/*--------------------------------------------------------------------------------------+
|
|  $Source: Domain/GeneratedInserts/GeneratedOmniClass12Inserts.cpp $
|
|  $Copyright: (c) 2019 Bentley Systems, Incorporated. All rights reserved. $
|
+--------------------------------------------------------------------------------------*/
//===========================================================================================
// WARNING: This is an automatically generated code for building classification inserts 
// WARNING: To generate, call "bb -r BuildingShared -f BuildingShared -p CodeGenerators b -c"
//===========================================================================================


#include <ClassificationSystems/ClassificationSystemsApi.h>
<<<<<<< HEAD

=======
>>>>>>> 4f5e6fac
#include <BuildingShared/DgnUtils/BuildingDgnUtilsApi.h>


namespace BS = BENTLEY_BUILDING_SHARED_NAMESPACE_NAME;

BEGIN_CLASSIFICATIONSYSTEMS_NAMESPACE

void ClassificationSystemsDomain::InsertOmniClass12Definitions(Dgn::DgnDbR db) const
    {
    ClassificationSystemCPtr omniClassSystem = TryAndGetSystem(db, "OmniClass");
    ClassificationTableCPtr omniClassTable = TryAndGetTable(*omniClassSystem , "Table 12 - Construction Entities by Form");

    ClassificationPtr subsection0OmniClass;
    subsection0OmniClass = InsertClassification(*omniClassTable, "Buildings", "12-11 00 00", "", nullptr, nullptr);
    ClassificationPtr subsection1OmniClass;
        subsection1OmniClass = InsertClassification(*omniClassTable, "Low-Rise Buildings", "12-11 11 00", "", nullptr, subsection0OmniClass.get());
    ClassificationPtr subsection2OmniClass;
            subsection2OmniClass = InsertClassification(*omniClassTable, "Low-Rise Centralized Buildings", "12-11 11 14", "", nullptr, subsection1OmniClass.get());
    ClassificationPtr subsection3OmniClass;
                subsection3OmniClass = InsertClassification(*omniClassTable, "Pavilion", "12-11 11 14 11", "", nullptr, subsection2OmniClass.get());
                subsection3OmniClass = InsertClassification(*omniClassTable, "Megaron", "12-11 11 14 14", "", nullptr, subsection2OmniClass.get());
                subsection3OmniClass = InsertClassification(*omniClassTable, "Rotunda", "12-11 11 14 17", "", nullptr, subsection2OmniClass.get());
                subsection3OmniClass = InsertClassification(*omniClassTable, "High Bay", "12-11 11 14 21", "", nullptr, subsection2OmniClass.get());
                subsection3OmniClass = InsertClassification(*omniClassTable, "Bungalow", "12-11 11 14 24", "", nullptr, subsection2OmniClass.get());
                subsection3OmniClass = InsertClassification(*omniClassTable, "Shack", "12-11 11 14 27", "", nullptr, subsection2OmniClass.get());
                subsection3OmniClass = InsertClassification(*omniClassTable, "Arena", "12-11 11 14 51", "", nullptr, subsection2OmniClass.get());
                subsection3OmniClass = InsertClassification(*omniClassTable, "Auditorium", "12-11 11 14 54", "", nullptr, subsection2OmniClass.get());
                subsection3OmniClass = InsertClassification(*omniClassTable, "Other Low-Rise Centralized Buildings", "12-11 11 14 99", "", nullptr, subsection2OmniClass.get());
            subsection2OmniClass = InsertClassification(*omniClassTable, "Low-Rise Linear Buildings", "12-11 11 17", "", nullptr, subsection1OmniClass.get());
                subsection3OmniClass = InsertClassification(*omniClassTable, "Arcade", "12-11 11 17 11", "", nullptr, subsection2OmniClass.get());
                subsection3OmniClass = InsertClassification(*omniClassTable, "Mall", "12-11 11 17 14", "", nullptr, subsection2OmniClass.get());
                subsection3OmniClass = InsertClassification(*omniClassTable, "Basilica", "12-11 11 17 17", "", nullptr, subsection2OmniClass.get());
                subsection3OmniClass = InsertClassification(*omniClassTable, "Other Low-Rise Linear Buildings", "12-11 11 17 99", "", nullptr, subsection2OmniClass.get());
            subsection2OmniClass = InsertClassification(*omniClassTable, "Low-Rise Attached Buildings", "12-11 11 21", "", nullptr, subsection1OmniClass.get());
                subsection3OmniClass = InsertClassification(*omniClassTable, "Infill Building", "12-11 11 21 11", "", nullptr, subsection2OmniClass.get());
                subsection3OmniClass = InsertClassification(*omniClassTable, "Lean-to Building", "12-11 11 21 14", "", nullptr, subsection2OmniClass.get());
                subsection3OmniClass = InsertClassification(*omniClassTable, "Building Addition", "12-11 11 21 17", "", nullptr, subsection2OmniClass.get());
                subsection3OmniClass = InsertClassification(*omniClassTable, "Other Low-Rise Attached Buildings", "12-11 11 21 99", "", nullptr, subsection2OmniClass.get());
        subsection1OmniClass = InsertClassification(*omniClassTable, "Mid-Rise Buildings", "12-11 14 00", "", nullptr, subsection0OmniClass.get());
            subsection2OmniClass = InsertClassification(*omniClassTable, "Mid-Rise Free-Standing Buildings", "12-11 14 11", "", nullptr, subsection1OmniClass.get());
                subsection3OmniClass = InsertClassification(*omniClassTable, "Centralized Mid-Rise Free-Standing Building", "12-11 14 11 11", "", nullptr, subsection2OmniClass.get());
                subsection3OmniClass = InsertClassification(*omniClassTable, "Centralized Mid-Rise Free-Standing Building with Court", "12-11 14 11 14", "", nullptr, subsection2OmniClass.get());
                subsection3OmniClass = InsertClassification(*omniClassTable, "Linear Mid-Rise Free-Standing Building", "12-11 14 11 17", "", nullptr, subsection2OmniClass.get());
                subsection3OmniClass = InsertClassification(*omniClassTable, "Other Mid-Rise Free-Standing Buildings", "12-11 14 11 99", "", nullptr, subsection2OmniClass.get());
            subsection2OmniClass = InsertClassification(*omniClassTable, "Mid-Rise Attached Buildings", "12-11 14 14", "", nullptr, subsection1OmniClass.get());
                subsection3OmniClass = InsertClassification(*omniClassTable, "Infill Mid-Rise Building", "12-11 14 14 11", "", nullptr, subsection2OmniClass.get());
                subsection3OmniClass = InsertClassification(*omniClassTable, "Building Wing", "12-11 14 14 14", "", nullptr, subsection2OmniClass.get());
                subsection3OmniClass = InsertClassification(*omniClassTable, "Other Mid-Rise Attached Buildings", "12-11 14 14 99", "", nullptr, subsection2OmniClass.get());
        subsection1OmniClass = InsertClassification(*omniClassTable, "High-Rise Buildings", "12-11 17 00", "", nullptr, subsection0OmniClass.get());
            subsection2OmniClass = InsertClassification(*omniClassTable, "High-Rise Free-Standing Buildings", "12-11 17 11", "", nullptr, subsection1OmniClass.get());
                subsection3OmniClass = InsertClassification(*omniClassTable, "High-Rise Point Tower", "12-11 17 11 11", "", nullptr, subsection2OmniClass.get());
                subsection3OmniClass = InsertClassification(*omniClassTable, "High-Rise Slab", "12-11 17 11 14", "", nullptr, subsection2OmniClass.get());
                subsection3OmniClass = InsertClassification(*omniClassTable, "Other High-Rise Free-Standing Buildings", "12-11 17 11 99", "", nullptr, subsection2OmniClass.get());
            subsection2OmniClass = InsertClassification(*omniClassTable, "High-Rise Attached Buildings", "12-11 17 14", "", nullptr, subsection1OmniClass.get());
                subsection3OmniClass = InsertClassification(*omniClassTable, "Attached High-Rise Sliver", "12-11 17 14 11", "", nullptr, subsection2OmniClass.get());
                subsection3OmniClass = InsertClassification(*omniClassTable, "Other High-Rise Attached Buildings", "12-11 17 14 99", "", nullptr, subsection2OmniClass.get());
        subsection1OmniClass = InsertClassification(*omniClassTable, "Submerged Buildings", "12-11 21 00", "", nullptr, subsection0OmniClass.get());
            subsection2OmniClass = InsertClassification(*omniClassTable, "Deeply Submerged Building", "12-11 21 11", "", nullptr, subsection1OmniClass.get());
            subsection2OmniClass = InsertClassification(*omniClassTable, "Partially Submerged Building", "12-11 21 14", "", nullptr, subsection1OmniClass.get());
            subsection2OmniClass = InsertClassification(*omniClassTable, "Other Submerged Buildings", "12-11 21 99", "", nullptr, subsection1OmniClass.get());
        subsection1OmniClass = InsertClassification(*omniClassTable, "Mixed-Form Buildings", "12-11 24 00", "", nullptr, subsection0OmniClass.get());
        subsection1OmniClass = InsertClassification(*omniClassTable, "Other Buildings", "12-11 99 00", "", nullptr, subsection0OmniClass.get());
    subsection0OmniClass = InsertClassification(*omniClassTable, "Non-Building Structures", "12-14 00 00", "", nullptr, nullptr);
        subsection1OmniClass = InsertClassification(*omniClassTable, "Ornamental Structures", "12-14 11 00", "", nullptr, subsection0OmniClass.get());
            subsection2OmniClass = InsertClassification(*omniClassTable, "Monument", "12-14 11 11", "", nullptr, subsection1OmniClass.get());
            subsection2OmniClass = InsertClassification(*omniClassTable, "Sculpture", "12-14 11 14", "", nullptr, subsection1OmniClass.get());
            subsection2OmniClass = InsertClassification(*omniClassTable, "Fountain", "12-14 11 17", "", nullptr, subsection1OmniClass.get());
            subsection2OmniClass = InsertClassification(*omniClassTable, "Other Ornamental Structures", "12-14 11 99", "", nullptr, subsection1OmniClass.get());
        subsection1OmniClass = InsertClassification(*omniClassTable, "Bridges", "12-14 14 00", "", nullptr, subsection0OmniClass.get());
            subsection2OmniClass = InsertClassification(*omniClassTable, "Trabeated Bridge", "12-14 14 11", "", nullptr, subsection1OmniClass.get());
            subsection2OmniClass = InsertClassification(*omniClassTable, "Arch Bridge", "12-14 14 14", "", nullptr, subsection1OmniClass.get());
            subsection2OmniClass = InsertClassification(*omniClassTable, "Truss Bridge", "12-14 14 17", "", nullptr, subsection1OmniClass.get());
            subsection2OmniClass = InsertClassification(*omniClassTable, "Cable-Stayed Bridge", "12-14 14 21", "", nullptr, subsection1OmniClass.get());
            subsection2OmniClass = InsertClassification(*omniClassTable, "Suspension Bridge", "12-14 14 24", "", nullptr, subsection1OmniClass.get());
            subsection2OmniClass = InsertClassification(*omniClassTable, "Other Bridges", "12-14 14 99", "", nullptr, subsection1OmniClass.get());
        subsection1OmniClass = InsertClassification(*omniClassTable, "Platforms and Piers", "12-14 17 00", "", nullptr, subsection0OmniClass.get());
            subsection2OmniClass = InsertClassification(*omniClassTable, "Platform", "12-14 17 11", "", nullptr, subsection1OmniClass.get());
            subsection2OmniClass = InsertClassification(*omniClassTable, "Pier", "12-14 17 14", "", nullptr, subsection1OmniClass.get());
            subsection2OmniClass = InsertClassification(*omniClassTable, "Viaduct", "12-14 17 17", "", nullptr, subsection1OmniClass.get());
            subsection2OmniClass = InsertClassification(*omniClassTable, "Other Platforms and Piers", "12-14 17 99", "", nullptr, subsection1OmniClass.get());
        subsection1OmniClass = InsertClassification(*omniClassTable, "Tanks", "12-14 21 00", "", nullptr, subsection0OmniClass.get());
            subsection2OmniClass = InsertClassification(*omniClassTable, "Silo", "12-14 21 11", "", nullptr, subsection1OmniClass.get());
            subsection2OmniClass = InsertClassification(*omniClassTable, "Crib", "12-14 21 14", "", nullptr, subsection1OmniClass.get());
            subsection2OmniClass = InsertClassification(*omniClassTable, "Liquid Storage Tank", "12-14 21 17", "", nullptr, subsection1OmniClass.get());
            subsection2OmniClass = InsertClassification(*omniClassTable, "Gas Storage Tank", "12-14 21 21", "", nullptr, subsection1OmniClass.get());
            subsection2OmniClass = InsertClassification(*omniClassTable, "Other Tanks", "12-14 21 99", "", nullptr, subsection1OmniClass.get());
        subsection1OmniClass = InsertClassification(*omniClassTable, "Towers", "12-14 24 00", "", nullptr, subsection0OmniClass.get());
            subsection2OmniClass = InsertClassification(*omniClassTable, "Mast", "12-14 24 11", "", nullptr, subsection1OmniClass.get());
            subsection2OmniClass = InsertClassification(*omniClassTable, "Derrick", "12-14 24 14", "", nullptr, subsection1OmniClass.get());
            subsection2OmniClass = InsertClassification(*omniClassTable, "Gantry", "12-14 24 17", "", nullptr, subsection1OmniClass.get());
            subsection2OmniClass = InsertClassification(*omniClassTable, "Chimney Stack", "12-14 24 21", "", nullptr, subsection1OmniClass.get());
            subsection2OmniClass = InsertClassification(*omniClassTable, "Tower", "12-14 24 24", "", nullptr, subsection1OmniClass.get());
            subsection2OmniClass = InsertClassification(*omniClassTable, "Other Towers", "12-14 24 99", "", nullptr, subsection1OmniClass.get());
        subsection1OmniClass = InsertClassification(*omniClassTable, "Buried and Submerged Structures", "12-14 27 00", "", nullptr, subsection0OmniClass.get());
            subsection2OmniClass = InsertClassification(*omniClassTable, "Subterranean Vertical Shaft", "12-14 27 11", "", nullptr, subsection1OmniClass.get());
            subsection2OmniClass = InsertClassification(*omniClassTable, "Horizontal Tunnel", "12-14 27 14", "", nullptr, subsection1OmniClass.get());
            subsection2OmniClass = InsertClassification(*omniClassTable, "Subterranean Duct Bank", "12-14 27 17", "", nullptr, subsection1OmniClass.get());
            subsection2OmniClass = InsertClassification(*omniClassTable, "Other Buried and Submerged Structures", "12-14 27 99", "", nullptr, subsection1OmniClass.get());
        subsection1OmniClass = InsertClassification(*omniClassTable, "Elevated Linear Structures", "12-14 31 00", "", nullptr, subsection0OmniClass.get());
            subsection2OmniClass = InsertClassification(*omniClassTable, "Elevated Line", "12-14 31 11", "", nullptr, subsection1OmniClass.get());
            subsection2OmniClass = InsertClassification(*omniClassTable, "Elevated Pipe Line", "12-14 31 14", "", nullptr, subsection1OmniClass.get());
            subsection2OmniClass = InsertClassification(*omniClassTable, "Other Elevated Linear Structures", "12-14 31 99", "", nullptr, subsection1OmniClass.get());
        subsection1OmniClass = InsertClassification(*omniClassTable, "Other Non-Building Structures", "12-14 99 00", "", nullptr, subsection0OmniClass.get());
    subsection0OmniClass = InsertClassification(*omniClassTable, "Movable Structures", "12-17 00 00", "", nullptr, nullptr);
        subsection1OmniClass = InsertClassification(*omniClassTable, "Temporary Movable Structures", "12-17 11 00", "", nullptr, subsection0OmniClass.get());
            subsection2OmniClass = InsertClassification(*omniClassTable, "Temporary Platform", "12-17 11 11", "", nullptr, subsection1OmniClass.get());
            subsection2OmniClass = InsertClassification(*omniClassTable, "Temporary Staging ", "12-17 11 12", "", nullptr, subsection1OmniClass.get());
            subsection2OmniClass = InsertClassification(*omniClassTable, "Temporary Building ", "12-17 11 14", "", nullptr, subsection1OmniClass.get());
            subsection2OmniClass = InsertClassification(*omniClassTable, "Tent", "12-17 11 17", "", nullptr, subsection1OmniClass.get());
            subsection2OmniClass = InsertClassification(*omniClassTable, "Other Temporary Movable Structures", "12-17 11 99", "", nullptr, subsection1OmniClass.get());
        subsection1OmniClass = InsertClassification(*omniClassTable, "Moving Structures", "12-17 14 00", "", nullptr, subsection0OmniClass.get());
            subsection2OmniClass = InsertClassification(*omniClassTable, "Track-Based Moving Structure", "12-17 14 11", "", nullptr, subsection1OmniClass.get());
            subsection2OmniClass = InsertClassification(*omniClassTable, "Wheel-Based Moving Structure", "12-17 14 14", "", nullptr, subsection1OmniClass.get());
            subsection2OmniClass = InsertClassification(*omniClassTable, "Cable-Based Moving Structure", "12-17 14 17", "", nullptr, subsection1OmniClass.get());
            subsection2OmniClass = InsertClassification(*omniClassTable, "Other Moving Structures ", "12-17 14 99", "", nullptr, subsection1OmniClass.get());
        subsection1OmniClass = InsertClassification(*omniClassTable, "Floating Structures", "12-17 17 00", "", nullptr, subsection0OmniClass.get());
            subsection2OmniClass = InsertClassification(*omniClassTable, "Ships", "12-17 17 11", "", nullptr, subsection1OmniClass.get());
            subsection2OmniClass = InsertClassification(*omniClassTable, "Barges", "12-17 17 14", "", nullptr, subsection1OmniClass.get());
            subsection2OmniClass = InsertClassification(*omniClassTable, "Fixed-Location Floating Structure", "12-17 17 17", "", nullptr, subsection1OmniClass.get());
            subsection2OmniClass = InsertClassification(*omniClassTable, "Other Floating Structures", "12-17 17 99", "", nullptr, subsection1OmniClass.get());
        subsection1OmniClass = InsertClassification(*omniClassTable, "Orbiting Structures", "12-17 21 00", "", nullptr, subsection0OmniClass.get());
            subsection2OmniClass = InsertClassification(*omniClassTable, "Space Station", "12-17 21 11", "", nullptr, subsection1OmniClass.get());
            subsection2OmniClass = InsertClassification(*omniClassTable, "Other Orbiting Structures", "12-17 21 99", "", nullptr, subsection1OmniClass.get());
        subsection1OmniClass = InsertClassification(*omniClassTable, "Other Movable Structures", "12-17 99 00", "", nullptr, subsection0OmniClass.get());
    subsection0OmniClass = InsertClassification(*omniClassTable, "Land Forms", "12-21 00 00", "", nullptr, nullptr);
        subsection1OmniClass = InsertClassification(*omniClassTable, "Pavements and Tracks", "12-21 11 00", "", nullptr, subsection0OmniClass.get());
            subsection2OmniClass = InsertClassification(*omniClassTable, "Pavement", "12-21 11 11", "", nullptr, subsection1OmniClass.get());
            subsection2OmniClass = InsertClassification(*omniClassTable, "Tracks", "12-21 11 14", "", nullptr, subsection1OmniClass.get());
            subsection2OmniClass = InsertClassification(*omniClassTable, "Other Pavements and Tracks", "12-21 11 99", "", nullptr, subsection1OmniClass.get());
        subsection1OmniClass = InsertClassification(*omniClassTable, "Retaining Forms", "12-21 14 00", "", nullptr, subsection0OmniClass.get());
            subsection2OmniClass = InsertClassification(*omniClassTable, "Retaining Wall", "12-21 14 11", "", nullptr, subsection1OmniClass.get());
            subsection2OmniClass = InsertClassification(*omniClassTable, "Embankment", "12-21 14 14", "", nullptr, subsection1OmniClass.get());
            subsection2OmniClass = InsertClassification(*omniClassTable, "Terrace", "12-21 14 17", "", nullptr, subsection1OmniClass.get());
            subsection2OmniClass = InsertClassification(*omniClassTable, "Dam", "12-21 14 21", "", nullptr, subsection1OmniClass.get());
            subsection2OmniClass = InsertClassification(*omniClassTable, "Other Retaining Forms", "12-21 14 99", "", nullptr, subsection1OmniClass.get());
        subsection1OmniClass = InsertClassification(*omniClassTable, "Cuttings and Excavations", "12-21 17 00", "", nullptr, subsection0OmniClass.get());
            subsection2OmniClass = InsertClassification(*omniClassTable, "Pit", "12-21 17 11", "", nullptr, subsection1OmniClass.get());
            subsection2OmniClass = InsertClassification(*omniClassTable, "Trench", "12-21 17 14", "", nullptr, subsection1OmniClass.get());
            subsection2OmniClass = InsertClassification(*omniClassTable, "Channel", "12-21 17 17", "", nullptr, subsection1OmniClass.get());
            subsection2OmniClass = InsertClassification(*omniClassTable, "Other Cuttings/Excavations", "12-21 17 99", "", nullptr, subsection1OmniClass.get());
        subsection1OmniClass = InsertClassification(*omniClassTable, "Plantings", "12-21 21 00", "", nullptr, subsection0OmniClass.get());
            subsection2OmniClass = InsertClassification(*omniClassTable, "Planting Bed", "12-21 21 11", "", nullptr, subsection1OmniClass.get());
            subsection2OmniClass = InsertClassification(*omniClassTable, "Garden", "12-21 21 14", "", nullptr, subsection1OmniClass.get());
            subsection2OmniClass = InsertClassification(*omniClassTable, "Planting Field", "12-21 21 17", "", nullptr, subsection1OmniClass.get());
            subsection2OmniClass = InsertClassification(*omniClassTable, "Orchard", "12-21 21 21", "", nullptr, subsection1OmniClass.get());
            subsection2OmniClass = InsertClassification(*omniClassTable, "Forest", "12-21 21 24", "", nullptr, subsection1OmniClass.get());
            subsection2OmniClass = InsertClassification(*omniClassTable, "Other Plantings", "12-21 21 99", "", nullptr, subsection1OmniClass.get());
        subsection1OmniClass = InsertClassification(*omniClassTable, "Other Land Forms", "12-21 99 00", "", nullptr, subsection0OmniClass.get());
    subsection0OmniClass = InsertClassification(*omniClassTable, "Water Forms", "12-24 00 00", "", nullptr, nullptr);
        subsection1OmniClass = InsertClassification(*omniClassTable, "Centralized Water Forms", "12-24 11 00", "", nullptr, subsection0OmniClass.get());
            subsection2OmniClass = InsertClassification(*omniClassTable, "Pond", "12-24 11 11", "", nullptr, subsection1OmniClass.get());
            subsection2OmniClass = InsertClassification(*omniClassTable, "Reservoir", "12-24 11 14", "", nullptr, subsection1OmniClass.get());
            subsection2OmniClass = InsertClassification(*omniClassTable, "Lake", "12-24 11 17", "", nullptr, subsection1OmniClass.get());
            subsection2OmniClass = InsertClassification(*omniClassTable, "Sea", "12-24 11 21", "", nullptr, subsection1OmniClass.get());
            subsection2OmniClass = InsertClassification(*omniClassTable, "Ocean", "12-24 11 24", "", nullptr, subsection1OmniClass.get());
            subsection2OmniClass = InsertClassification(*omniClassTable, "Other Centralized Water Forms", "12-24 11 99", "", nullptr, subsection1OmniClass.get());
        subsection1OmniClass = InsertClassification(*omniClassTable, "Linear Water Forms", "12-24 14 00", "", nullptr, subsection0OmniClass.get());
            subsection2OmniClass = InsertClassification(*omniClassTable, "Creek", "12-24 14 11", "", nullptr, subsection1OmniClass.get());
            subsection2OmniClass = InsertClassification(*omniClassTable, "Aqueduct", "12-24 14 14", "", nullptr, subsection1OmniClass.get());
            subsection2OmniClass = InsertClassification(*omniClassTable, "Canal", "12-24 14 17", "", nullptr, subsection1OmniClass.get());
            subsection2OmniClass = InsertClassification(*omniClassTable, "Stream", "12-24 14 21", "", nullptr, subsection1OmniClass.get());
            subsection2OmniClass = InsertClassification(*omniClassTable, "River", "12-24 14 24", "", nullptr, subsection1OmniClass.get());
            subsection2OmniClass = InsertClassification(*omniClassTable, "Other Linear Water Forms", "12-24 14 99", "", nullptr, subsection1OmniClass.get());
        subsection1OmniClass = InsertClassification(*omniClassTable, "Other Water Forms", "12-24 99 00", "", nullptr, subsection0OmniClass.get());
            subsection2OmniClass = InsertClassification(*omniClassTable, "Bay", "12-24 17 11", "", nullptr, subsection1OmniClass.get());
            subsection2OmniClass = InsertClassification(*omniClassTable, "Inlet", "12-24 17 14", "", nullptr, subsection1OmniClass.get());
    subsection0OmniClass = InsertClassification(*omniClassTable, "Construction Entity Groupings", "12-27 00 00", "", nullptr, nullptr);
        subsection1OmniClass = InsertClassification(*omniClassTable, "Campus", "12-27 17 00", "", nullptr, subsection0OmniClass.get());
            subsection2OmniClass = InsertClassification(*omniClassTable, "Education Campus", "12-27 17 11", "", nullptr, subsection1OmniClass.get());
            subsection2OmniClass = InsertClassification(*omniClassTable, "Compound", "12-27 17 14", "", nullptr, subsection1OmniClass.get());
            subsection2OmniClass = InsertClassification(*omniClassTable, "Base", "12-27 17 17", "", nullptr, subsection1OmniClass.get());
            subsection2OmniClass = InsertClassification(*omniClassTable, "Complex", "12-27 17 21", "", nullptr, subsection1OmniClass.get());
            subsection2OmniClass = InsertClassification(*omniClassTable, "Airport", "12-27 17 24", "", nullptr, subsection1OmniClass.get());
            subsection2OmniClass = InsertClassification(*omniClassTable, "Other Campus", "12-27 17 99", "", nullptr, subsection1OmniClass.get());
        subsection1OmniClass = InsertClassification(*omniClassTable, "Districts", "12-27 21 00", "", nullptr, subsection0OmniClass.get());
            subsection2OmniClass = InsertClassification(*omniClassTable, "City Block", "12-27 21 11", "", nullptr, subsection1OmniClass.get());
            subsection2OmniClass = InsertClassification(*omniClassTable, "District", "12-27 21 14", "", nullptr, subsection1OmniClass.get());
            subsection2OmniClass = InsertClassification(*omniClassTable, "Neighborhood", "12-27 21 17", "", nullptr, subsection1OmniClass.get());
            subsection2OmniClass = InsertClassification(*omniClassTable, "Quarter", "12-27 21 21", "", nullptr, subsection1OmniClass.get());
            subsection2OmniClass = InsertClassification(*omniClassTable, "Sector", "12-27 21 24", "", nullptr, subsection1OmniClass.get());
            subsection2OmniClass = InsertClassification(*omniClassTable, "Reservation", "12-27 21 27", "", nullptr, subsection1OmniClass.get());
            subsection2OmniClass = InsertClassification(*omniClassTable, "Other Districts", "12-27 21 99", "", nullptr, subsection1OmniClass.get());
        subsection1OmniClass = InsertClassification(*omniClassTable, "Municipalities", "12-27 24 00", "", nullptr, subsection0OmniClass.get());
            subsection2OmniClass = InsertClassification(*omniClassTable, "Hamlet", "12-27 24 11", "", nullptr, subsection1OmniClass.get());
            subsection2OmniClass = InsertClassification(*omniClassTable, "Village", "12-27 24 14", "", nullptr, subsection1OmniClass.get());
            subsection2OmniClass = InsertClassification(*omniClassTable, "Town", "12-27 24 17", "", nullptr, subsection1OmniClass.get());
            subsection2OmniClass = InsertClassification(*omniClassTable, "Suburb", "12-27 24 21", "", nullptr, subsection1OmniClass.get());
            subsection2OmniClass = InsertClassification(*omniClassTable, "City", "12-27 24 24", "", nullptr, subsection1OmniClass.get());
            subsection2OmniClass = InsertClassification(*omniClassTable, "Metropolitan Area", "12-27 24 27", "", nullptr, subsection1OmniClass.get());
            subsection2OmniClass = InsertClassification(*omniClassTable, "Other Municipalities", "12-27 24 99", "", nullptr, subsection1OmniClass.get());
        subsection1OmniClass = InsertClassification(*omniClassTable, "Regions", "12-27 27 00", "", nullptr, subsection0OmniClass.get());
            subsection2OmniClass = InsertClassification(*omniClassTable, "County", "12-27 27 11", "", nullptr, subsection1OmniClass.get());
            subsection2OmniClass = InsertClassification(*omniClassTable, "Region", "12-27 27 14", "", nullptr, subsection1OmniClass.get());
            subsection2OmniClass = InsertClassification(*omniClassTable, "Other Regions", "12-27 27 99", "", nullptr, subsection1OmniClass.get());
        subsection1OmniClass = InsertClassification(*omniClassTable, "Territories", "12-27 31 00", "", nullptr, subsection0OmniClass.get());
            subsection2OmniClass = InsertClassification(*omniClassTable, "Territory", "12-27 31 11", "", nullptr, subsection1OmniClass.get());
            subsection2OmniClass = InsertClassification(*omniClassTable, "State", "12-27 31 14", "", nullptr, subsection1OmniClass.get());
            subsection2OmniClass = InsertClassification(*omniClassTable, "Province", "12-27 31 17", "", nullptr, subsection1OmniClass.get());
            subsection2OmniClass = InsertClassification(*omniClassTable, "Nation", "12-27 31 21", "", nullptr, subsection1OmniClass.get());
            subsection2OmniClass = InsertClassification(*omniClassTable, "Theater", "12-27 31 24", "", nullptr, subsection1OmniClass.get());
            subsection2OmniClass = InsertClassification(*omniClassTable, "Other Territories", "12-27 31 99", "", nullptr, subsection1OmniClass.get());

    }

END_CLASSIFICATIONSYSTEMS_NAMESPACE
<|MERGE_RESOLUTION|>--- conflicted
+++ resolved
@@ -1,223 +1,220 @@
-/*--------------------------------------------------------------------------------------+
-|
-|  $Source: Domain/GeneratedInserts/GeneratedOmniClass12Inserts.cpp $
-|
-|  $Copyright: (c) 2019 Bentley Systems, Incorporated. All rights reserved. $
-|
-+--------------------------------------------------------------------------------------*/
-//===========================================================================================
-// WARNING: This is an automatically generated code for building classification inserts 
-// WARNING: To generate, call "bb -r BuildingShared -f BuildingShared -p CodeGenerators b -c"
-//===========================================================================================
-
-
-#include <ClassificationSystems/ClassificationSystemsApi.h>
-<<<<<<< HEAD
-
-=======
->>>>>>> 4f5e6fac
-#include <BuildingShared/DgnUtils/BuildingDgnUtilsApi.h>
-
-
-namespace BS = BENTLEY_BUILDING_SHARED_NAMESPACE_NAME;
-
-BEGIN_CLASSIFICATIONSYSTEMS_NAMESPACE
-
-void ClassificationSystemsDomain::InsertOmniClass12Definitions(Dgn::DgnDbR db) const
-    {
-    ClassificationSystemCPtr omniClassSystem = TryAndGetSystem(db, "OmniClass");
-    ClassificationTableCPtr omniClassTable = TryAndGetTable(*omniClassSystem , "Table 12 - Construction Entities by Form");
-
-    ClassificationPtr subsection0OmniClass;
-    subsection0OmniClass = InsertClassification(*omniClassTable, "Buildings", "12-11 00 00", "", nullptr, nullptr);
-    ClassificationPtr subsection1OmniClass;
-        subsection1OmniClass = InsertClassification(*omniClassTable, "Low-Rise Buildings", "12-11 11 00", "", nullptr, subsection0OmniClass.get());
-    ClassificationPtr subsection2OmniClass;
-            subsection2OmniClass = InsertClassification(*omniClassTable, "Low-Rise Centralized Buildings", "12-11 11 14", "", nullptr, subsection1OmniClass.get());
-    ClassificationPtr subsection3OmniClass;
-                subsection3OmniClass = InsertClassification(*omniClassTable, "Pavilion", "12-11 11 14 11", "", nullptr, subsection2OmniClass.get());
-                subsection3OmniClass = InsertClassification(*omniClassTable, "Megaron", "12-11 11 14 14", "", nullptr, subsection2OmniClass.get());
-                subsection3OmniClass = InsertClassification(*omniClassTable, "Rotunda", "12-11 11 14 17", "", nullptr, subsection2OmniClass.get());
-                subsection3OmniClass = InsertClassification(*omniClassTable, "High Bay", "12-11 11 14 21", "", nullptr, subsection2OmniClass.get());
-                subsection3OmniClass = InsertClassification(*omniClassTable, "Bungalow", "12-11 11 14 24", "", nullptr, subsection2OmniClass.get());
-                subsection3OmniClass = InsertClassification(*omniClassTable, "Shack", "12-11 11 14 27", "", nullptr, subsection2OmniClass.get());
-                subsection3OmniClass = InsertClassification(*omniClassTable, "Arena", "12-11 11 14 51", "", nullptr, subsection2OmniClass.get());
-                subsection3OmniClass = InsertClassification(*omniClassTable, "Auditorium", "12-11 11 14 54", "", nullptr, subsection2OmniClass.get());
-                subsection3OmniClass = InsertClassification(*omniClassTable, "Other Low-Rise Centralized Buildings", "12-11 11 14 99", "", nullptr, subsection2OmniClass.get());
-            subsection2OmniClass = InsertClassification(*omniClassTable, "Low-Rise Linear Buildings", "12-11 11 17", "", nullptr, subsection1OmniClass.get());
-                subsection3OmniClass = InsertClassification(*omniClassTable, "Arcade", "12-11 11 17 11", "", nullptr, subsection2OmniClass.get());
-                subsection3OmniClass = InsertClassification(*omniClassTable, "Mall", "12-11 11 17 14", "", nullptr, subsection2OmniClass.get());
-                subsection3OmniClass = InsertClassification(*omniClassTable, "Basilica", "12-11 11 17 17", "", nullptr, subsection2OmniClass.get());
-                subsection3OmniClass = InsertClassification(*omniClassTable, "Other Low-Rise Linear Buildings", "12-11 11 17 99", "", nullptr, subsection2OmniClass.get());
-            subsection2OmniClass = InsertClassification(*omniClassTable, "Low-Rise Attached Buildings", "12-11 11 21", "", nullptr, subsection1OmniClass.get());
-                subsection3OmniClass = InsertClassification(*omniClassTable, "Infill Building", "12-11 11 21 11", "", nullptr, subsection2OmniClass.get());
-                subsection3OmniClass = InsertClassification(*omniClassTable, "Lean-to Building", "12-11 11 21 14", "", nullptr, subsection2OmniClass.get());
-                subsection3OmniClass = InsertClassification(*omniClassTable, "Building Addition", "12-11 11 21 17", "", nullptr, subsection2OmniClass.get());
-                subsection3OmniClass = InsertClassification(*omniClassTable, "Other Low-Rise Attached Buildings", "12-11 11 21 99", "", nullptr, subsection2OmniClass.get());
-        subsection1OmniClass = InsertClassification(*omniClassTable, "Mid-Rise Buildings", "12-11 14 00", "", nullptr, subsection0OmniClass.get());
-            subsection2OmniClass = InsertClassification(*omniClassTable, "Mid-Rise Free-Standing Buildings", "12-11 14 11", "", nullptr, subsection1OmniClass.get());
-                subsection3OmniClass = InsertClassification(*omniClassTable, "Centralized Mid-Rise Free-Standing Building", "12-11 14 11 11", "", nullptr, subsection2OmniClass.get());
-                subsection3OmniClass = InsertClassification(*omniClassTable, "Centralized Mid-Rise Free-Standing Building with Court", "12-11 14 11 14", "", nullptr, subsection2OmniClass.get());
-                subsection3OmniClass = InsertClassification(*omniClassTable, "Linear Mid-Rise Free-Standing Building", "12-11 14 11 17", "", nullptr, subsection2OmniClass.get());
-                subsection3OmniClass = InsertClassification(*omniClassTable, "Other Mid-Rise Free-Standing Buildings", "12-11 14 11 99", "", nullptr, subsection2OmniClass.get());
-            subsection2OmniClass = InsertClassification(*omniClassTable, "Mid-Rise Attached Buildings", "12-11 14 14", "", nullptr, subsection1OmniClass.get());
-                subsection3OmniClass = InsertClassification(*omniClassTable, "Infill Mid-Rise Building", "12-11 14 14 11", "", nullptr, subsection2OmniClass.get());
-                subsection3OmniClass = InsertClassification(*omniClassTable, "Building Wing", "12-11 14 14 14", "", nullptr, subsection2OmniClass.get());
-                subsection3OmniClass = InsertClassification(*omniClassTable, "Other Mid-Rise Attached Buildings", "12-11 14 14 99", "", nullptr, subsection2OmniClass.get());
-        subsection1OmniClass = InsertClassification(*omniClassTable, "High-Rise Buildings", "12-11 17 00", "", nullptr, subsection0OmniClass.get());
-            subsection2OmniClass = InsertClassification(*omniClassTable, "High-Rise Free-Standing Buildings", "12-11 17 11", "", nullptr, subsection1OmniClass.get());
-                subsection3OmniClass = InsertClassification(*omniClassTable, "High-Rise Point Tower", "12-11 17 11 11", "", nullptr, subsection2OmniClass.get());
-                subsection3OmniClass = InsertClassification(*omniClassTable, "High-Rise Slab", "12-11 17 11 14", "", nullptr, subsection2OmniClass.get());
-                subsection3OmniClass = InsertClassification(*omniClassTable, "Other High-Rise Free-Standing Buildings", "12-11 17 11 99", "", nullptr, subsection2OmniClass.get());
-            subsection2OmniClass = InsertClassification(*omniClassTable, "High-Rise Attached Buildings", "12-11 17 14", "", nullptr, subsection1OmniClass.get());
-                subsection3OmniClass = InsertClassification(*omniClassTable, "Attached High-Rise Sliver", "12-11 17 14 11", "", nullptr, subsection2OmniClass.get());
-                subsection3OmniClass = InsertClassification(*omniClassTable, "Other High-Rise Attached Buildings", "12-11 17 14 99", "", nullptr, subsection2OmniClass.get());
-        subsection1OmniClass = InsertClassification(*omniClassTable, "Submerged Buildings", "12-11 21 00", "", nullptr, subsection0OmniClass.get());
-            subsection2OmniClass = InsertClassification(*omniClassTable, "Deeply Submerged Building", "12-11 21 11", "", nullptr, subsection1OmniClass.get());
-            subsection2OmniClass = InsertClassification(*omniClassTable, "Partially Submerged Building", "12-11 21 14", "", nullptr, subsection1OmniClass.get());
-            subsection2OmniClass = InsertClassification(*omniClassTable, "Other Submerged Buildings", "12-11 21 99", "", nullptr, subsection1OmniClass.get());
-        subsection1OmniClass = InsertClassification(*omniClassTable, "Mixed-Form Buildings", "12-11 24 00", "", nullptr, subsection0OmniClass.get());
-        subsection1OmniClass = InsertClassification(*omniClassTable, "Other Buildings", "12-11 99 00", "", nullptr, subsection0OmniClass.get());
-    subsection0OmniClass = InsertClassification(*omniClassTable, "Non-Building Structures", "12-14 00 00", "", nullptr, nullptr);
-        subsection1OmniClass = InsertClassification(*omniClassTable, "Ornamental Structures", "12-14 11 00", "", nullptr, subsection0OmniClass.get());
-            subsection2OmniClass = InsertClassification(*omniClassTable, "Monument", "12-14 11 11", "", nullptr, subsection1OmniClass.get());
-            subsection2OmniClass = InsertClassification(*omniClassTable, "Sculpture", "12-14 11 14", "", nullptr, subsection1OmniClass.get());
-            subsection2OmniClass = InsertClassification(*omniClassTable, "Fountain", "12-14 11 17", "", nullptr, subsection1OmniClass.get());
-            subsection2OmniClass = InsertClassification(*omniClassTable, "Other Ornamental Structures", "12-14 11 99", "", nullptr, subsection1OmniClass.get());
-        subsection1OmniClass = InsertClassification(*omniClassTable, "Bridges", "12-14 14 00", "", nullptr, subsection0OmniClass.get());
-            subsection2OmniClass = InsertClassification(*omniClassTable, "Trabeated Bridge", "12-14 14 11", "", nullptr, subsection1OmniClass.get());
-            subsection2OmniClass = InsertClassification(*omniClassTable, "Arch Bridge", "12-14 14 14", "", nullptr, subsection1OmniClass.get());
-            subsection2OmniClass = InsertClassification(*omniClassTable, "Truss Bridge", "12-14 14 17", "", nullptr, subsection1OmniClass.get());
-            subsection2OmniClass = InsertClassification(*omniClassTable, "Cable-Stayed Bridge", "12-14 14 21", "", nullptr, subsection1OmniClass.get());
-            subsection2OmniClass = InsertClassification(*omniClassTable, "Suspension Bridge", "12-14 14 24", "", nullptr, subsection1OmniClass.get());
-            subsection2OmniClass = InsertClassification(*omniClassTable, "Other Bridges", "12-14 14 99", "", nullptr, subsection1OmniClass.get());
-        subsection1OmniClass = InsertClassification(*omniClassTable, "Platforms and Piers", "12-14 17 00", "", nullptr, subsection0OmniClass.get());
-            subsection2OmniClass = InsertClassification(*omniClassTable, "Platform", "12-14 17 11", "", nullptr, subsection1OmniClass.get());
-            subsection2OmniClass = InsertClassification(*omniClassTable, "Pier", "12-14 17 14", "", nullptr, subsection1OmniClass.get());
-            subsection2OmniClass = InsertClassification(*omniClassTable, "Viaduct", "12-14 17 17", "", nullptr, subsection1OmniClass.get());
-            subsection2OmniClass = InsertClassification(*omniClassTable, "Other Platforms and Piers", "12-14 17 99", "", nullptr, subsection1OmniClass.get());
-        subsection1OmniClass = InsertClassification(*omniClassTable, "Tanks", "12-14 21 00", "", nullptr, subsection0OmniClass.get());
-            subsection2OmniClass = InsertClassification(*omniClassTable, "Silo", "12-14 21 11", "", nullptr, subsection1OmniClass.get());
-            subsection2OmniClass = InsertClassification(*omniClassTable, "Crib", "12-14 21 14", "", nullptr, subsection1OmniClass.get());
-            subsection2OmniClass = InsertClassification(*omniClassTable, "Liquid Storage Tank", "12-14 21 17", "", nullptr, subsection1OmniClass.get());
-            subsection2OmniClass = InsertClassification(*omniClassTable, "Gas Storage Tank", "12-14 21 21", "", nullptr, subsection1OmniClass.get());
-            subsection2OmniClass = InsertClassification(*omniClassTable, "Other Tanks", "12-14 21 99", "", nullptr, subsection1OmniClass.get());
-        subsection1OmniClass = InsertClassification(*omniClassTable, "Towers", "12-14 24 00", "", nullptr, subsection0OmniClass.get());
-            subsection2OmniClass = InsertClassification(*omniClassTable, "Mast", "12-14 24 11", "", nullptr, subsection1OmniClass.get());
-            subsection2OmniClass = InsertClassification(*omniClassTable, "Derrick", "12-14 24 14", "", nullptr, subsection1OmniClass.get());
-            subsection2OmniClass = InsertClassification(*omniClassTable, "Gantry", "12-14 24 17", "", nullptr, subsection1OmniClass.get());
-            subsection2OmniClass = InsertClassification(*omniClassTable, "Chimney Stack", "12-14 24 21", "", nullptr, subsection1OmniClass.get());
-            subsection2OmniClass = InsertClassification(*omniClassTable, "Tower", "12-14 24 24", "", nullptr, subsection1OmniClass.get());
-            subsection2OmniClass = InsertClassification(*omniClassTable, "Other Towers", "12-14 24 99", "", nullptr, subsection1OmniClass.get());
-        subsection1OmniClass = InsertClassification(*omniClassTable, "Buried and Submerged Structures", "12-14 27 00", "", nullptr, subsection0OmniClass.get());
-            subsection2OmniClass = InsertClassification(*omniClassTable, "Subterranean Vertical Shaft", "12-14 27 11", "", nullptr, subsection1OmniClass.get());
-            subsection2OmniClass = InsertClassification(*omniClassTable, "Horizontal Tunnel", "12-14 27 14", "", nullptr, subsection1OmniClass.get());
-            subsection2OmniClass = InsertClassification(*omniClassTable, "Subterranean Duct Bank", "12-14 27 17", "", nullptr, subsection1OmniClass.get());
-            subsection2OmniClass = InsertClassification(*omniClassTable, "Other Buried and Submerged Structures", "12-14 27 99", "", nullptr, subsection1OmniClass.get());
-        subsection1OmniClass = InsertClassification(*omniClassTable, "Elevated Linear Structures", "12-14 31 00", "", nullptr, subsection0OmniClass.get());
-            subsection2OmniClass = InsertClassification(*omniClassTable, "Elevated Line", "12-14 31 11", "", nullptr, subsection1OmniClass.get());
-            subsection2OmniClass = InsertClassification(*omniClassTable, "Elevated Pipe Line", "12-14 31 14", "", nullptr, subsection1OmniClass.get());
-            subsection2OmniClass = InsertClassification(*omniClassTable, "Other Elevated Linear Structures", "12-14 31 99", "", nullptr, subsection1OmniClass.get());
-        subsection1OmniClass = InsertClassification(*omniClassTable, "Other Non-Building Structures", "12-14 99 00", "", nullptr, subsection0OmniClass.get());
-    subsection0OmniClass = InsertClassification(*omniClassTable, "Movable Structures", "12-17 00 00", "", nullptr, nullptr);
-        subsection1OmniClass = InsertClassification(*omniClassTable, "Temporary Movable Structures", "12-17 11 00", "", nullptr, subsection0OmniClass.get());
-            subsection2OmniClass = InsertClassification(*omniClassTable, "Temporary Platform", "12-17 11 11", "", nullptr, subsection1OmniClass.get());
-            subsection2OmniClass = InsertClassification(*omniClassTable, "Temporary Staging ", "12-17 11 12", "", nullptr, subsection1OmniClass.get());
-            subsection2OmniClass = InsertClassification(*omniClassTable, "Temporary Building ", "12-17 11 14", "", nullptr, subsection1OmniClass.get());
-            subsection2OmniClass = InsertClassification(*omniClassTable, "Tent", "12-17 11 17", "", nullptr, subsection1OmniClass.get());
-            subsection2OmniClass = InsertClassification(*omniClassTable, "Other Temporary Movable Structures", "12-17 11 99", "", nullptr, subsection1OmniClass.get());
-        subsection1OmniClass = InsertClassification(*omniClassTable, "Moving Structures", "12-17 14 00", "", nullptr, subsection0OmniClass.get());
-            subsection2OmniClass = InsertClassification(*omniClassTable, "Track-Based Moving Structure", "12-17 14 11", "", nullptr, subsection1OmniClass.get());
-            subsection2OmniClass = InsertClassification(*omniClassTable, "Wheel-Based Moving Structure", "12-17 14 14", "", nullptr, subsection1OmniClass.get());
-            subsection2OmniClass = InsertClassification(*omniClassTable, "Cable-Based Moving Structure", "12-17 14 17", "", nullptr, subsection1OmniClass.get());
-            subsection2OmniClass = InsertClassification(*omniClassTable, "Other Moving Structures ", "12-17 14 99", "", nullptr, subsection1OmniClass.get());
-        subsection1OmniClass = InsertClassification(*omniClassTable, "Floating Structures", "12-17 17 00", "", nullptr, subsection0OmniClass.get());
-            subsection2OmniClass = InsertClassification(*omniClassTable, "Ships", "12-17 17 11", "", nullptr, subsection1OmniClass.get());
-            subsection2OmniClass = InsertClassification(*omniClassTable, "Barges", "12-17 17 14", "", nullptr, subsection1OmniClass.get());
-            subsection2OmniClass = InsertClassification(*omniClassTable, "Fixed-Location Floating Structure", "12-17 17 17", "", nullptr, subsection1OmniClass.get());
-            subsection2OmniClass = InsertClassification(*omniClassTable, "Other Floating Structures", "12-17 17 99", "", nullptr, subsection1OmniClass.get());
-        subsection1OmniClass = InsertClassification(*omniClassTable, "Orbiting Structures", "12-17 21 00", "", nullptr, subsection0OmniClass.get());
-            subsection2OmniClass = InsertClassification(*omniClassTable, "Space Station", "12-17 21 11", "", nullptr, subsection1OmniClass.get());
-            subsection2OmniClass = InsertClassification(*omniClassTable, "Other Orbiting Structures", "12-17 21 99", "", nullptr, subsection1OmniClass.get());
-        subsection1OmniClass = InsertClassification(*omniClassTable, "Other Movable Structures", "12-17 99 00", "", nullptr, subsection0OmniClass.get());
-    subsection0OmniClass = InsertClassification(*omniClassTable, "Land Forms", "12-21 00 00", "", nullptr, nullptr);
-        subsection1OmniClass = InsertClassification(*omniClassTable, "Pavements and Tracks", "12-21 11 00", "", nullptr, subsection0OmniClass.get());
-            subsection2OmniClass = InsertClassification(*omniClassTable, "Pavement", "12-21 11 11", "", nullptr, subsection1OmniClass.get());
-            subsection2OmniClass = InsertClassification(*omniClassTable, "Tracks", "12-21 11 14", "", nullptr, subsection1OmniClass.get());
-            subsection2OmniClass = InsertClassification(*omniClassTable, "Other Pavements and Tracks", "12-21 11 99", "", nullptr, subsection1OmniClass.get());
-        subsection1OmniClass = InsertClassification(*omniClassTable, "Retaining Forms", "12-21 14 00", "", nullptr, subsection0OmniClass.get());
-            subsection2OmniClass = InsertClassification(*omniClassTable, "Retaining Wall", "12-21 14 11", "", nullptr, subsection1OmniClass.get());
-            subsection2OmniClass = InsertClassification(*omniClassTable, "Embankment", "12-21 14 14", "", nullptr, subsection1OmniClass.get());
-            subsection2OmniClass = InsertClassification(*omniClassTable, "Terrace", "12-21 14 17", "", nullptr, subsection1OmniClass.get());
-            subsection2OmniClass = InsertClassification(*omniClassTable, "Dam", "12-21 14 21", "", nullptr, subsection1OmniClass.get());
-            subsection2OmniClass = InsertClassification(*omniClassTable, "Other Retaining Forms", "12-21 14 99", "", nullptr, subsection1OmniClass.get());
-        subsection1OmniClass = InsertClassification(*omniClassTable, "Cuttings and Excavations", "12-21 17 00", "", nullptr, subsection0OmniClass.get());
-            subsection2OmniClass = InsertClassification(*omniClassTable, "Pit", "12-21 17 11", "", nullptr, subsection1OmniClass.get());
-            subsection2OmniClass = InsertClassification(*omniClassTable, "Trench", "12-21 17 14", "", nullptr, subsection1OmniClass.get());
-            subsection2OmniClass = InsertClassification(*omniClassTable, "Channel", "12-21 17 17", "", nullptr, subsection1OmniClass.get());
-            subsection2OmniClass = InsertClassification(*omniClassTable, "Other Cuttings/Excavations", "12-21 17 99", "", nullptr, subsection1OmniClass.get());
-        subsection1OmniClass = InsertClassification(*omniClassTable, "Plantings", "12-21 21 00", "", nullptr, subsection0OmniClass.get());
-            subsection2OmniClass = InsertClassification(*omniClassTable, "Planting Bed", "12-21 21 11", "", nullptr, subsection1OmniClass.get());
-            subsection2OmniClass = InsertClassification(*omniClassTable, "Garden", "12-21 21 14", "", nullptr, subsection1OmniClass.get());
-            subsection2OmniClass = InsertClassification(*omniClassTable, "Planting Field", "12-21 21 17", "", nullptr, subsection1OmniClass.get());
-            subsection2OmniClass = InsertClassification(*omniClassTable, "Orchard", "12-21 21 21", "", nullptr, subsection1OmniClass.get());
-            subsection2OmniClass = InsertClassification(*omniClassTable, "Forest", "12-21 21 24", "", nullptr, subsection1OmniClass.get());
-            subsection2OmniClass = InsertClassification(*omniClassTable, "Other Plantings", "12-21 21 99", "", nullptr, subsection1OmniClass.get());
-        subsection1OmniClass = InsertClassification(*omniClassTable, "Other Land Forms", "12-21 99 00", "", nullptr, subsection0OmniClass.get());
-    subsection0OmniClass = InsertClassification(*omniClassTable, "Water Forms", "12-24 00 00", "", nullptr, nullptr);
-        subsection1OmniClass = InsertClassification(*omniClassTable, "Centralized Water Forms", "12-24 11 00", "", nullptr, subsection0OmniClass.get());
-            subsection2OmniClass = InsertClassification(*omniClassTable, "Pond", "12-24 11 11", "", nullptr, subsection1OmniClass.get());
-            subsection2OmniClass = InsertClassification(*omniClassTable, "Reservoir", "12-24 11 14", "", nullptr, subsection1OmniClass.get());
-            subsection2OmniClass = InsertClassification(*omniClassTable, "Lake", "12-24 11 17", "", nullptr, subsection1OmniClass.get());
-            subsection2OmniClass = InsertClassification(*omniClassTable, "Sea", "12-24 11 21", "", nullptr, subsection1OmniClass.get());
-            subsection2OmniClass = InsertClassification(*omniClassTable, "Ocean", "12-24 11 24", "", nullptr, subsection1OmniClass.get());
-            subsection2OmniClass = InsertClassification(*omniClassTable, "Other Centralized Water Forms", "12-24 11 99", "", nullptr, subsection1OmniClass.get());
-        subsection1OmniClass = InsertClassification(*omniClassTable, "Linear Water Forms", "12-24 14 00", "", nullptr, subsection0OmniClass.get());
-            subsection2OmniClass = InsertClassification(*omniClassTable, "Creek", "12-24 14 11", "", nullptr, subsection1OmniClass.get());
-            subsection2OmniClass = InsertClassification(*omniClassTable, "Aqueduct", "12-24 14 14", "", nullptr, subsection1OmniClass.get());
-            subsection2OmniClass = InsertClassification(*omniClassTable, "Canal", "12-24 14 17", "", nullptr, subsection1OmniClass.get());
-            subsection2OmniClass = InsertClassification(*omniClassTable, "Stream", "12-24 14 21", "", nullptr, subsection1OmniClass.get());
-            subsection2OmniClass = InsertClassification(*omniClassTable, "River", "12-24 14 24", "", nullptr, subsection1OmniClass.get());
-            subsection2OmniClass = InsertClassification(*omniClassTable, "Other Linear Water Forms", "12-24 14 99", "", nullptr, subsection1OmniClass.get());
-        subsection1OmniClass = InsertClassification(*omniClassTable, "Other Water Forms", "12-24 99 00", "", nullptr, subsection0OmniClass.get());
-            subsection2OmniClass = InsertClassification(*omniClassTable, "Bay", "12-24 17 11", "", nullptr, subsection1OmniClass.get());
-            subsection2OmniClass = InsertClassification(*omniClassTable, "Inlet", "12-24 17 14", "", nullptr, subsection1OmniClass.get());
-    subsection0OmniClass = InsertClassification(*omniClassTable, "Construction Entity Groupings", "12-27 00 00", "", nullptr, nullptr);
-        subsection1OmniClass = InsertClassification(*omniClassTable, "Campus", "12-27 17 00", "", nullptr, subsection0OmniClass.get());
-            subsection2OmniClass = InsertClassification(*omniClassTable, "Education Campus", "12-27 17 11", "", nullptr, subsection1OmniClass.get());
-            subsection2OmniClass = InsertClassification(*omniClassTable, "Compound", "12-27 17 14", "", nullptr, subsection1OmniClass.get());
-            subsection2OmniClass = InsertClassification(*omniClassTable, "Base", "12-27 17 17", "", nullptr, subsection1OmniClass.get());
-            subsection2OmniClass = InsertClassification(*omniClassTable, "Complex", "12-27 17 21", "", nullptr, subsection1OmniClass.get());
-            subsection2OmniClass = InsertClassification(*omniClassTable, "Airport", "12-27 17 24", "", nullptr, subsection1OmniClass.get());
-            subsection2OmniClass = InsertClassification(*omniClassTable, "Other Campus", "12-27 17 99", "", nullptr, subsection1OmniClass.get());
-        subsection1OmniClass = InsertClassification(*omniClassTable, "Districts", "12-27 21 00", "", nullptr, subsection0OmniClass.get());
-            subsection2OmniClass = InsertClassification(*omniClassTable, "City Block", "12-27 21 11", "", nullptr, subsection1OmniClass.get());
-            subsection2OmniClass = InsertClassification(*omniClassTable, "District", "12-27 21 14", "", nullptr, subsection1OmniClass.get());
-            subsection2OmniClass = InsertClassification(*omniClassTable, "Neighborhood", "12-27 21 17", "", nullptr, subsection1OmniClass.get());
-            subsection2OmniClass = InsertClassification(*omniClassTable, "Quarter", "12-27 21 21", "", nullptr, subsection1OmniClass.get());
-            subsection2OmniClass = InsertClassification(*omniClassTable, "Sector", "12-27 21 24", "", nullptr, subsection1OmniClass.get());
-            subsection2OmniClass = InsertClassification(*omniClassTable, "Reservation", "12-27 21 27", "", nullptr, subsection1OmniClass.get());
-            subsection2OmniClass = InsertClassification(*omniClassTable, "Other Districts", "12-27 21 99", "", nullptr, subsection1OmniClass.get());
-        subsection1OmniClass = InsertClassification(*omniClassTable, "Municipalities", "12-27 24 00", "", nullptr, subsection0OmniClass.get());
-            subsection2OmniClass = InsertClassification(*omniClassTable, "Hamlet", "12-27 24 11", "", nullptr, subsection1OmniClass.get());
-            subsection2OmniClass = InsertClassification(*omniClassTable, "Village", "12-27 24 14", "", nullptr, subsection1OmniClass.get());
-            subsection2OmniClass = InsertClassification(*omniClassTable, "Town", "12-27 24 17", "", nullptr, subsection1OmniClass.get());
-            subsection2OmniClass = InsertClassification(*omniClassTable, "Suburb", "12-27 24 21", "", nullptr, subsection1OmniClass.get());
-            subsection2OmniClass = InsertClassification(*omniClassTable, "City", "12-27 24 24", "", nullptr, subsection1OmniClass.get());
-            subsection2OmniClass = InsertClassification(*omniClassTable, "Metropolitan Area", "12-27 24 27", "", nullptr, subsection1OmniClass.get());
-            subsection2OmniClass = InsertClassification(*omniClassTable, "Other Municipalities", "12-27 24 99", "", nullptr, subsection1OmniClass.get());
-        subsection1OmniClass = InsertClassification(*omniClassTable, "Regions", "12-27 27 00", "", nullptr, subsection0OmniClass.get());
-            subsection2OmniClass = InsertClassification(*omniClassTable, "County", "12-27 27 11", "", nullptr, subsection1OmniClass.get());
-            subsection2OmniClass = InsertClassification(*omniClassTable, "Region", "12-27 27 14", "", nullptr, subsection1OmniClass.get());
-            subsection2OmniClass = InsertClassification(*omniClassTable, "Other Regions", "12-27 27 99", "", nullptr, subsection1OmniClass.get());
-        subsection1OmniClass = InsertClassification(*omniClassTable, "Territories", "12-27 31 00", "", nullptr, subsection0OmniClass.get());
-            subsection2OmniClass = InsertClassification(*omniClassTable, "Territory", "12-27 31 11", "", nullptr, subsection1OmniClass.get());
-            subsection2OmniClass = InsertClassification(*omniClassTable, "State", "12-27 31 14", "", nullptr, subsection1OmniClass.get());
-            subsection2OmniClass = InsertClassification(*omniClassTable, "Province", "12-27 31 17", "", nullptr, subsection1OmniClass.get());
-            subsection2OmniClass = InsertClassification(*omniClassTable, "Nation", "12-27 31 21", "", nullptr, subsection1OmniClass.get());
-            subsection2OmniClass = InsertClassification(*omniClassTable, "Theater", "12-27 31 24", "", nullptr, subsection1OmniClass.get());
-            subsection2OmniClass = InsertClassification(*omniClassTable, "Other Territories", "12-27 31 99", "", nullptr, subsection1OmniClass.get());
-
-    }
-
-END_CLASSIFICATIONSYSTEMS_NAMESPACE
+/*--------------------------------------------------------------------------------------+
+|
+|  $Source: Domain/GeneratedInserts/GeneratedOmniClass12Inserts.cpp $
+|
+|  $Copyright: (c) 2019 Bentley Systems, Incorporated. All rights reserved. $
+|
++--------------------------------------------------------------------------------------*/
+//===========================================================================================
+// WARNING: This is an automatically generated code for building classification inserts 
+// WARNING: To generate, call "bb -r BuildingShared -f BuildingShared -p CodeGenerators b -c"
+//===========================================================================================
+
+
+#include <ClassificationSystems/ClassificationSystemsApi.h>
+
+#include <BuildingShared/DgnUtils/BuildingDgnUtilsApi.h>
+
+
+namespace BS = BENTLEY_BUILDING_SHARED_NAMESPACE_NAME;
+
+BEGIN_CLASSIFICATIONSYSTEMS_NAMESPACE
+
+void ClassificationSystemsDomain::InsertOmniClass12Definitions(Dgn::DgnDbR db) const
+    {
+    ClassificationSystemCPtr omniClassSystem = TryAndGetSystem(db, "OmniClass");
+    ClassificationTableCPtr omniClassTable = TryAndGetTable(*omniClassSystem , "Table 12 - Construction Entities by Form");
+
+    ClassificationPtr subsection0OmniClass;
+    subsection0OmniClass = InsertClassification(*omniClassTable, "Buildings", "12-11 00 00", "", nullptr, nullptr);
+    ClassificationPtr subsection1OmniClass;
+        subsection1OmniClass = InsertClassification(*omniClassTable, "Low-Rise Buildings", "12-11 11 00", "", nullptr, subsection0OmniClass.get());
+    ClassificationPtr subsection2OmniClass;
+            subsection2OmniClass = InsertClassification(*omniClassTable, "Low-Rise Centralized Buildings", "12-11 11 14", "", nullptr, subsection1OmniClass.get());
+    ClassificationPtr subsection3OmniClass;
+                subsection3OmniClass = InsertClassification(*omniClassTable, "Pavilion", "12-11 11 14 11", "", nullptr, subsection2OmniClass.get());
+                subsection3OmniClass = InsertClassification(*omniClassTable, "Megaron", "12-11 11 14 14", "", nullptr, subsection2OmniClass.get());
+                subsection3OmniClass = InsertClassification(*omniClassTable, "Rotunda", "12-11 11 14 17", "", nullptr, subsection2OmniClass.get());
+                subsection3OmniClass = InsertClassification(*omniClassTable, "High Bay", "12-11 11 14 21", "", nullptr, subsection2OmniClass.get());
+                subsection3OmniClass = InsertClassification(*omniClassTable, "Bungalow", "12-11 11 14 24", "", nullptr, subsection2OmniClass.get());
+                subsection3OmniClass = InsertClassification(*omniClassTable, "Shack", "12-11 11 14 27", "", nullptr, subsection2OmniClass.get());
+                subsection3OmniClass = InsertClassification(*omniClassTable, "Arena", "12-11 11 14 51", "", nullptr, subsection2OmniClass.get());
+                subsection3OmniClass = InsertClassification(*omniClassTable, "Auditorium", "12-11 11 14 54", "", nullptr, subsection2OmniClass.get());
+                subsection3OmniClass = InsertClassification(*omniClassTable, "Other Low-Rise Centralized Buildings", "12-11 11 14 99", "", nullptr, subsection2OmniClass.get());
+            subsection2OmniClass = InsertClassification(*omniClassTable, "Low-Rise Linear Buildings", "12-11 11 17", "", nullptr, subsection1OmniClass.get());
+                subsection3OmniClass = InsertClassification(*omniClassTable, "Arcade", "12-11 11 17 11", "", nullptr, subsection2OmniClass.get());
+                subsection3OmniClass = InsertClassification(*omniClassTable, "Mall", "12-11 11 17 14", "", nullptr, subsection2OmniClass.get());
+                subsection3OmniClass = InsertClassification(*omniClassTable, "Basilica", "12-11 11 17 17", "", nullptr, subsection2OmniClass.get());
+                subsection3OmniClass = InsertClassification(*omniClassTable, "Other Low-Rise Linear Buildings", "12-11 11 17 99", "", nullptr, subsection2OmniClass.get());
+            subsection2OmniClass = InsertClassification(*omniClassTable, "Low-Rise Attached Buildings", "12-11 11 21", "", nullptr, subsection1OmniClass.get());
+                subsection3OmniClass = InsertClassification(*omniClassTable, "Infill Building", "12-11 11 21 11", "", nullptr, subsection2OmniClass.get());
+                subsection3OmniClass = InsertClassification(*omniClassTable, "Lean-to Building", "12-11 11 21 14", "", nullptr, subsection2OmniClass.get());
+                subsection3OmniClass = InsertClassification(*omniClassTable, "Building Addition", "12-11 11 21 17", "", nullptr, subsection2OmniClass.get());
+                subsection3OmniClass = InsertClassification(*omniClassTable, "Other Low-Rise Attached Buildings", "12-11 11 21 99", "", nullptr, subsection2OmniClass.get());
+        subsection1OmniClass = InsertClassification(*omniClassTable, "Mid-Rise Buildings", "12-11 14 00", "", nullptr, subsection0OmniClass.get());
+            subsection2OmniClass = InsertClassification(*omniClassTable, "Mid-Rise Free-Standing Buildings", "12-11 14 11", "", nullptr, subsection1OmniClass.get());
+                subsection3OmniClass = InsertClassification(*omniClassTable, "Centralized Mid-Rise Free-Standing Building", "12-11 14 11 11", "", nullptr, subsection2OmniClass.get());
+                subsection3OmniClass = InsertClassification(*omniClassTable, "Centralized Mid-Rise Free-Standing Building with Court", "12-11 14 11 14", "", nullptr, subsection2OmniClass.get());
+                subsection3OmniClass = InsertClassification(*omniClassTable, "Linear Mid-Rise Free-Standing Building", "12-11 14 11 17", "", nullptr, subsection2OmniClass.get());
+                subsection3OmniClass = InsertClassification(*omniClassTable, "Other Mid-Rise Free-Standing Buildings", "12-11 14 11 99", "", nullptr, subsection2OmniClass.get());
+            subsection2OmniClass = InsertClassification(*omniClassTable, "Mid-Rise Attached Buildings", "12-11 14 14", "", nullptr, subsection1OmniClass.get());
+                subsection3OmniClass = InsertClassification(*omniClassTable, "Infill Mid-Rise Building", "12-11 14 14 11", "", nullptr, subsection2OmniClass.get());
+                subsection3OmniClass = InsertClassification(*omniClassTable, "Building Wing", "12-11 14 14 14", "", nullptr, subsection2OmniClass.get());
+                subsection3OmniClass = InsertClassification(*omniClassTable, "Other Mid-Rise Attached Buildings", "12-11 14 14 99", "", nullptr, subsection2OmniClass.get());
+        subsection1OmniClass = InsertClassification(*omniClassTable, "High-Rise Buildings", "12-11 17 00", "", nullptr, subsection0OmniClass.get());
+            subsection2OmniClass = InsertClassification(*omniClassTable, "High-Rise Free-Standing Buildings", "12-11 17 11", "", nullptr, subsection1OmniClass.get());
+                subsection3OmniClass = InsertClassification(*omniClassTable, "High-Rise Point Tower", "12-11 17 11 11", "", nullptr, subsection2OmniClass.get());
+                subsection3OmniClass = InsertClassification(*omniClassTable, "High-Rise Slab", "12-11 17 11 14", "", nullptr, subsection2OmniClass.get());
+                subsection3OmniClass = InsertClassification(*omniClassTable, "Other High-Rise Free-Standing Buildings", "12-11 17 11 99", "", nullptr, subsection2OmniClass.get());
+            subsection2OmniClass = InsertClassification(*omniClassTable, "High-Rise Attached Buildings", "12-11 17 14", "", nullptr, subsection1OmniClass.get());
+                subsection3OmniClass = InsertClassification(*omniClassTable, "Attached High-Rise Sliver", "12-11 17 14 11", "", nullptr, subsection2OmniClass.get());
+                subsection3OmniClass = InsertClassification(*omniClassTable, "Other High-Rise Attached Buildings", "12-11 17 14 99", "", nullptr, subsection2OmniClass.get());
+        subsection1OmniClass = InsertClassification(*omniClassTable, "Submerged Buildings", "12-11 21 00", "", nullptr, subsection0OmniClass.get());
+            subsection2OmniClass = InsertClassification(*omniClassTable, "Deeply Submerged Building", "12-11 21 11", "", nullptr, subsection1OmniClass.get());
+            subsection2OmniClass = InsertClassification(*omniClassTable, "Partially Submerged Building", "12-11 21 14", "", nullptr, subsection1OmniClass.get());
+            subsection2OmniClass = InsertClassification(*omniClassTable, "Other Submerged Buildings", "12-11 21 99", "", nullptr, subsection1OmniClass.get());
+        subsection1OmniClass = InsertClassification(*omniClassTable, "Mixed-Form Buildings", "12-11 24 00", "", nullptr, subsection0OmniClass.get());
+        subsection1OmniClass = InsertClassification(*omniClassTable, "Other Buildings", "12-11 99 00", "", nullptr, subsection0OmniClass.get());
+    subsection0OmniClass = InsertClassification(*omniClassTable, "Non-Building Structures", "12-14 00 00", "", nullptr, nullptr);
+        subsection1OmniClass = InsertClassification(*omniClassTable, "Ornamental Structures", "12-14 11 00", "", nullptr, subsection0OmniClass.get());
+            subsection2OmniClass = InsertClassification(*omniClassTable, "Monument", "12-14 11 11", "", nullptr, subsection1OmniClass.get());
+            subsection2OmniClass = InsertClassification(*omniClassTable, "Sculpture", "12-14 11 14", "", nullptr, subsection1OmniClass.get());
+            subsection2OmniClass = InsertClassification(*omniClassTable, "Fountain", "12-14 11 17", "", nullptr, subsection1OmniClass.get());
+            subsection2OmniClass = InsertClassification(*omniClassTable, "Other Ornamental Structures", "12-14 11 99", "", nullptr, subsection1OmniClass.get());
+        subsection1OmniClass = InsertClassification(*omniClassTable, "Bridges", "12-14 14 00", "", nullptr, subsection0OmniClass.get());
+            subsection2OmniClass = InsertClassification(*omniClassTable, "Trabeated Bridge", "12-14 14 11", "", nullptr, subsection1OmniClass.get());
+            subsection2OmniClass = InsertClassification(*omniClassTable, "Arch Bridge", "12-14 14 14", "", nullptr, subsection1OmniClass.get());
+            subsection2OmniClass = InsertClassification(*omniClassTable, "Truss Bridge", "12-14 14 17", "", nullptr, subsection1OmniClass.get());
+            subsection2OmniClass = InsertClassification(*omniClassTable, "Cable-Stayed Bridge", "12-14 14 21", "", nullptr, subsection1OmniClass.get());
+            subsection2OmniClass = InsertClassification(*omniClassTable, "Suspension Bridge", "12-14 14 24", "", nullptr, subsection1OmniClass.get());
+            subsection2OmniClass = InsertClassification(*omniClassTable, "Other Bridges", "12-14 14 99", "", nullptr, subsection1OmniClass.get());
+        subsection1OmniClass = InsertClassification(*omniClassTable, "Platforms and Piers", "12-14 17 00", "", nullptr, subsection0OmniClass.get());
+            subsection2OmniClass = InsertClassification(*omniClassTable, "Platform", "12-14 17 11", "", nullptr, subsection1OmniClass.get());
+            subsection2OmniClass = InsertClassification(*omniClassTable, "Pier", "12-14 17 14", "", nullptr, subsection1OmniClass.get());
+            subsection2OmniClass = InsertClassification(*omniClassTable, "Viaduct", "12-14 17 17", "", nullptr, subsection1OmniClass.get());
+            subsection2OmniClass = InsertClassification(*omniClassTable, "Other Platforms and Piers", "12-14 17 99", "", nullptr, subsection1OmniClass.get());
+        subsection1OmniClass = InsertClassification(*omniClassTable, "Tanks", "12-14 21 00", "", nullptr, subsection0OmniClass.get());
+            subsection2OmniClass = InsertClassification(*omniClassTable, "Silo", "12-14 21 11", "", nullptr, subsection1OmniClass.get());
+            subsection2OmniClass = InsertClassification(*omniClassTable, "Crib", "12-14 21 14", "", nullptr, subsection1OmniClass.get());
+            subsection2OmniClass = InsertClassification(*omniClassTable, "Liquid Storage Tank", "12-14 21 17", "", nullptr, subsection1OmniClass.get());
+            subsection2OmniClass = InsertClassification(*omniClassTable, "Gas Storage Tank", "12-14 21 21", "", nullptr, subsection1OmniClass.get());
+            subsection2OmniClass = InsertClassification(*omniClassTable, "Other Tanks", "12-14 21 99", "", nullptr, subsection1OmniClass.get());
+        subsection1OmniClass = InsertClassification(*omniClassTable, "Towers", "12-14 24 00", "", nullptr, subsection0OmniClass.get());
+            subsection2OmniClass = InsertClassification(*omniClassTable, "Mast", "12-14 24 11", "", nullptr, subsection1OmniClass.get());
+            subsection2OmniClass = InsertClassification(*omniClassTable, "Derrick", "12-14 24 14", "", nullptr, subsection1OmniClass.get());
+            subsection2OmniClass = InsertClassification(*omniClassTable, "Gantry", "12-14 24 17", "", nullptr, subsection1OmniClass.get());
+            subsection2OmniClass = InsertClassification(*omniClassTable, "Chimney Stack", "12-14 24 21", "", nullptr, subsection1OmniClass.get());
+            subsection2OmniClass = InsertClassification(*omniClassTable, "Tower", "12-14 24 24", "", nullptr, subsection1OmniClass.get());
+            subsection2OmniClass = InsertClassification(*omniClassTable, "Other Towers", "12-14 24 99", "", nullptr, subsection1OmniClass.get());
+        subsection1OmniClass = InsertClassification(*omniClassTable, "Buried and Submerged Structures", "12-14 27 00", "", nullptr, subsection0OmniClass.get());
+            subsection2OmniClass = InsertClassification(*omniClassTable, "Subterranean Vertical Shaft", "12-14 27 11", "", nullptr, subsection1OmniClass.get());
+            subsection2OmniClass = InsertClassification(*omniClassTable, "Horizontal Tunnel", "12-14 27 14", "", nullptr, subsection1OmniClass.get());
+            subsection2OmniClass = InsertClassification(*omniClassTable, "Subterranean Duct Bank", "12-14 27 17", "", nullptr, subsection1OmniClass.get());
+            subsection2OmniClass = InsertClassification(*omniClassTable, "Other Buried and Submerged Structures", "12-14 27 99", "", nullptr, subsection1OmniClass.get());
+        subsection1OmniClass = InsertClassification(*omniClassTable, "Elevated Linear Structures", "12-14 31 00", "", nullptr, subsection0OmniClass.get());
+            subsection2OmniClass = InsertClassification(*omniClassTable, "Elevated Line", "12-14 31 11", "", nullptr, subsection1OmniClass.get());
+            subsection2OmniClass = InsertClassification(*omniClassTable, "Elevated Pipe Line", "12-14 31 14", "", nullptr, subsection1OmniClass.get());
+            subsection2OmniClass = InsertClassification(*omniClassTable, "Other Elevated Linear Structures", "12-14 31 99", "", nullptr, subsection1OmniClass.get());
+        subsection1OmniClass = InsertClassification(*omniClassTable, "Other Non-Building Structures", "12-14 99 00", "", nullptr, subsection0OmniClass.get());
+    subsection0OmniClass = InsertClassification(*omniClassTable, "Movable Structures", "12-17 00 00", "", nullptr, nullptr);
+        subsection1OmniClass = InsertClassification(*omniClassTable, "Temporary Movable Structures", "12-17 11 00", "", nullptr, subsection0OmniClass.get());
+            subsection2OmniClass = InsertClassification(*omniClassTable, "Temporary Platform", "12-17 11 11", "", nullptr, subsection1OmniClass.get());
+            subsection2OmniClass = InsertClassification(*omniClassTable, "Temporary Staging ", "12-17 11 12", "", nullptr, subsection1OmniClass.get());
+            subsection2OmniClass = InsertClassification(*omniClassTable, "Temporary Building ", "12-17 11 14", "", nullptr, subsection1OmniClass.get());
+            subsection2OmniClass = InsertClassification(*omniClassTable, "Tent", "12-17 11 17", "", nullptr, subsection1OmniClass.get());
+            subsection2OmniClass = InsertClassification(*omniClassTable, "Other Temporary Movable Structures", "12-17 11 99", "", nullptr, subsection1OmniClass.get());
+        subsection1OmniClass = InsertClassification(*omniClassTable, "Moving Structures", "12-17 14 00", "", nullptr, subsection0OmniClass.get());
+            subsection2OmniClass = InsertClassification(*omniClassTable, "Track-Based Moving Structure", "12-17 14 11", "", nullptr, subsection1OmniClass.get());
+            subsection2OmniClass = InsertClassification(*omniClassTable, "Wheel-Based Moving Structure", "12-17 14 14", "", nullptr, subsection1OmniClass.get());
+            subsection2OmniClass = InsertClassification(*omniClassTable, "Cable-Based Moving Structure", "12-17 14 17", "", nullptr, subsection1OmniClass.get());
+            subsection2OmniClass = InsertClassification(*omniClassTable, "Other Moving Structures ", "12-17 14 99", "", nullptr, subsection1OmniClass.get());
+        subsection1OmniClass = InsertClassification(*omniClassTable, "Floating Structures", "12-17 17 00", "", nullptr, subsection0OmniClass.get());
+            subsection2OmniClass = InsertClassification(*omniClassTable, "Ships", "12-17 17 11", "", nullptr, subsection1OmniClass.get());
+            subsection2OmniClass = InsertClassification(*omniClassTable, "Barges", "12-17 17 14", "", nullptr, subsection1OmniClass.get());
+            subsection2OmniClass = InsertClassification(*omniClassTable, "Fixed-Location Floating Structure", "12-17 17 17", "", nullptr, subsection1OmniClass.get());
+            subsection2OmniClass = InsertClassification(*omniClassTable, "Other Floating Structures", "12-17 17 99", "", nullptr, subsection1OmniClass.get());
+        subsection1OmniClass = InsertClassification(*omniClassTable, "Orbiting Structures", "12-17 21 00", "", nullptr, subsection0OmniClass.get());
+            subsection2OmniClass = InsertClassification(*omniClassTable, "Space Station", "12-17 21 11", "", nullptr, subsection1OmniClass.get());
+            subsection2OmniClass = InsertClassification(*omniClassTable, "Other Orbiting Structures", "12-17 21 99", "", nullptr, subsection1OmniClass.get());
+        subsection1OmniClass = InsertClassification(*omniClassTable, "Other Movable Structures", "12-17 99 00", "", nullptr, subsection0OmniClass.get());
+    subsection0OmniClass = InsertClassification(*omniClassTable, "Land Forms", "12-21 00 00", "", nullptr, nullptr);
+        subsection1OmniClass = InsertClassification(*omniClassTable, "Pavements and Tracks", "12-21 11 00", "", nullptr, subsection0OmniClass.get());
+            subsection2OmniClass = InsertClassification(*omniClassTable, "Pavement", "12-21 11 11", "", nullptr, subsection1OmniClass.get());
+            subsection2OmniClass = InsertClassification(*omniClassTable, "Tracks", "12-21 11 14", "", nullptr, subsection1OmniClass.get());
+            subsection2OmniClass = InsertClassification(*omniClassTable, "Other Pavements and Tracks", "12-21 11 99", "", nullptr, subsection1OmniClass.get());
+        subsection1OmniClass = InsertClassification(*omniClassTable, "Retaining Forms", "12-21 14 00", "", nullptr, subsection0OmniClass.get());
+            subsection2OmniClass = InsertClassification(*omniClassTable, "Retaining Wall", "12-21 14 11", "", nullptr, subsection1OmniClass.get());
+            subsection2OmniClass = InsertClassification(*omniClassTable, "Embankment", "12-21 14 14", "", nullptr, subsection1OmniClass.get());
+            subsection2OmniClass = InsertClassification(*omniClassTable, "Terrace", "12-21 14 17", "", nullptr, subsection1OmniClass.get());
+            subsection2OmniClass = InsertClassification(*omniClassTable, "Dam", "12-21 14 21", "", nullptr, subsection1OmniClass.get());
+            subsection2OmniClass = InsertClassification(*omniClassTable, "Other Retaining Forms", "12-21 14 99", "", nullptr, subsection1OmniClass.get());
+        subsection1OmniClass = InsertClassification(*omniClassTable, "Cuttings and Excavations", "12-21 17 00", "", nullptr, subsection0OmniClass.get());
+            subsection2OmniClass = InsertClassification(*omniClassTable, "Pit", "12-21 17 11", "", nullptr, subsection1OmniClass.get());
+            subsection2OmniClass = InsertClassification(*omniClassTable, "Trench", "12-21 17 14", "", nullptr, subsection1OmniClass.get());
+            subsection2OmniClass = InsertClassification(*omniClassTable, "Channel", "12-21 17 17", "", nullptr, subsection1OmniClass.get());
+            subsection2OmniClass = InsertClassification(*omniClassTable, "Other Cuttings/Excavations", "12-21 17 99", "", nullptr, subsection1OmniClass.get());
+        subsection1OmniClass = InsertClassification(*omniClassTable, "Plantings", "12-21 21 00", "", nullptr, subsection0OmniClass.get());
+            subsection2OmniClass = InsertClassification(*omniClassTable, "Planting Bed", "12-21 21 11", "", nullptr, subsection1OmniClass.get());
+            subsection2OmniClass = InsertClassification(*omniClassTable, "Garden", "12-21 21 14", "", nullptr, subsection1OmniClass.get());
+            subsection2OmniClass = InsertClassification(*omniClassTable, "Planting Field", "12-21 21 17", "", nullptr, subsection1OmniClass.get());
+            subsection2OmniClass = InsertClassification(*omniClassTable, "Orchard", "12-21 21 21", "", nullptr, subsection1OmniClass.get());
+            subsection2OmniClass = InsertClassification(*omniClassTable, "Forest", "12-21 21 24", "", nullptr, subsection1OmniClass.get());
+            subsection2OmniClass = InsertClassification(*omniClassTable, "Other Plantings", "12-21 21 99", "", nullptr, subsection1OmniClass.get());
+        subsection1OmniClass = InsertClassification(*omniClassTable, "Other Land Forms", "12-21 99 00", "", nullptr, subsection0OmniClass.get());
+    subsection0OmniClass = InsertClassification(*omniClassTable, "Water Forms", "12-24 00 00", "", nullptr, nullptr);
+        subsection1OmniClass = InsertClassification(*omniClassTable, "Centralized Water Forms", "12-24 11 00", "", nullptr, subsection0OmniClass.get());
+            subsection2OmniClass = InsertClassification(*omniClassTable, "Pond", "12-24 11 11", "", nullptr, subsection1OmniClass.get());
+            subsection2OmniClass = InsertClassification(*omniClassTable, "Reservoir", "12-24 11 14", "", nullptr, subsection1OmniClass.get());
+            subsection2OmniClass = InsertClassification(*omniClassTable, "Lake", "12-24 11 17", "", nullptr, subsection1OmniClass.get());
+            subsection2OmniClass = InsertClassification(*omniClassTable, "Sea", "12-24 11 21", "", nullptr, subsection1OmniClass.get());
+            subsection2OmniClass = InsertClassification(*omniClassTable, "Ocean", "12-24 11 24", "", nullptr, subsection1OmniClass.get());
+            subsection2OmniClass = InsertClassification(*omniClassTable, "Other Centralized Water Forms", "12-24 11 99", "", nullptr, subsection1OmniClass.get());
+        subsection1OmniClass = InsertClassification(*omniClassTable, "Linear Water Forms", "12-24 14 00", "", nullptr, subsection0OmniClass.get());
+            subsection2OmniClass = InsertClassification(*omniClassTable, "Creek", "12-24 14 11", "", nullptr, subsection1OmniClass.get());
+            subsection2OmniClass = InsertClassification(*omniClassTable, "Aqueduct", "12-24 14 14", "", nullptr, subsection1OmniClass.get());
+            subsection2OmniClass = InsertClassification(*omniClassTable, "Canal", "12-24 14 17", "", nullptr, subsection1OmniClass.get());
+            subsection2OmniClass = InsertClassification(*omniClassTable, "Stream", "12-24 14 21", "", nullptr, subsection1OmniClass.get());
+            subsection2OmniClass = InsertClassification(*omniClassTable, "River", "12-24 14 24", "", nullptr, subsection1OmniClass.get());
+            subsection2OmniClass = InsertClassification(*omniClassTable, "Other Linear Water Forms", "12-24 14 99", "", nullptr, subsection1OmniClass.get());
+        subsection1OmniClass = InsertClassification(*omniClassTable, "Other Water Forms", "12-24 99 00", "", nullptr, subsection0OmniClass.get());
+            subsection2OmniClass = InsertClassification(*omniClassTable, "Bay", "12-24 17 11", "", nullptr, subsection1OmniClass.get());
+            subsection2OmniClass = InsertClassification(*omniClassTable, "Inlet", "12-24 17 14", "", nullptr, subsection1OmniClass.get());
+    subsection0OmniClass = InsertClassification(*omniClassTable, "Construction Entity Groupings", "12-27 00 00", "", nullptr, nullptr);
+        subsection1OmniClass = InsertClassification(*omniClassTable, "Campus", "12-27 17 00", "", nullptr, subsection0OmniClass.get());
+            subsection2OmniClass = InsertClassification(*omniClassTable, "Education Campus", "12-27 17 11", "", nullptr, subsection1OmniClass.get());
+            subsection2OmniClass = InsertClassification(*omniClassTable, "Compound", "12-27 17 14", "", nullptr, subsection1OmniClass.get());
+            subsection2OmniClass = InsertClassification(*omniClassTable, "Base", "12-27 17 17", "", nullptr, subsection1OmniClass.get());
+            subsection2OmniClass = InsertClassification(*omniClassTable, "Complex", "12-27 17 21", "", nullptr, subsection1OmniClass.get());
+            subsection2OmniClass = InsertClassification(*omniClassTable, "Airport", "12-27 17 24", "", nullptr, subsection1OmniClass.get());
+            subsection2OmniClass = InsertClassification(*omniClassTable, "Other Campus", "12-27 17 99", "", nullptr, subsection1OmniClass.get());
+        subsection1OmniClass = InsertClassification(*omniClassTable, "Districts", "12-27 21 00", "", nullptr, subsection0OmniClass.get());
+            subsection2OmniClass = InsertClassification(*omniClassTable, "City Block", "12-27 21 11", "", nullptr, subsection1OmniClass.get());
+            subsection2OmniClass = InsertClassification(*omniClassTable, "District", "12-27 21 14", "", nullptr, subsection1OmniClass.get());
+            subsection2OmniClass = InsertClassification(*omniClassTable, "Neighborhood", "12-27 21 17", "", nullptr, subsection1OmniClass.get());
+            subsection2OmniClass = InsertClassification(*omniClassTable, "Quarter", "12-27 21 21", "", nullptr, subsection1OmniClass.get());
+            subsection2OmniClass = InsertClassification(*omniClassTable, "Sector", "12-27 21 24", "", nullptr, subsection1OmniClass.get());
+            subsection2OmniClass = InsertClassification(*omniClassTable, "Reservation", "12-27 21 27", "", nullptr, subsection1OmniClass.get());
+            subsection2OmniClass = InsertClassification(*omniClassTable, "Other Districts", "12-27 21 99", "", nullptr, subsection1OmniClass.get());
+        subsection1OmniClass = InsertClassification(*omniClassTable, "Municipalities", "12-27 24 00", "", nullptr, subsection0OmniClass.get());
+            subsection2OmniClass = InsertClassification(*omniClassTable, "Hamlet", "12-27 24 11", "", nullptr, subsection1OmniClass.get());
+            subsection2OmniClass = InsertClassification(*omniClassTable, "Village", "12-27 24 14", "", nullptr, subsection1OmniClass.get());
+            subsection2OmniClass = InsertClassification(*omniClassTable, "Town", "12-27 24 17", "", nullptr, subsection1OmniClass.get());
+            subsection2OmniClass = InsertClassification(*omniClassTable, "Suburb", "12-27 24 21", "", nullptr, subsection1OmniClass.get());
+            subsection2OmniClass = InsertClassification(*omniClassTable, "City", "12-27 24 24", "", nullptr, subsection1OmniClass.get());
+            subsection2OmniClass = InsertClassification(*omniClassTable, "Metropolitan Area", "12-27 24 27", "", nullptr, subsection1OmniClass.get());
+            subsection2OmniClass = InsertClassification(*omniClassTable, "Other Municipalities", "12-27 24 99", "", nullptr, subsection1OmniClass.get());
+        subsection1OmniClass = InsertClassification(*omniClassTable, "Regions", "12-27 27 00", "", nullptr, subsection0OmniClass.get());
+            subsection2OmniClass = InsertClassification(*omniClassTable, "County", "12-27 27 11", "", nullptr, subsection1OmniClass.get());
+            subsection2OmniClass = InsertClassification(*omniClassTable, "Region", "12-27 27 14", "", nullptr, subsection1OmniClass.get());
+            subsection2OmniClass = InsertClassification(*omniClassTable, "Other Regions", "12-27 27 99", "", nullptr, subsection1OmniClass.get());
+        subsection1OmniClass = InsertClassification(*omniClassTable, "Territories", "12-27 31 00", "", nullptr, subsection0OmniClass.get());
+            subsection2OmniClass = InsertClassification(*omniClassTable, "Territory", "12-27 31 11", "", nullptr, subsection1OmniClass.get());
+            subsection2OmniClass = InsertClassification(*omniClassTable, "State", "12-27 31 14", "", nullptr, subsection1OmniClass.get());
+            subsection2OmniClass = InsertClassification(*omniClassTable, "Province", "12-27 31 17", "", nullptr, subsection1OmniClass.get());
+            subsection2OmniClass = InsertClassification(*omniClassTable, "Nation", "12-27 31 21", "", nullptr, subsection1OmniClass.get());
+            subsection2OmniClass = InsertClassification(*omniClassTable, "Theater", "12-27 31 24", "", nullptr, subsection1OmniClass.get());
+            subsection2OmniClass = InsertClassification(*omniClassTable, "Other Territories", "12-27 31 99", "", nullptr, subsection1OmniClass.get());
+
+    }
+
+END_CLASSIFICATIONSYSTEMS_NAMESPACE