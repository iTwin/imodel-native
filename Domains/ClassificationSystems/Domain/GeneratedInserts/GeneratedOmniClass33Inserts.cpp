/*--------------------------------------------------------------------------------------+
|
|  $Source: Domain/GeneratedInserts/GeneratedOmniClass33Inserts.cpp $
|
|  $Copyright: (c) 2019 Bentley Systems, Incorporated. All rights reserved. $
|
+--------------------------------------------------------------------------------------*/
//===========================================================================================
// WARNING: This is an automatically generated code for building classification inserts 
// WARNING: To generate, call "bb -r BuildingShared -f BuildingShared -p CodeGenerators b -c"
//===========================================================================================


#include <ClassificationSystems/ClassificationSystemsApi.h>
<<<<<<< HEAD

=======
>>>>>>> 4f5e6fac
#include <BuildingShared/DgnUtils/BuildingDgnUtilsApi.h>


namespace BS = BENTLEY_BUILDING_SHARED_NAMESPACE_NAME;

BEGIN_CLASSIFICATIONSYSTEMS_NAMESPACE

void ClassificationSystemsDomain::InsertOmniClass33Definitions(Dgn::DgnDbR db) const
    {
    ClassificationSystemCPtr omniClassSystem = TryAndGetSystem(db, "OmniClass");
    ClassificationTableCPtr omniClassTable = TryAndGetTable(*omniClassSystem , "Table 33 - Disciplines");

    ClassificationPtr subsection0OmniClass;
    subsection0OmniClass = InsertClassification(*omniClassTable, "Planning", "33-11 00 00", "", nullptr, nullptr);
    ClassificationPtr subsection1OmniClass;
        subsection1OmniClass = InsertClassification(*omniClassTable, "Regional Planning", "33-11 11 00", "", nullptr, subsection0OmniClass.get());
        subsection1OmniClass = InsertClassification(*omniClassTable, "Development Planning", "33-11 21 00", "", nullptr, subsection0OmniClass.get());
        subsection1OmniClass = InsertClassification(*omniClassTable, "Rural Planning", "33-11 31 00", "", nullptr, subsection0OmniClass.get());
        subsection1OmniClass = InsertClassification(*omniClassTable, "Urban Planning", "33-11 41 00", "", nullptr, subsection0OmniClass.get());
        subsection1OmniClass = InsertClassification(*omniClassTable, "Transportation Planning", "33-11 44 00", "", nullptr, subsection0OmniClass.get());
        subsection1OmniClass = InsertClassification(*omniClassTable, "Environmental Planning", "33-11 51 00", "", nullptr, subsection0OmniClass.get());
        subsection1OmniClass = InsertClassification(*omniClassTable, "Facility Conservation Planning", "33-11 61 00", "", nullptr, subsection0OmniClass.get());
    ClassificationPtr subsection2OmniClass;
            subsection2OmniClass = InsertClassification(*omniClassTable, "Historic Building Conservation Planning", "33-11 61 21", "", nullptr, subsection1OmniClass.get());
            subsection2OmniClass = InsertClassification(*omniClassTable, "Ancient Monument Conservation Planning", "33-11 61 31", "", nullptr, subsection1OmniClass.get());
            subsection2OmniClass = InsertClassification(*omniClassTable, "Archaeological Area Conservation Planning", "33-11 61 41", "", nullptr, subsection1OmniClass.get());
        subsection1OmniClass = InsertClassification(*omniClassTable, "Other Planning", "33-11 99 00", "", nullptr, subsection0OmniClass.get());
            subsection2OmniClass = InsertClassification(*omniClassTable, "Master Planning", "33-11 99 11", "", nullptr, subsection1OmniClass.get());
            subsection2OmniClass = InsertClassification(*omniClassTable, "Permitting", "33-11 99 14", "", nullptr, subsection1OmniClass.get());
            subsection2OmniClass = InsertClassification(*omniClassTable, "Risk Assessment", "33-11 99 17", "", nullptr, subsection1OmniClass.get());
    subsection0OmniClass = InsertClassification(*omniClassTable, "Design", "33-21 00 00", "", nullptr, nullptr);
        subsection1OmniClass = InsertClassification(*omniClassTable, "Architecture", "33-21 11 00", "", nullptr, subsection0OmniClass.get());
            subsection2OmniClass = InsertClassification(*omniClassTable, "Residential Architecture", "33-21 11 11", "", nullptr, subsection1OmniClass.get());
            subsection2OmniClass = InsertClassification(*omniClassTable, "Commercial Architecture", "33-21 11 21", "", nullptr, subsection1OmniClass.get());
            subsection2OmniClass = InsertClassification(*omniClassTable, "Institutional Architecture", "33-21 11 24", "", nullptr, subsection1OmniClass.get());
            subsection2OmniClass = InsertClassification(*omniClassTable, "Industrial Architecture", "33-21 11 27", "", nullptr, subsection1OmniClass.get());
        subsection1OmniClass = InsertClassification(*omniClassTable, "Drafting", "33-21 19 00", "", nullptr, subsection0OmniClass.get());
        subsection1OmniClass = InsertClassification(*omniClassTable, "Landscape Architecture", "33-21 21 00", "", nullptr, subsection0OmniClass.get());
        subsection1OmniClass = InsertClassification(*omniClassTable, "Interior Design", "33-21 23 00", "", nullptr, subsection0OmniClass.get());
        subsection1OmniClass = InsertClassification(*omniClassTable, "Specifying", "33-21 25 00", "", nullptr, subsection0OmniClass.get());
        subsection1OmniClass = InsertClassification(*omniClassTable, "Graphic Design", "33-21 27 00", "", nullptr, subsection0OmniClass.get());
            subsection2OmniClass = InsertClassification(*omniClassTable, "Signage Graphic Design", "33-21 27 11", "", nullptr, subsection1OmniClass.get());
        subsection1OmniClass = InsertClassification(*omniClassTable, "Engineering", "33-21 31 00", "", nullptr, subsection0OmniClass.get());
            subsection2OmniClass = InsertClassification(*omniClassTable, "Civil Engineering", "33-21 31 11", "", nullptr, subsection1OmniClass.get());
    ClassificationPtr subsection3OmniClass;
                subsection3OmniClass = InsertClassification(*omniClassTable, "Geotechnical Engineering", "33-21 31 11 11", "", nullptr, subsection2OmniClass.get());
            subsection2OmniClass = InsertClassification(*omniClassTable, "Structural Engineering", "33-21 31 14", "", nullptr, subsection1OmniClass.get());
                subsection3OmniClass = InsertClassification(*omniClassTable, "Foundation Engineering", "33-21 31 14 11", "", nullptr, subsection2OmniClass.get());
                subsection3OmniClass = InsertClassification(*omniClassTable, "High Rise Engineering", "33-21 31 14 21", "", nullptr, subsection2OmniClass.get());
                subsection3OmniClass = InsertClassification(*omniClassTable, "Long-span Structure Engineering", "33-21 31 14 31", "", nullptr, subsection2OmniClass.get());
                subsection3OmniClass = InsertClassification(*omniClassTable, "Tensile Structure Engineering", "33-21 31 14 41", "", nullptr, subsection2OmniClass.get());
                subsection3OmniClass = InsertClassification(*omniClassTable, "Pneumatic Structure Engineering", "33-21 31 14 51", "", nullptr, subsection2OmniClass.get());
                subsection3OmniClass = InsertClassification(*omniClassTable, "Hydraulic Structure Engineering", "33-21 31 14 54", "", nullptr, subsection2OmniClass.get());
            subsection2OmniClass = InsertClassification(*omniClassTable, "Mechanical Engineering", "33-21 31 17", "", nullptr, subsection1OmniClass.get());
                subsection3OmniClass = InsertClassification(*omniClassTable, "Plumbing Engineering", "33-21 31 17 11", "", nullptr, subsection2OmniClass.get());
                subsection3OmniClass = InsertClassification(*omniClassTable, "Fire Protection Engineering", "33-21 31 17 21", "", nullptr, subsection2OmniClass.get());
                subsection3OmniClass = InsertClassification(*omniClassTable, "Heating Ventilation and Air Conditioning Engineering", "33-21 31 17 31", "", nullptr, subsection2OmniClass.get());
                subsection3OmniClass = InsertClassification(*omniClassTable, "Refrigeration Engineering", "33-21 31 17 33", "", nullptr, subsection2OmniClass.get());
                subsection3OmniClass = InsertClassification(*omniClassTable, "Energy Monitoring and Controls Engineering", "33-21 31 17 34", "", nullptr, subsection2OmniClass.get());
                subsection3OmniClass = InsertClassification(*omniClassTable, "Hydrological Engineering", "33-21 31 17 37", "", nullptr, subsection2OmniClass.get());
            subsection2OmniClass = InsertClassification(*omniClassTable, "Electrical Engineering", "33-21 31 21", "", nullptr, subsection1OmniClass.get());
                subsection3OmniClass = InsertClassification(*omniClassTable, "High Voltage Electrical Engineering", "33-21 31 21 11", "", nullptr, subsection2OmniClass.get());
                subsection3OmniClass = InsertClassification(*omniClassTable, "Medium Voltage Electrical Engineering", "33-21 31 21 21", "", nullptr, subsection2OmniClass.get());
                subsection3OmniClass = InsertClassification(*omniClassTable, "Low Voltage Electrical Engineering", "33-21 31 21 31", "", nullptr, subsection2OmniClass.get());
            subsection2OmniClass = InsertClassification(*omniClassTable, "Communications Engineering", "33-21 31 23", "", nullptr, subsection1OmniClass.get());
                subsection3OmniClass = InsertClassification(*omniClassTable, "Computer Network Engineering", "33-21 31 23 11", "", nullptr, subsection2OmniClass.get());
                subsection3OmniClass = InsertClassification(*omniClassTable, "Alarm and Detection Engineering", "33-21 31 23 14", "", nullptr, subsection2OmniClass.get());
                subsection3OmniClass = InsertClassification(*omniClassTable, "Audiovisual Engineering", "33-21 31 23 21", "", nullptr, subsection2OmniClass.get());
            subsection2OmniClass = InsertClassification(*omniClassTable, "Process Engineering", "33-21 31 24", "", nullptr, subsection1OmniClass.get());
                subsection3OmniClass = InsertClassification(*omniClassTable, "Piping Engineering", "33-21 31 24 11", "", nullptr, subsection2OmniClass.get());
                subsection3OmniClass = InsertClassification(*omniClassTable, "Wind Engineering", "33-21 31 24 21", "", nullptr, subsection2OmniClass.get());
                subsection3OmniClass = InsertClassification(*omniClassTable, "Co-Generation Engineering", "33-21 31 24 31", "", nullptr, subsection2OmniClass.get());
                subsection3OmniClass = InsertClassification(*omniClassTable, "Nuclear Engineering", "33-21 31 24 41", "", nullptr, subsection2OmniClass.get());
                subsection3OmniClass = InsertClassification(*omniClassTable, "Sanitary Engineering", "33-21 31 24 51", "", nullptr, subsection2OmniClass.get());
            subsection2OmniClass = InsertClassification(*omniClassTable, "Military Engineering", "33-21 31 27", "", nullptr, subsection1OmniClass.get());
            subsection2OmniClass = InsertClassification(*omniClassTable, "Other Engineering", "33-21 31 99", "", nullptr, subsection1OmniClass.get());
                subsection3OmniClass = InsertClassification(*omniClassTable, "Acoustical/Emanations Shielding Engineering", "33-21 31 99 11", "", nullptr, subsection2OmniClass.get());
                subsection3OmniClass = InsertClassification(*omniClassTable, "Antiterrorism/Physical Security Engineering", "33-21 31 99 14", "", nullptr, subsection2OmniClass.get());
                subsection3OmniClass = InsertClassification(*omniClassTable, "Value Engineering", "33-21 31 99 17", "", nullptr, subsection2OmniClass.get());
        subsection1OmniClass = InsertClassification(*omniClassTable, "Other Design", "33-21 99 00", "", nullptr, subsection0OmniClass.get());
            subsection2OmniClass = InsertClassification(*omniClassTable, "Fountain Design", "33-21 99 11", "", nullptr, subsection1OmniClass.get());
            subsection2OmniClass = InsertClassification(*omniClassTable, "Finish Hardware Design", "33-21 99 14", "", nullptr, subsection1OmniClass.get());
            subsection2OmniClass = InsertClassification(*omniClassTable, "Extraterrestrial Design Specialist", "33-21 99 15", "", nullptr, subsection1OmniClass.get());
            subsection2OmniClass = InsertClassification(*omniClassTable, "Health Services Design Specialist", "33-21 99 22", "", nullptr, subsection1OmniClass.get());
                subsection3OmniClass = InsertClassification(*omniClassTable, "Hospital Design Specialist", "33-21 99 22 11", "", nullptr, subsection2OmniClass.get());
                subsection3OmniClass = InsertClassification(*omniClassTable, "Nursing Home Design Specialist", "33-21 99 22 21", "", nullptr, subsection2OmniClass.get());
            subsection2OmniClass = InsertClassification(*omniClassTable, "Infrastructure Design Specialist", "33-21 99 24", "", nullptr, subsection1OmniClass.get());
            subsection2OmniClass = InsertClassification(*omniClassTable, "Irrigation Design Specialist", "33-21 99 25", "", nullptr, subsection1OmniClass.get());
            subsection2OmniClass = InsertClassification(*omniClassTable, "Laboratory Design Specialist", "33-21 99 26", "", nullptr, subsection1OmniClass.get());
            subsection2OmniClass = InsertClassification(*omniClassTable, "Lighting Design Specialist", "33-21 99 28", "", nullptr, subsection1OmniClass.get());
            subsection2OmniClass = InsertClassification(*omniClassTable, "Marina Design Specialist", "33-21 99 29", "", nullptr, subsection1OmniClass.get());
            subsection2OmniClass = InsertClassification(*omniClassTable, "Model Making Specialist", "33-21 99 31", "", nullptr, subsection1OmniClass.get());
            subsection2OmniClass = InsertClassification(*omniClassTable, "Solar Design Specialist", "33-21 99 39", "", nullptr, subsection1OmniClass.get());
            subsection2OmniClass = InsertClassification(*omniClassTable, "Transportation Design Specialist", "33-21 99 45", "", nullptr, subsection1OmniClass.get());
                subsection3OmniClass = InsertClassification(*omniClassTable, "Air Transportation Design Specialist", "33-21 99 45 11", "", nullptr, subsection2OmniClass.get());
                subsection3OmniClass = InsertClassification(*omniClassTable, "Roadway Transportation Design Specialist", "33-21 99 45 21", "", nullptr, subsection2OmniClass.get());
                subsection3OmniClass = InsertClassification(*omniClassTable, "Marine Transportation Design Specialist", "33-21 99 45 31", "", nullptr, subsection2OmniClass.get());
                subsection3OmniClass = InsertClassification(*omniClassTable, "Vertical Transportation Design Specialist", "33-21 99 45 41", "", nullptr, subsection2OmniClass.get());
                subsection3OmniClass = InsertClassification(*omniClassTable, "Parking/Traffic Specialist Design Specialist", "33-21 99 45 51", "", nullptr, subsection2OmniClass.get());
    subsection0OmniClass = InsertClassification(*omniClassTable, "Project Management", "33-25 00 00", "", nullptr, nullptr);
        subsection1OmniClass = InsertClassification(*omniClassTable, "Cost Estimation", "33-25 11 00", "", nullptr, subsection0OmniClass.get());
        subsection1OmniClass = InsertClassification(*omniClassTable, "Proposal Preparation", "33-25 14 00", "", nullptr, subsection0OmniClass.get());
        subsection1OmniClass = InsertClassification(*omniClassTable, "Client Briefing", "33-25 17 00", "", nullptr, subsection0OmniClass.get());
        subsection1OmniClass = InsertClassification(*omniClassTable, "Scheduling", "33-25 21 00", "", nullptr, subsection0OmniClass.get());
        subsection1OmniClass = InsertClassification(*omniClassTable, "Contract Administration", "33-25 31 00", "", nullptr, subsection0OmniClass.get());
        subsection1OmniClass = InsertClassification(*omniClassTable, "Procurement", "33-25 41 00", "", nullptr, subsection0OmniClass.get());
            subsection2OmniClass = InsertClassification(*omniClassTable, "Manufacturing", "33-25 41 11", "", nullptr, subsection1OmniClass.get());
                subsection3OmniClass = InsertClassification(*omniClassTable, "Building Product Manufacturing", "33-25 41 11 11", "", nullptr, subsection2OmniClass.get());
                subsection3OmniClass = InsertClassification(*omniClassTable, "Process Manufacturing", "33-25 41 11 14", "", nullptr, subsection2OmniClass.get());
                subsection3OmniClass = InsertClassification(*omniClassTable, "Construction Equipment Manufacturing", "33-25 41 11 17", "", nullptr, subsection2OmniClass.get());
            subsection2OmniClass = InsertClassification(*omniClassTable, "Construction Product Sales", "33-25 41 14", "", nullptr, subsection1OmniClass.get());
            subsection2OmniClass = InsertClassification(*omniClassTable, "Construction Product Marketing", "33-25 41 17", "", nullptr, subsection1OmniClass.get());
            subsection2OmniClass = InsertClassification(*omniClassTable, "Construction Product Purchasing", "33-25 41 21", "", nullptr, subsection1OmniClass.get());
        subsection1OmniClass = InsertClassification(*omniClassTable, "Quality Assurance", "33-25 51 00", "", nullptr, subsection0OmniClass.get());
        subsection1OmniClass = InsertClassification(*omniClassTable, "Quality Control", "33-25 54 00", "", nullptr, subsection0OmniClass.get());
    subsection0OmniClass = InsertClassification(*omniClassTable, "Surveying", "33-31 00 00", "", nullptr, nullptr);
        subsection1OmniClass = InsertClassification(*omniClassTable, "Building Surveying", "33-31 11 00", "", nullptr, subsection0OmniClass.get());
        subsection1OmniClass = InsertClassification(*omniClassTable, "Site Surveying", "33-31 21 00", "", nullptr, subsection0OmniClass.get());
        subsection1OmniClass = InsertClassification(*omniClassTable, "GIS (Geographical Information System) Engineering", "33-31 31 00", "", nullptr, subsection0OmniClass.get());
    subsection0OmniClass = InsertClassification(*omniClassTable, "Construction", "33-41 00 00", "", nullptr, nullptr);
        subsection1OmniClass = InsertClassification(*omniClassTable, "Contracting", "33-41 11 00", "", nullptr, subsection0OmniClass.get());
            subsection2OmniClass = InsertClassification(*omniClassTable, "General Contracting", "33-41 11 11", "", nullptr, subsection1OmniClass.get());
            subsection2OmniClass = InsertClassification(*omniClassTable, "Subcontracting", "33-41 11 14", "", nullptr, subsection1OmniClass.get());
                subsection3OmniClass = InsertClassification(*omniClassTable, "Masonry", "33-41 11 14 11", "", nullptr, subsection2OmniClass.get());
                subsection3OmniClass = InsertClassification(*omniClassTable, "Carpentry", "33-41 11 14 14", "", nullptr, subsection2OmniClass.get());
                subsection3OmniClass = InsertClassification(*omniClassTable, "Iron Working", "33-41 11 14 17", "", nullptr, subsection2OmniClass.get());
                subsection3OmniClass = InsertClassification(*omniClassTable, "Plumbing Subcontracting", "33-41 11 14 21", "", nullptr, subsection2OmniClass.get());
                subsection3OmniClass = InsertClassification(*omniClassTable, "Fire Protection Subcontracting", "33-41 11 14 24", "", nullptr, subsection2OmniClass.get());
                subsection3OmniClass = InsertClassification(*omniClassTable, "Heating Ventilation and Air Conditioning Subcontracting", "33-41 11 14 27", "", nullptr, subsection2OmniClass.get());
                subsection3OmniClass = InsertClassification(*omniClassTable, "Refrigeration Subcontracting", "33-41 11 14 28", "", nullptr, subsection2OmniClass.get());
                subsection3OmniClass = InsertClassification(*omniClassTable, "Electrical Subcontracting", "33-41 11 14 37", "", nullptr, subsection2OmniClass.get());
                subsection3OmniClass = InsertClassification(*omniClassTable, "Energy Monitoring and Controls Subcontracting", "33-41 11 14 51", "", nullptr, subsection2OmniClass.get());
                subsection3OmniClass = InsertClassification(*omniClassTable, "Hydrological Subcontracting", "33-41 11 14 54", "", nullptr, subsection2OmniClass.get());
                subsection3OmniClass = InsertClassification(*omniClassTable, "Painting", "33-41 11 14 61", "", nullptr, subsection2OmniClass.get());
                subsection3OmniClass = InsertClassification(*omniClassTable, "Tiling", "33-41 11 14 64", "", nullptr, subsection2OmniClass.get());
                subsection3OmniClass = InsertClassification(*omniClassTable, "Plaster Subcontracting", "33-41 11 14 66", "", nullptr, subsection2OmniClass.get());
                subsection3OmniClass = InsertClassification(*omniClassTable, "Gypsum Board Subcontracting", "33-41 11 14 69", "", nullptr, subsection2OmniClass.get());
        subsection1OmniClass = InsertClassification(*omniClassTable, "Construction Management", "33-41 14 00", "", nullptr, subsection0OmniClass.get());
    subsection0OmniClass = InsertClassification(*omniClassTable, "Facility Use Disciplines", "33-55 00 00", "", nullptr, nullptr);
        subsection1OmniClass = InsertClassification(*omniClassTable, "Real Estate", "33-55 14 00", "", nullptr, subsection0OmniClass.get());
            subsection2OmniClass = InsertClassification(*omniClassTable, "Real Estate Sales", "33-55 14 11", "", nullptr, subsection1OmniClass.get());
            subsection2OmniClass = InsertClassification(*omniClassTable, "Property Appraising", "33-55 14 14", "", nullptr, subsection1OmniClass.get());
            subsection2OmniClass = InsertClassification(*omniClassTable, "Leasing", "33-55 14 17", "", nullptr, subsection1OmniClass.get());
        subsection1OmniClass = InsertClassification(*omniClassTable, "Owner", "33-55 21 00", "", nullptr, subsection0OmniClass.get());
        subsection1OmniClass = InsertClassification(*omniClassTable, "Facility Operations", "33-55 24 00", "", nullptr, subsection0OmniClass.get());
            subsection2OmniClass = InsertClassification(*omniClassTable, "Facility Space Planning", "33-55 24 11", "", nullptr, subsection1OmniClass.get());
            subsection2OmniClass = InsertClassification(*omniClassTable, "Facility Management", "33-55 24 14", "", nullptr, subsection1OmniClass.get());
            subsection2OmniClass = InsertClassification(*omniClassTable, "Facility Maintenance", "33-55 24 17", "", nullptr, subsection1OmniClass.get());
            subsection2OmniClass = InsertClassification(*omniClassTable, "Facility Services", "33-55 24 21", "", nullptr, subsection1OmniClass.get());
                subsection3OmniClass = InsertClassification(*omniClassTable, "Plumbing Operation and Maintenance", "33-55 24 21 11", "", nullptr, subsection2OmniClass.get());
                subsection3OmniClass = InsertClassification(*omniClassTable, "Fire Protection Operation and Maintenance", "33-55 24 21 14", "", nullptr, subsection2OmniClass.get());
                subsection3OmniClass = InsertClassification(*omniClassTable, "Heating Ventilation and Air Conditioning Operation and Maintenance", "33-55 24 21 17", "", nullptr, subsection2OmniClass.get());
                subsection3OmniClass = InsertClassification(*omniClassTable, "Refrigeration Operation and Maintenance", "33-55 24 21 21", "", nullptr, subsection2OmniClass.get());
                subsection3OmniClass = InsertClassification(*omniClassTable, "Energy Monitoring and Controls Operation and Maintenance", "33-55 24 21 24", "", nullptr, subsection2OmniClass.get());
                subsection3OmniClass = InsertClassification(*omniClassTable, "Hydrological Operation and Maintenance", "33-55 24 21 27", "", nullptr, subsection2OmniClass.get());
                subsection3OmniClass = InsertClassification(*omniClassTable, "Lightning Protection Operation and Maintenance", "33-55 24 21 31", "", nullptr, subsection2OmniClass.get());
                subsection3OmniClass = InsertClassification(*omniClassTable, "Life Safety Operation and Maintenance", "33-55 24 21 34", "", nullptr, subsection2OmniClass.get());
                subsection3OmniClass = InsertClassification(*omniClassTable, "Radiation Protection Operation and Maintenance", "33-55 24 21 37", "", nullptr, subsection2OmniClass.get());
                subsection3OmniClass = InsertClassification(*omniClassTable, "Moisture Protection Operation and Maintenance", "33-55 24 21 41", "", nullptr, subsection2OmniClass.get());
                subsection3OmniClass = InsertClassification(*omniClassTable, "Indoor Air Quality Evaluation", "33-55 24 21 44", "", nullptr, subsection2OmniClass.get());
                subsection3OmniClass = InsertClassification(*omniClassTable, "Communications Operation and Maintenance", "33-55 24 21 47", "", nullptr, subsection2OmniClass.get());
    ClassificationPtr subsection4OmniClass;
                    subsection4OmniClass = InsertClassification(*omniClassTable, "Telecommunications Operation and Maintenance", "33-55 24 21 47 11", "", nullptr, subsection3OmniClass.get());
                    subsection4OmniClass = InsertClassification(*omniClassTable, "Information Technology Operation and Maintenance", "33-55 24 21 47 14", "", nullptr, subsection3OmniClass.get());
                subsection3OmniClass = InsertClassification(*omniClassTable, "Facility Shielding Operation and Maintenance", "33-55 24 21 51", "", nullptr, subsection2OmniClass.get());
                    subsection4OmniClass = InsertClassification(*omniClassTable, "Acoustic Shielding Operation and Maintenance", "33-55 24 21 51 11", "", nullptr, subsection3OmniClass.get());
        subsection1OmniClass = InsertClassification(*omniClassTable, "Facility Restoration", "33-55 36 00", "", nullptr, subsection0OmniClass.get());
            subsection2OmniClass = InsertClassification(*omniClassTable, "Concrete Restoration", "33-55 36 11", "", nullptr, subsection1OmniClass.get());
            subsection2OmniClass = InsertClassification(*omniClassTable, "Masonry Restoration", "33-55 36 21", "", nullptr, subsection1OmniClass.get());
            subsection2OmniClass = InsertClassification(*omniClassTable, "Parking Restoration", "33-55 36 31", "", nullptr, subsection1OmniClass.get());
            subsection2OmniClass = InsertClassification(*omniClassTable, "Historic Restoration", "33-55 36 41", "", nullptr, subsection1OmniClass.get());
    subsection0OmniClass = InsertClassification(*omniClassTable, "Support Disciplines", "33-81 00 00", "", nullptr, nullptr);
        subsection1OmniClass = InsertClassification(*omniClassTable, "Legal", "33-81 11 00", "", nullptr, subsection0OmniClass.get());
            subsection2OmniClass = InsertClassification(*omniClassTable, "Code Specialist", "33-81 11 11", "", nullptr, subsection1OmniClass.get());
            subsection2OmniClass = InsertClassification(*omniClassTable, "Forensic Specialist", "33-81 11 14", "", nullptr, subsection1OmniClass.get());
        subsection1OmniClass = InsertClassification(*omniClassTable, "Environment", "33-81 13 00", "", nullptr, subsection0OmniClass.get());
            subsection2OmniClass = InsertClassification(*omniClassTable, "Environmental Impact", "33-81 13 11", "", nullptr, subsection1OmniClass.get());
            subsection2OmniClass = InsertClassification(*omniClassTable, "Hazardous Materials Abatement", "33-81 13 14", "", nullptr, subsection1OmniClass.get());
            subsection2OmniClass = InsertClassification(*omniClassTable, "Tree Preservation Specialist", "33-81 13 44", "", nullptr, subsection1OmniClass.get());
        subsection1OmniClass = InsertClassification(*omniClassTable, "Finance", "33-81 31 00", "", nullptr, subsection0OmniClass.get());
            subsection2OmniClass = InsertClassification(*omniClassTable, "Banking", "33-81 31 11", "", nullptr, subsection1OmniClass.get());
            subsection2OmniClass = InsertClassification(*omniClassTable, "Accounting", "33-81 31 14", "", nullptr, subsection1OmniClass.get());
            subsection2OmniClass = InsertClassification(*omniClassTable, "Insurance", "33-81 31 17", "", nullptr, subsection1OmniClass.get());
            subsection2OmniClass = InsertClassification(*omniClassTable, "Bonding", "33-81 31 21", "", nullptr, subsection1OmniClass.get());
        subsection1OmniClass = InsertClassification(*omniClassTable, "Human Resources", "33-81 34 00", "", nullptr, subsection0OmniClass.get());
    subsection0OmniClass = InsertClassification(*omniClassTable, "Other Disciplines", "33-99 00 00", "", nullptr, nullptr);
        subsection1OmniClass = InsertClassification(*omniClassTable, "Science", "33-99 11 00", "", nullptr, subsection0OmniClass.get());
        subsection1OmniClass = InsertClassification(*omniClassTable, "Art", "33-99 13 00", "", nullptr, subsection0OmniClass.get());
            subsection2OmniClass = InsertClassification(*omniClassTable, "Photography", "33-99 13 11", "", nullptr, subsection1OmniClass.get());
        subsection1OmniClass = InsertClassification(*omniClassTable, "Security", "33-99 41 00", "", nullptr, subsection0OmniClass.get());
        subsection1OmniClass = InsertClassification(*omniClassTable, "Public Relations", "33-99 45 00", "", nullptr, subsection0OmniClass.get());
        subsection1OmniClass = InsertClassification(*omniClassTable, "Education", "33-99 61 00", "", nullptr, subsection0OmniClass.get());

    }

END_CLASSIFICATIONSYSTEMS_NAMESPACE
<|MERGE_RESOLUTION|>--- conflicted
+++ resolved
@@ -1,214 +1,211 @@
-/*--------------------------------------------------------------------------------------+
-|
-|  $Source: Domain/GeneratedInserts/GeneratedOmniClass33Inserts.cpp $
-|
-|  $Copyright: (c) 2019 Bentley Systems, Incorporated. All rights reserved. $
-|
-+--------------------------------------------------------------------------------------*/
-//===========================================================================================
-// WARNING: This is an automatically generated code for building classification inserts 
-// WARNING: To generate, call "bb -r BuildingShared -f BuildingShared -p CodeGenerators b -c"
-//===========================================================================================
-
-
-#include <ClassificationSystems/ClassificationSystemsApi.h>
-<<<<<<< HEAD
-
-=======
->>>>>>> 4f5e6fac
-#include <BuildingShared/DgnUtils/BuildingDgnUtilsApi.h>
-
-
-namespace BS = BENTLEY_BUILDING_SHARED_NAMESPACE_NAME;
-
-BEGIN_CLASSIFICATIONSYSTEMS_NAMESPACE
-
-void ClassificationSystemsDomain::InsertOmniClass33Definitions(Dgn::DgnDbR db) const
-    {
-    ClassificationSystemCPtr omniClassSystem = TryAndGetSystem(db, "OmniClass");
-    ClassificationTableCPtr omniClassTable = TryAndGetTable(*omniClassSystem , "Table 33 - Disciplines");
-
-    ClassificationPtr subsection0OmniClass;
-    subsection0OmniClass = InsertClassification(*omniClassTable, "Planning", "33-11 00 00", "", nullptr, nullptr);
-    ClassificationPtr subsection1OmniClass;
-        subsection1OmniClass = InsertClassification(*omniClassTable, "Regional Planning", "33-11 11 00", "", nullptr, subsection0OmniClass.get());
-        subsection1OmniClass = InsertClassification(*omniClassTable, "Development Planning", "33-11 21 00", "", nullptr, subsection0OmniClass.get());
-        subsection1OmniClass = InsertClassification(*omniClassTable, "Rural Planning", "33-11 31 00", "", nullptr, subsection0OmniClass.get());
-        subsection1OmniClass = InsertClassification(*omniClassTable, "Urban Planning", "33-11 41 00", "", nullptr, subsection0OmniClass.get());
-        subsection1OmniClass = InsertClassification(*omniClassTable, "Transportation Planning", "33-11 44 00", "", nullptr, subsection0OmniClass.get());
-        subsection1OmniClass = InsertClassification(*omniClassTable, "Environmental Planning", "33-11 51 00", "", nullptr, subsection0OmniClass.get());
-        subsection1OmniClass = InsertClassification(*omniClassTable, "Facility Conservation Planning", "33-11 61 00", "", nullptr, subsection0OmniClass.get());
-    ClassificationPtr subsection2OmniClass;
-            subsection2OmniClass = InsertClassification(*omniClassTable, "Historic Building Conservation Planning", "33-11 61 21", "", nullptr, subsection1OmniClass.get());
-            subsection2OmniClass = InsertClassification(*omniClassTable, "Ancient Monument Conservation Planning", "33-11 61 31", "", nullptr, subsection1OmniClass.get());
-            subsection2OmniClass = InsertClassification(*omniClassTable, "Archaeological Area Conservation Planning", "33-11 61 41", "", nullptr, subsection1OmniClass.get());
-        subsection1OmniClass = InsertClassification(*omniClassTable, "Other Planning", "33-11 99 00", "", nullptr, subsection0OmniClass.get());
-            subsection2OmniClass = InsertClassification(*omniClassTable, "Master Planning", "33-11 99 11", "", nullptr, subsection1OmniClass.get());
-            subsection2OmniClass = InsertClassification(*omniClassTable, "Permitting", "33-11 99 14", "", nullptr, subsection1OmniClass.get());
-            subsection2OmniClass = InsertClassification(*omniClassTable, "Risk Assessment", "33-11 99 17", "", nullptr, subsection1OmniClass.get());
-    subsection0OmniClass = InsertClassification(*omniClassTable, "Design", "33-21 00 00", "", nullptr, nullptr);
-        subsection1OmniClass = InsertClassification(*omniClassTable, "Architecture", "33-21 11 00", "", nullptr, subsection0OmniClass.get());
-            subsection2OmniClass = InsertClassification(*omniClassTable, "Residential Architecture", "33-21 11 11", "", nullptr, subsection1OmniClass.get());
-            subsection2OmniClass = InsertClassification(*omniClassTable, "Commercial Architecture", "33-21 11 21", "", nullptr, subsection1OmniClass.get());
-            subsection2OmniClass = InsertClassification(*omniClassTable, "Institutional Architecture", "33-21 11 24", "", nullptr, subsection1OmniClass.get());
-            subsection2OmniClass = InsertClassification(*omniClassTable, "Industrial Architecture", "33-21 11 27", "", nullptr, subsection1OmniClass.get());
-        subsection1OmniClass = InsertClassification(*omniClassTable, "Drafting", "33-21 19 00", "", nullptr, subsection0OmniClass.get());
-        subsection1OmniClass = InsertClassification(*omniClassTable, "Landscape Architecture", "33-21 21 00", "", nullptr, subsection0OmniClass.get());
-        subsection1OmniClass = InsertClassification(*omniClassTable, "Interior Design", "33-21 23 00", "", nullptr, subsection0OmniClass.get());
-        subsection1OmniClass = InsertClassification(*omniClassTable, "Specifying", "33-21 25 00", "", nullptr, subsection0OmniClass.get());
-        subsection1OmniClass = InsertClassification(*omniClassTable, "Graphic Design", "33-21 27 00", "", nullptr, subsection0OmniClass.get());
-            subsection2OmniClass = InsertClassification(*omniClassTable, "Signage Graphic Design", "33-21 27 11", "", nullptr, subsection1OmniClass.get());
-        subsection1OmniClass = InsertClassification(*omniClassTable, "Engineering", "33-21 31 00", "", nullptr, subsection0OmniClass.get());
-            subsection2OmniClass = InsertClassification(*omniClassTable, "Civil Engineering", "33-21 31 11", "", nullptr, subsection1OmniClass.get());
-    ClassificationPtr subsection3OmniClass;
-                subsection3OmniClass = InsertClassification(*omniClassTable, "Geotechnical Engineering", "33-21 31 11 11", "", nullptr, subsection2OmniClass.get());
-            subsection2OmniClass = InsertClassification(*omniClassTable, "Structural Engineering", "33-21 31 14", "", nullptr, subsection1OmniClass.get());
-                subsection3OmniClass = InsertClassification(*omniClassTable, "Foundation Engineering", "33-21 31 14 11", "", nullptr, subsection2OmniClass.get());
-                subsection3OmniClass = InsertClassification(*omniClassTable, "High Rise Engineering", "33-21 31 14 21", "", nullptr, subsection2OmniClass.get());
-                subsection3OmniClass = InsertClassification(*omniClassTable, "Long-span Structure Engineering", "33-21 31 14 31", "", nullptr, subsection2OmniClass.get());
-                subsection3OmniClass = InsertClassification(*omniClassTable, "Tensile Structure Engineering", "33-21 31 14 41", "", nullptr, subsection2OmniClass.get());
-                subsection3OmniClass = InsertClassification(*omniClassTable, "Pneumatic Structure Engineering", "33-21 31 14 51", "", nullptr, subsection2OmniClass.get());
-                subsection3OmniClass = InsertClassification(*omniClassTable, "Hydraulic Structure Engineering", "33-21 31 14 54", "", nullptr, subsection2OmniClass.get());
-            subsection2OmniClass = InsertClassification(*omniClassTable, "Mechanical Engineering", "33-21 31 17", "", nullptr, subsection1OmniClass.get());
-                subsection3OmniClass = InsertClassification(*omniClassTable, "Plumbing Engineering", "33-21 31 17 11", "", nullptr, subsection2OmniClass.get());
-                subsection3OmniClass = InsertClassification(*omniClassTable, "Fire Protection Engineering", "33-21 31 17 21", "", nullptr, subsection2OmniClass.get());
-                subsection3OmniClass = InsertClassification(*omniClassTable, "Heating Ventilation and Air Conditioning Engineering", "33-21 31 17 31", "", nullptr, subsection2OmniClass.get());
-                subsection3OmniClass = InsertClassification(*omniClassTable, "Refrigeration Engineering", "33-21 31 17 33", "", nullptr, subsection2OmniClass.get());
-                subsection3OmniClass = InsertClassification(*omniClassTable, "Energy Monitoring and Controls Engineering", "33-21 31 17 34", "", nullptr, subsection2OmniClass.get());
-                subsection3OmniClass = InsertClassification(*omniClassTable, "Hydrological Engineering", "33-21 31 17 37", "", nullptr, subsection2OmniClass.get());
-            subsection2OmniClass = InsertClassification(*omniClassTable, "Electrical Engineering", "33-21 31 21", "", nullptr, subsection1OmniClass.get());
-                subsection3OmniClass = InsertClassification(*omniClassTable, "High Voltage Electrical Engineering", "33-21 31 21 11", "", nullptr, subsection2OmniClass.get());
-                subsection3OmniClass = InsertClassification(*omniClassTable, "Medium Voltage Electrical Engineering", "33-21 31 21 21", "", nullptr, subsection2OmniClass.get());
-                subsection3OmniClass = InsertClassification(*omniClassTable, "Low Voltage Electrical Engineering", "33-21 31 21 31", "", nullptr, subsection2OmniClass.get());
-            subsection2OmniClass = InsertClassification(*omniClassTable, "Communications Engineering", "33-21 31 23", "", nullptr, subsection1OmniClass.get());
-                subsection3OmniClass = InsertClassification(*omniClassTable, "Computer Network Engineering", "33-21 31 23 11", "", nullptr, subsection2OmniClass.get());
-                subsection3OmniClass = InsertClassification(*omniClassTable, "Alarm and Detection Engineering", "33-21 31 23 14", "", nullptr, subsection2OmniClass.get());
-                subsection3OmniClass = InsertClassification(*omniClassTable, "Audiovisual Engineering", "33-21 31 23 21", "", nullptr, subsection2OmniClass.get());
-            subsection2OmniClass = InsertClassification(*omniClassTable, "Process Engineering", "33-21 31 24", "", nullptr, subsection1OmniClass.get());
-                subsection3OmniClass = InsertClassification(*omniClassTable, "Piping Engineering", "33-21 31 24 11", "", nullptr, subsection2OmniClass.get());
-                subsection3OmniClass = InsertClassification(*omniClassTable, "Wind Engineering", "33-21 31 24 21", "", nullptr, subsection2OmniClass.get());
-                subsection3OmniClass = InsertClassification(*omniClassTable, "Co-Generation Engineering", "33-21 31 24 31", "", nullptr, subsection2OmniClass.get());
-                subsection3OmniClass = InsertClassification(*omniClassTable, "Nuclear Engineering", "33-21 31 24 41", "", nullptr, subsection2OmniClass.get());
-                subsection3OmniClass = InsertClassification(*omniClassTable, "Sanitary Engineering", "33-21 31 24 51", "", nullptr, subsection2OmniClass.get());
-            subsection2OmniClass = InsertClassification(*omniClassTable, "Military Engineering", "33-21 31 27", "", nullptr, subsection1OmniClass.get());
-            subsection2OmniClass = InsertClassification(*omniClassTable, "Other Engineering", "33-21 31 99", "", nullptr, subsection1OmniClass.get());
-                subsection3OmniClass = InsertClassification(*omniClassTable, "Acoustical/Emanations Shielding Engineering", "33-21 31 99 11", "", nullptr, subsection2OmniClass.get());
-                subsection3OmniClass = InsertClassification(*omniClassTable, "Antiterrorism/Physical Security Engineering", "33-21 31 99 14", "", nullptr, subsection2OmniClass.get());
-                subsection3OmniClass = InsertClassification(*omniClassTable, "Value Engineering", "33-21 31 99 17", "", nullptr, subsection2OmniClass.get());
-        subsection1OmniClass = InsertClassification(*omniClassTable, "Other Design", "33-21 99 00", "", nullptr, subsection0OmniClass.get());
-            subsection2OmniClass = InsertClassification(*omniClassTable, "Fountain Design", "33-21 99 11", "", nullptr, subsection1OmniClass.get());
-            subsection2OmniClass = InsertClassification(*omniClassTable, "Finish Hardware Design", "33-21 99 14", "", nullptr, subsection1OmniClass.get());
-            subsection2OmniClass = InsertClassification(*omniClassTable, "Extraterrestrial Design Specialist", "33-21 99 15", "", nullptr, subsection1OmniClass.get());
-            subsection2OmniClass = InsertClassification(*omniClassTable, "Health Services Design Specialist", "33-21 99 22", "", nullptr, subsection1OmniClass.get());
-                subsection3OmniClass = InsertClassification(*omniClassTable, "Hospital Design Specialist", "33-21 99 22 11", "", nullptr, subsection2OmniClass.get());
-                subsection3OmniClass = InsertClassification(*omniClassTable, "Nursing Home Design Specialist", "33-21 99 22 21", "", nullptr, subsection2OmniClass.get());
-            subsection2OmniClass = InsertClassification(*omniClassTable, "Infrastructure Design Specialist", "33-21 99 24", "", nullptr, subsection1OmniClass.get());
-            subsection2OmniClass = InsertClassification(*omniClassTable, "Irrigation Design Specialist", "33-21 99 25", "", nullptr, subsection1OmniClass.get());
-            subsection2OmniClass = InsertClassification(*omniClassTable, "Laboratory Design Specialist", "33-21 99 26", "", nullptr, subsection1OmniClass.get());
-            subsection2OmniClass = InsertClassification(*omniClassTable, "Lighting Design Specialist", "33-21 99 28", "", nullptr, subsection1OmniClass.get());
-            subsection2OmniClass = InsertClassification(*omniClassTable, "Marina Design Specialist", "33-21 99 29", "", nullptr, subsection1OmniClass.get());
-            subsection2OmniClass = InsertClassification(*omniClassTable, "Model Making Specialist", "33-21 99 31", "", nullptr, subsection1OmniClass.get());
-            subsection2OmniClass = InsertClassification(*omniClassTable, "Solar Design Specialist", "33-21 99 39", "", nullptr, subsection1OmniClass.get());
-            subsection2OmniClass = InsertClassification(*omniClassTable, "Transportation Design Specialist", "33-21 99 45", "", nullptr, subsection1OmniClass.get());
-                subsection3OmniClass = InsertClassification(*omniClassTable, "Air Transportation Design Specialist", "33-21 99 45 11", "", nullptr, subsection2OmniClass.get());
-                subsection3OmniClass = InsertClassification(*omniClassTable, "Roadway Transportation Design Specialist", "33-21 99 45 21", "", nullptr, subsection2OmniClass.get());
-                subsection3OmniClass = InsertClassification(*omniClassTable, "Marine Transportation Design Specialist", "33-21 99 45 31", "", nullptr, subsection2OmniClass.get());
-                subsection3OmniClass = InsertClassification(*omniClassTable, "Vertical Transportation Design Specialist", "33-21 99 45 41", "", nullptr, subsection2OmniClass.get());
-                subsection3OmniClass = InsertClassification(*omniClassTable, "Parking/Traffic Specialist Design Specialist", "33-21 99 45 51", "", nullptr, subsection2OmniClass.get());
-    subsection0OmniClass = InsertClassification(*omniClassTable, "Project Management", "33-25 00 00", "", nullptr, nullptr);
-        subsection1OmniClass = InsertClassification(*omniClassTable, "Cost Estimation", "33-25 11 00", "", nullptr, subsection0OmniClass.get());
-        subsection1OmniClass = InsertClassification(*omniClassTable, "Proposal Preparation", "33-25 14 00", "", nullptr, subsection0OmniClass.get());
-        subsection1OmniClass = InsertClassification(*omniClassTable, "Client Briefing", "33-25 17 00", "", nullptr, subsection0OmniClass.get());
-        subsection1OmniClass = InsertClassification(*omniClassTable, "Scheduling", "33-25 21 00", "", nullptr, subsection0OmniClass.get());
-        subsection1OmniClass = InsertClassification(*omniClassTable, "Contract Administration", "33-25 31 00", "", nullptr, subsection0OmniClass.get());
-        subsection1OmniClass = InsertClassification(*omniClassTable, "Procurement", "33-25 41 00", "", nullptr, subsection0OmniClass.get());
-            subsection2OmniClass = InsertClassification(*omniClassTable, "Manufacturing", "33-25 41 11", "", nullptr, subsection1OmniClass.get());
-                subsection3OmniClass = InsertClassification(*omniClassTable, "Building Product Manufacturing", "33-25 41 11 11", "", nullptr, subsection2OmniClass.get());
-                subsection3OmniClass = InsertClassification(*omniClassTable, "Process Manufacturing", "33-25 41 11 14", "", nullptr, subsection2OmniClass.get());
-                subsection3OmniClass = InsertClassification(*omniClassTable, "Construction Equipment Manufacturing", "33-25 41 11 17", "", nullptr, subsection2OmniClass.get());
-            subsection2OmniClass = InsertClassification(*omniClassTable, "Construction Product Sales", "33-25 41 14", "", nullptr, subsection1OmniClass.get());
-            subsection2OmniClass = InsertClassification(*omniClassTable, "Construction Product Marketing", "33-25 41 17", "", nullptr, subsection1OmniClass.get());
-            subsection2OmniClass = InsertClassification(*omniClassTable, "Construction Product Purchasing", "33-25 41 21", "", nullptr, subsection1OmniClass.get());
-        subsection1OmniClass = InsertClassification(*omniClassTable, "Quality Assurance", "33-25 51 00", "", nullptr, subsection0OmniClass.get());
-        subsection1OmniClass = InsertClassification(*omniClassTable, "Quality Control", "33-25 54 00", "", nullptr, subsection0OmniClass.get());
-    subsection0OmniClass = InsertClassification(*omniClassTable, "Surveying", "33-31 00 00", "", nullptr, nullptr);
-        subsection1OmniClass = InsertClassification(*omniClassTable, "Building Surveying", "33-31 11 00", "", nullptr, subsection0OmniClass.get());
-        subsection1OmniClass = InsertClassification(*omniClassTable, "Site Surveying", "33-31 21 00", "", nullptr, subsection0OmniClass.get());
-        subsection1OmniClass = InsertClassification(*omniClassTable, "GIS (Geographical Information System) Engineering", "33-31 31 00", "", nullptr, subsection0OmniClass.get());
-    subsection0OmniClass = InsertClassification(*omniClassTable, "Construction", "33-41 00 00", "", nullptr, nullptr);
-        subsection1OmniClass = InsertClassification(*omniClassTable, "Contracting", "33-41 11 00", "", nullptr, subsection0OmniClass.get());
-            subsection2OmniClass = InsertClassification(*omniClassTable, "General Contracting", "33-41 11 11", "", nullptr, subsection1OmniClass.get());
-            subsection2OmniClass = InsertClassification(*omniClassTable, "Subcontracting", "33-41 11 14", "", nullptr, subsection1OmniClass.get());
-                subsection3OmniClass = InsertClassification(*omniClassTable, "Masonry", "33-41 11 14 11", "", nullptr, subsection2OmniClass.get());
-                subsection3OmniClass = InsertClassification(*omniClassTable, "Carpentry", "33-41 11 14 14", "", nullptr, subsection2OmniClass.get());
-                subsection3OmniClass = InsertClassification(*omniClassTable, "Iron Working", "33-41 11 14 17", "", nullptr, subsection2OmniClass.get());
-                subsection3OmniClass = InsertClassification(*omniClassTable, "Plumbing Subcontracting", "33-41 11 14 21", "", nullptr, subsection2OmniClass.get());
-                subsection3OmniClass = InsertClassification(*omniClassTable, "Fire Protection Subcontracting", "33-41 11 14 24", "", nullptr, subsection2OmniClass.get());
-                subsection3OmniClass = InsertClassification(*omniClassTable, "Heating Ventilation and Air Conditioning Subcontracting", "33-41 11 14 27", "", nullptr, subsection2OmniClass.get());
-                subsection3OmniClass = InsertClassification(*omniClassTable, "Refrigeration Subcontracting", "33-41 11 14 28", "", nullptr, subsection2OmniClass.get());
-                subsection3OmniClass = InsertClassification(*omniClassTable, "Electrical Subcontracting", "33-41 11 14 37", "", nullptr, subsection2OmniClass.get());
-                subsection3OmniClass = InsertClassification(*omniClassTable, "Energy Monitoring and Controls Subcontracting", "33-41 11 14 51", "", nullptr, subsection2OmniClass.get());
-                subsection3OmniClass = InsertClassification(*omniClassTable, "Hydrological Subcontracting", "33-41 11 14 54", "", nullptr, subsection2OmniClass.get());
-                subsection3OmniClass = InsertClassification(*omniClassTable, "Painting", "33-41 11 14 61", "", nullptr, subsection2OmniClass.get());
-                subsection3OmniClass = InsertClassification(*omniClassTable, "Tiling", "33-41 11 14 64", "", nullptr, subsection2OmniClass.get());
-                subsection3OmniClass = InsertClassification(*omniClassTable, "Plaster Subcontracting", "33-41 11 14 66", "", nullptr, subsection2OmniClass.get());
-                subsection3OmniClass = InsertClassification(*omniClassTable, "Gypsum Board Subcontracting", "33-41 11 14 69", "", nullptr, subsection2OmniClass.get());
-        subsection1OmniClass = InsertClassification(*omniClassTable, "Construction Management", "33-41 14 00", "", nullptr, subsection0OmniClass.get());
-    subsection0OmniClass = InsertClassification(*omniClassTable, "Facility Use Disciplines", "33-55 00 00", "", nullptr, nullptr);
-        subsection1OmniClass = InsertClassification(*omniClassTable, "Real Estate", "33-55 14 00", "", nullptr, subsection0OmniClass.get());
-            subsection2OmniClass = InsertClassification(*omniClassTable, "Real Estate Sales", "33-55 14 11", "", nullptr, subsection1OmniClass.get());
-            subsection2OmniClass = InsertClassification(*omniClassTable, "Property Appraising", "33-55 14 14", "", nullptr, subsection1OmniClass.get());
-            subsection2OmniClass = InsertClassification(*omniClassTable, "Leasing", "33-55 14 17", "", nullptr, subsection1OmniClass.get());
-        subsection1OmniClass = InsertClassification(*omniClassTable, "Owner", "33-55 21 00", "", nullptr, subsection0OmniClass.get());
-        subsection1OmniClass = InsertClassification(*omniClassTable, "Facility Operations", "33-55 24 00", "", nullptr, subsection0OmniClass.get());
-            subsection2OmniClass = InsertClassification(*omniClassTable, "Facility Space Planning", "33-55 24 11", "", nullptr, subsection1OmniClass.get());
-            subsection2OmniClass = InsertClassification(*omniClassTable, "Facility Management", "33-55 24 14", "", nullptr, subsection1OmniClass.get());
-            subsection2OmniClass = InsertClassification(*omniClassTable, "Facility Maintenance", "33-55 24 17", "", nullptr, subsection1OmniClass.get());
-            subsection2OmniClass = InsertClassification(*omniClassTable, "Facility Services", "33-55 24 21", "", nullptr, subsection1OmniClass.get());
-                subsection3OmniClass = InsertClassification(*omniClassTable, "Plumbing Operation and Maintenance", "33-55 24 21 11", "", nullptr, subsection2OmniClass.get());
-                subsection3OmniClass = InsertClassification(*omniClassTable, "Fire Protection Operation and Maintenance", "33-55 24 21 14", "", nullptr, subsection2OmniClass.get());
-                subsection3OmniClass = InsertClassification(*omniClassTable, "Heating Ventilation and Air Conditioning Operation and Maintenance", "33-55 24 21 17", "", nullptr, subsection2OmniClass.get());
-                subsection3OmniClass = InsertClassification(*omniClassTable, "Refrigeration Operation and Maintenance", "33-55 24 21 21", "", nullptr, subsection2OmniClass.get());
-                subsection3OmniClass = InsertClassification(*omniClassTable, "Energy Monitoring and Controls Operation and Maintenance", "33-55 24 21 24", "", nullptr, subsection2OmniClass.get());
-                subsection3OmniClass = InsertClassification(*omniClassTable, "Hydrological Operation and Maintenance", "33-55 24 21 27", "", nullptr, subsection2OmniClass.get());
-                subsection3OmniClass = InsertClassification(*omniClassTable, "Lightning Protection Operation and Maintenance", "33-55 24 21 31", "", nullptr, subsection2OmniClass.get());
-                subsection3OmniClass = InsertClassification(*omniClassTable, "Life Safety Operation and Maintenance", "33-55 24 21 34", "", nullptr, subsection2OmniClass.get());
-                subsection3OmniClass = InsertClassification(*omniClassTable, "Radiation Protection Operation and Maintenance", "33-55 24 21 37", "", nullptr, subsection2OmniClass.get());
-                subsection3OmniClass = InsertClassification(*omniClassTable, "Moisture Protection Operation and Maintenance", "33-55 24 21 41", "", nullptr, subsection2OmniClass.get());
-                subsection3OmniClass = InsertClassification(*omniClassTable, "Indoor Air Quality Evaluation", "33-55 24 21 44", "", nullptr, subsection2OmniClass.get());
-                subsection3OmniClass = InsertClassification(*omniClassTable, "Communications Operation and Maintenance", "33-55 24 21 47", "", nullptr, subsection2OmniClass.get());
-    ClassificationPtr subsection4OmniClass;
-                    subsection4OmniClass = InsertClassification(*omniClassTable, "Telecommunications Operation and Maintenance", "33-55 24 21 47 11", "", nullptr, subsection3OmniClass.get());
-                    subsection4OmniClass = InsertClassification(*omniClassTable, "Information Technology Operation and Maintenance", "33-55 24 21 47 14", "", nullptr, subsection3OmniClass.get());
-                subsection3OmniClass = InsertClassification(*omniClassTable, "Facility Shielding Operation and Maintenance", "33-55 24 21 51", "", nullptr, subsection2OmniClass.get());
-                    subsection4OmniClass = InsertClassification(*omniClassTable, "Acoustic Shielding Operation and Maintenance", "33-55 24 21 51 11", "", nullptr, subsection3OmniClass.get());
-        subsection1OmniClass = InsertClassification(*omniClassTable, "Facility Restoration", "33-55 36 00", "", nullptr, subsection0OmniClass.get());
-            subsection2OmniClass = InsertClassification(*omniClassTable, "Concrete Restoration", "33-55 36 11", "", nullptr, subsection1OmniClass.get());
-            subsection2OmniClass = InsertClassification(*omniClassTable, "Masonry Restoration", "33-55 36 21", "", nullptr, subsection1OmniClass.get());
-            subsection2OmniClass = InsertClassification(*omniClassTable, "Parking Restoration", "33-55 36 31", "", nullptr, subsection1OmniClass.get());
-            subsection2OmniClass = InsertClassification(*omniClassTable, "Historic Restoration", "33-55 36 41", "", nullptr, subsection1OmniClass.get());
-    subsection0OmniClass = InsertClassification(*omniClassTable, "Support Disciplines", "33-81 00 00", "", nullptr, nullptr);
-        subsection1OmniClass = InsertClassification(*omniClassTable, "Legal", "33-81 11 00", "", nullptr, subsection0OmniClass.get());
-            subsection2OmniClass = InsertClassification(*omniClassTable, "Code Specialist", "33-81 11 11", "", nullptr, subsection1OmniClass.get());
-            subsection2OmniClass = InsertClassification(*omniClassTable, "Forensic Specialist", "33-81 11 14", "", nullptr, subsection1OmniClass.get());
-        subsection1OmniClass = InsertClassification(*omniClassTable, "Environment", "33-81 13 00", "", nullptr, subsection0OmniClass.get());
-            subsection2OmniClass = InsertClassification(*omniClassTable, "Environmental Impact", "33-81 13 11", "", nullptr, subsection1OmniClass.get());
-            subsection2OmniClass = InsertClassification(*omniClassTable, "Hazardous Materials Abatement", "33-81 13 14", "", nullptr, subsection1OmniClass.get());
-            subsection2OmniClass = InsertClassification(*omniClassTable, "Tree Preservation Specialist", "33-81 13 44", "", nullptr, subsection1OmniClass.get());
-        subsection1OmniClass = InsertClassification(*omniClassTable, "Finance", "33-81 31 00", "", nullptr, subsection0OmniClass.get());
-            subsection2OmniClass = InsertClassification(*omniClassTable, "Banking", "33-81 31 11", "", nullptr, subsection1OmniClass.get());
-            subsection2OmniClass = InsertClassification(*omniClassTable, "Accounting", "33-81 31 14", "", nullptr, subsection1OmniClass.get());
-            subsection2OmniClass = InsertClassification(*omniClassTable, "Insurance", "33-81 31 17", "", nullptr, subsection1OmniClass.get());
-            subsection2OmniClass = InsertClassification(*omniClassTable, "Bonding", "33-81 31 21", "", nullptr, subsection1OmniClass.get());
-        subsection1OmniClass = InsertClassification(*omniClassTable, "Human Resources", "33-81 34 00", "", nullptr, subsection0OmniClass.get());
-    subsection0OmniClass = InsertClassification(*omniClassTable, "Other Disciplines", "33-99 00 00", "", nullptr, nullptr);
-        subsection1OmniClass = InsertClassification(*omniClassTable, "Science", "33-99 11 00", "", nullptr, subsection0OmniClass.get());
-        subsection1OmniClass = InsertClassification(*omniClassTable, "Art", "33-99 13 00", "", nullptr, subsection0OmniClass.get());
-            subsection2OmniClass = InsertClassification(*omniClassTable, "Photography", "33-99 13 11", "", nullptr, subsection1OmniClass.get());
-        subsection1OmniClass = InsertClassification(*omniClassTable, "Security", "33-99 41 00", "", nullptr, subsection0OmniClass.get());
-        subsection1OmniClass = InsertClassification(*omniClassTable, "Public Relations", "33-99 45 00", "", nullptr, subsection0OmniClass.get());
-        subsection1OmniClass = InsertClassification(*omniClassTable, "Education", "33-99 61 00", "", nullptr, subsection0OmniClass.get());
-
-    }
-
-END_CLASSIFICATIONSYSTEMS_NAMESPACE
+/*--------------------------------------------------------------------------------------+
+|
+|  $Source: Domain/GeneratedInserts/GeneratedOmniClass33Inserts.cpp $
+|
+|  $Copyright: (c) 2019 Bentley Systems, Incorporated. All rights reserved. $
+|
++--------------------------------------------------------------------------------------*/
+//===========================================================================================
+// WARNING: This is an automatically generated code for building classification inserts 
+// WARNING: To generate, call "bb -r BuildingShared -f BuildingShared -p CodeGenerators b -c"
+//===========================================================================================
+
+
+#include <ClassificationSystems/ClassificationSystemsApi.h>
+
+#include <BuildingShared/DgnUtils/BuildingDgnUtilsApi.h>
+
+
+namespace BS = BENTLEY_BUILDING_SHARED_NAMESPACE_NAME;
+
+BEGIN_CLASSIFICATIONSYSTEMS_NAMESPACE
+
+void ClassificationSystemsDomain::InsertOmniClass33Definitions(Dgn::DgnDbR db) const
+    {
+    ClassificationSystemCPtr omniClassSystem = TryAndGetSystem(db, "OmniClass");
+    ClassificationTableCPtr omniClassTable = TryAndGetTable(*omniClassSystem , "Table 33 - Disciplines");
+
+    ClassificationPtr subsection0OmniClass;
+    subsection0OmniClass = InsertClassification(*omniClassTable, "Planning", "33-11 00 00", "", nullptr, nullptr);
+    ClassificationPtr subsection1OmniClass;
+        subsection1OmniClass = InsertClassification(*omniClassTable, "Regional Planning", "33-11 11 00", "", nullptr, subsection0OmniClass.get());
+        subsection1OmniClass = InsertClassification(*omniClassTable, "Development Planning", "33-11 21 00", "", nullptr, subsection0OmniClass.get());
+        subsection1OmniClass = InsertClassification(*omniClassTable, "Rural Planning", "33-11 31 00", "", nullptr, subsection0OmniClass.get());
+        subsection1OmniClass = InsertClassification(*omniClassTable, "Urban Planning", "33-11 41 00", "", nullptr, subsection0OmniClass.get());
+        subsection1OmniClass = InsertClassification(*omniClassTable, "Transportation Planning", "33-11 44 00", "", nullptr, subsection0OmniClass.get());
+        subsection1OmniClass = InsertClassification(*omniClassTable, "Environmental Planning", "33-11 51 00", "", nullptr, subsection0OmniClass.get());
+        subsection1OmniClass = InsertClassification(*omniClassTable, "Facility Conservation Planning", "33-11 61 00", "", nullptr, subsection0OmniClass.get());
+    ClassificationPtr subsection2OmniClass;
+            subsection2OmniClass = InsertClassification(*omniClassTable, "Historic Building Conservation Planning", "33-11 61 21", "", nullptr, subsection1OmniClass.get());
+            subsection2OmniClass = InsertClassification(*omniClassTable, "Ancient Monument Conservation Planning", "33-11 61 31", "", nullptr, subsection1OmniClass.get());
+            subsection2OmniClass = InsertClassification(*omniClassTable, "Archaeological Area Conservation Planning", "33-11 61 41", "", nullptr, subsection1OmniClass.get());
+        subsection1OmniClass = InsertClassification(*omniClassTable, "Other Planning", "33-11 99 00", "", nullptr, subsection0OmniClass.get());
+            subsection2OmniClass = InsertClassification(*omniClassTable, "Master Planning", "33-11 99 11", "", nullptr, subsection1OmniClass.get());
+            subsection2OmniClass = InsertClassification(*omniClassTable, "Permitting", "33-11 99 14", "", nullptr, subsection1OmniClass.get());
+            subsection2OmniClass = InsertClassification(*omniClassTable, "Risk Assessment", "33-11 99 17", "", nullptr, subsection1OmniClass.get());
+    subsection0OmniClass = InsertClassification(*omniClassTable, "Design", "33-21 00 00", "", nullptr, nullptr);
+        subsection1OmniClass = InsertClassification(*omniClassTable, "Architecture", "33-21 11 00", "", nullptr, subsection0OmniClass.get());
+            subsection2OmniClass = InsertClassification(*omniClassTable, "Residential Architecture", "33-21 11 11", "", nullptr, subsection1OmniClass.get());
+            subsection2OmniClass = InsertClassification(*omniClassTable, "Commercial Architecture", "33-21 11 21", "", nullptr, subsection1OmniClass.get());
+            subsection2OmniClass = InsertClassification(*omniClassTable, "Institutional Architecture", "33-21 11 24", "", nullptr, subsection1OmniClass.get());
+            subsection2OmniClass = InsertClassification(*omniClassTable, "Industrial Architecture", "33-21 11 27", "", nullptr, subsection1OmniClass.get());
+        subsection1OmniClass = InsertClassification(*omniClassTable, "Drafting", "33-21 19 00", "", nullptr, subsection0OmniClass.get());
+        subsection1OmniClass = InsertClassification(*omniClassTable, "Landscape Architecture", "33-21 21 00", "", nullptr, subsection0OmniClass.get());
+        subsection1OmniClass = InsertClassification(*omniClassTable, "Interior Design", "33-21 23 00", "", nullptr, subsection0OmniClass.get());
+        subsection1OmniClass = InsertClassification(*omniClassTable, "Specifying", "33-21 25 00", "", nullptr, subsection0OmniClass.get());
+        subsection1OmniClass = InsertClassification(*omniClassTable, "Graphic Design", "33-21 27 00", "", nullptr, subsection0OmniClass.get());
+            subsection2OmniClass = InsertClassification(*omniClassTable, "Signage Graphic Design", "33-21 27 11", "", nullptr, subsection1OmniClass.get());
+        subsection1OmniClass = InsertClassification(*omniClassTable, "Engineering", "33-21 31 00", "", nullptr, subsection0OmniClass.get());
+            subsection2OmniClass = InsertClassification(*omniClassTable, "Civil Engineering", "33-21 31 11", "", nullptr, subsection1OmniClass.get());
+    ClassificationPtr subsection3OmniClass;
+                subsection3OmniClass = InsertClassification(*omniClassTable, "Geotechnical Engineering", "33-21 31 11 11", "", nullptr, subsection2OmniClass.get());
+            subsection2OmniClass = InsertClassification(*omniClassTable, "Structural Engineering", "33-21 31 14", "", nullptr, subsection1OmniClass.get());
+                subsection3OmniClass = InsertClassification(*omniClassTable, "Foundation Engineering", "33-21 31 14 11", "", nullptr, subsection2OmniClass.get());
+                subsection3OmniClass = InsertClassification(*omniClassTable, "High Rise Engineering", "33-21 31 14 21", "", nullptr, subsection2OmniClass.get());
+                subsection3OmniClass = InsertClassification(*omniClassTable, "Long-span Structure Engineering", "33-21 31 14 31", "", nullptr, subsection2OmniClass.get());
+                subsection3OmniClass = InsertClassification(*omniClassTable, "Tensile Structure Engineering", "33-21 31 14 41", "", nullptr, subsection2OmniClass.get());
+                subsection3OmniClass = InsertClassification(*omniClassTable, "Pneumatic Structure Engineering", "33-21 31 14 51", "", nullptr, subsection2OmniClass.get());
+                subsection3OmniClass = InsertClassification(*omniClassTable, "Hydraulic Structure Engineering", "33-21 31 14 54", "", nullptr, subsection2OmniClass.get());
+            subsection2OmniClass = InsertClassification(*omniClassTable, "Mechanical Engineering", "33-21 31 17", "", nullptr, subsection1OmniClass.get());
+                subsection3OmniClass = InsertClassification(*omniClassTable, "Plumbing Engineering", "33-21 31 17 11", "", nullptr, subsection2OmniClass.get());
+                subsection3OmniClass = InsertClassification(*omniClassTable, "Fire Protection Engineering", "33-21 31 17 21", "", nullptr, subsection2OmniClass.get());
+                subsection3OmniClass = InsertClassification(*omniClassTable, "Heating Ventilation and Air Conditioning Engineering", "33-21 31 17 31", "", nullptr, subsection2OmniClass.get());
+                subsection3OmniClass = InsertClassification(*omniClassTable, "Refrigeration Engineering", "33-21 31 17 33", "", nullptr, subsection2OmniClass.get());
+                subsection3OmniClass = InsertClassification(*omniClassTable, "Energy Monitoring and Controls Engineering", "33-21 31 17 34", "", nullptr, subsection2OmniClass.get());
+                subsection3OmniClass = InsertClassification(*omniClassTable, "Hydrological Engineering", "33-21 31 17 37", "", nullptr, subsection2OmniClass.get());
+            subsection2OmniClass = InsertClassification(*omniClassTable, "Electrical Engineering", "33-21 31 21", "", nullptr, subsection1OmniClass.get());
+                subsection3OmniClass = InsertClassification(*omniClassTable, "High Voltage Electrical Engineering", "33-21 31 21 11", "", nullptr, subsection2OmniClass.get());
+                subsection3OmniClass = InsertClassification(*omniClassTable, "Medium Voltage Electrical Engineering", "33-21 31 21 21", "", nullptr, subsection2OmniClass.get());
+                subsection3OmniClass = InsertClassification(*omniClassTable, "Low Voltage Electrical Engineering", "33-21 31 21 31", "", nullptr, subsection2OmniClass.get());
+            subsection2OmniClass = InsertClassification(*omniClassTable, "Communications Engineering", "33-21 31 23", "", nullptr, subsection1OmniClass.get());
+                subsection3OmniClass = InsertClassification(*omniClassTable, "Computer Network Engineering", "33-21 31 23 11", "", nullptr, subsection2OmniClass.get());
+                subsection3OmniClass = InsertClassification(*omniClassTable, "Alarm and Detection Engineering", "33-21 31 23 14", "", nullptr, subsection2OmniClass.get());
+                subsection3OmniClass = InsertClassification(*omniClassTable, "Audiovisual Engineering", "33-21 31 23 21", "", nullptr, subsection2OmniClass.get());
+            subsection2OmniClass = InsertClassification(*omniClassTable, "Process Engineering", "33-21 31 24", "", nullptr, subsection1OmniClass.get());
+                subsection3OmniClass = InsertClassification(*omniClassTable, "Piping Engineering", "33-21 31 24 11", "", nullptr, subsection2OmniClass.get());
+                subsection3OmniClass = InsertClassification(*omniClassTable, "Wind Engineering", "33-21 31 24 21", "", nullptr, subsection2OmniClass.get());
+                subsection3OmniClass = InsertClassification(*omniClassTable, "Co-Generation Engineering", "33-21 31 24 31", "", nullptr, subsection2OmniClass.get());
+                subsection3OmniClass = InsertClassification(*omniClassTable, "Nuclear Engineering", "33-21 31 24 41", "", nullptr, subsection2OmniClass.get());
+                subsection3OmniClass = InsertClassification(*omniClassTable, "Sanitary Engineering", "33-21 31 24 51", "", nullptr, subsection2OmniClass.get());
+            subsection2OmniClass = InsertClassification(*omniClassTable, "Military Engineering", "33-21 31 27", "", nullptr, subsection1OmniClass.get());
+            subsection2OmniClass = InsertClassification(*omniClassTable, "Other Engineering", "33-21 31 99", "", nullptr, subsection1OmniClass.get());
+                subsection3OmniClass = InsertClassification(*omniClassTable, "Acoustical/Emanations Shielding Engineering", "33-21 31 99 11", "", nullptr, subsection2OmniClass.get());
+                subsection3OmniClass = InsertClassification(*omniClassTable, "Antiterrorism/Physical Security Engineering", "33-21 31 99 14", "", nullptr, subsection2OmniClass.get());
+                subsection3OmniClass = InsertClassification(*omniClassTable, "Value Engineering", "33-21 31 99 17", "", nullptr, subsection2OmniClass.get());
+        subsection1OmniClass = InsertClassification(*omniClassTable, "Other Design", "33-21 99 00", "", nullptr, subsection0OmniClass.get());
+            subsection2OmniClass = InsertClassification(*omniClassTable, "Fountain Design", "33-21 99 11", "", nullptr, subsection1OmniClass.get());
+            subsection2OmniClass = InsertClassification(*omniClassTable, "Finish Hardware Design", "33-21 99 14", "", nullptr, subsection1OmniClass.get());
+            subsection2OmniClass = InsertClassification(*omniClassTable, "Extraterrestrial Design Specialist", "33-21 99 15", "", nullptr, subsection1OmniClass.get());
+            subsection2OmniClass = InsertClassification(*omniClassTable, "Health Services Design Specialist", "33-21 99 22", "", nullptr, subsection1OmniClass.get());
+                subsection3OmniClass = InsertClassification(*omniClassTable, "Hospital Design Specialist", "33-21 99 22 11", "", nullptr, subsection2OmniClass.get());
+                subsection3OmniClass = InsertClassification(*omniClassTable, "Nursing Home Design Specialist", "33-21 99 22 21", "", nullptr, subsection2OmniClass.get());
+            subsection2OmniClass = InsertClassification(*omniClassTable, "Infrastructure Design Specialist", "33-21 99 24", "", nullptr, subsection1OmniClass.get());
+            subsection2OmniClass = InsertClassification(*omniClassTable, "Irrigation Design Specialist", "33-21 99 25", "", nullptr, subsection1OmniClass.get());
+            subsection2OmniClass = InsertClassification(*omniClassTable, "Laboratory Design Specialist", "33-21 99 26", "", nullptr, subsection1OmniClass.get());
+            subsection2OmniClass = InsertClassification(*omniClassTable, "Lighting Design Specialist", "33-21 99 28", "", nullptr, subsection1OmniClass.get());
+            subsection2OmniClass = InsertClassification(*omniClassTable, "Marina Design Specialist", "33-21 99 29", "", nullptr, subsection1OmniClass.get());
+            subsection2OmniClass = InsertClassification(*omniClassTable, "Model Making Specialist", "33-21 99 31", "", nullptr, subsection1OmniClass.get());
+            subsection2OmniClass = InsertClassification(*omniClassTable, "Solar Design Specialist", "33-21 99 39", "", nullptr, subsection1OmniClass.get());
+            subsection2OmniClass = InsertClassification(*omniClassTable, "Transportation Design Specialist", "33-21 99 45", "", nullptr, subsection1OmniClass.get());
+                subsection3OmniClass = InsertClassification(*omniClassTable, "Air Transportation Design Specialist", "33-21 99 45 11", "", nullptr, subsection2OmniClass.get());
+                subsection3OmniClass = InsertClassification(*omniClassTable, "Roadway Transportation Design Specialist", "33-21 99 45 21", "", nullptr, subsection2OmniClass.get());
+                subsection3OmniClass = InsertClassification(*omniClassTable, "Marine Transportation Design Specialist", "33-21 99 45 31", "", nullptr, subsection2OmniClass.get());
+                subsection3OmniClass = InsertClassification(*omniClassTable, "Vertical Transportation Design Specialist", "33-21 99 45 41", "", nullptr, subsection2OmniClass.get());
+                subsection3OmniClass = InsertClassification(*omniClassTable, "Parking/Traffic Specialist Design Specialist", "33-21 99 45 51", "", nullptr, subsection2OmniClass.get());
+    subsection0OmniClass = InsertClassification(*omniClassTable, "Project Management", "33-25 00 00", "", nullptr, nullptr);
+        subsection1OmniClass = InsertClassification(*omniClassTable, "Cost Estimation", "33-25 11 00", "", nullptr, subsection0OmniClass.get());
+        subsection1OmniClass = InsertClassification(*omniClassTable, "Proposal Preparation", "33-25 14 00", "", nullptr, subsection0OmniClass.get());
+        subsection1OmniClass = InsertClassification(*omniClassTable, "Client Briefing", "33-25 17 00", "", nullptr, subsection0OmniClass.get());
+        subsection1OmniClass = InsertClassification(*omniClassTable, "Scheduling", "33-25 21 00", "", nullptr, subsection0OmniClass.get());
+        subsection1OmniClass = InsertClassification(*omniClassTable, "Contract Administration", "33-25 31 00", "", nullptr, subsection0OmniClass.get());
+        subsection1OmniClass = InsertClassification(*omniClassTable, "Procurement", "33-25 41 00", "", nullptr, subsection0OmniClass.get());
+            subsection2OmniClass = InsertClassification(*omniClassTable, "Manufacturing", "33-25 41 11", "", nullptr, subsection1OmniClass.get());
+                subsection3OmniClass = InsertClassification(*omniClassTable, "Building Product Manufacturing", "33-25 41 11 11", "", nullptr, subsection2OmniClass.get());
+                subsection3OmniClass = InsertClassification(*omniClassTable, "Process Manufacturing", "33-25 41 11 14", "", nullptr, subsection2OmniClass.get());
+                subsection3OmniClass = InsertClassification(*omniClassTable, "Construction Equipment Manufacturing", "33-25 41 11 17", "", nullptr, subsection2OmniClass.get());
+            subsection2OmniClass = InsertClassification(*omniClassTable, "Construction Product Sales", "33-25 41 14", "", nullptr, subsection1OmniClass.get());
+            subsection2OmniClass = InsertClassification(*omniClassTable, "Construction Product Marketing", "33-25 41 17", "", nullptr, subsection1OmniClass.get());
+            subsection2OmniClass = InsertClassification(*omniClassTable, "Construction Product Purchasing", "33-25 41 21", "", nullptr, subsection1OmniClass.get());
+        subsection1OmniClass = InsertClassification(*omniClassTable, "Quality Assurance", "33-25 51 00", "", nullptr, subsection0OmniClass.get());
+        subsection1OmniClass = InsertClassification(*omniClassTable, "Quality Control", "33-25 54 00", "", nullptr, subsection0OmniClass.get());
+    subsection0OmniClass = InsertClassification(*omniClassTable, "Surveying", "33-31 00 00", "", nullptr, nullptr);
+        subsection1OmniClass = InsertClassification(*omniClassTable, "Building Surveying", "33-31 11 00", "", nullptr, subsection0OmniClass.get());
+        subsection1OmniClass = InsertClassification(*omniClassTable, "Site Surveying", "33-31 21 00", "", nullptr, subsection0OmniClass.get());
+        subsection1OmniClass = InsertClassification(*omniClassTable, "GIS (Geographical Information System) Engineering", "33-31 31 00", "", nullptr, subsection0OmniClass.get());
+    subsection0OmniClass = InsertClassification(*omniClassTable, "Construction", "33-41 00 00", "", nullptr, nullptr);
+        subsection1OmniClass = InsertClassification(*omniClassTable, "Contracting", "33-41 11 00", "", nullptr, subsection0OmniClass.get());
+            subsection2OmniClass = InsertClassification(*omniClassTable, "General Contracting", "33-41 11 11", "", nullptr, subsection1OmniClass.get());
+            subsection2OmniClass = InsertClassification(*omniClassTable, "Subcontracting", "33-41 11 14", "", nullptr, subsection1OmniClass.get());
+                subsection3OmniClass = InsertClassification(*omniClassTable, "Masonry", "33-41 11 14 11", "", nullptr, subsection2OmniClass.get());
+                subsection3OmniClass = InsertClassification(*omniClassTable, "Carpentry", "33-41 11 14 14", "", nullptr, subsection2OmniClass.get());
+                subsection3OmniClass = InsertClassification(*omniClassTable, "Iron Working", "33-41 11 14 17", "", nullptr, subsection2OmniClass.get());
+                subsection3OmniClass = InsertClassification(*omniClassTable, "Plumbing Subcontracting", "33-41 11 14 21", "", nullptr, subsection2OmniClass.get());
+                subsection3OmniClass = InsertClassification(*omniClassTable, "Fire Protection Subcontracting", "33-41 11 14 24", "", nullptr, subsection2OmniClass.get());
+                subsection3OmniClass = InsertClassification(*omniClassTable, "Heating Ventilation and Air Conditioning Subcontracting", "33-41 11 14 27", "", nullptr, subsection2OmniClass.get());
+                subsection3OmniClass = InsertClassification(*omniClassTable, "Refrigeration Subcontracting", "33-41 11 14 28", "", nullptr, subsection2OmniClass.get());
+                subsection3OmniClass = InsertClassification(*omniClassTable, "Electrical Subcontracting", "33-41 11 14 37", "", nullptr, subsection2OmniClass.get());
+                subsection3OmniClass = InsertClassification(*omniClassTable, "Energy Monitoring and Controls Subcontracting", "33-41 11 14 51", "", nullptr, subsection2OmniClass.get());
+                subsection3OmniClass = InsertClassification(*omniClassTable, "Hydrological Subcontracting", "33-41 11 14 54", "", nullptr, subsection2OmniClass.get());
+                subsection3OmniClass = InsertClassification(*omniClassTable, "Painting", "33-41 11 14 61", "", nullptr, subsection2OmniClass.get());
+                subsection3OmniClass = InsertClassification(*omniClassTable, "Tiling", "33-41 11 14 64", "", nullptr, subsection2OmniClass.get());
+                subsection3OmniClass = InsertClassification(*omniClassTable, "Plaster Subcontracting", "33-41 11 14 66", "", nullptr, subsection2OmniClass.get());
+                subsection3OmniClass = InsertClassification(*omniClassTable, "Gypsum Board Subcontracting", "33-41 11 14 69", "", nullptr, subsection2OmniClass.get());
+        subsection1OmniClass = InsertClassification(*omniClassTable, "Construction Management", "33-41 14 00", "", nullptr, subsection0OmniClass.get());
+    subsection0OmniClass = InsertClassification(*omniClassTable, "Facility Use Disciplines", "33-55 00 00", "", nullptr, nullptr);
+        subsection1OmniClass = InsertClassification(*omniClassTable, "Real Estate", "33-55 14 00", "", nullptr, subsection0OmniClass.get());
+            subsection2OmniClass = InsertClassification(*omniClassTable, "Real Estate Sales", "33-55 14 11", "", nullptr, subsection1OmniClass.get());
+            subsection2OmniClass = InsertClassification(*omniClassTable, "Property Appraising", "33-55 14 14", "", nullptr, subsection1OmniClass.get());
+            subsection2OmniClass = InsertClassification(*omniClassTable, "Leasing", "33-55 14 17", "", nullptr, subsection1OmniClass.get());
+        subsection1OmniClass = InsertClassification(*omniClassTable, "Owner", "33-55 21 00", "", nullptr, subsection0OmniClass.get());
+        subsection1OmniClass = InsertClassification(*omniClassTable, "Facility Operations", "33-55 24 00", "", nullptr, subsection0OmniClass.get());
+            subsection2OmniClass = InsertClassification(*omniClassTable, "Facility Space Planning", "33-55 24 11", "", nullptr, subsection1OmniClass.get());
+            subsection2OmniClass = InsertClassification(*omniClassTable, "Facility Management", "33-55 24 14", "", nullptr, subsection1OmniClass.get());
+            subsection2OmniClass = InsertClassification(*omniClassTable, "Facility Maintenance", "33-55 24 17", "", nullptr, subsection1OmniClass.get());
+            subsection2OmniClass = InsertClassification(*omniClassTable, "Facility Services", "33-55 24 21", "", nullptr, subsection1OmniClass.get());
+                subsection3OmniClass = InsertClassification(*omniClassTable, "Plumbing Operation and Maintenance", "33-55 24 21 11", "", nullptr, subsection2OmniClass.get());
+                subsection3OmniClass = InsertClassification(*omniClassTable, "Fire Protection Operation and Maintenance", "33-55 24 21 14", "", nullptr, subsection2OmniClass.get());
+                subsection3OmniClass = InsertClassification(*omniClassTable, "Heating Ventilation and Air Conditioning Operation and Maintenance", "33-55 24 21 17", "", nullptr, subsection2OmniClass.get());
+                subsection3OmniClass = InsertClassification(*omniClassTable, "Refrigeration Operation and Maintenance", "33-55 24 21 21", "", nullptr, subsection2OmniClass.get());
+                subsection3OmniClass = InsertClassification(*omniClassTable, "Energy Monitoring and Controls Operation and Maintenance", "33-55 24 21 24", "", nullptr, subsection2OmniClass.get());
+                subsection3OmniClass = InsertClassification(*omniClassTable, "Hydrological Operation and Maintenance", "33-55 24 21 27", "", nullptr, subsection2OmniClass.get());
+                subsection3OmniClass = InsertClassification(*omniClassTable, "Lightning Protection Operation and Maintenance", "33-55 24 21 31", "", nullptr, subsection2OmniClass.get());
+                subsection3OmniClass = InsertClassification(*omniClassTable, "Life Safety Operation and Maintenance", "33-55 24 21 34", "", nullptr, subsection2OmniClass.get());
+                subsection3OmniClass = InsertClassification(*omniClassTable, "Radiation Protection Operation and Maintenance", "33-55 24 21 37", "", nullptr, subsection2OmniClass.get());
+                subsection3OmniClass = InsertClassification(*omniClassTable, "Moisture Protection Operation and Maintenance", "33-55 24 21 41", "", nullptr, subsection2OmniClass.get());
+                subsection3OmniClass = InsertClassification(*omniClassTable, "Indoor Air Quality Evaluation", "33-55 24 21 44", "", nullptr, subsection2OmniClass.get());
+                subsection3OmniClass = InsertClassification(*omniClassTable, "Communications Operation and Maintenance", "33-55 24 21 47", "", nullptr, subsection2OmniClass.get());
+    ClassificationPtr subsection4OmniClass;
+                    subsection4OmniClass = InsertClassification(*omniClassTable, "Telecommunications Operation and Maintenance", "33-55 24 21 47 11", "", nullptr, subsection3OmniClass.get());
+                    subsection4OmniClass = InsertClassification(*omniClassTable, "Information Technology Operation and Maintenance", "33-55 24 21 47 14", "", nullptr, subsection3OmniClass.get());
+                subsection3OmniClass = InsertClassification(*omniClassTable, "Facility Shielding Operation and Maintenance", "33-55 24 21 51", "", nullptr, subsection2OmniClass.get());
+                    subsection4OmniClass = InsertClassification(*omniClassTable, "Acoustic Shielding Operation and Maintenance", "33-55 24 21 51 11", "", nullptr, subsection3OmniClass.get());
+        subsection1OmniClass = InsertClassification(*omniClassTable, "Facility Restoration", "33-55 36 00", "", nullptr, subsection0OmniClass.get());
+            subsection2OmniClass = InsertClassification(*omniClassTable, "Concrete Restoration", "33-55 36 11", "", nullptr, subsection1OmniClass.get());
+            subsection2OmniClass = InsertClassification(*omniClassTable, "Masonry Restoration", "33-55 36 21", "", nullptr, subsection1OmniClass.get());
+            subsection2OmniClass = InsertClassification(*omniClassTable, "Parking Restoration", "33-55 36 31", "", nullptr, subsection1OmniClass.get());
+            subsection2OmniClass = InsertClassification(*omniClassTable, "Historic Restoration", "33-55 36 41", "", nullptr, subsection1OmniClass.get());
+    subsection0OmniClass = InsertClassification(*omniClassTable, "Support Disciplines", "33-81 00 00", "", nullptr, nullptr);
+        subsection1OmniClass = InsertClassification(*omniClassTable, "Legal", "33-81 11 00", "", nullptr, subsection0OmniClass.get());
+            subsection2OmniClass = InsertClassification(*omniClassTable, "Code Specialist", "33-81 11 11", "", nullptr, subsection1OmniClass.get());
+            subsection2OmniClass = InsertClassification(*omniClassTable, "Forensic Specialist", "33-81 11 14", "", nullptr, subsection1OmniClass.get());
+        subsection1OmniClass = InsertClassification(*omniClassTable, "Environment", "33-81 13 00", "", nullptr, subsection0OmniClass.get());
+            subsection2OmniClass = InsertClassification(*omniClassTable, "Environmental Impact", "33-81 13 11", "", nullptr, subsection1OmniClass.get());
+            subsection2OmniClass = InsertClassification(*omniClassTable, "Hazardous Materials Abatement", "33-81 13 14", "", nullptr, subsection1OmniClass.get());
+            subsection2OmniClass = InsertClassification(*omniClassTable, "Tree Preservation Specialist", "33-81 13 44", "", nullptr, subsection1OmniClass.get());
+        subsection1OmniClass = InsertClassification(*omniClassTable, "Finance", "33-81 31 00", "", nullptr, subsection0OmniClass.get());
+            subsection2OmniClass = InsertClassification(*omniClassTable, "Banking", "33-81 31 11", "", nullptr, subsection1OmniClass.get());
+            subsection2OmniClass = InsertClassification(*omniClassTable, "Accounting", "33-81 31 14", "", nullptr, subsection1OmniClass.get());
+            subsection2OmniClass = InsertClassification(*omniClassTable, "Insurance", "33-81 31 17", "", nullptr, subsection1OmniClass.get());
+            subsection2OmniClass = InsertClassification(*omniClassTable, "Bonding", "33-81 31 21", "", nullptr, subsection1OmniClass.get());
+        subsection1OmniClass = InsertClassification(*omniClassTable, "Human Resources", "33-81 34 00", "", nullptr, subsection0OmniClass.get());
+    subsection0OmniClass = InsertClassification(*omniClassTable, "Other Disciplines", "33-99 00 00", "", nullptr, nullptr);
+        subsection1OmniClass = InsertClassification(*omniClassTable, "Science", "33-99 11 00", "", nullptr, subsection0OmniClass.get());
+        subsection1OmniClass = InsertClassification(*omniClassTable, "Art", "33-99 13 00", "", nullptr, subsection0OmniClass.get());
+            subsection2OmniClass = InsertClassification(*omniClassTable, "Photography", "33-99 13 11", "", nullptr, subsection1OmniClass.get());
+        subsection1OmniClass = InsertClassification(*omniClassTable, "Security", "33-99 41 00", "", nullptr, subsection0OmniClass.get());
+        subsection1OmniClass = InsertClassification(*omniClassTable, "Public Relations", "33-99 45 00", "", nullptr, subsection0OmniClass.get());
+        subsection1OmniClass = InsertClassification(*omniClassTable, "Education", "33-99 61 00", "", nullptr, subsection0OmniClass.get());
+
+    }
+
+END_CLASSIFICATIONSYSTEMS_NAMESPACE