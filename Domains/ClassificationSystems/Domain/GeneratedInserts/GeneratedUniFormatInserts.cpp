--- conflicted
+++ resolved
@@ -1,232 +1,229 @@
-/*--------------------------------------------------------------------------------------+
-|
-|  $Source: Domain/GeneratedInserts/GeneratedUniFormatInserts.cpp $
-|
-|  $Copyright: (c) 2019 Bentley Systems, Incorporated. All rights reserved. $
-|
-+--------------------------------------------------------------------------------------*/
-//===========================================================================================
-// WARNING: This is an automatically generated code for building classification inserts 
-// WARNING: To generate, call "bb -r BuildingShared -f BuildingShared -p CodeGenerators b -c"
-//===========================================================================================
-
-
-#include <ClassificationSystems/ClassificationSystemsApi.h>
-<<<<<<< HEAD
-
-=======
->>>>>>> 4f5e6fac
-#include <BuildingShared/DgnUtils/BuildingDgnUtilsApi.h>
-
-
-namespace BS = BENTLEY_BUILDING_SHARED_NAMESPACE_NAME;
-
-BEGIN_CLASSIFICATIONSYSTEMS_NAMESPACE
-
-void ClassificationSystemsDomain::InsertUniFormatDefinitions(Dgn::DgnDbR db) const
-    {
-    ClassificationSystemCPtr uniFormatSystem = TryAndGetSystem(db, "UniFormat");
-    ClassificationTableCPtr uniFormatTable = TryAndGetTable(*uniFormatSystem , "2010 Edition UniFormat - Levels One through Three");
-
-    ClassificationPtr subsection0UniFormat;
-    subsection0UniFormat = InsertClassification(*uniFormatTable, "INTRODUCTION", "0I", "", nullptr, nullptr);
-    ClassificationPtr subsection1UniFormat;
-        subsection1UniFormat = InsertClassification(*uniFormatTable, "PROJECT DESCRIPTION", "10", "", nullptr, subsection0UniFormat.get());
-    ClassificationPtr subsection2UniFormat;
-            subsection2UniFormat = InsertClassification(*uniFormatTable, "Project Summary", "1010", "", nullptr, subsection1UniFormat.get());
-            subsection2UniFormat = InsertClassification(*uniFormatTable, "Project Program", "1020", "", nullptr, subsection1UniFormat.get());
-            subsection2UniFormat = InsertClassification(*uniFormatTable, "Project Criteria", "1030", "", nullptr, subsection1UniFormat.get());
-            subsection2UniFormat = InsertClassification(*uniFormatTable, "Existing Conditions", "1040", "", nullptr, subsection1UniFormat.get());
-            subsection2UniFormat = InsertClassification(*uniFormatTable, "Owner\\u2019s Work", "1050", "", nullptr, subsection1UniFormat.get());
-            subsection2UniFormat = InsertClassification(*uniFormatTable, "Funding", "1090", "", nullptr, subsection1UniFormat.get());
-        subsection1UniFormat = InsertClassification(*uniFormatTable, "OWNER DEVELOPMENT", "20", "", nullptr, subsection0UniFormat.get());
-            subsection2UniFormat = InsertClassification(*uniFormatTable, "Site Acquisition", "2010", "", nullptr, subsection1UniFormat.get());
-            subsection2UniFormat = InsertClassification(*uniFormatTable, "Permits", "2020", "", nullptr, subsection1UniFormat.get());
-            subsection2UniFormat = InsertClassification(*uniFormatTable, "Professional Services", "2030", "", nullptr, subsection1UniFormat.get());
-            subsection2UniFormat = InsertClassification(*uniFormatTable, "Other Activities", "2050", "", nullptr, subsection1UniFormat.get());
-            subsection2UniFormat = InsertClassification(*uniFormatTable, "Budget Project Contingencies", "2080", "", nullptr, subsection1UniFormat.get());
-            subsection2UniFormat = InsertClassification(*uniFormatTable, "Budget Financing", "2090", "", nullptr, subsection1UniFormat.get());
-        subsection1UniFormat = InsertClassification(*uniFormatTable, "PROCUREMENT REQUIREMENTS", "30", "", nullptr, subsection0UniFormat.get());
-            subsection2UniFormat = InsertClassification(*uniFormatTable, "Project Delivery", "3010", "", nullptr, subsection1UniFormat.get());
-            subsection2UniFormat = InsertClassification(*uniFormatTable, "Solicitation", "3020", "", nullptr, subsection1UniFormat.get());
-            subsection2UniFormat = InsertClassification(*uniFormatTable, "Instructions for Procurement", "3030", "", nullptr, subsection1UniFormat.get());
-            subsection2UniFormat = InsertClassification(*uniFormatTable, "Available Project Information", "3040", "", nullptr, subsection1UniFormat.get());
-            subsection2UniFormat = InsertClassification(*uniFormatTable, "Procurement Forms and Supplements", "3050", "", nullptr, subsection1UniFormat.get());
-        subsection1UniFormat = InsertClassification(*uniFormatTable, "CONTRACTING REQUIREMENTS", "40", "", nullptr, subsection0UniFormat.get());
-            subsection2UniFormat = InsertClassification(*uniFormatTable, "Contracting Forms and Supplements", "4010", "", nullptr, subsection1UniFormat.get());
-            subsection2UniFormat = InsertClassification(*uniFormatTable, "Project Forms", "4020", "", nullptr, subsection1UniFormat.get());
-            subsection2UniFormat = InsertClassification(*uniFormatTable, "Conditions of the Contract", "4030", "", nullptr, subsection1UniFormat.get());
-            subsection2UniFormat = InsertClassification(*uniFormatTable, "Revisions, Clarifications, and Modifications", "4040", "", nullptr, subsection1UniFormat.get());
-    subsection0UniFormat = InsertClassification(*uniFormatTable, "SUBSTRUCTURE", "A", "", nullptr, nullptr);
-        subsection1UniFormat = InsertClassification(*uniFormatTable, "FOUNDATIONS", "A10", "", nullptr, subsection0UniFormat.get());
-            subsection2UniFormat = InsertClassification(*uniFormatTable, "Standard Foundations", "A1010", "", nullptr, subsection1UniFormat.get());
-            subsection2UniFormat = InsertClassification(*uniFormatTable, "Special Foundations", "A1020", "", nullptr, subsection1UniFormat.get());
-        subsection1UniFormat = InsertClassification(*uniFormatTable, "SUBGRADE ENCLOSURES", "A20", "", nullptr, subsection0UniFormat.get());
-            subsection2UniFormat = InsertClassification(*uniFormatTable, "Walls for Subgrade Enclosures", "A2010", "", nullptr, subsection1UniFormat.get());
-        subsection1UniFormat = InsertClassification(*uniFormatTable, "SLABS-ON-GRADE", "A40", "", nullptr, subsection0UniFormat.get());
-            subsection2UniFormat = InsertClassification(*uniFormatTable, "Standard Slabs-on-Grade", "A4010", "", nullptr, subsection1UniFormat.get());
-            subsection2UniFormat = InsertClassification(*uniFormatTable, "Structural Slabs-on-Grade", "A4020", "", nullptr, subsection1UniFormat.get());
-            subsection2UniFormat = InsertClassification(*uniFormatTable, "Slab Trenches", "A4030", "", nullptr, subsection1UniFormat.get());
-            subsection2UniFormat = InsertClassification(*uniFormatTable, "Pits and Bases", "A4040", "", nullptr, subsection1UniFormat.get());
-            subsection2UniFormat = InsertClassification(*uniFormatTable, "Slab-On-Grade Supplementary Components", "A4090", "", nullptr, subsection1UniFormat.get());
-        subsection1UniFormat = InsertClassification(*uniFormatTable, "WATER AND GAS MITIGATION", "A60", "", nullptr, subsection0UniFormat.get());
-            subsection2UniFormat = InsertClassification(*uniFormatTable, "Building Subdrainage", "A6010", "", nullptr, subsection1UniFormat.get());
-            subsection2UniFormat = InsertClassification(*uniFormatTable, "Off-Gassing Mitigation", "A6020", "", nullptr, subsection1UniFormat.get());
-        subsection1UniFormat = InsertClassification(*uniFormatTable, "SUBSTRUCTURE RELATED ACTIVITIES", "A90", "", nullptr, subsection0UniFormat.get());
-            subsection2UniFormat = InsertClassification(*uniFormatTable, "Substructure Excavation", "A9010", "", nullptr, subsection1UniFormat.get());
-            subsection2UniFormat = InsertClassification(*uniFormatTable, "Construction Dewatering", "A9020", "", nullptr, subsection1UniFormat.get());
-            subsection2UniFormat = InsertClassification(*uniFormatTable, "Excavation Support", "A9030", "", nullptr, subsection1UniFormat.get());
-            subsection2UniFormat = InsertClassification(*uniFormatTable, "Soil Treatment", "A9040", "", nullptr, subsection1UniFormat.get());
-    subsection0UniFormat = InsertClassification(*uniFormatTable, "SHELL", "B", "", nullptr, nullptr);
-        subsection1UniFormat = InsertClassification(*uniFormatTable, "SUPERSTRUCTURE", "B10", "", nullptr, subsection0UniFormat.get());
-            subsection2UniFormat = InsertClassification(*uniFormatTable, "Floor Construction", "B1010", "", nullptr, subsection1UniFormat.get());
-            subsection2UniFormat = InsertClassification(*uniFormatTable, "Roof Construction", "B1020", "", nullptr, subsection1UniFormat.get());
-            subsection2UniFormat = InsertClassification(*uniFormatTable, "Stairs", "B1080", "", nullptr, subsection1UniFormat.get());
-        subsection1UniFormat = InsertClassification(*uniFormatTable, "EXTERIOR VERTICAL ENCLOSURES", "B20", "", nullptr, subsection0UniFormat.get());
-            subsection2UniFormat = InsertClassification(*uniFormatTable, "Exterior Walls", "B2010", "", nullptr, subsection1UniFormat.get());
-            subsection2UniFormat = InsertClassification(*uniFormatTable, "Exterior Windows", "B2020", "", nullptr, subsection1UniFormat.get());
-            subsection2UniFormat = InsertClassification(*uniFormatTable, "Exterior Doors and Grilles", "B2050", "", nullptr, subsection1UniFormat.get());
-            subsection2UniFormat = InsertClassification(*uniFormatTable, "Exterior Louvers and Vents", "B2070", "", nullptr, subsection1UniFormat.get());
-            subsection2UniFormat = InsertClassification(*uniFormatTable, "Exterior Wall Appurtenances", "B2080", "", nullptr, subsection1UniFormat.get());
-            subsection2UniFormat = InsertClassification(*uniFormatTable, "Exterior Wall Specialties", "B2090", "", nullptr, subsection1UniFormat.get());
-        subsection1UniFormat = InsertClassification(*uniFormatTable, "EXTERIOR HORIZONTAL ENCLOSURES", "B30", "", nullptr, subsection0UniFormat.get());
-            subsection2UniFormat = InsertClassification(*uniFormatTable, "Roofing", "B3010", "", nullptr, subsection1UniFormat.get());
-            subsection2UniFormat = InsertClassification(*uniFormatTable, "Roof Appurtenances", "B3020", "", nullptr, subsection1UniFormat.get());
-            subsection2UniFormat = InsertClassification(*uniFormatTable, "Traffic Bearing Horizontal Enclosures", "B3040", "", nullptr, subsection1UniFormat.get());
-            subsection2UniFormat = InsertClassification(*uniFormatTable, "Horizontal Openings", "B3060", "", nullptr, subsection1UniFormat.get());
-            subsection2UniFormat = InsertClassification(*uniFormatTable, "Overhead Exterior Enclosures", "B3080", "", nullptr, subsection1UniFormat.get());
-    subsection0UniFormat = InsertClassification(*uniFormatTable, "INTERIORS", "C", "", nullptr, nullptr);
-        subsection1UniFormat = InsertClassification(*uniFormatTable, "INTERIOR CONSTRUCTION", "C10", "", nullptr, subsection0UniFormat.get());
-            subsection2UniFormat = InsertClassification(*uniFormatTable, "Interior Partitions", "C1010", "", nullptr, subsection1UniFormat.get());
-            subsection2UniFormat = InsertClassification(*uniFormatTable, "Interior Windows", "C1020", "", nullptr, subsection1UniFormat.get());
-            subsection2UniFormat = InsertClassification(*uniFormatTable, "Interior Doors", "C1030", "", nullptr, subsection1UniFormat.get());
-            subsection2UniFormat = InsertClassification(*uniFormatTable, "Interior Grilles and Gates", "C1040", "", nullptr, subsection1UniFormat.get());
-            subsection2UniFormat = InsertClassification(*uniFormatTable, "Raised Floor Construction", "C1060", "", nullptr, subsection1UniFormat.get());
-            subsection2UniFormat = InsertClassification(*uniFormatTable, "Suspended Ceiling Construction", "C1070", "", nullptr, subsection1UniFormat.get());
-            subsection2UniFormat = InsertClassification(*uniFormatTable, "Interior Specialties", "C1090", "", nullptr, subsection1UniFormat.get());
-        subsection1UniFormat = InsertClassification(*uniFormatTable, "INTERIOR FINISHES", "C20", "", nullptr, subsection0UniFormat.get());
-            subsection2UniFormat = InsertClassification(*uniFormatTable, "Wall Finishes", "C2010", "", nullptr, subsection1UniFormat.get());
-            subsection2UniFormat = InsertClassification(*uniFormatTable, "Interior Fabrications", "C2020", "", nullptr, subsection1UniFormat.get());
-            subsection2UniFormat = InsertClassification(*uniFormatTable, "Flooring", "C2030", "", nullptr, subsection1UniFormat.get());
-            subsection2UniFormat = InsertClassification(*uniFormatTable, "Stair Finishes", "C2040", "", nullptr, subsection1UniFormat.get());
-            subsection2UniFormat = InsertClassification(*uniFormatTable, "Ceiling Finishes", "C2050", "", nullptr, subsection1UniFormat.get());
-            subsection2UniFormat = InsertClassification(*uniFormatTable, "Interior Finish Schedules", "C2090", "", nullptr, subsection1UniFormat.get());
-    subsection0UniFormat = InsertClassification(*uniFormatTable, "SERVICES", "D", "", nullptr, nullptr);
-        subsection1UniFormat = InsertClassification(*uniFormatTable, "CONVEYING", "D10", "", nullptr, subsection0UniFormat.get());
-            subsection2UniFormat = InsertClassification(*uniFormatTable, "Vertical Conveying Systems", "D1010", "", nullptr, subsection1UniFormat.get());
-            subsection2UniFormat = InsertClassification(*uniFormatTable, "Horizontal Conveying", "D1030", "", nullptr, subsection1UniFormat.get());
-            subsection2UniFormat = InsertClassification(*uniFormatTable, "Material Handling", "D1050", "", nullptr, subsection1UniFormat.get());
-            subsection2UniFormat = InsertClassification(*uniFormatTable, "Operable Access Systems", "D1080", "", nullptr, subsection1UniFormat.get());
-        subsection1UniFormat = InsertClassification(*uniFormatTable, "PLUMBING", "D20", "", nullptr, subsection0UniFormat.get());
-            subsection2UniFormat = InsertClassification(*uniFormatTable, "Domestic Water Distribution", "D2010", "", nullptr, subsection1UniFormat.get());
-            subsection2UniFormat = InsertClassification(*uniFormatTable, "Sanitary Drainage", "D2020", "", nullptr, subsection1UniFormat.get());
-            subsection2UniFormat = InsertClassification(*uniFormatTable, "Building Support Plumbing Systems", "D2030", "", nullptr, subsection1UniFormat.get());
-            subsection2UniFormat = InsertClassification(*uniFormatTable, "General Service Compressed-Air", "D2050", "", nullptr, subsection1UniFormat.get());
-            subsection2UniFormat = InsertClassification(*uniFormatTable, "Process Support Plumbing Systems", "D2060", "", nullptr, subsection1UniFormat.get());
-        subsection1UniFormat = InsertClassification(*uniFormatTable, "HEATING, VENTILATION, AND AIR CONDITIONING (HVAC)", "D30", "", nullptr, subsection0UniFormat.get());
-            subsection2UniFormat = InsertClassification(*uniFormatTable, "Facility Fuel Systems", "D3010", "", nullptr, subsection1UniFormat.get());
-            subsection2UniFormat = InsertClassification(*uniFormatTable, "Heating Systems", "D3020", "", nullptr, subsection1UniFormat.get());
-            subsection2UniFormat = InsertClassification(*uniFormatTable, "Cooling Systems", "D3030", "", nullptr, subsection1UniFormat.get());
-            subsection2UniFormat = InsertClassification(*uniFormatTable, "Facility HVAC Distribution Systems", "D3050", "", nullptr, subsection1UniFormat.get());
-            subsection2UniFormat = InsertClassification(*uniFormatTable, "Ventilation", "D3060", "", nullptr, subsection1UniFormat.get());
-            subsection2UniFormat = InsertClassification(*uniFormatTable, "Special Purpose HVAC Systems", "D3070", "", nullptr, subsection1UniFormat.get());
-        subsection1UniFormat = InsertClassification(*uniFormatTable, "FIRE PROTECTION", "D40", "", nullptr, subsection0UniFormat.get());
-            subsection2UniFormat = InsertClassification(*uniFormatTable, "Fire Suppression", "D4010", "", nullptr, subsection1UniFormat.get());
-            subsection2UniFormat = InsertClassification(*uniFormatTable, "Fire Protection Specialties", "D4030", "", nullptr, subsection1UniFormat.get());
-        subsection1UniFormat = InsertClassification(*uniFormatTable, "ELECTRICAL", "D50", "", nullptr, subsection0UniFormat.get());
-            subsection2UniFormat = InsertClassification(*uniFormatTable, "Facility Power Generation", "D5010", "", nullptr, subsection1UniFormat.get());
-            subsection2UniFormat = InsertClassification(*uniFormatTable, "Electrical Service and Distribution", "D5020", "", nullptr, subsection1UniFormat.get());
-            subsection2UniFormat = InsertClassification(*uniFormatTable, "General Purpose Electrical Power", "D5030", "", nullptr, subsection1UniFormat.get());
-            subsection2UniFormat = InsertClassification(*uniFormatTable, "Lighting", "D5040", "", nullptr, subsection1UniFormat.get());
-            subsection2UniFormat = InsertClassification(*uniFormatTable, "Miscellaneous Electrical Systems", "D5080", "", nullptr, subsection1UniFormat.get());
-        subsection1UniFormat = InsertClassification(*uniFormatTable, "COMMUNICATIONS", "D60", "", nullptr, subsection0UniFormat.get());
-            subsection2UniFormat = InsertClassification(*uniFormatTable, "Data Communications", "D6010", "", nullptr, subsection1UniFormat.get());
-            subsection2UniFormat = InsertClassification(*uniFormatTable, "Voice Communications", "D6020", "", nullptr, subsection1UniFormat.get());
-            subsection2UniFormat = InsertClassification(*uniFormatTable, "Audio-Video Communication", "D6030", "", nullptr, subsection1UniFormat.get());
-            subsection2UniFormat = InsertClassification(*uniFormatTable, "Distributed Communications and Monitoring", "D6060", "", nullptr, subsection1UniFormat.get());
-            subsection2UniFormat = InsertClassification(*uniFormatTable, "Communications Supplementary Components", "D6090", "", nullptr, subsection1UniFormat.get());
-        subsection1UniFormat = InsertClassification(*uniFormatTable, "ELECTRONIC SAFETY AND SECURITY", "D70", "", nullptr, subsection0UniFormat.get());
-            subsection2UniFormat = InsertClassification(*uniFormatTable, "Access Control and Intrusion Detection", "D7010", "", nullptr, subsection1UniFormat.get());
-            subsection2UniFormat = InsertClassification(*uniFormatTable, "Electronic Surveillance", "D7030", "", nullptr, subsection1UniFormat.get());
-            subsection2UniFormat = InsertClassification(*uniFormatTable, "Detection and Alarm", "D7050", "", nullptr, subsection1UniFormat.get());
-            subsection2UniFormat = InsertClassification(*uniFormatTable, "Electronic Monitoring and Control", "D7070", "", nullptr, subsection1UniFormat.get());
-            subsection2UniFormat = InsertClassification(*uniFormatTable, "Electronic Safety and Security Supplementary Components", "D7090", "", nullptr, subsection1UniFormat.get());
-        subsection1UniFormat = InsertClassification(*uniFormatTable, "INTEGRATED AUTOMATION", "D80", "", nullptr, subsection0UniFormat.get());
-            subsection2UniFormat = InsertClassification(*uniFormatTable, "Integrated Automation Facility Controls", "D8010", "", nullptr, subsection1UniFormat.get());
-    subsection0UniFormat = InsertClassification(*uniFormatTable, "EQUIPMENT AND FURNISHINGS", "E", "", nullptr, nullptr);
-        subsection1UniFormat = InsertClassification(*uniFormatTable, "EQUIPMENT", "E10", "", nullptr, subsection0UniFormat.get());
-            subsection2UniFormat = InsertClassification(*uniFormatTable, "Vehicle and Pedestrian Equipment", "E1010", "", nullptr, subsection1UniFormat.get());
-            subsection2UniFormat = InsertClassification(*uniFormatTable, "Commercial Equipment", "E1030", "", nullptr, subsection1UniFormat.get());
-            subsection2UniFormat = InsertClassification(*uniFormatTable, "Institutional Equipment", "E1040", "", nullptr, subsection1UniFormat.get());
-            subsection2UniFormat = InsertClassification(*uniFormatTable, "Residential Equipment", "E1060", "", nullptr, subsection1UniFormat.get());
-            subsection2UniFormat = InsertClassification(*uniFormatTable, "Entertainment and Recreational Equipment", "E1070", "", nullptr, subsection1UniFormat.get());
-            subsection2UniFormat = InsertClassification(*uniFormatTable, "Other Equipment", "E1090", "", nullptr, subsection1UniFormat.get());
-        subsection1UniFormat = InsertClassification(*uniFormatTable, "FURNISHINGS", "E20", "", nullptr, subsection0UniFormat.get());
-            subsection2UniFormat = InsertClassification(*uniFormatTable, "Fixed Furnishings", "E2010", "", nullptr, subsection1UniFormat.get());
-            subsection2UniFormat = InsertClassification(*uniFormatTable, "Movable Furnishings", "E2050", "", nullptr, subsection1UniFormat.get());
-    subsection0UniFormat = InsertClassification(*uniFormatTable, "SPECIAL CONSTRUCTION AND DEMOLITION", "F", "", nullptr, nullptr);
-        subsection1UniFormat = InsertClassification(*uniFormatTable, "SPECIAL CONSTRUCTION", "F10", "", nullptr, subsection0UniFormat.get());
-            subsection2UniFormat = InsertClassification(*uniFormatTable, "Integrated Construction", "F1010", "", nullptr, subsection1UniFormat.get());
-            subsection2UniFormat = InsertClassification(*uniFormatTable, "Special Structures", "F1020", "", nullptr, subsection1UniFormat.get());
-            subsection2UniFormat = InsertClassification(*uniFormatTable, "Special Function Construction", "F1030", "", nullptr, subsection1UniFormat.get());
-            subsection2UniFormat = InsertClassification(*uniFormatTable, "Special Facility Components", "F1050", "", nullptr, subsection1UniFormat.get());
-            subsection2UniFormat = InsertClassification(*uniFormatTable, "Athletic and Recreational Special Construction", "F1060", "", nullptr, subsection1UniFormat.get());
-            subsection2UniFormat = InsertClassification(*uniFormatTable, "Special Instrumentation", "F1080", "", nullptr, subsection1UniFormat.get());
-        subsection1UniFormat = InsertClassification(*uniFormatTable, "FACILITY REMEDIATION", "F20", "", nullptr, subsection0UniFormat.get());
-            subsection2UniFormat = InsertClassification(*uniFormatTable, "Hazardous Materials Remediation", "F2010", "", nullptr, subsection1UniFormat.get());
-        subsection1UniFormat = InsertClassification(*uniFormatTable, "DEMOLITION", "F30", "", nullptr, subsection0UniFormat.get());
-            subsection2UniFormat = InsertClassification(*uniFormatTable, "Structure Demolition", "F3010", "", nullptr, subsection1UniFormat.get());
-            subsection2UniFormat = InsertClassification(*uniFormatTable, "Selective Demolition", "F3030", "", nullptr, subsection1UniFormat.get());
-            subsection2UniFormat = InsertClassification(*uniFormatTable, "Structure Moving", "F3050", "", nullptr, subsection1UniFormat.get());
-    subsection0UniFormat = InsertClassification(*uniFormatTable, "SITEWORK", "G", "", nullptr, nullptr);
-        subsection1UniFormat = InsertClassification(*uniFormatTable, "SITE PREPARATION", "G10", "", nullptr, subsection0UniFormat.get());
-            subsection2UniFormat = InsertClassification(*uniFormatTable, "Site Clearing", "G1010", "", nullptr, subsection1UniFormat.get());
-            subsection2UniFormat = InsertClassification(*uniFormatTable, "Site Elements Demolition", "G1020", "", nullptr, subsection1UniFormat.get());
-            subsection2UniFormat = InsertClassification(*uniFormatTable, "Site Element Relocations", "G1030", "", nullptr, subsection1UniFormat.get());
-            subsection2UniFormat = InsertClassification(*uniFormatTable, "Site Remediation", "G1050", "", nullptr, subsection1UniFormat.get());
-            subsection2UniFormat = InsertClassification(*uniFormatTable, "Site Earthwork", "G1070", "", nullptr, subsection1UniFormat.get());
-        subsection1UniFormat = InsertClassification(*uniFormatTable, "SITE IMPROVEMENTS", "G20", "", nullptr, subsection0UniFormat.get());
-            subsection2UniFormat = InsertClassification(*uniFormatTable, "Roadways", "G2010", "", nullptr, subsection1UniFormat.get());
-            subsection2UniFormat = InsertClassification(*uniFormatTable, "Parking Lots", "G2020", "", nullptr, subsection1UniFormat.get());
-            subsection2UniFormat = InsertClassification(*uniFormatTable, "Pedestrian Plazas and Walkways", "G2030", "", nullptr, subsection1UniFormat.get());
-            subsection2UniFormat = InsertClassification(*uniFormatTable, "Airfields", "G2040", "", nullptr, subsection1UniFormat.get());
-            subsection2UniFormat = InsertClassification(*uniFormatTable, "Athletic, Recreational, and Playfield Areas", "G2050", "", nullptr, subsection1UniFormat.get());
-            subsection2UniFormat = InsertClassification(*uniFormatTable, "Site Development", "G2060", "", nullptr, subsection1UniFormat.get());
-            subsection2UniFormat = InsertClassification(*uniFormatTable, "Landscaping", "G2080", "", nullptr, subsection1UniFormat.get());
-        subsection1UniFormat = InsertClassification(*uniFormatTable, "LIQUID AND GAS SITE UTILITIES", "G30", "", nullptr, subsection0UniFormat.get());
-            subsection2UniFormat = InsertClassification(*uniFormatTable, "Water Utilities", "G3010", "", nullptr, subsection1UniFormat.get());
-            subsection2UniFormat = InsertClassification(*uniFormatTable, "Sanitary Sewerage Utilities", "G3020", "", nullptr, subsection1UniFormat.get());
-            subsection2UniFormat = InsertClassification(*uniFormatTable, "Storm Drainage Utilities", "G3030", "", nullptr, subsection1UniFormat.get());
-            subsection2UniFormat = InsertClassification(*uniFormatTable, "Site Energy Distribution", "G3050", "", nullptr, subsection1UniFormat.get());
-            subsection2UniFormat = InsertClassification(*uniFormatTable, "Site Fuel Distribution", "G3060", "", nullptr, subsection1UniFormat.get());
-            subsection2UniFormat = InsertClassification(*uniFormatTable, "Liquid and Gas Site Utilities Supplementary Components", "G3090", "", nullptr, subsection1UniFormat.get());
-        subsection1UniFormat = InsertClassification(*uniFormatTable, "ELECTRICAL SITE IMPROVEMENTS", "G40", "", nullptr, subsection0UniFormat.get());
-            subsection2UniFormat = InsertClassification(*uniFormatTable, "Site Electric Distribution Systems", "G4010", "", nullptr, subsection1UniFormat.get());
-            subsection2UniFormat = InsertClassification(*uniFormatTable, "Site Lighting", "G4050", "", nullptr, subsection1UniFormat.get());
-        subsection1UniFormat = InsertClassification(*uniFormatTable, "SITE COMMUNICATIONS", "G50", "", nullptr, subsection0UniFormat.get());
-            subsection2UniFormat = InsertClassification(*uniFormatTable, "Site Communications Systems", "G5010", "", nullptr, subsection1UniFormat.get());
-        subsection1UniFormat = InsertClassification(*uniFormatTable, "MISCELLANEOUS SITE CONSTRUCTION", "G90", "", nullptr, subsection0UniFormat.get());
-            subsection2UniFormat = InsertClassification(*uniFormatTable, "Tunnels", "G9010", "", nullptr, subsection1UniFormat.get());
-    subsection0UniFormat = InsertClassification(*uniFormatTable, "GENERAL", "Z", "", nullptr, nullptr);
-        subsection1UniFormat = InsertClassification(*uniFormatTable, "GENERAL REQUIREMENTS", "Z10", "", nullptr, subsection0UniFormat.get());
-            subsection2UniFormat = InsertClassification(*uniFormatTable, "Price and Payment Procedures", "Z1010", "", nullptr, subsection1UniFormat.get());
-            subsection2UniFormat = InsertClassification(*uniFormatTable, "Administrative Requirements", "Z1020", "", nullptr, subsection1UniFormat.get());
-            subsection2UniFormat = InsertClassification(*uniFormatTable, "Quality Requirements", "Z1040", "", nullptr, subsection1UniFormat.get());
-            subsection2UniFormat = InsertClassification(*uniFormatTable, "Temporary Facilities and Controls", "Z1050", "", nullptr, subsection1UniFormat.get());
-            subsection2UniFormat = InsertClassification(*uniFormatTable, "Product Requirements", "Z1060", "", nullptr, subsection1UniFormat.get());
-            subsection2UniFormat = InsertClassification(*uniFormatTable, "Execution and Closeout Requirements", "Z1070", "", nullptr, subsection1UniFormat.get());
-            subsection2UniFormat = InsertClassification(*uniFormatTable, "Life Cycle Activities", "Z1090", "", nullptr, subsection1UniFormat.get());
-        subsection1UniFormat = InsertClassification(*uniFormatTable, "TAXES, PERMITS, INSURANCE AND BONDS", "Z70", "", nullptr, subsection0UniFormat.get());
-            subsection2UniFormat = InsertClassification(*uniFormatTable, "Taxes", "Z7010", "", nullptr, subsection1UniFormat.get());
-            subsection2UniFormat = InsertClassification(*uniFormatTable, "License Fees", "Z7030", "", nullptr, subsection1UniFormat.get());
-            subsection2UniFormat = InsertClassification(*uniFormatTable, "Permit Costs", "Z7050", "", nullptr, subsection1UniFormat.get());
-            subsection2UniFormat = InsertClassification(*uniFormatTable, "Bond Fees", "Z7070", "", nullptr, subsection1UniFormat.get());
-        subsection1UniFormat = InsertClassification(*uniFormatTable, "FEES AND CONTINGENCIES", "Z90", "", nullptr, subsection0UniFormat.get());
-            subsection2UniFormat = InsertClassification(*uniFormatTable, "Overhead", "Z9010", "", nullptr, subsection1UniFormat.get());
-            subsection2UniFormat = InsertClassification(*uniFormatTable, "Profit", "Z9030", "", nullptr, subsection1UniFormat.get());
-            subsection2UniFormat = InsertClassification(*uniFormatTable, "Construction Contingencies", "Z9050", "", nullptr, subsection1UniFormat.get());
-            subsection2UniFormat = InsertClassification(*uniFormatTable, "Financing Costs", "Z9090", "", nullptr, subsection1UniFormat.get());
-
-    }
-
-END_CLASSIFICATIONSYSTEMS_NAMESPACE
+/*--------------------------------------------------------------------------------------+
+|
+|  $Source: Domain/GeneratedInserts/GeneratedUniFormatInserts.cpp $
+|
+|  $Copyright: (c) 2019 Bentley Systems, Incorporated. All rights reserved. $
+|
++--------------------------------------------------------------------------------------*/
+//===========================================================================================
+// WARNING: This is an automatically generated code for building classification inserts 
+// WARNING: To generate, call "bb -r BuildingShared -f BuildingShared -p CodeGenerators b -c"
+//===========================================================================================
+
+
+#include <ClassificationSystems/ClassificationSystemsApi.h>
+
+#include <BuildingShared/DgnUtils/BuildingDgnUtilsApi.h>
+
+
+namespace BS = BENTLEY_BUILDING_SHARED_NAMESPACE_NAME;
+
+BEGIN_CLASSIFICATIONSYSTEMS_NAMESPACE
+
+void ClassificationSystemsDomain::InsertUniFormatDefinitions(Dgn::DgnDbR db) const
+    {
+    ClassificationSystemCPtr uniFormatSystem = TryAndGetSystem(db, "UniFormat");
+    ClassificationTableCPtr uniFormatTable = TryAndGetTable(*uniFormatSystem , "2010 Edition UniFormat - Levels One through Three");
+
+    ClassificationPtr subsection0UniFormat;
+    subsection0UniFormat = InsertClassification(*uniFormatTable, "INTRODUCTION", "0I", "", nullptr, nullptr);
+    ClassificationPtr subsection1UniFormat;
+        subsection1UniFormat = InsertClassification(*uniFormatTable, "PROJECT DESCRIPTION", "10", "", nullptr, subsection0UniFormat.get());
+    ClassificationPtr subsection2UniFormat;
+            subsection2UniFormat = InsertClassification(*uniFormatTable, "Project Summary", "1010", "", nullptr, subsection1UniFormat.get());
+            subsection2UniFormat = InsertClassification(*uniFormatTable, "Project Program", "1020", "", nullptr, subsection1UniFormat.get());
+            subsection2UniFormat = InsertClassification(*uniFormatTable, "Project Criteria", "1030", "", nullptr, subsection1UniFormat.get());
+            subsection2UniFormat = InsertClassification(*uniFormatTable, "Existing Conditions", "1040", "", nullptr, subsection1UniFormat.get());
+            subsection2UniFormat = InsertClassification(*uniFormatTable, "Owner\\u2019s Work", "1050", "", nullptr, subsection1UniFormat.get());
+            subsection2UniFormat = InsertClassification(*uniFormatTable, "Funding", "1090", "", nullptr, subsection1UniFormat.get());
+        subsection1UniFormat = InsertClassification(*uniFormatTable, "OWNER DEVELOPMENT", "20", "", nullptr, subsection0UniFormat.get());
+            subsection2UniFormat = InsertClassification(*uniFormatTable, "Site Acquisition", "2010", "", nullptr, subsection1UniFormat.get());
+            subsection2UniFormat = InsertClassification(*uniFormatTable, "Permits", "2020", "", nullptr, subsection1UniFormat.get());
+            subsection2UniFormat = InsertClassification(*uniFormatTable, "Professional Services", "2030", "", nullptr, subsection1UniFormat.get());
+            subsection2UniFormat = InsertClassification(*uniFormatTable, "Other Activities", "2050", "", nullptr, subsection1UniFormat.get());
+            subsection2UniFormat = InsertClassification(*uniFormatTable, "Budget Project Contingencies", "2080", "", nullptr, subsection1UniFormat.get());
+            subsection2UniFormat = InsertClassification(*uniFormatTable, "Budget Financing", "2090", "", nullptr, subsection1UniFormat.get());
+        subsection1UniFormat = InsertClassification(*uniFormatTable, "PROCUREMENT REQUIREMENTS", "30", "", nullptr, subsection0UniFormat.get());
+            subsection2UniFormat = InsertClassification(*uniFormatTable, "Project Delivery", "3010", "", nullptr, subsection1UniFormat.get());
+            subsection2UniFormat = InsertClassification(*uniFormatTable, "Solicitation", "3020", "", nullptr, subsection1UniFormat.get());
+            subsection2UniFormat = InsertClassification(*uniFormatTable, "Instructions for Procurement", "3030", "", nullptr, subsection1UniFormat.get());
+            subsection2UniFormat = InsertClassification(*uniFormatTable, "Available Project Information", "3040", "", nullptr, subsection1UniFormat.get());
+            subsection2UniFormat = InsertClassification(*uniFormatTable, "Procurement Forms and Supplements", "3050", "", nullptr, subsection1UniFormat.get());
+        subsection1UniFormat = InsertClassification(*uniFormatTable, "CONTRACTING REQUIREMENTS", "40", "", nullptr, subsection0UniFormat.get());
+            subsection2UniFormat = InsertClassification(*uniFormatTable, "Contracting Forms and Supplements", "4010", "", nullptr, subsection1UniFormat.get());
+            subsection2UniFormat = InsertClassification(*uniFormatTable, "Project Forms", "4020", "", nullptr, subsection1UniFormat.get());
+            subsection2UniFormat = InsertClassification(*uniFormatTable, "Conditions of the Contract", "4030", "", nullptr, subsection1UniFormat.get());
+            subsection2UniFormat = InsertClassification(*uniFormatTable, "Revisions, Clarifications, and Modifications", "4040", "", nullptr, subsection1UniFormat.get());
+    subsection0UniFormat = InsertClassification(*uniFormatTable, "SUBSTRUCTURE", "A", "", nullptr, nullptr);
+        subsection1UniFormat = InsertClassification(*uniFormatTable, "FOUNDATIONS", "A10", "", nullptr, subsection0UniFormat.get());
+            subsection2UniFormat = InsertClassification(*uniFormatTable, "Standard Foundations", "A1010", "", nullptr, subsection1UniFormat.get());
+            subsection2UniFormat = InsertClassification(*uniFormatTable, "Special Foundations", "A1020", "", nullptr, subsection1UniFormat.get());
+        subsection1UniFormat = InsertClassification(*uniFormatTable, "SUBGRADE ENCLOSURES", "A20", "", nullptr, subsection0UniFormat.get());
+            subsection2UniFormat = InsertClassification(*uniFormatTable, "Walls for Subgrade Enclosures", "A2010", "", nullptr, subsection1UniFormat.get());
+        subsection1UniFormat = InsertClassification(*uniFormatTable, "SLABS-ON-GRADE", "A40", "", nullptr, subsection0UniFormat.get());
+            subsection2UniFormat = InsertClassification(*uniFormatTable, "Standard Slabs-on-Grade", "A4010", "", nullptr, subsection1UniFormat.get());
+            subsection2UniFormat = InsertClassification(*uniFormatTable, "Structural Slabs-on-Grade", "A4020", "", nullptr, subsection1UniFormat.get());
+            subsection2UniFormat = InsertClassification(*uniFormatTable, "Slab Trenches", "A4030", "", nullptr, subsection1UniFormat.get());
+            subsection2UniFormat = InsertClassification(*uniFormatTable, "Pits and Bases", "A4040", "", nullptr, subsection1UniFormat.get());
+            subsection2UniFormat = InsertClassification(*uniFormatTable, "Slab-On-Grade Supplementary Components", "A4090", "", nullptr, subsection1UniFormat.get());
+        subsection1UniFormat = InsertClassification(*uniFormatTable, "WATER AND GAS MITIGATION", "A60", "", nullptr, subsection0UniFormat.get());
+            subsection2UniFormat = InsertClassification(*uniFormatTable, "Building Subdrainage", "A6010", "", nullptr, subsection1UniFormat.get());
+            subsection2UniFormat = InsertClassification(*uniFormatTable, "Off-Gassing Mitigation", "A6020", "", nullptr, subsection1UniFormat.get());
+        subsection1UniFormat = InsertClassification(*uniFormatTable, "SUBSTRUCTURE RELATED ACTIVITIES", "A90", "", nullptr, subsection0UniFormat.get());
+            subsection2UniFormat = InsertClassification(*uniFormatTable, "Substructure Excavation", "A9010", "", nullptr, subsection1UniFormat.get());
+            subsection2UniFormat = InsertClassification(*uniFormatTable, "Construction Dewatering", "A9020", "", nullptr, subsection1UniFormat.get());
+            subsection2UniFormat = InsertClassification(*uniFormatTable, "Excavation Support", "A9030", "", nullptr, subsection1UniFormat.get());
+            subsection2UniFormat = InsertClassification(*uniFormatTable, "Soil Treatment", "A9040", "", nullptr, subsection1UniFormat.get());
+    subsection0UniFormat = InsertClassification(*uniFormatTable, "SHELL", "B", "", nullptr, nullptr);
+        subsection1UniFormat = InsertClassification(*uniFormatTable, "SUPERSTRUCTURE", "B10", "", nullptr, subsection0UniFormat.get());
+            subsection2UniFormat = InsertClassification(*uniFormatTable, "Floor Construction", "B1010", "", nullptr, subsection1UniFormat.get());
+            subsection2UniFormat = InsertClassification(*uniFormatTable, "Roof Construction", "B1020", "", nullptr, subsection1UniFormat.get());
+            subsection2UniFormat = InsertClassification(*uniFormatTable, "Stairs", "B1080", "", nullptr, subsection1UniFormat.get());
+        subsection1UniFormat = InsertClassification(*uniFormatTable, "EXTERIOR VERTICAL ENCLOSURES", "B20", "", nullptr, subsection0UniFormat.get());
+            subsection2UniFormat = InsertClassification(*uniFormatTable, "Exterior Walls", "B2010", "", nullptr, subsection1UniFormat.get());
+            subsection2UniFormat = InsertClassification(*uniFormatTable, "Exterior Windows", "B2020", "", nullptr, subsection1UniFormat.get());
+            subsection2UniFormat = InsertClassification(*uniFormatTable, "Exterior Doors and Grilles", "B2050", "", nullptr, subsection1UniFormat.get());
+            subsection2UniFormat = InsertClassification(*uniFormatTable, "Exterior Louvers and Vents", "B2070", "", nullptr, subsection1UniFormat.get());
+            subsection2UniFormat = InsertClassification(*uniFormatTable, "Exterior Wall Appurtenances", "B2080", "", nullptr, subsection1UniFormat.get());
+            subsection2UniFormat = InsertClassification(*uniFormatTable, "Exterior Wall Specialties", "B2090", "", nullptr, subsection1UniFormat.get());
+        subsection1UniFormat = InsertClassification(*uniFormatTable, "EXTERIOR HORIZONTAL ENCLOSURES", "B30", "", nullptr, subsection0UniFormat.get());
+            subsection2UniFormat = InsertClassification(*uniFormatTable, "Roofing", "B3010", "", nullptr, subsection1UniFormat.get());
+            subsection2UniFormat = InsertClassification(*uniFormatTable, "Roof Appurtenances", "B3020", "", nullptr, subsection1UniFormat.get());
+            subsection2UniFormat = InsertClassification(*uniFormatTable, "Traffic Bearing Horizontal Enclosures", "B3040", "", nullptr, subsection1UniFormat.get());
+            subsection2UniFormat = InsertClassification(*uniFormatTable, "Horizontal Openings", "B3060", "", nullptr, subsection1UniFormat.get());
+            subsection2UniFormat = InsertClassification(*uniFormatTable, "Overhead Exterior Enclosures", "B3080", "", nullptr, subsection1UniFormat.get());
+    subsection0UniFormat = InsertClassification(*uniFormatTable, "INTERIORS", "C", "", nullptr, nullptr);
+        subsection1UniFormat = InsertClassification(*uniFormatTable, "INTERIOR CONSTRUCTION", "C10", "", nullptr, subsection0UniFormat.get());
+            subsection2UniFormat = InsertClassification(*uniFormatTable, "Interior Partitions", "C1010", "", nullptr, subsection1UniFormat.get());
+            subsection2UniFormat = InsertClassification(*uniFormatTable, "Interior Windows", "C1020", "", nullptr, subsection1UniFormat.get());
+            subsection2UniFormat = InsertClassification(*uniFormatTable, "Interior Doors", "C1030", "", nullptr, subsection1UniFormat.get());
+            subsection2UniFormat = InsertClassification(*uniFormatTable, "Interior Grilles and Gates", "C1040", "", nullptr, subsection1UniFormat.get());
+            subsection2UniFormat = InsertClassification(*uniFormatTable, "Raised Floor Construction", "C1060", "", nullptr, subsection1UniFormat.get());
+            subsection2UniFormat = InsertClassification(*uniFormatTable, "Suspended Ceiling Construction", "C1070", "", nullptr, subsection1UniFormat.get());
+            subsection2UniFormat = InsertClassification(*uniFormatTable, "Interior Specialties", "C1090", "", nullptr, subsection1UniFormat.get());
+        subsection1UniFormat = InsertClassification(*uniFormatTable, "INTERIOR FINISHES", "C20", "", nullptr, subsection0UniFormat.get());
+            subsection2UniFormat = InsertClassification(*uniFormatTable, "Wall Finishes", "C2010", "", nullptr, subsection1UniFormat.get());
+            subsection2UniFormat = InsertClassification(*uniFormatTable, "Interior Fabrications", "C2020", "", nullptr, subsection1UniFormat.get());
+            subsection2UniFormat = InsertClassification(*uniFormatTable, "Flooring", "C2030", "", nullptr, subsection1UniFormat.get());
+            subsection2UniFormat = InsertClassification(*uniFormatTable, "Stair Finishes", "C2040", "", nullptr, subsection1UniFormat.get());
+            subsection2UniFormat = InsertClassification(*uniFormatTable, "Ceiling Finishes", "C2050", "", nullptr, subsection1UniFormat.get());
+            subsection2UniFormat = InsertClassification(*uniFormatTable, "Interior Finish Schedules", "C2090", "", nullptr, subsection1UniFormat.get());
+    subsection0UniFormat = InsertClassification(*uniFormatTable, "SERVICES", "D", "", nullptr, nullptr);
+        subsection1UniFormat = InsertClassification(*uniFormatTable, "CONVEYING", "D10", "", nullptr, subsection0UniFormat.get());
+            subsection2UniFormat = InsertClassification(*uniFormatTable, "Vertical Conveying Systems", "D1010", "", nullptr, subsection1UniFormat.get());
+            subsection2UniFormat = InsertClassification(*uniFormatTable, "Horizontal Conveying", "D1030", "", nullptr, subsection1UniFormat.get());
+            subsection2UniFormat = InsertClassification(*uniFormatTable, "Material Handling", "D1050", "", nullptr, subsection1UniFormat.get());
+            subsection2UniFormat = InsertClassification(*uniFormatTable, "Operable Access Systems", "D1080", "", nullptr, subsection1UniFormat.get());
+        subsection1UniFormat = InsertClassification(*uniFormatTable, "PLUMBING", "D20", "", nullptr, subsection0UniFormat.get());
+            subsection2UniFormat = InsertClassification(*uniFormatTable, "Domestic Water Distribution", "D2010", "", nullptr, subsection1UniFormat.get());
+            subsection2UniFormat = InsertClassification(*uniFormatTable, "Sanitary Drainage", "D2020", "", nullptr, subsection1UniFormat.get());
+            subsection2UniFormat = InsertClassification(*uniFormatTable, "Building Support Plumbing Systems", "D2030", "", nullptr, subsection1UniFormat.get());
+            subsection2UniFormat = InsertClassification(*uniFormatTable, "General Service Compressed-Air", "D2050", "", nullptr, subsection1UniFormat.get());
+            subsection2UniFormat = InsertClassification(*uniFormatTable, "Process Support Plumbing Systems", "D2060", "", nullptr, subsection1UniFormat.get());
+        subsection1UniFormat = InsertClassification(*uniFormatTable, "HEATING, VENTILATION, AND AIR CONDITIONING (HVAC)", "D30", "", nullptr, subsection0UniFormat.get());
+            subsection2UniFormat = InsertClassification(*uniFormatTable, "Facility Fuel Systems", "D3010", "", nullptr, subsection1UniFormat.get());
+            subsection2UniFormat = InsertClassification(*uniFormatTable, "Heating Systems", "D3020", "", nullptr, subsection1UniFormat.get());
+            subsection2UniFormat = InsertClassification(*uniFormatTable, "Cooling Systems", "D3030", "", nullptr, subsection1UniFormat.get());
+            subsection2UniFormat = InsertClassification(*uniFormatTable, "Facility HVAC Distribution Systems", "D3050", "", nullptr, subsection1UniFormat.get());
+            subsection2UniFormat = InsertClassification(*uniFormatTable, "Ventilation", "D3060", "", nullptr, subsection1UniFormat.get());
+            subsection2UniFormat = InsertClassification(*uniFormatTable, "Special Purpose HVAC Systems", "D3070", "", nullptr, subsection1UniFormat.get());
+        subsection1UniFormat = InsertClassification(*uniFormatTable, "FIRE PROTECTION", "D40", "", nullptr, subsection0UniFormat.get());
+            subsection2UniFormat = InsertClassification(*uniFormatTable, "Fire Suppression", "D4010", "", nullptr, subsection1UniFormat.get());
+            subsection2UniFormat = InsertClassification(*uniFormatTable, "Fire Protection Specialties", "D4030", "", nullptr, subsection1UniFormat.get());
+        subsection1UniFormat = InsertClassification(*uniFormatTable, "ELECTRICAL", "D50", "", nullptr, subsection0UniFormat.get());
+            subsection2UniFormat = InsertClassification(*uniFormatTable, "Facility Power Generation", "D5010", "", nullptr, subsection1UniFormat.get());
+            subsection2UniFormat = InsertClassification(*uniFormatTable, "Electrical Service and Distribution", "D5020", "", nullptr, subsection1UniFormat.get());
+            subsection2UniFormat = InsertClassification(*uniFormatTable, "General Purpose Electrical Power", "D5030", "", nullptr, subsection1UniFormat.get());
+            subsection2UniFormat = InsertClassification(*uniFormatTable, "Lighting", "D5040", "", nullptr, subsection1UniFormat.get());
+            subsection2UniFormat = InsertClassification(*uniFormatTable, "Miscellaneous Electrical Systems", "D5080", "", nullptr, subsection1UniFormat.get());
+        subsection1UniFormat = InsertClassification(*uniFormatTable, "COMMUNICATIONS", "D60", "", nullptr, subsection0UniFormat.get());
+            subsection2UniFormat = InsertClassification(*uniFormatTable, "Data Communications", "D6010", "", nullptr, subsection1UniFormat.get());
+            subsection2UniFormat = InsertClassification(*uniFormatTable, "Voice Communications", "D6020", "", nullptr, subsection1UniFormat.get());
+            subsection2UniFormat = InsertClassification(*uniFormatTable, "Audio-Video Communication", "D6030", "", nullptr, subsection1UniFormat.get());
+            subsection2UniFormat = InsertClassification(*uniFormatTable, "Distributed Communications and Monitoring", "D6060", "", nullptr, subsection1UniFormat.get());
+            subsection2UniFormat = InsertClassification(*uniFormatTable, "Communications Supplementary Components", "D6090", "", nullptr, subsection1UniFormat.get());
+        subsection1UniFormat = InsertClassification(*uniFormatTable, "ELECTRONIC SAFETY AND SECURITY", "D70", "", nullptr, subsection0UniFormat.get());
+            subsection2UniFormat = InsertClassification(*uniFormatTable, "Access Control and Intrusion Detection", "D7010", "", nullptr, subsection1UniFormat.get());
+            subsection2UniFormat = InsertClassification(*uniFormatTable, "Electronic Surveillance", "D7030", "", nullptr, subsection1UniFormat.get());
+            subsection2UniFormat = InsertClassification(*uniFormatTable, "Detection and Alarm", "D7050", "", nullptr, subsection1UniFormat.get());
+            subsection2UniFormat = InsertClassification(*uniFormatTable, "Electronic Monitoring and Control", "D7070", "", nullptr, subsection1UniFormat.get());
+            subsection2UniFormat = InsertClassification(*uniFormatTable, "Electronic Safety and Security Supplementary Components", "D7090", "", nullptr, subsection1UniFormat.get());
+        subsection1UniFormat = InsertClassification(*uniFormatTable, "INTEGRATED AUTOMATION", "D80", "", nullptr, subsection0UniFormat.get());
+            subsection2UniFormat = InsertClassification(*uniFormatTable, "Integrated Automation Facility Controls", "D8010", "", nullptr, subsection1UniFormat.get());
+    subsection0UniFormat = InsertClassification(*uniFormatTable, "EQUIPMENT AND FURNISHINGS", "E", "", nullptr, nullptr);
+        subsection1UniFormat = InsertClassification(*uniFormatTable, "EQUIPMENT", "E10", "", nullptr, subsection0UniFormat.get());
+            subsection2UniFormat = InsertClassification(*uniFormatTable, "Vehicle and Pedestrian Equipment", "E1010", "", nullptr, subsection1UniFormat.get());
+            subsection2UniFormat = InsertClassification(*uniFormatTable, "Commercial Equipment", "E1030", "", nullptr, subsection1UniFormat.get());
+            subsection2UniFormat = InsertClassification(*uniFormatTable, "Institutional Equipment", "E1040", "", nullptr, subsection1UniFormat.get());
+            subsection2UniFormat = InsertClassification(*uniFormatTable, "Residential Equipment", "E1060", "", nullptr, subsection1UniFormat.get());
+            subsection2UniFormat = InsertClassification(*uniFormatTable, "Entertainment and Recreational Equipment", "E1070", "", nullptr, subsection1UniFormat.get());
+            subsection2UniFormat = InsertClassification(*uniFormatTable, "Other Equipment", "E1090", "", nullptr, subsection1UniFormat.get());
+        subsection1UniFormat = InsertClassification(*uniFormatTable, "FURNISHINGS", "E20", "", nullptr, subsection0UniFormat.get());
+            subsection2UniFormat = InsertClassification(*uniFormatTable, "Fixed Furnishings", "E2010", "", nullptr, subsection1UniFormat.get());
+            subsection2UniFormat = InsertClassification(*uniFormatTable, "Movable Furnishings", "E2050", "", nullptr, subsection1UniFormat.get());
+    subsection0UniFormat = InsertClassification(*uniFormatTable, "SPECIAL CONSTRUCTION AND DEMOLITION", "F", "", nullptr, nullptr);
+        subsection1UniFormat = InsertClassification(*uniFormatTable, "SPECIAL CONSTRUCTION", "F10", "", nullptr, subsection0UniFormat.get());
+            subsection2UniFormat = InsertClassification(*uniFormatTable, "Integrated Construction", "F1010", "", nullptr, subsection1UniFormat.get());
+            subsection2UniFormat = InsertClassification(*uniFormatTable, "Special Structures", "F1020", "", nullptr, subsection1UniFormat.get());
+            subsection2UniFormat = InsertClassification(*uniFormatTable, "Special Function Construction", "F1030", "", nullptr, subsection1UniFormat.get());
+            subsection2UniFormat = InsertClassification(*uniFormatTable, "Special Facility Components", "F1050", "", nullptr, subsection1UniFormat.get());
+            subsection2UniFormat = InsertClassification(*uniFormatTable, "Athletic and Recreational Special Construction", "F1060", "", nullptr, subsection1UniFormat.get());
+            subsection2UniFormat = InsertClassification(*uniFormatTable, "Special Instrumentation", "F1080", "", nullptr, subsection1UniFormat.get());
+        subsection1UniFormat = InsertClassification(*uniFormatTable, "FACILITY REMEDIATION", "F20", "", nullptr, subsection0UniFormat.get());
+            subsection2UniFormat = InsertClassification(*uniFormatTable, "Hazardous Materials Remediation", "F2010", "", nullptr, subsection1UniFormat.get());
+        subsection1UniFormat = InsertClassification(*uniFormatTable, "DEMOLITION", "F30", "", nullptr, subsection0UniFormat.get());
+            subsection2UniFormat = InsertClassification(*uniFormatTable, "Structure Demolition", "F3010", "", nullptr, subsection1UniFormat.get());
+            subsection2UniFormat = InsertClassification(*uniFormatTable, "Selective Demolition", "F3030", "", nullptr, subsection1UniFormat.get());
+            subsection2UniFormat = InsertClassification(*uniFormatTable, "Structure Moving", "F3050", "", nullptr, subsection1UniFormat.get());
+    subsection0UniFormat = InsertClassification(*uniFormatTable, "SITEWORK", "G", "", nullptr, nullptr);
+        subsection1UniFormat = InsertClassification(*uniFormatTable, "SITE PREPARATION", "G10", "", nullptr, subsection0UniFormat.get());
+            subsection2UniFormat = InsertClassification(*uniFormatTable, "Site Clearing", "G1010", "", nullptr, subsection1UniFormat.get());
+            subsection2UniFormat = InsertClassification(*uniFormatTable, "Site Elements Demolition", "G1020", "", nullptr, subsection1UniFormat.get());
+            subsection2UniFormat = InsertClassification(*uniFormatTable, "Site Element Relocations", "G1030", "", nullptr, subsection1UniFormat.get());
+            subsection2UniFormat = InsertClassification(*uniFormatTable, "Site Remediation", "G1050", "", nullptr, subsection1UniFormat.get());
+            subsection2UniFormat = InsertClassification(*uniFormatTable, "Site Earthwork", "G1070", "", nullptr, subsection1UniFormat.get());
+        subsection1UniFormat = InsertClassification(*uniFormatTable, "SITE IMPROVEMENTS", "G20", "", nullptr, subsection0UniFormat.get());
+            subsection2UniFormat = InsertClassification(*uniFormatTable, "Roadways", "G2010", "", nullptr, subsection1UniFormat.get());
+            subsection2UniFormat = InsertClassification(*uniFormatTable, "Parking Lots", "G2020", "", nullptr, subsection1UniFormat.get());
+            subsection2UniFormat = InsertClassification(*uniFormatTable, "Pedestrian Plazas and Walkways", "G2030", "", nullptr, subsection1UniFormat.get());
+            subsection2UniFormat = InsertClassification(*uniFormatTable, "Airfields", "G2040", "", nullptr, subsection1UniFormat.get());
+            subsection2UniFormat = InsertClassification(*uniFormatTable, "Athletic, Recreational, and Playfield Areas", "G2050", "", nullptr, subsection1UniFormat.get());
+            subsection2UniFormat = InsertClassification(*uniFormatTable, "Site Development", "G2060", "", nullptr, subsection1UniFormat.get());
+            subsection2UniFormat = InsertClassification(*uniFormatTable, "Landscaping", "G2080", "", nullptr, subsection1UniFormat.get());
+        subsection1UniFormat = InsertClassification(*uniFormatTable, "LIQUID AND GAS SITE UTILITIES", "G30", "", nullptr, subsection0UniFormat.get());
+            subsection2UniFormat = InsertClassification(*uniFormatTable, "Water Utilities", "G3010", "", nullptr, subsection1UniFormat.get());
+            subsection2UniFormat = InsertClassification(*uniFormatTable, "Sanitary Sewerage Utilities", "G3020", "", nullptr, subsection1UniFormat.get());
+            subsection2UniFormat = InsertClassification(*uniFormatTable, "Storm Drainage Utilities", "G3030", "", nullptr, subsection1UniFormat.get());
+            subsection2UniFormat = InsertClassification(*uniFormatTable, "Site Energy Distribution", "G3050", "", nullptr, subsection1UniFormat.get());
+            subsection2UniFormat = InsertClassification(*uniFormatTable, "Site Fuel Distribution", "G3060", "", nullptr, subsection1UniFormat.get());
+            subsection2UniFormat = InsertClassification(*uniFormatTable, "Liquid and Gas Site Utilities Supplementary Components", "G3090", "", nullptr, subsection1UniFormat.get());
+        subsection1UniFormat = InsertClassification(*uniFormatTable, "ELECTRICAL SITE IMPROVEMENTS", "G40", "", nullptr, subsection0UniFormat.get());
+            subsection2UniFormat = InsertClassification(*uniFormatTable, "Site Electric Distribution Systems", "G4010", "", nullptr, subsection1UniFormat.get());
+            subsection2UniFormat = InsertClassification(*uniFormatTable, "Site Lighting", "G4050", "", nullptr, subsection1UniFormat.get());
+        subsection1UniFormat = InsertClassification(*uniFormatTable, "SITE COMMUNICATIONS", "G50", "", nullptr, subsection0UniFormat.get());
+            subsection2UniFormat = InsertClassification(*uniFormatTable, "Site Communications Systems", "G5010", "", nullptr, subsection1UniFormat.get());
+        subsection1UniFormat = InsertClassification(*uniFormatTable, "MISCELLANEOUS SITE CONSTRUCTION", "G90", "", nullptr, subsection0UniFormat.get());
+            subsection2UniFormat = InsertClassification(*uniFormatTable, "Tunnels", "G9010", "", nullptr, subsection1UniFormat.get());
+    subsection0UniFormat = InsertClassification(*uniFormatTable, "GENERAL", "Z", "", nullptr, nullptr);
+        subsection1UniFormat = InsertClassification(*uniFormatTable, "GENERAL REQUIREMENTS", "Z10", "", nullptr, subsection0UniFormat.get());
+            subsection2UniFormat = InsertClassification(*uniFormatTable, "Price and Payment Procedures", "Z1010", "", nullptr, subsection1UniFormat.get());
+            subsection2UniFormat = InsertClassification(*uniFormatTable, "Administrative Requirements", "Z1020", "", nullptr, subsection1UniFormat.get());
+            subsection2UniFormat = InsertClassification(*uniFormatTable, "Quality Requirements", "Z1040", "", nullptr, subsection1UniFormat.get());
+            subsection2UniFormat = InsertClassification(*uniFormatTable, "Temporary Facilities and Controls", "Z1050", "", nullptr, subsection1UniFormat.get());
+            subsection2UniFormat = InsertClassification(*uniFormatTable, "Product Requirements", "Z1060", "", nullptr, subsection1UniFormat.get());
+            subsection2UniFormat = InsertClassification(*uniFormatTable, "Execution and Closeout Requirements", "Z1070", "", nullptr, subsection1UniFormat.get());
+            subsection2UniFormat = InsertClassification(*uniFormatTable, "Life Cycle Activities", "Z1090", "", nullptr, subsection1UniFormat.get());
+        subsection1UniFormat = InsertClassification(*uniFormatTable, "TAXES, PERMITS, INSURANCE AND BONDS", "Z70", "", nullptr, subsection0UniFormat.get());
+            subsection2UniFormat = InsertClassification(*uniFormatTable, "Taxes", "Z7010", "", nullptr, subsection1UniFormat.get());
+            subsection2UniFormat = InsertClassification(*uniFormatTable, "License Fees", "Z7030", "", nullptr, subsection1UniFormat.get());
+            subsection2UniFormat = InsertClassification(*uniFormatTable, "Permit Costs", "Z7050", "", nullptr, subsection1UniFormat.get());
+            subsection2UniFormat = InsertClassification(*uniFormatTable, "Bond Fees", "Z7070", "", nullptr, subsection1UniFormat.get());
+        subsection1UniFormat = InsertClassification(*uniFormatTable, "FEES AND CONTINGENCIES", "Z90", "", nullptr, subsection0UniFormat.get());
+            subsection2UniFormat = InsertClassification(*uniFormatTable, "Overhead", "Z9010", "", nullptr, subsection1UniFormat.get());
+            subsection2UniFormat = InsertClassification(*uniFormatTable, "Profit", "Z9030", "", nullptr, subsection1UniFormat.get());
+            subsection2UniFormat = InsertClassification(*uniFormatTable, "Construction Contingencies", "Z9050", "", nullptr, subsection1UniFormat.get());
+            subsection2UniFormat = InsertClassification(*uniFormatTable, "Financing Costs", "Z9090", "", nullptr, subsection1UniFormat.get());
+
+    }
+
+END_CLASSIFICATIONSYSTEMS_NAMESPACE