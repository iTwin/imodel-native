--- conflicted
+++ resolved
@@ -1,330 +1,322 @@
-#include "../BackDoor/PublicApi/BackDoor/RoadRailAlignment/BackDoor.h"
-#include <DgnPlatform/DgnPlatformLib.h>
-
-#include <DgnPlatform\DgnGeoCoord.h>
-
-BEGIN_BENTLEY_ROADRAILALIGNMENT_UNITTESTS_NAMESPACE
-
-//=======================================================================================
-// @bsiclass
-//=======================================================================================
-struct TestKnownLocationsAdmin : DgnPlatformLib::Host::IKnownLocationsAdmin
-{
-BeFileName m_tempDir;
-BeFileName m_assetsDir;
-
-virtual BeFileNameCR _GetLocalTempDirectoryBaseName() override { return m_tempDir; }
-virtual BeFileNameCR _GetDgnPlatformAssetsDirectory() override { return m_assetsDir; }
-
-TestKnownLocationsAdmin()
-    {
-    BeTest::GetHost().GetTempDir(m_tempDir);
-    BeTest::GetHost().GetDgnPlatformAssetsDirectory(m_assetsDir);
-    }
-};
-
-
-//=======================================================================================
-// @bsiclass
-//! Refer to http://bsw-wiki.bentley.com/bin/view.pl/Main/DgnDbServerClientAPIExamples
-//! This implementation bypasses all the checks for locks and codes
-//=======================================================================================
-struct RepositoryManager : IRepositoryManager
-{
-protected:
-    virtual Response _ProcessRequest(Request const& req, DgnDbR db, bool queryOnly) override { return Response(queryOnly ? IBriefcaseManager::RequestPurpose::Query : IBriefcaseManager::RequestPurpose::Acquire, req.Options(), RepositoryStatus::Success); }
-    virtual RepositoryStatus _Demote(DgnLockSet const&, DgnCodeSet const&, DgnDbR) override { return RepositoryStatus::Success; }
-    virtual RepositoryStatus _Relinquish(Resources, DgnDbR) override { return RepositoryStatus::Success; }
-    virtual RepositoryStatus _QueryHeldResources(DgnLockSet& locks, DgnCodeSet& codes, DgnLockSet& unavailableLocks, DgnCodeSet& unavailableCodes, DgnDbR db) override { return RepositoryStatus::Success; }
-    virtual RepositoryStatus _QueryStates(DgnLockInfoSet&, DgnCodeInfoSet& codeStates, LockableIdSet const& locks, DgnCodeSet const& codes) override { return RepositoryStatus::Success; }
-};
-
-//=======================================================================================
-// @bsiclass                            Alexandre.Gagnon                        04/2016
-//=======================================================================================
-struct TestRepositoryAdmin : DgnPlatformLib::Host::RepositoryAdmin
-    {
-    private:
-        mutable RepositoryManager m_client;
-
-    protected:
-        virtual IRepositoryManagerP _GetRepositoryManager(DgnDbR db) const override { return &m_client; }
-    };
-
-
-
-//=======================================================================================
-// @bsiclass
-//=======================================================================================
-struct RoadRailAlignmentProjectHostImpl : DgnPlatformLib::Host
-    {
-    bool m_isInitialized;
-
-    RoadRailAlignmentProjectHostImpl();
-    ~RoadRailAlignmentProjectHostImpl();
-
-    virtual IKnownLocationsAdmin& _SupplyIKnownLocationsAdmin() override { return *new TestKnownLocationsAdmin(); }
-    virtual RepositoryAdmin & _SupplyRepositoryAdmin() override { return *new TestRepositoryAdmin(); }
-
-    //virtual HandlerAdmin& _SupplyHandlerAdmin() override { return *new TestHandlerAdmin; }
-    virtual void _SupplyProductName(Utf8StringR name) override { name.assign("RoadRailAlignmentProjectHost"); }
-    virtual BeSQLite::L10N::SqlangFiles _SupplySqlangFiles() { return BeSQLite::L10N::SqlangFiles(BeFileName()); } // no translatable strings
-    };
-
-END_BENTLEY_ROADRAILALIGNMENT_UNITTESTS_NAMESPACE
-
-//---------------------------------------------------------------------------------------
-// @bsimethod                                   Shaun.Sewall                    11/2014
-//---------------------------------------------------------------------------------------
-RoadRailAlignmentProjectHost::RoadRailAlignmentProjectHost()
-    {
-    m_pimpl = new RoadRailAlignmentProjectHostImpl;
-    CleanOutputDirectory();
-    }
-
-//---------------------------------------------------------------------------------------
-// @bsimethod                                   Shaun.Sewall                    11/2014
-//---------------------------------------------------------------------------------------
-RoadRailAlignmentProjectHost::~RoadRailAlignmentProjectHost()
-    {
-    delete m_pimpl;
-    }
-
-//---------------------------------------------------------------------------------------
-// @bsimethod                                   Shaun.Sewall                    11/2014
-//---------------------------------------------------------------------------------------
-void RoadRailAlignmentProjectHost::CleanOutputDirectory()
-    {
-    static bool wasOutputDirectoryCleaned = false;
-    if (!wasOutputDirectoryCleaned)
-        {
-        // clean up files from last run
-        BeFileName outputDir = GetOutputDirectory();
-        BeFileName::EmptyAndRemoveDirectory(outputDir.GetName());
-        BeFileName::CreateNewDirectory(outputDir.GetName());
-        wasOutputDirectoryCleaned = true;
-        }
-    }
-
-//---------------------------------------------------------------------------------------
-// @bsimethod                                   Shaun.Sewall                    11/2014
-//---------------------------------------------------------------------------------------
-BeFileName RoadRailAlignmentProjectHost::GetOutputDirectory()
-    {
-    BeFileName outputDir;
-    BeTest::GetHost().GetOutputRoot(outputDir);
-    outputDir.AppendToPath(L"RoadRailAlignment");
-    return outputDir;
-    }
-
-//---------------------------------------------------------------------------------------
-// @bsimethod                                   Shaun.Sewall                    11/2014
-//---------------------------------------------------------------------------------------
-BeFileName RoadRailAlignmentProjectHost::GetDgnPlatformAssetsDirectory()
-    {
-    BeFileName assetsRootDirectory;
-    BeTest::GetHost().GetDgnPlatformAssetsDirectory(assetsRootDirectory);
-    return assetsRootDirectory;
-    }
-
-//---------------------------------------------------------------------------------------
-// @bsimethod                                   Shaun.Sewall                    11/2014
-//---------------------------------------------------------------------------------------
-BeFileName RoadRailAlignmentProjectHost::BuildProjectFileName(WCharCP baseName)
-    {
-    BeFileName projectFileName = GetOutputDirectory();
-    projectFileName.AppendToPath(baseName);
-    return projectFileName;
-    }
-
-//---------------------------------------------------------------------------------------
-// @bsimethod                                   Shaun.Sewall                    11/2014
-//---------------------------------------------------------------------------------------
-DgnDbPtr RoadRailAlignmentProjectHost::CreateProject(WCharCP baseName)
-    {
-    CreateDgnDbParams createDgnDbParams;
-    createDgnDbParams.SetOverwriteExisting(true);
-    createDgnDbParams.SetRootSubjectName("RoadRailAlignmentProject");
-    createDgnDbParams.SetRootSubjectDescription("Created by RoadRailAlignmentProjectHost");
-    createDgnDbParams.SetStartDefaultTxn(DefaultTxn::Exclusive);
-
-    DbResult createStatus;
-    BeFileName fileName = BuildProjectFileName(baseName);
-    DgnDbPtr projectPtr = DgnDb::CreateDgnDb(&createStatus, fileName, createDgnDbParams);
-    if (!projectPtr.IsValid() || DbResult::BE_SQLITE_OK != createStatus)
-        return nullptr;
-
-    BeAssert(BentleyStatus::SUCCESS == projectPtr->Schemas().CreateClassViewsInDb());
-
-    return projectPtr;
-    }
-
-//---------------------------------------------------------------------------------------
-// @bsimethod                           Alexandre.Gagnon                        04/2015
-//---------------------------------------------------------------------------------------
-DgnDbPtr RoadRailAlignmentProjectHost::OpenProject(WCharCP baseName)
-    {
-    DbResult openStatus;
-    BeFileName fileName = BuildProjectFileName(baseName);
-
-    DgnDbPtr projectPtr = DgnDb::OpenDgnDb(&openStatus, fileName, DgnDb::OpenParams(Db::OpenMode::ReadWrite));
-    if (!projectPtr.IsValid() || (DbResult::BE_SQLITE_OK != openStatus))
-        return nullptr;
-
-    return projectPtr;
-    }
-
-
-//---------------------------------------------------------------------------------------
-// @bsimethod                                   Shaun.Sewall                    11/2014
-//---------------------------------------------------------------------------------------
-RoadRailAlignmentProjectHostImpl::RoadRailAlignmentProjectHostImpl() : m_isInitialized(false)
-    {
-    BeAssert((DgnPlatformLib::QueryHost() == NULL) && L"This means an old host is still registered. You should have terminated it first before creating a new host.");
-
-    DgnPlatformLib::Initialize(*this, false);
-    DgnDomains::RegisterDomain(LinearReferencingDomain::GetDomain(), DgnDomain::Required::Yes);
-    DgnDomains::RegisterDomain(RoadRailAlignmentDomain::GetDomain(), DgnDomain::Required::Yes);
-    m_isInitialized = true;
-    }
-
-//---------------------------------------------------------------------------------------
-// @bsimethod                                   Shaun.Sewall                    11/2014
-//---------------------------------------------------------------------------------------
-RoadRailAlignmentProjectHostImpl::~RoadRailAlignmentProjectHostImpl()
-    {
-    if (m_isInitialized)
-        {
-        Terminate(false);
-        }
-    }
-
-
-RoadRailAlignmentProjectHost* RoadRailAlignmentTestsFixture::m_host = nullptr;
-DgnDbPtr RoadRailAlignmentTestsFixture::s_currentProject = DgnDbPtr(nullptr);
-//---------------------------------------------------------------------------------------
-// Automatically called by gTest framework before running every test
-//---------------------------------------------------------------------------------------
-void RoadRailAlignmentTestsFixture::SetUpTestCase()
-    {
-    m_host = new RoadRailAlignmentProjectHost();
-    }
-//---------------------------------------------------------------------------------------
-// Automatically called by gTest framework after running every test
-//---------------------------------------------------------------------------------------
-void RoadRailAlignmentTestsFixture::TearDownTestCase()
-    {
-    if (s_currentProject.IsValid())
-        s_currentProject->SaveChanges();
-
-    s_currentProject = nullptr;
-
-    delete m_host;
-    m_host = nullptr;
-    }
-
-/*---------------------------------------------------------------------------------**//**
-* @bsimethod                                    Diego.Diaz                      11/2016
-+---------------+---------------+---------------+---------------+---------------+------*/
-DgnModelId RoadRailAlignmentTestsFixture::QueryFirstModelIdOfType(DgnDbR db, DgnClassId classId)
-    {
-    ECSqlStatement stmt;
-    stmt.Prepare(db, "SELECT ECInstanceId FROM " BIS_SCHEMA(BIS_CLASS_Model) " WHERE ECClassId = ? LIMIT 1;");
-    BeAssert(stmt.IsPrepared());
-
-    stmt.BindId(1, classId);
-
-    if (DbResult::BE_SQLITE_ROW != stmt.Step())
-        return DgnModelId();
-
-    return stmt.GetValueId<DgnModelId>(0);
-    }
-
-//---------------------------------------------------------------------------------------
-// @bsimethod
-//---------------------------------------------------------------------------------------
-DgnDbPtr RoadRailAlignmentTestsFixture::CreateProject(WCharCP baseName, bool needsSetBriefcase)
-    {
-    BeAssert(nullptr != m_host);
-
-    const WCharCP testSeedName = L"TestSeed.bim";
-    const BeFileName testSeedPath = m_host->BuildProjectFileName(testSeedName);
-    const BeFileName projectName = m_host->BuildProjectFileName(baseName);
-
-    //! Create seed
-    if (!testSeedPath.DoesPathExist())
-        {
-        DgnDbPtr seedProject = m_host->CreateProject(testSeedName);
-
-        //! Error
-        if (seedProject.IsNull())
-            return nullptr;
-
-        if (DbResult::BE_SQLITE_OK != seedProject->SaveChanges())
-            return nullptr;
-
-        seedProject->CloseDb();
-        }
-
-    if (s_currentProject.IsValid())
-        {
-        s_currentProject->SaveChanges();
-        s_currentProject->CloseDb();
-        s_currentProject = nullptr;
-        }
-
-    if (BeFileNameStatus::Success != BeFileName::BeCopyFile(testSeedPath.c_str(), projectName.c_str(), false))
-        return nullptr;
-
-    s_currentProject = m_host->OpenProject(baseName);
-    if (s_currentProject.IsNull())
-        return nullptr;
-
-    if (needsSetBriefcase)
-        {
-<<<<<<< HEAD
-        s_currentProject->AssignBriefcaseId(BeBriefcaseId(1));
-=======
-        s_currentProject->SetAsBriefcase(BeBriefcaseId(1));
->>>>>>> 3b54164e
-        s_currentProject->CloseDb();
-        s_currentProject = m_host->OpenProject(baseName);
-        }
-
-    return s_currentProject;
-    }
-//---------------------------------------------------------------------------------------
-// @bsimethod
-//---------------------------------------------------------------------------------------
-Dgn::DgnDbPtr RoadRailAlignmentTestsFixture::OpenProject(WCharCP baseName, bool needsSetBriefcase)
-    {
-    BeAssert(nullptr != m_host);
-
-    const BeFileName projectName = m_host->BuildProjectFileName(baseName);
-
-    bool wantsCurrentProject = false;
-
-    if (s_currentProject.IsValid())
-        {
-        Utf8String projectNameUtf(projectName.c_str());
-        if (0 == projectNameUtf.CompareTo(s_currentProject->GetDbFileName()))
-            wantsCurrentProject = true;
-        }
-
-    if (!wantsCurrentProject)
-        s_currentProject = m_host->OpenProject(baseName);
-
-    if (needsSetBriefcase && s_currentProject.IsValid())
-        {
-<<<<<<< HEAD
-        s_currentProject->AssignBriefcaseId(BeBriefcaseId(1));
-=======
-        s_currentProject->SetAsBriefcase(BeBriefcaseId(1));
->>>>>>> 3b54164e
-        s_currentProject->SaveChanges();
-        s_currentProject->CloseDb();
-        s_currentProject = m_host->OpenProject(baseName);
-        }
-
-    return s_currentProject;
-    }
+#include "../BackDoor/PublicApi/BackDoor/RoadRailAlignment/BackDoor.h"
+#include <DgnPlatform/DgnPlatformLib.h>
+
+#include <DgnPlatform\DgnGeoCoord.h>
+
+BEGIN_BENTLEY_ROADRAILALIGNMENT_UNITTESTS_NAMESPACE
+
+//=======================================================================================
+// @bsiclass
+//=======================================================================================
+struct TestKnownLocationsAdmin : DgnPlatformLib::Host::IKnownLocationsAdmin
+{
+BeFileName m_tempDir;
+BeFileName m_assetsDir;
+
+virtual BeFileNameCR _GetLocalTempDirectoryBaseName() override { return m_tempDir; }
+virtual BeFileNameCR _GetDgnPlatformAssetsDirectory() override { return m_assetsDir; }
+
+TestKnownLocationsAdmin()
+    {
+    BeTest::GetHost().GetTempDir(m_tempDir);
+    BeTest::GetHost().GetDgnPlatformAssetsDirectory(m_assetsDir);
+    }
+};
+
+
+//=======================================================================================
+// @bsiclass
+//! Refer to http://bsw-wiki.bentley.com/bin/view.pl/Main/DgnDbServerClientAPIExamples
+//! This implementation bypasses all the checks for locks and codes
+//=======================================================================================
+struct RepositoryManager : IRepositoryManager
+{
+protected:
+    virtual Response _ProcessRequest(Request const& req, DgnDbR db, bool queryOnly) override { return Response(queryOnly ? IBriefcaseManager::RequestPurpose::Query : IBriefcaseManager::RequestPurpose::Acquire, req.Options(), RepositoryStatus::Success); }
+    virtual RepositoryStatus _Demote(DgnLockSet const&, DgnCodeSet const&, DgnDbR) override { return RepositoryStatus::Success; }
+    virtual RepositoryStatus _Relinquish(Resources, DgnDbR) override { return RepositoryStatus::Success; }
+    virtual RepositoryStatus _QueryHeldResources(DgnLockSet& locks, DgnCodeSet& codes, DgnLockSet& unavailableLocks, DgnCodeSet& unavailableCodes, DgnDbR db) override { return RepositoryStatus::Success; }
+    virtual RepositoryStatus _QueryStates(DgnLockInfoSet&, DgnCodeInfoSet& codeStates, LockableIdSet const& locks, DgnCodeSet const& codes) override { return RepositoryStatus::Success; }
+};
+
+//=======================================================================================
+// @bsiclass                            Alexandre.Gagnon                        04/2016
+//=======================================================================================
+struct TestRepositoryAdmin : DgnPlatformLib::Host::RepositoryAdmin
+    {
+    private:
+        mutable RepositoryManager m_client;
+
+    protected:
+        virtual IRepositoryManagerP _GetRepositoryManager(DgnDbR db) const override { return &m_client; }
+    };
+
+
+
+//=======================================================================================
+// @bsiclass
+//=======================================================================================
+struct RoadRailAlignmentProjectHostImpl : DgnPlatformLib::Host
+    {
+    bool m_isInitialized;
+
+    RoadRailAlignmentProjectHostImpl();
+    ~RoadRailAlignmentProjectHostImpl();
+
+    virtual IKnownLocationsAdmin& _SupplyIKnownLocationsAdmin() override { return *new TestKnownLocationsAdmin(); }
+    virtual RepositoryAdmin & _SupplyRepositoryAdmin() override { return *new TestRepositoryAdmin(); }
+
+    //virtual HandlerAdmin& _SupplyHandlerAdmin() override { return *new TestHandlerAdmin; }
+    virtual void _SupplyProductName(Utf8StringR name) override { name.assign("RoadRailAlignmentProjectHost"); }
+    virtual BeSQLite::L10N::SqlangFiles _SupplySqlangFiles() { return BeSQLite::L10N::SqlangFiles(BeFileName()); } // no translatable strings
+    };
+
+END_BENTLEY_ROADRAILALIGNMENT_UNITTESTS_NAMESPACE
+
+//---------------------------------------------------------------------------------------
+// @bsimethod                                   Shaun.Sewall                    11/2014
+//---------------------------------------------------------------------------------------
+RoadRailAlignmentProjectHost::RoadRailAlignmentProjectHost()
+    {
+    m_pimpl = new RoadRailAlignmentProjectHostImpl;
+    CleanOutputDirectory();
+    }
+
+//---------------------------------------------------------------------------------------
+// @bsimethod                                   Shaun.Sewall                    11/2014
+//---------------------------------------------------------------------------------------
+RoadRailAlignmentProjectHost::~RoadRailAlignmentProjectHost()
+    {
+    delete m_pimpl;
+    }
+
+//---------------------------------------------------------------------------------------
+// @bsimethod                                   Shaun.Sewall                    11/2014
+//---------------------------------------------------------------------------------------
+void RoadRailAlignmentProjectHost::CleanOutputDirectory()
+    {
+    static bool wasOutputDirectoryCleaned = false;
+    if (!wasOutputDirectoryCleaned)
+        {
+        // clean up files from last run
+        BeFileName outputDir = GetOutputDirectory();
+        BeFileName::EmptyAndRemoveDirectory(outputDir.GetName());
+        BeFileName::CreateNewDirectory(outputDir.GetName());
+        wasOutputDirectoryCleaned = true;
+        }
+    }
+
+//---------------------------------------------------------------------------------------
+// @bsimethod                                   Shaun.Sewall                    11/2014
+//---------------------------------------------------------------------------------------
+BeFileName RoadRailAlignmentProjectHost::GetOutputDirectory()
+    {
+    BeFileName outputDir;
+    BeTest::GetHost().GetOutputRoot(outputDir);
+    outputDir.AppendToPath(L"RoadRailAlignment");
+    return outputDir;
+    }
+
+//---------------------------------------------------------------------------------------
+// @bsimethod                                   Shaun.Sewall                    11/2014
+//---------------------------------------------------------------------------------------
+BeFileName RoadRailAlignmentProjectHost::GetDgnPlatformAssetsDirectory()
+    {
+    BeFileName assetsRootDirectory;
+    BeTest::GetHost().GetDgnPlatformAssetsDirectory(assetsRootDirectory);
+    return assetsRootDirectory;
+    }
+
+//---------------------------------------------------------------------------------------
+// @bsimethod                                   Shaun.Sewall                    11/2014
+//---------------------------------------------------------------------------------------
+BeFileName RoadRailAlignmentProjectHost::BuildProjectFileName(WCharCP baseName)
+    {
+    BeFileName projectFileName = GetOutputDirectory();
+    projectFileName.AppendToPath(baseName);
+    return projectFileName;
+    }
+
+//---------------------------------------------------------------------------------------
+// @bsimethod                                   Shaun.Sewall                    11/2014
+//---------------------------------------------------------------------------------------
+DgnDbPtr RoadRailAlignmentProjectHost::CreateProject(WCharCP baseName)
+    {
+    CreateDgnDbParams createDgnDbParams;
+    createDgnDbParams.SetOverwriteExisting(true);
+    createDgnDbParams.SetRootSubjectName("RoadRailAlignmentProject");
+    createDgnDbParams.SetRootSubjectDescription("Created by RoadRailAlignmentProjectHost");
+    createDgnDbParams.SetStartDefaultTxn(DefaultTxn::Exclusive);
+
+    DbResult createStatus;
+    BeFileName fileName = BuildProjectFileName(baseName);
+    DgnDbPtr projectPtr = DgnDb::CreateDgnDb(&createStatus, fileName, createDgnDbParams);
+    if (!projectPtr.IsValid() || DbResult::BE_SQLITE_OK != createStatus)
+        return nullptr;
+
+    BeAssert(BentleyStatus::SUCCESS == projectPtr->Schemas().CreateClassViewsInDb());
+
+    return projectPtr;
+    }
+
+//---------------------------------------------------------------------------------------
+// @bsimethod                           Alexandre.Gagnon                        04/2015
+//---------------------------------------------------------------------------------------
+DgnDbPtr RoadRailAlignmentProjectHost::OpenProject(WCharCP baseName)
+    {
+    DbResult openStatus;
+    BeFileName fileName = BuildProjectFileName(baseName);
+
+    DgnDbPtr projectPtr = DgnDb::OpenDgnDb(&openStatus, fileName, DgnDb::OpenParams(Db::OpenMode::ReadWrite));
+    if (!projectPtr.IsValid() || (DbResult::BE_SQLITE_OK != openStatus))
+        return nullptr;
+
+    return projectPtr;
+    }
+
+
+//---------------------------------------------------------------------------------------
+// @bsimethod                                   Shaun.Sewall                    11/2014
+//---------------------------------------------------------------------------------------
+RoadRailAlignmentProjectHostImpl::RoadRailAlignmentProjectHostImpl() : m_isInitialized(false)
+    {
+    BeAssert((DgnPlatformLib::QueryHost() == NULL) && L"This means an old host is still registered. You should have terminated it first before creating a new host.");
+
+    DgnPlatformLib::Initialize(*this, false);
+    DgnDomains::RegisterDomain(LinearReferencingDomain::GetDomain(), DgnDomain::Required::Yes);
+    DgnDomains::RegisterDomain(RoadRailAlignmentDomain::GetDomain(), DgnDomain::Required::Yes);
+    m_isInitialized = true;
+    }
+
+//---------------------------------------------------------------------------------------
+// @bsimethod                                   Shaun.Sewall                    11/2014
+//---------------------------------------------------------------------------------------
+RoadRailAlignmentProjectHostImpl::~RoadRailAlignmentProjectHostImpl()
+    {
+    if (m_isInitialized)
+        {
+        Terminate(false);
+        }
+    }
+
+
+RoadRailAlignmentProjectHost* RoadRailAlignmentTestsFixture::m_host = nullptr;
+DgnDbPtr RoadRailAlignmentTestsFixture::s_currentProject = DgnDbPtr(nullptr);
+//---------------------------------------------------------------------------------------
+// Automatically called by gTest framework before running every test
+//---------------------------------------------------------------------------------------
+void RoadRailAlignmentTestsFixture::SetUpTestCase()
+    {
+    m_host = new RoadRailAlignmentProjectHost();
+    }
+//---------------------------------------------------------------------------------------
+// Automatically called by gTest framework after running every test
+//---------------------------------------------------------------------------------------
+void RoadRailAlignmentTestsFixture::TearDownTestCase()
+    {
+    if (s_currentProject.IsValid())
+        s_currentProject->SaveChanges();
+
+    s_currentProject = nullptr;
+
+    delete m_host;
+    m_host = nullptr;
+    }
+
+/*---------------------------------------------------------------------------------**//**
+* @bsimethod                                    Diego.Diaz                      11/2016
++---------------+---------------+---------------+---------------+---------------+------*/
+DgnModelId RoadRailAlignmentTestsFixture::QueryFirstModelIdOfType(DgnDbR db, DgnClassId classId)
+    {
+    ECSqlStatement stmt;
+    stmt.Prepare(db, "SELECT ECInstanceId FROM " BIS_SCHEMA(BIS_CLASS_Model) " WHERE ECClassId = ? LIMIT 1;");
+    BeAssert(stmt.IsPrepared());
+
+    stmt.BindId(1, classId);
+
+    if (DbResult::BE_SQLITE_ROW != stmt.Step())
+        return DgnModelId();
+
+    return stmt.GetValueId<DgnModelId>(0);
+    }
+
+//---------------------------------------------------------------------------------------
+// @bsimethod
+//---------------------------------------------------------------------------------------
+DgnDbPtr RoadRailAlignmentTestsFixture::CreateProject(WCharCP baseName, bool needsSetBriefcase)
+    {
+    BeAssert(nullptr != m_host);
+
+    const WCharCP testSeedName = L"TestSeed.bim";
+    const BeFileName testSeedPath = m_host->BuildProjectFileName(testSeedName);
+    const BeFileName projectName = m_host->BuildProjectFileName(baseName);
+
+    //! Create seed
+    if (!testSeedPath.DoesPathExist())
+        {
+        DgnDbPtr seedProject = m_host->CreateProject(testSeedName);
+
+        //! Error
+        if (seedProject.IsNull())
+            return nullptr;
+
+        if (DbResult::BE_SQLITE_OK != seedProject->SaveChanges())
+            return nullptr;
+
+        seedProject->CloseDb();
+        }
+
+    if (s_currentProject.IsValid())
+        {
+        s_currentProject->SaveChanges();
+        s_currentProject->CloseDb();
+        s_currentProject = nullptr;
+        }
+
+    if (BeFileNameStatus::Success != BeFileName::BeCopyFile(testSeedPath.c_str(), projectName.c_str(), false))
+        return nullptr;
+
+    s_currentProject = m_host->OpenProject(baseName);
+    if (s_currentProject.IsNull())
+        return nullptr;
+
+    if (needsSetBriefcase)
+        {
+        s_currentProject->SetAsBriefcase(BeBriefcaseId(1));
+        s_currentProject->CloseDb();
+        s_currentProject = m_host->OpenProject(baseName);
+        }
+
+    return s_currentProject;
+    }
+//---------------------------------------------------------------------------------------
+// @bsimethod
+//---------------------------------------------------------------------------------------
+Dgn::DgnDbPtr RoadRailAlignmentTestsFixture::OpenProject(WCharCP baseName, bool needsSetBriefcase)
+    {
+    BeAssert(nullptr != m_host);
+
+    const BeFileName projectName = m_host->BuildProjectFileName(baseName);
+
+    bool wantsCurrentProject = false;
+
+    if (s_currentProject.IsValid())
+        {
+        Utf8String projectNameUtf(projectName.c_str());
+        if (0 == projectNameUtf.CompareTo(s_currentProject->GetDbFileName()))
+            wantsCurrentProject = true;
+        }
+
+    if (!wantsCurrentProject)
+        s_currentProject = m_host->OpenProject(baseName);
+
+    if (needsSetBriefcase && s_currentProject.IsValid())
+        {
+        s_currentProject->SetAsBriefcase(BeBriefcaseId(1));
+        s_currentProject->SaveChanges();
+        s_currentProject->CloseDb();
+        s_currentProject = m_host->OpenProject(baseName);
+        }
+
+    return s_currentProject;
+    }