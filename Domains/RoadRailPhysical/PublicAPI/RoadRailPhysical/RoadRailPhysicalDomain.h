--- conflicted
+++ resolved
@@ -1,75 +1,73 @@
-/*--------------------------------------------------------------------------------------+
-|
-|     $Source: PublicAPI/RoadRailPhysical/RoadRailPhysicalDomain.h $
-|
-|  $Copyright: (c) 2018 Bentley Systems, Incorporated. All rights reserved. $
-|
-+--------------------------------------------------------------------------------------*/
-#pragma once
-
-#include "RoadRailPhysical.h"
-
-//__PUBLISH_SECTION_START__
-BEGIN_BENTLEY_ROADRAILPHYSICAL_NAMESPACE
-
-//=======================================================================================
-//! The DgnDomain for the RoadRailPhysical schema.
-//! @ingroup GROUP_RoadRailPhysical
-//=======================================================================================
-struct RoadRailPhysicalDomain : Dgn::DgnDomain
-{
-DOMAIN_DECLARE_MEMBERS(RoadRailPhysicalDomain, ROADRAILPHYSICAL_EXPORT)
-
-protected:
-    //! @private
-    void _OnSchemaImported(Dgn::DgnDbR dgndb) const override;
-
-public:
-    //! @private
-    RoadRailPhysicalDomain();
-
-    //! @private
-    ROADRAILPHYSICAL_EXPORT static Dgn::DgnDbStatus SetUpModelHierarchy(Dgn::SubjectCR);
-
-    //! @private
-    ROADRAILPHYSICAL_EXPORT static Dgn::DgnViewId SetUpDefaultViews(Dgn::SubjectCR, bvector<Dgn::DgnCategoryId> const* additionalCategoriesForSelector = nullptr);
-
-    //! Query for the physical model
-    //! @param[in] parentSubject The parent subject of the physical model with \p modelName
-    //! @return The PhysicalModel belonging to the \p parentSubject
-    ROADRAILPHYSICAL_EXPORT static Dgn::PhysicalModelPtr QueryPhysicalModel(Dgn::SubjectCR parentSubject);
-
-    //! Queryt for the Parent Subject
-    //! @param[in] model The PhysicalModel who's parent is being queried for.
-    //! @return The Subject of the \p model
-    ROADRAILPHYSICAL_EXPORT static Dgn::SubjectCPtr GetParentSubject(Dgn::PhysicalModelCR model);
-<<<<<<< HEAD
-    //! The name of the default Physical partition
-    static Utf8CP GetDefaultPhysicalPartitionName() { return "Roads/Rail Physical"; }
-
-    //! The name of the default Standards Partition
-    static Utf8CP GetDefaultStandardsPartitionName() { return "Roadway Standards"; }
-=======
-    static Utf8CP GetDefaultPhysicalPartitionName() { return "Road/Rail Physical"; }
-    static Utf8CP GetRailwayStandardsPartitionName() { return "Railway Standards"; }
-    static Utf8CP GetRoadwayStandardsPartitionName() { return "Roadway Standards"; }    
->>>>>>> be863e57
-
-    //! @private
-    ROADRAILPHYSICAL_EXPORT static Dgn::DgnDbStatus SetGeometricElementAsBoundingContentForSheet(Dgn::GeometricElementCR boundingElm, Dgn::Sheet::ElementCR sheet);
-    
-    //! Get the DgnElementIdSet containing the DgnElementIds of all of the NamedBoundaries that are the bounding elements for drawings in SheetModels
-    //! @param[in] dgnDb The DgnDb to search for bounding elements
-    //! @return DgnElementSet containing boundary DgnElementIds
-    ROADRAILPHYSICAL_EXPORT static Dgn::DgnElementIdSet QueryElementIdsBoundingContentForSheets(Dgn::DgnDbCR dgnDb);
-
-    //! Get the DgnElementIdSet of any SheetModles that are bounded by the \p boundingElm.  
-    //! @param[in] A geometric element that bounds a SheetModel.  This can be obtained by getting the GeometricElement from the DgnElementIds returned by QueryElementIdsBoundingContentForSheets()
-    //! @return ElementIdSet containing all of the sheets that are physically located within the area defined by \p boundingElm
-    ROADRAILPHYSICAL_EXPORT static Dgn::DgnElementIdSet QuerySheetIdsBoundedBy(Dgn::GeometricElementCR boundingElm);
-
-private:
-    WCharCP _GetSchemaRelativePath() const override { return BRRP_SCHEMA_PATH; }
-}; // RoadRailPhysicalDomain
-
-END_BENTLEY_ROADRAILPHYSICAL_NAMESPACE
+/*--------------------------------------------------------------------------------------+
+|
+|     $Source: PublicAPI/RoadRailPhysical/RoadRailPhysicalDomain.h $
+|
+|  $Copyright: (c) 2018 Bentley Systems, Incorporated. All rights reserved. $
+|
++--------------------------------------------------------------------------------------*/
+#pragma once
+
+#include "RoadRailPhysical.h"
+
+//__PUBLISH_SECTION_START__
+BEGIN_BENTLEY_ROADRAILPHYSICAL_NAMESPACE
+
+//=======================================================================================
+//! The DgnDomain for the RoadRailPhysical schema.
+//! @ingroup GROUP_RoadRailPhysical
+//=======================================================================================
+struct RoadRailPhysicalDomain : Dgn::DgnDomain
+{
+DOMAIN_DECLARE_MEMBERS(RoadRailPhysicalDomain, ROADRAILPHYSICAL_EXPORT)
+
+protected:
+    //! @private
+    void _OnSchemaImported(Dgn::DgnDbR dgndb) const override;
+
+public:
+    //! @private
+    RoadRailPhysicalDomain();
+
+    //! @private
+    ROADRAILPHYSICAL_EXPORT static Dgn::DgnDbStatus SetUpModelHierarchy(Dgn::SubjectCR);
+
+    //! @private
+    ROADRAILPHYSICAL_EXPORT static Dgn::DgnViewId SetUpDefaultViews(Dgn::SubjectCR, bvector<Dgn::DgnCategoryId> const* additionalCategoriesForSelector = nullptr);
+
+    //! Query for the physical model
+    //! @param[in] parentSubject The parent subject of the physical model with \p modelName
+    //! @return The PhysicalModel belonging to the \p parentSubject
+    ROADRAILPHYSICAL_EXPORT static Dgn::PhysicalModelPtr QueryPhysicalModel(Dgn::SubjectCR parentSubject);
+
+    //! Queryt for the Parent Subject
+    //! @param[in] model The PhysicalModel who's parent is being queried for.
+    //! @return The Subject of the \p model
+    ROADRAILPHYSICAL_EXPORT static Dgn::SubjectCPtr GetParentSubject(Dgn::PhysicalModelCR model);
+    
+    //! The name of the default Physical partition
+    static Utf8CP GetDefaultPhysicalPartitionName() { return "Road/Rail Physical"; }
+
+    //! The name of the RailwayStandards Partition
+    static Utf8CP GetRailwayStandardsPartitionName() { return "Railway Standards"; }
+
+    //! The name of the default Standards Partition
+    static Utf8CP GetRoadwayStandardsPartitionName() { return "Roadway Standards"; }    
+
+    //! @private
+    ROADRAILPHYSICAL_EXPORT static Dgn::DgnDbStatus SetGeometricElementAsBoundingContentForSheet(Dgn::GeometricElementCR boundingElm, Dgn::Sheet::ElementCR sheet);
+    
+    //! Get the DgnElementIdSet containing the DgnElementIds of all of the NamedBoundaries that are the bounding elements for drawings in SheetModels
+    //! @param[in] dgnDb The DgnDb to search for bounding elements
+    //! @return DgnElementSet containing boundary DgnElementIds
+    ROADRAILPHYSICAL_EXPORT static Dgn::DgnElementIdSet QueryElementIdsBoundingContentForSheets(Dgn::DgnDbCR dgnDb);
+
+    //! Get the DgnElementIdSet of any SheetModles that are bounded by the \p boundingElm.  
+    //! @param[in] A geometric element that bounds a SheetModel.  This can be obtained by getting the GeometricElement from the DgnElementIds returned by QueryElementIdsBoundingContentForSheets()
+    //! @return ElementIdSet containing all of the sheets that are physically located within the area defined by \p boundingElm
+    ROADRAILPHYSICAL_EXPORT static Dgn::DgnElementIdSet QuerySheetIdsBoundedBy(Dgn::GeometricElementCR boundingElm);
+
+private:
+    WCharCP _GetSchemaRelativePath() const override { return BRRP_SCHEMA_PATH; }
+}; // RoadRailPhysicalDomain
+
+END_BENTLEY_ROADRAILPHYSICAL_NAMESPACE