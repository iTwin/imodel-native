--- conflicted
+++ resolved
@@ -1,258 +1,252 @@
-#pragma once
-
-//__PUBLISH_SECTION_START__
-#include <Bentley/Bentley.h>
-#include <ECDb/ECDbTypes.h>
-#include <ECDb/ECDbApi.h>
-#include <ECUnits/Units.h>
-#include <ECObjects/ECSchema.h>
-#include <DgnPlatform/DgnPlatformApi.h>
-#include <DgnPlatform/DgnDb.h>
-#include <LinearReferencing/LinearReferencingApi.h>
-#include <RoadRailAlignment/RoadRailAlignmentApi.h>
-
-#ifdef __ROADRAILPHYSICAL_BUILD__
-#define ROADRAILPHYSICAL_EXPORT EXPORT_ATTRIBUTE
-#else
-#define ROADRAILPHYSICAL_EXPORT IMPORT_ATTRIBUTE
-#endif
-
-//-----------------------------------------------------------------------------------------
-// Logging macros
-//-----------------------------------------------------------------------------------------
-#define LOGGER_NAMESPACE_ROADRAILPHYSICAL    "RoadRailPhysical"
-#if defined (ANDROID)
-#include <android/log.h>
-#define DGNCLIENTFX_LOGI(...) __android_log_print(ANDROID_LOG_INFO,  LOGGER_NAMESPACE_DGNCLIENTFX_CPP, __VA_ARGS__);
-#define DGNCLIENTFX_LOGW(...) __android_log_print(ANDROID_LOG_WARN,  LOGGER_NAMESPACE_DGNCLIENTFX_CPP, __VA_ARGS__);
-#define DGNCLIENTFX_LOGE(...) __android_log_print(ANDROID_LOG_ERROR, LOGGER_NAMESPACE_DGNCLIENTFX_CPP, __VA_ARGS__);
-#else
-#include <Logging/BentleyLogging.h>
-#define ROADRAILPHYSICAL_LOG                 (*NativeLogging::LoggingManager::GetLogger (LOGGER_NAMESPACE_ROADRAILPHYSICAL))
-#define ROADRAILPHYSICAL_LOGD(...)           ROADRAILPHYSICAL_LOG.debugv (__VA_ARGS__);
-#define ROADRAILPHYSICAL_LOGI(...)           ROADRAILPHYSICAL_LOG.infov (__VA_ARGS__);
-#define ROADRAILPHYSICAL_LOGW(...)           ROADRAILPHYSICAL_LOG.warningv (__VA_ARGS__);
-#define ROADRAILPHYSICAL_LOGE(...)           ROADRAILPHYSICAL_LOG.errorv (__VA_ARGS__);
-#define ROADRAILPHYSICAL_ASSERT_LOGD(...)    BeAssert(!__VA_ARGS__); ROADRAILPHYSICAL_LOGD(__VA_ARGS__);
-#define ROADRAILPHYSICAL_ASSERT_LOGI(...)    BeAssert(!__VA_ARGS__); ROADRAILPHYSICAL_LOGI(__VA_ARGS__);
-#define ROADRAILPHYSICAL_ASSERT_LOGW(...)    BeAssert(!__VA_ARGS__); ROADRAILPHYSICAL_LOGW(__VA_ARGS__);   
-#define ROADRAILPHYSICAL_ASSERT_LOGE(...)    BeAssert(!__VA_ARGS__); ROADRAILPHYSICAL_LOGE(__VA_ARGS__);   
-#endif
-
-/** @namespace BentleyApi::RoadRailPhysical %RoadRailPhysical data types */
-#define BEGIN_BENTLEY_ROADRAILPHYSICAL_NAMESPACE        BEGIN_BENTLEY_NAMESPACE namespace RoadRailPhysical {
-#define END_BENTLEY_ROADRAILPHYSICAL_NAMESPACE          } END_BENTLEY_NAMESPACE
-#define USING_NAMESPACE_BENTLEY_ROADRAILPHYSICAL        using namespace BENTLEY_NAMESPACE_NAME::RoadRailPhysical;
-
-// create the Bentley.ConceptCivil namespace
-BEGIN_BENTLEY_ROADRAILPHYSICAL_NAMESPACE
-END_BENTLEY_ROADRAILPHYSICAL_NAMESPACE
-
-//-----------------------------------------------------------------------------------------
-// ECSchema name and relative path
-//-----------------------------------------------------------------------------------------
-#define BRRP_SCHEMA_NAME                             "RoadRailPhysical"
-#define BRRP_SCHEMA_FILE                             L"RoadRailPhysical.ecschema.xml"
-#define BRRP_SCHEMA_LOCATION                         L"ECSchemas/Domain/"
-#define BRRP_SCHEMA_PATH                             BRRP_SCHEMA_LOCATION BRRP_SCHEMA_FILE
-#define BRRP_SCHEMA(name)                            BRRP_SCHEMA_NAME "." name
-#define BRRP_SCHEMA_CODE(name)                       BRRP_SCHEMA_NAME "_" name
-
-
-//-----------------------------------------------------------------------------------------
-// ECClass names
-//-----------------------------------------------------------------------------------------
-
-// Models
-#define BRRP_CLASS_TypicalSectionModel                              "TypicalSectionModel"
-#define BRRP_CLASS_TypicalSectionPortionBreakDownModel              "TypicalSectionPortionBreakDownModel"
-#define BRRP_CLASS_EndConditionDefinitionModel                      "EndConditionDefinitionModel"
-#define BRRP_CLASS_RoadClassDefinitionModel                         "RoadClassDefinitionModel"
-#define BRRP_CLASS_RoadClassDefinitionTableModel                    "RoadClassDefinitionTableModel"
-#define BRRP_CLASS_RoadDesignSpeedDefinitionModel                   "RoadDesignSpeedDefinitionModel"
-#define BRRP_CLASS_RoadDesignSpeedDefinitionTableModel              "RoadDesignSpeedDefinitionTableModel"
-#define BRRP_CLASS_RoadRailCategoryModel                            "RoadRailCategoryModel"
-#define BRRP_CLASS_RoadwayStandardsModel                            "RoadwayStandardsModel"
-#define BRRP_CLASS_TravelwayDefinitionModel                         "TravelwayDefinitionModel"
-
-
-// Elements
-#define BRRP_CLASS_AlignmentIntersectionElement                     "AlignmentIntersectionElement"
-#define BRRP_CLASS_EndConditionDefinition                           "EndConditionDefinition"
-#define BRRP_CLASS_LinearlyLocatedStatus                            "LinearlyLocatedStatus"
-#define BRRP_CLASS_PathwayElement                                   "PathwayElement"
-#define BRRP_CLASS_Railway                                          "Railway"
-#define BRRP_CLASS_RegularTravelwaySegment                          "RegularTravelwaySegment"
-#define BRRP_CLASS_RoadTypicalSection                               "RoadTypicalSection"
-#define BRRP_CLASS_RoadClass                                        "RoadClass"
-#define BRRP_CLASS_RoadClassDefinition                              "RoadClassDefinition"
-#define BRRP_CLASS_RoadClassDefinitionTable                         "RoadClassDefinitionTable"
-#define BRRP_CLASS_RoadClassStandards                               "RoadClassStandards"
-#define BRRP_CLASS_RoadDesignSpeed                                  "RoadDesignSpeed"
-#define BRRP_CLASS_RoadDesignSpeedDefinition                        "RoadDesignSpeedDefinition"
-#define BRRP_CLASS_RoadDesignSpeedDefinitionTable                   "RoadDesignSpeedDefinitionTable"
-#define BRRP_CLASS_RoadDesignSpeedStandards                         "RoadDesignSpeedStandards"
-#define BRRP_CLASS_RoadIntersectionElement                          "RoadIntersectionElement"
-#define BRRP_CLASS_RoadIntersectionLegElement                       "RoadIntersectionLegElement"
-#define BRRP_CLASS_Roadway                                          "Roadway"
-#define BRRP_CLASS_RoadTravelwayDefinition                          "RoadTravelwayDefinition"
-#define BRRP_CLASS_TravelwayDefinitionElement                       "TravelwayDefinitionElement"
-#define BRRP_CLASS_TravelwayIntersectionSegmentElement              "TravelwayIntersectionSegmentElement"
-#define BRRP_CLASS_TravelwaySegmentElement                          "TravelwaySegmentElement"
-#define BRRP_CLASS_TravelwayTransition                              "TravelwayTransition"
-#define BRRP_CLASS_TypicalSectionElement                            "TypicalSectionElement"
-#define BRRP_CLASS_TypicalSectionPortion                            "TypicalSectionPortion"
-#define BRRP_CLASS_TypicalSectionPortionElement                     "TypicalSectionPortionElement"
-
-
-// Aspects
-#define BRRP_CLASS_StatusAspect                                     "StatusAspect"
-
-
-// Relationships
-#define BRRP_REL_PathwayAssemblesElements                           "PathwayAssemblesElements"
-#define BRRP_REL_PathwayRefersToMainAlignment                       "PathwayRefersToMainAlignment"
-#define BRRP_REL_PhysicalElementOwnsLinearlyLocatedStatus           "PhysicalElementOwnsLinearlyLocatedStatus"
-#define BRRP_REL_RegularSegmentRefersToTravelwayDefinition          "RegularSegmentRefersToTravelwayDefinition"
-#define BRRP_REL_RoadClassRefersToDefinition                        "RoadClassRefersToDefinition"
-#define BRRP_REL_RoadDesignSpeedRefersToDefinition                  "RoadDesignSpeedRefersToDefinition"
-<<<<<<< HEAD
-#define BRRP_REL_RoadwayHasDesignSpeeds                             "RoadwayHasDesignSpeeds"
-#define BRRP_REL_RoadwayHasRoadClasses                              "RoadwayHasRoadClasses"
-=======
-#define BRRP_REL_RoadSegmentRefersToCrossSection                    "RoadSegmentRefersToCrossSection"
-#define BRRP_REL_RoadwayOwnsDesignSpeeds                            "RoadwayOwnsDesignSpeeds"
-#define BRRP_REL_RoadwayOwnsRoadClasses                             "RoadwayOwnsRoadClasses"
->>>>>>> 3cfdeeb1
-
-
-// Properties
-#define BRRP_PROP_StatusAspect_Status                               "Status"
-
-
-//-----------------------------------------------------------------------------------------
-// Category names
-//-----------------------------------------------------------------------------------------
-#define BRRP_CATEGORY_Track                                         "Track"
-#define BRRP_CATEGORY_Road                                          "Road"
-
-
-//-----------------------------------------------------------------------------------------
-// CodeSpec names
-//-----------------------------------------------------------------------------------------
-#define BRRP_CODESPEC_RoadClassDefinition                          "RoadClassDefinition"
-#define BRRP_CODESPEC_RoadClassDefinitionTable                     "RoadClassDefinitionTable"
-#define BRRP_CODESPEC_RoadDesignSpeedDefinition                    "RoadDesignSpeedDefinition"
-#define BRRP_CODESPEC_RoadDesignSpeedDefinitionTable               "RoadDesignSpeedDefinitionTable"
-#define BRRP_CODESPEC_RoadTravelway                                "RoadTravelway"
-
-#define BRRP_CODESPEC_RoadTypicalSection                           "RoadTypicalSection"
-
-
-//-----------------------------------------------------------------------------------------
-// Define standard static QueryClass/QueryClassId methods on Elements and Aspects
-//-----------------------------------------------------------------------------------------
-#define DECLARE_ROADRAILPHYSICAL_QUERYCLASS_METHODS(__name__) \
-    static Dgn::DgnClassId QueryClassId(Dgn::DgnDbCR db) { return Dgn::DgnClassId(db.Schemas().GetClassId(BRRP_SCHEMA_NAME, BRRP_CLASS_##__name__)); } \
-    static ECN::ECClassCP QueryClass(Dgn::DgnDbCR db) { return (db.Schemas().GetClass(BRRP_SCHEMA_NAME, BRRP_CLASS_##__name__)); }
-
-
-//-----------------------------------------------------------------------------------------
-// Macro to declare Get, GetForEdit, Insert, Update methods on elements. Pointers (Ptr, CPtr) must be defined.
-//-----------------------------------------------------------------------------------------
-#define DECLARE_ROADRAILPHYSICAL_ELEMENT_BASE_GET_METHODS(__name__) \
-    ROADRAILPHYSICAL_EXPORT static __name__##CPtr Get       (Dgn::DgnDbR db, Dgn::DgnElementId id) { return db.Elements().Get< __name__ >(id); } \
-    ROADRAILPHYSICAL_EXPORT static __name__##Ptr  GetForEdit(Dgn::DgnDbR db, Dgn::DgnElementId id) { return db.Elements().GetForEdit< __name__ >(id); }
-
-#define DECLARE_ROADRAILPHYSICAL_ELEMENT_BASE_GET_UPDATE_METHODS(__name__) \
-    DECLARE_ROADRAILPHYSICAL_ELEMENT_BASE_GET_METHODS(__name__) \
-    ROADRAILPHYSICAL_EXPORT        __name__##CPtr Update(Dgn::DgnDbStatus* stat=nullptr) { return GetDgnDb().Elements().Update< __name__ >(*this, stat); }   
-
-#define DECLARE_ROADRAILPHYSICAL_ELEMENT_BASE_METHODS(__name__) \
-    DECLARE_ROADRAILPHYSICAL_ELEMENT_BASE_GET_UPDATE_METHODS(__name__) \
-    ROADRAILPHYSICAL_EXPORT        __name__##CPtr Insert(Dgn::DgnDbStatus* stat=nullptr) { return GetDgnDb().Elements().Insert< __name__ >(*this, stat); }
-    
-
-//-----------------------------------------------------------------------------------------
-// Define standard typedefs (P, CP, R, CR) in the RoadRailPhysical namespace
-//-----------------------------------------------------------------------------------------
-#define ROADRAILPHYSICAL_TYPEDEFS(_name_) \
-    BEGIN_BENTLEY_ROADRAILPHYSICAL_NAMESPACE DEFINE_POINTER_SUFFIX_TYPEDEFS(_name_) END_BENTLEY_ROADRAILPHYSICAL_NAMESPACE
-
-//-----------------------------------------------------------------------------------------
-// Define RefCountedPtr and CPtr types
-//-----------------------------------------------------------------------------------------
-#define ROADRAILPHYSICAL_REFCOUNTED_PTR(_name_) \
-    BEGIN_BENTLEY_ROADRAILPHYSICAL_NAMESPACE struct _name_; DEFINE_REF_COUNTED_PTR(_name_) END_BENTLEY_ROADRAILPHYSICAL_NAMESPACE 
-
-//-----------------------------------------------------------------------------------------
-// Define both RefCounterPtr/CPtr and (P, CP, R, CR) types
-//-----------------------------------------------------------------------------------------
-#define ROADRAILPHYSICAL_REFCOUNTED_PTR_AND_TYPEDEFS(_name_) \
-    BEGIN_BENTLEY_ROADRAILPHYSICAL_NAMESPACE \
-        DEFINE_POINTER_SUFFIX_TYPEDEFS(_name_) \
-        DEFINE_REF_COUNTED_PTR(_name_) \
-    END_BENTLEY_ROADRAILPHYSICAL_NAMESPACE
-
-
-//-----------------------------------------------------------------------------------------
-// Define typedefs and Ptrs in the RoadRailPhysical namespace
-//-----------------------------------------------------------------------------------------
-
-// Road & Rail shared
-ROADRAILPHYSICAL_REFCOUNTED_PTR_AND_TYPEDEFS(AlignmentIntersectionElement)
-ROADRAILPHYSICAL_REFCOUNTED_PTR_AND_TYPEDEFS(EndConditionDefinition)
-ROADRAILPHYSICAL_REFCOUNTED_PTR_AND_TYPEDEFS(EndConditionDefinitionModel)
-ROADRAILPHYSICAL_REFCOUNTED_PTR_AND_TYPEDEFS(LinearlyLocatedStatus)
-ROADRAILPHYSICAL_REFCOUNTED_PTR_AND_TYPEDEFS(PathwayElement)
-ROADRAILPHYSICAL_REFCOUNTED_PTR_AND_TYPEDEFS(RegularTravelwaySegment)
-ROADRAILPHYSICAL_REFCOUNTED_PTR_AND_TYPEDEFS(RoadRailCategoryModel)
-ROADRAILPHYSICAL_REFCOUNTED_PTR_AND_TYPEDEFS(TravelwayDefinitionElement)
-ROADRAILPHYSICAL_REFCOUNTED_PTR_AND_TYPEDEFS(TravelwayDefinitionModel)
-ROADRAILPHYSICAL_REFCOUNTED_PTR_AND_TYPEDEFS(TravelwayIntersectionSegmentElement)
-ROADRAILPHYSICAL_REFCOUNTED_PTR_AND_TYPEDEFS(TravelwaySegmentElement)
-ROADRAILPHYSICAL_REFCOUNTED_PTR_AND_TYPEDEFS(TravelwayTransition)
-ROADRAILPHYSICAL_REFCOUNTED_PTR_AND_TYPEDEFS(TypicalSectionModel)
-ROADRAILPHYSICAL_REFCOUNTED_PTR_AND_TYPEDEFS(TypicalSectionPortionBreakDownModel)
-ROADRAILPHYSICAL_REFCOUNTED_PTR_AND_TYPEDEFS(TypicalSectionPortion)
-ROADRAILPHYSICAL_REFCOUNTED_PTR_AND_TYPEDEFS(TypicalSectionPortionElement)
-ROADRAILPHYSICAL_REFCOUNTED_PTR_AND_TYPEDEFS(StatusAspect)
-
-// Road-specific
-ROADRAILPHYSICAL_REFCOUNTED_PTR_AND_TYPEDEFS(RoadTypicalSection)
-ROADRAILPHYSICAL_REFCOUNTED_PTR_AND_TYPEDEFS(RoadClassDefinition)
-ROADRAILPHYSICAL_REFCOUNTED_PTR_AND_TYPEDEFS(RoadClassDefinitionModel)
-ROADRAILPHYSICAL_REFCOUNTED_PTR_AND_TYPEDEFS(RoadClassDefinitionTable)
-ROADRAILPHYSICAL_REFCOUNTED_PTR_AND_TYPEDEFS(RoadClassDefinitionTableModel)
-ROADRAILPHYSICAL_REFCOUNTED_PTR_AND_TYPEDEFS(RoadClassStandards)
-ROADRAILPHYSICAL_REFCOUNTED_PTR_AND_TYPEDEFS(RoadDesignSpeedDefinition)
-ROADRAILPHYSICAL_REFCOUNTED_PTR_AND_TYPEDEFS(RoadDesignSpeedDefinitionModel)
-ROADRAILPHYSICAL_REFCOUNTED_PTR_AND_TYPEDEFS(RoadDesignSpeedDefinitionTable)
-ROADRAILPHYSICAL_REFCOUNTED_PTR_AND_TYPEDEFS(RoadDesignSpeedDefinitionTableModel)
-ROADRAILPHYSICAL_REFCOUNTED_PTR_AND_TYPEDEFS(RoadDesignSpeedStandards)
-ROADRAILPHYSICAL_REFCOUNTED_PTR_AND_TYPEDEFS(RoadIntersectionElement)
-ROADRAILPHYSICAL_REFCOUNTED_PTR_AND_TYPEDEFS(RoadIntersectionLegElement)
-ROADRAILPHYSICAL_REFCOUNTED_PTR_AND_TYPEDEFS(RoadClass)
-ROADRAILPHYSICAL_REFCOUNTED_PTR_AND_TYPEDEFS(RoadDesignSpeed)
-ROADRAILPHYSICAL_REFCOUNTED_PTR_AND_TYPEDEFS(RoadRailCategoryModel)
-ROADRAILPHYSICAL_REFCOUNTED_PTR_AND_TYPEDEFS(RoadTravelwayDefinition)
-ROADRAILPHYSICAL_REFCOUNTED_PTR_AND_TYPEDEFS(Roadway)
-ROADRAILPHYSICAL_REFCOUNTED_PTR_AND_TYPEDEFS(RoadwayStandardsModel)
-
-// Rail-specific
-ROADRAILPHYSICAL_REFCOUNTED_PTR_AND_TYPEDEFS(Railway)
-
-
-//-----------------------------------------------------------------------------------------
-// Includes
-//-----------------------------------------------------------------------------------------
-#include "RoadRailPhysical.h"
-#include "RoadRailCategory.h"
-#include "RoadRailPhysicalDomain.h"
-#include "ElementAspects.h"
-#include "RoadDesignSpeed.h"
-#include "RoadClass.h"
-#include "Pathway.h"
-#include "TypicalSection.h"
-#include "TravelwaySegment.h"
+#pragma once
+
+//__PUBLISH_SECTION_START__
+#include <Bentley/Bentley.h>
+#include <ECDb/ECDbTypes.h>
+#include <ECDb/ECDbApi.h>
+#include <ECUnits/Units.h>
+#include <ECObjects/ECSchema.h>
+#include <DgnPlatform/DgnPlatformApi.h>
+#include <DgnPlatform/DgnDb.h>
+#include <LinearReferencing/LinearReferencingApi.h>
+#include <RoadRailAlignment/RoadRailAlignmentApi.h>
+
+#ifdef __ROADRAILPHYSICAL_BUILD__
+#define ROADRAILPHYSICAL_EXPORT EXPORT_ATTRIBUTE
+#else
+#define ROADRAILPHYSICAL_EXPORT IMPORT_ATTRIBUTE
+#endif
+
+//-----------------------------------------------------------------------------------------
+// Logging macros
+//-----------------------------------------------------------------------------------------
+#define LOGGER_NAMESPACE_ROADRAILPHYSICAL    "RoadRailPhysical"
+#if defined (ANDROID)
+#include <android/log.h>
+#define DGNCLIENTFX_LOGI(...) __android_log_print(ANDROID_LOG_INFO,  LOGGER_NAMESPACE_DGNCLIENTFX_CPP, __VA_ARGS__);
+#define DGNCLIENTFX_LOGW(...) __android_log_print(ANDROID_LOG_WARN,  LOGGER_NAMESPACE_DGNCLIENTFX_CPP, __VA_ARGS__);
+#define DGNCLIENTFX_LOGE(...) __android_log_print(ANDROID_LOG_ERROR, LOGGER_NAMESPACE_DGNCLIENTFX_CPP, __VA_ARGS__);
+#else
+#include <Logging/BentleyLogging.h>
+#define ROADRAILPHYSICAL_LOG                 (*NativeLogging::LoggingManager::GetLogger (LOGGER_NAMESPACE_ROADRAILPHYSICAL))
+#define ROADRAILPHYSICAL_LOGD(...)           ROADRAILPHYSICAL_LOG.debugv (__VA_ARGS__);
+#define ROADRAILPHYSICAL_LOGI(...)           ROADRAILPHYSICAL_LOG.infov (__VA_ARGS__);
+#define ROADRAILPHYSICAL_LOGW(...)           ROADRAILPHYSICAL_LOG.warningv (__VA_ARGS__);
+#define ROADRAILPHYSICAL_LOGE(...)           ROADRAILPHYSICAL_LOG.errorv (__VA_ARGS__);
+#define ROADRAILPHYSICAL_ASSERT_LOGD(...)    BeAssert(!__VA_ARGS__); ROADRAILPHYSICAL_LOGD(__VA_ARGS__);
+#define ROADRAILPHYSICAL_ASSERT_LOGI(...)    BeAssert(!__VA_ARGS__); ROADRAILPHYSICAL_LOGI(__VA_ARGS__);
+#define ROADRAILPHYSICAL_ASSERT_LOGW(...)    BeAssert(!__VA_ARGS__); ROADRAILPHYSICAL_LOGW(__VA_ARGS__);   
+#define ROADRAILPHYSICAL_ASSERT_LOGE(...)    BeAssert(!__VA_ARGS__); ROADRAILPHYSICAL_LOGE(__VA_ARGS__);   
+#endif
+
+/** @namespace BentleyApi::RoadRailPhysical %RoadRailPhysical data types */
+#define BEGIN_BENTLEY_ROADRAILPHYSICAL_NAMESPACE        BEGIN_BENTLEY_NAMESPACE namespace RoadRailPhysical {
+#define END_BENTLEY_ROADRAILPHYSICAL_NAMESPACE          } END_BENTLEY_NAMESPACE
+#define USING_NAMESPACE_BENTLEY_ROADRAILPHYSICAL        using namespace BENTLEY_NAMESPACE_NAME::RoadRailPhysical;
+
+// create the Bentley.ConceptCivil namespace
+BEGIN_BENTLEY_ROADRAILPHYSICAL_NAMESPACE
+END_BENTLEY_ROADRAILPHYSICAL_NAMESPACE
+
+//-----------------------------------------------------------------------------------------
+// ECSchema name and relative path
+//-----------------------------------------------------------------------------------------
+#define BRRP_SCHEMA_NAME                             "RoadRailPhysical"
+#define BRRP_SCHEMA_FILE                             L"RoadRailPhysical.ecschema.xml"
+#define BRRP_SCHEMA_LOCATION                         L"ECSchemas/Domain/"
+#define BRRP_SCHEMA_PATH                             BRRP_SCHEMA_LOCATION BRRP_SCHEMA_FILE
+#define BRRP_SCHEMA(name)                            BRRP_SCHEMA_NAME "." name
+#define BRRP_SCHEMA_CODE(name)                       BRRP_SCHEMA_NAME "_" name
+
+
+//-----------------------------------------------------------------------------------------
+// ECClass names
+//-----------------------------------------------------------------------------------------
+
+// Models
+#define BRRP_CLASS_TypicalSectionModel                              "TypicalSectionModel"
+#define BRRP_CLASS_TypicalSectionPortionBreakDownModel              "TypicalSectionPortionBreakDownModel"
+#define BRRP_CLASS_EndConditionDefinitionModel                      "EndConditionDefinitionModel"
+#define BRRP_CLASS_RoadClassDefinitionModel                         "RoadClassDefinitionModel"
+#define BRRP_CLASS_RoadClassDefinitionTableModel                    "RoadClassDefinitionTableModel"
+#define BRRP_CLASS_RoadDesignSpeedDefinitionModel                   "RoadDesignSpeedDefinitionModel"
+#define BRRP_CLASS_RoadDesignSpeedDefinitionTableModel              "RoadDesignSpeedDefinitionTableModel"
+#define BRRP_CLASS_RoadRailCategoryModel                            "RoadRailCategoryModel"
+#define BRRP_CLASS_RoadwayStandardsModel                            "RoadwayStandardsModel"
+#define BRRP_CLASS_TravelwayDefinitionModel                         "TravelwayDefinitionModel"
+
+
+// Elements
+#define BRRP_CLASS_AlignmentIntersectionElement                     "AlignmentIntersectionElement"
+#define BRRP_CLASS_EndConditionDefinition                           "EndConditionDefinition"
+#define BRRP_CLASS_LinearlyLocatedStatus                            "LinearlyLocatedStatus"
+#define BRRP_CLASS_PathwayElement                                   "PathwayElement"
+#define BRRP_CLASS_Railway                                          "Railway"
+#define BRRP_CLASS_RegularTravelwaySegment                          "RegularTravelwaySegment"
+#define BRRP_CLASS_RoadTypicalSection                               "RoadTypicalSection"
+#define BRRP_CLASS_RoadClass                                        "RoadClass"
+#define BRRP_CLASS_RoadClassDefinition                              "RoadClassDefinition"
+#define BRRP_CLASS_RoadClassDefinitionTable                         "RoadClassDefinitionTable"
+#define BRRP_CLASS_RoadClassStandards                               "RoadClassStandards"
+#define BRRP_CLASS_RoadDesignSpeed                                  "RoadDesignSpeed"
+#define BRRP_CLASS_RoadDesignSpeedDefinition                        "RoadDesignSpeedDefinition"
+#define BRRP_CLASS_RoadDesignSpeedDefinitionTable                   "RoadDesignSpeedDefinitionTable"
+#define BRRP_CLASS_RoadDesignSpeedStandards                         "RoadDesignSpeedStandards"
+#define BRRP_CLASS_RoadIntersectionElement                          "RoadIntersectionElement"
+#define BRRP_CLASS_RoadIntersectionLegElement                       "RoadIntersectionLegElement"
+#define BRRP_CLASS_Roadway                                          "Roadway"
+#define BRRP_CLASS_RoadTravelwayDefinition                          "RoadTravelwayDefinition"
+#define BRRP_CLASS_TravelwayDefinitionElement                       "TravelwayDefinitionElement"
+#define BRRP_CLASS_TravelwayIntersectionSegmentElement              "TravelwayIntersectionSegmentElement"
+#define BRRP_CLASS_TravelwaySegmentElement                          "TravelwaySegmentElement"
+#define BRRP_CLASS_TravelwayTransition                              "TravelwayTransition"
+#define BRRP_CLASS_TypicalSectionElement                            "TypicalSectionElement"
+#define BRRP_CLASS_TypicalSectionPortion                            "TypicalSectionPortion"
+#define BRRP_CLASS_TypicalSectionPortionElement                     "TypicalSectionPortionElement"
+
+
+// Aspects
+#define BRRP_CLASS_StatusAspect                                     "StatusAspect"
+
+
+// Relationships
+#define BRRP_REL_PathwayAssemblesElements                           "PathwayAssemblesElements"
+#define BRRP_REL_PathwayRefersToMainAlignment                       "PathwayRefersToMainAlignment"
+#define BRRP_REL_PhysicalElementOwnsLinearlyLocatedStatus           "PhysicalElementOwnsLinearlyLocatedStatus"
+#define BRRP_REL_RegularSegmentRefersToTravelwayDefinition          "RegularSegmentRefersToTravelwayDefinition"
+#define BRRP_REL_RoadClassRefersToDefinition                        "RoadClassRefersToDefinition"
+#define BRRP_REL_RoadDesignSpeedRefersToDefinition                  "RoadDesignSpeedRefersToDefinition"
+#define BRRP_REL_RoadwayOwnsDesignSpeeds                            "RoadwayOwnsDesignSpeeds"
+#define BRRP_REL_RoadwayOwnsRoadClasses                             "RoadwayOwnsRoadClasses"
+
+
+// Properties
+#define BRRP_PROP_StatusAspect_Status                               "Status"
+
+
+//-----------------------------------------------------------------------------------------
+// Category names
+//-----------------------------------------------------------------------------------------
+#define BRRP_CATEGORY_Track                                         "Track"
+#define BRRP_CATEGORY_Road                                          "Road"
+
+
+//-----------------------------------------------------------------------------------------
+// CodeSpec names
+//-----------------------------------------------------------------------------------------
+#define BRRP_CODESPEC_RoadClassDefinition                          "RoadClassDefinition"
+#define BRRP_CODESPEC_RoadClassDefinitionTable                     "RoadClassDefinitionTable"
+#define BRRP_CODESPEC_RoadDesignSpeedDefinition                    "RoadDesignSpeedDefinition"
+#define BRRP_CODESPEC_RoadDesignSpeedDefinitionTable               "RoadDesignSpeedDefinitionTable"
+#define BRRP_CODESPEC_RoadTravelway                                "RoadTravelway"
+
+#define BRRP_CODESPEC_RoadTypicalSection                           "RoadTypicalSection"
+
+
+//-----------------------------------------------------------------------------------------
+// Define standard static QueryClass/QueryClassId methods on Elements and Aspects
+//-----------------------------------------------------------------------------------------
+#define DECLARE_ROADRAILPHYSICAL_QUERYCLASS_METHODS(__name__) \
+    static Dgn::DgnClassId QueryClassId(Dgn::DgnDbCR db) { return Dgn::DgnClassId(db.Schemas().GetClassId(BRRP_SCHEMA_NAME, BRRP_CLASS_##__name__)); } \
+    static ECN::ECClassCP QueryClass(Dgn::DgnDbCR db) { return (db.Schemas().GetClass(BRRP_SCHEMA_NAME, BRRP_CLASS_##__name__)); }
+
+
+//-----------------------------------------------------------------------------------------
+// Macro to declare Get, GetForEdit, Insert, Update methods on elements. Pointers (Ptr, CPtr) must be defined.
+//-----------------------------------------------------------------------------------------
+#define DECLARE_ROADRAILPHYSICAL_ELEMENT_BASE_GET_METHODS(__name__) \
+    ROADRAILPHYSICAL_EXPORT static __name__##CPtr Get       (Dgn::DgnDbR db, Dgn::DgnElementId id) { return db.Elements().Get< __name__ >(id); } \
+    ROADRAILPHYSICAL_EXPORT static __name__##Ptr  GetForEdit(Dgn::DgnDbR db, Dgn::DgnElementId id) { return db.Elements().GetForEdit< __name__ >(id); }
+
+#define DECLARE_ROADRAILPHYSICAL_ELEMENT_BASE_GET_UPDATE_METHODS(__name__) \
+    DECLARE_ROADRAILPHYSICAL_ELEMENT_BASE_GET_METHODS(__name__) \
+    ROADRAILPHYSICAL_EXPORT        __name__##CPtr Update(Dgn::DgnDbStatus* stat=nullptr) { return GetDgnDb().Elements().Update< __name__ >(*this, stat); }   
+
+#define DECLARE_ROADRAILPHYSICAL_ELEMENT_BASE_METHODS(__name__) \
+    DECLARE_ROADRAILPHYSICAL_ELEMENT_BASE_GET_UPDATE_METHODS(__name__) \
+    ROADRAILPHYSICAL_EXPORT        __name__##CPtr Insert(Dgn::DgnDbStatus* stat=nullptr) { return GetDgnDb().Elements().Insert< __name__ >(*this, stat); }
+    
+
+//-----------------------------------------------------------------------------------------
+// Define standard typedefs (P, CP, R, CR) in the RoadRailPhysical namespace
+//-----------------------------------------------------------------------------------------
+#define ROADRAILPHYSICAL_TYPEDEFS(_name_) \
+    BEGIN_BENTLEY_ROADRAILPHYSICAL_NAMESPACE DEFINE_POINTER_SUFFIX_TYPEDEFS(_name_) END_BENTLEY_ROADRAILPHYSICAL_NAMESPACE
+
+//-----------------------------------------------------------------------------------------
+// Define RefCountedPtr and CPtr types
+//-----------------------------------------------------------------------------------------
+#define ROADRAILPHYSICAL_REFCOUNTED_PTR(_name_) \
+    BEGIN_BENTLEY_ROADRAILPHYSICAL_NAMESPACE struct _name_; DEFINE_REF_COUNTED_PTR(_name_) END_BENTLEY_ROADRAILPHYSICAL_NAMESPACE 
+
+//-----------------------------------------------------------------------------------------
+// Define both RefCounterPtr/CPtr and (P, CP, R, CR) types
+//-----------------------------------------------------------------------------------------
+#define ROADRAILPHYSICAL_REFCOUNTED_PTR_AND_TYPEDEFS(_name_) \
+    BEGIN_BENTLEY_ROADRAILPHYSICAL_NAMESPACE \
+        DEFINE_POINTER_SUFFIX_TYPEDEFS(_name_) \
+        DEFINE_REF_COUNTED_PTR(_name_) \
+    END_BENTLEY_ROADRAILPHYSICAL_NAMESPACE
+
+
+//-----------------------------------------------------------------------------------------
+// Define typedefs and Ptrs in the RoadRailPhysical namespace
+//-----------------------------------------------------------------------------------------
+
+// Road & Rail shared
+ROADRAILPHYSICAL_REFCOUNTED_PTR_AND_TYPEDEFS(AlignmentIntersectionElement)
+ROADRAILPHYSICAL_REFCOUNTED_PTR_AND_TYPEDEFS(EndConditionDefinition)
+ROADRAILPHYSICAL_REFCOUNTED_PTR_AND_TYPEDEFS(EndConditionDefinitionModel)
+ROADRAILPHYSICAL_REFCOUNTED_PTR_AND_TYPEDEFS(LinearlyLocatedStatus)
+ROADRAILPHYSICAL_REFCOUNTED_PTR_AND_TYPEDEFS(PathwayElement)
+ROADRAILPHYSICAL_REFCOUNTED_PTR_AND_TYPEDEFS(RegularTravelwaySegment)
+ROADRAILPHYSICAL_REFCOUNTED_PTR_AND_TYPEDEFS(RoadRailCategoryModel)
+ROADRAILPHYSICAL_REFCOUNTED_PTR_AND_TYPEDEFS(TravelwayDefinitionElement)
+ROADRAILPHYSICAL_REFCOUNTED_PTR_AND_TYPEDEFS(TravelwayDefinitionModel)
+ROADRAILPHYSICAL_REFCOUNTED_PTR_AND_TYPEDEFS(TravelwayIntersectionSegmentElement)
+ROADRAILPHYSICAL_REFCOUNTED_PTR_AND_TYPEDEFS(TravelwaySegmentElement)
+ROADRAILPHYSICAL_REFCOUNTED_PTR_AND_TYPEDEFS(TravelwayTransition)
+ROADRAILPHYSICAL_REFCOUNTED_PTR_AND_TYPEDEFS(TypicalSectionModel)
+ROADRAILPHYSICAL_REFCOUNTED_PTR_AND_TYPEDEFS(TypicalSectionPortionBreakDownModel)
+ROADRAILPHYSICAL_REFCOUNTED_PTR_AND_TYPEDEFS(TypicalSectionPortion)
+ROADRAILPHYSICAL_REFCOUNTED_PTR_AND_TYPEDEFS(TypicalSectionPortionElement)
+ROADRAILPHYSICAL_REFCOUNTED_PTR_AND_TYPEDEFS(StatusAspect)
+
+// Road-specific
+ROADRAILPHYSICAL_REFCOUNTED_PTR_AND_TYPEDEFS(RoadTypicalSection)
+ROADRAILPHYSICAL_REFCOUNTED_PTR_AND_TYPEDEFS(RoadClassDefinition)
+ROADRAILPHYSICAL_REFCOUNTED_PTR_AND_TYPEDEFS(RoadClassDefinitionModel)
+ROADRAILPHYSICAL_REFCOUNTED_PTR_AND_TYPEDEFS(RoadClassDefinitionTable)
+ROADRAILPHYSICAL_REFCOUNTED_PTR_AND_TYPEDEFS(RoadClassDefinitionTableModel)
+ROADRAILPHYSICAL_REFCOUNTED_PTR_AND_TYPEDEFS(RoadClassStandards)
+ROADRAILPHYSICAL_REFCOUNTED_PTR_AND_TYPEDEFS(RoadDesignSpeedDefinition)
+ROADRAILPHYSICAL_REFCOUNTED_PTR_AND_TYPEDEFS(RoadDesignSpeedDefinitionModel)
+ROADRAILPHYSICAL_REFCOUNTED_PTR_AND_TYPEDEFS(RoadDesignSpeedDefinitionTable)
+ROADRAILPHYSICAL_REFCOUNTED_PTR_AND_TYPEDEFS(RoadDesignSpeedDefinitionTableModel)
+ROADRAILPHYSICAL_REFCOUNTED_PTR_AND_TYPEDEFS(RoadDesignSpeedStandards)
+ROADRAILPHYSICAL_REFCOUNTED_PTR_AND_TYPEDEFS(RoadIntersectionElement)
+ROADRAILPHYSICAL_REFCOUNTED_PTR_AND_TYPEDEFS(RoadIntersectionLegElement)
+ROADRAILPHYSICAL_REFCOUNTED_PTR_AND_TYPEDEFS(RoadClass)
+ROADRAILPHYSICAL_REFCOUNTED_PTR_AND_TYPEDEFS(RoadDesignSpeed)
+ROADRAILPHYSICAL_REFCOUNTED_PTR_AND_TYPEDEFS(RoadRailCategoryModel)
+ROADRAILPHYSICAL_REFCOUNTED_PTR_AND_TYPEDEFS(RoadTravelwayDefinition)
+ROADRAILPHYSICAL_REFCOUNTED_PTR_AND_TYPEDEFS(Roadway)
+ROADRAILPHYSICAL_REFCOUNTED_PTR_AND_TYPEDEFS(RoadwayStandardsModel)
+
+// Rail-specific
+ROADRAILPHYSICAL_REFCOUNTED_PTR_AND_TYPEDEFS(Railway)
+
+
+//-----------------------------------------------------------------------------------------
+// Includes
+//-----------------------------------------------------------------------------------------
+#include "RoadRailPhysical.h"
+#include "RoadRailCategory.h"
+#include "RoadRailPhysicalDomain.h"
+#include "ElementAspects.h"
+#include "RoadDesignSpeed.h"
+#include "RoadClass.h"
+#include "Pathway.h"
+#include "TypicalSection.h"
+#include "TravelwaySegment.h"
 #include "RoadSegment.h"