--- conflicted
+++ resolved
@@ -1,256 +1,249 @@
-/*--------------------------------------------------------------------------------------+
-|
-|     $Source: RoadRailPhysicalDomain.cpp $
-|
-|  $Copyright: (c) 2017 Bentley Systems, Incorporated. All rights reserved. $
-|
-+--------------------------------------------------------------------------------------*/
-#include <RoadRailPhysicalInternal.h>
-
-DOMAIN_DEFINE_MEMBERS(RoadRailPhysicalDomain)
-
-/*---------------------------------------------------------------------------------**//**
-* @bsimethod                                    Diego.Diaz                      08/2016
-+---------------+---------------+---------------+---------------+---------------+------*/
-RoadRailPhysicalDomain::RoadRailPhysicalDomain() : DgnDomain(BRRP_SCHEMA_NAME, "Bentley RoadRailPhysical Domain", 1)
-    {    
-    RegisterHandler(RoadRailCategoryModelHandler::GetHandler());
-
-    RegisterHandler(CrossSectionDefinitionModelHandler::GetHandler());
-    RegisterHandler(CrossSectionPortionBreakDownModelHandler::GetHandler());
-    /*RegisterHandler(CrossSectionElementHandler::GetHandler());
-    RegisterHandler(RoadCrossSectionHandler::GetHandler());*/
-
-    RegisterHandler(CrossSectionPortionDefinitionElementHandler::GetHandler());
-    RegisterHandler(CrossSectionPortionDefinitionHandler::GetHandler());
-
-    RegisterHandler(TravelwayDefinitionModelHandler::GetHandler());
-    RegisterHandler(TravelwayDefinitionElementHandler::GetHandler());
-    RegisterHandler(RoadTravelwayDefinitionHandler::GetHandler());
-
-    RegisterHandler(EndConditionDefinitionModelHandler::GetHandler());
-    RegisterHandler(EndConditionDefinitionHandler::GetHandler());
-
-    RegisterHandler(PathwayElementHandler::GetHandler());
-    RegisterHandler(TravelwaySegmentElementHandler::GetHandler());
-    RegisterHandler(RegularTravelwaySegmentHandler::GetHandler());
-    RegisterHandler(TravelwayTransitionHandler::GetHandler());
-    RegisterHandler(TravelwayIntersectionSegmentElementHandler::GetHandler());
-    
-    RegisterHandler(RoadwayStandardsModelHandler::GetHandler());
-
-    RegisterHandler(RoadClassStandardsHandler::GetHandler());
-    RegisterHandler(RoadClassDefinitionTableModelHandler::GetHandler());
-    RegisterHandler(RoadClassDefinitionTableHandler::GetHandler());
-    RegisterHandler(RoadClassDefinitionModelHandler::GetHandler());
-    RegisterHandler(RoadClassDefinitionHandler::GetHandler());
-    RegisterHandler(RoadClassHandler::GetHandler());
-
-    RegisterHandler(RoadDesignSpeedStandardsHandler::GetHandler());
-    RegisterHandler(RoadDesignSpeedDefinitionTableModelHandler::GetHandler());
-    RegisterHandler(RoadDesignSpeedDefinitionTableHandler::GetHandler());
-    RegisterHandler(RoadDesignSpeedDefinitionModelHandler::GetHandler());
-    RegisterHandler(RoadDesignSpeedDefinitionHandler::GetHandler());
-    RegisterHandler(RoadDesignSpeedHandler::GetHandler());
-    
-    RegisterHandler(RailwayHandler::GetHandler());
-    RegisterHandler(RoadwayHandler::GetHandler());    
-    RegisterHandler(RoadIntersectionLegElementHandler::GetHandler());    
-
-    RegisterHandler(StatusAspectHandler::GetHandler());
-    }
-
-/*---------------------------------------------------------------------------------**//**
-* @bsimethod                                    Diego.Diaz                      10/2016
-+---------------+---------------+---------------+---------------+---------------+------*/
-DgnDbStatus createPhysicalPartition(SubjectCR subject)
-    {
-    DgnDbStatus status;
-
-    auto physicalPartitionPtr = PhysicalPartition::Create(subject, "Physical");
-    if (physicalPartitionPtr->Insert(&status).IsNull())
-        return status;
-
-    auto& physicalModelHandlerR = dgn_ModelHandler::Physical::GetHandler();
-    auto physicalModelPtr = physicalModelHandlerR.Create(DgnModel::CreateParams(subject.GetDgnDb(), subject.GetDgnDb().Domains().GetClassId(physicalModelHandlerR),
-        physicalPartitionPtr->GetElementId()));
-
-    if (DgnDbStatus::Success != (status = physicalModelPtr->Insert()))
-        return status;
-
-    return status;
-    }
-
-/*---------------------------------------------------------------------------------**//**
-* @bsimethod                                    Diego.Diaz                      10/2016
-+---------------+---------------+---------------+---------------+---------------+------*/
-DgnDbStatus createCrossSectionsPartition(SubjectCR subject)
-    {
-    DgnDbStatus status;
-
-    auto crossSectionsPartitionPtr = DefinitionPartition::Create(subject, "CrossSections");
-    if (crossSectionsPartitionPtr->Insert(&status).IsNull())
-        return status;
-
-    auto crossSectionDefModelPtr = CrossSectionDefinitionModel::Create(CrossSectionDefinitionModel::CreateParams(subject.GetDgnDb(), crossSectionsPartitionPtr->GetElementId()));
-    if (DgnDbStatus::Success != (status = crossSectionDefModelPtr->Insert()))
-        return status;
-
-    auto travelwayDefPortionPtr = CrossSectionPortionDefinition::Create(*crossSectionDefModelPtr, "Travelway Definitions");
-    if (travelwayDefPortionPtr->Insert(&status).IsNull())
-        return status;
-
-    auto travelwayDefModelPtr = TravelwayDefinitionModel::Create(TravelwayDefinitionModel::CreateParams(subject.GetDgnDb(), travelwayDefPortionPtr->GetElementId()));
-    if (DgnDbStatus::Success != (status = travelwayDefModelPtr->Insert()))
-        return status;
-
-    auto endCondDefPortionPtr = CrossSectionPortionDefinition::Create(*crossSectionDefModelPtr, "End-Condition Definitions");
-    if (endCondDefPortionPtr->Insert(&status).IsNull())
-        return status;
-
-    auto endCondDefModelPtr = EndConditionDefinitionModel::Create(EndConditionDefinitionModel::CreateParams(subject.GetDgnDb(), endCondDefPortionPtr->GetElementId()));
-    if (DgnDbStatus::Success != (status = endCondDefModelPtr->Insert()))
-        return status;
-
-    return status;
-    }
-
-/*---------------------------------------------------------------------------------**//**
-* @bsimethod                                    Diego.Diaz                      11/2016
-+---------------+---------------+---------------+---------------+---------------+------*/
-DgnDbStatus createRoadClassModelHierarchy(RoadwayStandardsModelCR roadwayStandardsModel)
-    {
-    DgnDbStatus status;
-
-    auto roadClassStandardsPtr = RoadClassStandards::Create(roadwayStandardsModel);
-
-    RoadClassDefinitionTableModelPtr roadClassDefTableModelPtr;
-    if (roadClassStandardsPtr->Insert(roadClassDefTableModelPtr, &status).IsNull())
-        return status;
-
-    return status;
-    }
-
-/*---------------------------------------------------------------------------------**//**
-* @bsimethod                                    Diego.Diaz                      11/2016
-+---------------+---------------+---------------+---------------+---------------+------*/
-DgnDbStatus createRoadDesignSpeedModelHierarchy(RoadwayStandardsModelCR roadwayStandardsModel)
-    {
-    DgnDbStatus status;
-
-    auto designSpeedStandardsPtr = RoadDesignSpeedStandards::Create(roadwayStandardsModel);
-
-    RoadDesignSpeedDefinitionTableModelPtr designSpeedDefTableModelPtr;
-    if (designSpeedStandardsPtr->Insert(designSpeedDefTableModelPtr, &status).IsNull())
-        return status;
-
-    return status;
-    }
-
-/*---------------------------------------------------------------------------------**//**
-* @bsimethod                                    Diego.Diaz                      11/2016
-+---------------+---------------+---------------+---------------+---------------+------*/
-DgnDbStatus createRoadwayStandardsPartition(SubjectCR subject)
-    {
-    DgnDbStatus status;
-
-    auto roadwayStandardsPartitionPtr = DefinitionPartition::Create(subject, "Roadway Standards");
-    if (roadwayStandardsPartitionPtr->Insert(&status).IsNull())
-        return status;
-
-    auto& roadwayStandardsModelHandlerR = RoadwayStandardsModelHandler::GetHandler();
-    auto roadwayStandardsModelPtr = roadwayStandardsModelHandlerR.Create(DgnModel::CreateParams(subject.GetDgnDb(), RoadwayStandardsModel::QueryClassId(subject.GetDgnDb()),
-        roadwayStandardsPartitionPtr->GetElementId()));
-
-    if (DgnDbStatus::Success != (status = roadwayStandardsModelPtr->Insert()))
-        return status;
-
-    if (DgnDbStatus::Success != (status = createRoadClassModelHierarchy(
-        *dynamic_cast<RoadwayStandardsModelCP>(roadwayStandardsModelPtr.get()))))
-        return status;
-
-    if (DgnDbStatus::Success != (status = createRoadDesignSpeedModelHierarchy(
-        *dynamic_cast<RoadwayStandardsModelCP>(roadwayStandardsModelPtr.get()))))
-        return status;
-
-    return status;
-    }
-
-/*---------------------------------------------------------------------------------**//**
-* @bsimethod                                    Diego.Diaz                      11/2016
-+---------------+---------------+---------------+---------------+---------------+------*/
-DgnDbStatus RoadRailPhysicalDomain::SetUpModelHierarchy(Dgn::SubjectCR subject)
-    {
-    DgnDbStatus status;
-
-<<<<<<< HEAD
-    RoadRailCategoryModel::SetUp(db);
-
-    if (DgnDbStatus::Success != (status = createRoadwayStandardsPartition(db)))
-=======
-    if (DgnDbStatus::Success != (status = createRoadwayStandardsPartition(subject)))
->>>>>>> 8406bed6
-        return status;
-
-    if (DgnDbStatus::Success != (status = createCrossSectionsPartition(subject)))
-        return status;
-
-    if (DgnDbStatus::Success != (status = createPhysicalPartition(subject)))
-        return status;
-
-    return status;
-    }
-
-/*---------------------------------------------------------------------------------**//**
-* @bsimethod                                    Diego.Diaz                      09/2016
-+---------------+---------------+---------------+---------------+---------------+------*/
-void RoadRailPhysicalDomain::_OnSchemaImported(DgnDbR dgndb) const
-    {
-    SetUpModelHierarchy(dgndb);
-
-    DgnDbStatus status = SetUpModelHierarchy(*dgndb.Elements().GetRootSubject());    
-    if (DgnDbStatus::Success != status)
-        {
-        BeAssert(false);
-        }
-
-    auto codeSpecPtr = CodeSpec::Create(dgndb, BRRP_CODESPEC_RoadTravelway);
-    BeAssert(codeSpecPtr.IsValid());
-    if (codeSpecPtr.IsValid())
-        {
-        codeSpecPtr->Insert();
-        BeAssert(codeSpecPtr->GetCodeSpecId().IsValid());
-        }
-
-    codeSpecPtr = CodeSpec::Create(dgndb, BRRP_CODESPEC_RoadClassDefinitionTable);
-    BeAssert(codeSpecPtr.IsValid());
-    if (codeSpecPtr.IsValid())
-        {
-        codeSpecPtr->Insert();
-        BeAssert(codeSpecPtr->GetCodeSpecId().IsValid());
-        }
-
-    codeSpecPtr = CodeSpec::Create(dgndb, BRRP_CODESPEC_RoadClassDefinition);
-    BeAssert(codeSpecPtr.IsValid());
-    if (codeSpecPtr.IsValid())
-        {
-        codeSpecPtr->Insert();
-        BeAssert(codeSpecPtr->GetCodeSpecId().IsValid());
-        }
-
-    codeSpecPtr = CodeSpec::Create(dgndb, BRRP_CODESPEC_RoadDesignSpeedDefinitionTable);
-    BeAssert(codeSpecPtr.IsValid());
-    if (codeSpecPtr.IsValid())
-        {
-        codeSpecPtr->Insert();
-        BeAssert(codeSpecPtr->GetCodeSpecId().IsValid());
-        }
-
-    codeSpecPtr = CodeSpec::Create(dgndb, BRRP_CODESPEC_RoadDesignSpeedDefinition);
-    BeAssert(codeSpecPtr.IsValid());
-    if (codeSpecPtr.IsValid())
-        {
-        codeSpecPtr->Insert();
-        BeAssert(codeSpecPtr->GetCodeSpecId().IsValid());
-        }
-    }
+/*--------------------------------------------------------------------------------------+
+|
+|     $Source: RoadRailPhysicalDomain.cpp $
+|
+|  $Copyright: (c) 2017 Bentley Systems, Incorporated. All rights reserved. $
+|
++--------------------------------------------------------------------------------------*/
+#include <RoadRailPhysicalInternal.h>
+
+DOMAIN_DEFINE_MEMBERS(RoadRailPhysicalDomain)
+
+/*---------------------------------------------------------------------------------**//**
+* @bsimethod                                    Diego.Diaz                      08/2016
++---------------+---------------+---------------+---------------+---------------+------*/
+RoadRailPhysicalDomain::RoadRailPhysicalDomain() : DgnDomain(BRRP_SCHEMA_NAME, "Bentley RoadRailPhysical Domain", 1)
+    {    
+    RegisterHandler(RoadRailCategoryModelHandler::GetHandler());
+
+    RegisterHandler(CrossSectionDefinitionModelHandler::GetHandler());
+    RegisterHandler(CrossSectionPortionBreakDownModelHandler::GetHandler());
+    /*RegisterHandler(CrossSectionElementHandler::GetHandler());
+    RegisterHandler(RoadCrossSectionHandler::GetHandler());*/
+
+    RegisterHandler(CrossSectionPortionDefinitionElementHandler::GetHandler());
+    RegisterHandler(CrossSectionPortionDefinitionHandler::GetHandler());
+
+    RegisterHandler(TravelwayDefinitionModelHandler::GetHandler());
+    RegisterHandler(TravelwayDefinitionElementHandler::GetHandler());
+    RegisterHandler(RoadTravelwayDefinitionHandler::GetHandler());
+
+    RegisterHandler(EndConditionDefinitionModelHandler::GetHandler());
+    RegisterHandler(EndConditionDefinitionHandler::GetHandler());
+
+    RegisterHandler(PathwayElementHandler::GetHandler());
+    RegisterHandler(TravelwaySegmentElementHandler::GetHandler());
+    RegisterHandler(RegularTravelwaySegmentHandler::GetHandler());
+    RegisterHandler(TravelwayTransitionHandler::GetHandler());
+    RegisterHandler(TravelwayIntersectionSegmentElementHandler::GetHandler());
+    
+    RegisterHandler(RoadwayStandardsModelHandler::GetHandler());
+
+    RegisterHandler(RoadClassStandardsHandler::GetHandler());
+    RegisterHandler(RoadClassDefinitionTableModelHandler::GetHandler());
+    RegisterHandler(RoadClassDefinitionTableHandler::GetHandler());
+    RegisterHandler(RoadClassDefinitionModelHandler::GetHandler());
+    RegisterHandler(RoadClassDefinitionHandler::GetHandler());
+    RegisterHandler(RoadClassHandler::GetHandler());
+
+    RegisterHandler(RoadDesignSpeedStandardsHandler::GetHandler());
+    RegisterHandler(RoadDesignSpeedDefinitionTableModelHandler::GetHandler());
+    RegisterHandler(RoadDesignSpeedDefinitionTableHandler::GetHandler());
+    RegisterHandler(RoadDesignSpeedDefinitionModelHandler::GetHandler());
+    RegisterHandler(RoadDesignSpeedDefinitionHandler::GetHandler());
+    RegisterHandler(RoadDesignSpeedHandler::GetHandler());
+    
+    RegisterHandler(RailwayHandler::GetHandler());
+    RegisterHandler(RoadwayHandler::GetHandler());    
+    RegisterHandler(RoadIntersectionLegElementHandler::GetHandler());    
+
+    RegisterHandler(StatusAspectHandler::GetHandler());
+    }
+
+/*---------------------------------------------------------------------------------**//**
+* @bsimethod                                    Diego.Diaz                      10/2016
++---------------+---------------+---------------+---------------+---------------+------*/
+DgnDbStatus createPhysicalPartition(SubjectCR subject)
+    {
+    DgnDbStatus status;
+
+    auto physicalPartitionPtr = PhysicalPartition::Create(subject, "Physical");
+    if (physicalPartitionPtr->Insert(&status).IsNull())
+        return status;
+
+    auto& physicalModelHandlerR = dgn_ModelHandler::Physical::GetHandler();
+    auto physicalModelPtr = physicalModelHandlerR.Create(DgnModel::CreateParams(subject.GetDgnDb(), subject.GetDgnDb().Domains().GetClassId(physicalModelHandlerR),
+        physicalPartitionPtr->GetElementId()));
+
+    if (DgnDbStatus::Success != (status = physicalModelPtr->Insert()))
+        return status;
+
+    return status;
+    }
+
+/*---------------------------------------------------------------------------------**//**
+* @bsimethod                                    Diego.Diaz                      10/2016
++---------------+---------------+---------------+---------------+---------------+------*/
+DgnDbStatus createCrossSectionsPartition(SubjectCR subject)
+    {
+    DgnDbStatus status;
+
+    auto crossSectionsPartitionPtr = DefinitionPartition::Create(subject, "CrossSections");
+    if (crossSectionsPartitionPtr->Insert(&status).IsNull())
+        return status;
+
+    auto crossSectionDefModelPtr = CrossSectionDefinitionModel::Create(CrossSectionDefinitionModel::CreateParams(subject.GetDgnDb(), crossSectionsPartitionPtr->GetElementId()));
+    if (DgnDbStatus::Success != (status = crossSectionDefModelPtr->Insert()))
+        return status;
+
+    auto travelwayDefPortionPtr = CrossSectionPortionDefinition::Create(*crossSectionDefModelPtr, "Travelway Definitions");
+    if (travelwayDefPortionPtr->Insert(&status).IsNull())
+        return status;
+
+    auto travelwayDefModelPtr = TravelwayDefinitionModel::Create(TravelwayDefinitionModel::CreateParams(subject.GetDgnDb(), travelwayDefPortionPtr->GetElementId()));
+    if (DgnDbStatus::Success != (status = travelwayDefModelPtr->Insert()))
+        return status;
+
+    auto endCondDefPortionPtr = CrossSectionPortionDefinition::Create(*crossSectionDefModelPtr, "End-Condition Definitions");
+    if (endCondDefPortionPtr->Insert(&status).IsNull())
+        return status;
+
+    auto endCondDefModelPtr = EndConditionDefinitionModel::Create(EndConditionDefinitionModel::CreateParams(subject.GetDgnDb(), endCondDefPortionPtr->GetElementId()));
+    if (DgnDbStatus::Success != (status = endCondDefModelPtr->Insert()))
+        return status;
+
+    return status;
+    }
+
+/*---------------------------------------------------------------------------------**//**
+* @bsimethod                                    Diego.Diaz                      11/2016
++---------------+---------------+---------------+---------------+---------------+------*/
+DgnDbStatus createRoadClassModelHierarchy(RoadwayStandardsModelCR roadwayStandardsModel)
+    {
+    DgnDbStatus status;
+
+    auto roadClassStandardsPtr = RoadClassStandards::Create(roadwayStandardsModel);
+
+    RoadClassDefinitionTableModelPtr roadClassDefTableModelPtr;
+    if (roadClassStandardsPtr->Insert(roadClassDefTableModelPtr, &status).IsNull())
+        return status;
+
+    return status;
+    }
+
+/*---------------------------------------------------------------------------------**//**
+* @bsimethod                                    Diego.Diaz                      11/2016
++---------------+---------------+---------------+---------------+---------------+------*/
+DgnDbStatus createRoadDesignSpeedModelHierarchy(RoadwayStandardsModelCR roadwayStandardsModel)
+    {
+    DgnDbStatus status;
+
+    auto designSpeedStandardsPtr = RoadDesignSpeedStandards::Create(roadwayStandardsModel);
+
+    RoadDesignSpeedDefinitionTableModelPtr designSpeedDefTableModelPtr;
+    if (designSpeedStandardsPtr->Insert(designSpeedDefTableModelPtr, &status).IsNull())
+        return status;
+
+    return status;
+    }
+
+/*---------------------------------------------------------------------------------**//**
+* @bsimethod                                    Diego.Diaz                      11/2016
++---------------+---------------+---------------+---------------+---------------+------*/
+DgnDbStatus createRoadwayStandardsPartition(SubjectCR subject)
+    {
+    DgnDbStatus status;
+
+    auto roadwayStandardsPartitionPtr = DefinitionPartition::Create(subject, "Roadway Standards");
+    if (roadwayStandardsPartitionPtr->Insert(&status).IsNull())
+        return status;
+
+    auto& roadwayStandardsModelHandlerR = RoadwayStandardsModelHandler::GetHandler();
+    auto roadwayStandardsModelPtr = roadwayStandardsModelHandlerR.Create(DgnModel::CreateParams(subject.GetDgnDb(), RoadwayStandardsModel::QueryClassId(subject.GetDgnDb()),
+        roadwayStandardsPartitionPtr->GetElementId()));
+
+    if (DgnDbStatus::Success != (status = roadwayStandardsModelPtr->Insert()))
+        return status;
+
+    if (DgnDbStatus::Success != (status = createRoadClassModelHierarchy(
+        *dynamic_cast<RoadwayStandardsModelCP>(roadwayStandardsModelPtr.get()))))
+        return status;
+
+    if (DgnDbStatus::Success != (status = createRoadDesignSpeedModelHierarchy(
+        *dynamic_cast<RoadwayStandardsModelCP>(roadwayStandardsModelPtr.get()))))
+        return status;
+
+    return status;
+    }
+
+/*---------------------------------------------------------------------------------**//**
+* @bsimethod                                    Diego.Diaz                      11/2016
++---------------+---------------+---------------+---------------+---------------+------*/
+DgnDbStatus RoadRailPhysicalDomain::SetUpModelHierarchy(Dgn::SubjectCR subject)
+    {
+    DgnDbStatus status;
+
+    if (DgnDbStatus::Success != (status = createRoadwayStandardsPartition(subject)))
+
+        return status;
+
+    if (DgnDbStatus::Success != (status = createCrossSectionsPartition(subject)))
+        return status;
+
+    if (DgnDbStatus::Success != (status = createPhysicalPartition(subject)))
+        return status;
+
+    return status;
+    }
+
+/*---------------------------------------------------------------------------------**//**
+* @bsimethod                                    Diego.Diaz                      09/2016
++---------------+---------------+---------------+---------------+---------------+------*/
+void RoadRailPhysicalDomain::_OnSchemaImported(DgnDbR dgndb) const
+    {
+    DgnDbStatus status = SetUpModelHierarchy(*dgndb.Elements().GetRootSubject());    
+    if (DgnDbStatus::Success != status)
+        {
+        BeAssert(false);
+        }
+
+    auto codeSpecPtr = CodeSpec::Create(dgndb, BRRP_CODESPEC_RoadTravelway);
+    BeAssert(codeSpecPtr.IsValid());
+    if (codeSpecPtr.IsValid())
+        {
+        codeSpecPtr->Insert();
+        BeAssert(codeSpecPtr->GetCodeSpecId().IsValid());
+        }
+
+    codeSpecPtr = CodeSpec::Create(dgndb, BRRP_CODESPEC_RoadClassDefinitionTable);
+    BeAssert(codeSpecPtr.IsValid());
+    if (codeSpecPtr.IsValid())
+        {
+        codeSpecPtr->Insert();
+        BeAssert(codeSpecPtr->GetCodeSpecId().IsValid());
+        }
+
+    codeSpecPtr = CodeSpec::Create(dgndb, BRRP_CODESPEC_RoadClassDefinition);
+    BeAssert(codeSpecPtr.IsValid());
+    if (codeSpecPtr.IsValid())
+        {
+        codeSpecPtr->Insert();
+        BeAssert(codeSpecPtr->GetCodeSpecId().IsValid());
+        }
+
+    codeSpecPtr = CodeSpec::Create(dgndb, BRRP_CODESPEC_RoadDesignSpeedDefinitionTable);
+    BeAssert(codeSpecPtr.IsValid());
+    if (codeSpecPtr.IsValid())
+        {
+        codeSpecPtr->Insert();
+        BeAssert(codeSpecPtr->GetCodeSpecId().IsValid());
+        }
+
+    codeSpecPtr = CodeSpec::Create(dgndb, BRRP_CODESPEC_RoadDesignSpeedDefinition);
+    BeAssert(codeSpecPtr.IsValid());
+    if (codeSpecPtr.IsValid())
+        {
+        codeSpecPtr->Insert();
+        BeAssert(codeSpecPtr->GetCodeSpecId().IsValid());
+        }
+    }