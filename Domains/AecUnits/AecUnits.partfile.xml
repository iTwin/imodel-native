<?xml version="1.0" encoding="utf-8"?>

<BuildContext xmlns:xsi="http://www.w3.org/2001/XMLSchema-instance" xsi:noNamespaceSchemaLocation="../../bsicommon/build/PartFile.xsd">

    <Part Name="AecUnits" PrgOutputDir="DesignModelingDomainsSDK">
        <SubPart PartName="RunAecUnitsTests"/>
        <SubPart PartName="AecUnitsDomain"/>
    </Part>

    <Part Name="AecUnitsDomain" BentleyBuildMakeFile="AecUnits.mke" ApiNumber="M02">
        <SubPart PartName="AecUnitsPublicAPI"/>
        <SubPart PartName="DgnPlatformDLL"        PartFile="DgnPlatform"  Repository="DgnPlatform" />
        <Bindings>
            <Libs>Delivery/$(libprefix)AecUnits$(libext)</Libs>
            <Assemblies>Delivery/$(shlibprefix)AecUnits$(ApiNumber)$(shlibext)</Assemblies>
        </Bindings>
    </Part>   

<<<<<<< HEAD
    <Part Name="AecUnitsPublicAPI" BentleyBuildMakeFile="AecUnits.prewire.mke" ApiNumber="M02">
=======
    <Part Name="AecUnitsPublicAPI" BentleyBuildMakeFile="AecUnits.prewire.mke" ApiNumber="B02">
        <SubPart PartName="AecUnitsSchema" Repository="BisSchemas" PartFile="BisSchemas" />
>>>>>>> 9d359403
        <Bindings>
            <PublicAPI Domain="AecUnits"/>
          <!--  <Directory SourceName="Dox/Pages/Building"  SubPartDirectory="Dox/Pages/Building"/>
            <Directory SourceName="Dox/Images/Building" SubPartDirectory="Dox/Images/Building"/> -->
        </Bindings>
    </Part>
    
    <Part Name="AecUnitsTestsExe" DeferType="AecUnitsTests" BentleyBuildMakeFile="Tests/Tests.mke" OnlyPlatforms="x64">
        <SubPart PartName="google_gtest_lib"           PartFile="gtest"                 Repository="util-gtest"  />
        <SubPart PartName="DgnView"                    PartFile="DgnDisplay"            Repository="DgnDisplay"  />
        <SubPart PartName="DgnPlatformSqlang"          PartFile="DgnPlatform"           Repository="DgnPlatform" />
        <SubPart PartName="AecUnitsDomain"/>
        <Bindings>
            <Assemblies>Delivery/$(shlibprefix)AecUnitsTests.exe</Assemblies>
            <Files ProductDirectoryName="Assets"> Delivery/AecUnitsTests.logging.config.xml</Files>
            <Files ProductDirectoryName="Assets" ProductSubDirectory="sqlang">Delivery/AecUnitsTests_en-US.sqlang.db3</Files>
        </Bindings>
    </Part>

    <ProductDirectoryList ListName="Tests">
        <ProductDirectory Name="VendorNotices"                  Path="VendorNotices"/>
        <ProductDirectory Name="Assemblies"                     Path="Assemblies"/>
        <ProductDirectory Name="Libs"                           Path="Libs"/>
        <ProductDirectory Name="Assets"                         Path="Assemblies/Assets"/>
        <ProductDirectory Name="IgnoreList"                     Path="Ignore"/>
        <ProductDirectory Name="DgnPlatformSqlang"              Path="sqlang"/>
        <ProductDirectory Name="UnitTests-Assets"               Deliver="false"/>
        <ProductDirectory Name="UnitTests-IgnoreList"           Deliver="false"/>
        <ProductDirectory Name="UnitTests-Objects"              Deliver="false"/>
    </ProductDirectoryList>

    <Product Name="AecUnitsTests" OnlyPlatforms="x64">
        <SubPart PartName="AecUnitsTestsExe"/>
        <Directories DirectoryListName="Tests"/>
    </Product>


    <Part Name="RunAecUnitsTests" DeferType="RunUnitTests" BentleyBuildMakeFile="$(BuildContext)/SubParts/BeGTest/gtest/RunGtest.mke" BentleyBuildMakeOptions="-dGTEST_PRODUCT=AecUnitsTests\Assemblies\  -dGTEST_NAME=AecUnitsTests" OnlyPlatforms="x64" ExcludeLibType="Static">
        <SubProduct ProductName="AecUnitsTests" />
        <Bindings>
            <Files Required="false" SubPartDirectory="Gtest/Logs">Delivery/Gtest/Logs/AecUnitsTests.log</Files>
        </Bindings>
    </Part>



</BuildContext>
<|MERGE_RESOLUTION|>--- conflicted
+++ resolved
@@ -1,71 +1,67 @@
-<?xml version="1.0" encoding="utf-8"?>
-
-<BuildContext xmlns:xsi="http://www.w3.org/2001/XMLSchema-instance" xsi:noNamespaceSchemaLocation="../../bsicommon/build/PartFile.xsd">
-
-    <Part Name="AecUnits" PrgOutputDir="DesignModelingDomainsSDK">
-        <SubPart PartName="RunAecUnitsTests"/>
-        <SubPart PartName="AecUnitsDomain"/>
-    </Part>
-
-    <Part Name="AecUnitsDomain" BentleyBuildMakeFile="AecUnits.mke" ApiNumber="M02">
-        <SubPart PartName="AecUnitsPublicAPI"/>
-        <SubPart PartName="DgnPlatformDLL"        PartFile="DgnPlatform"  Repository="DgnPlatform" />
-        <Bindings>
-            <Libs>Delivery/$(libprefix)AecUnits$(libext)</Libs>
-            <Assemblies>Delivery/$(shlibprefix)AecUnits$(ApiNumber)$(shlibext)</Assemblies>
-        </Bindings>
-    </Part>   
-
-<<<<<<< HEAD
-    <Part Name="AecUnitsPublicAPI" BentleyBuildMakeFile="AecUnits.prewire.mke" ApiNumber="M02">
-=======
-    <Part Name="AecUnitsPublicAPI" BentleyBuildMakeFile="AecUnits.prewire.mke" ApiNumber="B02">
-        <SubPart PartName="AecUnitsSchema" Repository="BisSchemas" PartFile="BisSchemas" />
->>>>>>> 9d359403
-        <Bindings>
-            <PublicAPI Domain="AecUnits"/>
-          <!--  <Directory SourceName="Dox/Pages/Building"  SubPartDirectory="Dox/Pages/Building"/>
-            <Directory SourceName="Dox/Images/Building" SubPartDirectory="Dox/Images/Building"/> -->
-        </Bindings>
-    </Part>
-    
-    <Part Name="AecUnitsTestsExe" DeferType="AecUnitsTests" BentleyBuildMakeFile="Tests/Tests.mke" OnlyPlatforms="x64">
-        <SubPart PartName="google_gtest_lib"           PartFile="gtest"                 Repository="util-gtest"  />
-        <SubPart PartName="DgnView"                    PartFile="DgnDisplay"            Repository="DgnDisplay"  />
-        <SubPart PartName="DgnPlatformSqlang"          PartFile="DgnPlatform"           Repository="DgnPlatform" />
-        <SubPart PartName="AecUnitsDomain"/>
-        <Bindings>
-            <Assemblies>Delivery/$(shlibprefix)AecUnitsTests.exe</Assemblies>
-            <Files ProductDirectoryName="Assets"> Delivery/AecUnitsTests.logging.config.xml</Files>
-            <Files ProductDirectoryName="Assets" ProductSubDirectory="sqlang">Delivery/AecUnitsTests_en-US.sqlang.db3</Files>
-        </Bindings>
-    </Part>
-
-    <ProductDirectoryList ListName="Tests">
-        <ProductDirectory Name="VendorNotices"                  Path="VendorNotices"/>
-        <ProductDirectory Name="Assemblies"                     Path="Assemblies"/>
-        <ProductDirectory Name="Libs"                           Path="Libs"/>
-        <ProductDirectory Name="Assets"                         Path="Assemblies/Assets"/>
-        <ProductDirectory Name="IgnoreList"                     Path="Ignore"/>
-        <ProductDirectory Name="DgnPlatformSqlang"              Path="sqlang"/>
-        <ProductDirectory Name="UnitTests-Assets"               Deliver="false"/>
-        <ProductDirectory Name="UnitTests-IgnoreList"           Deliver="false"/>
-        <ProductDirectory Name="UnitTests-Objects"              Deliver="false"/>
-    </ProductDirectoryList>
-
-    <Product Name="AecUnitsTests" OnlyPlatforms="x64">
-        <SubPart PartName="AecUnitsTestsExe"/>
-        <Directories DirectoryListName="Tests"/>
-    </Product>
-
-
-    <Part Name="RunAecUnitsTests" DeferType="RunUnitTests" BentleyBuildMakeFile="$(BuildContext)/SubParts/BeGTest/gtest/RunGtest.mke" BentleyBuildMakeOptions="-dGTEST_PRODUCT=AecUnitsTests\Assemblies\  -dGTEST_NAME=AecUnitsTests" OnlyPlatforms="x64" ExcludeLibType="Static">
-        <SubProduct ProductName="AecUnitsTests" />
-        <Bindings>
-            <Files Required="false" SubPartDirectory="Gtest/Logs">Delivery/Gtest/Logs/AecUnitsTests.log</Files>
-        </Bindings>
-    </Part>
-
-
-
-</BuildContext>
+<?xml version="1.0" encoding="utf-8"?>
+
+<BuildContext xmlns:xsi="http://www.w3.org/2001/XMLSchema-instance" xsi:noNamespaceSchemaLocation="../../bsicommon/build/PartFile.xsd">
+
+    <Part Name="AecUnits" PrgOutputDir="DesignModelingDomainsSDK">
+        <SubPart PartName="RunAecUnitsTests"/>
+        <SubPart PartName="AecUnitsDomain"/>
+    </Part>
+
+    <Part Name="AecUnitsDomain" BentleyBuildMakeFile="AecUnits.mke" ApiNumber="M02">
+        <SubPart PartName="AecUnitsPublicAPI"/>
+        <SubPart PartName="DgnPlatformDLL"        PartFile="DgnPlatform"  Repository="DgnPlatform" />
+        <Bindings>
+            <Libs>Delivery/$(libprefix)AecUnits$(libext)</Libs>
+            <Assemblies>Delivery/$(shlibprefix)AecUnits$(ApiNumber)$(shlibext)</Assemblies>
+        </Bindings>
+    </Part>   
+
+    <Part Name="AecUnitsPublicAPI" BentleyBuildMakeFile="AecUnits.prewire.mke" ApiNumber="M02">
+        <SubPart PartName="AecUnitsSchema" Repository="BisSchemas" PartFile="BisSchemas" />
+        <Bindings>
+            <PublicAPI Domain="AecUnits"/>
+          <!--  <Directory SourceName="Dox/Pages/Building"  SubPartDirectory="Dox/Pages/Building"/>
+            <Directory SourceName="Dox/Images/Building" SubPartDirectory="Dox/Images/Building"/> -->
+        </Bindings>
+    </Part>
+    
+    <Part Name="AecUnitsTestsExe" DeferType="AecUnitsTests" BentleyBuildMakeFile="Tests/Tests.mke" OnlyPlatforms="x64">
+        <SubPart PartName="google_gtest_lib"           PartFile="gtest"                 Repository="util-gtest"  />
+        <SubPart PartName="DgnView"                    PartFile="DgnDisplay"            Repository="DgnDisplay"  />
+        <SubPart PartName="DgnPlatformSqlang"          PartFile="DgnPlatform"           Repository="DgnPlatform" />
+        <SubPart PartName="AecUnitsDomain"/>
+        <Bindings>
+            <Assemblies>Delivery/$(shlibprefix)AecUnitsTests.exe</Assemblies>
+            <Files ProductDirectoryName="Assets"> Delivery/AecUnitsTests.logging.config.xml</Files>
+            <Files ProductDirectoryName="Assets" ProductSubDirectory="sqlang">Delivery/AecUnitsTests_en-US.sqlang.db3</Files>
+        </Bindings>
+    </Part>
+
+    <ProductDirectoryList ListName="Tests">
+        <ProductDirectory Name="VendorNotices"                  Path="VendorNotices"/>
+        <ProductDirectory Name="Assemblies"                     Path="Assemblies"/>
+        <ProductDirectory Name="Libs"                           Path="Libs"/>
+        <ProductDirectory Name="Assets"                         Path="Assemblies/Assets"/>
+        <ProductDirectory Name="IgnoreList"                     Path="Ignore"/>
+        <ProductDirectory Name="DgnPlatformSqlang"              Path="sqlang"/>
+        <ProductDirectory Name="UnitTests-Assets"               Deliver="false"/>
+        <ProductDirectory Name="UnitTests-IgnoreList"           Deliver="false"/>
+        <ProductDirectory Name="UnitTests-Objects"              Deliver="false"/>
+    </ProductDirectoryList>
+
+    <Product Name="AecUnitsTests" OnlyPlatforms="x64">
+        <SubPart PartName="AecUnitsTestsExe"/>
+        <Directories DirectoryListName="Tests"/>
+    </Product>
+
+
+    <Part Name="RunAecUnitsTests" DeferType="RunUnitTests" BentleyBuildMakeFile="$(BuildContext)/SubParts/BeGTest/gtest/RunGtest.mke" BentleyBuildMakeOptions="-dGTEST_PRODUCT=AecUnitsTests\Assemblies\  -dGTEST_NAME=AecUnitsTests" OnlyPlatforms="x64" ExcludeLibType="Static">
+        <SubProduct ProductName="AecUnitsTests" />
+        <Bindings>
+            <Files Required="false" SubPartDirectory="Gtest/Logs">Delivery/Gtest/Logs/AecUnitsTests.log</Files>
+        </Bindings>
+    </Part>
+
+
+
+</BuildContext>