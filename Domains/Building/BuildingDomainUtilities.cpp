--- conflicted
+++ resolved
@@ -1,469 +1,450 @@
-/*--------------------------------------------------------------------------------------+
-|
-|     $Source: BuildingDomainUtilities.cpp $
-|
-|  $Copyright: (c) 2017 Bentley Systems, Incorporated. All rights reserved. $
-|
-+--------------------------------------------------------------------------------------*/
-#include "BuildingDomainInternal.h"
-
-
-BE_JSON_NAME(BuildingDomain)
-
-BEGIN_BENTLEY_NAMESPACE
-
-namespace BuildingDomain
-	{
-	template<class T, class U> RefCountedCPtr<T> const_pointer_cast(RefCountedCPtr<U> const & p) { return dynamic_cast<T const *>(p.get()); }
-
-
-	//---------------------------------------------------------------------------------------
-	// @bsimethod                                   Bentley.Systems
-	//---------------------------------------------------------------------------------------
-
-	BentleyStatus  BuildingDomainUtilities::RegisterDomainHandlers()
-		{
-		if (BentleyStatus::SUCCESS != Dgn::DgnDomains::RegisterDomain(BentleyApi::ArchitecturalPhysical::ArchitecturalPhysicalDomain::GetDomain(), Dgn::DgnDomain::Required::Yes, Dgn::DgnDomain::Readonly::No))
-			return BentleyStatus::ERROR;
-
-		if (BentleyStatus::SUCCESS != Dgn::DgnDomains::RegisterDomain(BentleyApi::BuildingCommon::BuildingCommonDomain::GetDomain(), Dgn::DgnDomain::Required::Yes, Dgn::DgnDomain::Readonly::No))
-			return BentleyStatus::ERROR;
-
-		if (BentleyStatus::SUCCESS != Dgn::DgnDomains::RegisterDomain(BentleyApi::BuildingPhysical::BuildingPhysicalDomain::GetDomain(), Dgn::DgnDomain::Required::Yes, Dgn::DgnDomain::Readonly::No))
-			return BentleyStatus::ERROR;
-
-		return BentleyStatus::SUCCESS;
-		}
-
-	//---------------------------------------------------------------------------------------
-	// @bsimethod                                   Bentley.Systems
-	//---------------------------------------------------------------------------------------
-
-	BuildingPhysical::BuildingPhysicalModelPtr BuildingDomainUtilities::CreateBuildingPhyicalModel(Utf8StringCR modelCodeName, Dgn::DgnDbPtr db, Dgn::SubjectCPtr parentSubject)
-		{
-
-		if (!parentSubject.IsValid())
-			{
-			parentSubject = db->Elements().GetRootSubject();
-			}
-
-		// Create the partition and the BuildingPhysicalModel.
-
-		Utf8String phyModelCode = BuildPhysicalModelCode(modelCodeName);
-
-		Dgn::PhysicalPartitionCPtr partition = Dgn::PhysicalPartition::CreateAndInsert(*parentSubject, phyModelCode);
-
-		if (!partition.IsValid())
-			return nullptr;
-
-		BuildingPhysical::BuildingPhysicalModelPtr physicalModel = BuildingPhysical::BuildingPhysicalModel::Create(*partition);
-
-		return physicalModel;
-
-		}
-
-
-	//---------------------------------------------------------------------------------------
-	// @bsimethod                                   Bentley.Systems
-	//---------------------------------------------------------------------------------------
-
-	Utf8String BuildingDomainUtilities::GetSchemaNameFromModel(BuildingPhysical::BuildingPhysicalModelCPtr model)
-		{
-		BuildingDomainSettings outSettings = BuildingDomainSettings::CreateBuildingDomainSettings();
-
-		outSettings = model->GetJsonProperties(json_BuildingDomain());
-
-		return outSettings.GetclasslibraryName();
-		}
-
-	//---------------------------------------------------------------------------------------
-	// @bsimethod                                   Bentley.Systems
-	//---------------------------------------------------------------------------------------
-
-	BentleyStatus BuildingDomainUtilities::UpdateSchemaNameInModel(Utf8StringCR schemaName, BuildingPhysical::BuildingPhysicalModelPtr model)
-		{
-		BuildingDomainSettings settings = BuildingDomainSettings::CreateBuildingDomainSettings(schemaName.c_str());
-
-		model->SetJsonProperties(json_BuildingDomain(), settings);
-
-		if (Dgn::DgnDbStatus::Success != model->Update())
-			{
-			return BentleyStatus::ERROR;
-			}
-
-		return BentleyStatus::SUCCESS;
-
-		}
-
-
-	//---------------------------------------------------------------------------------------
-	// @bsimethod                                   Bentley.Systems
-	//---------------------------------------------------------------------------------------
-
-	BuildingPhysical::BuildingTypeDefinitionModelPtr BuildingDomainUtilities::CreateBuildingTypeDefinitionModel(Utf8StringCR modelCodeName, Dgn::DgnDbPtr db)
-		{
-		Dgn::SubjectCPtr rootSubject = db->Elements().GetRootSubject();
-
-		Utf8String defModelCode = BuildTypeDefinitionModelCode(modelCodeName);
-
-		Dgn::DefinitionPartitionCPtr defPartition = Dgn::DefinitionPartition::CreateAndInsert(*rootSubject, defModelCode);
-
-		if (!defPartition.IsValid())
-			return nullptr;
-
-		BuildingPhysical::BuildingTypeDefinitionModelPtr typeDefinitionModel = BuildingPhysical::BuildingTypeDefinitionModel::Create(*defPartition);
-
-
-		return typeDefinitionModel;
-
-		}
-
-
-	//---------------------------------------------------------------------------------------
-	// @bsimethod                                   Bentley.Systems
-	//---------------------------------------------------------------------------------------
-
-	ECN::ECSchemaCP BuildingDomainUtilities::GetBuildingDynamicSchema(BuildingPhysical::BuildingPhysicalModelCPtr model)
-		{
-
-		BuildingDomainSettings outSettings = BuildingDomainSettings::CreateBuildingDomainSettings();
-
-		outSettings = model->GetJsonProperties(json_BuildingDomain());
-
-		if (Utf8String::IsNullOrEmpty(outSettings.GetclasslibraryName().c_str()))
-			return nullptr;
-
-		return model->GetDgnDb().Schemas().GetSchema(outSettings.GetclasslibraryName().c_str());
-
-		}
-
-
-	//---------------------------------------------------------------------------------------
-	// @bsimethod                                   Bentley.Systems
-	//---------------------------------------------------------------------------------------
-
-	ECN::ECSchemaCP BuildingDomainUtilities::InsertSuppliedSchema(ECN::ECSchemaPtr suppliedDynamicSchema, BuildingPhysical::BuildingPhysicalModelPtr model)
-		{
-		bvector<ECN::ECSchemaCP> schemas;
-
-		ECN::ECSchemaCP a = &(*suppliedDynamicSchema);
-
-		schemas.push_back(a);
-
-		if (Dgn::SchemaStatus::Success != model->GetDgnDb().ImportSchemas(schemas))
-			return nullptr;
-
-		model->GetDgnDb().SaveChanges();
-
-		UpdateSchemaNameInModel(suppliedDynamicSchema->GetName(), model);
-
-		return  model->GetDgnDb().Schemas().GetSchema(suppliedDynamicSchema->GetName().c_str());
-		}
-
-
-	//---------------------------------------------------------------------------------------
-	// @bsimethod                                   Bentley.Systems
-	//---------------------------------------------------------------------------------------
-
-	ECN::ECSchemaCP BuildingDomainUtilities::CreateBuildingDynamicSchema(Utf8StringCR modelCodeName, BuildingPhysical::BuildingPhysicalModelPtr model)
-		{
-
-		Dgn::DgnDbR db          = model->GetDgnDb();
-		Utf8String schemaName   = BuildDynamicSchemaName(modelCodeName);
-		Utf8String internalName = GetSchemaNameFromModel( model);
-
-		bool nameExists = false;
-
-		if (!Utf8String::IsNullOrEmpty(internalName.c_str()))
-			{
-			schemaName = internalName;
-			nameExists = true;
-			}
-
-		// Check to see if the schema exists. Should we get a unique name?
-
-		ECN::ECSchemaCP existingSchema = db.Schemas().GetSchema(schemaName.c_str());
-
-		if (nullptr != existingSchema)
-			{
-			if (!nameExists)
-				{
-				UpdateSchemaNameInModel(schemaName, model);
-				}
-			return existingSchema;
-			}
-
-		ECN::ECSchemaPtr dynSchema;
-
-		Utf8String alias;
-
-		alias.Sprintf("BLDG%d", rand());
-		
-		if (ECN::ECObjectsStatus::Success != ECN::ECSchema::CreateSchema(dynSchema, schemaName, alias, 1, 1, 0))
-			return nullptr;
-
-		ECN::ECSchemaCP bisSchema = db.Schemas().GetSchema(BIS_ECSCHEMA_NAME);
-
-		if (nullptr == bisSchema)
-			return nullptr;
-
-<<<<<<< HEAD
-
-		//ECN::ECClassCP baseClass = bisSchema->GetClassCP(BIS_CLASS_PhysicalElement);
-
-		//if (nullptr == baseClass)
-		//	return nullptr;
-
-
-		////	auto context = ECN::ECSchemaReadContext::CreateContext(false);
-
-		//	//	ECN::SchemaKeyCR key = baseClass->GetSchema().GetSchemaKey();
-
-		//	//	ECN::SchemaKey k(key);
-
-		//ECN::ECSchemaCR baseSchema = baseClass->GetSchema();// context->LocateSchema(k, ECN::SchemaMatchType::Identical);
-
-		//														//		 physicalModel.GetDgnDb().Schemas().LocateSchema( k,ECN::SchemaMatchType::Latest, *context);
-
-=======
->>>>>>> 00d0d2b2
-		if (ECN::ECObjectsStatus::Success != dynSchema->AddReferencedSchema((ECN::ECSchemaR)(*bisSchema)))
-			return nullptr;
-
-		bvector<ECN::ECSchemaCP> schemas;
-
-		ECN::ECSchemaCP a = &(*dynSchema);
-
-		schemas.push_back(a);
-
-		if (Dgn::SchemaStatus::Success != db.ImportSchemas(schemas))
-			return nullptr;
-
-		db.SaveChanges();
-
-		UpdateSchemaNameInModel(schemaName, model);
-
-		return db.Schemas().GetSchema(schemaName.c_str());
-
-		}
-
-	//---------------------------------------------------------------------------------------
-	// @bsimethod                                   Bentley.Systems
-	//---------------------------------------------------------------------------------------
-
-	BentleyStatus BuildingDomainUtilities::CreateBuildingModels(Utf8StringCR modelCodeName, Dgn::DgnDbPtr db, Dgn::SubjectCPtr parentSubject, bool createDynamicSchema, ECN::ECSchemaPtr suppliedDynamicSchema)
-		{
-
-		BuildingPhysical::BuildingPhysicalModelPtr physicalModel = CreateBuildingPhyicalModel(modelCodeName, db, parentSubject);
-
-		if (!physicalModel.IsValid())
-			return BentleyStatus::ERROR;
-
-		if (createDynamicSchema && !suppliedDynamicSchema.IsValid())
-			{
-			if (nullptr == CreateBuildingDynamicSchema(modelCodeName, physicalModel))
-				return BentleyStatus::ERROR;
-			}
-		else if (suppliedDynamicSchema.IsValid())
-			{
-			if (nullptr == InsertSuppliedSchema(suppliedDynamicSchema, physicalModel) )
-				return BentleyStatus::ERROR;
-			}
-
-		BuildingPhysical::BuildingTypeDefinitionModelPtr typeDefinitionModel = CreateBuildingTypeDefinitionModel(modelCodeName, db);
-
-		if (!typeDefinitionModel.IsValid())
-			return BentleyStatus::ERROR;
-
-		return BentleyStatus::SUCCESS;
-
-		}
-
-
-	//---------------------------------------------------------------------------------------
-	// @bsimethod                                   Bentley.Systems
-	//---------------------------------------------------------------------------------------
-
-	BuildingPhysical::BuildingPhysicalModelCPtr BuildingDomainUtilities::GetBuildingPhyicalModel(Utf8StringCR modelCodeName, Dgn::DgnDbPtr db)
-		{
-
-		BuildingPhysical::BuildingPhysicalModelCPtr buildingModel;
-
-		Dgn::ElementIterator itr = db->Elements().MakeIterator(BIS_SCHEMA("PhysicalPartition"));
-
-		Utf8String PhysicalModelCode = BuildPhysicalModelCode(modelCodeName);
-
-		for each (Dgn::ElementIteratorEntry ele in itr)
-			{
-			Utf8CP codeValue = ele.GetCodeValue();
-
-			if (PhysicalModelCode != codeValue)
-				continue;
-
-			Dgn::DgnElementCPtr element = db->Elements().GetElement(ele.GetElementId());
-
-			Dgn::PhysicalPartitionCPtr partition = const_pointer_cast<Dgn::PhysicalPartition>(element);
-
-			if (partition.IsValid())
-				{
-				Dgn::DgnModelCPtr model = partition->GetSubModel();
-				buildingModel = const_pointer_cast<BuildingPhysical::BuildingPhysicalModel>(model);
-				}
-			break;
-			}
-
-		return buildingModel;
-		}
-
-	//---------------------------------------------------------------------------------------
-	// @bsimethod                                   Bentley.Systems
-	//---------------------------------------------------------------------------------------
-
-	Utf8String  BuildingDomainUtilities::BuildPhysicalModelCode(Utf8StringCR modelCodeName)
-		{
-		return modelCodeName + ":Physical";
-		}
-
-	//---------------------------------------------------------------------------------------
-	// @bsimethod                                   Bentley.Systems
-	//---------------------------------------------------------------------------------------
-
-	Utf8String  BuildingDomainUtilities::BuildTypeDefinitionModelCode(Utf8StringCR modelCodeName)
-		{
-		return modelCodeName + ":TypeDefinition";
-		}
-
-	//---------------------------------------------------------------------------------------
-	// @bsimethod                                   Bentley.Systems
-	//---------------------------------------------------------------------------------------
-
-	Utf8String  BuildingDomainUtilities::BuildDynamicSchemaName(Utf8StringCR modelCodeName)
-		{
-		return modelCodeName + "Dynamic";
-		}
-
-
-	//---------------------------------------------------------------------------------------
-	// @bsimethod                                   Bentley.Systems
-	//---------------------------------------------------------------------------------------
-
-	ECN::ECSchemaPtr  BuildingDomainUtilities::GetUpdateableSchema(BuildingPhysical::BuildingPhysicalModelCPtr model)
-		{
-
-		ECN::ECSchemaCP schema = GetBuildingDynamicSchema(model);
-
-		if (nullptr == schema)
-			return nullptr;
-
-		auto context = ECN::ECSchemaReadContext::CreateContext(false);
-
-		ECN::SchemaKey k(schema->GetSchemaKey());
-
-		ECN::ECSchemaPtr currSchema = model->GetDgnDb().GetSchemaLocater().LocateSchema(k, ECN::SchemaMatchType::Exact, *context);
-
-		ECN::ECSchemaPtr updateableSchema;
-
-		if (ECN::ECObjectsStatus::Success != currSchema->CopySchema(updateableSchema))
-			return nullptr;
-
-		updateableSchema->SetVersionMinor(currSchema->GetVersionMinor() + 1);
-
-		return updateableSchema;
-		}
-
-
-	//---------------------------------------------------------------------------------------
-	// @bsimethod                                   Bentley.Systems
-	//---------------------------------------------------------------------------------------
-
-	Dgn::SchemaStatus  BuildingDomainUtilities::UpdateSchemaInDb(Dgn::DgnDbR db, ECN::ECSchemaR updatedSchema)
-		{
-		bvector<ECN::ECSchemaCP> schemas;
-
-		ECN::ECSchemaCP b = &updatedSchema;
-
-		schemas.push_back(b);
-
-		return db.ImportSchemas(schemas);
-		}
-
-	//---------------------------------------------------------------------------------------
-	// @bsimethod                                   Bentley.Systems
-	//---------------------------------------------------------------------------------------
-
-	ECN::ECEntityClassP   BuildingDomainUtilities::CreatePhysicalElementEntityClass(Dgn::DgnDbPtr db, ECN::ECSchemaPtr schema, Utf8StringCR  className)
-		{
-		ECN::ECSchemaCP bisSchema = db->Schemas().GetSchema(BIS_ECSCHEMA_NAME);
-
-		if (nullptr == bisSchema)
-			return nullptr;
-
-		ECN::ECClassCP baseClass = bisSchema->GetClassCP(BIS_CLASS_PhysicalElement);
-
-		if (nullptr == baseClass)
-			return nullptr;
-
-		ECN::ECEntityClassP newClass;
-
-		if (ECN::ECObjectsStatus::Success != schema->CreateEntityClass(newClass, className))
-			return nullptr;
-
-		if (ECN::ECObjectsStatus::Success != newClass->AddBaseClass(*baseClass))
-			{
-			schema->DeleteClass(*newClass);
-			return nullptr;
-			}
-
-		return newClass;
-
-		}
-
-	//---------------------------------------------------------------------------------------
-	// @bsimethod                                   Bentley.Systems
-	//---------------------------------------------------------------------------------------
-
-	Dgn::PhysicalElementPtr  BuildingDomainUtilities::CreatePhysicalElement(Utf8StringCR schemaName, Utf8StringCR className, Dgn::PhysicalModelCR model)
-		{
-
-		Dgn::DgnDbR db = model.GetDgnDb();
-		Dgn::DgnModelId modelId = model.GetModelId();
-
-		// Find the class
-
-		ECN::ECClassCP buildingClass = db.GetClassLocater().LocateClass(schemaName.c_str(), className.c_str());
-
-		if (nullptr == buildingClass)
-			return nullptr;
-
-		ECN::ECClassId classId = buildingClass->GetId();
-
-		Dgn::ElementHandlerP elmHandler = Dgn::dgn_ElementHandler::Element::FindHandler(db, classId);
-		if (NULL == elmHandler)
-			return nullptr;
-
-		Dgn::DgnCategoryId categoryId = ArchitecturalPhysical::ArchitecturalPhysicalCategory::QueryBuildingPhysicalCategoryId(db, className.c_str());
-
-		Dgn::GeometricElement3d::CreateParams params(db, modelId, classId, categoryId);
-
-		Dgn::DgnElementPtr element = elmHandler->Create(params);
-
-		Dgn::PhysicalElementPtr buildingElement = dynamic_pointer_cast<Dgn::PhysicalElement>(element);
-
-		auto geomSource = buildingElement->ToGeometrySourceP();
-
-		if (nullptr == geomSource)
-			return nullptr;
-
-		geomSource->SetCategoryId(categoryId);
-
-		return buildingElement;
-
-		}
-
-
-    }
-
-END_BENTLEY_NAMESPACE
-
-
-
+/*--------------------------------------------------------------------------------------+
+|
+|     $Source: BuildingDomainUtilities.cpp $
+|
+|  $Copyright: (c) 2017 Bentley Systems, Incorporated. All rights reserved. $
+|
++--------------------------------------------------------------------------------------*/
+#include "BuildingDomainInternal.h"
+
+
+BE_JSON_NAME(BuildingDomain)
+
+BEGIN_BENTLEY_NAMESPACE
+
+namespace BuildingDomain
+	{
+	template<class T, class U> RefCountedCPtr<T> const_pointer_cast(RefCountedCPtr<U> const & p) { return dynamic_cast<T const *>(p.get()); }
+
+
+	//---------------------------------------------------------------------------------------
+	// @bsimethod                                   Bentley.Systems
+	//---------------------------------------------------------------------------------------
+
+	BentleyStatus  BuildingDomainUtilities::RegisterDomainHandlers()
+		{
+		if (BentleyStatus::SUCCESS != Dgn::DgnDomains::RegisterDomain(BentleyApi::ArchitecturalPhysical::ArchitecturalPhysicalDomain::GetDomain(), Dgn::DgnDomain::Required::Yes, Dgn::DgnDomain::Readonly::No))
+			return BentleyStatus::ERROR;
+
+		if (BentleyStatus::SUCCESS != Dgn::DgnDomains::RegisterDomain(BentleyApi::BuildingCommon::BuildingCommonDomain::GetDomain(), Dgn::DgnDomain::Required::Yes, Dgn::DgnDomain::Readonly::No))
+			return BentleyStatus::ERROR;
+
+		if (BentleyStatus::SUCCESS != Dgn::DgnDomains::RegisterDomain(BentleyApi::BuildingPhysical::BuildingPhysicalDomain::GetDomain(), Dgn::DgnDomain::Required::Yes, Dgn::DgnDomain::Readonly::No))
+			return BentleyStatus::ERROR;
+
+		return BentleyStatus::SUCCESS;
+		}
+
+	//---------------------------------------------------------------------------------------
+	// @bsimethod                                   Bentley.Systems
+	//---------------------------------------------------------------------------------------
+
+	BuildingPhysical::BuildingPhysicalModelPtr BuildingDomainUtilities::CreateBuildingPhyicalModel(Utf8StringCR modelCodeName, Dgn::DgnDbPtr db, Dgn::SubjectCPtr parentSubject)
+		{
+
+		if (!parentSubject.IsValid())
+			{
+			parentSubject = db->Elements().GetRootSubject();
+			}
+
+		// Create the partition and the BuildingPhysicalModel.
+
+		Utf8String phyModelCode = BuildPhysicalModelCode(modelCodeName);
+
+		Dgn::PhysicalPartitionCPtr partition = Dgn::PhysicalPartition::CreateAndInsert(*parentSubject, phyModelCode);
+
+		if (!partition.IsValid())
+			return nullptr;
+
+		BuildingPhysical::BuildingPhysicalModelPtr physicalModel = BuildingPhysical::BuildingPhysicalModel::Create(*partition);
+
+		return physicalModel;
+
+		}
+
+
+	//---------------------------------------------------------------------------------------
+	// @bsimethod                                   Bentley.Systems
+	//---------------------------------------------------------------------------------------
+
+	Utf8String BuildingDomainUtilities::GetSchemaNameFromModel(BuildingPhysical::BuildingPhysicalModelCPtr model)
+		{
+		BuildingDomainSettings outSettings = BuildingDomainSettings::CreateBuildingDomainSettings();
+
+		outSettings = model->GetJsonProperties(json_BuildingDomain());
+
+		return outSettings.GetclasslibraryName();
+		}
+
+	//---------------------------------------------------------------------------------------
+	// @bsimethod                                   Bentley.Systems
+	//---------------------------------------------------------------------------------------
+
+	BentleyStatus BuildingDomainUtilities::UpdateSchemaNameInModel(Utf8StringCR schemaName, BuildingPhysical::BuildingPhysicalModelPtr model)
+		{
+		BuildingDomainSettings settings = BuildingDomainSettings::CreateBuildingDomainSettings(schemaName.c_str());
+
+		model->SetJsonProperties(json_BuildingDomain(), settings);
+
+		if (Dgn::DgnDbStatus::Success != model->Update())
+			{
+			return BentleyStatus::ERROR;
+			}
+
+		return BentleyStatus::SUCCESS;
+
+		}
+
+
+	//---------------------------------------------------------------------------------------
+	// @bsimethod                                   Bentley.Systems
+	//---------------------------------------------------------------------------------------
+
+	BuildingPhysical::BuildingTypeDefinitionModelPtr BuildingDomainUtilities::CreateBuildingTypeDefinitionModel(Utf8StringCR modelCodeName, Dgn::DgnDbPtr db)
+		{
+		Dgn::SubjectCPtr rootSubject = db->Elements().GetRootSubject();
+
+		Utf8String defModelCode = BuildTypeDefinitionModelCode(modelCodeName);
+
+		Dgn::DefinitionPartitionCPtr defPartition = Dgn::DefinitionPartition::CreateAndInsert(*rootSubject, defModelCode);
+
+		if (!defPartition.IsValid())
+			return nullptr;
+
+		BuildingPhysical::BuildingTypeDefinitionModelPtr typeDefinitionModel = BuildingPhysical::BuildingTypeDefinitionModel::Create(*defPartition);
+
+
+		return typeDefinitionModel;
+
+		}
+
+
+	//---------------------------------------------------------------------------------------
+	// @bsimethod                                   Bentley.Systems
+	//---------------------------------------------------------------------------------------
+
+	ECN::ECSchemaCP BuildingDomainUtilities::GetBuildingDynamicSchema(BuildingPhysical::BuildingPhysicalModelCPtr model)
+		{
+
+		BuildingDomainSettings outSettings = BuildingDomainSettings::CreateBuildingDomainSettings();
+
+		outSettings = model->GetJsonProperties(json_BuildingDomain());
+
+		if (Utf8String::IsNullOrEmpty(outSettings.GetclasslibraryName().c_str()))
+			return nullptr;
+
+		return model->GetDgnDb().Schemas().GetSchema(outSettings.GetclasslibraryName().c_str());
+
+		}
+
+
+	//---------------------------------------------------------------------------------------
+	// @bsimethod                                   Bentley.Systems
+	//---------------------------------------------------------------------------------------
+
+	ECN::ECSchemaCP BuildingDomainUtilities::InsertSuppliedSchema(ECN::ECSchemaPtr suppliedDynamicSchema, BuildingPhysical::BuildingPhysicalModelPtr model)
+		{
+		bvector<ECN::ECSchemaCP> schemas;
+
+		ECN::ECSchemaCP a = &(*suppliedDynamicSchema);
+
+		schemas.push_back(a);
+
+		if (Dgn::SchemaStatus::Success != model->GetDgnDb().ImportSchemas(schemas))
+			return nullptr;
+
+		model->GetDgnDb().SaveChanges();
+
+		UpdateSchemaNameInModel(suppliedDynamicSchema->GetName(), model);
+
+		return  model->GetDgnDb().Schemas().GetSchema(suppliedDynamicSchema->GetName().c_str());
+		}
+
+
+	//---------------------------------------------------------------------------------------
+	// @bsimethod                                   Bentley.Systems
+	//---------------------------------------------------------------------------------------
+
+	ECN::ECSchemaCP BuildingDomainUtilities::CreateBuildingDynamicSchema(Utf8StringCR modelCodeName, BuildingPhysical::BuildingPhysicalModelPtr model)
+		{
+
+		Dgn::DgnDbR db          = model->GetDgnDb();
+		Utf8String schemaName   = BuildDynamicSchemaName(modelCodeName);
+		Utf8String internalName = GetSchemaNameFromModel( model);
+
+		bool nameExists = false;
+
+		if (!Utf8String::IsNullOrEmpty(internalName.c_str()))
+			{
+			schemaName = internalName;
+			nameExists = true;
+			}
+
+		// Check to see if the schema exists. Should we get a unique name?
+
+		ECN::ECSchemaCP existingSchema = db.Schemas().GetSchema(schemaName.c_str());
+
+		if (nullptr != existingSchema)
+			{
+			if (!nameExists)
+				{
+				UpdateSchemaNameInModel(schemaName, model);
+				}
+			return existingSchema;
+			}
+
+		ECN::ECSchemaPtr dynSchema;
+
+		Utf8String alias;
+
+		alias.Sprintf("BLDG%d", rand());
+		
+		if (ECN::ECObjectsStatus::Success != ECN::ECSchema::CreateSchema(dynSchema, schemaName, alias, 1, 1, 0))
+			return nullptr;
+
+		ECN::ECSchemaCP bisSchema = db.Schemas().GetSchema(BIS_ECSCHEMA_NAME);
+
+		if (nullptr == bisSchema)
+			return nullptr;
+		
+
+		if (ECN::ECObjectsStatus::Success != dynSchema->AddReferencedSchema((ECN::ECSchemaR)(*bisSchema)))
+			return nullptr;
+
+		bvector<ECN::ECSchemaCP> schemas;
+
+		ECN::ECSchemaCP a = &(*dynSchema);
+
+		schemas.push_back(a);
+
+		if (Dgn::SchemaStatus::Success != db.ImportSchemas(schemas))
+			return nullptr;
+
+		db.SaveChanges();
+
+		UpdateSchemaNameInModel(schemaName, model);
+
+		return db.Schemas().GetSchema(schemaName.c_str());
+
+		}
+
+	//---------------------------------------------------------------------------------------
+	// @bsimethod                                   Bentley.Systems
+	//---------------------------------------------------------------------------------------
+
+	BentleyStatus BuildingDomainUtilities::CreateBuildingModels(Utf8StringCR modelCodeName, Dgn::DgnDbPtr db, Dgn::SubjectCPtr parentSubject, bool createDynamicSchema, ECN::ECSchemaPtr suppliedDynamicSchema)
+		{
+
+		BuildingPhysical::BuildingPhysicalModelPtr physicalModel = CreateBuildingPhyicalModel(modelCodeName, db, parentSubject);
+
+		if (!physicalModel.IsValid())
+			return BentleyStatus::ERROR;
+
+		if (createDynamicSchema && !suppliedDynamicSchema.IsValid())
+			{
+			if (nullptr == CreateBuildingDynamicSchema(modelCodeName, physicalModel))
+				return BentleyStatus::ERROR;
+			}
+		else if (suppliedDynamicSchema.IsValid())
+			{
+			if (nullptr == InsertSuppliedSchema(suppliedDynamicSchema, physicalModel) )
+				return BentleyStatus::ERROR;
+			}
+
+		BuildingPhysical::BuildingTypeDefinitionModelPtr typeDefinitionModel = CreateBuildingTypeDefinitionModel(modelCodeName, db);
+
+		if (!typeDefinitionModel.IsValid())
+			return BentleyStatus::ERROR;
+
+		return BentleyStatus::SUCCESS;
+
+		}
+
+
+	//---------------------------------------------------------------------------------------
+	// @bsimethod                                   Bentley.Systems
+	//---------------------------------------------------------------------------------------
+
+	BuildingPhysical::BuildingPhysicalModelCPtr BuildingDomainUtilities::GetBuildingPhyicalModel(Utf8StringCR modelCodeName, Dgn::DgnDbPtr db)
+		{
+
+		BuildingPhysical::BuildingPhysicalModelCPtr buildingModel;
+
+		Dgn::ElementIterator itr = db->Elements().MakeIterator(BIS_SCHEMA("PhysicalPartition"));
+
+		Utf8String PhysicalModelCode = BuildPhysicalModelCode(modelCodeName);
+
+		for each (Dgn::ElementIteratorEntry ele in itr)
+			{
+			Utf8CP codeValue = ele.GetCodeValue();
+
+			if (PhysicalModelCode != codeValue)
+				continue;
+
+			Dgn::DgnElementCPtr element = db->Elements().GetElement(ele.GetElementId());
+
+			Dgn::PhysicalPartitionCPtr partition = const_pointer_cast<Dgn::PhysicalPartition>(element);
+
+			if (partition.IsValid())
+				{
+				Dgn::DgnModelCPtr model = partition->GetSubModel();
+				buildingModel = const_pointer_cast<BuildingPhysical::BuildingPhysicalModel>(model);
+				}
+			break;
+			}
+
+		return buildingModel;
+		}
+
+	//---------------------------------------------------------------------------------------
+	// @bsimethod                                   Bentley.Systems
+	//---------------------------------------------------------------------------------------
+
+	Utf8String  BuildingDomainUtilities::BuildPhysicalModelCode(Utf8StringCR modelCodeName)
+		{
+		return modelCodeName + ":Physical";
+		}
+
+	//---------------------------------------------------------------------------------------
+	// @bsimethod                                   Bentley.Systems
+	//---------------------------------------------------------------------------------------
+
+	Utf8String  BuildingDomainUtilities::BuildTypeDefinitionModelCode(Utf8StringCR modelCodeName)
+		{
+		return modelCodeName + ":TypeDefinition";
+		}
+
+	//---------------------------------------------------------------------------------------
+	// @bsimethod                                   Bentley.Systems
+	//---------------------------------------------------------------------------------------
+
+	Utf8String  BuildingDomainUtilities::BuildDynamicSchemaName(Utf8StringCR modelCodeName)
+		{
+		return modelCodeName + "Dynamic";
+		}
+
+
+	//---------------------------------------------------------------------------------------
+	// @bsimethod                                   Bentley.Systems
+	//---------------------------------------------------------------------------------------
+
+	ECN::ECSchemaPtr  BuildingDomainUtilities::GetUpdateableSchema(BuildingPhysical::BuildingPhysicalModelCPtr model)
+		{
+
+		ECN::ECSchemaCP schema = GetBuildingDynamicSchema(model);
+
+		if (nullptr == schema)
+			return nullptr;
+
+		auto context = ECN::ECSchemaReadContext::CreateContext(false);
+
+		ECN::SchemaKey k(schema->GetSchemaKey());
+
+		ECN::ECSchemaPtr currSchema = model->GetDgnDb().GetSchemaLocater().LocateSchema(k, ECN::SchemaMatchType::Exact, *context);
+
+		ECN::ECSchemaPtr updateableSchema;
+
+		if (ECN::ECObjectsStatus::Success != currSchema->CopySchema(updateableSchema))
+			return nullptr;
+
+		updateableSchema->SetVersionMinor(currSchema->GetVersionMinor() + 1);
+
+		return updateableSchema;
+		}
+
+
+	//---------------------------------------------------------------------------------------
+	// @bsimethod                                   Bentley.Systems
+	//---------------------------------------------------------------------------------------
+
+	Dgn::SchemaStatus  BuildingDomainUtilities::UpdateSchemaInDb(Dgn::DgnDbR db, ECN::ECSchemaR updatedSchema)
+		{
+		bvector<ECN::ECSchemaCP> schemas;
+
+		ECN::ECSchemaCP b = &updatedSchema;
+
+		schemas.push_back(b);
+
+		return db.ImportSchemas(schemas);
+		}
+
+	//---------------------------------------------------------------------------------------
+	// @bsimethod                                   Bentley.Systems
+	//---------------------------------------------------------------------------------------
+
+	ECN::ECEntityClassP   BuildingDomainUtilities::CreatePhysicalElementEntityClass(Dgn::DgnDbPtr db, ECN::ECSchemaPtr schema, Utf8StringCR  className)
+		{
+		ECN::ECSchemaCP bisSchema = db->Schemas().GetSchema(BIS_ECSCHEMA_NAME);
+
+		if (nullptr == bisSchema)
+			return nullptr;
+
+		ECN::ECClassCP baseClass = bisSchema->GetClassCP(BIS_CLASS_PhysicalElement);
+
+		if (nullptr == baseClass)
+			return nullptr;
+
+		ECN::ECEntityClassP newClass;
+
+		if (ECN::ECObjectsStatus::Success != schema->CreateEntityClass(newClass, className))
+			return nullptr;
+
+		if (ECN::ECObjectsStatus::Success != newClass->AddBaseClass(*baseClass))
+			{
+			schema->DeleteClass(*newClass);
+			return nullptr;
+			}
+
+		return newClass;
+
+		}
+
+	//---------------------------------------------------------------------------------------
+	// @bsimethod                                   Bentley.Systems
+	//---------------------------------------------------------------------------------------
+
+	Dgn::PhysicalElementPtr  BuildingDomainUtilities::CreatePhysicalElement(Utf8StringCR schemaName, Utf8StringCR className, Dgn::PhysicalModelCR model)
+		{
+
+		Dgn::DgnDbR db = model.GetDgnDb();
+		Dgn::DgnModelId modelId = model.GetModelId();
+
+		// Find the class
+
+		ECN::ECClassCP buildingClass = db.GetClassLocater().LocateClass(schemaName.c_str(), className.c_str());
+
+		if (nullptr == buildingClass)
+			return nullptr;
+
+		ECN::ECClassId classId = buildingClass->GetId();
+
+		Dgn::ElementHandlerP elmHandler = Dgn::dgn_ElementHandler::Element::FindHandler(db, classId);
+		if (NULL == elmHandler)
+			return nullptr;
+
+		Dgn::DgnCategoryId categoryId = ArchitecturalPhysical::ArchitecturalPhysicalCategory::QueryBuildingPhysicalCategoryId(db, className.c_str());
+
+		Dgn::GeometricElement3d::CreateParams params(db, modelId, classId, categoryId);
+
+		Dgn::DgnElementPtr element = elmHandler->Create(params);
+
+		Dgn::PhysicalElementPtr buildingElement = dynamic_pointer_cast<Dgn::PhysicalElement>(element);
+
+		auto geomSource = buildingElement->ToGeometrySourceP();
+
+		if (nullptr == geomSource)
+			return nullptr;
+
+		geomSource->SetCategoryId(categoryId);
+
+		return buildingElement;
+
+		}
+
+
+    }
+
+END_BENTLEY_NAMESPACE
+
+
+