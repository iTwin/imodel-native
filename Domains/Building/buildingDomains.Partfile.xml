--- conflicted
+++ resolved
@@ -1,357 +1,351 @@
-<?xml version="1.0" encoding="utf-8"?>
-
-<BuildContext xmlns:xsi="http://www.w3.org/2001/XMLSchema-instance" xsi:noNamespaceSchemaLocation="../../bsicommon/build/PartFile.xsd">
-
-    <Part Name="BuildingDomains" PrgOutputDir="DesignModelingDomainsSDK">
-        <SubPart PartName="RunBuildingDomainTests"/>
-        <SubPart PartName="DesignModelingDomainsSDK-Only"/>
-        
-        <SubProduct ProductName="StructuralDomainsTested" PartFile="StructuralDomains"    Repository="DgnDomains-Structural"/>
-        <SubProduct ProductName="AecUnitsTests"           PartFile="AecUnits"             Repository="DgnDomains-DesignModelingUnits"/>
-    </Part>
-
-
-    <!-- A convenience to platform developers that want to build platform and use Gist as their testbed. -->
-    <Part Name="BuildingDomainsWithGist" PrgOutputDir="DgnClientSdk" Sequential="true">
-        <SubPart PartName="DgnClientSdk-Tested" PartFile="DgnClientFx" Repository="DgnClientFx"/>
-        <SubPart PartName="Gist" PartFile="Gist" Repository="Gist"/>
-        <SubPart PartName="BuildingDomains"/>
-    </Part>
-
-
-    <Part Name="BuildingDomain" BentleyBuildMakeFile="Building.mke" ApiNumber="B02">
-        <SubPart PartName="BuildingPhysicalPublicAPI"/>
-        <SubPart PartName="AecUnitsDomain"             PartFile="AecUnits"              Repository="DgnDomains-DesignModelingUnits"/>
-        <SubPart PartName="ConstraintModelSchema"      PartFile="ConstraintSystem"      Repository="DgnDomains-ConstraintSystem"/>
-        <SubPart PartName="Grids"                      PartFile="Grids"                 Repository="DgnDomains-Grids"/>
-<<<<<<< HEAD
-        <SubPart PartName="DgnPlatformDLL"        PartFile="DgnPlatform"  Repository="DgnPlatform" />
-        <SubPart PartName="StructuralDomainDLL"        PartFile="StructuralDomains"     Repository="DgnDomains-Structural"/>
-=======
-        <SubPart PartName="DgnPlatformDLL"             PartFile="DgnPlatform"           Repository="DgnPlatform" />
-
->>>>>>> 4563190e
-        <Bindings>
-            <Libs>Delivery/$(libprefix)BuildingDomain$(libext)</Libs>
-            <Assemblies>Delivery/$(shlibprefix)BuildingDomain$(ApiNumber)$(shlibext)</Assemblies>
-        </Bindings>
-    </Part>   
-
-
-    <Part Name="BuildingPhysicalPublicAPI" BentleyBuildMakeFile="Building.prewire.mke" ApiNumber="B02">
-        <Bindings>
-            <PublicAPI Domain="BuildingDomain"/>
-            <Files ProductDirectoryName="Assets" ProductSubDirectory="ECSchemas/Domain" SubPartDirectory="ECSchemas/Domain">
-                ECSchemas/Domain/ArchitecturalPhysical.ecschema.xml
-                ECSchemas/Domain/BuildingPhysical.ecschema.xml
-                ECSchemas/Domain/BuildingCommon.ecschema.xml
-                ECSchemas/Domain/MechanicalFunctional.ecschema.xml
-            </Files>
-
-            <Directory SourceName="PublicApi/BuildingDomain" ProductDirectoryName="BuildingDomainIncludes" />
-
-          <!--  <Directory SourceName="Dox/Pages/Building"  SubPartDirectory="Dox/Pages/Building"/>
-            <Directory SourceName="Dox/Images/Building" SubPartDirectory="Dox/Images/Building"/> -->
-        </Bindings>
-    </Part>
-
-
-    <Part Name="BuildingDomainTestsExe" DeferType="BuildingDomainTests" BentleyBuildMakeFile="Tests/Tests.mke" OnlyPlatforms="x64">
-        <SubPart PartName="google_gtest_lib"           PartFile="gtest"                 Repository="util-gtest"  />
-        <SubPart PartName="DgnView"                    PartFile="DgnDisplay"            Repository="DgnDisplay"  />
-        <SubPart PartName="DgnPlatformSqlang"          PartFile="DgnPlatform"           Repository="DgnPlatform" />
-        <SubPart PartName="BuildingDomain"/>
-        <SubPart PartName="StructuralDomainDLL"        PartFile="StructuralDomains"     Repository="DgnDomains-Structural"/>
-        <SubPart PartName="ConstraintModelSchema"      PartFile="ConstraintSystem"      Repository="DgnDomains-ConstraintSystem"/>
-        <SubPart PartName="Grids"                      PartFile="Grids"                 Repository="DgnDomains-Grids"/>
-        <SubPart PartName="AecUnitsDomain"             PartFile="AecUnits"              Repository="DgnDomains-DesignModelingUnits"/>
-        <Bindings>
-              <Assemblies>Delivery/$(shlibprefix)BuildingDomainTests.exe</Assemblies>
-              <Files ProductDirectoryName="Assets"> Delivery/BuildingDomainTests.logging.config.xml</Files>
-              <Files ProductDirectoryName="Assets" ProductSubDirectory="sqlang">Delivery/BuildingDomainTests_en-US.sqlang.db3</Files>
-        </Bindings>
-    </Part>
-
-    <ProductDirectoryList ListName="Tests">
-        <ProductDirectory Name="VendorNotices"                  Path="VendorNotices"/>
-        <ProductDirectory Name="Assemblies"                     Path="Assemblies"/>
-        <ProductDirectory Name="Libs"                           Path="Libs"/>
-        <ProductDirectory Name="Assets"                         Path="Assemblies/Assets"/>
-        <ProductDirectory Name="IgnoreList"                     Path="Ignore"/>
-        <ProductDirectory Name="DgnPlatformSqlang"              Path="sqlang"/>
-        <ProductDirectory Name="UnitTests-Assets"               Deliver="false"/>
-        <ProductDirectory Name="UnitTests-IgnoreList"           Deliver="false"/>
-        <ProductDirectory Name="UnitTests-Objects"              Deliver="false"/>
-    </ProductDirectoryList>
-
-    <Product Name="BuildingDomainTests" OnlyPlatforms="x64">
-        <SubPart PartName="BuildingDomainTestsExe"/>
-        <Directories DirectoryListName="Tests"/>
-    </Product>
-
-
-    <Part Name="RunBuildingDomainTests" DeferType="RunUnitTests" BentleyBuildMakeFile="${SrcRoot}BeGTest/gtest/RunGtest.mke" BentleyBuildMakeOptions="-dGTEST_PRODUCT=BuildingDomainTests\Assemblies\  -dGTEST_NAME=BuildingDomainTests" OnlyPlatforms="x64" ExcludeLibType="Static">
-        <SubProduct ProductName="BuildingDomainTests" />
-        <Bindings>
-            <Files Required="false" SubPartDirectory="Gtest/Logs">Delivery/Gtest/Logs/BuildingDomainTests.log</Files>
-        </Bindings>
-    </Part>
-
-
-    <Part Name="DesignModelingDomainsSDK-Only" OnlyPlatforms="x64">
-        <SubProduct ProductName="DesignModelingDomainsSDK"/>
-    </Part>
-
-
-
-    <Product Name="DesignModelingDomainsSDK"  SaveProduct="true">
-        <SubPart PartName="ConstraintModelSchema"           PartFile="ConstraintSystem"         Repository="DgnDomains-ConstraintSystem"/>
-        <SubPart PartName="ConstraintModel"                 PartFile="ConstraintSystem"         Repository="DgnDomains-ConstraintSystem"/>
-        <SubPart PartName="Grids"                           PartFile="Grids"                    Repository="DgnDomains-Grids"/>
-        <SubPart PartName="SpacePlanningDomain"             PartFile="BuildingSpacePlanning"    Repository="DgnDomains-BuildingSpacePlanning"/>
-        <SubPart PartName="BuildingDomain"/>
-        <SubPart PartName="StructuralDomainDLL"             PartFile="StructuralDomains"        Repository="DgnDomains-Structural"/>
-        <SubPart PartName="ElectricalDomains"               PartFile="ElectricalDomains"        Repository="DgnDomains-Electrical"/>
-        <SubPart PartName="PlantPrototypeDomainHandler"     PartFile="PlantPrototypeDomain"     Repository="DgnDomain-PlantPrototype"/>
-        <SubPart PartName="PlantDomainEverything"           PartFile="PlantDomain"              Repository="DgnDomains-Plant"/>
-        <SubPart PartName="AecUnitsDomain"                  PartFile="AecUnits"                 Repository="DgnDomains-DesignModelingUnits"/>
-        <SubPart PartName="BeIcu4cLibrary"                  PartFile="BeIcu4cLibrary"           Repository="Libsrc-Icu4c"   />        
-        <Directories DirectoryListName="DesignModelingDomainsSDK"/>
-    </Product>
-
-    <ProductDirectoryList ListName="DesignModelingDomainsSDK">
-        <ProductDirectory Name="PublicAPI"                               Deliver="true" Path="PublicAPI"/>
-        <ProductDirectory Name="VendorAPI"                               Deliver="true" Path="VendorAPI"/>
-        <ProductDirectory Name="VendorNotices"                           Deliver="true" Path="VendorNotices"/>
-        <ProductDirectory Name="Assets"                                  Deliver="true" Path="Assets"/>
-        <ProductDirectory Name="ComponentAssets"                         Deliver="true" Path="Assets"/>
-        <ProductDirectory Name="Assets"                                  Deliver="true" Path="Assets" LibType="static"/>
-        <ProductDirectory Name="Assemblies"                              Deliver="true" Path="Assemblies"/>
-        <ProductDirectory Name="sqlang"                                  Deliver="true" Path="sqlang" RelativeTo="Assets"/>
-        <ProductDirectory Name="sqlang"                                  Deliver="true" Path="sqlang" RelativeTo="Assets" LibType="static"/>
-        <ProductDirectory Name="Libs"                                    Deliver="true" Path="lib/x64"/>
-        <ProductDirectory Name="BuildingDomainIncludes"                  Deliver="true" Path="Include/BuildingDomain"/>
-        <ProductDirectory Name="PlantPrototypeIncludes"                  Deliver="true" Path="Include/PlantPrototype"/>
-        <ProductDirectory Name="SpacePlanningDomainIncludes"             Deliver="true" Path="Include/SpacePlanningDomain"/>
-        <ProductDirectory Name="SpacePlanningIncludes"                   Deliver="true" Path="Include/SpacePlanningDomain"/>
-        <ProductDirectory Name="StructuralDomainIncludes"                Deliver="true" Path="Include/StructuralDomain"/>
-        <ProductDirectory Name="BuildingSpacePlanningDomainIncludes"     Deliver="true" Path="Include/BuildingSpacePlanningDomain"/>
-        <ProductDirectory Name="GridsIncludes"                           Deliver="true" Path="Include/Grids"/>
-        <ProductDirectory Name="ConstraintSystemIncludes"                Deliver="true" Path="Include/ConstraintSystem"/>
-        <ProductDirectory Name="PlantDomainSchemasDir"                   Deliver="true" Path="Assets/ECSchemas/Domain"/>
-        <ProductDirectory Name="PlantDomainAssembliesDir"                Deliver="true" Path="Assemblies"/>
-        
-    </ProductDirectoryList>
-
-
-<!--
-
-    <Part Name="ArchitecturalPhysical" BentleyBuildMakeFile="ArchitecturalPhysicalSchema\ArchitecturalPhysicalSchema.mke" ApiNumber="B02">
-        <SubPart PartName="ArchPhysPublicAPI"/>
-        <SubPart PartName="BuildingCommon"/>
-        <SubPart PartName="BuildingPhysical"/>
-        <SubPart PartName="DgnPlatformDLL"  PartFile="DgnPlatform"  Repository="DgnPlatform" />
-
-        <Bindings>
-            <Libs>Delivery/$(libprefix)ArchitecturalPhysical$(libext)</Libs>
-            <Assemblies>Delivery/$(shlibprefix)ArchitecturalPhysical$(ApiNumber)$(shlibext)</Assemblies>
-        </Bindings>
-    </Part>
-
-    <Part Name="ArchPhysPublicAPI" BentleyBuildMakeFile="ArchitecturalPhysicalSchema\ArchitecturalPhysicalSchema.prewire.mke">
-        <Bindings>
-            <PublicAPI Domain="ArchitecturalPhysical"/>
-            <Files ProductDirectoryName="Assets" ProductSubDirectory="ECSchemas/Domain" SubPartDirectory="ECSchemas/Domain">
-                ECSchemas/Domain/ArchitecturalPhysical.ecschema.xml
-            </Files>
-        </Bindings>
-    </Part>
-
-
-    <Part Name="BuildingCommon" BentleyBuildMakeFile="BuildingCommonSchema\BuildingCommonSchema.mke" ApiNumber="B02">
-        <SubPart PartName="BuildingCommonPublicAPI"/>
-        <SubPart PartName="DgnPlatformDLL"  PartFile="DgnPlatform"  Repository="DgnPlatform" />
-        <Bindings>
-            <Libs>Delivery/$(libprefix)BuildingCommon$(libext)</Libs>
-            <Assemblies>Delivery/$(shlibprefix)BuildingCommon$(ApiNumber)$(shlibext)</Assemblies>
-        </Bindings>
-    </Part>
-
-    <Part Name="BuildingCommonPublicAPI" BentleyBuildMakeFile="BuildingCommonSchema\BuildingCommonSchema.prewire.mke">
-        <Bindings>
-            <PublicAPI Domain="BuildingCommon"/>
-            <Files ProductDirectoryName="Assets" ProductSubDirectory="ECSchemas/Domain" SubPartDirectory="ECSchemas/Domain">
-                ECSchemas/Domain/BuildingCommon.ecschema.xml
-            </Files>
-        </Bindings>
-    </Part>
-
-
-    <Part Name="BuildingPhysical" BentleyBuildMakeFile="BuildingPhysicalSchema\BuildingPhysicalSchema.mke" ApiNumber="B02">
-        <SubPart PartName="BuildingPhysicalPublicAPI"/>
-        <SubPart PartName="DgnPlatformDLL"  PartFile="DgnPlatform"  Repository="DgnPlatform" />
-        <Bindings>
-            <Libs>Delivery/$(libprefix)BuildingPhysical$(libext)</Libs>
-            <Assemblies>Delivery/$(shlibprefix)BuildingPhysical$(ApiNumber)$(shlibext)</Assemblies>
-        </Bindings>
-    </Part>
-
-    <Part Name="BuildingPhysicalPublicAPI" BentleyBuildMakeFile="BuildingPhysicalSchema\BuildingPhysicalSchema.prewire.mke">
-        <Bindings>
-            <PublicAPI Domain="BuildingPhysical"/>
-            <Files ProductDirectoryName="Assets" ProductSubDirectory="ECSchemas/Domain" SubPartDirectory="ECSchemas/Domain">
-                ECSchemas/Domain/BuildingPhysical.ecschema.xml
-            </Files>
-        </Bindings>
-    </Part>
-
-
-    <Part Name="ArchitecturalPhysicalTestsExe" DeferType="ArchitecturalPhysicalTests" BentleyBuildMakeFile="ArchitecturalPhysicalSchema/Tests/Tests.mke" OnlyPlatforms="x64">
-        <SubPart PartName="google_gtest_lib"     PartFile="gtest"         Repository="util-gtest"  />
-        <SubPart PartName="DgnView"              PartFile="DgnDisplay"    Repository="DgnDisplay"  />
-        <SubPart PartName="DgnDbTestUtils"       PartFile="DgnPlatform"   Repository="DgnPlatform" />
-        <SubPart PartName="DgnPlatformSqlang"    PartFile="DgnPlatform"   Repository="DgnPlatform" />
-        <SubPart PartName="ArchitecturalPhysical"/>
-        <Bindings>
-              <Assemblies>Delivery/$(shlibprefix)ArchitecturalPhysicalTests.exe</Assemblies>
-              <Files ProductDirectoryName="Assets">Delivery/ArchitecturalPhysicalTests.logging.config.xml</Files>
-              <Files ProductDirectoryName="Assets" ProductSubDirectory="sqlang">Delivery/ArchitecturalPhysicalTests_en-US.sqlang.db3</Files>
-        </Bindings>
-    </Part>
-
-    <ProductDirectoryList ListName="Tests">
-        <ProductDirectory Name="VendorNotices"                  Path="VendorNotices"/>
-        <ProductDirectory Name="Assemblies"                     Path="Assemblies"/>
-        <ProductDirectory Name="Assets"                         Path="Assemblies/Assets"/>
-        <ProductDirectory Name="IgnoreList"                     Path="Ignore"/>
-        <ProductDirectory Name="DgnPlatformSqlang"              Path="sqlang"/>
-        <ProductDirectory Name="UnitTests-Assets"               Deliver="false"/>
-        <ProductDirectory Name="UnitTests-IgnoreList"           Deliver="false"/>
-        <ProductDirectory Name="UnitTests-Objects"              Deliver="false"/>
-    </ProductDirectoryList>
-
-    <Product Name="ArchitecturalPhysicalTests" OnlyPlatforms="x64">
-        <SubPart PartName="ArchitecturalPhysicalTestsExe"/>
-        <Directories DirectoryListName="Tests"/>
-    </Product>
-
-
-    <Part Name="RunArchitecturalPhysicalTests" DeferType="RunUnitTests" BentleyBuildMakeFile="${SrcRoot}BeGTest/gtest/RunGtest.mke" BentleyBuildMakeOptions="-dGTEST_EXE=$(OutputRootDir)Product/ArchitecturalPhysicalTests/ArchitecturalPhysicalTests" OnlyPlatforms="x64" ExcludeLibType="Static">
-        <SubProduct ProductName="ArchitecturalPhysicalTests" />
-        <Bindings>
-            <Files Required="false" SubPartDirectory="Gtest/Logs">Delivery/Gtest/Logs/ArchitecturalPhysicalTests.log</Files>
-        </Bindings>
-    </Part>
-
--->
-    <!-- NOT YET
-
-    BentleyBuildMakeFile="Building.mke" ApiNumber="B02"
-        <SubPart PartName="ArchPhysPublishedApi"/>
-
-    <Part Name="ArchPhysPublishedApi" BentleyBuildMakeFile="${SrcRoot}bsicommon/sharedmki/PublishApi.mke" BMakeOptions="+dPUBLISHAPI_DELIVERY_DIR=Delivery/PublishedApi +dPUBLISHAPI_VENDORAPI=json  +dPUBLISHAPI_VENDORAPI2=rapidjson +dPUBLISHAPI_VENDORAPI3=libxml +dPUBLISHAPI_VENDORAPI4=folly">
-    <!-    <SubPart PartName="BuildingView"/> ->
-        <Bindings>
-            <Directory SourceName="Delivery/PublishedApi" SubPartDirectory="PublishedApi/ArchitecturalPhysical"/>
-        </Bindings>
-    </Part>
-
-    <Part Name="BuildingView" BentleyBuildMakeFile="View/View.mke" ApiNumber="B02">
-        <SubPart PartName="BeSQLite"          PartFile="BeSQLite"    Repository="BeSQLite" />
-        <SubPart PartName="ECDb"              PartFile="ECDb"        Repository="ECDb" />
-        <SubPart PartName="DgnPlatformDll"    PartFile="DgnPlatform" Repository="DgnPlatform" />
-        <SubPart PartName="DgnView"           PartFile="DgnDisplay"  Repository="DgnDisplay" />
-        <SubPart PartName="Building"/>
-        <Bindings>
-            <Libs>Delivery/$(libprefix)BuildingView$(libext)</Libs>
-            <Assemblies>Delivery/$(shlibprefix)BuildingView$(ApiNumber)$(shlibext)</Assemblies>
-        </Bindings>
-    </Part>
--->
-
-<!-- NOT YET
-
-    <Part Name="BuildingDocs" DeferType="BuildDocs">
-        <SubPart PartName="BuildingPublishedApi" />
-        <SubPart PartName="BuildingDocsBuildCodeSamples" />
-    </Part>
-
-    <Part Name="BuildingDocsBuildCodeSamples" DeferType="BuildDocs" BentleyBuildMakeFile="${SrcRoot}bsicommon/build/BuildSampleCode.mke" BMakeOptions="-dBUILD_SAMPLE_CODE_SOURCE_DIR=$(SrcRoot)DgnDomains/Building/docs/samplecode -dBUILD_SAMPLE_CODE_SUB_DIR=Buildingsamplecode -dPolicyFile=$(SrcRoot)DgnDomains/Building/BuildingPolicy.mki">
-        <SubPart PartName="BuildingDocsExtractCodeSamples" />
-    </Part>
-
-    <Part Name="BuildingDocsExtractCodeSamples" DeferType="BuildDocs" BentleyBuildMakeFile="${SrcRoot}bsicommon/build/Extractions.mke" BMakeOptions="-dEXTRACTIONS_SOURCE_DIR=$(SrcRoot)DgnDomains/Building/docs/samplecode -dEXTRACTIONS_OUTPUT_BUILD_SUBDIR=Building/docs/extractedsamplecode -dEXTRACTIONS_NO_PROVENANCE -dEXTRACTIONS_OUTPUT_BUILDCONTEXT_SUBDIR=Dox/Extractions/Building">
-        <SubPart PartName="BuildingPublishedApi" />
-        <Bindings>
-            <Directory SourceName="Dox/Extractions/Building" SubPartDirectory="Dox/Extractions/Building"/>
-        </Bindings>
-    </Part>
--->
-<!-- NOT YET
-
-    <!- ========================================================================================================
-      Build Unit Tests
-     ======================================================================================================== ->
-    <Part Name="PrewireForUnitTests" DeferType="BuildUnitTests" BentleyBuildMakeFile="Tests/prewire.mke">
-        <Bindings>
-            <Files     ProductDirectoryName="UnitTests-IgnoreList"   ProductSubDirectory="Building" SubPartDirectory="UnitTests/Building">Delivery/UnitTests/ignore_list.txt</Files>
-            <Files     ProductDirectoryName="UnitTests-Assets"       ProductSubDirectory="ECSchemas">Delivery/UnitTests/ECSchemas/*.xml</Files>
-        </Bindings>
-    </Part>
-
-    <Part Name="BackdoorForUnitTests" DeferType="BuildUnitTests" BentleyBuildMakeFile="Tests/BuildTests.mke" BentleyBuildMakeOptions="-dTestDir=Backdoor">
-        <SubPart PartName="Building" />
-        <SubPart PartName="PrewireForUnitTests" />
-        <Bindings>
-            <Directory ProductDirectoryName="UnitTests-Objects"    ProductSubDirectory="Building/Backdoor" SourceName="Delivery/UnitTests/Objects/Backdoor"/>
-        </Bindings>
-    </Part>
-
-    <Part Name="UnitTests-Published" DeferType="BuildUnitTests" BentleyBuildMakeFile="Tests/BuildTests.mke" BentleyBuildMakeOptions="-dTestDir=Published -dUsePublishedApi">
-        <SubPart PartName="BackdoorForUnitTests" />
-        <SubPart PartName="BuildingPublishedApi"/>
-        <SubPart PartName="DgnDbTestUtils" PartFile="DgnPlatform" Repository="DgnPlatform" />
-        <Bindings>
-            <Directory ProductDirectoryName="UnitTests-Objects"    ProductSubDirectory="Building/Published" SourceName="Delivery/UnitTests/Objects/Published"/>
-        </Bindings>
-    </Part>
-
-    <!- Define a test collection part. This is included in DgnClientFx's TestsAggregate ->
-    <Part Name="Tests">
-        <SubPart PartName="UnitTests-Published"/>
-    </Part>
-
-    <!- Define a gtest program to run the tests. The Gtest and RunGtest parts are included in DgnClientFx's Gtest-Aggregator and RunGtest-DgnClientFxTests parts ->
-
-    <Product Name="Building-Tests">
-        <SubPart PartName="Base" Repository="BeGTest" PartFile="BeGTest"/>
-        <SubPart PartName="DgnPlatformSqlang" Repository="DgnPlatform" PartFile="DgnPlatform"/>
-        <SubPart PartName="Tests"/>
-        <Directories DirectoryListName="CollectionProduct" Repository="BeGTest" PartFile="BeGTest"/>
-    </Product>
-
-    <Part Name="Gtest" DeferType="BuildUnitTests" BentleyBuildMakeFile="${SrcRoot}BeGTest/gtest/buildGTest.mke"
-    BentleyBuildMakeOptions="-dTEST_NAME=BuildingTests -dTEST_COLLECTION_PRODUCT=Building-Tests -dTEST_FRAMEWORK_SQLANG=DgnPlatform_en.sqlang.db3" OnlyPlatforms="x86,x64,MacOs*,Linux*">
-        <SubProduct ProductName="Building-Tests"/>
-        <SubPart PartName="Gtest-Tools" Repository="BeGTest" PartFile="BeGTest"/>
-        <Bindings>
-            <Files ProductDirectoryName="Gtest-NativeAssemblies">Delivery/Gtest/BuildingTests/Assemblies/*</Files>
-            <Directory ProductDirectoryName="Gtest-Assets" SourceName="Delivery/Gtest/BuildingTests/Assets" />
-        </Bindings>
-    </Part>
-
-    <Product Name="Building-Gtest">
-        <SubPart PartName="Gtest"/>
-        <Directories DirectoryListName="GtestProduct" Repository="BeGTest" PartFile="BeGTest"/>
-    </Product>
-
-    <Part Name="RunGtest" DeferType="RunUnitTests" BentleyBuildMakeFile="${SrcRoot}BeGTest/gtest/RunGTest.mke" BentleyBuildMakeOptions="-dGTEST_EXE=$(OutputRootDir)Product/Building-Gtest/BuildingTests" OnlyPlatforms="x86,x64,MacOs*,Linux*">
-        <SubProduct ProductName="Building-Gtest" />
-        <!- <SubPart PartName="Gtest-Tools" Repository="BeGTest" PartFile="BeGTest"/> ->
-        <Bindings>
-          <Files Required="false" SubPartDirectory="Gtest/Logs">Delivery/Gtest/Logs/BuildingTests.log</Files>
-        </Bindings>
-    </Part>
--->
-
-</BuildContext>
+<?xml version="1.0" encoding="utf-8"?>
+
+<BuildContext xmlns:xsi="http://www.w3.org/2001/XMLSchema-instance" xsi:noNamespaceSchemaLocation="../../bsicommon/build/PartFile.xsd">
+
+    <Part Name="BuildingDomains" PrgOutputDir="DesignModelingDomainsSDK">
+        <SubPart PartName="RunBuildingDomainTests"/>
+        <SubPart PartName="DesignModelingDomainsSDK-Only"/>
+        <SubProduct ProductName="StructuralDomainsTested" PartFile="StructuralDomains"    Repository="DgnDomains-Structural"/>
+        <SubProduct ProductName="AecUnitsTests"           PartFile="AecUnits"             Repository="DgnDomains-DesignModelingUnits"/>
+    </Part>
+
+
+    <!-- A convenience to platform developers that want to build platform and use Gist as their testbed. -->
+    <Part Name="BuildingDomainsWithGist" PrgOutputDir="DgnClientSdk" Sequential="true">
+        <SubPart PartName="DgnClientSdk-Tested" PartFile="DgnClientFx" Repository="DgnClientFx"/>
+        <SubPart PartName="Gist" PartFile="Gist" Repository="Gist"/>
+        <SubPart PartName="BuildingDomains"/>
+    </Part>
+
+
+    <Part Name="BuildingDomain" BentleyBuildMakeFile="Building.mke" ApiNumber="B02">
+        <SubPart PartName="BuildingPhysicalPublicAPI"/>
+        <SubPart PartName="AecUnitsDomain"             PartFile="AecUnits"              Repository="DgnDomains-DesignModelingUnits"/>
+        <SubPart PartName="ConstraintModelSchema"      PartFile="ConstraintSystem"      Repository="DgnDomains-ConstraintSystem"/>
+        <SubPart PartName="Grids"                      PartFile="Grids"                 Repository="DgnDomains-Grids"/>
+        <SubPart PartName="DgnPlatformDLL"             PartFile="DgnPlatform"           Repository="DgnPlatform" />
+        <SubPart PartName="StructuralDomainDLL"        PartFile="StructuralDomains"     Repository="DgnDomains-Structural"/>
+        <Bindings>
+            <Libs>Delivery/$(libprefix)BuildingDomain$(libext)</Libs>
+            <Assemblies>Delivery/$(shlibprefix)BuildingDomain$(ApiNumber)$(shlibext)</Assemblies>
+        </Bindings>
+    </Part>   
+
+
+    <Part Name="BuildingPhysicalPublicAPI" BentleyBuildMakeFile="Building.prewire.mke" ApiNumber="B02">
+        <Bindings>
+            <PublicAPI Domain="BuildingDomain"/>
+            <Files ProductDirectoryName="Assets" ProductSubDirectory="ECSchemas/Domain" SubPartDirectory="ECSchemas/Domain">
+                ECSchemas/Domain/ArchitecturalPhysical.ecschema.xml
+                ECSchemas/Domain/BuildingPhysical.ecschema.xml
+                ECSchemas/Domain/BuildingCommon.ecschema.xml
+                ECSchemas/Domain/MechanicalFunctional.ecschema.xml
+            </Files>
+
+            <Directory SourceName="PublicApi/BuildingDomain" ProductDirectoryName="BuildingDomainIncludes" />
+
+          <!--  <Directory SourceName="Dox/Pages/Building"  SubPartDirectory="Dox/Pages/Building"/>
+            <Directory SourceName="Dox/Images/Building" SubPartDirectory="Dox/Images/Building"/> -->
+        </Bindings>
+    </Part>
+
+
+    <Part Name="BuildingDomainTestsExe" DeferType="BuildingDomainTests" BentleyBuildMakeFile="Tests/Tests.mke" OnlyPlatforms="x64">
+        <SubPart PartName="google_gtest_lib"           PartFile="gtest"                 Repository="util-gtest"  />
+        <SubPart PartName="DgnView"                    PartFile="DgnDisplay"            Repository="DgnDisplay"  />
+        <SubPart PartName="DgnPlatformSqlang"          PartFile="DgnPlatform"           Repository="DgnPlatform" />
+        <SubPart PartName="BuildingDomain"/>
+        <SubPart PartName="StructuralDomainDLL"        PartFile="StructuralDomains"     Repository="DgnDomains-Structural"/>
+        <SubPart PartName="ConstraintModelSchema"      PartFile="ConstraintSystem"      Repository="DgnDomains-ConstraintSystem"/>
+        <SubPart PartName="Grids"                      PartFile="Grids"                 Repository="DgnDomains-Grids"/>
+        <SubPart PartName="AecUnitsDomain"             PartFile="AecUnits"              Repository="DgnDomains-DesignModelingUnits"/>
+        <Bindings>
+              <Assemblies>Delivery/$(shlibprefix)BuildingDomainTests.exe</Assemblies>
+              <Files ProductDirectoryName="Assets"> Delivery/BuildingDomainTests.logging.config.xml</Files>
+              <Files ProductDirectoryName="Assets" ProductSubDirectory="sqlang">Delivery/BuildingDomainTests_en-US.sqlang.db3</Files>
+        </Bindings>
+    </Part>
+
+    <ProductDirectoryList ListName="Tests">
+        <ProductDirectory Name="VendorNotices"                  Path="VendorNotices"/>
+        <ProductDirectory Name="Assemblies"                     Path="Assemblies"/>
+        <ProductDirectory Name="Libs"                           Path="Libs"/>
+        <ProductDirectory Name="Assets"                         Path="Assemblies/Assets"/>
+        <ProductDirectory Name="IgnoreList"                     Path="Ignore"/>
+        <ProductDirectory Name="DgnPlatformSqlang"              Path="sqlang"/>
+        <ProductDirectory Name="UnitTests-Assets"               Deliver="false"/>
+        <ProductDirectory Name="UnitTests-IgnoreList"           Deliver="false"/>
+        <ProductDirectory Name="UnitTests-Objects"              Deliver="false"/>
+    </ProductDirectoryList>
+
+    <Product Name="BuildingDomainTests" OnlyPlatforms="x64">
+        <SubPart PartName="BuildingDomainTestsExe"/>
+        <Directories DirectoryListName="Tests"/>
+    </Product>
+
+
+    <Part Name="RunBuildingDomainTests" DeferType="RunUnitTests" BentleyBuildMakeFile="${SrcRoot}BeGTest/gtest/RunGtest.mke" BentleyBuildMakeOptions="-dGTEST_PRODUCT=BuildingDomainTests\Assemblies\  -dGTEST_NAME=BuildingDomainTests" OnlyPlatforms="x64" ExcludeLibType="Static">
+        <SubProduct ProductName="BuildingDomainTests" />
+        <Bindings>
+            <Files Required="false" SubPartDirectory="Gtest/Logs">Delivery/Gtest/Logs/BuildingDomainTests.log</Files>
+        </Bindings>
+    </Part>
+
+
+    <Part Name="DesignModelingDomainsSDK-Only" OnlyPlatforms="x64">
+        <SubProduct ProductName="DesignModelingDomainsSDK"/>
+    </Part>
+
+
+
+    <Product Name="DesignModelingDomainsSDK"  SaveProduct="true">
+        <SubPart PartName="ConstraintModelSchema"           PartFile="ConstraintSystem"         Repository="DgnDomains-ConstraintSystem"/>
+        <SubPart PartName="ConstraintModel"                 PartFile="ConstraintSystem"         Repository="DgnDomains-ConstraintSystem"/>
+        <SubPart PartName="Grids"                           PartFile="Grids"                    Repository="DgnDomains-Grids"/>
+        <SubPart PartName="SpacePlanningDomain"             PartFile="BuildingSpacePlanning"    Repository="DgnDomains-BuildingSpacePlanning"/>
+        <SubPart PartName="BuildingDomain"/>
+        <SubPart PartName="StructuralDomainDLL"             PartFile="StructuralDomains"        Repository="DgnDomains-Structural"/>
+        <SubPart PartName="ElectricalDomains"               PartFile="ElectricalDomains"        Repository="DgnDomains-Electrical"/>
+        <SubPart PartName="PlantPrototypeDomainHandler"     PartFile="PlantPrototypeDomain"     Repository="DgnDomain-PlantPrototype"/>
+        <SubPart PartName="PlantDomainEverything"           PartFile="PlantDomain"              Repository="DgnDomains-Plant"/>
+        <SubPart PartName="AecUnitsDomain"                  PartFile="AecUnits"                 Repository="DgnDomains-DesignModelingUnits"/>
+        <SubPart PartName="BeIcu4cLibrary"                  PartFile="BeIcu4cLibrary"           Repository="Libsrc-Icu4c"   />        
+        <Directories DirectoryListName="DesignModelingDomainsSDK"/>
+    </Product>
+
+    <ProductDirectoryList ListName="DesignModelingDomainsSDK">
+        <ProductDirectory Name="PublicAPI"                               Deliver="true" Path="PublicAPI"/>
+        <ProductDirectory Name="VendorAPI"                               Deliver="true" Path="VendorAPI"/>
+        <ProductDirectory Name="VendorNotices"                           Deliver="true" Path="VendorNotices"/>
+        <ProductDirectory Name="Assets"                                  Deliver="true" Path="Assets"/>
+        <ProductDirectory Name="ComponentAssets"                         Deliver="true" Path="Assets"/>
+        <ProductDirectory Name="Assets"                                  Deliver="true" Path="Assets" LibType="static"/>
+        <ProductDirectory Name="Assemblies"                              Deliver="true" Path="Assemblies"/>
+        <ProductDirectory Name="sqlang"                                  Deliver="true" Path="sqlang" RelativeTo="Assets"/>
+        <ProductDirectory Name="sqlang"                                  Deliver="true" Path="sqlang" RelativeTo="Assets" LibType="static"/>
+        <ProductDirectory Name="Libs"                                    Deliver="true" Path="lib/x64"/>
+        <ProductDirectory Name="BuildingDomainIncludes"                  Deliver="true" Path="Include/BuildingDomain"/>
+        <ProductDirectory Name="PlantPrototypeIncludes"                  Deliver="true" Path="Include/PlantPrototype"/>
+        <ProductDirectory Name="SpacePlanningDomainIncludes"             Deliver="true" Path="Include/SpacePlanningDomain"/>
+        <ProductDirectory Name="SpacePlanningIncludes"                   Deliver="true" Path="Include/SpacePlanningDomain"/>
+        <ProductDirectory Name="StructuralDomainIncludes"                Deliver="true" Path="Include/StructuralDomain"/>
+        <ProductDirectory Name="BuildingSpacePlanningDomainIncludes"     Deliver="true" Path="Include/BuildingSpacePlanningDomain"/>
+        <ProductDirectory Name="GridsIncludes"                           Deliver="true" Path="Include/Grids"/>
+        <ProductDirectory Name="ConstraintSystemIncludes"                Deliver="true" Path="Include/ConstraintSystem"/>
+        <ProductDirectory Name="PlantDomainSchemasDir"                   Deliver="true" Path="Assets/ECSchemas/Domain"/>
+        <ProductDirectory Name="PlantDomainAssembliesDir"                Deliver="true" Path="Assemblies"/>
+        
+    </ProductDirectoryList>
+
+
+<!--
+
+    <Part Name="ArchitecturalPhysical" BentleyBuildMakeFile="ArchitecturalPhysicalSchema\ArchitecturalPhysicalSchema.mke" ApiNumber="B02">
+        <SubPart PartName="ArchPhysPublicAPI"/>
+        <SubPart PartName="BuildingCommon"/>
+        <SubPart PartName="BuildingPhysical"/>
+        <SubPart PartName="DgnPlatformDLL"  PartFile="DgnPlatform"  Repository="DgnPlatform" />
+
+        <Bindings>
+            <Libs>Delivery/$(libprefix)ArchitecturalPhysical$(libext)</Libs>
+            <Assemblies>Delivery/$(shlibprefix)ArchitecturalPhysical$(ApiNumber)$(shlibext)</Assemblies>
+        </Bindings>
+    </Part>
+
+    <Part Name="ArchPhysPublicAPI" BentleyBuildMakeFile="ArchitecturalPhysicalSchema\ArchitecturalPhysicalSchema.prewire.mke">
+        <Bindings>
+            <PublicAPI Domain="ArchitecturalPhysical"/>
+            <Files ProductDirectoryName="Assets" ProductSubDirectory="ECSchemas/Domain" SubPartDirectory="ECSchemas/Domain">
+                ECSchemas/Domain/ArchitecturalPhysical.ecschema.xml
+            </Files>
+        </Bindings>
+    </Part>
+
+
+    <Part Name="BuildingCommon" BentleyBuildMakeFile="BuildingCommonSchema\BuildingCommonSchema.mke" ApiNumber="B02">
+        <SubPart PartName="BuildingCommonPublicAPI"/>
+        <SubPart PartName="DgnPlatformDLL"  PartFile="DgnPlatform"  Repository="DgnPlatform" />
+        <Bindings>
+            <Libs>Delivery/$(libprefix)BuildingCommon$(libext)</Libs>
+            <Assemblies>Delivery/$(shlibprefix)BuildingCommon$(ApiNumber)$(shlibext)</Assemblies>
+        </Bindings>
+    </Part>
+
+    <Part Name="BuildingCommonPublicAPI" BentleyBuildMakeFile="BuildingCommonSchema\BuildingCommonSchema.prewire.mke">
+        <Bindings>
+            <PublicAPI Domain="BuildingCommon"/>
+            <Files ProductDirectoryName="Assets" ProductSubDirectory="ECSchemas/Domain" SubPartDirectory="ECSchemas/Domain">
+                ECSchemas/Domain/BuildingCommon.ecschema.xml
+            </Files>
+        </Bindings>
+    </Part>
+
+
+    <Part Name="BuildingPhysical" BentleyBuildMakeFile="BuildingPhysicalSchema\BuildingPhysicalSchema.mke" ApiNumber="B02">
+        <SubPart PartName="BuildingPhysicalPublicAPI"/>
+        <SubPart PartName="DgnPlatformDLL"  PartFile="DgnPlatform"  Repository="DgnPlatform" />
+        <Bindings>
+            <Libs>Delivery/$(libprefix)BuildingPhysical$(libext)</Libs>
+            <Assemblies>Delivery/$(shlibprefix)BuildingPhysical$(ApiNumber)$(shlibext)</Assemblies>
+        </Bindings>
+    </Part>
+
+    <Part Name="BuildingPhysicalPublicAPI" BentleyBuildMakeFile="BuildingPhysicalSchema\BuildingPhysicalSchema.prewire.mke">
+        <Bindings>
+            <PublicAPI Domain="BuildingPhysical"/>
+            <Files ProductDirectoryName="Assets" ProductSubDirectory="ECSchemas/Domain" SubPartDirectory="ECSchemas/Domain">
+                ECSchemas/Domain/BuildingPhysical.ecschema.xml
+            </Files>
+        </Bindings>
+    </Part>
+
+
+    <Part Name="ArchitecturalPhysicalTestsExe" DeferType="ArchitecturalPhysicalTests" BentleyBuildMakeFile="ArchitecturalPhysicalSchema/Tests/Tests.mke" OnlyPlatforms="x64">
+        <SubPart PartName="google_gtest_lib"     PartFile="gtest"         Repository="util-gtest"  />
+        <SubPart PartName="DgnView"              PartFile="DgnDisplay"    Repository="DgnDisplay"  />
+        <SubPart PartName="DgnDbTestUtils"       PartFile="DgnPlatform"   Repository="DgnPlatform" />
+        <SubPart PartName="DgnPlatformSqlang"    PartFile="DgnPlatform"   Repository="DgnPlatform" />
+        <SubPart PartName="ArchitecturalPhysical"/>
+        <Bindings>
+              <Assemblies>Delivery/$(shlibprefix)ArchitecturalPhysicalTests.exe</Assemblies>
+              <Files ProductDirectoryName="Assets">Delivery/ArchitecturalPhysicalTests.logging.config.xml</Files>
+              <Files ProductDirectoryName="Assets" ProductSubDirectory="sqlang">Delivery/ArchitecturalPhysicalTests_en-US.sqlang.db3</Files>
+        </Bindings>
+    </Part>
+
+    <ProductDirectoryList ListName="Tests">
+        <ProductDirectory Name="VendorNotices"                  Path="VendorNotices"/>
+        <ProductDirectory Name="Assemblies"                     Path="Assemblies"/>
+        <ProductDirectory Name="Assets"                         Path="Assemblies/Assets"/>
+        <ProductDirectory Name="IgnoreList"                     Path="Ignore"/>
+        <ProductDirectory Name="DgnPlatformSqlang"              Path="sqlang"/>
+        <ProductDirectory Name="UnitTests-Assets"               Deliver="false"/>
+        <ProductDirectory Name="UnitTests-IgnoreList"           Deliver="false"/>
+        <ProductDirectory Name="UnitTests-Objects"              Deliver="false"/>
+    </ProductDirectoryList>
+
+    <Product Name="ArchitecturalPhysicalTests" OnlyPlatforms="x64">
+        <SubPart PartName="ArchitecturalPhysicalTestsExe"/>
+        <Directories DirectoryListName="Tests"/>
+    </Product>
+
+
+    <Part Name="RunArchitecturalPhysicalTests" DeferType="RunUnitTests" BentleyBuildMakeFile="${SrcRoot}BeGTest/gtest/RunGtest.mke" BentleyBuildMakeOptions="-dGTEST_EXE=$(OutputRootDir)Product/ArchitecturalPhysicalTests/ArchitecturalPhysicalTests" OnlyPlatforms="x64" ExcludeLibType="Static">
+        <SubProduct ProductName="ArchitecturalPhysicalTests" />
+        <Bindings>
+            <Files Required="false" SubPartDirectory="Gtest/Logs">Delivery/Gtest/Logs/ArchitecturalPhysicalTests.log</Files>
+        </Bindings>
+    </Part>
+
+-->
+    <!-- NOT YET
+
+    BentleyBuildMakeFile="Building.mke" ApiNumber="B02"
+        <SubPart PartName="ArchPhysPublishedApi"/>
+
+    <Part Name="ArchPhysPublishedApi" BentleyBuildMakeFile="${SrcRoot}bsicommon/sharedmki/PublishApi.mke" BMakeOptions="+dPUBLISHAPI_DELIVERY_DIR=Delivery/PublishedApi +dPUBLISHAPI_VENDORAPI=json  +dPUBLISHAPI_VENDORAPI2=rapidjson +dPUBLISHAPI_VENDORAPI3=libxml +dPUBLISHAPI_VENDORAPI4=folly">
+    <!-    <SubPart PartName="BuildingView"/> ->
+        <Bindings>
+            <Directory SourceName="Delivery/PublishedApi" SubPartDirectory="PublishedApi/ArchitecturalPhysical"/>
+        </Bindings>
+    </Part>
+
+    <Part Name="BuildingView" BentleyBuildMakeFile="View/View.mke" ApiNumber="B02">
+        <SubPart PartName="BeSQLite"          PartFile="BeSQLite"    Repository="BeSQLite" />
+        <SubPart PartName="ECDb"              PartFile="ECDb"        Repository="ECDb" />
+        <SubPart PartName="DgnPlatformDll"    PartFile="DgnPlatform" Repository="DgnPlatform" />
+        <SubPart PartName="DgnView"           PartFile="DgnDisplay"  Repository="DgnDisplay" />
+        <SubPart PartName="Building"/>
+        <Bindings>
+            <Libs>Delivery/$(libprefix)BuildingView$(libext)</Libs>
+            <Assemblies>Delivery/$(shlibprefix)BuildingView$(ApiNumber)$(shlibext)</Assemblies>
+        </Bindings>
+    </Part>
+-->
+
+<!-- NOT YET
+
+    <Part Name="BuildingDocs" DeferType="BuildDocs">
+        <SubPart PartName="BuildingPublishedApi" />
+        <SubPart PartName="BuildingDocsBuildCodeSamples" />
+    </Part>
+
+    <Part Name="BuildingDocsBuildCodeSamples" DeferType="BuildDocs" BentleyBuildMakeFile="${SrcRoot}bsicommon/build/BuildSampleCode.mke" BMakeOptions="-dBUILD_SAMPLE_CODE_SOURCE_DIR=$(SrcRoot)DgnDomains/Building/docs/samplecode -dBUILD_SAMPLE_CODE_SUB_DIR=Buildingsamplecode -dPolicyFile=$(SrcRoot)DgnDomains/Building/BuildingPolicy.mki">
+        <SubPart PartName="BuildingDocsExtractCodeSamples" />
+    </Part>
+
+    <Part Name="BuildingDocsExtractCodeSamples" DeferType="BuildDocs" BentleyBuildMakeFile="${SrcRoot}bsicommon/build/Extractions.mke" BMakeOptions="-dEXTRACTIONS_SOURCE_DIR=$(SrcRoot)DgnDomains/Building/docs/samplecode -dEXTRACTIONS_OUTPUT_BUILD_SUBDIR=Building/docs/extractedsamplecode -dEXTRACTIONS_NO_PROVENANCE -dEXTRACTIONS_OUTPUT_BUILDCONTEXT_SUBDIR=Dox/Extractions/Building">
+        <SubPart PartName="BuildingPublishedApi" />
+        <Bindings>
+            <Directory SourceName="Dox/Extractions/Building" SubPartDirectory="Dox/Extractions/Building"/>
+        </Bindings>
+    </Part>
+-->
+<!-- NOT YET
+
+    <!- ========================================================================================================
+      Build Unit Tests
+     ======================================================================================================== ->
+    <Part Name="PrewireForUnitTests" DeferType="BuildUnitTests" BentleyBuildMakeFile="Tests/prewire.mke">
+        <Bindings>
+            <Files     ProductDirectoryName="UnitTests-IgnoreList"   ProductSubDirectory="Building" SubPartDirectory="UnitTests/Building">Delivery/UnitTests/ignore_list.txt</Files>
+            <Files     ProductDirectoryName="UnitTests-Assets"       ProductSubDirectory="ECSchemas">Delivery/UnitTests/ECSchemas/*.xml</Files>
+        </Bindings>
+    </Part>
+
+    <Part Name="BackdoorForUnitTests" DeferType="BuildUnitTests" BentleyBuildMakeFile="Tests/BuildTests.mke" BentleyBuildMakeOptions="-dTestDir=Backdoor">
+        <SubPart PartName="Building" />
+        <SubPart PartName="PrewireForUnitTests" />
+        <Bindings>
+            <Directory ProductDirectoryName="UnitTests-Objects"    ProductSubDirectory="Building/Backdoor" SourceName="Delivery/UnitTests/Objects/Backdoor"/>
+        </Bindings>
+    </Part>
+
+    <Part Name="UnitTests-Published" DeferType="BuildUnitTests" BentleyBuildMakeFile="Tests/BuildTests.mke" BentleyBuildMakeOptions="-dTestDir=Published -dUsePublishedApi">
+        <SubPart PartName="BackdoorForUnitTests" />
+        <SubPart PartName="BuildingPublishedApi"/>
+        <SubPart PartName="DgnDbTestUtils" PartFile="DgnPlatform" Repository="DgnPlatform" />
+        <Bindings>
+            <Directory ProductDirectoryName="UnitTests-Objects"    ProductSubDirectory="Building/Published" SourceName="Delivery/UnitTests/Objects/Published"/>
+        </Bindings>
+    </Part>
+
+    <!- Define a test collection part. This is included in DgnClientFx's TestsAggregate ->
+    <Part Name="Tests">
+        <SubPart PartName="UnitTests-Published"/>
+    </Part>
+
+    <!- Define a gtest program to run the tests. The Gtest and RunGtest parts are included in DgnClientFx's Gtest-Aggregator and RunGtest-DgnClientFxTests parts ->
+
+    <Product Name="Building-Tests">
+        <SubPart PartName="Base" Repository="BeGTest" PartFile="BeGTest"/>
+        <SubPart PartName="DgnPlatformSqlang" Repository="DgnPlatform" PartFile="DgnPlatform"/>
+        <SubPart PartName="Tests"/>
+        <Directories DirectoryListName="CollectionProduct" Repository="BeGTest" PartFile="BeGTest"/>
+    </Product>
+
+    <Part Name="Gtest" DeferType="BuildUnitTests" BentleyBuildMakeFile="${SrcRoot}BeGTest/gtest/buildGTest.mke"
+    BentleyBuildMakeOptions="-dTEST_NAME=BuildingTests -dTEST_COLLECTION_PRODUCT=Building-Tests -dTEST_FRAMEWORK_SQLANG=DgnPlatform_en.sqlang.db3" OnlyPlatforms="x86,x64,MacOs*,Linux*">
+        <SubProduct ProductName="Building-Tests"/>
+        <SubPart PartName="Gtest-Tools" Repository="BeGTest" PartFile="BeGTest"/>
+        <Bindings>
+            <Files ProductDirectoryName="Gtest-NativeAssemblies">Delivery/Gtest/BuildingTests/Assemblies/*</Files>
+            <Directory ProductDirectoryName="Gtest-Assets" SourceName="Delivery/Gtest/BuildingTests/Assets" />
+        </Bindings>
+    </Part>
+
+    <Product Name="Building-Gtest">
+        <SubPart PartName="Gtest"/>
+        <Directories DirectoryListName="GtestProduct" Repository="BeGTest" PartFile="BeGTest"/>
+    </Product>
+
+    <Part Name="RunGtest" DeferType="RunUnitTests" BentleyBuildMakeFile="${SrcRoot}BeGTest/gtest/RunGTest.mke" BentleyBuildMakeOptions="-dGTEST_EXE=$(OutputRootDir)Product/Building-Gtest/BuildingTests" OnlyPlatforms="x86,x64,MacOs*,Linux*">
+        <SubProduct ProductName="Building-Gtest" />
+        <!- <SubPart PartName="Gtest-Tools" Repository="BeGTest" PartFile="BeGTest"/> ->
+        <Bindings>
+          <Files Required="false" SubPartDirectory="Gtest/Logs">Delivery/Gtest/Logs/BuildingTests.log</Files>
+        </Bindings>
+    </Part>
+-->
+
+</BuildContext>