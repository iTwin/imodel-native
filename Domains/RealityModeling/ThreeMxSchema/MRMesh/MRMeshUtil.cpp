--- conflicted
+++ resolved
@@ -1,113 +1,109 @@
-/*--------------------------------------------------------------------------------------+
-|
-|     $Source: ThreeMxSchema/MRMesh/MRMeshUtil.cpp $
-|
-|  $Copyright: (c) 2016 Bentley Systems, Incorporated. All rights reserved. $
-|
-+--------------------------------------------------------------------------------------*/
-#include "../ThreeMxSchemaInternal.h"
-
-#if defined (BENTLEY_WIN32)
-#include <windows.h>
-#endif
-
-#include <regex>
-
-/*-----------------------------------------------------------------------------------**//**
-* @bsimethod                                                    Ray.Bentley     03/2015
-+---------------+---------------+---------------+---------------+---------------+------*/
-BeFileName Util::ConstructNodeName(Utf8StringCR childName, BeFileNameCP parentName)
-    {
-    BeFileName nodeFileName(childName.c_str());
-
-    if (nodeFileName.IsAbsolutePath() ||  nodeFileName.IsUrl())
-        return nodeFileName;
-
-    BeFileName fullNodeFileName = (NULL == parentName) ? BeFileName() : *parentName;
-
-    fullNodeFileName.AppendToPath(nodeFileName.c_str());
-
-    return fullNodeFileName;
-    }
-
-/*-----------------------------------------------------------------------------------**//**
-* @bsimethod                                                    Ray.Bentley     07/2015
-+---------------+---------------+---------------+---------------+---------------+------*/
-<<<<<<< HEAD
-#if defined (BENTLEY_WIN32)
-=======
-#if defined (BENTLEYCONFIG_OS_WINDOWS) && !defined (BENTLEY_WINRT)
->>>>>>> 58c1738a
-void Util::GetMemoryStatistics(size_t& memoryLoad, size_t& total, size_t& available)
-    {
-    MEMORYSTATUSEX statex;
-    statex.dwLength = sizeof (statex);
-    ::GlobalMemoryStatusEx(&statex);
-
-    memoryLoad = (size_t) statex.dwMemoryLoad;
-    total      = (size_t) statex.ullTotalPhys;
-    available  = (size_t) statex.ullAvailPhys;
-    }
-
-/*-----------------------------------------------------------------------------------**//**
-* @bsimethod                                                    Ray.Bentley     07/2015
-+---------------+---------------+---------------+---------------+---------------+------*/
-double Util::CalculateResolutionRatio()
-    {
-    MEMORYSTATUSEX statex;
-    statex.dwLength = sizeof (statex);
-    ::GlobalMemoryStatusEx(&statex);
-
-    static  uint32_t      s_memoryThresholdPercent = 90;       // Start limiting usage at 70% memory usage.
-
-    if (statex.dwMemoryLoad < s_memoryThresholdPercent)
-        return 1.0;
-
-    if (statex.dwMemoryLoad > 99)
-        return 100.0;
-
-    return (100.0 - (double) s_memoryThresholdPercent) / (100.0 - (double) statex.dwMemoryLoad);
-    }
-#endif
-
-/*-----------------------------------------------------------------------------------**//**
-* @bsimethod                                              Nicholas.Woodfield     01/2016
-+---------------+---------------+---------------+---------------+---------------+------*/
-BentleyStatus Util::ParseTileId(Utf8StringCR name, uint32_t& tileX, uint32_t& tileY)
-    {
-    if (name.empty())
-        return ERROR;
-      
-    std::string strName(name.c_str());
-    std::regex pattern("([0-9]*)");
-    std::sregex_token_iterator iter(strName.begin(), strName.end(), pattern);
-    std::sregex_token_iterator end;
-
-    uint32_t count = 0;
-    while (count < 2 && iter != end)
-        {
-        std::string substring = iter->str();
-        if (!substring.empty())
-            {
-            // *** NEEDS WORK: std::stoi does not seem to be implemented the version of GCC that we use for Android (yet)
-            #ifndef ANDROID
-            int val = std::stoi(substring);
-            #else
-            int val;
-            sscanf(substring.c_str(), "%d", &val);
-            #endif
-
-            if (count == 0)
-                tileX = (uint32_t)val;
-            else
-                tileY = (uint32_t)val;
-
-            count++;
-            }
-
-        iter++;
-        }
-
-    return count != 2 ? ERROR : SUCCESS;
-    }
-
+/*--------------------------------------------------------------------------------------+
+|
+|     $Source: ThreeMxSchema/MRMesh/MRMeshUtil.cpp $
+|
+|  $Copyright: (c) 2016 Bentley Systems, Incorporated. All rights reserved. $
+|
++--------------------------------------------------------------------------------------*/
+#include "../ThreeMxSchemaInternal.h"
+
+#if defined (BENTLEYCONFIG_OS_WINDOWS)
+#include <windows.h>
+#endif
+
+#include <regex>
+
+/*-----------------------------------------------------------------------------------**//**
+* @bsimethod                                                    Ray.Bentley     03/2015
++---------------+---------------+---------------+---------------+---------------+------*/
+BeFileName Util::ConstructNodeName(Utf8StringCR childName, BeFileNameCP parentName)
+    {
+    BeFileName nodeFileName(childName.c_str());
+
+    if (nodeFileName.IsAbsolutePath() ||  nodeFileName.IsUrl())
+        return nodeFileName;
+
+    BeFileName fullNodeFileName = (NULL == parentName) ? BeFileName() : *parentName;
+
+    fullNodeFileName.AppendToPath(nodeFileName.c_str());
+
+    return fullNodeFileName;
+    }
+
+/*-----------------------------------------------------------------------------------**//**
+* @bsimethod                                                    Ray.Bentley     07/2015
++---------------+---------------+---------------+---------------+---------------+------*/
+#if defined (BENTLEYCONFIG_OS_WINDOWS) && !defined (BENTLEY_WINRT)
+void Util::GetMemoryStatistics(size_t& memoryLoad, size_t& total, size_t& available)
+    {
+    MEMORYSTATUSEX statex;
+    statex.dwLength = sizeof (statex);
+    ::GlobalMemoryStatusEx(&statex);
+
+    memoryLoad = (size_t) statex.dwMemoryLoad;
+    total      = (size_t) statex.ullTotalPhys;
+    available  = (size_t) statex.ullAvailPhys;
+    }
+
+/*-----------------------------------------------------------------------------------**//**
+* @bsimethod                                                    Ray.Bentley     07/2015
++---------------+---------------+---------------+---------------+---------------+------*/
+double Util::CalculateResolutionRatio()
+    {
+    MEMORYSTATUSEX statex;
+    statex.dwLength = sizeof (statex);
+    ::GlobalMemoryStatusEx(&statex);
+
+    static  uint32_t      s_memoryThresholdPercent = 90;       // Start limiting usage at 70% memory usage.
+
+    if (statex.dwMemoryLoad < s_memoryThresholdPercent)
+        return 1.0;
+
+    if (statex.dwMemoryLoad > 99)
+        return 100.0;
+
+    return (100.0 - (double) s_memoryThresholdPercent) / (100.0 - (double) statex.dwMemoryLoad);
+    }
+#endif
+
+/*-----------------------------------------------------------------------------------**//**
+* @bsimethod                                              Nicholas.Woodfield     01/2016
++---------------+---------------+---------------+---------------+---------------+------*/
+BentleyStatus Util::ParseTileId(Utf8StringCR name, uint32_t& tileX, uint32_t& tileY)
+    {
+    if (name.empty())
+        return ERROR;
+      
+    std::string strName(name.c_str());
+    std::regex pattern("([0-9]*)");
+    std::sregex_token_iterator iter(strName.begin(), strName.end(), pattern);
+    std::sregex_token_iterator end;
+
+    uint32_t count = 0;
+    while (count < 2 && iter != end)
+        {
+        std::string substring = iter->str();
+        if (!substring.empty())
+            {
+            // *** NEEDS WORK: std::stoi does not seem to be implemented the version of GCC that we use for Android (yet)
+            #ifndef ANDROID
+            int val = std::stoi(substring);
+            #else
+            int val;
+            sscanf(substring.c_str(), "%d", &val);
+            #endif
+
+            if (count == 0)
+                tileX = (uint32_t)val;
+            else
+                tileY = (uint32_t)val;
+
+            count++;
+            }
+
+        iter++;
+        }
+
+    return count != 2 ? ERROR : SUCCESS;
+    }
+