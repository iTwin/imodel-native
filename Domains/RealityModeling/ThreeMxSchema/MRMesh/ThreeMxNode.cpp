--- conflicted
+++ resolved
@@ -1,318 +1,313 @@
-/*--------------------------------------------------------------------------------------+
-|
-|     $Source: ThreeMxSchema/MRMesh/ThreeMxNode.cpp $
-|
-|  $Copyright: (c) 2016 Bentley Systems, Incorporated. All rights reserved. $
-|
-+--------------------------------------------------------------------------------------*/
-#include "../ThreeMxSchemaInternal.h"
-
-/*-----------------------------------------------------------------------------------**//**
-* @bsimethod                                                    Ray.Bentley     03/2015
-+---------------+---------------+---------------+---------------+---------------+------*/
-Node::~Node()
-    {
-#if defined (NEEDS_WORK_CONTINUOUS_RENDER)
-    CacheManager::GetManager().RemoveRequest(*this);
-#endif
-    }
-
-/*---------------------------------------------------------------------------------**//**
-* @bsimethod                                    Keith.Bentley                   05/16
-+---------------+---------------+---------------+---------------+---------------+------*/
-Utf8String Node::GetFilePath(SceneR scene) const
-    {
-    BeAssert(!m_childPath.empty());
-
-    Utf8String parentPath;
-    if (m_parent)
-        parentPath = m_parent->m_nodePath;
-
-    return scene.ConstructNodeName(m_childPath, parentPath);
-    }
-
-/*-----------------------------------------------------------------------------------**//**
-* @bsimethod                                                    Ray.Bentley     03/2015
-+---------------+---------------+---------------+---------------+---------------+------*/
-BentleyStatus Node::LoadChildren(SceneR scene)
-    {
-    BeAssert(m_childLoad.load() == ChildLoad::Invalid);
-
-    Utf8String parentPath;
-    if (m_parent)
-        parentPath = m_parent->m_nodePath;
-
-    Utf8String myFile = GetFilePath(scene);
-    if (SUCCESS != scene.SynchronousRead(*this, myFile))
-        {
-        scene.DisplayNodeFailureWarning(myFile);
-        m_nodePath.clear();
-        return ERROR;
-        }
-
-    return SUCCESS;
-    }
-
-#if defined (NEEDS_WORK_CONTINUOUS_RENDER)
-/*-----------------------------------------------------------------------------------**//**
-* @bsimethod                                                    Ray.Bentley     03/2015
-+---------------+---------------+---------------+---------------+---------------+------*/
-bool Node::LoadedUntilDisplayable(SceneR scene) 
-    {
-    if (IsDisplayable())
-        return true;
-
-    if (!AreChildrenLoaded())
-        {
-        if (!m_childrenRequested)
-            scene.QueueLoadChildren(*this, nullptr);
-
-        return false;
-        }
-
-    bool allLoaded = true;
-    for (auto const& child : m_children)
-        {
-        if (!child->LoadedUntilDisplayable(scene))
-            allLoaded = false;
-        }
-
-    return allLoaded;
-    }
-
-/*-----------------------------------------------------------------------------------**//**
-* @bsimethod                                                    Ray.Bentley     03/2015
-+---------------+---------------+---------------+---------------+---------------+------*/
-bool Node::Validate(NodeCP parent) const
-    {
-    for (auto const& child : m_children)
-        {
-        if (!child->Validate(this))
-            return false;
-        }
-
-    return true;
-    }
-#endif
-
-/*-----------------------------------------------------------------------------------**//**
-* @bsimethod                                                    Ray.Bentley     03/2015
-+---------------+---------------+---------------+---------------+---------------+------*/
-void Node::DrawGeometry(RenderContextR context)
-    {
-    if (m_geometry.IsValid())
-        m_geometry->Draw(context);
-    }
-
-/*---------------------------------------------------------------------------------**//**
-* @bsimethod                                    Keith.Bentley                   04/16
-+---------------+---------------+---------------+---------------+---------------+------*/
-void Node::Dump(Utf8CP header) const
-    {
-<<<<<<< HEAD
-    printf(header);
-    printf("Children=%s, file=%s, nGeom=%d\n", m_childPath.c_str(), m_nodePath.c_str(), m_geometry.IsValid());
-=======
-    puts(header);
-    printf("Children=%s, file=%s, nGeom=%d\n", m_info.m_childPath.c_str(), m_nodePath.c_str(), (int) m_geometry.size());
->>>>>>> 7e97f0c0
-
-    Utf8String childHdr = Utf8String(header) + "  ";
-    ChildNodes const* children = GetChildren();
-    if (nullptr == children)
-        return;
-
-    for (auto const& child : *children)
-        child->Dump(childHdr.c_str());
-    }
-
-/*-----------------------------------------------------------------------------------**//**
-* @bsimethod                                                    Ray.Bentley     03/2015
-+---------------+---------------+---------------+---------------+---------------+------*/
-void Node::DrawBoundingSphere(RenderContextR context, SceneCR scene) const
-    {
-    Render::GraphicPtr graphic = context.CreateGraphic(Render::Graphic::CreateParams());
-
-    ColorDef white=ColorDef::White();
-    white.SetAlpha(50);
-    graphic->SetSymbology(white, white, 0);
-    graphic->AddSolidPrimitive(*ISolidPrimitive::CreateDgnSphere(DgnSphereDetail(scene.GetNodeCenter(*this), scene.GetNodeRadius(*this))));
-    graphic->Close();
-    context.OutputGraphic(*graphic, nullptr);
-    }
-
-/*-----------------------------------------------------------------------------------**//**
-* @bsimethod                                                    Ray.Bentley     03/2015
-+---------------+---------------+---------------+---------------+---------------+------*/
-bool Node::TestVisibility(ViewContextR viewContext, SceneR scene)
-    {
-    if (!IsDisplayable())
-        return true; // this seems wierd, but "is displayable" really means its a root node with no max diameter. That means we need to draw its children.
-
-    DPoint3d center = scene.GetNodeCenter(*this);
-    double radius = scene.GetNodeRadius(*this);
-    return viewContext.IsPointVisible(center, ViewContext::WantBoresite::No, radius);
-    }
-
-/*-----------------------------------------------------------------------------------**//**
-* @bsimethod                                                    Ray.Bentley     03/2015
-+---------------+---------------+---------------+---------------+---------------+------*/
-bool Node::Draw(RenderContextR context, SceneR scene)
-    {
-    if (!TestVisibility(context, scene))
-        return false;
-
-    double radius = scene.GetNodeRadius(*this);
-    bool tooCoarse = true;
-
-    if (IsDisplayable())
-        {
-        if (scene.UseFixedResolution())
-            {
-            tooCoarse = (radius / scene.GetFixedResolution()) > GetMaxDiameter();
-            }
-        else
-            {
-            DPoint3d center = scene.GetNodeCenter(*this);
-            double pixelSize = radius / context.GetPixelSizeAtPoint(&center);
-            tooCoarse = pixelSize > GetMaxDiameter();
-            }
-        }
-
-    ChildNodes const* children = GetChildren();
-    if (tooCoarse && nullptr != children) // this node is too coarse for current view, don't draw it and instead draw its children
-        {
-        bool childrenScheduled = false;
-        for (auto const& child : *children)
-            childrenScheduled |= child->Draw(context, scene);
-
-        return childrenScheduled;
-        }
-
-    DrawGeometry(context);
-
-    if (!tooCoarse || !NeedLoadChildren())
-        return false;
-
-    scene.QueueLoadChildren(*this, context.GetViewport());
-    return true;
-    }
-
-/*-----------------------------------------------------------------------------------**//**
-* @bsimethod                                                    Ray.Bentley     03/2015
-+---------------+---------------+---------------+---------------+---------------+------*/
-size_t Node::GetNodeCount() const
-    {
-    size_t count = 1;
-
-    ChildNodes const* children = GetChildren();
-    if (nullptr != children)
-        {
-        for (auto const& child : *children)
-            count += child->GetNodeCount();
-        }
-
-    return count;
-    }
-
-#if defined (NEEDS_WORK_CONTINUOUS_RENDER)
-/*-----------------------------------------------------------------------------------**//**
-* @bsimethod                                                    Ray.Bentley     03/2015
-+---------------+---------------+---------------+---------------+---------------+------*/
-size_t Node::GetMaxDepth() const
-    {
-    size_t maxChildDepth = 0;
-
-    for (auto const& child : m_children)
-        {
-        size_t childDepth = child->GetMaxDepth();
-        if (childDepth > maxChildDepth)
-            maxChildDepth = childDepth;
-        }
-
-    return 1 + maxChildDepth;
-    }
-#endif
-
-/*-----------------------------------------------------------------------------------**//**
-* @bsimethod                                                    Ray.Bentley     04/2015
-+---------------+---------------+---------------+---------------+---------------+------*/
-void Node::RemoveChild(NodeP failedChild)
-    {
-    if (!AreChildrenValid())
-        return;
-
-    for (auto child = m_childNodes.begin(); child != m_childNodes.end(); ++child)
-        {
-        if (child->get() == failedChild)
-            {
-            m_childNodes.erase(child);
-            return;
-            }
-        }
-    }
-
-#if defined (NEEDS_WORK_CONTINUOUS_RENDER)
-/*-----------------------------------------------------------------------------------**//**
-* @bsimethod                                        Grigas.Petraitis            04/2015
-+---------------+---------------+---------------+---------------+---------------+------*/
-void Node::Clone(Node const& other)
-    {
-    BeAssert(&other != this);
-    m_parent = other.m_parent;
-    m_info   = other.m_info;
-    m_nodePath = other.m_nodePath;
-    m_geometry = other.m_geometry;
-    m_children.clear();
-
-    for (auto const& otherChild : other.m_children)
-        {
-        NodePtr child = new Node(NodeInfo(), this);
-        child->Clone(*otherChild);
-        child->m_parent = this;
-        m_children.push_back(child);
-        }
-    }
-#endif
-
-/*-----------------------------------------------------------------------------------**//**
-* @bsimethod                                                    Ray.Bentley     03/2015
-+---------------+---------------+---------------+---------------+---------------+------*/
-DRange3d Node::GetRange(TransformCR trans) const
-    {
-    DRange3d range = DRange3d::NullRange();
-
-    ChildNodes const* children = GetChildren();
-    if (nullptr != children)
-        {
-        for (auto const& child : *children)     // Prefer the more accurate child range...
-            range.UnionOf(range, child->GetRange(trans));
-        }
-
-    if (range.IsNull())
-        {
-        if (m_geometry.IsValid())
-            range.UnionOf(range, m_geometry->GetRange(trans));
-        }
-
-    return range;
-    }
-
-#if defined (NEEDS_WORK_CONTINUOUS_RENDER)
-/*-----------------------------------------------------------------------------------**//**
-* @bsimethod                                                    Ray.Bentley     03/2015
-+---------------+---------------+---------------+---------------+---------------+------*/
-void Node::FlushStale(uint64_t staleTime)
-    {
-    if (m_lastUsed < staleTime)
-        {
-        Clear();
-        }
-    else
-        {
-        for (auto const& child : m_children)
-            child->FlushStale(staleTime);
-        }
-    }
-
-#endif
+/*--------------------------------------------------------------------------------------+
+|
+|     $Source: ThreeMxSchema/MRMesh/ThreeMxNode.cpp $
+|
+|  $Copyright: (c) 2016 Bentley Systems, Incorporated. All rights reserved. $
+|
++--------------------------------------------------------------------------------------*/
+#include "../ThreeMxSchemaInternal.h"
+
+/*-----------------------------------------------------------------------------------**//**
+* @bsimethod                                                    Ray.Bentley     03/2015
++---------------+---------------+---------------+---------------+---------------+------*/
+Node::~Node()
+    {
+#if defined (NEEDS_WORK_CONTINUOUS_RENDER)
+    CacheManager::GetManager().RemoveRequest(*this);
+#endif
+    }
+
+/*---------------------------------------------------------------------------------**//**
+* @bsimethod                                    Keith.Bentley                   05/16
++---------------+---------------+---------------+---------------+---------------+------*/
+Utf8String Node::GetFilePath(SceneR scene) const
+    {
+    BeAssert(!m_childPath.empty());
+
+    Utf8String parentPath;
+    if (m_parent)
+        parentPath = m_parent->m_nodePath;
+
+    return scene.ConstructNodeName(m_childPath, parentPath);
+    }
+
+/*-----------------------------------------------------------------------------------**//**
+* @bsimethod                                                    Ray.Bentley     03/2015
++---------------+---------------+---------------+---------------+---------------+------*/
+BentleyStatus Node::LoadChildren(SceneR scene)
+    {
+    BeAssert(m_childLoad.load() == ChildLoad::Invalid);
+
+    Utf8String parentPath;
+    if (m_parent)
+        parentPath = m_parent->m_nodePath;
+
+    Utf8String myFile = GetFilePath(scene);
+    if (SUCCESS != scene.SynchronousRead(*this, myFile))
+        {
+        scene.DisplayNodeFailureWarning(myFile);
+        m_nodePath.clear();
+        return ERROR;
+        }
+
+    return SUCCESS;
+    }
+
+#if defined (NEEDS_WORK_CONTINUOUS_RENDER)
+/*-----------------------------------------------------------------------------------**//**
+* @bsimethod                                                    Ray.Bentley     03/2015
++---------------+---------------+---------------+---------------+---------------+------*/
+bool Node::LoadedUntilDisplayable(SceneR scene) 
+    {
+    if (IsDisplayable())
+        return true;
+
+    if (!AreChildrenLoaded())
+        {
+        if (!m_childrenRequested)
+            scene.QueueLoadChildren(*this, nullptr);
+
+        return false;
+        }
+
+    bool allLoaded = true;
+    for (auto const& child : m_children)
+        {
+        if (!child->LoadedUntilDisplayable(scene))
+            allLoaded = false;
+        }
+
+    return allLoaded;
+    }
+
+/*-----------------------------------------------------------------------------------**//**
+* @bsimethod                                                    Ray.Bentley     03/2015
++---------------+---------------+---------------+---------------+---------------+------*/
+bool Node::Validate(NodeCP parent) const
+    {
+    for (auto const& child : m_children)
+        {
+        if (!child->Validate(this))
+            return false;
+        }
+
+    return true;
+    }
+#endif
+
+/*-----------------------------------------------------------------------------------**//**
+* @bsimethod                                                    Ray.Bentley     03/2015
++---------------+---------------+---------------+---------------+---------------+------*/
+void Node::DrawGeometry(RenderContextR context)
+    {
+    if (m_geometry.IsValid())
+        m_geometry->Draw(context);
+    }
+
+/*---------------------------------------------------------------------------------**//**
+* @bsimethod                                    Keith.Bentley                   04/16
++---------------+---------------+---------------+---------------+---------------+------*/
+void Node::Dump(Utf8CP header) const
+    {
+    puts(header);
+    printf("Children=%s, file=%s, nGeom=%d\n", m_childPath.c_str(), m_nodePath.c_str(), m_geometry.IsValid());
+
+    Utf8String childHdr = Utf8String(header) + "  ";
+    ChildNodes const* children = GetChildren();
+    if (nullptr == children)
+        return;
+
+    for (auto const& child : *children)
+        child->Dump(childHdr.c_str());
+    }
+
+/*-----------------------------------------------------------------------------------**//**
+* @bsimethod                                                    Ray.Bentley     03/2015
++---------------+---------------+---------------+---------------+---------------+------*/
+void Node::DrawBoundingSphere(RenderContextR context, SceneCR scene) const
+    {
+    Render::GraphicPtr graphic = context.CreateGraphic(Render::Graphic::CreateParams());
+
+    ColorDef white=ColorDef::White();
+    white.SetAlpha(50);
+    graphic->SetSymbology(white, white, 0);
+    graphic->AddSolidPrimitive(*ISolidPrimitive::CreateDgnSphere(DgnSphereDetail(scene.GetNodeCenter(*this), scene.GetNodeRadius(*this))));
+    graphic->Close();
+    context.OutputGraphic(*graphic, nullptr);
+    }
+
+/*-----------------------------------------------------------------------------------**//**
+* @bsimethod                                                    Ray.Bentley     03/2015
++---------------+---------------+---------------+---------------+---------------+------*/
+bool Node::TestVisibility(ViewContextR viewContext, SceneR scene)
+    {
+    if (!IsDisplayable())
+        return true; // this seems wierd, but "is displayable" really means its a root node with no max diameter. That means we need to draw its children.
+
+    DPoint3d center = scene.GetNodeCenter(*this);
+    double radius = scene.GetNodeRadius(*this);
+    return viewContext.IsPointVisible(center, ViewContext::WantBoresite::No, radius);
+    }
+
+/*-----------------------------------------------------------------------------------**//**
+* @bsimethod                                                    Ray.Bentley     03/2015
++---------------+---------------+---------------+---------------+---------------+------*/
+bool Node::Draw(RenderContextR context, SceneR scene)
+    {
+    if (!TestVisibility(context, scene))
+        return false;
+
+    double radius = scene.GetNodeRadius(*this);
+    bool tooCoarse = true;
+
+    if (IsDisplayable())
+        {
+        if (scene.UseFixedResolution())
+            {
+            tooCoarse = (radius / scene.GetFixedResolution()) > GetMaxDiameter();
+            }
+        else
+            {
+            DPoint3d center = scene.GetNodeCenter(*this);
+            double pixelSize = radius / context.GetPixelSizeAtPoint(&center);
+            tooCoarse = pixelSize > GetMaxDiameter();
+            }
+        }
+
+    ChildNodes const* children = GetChildren();
+    if (tooCoarse && nullptr != children) // this node is too coarse for current view, don't draw it and instead draw its children
+        {
+        bool childrenScheduled = false;
+        for (auto const& child : *children)
+            childrenScheduled |= child->Draw(context, scene);
+
+        return childrenScheduled;
+        }
+
+    DrawGeometry(context);
+
+    if (!tooCoarse || !NeedLoadChildren())
+        return false;
+
+    scene.QueueLoadChildren(*this, context.GetViewport());
+    return true;
+    }
+
+/*-----------------------------------------------------------------------------------**//**
+* @bsimethod                                                    Ray.Bentley     03/2015
++---------------+---------------+---------------+---------------+---------------+------*/
+size_t Node::GetNodeCount() const
+    {
+    size_t count = 1;
+
+    ChildNodes const* children = GetChildren();
+    if (nullptr != children)
+        {
+        for (auto const& child : *children)
+            count += child->GetNodeCount();
+        }
+
+    return count;
+    }
+
+#if defined (NEEDS_WORK_CONTINUOUS_RENDER)
+/*-----------------------------------------------------------------------------------**//**
+* @bsimethod                                                    Ray.Bentley     03/2015
++---------------+---------------+---------------+---------------+---------------+------*/
+size_t Node::GetMaxDepth() const
+    {
+    size_t maxChildDepth = 0;
+
+    for (auto const& child : m_children)
+        {
+        size_t childDepth = child->GetMaxDepth();
+        if (childDepth > maxChildDepth)
+            maxChildDepth = childDepth;
+        }
+
+    return 1 + maxChildDepth;
+    }
+#endif
+
+/*-----------------------------------------------------------------------------------**//**
+* @bsimethod                                                    Ray.Bentley     04/2015
++---------------+---------------+---------------+---------------+---------------+------*/
+void Node::RemoveChild(NodeP failedChild)
+    {
+    if (!AreChildrenValid())
+        return;
+
+    for (auto child = m_childNodes.begin(); child != m_childNodes.end(); ++child)
+        {
+        if (child->get() == failedChild)
+            {
+            m_childNodes.erase(child);
+            return;
+            }
+        }
+    }
+
+#if defined (NEEDS_WORK_CONTINUOUS_RENDER)
+/*-----------------------------------------------------------------------------------**//**
+* @bsimethod                                        Grigas.Petraitis            04/2015
++---------------+---------------+---------------+---------------+---------------+------*/
+void Node::Clone(Node const& other)
+    {
+    BeAssert(&other != this);
+    m_parent = other.m_parent;
+    m_info   = other.m_info;
+    m_nodePath = other.m_nodePath;
+    m_geometry = other.m_geometry;
+    m_children.clear();
+
+    for (auto const& otherChild : other.m_children)
+        {
+        NodePtr child = new Node(NodeInfo(), this);
+        child->Clone(*otherChild);
+        child->m_parent = this;
+        m_children.push_back(child);
+        }
+    }
+#endif
+
+/*-----------------------------------------------------------------------------------**//**
+* @bsimethod                                                    Ray.Bentley     03/2015
++---------------+---------------+---------------+---------------+---------------+------*/
+DRange3d Node::GetRange(TransformCR trans) const
+    {
+    DRange3d range = DRange3d::NullRange();
+
+    ChildNodes const* children = GetChildren();
+    if (nullptr != children)
+        {
+        for (auto const& child : *children)     // Prefer the more accurate child range...
+            range.UnionOf(range, child->GetRange(trans));
+        }
+
+    if (range.IsNull())
+        {
+        if (m_geometry.IsValid())
+            range.UnionOf(range, m_geometry->GetRange(trans));
+        }
+
+    return range;
+    }
+
+#if defined (NEEDS_WORK_CONTINUOUS_RENDER)
+/*-----------------------------------------------------------------------------------**//**
+* @bsimethod                                                    Ray.Bentley     03/2015
++---------------+---------------+---------------+---------------+---------------+------*/
+void Node::FlushStale(uint64_t staleTime)
+    {
+    if (m_lastUsed < staleTime)
+        {
+        Clear();
+        }
+    else
+        {
+        for (auto const& child : m_children)
+            child->FlushStale(staleTime);
+        }
+    }
+
+#endif