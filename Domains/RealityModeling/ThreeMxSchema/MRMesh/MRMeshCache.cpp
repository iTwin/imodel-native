/*--------------------------------------------------------------------------------------+
|
|     $Source: ThreeMxSchema/MRMesh/MRMeshCache.cpp $
|
|  $Copyright: (c) 2016 Bentley Systems, Incorporated. All rights reserved. $
|
+--------------------------------------------------------------------------------------*/
#include "../ThreeMxSchemaInternal.h"
#include    <DgnPlatform/HttpHandler.h>

#define ONE_GB (1024 * 1024 * 1024)

int s_debugCacheLevel = 0;

#define TABLE_NAME_Acute3dMesh "Acute3dMesh"

//=======================================================================================
// @bsiclass                                        Grigas.Petraitis            04/2015
//=======================================================================================
struct MRMeshData
{
    //=======================================================================================
    // @bsiclass                                        Grigas.Petraitis            03/2015
    //=======================================================================================
    struct RequestOptions : RealityDataCacheOptions
        {
        Scene& m_scene;
        RequestOptions(Scene& scene) : RealityDataCacheOptions(true, false, true, true), m_scene(scene) {}
        };

    //=======================================================================================
    // @bsiclass                                        Grigas.Petraitis            03/2015
    //=======================================================================================
    struct DatabasePrepareAndCleanupHandler : BeSQLiteRealityDataStorage::DatabasePrepareAndCleanupHandler
        {
        static BeAtomic<bool> s_isPrepared;

        /*---------------------------------------------------------------------------------**//**
        * @bsimethod                                    Grigas.Petraitis                04/2015
        +---------------+---------------+---------------+---------------+---------------+------*/
        virtual bool _IsPrepared() const {return s_isPrepared;}

        /*---------------------------------------------------------------------------------**//**
        * @bsimethod                                    Grigas.Petraitis                03/2015
        +---------------+---------------+---------------+---------------+---------------+------*/
        virtual BentleyStatus _PrepareDatabase(BeSQLite::Db& db) const override
            {
            if (db.TableExists(TABLE_NAME_Acute3dMesh))
                {
                s_isPrepared.store(true);
                return SUCCESS;
                }

            Utf8CP ddl = "Filename CHAR PRIMARY KEY,Data BLOB,DataSize BIGINT,Created BIGINT";
            if (BE_SQLITE_OK == db.CreateTable(TABLE_NAME_Acute3dMesh, ddl))
                {
                s_isPrepared.store(true);
                return SUCCESS;
                }
            return ERROR;
            }

        /*---------------------------------------------------------------------------------**//**
        * @bsimethod                                    Grigas.Petraitis                03/2015
        +---------------+---------------+---------------+---------------+---------------+------*/
        virtual BentleyStatus _CleanupDatabase(BeSQLite::Db& db) const override
            {
            CachedStatementPtr sumStatement;
            if (BE_SQLITE_OK != db.GetCachedStatement(sumStatement, "SELECT SUM(DataSize) FROM " TABLE_NAME_Acute3dMesh))
                return ERROR;

            if (BE_SQLITE_ROW != sumStatement->Step())
                return ERROR;

            static uint64_t allowedSize = ONE_GB; // 1 GB

            CachedStatementPtr selectStatement;
            if (BE_SQLITE_OK != db.GetCachedStatement(selectStatement, "SELECT DataSize, Created FROM " TABLE_NAME_Acute3dMesh " ORDER BY Created ASC"))
                return ERROR;

            uint64_t runningSum = 0;
            while ((runningSum < allowedSize) && (BE_SQLITE_ROW == selectStatement->Step()))
                runningSum += selectStatement->GetValueInt64(0);

            uint64_t creationDate = selectStatement->GetValueInt64(1);
            CachedStatementPtr deleteStatement;
            if (BE_SQLITE_OK != db.GetCachedStatement(deleteStatement, "DELETE FROM " TABLE_NAME_Acute3dMesh " WHERE Created <= ?"))
                return ERROR;

            deleteStatement->BindInt64(1, creationDate);
            if (BE_SQLITE_DONE != deleteStatement->Step())
                return ERROR;

            return SUCCESS;
            }

        /*---------------------------------------------------------------------------------**//**
        * @bsimethod                                    Grigas.Petraitis                03/2015
        +---------------+---------------+---------------+---------------+---------------+------*/
        static RefCountedPtr<DatabasePrepareAndCleanupHandler> Create() {return new DatabasePrepareAndCleanupHandler();}
        };

protected:
    Utf8String m_filename;
    NodePtr m_node;
    mutable MxStreamBuffer m_nodeBytes;

    /*---------------------------------------------------------------------------------**//**
    * @bsimethod                                    Grigas.Petraitis                04/2015
    +---------------+---------------+---------------+---------------+---------------+------*/
    BentleyStatus InitFromSelf(IRealityDataBase const& self, RequestOptions const& options)
        {
        MRMeshData const& other = dynamic_cast<MRMeshData const&>(self);
        m_node = new Node(NodeInfo(), nullptr);
        m_node->Clone(*other.GetNode());
        m_filename = other.GetFilename();
        return SUCCESS;
        }

    /*---------------------------------------------------------------------------------**//**
    * @bsimethod                                    Grigas.Petraitis                04/2015
    +---------------+---------------+---------------+---------------+---------------+------*/
    BentleyStatus InitFromSource(Utf8CP filename, ByteStream const& data, RequestOptions const& options)
        {
        m_filename = filename;
        m_node = new Node(NodeInfo(), nullptr);
        
        m_nodeBytes = data;
    
        BeAssert(m_node->m_children.empty());
        if (SUCCESS != m_node->Read3MXB(m_nodeBytes, options.m_scene))
            {
            m_nodeBytes.Clear();
            m_nodeBytes.SetPos(0);    
            m_node = nullptr;
            return ERROR;
            }

        if (!options.UseStorage())
            {
            m_nodeBytes.Clear();
            m_nodeBytes.SetPos(0);    
            }

        return SUCCESS;
        }

    /*---------------------------------------------------------------------------------**//**
    * @bsimethod                                    Grigas.Petraitis                03/2015
    +---------------+---------------+---------------+---------------+---------------+------*/
    BentleyStatus InitFromStorage(Db& db, BeMutex& cs, Utf8CP id, RequestOptions const& options)
        {
        if (true)
            {
            BeMutexHolder lock(cs);

            CachedStatementPtr stmt;
            if (BE_SQLITE_OK != db.GetCachedStatement(stmt, "SELECT Data, DataSize FROM " TABLE_NAME_Acute3dMesh " WHERE Filename=?"))
                return ERROR;

            stmt->ClearBindings();
            stmt->BindText(1, id, Statement::MakeCopy::No);
            if (BE_SQLITE_ROW != stmt->Step())
                return ERROR;

            m_filename = id;

            const void* data = stmt->GetValueBlob(0);
            int dataSize = stmt->GetValueInt(1);
            m_nodeBytes.SaveData((Byte*)data, dataSize);
            m_nodeBytes.SetPos(0);
            }

        m_node = new Node(NodeInfo(), nullptr);

        BeAssert(m_node->GetChildren().empty());
        BentleyStatus result = m_node->Read3MXB(m_nodeBytes, options.m_scene);
        if (SUCCESS != result)
            {
            BeAssert(false);
            m_node = nullptr;
            return ERROR;
            }

        m_nodeBytes.Clear();    
        m_nodeBytes.SetPos(0);    
        return SUCCESS;
        }

    /*---------------------------------------------------------------------------------**//**
    * @bsimethod                                    Grigas.Petraitis                03/2015
    +---------------+---------------+---------------+---------------+---------------+------*/
    BentleyStatus PersistToStorage(Db& db, BeMutex& cs) const
        {
        BeMutexHolder lock(cs);

        CachedStatementPtr selectStatement;
        if (BE_SQLITE_OK != db.GetCachedStatement(selectStatement, "SELECT Filename FROM " TABLE_NAME_Acute3dMesh " WHERE Filename=?"))
            return ERROR;

        selectStatement->ClearBindings();
        selectStatement->BindText(1, m_filename.c_str(), Statement::MakeCopy::No);
        if (BE_SQLITE_ROW == selectStatement->Step())
            {
            // update
            }
        else
            {
            BeAssert(m_nodeBytes.HasData());

            // insert
            CachedStatementPtr stmt;
            if (BE_SQLITE_OK != db.GetCachedStatement(stmt, "INSERT INTO " TABLE_NAME_Acute3dMesh " (Filename, Data, DataSize, Created) VALUES (?,?,?,?)"))
                return ERROR;

            stmt->ClearBindings();
            stmt->BindText(1, m_filename.c_str(), Statement::MakeCopy::No);
            stmt->BindBlob(2, m_nodeBytes.GetData(), (int)m_nodeBytes.GetSize(), Statement::MakeCopy::No);
            stmt->BindInt64(3, (int64_t)m_nodeBytes.GetSize());
            stmt->BindInt64(4, BeTimeUtilities::GetCurrentTimeAsUnixMillis());
            if (BE_SQLITE_DONE != stmt->Step())
                return ERROR;
            }

        m_nodeBytes.Clear();
        m_nodeBytes.SetPos(0);
        return SUCCESS;
        }
public:
    virtual ~MRMeshData() {}
    NodePtr GetNode() const {return m_node;}
    Utf8StringCR GetFilename() const {return m_filename;}
    void CloneNode(Node& node);
};

BeAtomic<bool> MRMeshData::DatabasePrepareAndCleanupHandler::s_isPrepared;

//=======================================================================================
// @bsiclass                                        Grigas.Petraitis            04/2015
//=======================================================================================
struct HttpData : MRMeshData, IRealityData<HttpData, BeSQLiteRealityDataStorage, HttpRealityDataSource>
{
    //=======================================================================================
    // @bsiclass                                        Grigas.Petraitis            03/2015
    //=======================================================================================
    struct RequestOptions : MRMeshData::RequestOptions, IRealityData::RequestOptions
    {
    DEFINE_BENTLEY_REF_COUNTED_MEMBERS
    public:
        RequestOptions(Scene& scene, bool synchronous) : MRMeshData::RequestOptions(scene)
            {
            BeSQLiteRealityDataStorage::SelectOptions::SetForceSynchronousRequest(synchronous);
            HttpRealityDataSource::RequestOptions::SetForceSynchronousRequest(synchronous);
            SetUseStorage(true);
            }
    };

private:
protected:
    virtual Utf8CP _GetId() const override {return GetFilename().c_str();}
    virtual bool _IsExpired() const override {return false;}
    virtual BentleyStatus _InitFrom(IRealityDataBase const& self, RealityDataCacheOptions const& options) override {return InitFromSelf(self, (RequestOptions const&) options);}
    virtual BentleyStatus _InitFrom(Utf8CP url, bmap<Utf8String, Utf8String> const& header, ByteStream const& body, HttpRealityDataSource::RequestOptions const& options) override {return InitFromSource(url, body, (RequestOptions const&)options);}
    virtual BentleyStatus _InitFrom(Db& db, BeMutex& cs, Utf8CP id, BeSQLiteRealityDataStorage::SelectOptions const& options) override {return InitFromStorage(db, cs, id, (RequestOptions const&)options);}
    virtual BentleyStatus _Persist(Db& db, BeMutex& cs) const override {return PersistToStorage(db, cs);}
    virtual BeSQLiteRealityDataStorage::DatabasePrepareAndCleanupHandlerPtr _GetDatabasePrepareAndCleanupHandler() const override {return DatabasePrepareAndCleanupHandler::Create();}
public:
    static RefCountedPtr<HttpData> Create() {return new HttpData();}
};
typedef RefCountedPtr<HttpData> HttpDataPtr;

//=======================================================================================
// @bsiclass                                        Grigas.Petraitis            04/2015
//=======================================================================================
struct FileData : MRMeshData, IRealityData<FileData, BeSQLiteRealityDataStorage, FileRealityDataSource>
{
    //=======================================================================================
    // @bsiclass                                        Grigas.Petraitis            03/2015
    //=======================================================================================
    struct RequestOptions : MRMeshData::RequestOptions, IRealityData::RequestOptions
    {
    DEFINE_BENTLEY_REF_COUNTED_MEMBERS
    public:
        RequestOptions(Scene& scene, bool synchronous) : MRMeshData::RequestOptions(scene)
            {
            BeSQLiteRealityDataStorage::SelectOptions::SetForceSynchronousRequest(synchronous);
            FileRealityDataSource::RequestOptions::SetForceSynchronousRequest(synchronous);
            SetUseStorage(false);
            }
//        static RefCountedPtr<RequestOptions> Create( bool synchronous) {return new RequestOptions(synchronous);}
    };

private:
    FileData() : MRMeshData() {}

protected:
    virtual Utf8CP _GetId() const override {return GetFilename().c_str();}
    virtual bool _IsExpired() const override {return false;}
    virtual BentleyStatus _InitFrom(IRealityDataBase const& self, RealityDataCacheOptions const& options) override {return InitFromSelf(self, (RequestOptions const&)options);}
    virtual BentleyStatus _InitFrom(Utf8CP filepath, ByteStream const& data, FileRealityDataSource::RequestOptions const& options) override {return InitFromSource(filepath, data, (RequestOptions const&)options);}
    virtual BentleyStatus _InitFrom(Db& db, BeMutex& cs, Utf8CP id, BeSQLiteRealityDataStorage::SelectOptions const& options) override {return InitFromStorage(db, cs, id, (RequestOptions const&)options);} 
    virtual BentleyStatus _Persist(Db& db, BeMutex& cs) const override {return PersistToStorage(db, cs);}
    virtual BeSQLiteRealityDataStorage::DatabasePrepareAndCleanupHandlerPtr _GetDatabasePrepareAndCleanupHandler() const override {return DatabasePrepareAndCleanupHandler::Create();}
public:
    static RefCountedPtr<FileData> Create() {return new FileData();}    
};
typedef RefCountedPtr<FileData> FileDataPtr;

#if defined (NEEDS_WORK_CONTINUOUS_RENDER)
BEGIN_BENTLEY_THREEMX_NAMESPACE
/*=================================================================================**//**
* @bsiclass                                                     Ray.Bentley     03/2015
+===============+===============+===============+===============+===============+======*/
struct   NodeRequest
{
    bset<DgnViewportP> m_viewports;
    NodeRequest() {}
    NodeRequest(DgnViewportP viewport) {m_viewports.insert(viewport);}
};

/*=================================================================================**//**
* @bsiclass                                                     Ray.Bentley     03/2015
+===============+===============+===============+===============+===============+======*/
struct Cache
{
    typedef bmap<NodeP, NodeRequest> RequestMap;
    RealityDataCache* m_cache=nullptr;
    RequestMap m_requests;
    ScenePtr m_scene;
    SystemP m_target;

    Cache(SystemP target) : m_progressiveStarted(false), m_target(target) {}
    void SetRoot(SceneR scene) {m_scene = &scene; Initialize();}
    void Initialize();
    void RemoveCacheRequests(NodeR node);
    void CloneNodeFromData(Node& node, MRMeshData const& meshData);
    RealityDataCacheResult RequestData(SystemP target, Node* node, BeFileNameCR path, bool synchronous = false);
    CacheManager::RequestStatus ProcessRequests();
    void Debug();
    size_t GetMemoryUsage() {return m_scene->GetMemorySize();}
    size_t GetTextureMemoryUsage() {return m_scene->GetTextureMemorySize();}
    size_t GetNodeCount() {return m_scene->GetNodeCount();}
    size_t GetMeshCount() {return m_scene->GetMeshCount();}
    size_t GetMaxDepth() {return m_scene->GetMaxDepth();}
    BentleyStatus FlushStale(uint64_t staleTime);
    BentleyStatus SynchronousRead(NodeR node, BeFileNameCR fileName);
    void QueueChildLoad(Node::MeshNodes const& children, DgnViewportP viewport);
};
END_BENTLEY_THREEMX_NAMESPACE

/*---------------------------------------------------------------------------------**//**
* @bsimethod                                                    Ray.Bentley     03/2015
+---------------+---------------+---------------+---------------+---------------+------*/
void Cache::Initialize()
    {
    RealityDataCachePtr m_cache = RealityDataCache::Create(100);

    BeFileName storageFileName = T_HOST.GetIKnownLocationsAdmin().GetLocalTempDirectoryBaseName();
    storageFileName.AppendToPath(BeFileName(m_scene->GetSceneName()));

    m_cache->RegisterStorage(*BeSQLiteRealityDataStorage::Create(storageFileName));
    m_cache->RegisterSource(*FileRealityDataSource::Create(4));
    }
#endif

/*---------------------------------------------------------------------------------**//**
* @bsimethod                                                    Ray.Bentley     03/2015
+---------------+---------------+---------------+---------------+---------------+------*/
void Scene::RemoveRequest(NodeR node)
    {
    auto found = m_requests.find(&node);

    if (found != m_requests.end())
        m_requests.erase(found);

    for (auto const& child : node.GetChildren())
        RemoveRequest(*child);
    }

/*---------------------------------------------------------------------------------**//**
* @bsimethod                                    Grigas.Petraitis                06/2015
+---------------+---------------+---------------+---------------+---------------+------*/
void MRMeshData::CloneNode(Node& node)
    {
    BeAssert(GetNode().IsValid());

    // clone the node but keep the parent and the m_info structure the same
    NodeP parent = node.m_parent;
    NodeInfo  info = node.m_info;
    node.Clone(*GetNode());
    node.m_parent = parent;
    node.m_info = info;
    }

/*---------------------------------------------------------------------------------**//**
* @bsimethod                                    Grigas.Petraitis                04/2015
+---------------+---------------+---------------+---------------+---------------+------*/
RealityDataCacheResult Scene::RequestData(Node* node, BeFileNameCR path, bool synchronous)
    {
    RealityDataCacheResult result;

    if (path.IsUrl())
        {
        HttpDataPtr meshData;
        result = m_cache->Get(meshData, path.GetNameUtf8().c_str(), *new HttpData::RequestOptions(*this, synchronous));
        if (RealityDataCacheResult::Success == result && nullptr != node)
            meshData->CloneNode(*node);
        }
    else
        {
        FileDataPtr meshData;
        result = m_cache->Get(meshData, path.GetNameUtf8().c_str(), *new FileData::RequestOptions(*this, synchronous));
        if (RealityDataCacheResult::Success == result && nullptr != node)
            meshData->CloneNode(*node);
        }

    return result;
    }

/*---------------------------------------------------------------------------------**//**
* @bsimethod                                                    Ray.Bentley     03/2015
+---------------+---------------+---------------+---------------+---------------+------*/
Scene::RequestStatus Scene::ProcessRequests()
    {
    if (m_requests.empty())
        return  RequestStatus::Finished;

    uint64_t startTime = BeTimeUtilities::QueryMillisecondsCounter(), endTime = startTime + 200;
    size_t requestsProcessed = 0;

    for (auto curr = m_requests.begin(); curr != m_requests.end(); )
        {
        if (BeTimeUtilities::QueryMillisecondsCounter() > endTime)
            break;

        if (!curr->first->m_parent->IsLoaded())
            continue;

        BeFileName             fileName = curr->first->GetFileName();
        RealityDataCacheResult cacheStatus = RequestData(curr->first, fileName, false);
        switch (cacheStatus)
            {
            case RealityDataCacheResult::Success:
                {
                curr->first->SetDirectory(BeFileName(BeFileName::DevAndDir, fileName));

                requestsProcessed++;
                curr = m_requests.erase(curr);
                break;
                }

            case RealityDataCacheResult::NotFound:
                {
<<<<<<< HEAD
                Util::DisplayNodeFailureWarning(fileName.c_str());
                curr->first->m_parent->RemoveChild(curr->first);
                curr = m_requests.erase(curr);
=======
                MRMeshUtil::DisplayNodeFailureWarning (fileName.c_str());
                curr->first->m_parent->RemoveChild (curr->first);
>>>>>>> 778e2007
                break;
                }

            case RealityDataCacheResult::RequestQueued:
                curr++;
                break;

            default:
                BeAssert(false);
                break;
            }
        }

    return (0 == requestsProcessed) ? RequestStatus::None : RequestStatus::Processed;
    }

#if defined (NEEDS_WORK_CONTINUOUS_RENDER)
/*---------------------------------------------------------------------------------**//**
* @bsimethod                                                    Ray.Bentley     05/2015
+---------------+---------------+---------------+---------------+---------------+------*/
void Cache::Debug()
    {
    size_t memoryUsage = GetMemoryUsage(), textureMemoryUsage = GetTextureMemoryUsage(), nodeCount = GetNodeCount();
    printf("Node Count: %zu, Memory Usage: %lf, Texture Memory: %lf \n", nodeCount, (double)memoryUsage / (double)ONE_GB, (double)textureMemoryUsage / (double)ONE_GB);
    printf("Memory/Node: %lf Texture/Node: %lf, Mesh Count: %zu, Max Depth: %zu\n", (double)memoryUsage / (double)(nodeCount * 1024), (double)textureMemoryUsage / (double)(nodeCount * 1024), GetMeshCount(), GetMaxDepth());
#if defined (BENTLEYCONFIG_OS_WINDOWS) && !defined (BENTLEY_WINRT)
    printf("Resolution Ratio: %lf\n", Util::CalculateResolutionRatio());
#endif

#if defined (BENTLEYCONFIG_OS_WINDOWS) && !defined (BENTLEY_WINRT)
    size_t  load, total, available;

    Util::GetMemoryStatistics(load, total, available);
    printf("Memory Load: %zu, Total Memory: %lf, Available Memory: %lf\n", load, (double)total / (double)ONE_GB, (double)available / (double)ONE_GB);
#endif
    }

/*-----------------------------------------------------------------------------------**//**
* @bsimethod                                                    Ray.Bentley     03/2015
+---------------+---------------+---------------+---------------+---------------+------*/
BentleyStatus Cache::FlushStale(uint64_t staleTime)
    {
    if (!m_requests.empty())
        return ERROR;

    m_scene->FlushStale(staleTime);
    return SUCCESS;
    }
#endif

/*---------------------------------------------------------------------------------**//**
* @bsimethod                                                    Ray.Bentley     03/2015
+---------------+---------------+---------------+---------------+---------------+------*/
BentleyStatus Scene::SynchronousRead(NodeR node, BeFileNameCR fileName)
    {
    RealityDataCacheResult status = RequestData(&node, fileName, true);
    if (RealityDataCacheResult::Success != status)
        return ERROR;

    node.SetDirectory(BeFileName(BeFileName::DevAndDir, fileName));
    return SUCCESS;
    }

/*---------------------------------------------------------------------------------**//**
* @bsimethod                                                    Ray.Bentley     03/2015
+---------------+---------------+---------------+---------------+---------------+------*/
void Scene::QueueChildLoad(Node::MeshNodes const& children, DgnViewportP viewport)
    {
    int requestsMade = 0;

    for (auto const& child : children)
        {
        BeFileName fileName = child->GetFileName();
        auto found = m_requests.find(child.get());
        
        if (found == m_requests.end())
            {
            BeAssert(child->m_children.empty());
            RequestData(nullptr, fileName, false);
            m_requests[child.get()] = NodeRequest(viewport);
            requestsMade++;
            }
        else
            {
            found->second.m_viewports.insert(viewport);
            }
        }

    if (s_debugCacheLevel > 3 && requestsMade)
        printf("%d Cache Requests Initiated, %d Exist\n", requestsMade, (int) m_requests.size());

#ifdef WIP
    if (0 != requestsMade && !m_progressiveStarted)
        {
        m_progressiveStarted = true;
        ProgressiveDisplayManager::GetManager().BeginProgressive(*this);
        }
#endif
    }

#if defined (NEEDS_WORK_CONTINUOUS_RENDER)
/*---------------------------------------------------------------------------------**//**
* @bsimethod                                    Keith.Bentley                   03/16
+---------------+---------------+---------------+---------------+---------------+------*/
CacheManagerR CacheManager::GetManager()
    {
    static CacheManager s_manager;
    return s_manager;
    }

/*---------------------------------------------------------------------------------**//**
* @bsimethod                                                    Ray.Bentley     03/2015
+---------------+---------------+---------------+---------------+---------------+------*/
void CacheManager::QueueChildLoad(Node::MeshNodes const& children, DgnViewportP viewport, LoadContextCR loadContext)
    {
    if (nullptr == m_cache)
        m_cache = new Cache(loadContext.m_system);

    m_cache->QueueChildLoad(children, viewport);
    }

/*---------------------------------------------------------------------------------**//**
* @bsimethod                                                    Ray.Bentley     03/2015
+---------------+---------------+---------------+---------------+---------------+------*/
void CacheManager::SetRoot(SceneR scene, SystemP system)
    {
    if (nullptr == m_cache)
        m_cache = new Cache(system);

    m_cache->SetRoot(scene);
    }

/*---------------------------------------------------------------------------------**//**
* @bsimethod                                                    Ray.Bentley     03/2015
+---------------+---------------+---------------+---------------+---------------+------*/
BentleyStatus CacheManager::SynchronousRead(NodeR node, BeFileNameCR fileName, LoadContextCR loadContext)
    {
    if (nullptr == m_cache)
        m_cache = new Cache(loadContext.m_system);

    return m_cache->SynchronousRead(node, fileName);
    }

/*---------------------------------------------------------------------------------**//**
* @bsimethod                                                Grigas.Petraitis    04/2015
+---------------+---------------+---------------+---------------+---------------+------*/
CacheManager::CacheManager()
    {
    }

CacheManager::RequestStatus CacheManager::ProcessRequests() { return (nullptr == m_cache) ? CacheManager::RequestStatus::Finished :  m_cache->ProcessRequests(); }
void CacheManager::Debug() { if (nullptr != m_cache) m_cache->Debug(); }
void CacheManager::Flush(uint64_t staleTime) { if (nullptr != m_cache) m_cache->FlushStale(staleTime); }
void CacheManager::RemoveRequest(NodeR node) { if (nullptr != m_cache) m_cache->RemoveCacheRequests(node); }

/*---------------------------------------------------------------------------------**//**
* @bsimethod                                                Grigas.Petraitis    04/2015
+---------------+---------------+---------------+---------------+---------------+------*/
CacheManager::~CacheManager()
    {
    if (nullptr != m_cache)
        {
        delete m_cache;
        m_cache = nullptr;
        }
    }
#endif

<|MERGE_RESOLUTION|>--- conflicted
+++ resolved
@@ -1,629 +1,623 @@
-/*--------------------------------------------------------------------------------------+
-|
-|     $Source: ThreeMxSchema/MRMesh/MRMeshCache.cpp $
-|
-|  $Copyright: (c) 2016 Bentley Systems, Incorporated. All rights reserved. $
-|
-+--------------------------------------------------------------------------------------*/
-#include "../ThreeMxSchemaInternal.h"
-#include    <DgnPlatform/HttpHandler.h>
-
-#define ONE_GB (1024 * 1024 * 1024)
-
-int s_debugCacheLevel = 0;
-
-#define TABLE_NAME_Acute3dMesh "Acute3dMesh"
-
-//=======================================================================================
-// @bsiclass                                        Grigas.Petraitis            04/2015
-//=======================================================================================
-struct MRMeshData
-{
-    //=======================================================================================
-    // @bsiclass                                        Grigas.Petraitis            03/2015
-    //=======================================================================================
-    struct RequestOptions : RealityDataCacheOptions
-        {
-        Scene& m_scene;
-        RequestOptions(Scene& scene) : RealityDataCacheOptions(true, false, true, true), m_scene(scene) {}
-        };
-
-    //=======================================================================================
-    // @bsiclass                                        Grigas.Petraitis            03/2015
-    //=======================================================================================
-    struct DatabasePrepareAndCleanupHandler : BeSQLiteRealityDataStorage::DatabasePrepareAndCleanupHandler
-        {
-        static BeAtomic<bool> s_isPrepared;
-
-        /*---------------------------------------------------------------------------------**//**
-        * @bsimethod                                    Grigas.Petraitis                04/2015
-        +---------------+---------------+---------------+---------------+---------------+------*/
-        virtual bool _IsPrepared() const {return s_isPrepared;}
-
-        /*---------------------------------------------------------------------------------**//**
-        * @bsimethod                                    Grigas.Petraitis                03/2015
-        +---------------+---------------+---------------+---------------+---------------+------*/
-        virtual BentleyStatus _PrepareDatabase(BeSQLite::Db& db) const override
-            {
-            if (db.TableExists(TABLE_NAME_Acute3dMesh))
-                {
-                s_isPrepared.store(true);
-                return SUCCESS;
-                }
-
-            Utf8CP ddl = "Filename CHAR PRIMARY KEY,Data BLOB,DataSize BIGINT,Created BIGINT";
-            if (BE_SQLITE_OK == db.CreateTable(TABLE_NAME_Acute3dMesh, ddl))
-                {
-                s_isPrepared.store(true);
-                return SUCCESS;
-                }
-            return ERROR;
-            }
-
-        /*---------------------------------------------------------------------------------**//**
-        * @bsimethod                                    Grigas.Petraitis                03/2015
-        +---------------+---------------+---------------+---------------+---------------+------*/
-        virtual BentleyStatus _CleanupDatabase(BeSQLite::Db& db) const override
-            {
-            CachedStatementPtr sumStatement;
-            if (BE_SQLITE_OK != db.GetCachedStatement(sumStatement, "SELECT SUM(DataSize) FROM " TABLE_NAME_Acute3dMesh))
-                return ERROR;
-
-            if (BE_SQLITE_ROW != sumStatement->Step())
-                return ERROR;
-
-            static uint64_t allowedSize = ONE_GB; // 1 GB
-
-            CachedStatementPtr selectStatement;
-            if (BE_SQLITE_OK != db.GetCachedStatement(selectStatement, "SELECT DataSize, Created FROM " TABLE_NAME_Acute3dMesh " ORDER BY Created ASC"))
-                return ERROR;
-
-            uint64_t runningSum = 0;
-            while ((runningSum < allowedSize) && (BE_SQLITE_ROW == selectStatement->Step()))
-                runningSum += selectStatement->GetValueInt64(0);
-
-            uint64_t creationDate = selectStatement->GetValueInt64(1);
-            CachedStatementPtr deleteStatement;
-            if (BE_SQLITE_OK != db.GetCachedStatement(deleteStatement, "DELETE FROM " TABLE_NAME_Acute3dMesh " WHERE Created <= ?"))
-                return ERROR;
-
-            deleteStatement->BindInt64(1, creationDate);
-            if (BE_SQLITE_DONE != deleteStatement->Step())
-                return ERROR;
-
-            return SUCCESS;
-            }
-
-        /*---------------------------------------------------------------------------------**//**
-        * @bsimethod                                    Grigas.Petraitis                03/2015
-        +---------------+---------------+---------------+---------------+---------------+------*/
-        static RefCountedPtr<DatabasePrepareAndCleanupHandler> Create() {return new DatabasePrepareAndCleanupHandler();}
-        };
-
-protected:
-    Utf8String m_filename;
-    NodePtr m_node;
-    mutable MxStreamBuffer m_nodeBytes;
-
-    /*---------------------------------------------------------------------------------**//**
-    * @bsimethod                                    Grigas.Petraitis                04/2015
-    +---------------+---------------+---------------+---------------+---------------+------*/
-    BentleyStatus InitFromSelf(IRealityDataBase const& self, RequestOptions const& options)
-        {
-        MRMeshData const& other = dynamic_cast<MRMeshData const&>(self);
-        m_node = new Node(NodeInfo(), nullptr);
-        m_node->Clone(*other.GetNode());
-        m_filename = other.GetFilename();
-        return SUCCESS;
-        }
-
-    /*---------------------------------------------------------------------------------**//**
-    * @bsimethod                                    Grigas.Petraitis                04/2015
-    +---------------+---------------+---------------+---------------+---------------+------*/
-    BentleyStatus InitFromSource(Utf8CP filename, ByteStream const& data, RequestOptions const& options)
-        {
-        m_filename = filename;
-        m_node = new Node(NodeInfo(), nullptr);
-        
-        m_nodeBytes = data;
-    
-        BeAssert(m_node->m_children.empty());
-        if (SUCCESS != m_node->Read3MXB(m_nodeBytes, options.m_scene))
-            {
-            m_nodeBytes.Clear();
-            m_nodeBytes.SetPos(0);    
-            m_node = nullptr;
-            return ERROR;
-            }
-
-        if (!options.UseStorage())
-            {
-            m_nodeBytes.Clear();
-            m_nodeBytes.SetPos(0);    
-            }
-
-        return SUCCESS;
-        }
-
-    /*---------------------------------------------------------------------------------**//**
-    * @bsimethod                                    Grigas.Petraitis                03/2015
-    +---------------+---------------+---------------+---------------+---------------+------*/
-    BentleyStatus InitFromStorage(Db& db, BeMutex& cs, Utf8CP id, RequestOptions const& options)
-        {
-        if (true)
-            {
-            BeMutexHolder lock(cs);
-
-            CachedStatementPtr stmt;
-            if (BE_SQLITE_OK != db.GetCachedStatement(stmt, "SELECT Data, DataSize FROM " TABLE_NAME_Acute3dMesh " WHERE Filename=?"))
-                return ERROR;
-
-            stmt->ClearBindings();
-            stmt->BindText(1, id, Statement::MakeCopy::No);
-            if (BE_SQLITE_ROW != stmt->Step())
-                return ERROR;
-
-            m_filename = id;
-
-            const void* data = stmt->GetValueBlob(0);
-            int dataSize = stmt->GetValueInt(1);
-            m_nodeBytes.SaveData((Byte*)data, dataSize);
-            m_nodeBytes.SetPos(0);
-            }
-
-        m_node = new Node(NodeInfo(), nullptr);
-
-        BeAssert(m_node->GetChildren().empty());
-        BentleyStatus result = m_node->Read3MXB(m_nodeBytes, options.m_scene);
-        if (SUCCESS != result)
-            {
-            BeAssert(false);
-            m_node = nullptr;
-            return ERROR;
-            }
-
-        m_nodeBytes.Clear();    
-        m_nodeBytes.SetPos(0);    
-        return SUCCESS;
-        }
-
-    /*---------------------------------------------------------------------------------**//**
-    * @bsimethod                                    Grigas.Petraitis                03/2015
-    +---------------+---------------+---------------+---------------+---------------+------*/
-    BentleyStatus PersistToStorage(Db& db, BeMutex& cs) const
-        {
-        BeMutexHolder lock(cs);
-
-        CachedStatementPtr selectStatement;
-        if (BE_SQLITE_OK != db.GetCachedStatement(selectStatement, "SELECT Filename FROM " TABLE_NAME_Acute3dMesh " WHERE Filename=?"))
-            return ERROR;
-
-        selectStatement->ClearBindings();
-        selectStatement->BindText(1, m_filename.c_str(), Statement::MakeCopy::No);
-        if (BE_SQLITE_ROW == selectStatement->Step())
-            {
-            // update
-            }
-        else
-            {
-            BeAssert(m_nodeBytes.HasData());
-
-            // insert
-            CachedStatementPtr stmt;
-            if (BE_SQLITE_OK != db.GetCachedStatement(stmt, "INSERT INTO " TABLE_NAME_Acute3dMesh " (Filename, Data, DataSize, Created) VALUES (?,?,?,?)"))
-                return ERROR;
-
-            stmt->ClearBindings();
-            stmt->BindText(1, m_filename.c_str(), Statement::MakeCopy::No);
-            stmt->BindBlob(2, m_nodeBytes.GetData(), (int)m_nodeBytes.GetSize(), Statement::MakeCopy::No);
-            stmt->BindInt64(3, (int64_t)m_nodeBytes.GetSize());
-            stmt->BindInt64(4, BeTimeUtilities::GetCurrentTimeAsUnixMillis());
-            if (BE_SQLITE_DONE != stmt->Step())
-                return ERROR;
-            }
-
-        m_nodeBytes.Clear();
-        m_nodeBytes.SetPos(0);
-        return SUCCESS;
-        }
-public:
-    virtual ~MRMeshData() {}
-    NodePtr GetNode() const {return m_node;}
-    Utf8StringCR GetFilename() const {return m_filename;}
-    void CloneNode(Node& node);
-};
-
-BeAtomic<bool> MRMeshData::DatabasePrepareAndCleanupHandler::s_isPrepared;
-
-//=======================================================================================
-// @bsiclass                                        Grigas.Petraitis            04/2015
-//=======================================================================================
-struct HttpData : MRMeshData, IRealityData<HttpData, BeSQLiteRealityDataStorage, HttpRealityDataSource>
-{
-    //=======================================================================================
-    // @bsiclass                                        Grigas.Petraitis            03/2015
-    //=======================================================================================
-    struct RequestOptions : MRMeshData::RequestOptions, IRealityData::RequestOptions
-    {
-    DEFINE_BENTLEY_REF_COUNTED_MEMBERS
-    public:
-        RequestOptions(Scene& scene, bool synchronous) : MRMeshData::RequestOptions(scene)
-            {
-            BeSQLiteRealityDataStorage::SelectOptions::SetForceSynchronousRequest(synchronous);
-            HttpRealityDataSource::RequestOptions::SetForceSynchronousRequest(synchronous);
-            SetUseStorage(true);
-            }
-    };
-
-private:
-protected:
-    virtual Utf8CP _GetId() const override {return GetFilename().c_str();}
-    virtual bool _IsExpired() const override {return false;}
-    virtual BentleyStatus _InitFrom(IRealityDataBase const& self, RealityDataCacheOptions const& options) override {return InitFromSelf(self, (RequestOptions const&) options);}
-    virtual BentleyStatus _InitFrom(Utf8CP url, bmap<Utf8String, Utf8String> const& header, ByteStream const& body, HttpRealityDataSource::RequestOptions const& options) override {return InitFromSource(url, body, (RequestOptions const&)options);}
-    virtual BentleyStatus _InitFrom(Db& db, BeMutex& cs, Utf8CP id, BeSQLiteRealityDataStorage::SelectOptions const& options) override {return InitFromStorage(db, cs, id, (RequestOptions const&)options);}
-    virtual BentleyStatus _Persist(Db& db, BeMutex& cs) const override {return PersistToStorage(db, cs);}
-    virtual BeSQLiteRealityDataStorage::DatabasePrepareAndCleanupHandlerPtr _GetDatabasePrepareAndCleanupHandler() const override {return DatabasePrepareAndCleanupHandler::Create();}
-public:
-    static RefCountedPtr<HttpData> Create() {return new HttpData();}
-};
-typedef RefCountedPtr<HttpData> HttpDataPtr;
-
-//=======================================================================================
-// @bsiclass                                        Grigas.Petraitis            04/2015
-//=======================================================================================
-struct FileData : MRMeshData, IRealityData<FileData, BeSQLiteRealityDataStorage, FileRealityDataSource>
-{
-    //=======================================================================================
-    // @bsiclass                                        Grigas.Petraitis            03/2015
-    //=======================================================================================
-    struct RequestOptions : MRMeshData::RequestOptions, IRealityData::RequestOptions
-    {
-    DEFINE_BENTLEY_REF_COUNTED_MEMBERS
-    public:
-        RequestOptions(Scene& scene, bool synchronous) : MRMeshData::RequestOptions(scene)
-            {
-            BeSQLiteRealityDataStorage::SelectOptions::SetForceSynchronousRequest(synchronous);
-            FileRealityDataSource::RequestOptions::SetForceSynchronousRequest(synchronous);
-            SetUseStorage(false);
-            }
-//        static RefCountedPtr<RequestOptions> Create( bool synchronous) {return new RequestOptions(synchronous);}
-    };
-
-private:
-    FileData() : MRMeshData() {}
-
-protected:
-    virtual Utf8CP _GetId() const override {return GetFilename().c_str();}
-    virtual bool _IsExpired() const override {return false;}
-    virtual BentleyStatus _InitFrom(IRealityDataBase const& self, RealityDataCacheOptions const& options) override {return InitFromSelf(self, (RequestOptions const&)options);}
-    virtual BentleyStatus _InitFrom(Utf8CP filepath, ByteStream const& data, FileRealityDataSource::RequestOptions const& options) override {return InitFromSource(filepath, data, (RequestOptions const&)options);}
-    virtual BentleyStatus _InitFrom(Db& db, BeMutex& cs, Utf8CP id, BeSQLiteRealityDataStorage::SelectOptions const& options) override {return InitFromStorage(db, cs, id, (RequestOptions const&)options);} 
-    virtual BentleyStatus _Persist(Db& db, BeMutex& cs) const override {return PersistToStorage(db, cs);}
-    virtual BeSQLiteRealityDataStorage::DatabasePrepareAndCleanupHandlerPtr _GetDatabasePrepareAndCleanupHandler() const override {return DatabasePrepareAndCleanupHandler::Create();}
-public:
-    static RefCountedPtr<FileData> Create() {return new FileData();}    
-};
-typedef RefCountedPtr<FileData> FileDataPtr;
-
-#if defined (NEEDS_WORK_CONTINUOUS_RENDER)
-BEGIN_BENTLEY_THREEMX_NAMESPACE
-/*=================================================================================**//**
-* @bsiclass                                                     Ray.Bentley     03/2015
-+===============+===============+===============+===============+===============+======*/
-struct   NodeRequest
-{
-    bset<DgnViewportP> m_viewports;
-    NodeRequest() {}
-    NodeRequest(DgnViewportP viewport) {m_viewports.insert(viewport);}
-};
-
-/*=================================================================================**//**
-* @bsiclass                                                     Ray.Bentley     03/2015
-+===============+===============+===============+===============+===============+======*/
-struct Cache
-{
-    typedef bmap<NodeP, NodeRequest> RequestMap;
-    RealityDataCache* m_cache=nullptr;
-    RequestMap m_requests;
-    ScenePtr m_scene;
-    SystemP m_target;
-
-    Cache(SystemP target) : m_progressiveStarted(false), m_target(target) {}
-    void SetRoot(SceneR scene) {m_scene = &scene; Initialize();}
-    void Initialize();
-    void RemoveCacheRequests(NodeR node);
-    void CloneNodeFromData(Node& node, MRMeshData const& meshData);
-    RealityDataCacheResult RequestData(SystemP target, Node* node, BeFileNameCR path, bool synchronous = false);
-    CacheManager::RequestStatus ProcessRequests();
-    void Debug();
-    size_t GetMemoryUsage() {return m_scene->GetMemorySize();}
-    size_t GetTextureMemoryUsage() {return m_scene->GetTextureMemorySize();}
-    size_t GetNodeCount() {return m_scene->GetNodeCount();}
-    size_t GetMeshCount() {return m_scene->GetMeshCount();}
-    size_t GetMaxDepth() {return m_scene->GetMaxDepth();}
-    BentleyStatus FlushStale(uint64_t staleTime);
-    BentleyStatus SynchronousRead(NodeR node, BeFileNameCR fileName);
-    void QueueChildLoad(Node::MeshNodes const& children, DgnViewportP viewport);
-};
-END_BENTLEY_THREEMX_NAMESPACE
-
-/*---------------------------------------------------------------------------------**//**
-* @bsimethod                                                    Ray.Bentley     03/2015
-+---------------+---------------+---------------+---------------+---------------+------*/
-void Cache::Initialize()
-    {
-    RealityDataCachePtr m_cache = RealityDataCache::Create(100);
-
-    BeFileName storageFileName = T_HOST.GetIKnownLocationsAdmin().GetLocalTempDirectoryBaseName();
-    storageFileName.AppendToPath(BeFileName(m_scene->GetSceneName()));
-
-    m_cache->RegisterStorage(*BeSQLiteRealityDataStorage::Create(storageFileName));
-    m_cache->RegisterSource(*FileRealityDataSource::Create(4));
-    }
-#endif
-
-/*---------------------------------------------------------------------------------**//**
-* @bsimethod                                                    Ray.Bentley     03/2015
-+---------------+---------------+---------------+---------------+---------------+------*/
-void Scene::RemoveRequest(NodeR node)
-    {
-    auto found = m_requests.find(&node);
-
-    if (found != m_requests.end())
-        m_requests.erase(found);
-
-    for (auto const& child : node.GetChildren())
-        RemoveRequest(*child);
-    }
-
-/*---------------------------------------------------------------------------------**//**
-* @bsimethod                                    Grigas.Petraitis                06/2015
-+---------------+---------------+---------------+---------------+---------------+------*/
-void MRMeshData::CloneNode(Node& node)
-    {
-    BeAssert(GetNode().IsValid());
-
-    // clone the node but keep the parent and the m_info structure the same
-    NodeP parent = node.m_parent;
-    NodeInfo  info = node.m_info;
-    node.Clone(*GetNode());
-    node.m_parent = parent;
-    node.m_info = info;
-    }
-
-/*---------------------------------------------------------------------------------**//**
-* @bsimethod                                    Grigas.Petraitis                04/2015
-+---------------+---------------+---------------+---------------+---------------+------*/
-RealityDataCacheResult Scene::RequestData(Node* node, BeFileNameCR path, bool synchronous)
-    {
-    RealityDataCacheResult result;
-
-    if (path.IsUrl())
-        {
-        HttpDataPtr meshData;
-        result = m_cache->Get(meshData, path.GetNameUtf8().c_str(), *new HttpData::RequestOptions(*this, synchronous));
-        if (RealityDataCacheResult::Success == result && nullptr != node)
-            meshData->CloneNode(*node);
-        }
-    else
-        {
-        FileDataPtr meshData;
-        result = m_cache->Get(meshData, path.GetNameUtf8().c_str(), *new FileData::RequestOptions(*this, synchronous));
-        if (RealityDataCacheResult::Success == result && nullptr != node)
-            meshData->CloneNode(*node);
-        }
-
-    return result;
-    }
-
-/*---------------------------------------------------------------------------------**//**
-* @bsimethod                                                    Ray.Bentley     03/2015
-+---------------+---------------+---------------+---------------+---------------+------*/
-Scene::RequestStatus Scene::ProcessRequests()
-    {
-    if (m_requests.empty())
-        return  RequestStatus::Finished;
-
-    uint64_t startTime = BeTimeUtilities::QueryMillisecondsCounter(), endTime = startTime + 200;
-    size_t requestsProcessed = 0;
-
-    for (auto curr = m_requests.begin(); curr != m_requests.end(); )
-        {
-        if (BeTimeUtilities::QueryMillisecondsCounter() > endTime)
-            break;
-
-        if (!curr->first->m_parent->IsLoaded())
-            continue;
-
-        BeFileName             fileName = curr->first->GetFileName();
-        RealityDataCacheResult cacheStatus = RequestData(curr->first, fileName, false);
-        switch (cacheStatus)
-            {
-            case RealityDataCacheResult::Success:
-                {
-                curr->first->SetDirectory(BeFileName(BeFileName::DevAndDir, fileName));
-
-                requestsProcessed++;
-                curr = m_requests.erase(curr);
-                break;
-                }
-
-            case RealityDataCacheResult::NotFound:
-                {
-<<<<<<< HEAD
-                Util::DisplayNodeFailureWarning(fileName.c_str());
-                curr->first->m_parent->RemoveChild(curr->first);
-                curr = m_requests.erase(curr);
-=======
-                MRMeshUtil::DisplayNodeFailureWarning (fileName.c_str());
-                curr->first->m_parent->RemoveChild (curr->first);
->>>>>>> 778e2007
-                break;
-                }
-
-            case RealityDataCacheResult::RequestQueued:
-                curr++;
-                break;
-
-            default:
-                BeAssert(false);
-                break;
-            }
-        }
-
-    return (0 == requestsProcessed) ? RequestStatus::None : RequestStatus::Processed;
-    }
-
-#if defined (NEEDS_WORK_CONTINUOUS_RENDER)
-/*---------------------------------------------------------------------------------**//**
-* @bsimethod                                                    Ray.Bentley     05/2015
-+---------------+---------------+---------------+---------------+---------------+------*/
-void Cache::Debug()
-    {
-    size_t memoryUsage = GetMemoryUsage(), textureMemoryUsage = GetTextureMemoryUsage(), nodeCount = GetNodeCount();
-    printf("Node Count: %zu, Memory Usage: %lf, Texture Memory: %lf \n", nodeCount, (double)memoryUsage / (double)ONE_GB, (double)textureMemoryUsage / (double)ONE_GB);
-    printf("Memory/Node: %lf Texture/Node: %lf, Mesh Count: %zu, Max Depth: %zu\n", (double)memoryUsage / (double)(nodeCount * 1024), (double)textureMemoryUsage / (double)(nodeCount * 1024), GetMeshCount(), GetMaxDepth());
-#if defined (BENTLEYCONFIG_OS_WINDOWS) && !defined (BENTLEY_WINRT)
-    printf("Resolution Ratio: %lf\n", Util::CalculateResolutionRatio());
-#endif
-
-#if defined (BENTLEYCONFIG_OS_WINDOWS) && !defined (BENTLEY_WINRT)
-    size_t  load, total, available;
-
-    Util::GetMemoryStatistics(load, total, available);
-    printf("Memory Load: %zu, Total Memory: %lf, Available Memory: %lf\n", load, (double)total / (double)ONE_GB, (double)available / (double)ONE_GB);
-#endif
-    }
-
-/*-----------------------------------------------------------------------------------**//**
-* @bsimethod                                                    Ray.Bentley     03/2015
-+---------------+---------------+---------------+---------------+---------------+------*/
-BentleyStatus Cache::FlushStale(uint64_t staleTime)
-    {
-    if (!m_requests.empty())
-        return ERROR;
-
-    m_scene->FlushStale(staleTime);
-    return SUCCESS;
-    }
-#endif
-
-/*---------------------------------------------------------------------------------**//**
-* @bsimethod                                                    Ray.Bentley     03/2015
-+---------------+---------------+---------------+---------------+---------------+------*/
-BentleyStatus Scene::SynchronousRead(NodeR node, BeFileNameCR fileName)
-    {
-    RealityDataCacheResult status = RequestData(&node, fileName, true);
-    if (RealityDataCacheResult::Success != status)
-        return ERROR;
-
-    node.SetDirectory(BeFileName(BeFileName::DevAndDir, fileName));
-    return SUCCESS;
-    }
-
-/*---------------------------------------------------------------------------------**//**
-* @bsimethod                                                    Ray.Bentley     03/2015
-+---------------+---------------+---------------+---------------+---------------+------*/
-void Scene::QueueChildLoad(Node::MeshNodes const& children, DgnViewportP viewport)
-    {
-    int requestsMade = 0;
-
-    for (auto const& child : children)
-        {
-        BeFileName fileName = child->GetFileName();
-        auto found = m_requests.find(child.get());
-        
-        if (found == m_requests.end())
-            {
-            BeAssert(child->m_children.empty());
-            RequestData(nullptr, fileName, false);
-            m_requests[child.get()] = NodeRequest(viewport);
-            requestsMade++;
-            }
-        else
-            {
-            found->second.m_viewports.insert(viewport);
-            }
-        }
-
-    if (s_debugCacheLevel > 3 && requestsMade)
-        printf("%d Cache Requests Initiated, %d Exist\n", requestsMade, (int) m_requests.size());
-
-#ifdef WIP
-    if (0 != requestsMade && !m_progressiveStarted)
-        {
-        m_progressiveStarted = true;
-        ProgressiveDisplayManager::GetManager().BeginProgressive(*this);
-        }
-#endif
-    }
-
-#if defined (NEEDS_WORK_CONTINUOUS_RENDER)
-/*---------------------------------------------------------------------------------**//**
-* @bsimethod                                    Keith.Bentley                   03/16
-+---------------+---------------+---------------+---------------+---------------+------*/
-CacheManagerR CacheManager::GetManager()
-    {
-    static CacheManager s_manager;
-    return s_manager;
-    }
-
-/*---------------------------------------------------------------------------------**//**
-* @bsimethod                                                    Ray.Bentley     03/2015
-+---------------+---------------+---------------+---------------+---------------+------*/
-void CacheManager::QueueChildLoad(Node::MeshNodes const& children, DgnViewportP viewport, LoadContextCR loadContext)
-    {
-    if (nullptr == m_cache)
-        m_cache = new Cache(loadContext.m_system);
-
-    m_cache->QueueChildLoad(children, viewport);
-    }
-
-/*---------------------------------------------------------------------------------**//**
-* @bsimethod                                                    Ray.Bentley     03/2015
-+---------------+---------------+---------------+---------------+---------------+------*/
-void CacheManager::SetRoot(SceneR scene, SystemP system)
-    {
-    if (nullptr == m_cache)
-        m_cache = new Cache(system);
-
-    m_cache->SetRoot(scene);
-    }
-
-/*---------------------------------------------------------------------------------**//**
-* @bsimethod                                                    Ray.Bentley     03/2015
-+---------------+---------------+---------------+---------------+---------------+------*/
-BentleyStatus CacheManager::SynchronousRead(NodeR node, BeFileNameCR fileName, LoadContextCR loadContext)
-    {
-    if (nullptr == m_cache)
-        m_cache = new Cache(loadContext.m_system);
-
-    return m_cache->SynchronousRead(node, fileName);
-    }
-
-/*---------------------------------------------------------------------------------**//**
-* @bsimethod                                                Grigas.Petraitis    04/2015
-+---------------+---------------+---------------+---------------+---------------+------*/
-CacheManager::CacheManager()
-    {
-    }
-
-CacheManager::RequestStatus CacheManager::ProcessRequests() { return (nullptr == m_cache) ? CacheManager::RequestStatus::Finished :  m_cache->ProcessRequests(); }
-void CacheManager::Debug() { if (nullptr != m_cache) m_cache->Debug(); }
-void CacheManager::Flush(uint64_t staleTime) { if (nullptr != m_cache) m_cache->FlushStale(staleTime); }
-void CacheManager::RemoveRequest(NodeR node) { if (nullptr != m_cache) m_cache->RemoveCacheRequests(node); }
-
-/*---------------------------------------------------------------------------------**//**
-* @bsimethod                                                Grigas.Petraitis    04/2015
-+---------------+---------------+---------------+---------------+---------------+------*/
-CacheManager::~CacheManager()
-    {
-    if (nullptr != m_cache)
-        {
-        delete m_cache;
-        m_cache = nullptr;
-        }
-    }
-#endif
-
+/*--------------------------------------------------------------------------------------+
+|
+|     $Source: ThreeMxSchema/MRMesh/MRMeshCache.cpp $
+|
+|  $Copyright: (c) 2016 Bentley Systems, Incorporated. All rights reserved. $
+|
++--------------------------------------------------------------------------------------*/
+#include "../ThreeMxSchemaInternal.h"
+#include    <DgnPlatform/HttpHandler.h>
+
+#define ONE_GB (1024 * 1024 * 1024)
+
+int s_debugCacheLevel = 0;
+
+#define TABLE_NAME_Acute3dMesh "Acute3dMesh"
+
+//=======================================================================================
+// @bsiclass                                        Grigas.Petraitis            04/2015
+//=======================================================================================
+struct MRMeshData
+{
+    //=======================================================================================
+    // @bsiclass                                        Grigas.Petraitis            03/2015
+    //=======================================================================================
+    struct RequestOptions : RealityDataCacheOptions
+        {
+        Scene& m_scene;
+        RequestOptions(Scene& scene) : RealityDataCacheOptions(true, false, true, true), m_scene(scene) {}
+        };
+
+    //=======================================================================================
+    // @bsiclass                                        Grigas.Petraitis            03/2015
+    //=======================================================================================
+    struct DatabasePrepareAndCleanupHandler : BeSQLiteRealityDataStorage::DatabasePrepareAndCleanupHandler
+        {
+        static BeAtomic<bool> s_isPrepared;
+
+        /*---------------------------------------------------------------------------------**//**
+        * @bsimethod                                    Grigas.Petraitis                04/2015
+        +---------------+---------------+---------------+---------------+---------------+------*/
+        virtual bool _IsPrepared() const {return s_isPrepared;}
+
+        /*---------------------------------------------------------------------------------**//**
+        * @bsimethod                                    Grigas.Petraitis                03/2015
+        +---------------+---------------+---------------+---------------+---------------+------*/
+        virtual BentleyStatus _PrepareDatabase(BeSQLite::Db& db) const override
+            {
+            if (db.TableExists(TABLE_NAME_Acute3dMesh))
+                {
+                s_isPrepared.store(true);
+                return SUCCESS;
+                }
+
+            Utf8CP ddl = "Filename CHAR PRIMARY KEY,Data BLOB,DataSize BIGINT,Created BIGINT";
+            if (BE_SQLITE_OK == db.CreateTable(TABLE_NAME_Acute3dMesh, ddl))
+                {
+                s_isPrepared.store(true);
+                return SUCCESS;
+                }
+            return ERROR;
+            }
+
+        /*---------------------------------------------------------------------------------**//**
+        * @bsimethod                                    Grigas.Petraitis                03/2015
+        +---------------+---------------+---------------+---------------+---------------+------*/
+        virtual BentleyStatus _CleanupDatabase(BeSQLite::Db& db) const override
+            {
+            CachedStatementPtr sumStatement;
+            if (BE_SQLITE_OK != db.GetCachedStatement(sumStatement, "SELECT SUM(DataSize) FROM " TABLE_NAME_Acute3dMesh))
+                return ERROR;
+
+            if (BE_SQLITE_ROW != sumStatement->Step())
+                return ERROR;
+
+            static uint64_t allowedSize = ONE_GB; // 1 GB
+
+            CachedStatementPtr selectStatement;
+            if (BE_SQLITE_OK != db.GetCachedStatement(selectStatement, "SELECT DataSize, Created FROM " TABLE_NAME_Acute3dMesh " ORDER BY Created ASC"))
+                return ERROR;
+
+            uint64_t runningSum = 0;
+            while ((runningSum < allowedSize) && (BE_SQLITE_ROW == selectStatement->Step()))
+                runningSum += selectStatement->GetValueInt64(0);
+
+            uint64_t creationDate = selectStatement->GetValueInt64(1);
+            CachedStatementPtr deleteStatement;
+            if (BE_SQLITE_OK != db.GetCachedStatement(deleteStatement, "DELETE FROM " TABLE_NAME_Acute3dMesh " WHERE Created <= ?"))
+                return ERROR;
+
+            deleteStatement->BindInt64(1, creationDate);
+            if (BE_SQLITE_DONE != deleteStatement->Step())
+                return ERROR;
+
+            return SUCCESS;
+            }
+
+        /*---------------------------------------------------------------------------------**//**
+        * @bsimethod                                    Grigas.Petraitis                03/2015
+        +---------------+---------------+---------------+---------------+---------------+------*/
+        static RefCountedPtr<DatabasePrepareAndCleanupHandler> Create() {return new DatabasePrepareAndCleanupHandler();}
+        };
+
+protected:
+    Utf8String m_filename;
+    NodePtr m_node;
+    mutable MxStreamBuffer m_nodeBytes;
+
+    /*---------------------------------------------------------------------------------**//**
+    * @bsimethod                                    Grigas.Petraitis                04/2015
+    +---------------+---------------+---------------+---------------+---------------+------*/
+    BentleyStatus InitFromSelf(IRealityDataBase const& self, RequestOptions const& options)
+        {
+        MRMeshData const& other = dynamic_cast<MRMeshData const&>(self);
+        m_node = new Node(NodeInfo(), nullptr);
+        m_node->Clone(*other.GetNode());
+        m_filename = other.GetFilename();
+        return SUCCESS;
+        }
+
+    /*---------------------------------------------------------------------------------**//**
+    * @bsimethod                                    Grigas.Petraitis                04/2015
+    +---------------+---------------+---------------+---------------+---------------+------*/
+    BentleyStatus InitFromSource(Utf8CP filename, ByteStream const& data, RequestOptions const& options)
+        {
+        m_filename = filename;
+        m_node = new Node(NodeInfo(), nullptr);
+        
+        m_nodeBytes = data;
+    
+        BeAssert(m_node->m_children.empty());
+        if (SUCCESS != m_node->Read3MXB(m_nodeBytes, options.m_scene))
+            {
+            m_nodeBytes.Clear();
+            m_nodeBytes.SetPos(0);    
+            m_node = nullptr;
+            return ERROR;
+            }
+
+        if (!options.UseStorage())
+            {
+            m_nodeBytes.Clear();
+            m_nodeBytes.SetPos(0);    
+            }
+
+        return SUCCESS;
+        }
+
+    /*---------------------------------------------------------------------------------**//**
+    * @bsimethod                                    Grigas.Petraitis                03/2015
+    +---------------+---------------+---------------+---------------+---------------+------*/
+    BentleyStatus InitFromStorage(Db& db, BeMutex& cs, Utf8CP id, RequestOptions const& options)
+        {
+        if (true)
+            {
+            BeMutexHolder lock(cs);
+
+            CachedStatementPtr stmt;
+            if (BE_SQLITE_OK != db.GetCachedStatement(stmt, "SELECT Data, DataSize FROM " TABLE_NAME_Acute3dMesh " WHERE Filename=?"))
+                return ERROR;
+
+            stmt->ClearBindings();
+            stmt->BindText(1, id, Statement::MakeCopy::No);
+            if (BE_SQLITE_ROW != stmt->Step())
+                return ERROR;
+
+            m_filename = id;
+
+            const void* data = stmt->GetValueBlob(0);
+            int dataSize = stmt->GetValueInt(1);
+            m_nodeBytes.SaveData((Byte*)data, dataSize);
+            m_nodeBytes.SetPos(0);
+            }
+
+        m_node = new Node(NodeInfo(), nullptr);
+
+        BeAssert(m_node->GetChildren().empty());
+        BentleyStatus result = m_node->Read3MXB(m_nodeBytes, options.m_scene);
+        if (SUCCESS != result)
+            {
+            BeAssert(false);
+            m_node = nullptr;
+            return ERROR;
+            }
+
+        m_nodeBytes.Clear();    
+        m_nodeBytes.SetPos(0);    
+        return SUCCESS;
+        }
+
+    /*---------------------------------------------------------------------------------**//**
+    * @bsimethod                                    Grigas.Petraitis                03/2015
+    +---------------+---------------+---------------+---------------+---------------+------*/
+    BentleyStatus PersistToStorage(Db& db, BeMutex& cs) const
+        {
+        BeMutexHolder lock(cs);
+
+        CachedStatementPtr selectStatement;
+        if (BE_SQLITE_OK != db.GetCachedStatement(selectStatement, "SELECT Filename FROM " TABLE_NAME_Acute3dMesh " WHERE Filename=?"))
+            return ERROR;
+
+        selectStatement->ClearBindings();
+        selectStatement->BindText(1, m_filename.c_str(), Statement::MakeCopy::No);
+        if (BE_SQLITE_ROW == selectStatement->Step())
+            {
+            // update
+            }
+        else
+            {
+            BeAssert(m_nodeBytes.HasData());
+
+            // insert
+            CachedStatementPtr stmt;
+            if (BE_SQLITE_OK != db.GetCachedStatement(stmt, "INSERT INTO " TABLE_NAME_Acute3dMesh " (Filename, Data, DataSize, Created) VALUES (?,?,?,?)"))
+                return ERROR;
+
+            stmt->ClearBindings();
+            stmt->BindText(1, m_filename.c_str(), Statement::MakeCopy::No);
+            stmt->BindBlob(2, m_nodeBytes.GetData(), (int)m_nodeBytes.GetSize(), Statement::MakeCopy::No);
+            stmt->BindInt64(3, (int64_t)m_nodeBytes.GetSize());
+            stmt->BindInt64(4, BeTimeUtilities::GetCurrentTimeAsUnixMillis());
+            if (BE_SQLITE_DONE != stmt->Step())
+                return ERROR;
+            }
+
+        m_nodeBytes.Clear();
+        m_nodeBytes.SetPos(0);
+        return SUCCESS;
+        }
+public:
+    virtual ~MRMeshData() {}
+    NodePtr GetNode() const {return m_node;}
+    Utf8StringCR GetFilename() const {return m_filename;}
+    void CloneNode(Node& node);
+};
+
+BeAtomic<bool> MRMeshData::DatabasePrepareAndCleanupHandler::s_isPrepared;
+
+//=======================================================================================
+// @bsiclass                                        Grigas.Petraitis            04/2015
+//=======================================================================================
+struct HttpData : MRMeshData, IRealityData<HttpData, BeSQLiteRealityDataStorage, HttpRealityDataSource>
+{
+    //=======================================================================================
+    // @bsiclass                                        Grigas.Petraitis            03/2015
+    //=======================================================================================
+    struct RequestOptions : MRMeshData::RequestOptions, IRealityData::RequestOptions
+    {
+    DEFINE_BENTLEY_REF_COUNTED_MEMBERS
+    public:
+        RequestOptions(Scene& scene, bool synchronous) : MRMeshData::RequestOptions(scene)
+            {
+            BeSQLiteRealityDataStorage::SelectOptions::SetForceSynchronousRequest(synchronous);
+            HttpRealityDataSource::RequestOptions::SetForceSynchronousRequest(synchronous);
+            SetUseStorage(true);
+            }
+    };
+
+private:
+protected:
+    virtual Utf8CP _GetId() const override {return GetFilename().c_str();}
+    virtual bool _IsExpired() const override {return false;}
+    virtual BentleyStatus _InitFrom(IRealityDataBase const& self, RealityDataCacheOptions const& options) override {return InitFromSelf(self, (RequestOptions const&) options);}
+    virtual BentleyStatus _InitFrom(Utf8CP url, bmap<Utf8String, Utf8String> const& header, ByteStream const& body, HttpRealityDataSource::RequestOptions const& options) override {return InitFromSource(url, body, (RequestOptions const&)options);}
+    virtual BentleyStatus _InitFrom(Db& db, BeMutex& cs, Utf8CP id, BeSQLiteRealityDataStorage::SelectOptions const& options) override {return InitFromStorage(db, cs, id, (RequestOptions const&)options);}
+    virtual BentleyStatus _Persist(Db& db, BeMutex& cs) const override {return PersistToStorage(db, cs);}
+    virtual BeSQLiteRealityDataStorage::DatabasePrepareAndCleanupHandlerPtr _GetDatabasePrepareAndCleanupHandler() const override {return DatabasePrepareAndCleanupHandler::Create();}
+public:
+    static RefCountedPtr<HttpData> Create() {return new HttpData();}
+};
+typedef RefCountedPtr<HttpData> HttpDataPtr;
+
+//=======================================================================================
+// @bsiclass                                        Grigas.Petraitis            04/2015
+//=======================================================================================
+struct FileData : MRMeshData, IRealityData<FileData, BeSQLiteRealityDataStorage, FileRealityDataSource>
+{
+    //=======================================================================================
+    // @bsiclass                                        Grigas.Petraitis            03/2015
+    //=======================================================================================
+    struct RequestOptions : MRMeshData::RequestOptions, IRealityData::RequestOptions
+    {
+    DEFINE_BENTLEY_REF_COUNTED_MEMBERS
+    public:
+        RequestOptions(Scene& scene, bool synchronous) : MRMeshData::RequestOptions(scene)
+            {
+            BeSQLiteRealityDataStorage::SelectOptions::SetForceSynchronousRequest(synchronous);
+            FileRealityDataSource::RequestOptions::SetForceSynchronousRequest(synchronous);
+            SetUseStorage(false);
+            }
+//        static RefCountedPtr<RequestOptions> Create( bool synchronous) {return new RequestOptions(synchronous);}
+    };
+
+private:
+    FileData() : MRMeshData() {}
+
+protected:
+    virtual Utf8CP _GetId() const override {return GetFilename().c_str();}
+    virtual bool _IsExpired() const override {return false;}
+    virtual BentleyStatus _InitFrom(IRealityDataBase const& self, RealityDataCacheOptions const& options) override {return InitFromSelf(self, (RequestOptions const&)options);}
+    virtual BentleyStatus _InitFrom(Utf8CP filepath, ByteStream const& data, FileRealityDataSource::RequestOptions const& options) override {return InitFromSource(filepath, data, (RequestOptions const&)options);}
+    virtual BentleyStatus _InitFrom(Db& db, BeMutex& cs, Utf8CP id, BeSQLiteRealityDataStorage::SelectOptions const& options) override {return InitFromStorage(db, cs, id, (RequestOptions const&)options);} 
+    virtual BentleyStatus _Persist(Db& db, BeMutex& cs) const override {return PersistToStorage(db, cs);}
+    virtual BeSQLiteRealityDataStorage::DatabasePrepareAndCleanupHandlerPtr _GetDatabasePrepareAndCleanupHandler() const override {return DatabasePrepareAndCleanupHandler::Create();}
+public:
+    static RefCountedPtr<FileData> Create() {return new FileData();}    
+};
+typedef RefCountedPtr<FileData> FileDataPtr;
+
+#if defined (NEEDS_WORK_CONTINUOUS_RENDER)
+BEGIN_BENTLEY_THREEMX_NAMESPACE
+/*=================================================================================**//**
+* @bsiclass                                                     Ray.Bentley     03/2015
++===============+===============+===============+===============+===============+======*/
+struct   NodeRequest
+{
+    bset<DgnViewportP> m_viewports;
+    NodeRequest() {}
+    NodeRequest(DgnViewportP viewport) {m_viewports.insert(viewport);}
+};
+
+/*=================================================================================**//**
+* @bsiclass                                                     Ray.Bentley     03/2015
++===============+===============+===============+===============+===============+======*/
+struct Cache
+{
+    typedef bmap<NodeP, NodeRequest> RequestMap;
+    RealityDataCache* m_cache=nullptr;
+    RequestMap m_requests;
+    ScenePtr m_scene;
+    SystemP m_target;
+
+    Cache(SystemP target) : m_progressiveStarted(false), m_target(target) {}
+    void SetRoot(SceneR scene) {m_scene = &scene; Initialize();}
+    void Initialize();
+    void RemoveCacheRequests(NodeR node);
+    void CloneNodeFromData(Node& node, MRMeshData const& meshData);
+    RealityDataCacheResult RequestData(SystemP target, Node* node, BeFileNameCR path, bool synchronous = false);
+    CacheManager::RequestStatus ProcessRequests();
+    void Debug();
+    size_t GetMemoryUsage() {return m_scene->GetMemorySize();}
+    size_t GetTextureMemoryUsage() {return m_scene->GetTextureMemorySize();}
+    size_t GetNodeCount() {return m_scene->GetNodeCount();}
+    size_t GetMeshCount() {return m_scene->GetMeshCount();}
+    size_t GetMaxDepth() {return m_scene->GetMaxDepth();}
+    BentleyStatus FlushStale(uint64_t staleTime);
+    BentleyStatus SynchronousRead(NodeR node, BeFileNameCR fileName);
+    void QueueChildLoad(Node::MeshNodes const& children, DgnViewportP viewport);
+};
+END_BENTLEY_THREEMX_NAMESPACE
+
+/*---------------------------------------------------------------------------------**//**
+* @bsimethod                                                    Ray.Bentley     03/2015
++---------------+---------------+---------------+---------------+---------------+------*/
+void Cache::Initialize()
+    {
+    RealityDataCachePtr m_cache = RealityDataCache::Create(100);
+
+    BeFileName storageFileName = T_HOST.GetIKnownLocationsAdmin().GetLocalTempDirectoryBaseName();
+    storageFileName.AppendToPath(BeFileName(m_scene->GetSceneName()));
+
+    m_cache->RegisterStorage(*BeSQLiteRealityDataStorage::Create(storageFileName));
+    m_cache->RegisterSource(*FileRealityDataSource::Create(4));
+    }
+#endif
+
+/*---------------------------------------------------------------------------------**//**
+* @bsimethod                                                    Ray.Bentley     03/2015
++---------------+---------------+---------------+---------------+---------------+------*/
+void Scene::RemoveRequest(NodeR node)
+    {
+    auto found = m_requests.find(&node);
+
+    if (found != m_requests.end())
+        m_requests.erase(found);
+
+    for (auto const& child : node.GetChildren())
+        RemoveRequest(*child);
+    }
+
+/*---------------------------------------------------------------------------------**//**
+* @bsimethod                                    Grigas.Petraitis                06/2015
++---------------+---------------+---------------+---------------+---------------+------*/
+void MRMeshData::CloneNode(Node& node)
+    {
+    BeAssert(GetNode().IsValid());
+
+    // clone the node but keep the parent and the m_info structure the same
+    NodeP parent = node.m_parent;
+    NodeInfo  info = node.m_info;
+    node.Clone(*GetNode());
+    node.m_parent = parent;
+    node.m_info = info;
+    }
+
+/*---------------------------------------------------------------------------------**//**
+* @bsimethod                                    Grigas.Petraitis                04/2015
++---------------+---------------+---------------+---------------+---------------+------*/
+RealityDataCacheResult Scene::RequestData(Node* node, BeFileNameCR path, bool synchronous)
+    {
+    RealityDataCacheResult result;
+
+    if (path.IsUrl())
+        {
+        HttpDataPtr meshData;
+        result = m_cache->Get(meshData, path.GetNameUtf8().c_str(), *new HttpData::RequestOptions(*this, synchronous));
+        if (RealityDataCacheResult::Success == result && nullptr != node)
+            meshData->CloneNode(*node);
+        }
+    else
+        {
+        FileDataPtr meshData;
+        result = m_cache->Get(meshData, path.GetNameUtf8().c_str(), *new FileData::RequestOptions(*this, synchronous));
+        if (RealityDataCacheResult::Success == result && nullptr != node)
+            meshData->CloneNode(*node);
+        }
+
+    return result;
+    }
+
+/*---------------------------------------------------------------------------------**//**
+* @bsimethod                                                    Ray.Bentley     03/2015
++---------------+---------------+---------------+---------------+---------------+------*/
+Scene::RequestStatus Scene::ProcessRequests()
+    {
+    if (m_requests.empty())
+        return  RequestStatus::Finished;
+
+    uint64_t startTime = BeTimeUtilities::QueryMillisecondsCounter(), endTime = startTime + 200;
+    size_t requestsProcessed = 0;
+
+    for (auto curr = m_requests.begin(); curr != m_requests.end(); )
+        {
+        if (BeTimeUtilities::QueryMillisecondsCounter() > endTime)
+            break;
+
+        if (!curr->first->m_parent->IsLoaded())
+            continue;
+
+        BeFileName             fileName = curr->first->GetFileName();
+        RealityDataCacheResult cacheStatus = RequestData(curr->first, fileName, false);
+        switch (cacheStatus)
+            {
+            case RealityDataCacheResult::Success:
+                {
+                curr->first->SetDirectory(BeFileName(BeFileName::DevAndDir, fileName));
+
+                requestsProcessed++;
+                curr = m_requests.erase(curr);
+                break;
+                }
+
+            case RealityDataCacheResult::NotFound:
+                {
+                Util::DisplayNodeFailureWarning(fileName.c_str());
+                curr->first->m_parent->RemoveChild(curr->first);
+                break;
+                }
+
+            case RealityDataCacheResult::RequestQueued:
+                curr++;
+                break;
+
+            default:
+                BeAssert(false);
+                break;
+            }
+        }
+
+    return (0 == requestsProcessed) ? RequestStatus::None : RequestStatus::Processed;
+    }
+
+#if defined (NEEDS_WORK_CONTINUOUS_RENDER)
+/*---------------------------------------------------------------------------------**//**
+* @bsimethod                                                    Ray.Bentley     05/2015
++---------------+---------------+---------------+---------------+---------------+------*/
+void Cache::Debug()
+    {
+    size_t memoryUsage = GetMemoryUsage(), textureMemoryUsage = GetTextureMemoryUsage(), nodeCount = GetNodeCount();
+    printf("Node Count: %zu, Memory Usage: %lf, Texture Memory: %lf \n", nodeCount, (double)memoryUsage / (double)ONE_GB, (double)textureMemoryUsage / (double)ONE_GB);
+    printf("Memory/Node: %lf Texture/Node: %lf, Mesh Count: %zu, Max Depth: %zu\n", (double)memoryUsage / (double)(nodeCount * 1024), (double)textureMemoryUsage / (double)(nodeCount * 1024), GetMeshCount(), GetMaxDepth());
+#if defined (BENTLEYCONFIG_OS_WINDOWS) && !defined (BENTLEY_WINRT)
+    printf("Resolution Ratio: %lf\n", Util::CalculateResolutionRatio());
+#endif
+
+#if defined (BENTLEYCONFIG_OS_WINDOWS) && !defined (BENTLEY_WINRT)
+    size_t  load, total, available;
+
+    Util::GetMemoryStatistics(load, total, available);
+    printf("Memory Load: %zu, Total Memory: %lf, Available Memory: %lf\n", load, (double)total / (double)ONE_GB, (double)available / (double)ONE_GB);
+#endif
+    }
+
+/*-----------------------------------------------------------------------------------**//**
+* @bsimethod                                                    Ray.Bentley     03/2015
++---------------+---------------+---------------+---------------+---------------+------*/
+BentleyStatus Cache::FlushStale(uint64_t staleTime)
+    {
+    if (!m_requests.empty())
+        return ERROR;
+
+    m_scene->FlushStale(staleTime);
+    return SUCCESS;
+    }
+#endif
+
+/*---------------------------------------------------------------------------------**//**
+* @bsimethod                                                    Ray.Bentley     03/2015
++---------------+---------------+---------------+---------------+---------------+------*/
+BentleyStatus Scene::SynchronousRead(NodeR node, BeFileNameCR fileName)
+    {
+    RealityDataCacheResult status = RequestData(&node, fileName, true);
+    if (RealityDataCacheResult::Success != status)
+        return ERROR;
+
+    node.SetDirectory(BeFileName(BeFileName::DevAndDir, fileName));
+    return SUCCESS;
+    }
+
+/*---------------------------------------------------------------------------------**//**
+* @bsimethod                                                    Ray.Bentley     03/2015
++---------------+---------------+---------------+---------------+---------------+------*/
+void Scene::QueueChildLoad(Node::MeshNodes const& children, DgnViewportP viewport)
+    {
+    int requestsMade = 0;
+
+    for (auto const& child : children)
+        {
+        BeFileName fileName = child->GetFileName();
+        auto found = m_requests.find(child.get());
+        
+        if (found == m_requests.end())
+            {
+            BeAssert(child->m_children.empty());
+            RequestData(nullptr, fileName, false);
+            m_requests[child.get()] = NodeRequest(viewport);
+            requestsMade++;
+            }
+        else
+            {
+            found->second.m_viewports.insert(viewport);
+            }
+        }
+
+    if (s_debugCacheLevel > 3 && requestsMade)
+        printf("%d Cache Requests Initiated, %d Exist\n", requestsMade, (int) m_requests.size());
+
+#ifdef WIP
+    if (0 != requestsMade && !m_progressiveStarted)
+        {
+        m_progressiveStarted = true;
+        ProgressiveDisplayManager::GetManager().BeginProgressive(*this);
+        }
+#endif
+    }
+
+#if defined (NEEDS_WORK_CONTINUOUS_RENDER)
+/*---------------------------------------------------------------------------------**//**
+* @bsimethod                                    Keith.Bentley                   03/16
++---------------+---------------+---------------+---------------+---------------+------*/
+CacheManagerR CacheManager::GetManager()
+    {
+    static CacheManager s_manager;
+    return s_manager;
+    }
+
+/*---------------------------------------------------------------------------------**//**
+* @bsimethod                                                    Ray.Bentley     03/2015
++---------------+---------------+---------------+---------------+---------------+------*/
+void CacheManager::QueueChildLoad(Node::MeshNodes const& children, DgnViewportP viewport, LoadContextCR loadContext)
+    {
+    if (nullptr == m_cache)
+        m_cache = new Cache(loadContext.m_system);
+
+    m_cache->QueueChildLoad(children, viewport);
+    }
+
+/*---------------------------------------------------------------------------------**//**
+* @bsimethod                                                    Ray.Bentley     03/2015
++---------------+---------------+---------------+---------------+---------------+------*/
+void CacheManager::SetRoot(SceneR scene, SystemP system)
+    {
+    if (nullptr == m_cache)
+        m_cache = new Cache(system);
+
+    m_cache->SetRoot(scene);
+    }
+
+/*---------------------------------------------------------------------------------**//**
+* @bsimethod                                                    Ray.Bentley     03/2015
++---------------+---------------+---------------+---------------+---------------+------*/
+BentleyStatus CacheManager::SynchronousRead(NodeR node, BeFileNameCR fileName, LoadContextCR loadContext)
+    {
+    if (nullptr == m_cache)
+        m_cache = new Cache(loadContext.m_system);
+
+    return m_cache->SynchronousRead(node, fileName);
+    }
+
+/*---------------------------------------------------------------------------------**//**
+* @bsimethod                                                Grigas.Petraitis    04/2015
++---------------+---------------+---------------+---------------+---------------+------*/
+CacheManager::CacheManager()
+    {
+    }
+
+CacheManager::RequestStatus CacheManager::ProcessRequests() { return (nullptr == m_cache) ? CacheManager::RequestStatus::Finished :  m_cache->ProcessRequests(); }
+void CacheManager::Debug() { if (nullptr != m_cache) m_cache->Debug(); }
+void CacheManager::Flush(uint64_t staleTime) { if (nullptr != m_cache) m_cache->FlushStale(staleTime); }
+void CacheManager::RemoveRequest(NodeR node) { if (nullptr != m_cache) m_cache->RemoveCacheRequests(node); }
+
+/*---------------------------------------------------------------------------------**//**
+* @bsimethod                                                Grigas.Petraitis    04/2015
++---------------+---------------+---------------+---------------+---------------+------*/
+CacheManager::~CacheManager()
+    {
+    if (nullptr != m_cache)
+        {
+        delete m_cache;
+        m_cache = nullptr;
+        }
+    }
+#endif
+