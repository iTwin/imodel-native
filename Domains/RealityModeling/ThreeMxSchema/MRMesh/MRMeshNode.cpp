--- conflicted
+++ resolved
@@ -1,654 +1,650 @@
-/*--------------------------------------------------------------------------------------+
-|
-|     $Source: ThreeMxSchema/MRMesh/MRMeshNode.cpp $
-|
-|  $Copyright: (c) 2016 Bentley Systems, Incorporated. All rights reserved. $
-|
-+--------------------------------------------------------------------------------------*/
-#include "../ThreeMxSchemaInternal.h"
-
-/*-----------------------------------------------------------------------------------**//**
-* @bsimethod                                                    Ray.Bentley     03/2015
-+---------------+---------------+---------------+---------------+---------------+------*/
-Node::~Node()
-    {
-    CacheManager::GetManager().RemoveRequest(*this);
-    }
-
-/*-----------------------------------------------------------------------------------**//**
-* @bsimethod                                                    Ray.Bentley     03/2015
-+---------------+---------------+---------------+---------------+---------------+------*/
-void Node::Clear()
-    {
-    m_dir.clear();
-    m_children.clear();
-    m_meshes.clear();
-    }
-
-/*-----------------------------------------------------------------------------------**//**
-* @bsimethod                                                    Ray.Bentley     03/2015
-+---------------+---------------+---------------+---------------+---------------+------*/
-void Node::PushNode(NodeInfo const& nodeInfo)
-    {
-    if (nodeInfo.m_children.empty())
-        return;
-
-    m_children.push_back(new Node(nodeInfo, this));
-    }
-
-/*-----------------------------------------------------------------------------------**//**
-* @bsimethod                                                    Ray.Bentley     03/2015
-+---------------+---------------+---------------+---------------+---------------+------*/
-void Node::AddGeometry(int32_t nodeId, Graphic::TriMeshArgs& args, int32_t textureIndex, LoadContextCR loadContext)
-    {
-    ByteStream* jpeg = GetTextureData(textureIndex);
-    if (nullptr == jpeg)
-        {
-        BeAssert(false); // ???
-        return;
-        }
-
-    RgbImageInfo imageInfo;
-    Render::Image rgba;
-    if (SUCCESS != imageInfo.ReadImageFromJpgBuffer(rgba, jpeg->GetData(), jpeg->GetSize()))
-        return;
-
-    Render::TexturePtr texture;
-    if (loadContext.m_system)
-        {
-        texture = loadContext.m_system->_CreateTexture(rgba, imageInfo.m_hasAlpha);
-        jpeg->Clear(); // we no longer need the jpeg data
-        }
-
-    args.m_texture = texture.get();
-    m_meshes.push_back(new Geometry(args, loadContext));
-    }
-
-/*-----------------------------------------------------------------------------------**//**
-* @bsimethod                                                    Ray.Bentley     03/2015
-+---------------+---------------+---------------+---------------+---------------+------*/
-BeFileName Node::GetFileName() const
-    {
-    return m_info.m_children.empty() ? BeFileName() : Util::ConstructNodeName(m_info.m_children.front(), nullptr == m_parent ? nullptr : &m_parent->m_dir);
-    }
-
-/*-----------------------------------------------------------------------------------**//**
-* @bsimethod                                                    Ray.Bentley     03/2015
-+---------------+---------------+---------------+---------------+---------------+------*/
-BentleyStatus Node::Load(LoadContextCR loadContext)
-    {
-    if (!m_dir.empty())
-        return SUCCESS;         // Already loaded.
-
-    if (1 != m_info.m_children.size())
-        {
-        BeAssert(false);
-        return ERROR;
-        }
-
-    if (SUCCESS != CacheManager::GetManager().SynchronousRead(*this, GetFileName(), loadContext))
-        {
-        Util::DisplayNodeFailureWarning(GetFileName().c_str());
-        m_dir.clear();
-        return ERROR;
-        }
-
-    return SUCCESS;
-    }
-
-/*-----------------------------------------------------------------------------------**//**
-* @bsimethod                                                    Ray.Bentley     03/2015
-+---------------+---------------+---------------+---------------+---------------+------*/
-BentleyStatus Node::LoadUntilDisplayable(LoadContextCR loadContext)
-    {
-    static uint32_t s_sleepMillis = 20;
-
-    while (!LoadedUntilDisplayable())
-        {
-        CacheManager::GetManager().ProcessRequests();
-        RequestLoadUntilDisplayable(loadContext);
-        BeThreadUtilities::BeSleep(s_sleepMillis);
-
-#ifdef NEEDS_WORK_LOAD_NOTIFY
-        if (!loadingMessageDisplayed &&
-            (mdlSystem_getTicks() - startTicks) > s_notifyTicks)
-            {
-            WString     message;
-            RmgrResource::LoadWString(message, g_rfHandle, STRINGLISTID_Misc, MISC_Loading);
-
-            loadingMessageDisplayed = true;
-            NotificationManager().OutputMessage(NotifyMessageDetails(OutputMessagePriority::Info, message.c_str()));
-            }
-#endif
-        }
-
-#ifdef NEEDS_WORK_LOAD_NOTIFY
-     if (loadingMessageDisplayed)
-        {
-        WString     message;
-
-        RmgrResource::LoadWString(message, g_rfHandle, STRINGLISTID_Misc, MISC_LoadingComplete);
-
-        NotificationManager().OutputMessage(NotifyMessageDetails(OutputMessagePriority::Info, message.c_str()));
-        }
-#endif
-    return SUCCESS;
-    }
-
-/*-----------------------------------------------------------------------------------**//**
-* @bsimethod                                                    Ray.Bentley     03/2015
-+---------------+---------------+---------------+---------------+---------------+------*/
-bool Node::LoadedUntilDisplayable() const
-    {
-    if (!IsLoaded())
-        return false;
-
-    if (IsDisplayable())
-        return true;
-
-    for (auto const& child : m_children)
-        {
-        if (!child->LoadedUntilDisplayable())
-            return false;
-        }
-
-    return true;
-    }
-
-/*-----------------------------------------------------------------------------------**//**
-* @bsimethod                                                    Ray.Bentley     03/2015
-+---------------+---------------+---------------+---------------+---------------+------*/
-void Node::RequestLoadUntilDisplayable(LoadContextCR context)
-    {
-    if (IsLoaded() && !IsDisplayable())
-        {
-        m_primary = true;           // Mark this as a primary node (will never get flushed).
-
-        if (!m_childrenRequested)
-            {
-            m_childrenRequested = true;
-            CacheManager::GetManager().QueueChildLoad(m_children, nullptr, context);
-            }
-        else
-            {
-            for (auto const& child : m_children)
-                child->RequestLoadUntilDisplayable(context);
-            }
-        }
-    }
-
-/*-----------------------------------------------------------------------------------**//**
-* @bsimethod                                                    Ray.Bentley     03/2015
-+---------------+---------------+---------------+---------------+---------------+------*/
-bool Node::AreChildrenLoaded() const
-    {
-    for (auto const& child : m_children)
-        {
-        if (!child->IsLoaded())
-            return false;
-        }
-
-    return true;
-    }
-
-/*-----------------------------------------------------------------------------------**//**
-* @bsimethod                                                    Ray.Bentley     03/2015
-+---------------+---------------+---------------+---------------+---------------+------*/
-bool Node::Validate(NodeCP parent) const
-    {
-    for (auto const& child : m_children)
-        {
-        if (!child->Validate(this))
-            return false;
-        }
-
-    return true;
-    }
-
-/*-----------------------------------------------------------------------------------**//**
-* @bsimethod                                                    Ray.Bentley     03/2015
-+---------------+---------------+---------------+---------------+---------------+------*/
-bool Node::IsCached() const
-    {
-    for (auto const& mesh : m_meshes)
-        {
-        if (!mesh->IsCached())
-            return false;
-        }
-
-    return true;
-    }
-
-/*-----------------------------------------------------------------------------------**//**
-* @bsimethod                                                    Ray.Bentley     03/2015
-+---------------+---------------+---------------+---------------+---------------+------*/
-bool Node::AreVisibleChildrenLoaded(MeshNodes& unloadedVisibleChildren, ViewContextR viewContext, LoadContextCR meshContext) const
-    {
-    if (meshContext.GetLoadSynchronous())
-        {
-        // If the LOD filter is off we assume that this is an application that is interested in full detail (and isn't going to wait for nodes to load.
-        // We synchronously load unloaded but visible nodes and release non-visible nodes.
-        for (auto& child : m_children)
-            {
-            if (child->IsDisplayable())
-                {
-                if (viewContext.IsPointVisible(child->m_info.m_center, ViewContext::WantBoresite::No, child->m_info.m_radius))
-                    child->Load(meshContext);
-                else if (!child->m_primary)
-                    child->Clear();
-                }
-            }
-        return true;
-        }
-
-    for (auto const& child : m_children)
-        {
-        if (!child->IsLoaded() && child->IsDisplayable() && viewContext.IsPointVisible(child->m_info.m_center, ViewContext::WantBoresite::No, child->m_info.m_radius))
-            unloadedVisibleChildren.push_back(child);
-        }
-
-    return unloadedVisibleChildren.empty();
-    }
-
-/*-----------------------------------------------------------------------------------**//**
-* @bsimethod                                                    Ray.Bentley     03/2015
-+---------------+---------------+---------------+---------------+---------------+------*/
-void Node::DrawMeshes(RenderContextR context)
-    {
-    if (!IsLoaded())
-        {
-        BeAssert(false);
-        return;
-        }
-
-    for (auto const& mesh : m_meshes)
-        mesh->Draw(context);
-    }
-
-/*-----------------------------------------------------------------------------------**//**
-* @bsimethod                                                    Ray.Bentley     03/2015
-+---------------+---------------+---------------+---------------+---------------+------*/
-void Node::DrawBoundingSphere(RenderContextR context) const
-    {
-    Render::GraphicPtr graphic = context.CreateGraphic(Render::Graphic::CreateParams());
-
-    graphic->AddSolidPrimitive(*ISolidPrimitive::CreateDgnSphere(DgnSphereDetail(m_info.m_center, m_info.m_radius)));
-    graphic->Close();
-    context.OutputGraphic(*graphic, nullptr);
-    }
-
-
-#if defined (NEEDS_WORK_CONTINUOUS_RENDER)
-/*-----------------------------------------------------------------------------------**//**
-* @bsimethod                                                    Ray.Bentley     03/2015
-+---------------+---------------+---------------+---------------+---------------+------*/
-void Node::DrawMeshes(Render::GraphicR graphic, TransformCR transform)
-    {
-    if (SUCCESS != Load())
-        return;
-
-    for (auto const& mesh : m_meshes)
-        {
-        PolyfaceHeaderPtr  polyface = PolyfaceHeader::CreateVariableSizeIndexed();
-        polyface->CopyFrom(*mesh->GetPolyface());
-        polyface->Transform(transform);
-        graphic.AddPolyface(*polyface, false);
-        }
-    }
-#endif
-
-/*-----------------------------------------------------------------------------------**//**
-* @bsimethod                                                    Ray.Bentley     03/2015
-+---------------+---------------+---------------+---------------+---------------+------*/
-bool Node::TestVisibility(bool& isUnderMaximumSize, ViewContextR viewContext, LoadContextCR meshContext)
-    {
-    if (!viewContext.IsPointVisible(m_info.m_center, ViewContext::WantBoresite::No, m_info.m_radius))
-        return false;
-
-    if (meshContext.UseFixedResolution())
-        {
-        isUnderMaximumSize = (m_info.m_radius / meshContext.GetFixedResolution()) < m_info.m_dMax;
-        }
-    else
-        {
-<<<<<<< HEAD
-#if defined (BENTLEY_WIN32)
-=======
-#if defined (BENTLEYCONFIG_OS_WINDOWS) && !defined (BENTLEY_WINRT)
->>>>>>> 58c1738a
-        double pixelSize  =  m_info.m_radius / viewContext.GetPixelSizeAtPoint(&m_info.m_center);
-
-        isUnderMaximumSize = pixelSize < Util::CalculateResolutionRatio() * m_info.m_dMax;
-#else
-        // WIP_NONPORT
-        isUnderMaximumSize = true;
-#endif
-        }
-    return true;
-    }
-
-/*-----------------------------------------------------------------------------------**//**
-* @bsimethod                                                    Ray.Bentley     03/2015
-+---------------+---------------+---------------+---------------+---------------+------*/
-bool Node::Draw(RenderContextR context, LoadContextCR meshContext)
-    {
-    bool childrenScheduled = false;
-    bool isUnderMaximumSize = false, childrenNeedLoading = false;
-
-    if (!TestVisibility(isUnderMaximumSize, context, meshContext) || !IsLoaded())
-        return childrenScheduled;
-
-    m_lastUsed = BeTimeUtilities::GetCurrentTimeAsUnixMillis();
-
-    MeshNodes unloadedVisibleChildren;
-
-    if ((!isUnderMaximumSize || !IsDisplayable()) &&
-        !m_children.empty() &&
-        !(childrenNeedLoading = !AreVisibleChildrenLoaded(unloadedVisibleChildren, context, meshContext)))
-        {
-        for (auto const& child : m_children)
-            childrenScheduled |= child->Draw(context, meshContext);
-
-        return childrenScheduled;
-        }
-
-    DrawMeshes(context);
-
-    if (meshContext.GetLoadSynchronous() &&         // If we just are exporting fixed resolution clear here to mimimize memory usage.
-        meshContext.UseFixedResolution() &&
-        !m_primary)
-        Clear();
-
-#if defined (NEEDS_WORK_CONTINUOUS_RENDER)
-    if ((DrawPurpose::Update  == viewContext.GetDrawPurpose() || DrawPurpose::UpdateHealing == viewContext.GetDrawPurpose()) &&
-        !isUnderMaximumSize &&
-        childrenNeedLoading &&
-        nullptr != viewContext.GetViewport())
-        {
-        childrenScheduled = true;
-        CacheManager::GetManager().QueueChildLoad(unloadedVisibleChildren, viewContext.GetViewport(), meshContext.GetTransform());
-        }
-#endif
-
-    return childrenScheduled;
-    }
-
-/*---------------------------------------------------------------------------------**//**
-* @bsimethod                                                    Ray.Bentley     03/2015
-+---------------+---------------+---------------+---------------+---------------+------*/
-size_t Node::GetMeshCount() const
-    {
-    size_t count = m_meshes.size();
-
-    for (auto const& child : m_children)
-        count += child->GetMeshCount();
-
-    return count;
-    }
-
-/*---------------------------------------------------------------------------------**//**
-* @bsimethod                                                    Ray.Bentley     03/2015
-+---------------+---------------+---------------+---------------+---------------+------*/
-size_t Node::GetMeshMemorySize() const
-    {
-    size_t memorySize = 0;
-
-    for (auto const& mesh : m_meshes)
-        memorySize += mesh->GetMemorySize();
-
-    for (auto const& child : m_children)
-        memorySize += child->GetMeshMemorySize();
-
-    return memorySize;
-    }
-
-/*---------------------------------------------------------------------------------**//**
-* @bsimethod                                                    Ray.Bentley     03/2015
-+---------------+---------------+---------------+---------------+---------------+------*/
-size_t Node::GetTextureMemorySize() const
-    {
-    size_t memorySize = 0;
-
-    for (auto const& texture : m_jpegTextures)
-        memorySize += texture.GetSize();
-
-    for (auto const& child : m_children)
-        memorySize += child->GetTextureMemorySize();
-
-    return memorySize;
-    }
-
-/*-----------------------------------------------------------------------------------**//**
-* @bsimethod                                                    Ray.Bentley     03/2015
-+---------------+---------------+---------------+---------------+---------------+------*/
-size_t Node::GetNodeCount() const
-    {
-    size_t  count = IsLoaded() ? 1 : 0;
-
-    for (auto const& child : m_children)
-        count += child->GetNodeCount();
-
-    return count;
-    }
-
-/*-----------------------------------------------------------------------------------**//**
-* @bsimethod                                                    Ray.Bentley     03/2015
-+---------------+---------------+---------------+---------------+---------------+------*/
-size_t Node::GetMaxDepth() const
-    {
-    size_t maxChildDepth = 0;
-
-    for (auto const& child : m_children)
-        {
-        size_t childDepth = child->GetMaxDepth();
-        if (childDepth > maxChildDepth)
-            maxChildDepth = childDepth;
-        }
-
-    return 1 + maxChildDepth;
-    }
-
-/*-----------------------------------------------------------------------------------**//**
-* @bsimethod                                                    Ray.Bentley     04/2015
-+---------------+---------------+---------------+---------------+---------------+------*/
-void Node::RemoveChild(NodeP failedChild)
-    {
-    for (auto child = m_children.begin(); child != m_children.end(); ++child)
-        {
-        if (child->get() == failedChild)
-            {
-            m_children.erase(child);
-            return;
-            }
-        }
-    }
-
-/*-----------------------------------------------------------------------------------**//**
-* @bsimethod                                                    Ray.Bentley     03/2015
-+---------------+---------------+---------------+---------------+---------------+------*/
-void Node::ClearGraphics()
-    {
-    for (auto const& mesh : m_meshes)
-        mesh->ClearGraphic();
-
-    for (auto const& child : m_children)
-        child->ClearGraphics();
-    }
-
-/*-----------------------------------------------------------------------------------**//**
-* @bsimethod                                        Grigas.Petraitis            04/2015
-+---------------+---------------+---------------+---------------+---------------+------*/
-void Node::Clone(Node const& other)
-    {
-    BeAssert(&other != this);
-    m_parent    = other.m_parent;
-    m_info      = other.m_info;
-    m_dir       = other.m_dir;
-    m_meshes    = other.m_meshes;
-    m_children.clear();
-
-    for (auto const& otherChild : other.m_children)
-        {
-        NodePtr child = new Node(NodeInfo(), this);
-        child->Clone(*otherChild);
-        child->m_parent = this;
-        m_children.push_back(child);
-        }
-    }
-
-/*-----------------------------------------------------------------------------------**//**
-* @bsimethod                                                    Ray.Bentley     03/2015
-+---------------+---------------+---------------+---------------+---------------+------*/
-void  Node::GetDepthMap(bvector<size_t>& map, bvector <bset<BeFileName>>& fileNames, size_t depth)
-    {
-    if (!IsLoaded())
-        return;
-
-    if (map.size() <= depth)
-        map.push_back(1);
-    else
-        map[depth]++;
-
-    if (fileNames.size() <= depth)
-        {
-        bset<BeFileName>    thisNames;
-
-        thisNames.insert(GetFileName());
-        fileNames.push_back(thisNames);
-        }
-    else
-        {
-        if (fileNames[depth].find(GetFileName()) != fileNames[depth].end())
-            {
-            BeAssert(false && ">>>>>>>>>>>>>>>>>>>>>Duplicate<<<<<<<<<<<<<<<<<<<<<<<<");
-            }
-        fileNames[depth].insert(GetFileName());
-        }
-
-    for (auto& child : m_children)
-        child->GetDepthMap(map, fileNames, depth+1);
-    }
-
-/*-----------------------------------------------------------------------------------**//**
-* @bsimethod                                                    Daryl.Holmwood     04/2015
-+---------------+---------------+---------------+---------------+---------------+------*/
-DRange3d Node::GetSphereRange() const
-    {
-    DRange3d range;
-    range.InitFrom(m_info.m_center);
-    range.Extend(m_info.m_radius);
-    return range;
-    }
-
-/*-----------------------------------------------------------------------------------**//**
-* @bsimethod                                                    Ray.Bentley     03/2015
-+---------------+---------------+---------------+---------------+---------------+------*/
-DRange3d Node::GetRange() const
-    {
-    DRange3d range = DRange3d::NullRange();
-
-    for (auto const& child : m_children)     // Prefer the more accurate child range...
-        range.UnionOf(range, child->GetRange());
-
-    if (range.IsNull())
-        {
-        for (auto const& mesh : m_meshes)
-            range.UnionOf(range, mesh->GetRange());
-        }
-
-    return range;
-    }
-
-/*-----------------------------------------------------------------------------------**//**
-* @bsimethod                                                    Ray.Bentley     03/2015
-+---------------+---------------+---------------+---------------+---------------+------*/
-void Node::FlushStale(uint64_t staleTime)
-    {
-    if (m_lastUsed < staleTime)
-        {
-        Clear();
-        }
-    else
-        {
-        for (auto const& child : m_children)
-            child->FlushStale(staleTime);
-        }
-    }
-
-#if defined (NEEDS_WORK_CONTINUOUS_RENDER)
-/*-----------------------------------------------------------------------------------**//**
-* @bsimethod                                                Nicholas.Woodfield     01/2016
-+---------------+---------------+---------------+---------------+---------------+------*/
-void Node::GetTiles(TileCallback& callback, double resolution)
-    {
-    bool isUnderMaximumSize = resolution < m_info.m_dMax;
-    bool hasNoDisplayableChildren = true;
-
-    //Some levels of detail have multiple files and thus we get a node with multiple children that all correspond to the same tile...need to handle getting that geometry and returning it all in a single list
-    //rather than separate tiles
-    if (!m_primary && m_children.size() > 1)
-        {
-        hasNoDisplayableChildren = true;
-        }
-    else
-        {
-        for (auto const& child : m_children)
-            {
-            if (resolution >= child->m_info.m_dMax && !child->m_info.m_children.empty())
-                {
-                //Load children up front, if we have one that has meshes keep loading
-                child->Load();
-                if (child->GetMeshCount() > 0)
-                    hasNoDisplayableChildren = false;
-                }
-            }
-        }
-
-    if (m_meshes.size() > 0 && !m_info.m_children.empty() && (isUnderMaximumSize || hasNoDisplayableChildren))
-        {
-        uint32_t tileX, tileY;
-        if (Util::ParseTileId(m_info.m_children[0], tileX, tileY) == SUCCESS)
-            {
-            bvector<bpair<PolyfaceHeaderPtr, int>> geom;
-            geom.reserve(m_meshes.size());
-
-
-            for (auto const& mesh : m_meshes)
-                {
-                PolyfaceHeaderPtr polyface = mesh->GetPolyface();
-                PolyfaceHeaderPtr copy = PolyfaceHeader::CreateVariableSizeIndexed();
-                copy->CopyFrom(*polyface);
-
-                int texId = mesh->GetTextureId();
-                geom.push_back(bpair<PolyfaceHeaderPtr, int>(copy, texId));
-                }
-
-            bvector<bpair<Byte*, Point2d>> textures;
-            for (auto const& tex : m_textures)
-                {
-                ByteCP texData = tex->GetData();
-                Point2d size = tex->GetSize();
-
-                Byte* copy = new Byte[size.x * size.y * 4];
-                memcpy(copy, texData, size.x * size.y * 4);
-
-                textures.push_back(bpair<Byte*, Point2d>(copy, size));
-                }
-
-            callback._OnTile(tileX, tileY, geom, textures);
-
-            geom.clear();
-            textures.clear();
-            }
-        }
-    else
-        {
-        for (auto const& child : m_children)
-            child->GetTiles(callback, resolution);
-        }
-
-    //Clear all non-primary nodes as we go so we don't load too much and potentially run out of memory
-    if (!m_primary)
-        Clear();
-    }
-#endif
+/*--------------------------------------------------------------------------------------+
+|
+|     $Source: ThreeMxSchema/MRMesh/MRMeshNode.cpp $
+|
+|  $Copyright: (c) 2016 Bentley Systems, Incorporated. All rights reserved. $
+|
++--------------------------------------------------------------------------------------*/
+#include "../ThreeMxSchemaInternal.h"
+
+/*-----------------------------------------------------------------------------------**//**
+* @bsimethod                                                    Ray.Bentley     03/2015
++---------------+---------------+---------------+---------------+---------------+------*/
+Node::~Node()
+    {
+    CacheManager::GetManager().RemoveRequest(*this);
+    }
+
+/*-----------------------------------------------------------------------------------**//**
+* @bsimethod                                                    Ray.Bentley     03/2015
++---------------+---------------+---------------+---------------+---------------+------*/
+void Node::Clear()
+    {
+    m_dir.clear();
+    m_children.clear();
+    m_meshes.clear();
+    }
+
+/*-----------------------------------------------------------------------------------**//**
+* @bsimethod                                                    Ray.Bentley     03/2015
++---------------+---------------+---------------+---------------+---------------+------*/
+void Node::PushNode(NodeInfo const& nodeInfo)
+    {
+    if (nodeInfo.m_children.empty())
+        return;
+
+    m_children.push_back(new Node(nodeInfo, this));
+    }
+
+/*-----------------------------------------------------------------------------------**//**
+* @bsimethod                                                    Ray.Bentley     03/2015
++---------------+---------------+---------------+---------------+---------------+------*/
+void Node::AddGeometry(int32_t nodeId, Graphic::TriMeshArgs& args, int32_t textureIndex, LoadContextCR loadContext)
+    {
+    ByteStream* jpeg = GetTextureData(textureIndex);
+    if (nullptr == jpeg)
+        {
+        BeAssert(false); // ???
+        return;
+        }
+
+    RgbImageInfo imageInfo;
+    Render::Image rgba;
+    if (SUCCESS != imageInfo.ReadImageFromJpgBuffer(rgba, jpeg->GetData(), jpeg->GetSize()))
+        return;
+
+    Render::TexturePtr texture;
+    if (loadContext.m_system)
+        {
+        texture = loadContext.m_system->_CreateTexture(rgba, imageInfo.m_hasAlpha);
+        jpeg->Clear(); // we no longer need the jpeg data
+        }
+
+    args.m_texture = texture.get();
+    m_meshes.push_back(new Geometry(args, loadContext));
+    }
+
+/*-----------------------------------------------------------------------------------**//**
+* @bsimethod                                                    Ray.Bentley     03/2015
++---------------+---------------+---------------+---------------+---------------+------*/
+BeFileName Node::GetFileName() const
+    {
+    return m_info.m_children.empty() ? BeFileName() : Util::ConstructNodeName(m_info.m_children.front(), nullptr == m_parent ? nullptr : &m_parent->m_dir);
+    }
+
+/*-----------------------------------------------------------------------------------**//**
+* @bsimethod                                                    Ray.Bentley     03/2015
++---------------+---------------+---------------+---------------+---------------+------*/
+BentleyStatus Node::Load(LoadContextCR loadContext)
+    {
+    if (!m_dir.empty())
+        return SUCCESS;         // Already loaded.
+
+    if (1 != m_info.m_children.size())
+        {
+        BeAssert(false);
+        return ERROR;
+        }
+
+    if (SUCCESS != CacheManager::GetManager().SynchronousRead(*this, GetFileName(), loadContext))
+        {
+        Util::DisplayNodeFailureWarning(GetFileName().c_str());
+        m_dir.clear();
+        return ERROR;
+        }
+
+    return SUCCESS;
+    }
+
+/*-----------------------------------------------------------------------------------**//**
+* @bsimethod                                                    Ray.Bentley     03/2015
++---------------+---------------+---------------+---------------+---------------+------*/
+BentleyStatus Node::LoadUntilDisplayable(LoadContextCR loadContext)
+    {
+    static uint32_t s_sleepMillis = 20;
+
+    while (!LoadedUntilDisplayable())
+        {
+        CacheManager::GetManager().ProcessRequests();
+        RequestLoadUntilDisplayable(loadContext);
+        BeThreadUtilities::BeSleep(s_sleepMillis);
+
+#ifdef NEEDS_WORK_LOAD_NOTIFY
+        if (!loadingMessageDisplayed &&
+            (mdlSystem_getTicks() - startTicks) > s_notifyTicks)
+            {
+            WString     message;
+            RmgrResource::LoadWString(message, g_rfHandle, STRINGLISTID_Misc, MISC_Loading);
+
+            loadingMessageDisplayed = true;
+            NotificationManager().OutputMessage(NotifyMessageDetails(OutputMessagePriority::Info, message.c_str()));
+            }
+#endif
+        }
+
+#ifdef NEEDS_WORK_LOAD_NOTIFY
+     if (loadingMessageDisplayed)
+        {
+        WString     message;
+
+        RmgrResource::LoadWString(message, g_rfHandle, STRINGLISTID_Misc, MISC_LoadingComplete);
+
+        NotificationManager().OutputMessage(NotifyMessageDetails(OutputMessagePriority::Info, message.c_str()));
+        }
+#endif
+    return SUCCESS;
+    }
+
+/*-----------------------------------------------------------------------------------**//**
+* @bsimethod                                                    Ray.Bentley     03/2015
++---------------+---------------+---------------+---------------+---------------+------*/
+bool Node::LoadedUntilDisplayable() const
+    {
+    if (!IsLoaded())
+        return false;
+
+    if (IsDisplayable())
+        return true;
+
+    for (auto const& child : m_children)
+        {
+        if (!child->LoadedUntilDisplayable())
+            return false;
+        }
+
+    return true;
+    }
+
+/*-----------------------------------------------------------------------------------**//**
+* @bsimethod                                                    Ray.Bentley     03/2015
++---------------+---------------+---------------+---------------+---------------+------*/
+void Node::RequestLoadUntilDisplayable(LoadContextCR context)
+    {
+    if (IsLoaded() && !IsDisplayable())
+        {
+        m_primary = true;           // Mark this as a primary node (will never get flushed).
+
+        if (!m_childrenRequested)
+            {
+            m_childrenRequested = true;
+            CacheManager::GetManager().QueueChildLoad(m_children, nullptr, context);
+            }
+        else
+            {
+            for (auto const& child : m_children)
+                child->RequestLoadUntilDisplayable(context);
+            }
+        }
+    }
+
+/*-----------------------------------------------------------------------------------**//**
+* @bsimethod                                                    Ray.Bentley     03/2015
++---------------+---------------+---------------+---------------+---------------+------*/
+bool Node::AreChildrenLoaded() const
+    {
+    for (auto const& child : m_children)
+        {
+        if (!child->IsLoaded())
+            return false;
+        }
+
+    return true;
+    }
+
+/*-----------------------------------------------------------------------------------**//**
+* @bsimethod                                                    Ray.Bentley     03/2015
++---------------+---------------+---------------+---------------+---------------+------*/
+bool Node::Validate(NodeCP parent) const
+    {
+    for (auto const& child : m_children)
+        {
+        if (!child->Validate(this))
+            return false;
+        }
+
+    return true;
+    }
+
+/*-----------------------------------------------------------------------------------**//**
+* @bsimethod                                                    Ray.Bentley     03/2015
++---------------+---------------+---------------+---------------+---------------+------*/
+bool Node::IsCached() const
+    {
+    for (auto const& mesh : m_meshes)
+        {
+        if (!mesh->IsCached())
+            return false;
+        }
+
+    return true;
+    }
+
+/*-----------------------------------------------------------------------------------**//**
+* @bsimethod                                                    Ray.Bentley     03/2015
++---------------+---------------+---------------+---------------+---------------+------*/
+bool Node::AreVisibleChildrenLoaded(MeshNodes& unloadedVisibleChildren, ViewContextR viewContext, LoadContextCR meshContext) const
+    {
+    if (meshContext.GetLoadSynchronous())
+        {
+        // If the LOD filter is off we assume that this is an application that is interested in full detail (and isn't going to wait for nodes to load.
+        // We synchronously load unloaded but visible nodes and release non-visible nodes.
+        for (auto& child : m_children)
+            {
+            if (child->IsDisplayable())
+                {
+                if (viewContext.IsPointVisible(child->m_info.m_center, ViewContext::WantBoresite::No, child->m_info.m_radius))
+                    child->Load(meshContext);
+                else if (!child->m_primary)
+                    child->Clear();
+                }
+            }
+        return true;
+        }
+
+    for (auto const& child : m_children)
+        {
+        if (!child->IsLoaded() && child->IsDisplayable() && viewContext.IsPointVisible(child->m_info.m_center, ViewContext::WantBoresite::No, child->m_info.m_radius))
+            unloadedVisibleChildren.push_back(child);
+        }
+
+    return unloadedVisibleChildren.empty();
+    }
+
+/*-----------------------------------------------------------------------------------**//**
+* @bsimethod                                                    Ray.Bentley     03/2015
++---------------+---------------+---------------+---------------+---------------+------*/
+void Node::DrawMeshes(RenderContextR context)
+    {
+    if (!IsLoaded())
+        {
+        BeAssert(false);
+        return;
+        }
+
+    for (auto const& mesh : m_meshes)
+        mesh->Draw(context);
+    }
+
+/*-----------------------------------------------------------------------------------**//**
+* @bsimethod                                                    Ray.Bentley     03/2015
++---------------+---------------+---------------+---------------+---------------+------*/
+void Node::DrawBoundingSphere(RenderContextR context) const
+    {
+    Render::GraphicPtr graphic = context.CreateGraphic(Render::Graphic::CreateParams());
+
+    graphic->AddSolidPrimitive(*ISolidPrimitive::CreateDgnSphere(DgnSphereDetail(m_info.m_center, m_info.m_radius)));
+    graphic->Close();
+    context.OutputGraphic(*graphic, nullptr);
+    }
+
+
+#if defined (NEEDS_WORK_CONTINUOUS_RENDER)
+/*-----------------------------------------------------------------------------------**//**
+* @bsimethod                                                    Ray.Bentley     03/2015
++---------------+---------------+---------------+---------------+---------------+------*/
+void Node::DrawMeshes(Render::GraphicR graphic, TransformCR transform)
+    {
+    if (SUCCESS != Load())
+        return;
+
+    for (auto const& mesh : m_meshes)
+        {
+        PolyfaceHeaderPtr  polyface = PolyfaceHeader::CreateVariableSizeIndexed();
+        polyface->CopyFrom(*mesh->GetPolyface());
+        polyface->Transform(transform);
+        graphic.AddPolyface(*polyface, false);
+        }
+    }
+#endif
+
+/*-----------------------------------------------------------------------------------**//**
+* @bsimethod                                                    Ray.Bentley     03/2015
++---------------+---------------+---------------+---------------+---------------+------*/
+bool Node::TestVisibility(bool& isUnderMaximumSize, ViewContextR viewContext, LoadContextCR meshContext)
+    {
+    if (!viewContext.IsPointVisible(m_info.m_center, ViewContext::WantBoresite::No, m_info.m_radius))
+        return false;
+
+    if (meshContext.UseFixedResolution())
+        {
+        isUnderMaximumSize = (m_info.m_radius / meshContext.GetFixedResolution()) < m_info.m_dMax;
+        }
+    else
+        {
+#if defined (BENTLEYCONFIG_OS_WINDOWS) && !defined (BENTLEY_WINRT)
+        double pixelSize  =  m_info.m_radius / viewContext.GetPixelSizeAtPoint(&m_info.m_center);
+
+        isUnderMaximumSize = pixelSize < Util::CalculateResolutionRatio() * m_info.m_dMax;
+#else
+        // WIP_NONPORT
+        isUnderMaximumSize = true;
+#endif
+        }
+    return true;
+    }
+
+/*-----------------------------------------------------------------------------------**//**
+* @bsimethod                                                    Ray.Bentley     03/2015
++---------------+---------------+---------------+---------------+---------------+------*/
+bool Node::Draw(RenderContextR context, LoadContextCR meshContext)
+    {
+    bool childrenScheduled = false;
+    bool isUnderMaximumSize = false, childrenNeedLoading = false;
+
+    if (!TestVisibility(isUnderMaximumSize, context, meshContext) || !IsLoaded())
+        return childrenScheduled;
+
+    m_lastUsed = BeTimeUtilities::GetCurrentTimeAsUnixMillis();
+
+    MeshNodes unloadedVisibleChildren;
+
+    if ((!isUnderMaximumSize || !IsDisplayable()) &&
+        !m_children.empty() &&
+        !(childrenNeedLoading = !AreVisibleChildrenLoaded(unloadedVisibleChildren, context, meshContext)))
+        {
+        for (auto const& child : m_children)
+            childrenScheduled |= child->Draw(context, meshContext);
+
+        return childrenScheduled;
+        }
+
+    DrawMeshes(context);
+
+    if (meshContext.GetLoadSynchronous() &&         // If we just are exporting fixed resolution clear here to mimimize memory usage.
+        meshContext.UseFixedResolution() &&
+        !m_primary)
+        Clear();
+
+#if defined (NEEDS_WORK_CONTINUOUS_RENDER)
+    if ((DrawPurpose::Update  == viewContext.GetDrawPurpose() || DrawPurpose::UpdateHealing == viewContext.GetDrawPurpose()) &&
+        !isUnderMaximumSize &&
+        childrenNeedLoading &&
+        nullptr != viewContext.GetViewport())
+        {
+        childrenScheduled = true;
+        CacheManager::GetManager().QueueChildLoad(unloadedVisibleChildren, viewContext.GetViewport(), meshContext.GetTransform());
+        }
+#endif
+
+    return childrenScheduled;
+    }
+
+/*---------------------------------------------------------------------------------**//**
+* @bsimethod                                                    Ray.Bentley     03/2015
++---------------+---------------+---------------+---------------+---------------+------*/
+size_t Node::GetMeshCount() const
+    {
+    size_t count = m_meshes.size();
+
+    for (auto const& child : m_children)
+        count += child->GetMeshCount();
+
+    return count;
+    }
+
+/*---------------------------------------------------------------------------------**//**
+* @bsimethod                                                    Ray.Bentley     03/2015
++---------------+---------------+---------------+---------------+---------------+------*/
+size_t Node::GetMeshMemorySize() const
+    {
+    size_t memorySize = 0;
+
+    for (auto const& mesh : m_meshes)
+        memorySize += mesh->GetMemorySize();
+
+    for (auto const& child : m_children)
+        memorySize += child->GetMeshMemorySize();
+
+    return memorySize;
+    }
+
+/*---------------------------------------------------------------------------------**//**
+* @bsimethod                                                    Ray.Bentley     03/2015
++---------------+---------------+---------------+---------------+---------------+------*/
+size_t Node::GetTextureMemorySize() const
+    {
+    size_t memorySize = 0;
+
+    for (auto const& texture : m_jpegTextures)
+        memorySize += texture.GetSize();
+
+    for (auto const& child : m_children)
+        memorySize += child->GetTextureMemorySize();
+
+    return memorySize;
+    }
+
+/*-----------------------------------------------------------------------------------**//**
+* @bsimethod                                                    Ray.Bentley     03/2015
++---------------+---------------+---------------+---------------+---------------+------*/
+size_t Node::GetNodeCount() const
+    {
+    size_t  count = IsLoaded() ? 1 : 0;
+
+    for (auto const& child : m_children)
+        count += child->GetNodeCount();
+
+    return count;
+    }
+
+/*-----------------------------------------------------------------------------------**//**
+* @bsimethod                                                    Ray.Bentley     03/2015
++---------------+---------------+---------------+---------------+---------------+------*/
+size_t Node::GetMaxDepth() const
+    {
+    size_t maxChildDepth = 0;
+
+    for (auto const& child : m_children)
+        {
+        size_t childDepth = child->GetMaxDepth();
+        if (childDepth > maxChildDepth)
+            maxChildDepth = childDepth;
+        }
+
+    return 1 + maxChildDepth;
+    }
+
+/*-----------------------------------------------------------------------------------**//**
+* @bsimethod                                                    Ray.Bentley     04/2015
++---------------+---------------+---------------+---------------+---------------+------*/
+void Node::RemoveChild(NodeP failedChild)
+    {
+    for (auto child = m_children.begin(); child != m_children.end(); ++child)
+        {
+        if (child->get() == failedChild)
+            {
+            m_children.erase(child);
+            return;
+            }
+        }
+    }
+
+/*-----------------------------------------------------------------------------------**//**
+* @bsimethod                                                    Ray.Bentley     03/2015
++---------------+---------------+---------------+---------------+---------------+------*/
+void Node::ClearGraphics()
+    {
+    for (auto const& mesh : m_meshes)
+        mesh->ClearGraphic();
+
+    for (auto const& child : m_children)
+        child->ClearGraphics();
+    }
+
+/*-----------------------------------------------------------------------------------**//**
+* @bsimethod                                        Grigas.Petraitis            04/2015
++---------------+---------------+---------------+---------------+---------------+------*/
+void Node::Clone(Node const& other)
+    {
+    BeAssert(&other != this);
+    m_parent    = other.m_parent;
+    m_info      = other.m_info;
+    m_dir       = other.m_dir;
+    m_meshes    = other.m_meshes;
+    m_children.clear();
+
+    for (auto const& otherChild : other.m_children)
+        {
+        NodePtr child = new Node(NodeInfo(), this);
+        child->Clone(*otherChild);
+        child->m_parent = this;
+        m_children.push_back(child);
+        }
+    }
+
+/*-----------------------------------------------------------------------------------**//**
+* @bsimethod                                                    Ray.Bentley     03/2015
++---------------+---------------+---------------+---------------+---------------+------*/
+void  Node::GetDepthMap(bvector<size_t>& map, bvector <bset<BeFileName>>& fileNames, size_t depth)
+    {
+    if (!IsLoaded())
+        return;
+
+    if (map.size() <= depth)
+        map.push_back(1);
+    else
+        map[depth]++;
+
+    if (fileNames.size() <= depth)
+        {
+        bset<BeFileName>    thisNames;
+
+        thisNames.insert(GetFileName());
+        fileNames.push_back(thisNames);
+        }
+    else
+        {
+        if (fileNames[depth].find(GetFileName()) != fileNames[depth].end())
+            {
+            BeAssert(false && ">>>>>>>>>>>>>>>>>>>>>Duplicate<<<<<<<<<<<<<<<<<<<<<<<<");
+            }
+        fileNames[depth].insert(GetFileName());
+        }
+
+    for (auto& child : m_children)
+        child->GetDepthMap(map, fileNames, depth+1);
+    }
+
+/*-----------------------------------------------------------------------------------**//**
+* @bsimethod                                                    Daryl.Holmwood     04/2015
++---------------+---------------+---------------+---------------+---------------+------*/
+DRange3d Node::GetSphereRange() const
+    {
+    DRange3d range;
+    range.InitFrom(m_info.m_center);
+    range.Extend(m_info.m_radius);
+    return range;
+    }
+
+/*-----------------------------------------------------------------------------------**//**
+* @bsimethod                                                    Ray.Bentley     03/2015
++---------------+---------------+---------------+---------------+---------------+------*/
+DRange3d Node::GetRange() const
+    {
+    DRange3d range = DRange3d::NullRange();
+
+    for (auto const& child : m_children)     // Prefer the more accurate child range...
+        range.UnionOf(range, child->GetRange());
+
+    if (range.IsNull())
+        {
+        for (auto const& mesh : m_meshes)
+            range.UnionOf(range, mesh->GetRange());
+        }
+
+    return range;
+    }
+
+/*-----------------------------------------------------------------------------------**//**
+* @bsimethod                                                    Ray.Bentley     03/2015
++---------------+---------------+---------------+---------------+---------------+------*/
+void Node::FlushStale(uint64_t staleTime)
+    {
+    if (m_lastUsed < staleTime)
+        {
+        Clear();
+        }
+    else
+        {
+        for (auto const& child : m_children)
+            child->FlushStale(staleTime);
+        }
+    }
+
+#if defined (NEEDS_WORK_CONTINUOUS_RENDER)
+/*-----------------------------------------------------------------------------------**//**
+* @bsimethod                                                Nicholas.Woodfield     01/2016
++---------------+---------------+---------------+---------------+---------------+------*/
+void Node::GetTiles(TileCallback& callback, double resolution)
+    {
+    bool isUnderMaximumSize = resolution < m_info.m_dMax;
+    bool hasNoDisplayableChildren = true;
+
+    //Some levels of detail have multiple files and thus we get a node with multiple children that all correspond to the same tile...need to handle getting that geometry and returning it all in a single list
+    //rather than separate tiles
+    if (!m_primary && m_children.size() > 1)
+        {
+        hasNoDisplayableChildren = true;
+        }
+    else
+        {
+        for (auto const& child : m_children)
+            {
+            if (resolution >= child->m_info.m_dMax && !child->m_info.m_children.empty())
+                {
+                //Load children up front, if we have one that has meshes keep loading
+                child->Load();
+                if (child->GetMeshCount() > 0)
+                    hasNoDisplayableChildren = false;
+                }
+            }
+        }
+
+    if (m_meshes.size() > 0 && !m_info.m_children.empty() && (isUnderMaximumSize || hasNoDisplayableChildren))
+        {
+        uint32_t tileX, tileY;
+        if (Util::ParseTileId(m_info.m_children[0], tileX, tileY) == SUCCESS)
+            {
+            bvector<bpair<PolyfaceHeaderPtr, int>> geom;
+            geom.reserve(m_meshes.size());
+
+
+            for (auto const& mesh : m_meshes)
+                {
+                PolyfaceHeaderPtr polyface = mesh->GetPolyface();
+                PolyfaceHeaderPtr copy = PolyfaceHeader::CreateVariableSizeIndexed();
+                copy->CopyFrom(*polyface);
+
+                int texId = mesh->GetTextureId();
+                geom.push_back(bpair<PolyfaceHeaderPtr, int>(copy, texId));
+                }
+
+            bvector<bpair<Byte*, Point2d>> textures;
+            for (auto const& tex : m_textures)
+                {
+                ByteCP texData = tex->GetData();
+                Point2d size = tex->GetSize();
+
+                Byte* copy = new Byte[size.x * size.y * 4];
+                memcpy(copy, texData, size.x * size.y * 4);
+
+                textures.push_back(bpair<Byte*, Point2d>(copy, size));
+                }
+
+            callback._OnTile(tileX, tileY, geom, textures);
+
+            geom.clear();
+            textures.clear();
+            }
+        }
+    else
+        {
+        for (auto const& child : m_children)
+            child->GetTiles(callback, resolution);
+        }
+
+    //Clear all non-primary nodes as we go so we don't load too much and potentially run out of memory
+    if (!m_primary)
+        Clear();
+    }
+#endif