/*-------------------------------------------------------------------------------------+
|
|     $Source: ThreeMxSchema/ThreeMxModel.cpp $
|
|  $Copyright: (c) 2017 Bentley Systems, Incorporated. All rights reserved. $
|
+--------------------------------------------------------------------------------------*/
#include "ThreeMxInternal.h"
#include <DgnPlatform/JsonUtils.h>

DOMAIN_DEFINE_MEMBERS(ThreeMxDomain)
HANDLER_DEFINE_MEMBERS(ModelHandler)

USING_NAMESPACE_TILETREE


/*---------------------------------------------------------------------------------**//**
* @bsimethod                                    Keith.Bentley                   04/16
+---------------+---------------+---------------+---------------+---------------+------*/
BentleyStatus Scene::ReadSceneFile()
    {
    StreamBuffer rootStream;

    if (IsHttp())
        {
        TileTree::HttpDataQuery query(m_sceneFile, nullptr);
        query.Perform().wait();

        rootStream = std::move(query.GetData());
        }
    else
        {
        TileTree::FileDataQuery query(m_sceneFile, nullptr);
        rootStream = std::move(query.Perform().get());
        }

    return rootStream.HasData() ? m_sceneInfo.Read(rootStream) : ERROR;
    }

/*---------------------------------------------------------------------------------**//**
* @bsimethod                                    Keith.Bentley                   05/16
+---------------+---------------+---------------+---------------+---------------+------*/
BentleyStatus Scene::LoadScene()
    {
    if (SUCCESS != ReadSceneFile())
        return ERROR;
    
    CreateCache(m_sceneInfo.m_sceneName.c_str(), 1024*1024*1024); // 1 GB

    Node* root = new Node(*this, nullptr);
    root->m_childPath = m_sceneInfo.m_rootNodePath;
    m_rootTile = root;

    auto result = _RequestTile(*root, nullptr);
    result.wait(BeDuration::Seconds(2)); // only wait for 2 seconds
    return result.isReady() ? SUCCESS : ERROR;
    }

/*---------------------------------------------------------------------------------**//**
* @bsimethod                                    Keith.Bentley                   08/16
+---------------+---------------+---------------+---------------+---------------+------*/
BentleyStatus Scene::LoadNodeSynchronous(NodeR node)
    {
    auto result = _RequestTile(node, nullptr);
    result.wait();
    return result.isReady() ? SUCCESS : ERROR;
    }

//----------------------------------------------------------------------------------------
// @bsimethod                                                      Ray.Bentley     09/2015
//----------------------------------------------------------------------------------------
BentleyStatus Scene::LocateFromSRS()
    {
    DgnGCSPtr bimGCS = m_db.GeoLocation().GetDgnGCS();
    if (!bimGCS.IsValid())
        return ERROR; // BIM is not geolocated, can't use geolocation in 3mx scene

    if (m_sceneInfo.m_reprojectionSystem.empty())
        return SUCCESS;  // scene has no spatial reference system, give up.

    WString    warningMsg;
    StatusInt  status, warning;

    DgnGCSPtr threeMxGCS = DgnGCS::CreateGCS(m_db);

    int epsgCode;
    double latitude, longitude;
    if (1 == sscanf(m_sceneInfo.m_reprojectionSystem.c_str(), "EPSG:%d", &epsgCode))
        status = threeMxGCS->InitFromEPSGCode(&warning, &warningMsg, epsgCode);
    else if (2 == sscanf(m_sceneInfo.m_reprojectionSystem.c_str(), "ENU:%lf,%lf", &latitude, &longitude))
        {
        // ENU specification does not impose any projection method so we use the first azimuthal available using values that will
        // mimic the intent (North is Y positive, no offset)
        // Note that we could have injected the origin here but keeping it in the transform as for other GCS specs
        if (latitude < 90.0 && latitude > -90.0 && longitude < 180.0 && longitude > -180.0)
            status = threeMxGCS->InitAzimuthalEqualArea(&warningMsg, L"WGS84", L"METER", longitude, latitude, 0.0, 1.0, 0.0, 0.0, 1);
        else
            status = ERROR;
        }
    else
        status = threeMxGCS->InitFromWellKnownText(&warning, &warningMsg, DgnGCS::wktFlavorEPSG, WString(m_sceneInfo.m_reprojectionSystem.c_str(), false).c_str());

    if (SUCCESS != status)
        {
        BeAssert(false && warningMsg.c_str());
        return ERROR;
        }

    // Compute a linear transform that approximates the reprojection transformation at the origin.
    Transform localTransform;
    status = threeMxGCS->GetLocalTransform(&localTransform, m_sceneInfo.m_origin, nullptr, true/*doRotate*/, true/*doScale*/, *bimGCS);

    // 0 == SUCCESS, 1 == Warning, 2 == Severe Warning,  Negative values are severe errors.
    if (status == 0 || status == 1)
        {
        m_location = localTransform;
        return SUCCESS;
        }

    return ERROR;
    }

/*---------------------------------------------------------------------------------**//**
* @bsimethod                                    Keith.Bentley                   04/16
+---------------+---------------+---------------+---------------+---------------+------*/
ThreeMxDomain::ThreeMxDomain() : DgnDomain(THREEMX_SCHEMA_NAME, "3MX Domain", 1)
    {
    RegisterHandler(ModelHandler::GetHandler());
    }

/*---------------------------------------------------------------------------------**//**
* @bsimethod                                    Keith.Bentley                   04/16
+---------------+---------------+---------------+---------------+---------------+------*/
SceneP ThreeMxModel::Load(SystemP renderSys) const
    {
    auto root = const_cast<ThreeMxModel&>(*this).GetTileTree(renderSys);
    return static_cast<SceneP>(root.get());
    }

/*---------------------------------------------------------------------------------**//**
* @bsimethod                                    Keith.Bentley                   04/16
+---------------+---------------+---------------+---------------+---------------+------*/
DgnModelId ModelHandler::CreateModel(RepositoryLinkCR modeledElement, Utf8CP sceneFile, TransformCP trans, ClipVectorCP clip)
    {
    DgnDbR db = modeledElement.GetDgnDb();
    DgnClassId classId(db.Schemas().GetClassId(THREEMX_SCHEMA_NAME, "ThreeMxModel"));
    BeAssert(classId.IsValid());

    ThreeMxModelPtr model = new ThreeMxModel(DgnModel::CreateParams(db, classId, modeledElement.GetElementId()));

    model->SetSceneFile(sceneFile);
    if (trans)
        model->SetLocation(*trans);
    
    if (clip)
        model->SetClip(ClipVector::CreateCopy(*clip).get());

    model->Insert();
    return model->GetModelId();
    }

/*---------------------------------------------------------------------------------**//**
* @bsimethod                                    Keith.Bentley                   04/16
+---------------+---------------+---------------+---------------+---------------+------*/
AxisAlignedBox3d ThreeMxModel::_QueryModelRange() const
    {
    auto scene = Load(nullptr);
    if (nullptr == scene)
        {
        BeAssert(false);
        return AxisAlignedBox3d();
        }

    ElementAlignedBox3d range = scene->ComputeRange();
    if (!range.IsValid())
        return AxisAlignedBox3d();

    Frustum box(range);
    box.Multiply(scene->GetLocation());

    AxisAlignedBox3d aaRange;
    aaRange.Extend(box.m_pts, 8);

    return aaRange;
    }

/*---------------------------------------------------------------------------------**//**
* @bsimethod                                                    Paul.Connelly   12/16
+---------------+---------------+---------------+---------------+---------------+------*/
void ThreeMxModel::SetClip(Dgn::ClipVectorCP clip)
    {
    m_clip = clip;
    if (m_root.IsValid())
        static_cast<SceneP>(m_root.get())->SetClip(clip);
    }

/*---------------------------------------------------------------------------------**//**
* @bsimethod                                                    Paul.Connelly   12/16
+---------------+---------------+---------------+---------------+---------------+------*/
TileTree::RootPtr ThreeMxModel::_CreateTileTree(Render::SystemP system)
    {
    ScenePtr scene = new Scene(m_dgndb, m_location, m_sceneFile.c_str(), system);
    scene->SetPickable(true);
    if (SUCCESS != scene->LoadScene())
        return nullptr;

    scene->SetClip(m_clip.get());
    return scene.get();
    }

/*---------------------------------------------------------------------------------**//**
* @bsimethod                                    Keith.Bentley                   04/16
+---------------+---------------+---------------+---------------+---------------+------*/
void ThreeMxModel::_PickTerrainGraphics(PickContextR context) const
    {
    if (!m_root.IsValid())
        return;
    
    auto scene = static_cast<SceneP>(m_root.get());
    PickContext::ActiveDescription descr(context, GetName());
    scene->Pick(context, scene->GetLocation(), m_clip.get());
    }

/*---------------------------------------------------------------------------------**//**
* @bsimethod                                    Keith.Bentley                   05/16
+---------------+---------------+---------------+---------------+---------------+------*/
void ThreeMxModel::_OnFitView(FitContextR context)
    {
    auto scene = Load(nullptr);
    if (nullptr == scene)
        return;

    ElementAlignedBox3d rangeWorld = scene->ComputeRange();
    context.ExtendFitRange(rangeWorld, scene->GetLocation());
    }

/*---------------------------------------------------------------------------------**//**
* @bsimethod                                    Keith.Bentley                   04/16
+---------------+---------------+---------------+---------------+---------------+------*/
void ThreeMxModel::_OnSaveJsonProperties() 
    {
    T_Super::_OnSaveJsonProperties();

    Json::Value val;
    val[json_sceneFile()] = m_sceneFile;
    if (!m_location.IsIdentity())
        JsonUtils::TransformToJson(val[json_location()], m_location);

    if (m_clip.IsValid())
        val[json_clip()] = m_clip->ToJson();

    SetJsonProperties(json_threemx(), val);
    }

/*---------------------------------------------------------------------------------**//**
* @bsimethod                                    Keith.Bentley                   04/16
+---------------+---------------+---------------+---------------+---------------+------*/
void ThreeMxModel::_OnLoadedJsonProperties()
    {
    T_Super::_OnLoadedJsonProperties();

    JsonValueCR val = GetJsonProperties(json_threemx());
    m_sceneFile = val[json_sceneFile()].asString();

    if (val.isMember(json_location()))
        JsonUtils::TransformFromJson(m_location, val[json_location()]);
    else
        m_location.InitIdentity();

    if (val.isMember(json_clip()))
        m_clip = ClipVector::FromJson(val[json_clip()]);
    }

/*---------------------------------------------------------------------------------**//**
* @bsimethod                                    Keith.Bentley                   09/16
+---------------+---------------+---------------+---------------+---------------+------*/
BentleyStatus ThreeMxModel::GeolocateFromSceneFile()
    {
    auto scene = Load(nullptr);
    auto stat = scene->LocateFromSRS();
    if (SUCCESS == stat)
        m_location = scene->GetLocation();
    return stat;
    }

BEGIN_UNNAMED_NAMESPACE
//=======================================================================================
// @bsiclass                                                    Keith.Bentley   08/16
//=======================================================================================
struct Publish3mxGeometry : Geometry
{
    TexturePtr m_texture;

    Publish3mxGeometry(TriMeshArgs const& args, SceneR scene)
        {
        m_texture = args.m_texture;

        m_indices.resize(args.m_numIndices);
        memcpy(&m_indices.front(), args.m_vertIndex, args.m_numIndices * sizeof(int32_t));

        m_points.resize(args.m_numPoints);
        memcpy(&m_points.front(), args.m_points, args.m_numPoints * sizeof(FPoint3d));

        if (nullptr != args.m_normals)
            {
            m_normals.resize(args.m_numPoints);
            memcpy(&m_normals.front(), args.m_normals, args.m_numPoints * sizeof(FPoint3d));
            }

        if (nullptr != args.m_textureUV)
            {
            m_textureUV.resize(args.m_numPoints);
            memcpy(&m_textureUV.front(), args.m_textureUV, args.m_numPoints * sizeof(FPoint2d));
            }
        }
};

//=======================================================================================
// @bsiclass                                                    Keith.Bentley   08/16
//=======================================================================================
struct Publish3mxTexture : Render::Texture
{
    ImageSource         m_source;
    Image::BottomUp     m_bottomUp;
    Publish3mxTexture(ImageSourceCR source, Image::BottomUp bottomUp) : m_source(std::move(source)), m_bottomUp(bottomUp) {}
};

//=======================================================================================
// @bsiclass                                                    Ray.Bentley     08/2016
//=======================================================================================
struct  PublishTileNode : ModelTileNode
{
    SceneCP             m_scene;
    NodePtr             m_node;
    ClipVectorCP        m_clip;

    PublishTileNode(DgnModelCR model, SceneR scene, NodeR node, TransformCR transformDbToTile, size_t depth, size_t siblingIndex, TileNodeP parent, ClipVectorCP clip)
        : ModelTileNode(model, DRange3d::NullRange(), transformDbToTile, depth, siblingIndex, parent, 0.0), m_scene(&scene), m_node(&node), m_clip(clip) { }

    virtual WString _GetFileExtension() const override { return L"b3dm"; }

    void    SetTolerance (double tolerance) { m_tolerance = tolerance; }
    struct ClipOutputCollector : PolyfaceQuery::IClipToPlaneSetOutput
        {
        TileMeshBuilderR    m_builder;
        DgnModelId          m_modelId;
        DgnDbR              m_dgnDb;
        
        ClipOutputCollector(DgnModelId modelId, DgnDbR dgnDb, TileMeshBuilderR builder) : m_builder(builder), m_modelId(modelId), m_dgnDb (dgnDb) { }

        virtual StatusInt   _ProcessUnclippedPolyface(PolyfaceQueryCR polyfaceQuery) override { m_builder.AddPolyface(polyfaceQuery, DgnMaterialId(), m_dgnDb, FeatureAttributes(), true, 0); return SUCCESS; }
        virtual StatusInt   _ProcessClippedPolyface(PolyfaceHeaderR polyfaceHeader) override  { m_builder.AddPolyface(polyfaceHeader, DgnMaterialId(), m_dgnDb, FeatureAttributes(), true, 0); return SUCCESS; }
        };
    
/*---------------------------------------------------------------------------------**//**
* @bsimethod                                                    Ray.Bentley     08/2016
+---------------+---------------+---------------+---------------+---------------+------*/
virtual PublishableTileGeometry _GeneratePublishableGeometry(DgnDbR dgnDb, TileGeometry::NormalMode normalMode, bool doPolylines, ITileGenerationFilterCP filter = nullptr) const override
    {
    PublishableTileGeometry publishableGeometry;
    TileMeshList&           tileMeshes =  publishableGeometry.Meshes();
    Transform               sceneToTile = Transform::FromProduct(GetTransformFromDgn(), m_scene->GetLocation());

    if (nullptr == m_node->_GetChildren(true))
        {
        BeAssert(false);
        return publishableGeometry;
        }

    if (0.0 == m_node->_GetMaximumSize())       // Don't bother returning meshes - this node will never be displayed.
        return publishableGeometry;

    bmap <Publish3mxTexture*, TileMeshBuilderPtr>  builderMap;

    for (auto& child : *m_node->_GetChildren(true))
        {
        NodeR                   node = (NodeR) *child;
        ClipPlaneContainment    clipContainment = ClipPlaneContainment_StronglyInside;

        if (nullptr != m_clip)
            {
            DRange3d        tileRange;

            sceneToTile.Multiply (tileRange, node.GetRange());
            if (ClipPlaneContainment_StronglyOutside == (clipContainment = m_clip->ClassifyRangeContainment(tileRange)))
                continue;
            }

        for (auto& geometry : node.GetGeometry())
            {
            if (!geometry->GetPolyface().IsValid())
                continue;

            PolyfaceHeaderPtr   polyface = geometry->GetPolyface()->Clone();
            static bool         s_supplyNormalsForLighting = false;         // Not needed as we are going to ignore lighting (it is baked into the capture).

            if (s_supplyNormalsForLighting && 0 == polyface->GetNormalCount())
                polyface->BuildPerFaceNormals();

            polyface->Transform(sceneToTile);

            Publish3mxGeometry*     publishGeometry = dynamic_cast <Publish3mxGeometry*> (geometry.get());
            Publish3mxTexture*      publishTexture;
            TileMeshBuilderPtr      builder;
            static bool             s_ignoreLighting = true;           // Acute3d models use the lighing at time of capture...

            // Rather than flipping the textures to match the bottom up - flip the parameters here.
            for (auto& param : polyface->Param())
                param.y = 1.0 - param.y;

            if (nullptr != publishGeometry &&
                nullptr != (publishTexture = dynamic_cast <Publish3mxTexture*> (publishGeometry->m_texture.get())))
                {
                auto const&   found = builderMap.find(publishTexture);
                
                if (found == builderMap.end())
                    {
                    TileTextureImagePtr     tileTexture = TileTextureImage::Create(publishTexture->m_source);
                    TileDisplayParamsCPtr   displayParams = TileDisplayParams::Create(0xffffff, tileTexture.get(), s_ignoreLighting);
                    builder = TileMeshBuilder::Create(*displayParams, sceneToTile,  0.0, 0.0, const_cast<FeatureAttributesMapR>(GetAttributes()));

                    builderMap.Insert(publishTexture, builder);
                    }
                else
                    {
                    builder = found->second;
                    }
                }                                   

            if (ClipPlaneContainment_StronglyInside != clipContainment)
                {
                ClipOutputCollector clipOutputCollector(m_model->GetModelId(), dgnDb, *builder);

                m_clip->ClipPolyface(*polyface, clipOutputCollector, true);
                }
            else
                {
                builder->AddPolyface(*polyface, DgnMaterialId(), dgnDb, FeatureAttributes(), true, 0);
                }
            }
        node.ClearGeometry();       // No longer needed.... reduce memory usage.
        }                                                                                                                                                                                                                        

    for (auto& builder : builderMap)
        if (!builder.second->GetMesh()->IsEmpty())
            tileMeshes.push_back(builder.second->GetMesh());
        
    return publishableGeometry;
    }

};  //  PublishTileNode

//=======================================================================================
// @bsiclass                                                    Keith.Bentley   08/16
//=======================================================================================
struct Publish3mxScene : Scene
{
    using Scene::Scene;

<<<<<<< HEAD
    TexturePtr _CreateTexture(ImageSourceCR source, Image::BottomUp bottomUp=Image::BottomUp::No) const override {return new Publish3mxTexture(source, bottomUp);}
    GeometryPtr _CreateGeometry(TriMeshArgs const& args) override {return new Publish3mxGeometry(args, *this);}
=======
    TexturePtr _CreateTexture(ImageSourceCR source, Image::Format targetFormat=Image::Format::Rgb, Image::BottomUp bottomUp=Image::BottomUp::No, Dgn::Render::SystemP renderSys = nullptr) const override {return new Publish3mxTexture(source, targetFormat, bottomUp);}
    GeometryPtr _CreateGeometry(IGraphicBuilder::TriMeshArgs const& args, Dgn::Render::SystemP renderSys) override {return new Publish3mxGeometry(args, *this);}
>>>>>>> 7f5af40e
};
typedef RefCountedPtr<PublishTileNode>  T_PublishTilePtr;

//=======================================================================================
// @bsiclass                                                    Ray.Bentley     10/2016
//=======================================================================================
struct Publish3MxContext
{
    SceneR                          m_scene;
    DgnModelCPtr                    m_model;
    TransformCR                     m_transformDbToTile;
    ClipVectorCP                    m_tileClip;
    TileGenerator::ITileCollector&  m_collector;
    ITileGenerationProgressMonitorR m_progressMeter;
    uint32_t                        m_totalTiles;
    BeAtomic<uint32_t>              m_completedTiles;
    StopWatch                       m_progressTimer;

    Publish3MxContext (SceneR scene, DgnModelCR model, TransformCR transformDbToTile, ClipVectorCP tileClip, TileGenerator::ITileCollector& collector, ITileGenerationProgressMonitorR progressMeter) :
                        m_scene(scene), m_model(&model), m_transformDbToTile(transformDbToTile), m_tileClip(tileClip), m_collector(collector), m_progressMeter(progressMeter), m_totalTiles(1), m_progressTimer(true) { }

/*---------------------------------------------------------------------------------**//**
* @bsimethod                                                    Ray.Bentley     08/2016
+---------------+---------------+---------------+---------------+---------------+------*/
void ProcessTile(PublishTileNode& tile, NodeR node, size_t depth)
    { 
    double          tolerance = (0.0 == node._GetMaximumSize()) ? 1.0E6 : (2.0 * node.GetRadius() / node._GetMaximumSize());
    DRange3d        dgnRange;

    m_scene.GetLocation().Multiply (dgnRange, node.GetRange());

#ifdef IGNORE_CLIPPED_TILES
    // This seems like a good idea but doesn't work -- Revisit later (Clark Island);
    DRange3d        tileRange;
    Transform       sceneToTile = Transform::FromProduct(transformDbToTile, scene.GetLocation());

    sceneToTile.Multiply(tileRange, node.GetRange());

    if (nullptr != tileClip &&
        ClipPlaneContainment_StronglyOutside == tileClip->ClassifyRangeContainment(tileRange))
        return nullptr;
#endif

    tile.SetDgnRange (dgnRange);
    tile.SetTolerance (tolerance);

    if (node._HasChildren() && node.IsNotLoaded())
        m_scene.LoadNodeSynchronous(node);

    static size_t s_depthLimit = 0xffff;                    // Useful for limiting depth when debugging...
    if (nullptr != node._GetChildren(false) && depth < s_depthLimit)
        {
        size_t      childIndex = 0;
        for (auto& child : *node._GetChildren(true))
            {
            NodeR   childNode = (NodeR) *child;

            if (childNode._HasChildren())
                {
                T_PublishTilePtr    childTile = new PublishTileNode(*m_model, m_scene, (NodeR) *child, m_transformDbToTile, depth, childIndex++, &tile, m_tileClip);

                m_totalTiles++;
                tile.GetChildren().push_back(childTile);
                ProcessTile(*childTile, (NodeR) *child,  depth+1);
                }
            }
        }
    folly::via(&BeFolly::ThreadPool::GetIoPool(), [&]()  
        {  
        m_collector._AcceptTile(tile);  
        m_completedTiles++;
        });

    IndicateProgress();
    }

/*---------------------------------------------------------------------------------**//**
* @bsimethod                                                    Ray.Bentley     11/2016
+---------------+---------------+---------------+---------------+---------------+------*/
void    IndicateProgress()
    {
    // No.
    }

/*---------------------------------------------------------------------------------**//**
* @bsimethod                                                    Ray.Bentley     11/2016
+---------------+---------------+---------------+---------------+---------------+------*/
bool    ProcessingRemains()
    {
    if (m_completedTiles >= m_totalTiles)
        return false;

    IndicateProgress();
    return true;
    }


};  // Publish3MxContext

END_UNNAMED_NAMESPACE

/*---------------------------------------------------------------------------------**//**
* @bsimethod                                                    Ray.Bentley     08/2016
+---------------+---------------+---------------+---------------+---------------+------*/
TileGeneratorStatus ThreeMxModel::_GenerateMeshTiles(TileNodePtr& rootTile, TransformCR transformDbToTile, double leafTolerance, TileGenerator::ITileCollector& collector, ITileGenerationProgressMonitorR progressMeter) 
    {
    // ###TODO? Merge. m_scene = nullptr;      // Clear previous scene. (avoid trying to open twice).

    ScenePtr  scene = new Publish3mxScene(m_dgndb, m_location, m_sceneFile.c_str(), nullptr);
    if (SUCCESS != scene->LoadScene())
        return TileGeneratorStatus::NoGeometry;

    ClipVectorPtr       tileClip;

    if (m_clip.IsValid())
        {
        tileClip = ClipVector::CreateCopy(*m_clip);
        tileClip->TransformInPlace(transformDbToTile);
        }
    
    Publish3MxContext   publishContext (*scene, *this, transformDbToTile, tileClip.get(), collector, progressMeter);
    T_PublishTilePtr    rootPublishTile =  new PublishTileNode(*this, *scene, (NodeR) *scene->GetRootTile(), transformDbToTile, 0, 0, nullptr, tileClip.get());

    rootTile = rootPublishTile;

    publishContext.ProcessTile(*rootPublishTile, (NodeR) *scene->GetRootTile(), 0);

    while (publishContext.ProcessingRemains())
        BeDuration::FromSeconds(1).Sleep();

    return progressMeter._WasAborted() ? TileGeneratorStatus::Aborted : TileGeneratorStatus::Success;
    }

/*---------------------------------------------------------------------------------**//**
* @bsimethod                                    Ray.Bentley                     04/2017
+---------------+---------------+---------------+---------------+---------------+------*/
Dgn::TileTree::RootCPtr ThreeMxModel::_GetPublishingTileTree(Dgn::Render::SystemP renderSys) const
    { 
    Load(renderSys);

    return m_scene.get();
    }


/*---------------------------------------------------------------------------------**//**
* @bsimethod                                    Ray.Bentley                     04/2017
+---------------+---------------+---------------+---------------+---------------+------*/
Dgn::ClipVectorPtr ThreeMxModel::_GetPublishingClip () const
    {
    return m_clip.IsValid() ? m_clip->Clone(nullptr) : nullptr;
    }

<|MERGE_RESOLUTION|>--- conflicted
+++ resolved
@@ -1,618 +1,613 @@
-/*-------------------------------------------------------------------------------------+
-|
-|     $Source: ThreeMxSchema/ThreeMxModel.cpp $
-|
-|  $Copyright: (c) 2017 Bentley Systems, Incorporated. All rights reserved. $
-|
-+--------------------------------------------------------------------------------------*/
-#include "ThreeMxInternal.h"
-#include <DgnPlatform/JsonUtils.h>
-
-DOMAIN_DEFINE_MEMBERS(ThreeMxDomain)
-HANDLER_DEFINE_MEMBERS(ModelHandler)
-
-USING_NAMESPACE_TILETREE
-
-
-/*---------------------------------------------------------------------------------**//**
-* @bsimethod                                    Keith.Bentley                   04/16
-+---------------+---------------+---------------+---------------+---------------+------*/
-BentleyStatus Scene::ReadSceneFile()
-    {
-    StreamBuffer rootStream;
-
-    if (IsHttp())
-        {
-        TileTree::HttpDataQuery query(m_sceneFile, nullptr);
-        query.Perform().wait();
-
-        rootStream = std::move(query.GetData());
-        }
-    else
-        {
-        TileTree::FileDataQuery query(m_sceneFile, nullptr);
-        rootStream = std::move(query.Perform().get());
-        }
-
-    return rootStream.HasData() ? m_sceneInfo.Read(rootStream) : ERROR;
-    }
-
-/*---------------------------------------------------------------------------------**//**
-* @bsimethod                                    Keith.Bentley                   05/16
-+---------------+---------------+---------------+---------------+---------------+------*/
-BentleyStatus Scene::LoadScene()
-    {
-    if (SUCCESS != ReadSceneFile())
-        return ERROR;
-    
-    CreateCache(m_sceneInfo.m_sceneName.c_str(), 1024*1024*1024); // 1 GB
-
-    Node* root = new Node(*this, nullptr);
-    root->m_childPath = m_sceneInfo.m_rootNodePath;
-    m_rootTile = root;
-
-    auto result = _RequestTile(*root, nullptr);
-    result.wait(BeDuration::Seconds(2)); // only wait for 2 seconds
-    return result.isReady() ? SUCCESS : ERROR;
-    }
-
-/*---------------------------------------------------------------------------------**//**
-* @bsimethod                                    Keith.Bentley                   08/16
-+---------------+---------------+---------------+---------------+---------------+------*/
-BentleyStatus Scene::LoadNodeSynchronous(NodeR node)
-    {
-    auto result = _RequestTile(node, nullptr);
-    result.wait();
-    return result.isReady() ? SUCCESS : ERROR;
-    }
-
-//----------------------------------------------------------------------------------------
-// @bsimethod                                                      Ray.Bentley     09/2015
-//----------------------------------------------------------------------------------------
-BentleyStatus Scene::LocateFromSRS()
-    {
-    DgnGCSPtr bimGCS = m_db.GeoLocation().GetDgnGCS();
-    if (!bimGCS.IsValid())
-        return ERROR; // BIM is not geolocated, can't use geolocation in 3mx scene
-
-    if (m_sceneInfo.m_reprojectionSystem.empty())
-        return SUCCESS;  // scene has no spatial reference system, give up.
-
-    WString    warningMsg;
-    StatusInt  status, warning;
-
-    DgnGCSPtr threeMxGCS = DgnGCS::CreateGCS(m_db);
-
-    int epsgCode;
-    double latitude, longitude;
-    if (1 == sscanf(m_sceneInfo.m_reprojectionSystem.c_str(), "EPSG:%d", &epsgCode))
-        status = threeMxGCS->InitFromEPSGCode(&warning, &warningMsg, epsgCode);
-    else if (2 == sscanf(m_sceneInfo.m_reprojectionSystem.c_str(), "ENU:%lf,%lf", &latitude, &longitude))
-        {
-        // ENU specification does not impose any projection method so we use the first azimuthal available using values that will
-        // mimic the intent (North is Y positive, no offset)
-        // Note that we could have injected the origin here but keeping it in the transform as for other GCS specs
-        if (latitude < 90.0 && latitude > -90.0 && longitude < 180.0 && longitude > -180.0)
-            status = threeMxGCS->InitAzimuthalEqualArea(&warningMsg, L"WGS84", L"METER", longitude, latitude, 0.0, 1.0, 0.0, 0.0, 1);
-        else
-            status = ERROR;
-        }
-    else
-        status = threeMxGCS->InitFromWellKnownText(&warning, &warningMsg, DgnGCS::wktFlavorEPSG, WString(m_sceneInfo.m_reprojectionSystem.c_str(), false).c_str());
-
-    if (SUCCESS != status)
-        {
-        BeAssert(false && warningMsg.c_str());
-        return ERROR;
-        }
-
-    // Compute a linear transform that approximates the reprojection transformation at the origin.
-    Transform localTransform;
-    status = threeMxGCS->GetLocalTransform(&localTransform, m_sceneInfo.m_origin, nullptr, true/*doRotate*/, true/*doScale*/, *bimGCS);
-
-    // 0 == SUCCESS, 1 == Warning, 2 == Severe Warning,  Negative values are severe errors.
-    if (status == 0 || status == 1)
-        {
-        m_location = localTransform;
-        return SUCCESS;
-        }
-
-    return ERROR;
-    }
-
-/*---------------------------------------------------------------------------------**//**
-* @bsimethod                                    Keith.Bentley                   04/16
-+---------------+---------------+---------------+---------------+---------------+------*/
-ThreeMxDomain::ThreeMxDomain() : DgnDomain(THREEMX_SCHEMA_NAME, "3MX Domain", 1)
-    {
-    RegisterHandler(ModelHandler::GetHandler());
-    }
-
-/*---------------------------------------------------------------------------------**//**
-* @bsimethod                                    Keith.Bentley                   04/16
-+---------------+---------------+---------------+---------------+---------------+------*/
-SceneP ThreeMxModel::Load(SystemP renderSys) const
-    {
-    auto root = const_cast<ThreeMxModel&>(*this).GetTileTree(renderSys);
-    return static_cast<SceneP>(root.get());
-    }
-
-/*---------------------------------------------------------------------------------**//**
-* @bsimethod                                    Keith.Bentley                   04/16
-+---------------+---------------+---------------+---------------+---------------+------*/
-DgnModelId ModelHandler::CreateModel(RepositoryLinkCR modeledElement, Utf8CP sceneFile, TransformCP trans, ClipVectorCP clip)
-    {
-    DgnDbR db = modeledElement.GetDgnDb();
-    DgnClassId classId(db.Schemas().GetClassId(THREEMX_SCHEMA_NAME, "ThreeMxModel"));
-    BeAssert(classId.IsValid());
-
-    ThreeMxModelPtr model = new ThreeMxModel(DgnModel::CreateParams(db, classId, modeledElement.GetElementId()));
-
-    model->SetSceneFile(sceneFile);
-    if (trans)
-        model->SetLocation(*trans);
-    
-    if (clip)
-        model->SetClip(ClipVector::CreateCopy(*clip).get());
-
-    model->Insert();
-    return model->GetModelId();
-    }
-
-/*---------------------------------------------------------------------------------**//**
-* @bsimethod                                    Keith.Bentley                   04/16
-+---------------+---------------+---------------+---------------+---------------+------*/
-AxisAlignedBox3d ThreeMxModel::_QueryModelRange() const
-    {
-    auto scene = Load(nullptr);
-    if (nullptr == scene)
-        {
-        BeAssert(false);
-        return AxisAlignedBox3d();
-        }
-
-    ElementAlignedBox3d range = scene->ComputeRange();
-    if (!range.IsValid())
-        return AxisAlignedBox3d();
-
-    Frustum box(range);
-    box.Multiply(scene->GetLocation());
-
-    AxisAlignedBox3d aaRange;
-    aaRange.Extend(box.m_pts, 8);
-
-    return aaRange;
-    }
-
-/*---------------------------------------------------------------------------------**//**
-* @bsimethod                                                    Paul.Connelly   12/16
-+---------------+---------------+---------------+---------------+---------------+------*/
-void ThreeMxModel::SetClip(Dgn::ClipVectorCP clip)
-    {
-    m_clip = clip;
-    if (m_root.IsValid())
-        static_cast<SceneP>(m_root.get())->SetClip(clip);
-    }
-
-/*---------------------------------------------------------------------------------**//**
-* @bsimethod                                                    Paul.Connelly   12/16
-+---------------+---------------+---------------+---------------+---------------+------*/
-TileTree::RootPtr ThreeMxModel::_CreateTileTree(Render::SystemP system)
-    {
-    ScenePtr scene = new Scene(m_dgndb, m_location, m_sceneFile.c_str(), system);
-    scene->SetPickable(true);
-    if (SUCCESS != scene->LoadScene())
-        return nullptr;
-
-    scene->SetClip(m_clip.get());
-    return scene.get();
-    }
-
-/*---------------------------------------------------------------------------------**//**
-* @bsimethod                                    Keith.Bentley                   04/16
-+---------------+---------------+---------------+---------------+---------------+------*/
-void ThreeMxModel::_PickTerrainGraphics(PickContextR context) const
-    {
-    if (!m_root.IsValid())
-        return;
-    
-    auto scene = static_cast<SceneP>(m_root.get());
-    PickContext::ActiveDescription descr(context, GetName());
-    scene->Pick(context, scene->GetLocation(), m_clip.get());
-    }
-
-/*---------------------------------------------------------------------------------**//**
-* @bsimethod                                    Keith.Bentley                   05/16
-+---------------+---------------+---------------+---------------+---------------+------*/
-void ThreeMxModel::_OnFitView(FitContextR context)
-    {
-    auto scene = Load(nullptr);
-    if (nullptr == scene)
-        return;
-
-    ElementAlignedBox3d rangeWorld = scene->ComputeRange();
-    context.ExtendFitRange(rangeWorld, scene->GetLocation());
-    }
-
-/*---------------------------------------------------------------------------------**//**
-* @bsimethod                                    Keith.Bentley                   04/16
-+---------------+---------------+---------------+---------------+---------------+------*/
-void ThreeMxModel::_OnSaveJsonProperties() 
-    {
-    T_Super::_OnSaveJsonProperties();
-
-    Json::Value val;
-    val[json_sceneFile()] = m_sceneFile;
-    if (!m_location.IsIdentity())
-        JsonUtils::TransformToJson(val[json_location()], m_location);
-
-    if (m_clip.IsValid())
-        val[json_clip()] = m_clip->ToJson();
-
-    SetJsonProperties(json_threemx(), val);
-    }
-
-/*---------------------------------------------------------------------------------**//**
-* @bsimethod                                    Keith.Bentley                   04/16
-+---------------+---------------+---------------+---------------+---------------+------*/
-void ThreeMxModel::_OnLoadedJsonProperties()
-    {
-    T_Super::_OnLoadedJsonProperties();
-
-    JsonValueCR val = GetJsonProperties(json_threemx());
-    m_sceneFile = val[json_sceneFile()].asString();
-
-    if (val.isMember(json_location()))
-        JsonUtils::TransformFromJson(m_location, val[json_location()]);
-    else
-        m_location.InitIdentity();
-
-    if (val.isMember(json_clip()))
-        m_clip = ClipVector::FromJson(val[json_clip()]);
-    }
-
-/*---------------------------------------------------------------------------------**//**
-* @bsimethod                                    Keith.Bentley                   09/16
-+---------------+---------------+---------------+---------------+---------------+------*/
-BentleyStatus ThreeMxModel::GeolocateFromSceneFile()
-    {
-    auto scene = Load(nullptr);
-    auto stat = scene->LocateFromSRS();
-    if (SUCCESS == stat)
-        m_location = scene->GetLocation();
-    return stat;
-    }
-
-BEGIN_UNNAMED_NAMESPACE
-//=======================================================================================
-// @bsiclass                                                    Keith.Bentley   08/16
-//=======================================================================================
-struct Publish3mxGeometry : Geometry
-{
-    TexturePtr m_texture;
-
-    Publish3mxGeometry(TriMeshArgs const& args, SceneR scene)
-        {
-        m_texture = args.m_texture;
-
-        m_indices.resize(args.m_numIndices);
-        memcpy(&m_indices.front(), args.m_vertIndex, args.m_numIndices * sizeof(int32_t));
-
-        m_points.resize(args.m_numPoints);
-        memcpy(&m_points.front(), args.m_points, args.m_numPoints * sizeof(FPoint3d));
-
-        if (nullptr != args.m_normals)
-            {
-            m_normals.resize(args.m_numPoints);
-            memcpy(&m_normals.front(), args.m_normals, args.m_numPoints * sizeof(FPoint3d));
-            }
-
-        if (nullptr != args.m_textureUV)
-            {
-            m_textureUV.resize(args.m_numPoints);
-            memcpy(&m_textureUV.front(), args.m_textureUV, args.m_numPoints * sizeof(FPoint2d));
-            }
-        }
-};
-
-//=======================================================================================
-// @bsiclass                                                    Keith.Bentley   08/16
-//=======================================================================================
-struct Publish3mxTexture : Render::Texture
-{
-    ImageSource         m_source;
-    Image::BottomUp     m_bottomUp;
-    Publish3mxTexture(ImageSourceCR source, Image::BottomUp bottomUp) : m_source(std::move(source)), m_bottomUp(bottomUp) {}
-};
-
-//=======================================================================================
-// @bsiclass                                                    Ray.Bentley     08/2016
-//=======================================================================================
-struct  PublishTileNode : ModelTileNode
-{
-    SceneCP             m_scene;
-    NodePtr             m_node;
-    ClipVectorCP        m_clip;
-
-    PublishTileNode(DgnModelCR model, SceneR scene, NodeR node, TransformCR transformDbToTile, size_t depth, size_t siblingIndex, TileNodeP parent, ClipVectorCP clip)
-        : ModelTileNode(model, DRange3d::NullRange(), transformDbToTile, depth, siblingIndex, parent, 0.0), m_scene(&scene), m_node(&node), m_clip(clip) { }
-
-    virtual WString _GetFileExtension() const override { return L"b3dm"; }
-
-    void    SetTolerance (double tolerance) { m_tolerance = tolerance; }
-    struct ClipOutputCollector : PolyfaceQuery::IClipToPlaneSetOutput
-        {
-        TileMeshBuilderR    m_builder;
-        DgnModelId          m_modelId;
-        DgnDbR              m_dgnDb;
-        
-        ClipOutputCollector(DgnModelId modelId, DgnDbR dgnDb, TileMeshBuilderR builder) : m_builder(builder), m_modelId(modelId), m_dgnDb (dgnDb) { }
-
-        virtual StatusInt   _ProcessUnclippedPolyface(PolyfaceQueryCR polyfaceQuery) override { m_builder.AddPolyface(polyfaceQuery, DgnMaterialId(), m_dgnDb, FeatureAttributes(), true, 0); return SUCCESS; }
-        virtual StatusInt   _ProcessClippedPolyface(PolyfaceHeaderR polyfaceHeader) override  { m_builder.AddPolyface(polyfaceHeader, DgnMaterialId(), m_dgnDb, FeatureAttributes(), true, 0); return SUCCESS; }
-        };
-    
-/*---------------------------------------------------------------------------------**//**
-* @bsimethod                                                    Ray.Bentley     08/2016
-+---------------+---------------+---------------+---------------+---------------+------*/
-virtual PublishableTileGeometry _GeneratePublishableGeometry(DgnDbR dgnDb, TileGeometry::NormalMode normalMode, bool doPolylines, ITileGenerationFilterCP filter = nullptr) const override
-    {
-    PublishableTileGeometry publishableGeometry;
-    TileMeshList&           tileMeshes =  publishableGeometry.Meshes();
-    Transform               sceneToTile = Transform::FromProduct(GetTransformFromDgn(), m_scene->GetLocation());
-
-    if (nullptr == m_node->_GetChildren(true))
-        {
-        BeAssert(false);
-        return publishableGeometry;
-        }
-
-    if (0.0 == m_node->_GetMaximumSize())       // Don't bother returning meshes - this node will never be displayed.
-        return publishableGeometry;
-
-    bmap <Publish3mxTexture*, TileMeshBuilderPtr>  builderMap;
-
-    for (auto& child : *m_node->_GetChildren(true))
-        {
-        NodeR                   node = (NodeR) *child;
-        ClipPlaneContainment    clipContainment = ClipPlaneContainment_StronglyInside;
-
-        if (nullptr != m_clip)
-            {
-            DRange3d        tileRange;
-
-            sceneToTile.Multiply (tileRange, node.GetRange());
-            if (ClipPlaneContainment_StronglyOutside == (clipContainment = m_clip->ClassifyRangeContainment(tileRange)))
-                continue;
-            }
-
-        for (auto& geometry : node.GetGeometry())
-            {
-            if (!geometry->GetPolyface().IsValid())
-                continue;
-
-            PolyfaceHeaderPtr   polyface = geometry->GetPolyface()->Clone();
-            static bool         s_supplyNormalsForLighting = false;         // Not needed as we are going to ignore lighting (it is baked into the capture).
-
-            if (s_supplyNormalsForLighting && 0 == polyface->GetNormalCount())
-                polyface->BuildPerFaceNormals();
-
-            polyface->Transform(sceneToTile);
-
-            Publish3mxGeometry*     publishGeometry = dynamic_cast <Publish3mxGeometry*> (geometry.get());
-            Publish3mxTexture*      publishTexture;
-            TileMeshBuilderPtr      builder;
-            static bool             s_ignoreLighting = true;           // Acute3d models use the lighing at time of capture...
-
-            // Rather than flipping the textures to match the bottom up - flip the parameters here.
-            for (auto& param : polyface->Param())
-                param.y = 1.0 - param.y;
-
-            if (nullptr != publishGeometry &&
-                nullptr != (publishTexture = dynamic_cast <Publish3mxTexture*> (publishGeometry->m_texture.get())))
-                {
-                auto const&   found = builderMap.find(publishTexture);
-                
-                if (found == builderMap.end())
-                    {
-                    TileTextureImagePtr     tileTexture = TileTextureImage::Create(publishTexture->m_source);
-                    TileDisplayParamsCPtr   displayParams = TileDisplayParams::Create(0xffffff, tileTexture.get(), s_ignoreLighting);
-                    builder = TileMeshBuilder::Create(*displayParams, sceneToTile,  0.0, 0.0, const_cast<FeatureAttributesMapR>(GetAttributes()));
-
-                    builderMap.Insert(publishTexture, builder);
-                    }
-                else
-                    {
-                    builder = found->second;
-                    }
-                }                                   
-
-            if (ClipPlaneContainment_StronglyInside != clipContainment)
-                {
-                ClipOutputCollector clipOutputCollector(m_model->GetModelId(), dgnDb, *builder);
-
-                m_clip->ClipPolyface(*polyface, clipOutputCollector, true);
-                }
-            else
-                {
-                builder->AddPolyface(*polyface, DgnMaterialId(), dgnDb, FeatureAttributes(), true, 0);
-                }
-            }
-        node.ClearGeometry();       // No longer needed.... reduce memory usage.
-        }                                                                                                                                                                                                                        
-
-    for (auto& builder : builderMap)
-        if (!builder.second->GetMesh()->IsEmpty())
-            tileMeshes.push_back(builder.second->GetMesh());
-        
-    return publishableGeometry;
-    }
-
-};  //  PublishTileNode
-
-//=======================================================================================
-// @bsiclass                                                    Keith.Bentley   08/16
-//=======================================================================================
-struct Publish3mxScene : Scene
-{
-    using Scene::Scene;
-
-<<<<<<< HEAD
-    TexturePtr _CreateTexture(ImageSourceCR source, Image::BottomUp bottomUp=Image::BottomUp::No) const override {return new Publish3mxTexture(source, bottomUp);}
-    GeometryPtr _CreateGeometry(TriMeshArgs const& args) override {return new Publish3mxGeometry(args, *this);}
-=======
-    TexturePtr _CreateTexture(ImageSourceCR source, Image::Format targetFormat=Image::Format::Rgb, Image::BottomUp bottomUp=Image::BottomUp::No, Dgn::Render::SystemP renderSys = nullptr) const override {return new Publish3mxTexture(source, targetFormat, bottomUp);}
-    GeometryPtr _CreateGeometry(IGraphicBuilder::TriMeshArgs const& args, Dgn::Render::SystemP renderSys) override {return new Publish3mxGeometry(args, *this);}
->>>>>>> 7f5af40e
-};
-typedef RefCountedPtr<PublishTileNode>  T_PublishTilePtr;
-
-//=======================================================================================
-// @bsiclass                                                    Ray.Bentley     10/2016
-//=======================================================================================
-struct Publish3MxContext
-{
-    SceneR                          m_scene;
-    DgnModelCPtr                    m_model;
-    TransformCR                     m_transformDbToTile;
-    ClipVectorCP                    m_tileClip;
-    TileGenerator::ITileCollector&  m_collector;
-    ITileGenerationProgressMonitorR m_progressMeter;
-    uint32_t                        m_totalTiles;
-    BeAtomic<uint32_t>              m_completedTiles;
-    StopWatch                       m_progressTimer;
-
-    Publish3MxContext (SceneR scene, DgnModelCR model, TransformCR transformDbToTile, ClipVectorCP tileClip, TileGenerator::ITileCollector& collector, ITileGenerationProgressMonitorR progressMeter) :
-                        m_scene(scene), m_model(&model), m_transformDbToTile(transformDbToTile), m_tileClip(tileClip), m_collector(collector), m_progressMeter(progressMeter), m_totalTiles(1), m_progressTimer(true) { }
-
-/*---------------------------------------------------------------------------------**//**
-* @bsimethod                                                    Ray.Bentley     08/2016
-+---------------+---------------+---------------+---------------+---------------+------*/
-void ProcessTile(PublishTileNode& tile, NodeR node, size_t depth)
-    { 
-    double          tolerance = (0.0 == node._GetMaximumSize()) ? 1.0E6 : (2.0 * node.GetRadius() / node._GetMaximumSize());
-    DRange3d        dgnRange;
-
-    m_scene.GetLocation().Multiply (dgnRange, node.GetRange());
-
-#ifdef IGNORE_CLIPPED_TILES
-    // This seems like a good idea but doesn't work -- Revisit later (Clark Island);
-    DRange3d        tileRange;
-    Transform       sceneToTile = Transform::FromProduct(transformDbToTile, scene.GetLocation());
-
-    sceneToTile.Multiply(tileRange, node.GetRange());
-
-    if (nullptr != tileClip &&
-        ClipPlaneContainment_StronglyOutside == tileClip->ClassifyRangeContainment(tileRange))
-        return nullptr;
-#endif
-
-    tile.SetDgnRange (dgnRange);
-    tile.SetTolerance (tolerance);
-
-    if (node._HasChildren() && node.IsNotLoaded())
-        m_scene.LoadNodeSynchronous(node);
-
-    static size_t s_depthLimit = 0xffff;                    // Useful for limiting depth when debugging...
-    if (nullptr != node._GetChildren(false) && depth < s_depthLimit)
-        {
-        size_t      childIndex = 0;
-        for (auto& child : *node._GetChildren(true))
-            {
-            NodeR   childNode = (NodeR) *child;
-
-            if (childNode._HasChildren())
-                {
-                T_PublishTilePtr    childTile = new PublishTileNode(*m_model, m_scene, (NodeR) *child, m_transformDbToTile, depth, childIndex++, &tile, m_tileClip);
-
-                m_totalTiles++;
-                tile.GetChildren().push_back(childTile);
-                ProcessTile(*childTile, (NodeR) *child,  depth+1);
-                }
-            }
-        }
-    folly::via(&BeFolly::ThreadPool::GetIoPool(), [&]()  
-        {  
-        m_collector._AcceptTile(tile);  
-        m_completedTiles++;
-        });
-
-    IndicateProgress();
-    }
-
-/*---------------------------------------------------------------------------------**//**
-* @bsimethod                                                    Ray.Bentley     11/2016
-+---------------+---------------+---------------+---------------+---------------+------*/
-void    IndicateProgress()
-    {
-    // No.
-    }
-
-/*---------------------------------------------------------------------------------**//**
-* @bsimethod                                                    Ray.Bentley     11/2016
-+---------------+---------------+---------------+---------------+---------------+------*/
-bool    ProcessingRemains()
-    {
-    if (m_completedTiles >= m_totalTiles)
-        return false;
-
-    IndicateProgress();
-    return true;
-    }
-
-
-};  // Publish3MxContext
-
-END_UNNAMED_NAMESPACE
-
-/*---------------------------------------------------------------------------------**//**
-* @bsimethod                                                    Ray.Bentley     08/2016
-+---------------+---------------+---------------+---------------+---------------+------*/
-TileGeneratorStatus ThreeMxModel::_GenerateMeshTiles(TileNodePtr& rootTile, TransformCR transformDbToTile, double leafTolerance, TileGenerator::ITileCollector& collector, ITileGenerationProgressMonitorR progressMeter) 
-    {
-    // ###TODO? Merge. m_scene = nullptr;      // Clear previous scene. (avoid trying to open twice).
-
-    ScenePtr  scene = new Publish3mxScene(m_dgndb, m_location, m_sceneFile.c_str(), nullptr);
-    if (SUCCESS != scene->LoadScene())
-        return TileGeneratorStatus::NoGeometry;
-
-    ClipVectorPtr       tileClip;
-
-    if (m_clip.IsValid())
-        {
-        tileClip = ClipVector::CreateCopy(*m_clip);
-        tileClip->TransformInPlace(transformDbToTile);
-        }
-    
-    Publish3MxContext   publishContext (*scene, *this, transformDbToTile, tileClip.get(), collector, progressMeter);
-    T_PublishTilePtr    rootPublishTile =  new PublishTileNode(*this, *scene, (NodeR) *scene->GetRootTile(), transformDbToTile, 0, 0, nullptr, tileClip.get());
-
-    rootTile = rootPublishTile;
-
-    publishContext.ProcessTile(*rootPublishTile, (NodeR) *scene->GetRootTile(), 0);
-
-    while (publishContext.ProcessingRemains())
-        BeDuration::FromSeconds(1).Sleep();
-
-    return progressMeter._WasAborted() ? TileGeneratorStatus::Aborted : TileGeneratorStatus::Success;
-    }
-
-/*---------------------------------------------------------------------------------**//**
-* @bsimethod                                    Ray.Bentley                     04/2017
-+---------------+---------------+---------------+---------------+---------------+------*/
-Dgn::TileTree::RootCPtr ThreeMxModel::_GetPublishingTileTree(Dgn::Render::SystemP renderSys) const
-    { 
-    Load(renderSys);
-
-    return m_scene.get();
-    }
-
-
-/*---------------------------------------------------------------------------------**//**
-* @bsimethod                                    Ray.Bentley                     04/2017
-+---------------+---------------+---------------+---------------+---------------+------*/
-Dgn::ClipVectorPtr ThreeMxModel::_GetPublishingClip () const
-    {
-    return m_clip.IsValid() ? m_clip->Clone(nullptr) : nullptr;
-    }
-
+/*-------------------------------------------------------------------------------------+
+|
+|     $Source: ThreeMxSchema/ThreeMxModel.cpp $
+|
+|  $Copyright: (c) 2017 Bentley Systems, Incorporated. All rights reserved. $
+|
++--------------------------------------------------------------------------------------*/
+#include "ThreeMxInternal.h"
+#include <DgnPlatform/JsonUtils.h>
+
+DOMAIN_DEFINE_MEMBERS(ThreeMxDomain)
+HANDLER_DEFINE_MEMBERS(ModelHandler)
+
+USING_NAMESPACE_TILETREE
+
+
+/*---------------------------------------------------------------------------------**//**
+* @bsimethod                                    Keith.Bentley                   04/16
++---------------+---------------+---------------+---------------+---------------+------*/
+BentleyStatus Scene::ReadSceneFile()
+    {
+    StreamBuffer rootStream;
+
+    if (IsHttp())
+        {
+        TileTree::HttpDataQuery query(m_sceneFile, nullptr);
+        query.Perform().wait();
+
+        rootStream = std::move(query.GetData());
+        }
+    else
+        {
+        TileTree::FileDataQuery query(m_sceneFile, nullptr);
+        rootStream = std::move(query.Perform().get());
+        }
+
+    return rootStream.HasData() ? m_sceneInfo.Read(rootStream) : ERROR;
+    }
+
+/*---------------------------------------------------------------------------------**//**
+* @bsimethod                                    Keith.Bentley                   05/16
++---------------+---------------+---------------+---------------+---------------+------*/
+BentleyStatus Scene::LoadScene()
+    {
+    if (SUCCESS != ReadSceneFile())
+        return ERROR;
+    
+    CreateCache(m_sceneInfo.m_sceneName.c_str(), 1024*1024*1024); // 1 GB
+
+    Node* root = new Node(*this, nullptr);
+    root->m_childPath = m_sceneInfo.m_rootNodePath;
+    m_rootTile = root;
+
+    auto result = _RequestTile(*root, nullptr);
+    result.wait(BeDuration::Seconds(2)); // only wait for 2 seconds
+    return result.isReady() ? SUCCESS : ERROR;
+    }
+
+/*---------------------------------------------------------------------------------**//**
+* @bsimethod                                    Keith.Bentley                   08/16
++---------------+---------------+---------------+---------------+---------------+------*/
+BentleyStatus Scene::LoadNodeSynchronous(NodeR node)
+    {
+    auto result = _RequestTile(node, nullptr);
+    result.wait();
+    return result.isReady() ? SUCCESS : ERROR;
+    }
+
+//----------------------------------------------------------------------------------------
+// @bsimethod                                                      Ray.Bentley     09/2015
+//----------------------------------------------------------------------------------------
+BentleyStatus Scene::LocateFromSRS()
+    {
+    DgnGCSPtr bimGCS = m_db.GeoLocation().GetDgnGCS();
+    if (!bimGCS.IsValid())
+        return ERROR; // BIM is not geolocated, can't use geolocation in 3mx scene
+
+    if (m_sceneInfo.m_reprojectionSystem.empty())
+        return SUCCESS;  // scene has no spatial reference system, give up.
+
+    WString    warningMsg;
+    StatusInt  status, warning;
+
+    DgnGCSPtr threeMxGCS = DgnGCS::CreateGCS(m_db);
+
+    int epsgCode;
+    double latitude, longitude;
+    if (1 == sscanf(m_sceneInfo.m_reprojectionSystem.c_str(), "EPSG:%d", &epsgCode))
+        status = threeMxGCS->InitFromEPSGCode(&warning, &warningMsg, epsgCode);
+    else if (2 == sscanf(m_sceneInfo.m_reprojectionSystem.c_str(), "ENU:%lf,%lf", &latitude, &longitude))
+        {
+        // ENU specification does not impose any projection method so we use the first azimuthal available using values that will
+        // mimic the intent (North is Y positive, no offset)
+        // Note that we could have injected the origin here but keeping it in the transform as for other GCS specs
+        if (latitude < 90.0 && latitude > -90.0 && longitude < 180.0 && longitude > -180.0)
+            status = threeMxGCS->InitAzimuthalEqualArea(&warningMsg, L"WGS84", L"METER", longitude, latitude, 0.0, 1.0, 0.0, 0.0, 1);
+        else
+            status = ERROR;
+        }
+    else
+        status = threeMxGCS->InitFromWellKnownText(&warning, &warningMsg, DgnGCS::wktFlavorEPSG, WString(m_sceneInfo.m_reprojectionSystem.c_str(), false).c_str());
+
+    if (SUCCESS != status)
+        {
+        BeAssert(false && warningMsg.c_str());
+        return ERROR;
+        }
+
+    // Compute a linear transform that approximates the reprojection transformation at the origin.
+    Transform localTransform;
+    status = threeMxGCS->GetLocalTransform(&localTransform, m_sceneInfo.m_origin, nullptr, true/*doRotate*/, true/*doScale*/, *bimGCS);
+
+    // 0 == SUCCESS, 1 == Warning, 2 == Severe Warning,  Negative values are severe errors.
+    if (status == 0 || status == 1)
+        {
+        m_location = localTransform;
+        return SUCCESS;
+        }
+
+    return ERROR;
+    }
+
+/*---------------------------------------------------------------------------------**//**
+* @bsimethod                                    Keith.Bentley                   04/16
++---------------+---------------+---------------+---------------+---------------+------*/
+ThreeMxDomain::ThreeMxDomain() : DgnDomain(THREEMX_SCHEMA_NAME, "3MX Domain", 1)
+    {
+    RegisterHandler(ModelHandler::GetHandler());
+    }
+
+/*---------------------------------------------------------------------------------**//**
+* @bsimethod                                    Keith.Bentley                   04/16
++---------------+---------------+---------------+---------------+---------------+------*/
+SceneP ThreeMxModel::Load(SystemP renderSys) const
+    {
+    auto root = const_cast<ThreeMxModel&>(*this).GetTileTree(renderSys);
+    return static_cast<SceneP>(root.get());
+    }
+
+/*---------------------------------------------------------------------------------**//**
+* @bsimethod                                    Keith.Bentley                   04/16
++---------------+---------------+---------------+---------------+---------------+------*/
+DgnModelId ModelHandler::CreateModel(RepositoryLinkCR modeledElement, Utf8CP sceneFile, TransformCP trans, ClipVectorCP clip)
+    {
+    DgnDbR db = modeledElement.GetDgnDb();
+    DgnClassId classId(db.Schemas().GetClassId(THREEMX_SCHEMA_NAME, "ThreeMxModel"));
+    BeAssert(classId.IsValid());
+
+    ThreeMxModelPtr model = new ThreeMxModel(DgnModel::CreateParams(db, classId, modeledElement.GetElementId()));
+
+    model->SetSceneFile(sceneFile);
+    if (trans)
+        model->SetLocation(*trans);
+    
+    if (clip)
+        model->SetClip(ClipVector::CreateCopy(*clip).get());
+
+    model->Insert();
+    return model->GetModelId();
+    }
+
+/*---------------------------------------------------------------------------------**//**
+* @bsimethod                                    Keith.Bentley                   04/16
++---------------+---------------+---------------+---------------+---------------+------*/
+AxisAlignedBox3d ThreeMxModel::_QueryModelRange() const
+    {
+    auto scene = Load(nullptr);
+    if (nullptr == scene)
+        {
+        BeAssert(false);
+        return AxisAlignedBox3d();
+        }
+
+    ElementAlignedBox3d range = scene->ComputeRange();
+    if (!range.IsValid())
+        return AxisAlignedBox3d();
+
+    Frustum box(range);
+    box.Multiply(scene->GetLocation());
+
+    AxisAlignedBox3d aaRange;
+    aaRange.Extend(box.m_pts, 8);
+
+    return aaRange;
+    }
+
+/*---------------------------------------------------------------------------------**//**
+* @bsimethod                                                    Paul.Connelly   12/16
++---------------+---------------+---------------+---------------+---------------+------*/
+void ThreeMxModel::SetClip(Dgn::ClipVectorCP clip)
+    {
+    m_clip = clip;
+    if (m_root.IsValid())
+        static_cast<SceneP>(m_root.get())->SetClip(clip);
+    }
+
+/*---------------------------------------------------------------------------------**//**
+* @bsimethod                                                    Paul.Connelly   12/16
++---------------+---------------+---------------+---------------+---------------+------*/
+TileTree::RootPtr ThreeMxModel::_CreateTileTree(Render::SystemP system)
+    {
+    ScenePtr scene = new Scene(m_dgndb, m_location, m_sceneFile.c_str(), system);
+    scene->SetPickable(true);
+    if (SUCCESS != scene->LoadScene())
+        return nullptr;
+
+    scene->SetClip(m_clip.get());
+    return scene.get();
+    }
+
+/*---------------------------------------------------------------------------------**//**
+* @bsimethod                                    Keith.Bentley                   04/16
++---------------+---------------+---------------+---------------+---------------+------*/
+void ThreeMxModel::_PickTerrainGraphics(PickContextR context) const
+    {
+    if (!m_root.IsValid())
+        return;
+    
+    auto scene = static_cast<SceneP>(m_root.get());
+    PickContext::ActiveDescription descr(context, GetName());
+    scene->Pick(context, scene->GetLocation(), m_clip.get());
+    }
+
+/*---------------------------------------------------------------------------------**//**
+* @bsimethod                                    Keith.Bentley                   05/16
++---------------+---------------+---------------+---------------+---------------+------*/
+void ThreeMxModel::_OnFitView(FitContextR context)
+    {
+    auto scene = Load(nullptr);
+    if (nullptr == scene)
+        return;
+
+    ElementAlignedBox3d rangeWorld = scene->ComputeRange();
+    context.ExtendFitRange(rangeWorld, scene->GetLocation());
+    }
+
+/*---------------------------------------------------------------------------------**//**
+* @bsimethod                                    Keith.Bentley                   04/16
++---------------+---------------+---------------+---------------+---------------+------*/
+void ThreeMxModel::_OnSaveJsonProperties() 
+    {
+    T_Super::_OnSaveJsonProperties();
+
+    Json::Value val;
+    val[json_sceneFile()] = m_sceneFile;
+    if (!m_location.IsIdentity())
+        JsonUtils::TransformToJson(val[json_location()], m_location);
+
+    if (m_clip.IsValid())
+        val[json_clip()] = m_clip->ToJson();
+
+    SetJsonProperties(json_threemx(), val);
+    }
+
+/*---------------------------------------------------------------------------------**//**
+* @bsimethod                                    Keith.Bentley                   04/16
++---------------+---------------+---------------+---------------+---------------+------*/
+void ThreeMxModel::_OnLoadedJsonProperties()
+    {
+    T_Super::_OnLoadedJsonProperties();
+
+    JsonValueCR val = GetJsonProperties(json_threemx());
+    m_sceneFile = val[json_sceneFile()].asString();
+
+    if (val.isMember(json_location()))
+        JsonUtils::TransformFromJson(m_location, val[json_location()]);
+    else
+        m_location.InitIdentity();
+
+    if (val.isMember(json_clip()))
+        m_clip = ClipVector::FromJson(val[json_clip()]);
+    }
+
+/*---------------------------------------------------------------------------------**//**
+* @bsimethod                                    Keith.Bentley                   09/16
++---------------+---------------+---------------+---------------+---------------+------*/
+BentleyStatus ThreeMxModel::GeolocateFromSceneFile()
+    {
+    auto scene = Load(nullptr);
+    auto stat = scene->LocateFromSRS();
+    if (SUCCESS == stat)
+        m_location = scene->GetLocation();
+    return stat;
+    }
+
+BEGIN_UNNAMED_NAMESPACE
+//=======================================================================================
+// @bsiclass                                                    Keith.Bentley   08/16
+//=======================================================================================
+struct Publish3mxGeometry : Geometry
+{
+    TexturePtr m_texture;
+
+    Publish3mxGeometry(TriMeshArgs const& args, SceneR scene)
+        {
+        m_texture = args.m_texture;
+
+        m_indices.resize(args.m_numIndices);
+        memcpy(&m_indices.front(), args.m_vertIndex, args.m_numIndices * sizeof(int32_t));
+
+        m_points.resize(args.m_numPoints);
+        memcpy(&m_points.front(), args.m_points, args.m_numPoints * sizeof(FPoint3d));
+
+        if (nullptr != args.m_normals)
+            {
+            m_normals.resize(args.m_numPoints);
+            memcpy(&m_normals.front(), args.m_normals, args.m_numPoints * sizeof(FPoint3d));
+            }
+
+        if (nullptr != args.m_textureUV)
+            {
+            m_textureUV.resize(args.m_numPoints);
+            memcpy(&m_textureUV.front(), args.m_textureUV, args.m_numPoints * sizeof(FPoint2d));
+            }
+        }
+};
+
+//=======================================================================================
+// @bsiclass                                                    Keith.Bentley   08/16
+//=======================================================================================
+struct Publish3mxTexture : Render::Texture
+{
+    ImageSource         m_source;
+    Image::BottomUp     m_bottomUp;
+    Publish3mxTexture(ImageSourceCR source, Image::BottomUp bottomUp) : m_source(std::move(source)), m_bottomUp(bottomUp) {}
+};
+
+//=======================================================================================
+// @bsiclass                                                    Ray.Bentley     08/2016
+//=======================================================================================
+struct  PublishTileNode : ModelTileNode
+{
+    SceneCP             m_scene;
+    NodePtr             m_node;
+    ClipVectorCP        m_clip;
+
+    PublishTileNode(DgnModelCR model, SceneR scene, NodeR node, TransformCR transformDbToTile, size_t depth, size_t siblingIndex, TileNodeP parent, ClipVectorCP clip)
+        : ModelTileNode(model, DRange3d::NullRange(), transformDbToTile, depth, siblingIndex, parent, 0.0), m_scene(&scene), m_node(&node), m_clip(clip) { }
+
+    virtual WString _GetFileExtension() const override { return L"b3dm"; }
+
+    void    SetTolerance (double tolerance) { m_tolerance = tolerance; }
+    struct ClipOutputCollector : PolyfaceQuery::IClipToPlaneSetOutput
+        {
+        TileMeshBuilderR    m_builder;
+        DgnModelId          m_modelId;
+        DgnDbR              m_dgnDb;
+        
+        ClipOutputCollector(DgnModelId modelId, DgnDbR dgnDb, TileMeshBuilderR builder) : m_builder(builder), m_modelId(modelId), m_dgnDb (dgnDb) { }
+
+        virtual StatusInt   _ProcessUnclippedPolyface(PolyfaceQueryCR polyfaceQuery) override { m_builder.AddPolyface(polyfaceQuery, DgnMaterialId(), m_dgnDb, FeatureAttributes(), true, 0); return SUCCESS; }
+        virtual StatusInt   _ProcessClippedPolyface(PolyfaceHeaderR polyfaceHeader) override  { m_builder.AddPolyface(polyfaceHeader, DgnMaterialId(), m_dgnDb, FeatureAttributes(), true, 0); return SUCCESS; }
+        };
+    
+/*---------------------------------------------------------------------------------**//**
+* @bsimethod                                                    Ray.Bentley     08/2016
++---------------+---------------+---------------+---------------+---------------+------*/
+virtual PublishableTileGeometry _GeneratePublishableGeometry(DgnDbR dgnDb, TileGeometry::NormalMode normalMode, bool doPolylines, ITileGenerationFilterCP filter = nullptr) const override
+    {
+    PublishableTileGeometry publishableGeometry;
+    TileMeshList&           tileMeshes =  publishableGeometry.Meshes();
+    Transform               sceneToTile = Transform::FromProduct(GetTransformFromDgn(), m_scene->GetLocation());
+
+    if (nullptr == m_node->_GetChildren(true))
+        {
+        BeAssert(false);
+        return publishableGeometry;
+        }
+
+    if (0.0 == m_node->_GetMaximumSize())       // Don't bother returning meshes - this node will never be displayed.
+        return publishableGeometry;
+
+    bmap <Publish3mxTexture*, TileMeshBuilderPtr>  builderMap;
+
+    for (auto& child : *m_node->_GetChildren(true))
+        {
+        NodeR                   node = (NodeR) *child;
+        ClipPlaneContainment    clipContainment = ClipPlaneContainment_StronglyInside;
+
+        if (nullptr != m_clip)
+            {
+            DRange3d        tileRange;
+
+            sceneToTile.Multiply (tileRange, node.GetRange());
+            if (ClipPlaneContainment_StronglyOutside == (clipContainment = m_clip->ClassifyRangeContainment(tileRange)))
+                continue;
+            }
+
+        for (auto& geometry : node.GetGeometry())
+            {
+            if (!geometry->GetPolyface().IsValid())
+                continue;
+
+            PolyfaceHeaderPtr   polyface = geometry->GetPolyface()->Clone();
+            static bool         s_supplyNormalsForLighting = false;         // Not needed as we are going to ignore lighting (it is baked into the capture).
+
+            if (s_supplyNormalsForLighting && 0 == polyface->GetNormalCount())
+                polyface->BuildPerFaceNormals();
+
+            polyface->Transform(sceneToTile);
+
+            Publish3mxGeometry*     publishGeometry = dynamic_cast <Publish3mxGeometry*> (geometry.get());
+            Publish3mxTexture*      publishTexture;
+            TileMeshBuilderPtr      builder;
+            static bool             s_ignoreLighting = true;           // Acute3d models use the lighing at time of capture...
+
+            // Rather than flipping the textures to match the bottom up - flip the parameters here.
+            for (auto& param : polyface->Param())
+                param.y = 1.0 - param.y;
+
+            if (nullptr != publishGeometry &&
+                nullptr != (publishTexture = dynamic_cast <Publish3mxTexture*> (publishGeometry->m_texture.get())))
+                {
+                auto const&   found = builderMap.find(publishTexture);
+                
+                if (found == builderMap.end())
+                    {
+                    TileTextureImagePtr     tileTexture = TileTextureImage::Create(publishTexture->m_source);
+                    TileDisplayParamsCPtr   displayParams = TileDisplayParams::Create(0xffffff, tileTexture.get(), s_ignoreLighting);
+                    builder = TileMeshBuilder::Create(*displayParams, sceneToTile,  0.0, 0.0, const_cast<FeatureAttributesMapR>(GetAttributes()));
+
+                    builderMap.Insert(publishTexture, builder);
+                    }
+                else
+                    {
+                    builder = found->second;
+                    }
+                }                                   
+
+            if (ClipPlaneContainment_StronglyInside != clipContainment)
+                {
+                ClipOutputCollector clipOutputCollector(m_model->GetModelId(), dgnDb, *builder);
+
+                m_clip->ClipPolyface(*polyface, clipOutputCollector, true);
+                }
+            else
+                {
+                builder->AddPolyface(*polyface, DgnMaterialId(), dgnDb, FeatureAttributes(), true, 0);
+                }
+            }
+        node.ClearGeometry();       // No longer needed.... reduce memory usage.
+        }                                                                                                                                                                                                                        
+
+    for (auto& builder : builderMap)
+        if (!builder.second->GetMesh()->IsEmpty())
+            tileMeshes.push_back(builder.second->GetMesh());
+        
+    return publishableGeometry;
+    }
+
+};  //  PublishTileNode
+
+//=======================================================================================
+// @bsiclass                                                    Keith.Bentley   08/16
+//=======================================================================================
+struct Publish3mxScene : Scene
+{
+    using Scene::Scene;
+
+    TexturePtr _CreateTexture(ImageSourceCR source, Image::BottomUp bottomUp=Image::BottomUp::No) const override {return new Publish3mxTexture(source, bottomUp);}
+    GeometryPtr _CreateGeometry(TriMeshArgs const& args) override {return new Publish3mxGeometry(args, *this);}
+};
+typedef RefCountedPtr<PublishTileNode>  T_PublishTilePtr;
+
+//=======================================================================================
+// @bsiclass                                                    Ray.Bentley     10/2016
+//=======================================================================================
+struct Publish3MxContext
+{
+    SceneR                          m_scene;
+    DgnModelCPtr                    m_model;
+    TransformCR                     m_transformDbToTile;
+    ClipVectorCP                    m_tileClip;
+    TileGenerator::ITileCollector&  m_collector;
+    ITileGenerationProgressMonitorR m_progressMeter;
+    uint32_t                        m_totalTiles;
+    BeAtomic<uint32_t>              m_completedTiles;
+    StopWatch                       m_progressTimer;
+
+    Publish3MxContext (SceneR scene, DgnModelCR model, TransformCR transformDbToTile, ClipVectorCP tileClip, TileGenerator::ITileCollector& collector, ITileGenerationProgressMonitorR progressMeter) :
+                        m_scene(scene), m_model(&model), m_transformDbToTile(transformDbToTile), m_tileClip(tileClip), m_collector(collector), m_progressMeter(progressMeter), m_totalTiles(1), m_progressTimer(true) { }
+
+/*---------------------------------------------------------------------------------**//**
+* @bsimethod                                                    Ray.Bentley     08/2016
++---------------+---------------+---------------+---------------+---------------+------*/
+void ProcessTile(PublishTileNode& tile, NodeR node, size_t depth)
+    { 
+    double          tolerance = (0.0 == node._GetMaximumSize()) ? 1.0E6 : (2.0 * node.GetRadius() / node._GetMaximumSize());
+    DRange3d        dgnRange;
+
+    m_scene.GetLocation().Multiply (dgnRange, node.GetRange());
+
+#ifdef IGNORE_CLIPPED_TILES
+    // This seems like a good idea but doesn't work -- Revisit later (Clark Island);
+    DRange3d        tileRange;
+    Transform       sceneToTile = Transform::FromProduct(transformDbToTile, scene.GetLocation());
+
+    sceneToTile.Multiply(tileRange, node.GetRange());
+
+    if (nullptr != tileClip &&
+        ClipPlaneContainment_StronglyOutside == tileClip->ClassifyRangeContainment(tileRange))
+        return nullptr;
+#endif
+
+    tile.SetDgnRange (dgnRange);
+    tile.SetTolerance (tolerance);
+
+    if (node._HasChildren() && node.IsNotLoaded())
+        m_scene.LoadNodeSynchronous(node);
+
+    static size_t s_depthLimit = 0xffff;                    // Useful for limiting depth when debugging...
+    if (nullptr != node._GetChildren(false) && depth < s_depthLimit)
+        {
+        size_t      childIndex = 0;
+        for (auto& child : *node._GetChildren(true))
+            {
+            NodeR   childNode = (NodeR) *child;
+
+            if (childNode._HasChildren())
+                {
+                T_PublishTilePtr    childTile = new PublishTileNode(*m_model, m_scene, (NodeR) *child, m_transformDbToTile, depth, childIndex++, &tile, m_tileClip);
+
+                m_totalTiles++;
+                tile.GetChildren().push_back(childTile);
+                ProcessTile(*childTile, (NodeR) *child,  depth+1);
+                }
+            }
+        }
+    folly::via(&BeFolly::ThreadPool::GetIoPool(), [&]()  
+        {  
+        m_collector._AcceptTile(tile);  
+        m_completedTiles++;
+        });
+
+    IndicateProgress();
+    }
+
+/*---------------------------------------------------------------------------------**//**
+* @bsimethod                                                    Ray.Bentley     11/2016
++---------------+---------------+---------------+---------------+---------------+------*/
+void    IndicateProgress()
+    {
+    // No.
+    }
+
+/*---------------------------------------------------------------------------------**//**
+* @bsimethod                                                    Ray.Bentley     11/2016
++---------------+---------------+---------------+---------------+---------------+------*/
+bool    ProcessingRemains()
+    {
+    if (m_completedTiles >= m_totalTiles)
+        return false;
+
+    IndicateProgress();
+    return true;
+    }
+
+
+};  // Publish3MxContext
+
+END_UNNAMED_NAMESPACE
+
+/*---------------------------------------------------------------------------------**//**
+* @bsimethod                                                    Ray.Bentley     08/2016
++---------------+---------------+---------------+---------------+---------------+------*/
+TileGeneratorStatus ThreeMxModel::_GenerateMeshTiles(TileNodePtr& rootTile, TransformCR transformDbToTile, double leafTolerance, TileGenerator::ITileCollector& collector, ITileGenerationProgressMonitorR progressMeter) 
+    {
+    // ###TODO? Merge. m_scene = nullptr;      // Clear previous scene. (avoid trying to open twice).
+
+    ScenePtr  scene = new Publish3mxScene(m_dgndb, m_location, m_sceneFile.c_str(), nullptr);
+    if (SUCCESS != scene->LoadScene())
+        return TileGeneratorStatus::NoGeometry;
+
+    ClipVectorPtr       tileClip;
+
+    if (m_clip.IsValid())
+        {
+        tileClip = ClipVector::CreateCopy(*m_clip);
+        tileClip->TransformInPlace(transformDbToTile);
+        }
+    
+    Publish3MxContext   publishContext (*scene, *this, transformDbToTile, tileClip.get(), collector, progressMeter);
+    T_PublishTilePtr    rootPublishTile =  new PublishTileNode(*this, *scene, (NodeR) *scene->GetRootTile(), transformDbToTile, 0, 0, nullptr, tileClip.get());
+
+    rootTile = rootPublishTile;
+
+    publishContext.ProcessTile(*rootPublishTile, (NodeR) *scene->GetRootTile(), 0);
+
+    while (publishContext.ProcessingRemains())
+        BeDuration::FromSeconds(1).Sleep();
+
+    return progressMeter._WasAborted() ? TileGeneratorStatus::Aborted : TileGeneratorStatus::Success;
+    }
+
+/*---------------------------------------------------------------------------------**//**
+* @bsimethod                                    Ray.Bentley                     04/2017
++---------------+---------------+---------------+---------------+---------------+------*/
+Dgn::TileTree::RootCPtr ThreeMxModel::_GetPublishingTileTree(Dgn::Render::SystemP renderSys) const
+    { 
+    Load(renderSys);
+
+    return m_scene.get();
+    }
+
+
+/*---------------------------------------------------------------------------------**//**
+* @bsimethod                                    Ray.Bentley                     04/2017
++---------------+---------------+---------------+---------------+---------------+------*/
+Dgn::ClipVectorPtr ThreeMxModel::_GetPublishingClip () const
+    {
+    return m_clip.IsValid() ? m_clip->Clone(nullptr) : nullptr;
+    }
+