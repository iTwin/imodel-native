--- conflicted
+++ resolved
@@ -1,931 +1,926 @@
-/*--------------------------------------------------------------------------------------+
-|
-|     $Source: DataCaptureSchema/Tests/Published/DataCapture_Test.cpp $
-|
-|  $Copyright: (c) 2017 Bentley Systems, Incorporated. All rights reserved. $
-|
-+--------------------------------------------------------------------------------------*/
-#include "../BackDoor/PublicApi/BackDoor/DataCapture/BackDoor.h"
-
-/*---------------------------------------------------------------------------------**//**
-* @bsimethod                                    Marc.Bedard                     10/2016
-+---------------+---------------+---------------+---------------+---------------+------*/
-TEST_F(DataCaptureTests, CreateCameraDevice)
-    {
-    DgnDbPtr projectPtr = CreateProject(L"CreateCameraDevice.dgndb");
-    ASSERT_TRUE(projectPtr.IsValid());
-
-    DgnModelId spatialModelId = QueryFirstSpatialModelId(*projectPtr);
-    DgnModelPtr spatialModelPtr =projectPtr->Models().GetModel(spatialModelId);
-    ASSERT_TRUE(spatialModelPtr.IsValid());
-    ASSERT_TRUE(spatialModelPtr->IsSpatialModel());
-    DgnModelId definitionModelId = QueryFirstDefinitionModelId(*projectPtr);
-    DgnModelPtr definitonModelPtr = projectPtr->Models().GetModel(definitionModelId);
-    DefinitionModelP definitonModelP = definitonModelPtr->ToDefinitionModelP();
-    ASSERT_TRUE(definitonModelPtr.IsValid());
-    ASSERT_TRUE(definitonModelPtr->IsDefinitionModel());
-
-    // Create CameraDevice
-    auto cameraDeviceModelPtr = CameraDeviceModel::Create(*definitonModelP);
-    cameraDeviceModelPtr->Insert();
-    ASSERT_TRUE(cameraDeviceModelPtr.IsValid());
-
-    SpatialModelP spatialModelP = spatialModelPtr->ToSpatialModelP();
-    auto cameraDevicePtr = CameraDevice::Create(*spatialModelP,cameraDeviceModelPtr->GetId());
-    ASSERT_TRUE(cameraDevicePtr.IsValid());
-
-    //Change cameraDevice properties
-    cameraDevicePtr->SetLabel("BasicCameraDevice1");
-    cameraDevicePtr->SetFocalLength(0.00479835);
-    cameraDevicePtr->SetImageWidth(5456);
-    cameraDevicePtr->SetImageHeight(3632);
-    DPoint2d principalPoint={2677.8,1772};
-    cameraDevicePtr->SetPrincipalPoint(principalPoint);
-    RadialDistortionPtr  pRadialDistortion = RadialDistortion::Create(1, 2, 3);
-    TangentialDistortionPtr  pTangentialDistortion = TangentialDistortion::Create(4, 5);
-    cameraDevicePtr->SetRadialDistortion(pRadialDistortion.get());
-    cameraDevicePtr->SetTangentialDistortion(pTangentialDistortion.get());
-    cameraDevicePtr->SetAspectRatio(1.0);
-    cameraDevicePtr->SetSkew(1.0);
-    cameraDevicePtr->SetSensorSize(1.0);
-
-    //Insert cameraDevice element
-    auto cameraDeviceInsertedPtr = cameraDevicePtr->Insert();
-    ASSERT_TRUE(cameraDeviceInsertedPtr.IsValid());
-    CameraDeviceElementId cameraDeviceId = cameraDeviceInsertedPtr->GetId();
-    ASSERT_TRUE(cameraDeviceId.IsValid());
-
-    //Save changes
-    DbResult result = projectPtr->SaveChanges("BasicCameraDevice");
-    EXPECT_EQ(BE_SQLITE_OK, result) << "Save CameraDevice failed";
-
-    //Close project to flush memory
-    cameraDevicePtr = nullptr;//release our element before closing project, otherwise we get an assert in closeDb.
-    cameraDeviceModelPtr=nullptr;
-    cameraDeviceInsertedPtr=nullptr;
-    CloseProject();
-
-    //Reopen project
-    DgnDbPtr projectReopenedPtr = OpenProject(L"CreateCameraDevice.dgndb");
-    ASSERT_TRUE(projectReopenedPtr.IsValid());
-
-    ASSERT_TRUE(projectReopenedPtr->Elements().GetElement(cameraDeviceId).IsValid());
-    CameraDeviceCPtr myCamPtr = CameraDevice::Get(*projectReopenedPtr,cameraDeviceId);
-    ASSERT_TRUE(myCamPtr.IsValid());
-    ASSERT_EQ(cameraDeviceId, myCamPtr->GetElementId());
-
-    //read back cameraDevice properties and check if equal
-    ASSERT_DOUBLE_EQ(myCamPtr->GetFocalLength(),0.00479835);
-    ASSERT_EQ(5456,myCamPtr->GetImageWidth());
-    ASSERT_EQ(3632,myCamPtr->GetImageHeight());
-    ASSERT_TRUE(principalPoint.IsEqual(myCamPtr->GetPrincipalPoint()));
-    ASSERT_TRUE(nullptr != myCamPtr->GetRadialDistortion());
-    ASSERT_TRUE(pRadialDistortion->IsEqual(*(myCamPtr->GetRadialDistortion())));
-    ASSERT_TRUE(nullptr != myCamPtr->GetTangentialDistortion());
-    ASSERT_TRUE(pTangentialDistortion->IsEqual(*(myCamPtr->GetTangentialDistortion())));
-    ASSERT_DOUBLE_EQ(myCamPtr->GetAspectRatio(),1.0);
-    ASSERT_DOUBLE_EQ(myCamPtr->GetSkew(),1.0);
-    ASSERT_DOUBLE_EQ(myCamPtr->GetSensorSize(), 1.0);
-    }
-
-/*---------------------------------------------------------------------------------**//**
-* @bsimethod                                    Marc.Bedard                     10/2016
-+---------------+---------------+---------------+---------------+---------------+------*/
-TEST_F(DataCaptureTests, ModifyCameraDevice)
-    {
-    DgnDbPtr projectPtr = CreateProject(L"ModifyCameraDevice.dgndb");
-    ASSERT_TRUE(projectPtr.IsValid());
-    Utf8String cameraDeviceLabel = "CameraDeviceToModify";
-    CreateSampleShotProjectWithCameraDevice(*projectPtr, cameraDeviceLabel.c_str());
-
-
-    DgnModelId spatialModelId = QueryFirstSpatialModelId(*projectPtr);
-    DgnModelPtr spatialModelPtr =projectPtr->Models().GetModel(spatialModelId);
-    ASSERT_TRUE(spatialModelPtr.IsValid());
-    ASSERT_TRUE(spatialModelPtr->IsSpatialModel());
-    DgnModelId definitionModelId = QueryFirstDefinitionModelId(*projectPtr);
-    DgnModelPtr definitonModelPtr = projectPtr->Models().GetModel(definitionModelId);
-    ASSERT_TRUE(definitonModelPtr.IsValid());
-    ASSERT_TRUE(definitonModelPtr->IsDefinitionModel());
-
-    // Query CameraDevice element
-    DgnElementId cameraDeviceId  = CameraDevice::QueryForIdByLabel(*projectPtr,cameraDeviceLabel.c_str());
-    ASSERT_TRUE(cameraDeviceId.IsValid());
-    CameraDevicePtr cameraDevicePtr = CameraDevice::GetForEdit(*projectPtr, cameraDeviceId);
-    ASSERT_TRUE(cameraDevicePtr.IsValid());
-
-    //Change cameraDevice properties
-    cameraDevicePtr->SetFocalLength(12);
-    cameraDevicePtr->SetImageWidth(13);
-    cameraDevicePtr->SetImageHeight(14);
-    DPoint2d principalPoint={15,16};
-    cameraDevicePtr->SetPrincipalPoint(principalPoint);
-    RadialDistortionPtr  pRadialDistortion = RadialDistortion::Create(11,12,13);
-    TangentialDistortionPtr  pTangentialDistortion = TangentialDistortion::Create(14,15);
-    cameraDevicePtr->SetRadialDistortion(pRadialDistortion.get());
-    cameraDevicePtr->SetTangentialDistortion(pTangentialDistortion.get());
-    cameraDevicePtr->SetAspectRatio(2.0);
-    cameraDevicePtr->SetSkew(3.0);
-    cameraDevicePtr->SetSensorSize(1.0);
-
-    //Update cameraDevice element
-    auto cameraDeviceUpdatedPtr = cameraDevicePtr->Update();
-    ASSERT_TRUE(cameraDeviceUpdatedPtr.IsValid());
-
-    CameraDeviceElementId cameraDeviceUpdatedId = cameraDeviceUpdatedPtr->GetId();
-    ASSERT_TRUE(cameraDeviceUpdatedId.IsValid());
-    //Updating don't change id...
-    ASSERT_TRUE(cameraDeviceUpdatedId == cameraDeviceId);
-
-    //Save changes
-    DbResult result = projectPtr->SaveChanges("BasicCameraDevice");
-    EXPECT_EQ(BE_SQLITE_OK, result) << "Save CameraDevice failed";
-
-    //Close project to flush memory
-    cameraDevicePtr = nullptr;//release our element before closing project, otherwise we get an assert in closeDb.
-    cameraDeviceUpdatedPtr= nullptr;
-    CloseProject();
-
-    //Reopen project
-    DgnDbPtr projectReopenedPtr = OpenProject(L"ModifyCameraDevice.dgndb");
-    ASSERT_TRUE(projectReopenedPtr.IsValid());
-
-    ASSERT_TRUE(projectReopenedPtr->Elements().GetElement(cameraDeviceId).IsValid());
-    CameraDeviceCPtr myCamPtr = CameraDevice::Get(*projectReopenedPtr,cameraDeviceId);
-    ASSERT_TRUE(myCamPtr.IsValid());
-    ASSERT_EQ(cameraDeviceId, myCamPtr->GetElementId());
-
-    //read back cameraDevice properties and check if equal
-    ASSERT_DOUBLE_EQ(myCamPtr->GetFocalLength(),12);
-    ASSERT_EQ(13, myCamPtr->GetImageWidth());
-    ASSERT_EQ(14, myCamPtr->GetImageHeight());
-    ASSERT_TRUE(principalPoint.IsEqual(myCamPtr->GetPrincipalPoint()));
-    ASSERT_TRUE(nullptr != myCamPtr->GetRadialDistortion());
-    ASSERT_TRUE(pRadialDistortion->IsEqual(*(myCamPtr->GetRadialDistortion())));
-    ASSERT_TRUE(nullptr != myCamPtr->GetTangentialDistortion());
-    ASSERT_TRUE(pTangentialDistortion->IsEqual(*(myCamPtr->GetTangentialDistortion())));
-    ASSERT_DOUBLE_EQ(myCamPtr->GetAspectRatio(),2.0);
-    ASSERT_DOUBLE_EQ(myCamPtr->GetSkew(),3.0);
-    ASSERT_DOUBLE_EQ(myCamPtr->GetSensorSize(), 1.0);
-    }
-
-
-/*---------------------------------------------------------------------------------**//**
-* @bsimethod                                    Marc.Bedard                     10/2016
-+---------------+---------------+---------------+---------------+---------------+------*/
-TEST_F(DataCaptureTests, DeleteCameraDevice)
-    {
-    DgnDbPtr projectPtr = CreateProject(L"DeleteCameraDevice.dgndb");
-    ASSERT_TRUE(projectPtr.IsValid());
-    Utf8String cameraDeviceLabel = "CameraDeviceToDelete";
-    CreateSampleShotProjectWithCameraDevice(*projectPtr, cameraDeviceLabel.c_str());
-
-    // Query CameraDevice element
-    CameraDeviceElementId cameraDeviceId = CameraDevice::QueryForIdByLabel(*projectPtr, cameraDeviceLabel.c_str());
-    ASSERT_TRUE(cameraDeviceId.IsValid());
-
-
-    //Delete edited cameraDevice element - You CANNOT delete an edited cameraDevice element because you get a copy of the original ...
-    //Delete is merely a shortcut for el.GetDgnDb().Elements().Delete(el);
-    CameraDeviceCPtr cameraDeviceEditedPtr = CameraDevice::GetForEdit(*projectPtr, cameraDeviceId);
-    ASSERT_TRUE(cameraDeviceEditedPtr.IsValid());
-    DgnDbStatus status = cameraDeviceEditedPtr->Delete();
-    ASSERT_FALSE(status==DgnDbStatus::Success);
-
-    //Delete cameraDevice element - You CAN delete a const cameraDevice element because this is effectively the original element...
-    //Delete is merely a shortcut for el.GetDgnDb().Elements().Delete(el);
-    CameraDeviceCPtr cameraDevicePtr = CameraDevice::Get(*projectPtr, cameraDeviceId);
-    ASSERT_TRUE(cameraDevicePtr.IsValid());
-    status = cameraDevicePtr->Delete();
-    ASSERT_TRUE(status == DgnDbStatus::Success);
-
-
-    //Save changes
-    DbResult result = projectPtr->SaveChanges("BasicCameraDevice");
-    EXPECT_EQ(BE_SQLITE_OK, result) << "Save CameraDevice failed";
-
-    //Close project to flush memory
-    cameraDevicePtr = nullptr;//release our element before closing project, otherwise we get an assert in closeDb.
-    cameraDeviceEditedPtr=nullptr;
-    CloseProject();
-
-    //Reopen project
-    DgnDbPtr projectReopenedPtr = OpenProject(L"DeleteCameraDevice.dgndb");
-    ASSERT_TRUE(projectReopenedPtr.IsValid());
-
-    //Check that cameraDeviceId is not accessible anymore 
-    ASSERT_FALSE(projectReopenedPtr->Elements().GetElement(cameraDeviceId).IsValid());
-    CameraDeviceCPtr myCamPtr = CameraDevice::Get(*projectReopenedPtr,cameraDeviceId);
-    ASSERT_FALSE(myCamPtr.IsValid());
-
-    // Check that query CameraDevice element returns nothing
-    DgnElementId deletedCameraDeviceId = CameraDevice::QueryForIdByLabel(*projectReopenedPtr, cameraDeviceLabel.c_str());
-    ASSERT_FALSE(deletedCameraDeviceId.IsValid());
-    }
-/*---------------------------------------------------------------------------------**//**
-* @bsimethod                                    Marc.Bedard                     10/2016
-+---------------+---------------+---------------+---------------+---------------+------*/
-TEST_F(DataCaptureTests, CreateShot)
-    {
-    DgnDbPtr projectPtr = CreateProject(L"CreateShot.dgndb");
-    ASSERT_TRUE(projectPtr.IsValid());
-
-    DgnModelId spatialModelId = QueryFirstSpatialModelId(*projectPtr);
-    DgnModelPtr spatialModelPtr =projectPtr->Models().GetModel(spatialModelId);
-    ASSERT_TRUE(spatialModelPtr.IsValid());
-    ASSERT_TRUE(spatialModelPtr->IsSpatialModel());
-    SpatialModelP spatialModelP = spatialModelPtr->ToSpatialModelP();
-    DgnModelId definitionModelId = QueryFirstDefinitionModelId(*projectPtr);
-    DgnModelPtr definitonModelPtr = projectPtr->Models().GetModel(definitionModelId);
-    DefinitionModelP definitonModelP = definitonModelPtr->ToDefinitionModelP();
-    ASSERT_TRUE(definitonModelPtr.IsValid());
-    ASSERT_TRUE(definitonModelPtr->IsDefinitionModel());
-
-    // Create CameraDevice
-    auto cameraDeviceModelPtr = CameraDeviceModel::Create(*definitonModelP);
-    cameraDeviceModelPtr->Insert();
-
-    auto cameraDevicePtr = CameraDevice::Create(*spatialModelP,cameraDeviceModelPtr->GetId());
-    ASSERT_TRUE(cameraDevicePtr.IsValid());
-    cameraDevicePtr->SetLabel("BasicCameraDevice1");
-    cameraDevicePtr->SetFocalLength(0.00479835);
-    cameraDevicePtr->SetImageWidth(5456);
-    cameraDevicePtr->SetImageHeight(3632);
-    DPoint2d principalPoint = { 2677.8,1772 };
-    cameraDevicePtr->SetPrincipalPoint(principalPoint);
-    RadialDistortionPtr  pRadialDistortion = RadialDistortion::Create(1, 2, 3);
-    TangentialDistortionPtr  pTangentialDistortion = TangentialDistortion::Create(4, 5);
-    cameraDevicePtr->SetRadialDistortion(pRadialDistortion.get());
-    cameraDevicePtr->SetTangentialDistortion(pTangentialDistortion.get());
-    cameraDevicePtr->SetAspectRatio(1.0);
-    cameraDevicePtr->SetSkew(1.0);
-    cameraDevicePtr->SetSensorSize(1.0);
-    auto cameraDeviceInsertedPtr = cameraDevicePtr->Insert();
-    ASSERT_TRUE(cameraDeviceInsertedPtr.IsValid());
-    CameraDeviceElementId cameraDeviceId = cameraDeviceInsertedPtr->GetId();
-    ASSERT_TRUE(cameraDeviceId.IsValid());
-
-    //Create a pose
-    PosePtr pPose(Pose::Create(*spatialModelP));
-    ASSERT_TRUE(pPose.IsValid());
-    DPoint3d center = { 1.0,2.0,3.0 };
-    pPose->SetCenter(center);
-    Angle omega(Angle::FromDegrees(0));
-    Angle phi(Angle::FromDegrees(0));
-    Angle kappa(Angle::FromDegrees(0));
-    pPose->SetOmega(omega);
-    pPose->SetPhi(phi);
-    pPose->SetKappa(kappa);
-    auto poseInserted = pPose->Insert();
-    ASSERT_TRUE(poseInserted.IsValid());
-    PoseElementId poseId(pPose->GetId());
-
-    // Create Photo for the cameraDevice
-    auto ShotPtr = Shot::Create(*spatialModelP,cameraDeviceId, poseId);
-    ASSERT_TRUE(ShotPtr.IsValid());
-
-    //Change Photo properties
-    ShotPtr->SetLabel("BasicPhoto1");
-    //Don't set code - will test generate default code
-//     DgnCode shotCode = Shot::CreateCode(*projectPtr, cameraDeviceInsertedPtr->GetCode().GetValue(), Utf8PrintfString("%d", 42));
-//     ShotPtr->SetCode(shotCode);
-
-    //Insert Shot element
-    auto ShotInsertedPtr = ShotPtr->Insert();
-    ASSERT_TRUE(ShotInsertedPtr.IsValid());
-    ShotElementId ShotElementId = ShotInsertedPtr->GetId();
-    ASSERT_TRUE(ShotElementId.IsValid());
-    CameraDeviceElementId cameraDeviceIdRead = ShotInsertedPtr->GetCameraDeviceId();
-    ASSERT_TRUE(cameraDeviceIdRead.IsValid());
-    ASSERT_EQ(cameraDeviceIdRead, cameraDeviceId);
-
-    //Save changes
-    DbResult result = projectPtr->SaveChanges("BasicPhoto");
-    EXPECT_EQ(BE_SQLITE_OK, result) << "Save Photo failed";
-
-    //Close project to flush memory
-    //release our element before closing project, otherwise we get an assert in closeDb.
-    poseInserted=nullptr;
-    pPose=nullptr;
-    ShotPtr=nullptr;
-    ShotInsertedPtr=nullptr;
-    cameraDevicePtr=nullptr;
-    cameraDeviceModelPtr = nullptr;
-    cameraDeviceInsertedPtr=nullptr;
-    CloseProject();
-
-    //Reopen project
-    DgnDbPtr projectReopenedPtr = OpenProject(L"CreateShot.dgndb");
-    ASSERT_TRUE(projectReopenedPtr.IsValid());
-
-    ASSERT_TRUE(projectReopenedPtr->Elements().GetElement(ShotElementId).IsValid());
-    ShotCPtr myShotPtr = Shot::Get(*projectReopenedPtr,ShotElementId);
-    ASSERT_TRUE(myShotPtr.IsValid());
-    ASSERT_EQ(ShotElementId, myShotPtr->GetElementId());
-
-    //Don't set code - will test generate default code
-//     DgnCode myShotCode = myShotPtr->GetCode();
-//     ASSERT_TRUE(myShotCode == shotCode);
-    PoseCPtr myPosePtr = Pose::Get(*projectReopenedPtr, myShotPtr->GetPoseId());
-    ASSERT_TRUE(myPosePtr.IsValid());
-    ASSERT_EQ(poseId, myPosePtr->GetId());
-    }
-
-/*---------------------------------------------------------------------------------**//**
-* @bsimethod                                    Marc.Bedard                     10/2016
-+---------------+---------------+---------------+---------------+---------------+------*/
-TEST_F(DataCaptureTests, ModifyShot)
-    {
-    DgnDbPtr projectPtr = CreateProject(L"ModifyShot.dgndb");
-    ASSERT_TRUE(projectPtr.IsValid());
-    Utf8String cameraDeviceLabel = "BasicCameraDevice";
-    CreateSampleShotProjectWithCameraDevice(*projectPtr, cameraDeviceLabel.c_str());
-
-
-    DgnModelId spatialModelId = QueryFirstSpatialModelId(*projectPtr);
-    DgnModelPtr spatialModelPtr =projectPtr->Models().GetModel(spatialModelId);
-    ASSERT_TRUE(spatialModelPtr.IsValid());
-    ASSERT_TRUE(spatialModelPtr->IsSpatialModel());
-
-
-    // Query Shot element
-    Utf8String photoLabel(Utf8PrintfString("BasicPhoto%d", 5));
-    DgnElementId ShotId  = Shot::QueryForIdByLabel(*projectPtr,photoLabel.c_str());
-    ASSERT_TRUE(ShotId.IsValid());
-    ShotPtr shotPtr = Shot::GetForEdit(*projectPtr, ShotId);
-    ASSERT_TRUE(shotPtr.IsValid());
-
-    //Change Shot properties
-    DPoint3d center = { 10.0,11.0,12.0 };
-    PosePtr posePtr = Pose::GetForEdit(*projectPtr, shotPtr->GetPoseId());
-    ASSERT_TRUE(posePtr.IsValid());
-
-    posePtr->SetCenter(center);
-    Angle omega(Angle::FromDegrees(10.0));
-    Angle phi(Angle::FromDegrees(45.0));
-    Angle kappa(Angle::FromDegrees(-20.0));
-    posePtr->SetOmega(omega);
-    posePtr->SetPhi(phi);
-    posePtr->SetKappa(kappa);
-    auto poseUpdatedPtr = posePtr->Update();
-    ASSERT_TRUE(poseUpdatedPtr.IsValid());
-
-    CameraDeviceElementId cameraDeviceId = shotPtr->GetCameraDeviceId();
-    ASSERT_TRUE(cameraDeviceId.IsValid());
-    CameraDeviceCPtr cameraDevicePtr = CameraDevice::Get(*projectPtr, cameraDeviceId);
-
-    DgnCode shotCode = Shot::CreateCode(*projectPtr, cameraDevicePtr->GetCode().GetValue(), Utf8PrintfString("%d", 42));
-    shotPtr->SetCode(shotCode);
-
-    //Update Shot element
-    auto ShotUpdatedPtr = shotPtr->Update();
-    ASSERT_TRUE(ShotUpdatedPtr.IsValid());
-
-    ShotElementId ShotUpdatedId = ShotUpdatedPtr->GetId();
-    ASSERT_TRUE(ShotUpdatedId.IsValid());
-    //Updating don't change id...
-    ASSERT_TRUE(ShotUpdatedId == ShotId);
-
-    //Save changes
-    DbResult result = projectPtr->SaveChanges("BasicPhoto");
-    EXPECT_EQ(BE_SQLITE_OK, result) << "Save Photo failed";
-
-    //Close project to flush memory
-    shotPtr = nullptr;//release our element before closing project, otherwise we get an assert in closeDb.
-    ShotUpdatedPtr= nullptr;
-    cameraDevicePtr=nullptr;
-    poseUpdatedPtr=nullptr;
-    posePtr=nullptr;
-    CloseProject();
-
-    //Reopen project
-    DgnDbPtr projectReopenedPtr = OpenProject(L"ModifyShot.dgndb");
-    ASSERT_TRUE(projectReopenedPtr.IsValid());
-
-    ASSERT_TRUE(projectReopenedPtr->Elements().GetElement(ShotId).IsValid());
-    ShotCPtr myShotPtr = Shot::Get(*projectReopenedPtr,ShotId);
-    ASSERT_TRUE(myShotPtr.IsValid());
-    ASSERT_EQ(ShotId, myShotPtr->GetElementId());
-    CameraDeviceElementId cameraDeviceIdRead = myShotPtr->GetCameraDeviceId();
-    ASSERT_TRUE(cameraDeviceIdRead.IsValid());
-    ASSERT_EQ(cameraDeviceIdRead, cameraDeviceId);
-
-    PoseCPtr myPosePtr = Pose::Get(*projectReopenedPtr, myShotPtr->GetPoseId());
-    ASSERT_TRUE(myPosePtr.IsValid());
-
-
-
-    //read back Shot properties and check if equal
-    DgnCode myShotCode = myShotPtr->GetCode();
-    ASSERT_TRUE(myShotCode == shotCode);
-    ASSERT_TRUE(omega.Radians() == myPosePtr->GetOmega().Radians());
-    ASSERT_TRUE(phi.Radians()== myPosePtr->GetPhi().Radians());
-    ASSERT_TRUE(kappa.Radians() == myPosePtr->GetKappa().Radians());
-    ASSERT_TRUE(myPosePtr->GetCenter() == center);
-    }
-/*---------------------------------------------------------------------------------**//**
-* @bsimethod                                    Marc.Bedard                     10/2016
-+---------------+---------------+---------------+---------------+---------------+------*/
-TEST_F(DataCaptureTests, DeleteShot)
-    {
-    DgnDbPtr projectPtr = CreateProject(L"DeleteShot.dgndb");
-    ASSERT_TRUE(projectPtr.IsValid());
-    Utf8String cameraDeviceLabel = "BasicCameraDevice";
-    CreateSampleShotProjectWithCameraDevice(*projectPtr, cameraDeviceLabel.c_str());
-
-
-    DgnModelId spatialModelId = QueryFirstSpatialModelId(*projectPtr);
-    DgnModelPtr spatialModelPtr =projectPtr->Models().GetModel(spatialModelId);
-    ASSERT_TRUE(spatialModelPtr.IsValid());
-    ASSERT_TRUE(spatialModelPtr->IsSpatialModel());
-
-    // Query Shot element
-    Utf8String photoLabel(Utf8PrintfString("BasicPhoto%d", 1));
-    DgnElementId ShotId  = Shot::QueryForIdByLabel(*projectPtr,photoLabel.c_str());
-    ASSERT_TRUE(ShotId.IsValid());
-
-    //Delete edited Shot element - You CANNOT delete an edited Shot element because you get a copy of the original ...
-    //Delete is merely a shortcut for el.GetDgnDb().Elements().Delete(el);
-    ShotCPtr ShotEditedPtr = Shot::GetForEdit(*projectPtr, ShotId);
-    ASSERT_TRUE(ShotEditedPtr.IsValid());
-    DgnDbStatus status = ShotEditedPtr->Delete();
-    ASSERT_FALSE(status==DgnDbStatus::Success);
-
-    //Delete Shot element - You CAN delete a const Shot element because this is effectively the original element...
-    //Delete is merely a shortcut for el.GetDgnDb().Elements().Delete(el);
-    ShotCPtr shotPtr = Shot::Get(*projectPtr, ShotId);
-    ASSERT_TRUE(shotPtr.IsValid());
-    status = shotPtr->Delete();
-    ASSERT_TRUE(status == DgnDbStatus::Success);
-
-
-    //Save changes
-    DbResult result = projectPtr->SaveChanges("BasicPhoto");
-    EXPECT_EQ(BE_SQLITE_OK, result) << "Save Photo failed";
-
-    //Close project to flush memory
-    shotPtr = nullptr;//release our element before closing project, otherwise we get an assert in closeDb.
-    ShotEditedPtr=nullptr;
-    CloseProject();
-
-    //Reopen project
-    DgnDbPtr projectReopenedPtr = OpenProject(L"DeleteShot.dgndb");
-    ASSERT_TRUE(projectReopenedPtr.IsValid());
-
-    //Check that ShotId is not accessible anymore 
-    ASSERT_FALSE(projectReopenedPtr->Elements().GetElement(ShotId).IsValid());
-    ShotCPtr myShotPtr = Shot::Get(*projectReopenedPtr,ShotId);
-    ASSERT_FALSE(myShotPtr.IsValid());
-
-    // Check that query Shot element returns nothing
-    DgnElementId deletedShotId = Shot::QueryForIdByLabel(*projectReopenedPtr, photoLabel.c_str());
-    ASSERT_FALSE(deletedShotId.IsValid());
-    }
-
-/*---------------------------------------------------------------------------------**//**
-* @bsimethod                                    Marc.Bedard                     10/2016
-+---------------+---------------+---------------+---------------+---------------+------*/
-TEST_F(DataCaptureTests, QueryShotFromCameraDevice)
-    {
-    DgnDbPtr projectPtr = CreateProject(L"QueryShotsFromCameraDevice.dgndb");
-    ASSERT_TRUE(projectPtr.IsValid());
-    Utf8String cameraDeviceLabel = "SampleCameraDevice";
-    CreateSampleShotProjectWithCameraDevice(*projectPtr,cameraDeviceLabel.c_str());
-
-    // Query CameraDevice element
-    CameraDeviceElementId cameraDeviceId = CameraDevice::QueryForIdByLabel(*projectPtr, cameraDeviceLabel.c_str());
-    ASSERT_TRUE(cameraDeviceId.IsValid());
-    CameraDeviceCPtr cameraDevicePtr = CameraDevice::Get(*projectPtr, cameraDeviceId);
-
-    //Test iterator over all Shots from this cameraDevice
-    int photoCount(0);
-    for (CameraDevice::ShotEntry const& photo : CameraDevice::MakeShotIterator(*projectPtr, cameraDeviceId))
-        {
-        ShotCPtr myShotPtr = Shot::Get(*projectPtr,photo.GeShotElementId());
-        ASSERT_TRUE(myShotPtr->GetCameraDeviceId()==cameraDeviceId);
-        DgnCode myShotCode = myShotPtr->GetCode();
-        DgnCode shotCode = Shot::CreateCode(*projectPtr, cameraDevicePtr->GetCode().GetValue(), Utf8PrintfString("%d", photoCount));
-
-        ASSERT_TRUE(myShotCode ==shotCode);
-        photoCount++;
-        }
-    ASSERT_EQ(photoCount,10);
-
-    Utf8String cameraDeviceLabel2 = "SampleCameraDevice2";
-    CreateSampleShotProjectWithCameraDevice(*projectPtr, cameraDeviceLabel2.c_str());
-    // Query CameraDevice element
-    CameraDeviceElementId cameraDevice2Id = CameraDevice::QueryForIdByLabel(*projectPtr, cameraDeviceLabel2.c_str());
-    ASSERT_TRUE(cameraDevice2Id.IsValid());
-    CameraDeviceCPtr cameraDevicePtr2 = CameraDevice::Get(*projectPtr, cameraDevice2Id);
-
-    //Test iterator over all Shots from this second cameraDevice and make changes
-    int photoCount2(0);
-    for (CameraDevice::ShotEntry const& photo : CameraDevice::MakeShotIterator(*projectPtr, cameraDevice2Id))
-        {
-        ShotPtr myShotPtr = Shot::GetForEdit(*projectPtr,photo.GeShotElementId());
-        ASSERT_TRUE(myShotPtr->GetCameraDeviceId()==cameraDevice2Id);
-        DgnCode myShotCode = myShotPtr->GetCode();
-        DgnCode shotCode = Shot::CreateCode(*projectPtr, cameraDevicePtr2->GetCode().GetValue(), Utf8PrintfString("%d", photoCount2));
-        ASSERT_TRUE(myShotCode == shotCode);
-        myShotPtr->SetCameraDeviceId(cameraDeviceId);
-        myShotPtr->Update();
-        photoCount2++;
-        }
-    ASSERT_EQ(photoCount2,10);
-
-
-    // Query CameraDevice element
-    //Test iterator over all Shots from this cameraDevice
-    int photoCount3(0);
-    for (CameraDevice::ShotEntry const& photo : CameraDevice::MakeShotIterator(*projectPtr, cameraDeviceId))
-        {
-        ShotCPtr myShotPtr = Shot::Get(*projectPtr, photo.GeShotElementId());
-        ASSERT_TRUE(myShotPtr->GetCameraDeviceId() == cameraDeviceId);
-        photoCount3++;
-        }
-    //All photos was changed to this cameraDevice, we should have now 10+10=20 Shots.
-    ASSERT_EQ(photoCount3, 20);
-
-
-    //Test iterator over all Shots from this cameraDevice
-    int photoCount4(0);
-    for (CameraDevice::ShotEntry const& photo : CameraDevice::MakeShotIterator(*projectPtr, cameraDeviceId))
-        {
-        ShotCPtr myShotPtr = Shot::Get(*projectPtr, photo.GeShotElementId());
-        ASSERT_TRUE(myShotPtr->GetCameraDeviceId() == cameraDeviceId);
-        //delete them all
-        myShotPtr->Delete();
-        photoCount4++;
-        }
-    //All photos was deleted from this cameraDevice
-    ASSERT_EQ(photoCount4, 20);
-
-    //Test iterator over all photos from this cameraDevice
-    int photoCount5(0);
-    for (CameraDevice::ShotEntry const& photo : CameraDevice::MakeShotIterator(*projectPtr, cameraDeviceId))
-        {
-        ShotCPtr myShotPtr = Shot::Get(*projectPtr, photo.GeShotElementId());
-        ASSERT_TRUE(myShotPtr->GetCameraDeviceId() == cameraDeviceId);
-        //delete them all
-        myShotPtr->Delete();
-        photoCount5++;
-        }
-    //All photos was deleted from this cameraDevice
-    ASSERT_EQ(photoCount5, 0);
-    }
-
-/*---------------------------------------------------------------------------------**//**
-* @bsimethod                                    Marc.Bedard                     10/2016
-+---------------+---------------+---------------+---------------+---------------+------*/
-TEST_F(DataCaptureTests, ImportXMLFileFormat1)
-    {
-    DgnDbPtr projectPtr = CreateProject(L"ImportXMLFile.dgndb");
-    ASSERT_TRUE(projectPtr.IsValid());
-
-    DgnModelId spatialModelId = QueryFirstSpatialModelId(*projectPtr);
-    DgnModelPtr modelPtr = projectPtr->Models().GetModel(spatialModelId);
-    ASSERT_TRUE(modelPtr.IsValid());
-    ASSERT_TRUE(modelPtr->IsSpatialModel());
-    SpatialModelPtr spatialModelPtr =  modelPtr->ToSpatialModelP();
-    DgnModelId definitionModelId = QueryFirstDefinitionModelId(*projectPtr);
-    DgnModelPtr definitonModelPtr = projectPtr->Models().GetModel(definitionModelId);
-    ASSERT_TRUE(definitonModelPtr.IsValid());
-    ASSERT_TRUE(definitonModelPtr->IsDefinitionModel());
-
-
-    BeFileName assetsDirectory = GetHost().GetDgnPlatformAssetsDirectory();
-    BeFileName xmlFileName = assetsDirectory;
-    xmlFileName.AppendToPath(L"TestFiles/BLOCK_DEF_SOL_AERIEN.xml");
-
-    XmlReader myReader(*spatialModelPtr, *(definitonModelPtr->ToDefinitionModelP()));
-    ASSERT_EQ(SUCCESS, myReader.ReadXml(xmlFileName));
-
-    }
-
-/*---------------------------------------------------------------------------------**//**
-* @bsimethod                                    Marc.Bedard                     10/2016
-+---------------+---------------+---------------+---------------+---------------+------*/
-TEST_F(DataCaptureTests, ImportXMLFileFormat2)
-    {
-    DgnDbPtr projectPtr = CreateProject(L"ImportXMLFile.dgndb");
-    ASSERT_TRUE(projectPtr.IsValid());
-
-    DgnModelId spatialModelId = QueryFirstSpatialModelId(*projectPtr);
-    DgnModelPtr modelPtr = projectPtr->Models().GetModel(spatialModelId);
-    ASSERT_TRUE(modelPtr.IsValid());
-    ASSERT_TRUE(modelPtr->IsSpatialModel());
-    SpatialModelPtr spatialModelPtr =  modelPtr->ToSpatialModelP();
-    DgnModelId definitionModelId = QueryFirstDefinitionModelId(*projectPtr);
-    DgnModelPtr definitonModelPtr = projectPtr->Models().GetModel(definitionModelId);
-    ASSERT_TRUE(definitonModelPtr.IsValid());
-    ASSERT_TRUE(definitonModelPtr->IsDefinitionModel());
-
-
-    BeFileName assetsDirectory = GetHost().GetDgnPlatformAssetsDirectory();
-    BeFileName xmlFileName = assetsDirectory;
-    xmlFileName.AppendToPath(L"TestFiles/myBlock.xml");
-
-    XmlReader myReader(*spatialModelPtr,*(definitonModelPtr->ToDefinitionModelP()));
-    ASSERT_EQ(SUCCESS, myReader.ReadXml(xmlFileName));
-
-<<<<<<< HEAD
-    }
-
-=======
-    }
-
-/*---------------------------------------------------------------------------------**//**
-* @bsimethod                                    Chantal.Poulin                    03/2017
-+---------------+---------------+---------------+---------------+---------------+------*/
-TEST_F(DataCaptureTests, CreateDrone)
-    {
-    DgnDbPtr projectPtr = CreateProject(L"CreateDrone.dgndb");
-    ASSERT_TRUE(projectPtr.IsValid());
-
-    DgnModelId spatialModelId = QueryFirstSpatialModelId(*projectPtr);
-    DgnModelPtr spatialModelPtr = projectPtr->Models().GetModel(spatialModelId);
-    ASSERT_TRUE(spatialModelPtr.IsValid());
-    ASSERT_TRUE(spatialModelPtr->IsSpatialModel());
-    SpatialModelP spatialModelP = spatialModelPtr->ToSpatialModelP();
-
-    DgnModelId definitionModelId = QueryFirstDefinitionModelId(*projectPtr);
-    DgnModelPtr definitonModelPtr = projectPtr->Models().GetModel(definitionModelId);
-    DefinitionModelP definitonModelP = definitonModelPtr->ToDefinitionModelP();
-    ASSERT_TRUE(definitonModelPtr.IsValid());
-    ASSERT_TRUE(definitonModelPtr->IsDefinitionModel());
-
-    // Create GimbalAngleRange
-    auto gimbalAngleRangePtr = GimbalAngleRange::Create(*spatialModelP);
-    ASSERT_TRUE(gimbalAngleRangePtr.IsValid());
-
-    gimbalAngleRangePtr->SetMinimumAngle(Angle::FromDegrees(20));
-    gimbalAngleRangePtr->SetMaximumAngle(Angle::FromDegrees(40));
-
-    auto gimbalAngleRangeInsertedPtr = gimbalAngleRangePtr->Insert();
-    GimbalAngleRangeElementId gimbalAngleRangeElmId = gimbalAngleRangeInsertedPtr->GetId();
-
-    // Create CameraDevice Model
-    auto cameraDeviceModelPtr = CameraDeviceModel::Create(*definitonModelP);
-    cameraDeviceModelPtr->Insert();
-    ASSERT_TRUE(cameraDeviceModelPtr.IsValid());
-
-    // Create Camera
-    auto cameraDevicePtr = CameraDevice::Create(*spatialModelP, cameraDeviceModelPtr->GetId());
-    ASSERT_TRUE(cameraDevicePtr.IsValid());
-
-    cameraDevicePtr->SetLabel("BasicCameraDevice1");
-    cameraDevicePtr->SetFocalLength(0.00479835);
-    cameraDevicePtr->SetImageWidth(5456);
-    cameraDevicePtr->SetImageHeight(3632);
-    DPoint2d principalPoint = { 2677.8,1772 };
-    cameraDevicePtr->SetPrincipalPoint(principalPoint);
-    RadialDistortionPtr  pRadialDistortion = RadialDistortion::Create(1, 2, 3);
-    TangentialDistortionPtr  pTangentialDistortion = TangentialDistortion::Create(4, 5);
-    cameraDevicePtr->SetRadialDistortion(pRadialDistortion.get());
-    cameraDevicePtr->SetTangentialDistortion(pTangentialDistortion.get());
-    cameraDevicePtr->SetAspectRatio(1.0);
-    cameraDevicePtr->SetSkew(1.0);
-    cameraDevicePtr->SetSensorSize(1.0);
-
-    auto cameraDeviceInsertedPtr = cameraDevicePtr->Insert();
-    ASSERT_TRUE(cameraDeviceInsertedPtr.IsValid());
-    CameraDeviceElementId cameraDeviceId = cameraDeviceInsertedPtr->GetId();
-    ASSERT_TRUE(cameraDeviceId.IsValid());
-
-    // Create Gimbal
-    auto gimbalPtr = Gimbal::Create(*spatialModelP);
-    ASSERT_TRUE(gimbalPtr.IsValid());
-
-    DgnElementIdSet gimbalAngleRangeSet;
-    gimbalAngleRangeSet.insert(gimbalAngleRangeElmId);
-    gimbalPtr->SetGimbalAngleRangeElementIdSet(gimbalAngleRangeSet);
-
-    DgnElementIdSet cameraDeviceSet;
-    cameraDeviceSet.insert(cameraDeviceId);
-    gimbalPtr->SetCameraElementIdSet(cameraDeviceSet);
-
-    auto gimbalInsertedPtr = gimbalPtr->Insert();
-    GimbalElementId gimbalElmId = gimbalInsertedPtr->GetId();
-
-    // Create Drone
-    auto dronePtr = Drone::Create(*spatialModelP, gimbalElmId);
-    ASSERT_TRUE(dronePtr.IsValid());
-
-    auto droneInsertedPtr = dronePtr->Insert();
-    DroneElementId droneElmId = droneInsertedPtr->GetId();
-
-    //Save changes
-    DbResult result = projectPtr->SaveChanges("BasicDrone");
-    EXPECT_EQ(BE_SQLITE_OK, result) << "Save Drone failed";
-
-    //Close project to flush memory
-    cameraDevicePtr = nullptr;//release our element before closing project, otherwise we get an assert in closeDb.
-    cameraDeviceModelPtr = nullptr;
-    cameraDeviceInsertedPtr = nullptr;
-    gimbalAngleRangePtr = nullptr;
-    gimbalAngleRangeInsertedPtr = nullptr;
-    gimbalPtr = nullptr;
-    gimbalInsertedPtr = nullptr;
-    dronePtr = nullptr;
-    droneInsertedPtr = nullptr;
-
-    CloseProject();
-
-    //Reopen project
-    DgnDbPtr projectReopenedPtr = OpenProject(L"CreateDrone.dgndb");
-    ASSERT_TRUE(projectReopenedPtr.IsValid());
-
-    ASSERT_TRUE(projectReopenedPtr->Elements().GetElement(droneElmId).IsValid());
-    DroneCPtr myDronePtr = Drone::Get(*projectReopenedPtr, droneElmId);
-    ASSERT_TRUE(myDronePtr.IsValid());
-    ASSERT_EQ(droneElmId, myDronePtr->GetId());
-
-    GimbalCPtr myGimbalPtr = Gimbal::Get(*projectReopenedPtr, myDronePtr->GetGimbalElementId());
-    ASSERT_TRUE(myGimbalPtr.IsValid());
-    ASSERT_EQ(gimbalElmId, myGimbalPtr->GetId());
-
-    DgnElementIdSet cameraElementIdSet = myGimbalPtr->GetCameraElementIdSet();
-    CameraDeviceCPtr myCameraDevicePtr = CameraDevice::Get(*projectReopenedPtr, *(cameraElementIdSet.begin()));
-    ASSERT_TRUE(myCameraDevicePtr.IsValid());
-    ASSERT_EQ(cameraDeviceId, myCameraDevicePtr->GetId());
-
-    DgnElementIdSet gimbalAngleRangeIdSet = myGimbalPtr->GetGimbalAngleRangeElementIdSet();
-    GimbalAngleRangeCPtr myGimbalAngleRangePtr = GimbalAngleRange::Get(*projectReopenedPtr, *(gimbalAngleRangeIdSet.begin()));
-    ASSERT_TRUE(myGimbalAngleRangePtr.IsValid());
-    ASSERT_EQ(gimbalAngleRangeElmId, myGimbalAngleRangePtr->GetId());
-
-    //read back cameraDevice properties and check if equal
-    ASSERT_DOUBLE_EQ(myCameraDevicePtr->GetFocalLength(), 0.00479835);
-    ASSERT_EQ(5456, myCameraDevicePtr->GetImageWidth());
-    ASSERT_EQ(3632, myCameraDevicePtr->GetImageHeight());
-    ASSERT_TRUE(principalPoint.IsEqual(myCameraDevicePtr->GetPrincipalPoint()));
-    ASSERT_TRUE(nullptr != myCameraDevicePtr->GetRadialDistortion());
-    ASSERT_TRUE(pRadialDistortion->IsEqual(*(myCameraDevicePtr->GetRadialDistortion())));
-    ASSERT_TRUE(nullptr != myCameraDevicePtr->GetTangentialDistortion());
-    ASSERT_TRUE(pTangentialDistortion->IsEqual(*(myCameraDevicePtr->GetTangentialDistortion())));
-    ASSERT_DOUBLE_EQ(myCameraDevicePtr->GetAspectRatio(), 1.0);
-    ASSERT_DOUBLE_EQ(myCameraDevicePtr->GetSkew(), 1.0);
-    ASSERT_DOUBLE_EQ(myCameraDevicePtr->GetSensorSize(), 1.0);
-    }
-
-/*---------------------------------------------------------------------------------**//**
-* @bsimethod                                    Chantal.Poulin                    04/2017
-+---------------+---------------+---------------+---------------+---------------+------*/
-TEST_F(DataCaptureTests, ModifyDrone)
-    {
-    DgnDbPtr projectPtr = CreateProject(L"ModifyDrone.dgndb");
-    ASSERT_TRUE(projectPtr.IsValid());
-    Utf8String cameraDeviceLabel = "BasicCameraDevice";
-    CreateSampleDroneProjectWithCameraDevice(*projectPtr, cameraDeviceLabel.c_str());
-
-    DgnModelId spatialModelId = QueryFirstSpatialModelId(*projectPtr);
-    DgnModelPtr spatialModelPtr = projectPtr->Models().GetModel(spatialModelId);
-    ASSERT_TRUE(spatialModelPtr.IsValid());
-    ASSERT_TRUE(spatialModelPtr->IsSpatialModel());
-
-    // Query Drone element
-    Utf8String droneLabel(Utf8PrintfString("Drone1"));
-    DgnElementId droneId = Drone::QueryForIdByLabel(*projectPtr, droneLabel.c_str());
-    ASSERT_TRUE(droneId.IsValid());
-    DronePtr dronePtr = Drone::GetForEdit(*projectPtr, droneId);
-    ASSERT_TRUE(dronePtr.IsValid());
-
-    // Change Drone properties
-    DgnElementId gimbalId = dronePtr->GetGimbalElementId();
-    GimbalPtr gimbalPtr = Gimbal::GetForEdit(*projectPtr, gimbalId);
-    ASSERT_TRUE(gimbalPtr.IsValid());
-
-    DgnElementIdSet gimbalAngleRangeSet = gimbalPtr->GetGimbalAngleRangeElementIdSet();
-    DgnElementId gimbalAngleRangeId = *gimbalAngleRangeSet.begin();
-    GimbalAngleRangePtr gimbalAngleRangePtr = GimbalAngleRange::GetForEdit(*projectPtr, gimbalAngleRangeId);
-    ASSERT_TRUE(gimbalAngleRangePtr.IsValid());
-    DgnCode gimbalAngleRangeCode = GimbalAngleRange::CreateCode(*projectPtr, Utf8PrintfString("%d", 42));
-    gimbalAngleRangePtr->SetCode(gimbalAngleRangeCode);
-    Angle minAngle(Angle::FromDegrees(10.0));
-    gimbalAngleRangePtr->SetMinimumAngle(minAngle);
-    Angle maxAngle(Angle::FromDegrees(20.0));
-    gimbalAngleRangePtr->SetMaximumAngle(maxAngle);
-    auto gimbalAngleRangeUpdatedPtr = gimbalAngleRangePtr->Update();
-    ASSERT_TRUE(gimbalAngleRangeUpdatedPtr.IsValid());
-    GimbalAngleRangeElementId gimbalAngleRangeUpdatedId = gimbalAngleRangeUpdatedPtr->GetId();
-    ASSERT_TRUE(gimbalAngleRangeUpdatedId.IsValid());
-    //Updating don't change id...
-    ASSERT_TRUE(gimbalAngleRangeUpdatedId == gimbalAngleRangeId);
-
-    DgnCode gimbalCode = Gimbal::CreateCode(*projectPtr, Utf8PrintfString("%d", 42));
-    gimbalPtr->SetCode(gimbalCode);
-    auto gimbalUpdatedPtr = gimbalPtr->Update();
-    ASSERT_TRUE(gimbalUpdatedPtr.IsValid());
-    GimbalElementId gimbalUpdatedId = gimbalUpdatedPtr->GetId();
-    ASSERT_TRUE(gimbalUpdatedId.IsValid());
-    //Updating don't change id...
-    ASSERT_TRUE(gimbalUpdatedId == gimbalId);
-
-    DgnCode droneCode = Drone::CreateCode(*projectPtr, Utf8PrintfString("%d", 42));
-    dronePtr->SetCode(droneCode);
-    auto droneUpdatedPtr = dronePtr->Update();
-    ASSERT_TRUE(droneUpdatedPtr.IsValid());
-    DroneElementId droneUpdatedId = droneUpdatedPtr->GetId();
-    ASSERT_TRUE(droneUpdatedId.IsValid());
-    //Updating don't change id...
-    ASSERT_TRUE(droneUpdatedId == droneId);
-
-    //Save changes
-    DbResult result = projectPtr->SaveChanges("BasicDrone");
-    EXPECT_EQ(BE_SQLITE_OK, result) << "Save Drone failed";
-
-    //Close project to flush memory
-    dronePtr = nullptr;//release our element before closing project, otherwise we get an assert in closeDb.
-    droneUpdatedPtr = nullptr;
-    gimbalPtr = nullptr;
-    gimbalUpdatedPtr = nullptr;
-    gimbalAngleRangePtr = nullptr;
-    gimbalAngleRangeUpdatedPtr = nullptr;
-    CloseProject();
-
-    //Reopen project
-    DgnDbPtr projectReopenedPtr = OpenProject(L"ModifyDrone.dgndb");
-    ASSERT_TRUE(projectReopenedPtr.IsValid());
-
-    ASSERT_TRUE(projectReopenedPtr->Elements().GetElement(droneId).IsValid());
-    DroneCPtr myDronePtr = Drone::Get(*projectReopenedPtr, droneId);
-    ASSERT_TRUE(myDronePtr.IsValid());
-    ASSERT_EQ(droneId, myDronePtr->GetElementId());
-    GimbalElementId gimbalIdRead = myDronePtr->GetGimbalElementId();
-    ASSERT_TRUE(gimbalIdRead.IsValid());
-    ASSERT_EQ(gimbalIdRead, gimbalId);
-    GimbalCPtr myGimbalPtr = Gimbal::Get(*projectReopenedPtr, gimbalIdRead);
-
-    DgnElementIdSet newGimbalAngleRangeSet = myGimbalPtr->GetGimbalAngleRangeElementIdSet();
-    GimbalAngleRangeCPtr myGimbalAngleRangePtr = GimbalAngleRange::Get(*projectReopenedPtr, *(newGimbalAngleRangeSet.begin()));
-    ASSERT_TRUE(myGimbalAngleRangePtr.IsValid());
-
-    //read back Drone properties and check if equal
-    DgnCode myDroneCode = myDronePtr->GetCode();
-    ASSERT_TRUE(myDroneCode == droneCode);
-
-    DgnCode myGimbalCode = myGimbalPtr->GetCode();
-    ASSERT_TRUE(myGimbalCode == gimbalCode);
-    DgnCode myGimbalAngleRangeCode = myGimbalAngleRangePtr->GetCode();
-    ASSERT_TRUE(myGimbalAngleRangeCode == gimbalAngleRangeCode);
-    ASSERT_TRUE(minAngle.Radians() == myGimbalAngleRangePtr->GetMinimumAngle().Radians());
-    ASSERT_TRUE(maxAngle.Radians() == myGimbalAngleRangePtr->GetMaximumAngle().Radians());
-    }
-
-/*---------------------------------------------------------------------------------**//**
-* @bsimethod                                    Chantal.Poulin                    04/2017
-+---------------+---------------+---------------+---------------+---------------+------*/
-TEST_F(DataCaptureTests, DeleteDrone)
-    {
-    DgnDbPtr projectPtr = CreateProject(L"DeleteDrone.dgndb");
-    ASSERT_TRUE(projectPtr.IsValid());
-    Utf8String cameraDeviceLabel = "BasicCameraDevice";
-    CreateSampleDroneProjectWithCameraDevice(*projectPtr, cameraDeviceLabel.c_str());
-
-    DgnModelId spatialModelId = QueryFirstSpatialModelId(*projectPtr);
-    DgnModelPtr spatialModelPtr = projectPtr->Models().GetModel(spatialModelId);
-    ASSERT_TRUE(spatialModelPtr.IsValid());
-    ASSERT_TRUE(spatialModelPtr->IsSpatialModel());
-
-    // Query Drone element
-    Utf8String droneLabel(Utf8PrintfString("Drone1"));
-    DgnElementId droneId = Drone::QueryForIdByLabel(*projectPtr, droneLabel.c_str());
-    ASSERT_TRUE(droneId.IsValid());
-
-    //Delete edited Drone element - You CANNOT delete an edited Drone element because you get a copy of the original ...
-    //Delete is merely a shortcut for el.GetDgnDb().Elements().Delete(el);
-    DroneCPtr droneEditedPtr = Drone::GetForEdit(*projectPtr, droneId);
-    ASSERT_TRUE(droneEditedPtr.IsValid());
-    DgnDbStatus status = droneEditedPtr->Delete();
-    ASSERT_FALSE(status == DgnDbStatus::Success);
-
-    //Delete Drone element - You CAN delete a const Drone element because this is effectively the original element...
-    //Delete is merely a shortcut for el.GetDgnDb().Elements().Delete(el);
-    DroneCPtr dronePtr = Drone::Get(*projectPtr, droneId);
-    ASSERT_TRUE(dronePtr.IsValid());
-    status = dronePtr->Delete();
-    ASSERT_TRUE(status == DgnDbStatus::Success);
-
-    //Save changes
-    DbResult result = projectPtr->SaveChanges("BasicDrone");
-    EXPECT_EQ(BE_SQLITE_OK, result) << "Save Drone failed";
-
-    //Close project to flush memory
-    dronePtr = nullptr;//release our element before closing project, otherwise we get an assert in closeDb.
-    droneEditedPtr = nullptr;
-    CloseProject();
-
-    //Reopen project
-    DgnDbPtr projectReopenedPtr = OpenProject(L"DeleteDrone.dgndb");
-    ASSERT_TRUE(projectReopenedPtr.IsValid());
-
-    //Check that DroneId is not accessible anymore 
-    ASSERT_FALSE(projectReopenedPtr->Elements().GetElement(droneId).IsValid());
-    DroneCPtr myDronePtr = Drone::Get(*projectReopenedPtr, droneId);
-    ASSERT_FALSE(myDronePtr.IsValid());
-
-    // Check that query Drone element returns nothing
-    DgnElementId deletedDroneId = Drone::QueryForIdByLabel(*projectReopenedPtr, droneLabel.c_str());
-    ASSERT_FALSE(deletedDroneId.IsValid());
-    }   
->>>>>>> 3bb0207e
+/*--------------------------------------------------------------------------------------+
+|
+|     $Source: DataCaptureSchema/Tests/Published/DataCapture_Test.cpp $
+|
+|  $Copyright: (c) 2017 Bentley Systems, Incorporated. All rights reserved. $
+|
++--------------------------------------------------------------------------------------*/
+#include "../BackDoor/PublicApi/BackDoor/DataCapture/BackDoor.h"
+
+/*---------------------------------------------------------------------------------**//**
+* @bsimethod                                    Marc.Bedard                     10/2016
++---------------+---------------+---------------+---------------+---------------+------*/
+TEST_F(DataCaptureTests, CreateCameraDevice)
+    {
+    DgnDbPtr projectPtr = CreateProject(L"CreateCameraDevice.dgndb");
+    ASSERT_TRUE(projectPtr.IsValid());
+
+    DgnModelId spatialModelId = QueryFirstSpatialModelId(*projectPtr);
+    DgnModelPtr spatialModelPtr =projectPtr->Models().GetModel(spatialModelId);
+    ASSERT_TRUE(spatialModelPtr.IsValid());
+    ASSERT_TRUE(spatialModelPtr->IsSpatialModel());
+    DgnModelId definitionModelId = QueryFirstDefinitionModelId(*projectPtr);
+    DgnModelPtr definitonModelPtr = projectPtr->Models().GetModel(definitionModelId);
+    DefinitionModelP definitonModelP = definitonModelPtr->ToDefinitionModelP();
+    ASSERT_TRUE(definitonModelPtr.IsValid());
+    ASSERT_TRUE(definitonModelPtr->IsDefinitionModel());
+
+    // Create CameraDevice
+    auto cameraDeviceModelPtr = CameraDeviceModel::Create(*definitonModelP);
+    cameraDeviceModelPtr->Insert();
+    ASSERT_TRUE(cameraDeviceModelPtr.IsValid());
+
+    SpatialModelP spatialModelP = spatialModelPtr->ToSpatialModelP();
+    auto cameraDevicePtr = CameraDevice::Create(*spatialModelP,cameraDeviceModelPtr->GetId());
+    ASSERT_TRUE(cameraDevicePtr.IsValid());
+
+    //Change cameraDevice properties
+    cameraDevicePtr->SetLabel("BasicCameraDevice1");
+    cameraDevicePtr->SetFocalLength(0.00479835);
+    cameraDevicePtr->SetImageWidth(5456);
+    cameraDevicePtr->SetImageHeight(3632);
+    DPoint2d principalPoint={2677.8,1772};
+    cameraDevicePtr->SetPrincipalPoint(principalPoint);
+    RadialDistortionPtr  pRadialDistortion = RadialDistortion::Create(1, 2, 3);
+    TangentialDistortionPtr  pTangentialDistortion = TangentialDistortion::Create(4, 5);
+    cameraDevicePtr->SetRadialDistortion(pRadialDistortion.get());
+    cameraDevicePtr->SetTangentialDistortion(pTangentialDistortion.get());
+    cameraDevicePtr->SetAspectRatio(1.0);
+    cameraDevicePtr->SetSkew(1.0);
+    cameraDevicePtr->SetSensorSize(1.0);
+
+    //Insert cameraDevice element
+    auto cameraDeviceInsertedPtr = cameraDevicePtr->Insert();
+    ASSERT_TRUE(cameraDeviceInsertedPtr.IsValid());
+    CameraDeviceElementId cameraDeviceId = cameraDeviceInsertedPtr->GetId();
+    ASSERT_TRUE(cameraDeviceId.IsValid());
+
+    //Save changes
+    DbResult result = projectPtr->SaveChanges("BasicCameraDevice");
+    EXPECT_EQ(BE_SQLITE_OK, result) << "Save CameraDevice failed";
+
+    //Close project to flush memory
+    cameraDevicePtr = nullptr;//release our element before closing project, otherwise we get an assert in closeDb.
+    cameraDeviceModelPtr=nullptr;
+    cameraDeviceInsertedPtr=nullptr;
+    CloseProject();
+
+    //Reopen project
+    DgnDbPtr projectReopenedPtr = OpenProject(L"CreateCameraDevice.dgndb");
+    ASSERT_TRUE(projectReopenedPtr.IsValid());
+
+    ASSERT_TRUE(projectReopenedPtr->Elements().GetElement(cameraDeviceId).IsValid());
+    CameraDeviceCPtr myCamPtr = CameraDevice::Get(*projectReopenedPtr,cameraDeviceId);
+    ASSERT_TRUE(myCamPtr.IsValid());
+    ASSERT_EQ(cameraDeviceId, myCamPtr->GetElementId());
+
+    //read back cameraDevice properties and check if equal
+    ASSERT_DOUBLE_EQ(myCamPtr->GetFocalLength(),0.00479835);
+    ASSERT_EQ(5456,myCamPtr->GetImageWidth());
+    ASSERT_EQ(3632,myCamPtr->GetImageHeight());
+    ASSERT_TRUE(principalPoint.IsEqual(myCamPtr->GetPrincipalPoint()));
+    ASSERT_TRUE(nullptr != myCamPtr->GetRadialDistortion());
+    ASSERT_TRUE(pRadialDistortion->IsEqual(*(myCamPtr->GetRadialDistortion())));
+    ASSERT_TRUE(nullptr != myCamPtr->GetTangentialDistortion());
+    ASSERT_TRUE(pTangentialDistortion->IsEqual(*(myCamPtr->GetTangentialDistortion())));
+    ASSERT_DOUBLE_EQ(myCamPtr->GetAspectRatio(),1.0);
+    ASSERT_DOUBLE_EQ(myCamPtr->GetSkew(),1.0);
+    ASSERT_DOUBLE_EQ(myCamPtr->GetSensorSize(), 1.0);
+    }
+
+/*---------------------------------------------------------------------------------**//**
+* @bsimethod                                    Marc.Bedard                     10/2016
++---------------+---------------+---------------+---------------+---------------+------*/
+TEST_F(DataCaptureTests, ModifyCameraDevice)
+    {
+    DgnDbPtr projectPtr = CreateProject(L"ModifyCameraDevice.dgndb");
+    ASSERT_TRUE(projectPtr.IsValid());
+    Utf8String cameraDeviceLabel = "CameraDeviceToModify";
+    CreateSampleShotProjectWithCameraDevice(*projectPtr, cameraDeviceLabel.c_str());
+
+
+    DgnModelId spatialModelId = QueryFirstSpatialModelId(*projectPtr);
+    DgnModelPtr spatialModelPtr =projectPtr->Models().GetModel(spatialModelId);
+    ASSERT_TRUE(spatialModelPtr.IsValid());
+    ASSERT_TRUE(spatialModelPtr->IsSpatialModel());
+    DgnModelId definitionModelId = QueryFirstDefinitionModelId(*projectPtr);
+    DgnModelPtr definitonModelPtr = projectPtr->Models().GetModel(definitionModelId);
+    ASSERT_TRUE(definitonModelPtr.IsValid());
+    ASSERT_TRUE(definitonModelPtr->IsDefinitionModel());
+
+    // Query CameraDevice element
+    DgnElementId cameraDeviceId  = CameraDevice::QueryForIdByLabel(*projectPtr,cameraDeviceLabel.c_str());
+    ASSERT_TRUE(cameraDeviceId.IsValid());
+    CameraDevicePtr cameraDevicePtr = CameraDevice::GetForEdit(*projectPtr, cameraDeviceId);
+    ASSERT_TRUE(cameraDevicePtr.IsValid());
+
+    //Change cameraDevice properties
+    cameraDevicePtr->SetFocalLength(12);
+    cameraDevicePtr->SetImageWidth(13);
+    cameraDevicePtr->SetImageHeight(14);
+    DPoint2d principalPoint={15,16};
+    cameraDevicePtr->SetPrincipalPoint(principalPoint);
+    RadialDistortionPtr  pRadialDistortion = RadialDistortion::Create(11,12,13);
+    TangentialDistortionPtr  pTangentialDistortion = TangentialDistortion::Create(14,15);
+    cameraDevicePtr->SetRadialDistortion(pRadialDistortion.get());
+    cameraDevicePtr->SetTangentialDistortion(pTangentialDistortion.get());
+    cameraDevicePtr->SetAspectRatio(2.0);
+    cameraDevicePtr->SetSkew(3.0);
+    cameraDevicePtr->SetSensorSize(1.0);
+
+    //Update cameraDevice element
+    auto cameraDeviceUpdatedPtr = cameraDevicePtr->Update();
+    ASSERT_TRUE(cameraDeviceUpdatedPtr.IsValid());
+
+    CameraDeviceElementId cameraDeviceUpdatedId = cameraDeviceUpdatedPtr->GetId();
+    ASSERT_TRUE(cameraDeviceUpdatedId.IsValid());
+    //Updating don't change id...
+    ASSERT_TRUE(cameraDeviceUpdatedId == cameraDeviceId);
+
+    //Save changes
+    DbResult result = projectPtr->SaveChanges("BasicCameraDevice");
+    EXPECT_EQ(BE_SQLITE_OK, result) << "Save CameraDevice failed";
+
+    //Close project to flush memory
+    cameraDevicePtr = nullptr;//release our element before closing project, otherwise we get an assert in closeDb.
+    cameraDeviceUpdatedPtr= nullptr;
+    CloseProject();
+
+    //Reopen project
+    DgnDbPtr projectReopenedPtr = OpenProject(L"ModifyCameraDevice.dgndb");
+    ASSERT_TRUE(projectReopenedPtr.IsValid());
+
+    ASSERT_TRUE(projectReopenedPtr->Elements().GetElement(cameraDeviceId).IsValid());
+    CameraDeviceCPtr myCamPtr = CameraDevice::Get(*projectReopenedPtr,cameraDeviceId);
+    ASSERT_TRUE(myCamPtr.IsValid());
+    ASSERT_EQ(cameraDeviceId, myCamPtr->GetElementId());
+
+    //read back cameraDevice properties and check if equal
+    ASSERT_DOUBLE_EQ(myCamPtr->GetFocalLength(),12);
+    ASSERT_EQ(13, myCamPtr->GetImageWidth());
+    ASSERT_EQ(14, myCamPtr->GetImageHeight());
+    ASSERT_TRUE(principalPoint.IsEqual(myCamPtr->GetPrincipalPoint()));
+    ASSERT_TRUE(nullptr != myCamPtr->GetRadialDistortion());
+    ASSERT_TRUE(pRadialDistortion->IsEqual(*(myCamPtr->GetRadialDistortion())));
+    ASSERT_TRUE(nullptr != myCamPtr->GetTangentialDistortion());
+    ASSERT_TRUE(pTangentialDistortion->IsEqual(*(myCamPtr->GetTangentialDistortion())));
+    ASSERT_DOUBLE_EQ(myCamPtr->GetAspectRatio(),2.0);
+    ASSERT_DOUBLE_EQ(myCamPtr->GetSkew(),3.0);
+    ASSERT_DOUBLE_EQ(myCamPtr->GetSensorSize(), 1.0);
+    }
+
+
+/*---------------------------------------------------------------------------------**//**
+* @bsimethod                                    Marc.Bedard                     10/2016
++---------------+---------------+---------------+---------------+---------------+------*/
+TEST_F(DataCaptureTests, DeleteCameraDevice)
+    {
+    DgnDbPtr projectPtr = CreateProject(L"DeleteCameraDevice.dgndb");
+    ASSERT_TRUE(projectPtr.IsValid());
+    Utf8String cameraDeviceLabel = "CameraDeviceToDelete";
+    CreateSampleShotProjectWithCameraDevice(*projectPtr, cameraDeviceLabel.c_str());
+
+    // Query CameraDevice element
+    CameraDeviceElementId cameraDeviceId = CameraDevice::QueryForIdByLabel(*projectPtr, cameraDeviceLabel.c_str());
+    ASSERT_TRUE(cameraDeviceId.IsValid());
+
+
+    //Delete edited cameraDevice element - You CANNOT delete an edited cameraDevice element because you get a copy of the original ...
+    //Delete is merely a shortcut for el.GetDgnDb().Elements().Delete(el);
+    CameraDeviceCPtr cameraDeviceEditedPtr = CameraDevice::GetForEdit(*projectPtr, cameraDeviceId);
+    ASSERT_TRUE(cameraDeviceEditedPtr.IsValid());
+    DgnDbStatus status = cameraDeviceEditedPtr->Delete();
+    ASSERT_FALSE(status==DgnDbStatus::Success);
+
+    //Delete cameraDevice element - You CAN delete a const cameraDevice element because this is effectively the original element...
+    //Delete is merely a shortcut for el.GetDgnDb().Elements().Delete(el);
+    CameraDeviceCPtr cameraDevicePtr = CameraDevice::Get(*projectPtr, cameraDeviceId);
+    ASSERT_TRUE(cameraDevicePtr.IsValid());
+    status = cameraDevicePtr->Delete();
+    ASSERT_TRUE(status == DgnDbStatus::Success);
+
+
+    //Save changes
+    DbResult result = projectPtr->SaveChanges("BasicCameraDevice");
+    EXPECT_EQ(BE_SQLITE_OK, result) << "Save CameraDevice failed";
+
+    //Close project to flush memory
+    cameraDevicePtr = nullptr;//release our element before closing project, otherwise we get an assert in closeDb.
+    cameraDeviceEditedPtr=nullptr;
+    CloseProject();
+
+    //Reopen project
+    DgnDbPtr projectReopenedPtr = OpenProject(L"DeleteCameraDevice.dgndb");
+    ASSERT_TRUE(projectReopenedPtr.IsValid());
+
+    //Check that cameraDeviceId is not accessible anymore 
+    ASSERT_FALSE(projectReopenedPtr->Elements().GetElement(cameraDeviceId).IsValid());
+    CameraDeviceCPtr myCamPtr = CameraDevice::Get(*projectReopenedPtr,cameraDeviceId);
+    ASSERT_FALSE(myCamPtr.IsValid());
+
+    // Check that query CameraDevice element returns nothing
+    DgnElementId deletedCameraDeviceId = CameraDevice::QueryForIdByLabel(*projectReopenedPtr, cameraDeviceLabel.c_str());
+    ASSERT_FALSE(deletedCameraDeviceId.IsValid());
+    }
+/*---------------------------------------------------------------------------------**//**
+* @bsimethod                                    Marc.Bedard                     10/2016
++---------------+---------------+---------------+---------------+---------------+------*/
+TEST_F(DataCaptureTests, CreateShot)
+    {
+    DgnDbPtr projectPtr = CreateProject(L"CreateShot.dgndb");
+    ASSERT_TRUE(projectPtr.IsValid());
+
+    DgnModelId spatialModelId = QueryFirstSpatialModelId(*projectPtr);
+    DgnModelPtr spatialModelPtr =projectPtr->Models().GetModel(spatialModelId);
+    ASSERT_TRUE(spatialModelPtr.IsValid());
+    ASSERT_TRUE(spatialModelPtr->IsSpatialModel());
+    SpatialModelP spatialModelP = spatialModelPtr->ToSpatialModelP();
+    DgnModelId definitionModelId = QueryFirstDefinitionModelId(*projectPtr);
+    DgnModelPtr definitonModelPtr = projectPtr->Models().GetModel(definitionModelId);
+    DefinitionModelP definitonModelP = definitonModelPtr->ToDefinitionModelP();
+    ASSERT_TRUE(definitonModelPtr.IsValid());
+    ASSERT_TRUE(definitonModelPtr->IsDefinitionModel());
+
+    // Create CameraDevice
+    auto cameraDeviceModelPtr = CameraDeviceModel::Create(*definitonModelP);
+    cameraDeviceModelPtr->Insert();
+
+    auto cameraDevicePtr = CameraDevice::Create(*spatialModelP,cameraDeviceModelPtr->GetId());
+    ASSERT_TRUE(cameraDevicePtr.IsValid());
+    cameraDevicePtr->SetLabel("BasicCameraDevice1");
+    cameraDevicePtr->SetFocalLength(0.00479835);
+    cameraDevicePtr->SetImageWidth(5456);
+    cameraDevicePtr->SetImageHeight(3632);
+    DPoint2d principalPoint = { 2677.8,1772 };
+    cameraDevicePtr->SetPrincipalPoint(principalPoint);
+    RadialDistortionPtr  pRadialDistortion = RadialDistortion::Create(1, 2, 3);
+    TangentialDistortionPtr  pTangentialDistortion = TangentialDistortion::Create(4, 5);
+    cameraDevicePtr->SetRadialDistortion(pRadialDistortion.get());
+    cameraDevicePtr->SetTangentialDistortion(pTangentialDistortion.get());
+    cameraDevicePtr->SetAspectRatio(1.0);
+    cameraDevicePtr->SetSkew(1.0);
+    cameraDevicePtr->SetSensorSize(1.0);
+    auto cameraDeviceInsertedPtr = cameraDevicePtr->Insert();
+    ASSERT_TRUE(cameraDeviceInsertedPtr.IsValid());
+    CameraDeviceElementId cameraDeviceId = cameraDeviceInsertedPtr->GetId();
+    ASSERT_TRUE(cameraDeviceId.IsValid());
+
+    //Create a pose
+    PosePtr pPose(Pose::Create(*spatialModelP));
+    ASSERT_TRUE(pPose.IsValid());
+    DPoint3d center = { 1.0,2.0,3.0 };
+    pPose->SetCenter(center);
+    Angle omega(Angle::FromDegrees(0));
+    Angle phi(Angle::FromDegrees(0));
+    Angle kappa(Angle::FromDegrees(0));
+    pPose->SetOmega(omega);
+    pPose->SetPhi(phi);
+    pPose->SetKappa(kappa);
+    auto poseInserted = pPose->Insert();
+    ASSERT_TRUE(poseInserted.IsValid());
+    PoseElementId poseId(pPose->GetId());
+
+    // Create Photo for the cameraDevice
+    auto ShotPtr = Shot::Create(*spatialModelP,cameraDeviceId, poseId);
+    ASSERT_TRUE(ShotPtr.IsValid());
+
+    //Change Photo properties
+    ShotPtr->SetLabel("BasicPhoto1");
+    //Don't set code - will test generate default code
+//     DgnCode shotCode = Shot::CreateCode(*projectPtr, cameraDeviceInsertedPtr->GetCode().GetValue(), Utf8PrintfString("%d", 42));
+//     ShotPtr->SetCode(shotCode);
+
+    //Insert Shot element
+    auto ShotInsertedPtr = ShotPtr->Insert();
+    ASSERT_TRUE(ShotInsertedPtr.IsValid());
+    ShotElementId ShotElementId = ShotInsertedPtr->GetId();
+    ASSERT_TRUE(ShotElementId.IsValid());
+    CameraDeviceElementId cameraDeviceIdRead = ShotInsertedPtr->GetCameraDeviceId();
+    ASSERT_TRUE(cameraDeviceIdRead.IsValid());
+    ASSERT_EQ(cameraDeviceIdRead, cameraDeviceId);
+
+    //Save changes
+    DbResult result = projectPtr->SaveChanges("BasicPhoto");
+    EXPECT_EQ(BE_SQLITE_OK, result) << "Save Photo failed";
+
+    //Close project to flush memory
+    //release our element before closing project, otherwise we get an assert in closeDb.
+    poseInserted=nullptr;
+    pPose=nullptr;
+    ShotPtr=nullptr;
+    ShotInsertedPtr=nullptr;
+    cameraDevicePtr=nullptr;
+    cameraDeviceModelPtr = nullptr;
+    cameraDeviceInsertedPtr=nullptr;
+    CloseProject();
+
+    //Reopen project
+    DgnDbPtr projectReopenedPtr = OpenProject(L"CreateShot.dgndb");
+    ASSERT_TRUE(projectReopenedPtr.IsValid());
+
+    ASSERT_TRUE(projectReopenedPtr->Elements().GetElement(ShotElementId).IsValid());
+    ShotCPtr myShotPtr = Shot::Get(*projectReopenedPtr,ShotElementId);
+    ASSERT_TRUE(myShotPtr.IsValid());
+    ASSERT_EQ(ShotElementId, myShotPtr->GetElementId());
+
+    //Don't set code - will test generate default code
+//     DgnCode myShotCode = myShotPtr->GetCode();
+//     ASSERT_TRUE(myShotCode == shotCode);
+    PoseCPtr myPosePtr = Pose::Get(*projectReopenedPtr, myShotPtr->GetPoseId());
+    ASSERT_TRUE(myPosePtr.IsValid());
+    ASSERT_EQ(poseId, myPosePtr->GetId());
+    }
+
+/*---------------------------------------------------------------------------------**//**
+* @bsimethod                                    Marc.Bedard                     10/2016
++---------------+---------------+---------------+---------------+---------------+------*/
+TEST_F(DataCaptureTests, ModifyShot)
+    {
+    DgnDbPtr projectPtr = CreateProject(L"ModifyShot.dgndb");
+    ASSERT_TRUE(projectPtr.IsValid());
+    Utf8String cameraDeviceLabel = "BasicCameraDevice";
+    CreateSampleShotProjectWithCameraDevice(*projectPtr, cameraDeviceLabel.c_str());
+
+
+    DgnModelId spatialModelId = QueryFirstSpatialModelId(*projectPtr);
+    DgnModelPtr spatialModelPtr =projectPtr->Models().GetModel(spatialModelId);
+    ASSERT_TRUE(spatialModelPtr.IsValid());
+    ASSERT_TRUE(spatialModelPtr->IsSpatialModel());
+
+
+    // Query Shot element
+    Utf8String photoLabel(Utf8PrintfString("BasicPhoto%d", 5));
+    DgnElementId ShotId  = Shot::QueryForIdByLabel(*projectPtr,photoLabel.c_str());
+    ASSERT_TRUE(ShotId.IsValid());
+    ShotPtr shotPtr = Shot::GetForEdit(*projectPtr, ShotId);
+    ASSERT_TRUE(shotPtr.IsValid());
+
+    //Change Shot properties
+    DPoint3d center = { 10.0,11.0,12.0 };
+    PosePtr posePtr = Pose::GetForEdit(*projectPtr, shotPtr->GetPoseId());
+    ASSERT_TRUE(posePtr.IsValid());
+
+    posePtr->SetCenter(center);
+    Angle omega(Angle::FromDegrees(10.0));
+    Angle phi(Angle::FromDegrees(45.0));
+    Angle kappa(Angle::FromDegrees(-20.0));
+    posePtr->SetOmega(omega);
+    posePtr->SetPhi(phi);
+    posePtr->SetKappa(kappa);
+    auto poseUpdatedPtr = posePtr->Update();
+    ASSERT_TRUE(poseUpdatedPtr.IsValid());
+
+    CameraDeviceElementId cameraDeviceId = shotPtr->GetCameraDeviceId();
+    ASSERT_TRUE(cameraDeviceId.IsValid());
+    CameraDeviceCPtr cameraDevicePtr = CameraDevice::Get(*projectPtr, cameraDeviceId);
+
+    DgnCode shotCode = Shot::CreateCode(*projectPtr, cameraDevicePtr->GetCode().GetValue(), Utf8PrintfString("%d", 42));
+    shotPtr->SetCode(shotCode);
+
+    //Update Shot element
+    auto ShotUpdatedPtr = shotPtr->Update();
+    ASSERT_TRUE(ShotUpdatedPtr.IsValid());
+
+    ShotElementId ShotUpdatedId = ShotUpdatedPtr->GetId();
+    ASSERT_TRUE(ShotUpdatedId.IsValid());
+    //Updating don't change id...
+    ASSERT_TRUE(ShotUpdatedId == ShotId);
+
+    //Save changes
+    DbResult result = projectPtr->SaveChanges("BasicPhoto");
+    EXPECT_EQ(BE_SQLITE_OK, result) << "Save Photo failed";
+
+    //Close project to flush memory
+    shotPtr = nullptr;//release our element before closing project, otherwise we get an assert in closeDb.
+    ShotUpdatedPtr= nullptr;
+    cameraDevicePtr=nullptr;
+    poseUpdatedPtr=nullptr;
+    posePtr=nullptr;
+    CloseProject();
+
+    //Reopen project
+    DgnDbPtr projectReopenedPtr = OpenProject(L"ModifyShot.dgndb");
+    ASSERT_TRUE(projectReopenedPtr.IsValid());
+
+    ASSERT_TRUE(projectReopenedPtr->Elements().GetElement(ShotId).IsValid());
+    ShotCPtr myShotPtr = Shot::Get(*projectReopenedPtr,ShotId);
+    ASSERT_TRUE(myShotPtr.IsValid());
+    ASSERT_EQ(ShotId, myShotPtr->GetElementId());
+    CameraDeviceElementId cameraDeviceIdRead = myShotPtr->GetCameraDeviceId();
+    ASSERT_TRUE(cameraDeviceIdRead.IsValid());
+    ASSERT_EQ(cameraDeviceIdRead, cameraDeviceId);
+
+    PoseCPtr myPosePtr = Pose::Get(*projectReopenedPtr, myShotPtr->GetPoseId());
+    ASSERT_TRUE(myPosePtr.IsValid());
+
+
+
+    //read back Shot properties and check if equal
+    DgnCode myShotCode = myShotPtr->GetCode();
+    ASSERT_TRUE(myShotCode == shotCode);
+    ASSERT_TRUE(omega.Radians() == myPosePtr->GetOmega().Radians());
+    ASSERT_TRUE(phi.Radians()== myPosePtr->GetPhi().Radians());
+    ASSERT_TRUE(kappa.Radians() == myPosePtr->GetKappa().Radians());
+    ASSERT_TRUE(myPosePtr->GetCenter() == center);
+    }
+/*---------------------------------------------------------------------------------**//**
+* @bsimethod                                    Marc.Bedard                     10/2016
++---------------+---------------+---------------+---------------+---------------+------*/
+TEST_F(DataCaptureTests, DeleteShot)
+    {
+    DgnDbPtr projectPtr = CreateProject(L"DeleteShot.dgndb");
+    ASSERT_TRUE(projectPtr.IsValid());
+    Utf8String cameraDeviceLabel = "BasicCameraDevice";
+    CreateSampleShotProjectWithCameraDevice(*projectPtr, cameraDeviceLabel.c_str());
+
+
+    DgnModelId spatialModelId = QueryFirstSpatialModelId(*projectPtr);
+    DgnModelPtr spatialModelPtr =projectPtr->Models().GetModel(spatialModelId);
+    ASSERT_TRUE(spatialModelPtr.IsValid());
+    ASSERT_TRUE(spatialModelPtr->IsSpatialModel());
+
+    // Query Shot element
+    Utf8String photoLabel(Utf8PrintfString("BasicPhoto%d", 1));
+    DgnElementId ShotId  = Shot::QueryForIdByLabel(*projectPtr,photoLabel.c_str());
+    ASSERT_TRUE(ShotId.IsValid());
+
+    //Delete edited Shot element - You CANNOT delete an edited Shot element because you get a copy of the original ...
+    //Delete is merely a shortcut for el.GetDgnDb().Elements().Delete(el);
+    ShotCPtr ShotEditedPtr = Shot::GetForEdit(*projectPtr, ShotId);
+    ASSERT_TRUE(ShotEditedPtr.IsValid());
+    DgnDbStatus status = ShotEditedPtr->Delete();
+    ASSERT_FALSE(status==DgnDbStatus::Success);
+
+    //Delete Shot element - You CAN delete a const Shot element because this is effectively the original element...
+    //Delete is merely a shortcut for el.GetDgnDb().Elements().Delete(el);
+    ShotCPtr shotPtr = Shot::Get(*projectPtr, ShotId);
+    ASSERT_TRUE(shotPtr.IsValid());
+    status = shotPtr->Delete();
+    ASSERT_TRUE(status == DgnDbStatus::Success);
+
+
+    //Save changes
+    DbResult result = projectPtr->SaveChanges("BasicPhoto");
+    EXPECT_EQ(BE_SQLITE_OK, result) << "Save Photo failed";
+
+    //Close project to flush memory
+    shotPtr = nullptr;//release our element before closing project, otherwise we get an assert in closeDb.
+    ShotEditedPtr=nullptr;
+    CloseProject();
+
+    //Reopen project
+    DgnDbPtr projectReopenedPtr = OpenProject(L"DeleteShot.dgndb");
+    ASSERT_TRUE(projectReopenedPtr.IsValid());
+
+    //Check that ShotId is not accessible anymore 
+    ASSERT_FALSE(projectReopenedPtr->Elements().GetElement(ShotId).IsValid());
+    ShotCPtr myShotPtr = Shot::Get(*projectReopenedPtr,ShotId);
+    ASSERT_FALSE(myShotPtr.IsValid());
+
+    // Check that query Shot element returns nothing
+    DgnElementId deletedShotId = Shot::QueryForIdByLabel(*projectReopenedPtr, photoLabel.c_str());
+    ASSERT_FALSE(deletedShotId.IsValid());
+    }
+
+/*---------------------------------------------------------------------------------**//**
+* @bsimethod                                    Marc.Bedard                     10/2016
++---------------+---------------+---------------+---------------+---------------+------*/
+TEST_F(DataCaptureTests, QueryShotFromCameraDevice)
+    {
+    DgnDbPtr projectPtr = CreateProject(L"QueryShotsFromCameraDevice.dgndb");
+    ASSERT_TRUE(projectPtr.IsValid());
+    Utf8String cameraDeviceLabel = "SampleCameraDevice";
+    CreateSampleShotProjectWithCameraDevice(*projectPtr,cameraDeviceLabel.c_str());
+
+    // Query CameraDevice element
+    CameraDeviceElementId cameraDeviceId = CameraDevice::QueryForIdByLabel(*projectPtr, cameraDeviceLabel.c_str());
+    ASSERT_TRUE(cameraDeviceId.IsValid());
+    CameraDeviceCPtr cameraDevicePtr = CameraDevice::Get(*projectPtr, cameraDeviceId);
+
+    //Test iterator over all Shots from this cameraDevice
+    int photoCount(0);
+    for (CameraDevice::ShotEntry const& photo : CameraDevice::MakeShotIterator(*projectPtr, cameraDeviceId))
+        {
+        ShotCPtr myShotPtr = Shot::Get(*projectPtr,photo.GeShotElementId());
+        ASSERT_TRUE(myShotPtr->GetCameraDeviceId()==cameraDeviceId);
+        DgnCode myShotCode = myShotPtr->GetCode();
+        DgnCode shotCode = Shot::CreateCode(*projectPtr, cameraDevicePtr->GetCode().GetValue(), Utf8PrintfString("%d", photoCount));
+
+        ASSERT_TRUE(myShotCode ==shotCode);
+        photoCount++;
+        }
+    ASSERT_EQ(photoCount,10);
+
+    Utf8String cameraDeviceLabel2 = "SampleCameraDevice2";
+    CreateSampleShotProjectWithCameraDevice(*projectPtr, cameraDeviceLabel2.c_str());
+    // Query CameraDevice element
+    CameraDeviceElementId cameraDevice2Id = CameraDevice::QueryForIdByLabel(*projectPtr, cameraDeviceLabel2.c_str());
+    ASSERT_TRUE(cameraDevice2Id.IsValid());
+    CameraDeviceCPtr cameraDevicePtr2 = CameraDevice::Get(*projectPtr, cameraDevice2Id);
+
+    //Test iterator over all Shots from this second cameraDevice and make changes
+    int photoCount2(0);
+    for (CameraDevice::ShotEntry const& photo : CameraDevice::MakeShotIterator(*projectPtr, cameraDevice2Id))
+        {
+        ShotPtr myShotPtr = Shot::GetForEdit(*projectPtr,photo.GeShotElementId());
+        ASSERT_TRUE(myShotPtr->GetCameraDeviceId()==cameraDevice2Id);
+        DgnCode myShotCode = myShotPtr->GetCode();
+        DgnCode shotCode = Shot::CreateCode(*projectPtr, cameraDevicePtr2->GetCode().GetValue(), Utf8PrintfString("%d", photoCount2));
+        ASSERT_TRUE(myShotCode == shotCode);
+        myShotPtr->SetCameraDeviceId(cameraDeviceId);
+        myShotPtr->Update();
+        photoCount2++;
+        }
+    ASSERT_EQ(photoCount2,10);
+
+
+    // Query CameraDevice element
+    //Test iterator over all Shots from this cameraDevice
+    int photoCount3(0);
+    for (CameraDevice::ShotEntry const& photo : CameraDevice::MakeShotIterator(*projectPtr, cameraDeviceId))
+        {
+        ShotCPtr myShotPtr = Shot::Get(*projectPtr, photo.GeShotElementId());
+        ASSERT_TRUE(myShotPtr->GetCameraDeviceId() == cameraDeviceId);
+        photoCount3++;
+        }
+    //All photos was changed to this cameraDevice, we should have now 10+10=20 Shots.
+    ASSERT_EQ(photoCount3, 20);
+
+
+    //Test iterator over all Shots from this cameraDevice
+    int photoCount4(0);
+    for (CameraDevice::ShotEntry const& photo : CameraDevice::MakeShotIterator(*projectPtr, cameraDeviceId))
+        {
+        ShotCPtr myShotPtr = Shot::Get(*projectPtr, photo.GeShotElementId());
+        ASSERT_TRUE(myShotPtr->GetCameraDeviceId() == cameraDeviceId);
+        //delete them all
+        myShotPtr->Delete();
+        photoCount4++;
+        }
+    //All photos was deleted from this cameraDevice
+    ASSERT_EQ(photoCount4, 20);
+
+    //Test iterator over all photos from this cameraDevice
+    int photoCount5(0);
+    for (CameraDevice::ShotEntry const& photo : CameraDevice::MakeShotIterator(*projectPtr, cameraDeviceId))
+        {
+        ShotCPtr myShotPtr = Shot::Get(*projectPtr, photo.GeShotElementId());
+        ASSERT_TRUE(myShotPtr->GetCameraDeviceId() == cameraDeviceId);
+        //delete them all
+        myShotPtr->Delete();
+        photoCount5++;
+        }
+    //All photos was deleted from this cameraDevice
+    ASSERT_EQ(photoCount5, 0);
+    }
+
+/*---------------------------------------------------------------------------------**//**
+* @bsimethod                                    Marc.Bedard                     10/2016
++---------------+---------------+---------------+---------------+---------------+------*/
+TEST_F(DataCaptureTests, ImportXMLFileFormat1)
+    {
+    DgnDbPtr projectPtr = CreateProject(L"ImportXMLFile.dgndb");
+    ASSERT_TRUE(projectPtr.IsValid());
+
+    DgnModelId spatialModelId = QueryFirstSpatialModelId(*projectPtr);
+    DgnModelPtr modelPtr = projectPtr->Models().GetModel(spatialModelId);
+    ASSERT_TRUE(modelPtr.IsValid());
+    ASSERT_TRUE(modelPtr->IsSpatialModel());
+    SpatialModelPtr spatialModelPtr =  modelPtr->ToSpatialModelP();
+    DgnModelId definitionModelId = QueryFirstDefinitionModelId(*projectPtr);
+    DgnModelPtr definitonModelPtr = projectPtr->Models().GetModel(definitionModelId);
+    ASSERT_TRUE(definitonModelPtr.IsValid());
+    ASSERT_TRUE(definitonModelPtr->IsDefinitionModel());
+
+
+    BeFileName assetsDirectory = GetHost().GetDgnPlatformAssetsDirectory();
+    BeFileName xmlFileName = assetsDirectory;
+    xmlFileName.AppendToPath(L"TestFiles/BLOCK_DEF_SOL_AERIEN.xml");
+
+    XmlReader myReader(*spatialModelPtr, *(definitonModelPtr->ToDefinitionModelP()));
+    ASSERT_EQ(SUCCESS, myReader.ReadXml(xmlFileName));
+
+    }
+
+/*---------------------------------------------------------------------------------**//**
+* @bsimethod                                    Marc.Bedard                     10/2016
++---------------+---------------+---------------+---------------+---------------+------*/
+TEST_F(DataCaptureTests, ImportXMLFileFormat2)
+    {
+    DgnDbPtr projectPtr = CreateProject(L"ImportXMLFile.dgndb");
+    ASSERT_TRUE(projectPtr.IsValid());
+
+    DgnModelId spatialModelId = QueryFirstSpatialModelId(*projectPtr);
+    DgnModelPtr modelPtr = projectPtr->Models().GetModel(spatialModelId);
+    ASSERT_TRUE(modelPtr.IsValid());
+    ASSERT_TRUE(modelPtr->IsSpatialModel());
+    SpatialModelPtr spatialModelPtr =  modelPtr->ToSpatialModelP();
+    DgnModelId definitionModelId = QueryFirstDefinitionModelId(*projectPtr);
+    DgnModelPtr definitonModelPtr = projectPtr->Models().GetModel(definitionModelId);
+    ASSERT_TRUE(definitonModelPtr.IsValid());
+    ASSERT_TRUE(definitonModelPtr->IsDefinitionModel());
+
+
+    BeFileName assetsDirectory = GetHost().GetDgnPlatformAssetsDirectory();
+    BeFileName xmlFileName = assetsDirectory;
+    xmlFileName.AppendToPath(L"TestFiles/myBlock.xml");
+
+    XmlReader myReader(*spatialModelPtr,*(definitonModelPtr->ToDefinitionModelP()));
+    ASSERT_EQ(SUCCESS, myReader.ReadXml(xmlFileName));
+
+    }
+
+/*---------------------------------------------------------------------------------**//**
+* @bsimethod                                    Chantal.Poulin                    03/2017
++---------------+---------------+---------------+---------------+---------------+------*/
+TEST_F(DataCaptureTests, CreateDrone)
+    {
+    DgnDbPtr projectPtr = CreateProject(L"CreateDrone.dgndb");
+    ASSERT_TRUE(projectPtr.IsValid());
+
+    DgnModelId spatialModelId = QueryFirstSpatialModelId(*projectPtr);
+    DgnModelPtr spatialModelPtr = projectPtr->Models().GetModel(spatialModelId);
+    ASSERT_TRUE(spatialModelPtr.IsValid());
+    ASSERT_TRUE(spatialModelPtr->IsSpatialModel());
+    SpatialModelP spatialModelP = spatialModelPtr->ToSpatialModelP();
+
+    DgnModelId definitionModelId = QueryFirstDefinitionModelId(*projectPtr);
+    DgnModelPtr definitonModelPtr = projectPtr->Models().GetModel(definitionModelId);
+    DefinitionModelP definitonModelP = definitonModelPtr->ToDefinitionModelP();
+    ASSERT_TRUE(definitonModelPtr.IsValid());
+    ASSERT_TRUE(definitonModelPtr->IsDefinitionModel());
+
+    // Create GimbalAngleRange
+    auto gimbalAngleRangePtr = GimbalAngleRange::Create(*spatialModelP);
+    ASSERT_TRUE(gimbalAngleRangePtr.IsValid());
+
+    gimbalAngleRangePtr->SetMinimumAngle(Angle::FromDegrees(20));
+    gimbalAngleRangePtr->SetMaximumAngle(Angle::FromDegrees(40));
+
+    auto gimbalAngleRangeInsertedPtr = gimbalAngleRangePtr->Insert();
+    GimbalAngleRangeElementId gimbalAngleRangeElmId = gimbalAngleRangeInsertedPtr->GetId();
+
+    // Create CameraDevice Model
+    auto cameraDeviceModelPtr = CameraDeviceModel::Create(*definitonModelP);
+    cameraDeviceModelPtr->Insert();
+    ASSERT_TRUE(cameraDeviceModelPtr.IsValid());
+
+    // Create Camera
+    auto cameraDevicePtr = CameraDevice::Create(*spatialModelP, cameraDeviceModelPtr->GetId());
+    ASSERT_TRUE(cameraDevicePtr.IsValid());
+
+    cameraDevicePtr->SetLabel("BasicCameraDevice1");
+    cameraDevicePtr->SetFocalLength(0.00479835);
+    cameraDevicePtr->SetImageWidth(5456);
+    cameraDevicePtr->SetImageHeight(3632);
+    DPoint2d principalPoint = { 2677.8,1772 };
+    cameraDevicePtr->SetPrincipalPoint(principalPoint);
+    RadialDistortionPtr  pRadialDistortion = RadialDistortion::Create(1, 2, 3);
+    TangentialDistortionPtr  pTangentialDistortion = TangentialDistortion::Create(4, 5);
+    cameraDevicePtr->SetRadialDistortion(pRadialDistortion.get());
+    cameraDevicePtr->SetTangentialDistortion(pTangentialDistortion.get());
+    cameraDevicePtr->SetAspectRatio(1.0);
+    cameraDevicePtr->SetSkew(1.0);
+    cameraDevicePtr->SetSensorSize(1.0);
+
+    auto cameraDeviceInsertedPtr = cameraDevicePtr->Insert();
+    ASSERT_TRUE(cameraDeviceInsertedPtr.IsValid());
+    CameraDeviceElementId cameraDeviceId = cameraDeviceInsertedPtr->GetId();
+    ASSERT_TRUE(cameraDeviceId.IsValid());
+
+    // Create Gimbal
+    auto gimbalPtr = Gimbal::Create(*spatialModelP);
+    ASSERT_TRUE(gimbalPtr.IsValid());
+
+    DgnElementIdSet gimbalAngleRangeSet;
+    gimbalAngleRangeSet.insert(gimbalAngleRangeElmId);
+    gimbalPtr->SetGimbalAngleRangeElementIdSet(gimbalAngleRangeSet);
+
+    DgnElementIdSet cameraDeviceSet;
+    cameraDeviceSet.insert(cameraDeviceId);
+    gimbalPtr->SetCameraElementIdSet(cameraDeviceSet);
+
+    auto gimbalInsertedPtr = gimbalPtr->Insert();
+    GimbalElementId gimbalElmId = gimbalInsertedPtr->GetId();
+
+    // Create Drone
+    auto dronePtr = Drone::Create(*spatialModelP, gimbalElmId);
+    ASSERT_TRUE(dronePtr.IsValid());
+
+    auto droneInsertedPtr = dronePtr->Insert();
+    DroneElementId droneElmId = droneInsertedPtr->GetId();
+
+    //Save changes
+    DbResult result = projectPtr->SaveChanges("BasicDrone");
+    EXPECT_EQ(BE_SQLITE_OK, result) << "Save Drone failed";
+
+    //Close project to flush memory
+    cameraDevicePtr = nullptr;//release our element before closing project, otherwise we get an assert in closeDb.
+    cameraDeviceModelPtr = nullptr;
+    cameraDeviceInsertedPtr = nullptr;
+    gimbalAngleRangePtr = nullptr;
+    gimbalAngleRangeInsertedPtr = nullptr;
+    gimbalPtr = nullptr;
+    gimbalInsertedPtr = nullptr;
+    dronePtr = nullptr;
+    droneInsertedPtr = nullptr;
+
+    CloseProject();
+
+    //Reopen project
+    DgnDbPtr projectReopenedPtr = OpenProject(L"CreateDrone.dgndb");
+    ASSERT_TRUE(projectReopenedPtr.IsValid());
+
+    ASSERT_TRUE(projectReopenedPtr->Elements().GetElement(droneElmId).IsValid());
+    DroneCPtr myDronePtr = Drone::Get(*projectReopenedPtr, droneElmId);
+    ASSERT_TRUE(myDronePtr.IsValid());
+    ASSERT_EQ(droneElmId, myDronePtr->GetId());
+
+    GimbalCPtr myGimbalPtr = Gimbal::Get(*projectReopenedPtr, myDronePtr->GetGimbalElementId());
+    ASSERT_TRUE(myGimbalPtr.IsValid());
+    ASSERT_EQ(gimbalElmId, myGimbalPtr->GetId());
+
+    DgnElementIdSet cameraElementIdSet = myGimbalPtr->GetCameraElementIdSet();
+    CameraDeviceCPtr myCameraDevicePtr = CameraDevice::Get(*projectReopenedPtr, *(cameraElementIdSet.begin()));
+    ASSERT_TRUE(myCameraDevicePtr.IsValid());
+    ASSERT_EQ(cameraDeviceId, myCameraDevicePtr->GetId());
+
+    DgnElementIdSet gimbalAngleRangeIdSet = myGimbalPtr->GetGimbalAngleRangeElementIdSet();
+    GimbalAngleRangeCPtr myGimbalAngleRangePtr = GimbalAngleRange::Get(*projectReopenedPtr, *(gimbalAngleRangeIdSet.begin()));
+    ASSERT_TRUE(myGimbalAngleRangePtr.IsValid());
+    ASSERT_EQ(gimbalAngleRangeElmId, myGimbalAngleRangePtr->GetId());
+
+    //read back cameraDevice properties and check if equal
+    ASSERT_DOUBLE_EQ(myCameraDevicePtr->GetFocalLength(), 0.00479835);
+    ASSERT_EQ(5456, myCameraDevicePtr->GetImageWidth());
+    ASSERT_EQ(3632, myCameraDevicePtr->GetImageHeight());
+    ASSERT_TRUE(principalPoint.IsEqual(myCameraDevicePtr->GetPrincipalPoint()));
+    ASSERT_TRUE(nullptr != myCameraDevicePtr->GetRadialDistortion());
+    ASSERT_TRUE(pRadialDistortion->IsEqual(*(myCameraDevicePtr->GetRadialDistortion())));
+    ASSERT_TRUE(nullptr != myCameraDevicePtr->GetTangentialDistortion());
+    ASSERT_TRUE(pTangentialDistortion->IsEqual(*(myCameraDevicePtr->GetTangentialDistortion())));
+    ASSERT_DOUBLE_EQ(myCameraDevicePtr->GetAspectRatio(), 1.0);
+    ASSERT_DOUBLE_EQ(myCameraDevicePtr->GetSkew(), 1.0);
+    ASSERT_DOUBLE_EQ(myCameraDevicePtr->GetSensorSize(), 1.0);
+    }
+
+/*---------------------------------------------------------------------------------**//**
+* @bsimethod                                    Chantal.Poulin                    04/2017
++---------------+---------------+---------------+---------------+---------------+------*/
+TEST_F(DataCaptureTests, ModifyDrone)
+    {
+    DgnDbPtr projectPtr = CreateProject(L"ModifyDrone.dgndb");
+    ASSERT_TRUE(projectPtr.IsValid());
+    Utf8String cameraDeviceLabel = "BasicCameraDevice";
+    CreateSampleDroneProjectWithCameraDevice(*projectPtr, cameraDeviceLabel.c_str());
+
+    DgnModelId spatialModelId = QueryFirstSpatialModelId(*projectPtr);
+    DgnModelPtr spatialModelPtr = projectPtr->Models().GetModel(spatialModelId);
+    ASSERT_TRUE(spatialModelPtr.IsValid());
+    ASSERT_TRUE(spatialModelPtr->IsSpatialModel());
+
+    // Query Drone element
+    Utf8String droneLabel(Utf8PrintfString("Drone1"));
+    DgnElementId droneId = Drone::QueryForIdByLabel(*projectPtr, droneLabel.c_str());
+    ASSERT_TRUE(droneId.IsValid());
+    DronePtr dronePtr = Drone::GetForEdit(*projectPtr, droneId);
+    ASSERT_TRUE(dronePtr.IsValid());
+
+    // Change Drone properties
+    DgnElementId gimbalId = dronePtr->GetGimbalElementId();
+    GimbalPtr gimbalPtr = Gimbal::GetForEdit(*projectPtr, gimbalId);
+    ASSERT_TRUE(gimbalPtr.IsValid());
+
+    DgnElementIdSet gimbalAngleRangeSet = gimbalPtr->GetGimbalAngleRangeElementIdSet();
+    DgnElementId gimbalAngleRangeId = *gimbalAngleRangeSet.begin();
+    GimbalAngleRangePtr gimbalAngleRangePtr = GimbalAngleRange::GetForEdit(*projectPtr, gimbalAngleRangeId);
+    ASSERT_TRUE(gimbalAngleRangePtr.IsValid());
+    DgnCode gimbalAngleRangeCode = GimbalAngleRange::CreateCode(*projectPtr, Utf8PrintfString("%d", 42));
+    gimbalAngleRangePtr->SetCode(gimbalAngleRangeCode);
+    Angle minAngle(Angle::FromDegrees(10.0));
+    gimbalAngleRangePtr->SetMinimumAngle(minAngle);
+    Angle maxAngle(Angle::FromDegrees(20.0));
+    gimbalAngleRangePtr->SetMaximumAngle(maxAngle);
+    auto gimbalAngleRangeUpdatedPtr = gimbalAngleRangePtr->Update();
+    ASSERT_TRUE(gimbalAngleRangeUpdatedPtr.IsValid());
+    GimbalAngleRangeElementId gimbalAngleRangeUpdatedId = gimbalAngleRangeUpdatedPtr->GetId();
+    ASSERT_TRUE(gimbalAngleRangeUpdatedId.IsValid());
+    //Updating don't change id...
+    ASSERT_TRUE(gimbalAngleRangeUpdatedId == gimbalAngleRangeId);
+
+    DgnCode gimbalCode = Gimbal::CreateCode(*projectPtr, Utf8PrintfString("%d", 42));
+    gimbalPtr->SetCode(gimbalCode);
+    auto gimbalUpdatedPtr = gimbalPtr->Update();
+    ASSERT_TRUE(gimbalUpdatedPtr.IsValid());
+    GimbalElementId gimbalUpdatedId = gimbalUpdatedPtr->GetId();
+    ASSERT_TRUE(gimbalUpdatedId.IsValid());
+    //Updating don't change id...
+    ASSERT_TRUE(gimbalUpdatedId == gimbalId);
+
+    DgnCode droneCode = Drone::CreateCode(*projectPtr, Utf8PrintfString("%d", 42));
+    dronePtr->SetCode(droneCode);
+    auto droneUpdatedPtr = dronePtr->Update();
+    ASSERT_TRUE(droneUpdatedPtr.IsValid());
+    DroneElementId droneUpdatedId = droneUpdatedPtr->GetId();
+    ASSERT_TRUE(droneUpdatedId.IsValid());
+    //Updating don't change id...
+    ASSERT_TRUE(droneUpdatedId == droneId);
+
+    //Save changes
+    DbResult result = projectPtr->SaveChanges("BasicDrone");
+    EXPECT_EQ(BE_SQLITE_OK, result) << "Save Drone failed";
+
+    //Close project to flush memory
+    dronePtr = nullptr;//release our element before closing project, otherwise we get an assert in closeDb.
+    droneUpdatedPtr = nullptr;
+    gimbalPtr = nullptr;
+    gimbalUpdatedPtr = nullptr;
+    gimbalAngleRangePtr = nullptr;
+    gimbalAngleRangeUpdatedPtr = nullptr;
+    CloseProject();
+
+    //Reopen project
+    DgnDbPtr projectReopenedPtr = OpenProject(L"ModifyDrone.dgndb");
+    ASSERT_TRUE(projectReopenedPtr.IsValid());
+
+    ASSERT_TRUE(projectReopenedPtr->Elements().GetElement(droneId).IsValid());
+    DroneCPtr myDronePtr = Drone::Get(*projectReopenedPtr, droneId);
+    ASSERT_TRUE(myDronePtr.IsValid());
+    ASSERT_EQ(droneId, myDronePtr->GetElementId());
+    GimbalElementId gimbalIdRead = myDronePtr->GetGimbalElementId();
+    ASSERT_TRUE(gimbalIdRead.IsValid());
+    ASSERT_EQ(gimbalIdRead, gimbalId);
+    GimbalCPtr myGimbalPtr = Gimbal::Get(*projectReopenedPtr, gimbalIdRead);
+
+    DgnElementIdSet newGimbalAngleRangeSet = myGimbalPtr->GetGimbalAngleRangeElementIdSet();
+    GimbalAngleRangeCPtr myGimbalAngleRangePtr = GimbalAngleRange::Get(*projectReopenedPtr, *(newGimbalAngleRangeSet.begin()));
+    ASSERT_TRUE(myGimbalAngleRangePtr.IsValid());
+
+    //read back Drone properties and check if equal
+    DgnCode myDroneCode = myDronePtr->GetCode();
+    ASSERT_TRUE(myDroneCode == droneCode);
+
+    DgnCode myGimbalCode = myGimbalPtr->GetCode();
+    ASSERT_TRUE(myGimbalCode == gimbalCode);
+    DgnCode myGimbalAngleRangeCode = myGimbalAngleRangePtr->GetCode();
+    ASSERT_TRUE(myGimbalAngleRangeCode == gimbalAngleRangeCode);
+    ASSERT_TRUE(minAngle.Radians() == myGimbalAngleRangePtr->GetMinimumAngle().Radians());
+    ASSERT_TRUE(maxAngle.Radians() == myGimbalAngleRangePtr->GetMaximumAngle().Radians());
+    }
+
+/*---------------------------------------------------------------------------------**//**
+* @bsimethod                                    Chantal.Poulin                    04/2017
++---------------+---------------+---------------+---------------+---------------+------*/
+TEST_F(DataCaptureTests, DeleteDrone)
+    {
+    DgnDbPtr projectPtr = CreateProject(L"DeleteDrone.dgndb");
+    ASSERT_TRUE(projectPtr.IsValid());
+    Utf8String cameraDeviceLabel = "BasicCameraDevice";
+    CreateSampleDroneProjectWithCameraDevice(*projectPtr, cameraDeviceLabel.c_str());
+
+    DgnModelId spatialModelId = QueryFirstSpatialModelId(*projectPtr);
+    DgnModelPtr spatialModelPtr = projectPtr->Models().GetModel(spatialModelId);
+    ASSERT_TRUE(spatialModelPtr.IsValid());
+    ASSERT_TRUE(spatialModelPtr->IsSpatialModel());
+
+    // Query Drone element
+    Utf8String droneLabel(Utf8PrintfString("Drone1"));
+    DgnElementId droneId = Drone::QueryForIdByLabel(*projectPtr, droneLabel.c_str());
+    ASSERT_TRUE(droneId.IsValid());
+
+    //Delete edited Drone element - You CANNOT delete an edited Drone element because you get a copy of the original ...
+    //Delete is merely a shortcut for el.GetDgnDb().Elements().Delete(el);
+    DroneCPtr droneEditedPtr = Drone::GetForEdit(*projectPtr, droneId);
+    ASSERT_TRUE(droneEditedPtr.IsValid());
+    DgnDbStatus status = droneEditedPtr->Delete();
+    ASSERT_FALSE(status == DgnDbStatus::Success);
+
+    //Delete Drone element - You CAN delete a const Drone element because this is effectively the original element...
+    //Delete is merely a shortcut for el.GetDgnDb().Elements().Delete(el);
+    DroneCPtr dronePtr = Drone::Get(*projectPtr, droneId);
+    ASSERT_TRUE(dronePtr.IsValid());
+    status = dronePtr->Delete();
+    ASSERT_TRUE(status == DgnDbStatus::Success);
+
+    //Save changes
+    DbResult result = projectPtr->SaveChanges("BasicDrone");
+    EXPECT_EQ(BE_SQLITE_OK, result) << "Save Drone failed";
+
+    //Close project to flush memory
+    dronePtr = nullptr;//release our element before closing project, otherwise we get an assert in closeDb.
+    droneEditedPtr = nullptr;
+    CloseProject();
+
+    //Reopen project
+    DgnDbPtr projectReopenedPtr = OpenProject(L"DeleteDrone.dgndb");
+    ASSERT_TRUE(projectReopenedPtr.IsValid());
+
+    //Check that DroneId is not accessible anymore 
+    ASSERT_FALSE(projectReopenedPtr->Elements().GetElement(droneId).IsValid());
+    DroneCPtr myDronePtr = Drone::Get(*projectReopenedPtr, droneId);
+    ASSERT_FALSE(myDronePtr.IsValid());
+
+    // Check that query Drone element returns nothing
+    DgnElementId deletedDroneId = Drone::QueryForIdByLabel(*projectReopenedPtr, droneLabel.c_str());
+    ASSERT_FALSE(deletedDroneId.IsValid());
+    }   