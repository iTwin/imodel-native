/*--------------------------------------------------------------------------------------+
|
|     $Source: DataCaptureSchema/Pose.cpp $
|
|  $Copyright: (c) 2017 Bentley Systems, Incorporated. All rights reserved. $
|
+--------------------------------------------------------------------------------------*/
#include "DataCaptureSchemaInternal.h"

BEGIN_BENTLEY_DATACAPTURE_NAMESPACE

HANDLER_DEFINE_MEMBERS(PoseHandler)

#define POSE_PROPNAME_Center            "Center"
#define POSE_PROPNAME_Omega             "Omega"
#define POSE_PROPNAME_Phi               "Phi"
#define POSE_PROPNAME_Kappa             "Kappa"

#define POSE_PROPNAME_CenterECEF        "CenterECEF"
#define POSE_PROPNAME_M_00              "M_00"
#define POSE_PROPNAME_M_01              "M_01"
#define POSE_PROPNAME_M_02              "M_02"
#define POSE_PROPNAME_M_10              "M_10"
#define POSE_PROPNAME_M_11              "M_11"
#define POSE_PROPNAME_M_12              "M_12"
#define POSE_PROPNAME_M_20              "M_20"
#define POSE_PROPNAME_M_21              "M_21"
#define POSE_PROPNAME_M_22              "M_22"


/*---------------------------------------------------------------------------------**//**
* @bsimethod                                    Marc.Bedard                     10/2016
+---------------+---------------+---------------+---------------+---------------+------*/
void PoseHandler::_GetClassParams(Dgn::ECSqlClassParams& params)
    {
    T_Super::_GetClassParams(params);
    params.Add(POSE_PROPNAME_Center);
    params.Add(POSE_PROPNAME_Omega);
    params.Add(POSE_PROPNAME_Phi);
    params.Add(POSE_PROPNAME_Kappa);
    params.Add(POSE_PROPNAME_CenterECEF);
    params.Add(POSE_PROPNAME_M_00);
    params.Add(POSE_PROPNAME_M_01);
    params.Add(POSE_PROPNAME_M_02);
    params.Add(POSE_PROPNAME_M_10);
    params.Add(POSE_PROPNAME_M_11);
    params.Add(POSE_PROPNAME_M_12);
    params.Add(POSE_PROPNAME_M_20);
    params.Add(POSE_PROPNAME_M_21);
    params.Add(POSE_PROPNAME_M_22);
   }

/*---------------------------------------------------------------------------------**//**
* @bsimethod                                    Marc.Bedard                     10/2016
+---------------+---------------+---------------+---------------+---------------+------*/
PosePtr Pose::Create(Dgn::SpatialModelR model)
    {
    DgnClassId classId = QueryClassId(model.GetDgnDb());
    DgnCategoryId categoryId = DgnCategory::QueryCategoryId(BDCP_CATEGORY_Pose, model.GetDgnDb());

    PosePtr cp = new Pose(CreateParams(model.GetDgnDb(), model.GetModelId(), classId, categoryId));
    return cp;
    }

/*---------------------------------------------------------------------------------**//**
* @bsimethod                                    Marc.Bedard                     12/2016
+---------------+---------------+---------------+---------------+---------------+------*/
RotMatrix Pose::GetRotMatrixFromRotation(AngleCR omega, AngleCR phi, AngleCR kappa)
    {
    RotMatrix rotation(ContextCaptureFacility::OmegaPhiKappa2Matrix(omega.Radians(),phi.Radians(),kappa.Radians()));
    return rotation;
    }

/*---------------------------------------------------------------------------------**//**
* @bsimethod                                    Marc.Bedard                     12/2016
+---------------+---------------+---------------+---------------+---------------+------*/
bool Pose::GetRotationFromRotMatrix(AngleR omega, AngleR phi, AngleR kappa, RotMatrixCR rotation)
    {
    double o;
    double p;
    double k;
    ContextCaptureFacility::Matrix2OmegaPhiKappa(rotation,o,p,k);
    omega.FromRadians(o);
    phi.FromRadians(p);
    kappa.FromRadians(k);
    return true;
    }

/*---------------------------------------------------------------------------------**//**
* @bsimethod                                    Daniel.McKenzie                   01/2017
+---------------+---------------+---------------+---------------+---------------+------*/
void Pose::FrustumCornersFromCameraPose(DPoint3dP points, PoseCR pose, DPoint2dCR fieldofView, DPoint3dCR target)
    {
    RotMatrix rotMatrix = pose.GetRotMatrixFromRotation(pose.GetOmega(), pose.GetPhi(), pose.GetKappa());
    DPoint3d center = pose.GetCenter();

    double zOff = 1.10 * center.Distance(target);
    double xOff = zOff * tan(fieldofView.x);
    double yOff = zOff * tan(fieldofView.y);

    DVec3d xCameraAxis = DVec3d::FromRow(rotMatrix, 0);
    DVec3d yCameraAxis = DVec3d::FromRow(rotMatrix, 1);
    DVec3d zCameraAxis = DVec3d::FromRow(rotMatrix, 2);

    xCameraAxis.ScaleToLength(xOff);
    yCameraAxis.ScaleToLength(yOff);
    zCameraAxis.ScaleToLength(zOff);

    DPoint3d corner = center;
    corner.Add(zCameraAxis);

    corner.Add(xCameraAxis);
    corner.Add(yCameraAxis);
    points[1] = corner;
    corner.Subtract(xCameraAxis);
    corner.Subtract(xCameraAxis);
    points[0] = corner;
    corner.Subtract(yCameraAxis);
    corner.Subtract(yCameraAxis);
    points[2] = corner;
    corner.Add(xCameraAxis);
    corner.Add(xCameraAxis);
    points[3] = corner;
    }

/*---------------------------------------------------------------------------------**//**
* @bsimethod                                    Daniel.McKenzie                  01/2017
+---------------+---------------+---------------+---------------+---------------+------*/
GeoPoint Pose::GetCenterAsLatLongValue() const
    {
    GeoPoint geopoint;
    geopoint.Init(0, 0, 0);
    DgnGCSCPtr gcs = GetDgnDb().Units().GetDgnGCS();// : customGcs;

    if (!gcs.IsValid()) //gcs is not valid return an empty GeoPoint
        {
        BeAssert(!L"DGNGCS is not valid");
        return geopoint;;
        }

    if (SUCCESS != gcs->LatLongFromXYZ(geopoint, GetCenterECEF()))
        BeAssert(!L"Does not support latlong");

    return geopoint;
    }

/*---------------------------------------------------------------------------------**//**
* @bsimethod                                    Daniel.McKenzie                  01/2017
+---------------+---------------+---------------+---------------+---------------+------*/
void Pose::SetCenterFromLatLongValue(GeoPointCR geoPoint)
    {
    DgnGCSCPtr gcs = GetDgnDb().Units().GetDgnGCS();

    if (!gcs.IsValid())
        {
        BeAssert(!L"DGNGCS is not valid");
        return;
        }

    DPoint3d ecef = { 0,0,0 };

    if (SUCCESS != gcs->XYZFromLatLong(ecef, geoPoint))
        BeAssert(!L"Does not support latlong");

    SetCenterECEF(ecef,false);

    DPoint3d point = { 0,0,0 };
    if (SUCCESS != gcs->UorsFromLatLong(point, geoPoint))
        BeAssert(!L"Does not support latlong");

    SetCenter(point,false);

    }

/*---------------------------------------------------------------------------------**//**
* @bsimethod                                    Marc.Bedard                     12/2016
+---------------+---------------+---------------+---------------+---------------+------*/
DgnCode Pose::CreateCode(Dgn::DgnDbR db, Utf8StringCR value) 
    {
    Utf8PrintfString internalValue("%s",value.c_str());
    return DataCaptureDomain::CreateCode(db,BDCP_CLASS_Pose,internalValue);
    }

/*---------------------------------------------------------------------------------**//**
* @bsimethod                                    Marc.Bedard                     12/2016
+---------------+---------------+---------------+---------------+---------------+------*/
DgnCode Pose::_GenerateDefaultCode() const
    {
    Utf8String defaultName = DataCaptureDomain::BuildDefaultName(MyECClassName(), GetElementId());

    return CreateCode(GetDgnDb(), defaultName);
    }


/*---------------------------------------------------------------------------------**//**
* @bsimethod                                    Marc.Bedard                     10/2016
+---------------+---------------+---------------+---------------+---------------+------*/
Pose::Pose(CreateParams const& params): T_Super(params)
    {
    }

/*---------------------------------------------------------------------------------**//**
* @bsimethod                                    Marc.Bedard                     10/2016
+---------------+---------------+---------------+---------------+---------------+------*/
bool Pose::IsEqual(PoseCR rhs) const
    {
    if ((GetCenter()             == rhs.GetCenter())              &&
        (GetOmega().Radians()    == rhs.GetOmega().Radians())     && 
        (GetPhi().Radians()      == rhs.GetPhi().Radians())       &&
        (GetKappa().Radians()    == rhs.GetKappa().Radians())     &&
        (GetCenterECEF()         == rhs.GetCenterECEF())          &&
        (GetRotMatrixECEF().IsEqual(rhs.GetRotMatrixECEF()))       
        )
        return true;
    return false;
    }

/*---------------------------------------------------------------------------------**//**
* @bsimethod                                    Marc.Bedard                     12/2016
+---------------+---------------+---------------+---------------+---------------+------*/
YawPitchRollAngles Pose::GetYawPitchRoll() const
    {
    RotMatrix rotation(ContextCaptureFacility::OmegaPhiKappa2Matrix(GetOmega().Radians(), GetPhi().Radians(), GetKappa().Radians()));
    rotation.Transpose();
    YawPitchRollAngles angles;
    if (!YawPitchRollAngles::TryFromRotMatrix(angles,rotation))
        BeAssert(!"Cannot convert rotation matrix to angles");

    return angles;
    }
/*---------------------------------------------------------------------------------**//**
* @bsimethod                                    Marc.Bedard                     12/2016
+---------------+---------------+---------------+---------------+---------------+------*/
void Pose::SetYawPitchRoll(YawPitchRollAnglesCR angles, bool synchRotMatrix)
    {
<<<<<<< HEAD
    //NEEDSWORK: I know this is not "technically" correct. We will need to find the real conversion
    SetOmega(Angle::FromDegrees(angles.GetPitch().Degrees()));
    SetPhi(Angle::FromDegrees(angles.GetRoll().Degrees()));
    SetKappa(Angle::FromDegrees(angles.GetYaw().Degrees()));
    if (synchRotMatrix)
        {
        RotMatrix rotation = angles.ToRotMatrix();
        SetRotMatrixECEF(rotation,false);
        }
=======
    RotMatrix rotationMatrix(angles.ToRotMatrix());
    double o;
    double p;
    double k;
    ContextCaptureFacility::Matrix2OmegaPhiKappa(rotationMatrix, o, p, k);

    SetOmega(Angle::FromRadians(o));
    SetPhi(Angle::FromRadians(p));
    SetKappa(Angle::FromRadians(k));
>>>>>>> cff14d0b
    }


/*---------------------------------------------------------------------------------**//**
* @bsimethod                                    Marc.Bedard                     10/2016
+---------------+---------------+---------------+---------------+---------------+------*/
PoseElementId Pose::GetId() const 
    {
    return PoseElementId(GetElementId().GetValueUnchecked()); 
    }
/*---------------------------------------------------------------------------------**//**
* @bsimethod                                    Marc.Bedard                     12/2016
+---------------+---------------+---------------+---------------+---------------+------*/
DPoint3dCR Pose::GetCenter() const 
    {
    return m_center;
    }
/*---------------------------------------------------------------------------------**//**
* @bsimethod                                    Marc.Bedard                     12/2016
+---------------+---------------+---------------+---------------+---------------+------*/
void Pose::SetCenter(DPoint3dCR val, bool synchECEF) 
    {
    m_center = val;
    //Also set centerECEF
    if (synchECEF)
        {
        DgnGCSCPtr gcs = GetDgnDb().Units().GetDgnGCS();// : customGcs;

        if (!gcs.IsValid()) //gcs is not valid return an empty GeoPoint
            {
            m_centerECEF=val;
            return;
            }

        GeoPoint geopoint;
        if (SUCCESS != gcs->LatLongFromUors(geopoint, m_center))
            {
            BeAssert(!L"Does not support latlong");
            m_centerECEF = val;
            return;
            }
        DPoint3d ecef = { 0,0,0 };

        if (SUCCESS != gcs->XYZFromLatLong(ecef, geopoint))
            BeAssert(!L"Does not support latlong");

        SetCenterECEF(ecef,false);
        }
    }
/*---------------------------------------------------------------------------------**//**
* @bsimethod                                    Marc.Bedard                     12/2016
+---------------+---------------+---------------+---------------+---------------+------*/
AngleCR Pose::GetOmega() const 
    {
    return m_omega;
    }
/*---------------------------------------------------------------------------------**//**
* @bsimethod                                    Marc.Bedard                     12/2016
+---------------+---------------+---------------+---------------+---------------+------*/
AngleCR Pose::GetPhi() const
    {
    return m_phi;
    }
/*---------------------------------------------------------------------------------**//**
* @bsimethod                                    Marc.Bedard                     12/2016
+---------------+---------------+---------------+---------------+---------------+------*/
AngleCR Pose::GetKappa() const
    {
    return m_kappa;
    }
/*---------------------------------------------------------------------------------**//**
* @bsimethod                                    Marc.Bedard                     12/2016
+---------------+---------------+---------------+---------------+---------------+------*/
void Pose::SetOmega(AngleCR omega) 
    {
    m_omega = omega;
    }
/*---------------------------------------------------------------------------------**//**
* @bsimethod                                    Marc.Bedard                     12/2016
+---------------+---------------+---------------+---------------+---------------+------*/
void Pose::SetPhi(AngleCR phi) 
    {
    m_phi = phi;
    }
/*---------------------------------------------------------------------------------**//**
* @bsimethod                                    Marc.Bedard                     12/2016
+---------------+---------------+---------------+---------------+---------------+------*/
void Pose::SetKappa(AngleCR kappa) 
    {
    m_kappa = kappa;
    }

/*---------------------------------------------------------------------------------**//**
* @bsimethod                                    Marc.Bedard                     12/2016
+---------------+---------------+---------------+---------------+---------------+------*/
DPoint3dCR Pose::GetCenterECEF() const 
    {
    return m_centerECEF;
    }
/*---------------------------------------------------------------------------------**//**
* @bsimethod                                    Marc.Bedard                     12/2016
+---------------+---------------+---------------+---------------+---------------+------*/
void Pose::SetCenterECEF(DPoint3dCR val, bool synchlocalGCS) 
    {
    m_centerECEF = val;
    //Also set center in local GCS
    if (synchlocalGCS)
        {
        DgnGCSCPtr gcs = GetDgnDb().Units().GetDgnGCS();// : customGcs;

        if (!gcs.IsValid()) //gcs is not valid return an empty GeoPoint
            {
            m_center = val;
            return;
            }

        GeoPoint geopoint;
        if (SUCCESS != gcs->LatLongFromXYZ(geopoint, m_centerECEF))
            {
            BeAssert(!L"Does not support latlong");
            m_center = val;
            return;
            }
        DPoint3d point = { 0,0,0 };

        if (SUCCESS != gcs->UorsFromLatLong(point, geopoint))
            BeAssert(!L"Does not support latlong");

        SetCenter(point, false);
        }
    }
/*---------------------------------------------------------------------------------**//**
* @bsimethod                                    Marc.Bedard                     03/2017
+---------------+---------------+---------------+---------------+---------------+------*/
RotMatrix Pose::GetRotMatrixECEF() const
    {
    return m_rotationECEF;
    }
/*---------------------------------------------------------------------------------**//**
* @bsimethod                                    Marc.Bedard                     03/2017
+---------------+---------------+---------------+---------------+---------------+------*/
void Pose::SetRotMatrixECEF(RotMatrixCR rotation,bool synchYPR)
    {
    m_rotationECEF=rotation;
    if (synchYPR)
        {
        YawPitchRollAngles YPRAngles;
        if (YawPitchRollAngles::TryFromRotMatrix(YPRAngles,rotation))
            SetYawPitchRoll(YPRAngles,false);
        }
    }


/*---------------------------------------------------------------------------------**//**
* @bsimethod                                    Marc.Bedard                     10/2016
+---------------+---------------+---------------+---------------+---------------+------*/
DgnDbStatus Pose::BindParameters(BeSQLite::EC::ECSqlStatement& statement)
    {
    if (ECSqlStatus::Success != statement.BindPoint3D(statement.GetParameterIndex(POSE_PROPNAME_Center), GetCenter()) ||
        ECSqlStatus::Success != statement.BindDouble(statement.GetParameterIndex(POSE_PROPNAME_Omega), GetOmega().Radians()) ||
        ECSqlStatus::Success != statement.BindDouble(statement.GetParameterIndex(POSE_PROPNAME_Phi),   GetPhi().Radians()) ||
        ECSqlStatus::Success != statement.BindDouble(statement.GetParameterIndex(POSE_PROPNAME_Kappa), GetKappa().Radians()) ||
        ECSqlStatus::Success != statement.BindPoint3D(statement.GetParameterIndex(POSE_PROPNAME_CenterECEF), GetCenterECEF()) ||
        ECSqlStatus::Success != statement.BindDouble(statement.GetParameterIndex(POSE_PROPNAME_M_00), GetRotMatrixECEF().GetComponentByRowAndColumn(0, 0)) ||
        ECSqlStatus::Success != statement.BindDouble(statement.GetParameterIndex(POSE_PROPNAME_M_01), GetRotMatrixECEF().GetComponentByRowAndColumn(0, 1)) ||
        ECSqlStatus::Success != statement.BindDouble(statement.GetParameterIndex(POSE_PROPNAME_M_02), GetRotMatrixECEF().GetComponentByRowAndColumn(0, 2)) ||
        ECSqlStatus::Success != statement.BindDouble(statement.GetParameterIndex(POSE_PROPNAME_M_10), GetRotMatrixECEF().GetComponentByRowAndColumn(1, 0)) ||
        ECSqlStatus::Success != statement.BindDouble(statement.GetParameterIndex(POSE_PROPNAME_M_11), GetRotMatrixECEF().GetComponentByRowAndColumn(1, 1)) ||
        ECSqlStatus::Success != statement.BindDouble(statement.GetParameterIndex(POSE_PROPNAME_M_12), GetRotMatrixECEF().GetComponentByRowAndColumn(1, 2)) ||
        ECSqlStatus::Success != statement.BindDouble(statement.GetParameterIndex(POSE_PROPNAME_M_20), GetRotMatrixECEF().GetComponentByRowAndColumn(2, 0)) ||
        ECSqlStatus::Success != statement.BindDouble(statement.GetParameterIndex(POSE_PROPNAME_M_21), GetRotMatrixECEF().GetComponentByRowAndColumn(2, 1)) ||
        ECSqlStatus::Success != statement.BindDouble(statement.GetParameterIndex(POSE_PROPNAME_M_22), GetRotMatrixECEF().GetComponentByRowAndColumn(2, 2)) 
        )
        {
        return DgnDbStatus::BadArg;
        }
    return DgnDbStatus::Success;
    }

/*---------------------------------------------------------------------------------**//**
* @bsimethod                                    Marc.Bedard                     10/2016
+---------------+---------------+---------------+---------------+---------------+------*/
DgnDbStatus Pose::_BindInsertParams(BeSQLite::EC::ECSqlStatement& statement)
    {
    DgnDbStatus stat =  BindParameters(statement);
    if (DgnDbStatus::Success != stat)
        return stat;
    return T_Super::_BindInsertParams(statement);
    }

/*---------------------------------------------------------------------------------**//**
* @bsimethod                                    Marc.Bedard                     10/2016
+---------------+---------------+---------------+---------------+---------------+------*/
DgnDbStatus Pose::_BindUpdateParams(BeSQLite::EC::ECSqlStatement& statement)
    {
    DgnDbStatus stat =  BindParameters(statement);
    if (DgnDbStatus::Success != stat)
        return stat;
    return T_Super::_BindUpdateParams(statement);
    }

/*---------------------------------------------------------------------------------**//**
* @bsimethod                                    Marc.Bedard                     10/2016
+---------------+---------------+---------------+---------------+---------------+------*/
DgnDbStatus Pose::_ReadSelectParams(ECSqlStatement& stmt, ECSqlClassParams const& params)
    {
    auto status = T_Super::_ReadSelectParams(stmt, params);
    if (DgnDbStatus::Success == status)
        {
        //read cameraDevice properties
        SetCenter(stmt.GetValuePoint3D(params.GetSelectIndex(POSE_PROPNAME_Center)),false);
        SetOmega(Angle::FromRadians(stmt.GetValueDouble(params.GetSelectIndex(POSE_PROPNAME_Omega))));
        SetPhi(Angle::FromRadians(stmt.GetValueDouble(params.GetSelectIndex(POSE_PROPNAME_Phi))));
        SetKappa(Angle::FromRadians(stmt.GetValueDouble(params.GetSelectIndex(POSE_PROPNAME_Kappa))));
        SetCenterECEF(stmt.GetValuePoint3D(params.GetSelectIndex(POSE_PROPNAME_CenterECEF)),false);
        RotMatrix rotationECEF(RotMatrix::FromIdentity());
        rotationECEF.SetComponentByRowAndColumn(0, 0, stmt.GetValueDouble(params.GetSelectIndex(POSE_PROPNAME_M_00)));
        rotationECEF.SetComponentByRowAndColumn(0, 1, stmt.GetValueDouble(params.GetSelectIndex(POSE_PROPNAME_M_01)));
        rotationECEF.SetComponentByRowAndColumn(0, 2, stmt.GetValueDouble(params.GetSelectIndex(POSE_PROPNAME_M_02)));
        rotationECEF.SetComponentByRowAndColumn(1, 0, stmt.GetValueDouble(params.GetSelectIndex(POSE_PROPNAME_M_10)));
        rotationECEF.SetComponentByRowAndColumn(1, 1, stmt.GetValueDouble(params.GetSelectIndex(POSE_PROPNAME_M_11)));
        rotationECEF.SetComponentByRowAndColumn(1, 2, stmt.GetValueDouble(params.GetSelectIndex(POSE_PROPNAME_M_12)));
        rotationECEF.SetComponentByRowAndColumn(2, 0, stmt.GetValueDouble(params.GetSelectIndex(POSE_PROPNAME_M_20)));
        rotationECEF.SetComponentByRowAndColumn(2, 1, stmt.GetValueDouble(params.GetSelectIndex(POSE_PROPNAME_M_21)));
        rotationECEF.SetComponentByRowAndColumn(2, 2, stmt.GetValueDouble(params.GetSelectIndex(POSE_PROPNAME_M_22)));
        SetRotMatrixECEF(rotationECEF);
        }

    return status;
    }

/*---------------------------------------------------------------------------------**//**
* @bsimethod                                    Marc.Bedard                     10/2016
+---------------+---------------+---------------+---------------+---------------+------*/
DgnDbStatus Pose::_OnInsert()
    {
    return T_Super::_OnInsert();
    }

/*---------------------------------------------------------------------------------**//**
* @bsimethod                                    Marc.Bedard                     10/2016
+---------------+---------------+---------------+---------------+---------------+------*/
void Pose::_OnInserted(DgnElementP copiedFrom) const
    {
    T_Super::_OnInserted(copiedFrom);
    }
/*---------------------------------------------------------------------------------**//**
* @bsimethod                                    Marc.Bedard                     10/2016
+---------------+---------------+---------------+---------------+---------------+------*/
void Pose::_OnUpdated(DgnElementCR original) const
    {
    T_Super::_OnUpdated(original);
    }
/*---------------------------------------------------------------------------------**//**
* @bsimethod                                    Marc.Bedard                     10/2016
+---------------+---------------+---------------+---------------+---------------+------*/
void Pose::_OnDeleted() const
    {
    T_Super::_OnDeleted();
    }

/*---------------------------------------------------------------------------------**//**
* @bsimethod                                    Marc.Bedard                     10/2016
+---------------+---------------+---------------+---------------+---------------+------*/
void Pose::_CopyFrom(DgnElementCR el)
    {
    T_Super::_CopyFrom(el);
    auto other = dynamic_cast<PoseCP>(&el);
    BeAssert(nullptr != other);
    if (nullptr == other)
        return;
    SetCenter(other->GetCenter(),false);
    SetOmega(other->GetOmega());
    SetPhi(other->GetPhi());
    SetKappa(other->GetKappa());
    SetCenterECEF(other->GetCenterECEF(),false);
    SetRotMatrixECEF(other->GetRotMatrixECEF());
    }


END_BENTLEY_DATACAPTURE_NAMESPACE

<|MERGE_RESOLUTION|>--- conflicted
+++ resolved
@@ -1,538 +1,530 @@
-/*--------------------------------------------------------------------------------------+
-|
-|     $Source: DataCaptureSchema/Pose.cpp $
-|
-|  $Copyright: (c) 2017 Bentley Systems, Incorporated. All rights reserved. $
-|
-+--------------------------------------------------------------------------------------*/
-#include "DataCaptureSchemaInternal.h"
-
-BEGIN_BENTLEY_DATACAPTURE_NAMESPACE
-
-HANDLER_DEFINE_MEMBERS(PoseHandler)
-
-#define POSE_PROPNAME_Center            "Center"
-#define POSE_PROPNAME_Omega             "Omega"
-#define POSE_PROPNAME_Phi               "Phi"
-#define POSE_PROPNAME_Kappa             "Kappa"
-
-#define POSE_PROPNAME_CenterECEF        "CenterECEF"
-#define POSE_PROPNAME_M_00              "M_00"
-#define POSE_PROPNAME_M_01              "M_01"
-#define POSE_PROPNAME_M_02              "M_02"
-#define POSE_PROPNAME_M_10              "M_10"
-#define POSE_PROPNAME_M_11              "M_11"
-#define POSE_PROPNAME_M_12              "M_12"
-#define POSE_PROPNAME_M_20              "M_20"
-#define POSE_PROPNAME_M_21              "M_21"
-#define POSE_PROPNAME_M_22              "M_22"
-
-
-/*---------------------------------------------------------------------------------**//**
-* @bsimethod                                    Marc.Bedard                     10/2016
-+---------------+---------------+---------------+---------------+---------------+------*/
-void PoseHandler::_GetClassParams(Dgn::ECSqlClassParams& params)
-    {
-    T_Super::_GetClassParams(params);
-    params.Add(POSE_PROPNAME_Center);
-    params.Add(POSE_PROPNAME_Omega);
-    params.Add(POSE_PROPNAME_Phi);
-    params.Add(POSE_PROPNAME_Kappa);
-    params.Add(POSE_PROPNAME_CenterECEF);
-    params.Add(POSE_PROPNAME_M_00);
-    params.Add(POSE_PROPNAME_M_01);
-    params.Add(POSE_PROPNAME_M_02);
-    params.Add(POSE_PROPNAME_M_10);
-    params.Add(POSE_PROPNAME_M_11);
-    params.Add(POSE_PROPNAME_M_12);
-    params.Add(POSE_PROPNAME_M_20);
-    params.Add(POSE_PROPNAME_M_21);
-    params.Add(POSE_PROPNAME_M_22);
-   }
-
-/*---------------------------------------------------------------------------------**//**
-* @bsimethod                                    Marc.Bedard                     10/2016
-+---------------+---------------+---------------+---------------+---------------+------*/
-PosePtr Pose::Create(Dgn::SpatialModelR model)
-    {
-    DgnClassId classId = QueryClassId(model.GetDgnDb());
-    DgnCategoryId categoryId = DgnCategory::QueryCategoryId(BDCP_CATEGORY_Pose, model.GetDgnDb());
-
-    PosePtr cp = new Pose(CreateParams(model.GetDgnDb(), model.GetModelId(), classId, categoryId));
-    return cp;
-    }
-
-/*---------------------------------------------------------------------------------**//**
-* @bsimethod                                    Marc.Bedard                     12/2016
-+---------------+---------------+---------------+---------------+---------------+------*/
-RotMatrix Pose::GetRotMatrixFromRotation(AngleCR omega, AngleCR phi, AngleCR kappa)
-    {
-    RotMatrix rotation(ContextCaptureFacility::OmegaPhiKappa2Matrix(omega.Radians(),phi.Radians(),kappa.Radians()));
-    return rotation;
-    }
-
-/*---------------------------------------------------------------------------------**//**
-* @bsimethod                                    Marc.Bedard                     12/2016
-+---------------+---------------+---------------+---------------+---------------+------*/
-bool Pose::GetRotationFromRotMatrix(AngleR omega, AngleR phi, AngleR kappa, RotMatrixCR rotation)
-    {
-    double o;
-    double p;
-    double k;
-    ContextCaptureFacility::Matrix2OmegaPhiKappa(rotation,o,p,k);
-    omega.FromRadians(o);
-    phi.FromRadians(p);
-    kappa.FromRadians(k);
-    return true;
-    }
-
-/*---------------------------------------------------------------------------------**//**
-* @bsimethod                                    Daniel.McKenzie                   01/2017
-+---------------+---------------+---------------+---------------+---------------+------*/
-void Pose::FrustumCornersFromCameraPose(DPoint3dP points, PoseCR pose, DPoint2dCR fieldofView, DPoint3dCR target)
-    {
-    RotMatrix rotMatrix = pose.GetRotMatrixFromRotation(pose.GetOmega(), pose.GetPhi(), pose.GetKappa());
-    DPoint3d center = pose.GetCenter();
-
-    double zOff = 1.10 * center.Distance(target);
-    double xOff = zOff * tan(fieldofView.x);
-    double yOff = zOff * tan(fieldofView.y);
-
-    DVec3d xCameraAxis = DVec3d::FromRow(rotMatrix, 0);
-    DVec3d yCameraAxis = DVec3d::FromRow(rotMatrix, 1);
-    DVec3d zCameraAxis = DVec3d::FromRow(rotMatrix, 2);
-
-    xCameraAxis.ScaleToLength(xOff);
-    yCameraAxis.ScaleToLength(yOff);
-    zCameraAxis.ScaleToLength(zOff);
-
-    DPoint3d corner = center;
-    corner.Add(zCameraAxis);
-
-    corner.Add(xCameraAxis);
-    corner.Add(yCameraAxis);
-    points[1] = corner;
-    corner.Subtract(xCameraAxis);
-    corner.Subtract(xCameraAxis);
-    points[0] = corner;
-    corner.Subtract(yCameraAxis);
-    corner.Subtract(yCameraAxis);
-    points[2] = corner;
-    corner.Add(xCameraAxis);
-    corner.Add(xCameraAxis);
-    points[3] = corner;
-    }
-
-/*---------------------------------------------------------------------------------**//**
-* @bsimethod                                    Daniel.McKenzie                  01/2017
-+---------------+---------------+---------------+---------------+---------------+------*/
-GeoPoint Pose::GetCenterAsLatLongValue() const
-    {
-    GeoPoint geopoint;
-    geopoint.Init(0, 0, 0);
-    DgnGCSCPtr gcs = GetDgnDb().Units().GetDgnGCS();// : customGcs;
-
-    if (!gcs.IsValid()) //gcs is not valid return an empty GeoPoint
-        {
-        BeAssert(!L"DGNGCS is not valid");
-        return geopoint;;
-        }
-
-    if (SUCCESS != gcs->LatLongFromXYZ(geopoint, GetCenterECEF()))
-        BeAssert(!L"Does not support latlong");
-
-    return geopoint;
-    }
-
-/*---------------------------------------------------------------------------------**//**
-* @bsimethod                                    Daniel.McKenzie                  01/2017
-+---------------+---------------+---------------+---------------+---------------+------*/
-void Pose::SetCenterFromLatLongValue(GeoPointCR geoPoint)
-    {
-    DgnGCSCPtr gcs = GetDgnDb().Units().GetDgnGCS();
-
-    if (!gcs.IsValid())
-        {
-        BeAssert(!L"DGNGCS is not valid");
-        return;
-        }
-
-    DPoint3d ecef = { 0,0,0 };
-
-    if (SUCCESS != gcs->XYZFromLatLong(ecef, geoPoint))
-        BeAssert(!L"Does not support latlong");
-
-    SetCenterECEF(ecef,false);
-
-    DPoint3d point = { 0,0,0 };
-    if (SUCCESS != gcs->UorsFromLatLong(point, geoPoint))
-        BeAssert(!L"Does not support latlong");
-
-    SetCenter(point,false);
-
-    }
-
-/*---------------------------------------------------------------------------------**//**
-* @bsimethod                                    Marc.Bedard                     12/2016
-+---------------+---------------+---------------+---------------+---------------+------*/
-DgnCode Pose::CreateCode(Dgn::DgnDbR db, Utf8StringCR value) 
-    {
-    Utf8PrintfString internalValue("%s",value.c_str());
-    return DataCaptureDomain::CreateCode(db,BDCP_CLASS_Pose,internalValue);
-    }
-
-/*---------------------------------------------------------------------------------**//**
-* @bsimethod                                    Marc.Bedard                     12/2016
-+---------------+---------------+---------------+---------------+---------------+------*/
-DgnCode Pose::_GenerateDefaultCode() const
-    {
-    Utf8String defaultName = DataCaptureDomain::BuildDefaultName(MyECClassName(), GetElementId());
-
-    return CreateCode(GetDgnDb(), defaultName);
-    }
-
-
-/*---------------------------------------------------------------------------------**//**
-* @bsimethod                                    Marc.Bedard                     10/2016
-+---------------+---------------+---------------+---------------+---------------+------*/
-Pose::Pose(CreateParams const& params): T_Super(params)
-    {
-    }
-
-/*---------------------------------------------------------------------------------**//**
-* @bsimethod                                    Marc.Bedard                     10/2016
-+---------------+---------------+---------------+---------------+---------------+------*/
-bool Pose::IsEqual(PoseCR rhs) const
-    {
-    if ((GetCenter()             == rhs.GetCenter())              &&
-        (GetOmega().Radians()    == rhs.GetOmega().Radians())     && 
-        (GetPhi().Radians()      == rhs.GetPhi().Radians())       &&
-        (GetKappa().Radians()    == rhs.GetKappa().Radians())     &&
-        (GetCenterECEF()         == rhs.GetCenterECEF())          &&
-        (GetRotMatrixECEF().IsEqual(rhs.GetRotMatrixECEF()))       
-        )
-        return true;
-    return false;
-    }
-
-/*---------------------------------------------------------------------------------**//**
-* @bsimethod                                    Marc.Bedard                     12/2016
-+---------------+---------------+---------------+---------------+---------------+------*/
-YawPitchRollAngles Pose::GetYawPitchRoll() const
-    {
-    RotMatrix rotation(ContextCaptureFacility::OmegaPhiKappa2Matrix(GetOmega().Radians(), GetPhi().Radians(), GetKappa().Radians()));
-    rotation.Transpose();
-    YawPitchRollAngles angles;
-    if (!YawPitchRollAngles::TryFromRotMatrix(angles,rotation))
-        BeAssert(!"Cannot convert rotation matrix to angles");
-
-    return angles;
-    }
-/*---------------------------------------------------------------------------------**//**
-* @bsimethod                                    Marc.Bedard                     12/2016
-+---------------+---------------+---------------+---------------+---------------+------*/
-void Pose::SetYawPitchRoll(YawPitchRollAnglesCR angles, bool synchRotMatrix)
-    {
-<<<<<<< HEAD
-    //NEEDSWORK: I know this is not "technically" correct. We will need to find the real conversion
-    SetOmega(Angle::FromDegrees(angles.GetPitch().Degrees()));
-    SetPhi(Angle::FromDegrees(angles.GetRoll().Degrees()));
-    SetKappa(Angle::FromDegrees(angles.GetYaw().Degrees()));
-    if (synchRotMatrix)
-        {
-        RotMatrix rotation = angles.ToRotMatrix();
-        SetRotMatrixECEF(rotation,false);
-        }
-=======
-    RotMatrix rotationMatrix(angles.ToRotMatrix());
-    double o;
-    double p;
-    double k;
-    ContextCaptureFacility::Matrix2OmegaPhiKappa(rotationMatrix, o, p, k);
-
-    SetOmega(Angle::FromRadians(o));
-    SetPhi(Angle::FromRadians(p));
-    SetKappa(Angle::FromRadians(k));
->>>>>>> cff14d0b
-    }
-
-
-/*---------------------------------------------------------------------------------**//**
-* @bsimethod                                    Marc.Bedard                     10/2016
-+---------------+---------------+---------------+---------------+---------------+------*/
-PoseElementId Pose::GetId() const 
-    {
-    return PoseElementId(GetElementId().GetValueUnchecked()); 
-    }
-/*---------------------------------------------------------------------------------**//**
-* @bsimethod                                    Marc.Bedard                     12/2016
-+---------------+---------------+---------------+---------------+---------------+------*/
-DPoint3dCR Pose::GetCenter() const 
-    {
-    return m_center;
-    }
-/*---------------------------------------------------------------------------------**//**
-* @bsimethod                                    Marc.Bedard                     12/2016
-+---------------+---------------+---------------+---------------+---------------+------*/
-void Pose::SetCenter(DPoint3dCR val, bool synchECEF) 
-    {
-    m_center = val;
-    //Also set centerECEF
-    if (synchECEF)
-        {
-        DgnGCSCPtr gcs = GetDgnDb().Units().GetDgnGCS();// : customGcs;
-
-        if (!gcs.IsValid()) //gcs is not valid return an empty GeoPoint
-            {
-            m_centerECEF=val;
-            return;
-            }
-
-        GeoPoint geopoint;
-        if (SUCCESS != gcs->LatLongFromUors(geopoint, m_center))
-            {
-            BeAssert(!L"Does not support latlong");
-            m_centerECEF = val;
-            return;
-            }
-        DPoint3d ecef = { 0,0,0 };
-
-        if (SUCCESS != gcs->XYZFromLatLong(ecef, geopoint))
-            BeAssert(!L"Does not support latlong");
-
-        SetCenterECEF(ecef,false);
-        }
-    }
-/*---------------------------------------------------------------------------------**//**
-* @bsimethod                                    Marc.Bedard                     12/2016
-+---------------+---------------+---------------+---------------+---------------+------*/
-AngleCR Pose::GetOmega() const 
-    {
-    return m_omega;
-    }
-/*---------------------------------------------------------------------------------**//**
-* @bsimethod                                    Marc.Bedard                     12/2016
-+---------------+---------------+---------------+---------------+---------------+------*/
-AngleCR Pose::GetPhi() const
-    {
-    return m_phi;
-    }
-/*---------------------------------------------------------------------------------**//**
-* @bsimethod                                    Marc.Bedard                     12/2016
-+---------------+---------------+---------------+---------------+---------------+------*/
-AngleCR Pose::GetKappa() const
-    {
-    return m_kappa;
-    }
-/*---------------------------------------------------------------------------------**//**
-* @bsimethod                                    Marc.Bedard                     12/2016
-+---------------+---------------+---------------+---------------+---------------+------*/
-void Pose::SetOmega(AngleCR omega) 
-    {
-    m_omega = omega;
-    }
-/*---------------------------------------------------------------------------------**//**
-* @bsimethod                                    Marc.Bedard                     12/2016
-+---------------+---------------+---------------+---------------+---------------+------*/
-void Pose::SetPhi(AngleCR phi) 
-    {
-    m_phi = phi;
-    }
-/*---------------------------------------------------------------------------------**//**
-* @bsimethod                                    Marc.Bedard                     12/2016
-+---------------+---------------+---------------+---------------+---------------+------*/
-void Pose::SetKappa(AngleCR kappa) 
-    {
-    m_kappa = kappa;
-    }
-
-/*---------------------------------------------------------------------------------**//**
-* @bsimethod                                    Marc.Bedard                     12/2016
-+---------------+---------------+---------------+---------------+---------------+------*/
-DPoint3dCR Pose::GetCenterECEF() const 
-    {
-    return m_centerECEF;
-    }
-/*---------------------------------------------------------------------------------**//**
-* @bsimethod                                    Marc.Bedard                     12/2016
-+---------------+---------------+---------------+---------------+---------------+------*/
-void Pose::SetCenterECEF(DPoint3dCR val, bool synchlocalGCS) 
-    {
-    m_centerECEF = val;
-    //Also set center in local GCS
-    if (synchlocalGCS)
-        {
-        DgnGCSCPtr gcs = GetDgnDb().Units().GetDgnGCS();// : customGcs;
-
-        if (!gcs.IsValid()) //gcs is not valid return an empty GeoPoint
-            {
-            m_center = val;
-            return;
-            }
-
-        GeoPoint geopoint;
-        if (SUCCESS != gcs->LatLongFromXYZ(geopoint, m_centerECEF))
-            {
-            BeAssert(!L"Does not support latlong");
-            m_center = val;
-            return;
-            }
-        DPoint3d point = { 0,0,0 };
-
-        if (SUCCESS != gcs->UorsFromLatLong(point, geopoint))
-            BeAssert(!L"Does not support latlong");
-
-        SetCenter(point, false);
-        }
-    }
-/*---------------------------------------------------------------------------------**//**
-* @bsimethod                                    Marc.Bedard                     03/2017
-+---------------+---------------+---------------+---------------+---------------+------*/
-RotMatrix Pose::GetRotMatrixECEF() const
-    {
-    return m_rotationECEF;
-    }
-/*---------------------------------------------------------------------------------**//**
-* @bsimethod                                    Marc.Bedard                     03/2017
-+---------------+---------------+---------------+---------------+---------------+------*/
-void Pose::SetRotMatrixECEF(RotMatrixCR rotation,bool synchYPR)
-    {
-    m_rotationECEF=rotation;
-    if (synchYPR)
-        {
-        YawPitchRollAngles YPRAngles;
-        if (YawPitchRollAngles::TryFromRotMatrix(YPRAngles,rotation))
-            SetYawPitchRoll(YPRAngles,false);
-        }
-    }
-
-
-/*---------------------------------------------------------------------------------**//**
-* @bsimethod                                    Marc.Bedard                     10/2016
-+---------------+---------------+---------------+---------------+---------------+------*/
-DgnDbStatus Pose::BindParameters(BeSQLite::EC::ECSqlStatement& statement)
-    {
-    if (ECSqlStatus::Success != statement.BindPoint3D(statement.GetParameterIndex(POSE_PROPNAME_Center), GetCenter()) ||
-        ECSqlStatus::Success != statement.BindDouble(statement.GetParameterIndex(POSE_PROPNAME_Omega), GetOmega().Radians()) ||
-        ECSqlStatus::Success != statement.BindDouble(statement.GetParameterIndex(POSE_PROPNAME_Phi),   GetPhi().Radians()) ||
-        ECSqlStatus::Success != statement.BindDouble(statement.GetParameterIndex(POSE_PROPNAME_Kappa), GetKappa().Radians()) ||
-        ECSqlStatus::Success != statement.BindPoint3D(statement.GetParameterIndex(POSE_PROPNAME_CenterECEF), GetCenterECEF()) ||
-        ECSqlStatus::Success != statement.BindDouble(statement.GetParameterIndex(POSE_PROPNAME_M_00), GetRotMatrixECEF().GetComponentByRowAndColumn(0, 0)) ||
-        ECSqlStatus::Success != statement.BindDouble(statement.GetParameterIndex(POSE_PROPNAME_M_01), GetRotMatrixECEF().GetComponentByRowAndColumn(0, 1)) ||
-        ECSqlStatus::Success != statement.BindDouble(statement.GetParameterIndex(POSE_PROPNAME_M_02), GetRotMatrixECEF().GetComponentByRowAndColumn(0, 2)) ||
-        ECSqlStatus::Success != statement.BindDouble(statement.GetParameterIndex(POSE_PROPNAME_M_10), GetRotMatrixECEF().GetComponentByRowAndColumn(1, 0)) ||
-        ECSqlStatus::Success != statement.BindDouble(statement.GetParameterIndex(POSE_PROPNAME_M_11), GetRotMatrixECEF().GetComponentByRowAndColumn(1, 1)) ||
-        ECSqlStatus::Success != statement.BindDouble(statement.GetParameterIndex(POSE_PROPNAME_M_12), GetRotMatrixECEF().GetComponentByRowAndColumn(1, 2)) ||
-        ECSqlStatus::Success != statement.BindDouble(statement.GetParameterIndex(POSE_PROPNAME_M_20), GetRotMatrixECEF().GetComponentByRowAndColumn(2, 0)) ||
-        ECSqlStatus::Success != statement.BindDouble(statement.GetParameterIndex(POSE_PROPNAME_M_21), GetRotMatrixECEF().GetComponentByRowAndColumn(2, 1)) ||
-        ECSqlStatus::Success != statement.BindDouble(statement.GetParameterIndex(POSE_PROPNAME_M_22), GetRotMatrixECEF().GetComponentByRowAndColumn(2, 2)) 
-        )
-        {
-        return DgnDbStatus::BadArg;
-        }
-    return DgnDbStatus::Success;
-    }
-
-/*---------------------------------------------------------------------------------**//**
-* @bsimethod                                    Marc.Bedard                     10/2016
-+---------------+---------------+---------------+---------------+---------------+------*/
-DgnDbStatus Pose::_BindInsertParams(BeSQLite::EC::ECSqlStatement& statement)
-    {
-    DgnDbStatus stat =  BindParameters(statement);
-    if (DgnDbStatus::Success != stat)
-        return stat;
-    return T_Super::_BindInsertParams(statement);
-    }
-
-/*---------------------------------------------------------------------------------**//**
-* @bsimethod                                    Marc.Bedard                     10/2016
-+---------------+---------------+---------------+---------------+---------------+------*/
-DgnDbStatus Pose::_BindUpdateParams(BeSQLite::EC::ECSqlStatement& statement)
-    {
-    DgnDbStatus stat =  BindParameters(statement);
-    if (DgnDbStatus::Success != stat)
-        return stat;
-    return T_Super::_BindUpdateParams(statement);
-    }
-
-/*---------------------------------------------------------------------------------**//**
-* @bsimethod                                    Marc.Bedard                     10/2016
-+---------------+---------------+---------------+---------------+---------------+------*/
-DgnDbStatus Pose::_ReadSelectParams(ECSqlStatement& stmt, ECSqlClassParams const& params)
-    {
-    auto status = T_Super::_ReadSelectParams(stmt, params);
-    if (DgnDbStatus::Success == status)
-        {
-        //read cameraDevice properties
-        SetCenter(stmt.GetValuePoint3D(params.GetSelectIndex(POSE_PROPNAME_Center)),false);
-        SetOmega(Angle::FromRadians(stmt.GetValueDouble(params.GetSelectIndex(POSE_PROPNAME_Omega))));
-        SetPhi(Angle::FromRadians(stmt.GetValueDouble(params.GetSelectIndex(POSE_PROPNAME_Phi))));
-        SetKappa(Angle::FromRadians(stmt.GetValueDouble(params.GetSelectIndex(POSE_PROPNAME_Kappa))));
-        SetCenterECEF(stmt.GetValuePoint3D(params.GetSelectIndex(POSE_PROPNAME_CenterECEF)),false);
-        RotMatrix rotationECEF(RotMatrix::FromIdentity());
-        rotationECEF.SetComponentByRowAndColumn(0, 0, stmt.GetValueDouble(params.GetSelectIndex(POSE_PROPNAME_M_00)));
-        rotationECEF.SetComponentByRowAndColumn(0, 1, stmt.GetValueDouble(params.GetSelectIndex(POSE_PROPNAME_M_01)));
-        rotationECEF.SetComponentByRowAndColumn(0, 2, stmt.GetValueDouble(params.GetSelectIndex(POSE_PROPNAME_M_02)));
-        rotationECEF.SetComponentByRowAndColumn(1, 0, stmt.GetValueDouble(params.GetSelectIndex(POSE_PROPNAME_M_10)));
-        rotationECEF.SetComponentByRowAndColumn(1, 1, stmt.GetValueDouble(params.GetSelectIndex(POSE_PROPNAME_M_11)));
-        rotationECEF.SetComponentByRowAndColumn(1, 2, stmt.GetValueDouble(params.GetSelectIndex(POSE_PROPNAME_M_12)));
-        rotationECEF.SetComponentByRowAndColumn(2, 0, stmt.GetValueDouble(params.GetSelectIndex(POSE_PROPNAME_M_20)));
-        rotationECEF.SetComponentByRowAndColumn(2, 1, stmt.GetValueDouble(params.GetSelectIndex(POSE_PROPNAME_M_21)));
-        rotationECEF.SetComponentByRowAndColumn(2, 2, stmt.GetValueDouble(params.GetSelectIndex(POSE_PROPNAME_M_22)));
-        SetRotMatrixECEF(rotationECEF);
-        }
-
-    return status;
-    }
-
-/*---------------------------------------------------------------------------------**//**
-* @bsimethod                                    Marc.Bedard                     10/2016
-+---------------+---------------+---------------+---------------+---------------+------*/
-DgnDbStatus Pose::_OnInsert()
-    {
-    return T_Super::_OnInsert();
-    }
-
-/*---------------------------------------------------------------------------------**//**
-* @bsimethod                                    Marc.Bedard                     10/2016
-+---------------+---------------+---------------+---------------+---------------+------*/
-void Pose::_OnInserted(DgnElementP copiedFrom) const
-    {
-    T_Super::_OnInserted(copiedFrom);
-    }
-/*---------------------------------------------------------------------------------**//**
-* @bsimethod                                    Marc.Bedard                     10/2016
-+---------------+---------------+---------------+---------------+---------------+------*/
-void Pose::_OnUpdated(DgnElementCR original) const
-    {
-    T_Super::_OnUpdated(original);
-    }
-/*---------------------------------------------------------------------------------**//**
-* @bsimethod                                    Marc.Bedard                     10/2016
-+---------------+---------------+---------------+---------------+---------------+------*/
-void Pose::_OnDeleted() const
-    {
-    T_Super::_OnDeleted();
-    }
-
-/*---------------------------------------------------------------------------------**//**
-* @bsimethod                                    Marc.Bedard                     10/2016
-+---------------+---------------+---------------+---------------+---------------+------*/
-void Pose::_CopyFrom(DgnElementCR el)
-    {
-    T_Super::_CopyFrom(el);
-    auto other = dynamic_cast<PoseCP>(&el);
-    BeAssert(nullptr != other);
-    if (nullptr == other)
-        return;
-    SetCenter(other->GetCenter(),false);
-    SetOmega(other->GetOmega());
-    SetPhi(other->GetPhi());
-    SetKappa(other->GetKappa());
-    SetCenterECEF(other->GetCenterECEF(),false);
-    SetRotMatrixECEF(other->GetRotMatrixECEF());
-    }
-
-
-END_BENTLEY_DATACAPTURE_NAMESPACE
-
+/*--------------------------------------------------------------------------------------+
+|
+|     $Source: DataCaptureSchema/Pose.cpp $
+|
+|  $Copyright: (c) 2017 Bentley Systems, Incorporated. All rights reserved. $
+|
++--------------------------------------------------------------------------------------*/
+#include "DataCaptureSchemaInternal.h"
+
+BEGIN_BENTLEY_DATACAPTURE_NAMESPACE
+
+HANDLER_DEFINE_MEMBERS(PoseHandler)
+
+#define POSE_PROPNAME_Center            "Center"
+#define POSE_PROPNAME_Omega             "Omega"
+#define POSE_PROPNAME_Phi               "Phi"
+#define POSE_PROPNAME_Kappa             "Kappa"
+
+#define POSE_PROPNAME_CenterECEF        "CenterECEF"
+#define POSE_PROPNAME_M_00              "M_00"
+#define POSE_PROPNAME_M_01              "M_01"
+#define POSE_PROPNAME_M_02              "M_02"
+#define POSE_PROPNAME_M_10              "M_10"
+#define POSE_PROPNAME_M_11              "M_11"
+#define POSE_PROPNAME_M_12              "M_12"
+#define POSE_PROPNAME_M_20              "M_20"
+#define POSE_PROPNAME_M_21              "M_21"
+#define POSE_PROPNAME_M_22              "M_22"
+
+
+/*---------------------------------------------------------------------------------**//**
+* @bsimethod                                    Marc.Bedard                     10/2016
++---------------+---------------+---------------+---------------+---------------+------*/
+void PoseHandler::_GetClassParams(Dgn::ECSqlClassParams& params)
+    {
+    T_Super::_GetClassParams(params);
+    params.Add(POSE_PROPNAME_Center);
+    params.Add(POSE_PROPNAME_Omega);
+    params.Add(POSE_PROPNAME_Phi);
+    params.Add(POSE_PROPNAME_Kappa);
+    params.Add(POSE_PROPNAME_CenterECEF);
+    params.Add(POSE_PROPNAME_M_00);
+    params.Add(POSE_PROPNAME_M_01);
+    params.Add(POSE_PROPNAME_M_02);
+    params.Add(POSE_PROPNAME_M_10);
+    params.Add(POSE_PROPNAME_M_11);
+    params.Add(POSE_PROPNAME_M_12);
+    params.Add(POSE_PROPNAME_M_20);
+    params.Add(POSE_PROPNAME_M_21);
+    params.Add(POSE_PROPNAME_M_22);
+   }
+
+/*---------------------------------------------------------------------------------**//**
+* @bsimethod                                    Marc.Bedard                     10/2016
++---------------+---------------+---------------+---------------+---------------+------*/
+PosePtr Pose::Create(Dgn::SpatialModelR model)
+    {
+    DgnClassId classId = QueryClassId(model.GetDgnDb());
+    DgnCategoryId categoryId = DgnCategory::QueryCategoryId(BDCP_CATEGORY_Pose, model.GetDgnDb());
+
+    PosePtr cp = new Pose(CreateParams(model.GetDgnDb(), model.GetModelId(), classId, categoryId));
+    return cp;
+    }
+
+/*---------------------------------------------------------------------------------**//**
+* @bsimethod                                    Marc.Bedard                     12/2016
++---------------+---------------+---------------+---------------+---------------+------*/
+RotMatrix Pose::GetRotMatrixFromRotation(AngleCR omega, AngleCR phi, AngleCR kappa)
+    {
+    RotMatrix rotation(ContextCaptureFacility::OmegaPhiKappa2Matrix(omega.Radians(),phi.Radians(),kappa.Radians()));
+    return rotation;
+    }
+
+/*---------------------------------------------------------------------------------**//**
+* @bsimethod                                    Marc.Bedard                     12/2016
++---------------+---------------+---------------+---------------+---------------+------*/
+bool Pose::GetRotationFromRotMatrix(AngleR omega, AngleR phi, AngleR kappa, RotMatrixCR rotation)
+    {
+    double o;
+    double p;
+    double k;
+    ContextCaptureFacility::Matrix2OmegaPhiKappa(rotation,o,p,k);
+    omega.FromRadians(o);
+    phi.FromRadians(p);
+    kappa.FromRadians(k);
+    return true;
+    }
+
+/*---------------------------------------------------------------------------------**//**
+* @bsimethod                                    Daniel.McKenzie                   01/2017
++---------------+---------------+---------------+---------------+---------------+------*/
+void Pose::FrustumCornersFromCameraPose(DPoint3dP points, PoseCR pose, DPoint2dCR fieldofView, DPoint3dCR target)
+    {
+    RotMatrix rotMatrix = pose.GetRotMatrixFromRotation(pose.GetOmega(), pose.GetPhi(), pose.GetKappa());
+    DPoint3d center = pose.GetCenter();
+
+    double zOff = 1.10 * center.Distance(target);
+    double xOff = zOff * tan(fieldofView.x);
+    double yOff = zOff * tan(fieldofView.y);
+
+    DVec3d xCameraAxis = DVec3d::FromRow(rotMatrix, 0);
+    DVec3d yCameraAxis = DVec3d::FromRow(rotMatrix, 1);
+    DVec3d zCameraAxis = DVec3d::FromRow(rotMatrix, 2);
+
+    xCameraAxis.ScaleToLength(xOff);
+    yCameraAxis.ScaleToLength(yOff);
+    zCameraAxis.ScaleToLength(zOff);
+
+    DPoint3d corner = center;
+    corner.Add(zCameraAxis);
+
+    corner.Add(xCameraAxis);
+    corner.Add(yCameraAxis);
+    points[1] = corner;
+    corner.Subtract(xCameraAxis);
+    corner.Subtract(xCameraAxis);
+    points[0] = corner;
+    corner.Subtract(yCameraAxis);
+    corner.Subtract(yCameraAxis);
+    points[2] = corner;
+    corner.Add(xCameraAxis);
+    corner.Add(xCameraAxis);
+    points[3] = corner;
+    }
+
+/*---------------------------------------------------------------------------------**//**
+* @bsimethod                                    Daniel.McKenzie                  01/2017
++---------------+---------------+---------------+---------------+---------------+------*/
+GeoPoint Pose::GetCenterAsLatLongValue() const
+    {
+    GeoPoint geopoint;
+    geopoint.Init(0, 0, 0);
+    DgnGCSCPtr gcs = GetDgnDb().Units().GetDgnGCS();// : customGcs;
+
+    if (!gcs.IsValid()) //gcs is not valid return an empty GeoPoint
+        {
+        BeAssert(!L"DGNGCS is not valid");
+        return geopoint;;
+        }
+
+    if (SUCCESS != gcs->LatLongFromXYZ(geopoint, GetCenterECEF()))
+        BeAssert(!L"Does not support latlong");
+
+    return geopoint;
+    }
+
+/*---------------------------------------------------------------------------------**//**
+* @bsimethod                                    Daniel.McKenzie                  01/2017
++---------------+---------------+---------------+---------------+---------------+------*/
+void Pose::SetCenterFromLatLongValue(GeoPointCR geoPoint)
+    {
+    DgnGCSCPtr gcs = GetDgnDb().Units().GetDgnGCS();
+
+    if (!gcs.IsValid())
+        {
+        BeAssert(!L"DGNGCS is not valid");
+        return;
+        }
+
+    DPoint3d ecef = { 0,0,0 };
+
+    if (SUCCESS != gcs->XYZFromLatLong(ecef, geoPoint))
+        BeAssert(!L"Does not support latlong");
+
+    SetCenterECEF(ecef,false);
+
+    DPoint3d point = { 0,0,0 };
+    if (SUCCESS != gcs->UorsFromLatLong(point, geoPoint))
+        BeAssert(!L"Does not support latlong");
+
+    SetCenter(point,false);
+
+    }
+
+/*---------------------------------------------------------------------------------**//**
+* @bsimethod                                    Marc.Bedard                     12/2016
++---------------+---------------+---------------+---------------+---------------+------*/
+DgnCode Pose::CreateCode(Dgn::DgnDbR db, Utf8StringCR value) 
+    {
+    Utf8PrintfString internalValue("%s",value.c_str());
+    return DataCaptureDomain::CreateCode(db,BDCP_CLASS_Pose,internalValue);
+    }
+
+/*---------------------------------------------------------------------------------**//**
+* @bsimethod                                    Marc.Bedard                     12/2016
++---------------+---------------+---------------+---------------+---------------+------*/
+DgnCode Pose::_GenerateDefaultCode() const
+    {
+    Utf8String defaultName = DataCaptureDomain::BuildDefaultName(MyECClassName(), GetElementId());
+
+    return CreateCode(GetDgnDb(), defaultName);
+    }
+
+
+/*---------------------------------------------------------------------------------**//**
+* @bsimethod                                    Marc.Bedard                     10/2016
++---------------+---------------+---------------+---------------+---------------+------*/
+Pose::Pose(CreateParams const& params): T_Super(params)
+    {
+    }
+
+/*---------------------------------------------------------------------------------**//**
+* @bsimethod                                    Marc.Bedard                     10/2016
++---------------+---------------+---------------+---------------+---------------+------*/
+bool Pose::IsEqual(PoseCR rhs) const
+    {
+    if ((GetCenter()             == rhs.GetCenter())              &&
+        (GetOmega().Radians()    == rhs.GetOmega().Radians())     && 
+        (GetPhi().Radians()      == rhs.GetPhi().Radians())       &&
+        (GetKappa().Radians()    == rhs.GetKappa().Radians())     &&
+        (GetCenterECEF()         == rhs.GetCenterECEF())          &&
+        (GetRotMatrixECEF().IsEqual(rhs.GetRotMatrixECEF()))       
+        )
+        return true;
+    return false;
+    }
+
+/*---------------------------------------------------------------------------------**//**
+* @bsimethod                                    Marc.Bedard                     12/2016
++---------------+---------------+---------------+---------------+---------------+------*/
+YawPitchRollAngles Pose::GetYawPitchRoll() const
+    {
+    RotMatrix rotation(ContextCaptureFacility::OmegaPhiKappa2Matrix(GetOmega().Radians(), GetPhi().Radians(), GetKappa().Radians()));
+    rotation.Transpose();
+    YawPitchRollAngles angles;
+    if (!YawPitchRollAngles::TryFromRotMatrix(angles,rotation))
+        BeAssert(!"Cannot convert rotation matrix to angles");
+
+    return angles;
+    }
+/*---------------------------------------------------------------------------------**//**
+* @bsimethod                                    Marc.Bedard                     12/2016
++---------------+---------------+---------------+---------------+---------------+------*/
+void Pose::SetYawPitchRoll(YawPitchRollAnglesCR angles, bool synchRotMatrix)
+    {
+    RotMatrix rotationMatrix(angles.ToRotMatrix());
+    double o;
+    double p;
+    double k;
+    ContextCaptureFacility::Matrix2OmegaPhiKappa(rotationMatrix, o, p, k);
+
+    SetOmega(Angle::FromRadians(o));
+    SetPhi(Angle::FromRadians(p));
+    SetKappa(Angle::FromRadians(k));
+    if (synchRotMatrix)
+        {
+        SetRotMatrixECEF(rotationMatrix,false);
+        }
+    }
+
+
+/*---------------------------------------------------------------------------------**//**
+* @bsimethod                                    Marc.Bedard                     10/2016
++---------------+---------------+---------------+---------------+---------------+------*/
+PoseElementId Pose::GetId() const 
+    {
+    return PoseElementId(GetElementId().GetValueUnchecked()); 
+    }
+/*---------------------------------------------------------------------------------**//**
+* @bsimethod                                    Marc.Bedard                     12/2016
++---------------+---------------+---------------+---------------+---------------+------*/
+DPoint3dCR Pose::GetCenter() const 
+    {
+    return m_center;
+    }
+/*---------------------------------------------------------------------------------**//**
+* @bsimethod                                    Marc.Bedard                     12/2016
++---------------+---------------+---------------+---------------+---------------+------*/
+void Pose::SetCenter(DPoint3dCR val, bool synchECEF) 
+    {
+    m_center = val;
+    //Also set centerECEF
+    if (synchECEF)
+        {
+        DgnGCSCPtr gcs = GetDgnDb().Units().GetDgnGCS();// : customGcs;
+
+        if (!gcs.IsValid()) //gcs is not valid return an empty GeoPoint
+            {
+            m_centerECEF=val;
+            return;
+            }
+
+        GeoPoint geopoint;
+        if (SUCCESS != gcs->LatLongFromUors(geopoint, m_center))
+            {
+            BeAssert(!L"Does not support latlong");
+            m_centerECEF = val;
+            return;
+            }
+        DPoint3d ecef = { 0,0,0 };
+
+        if (SUCCESS != gcs->XYZFromLatLong(ecef, geopoint))
+            BeAssert(!L"Does not support latlong");
+
+        SetCenterECEF(ecef,false);
+        }
+    }
+/*---------------------------------------------------------------------------------**//**
+* @bsimethod                                    Marc.Bedard                     12/2016
++---------------+---------------+---------------+---------------+---------------+------*/
+AngleCR Pose::GetOmega() const 
+    {
+    return m_omega;
+    }
+/*---------------------------------------------------------------------------------**//**
+* @bsimethod                                    Marc.Bedard                     12/2016
++---------------+---------------+---------------+---------------+---------------+------*/
+AngleCR Pose::GetPhi() const
+    {
+    return m_phi;
+    }
+/*---------------------------------------------------------------------------------**//**
+* @bsimethod                                    Marc.Bedard                     12/2016
++---------------+---------------+---------------+---------------+---------------+------*/
+AngleCR Pose::GetKappa() const
+    {
+    return m_kappa;
+    }
+/*---------------------------------------------------------------------------------**//**
+* @bsimethod                                    Marc.Bedard                     12/2016
++---------------+---------------+---------------+---------------+---------------+------*/
+void Pose::SetOmega(AngleCR omega) 
+    {
+    m_omega = omega;
+    }
+/*---------------------------------------------------------------------------------**//**
+* @bsimethod                                    Marc.Bedard                     12/2016
++---------------+---------------+---------------+---------------+---------------+------*/
+void Pose::SetPhi(AngleCR phi) 
+    {
+    m_phi = phi;
+    }
+/*---------------------------------------------------------------------------------**//**
+* @bsimethod                                    Marc.Bedard                     12/2016
++---------------+---------------+---------------+---------------+---------------+------*/
+void Pose::SetKappa(AngleCR kappa) 
+    {
+    m_kappa = kappa;
+    }
+
+/*---------------------------------------------------------------------------------**//**
+* @bsimethod                                    Marc.Bedard                     12/2016
++---------------+---------------+---------------+---------------+---------------+------*/
+DPoint3dCR Pose::GetCenterECEF() const 
+    {
+    return m_centerECEF;
+    }
+/*---------------------------------------------------------------------------------**//**
+* @bsimethod                                    Marc.Bedard                     12/2016
++---------------+---------------+---------------+---------------+---------------+------*/
+void Pose::SetCenterECEF(DPoint3dCR val, bool synchlocalGCS) 
+    {
+    m_centerECEF = val;
+    //Also set center in local GCS
+    if (synchlocalGCS)
+        {
+        DgnGCSCPtr gcs = GetDgnDb().Units().GetDgnGCS();// : customGcs;
+
+        if (!gcs.IsValid()) //gcs is not valid return an empty GeoPoint
+            {
+            m_center = val;
+            return;
+            }
+
+        GeoPoint geopoint;
+        if (SUCCESS != gcs->LatLongFromXYZ(geopoint, m_centerECEF))
+            {
+            BeAssert(!L"Does not support latlong");
+            m_center = val;
+            return;
+            }
+        DPoint3d point = { 0,0,0 };
+
+        if (SUCCESS != gcs->UorsFromLatLong(point, geopoint))
+            BeAssert(!L"Does not support latlong");
+
+        SetCenter(point, false);
+        }
+    }
+/*---------------------------------------------------------------------------------**//**
+* @bsimethod                                    Marc.Bedard                     03/2017
++---------------+---------------+---------------+---------------+---------------+------*/
+RotMatrix Pose::GetRotMatrixECEF() const
+    {
+    return m_rotationECEF;
+    }
+/*---------------------------------------------------------------------------------**//**
+* @bsimethod                                    Marc.Bedard                     03/2017
++---------------+---------------+---------------+---------------+---------------+------*/
+void Pose::SetRotMatrixECEF(RotMatrixCR rotation,bool synchYPR)
+    {
+    m_rotationECEF=rotation;
+    if (synchYPR)
+        {
+        YawPitchRollAngles YPRAngles;
+        if (YawPitchRollAngles::TryFromRotMatrix(YPRAngles,rotation))
+            SetYawPitchRoll(YPRAngles,false);
+        }
+    }
+
+
+/*---------------------------------------------------------------------------------**//**
+* @bsimethod                                    Marc.Bedard                     10/2016
++---------------+---------------+---------------+---------------+---------------+------*/
+DgnDbStatus Pose::BindParameters(BeSQLite::EC::ECSqlStatement& statement)
+    {
+    if (ECSqlStatus::Success != statement.BindPoint3D(statement.GetParameterIndex(POSE_PROPNAME_Center), GetCenter()) ||
+        ECSqlStatus::Success != statement.BindDouble(statement.GetParameterIndex(POSE_PROPNAME_Omega), GetOmega().Radians()) ||
+        ECSqlStatus::Success != statement.BindDouble(statement.GetParameterIndex(POSE_PROPNAME_Phi),   GetPhi().Radians()) ||
+        ECSqlStatus::Success != statement.BindDouble(statement.GetParameterIndex(POSE_PROPNAME_Kappa), GetKappa().Radians()) ||
+        ECSqlStatus::Success != statement.BindPoint3D(statement.GetParameterIndex(POSE_PROPNAME_CenterECEF), GetCenterECEF()) ||
+        ECSqlStatus::Success != statement.BindDouble(statement.GetParameterIndex(POSE_PROPNAME_M_00), GetRotMatrixECEF().GetComponentByRowAndColumn(0, 0)) ||
+        ECSqlStatus::Success != statement.BindDouble(statement.GetParameterIndex(POSE_PROPNAME_M_01), GetRotMatrixECEF().GetComponentByRowAndColumn(0, 1)) ||
+        ECSqlStatus::Success != statement.BindDouble(statement.GetParameterIndex(POSE_PROPNAME_M_02), GetRotMatrixECEF().GetComponentByRowAndColumn(0, 2)) ||
+        ECSqlStatus::Success != statement.BindDouble(statement.GetParameterIndex(POSE_PROPNAME_M_10), GetRotMatrixECEF().GetComponentByRowAndColumn(1, 0)) ||
+        ECSqlStatus::Success != statement.BindDouble(statement.GetParameterIndex(POSE_PROPNAME_M_11), GetRotMatrixECEF().GetComponentByRowAndColumn(1, 1)) ||
+        ECSqlStatus::Success != statement.BindDouble(statement.GetParameterIndex(POSE_PROPNAME_M_12), GetRotMatrixECEF().GetComponentByRowAndColumn(1, 2)) ||
+        ECSqlStatus::Success != statement.BindDouble(statement.GetParameterIndex(POSE_PROPNAME_M_20), GetRotMatrixECEF().GetComponentByRowAndColumn(2, 0)) ||
+        ECSqlStatus::Success != statement.BindDouble(statement.GetParameterIndex(POSE_PROPNAME_M_21), GetRotMatrixECEF().GetComponentByRowAndColumn(2, 1)) ||
+        ECSqlStatus::Success != statement.BindDouble(statement.GetParameterIndex(POSE_PROPNAME_M_22), GetRotMatrixECEF().GetComponentByRowAndColumn(2, 2)) 
+        )
+        {
+        return DgnDbStatus::BadArg;
+        }
+    return DgnDbStatus::Success;
+    }
+
+/*---------------------------------------------------------------------------------**//**
+* @bsimethod                                    Marc.Bedard                     10/2016
++---------------+---------------+---------------+---------------+---------------+------*/
+DgnDbStatus Pose::_BindInsertParams(BeSQLite::EC::ECSqlStatement& statement)
+    {
+    DgnDbStatus stat =  BindParameters(statement);
+    if (DgnDbStatus::Success != stat)
+        return stat;
+    return T_Super::_BindInsertParams(statement);
+    }
+
+/*---------------------------------------------------------------------------------**//**
+* @bsimethod                                    Marc.Bedard                     10/2016
++---------------+---------------+---------------+---------------+---------------+------*/
+DgnDbStatus Pose::_BindUpdateParams(BeSQLite::EC::ECSqlStatement& statement)
+    {
+    DgnDbStatus stat =  BindParameters(statement);
+    if (DgnDbStatus::Success != stat)
+        return stat;
+    return T_Super::_BindUpdateParams(statement);
+    }
+
+/*---------------------------------------------------------------------------------**//**
+* @bsimethod                                    Marc.Bedard                     10/2016
++---------------+---------------+---------------+---------------+---------------+------*/
+DgnDbStatus Pose::_ReadSelectParams(ECSqlStatement& stmt, ECSqlClassParams const& params)
+    {
+    auto status = T_Super::_ReadSelectParams(stmt, params);
+    if (DgnDbStatus::Success == status)
+        {
+        //read cameraDevice properties
+        SetCenter(stmt.GetValuePoint3D(params.GetSelectIndex(POSE_PROPNAME_Center)),false);
+        SetOmega(Angle::FromRadians(stmt.GetValueDouble(params.GetSelectIndex(POSE_PROPNAME_Omega))));
+        SetPhi(Angle::FromRadians(stmt.GetValueDouble(params.GetSelectIndex(POSE_PROPNAME_Phi))));
+        SetKappa(Angle::FromRadians(stmt.GetValueDouble(params.GetSelectIndex(POSE_PROPNAME_Kappa))));
+        SetCenterECEF(stmt.GetValuePoint3D(params.GetSelectIndex(POSE_PROPNAME_CenterECEF)),false);
+        RotMatrix rotationECEF(RotMatrix::FromIdentity());
+        rotationECEF.SetComponentByRowAndColumn(0, 0, stmt.GetValueDouble(params.GetSelectIndex(POSE_PROPNAME_M_00)));
+        rotationECEF.SetComponentByRowAndColumn(0, 1, stmt.GetValueDouble(params.GetSelectIndex(POSE_PROPNAME_M_01)));
+        rotationECEF.SetComponentByRowAndColumn(0, 2, stmt.GetValueDouble(params.GetSelectIndex(POSE_PROPNAME_M_02)));
+        rotationECEF.SetComponentByRowAndColumn(1, 0, stmt.GetValueDouble(params.GetSelectIndex(POSE_PROPNAME_M_10)));
+        rotationECEF.SetComponentByRowAndColumn(1, 1, stmt.GetValueDouble(params.GetSelectIndex(POSE_PROPNAME_M_11)));
+        rotationECEF.SetComponentByRowAndColumn(1, 2, stmt.GetValueDouble(params.GetSelectIndex(POSE_PROPNAME_M_12)));
+        rotationECEF.SetComponentByRowAndColumn(2, 0, stmt.GetValueDouble(params.GetSelectIndex(POSE_PROPNAME_M_20)));
+        rotationECEF.SetComponentByRowAndColumn(2, 1, stmt.GetValueDouble(params.GetSelectIndex(POSE_PROPNAME_M_21)));
+        rotationECEF.SetComponentByRowAndColumn(2, 2, stmt.GetValueDouble(params.GetSelectIndex(POSE_PROPNAME_M_22)));
+        SetRotMatrixECEF(rotationECEF);
+        }
+
+    return status;
+    }
+
+/*---------------------------------------------------------------------------------**//**
+* @bsimethod                                    Marc.Bedard                     10/2016
++---------------+---------------+---------------+---------------+---------------+------*/
+DgnDbStatus Pose::_OnInsert()
+    {
+    return T_Super::_OnInsert();
+    }
+
+/*---------------------------------------------------------------------------------**//**
+* @bsimethod                                    Marc.Bedard                     10/2016
++---------------+---------------+---------------+---------------+---------------+------*/
+void Pose::_OnInserted(DgnElementP copiedFrom) const
+    {
+    T_Super::_OnInserted(copiedFrom);
+    }
+/*---------------------------------------------------------------------------------**//**
+* @bsimethod                                    Marc.Bedard                     10/2016
++---------------+---------------+---------------+---------------+---------------+------*/
+void Pose::_OnUpdated(DgnElementCR original) const
+    {
+    T_Super::_OnUpdated(original);
+    }
+/*---------------------------------------------------------------------------------**//**
+* @bsimethod                                    Marc.Bedard                     10/2016
++---------------+---------------+---------------+---------------+---------------+------*/
+void Pose::_OnDeleted() const
+    {
+    T_Super::_OnDeleted();
+    }
+
+/*---------------------------------------------------------------------------------**//**
+* @bsimethod                                    Marc.Bedard                     10/2016
++---------------+---------------+---------------+---------------+---------------+------*/
+void Pose::_CopyFrom(DgnElementCR el)
+    {
+    T_Super::_CopyFrom(el);
+    auto other = dynamic_cast<PoseCP>(&el);
+    BeAssert(nullptr != other);
+    if (nullptr == other)
+        return;
+    SetCenter(other->GetCenter(),false);
+    SetOmega(other->GetOmega());
+    SetPhi(other->GetPhi());
+    SetKappa(other->GetKappa());
+    SetCenterECEF(other->GetCenterECEF(),false);
+    SetRotMatrixECEF(other->GetRotMatrixECEF());
+    }
+
+
+END_BENTLEY_DATACAPTURE_NAMESPACE
+