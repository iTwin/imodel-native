--- conflicted
+++ resolved
@@ -1,337 +1,328 @@
-/*-------------------------------------------------------------------------------------+
-|
-|     $Source: PointCloudSchema/PointCloudHandler.cpp $
-|
-|  $Copyright: (c) 2017 Bentley Systems, Incorporated. All rights reserved. $
-|
-+--------------------------------------------------------------------------------------*/
-#include <PointCloudInternal.h>
-#include <PointCloud/PointCloudHandler.h>
-#include "PointCloudTileTree.h"
-
-USING_NAMESPACE_BENTLEY_DGN
-USING_NAMESPACE_BENTLEY_POINTCLOUD
-USING_NAMESPACE_BENTLEY_BEPOINTCLOUD
-
-HANDLER_DEFINE_MEMBERS(PointCloudModelHandler)
-
-BE_JSON_NAME(PointCloudModel)
-static Utf8CP PROPERTYJSON_FileUri = "FileUri";
-static Utf8CP PROPERTYJSON_SceneToWorld = "SceneToWorld";
-static Utf8CP PROPERTYJSON_Description = "Description";
-static Utf8CP PROPERTYJSON_Wkt = "Wkt";
-static Utf8CP PROPERTYJSON_Density = "Density";
-static Utf8CP PROPERTYJSON_Color = "Color";
-static Utf8CP PROPERTYJSON_Weight = "Weight";
-
-//----------------------------------------------------------------------------------------
-//                                  PointCloudModelHandler
-//----------------------------------------------------------------------------------------
-
-//----------------------------------------------------------------------------------------
-// @bsimethod                                                       Eric.Paquet     4/2015
-//----------------------------------------------------------------------------------------
-PointCloudModelPtr PointCloudModelHandler::CreatePointCloudModel(PointCloudModel::CreateParams const& params)
-    {
-    // Find resolved file name for the point cloud
-    BeFileName fileName;
-    BentleyStatus status = T_HOST.GetPointCloudAdmin()._ResolveFileUri(fileName, params.m_fileUri, params.m_dgndb);
-    if (status != SUCCESS)
-        {
-        ERROR_PRINTF("Failed to resolve filename = %s", fileName.GetNameUtf8().c_str());
-        return nullptr;
-        }
-    Utf8String resolvedName(fileName);
-    Utf8String modelName(fileName.GetFileNameWithoutExtension().c_str());
-
-    // Try to open point cloud file
-    PointCloudScenePtr pPointCloudScene = PointCloudScene::Create(fileName.c_str());
-    if (pPointCloudScene.IsNull())
-        {
-        ERROR_PRINTF("Failed to create PointCloudScene = %s", fileName.GetNameUtf8().c_str());
-        // Can't create model; probably that file name is invalid.
-        return nullptr;
-        }
-
-    WString wkt = pPointCloudScene->GetSurveyGeoreferenceMetaTag();
-
-    PointCloudModel::Properties props;
-    props.m_fileUri = params.m_fileUri;
-    props.m_wkt.Assign(wkt.c_str());
-    
-    DRange3d sceneRange;
-    pPointCloudScene->GetRange(sceneRange);
-
-    // Compute sceneToWorld including units change and reprojection.
-    if (SUCCESS != PointCloudGcsFacility::ComputeSceneToWorldTransform(props.m_sceneToWorld, wkt, sceneRange, params.m_dgndb))
-        props.m_sceneToWorld.InitIdentity();
-        
-    // Create model in DgnDb
-    PointCloudModelPtr model = new PointCloudModel(params, props);
-
-    return model;
-    }
-
-//----------------------------------------------------------------------------------------
-//                                  PointCloudModel
-//----------------------------------------------------------------------------------------
-
-//----------------------------------------------------------------------------------------
-// @bsimethod                                                   
-//----------------------------------------------------------------------------------------
-Utf8StringCR PointCloudModel::GetSpatialReferenceWkt() const   { return m_properties.m_wkt; }
-void PointCloudModel::SetSpatialReferenceWkt(Utf8CP wktString) { m_properties.m_wkt=wktString; }
-
-Utf8StringCR PointCloudModel::GetDescription() const     { return m_properties.m_description; }
-void PointCloudModel::SetDescription(Utf8CP description) { m_properties.m_description=description; }
-
-TransformCR PointCloudModel::GetSceneToWorld() const    { return m_properties.m_sceneToWorld; }
-void PointCloudModel::SetSceneToWorld(TransformCR trans){ m_properties.m_sceneToWorld = trans;}
-
-float PointCloudModel::GetViewDensity() const       { return m_properties.m_density; }
-void PointCloudModel::SetViewDensity(float density) { BeAssert(IN_RANGE(density, 0.0f, 1.0f)); m_properties.m_density = BOUND(density, 0.0f, 1.0f);}
-
-ColorDef PointCloudModel::GetColor() const              {return m_properties.m_color;}
-void PointCloudModel::SetColor(ColorDef const& newColor){m_properties.m_color = newColor;}
-
-uint32_t PointCloudModel::GetWeight() const                { return m_properties.m_weight; }
-void PointCloudModel::SetWeight(uint32_t const& newWeight) { m_properties.m_weight = newWeight; }
-
-
-//----------------------------------------------------------------------------------------
-// @bsimethod                                                       Eric.Paquet     4/2015
-//----------------------------------------------------------------------------------------
-PointCloudModel::PointCloudModel(CreateParams const& params) : T_Super (params)
-    {
-    m_loadSceneStatus = LoadStatus::Unloaded;
-    m_pointCloudScenePtr = nullptr;
-    }
-
-//----------------------------------------------------------------------------------------
-// @bsimethod                                                       Eric.Paquet     4/2015
-//----------------------------------------------------------------------------------------
-PointCloudModel::PointCloudModel(CreateParams const& params, PointCloudModel::Properties const& properties) 
-:T_Super (params),
- m_properties(properties)
-    {
-    m_loadSceneStatus = LoadStatus::Unloaded;
-    m_pointCloudScenePtr = nullptr;
-    }
-
-//----------------------------------------------------------------------------------------
-// @bsimethod                                                       Eric.Paquet     4/2015
-//----------------------------------------------------------------------------------------
-PointCloudModel::~PointCloudModel()
-    {
-    m_viewportCache.clear();
-    }
-
-//----------------------------------------------------------------------------------------
-// @bsimethod                                                   Mathieu.Marchand  6/2016
-//----------------------------------------------------------------------------------------
-Dgn::Render::Graphic* PointCloudModel::GetLowDensityGraphicP(DgnViewportCR vp) const
-    {
-    auto viewportItr = m_viewportCache.find(&vp);
-    if (viewportItr != m_viewportCache.end())
-        return viewportItr->second.m_lowDensityGraphic.get();
-
-    return nullptr;
-    }
-
-
-//----------------------------------------------------------------------------------------
-// @bsimethod                                                   Mathieu.Marchand  6/2016
-//----------------------------------------------------------------------------------------
-void PointCloudModel::SaveLowDensityGraphic(DgnViewportCR vp, Dgn::Render::Graphic* pGraphic)
-    {
-    // Insert or replace in cache.
-    m_viewportCache[&vp].m_lowDensityGraphic = pGraphic;
-    }
-
-//----------------------------------------------------------------------------------------
-// @bsimethod                                                   Mathieu.Marchand  3/2016
-//----------------------------------------------------------------------------------------
-PtViewport* PointCloudModel::GetPtViewportP(DgnViewportCR vp) const
-    {
-    auto viewportItr = m_viewportCache.find(&vp);
-    if (viewportItr != m_viewportCache.end())
-        return viewportItr->second.m_ptViewport.get();
-    
-    ViewportCacheEntry entry;
-    entry.m_ptViewport = PtViewport::Create();
-    if (entry.m_ptViewport.IsNull())
-        return nullptr;    
-
-    m_viewportCache.insert(std::make_pair(&vp, entry));
-    return entry.m_ptViewport.get();
-    }
-
-//----------------------------------------------------------------------------------------
-// @bsimethod                                                   Mathieu.Marchand  3/2016
-//----------------------------------------------------------------------------------------
-void PointCloudModel::_DropGraphicsForViewport(Dgn::DgnViewportCR viewport)
-    {
-    m_viewportCache.erase(&viewport);
-    }
-
-//----------------------------------------------------------------------------------------
-// @bsimethod                                                       Eric.Paquet     4/2015
-//----------------------------------------------------------------------------------------
-PointCloudSceneP PointCloudModel::GetPointCloudSceneP() const
-    {
-    if (LoadStatus::Unloaded == m_loadSceneStatus && m_pointCloudScenePtr == nullptr)
-        {
-        m_loadSceneStatus = LoadStatus::UnknownError;
-
-        // Find resolved file name for the point cloud
-        BeFileName fileName;
-        BentleyStatus status = T_HOST.GetPointCloudAdmin()._ResolveFileUri(fileName, m_properties.m_fileUri, GetDgnDb());
-        if (status != SUCCESS)
-            {
-            ERROR_PRINTF("Failed to resolve filename = %s", fileName.GetNameUtf8().c_str());
-            return nullptr;
-            }
-            
-        m_pointCloudScenePtr = PointCloudScene::Create(fileName.c_str());
-
-        if (m_pointCloudScenePtr.IsValid())
-            {
-            m_loadSceneStatus = PointCloudModel::LoadStatus::Loaded;
-            DEBUG_PRINTF("PointCloudScene loaded file = %s", fileName.GetNameUtf8().c_str());
-            }
-        }
-
-    return m_pointCloudScenePtr.get();
-    }
-
-//----------------------------------------------------------------------------------------
-// @bsimethod                                                   Mathieu.Marchand  3/2016
-//----------------------------------------------------------------------------------------
-void PointCloudModel::_OnFitView(Dgn::FitContextR context)
-    {
-    DRange3d rangeWorld;
-    if (!GetRange(rangeWorld, Unit::Scene))
-        return;
-      
-    ElementAlignedBox3d box;
-    box.InitFrom(rangeWorld.low, rangeWorld.high);
-    context.ExtendFitRange(box, GetSceneToWorld());
-    }
-
-//----------------------------------------------------------------------------------------
-// @bsimethod                                                       Eric.Paquet     5/2015
-//----------------------------------------------------------------------------------------
-bool PointCloudModel::GetRange(DRange3dR range, PointCloudModel::Unit const& unit) const
-    {
-    BePointCloud::PointCloudSceneP pScene = GetPointCloudSceneP();
-    if (nullptr == pScene)
-        return false;
-
-    pScene->GetRange(range);
-    if (PointCloudModel::Unit::World == unit)
-        GetSceneToWorld().Multiply(range, range);
-
-    return true;
-    }
-
-//----------------------------------------------------------------------------------------
-// @bsimethod                                                       Eric.Paquet     4/2015
-//----------------------------------------------------------------------------------------
-AxisAlignedBox3d PointCloudModel::_QueryModelRange() const
-    {
-    DRange3d rangeWorld;
-    if (!GetRange(rangeWorld, Unit::World))
-        return AxisAlignedBox3d();
-
-    return AxisAlignedBox3d(rangeWorld);
-    }
-
-//----------------------------------------------------------------------------------------
-// @bsimethod                                                   Mathieu.Marchand  4/2016
-//----------------------------------------------------------------------------------------
-PointCloudModel::Properties::Properties()
-    {
-    m_sceneToWorld.InitIdentity();
-    m_density = 1.0;
-    m_color = ColorDef::White();
-    m_weight = 0;
-    }
-
-//----------------------------------------------------------------------------------------
-// @bsimethod                                                       Eric.Paquet     4/2015
-//----------------------------------------------------------------------------------------
-void PointCloudModel::Properties::ToJson(Json::Value& v) const
-    {
-    v[PROPERTYJSON_FileUri] = m_fileUri.c_str();
-
-    if (!m_description.empty())
-        v[PROPERTYJSON_Description] = m_description.c_str();
-
-    JsonUtils::TransformToJson(v[PROPERTYJSON_SceneToWorld], m_sceneToWorld);
-
-    if(!m_wkt.empty())
-        v[PROPERTYJSON_Wkt] = m_wkt.c_str();
-
-    v[PROPERTYJSON_Density] = m_density;
-    
-    v[PROPERTYJSON_Color] = m_color.GetValue();
-    v[PROPERTYJSON_Weight] = m_weight;
-    }
-
-//----------------------------------------------------------------------------------------
-// @bsimethod                                                       Eric.Paquet     4/2015
-//----------------------------------------------------------------------------------------
-void PointCloudModel::Properties::FromJson(Json::Value const& v)
-    {
-    m_fileUri = v[PROPERTYJSON_FileUri].asString();
-    m_description = v[PROPERTYJSON_Description].asString();
-
-    JsonUtils::TransformFromJson(m_sceneToWorld, v[PROPERTYJSON_SceneToWorld]);
-    m_wkt = v[PROPERTYJSON_Wkt].asString();
-    m_density = v[PROPERTYJSON_Density].asFloat();
-
-    m_color = ColorDef(v[PROPERTYJSON_Color].asUInt());
-    m_weight = v[PROPERTYJSON_Weight].asUInt();
-    }
-
-//----------------------------------------------------------------------------------------
-// @bsimethod                                                       Eric.Paquet     4/2015
-//----------------------------------------------------------------------------------------
-void PointCloudModel::_OnSaveJsonProperties() 
-    {
-    T_Super::_OnSaveJsonProperties();
-    Json::Value val;
-    m_properties.ToJson(val);
-    SetJsonProperties(json_PointCloudModel(), val);
-    }
-
-//----------------------------------------------------------------------------------------
-// @bsimethod                                                       Eric.Paquet     4/2015
-//----------------------------------------------------------------------------------------
-void PointCloudModel::_OnLoadedJsonProperties()
-    {
-<<<<<<< HEAD
-    BeAssert(val.isMember(JSON_PointCloudModel));
-    T_Super::_ReadJsonProperties(val);
-    m_properties.FromJson(val[JSON_PointCloudModel]);
-    }
-
-    
-/*---------------------------------------------------------------------------------**//**
-* @bsimethod                                                    Ray.Bentley     02/2017
-+---------------+---------------+---------------+---------------+---------------+------*/
-Dgn::TileTree::RootPtr PointCloudModel::_CreateTileTree(Render::SystemP system)
-    {
-    if (nullptr != system)
-        return PointCloudTileTree::Root::Create(*this, *system);
-    else
-        return nullptr;
-    }
-
-
-=======
-    T_Super::_OnLoadedJsonProperties();
-    m_properties.FromJson(GetJsonProperties(json_PointCloudModel()));
-    }
-
->>>>>>> 58c678e5
+/*-------------------------------------------------------------------------------------+
+|
+|     $Source: PointCloudSchema/PointCloudHandler.cpp $
+|
+|  $Copyright: (c) 2017 Bentley Systems, Incorporated. All rights reserved. $
+|
++--------------------------------------------------------------------------------------*/
+#include <PointCloudInternal.h>
+#include <PointCloud/PointCloudHandler.h>
+#include "PointCloudTileTree.h"
+
+USING_NAMESPACE_BENTLEY_DGN
+USING_NAMESPACE_BENTLEY_POINTCLOUD
+USING_NAMESPACE_BENTLEY_BEPOINTCLOUD
+
+HANDLER_DEFINE_MEMBERS(PointCloudModelHandler)
+
+BE_JSON_NAME(PointCloudModel)
+static Utf8CP PROPERTYJSON_FileUri = "FileUri";
+static Utf8CP PROPERTYJSON_SceneToWorld = "SceneToWorld";
+static Utf8CP PROPERTYJSON_Description = "Description";
+static Utf8CP PROPERTYJSON_Wkt = "Wkt";
+static Utf8CP PROPERTYJSON_Density = "Density";
+static Utf8CP PROPERTYJSON_Color = "Color";
+static Utf8CP PROPERTYJSON_Weight = "Weight";
+
+//----------------------------------------------------------------------------------------
+//                                  PointCloudModelHandler
+//----------------------------------------------------------------------------------------
+
+//----------------------------------------------------------------------------------------
+// @bsimethod                                                       Eric.Paquet     4/2015
+//----------------------------------------------------------------------------------------
+PointCloudModelPtr PointCloudModelHandler::CreatePointCloudModel(PointCloudModel::CreateParams const& params)
+    {
+    // Find resolved file name for the point cloud
+    BeFileName fileName;
+    BentleyStatus status = T_HOST.GetPointCloudAdmin()._ResolveFileUri(fileName, params.m_fileUri, params.m_dgndb);
+    if (status != SUCCESS)
+        {
+        ERROR_PRINTF("Failed to resolve filename = %s", fileName.GetNameUtf8().c_str());
+        return nullptr;
+        }
+    Utf8String resolvedName(fileName);
+    Utf8String modelName(fileName.GetFileNameWithoutExtension().c_str());
+
+    // Try to open point cloud file
+    PointCloudScenePtr pPointCloudScene = PointCloudScene::Create(fileName.c_str());
+    if (pPointCloudScene.IsNull())
+        {
+        ERROR_PRINTF("Failed to create PointCloudScene = %s", fileName.GetNameUtf8().c_str());
+        // Can't create model; probably that file name is invalid.
+        return nullptr;
+        }
+
+    WString wkt = pPointCloudScene->GetSurveyGeoreferenceMetaTag();
+
+    PointCloudModel::Properties props;
+    props.m_fileUri = params.m_fileUri;
+    props.m_wkt.Assign(wkt.c_str());
+    
+    DRange3d sceneRange;
+    pPointCloudScene->GetRange(sceneRange);
+
+    // Compute sceneToWorld including units change and reprojection.
+    if (SUCCESS != PointCloudGcsFacility::ComputeSceneToWorldTransform(props.m_sceneToWorld, wkt, sceneRange, params.m_dgndb))
+        props.m_sceneToWorld.InitIdentity();
+        
+    // Create model in DgnDb
+    PointCloudModelPtr model = new PointCloudModel(params, props);
+
+    return model;
+    }
+
+//----------------------------------------------------------------------------------------
+//                                  PointCloudModel
+//----------------------------------------------------------------------------------------
+
+//----------------------------------------------------------------------------------------
+// @bsimethod                                                   
+//----------------------------------------------------------------------------------------
+Utf8StringCR PointCloudModel::GetSpatialReferenceWkt() const   { return m_properties.m_wkt; }
+void PointCloudModel::SetSpatialReferenceWkt(Utf8CP wktString) { m_properties.m_wkt=wktString; }
+
+Utf8StringCR PointCloudModel::GetDescription() const     { return m_properties.m_description; }
+void PointCloudModel::SetDescription(Utf8CP description) { m_properties.m_description=description; }
+
+TransformCR PointCloudModel::GetSceneToWorld() const    { return m_properties.m_sceneToWorld; }
+void PointCloudModel::SetSceneToWorld(TransformCR trans){ m_properties.m_sceneToWorld = trans;}
+
+float PointCloudModel::GetViewDensity() const       { return m_properties.m_density; }
+void PointCloudModel::SetViewDensity(float density) { BeAssert(IN_RANGE(density, 0.0f, 1.0f)); m_properties.m_density = BOUND(density, 0.0f, 1.0f);}
+
+ColorDef PointCloudModel::GetColor() const              {return m_properties.m_color;}
+void PointCloudModel::SetColor(ColorDef const& newColor){m_properties.m_color = newColor;}
+
+uint32_t PointCloudModel::GetWeight() const                { return m_properties.m_weight; }
+void PointCloudModel::SetWeight(uint32_t const& newWeight) { m_properties.m_weight = newWeight; }
+
+
+//----------------------------------------------------------------------------------------
+// @bsimethod                                                       Eric.Paquet     4/2015
+//----------------------------------------------------------------------------------------
+PointCloudModel::PointCloudModel(CreateParams const& params) : T_Super (params)
+    {
+    m_loadSceneStatus = LoadStatus::Unloaded;
+    m_pointCloudScenePtr = nullptr;
+    }
+
+//----------------------------------------------------------------------------------------
+// @bsimethod                                                       Eric.Paquet     4/2015
+//----------------------------------------------------------------------------------------
+PointCloudModel::PointCloudModel(CreateParams const& params, PointCloudModel::Properties const& properties) 
+:T_Super (params),
+ m_properties(properties)
+    {
+    m_loadSceneStatus = LoadStatus::Unloaded;
+    m_pointCloudScenePtr = nullptr;
+    }
+
+//----------------------------------------------------------------------------------------
+// @bsimethod                                                       Eric.Paquet     4/2015
+//----------------------------------------------------------------------------------------
+PointCloudModel::~PointCloudModel()
+    {
+    m_viewportCache.clear();
+    }
+
+//----------------------------------------------------------------------------------------
+// @bsimethod                                                   Mathieu.Marchand  6/2016
+//----------------------------------------------------------------------------------------
+Dgn::Render::Graphic* PointCloudModel::GetLowDensityGraphicP(DgnViewportCR vp) const
+    {
+    auto viewportItr = m_viewportCache.find(&vp);
+    if (viewportItr != m_viewportCache.end())
+        return viewportItr->second.m_lowDensityGraphic.get();
+
+    return nullptr;
+    }
+
+
+//----------------------------------------------------------------------------------------
+// @bsimethod                                                   Mathieu.Marchand  6/2016
+//----------------------------------------------------------------------------------------
+void PointCloudModel::SaveLowDensityGraphic(DgnViewportCR vp, Dgn::Render::Graphic* pGraphic)
+    {
+    // Insert or replace in cache.
+    m_viewportCache[&vp].m_lowDensityGraphic = pGraphic;
+    }
+
+//----------------------------------------------------------------------------------------
+// @bsimethod                                                   Mathieu.Marchand  3/2016
+//----------------------------------------------------------------------------------------
+PtViewport* PointCloudModel::GetPtViewportP(DgnViewportCR vp) const
+    {
+    auto viewportItr = m_viewportCache.find(&vp);
+    if (viewportItr != m_viewportCache.end())
+        return viewportItr->second.m_ptViewport.get();
+    
+    ViewportCacheEntry entry;
+    entry.m_ptViewport = PtViewport::Create();
+    if (entry.m_ptViewport.IsNull())
+        return nullptr;    
+
+    m_viewportCache.insert(std::make_pair(&vp, entry));
+    return entry.m_ptViewport.get();
+    }
+
+//----------------------------------------------------------------------------------------
+// @bsimethod                                                   Mathieu.Marchand  3/2016
+//----------------------------------------------------------------------------------------
+void PointCloudModel::_DropGraphicsForViewport(Dgn::DgnViewportCR viewport)
+    {
+    m_viewportCache.erase(&viewport);
+    }
+
+//----------------------------------------------------------------------------------------
+// @bsimethod                                                       Eric.Paquet     4/2015
+//----------------------------------------------------------------------------------------
+PointCloudSceneP PointCloudModel::GetPointCloudSceneP() const
+    {
+    if (LoadStatus::Unloaded == m_loadSceneStatus && m_pointCloudScenePtr == nullptr)
+        {
+        m_loadSceneStatus = LoadStatus::UnknownError;
+
+        // Find resolved file name for the point cloud
+        BeFileName fileName;
+        BentleyStatus status = T_HOST.GetPointCloudAdmin()._ResolveFileUri(fileName, m_properties.m_fileUri, GetDgnDb());
+        if (status != SUCCESS)
+            {
+            ERROR_PRINTF("Failed to resolve filename = %s", fileName.GetNameUtf8().c_str());
+            return nullptr;
+            }
+            
+        m_pointCloudScenePtr = PointCloudScene::Create(fileName.c_str());
+
+        if (m_pointCloudScenePtr.IsValid())
+            {
+            m_loadSceneStatus = PointCloudModel::LoadStatus::Loaded;
+            DEBUG_PRINTF("PointCloudScene loaded file = %s", fileName.GetNameUtf8().c_str());
+            }
+        }
+
+    return m_pointCloudScenePtr.get();
+    }
+
+//----------------------------------------------------------------------------------------
+// @bsimethod                                                   Mathieu.Marchand  3/2016
+//----------------------------------------------------------------------------------------
+void PointCloudModel::_OnFitView(Dgn::FitContextR context)
+    {
+    DRange3d rangeWorld;
+    if (!GetRange(rangeWorld, Unit::Scene))
+        return;
+      
+    ElementAlignedBox3d box;
+    box.InitFrom(rangeWorld.low, rangeWorld.high);
+    context.ExtendFitRange(box, GetSceneToWorld());
+    }
+
+//----------------------------------------------------------------------------------------
+// @bsimethod                                                       Eric.Paquet     5/2015
+//----------------------------------------------------------------------------------------
+bool PointCloudModel::GetRange(DRange3dR range, PointCloudModel::Unit const& unit) const
+    {
+    BePointCloud::PointCloudSceneP pScene = GetPointCloudSceneP();
+    if (nullptr == pScene)
+        return false;
+
+    pScene->GetRange(range);
+    if (PointCloudModel::Unit::World == unit)
+        GetSceneToWorld().Multiply(range, range);
+
+    return true;
+    }
+
+//----------------------------------------------------------------------------------------
+// @bsimethod                                                       Eric.Paquet     4/2015
+//----------------------------------------------------------------------------------------
+AxisAlignedBox3d PointCloudModel::_QueryModelRange() const
+    {
+    DRange3d rangeWorld;
+    if (!GetRange(rangeWorld, Unit::World))
+        return AxisAlignedBox3d();
+
+    return AxisAlignedBox3d(rangeWorld);
+    }
+
+//----------------------------------------------------------------------------------------
+// @bsimethod                                                   Mathieu.Marchand  4/2016
+//----------------------------------------------------------------------------------------
+PointCloudModel::Properties::Properties()
+    {
+    m_sceneToWorld.InitIdentity();
+    m_density = 1.0;
+    m_color = ColorDef::White();
+    m_weight = 0;
+    }
+
+//----------------------------------------------------------------------------------------
+// @bsimethod                                                       Eric.Paquet     4/2015
+//----------------------------------------------------------------------------------------
+void PointCloudModel::Properties::ToJson(Json::Value& v) const
+    {
+    v[PROPERTYJSON_FileUri] = m_fileUri.c_str();
+
+    if (!m_description.empty())
+        v[PROPERTYJSON_Description] = m_description.c_str();
+
+    JsonUtils::TransformToJson(v[PROPERTYJSON_SceneToWorld], m_sceneToWorld);
+
+    if(!m_wkt.empty())
+        v[PROPERTYJSON_Wkt] = m_wkt.c_str();
+
+    v[PROPERTYJSON_Density] = m_density;
+    
+    v[PROPERTYJSON_Color] = m_color.GetValue();
+    v[PROPERTYJSON_Weight] = m_weight;
+    }
+
+//----------------------------------------------------------------------------------------
+// @bsimethod                                                       Eric.Paquet     4/2015
+//----------------------------------------------------------------------------------------
+void PointCloudModel::Properties::FromJson(Json::Value const& v)
+    {
+    m_fileUri = v[PROPERTYJSON_FileUri].asString();
+    m_description = v[PROPERTYJSON_Description].asString();
+
+    JsonUtils::TransformFromJson(m_sceneToWorld, v[PROPERTYJSON_SceneToWorld]);
+    m_wkt = v[PROPERTYJSON_Wkt].asString();
+    m_density = v[PROPERTYJSON_Density].asFloat();
+
+    m_color = ColorDef(v[PROPERTYJSON_Color].asUInt());
+    m_weight = v[PROPERTYJSON_Weight].asUInt();
+    }
+
+//----------------------------------------------------------------------------------------
+// @bsimethod                                                       Eric.Paquet     4/2015
+//----------------------------------------------------------------------------------------
+void PointCloudModel::_OnSaveJsonProperties() 
+    {
+    T_Super::_OnSaveJsonProperties();
+    Json::Value val;
+    m_properties.ToJson(val);
+    SetJsonProperties(json_PointCloudModel(), val);
+    }
+
+//----------------------------------------------------------------------------------------
+// @bsimethod                                                       Eric.Paquet     4/2015
+//----------------------------------------------------------------------------------------
+void PointCloudModel::_OnLoadedJsonProperties()
+    {
+    T_Super::_OnLoadedJsonProperties();
+    m_properties.FromJson(GetJsonProperties(json_PointCloudModel()));
+    }
+
+    
+/*---------------------------------------------------------------------------------**//**
+* @bsimethod                                                    Ray.Bentley     02/2017
++---------------+---------------+---------------+---------------+---------------+------*/
+Dgn::TileTree::RootPtr PointCloudModel::_CreateTileTree(Render::SystemP system)
+    {
+    if (nullptr != system)
+        return PointCloudTileTree::Root::Create(*this, *system);
+    else
+        return nullptr;
+    }
+