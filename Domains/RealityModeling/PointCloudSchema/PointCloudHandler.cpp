--- conflicted
+++ resolved
@@ -1,256 +1,251 @@
-/*-------------------------------------------------------------------------------------+
-|
-|     $Source: PointCloudSchema/PointCloudHandler.cpp $
-|
-|  $Copyright: (c) 2016 Bentley Systems, Incorporated. All rights reserved. $
-|
-+--------------------------------------------------------------------------------------*/
-#include <PointCloudSchemaInternal.h>
-#include <PointCloudSchema/PointCloudHandler.h>
-
-USING_NAMESPACE_BENTLEY_DGNPLATFORM
-USING_NAMESPACE_BENTLEY_POINTCLOUDSCHEMA
-USING_NAMESPACE_BENTLEY_BEPOINTCLOUD
-
-HANDLER_DEFINE_MEMBERS(PointCloudModelHandler)
-
-//----------------------------------------------------------------------------------------
-// @bsimethod                                                       Eric.Paquet     4/2015
-//----------------------------------------------------------------------------------------
-PointCloudModelPtr PointCloudModelHandler::CreatePointCloudModel(PointCloudModel::CreateParams const& params)
-    {
-    // Find resolved file name for the point cloud
-    BeFileName fileName;
-    BentleyStatus status = T_HOST.GetPointCloudAdmin()._ResolveFileName(fileName, params.m_fileId, params.m_dgndb);
-    if (status != SUCCESS)
-        {
-        return nullptr;
-        }
-    Utf8String resolvedName(fileName);
-    Utf8String modelName(fileName.GetFileNameWithoutExtension().c_str());
-
-    // Try to open point cloud file
-    PointCloudScenePtr pointCloudScenePtr = PointCloudScene::Create(fileName.c_str());
-    if (pointCloudScenePtr == nullptr)
-        {
-        // Can't create model; probably that file name is invalid.
-        return nullptr;
-        }
-
-    PointCloudModel::Properties props;
-<<<<<<< HEAD
-    props.m_fileId = fileId;
-    pointCloudScenePtr->GetRange (props.m_range, true);
-=======
-    props.m_fileId = params.m_fileId;
-    pointCloudScenePtr->GetRange(props.m_range, false);
->>>>>>> 87a44795
-
-    // Create model in DgnDb
-    PointCloudModelPtr model = new PointCloudModel(params, props);
-
-    return model;
-    }
-
-//----------------------------------------------------------------------------------------
-// @bsimethod                                                       Eric.Paquet     4/2015
-//----------------------------------------------------------------------------------------
-PointCloudModel::PointCloudModel(CreateParams const& params) : T_Super (params)
-    {
-    m_loadSceneStatus = LoadStatus::Unloaded;
-    m_pointCloudScenePtr = nullptr;
-    }
-
-//----------------------------------------------------------------------------------------
-// @bsimethod                                                       Eric.Paquet     4/2015
-//----------------------------------------------------------------------------------------
-PointCloudModel::PointCloudModel(CreateParams const& params, PointCloudModel::Properties const& properties) 
-:T_Super (params),
- m_properties(properties)
-    {
-    m_loadSceneStatus = LoadStatus::Unloaded;
-    m_pointCloudScenePtr = nullptr;
-    m_sceneToWorld.InitIdentity();
-    }
-
-//----------------------------------------------------------------------------------------
-// @bsimethod                                                       Eric.Paquet     4/2015
-//----------------------------------------------------------------------------------------
-PointCloudModel::~PointCloudModel()
-    {
-    m_cachedPtViewport.clear();
-    }
-
-//----------------------------------------------------------------------------------------
-// @bsimethod                                                   Mathieu.Marchand  3/2016
-//----------------------------------------------------------------------------------------
-PtViewport* PointCloudModel::GetPtViewportP(DgnViewportCR vp) const
-    {
-    auto viewportItr = m_cachedPtViewport.find(&vp);
-    if (viewportItr != m_cachedPtViewport.end())
-        return viewportItr->second.get();
-    
-    auto ptVp = PtViewport::Create();
-    if (ptVp.IsNull())
-        return nullptr;
-
-    m_cachedPtViewport.insert(std::make_pair(&vp, ptVp));
-    return ptVp.get();
-    }
-
-//----------------------------------------------------------------------------------------
-// @bsimethod                                                   Mathieu.Marchand  3/2016
-//----------------------------------------------------------------------------------------
-void PointCloudModel::_DropGraphicsForViewport(Dgn::DgnViewportCR viewport)
-    {
-    m_cachedPtViewport.erase(&viewport);
-    }
-
-//----------------------------------------------------------------------------------------
-// @bsimethod                                                       Eric.Paquet     4/2015
-//----------------------------------------------------------------------------------------
-PointCloudSceneP PointCloudModel::GetPointCloudSceneP() const
-    {
-    if (LoadStatus::Unloaded == m_loadSceneStatus && m_pointCloudScenePtr == nullptr)
-        {
-        m_loadSceneStatus = LoadStatus::UnknownError;
-
-        // Find resolved file name for the point cloud
-        BeFileName fileName;
-        BentleyStatus status = T_HOST.GetPointCloudAdmin()._ResolveFileName(fileName, m_properties.m_fileId, GetDgnDb());
-        if (status != SUCCESS)
-            return nullptr;
-            
-        m_pointCloudScenePtr = PointCloudScene::Create(fileName.c_str());
-
-        if (m_pointCloudScenePtr.IsValid())
-            {
-            // Get transformation to UOR (including transformation for the coordinate system)
-            DRange3d rangeUOR = GetRange();
-            WString wktString(m_pointCloudScenePtr->GetSurveyGeoreferenceMetaTag());
-            if (SUCCESS != PointCloudGcsFacility::GetTransformToUor(m_sceneToWorld, wktString, rangeUOR, GetDgnDb()))
-                m_sceneToWorld.InitIdentity();
-
-            m_loadSceneStatus = PointCloudModel::LoadStatus::Loaded;
-            }
-        }
-
-    return m_pointCloudScenePtr.get();
-    }
-
-//----------------------------------------------------------------------------------------
-// @bsimethod                                                   Mathieu.Marchand  3/2016
-//----------------------------------------------------------------------------------------
-void PointCloudModel::_OnFitView(Dgn::FitContextR context)
-    {
-    PointCloudScene* pScene = GetPointCloudSceneP();
-    if(nullptr != pScene)
-        {
-        DRange3d pcRange;
-        pScene->GetRange(pcRange, true);
-        DRange3d pcRangeWorld;
-        GetSceneToWorld().Multiply(pcRangeWorld, pcRange);
-
-        ElementAlignedBox3d box;
-        box.InitFrom(pcRangeWorld.low, pcRangeWorld.high);
-        context.ExtendFitRange(box, Transform::FromIdentity());
-        }
-    }
-
-//----------------------------------------------------------------------------------------
-// @bsimethod                                                       Eric.Paquet     4/2015
-//----------------------------------------------------------------------------------------
-void PointCloudModel::_AddSceneGraphics(Dgn::SceneContextR context) const
-    {
-    if (GetPointCloudSceneP() == nullptr || NULL == context.GetViewport() ||
-        !PointCloudProgressiveDisplay::ShouldDrawInContext(context))
-        return;
-
-    PtViewport* ptViewport = GetPtViewportP(context.GetViewportR());
-    if (nullptr == ptViewport)
-        return;     // We ran out of viewport.
-
-    RefCountedPtr<PointCloudProgressiveDisplay> display = new PointCloudProgressiveDisplay(*this, *ptViewport);
-    display->DrawView(context);
-    }
-
-//----------------------------------------------------------------------------------------
-// @bsimethod                                                       Eric.Paquet     5/2015
-//----------------------------------------------------------------------------------------
-DRange3d PointCloudModel::GetSceneRange() const
-    {
-    DRange3d range = DRange3d::From (0.0, 0.0, 0.0, 1.0, 1.0, 1.0);
-    if (GetPointCloudSceneP() != nullptr)
-        GetPointCloudSceneP()->GetRange (range, true);
-        
-    return range;
-    }
-
-//----------------------------------------------------------------------------------------
-// @bsimethod                                                       Eric.Paquet     4/2015
-//----------------------------------------------------------------------------------------
-AxisAlignedBox3d PointCloudModel::_QueryModelRange() const
-    {
-    return AxisAlignedBox3d(m_properties.m_range);
-    }
-
-//----------------------------------------------------------------------------------------
-// @bsimethod                                                       Eric.Paquet     4/2015
-//----------------------------------------------------------------------------------------
-void PointCloudModel::JsonUtils::DPoint3dToJson (JsonValueR outValue, DPoint3dCR point)
-    {
-    outValue[0] = point.x;
-    outValue[1] = point.y;
-    outValue[2] = point.z;
-    }
-
-//----------------------------------------------------------------------------------------
-// @bsimethod                                                       Eric.Paquet     4/2015
-//----------------------------------------------------------------------------------------
-void PointCloudModel::JsonUtils::DPoint3dFromJson (DPoint3dR point, Json::Value const& inValue)
-    {
-    point.x = inValue[0].asDouble();
-    point.y = inValue[1].asDouble();
-    point.z = inValue[2].asDouble();
-    }
-
-//----------------------------------------------------------------------------------------
-// @bsimethod                                                       Eric.Paquet     4/2015
-//----------------------------------------------------------------------------------------
-void PointCloudModel::Properties::ToJson(Json::Value& v) const
-    {
-    JsonUtils::DPoint3dToJson(v["RangeLow"], m_range.low);
-    JsonUtils::DPoint3dToJson(v["RangeHigh"], m_range.high);
-
-    v["FileId"] = m_fileId.c_str();
-    }
-
-//----------------------------------------------------------------------------------------
-// @bsimethod                                                       Eric.Paquet     4/2015
-//----------------------------------------------------------------------------------------
-void PointCloudModel::Properties::FromJson(Json::Value const& v)
-    {
-    JsonUtils::DPoint3dFromJson(m_range.low, v["RangeLow"]);
-    JsonUtils::DPoint3dFromJson(m_range.high, v["RangeHigh"]);
-
-    m_fileId = v["FileId"].asString();
-    }
-
-//----------------------------------------------------------------------------------------
-// @bsimethod                                                       Eric.Paquet     4/2015
-//----------------------------------------------------------------------------------------
-void PointCloudModel::_WriteJsonProperties(Json::Value& v) const
-    {
-    T_Super::_WriteJsonProperties(v);
-    m_properties.ToJson(v);
-    }
-
-//----------------------------------------------------------------------------------------
-// @bsimethod                                                       Eric.Paquet     4/2015
-//----------------------------------------------------------------------------------------
-void PointCloudModel::_ReadJsonProperties(Json::Value const& v)
-    {
-    T_Super::_ReadJsonProperties(v);
-    m_properties.FromJson(v);
-    }
-
+/*-------------------------------------------------------------------------------------+
+|
+|     $Source: PointCloudSchema/PointCloudHandler.cpp $
+|
+|  $Copyright: (c) 2016 Bentley Systems, Incorporated. All rights reserved. $
+|
++--------------------------------------------------------------------------------------*/
+#include <PointCloudSchemaInternal.h>
+#include <PointCloudSchema/PointCloudHandler.h>
+
+USING_NAMESPACE_BENTLEY_DGNPLATFORM
+USING_NAMESPACE_BENTLEY_POINTCLOUDSCHEMA
+USING_NAMESPACE_BENTLEY_BEPOINTCLOUD
+
+HANDLER_DEFINE_MEMBERS(PointCloudModelHandler)
+
+//----------------------------------------------------------------------------------------
+// @bsimethod                                                       Eric.Paquet     4/2015
+//----------------------------------------------------------------------------------------
+PointCloudModelPtr PointCloudModelHandler::CreatePointCloudModel(PointCloudModel::CreateParams const& params)
+    {
+    // Find resolved file name for the point cloud
+    BeFileName fileName;
+    BentleyStatus status = T_HOST.GetPointCloudAdmin()._ResolveFileName(fileName, params.m_fileId, params.m_dgndb);
+    if (status != SUCCESS)
+        {
+        return nullptr;
+        }
+    Utf8String resolvedName(fileName);
+    Utf8String modelName(fileName.GetFileNameWithoutExtension().c_str());
+
+    // Try to open point cloud file
+    PointCloudScenePtr pointCloudScenePtr = PointCloudScene::Create(fileName.c_str());
+    if (pointCloudScenePtr == nullptr)
+        {
+        // Can't create model; probably that file name is invalid.
+        return nullptr;
+        }
+
+    PointCloudModel::Properties props;
+    props.m_fileId = params.m_fileId;
+    pointCloudScenePtr->GetRange (props.m_range, true);
+
+    // Create model in DgnDb
+    PointCloudModelPtr model = new PointCloudModel(params, props);
+
+    return model;
+    }
+
+//----------------------------------------------------------------------------------------
+// @bsimethod                                                       Eric.Paquet     4/2015
+//----------------------------------------------------------------------------------------
+PointCloudModel::PointCloudModel(CreateParams const& params) : T_Super (params)
+    {
+    m_loadSceneStatus = LoadStatus::Unloaded;
+    m_pointCloudScenePtr = nullptr;
+    }
+
+//----------------------------------------------------------------------------------------
+// @bsimethod                                                       Eric.Paquet     4/2015
+//----------------------------------------------------------------------------------------
+PointCloudModel::PointCloudModel(CreateParams const& params, PointCloudModel::Properties const& properties) 
+:T_Super (params),
+ m_properties(properties)
+    {
+    m_loadSceneStatus = LoadStatus::Unloaded;
+    m_pointCloudScenePtr = nullptr;
+    m_sceneToWorld.InitIdentity();
+    }
+
+//----------------------------------------------------------------------------------------
+// @bsimethod                                                       Eric.Paquet     4/2015
+//----------------------------------------------------------------------------------------
+PointCloudModel::~PointCloudModel()
+    {
+    m_cachedPtViewport.clear();
+    }
+
+//----------------------------------------------------------------------------------------
+// @bsimethod                                                   Mathieu.Marchand  3/2016
+//----------------------------------------------------------------------------------------
+PtViewport* PointCloudModel::GetPtViewportP(DgnViewportCR vp) const
+    {
+    auto viewportItr = m_cachedPtViewport.find(&vp);
+    if (viewportItr != m_cachedPtViewport.end())
+        return viewportItr->second.get();
+    
+    auto ptVp = PtViewport::Create();
+    if (ptVp.IsNull())
+        return nullptr;
+
+    m_cachedPtViewport.insert(std::make_pair(&vp, ptVp));
+    return ptVp.get();
+    }
+
+//----------------------------------------------------------------------------------------
+// @bsimethod                                                   Mathieu.Marchand  3/2016
+//----------------------------------------------------------------------------------------
+void PointCloudModel::_DropGraphicsForViewport(Dgn::DgnViewportCR viewport)
+    {
+    m_cachedPtViewport.erase(&viewport);
+    }
+
+//----------------------------------------------------------------------------------------
+// @bsimethod                                                       Eric.Paquet     4/2015
+//----------------------------------------------------------------------------------------
+PointCloudSceneP PointCloudModel::GetPointCloudSceneP() const
+    {
+    if (LoadStatus::Unloaded == m_loadSceneStatus && m_pointCloudScenePtr == nullptr)
+        {
+        m_loadSceneStatus = LoadStatus::UnknownError;
+
+        // Find resolved file name for the point cloud
+        BeFileName fileName;
+        BentleyStatus status = T_HOST.GetPointCloudAdmin()._ResolveFileName(fileName, m_properties.m_fileId, GetDgnDb());
+        if (status != SUCCESS)
+            return nullptr;
+            
+        m_pointCloudScenePtr = PointCloudScene::Create(fileName.c_str());
+
+        if (m_pointCloudScenePtr.IsValid())
+            {
+            // Get transformation to UOR (including transformation for the coordinate system)
+            DRange3d rangeUOR = GetRange();
+            WString wktString(m_pointCloudScenePtr->GetSurveyGeoreferenceMetaTag());
+            if (SUCCESS != PointCloudGcsFacility::GetTransformToUor(m_sceneToWorld, wktString, rangeUOR, GetDgnDb()))
+                m_sceneToWorld.InitIdentity();
+
+            m_loadSceneStatus = PointCloudModel::LoadStatus::Loaded;
+            }
+        }
+
+    return m_pointCloudScenePtr.get();
+    }
+
+//----------------------------------------------------------------------------------------
+// @bsimethod                                                   Mathieu.Marchand  3/2016
+//----------------------------------------------------------------------------------------
+void PointCloudModel::_OnFitView(Dgn::FitContextR context)
+    {
+    PointCloudScene* pScene = GetPointCloudSceneP();
+    if(nullptr != pScene)
+        {
+        DRange3d pcRange;
+        pScene->GetRange(pcRange, true);
+        DRange3d pcRangeWorld;
+        GetSceneToWorld().Multiply(pcRangeWorld, pcRange);
+
+        ElementAlignedBox3d box;
+        box.InitFrom(pcRangeWorld.low, pcRangeWorld.high);
+        context.ExtendFitRange(box, Transform::FromIdentity());
+        }
+    }
+
+//----------------------------------------------------------------------------------------
+// @bsimethod                                                       Eric.Paquet     4/2015
+//----------------------------------------------------------------------------------------
+void PointCloudModel::_AddSceneGraphics(Dgn::SceneContextR context) const
+    {
+    if (GetPointCloudSceneP() == nullptr || NULL == context.GetViewport() ||
+        !PointCloudProgressiveDisplay::ShouldDrawInContext(context))
+        return;
+
+    PtViewport* ptViewport = GetPtViewportP(context.GetViewportR());
+    if (nullptr == ptViewport)
+        return;     // We ran out of viewport.
+
+    RefCountedPtr<PointCloudProgressiveDisplay> display = new PointCloudProgressiveDisplay(*this, *ptViewport);
+    display->DrawView(context);
+    }
+
+//----------------------------------------------------------------------------------------
+// @bsimethod                                                       Eric.Paquet     5/2015
+//----------------------------------------------------------------------------------------
+DRange3d PointCloudModel::GetSceneRange() const
+    {
+    DRange3d range = DRange3d::From (0.0, 0.0, 0.0, 1.0, 1.0, 1.0);
+    if (GetPointCloudSceneP() != nullptr)
+        GetPointCloudSceneP()->GetRange (range, true);
+        
+    return range;
+    }
+
+//----------------------------------------------------------------------------------------
+// @bsimethod                                                       Eric.Paquet     4/2015
+//----------------------------------------------------------------------------------------
+AxisAlignedBox3d PointCloudModel::_QueryModelRange() const
+    {
+    return AxisAlignedBox3d(m_properties.m_range);
+    }
+
+//----------------------------------------------------------------------------------------
+// @bsimethod                                                       Eric.Paquet     4/2015
+//----------------------------------------------------------------------------------------
+void PointCloudModel::JsonUtils::DPoint3dToJson (JsonValueR outValue, DPoint3dCR point)
+    {
+    outValue[0] = point.x;
+    outValue[1] = point.y;
+    outValue[2] = point.z;
+    }
+
+//----------------------------------------------------------------------------------------
+// @bsimethod                                                       Eric.Paquet     4/2015
+//----------------------------------------------------------------------------------------
+void PointCloudModel::JsonUtils::DPoint3dFromJson (DPoint3dR point, Json::Value const& inValue)
+    {
+    point.x = inValue[0].asDouble();
+    point.y = inValue[1].asDouble();
+    point.z = inValue[2].asDouble();
+    }
+
+//----------------------------------------------------------------------------------------
+// @bsimethod                                                       Eric.Paquet     4/2015
+//----------------------------------------------------------------------------------------
+void PointCloudModel::Properties::ToJson(Json::Value& v) const
+    {
+    JsonUtils::DPoint3dToJson(v["RangeLow"], m_range.low);
+    JsonUtils::DPoint3dToJson(v["RangeHigh"], m_range.high);
+
+    v["FileId"] = m_fileId.c_str();
+    }
+
+//----------------------------------------------------------------------------------------
+// @bsimethod                                                       Eric.Paquet     4/2015
+//----------------------------------------------------------------------------------------
+void PointCloudModel::Properties::FromJson(Json::Value const& v)
+    {
+    JsonUtils::DPoint3dFromJson(m_range.low, v["RangeLow"]);
+    JsonUtils::DPoint3dFromJson(m_range.high, v["RangeHigh"]);
+
+    m_fileId = v["FileId"].asString();
+    }
+
+//----------------------------------------------------------------------------------------
+// @bsimethod                                                       Eric.Paquet     4/2015
+//----------------------------------------------------------------------------------------
+void PointCloudModel::_WriteJsonProperties(Json::Value& v) const
+    {
+    T_Super::_WriteJsonProperties(v);
+    m_properties.ToJson(v);
+    }
+
+//----------------------------------------------------------------------------------------
+// @bsimethod                                                       Eric.Paquet     4/2015
+//----------------------------------------------------------------------------------------
+void PointCloudModel::_ReadJsonProperties(Json::Value const& v)
+    {
+    T_Super::_ReadJsonProperties(v);
+    m_properties.FromJson(v);
+    }
+