--- conflicted
+++ resolved
@@ -1,464 +1,450 @@
-/*-------------------------------------------------------------------------------------+
-|
-|     $Source: PointCloudSchema/PointCloudProgressiveDisplay.cpp $
-|
-|  $Copyright: (c) 2017 Bentley Systems, Incorporated. All rights reserved. $
-|
-+--------------------------------------------------------------------------------------*/
-#include <PointCloudInternal.h>
-
-<<<<<<< HEAD
-USING_NAMESPACE_BENTLEY_DGN
-=======
-#include <Windows.h>
-
-USING_NAMESPACE_BENTLEY_DGNPLATFORM
->>>>>>> 5913ff6c
-USING_NAMESPACE_BENTLEY_POINTCLOUD
-USING_NAMESPACE_BENTLEY_BEPOINTCLOUD
-
-
-void debugMessage(char *m, int64_t v = 0)
-{
-    char message[1024];    
-    sprintf(message, ">>> %s = %lld\n", m, v);
-    OutputDebugString(message);
-}
-
-//----------------------------------------------------------------------------------------
-// @bsimethod                                                       Eric.Paquet     5/2015
-//----------------------------------------------------------------------------------------
-PointCloudProgressiveDisplay::PointCloudProgressiveDisplay (PointCloudModel const& model, PtViewport& ptViewport)
-    :m_ptViewport(&ptViewport),
-    m_model(model),
-    m_waitTime(0),
-    m_nextRetryTime(0),
-    m_lastTentativeStopped(false),
-    m_progressivePts(0),
-    m_firstPassPts(0),
-    m_totalProgressivePts(0),
-    m_doLowDensity(false)
-    {
-    m_tentativeId = 0;
-    m_model.GetRange(m_sceneRangeWorld, PointCloudModel::Unit::World);
-    }
-
-//----------------------------------------------------------------------------------------
-// @bsimethod                                                       Eric.Paquet     5/2015
-//----------------------------------------------------------------------------------------
-PointCloudProgressiveDisplay::~PointCloudProgressiveDisplay()
-    {
-    INFO_PRINTF("END Display firstPass=%ld progressive=%ld TotalProgressive=%ld", m_firstPassPts, m_progressivePts, m_totalProgressivePts);
-    }
-
-
-//----------------------------------------------------------------------------------------
-// @bsimethod                                                   Mathieu.Marchand  3/2016
-//----------------------------------------------------------------------------------------
-void PointCloudProgressiveDisplay::SetupPtViewport(Dgn::RenderContextR context)
-    {
-    auto spatial = context.GetViewport()->GetViewController()._ToSpatialView();
-    if (nullptr==spatial)
-        {
-        BeAssert(false);
-        return;
-        }
-
-    PointCloudVortex::SetViewport(m_ptViewport->GetId());
-    VisualizationManager::SetViewportInfo(context, m_model.GetSceneToWorld(), m_sceneRangeWorld);
-
-    // Use same values than Vancouver implementation - maybe some tuning would be needed here.
-    PointCloudVortex::DynamicFrameRate (15.0f);
-    PointCloudVortex::StaticOptimizer(0.5);
-
-    // Changing the global density has no effect once points have been loaded. Instead, alter the display query density 
-    PointCloudVortex::GlobalDensity(1.0f);
-
-    auto const& settings = PointCloudViewSettings::FromView(*spatial);
-
-    PointCloudVortex::SetEnabledState(PtEnable::RGB_SHADER, settings.GetUseRgb());
-    PointCloudVortex::SetEnabledState(PtEnable::FRONT_BIAS, settings.GetUseFrontBias());
-    PointCloudVortex::SetEnabledState(PtEnable::ADAPTIVE_POINT_SIZE, false);
-    PointCloudVortex::SetEnabledState(PtEnable::LIGHTING, false);
-
-    PointCloudViewSettings::DisplayStyle displayStyle = settings.GetDisplayStyle();
-    if (displayStyle == PointCloudViewSettings::DisplayStyle::Custom)
-        {
-        PointCloudVortex::SetEnabledState (PtEnable::INTENSITY_SHADER, settings.GetUseIntensity());
-        PointCloudVortex::SetEnabledState (PtEnable::PLANE_SHADER, settings.GetUsePlane());
-        if (settings.GetUseIntensity()) //if intensity set to true
-            {
-            PointCloudVortex::ShaderOptionf( PtShaderOptions::INTENSITY_SHADER_BRIGHTNESS, (float)settings.GetBrightness () );
-            PointCloudVortex::ShaderOptionf( PtShaderOptions::INTENSITY_SHADER_CONTRAST, (float)settings.GetContrast () );
-            PointCloudVortex::ShaderOptioni( PtShaderOptions::INTENSITY_SHADER_RAMP, settings.GetIntensityRampIdx ());
-            BeAssert (settings.GetIntensityRampIdx() != INVALID_RAMP_INDEX);
-            }
-
-        if (settings.GetUsePlane()) //if elevation is set to true
-            {
-            PointCloudVortex::ShaderOptioni( PtShaderOptions::PLANE_SHADER_RAMP, settings.GetPlaneRampIdx ());
-            BeAssert (settings.GetPlaneRampIdx() != INVALID_RAMP_INDEX);
-            PointCloudVortex::ShaderOptionf (PtShaderOptions::PLANE_SHADER_DISTANCE, (float)settings.GetDistance ());
-            PointCloudVortex::ShaderOptionf (PtShaderOptions::PLANE_SHADER_OFFSET, (float)settings.GetOffset ());
-
-            //Clamp elevation value
-            if (settings.GetClampIntensity())
-                PointCloudVortex::ShaderOptioni (PtShaderOptions::PLANE_SHADER_EDGE, 0x01);
-            else
-                PointCloudVortex::ShaderOptioni (PtShaderOptions::PLANE_SHADER_EDGE, 0x00);
-
-            float axis [] = {0,0,0};
-            if (settings.GetUseACSAsPlaneAxis())
-                {
-                RotMatrix rot = context.GetViewport()->GetViewController().GetAuxCoordinateSystem().GetRotation();
-                DVec3d direction;
-
-                rot.GetRow(direction, 2);
-                direction.Normalize();
-                axis[0]= (float)direction.x;
-                axis[1]= (float)direction.y;
-                axis[2]= (float)direction.z;
-                }
-            else
-                axis [std::min<uint16_t>(2, (uint16_t)settings.GetPlaneAxis ())] = 1.0f;
-
-            PointCloudVortex::ShaderOptionfv( PtShaderOptions::PLANE_SHADER_VECTOR, axis ); 
-            }
-        }
-    else if (displayStyle == PointCloudViewSettings::DisplayStyle::Intensity)
-        {
-        PointCloudVortex::SetEnabledState (PtEnable::INTENSITY_SHADER, true);
-        PointCloudVortex::SetEnabledState (PtEnable::PLANE_SHADER, false);
-        PointCloudVortex::ShaderOptionf( PtShaderOptions::INTENSITY_SHADER_BRIGHTNESS, (float)settings.GetBrightness () );
-        PointCloudVortex::ShaderOptionf( PtShaderOptions::INTENSITY_SHADER_CONTRAST, (float)settings.GetContrast () );
-        PointCloudVortex::ShaderOptioni( PtShaderOptions::INTENSITY_SHADER_RAMP, settings.GetIntensityRampIdx ());
-        BeAssert (settings.GetIntensityRampIdx() != INVALID_RAMP_INDEX);
-        }
-    else if (displayStyle == PointCloudViewSettings::DisplayStyle::Location)
-        {
-        PointCloudVortex::SetEnabledState (PtEnable::INTENSITY_SHADER, false);
-        PointCloudVortex::SetEnabledState (PtEnable::PLANE_SHADER, true);
-        PointCloudVortex::ShaderOptioni( PtShaderOptions::PLANE_SHADER_RAMP, settings.GetPlaneRampIdx ());
-
-        BeAssert (settings.GetPlaneRampIdx() != INVALID_RAMP_INDEX);
-
-        //Clamp elevation value
-        if (settings.GetClampIntensity())
-            PointCloudVortex::ShaderOptioni (PtShaderOptions::PLANE_SHADER_EDGE, 0x01);
-        else
-            PointCloudVortex::ShaderOptioni (PtShaderOptions::PLANE_SHADER_EDGE, 0x00);
-
-        PointCloudVortex::ShaderOptionf (PtShaderOptions::PLANE_SHADER_DISTANCE, (float)settings.GetDistance ());
-        PointCloudVortex::ShaderOptionf (PtShaderOptions::PLANE_SHADER_OFFSET, (float)settings.GetOffset ());
-
-        float axis [] = {0,0,0};
-        if (settings.GetUseACSAsPlaneAxis())
-            {
-            RotMatrix rot = context.GetViewport()->GetViewController().GetAuxCoordinateSystem().GetRotation();
-            DVec3d direction;
-            rot.GetRow(direction, 2);
-            direction.Normalize();
-            axis[0]= (float)direction.x;
-            axis[1]= (float)direction.y;
-            axis[2]= (float)direction.z;
-            }
-        else
-            axis [std::min<uint16_t>(2, (uint16_t)settings.GetPlaneAxis ())] = 1.0f;
-        PointCloudVortex::ShaderOptionfv( PtShaderOptions::PLANE_SHADER_VECTOR, axis ); 
-        }
-    else
-        {
-        BeAssert (displayStyle == PointCloudViewSettings::DisplayStyle::None || 
-                    displayStyle == PointCloudViewSettings::DisplayStyle::Classification);
-        PointCloudVortex::SetEnabledState (PtEnable::INTENSITY_SHADER, false);
-        PointCloudVortex::SetEnabledState (PtEnable::PLANE_SHADER, false);
-        }
-    }
-
-//----------------------------------------------------------------------------------------
-// @bsimethod                                                   Mathieu.Marchand  3/2016
-//----------------------------------------------------------------------------------------
-
-bool PointCloudProgressiveDisplay::DrawPointCloud(Render::GraphicPtr* pGraphicsPtr, int64_t& pointsToLoad, uint64_t& pointsDrawn, Dgn::RenderContextR context, PtQueryDensity densityType, float density, bool doCheckStop, unsigned int maxIterations)
-    {
-    PointCloudQueryHandlePtr queryHandle(m_model.GetPointCloudSceneP()->GetFrustumQueryHandle());
-
-    PointCloudVortex::StartDrawFrameMetrics();
-	PointCloudVortex::SetQueryDensity(queryHandle->GetHandle(), densityType, density);
-	PointCloudVortex::ResetQuery(queryHandle->GetHandle());
-    
-    uint32_t channelFlags = (uint32_t) PointCloudChannelId::Xyz;
-    if (m_model.GetPointCloudSceneP()->_HasRGBChannel())
-
-        channelFlags |= (uint32_t) PointCloudChannelId::Rgb;
-
-    RefCountedPtr<PointCloudQueryBuffers> queryBuffers = PointCloudQueryBuffers::Create(5000000 /* DRAW_QUERYCAPACITY */, channelFlags);
-
-    bool queryCompleted = true;
-    m_lastTentativeStopped = false;
-
-    uint32_t buffersCount = 0;
-
-    Dgn::Render::GraphicBranch graphicArray;
-
-    uint32_t        numPoints   = 0;
-    unsigned int    i           = 0;
-
-    do
-        {
-
-        i++;
-
-        if ((doCheckStop && context.CheckStop()) || i > maxIterations)
-            {
-            DEBUG_PRINTF("CHECK_STOP reached, aborting");
-            queryCompleted = false;
-            m_lastTentativeStopped = true;
-            break;
-            }
-
-        uint64_t numQueryPoints = queryBuffers->GetPoints(queryHandle->GetHandle());
-
-        if (numQueryPoints == 0)
-            break;
-
-        if(queryBuffers->HasXyz())
-            {  
-
-            //&&MM QV OPTIMIZATION
-            // qv_addPoints / qv_addPointsFloat
-            //      - use memcpy to copy Rgb values instead of byte per byte.
-            //      - use float and memcpy instead of float per float copy.
-            //      - add range param if we can provide it?
-            //      - Can we call qv_addPoints from multiple threads?
-            // Ask Karin for a good chunk size. currently DRAW_QUERYCAPACITY=1,048,576
-            // can we pre-allocate qv graphic and assigned directly in qv buffer.
-            // Performance difference between qvi_displayPoints and qv_addPoints/qvi_displayElement ?
-
-            //&&MM Pointools query optimization
-            //      - A query that doesn't use global var. and that we can resume. ex: ptViewport
-            //      - A query that will return all points without having to restart over over.
-            //      - Query that return points in floats with an origin. local to the query and not a global setting.
-            //      - Can it supports multiple query? Will it affect ptsTolLoad and loaded voxel?
-            //          ex: full density is started
-            //              full density pause
-            //              low density start and complete
-            //              resume full density.
-            //          
-            //          Same scenario may occurs with multiple viewports. i.e. alternating between 2 queries of a different region.
-            //  
-
-            //&&MM Need query in floats NEEDS_WORK_POINT_CLOUD
-            static std::vector<FPoint3d> s_floatsPts;
-            if (s_floatsPts.size() < queryBuffers->GetNumPoints())
-                s_floatsPts.resize(queryBuffers->GetNumPoints());
-
-            ByteCP     pRgb = queryBuffers->HasRgb() ? (ByteCP)queryBuffers->GetRgbChannel()->GetChannelBuffer() : nullptr;
-            DPoint3dCP pXyz = queryBuffers->GetXyzChannel()->GetChannelBuffer();
-            DPoint3d   origin = pXyz[0];
-            numPoints = queryBuffers->GetNumPoints();
-          
-            for (size_t i = 0; i < numPoints; ++i)
-                {
-                s_floatsPts[i].x = (float)(pXyz[i].x - origin.x);
-                s_floatsPts[i].y = (float)(pXyz[i].y - origin.y);
-                s_floatsPts[i].z = (float)(pXyz[i].z - origin.z);
-                }            
-
-            auto graphic = context.CreateGraphic(Render::Graphic::CreateParams(context.GetViewport()));
-            Render::GraphicParams graphicParams;
-<<<<<<< HEAD
-            graphicParams.SetLineColor(m_model.GetColor());
-            graphicParams.SetFillColor(m_model.GetColor());
-            graphicParams.SetWidth(DgnViewport::GetDefaultIndexedLineWidth(m_model.GetWeight()));
-=======
-//            graphicParams.SetLineColor(m_model.GetColor());
-//            graphicParams.SetFillColor(m_model.GetColor());
-            graphicParams.SetWidth(context.GetViewport()->GetIndexedLineWidth(m_model.GetWeight()));
->>>>>>> 5913ff6c
-            graphic->ActivateGraphicParams(graphicParams);
-            graphic->AddPointCloud(queryBuffers->GetNumPoints(), origin, s_floatsPts.data(), pRgb);
-            graphicArray.Add(*graphic);
-
-            pointsDrawn += queryBuffers->GetNumPoints();
-
-            ++buffersCount;
-            }
-
-        } while(numPoints == queryBuffers->GetCapacity());
-
-    pointsToLoad = 0;
-    if (queryCompleted && PtQueryDensity::QUERY_DENSITY_VIEW == densityType || PtQueryDensity::QUERY_DENSITY_VIEW_PROGRESSIVE == densityType)
-        {
-        // From observation, we need to recompute ptsToload otherwise the count is not [always?] updated.
-        pointsToLoad = PointCloudVortex::PtsToLoadInViewport(m_model.GetPointCloudSceneP()->GetSceneHandle(), true/*recompute*/);
-        }
-
-    PointCloudVortex::EndDrawFrameMetrics();
-
-    if (!graphicArray.m_entries.empty())
-        {
-        auto graphicGroup = context.CreateBranch(graphicArray, &m_model.GetSceneToWorld());
-        context.OutputGraphic(*graphicGroup, nullptr);
-
-        if (pGraphicsPtr != nullptr)
-            *pGraphicsPtr = graphicGroup;
-        }
-
-    DEBUG_PRINTF("DrawPointCloud outputting %d, ptToload =%ld", buffersCount, pointsToLoad);
-
-    return queryCompleted;
-    }
-
-//----------------------------------------------------------------------------------------
-// @bsimethod                                                       Eric.Paquet     5/2015
-//----------------------------------------------------------------------------------------
-void PointCloudProgressiveDisplay::DrawView (Dgn::RenderContextR context)
-    {
-    BeAssert(nullptr != context.GetViewport());
-    BeAssert(nullptr != m_model.GetPointCloudSceneP());
-
-    // **********************************
-    // *** NB: This method must be fast. 
-    // **********************************
-    // Do not try to read from SQLite or allocate huge amounts of memory in here. 
-    // Defer time-consuming tasks to progressive display    
-
-    // Output previous low density if we have any.  A new one will be computed in the progressive display. 
-    Dgn::Render::Graphic* pGraphic = m_model.GetLowDensityGraphicP(context.GetViewportR());
-    if(nullptr != pGraphic)
-        context.OutputGraphic(*pGraphic, nullptr);
-       
-    context.GetViewportR().ScheduleProgressiveTask(*this);
-    m_waitTime = 100;
-    m_nextRetryTime = 0;//BeTimeUtilities::GetCurrentTimeAsUnixMillis() + m_waitTime;
-    m_lastTentativeStopped = true;   // do not wait to display full res. do it right away
-    m_doLowDensity = true;
-    }
-
-//----------------------------------------------------------------------------------------
-// This callback is invoked on a timer during progressive display.
-// @bsimethod                                                       Eric.Paquet     5/2015
-//----------------------------------------------------------------------------------------
-<<<<<<< HEAD
-ProgressiveTask::Completion PointCloudProgressiveDisplay::_DoProgressive(Dgn::RenderListContext& context, WantShow& wantShow)
-=======
-
-ProgressiveTask::Completion PointCloudProgressiveDisplay::_DoProgressive(Dgn::ProgressiveContext& context, WantShow& wantShow)
->>>>>>> 5913ff6c
-    {
-    // NEEDS_WORK_CONTINUOUS_RENDER:  Can we do something better than a nextRetryTime?
-    //  ex: if accurate we could use pointsToLoad and PtsLoadedInViewportSinceLastDraw to detect that
-    //      we need to redraw.
-    if (!m_doLowDensity && !m_lastTentativeStopped && BeTimeUtilities::GetCurrentTimeAsUnixMillis() < m_nextRetryTime)
-        {
-        //LOG.errorv("Wait %lld until next retry", m_nextRetryTime - BeTimeUtilities::GetCurrentTimeAsUnixMillis());
-        return Completion::Aborted;
-        }
-
-    SetupPtViewport(context);
-
-    if (m_doLowDensity)
-        {
-        // Our first draw call must be fast and is considered a dynamic so we draw with a low density 
-        // and do the full density update in the progressive display callback.
-        static float density = 0.10f; //&&MM make this an option? used to be 0.05 in Microstation but low density is now defer to progressive display so we can be a bit slower.
-        static PtQueryDensity densityType = PtQueryDensity::QUERY_DENSITY_VIEW; // Get only points in memory for a view representation. Point still on disk will get loaded at a later time.
-        int64_t pointsToLoad = 0;
-        Dgn::Render::GraphicPtr pLowDensityGraphic;
-
-        DrawPointCloud(&pLowDensityGraphic, pointsToLoad, m_firstPassPts, context, densityType, density, false/*checkStop*/, 1);
-        
-        if (pLowDensityGraphic.IsValid())
-            {
-            const_cast<PointCloudModel&>(m_model).SaveLowDensityGraphic(context.GetViewportR(), pLowDensityGraphic.get());
-            wantShow = WantShow::Yes;
-            m_doLowDensity = false;
-       
-            PointCloudQueryHandlePtr queryHandle(m_model.GetPointCloudSceneP()->GetFrustumQueryHandle());
-            PointCloudVortex::ResetQueryProgressive(queryHandle->GetHandle());
-            }
-            else
-            if (0 == pointsToLoad)
-                {
-                // no graphic no points to load: nothing to see in this view.
-                m_doLowDensity = false;
-                PointCloudQueryHandlePtr queryHandle(m_model.GetPointCloudSceneP()->GetFrustumQueryHandle());
-                PointCloudVortex::ResetQueryProgressive(queryHandle->GetHandle());
-
-                return ProgressiveTask::Completion::Finished;
-                }
-
-            return ProgressiveTask::Completion::Aborted;
-            }
-
-    ++m_tentativeId;
-
-    int64_t loadedSinceLastDraw = PointCloudVortex::PtsLoadedInViewportSinceLastDraw(m_model.GetPointCloudSceneP()->GetSceneHandle());  UNUSED_VARIABLE(loadedSinceLastDraw);
-    DEBUG_PRINTF("(%d)Begin _DoProgressive loadedSinceDraw                        (%ld)", m_tentativeId, loadedSinceLastDraw);
-
-    float density = m_model.GetViewDensity();
-    static PtQueryDensity densityType = PtQueryDensity::QUERY_DENSITY_VIEW_PROGRESSIVE; // Get only points in memory for a view representation. Points still on disk will get loaded at a later time.
-
-    m_progressivePts = 0;
-
-    uint64_t    oldProgressivePts = m_progressivePts;
-    int64_t     pointsToLoad = 0;
-    bool        drawPointCloud;
-
-    drawPointCloud = DrawPointCloud(nullptr, pointsToLoad, m_progressivePts, context, densityType, density, true/*checkStop*/, 50);
-
-    if (drawPointCloud && pointsToLoad == 0)
-        {
-        PointCloudQueryHandlePtr queryHandle(m_model.GetPointCloudSceneP()->GetFrustumQueryHandle());
-        PointCloudVortex::ResetQueryProgressive(queryHandle->GetHandle());
-        }
-
-    if (!drawPointCloud || pointsToLoad > 0)
-        {
-        m_totalProgressivePts += m_progressivePts;
-        m_waitTime = (uint64_t)(m_waitTime * 1.33);
-        m_nextRetryTime = BeTimeUtilities::GetCurrentTimeAsUnixMillis() + m_waitTime;  
-
-        DEBUG_PRINTF("(%d)Aborted _DoProgressive High Density pointsToLoad=%ld", m_tentativeId, pointsToLoad);
-        
-        if (m_progressivePts > oldProgressivePts + 20000)
-        {
-            wantShow = WantShow::Yes;
-        }
-
-        return ProgressiveTask::Completion::Aborted;
-        }
-
-
-    wantShow = WantShow::Yes;
-    m_totalProgressivePts += m_progressivePts;
-    DEBUG_PRINTF("(%d)Finished _DoProgressive", m_tentativeId);
-
-    PointCloudQueryHandlePtr queryHandle(m_model.GetPointCloudSceneP()->GetFrustumQueryHandle());
-    PointCloudVortex::ResetQueryProgressive(queryHandle->GetHandle());
-
-    return ProgressiveTask::Completion::Finished;
-    }
-
-//----------------------------------------------------------------------------------------
-// @bsimethod                                                   Mathieu.Marchand  4/2015
-//----------------------------------------------------------------------------------------
-bool PointCloudProgressiveDisplay::ShouldDrawInContext(Dgn::RenderContextR context)
-    {
-    switch (context.GetDrawPurpose())
-        {
-        case DrawPurpose::Pick:
-        case DrawPurpose::CaptureGeometry:
-        case DrawPurpose::FenceAccept:
-        case DrawPurpose::RegionFlood:
-        case DrawPurpose::FitView:
-        case DrawPurpose::ExportVisibleEdges:
-        case DrawPurpose::ClashDetection:
-        case DrawPurpose::ModelFacet:
-            return false;
-        }
-
-    return true;
-    }
-
+/*-------------------------------------------------------------------------------------+
+|
+|     $Source: PointCloudSchema/PointCloudProgressiveDisplay.cpp $
+|
+|  $Copyright: (c) 2017 Bentley Systems, Incorporated. All rights reserved. $
+|
++--------------------------------------------------------------------------------------*/
+#include <PointCloudInternal.h>
+
+#include <Windows.h>
+
+USING_NAMESPACE_BENTLEY_DGN
+USING_NAMESPACE_BENTLEY_POINTCLOUD
+USING_NAMESPACE_BENTLEY_BEPOINTCLOUD
+
+
+void debugMessage(char *m, int64_t v = 0)
+{
+    char message[1024];    
+    sprintf(message, ">>> %s = %lld\n", m, v);
+    OutputDebugString(message);
+}
+
+//----------------------------------------------------------------------------------------
+// @bsimethod                                                       Eric.Paquet     5/2015
+//----------------------------------------------------------------------------------------
+PointCloudProgressiveDisplay::PointCloudProgressiveDisplay (PointCloudModel const& model, PtViewport& ptViewport)
+    :m_ptViewport(&ptViewport),
+    m_model(model),
+    m_waitTime(0),
+    m_nextRetryTime(0),
+    m_lastTentativeStopped(false),
+    m_progressivePts(0),
+    m_firstPassPts(0),
+    m_totalProgressivePts(0),
+    m_doLowDensity(false)
+    {
+    m_tentativeId = 0;
+    m_model.GetRange(m_sceneRangeWorld, PointCloudModel::Unit::World);
+    }
+
+//----------------------------------------------------------------------------------------
+// @bsimethod                                                       Eric.Paquet     5/2015
+//----------------------------------------------------------------------------------------
+PointCloudProgressiveDisplay::~PointCloudProgressiveDisplay()
+    {
+    INFO_PRINTF("END Display firstPass=%ld progressive=%ld TotalProgressive=%ld", m_firstPassPts, m_progressivePts, m_totalProgressivePts);
+    }
+
+
+//----------------------------------------------------------------------------------------
+// @bsimethod                                                   Mathieu.Marchand  3/2016
+//----------------------------------------------------------------------------------------
+void PointCloudProgressiveDisplay::SetupPtViewport(Dgn::RenderContextR context)
+    {
+    auto spatial = context.GetViewport()->GetViewController()._ToSpatialView();
+    if (nullptr==spatial)
+        {
+        BeAssert(false);
+        return;
+        }
+
+    PointCloudVortex::SetViewport(m_ptViewport->GetId());
+    VisualizationManager::SetViewportInfo(context, m_model.GetSceneToWorld(), m_sceneRangeWorld);
+
+    // Use same values than Vancouver implementation - maybe some tuning would be needed here.
+    PointCloudVortex::DynamicFrameRate (15.0f);
+    PointCloudVortex::StaticOptimizer(0.5);
+
+    // Changing the global density has no effect once points have been loaded. Instead, alter the display query density 
+    PointCloudVortex::GlobalDensity(1.0f);
+
+    auto const& settings = PointCloudViewSettings::FromView(*spatial);
+
+    PointCloudVortex::SetEnabledState(PtEnable::RGB_SHADER, settings.GetUseRgb());
+    PointCloudVortex::SetEnabledState(PtEnable::FRONT_BIAS, settings.GetUseFrontBias());
+    PointCloudVortex::SetEnabledState(PtEnable::ADAPTIVE_POINT_SIZE, false);
+    PointCloudVortex::SetEnabledState(PtEnable::LIGHTING, false);
+
+    PointCloudViewSettings::DisplayStyle displayStyle = settings.GetDisplayStyle();
+    if (displayStyle == PointCloudViewSettings::DisplayStyle::Custom)
+        {
+        PointCloudVortex::SetEnabledState (PtEnable::INTENSITY_SHADER, settings.GetUseIntensity());
+        PointCloudVortex::SetEnabledState (PtEnable::PLANE_SHADER, settings.GetUsePlane());
+        if (settings.GetUseIntensity()) //if intensity set to true
+            {
+            PointCloudVortex::ShaderOptionf( PtShaderOptions::INTENSITY_SHADER_BRIGHTNESS, (float)settings.GetBrightness () );
+            PointCloudVortex::ShaderOptionf( PtShaderOptions::INTENSITY_SHADER_CONTRAST, (float)settings.GetContrast () );
+            PointCloudVortex::ShaderOptioni( PtShaderOptions::INTENSITY_SHADER_RAMP, settings.GetIntensityRampIdx ());
+            BeAssert (settings.GetIntensityRampIdx() != INVALID_RAMP_INDEX);
+            }
+
+        if (settings.GetUsePlane()) //if elevation is set to true
+            {
+            PointCloudVortex::ShaderOptioni( PtShaderOptions::PLANE_SHADER_RAMP, settings.GetPlaneRampIdx ());
+            BeAssert (settings.GetPlaneRampIdx() != INVALID_RAMP_INDEX);
+            PointCloudVortex::ShaderOptionf (PtShaderOptions::PLANE_SHADER_DISTANCE, (float)settings.GetDistance ());
+            PointCloudVortex::ShaderOptionf (PtShaderOptions::PLANE_SHADER_OFFSET, (float)settings.GetOffset ());
+
+            //Clamp elevation value
+            if (settings.GetClampIntensity())
+                PointCloudVortex::ShaderOptioni (PtShaderOptions::PLANE_SHADER_EDGE, 0x01);
+            else
+                PointCloudVortex::ShaderOptioni (PtShaderOptions::PLANE_SHADER_EDGE, 0x00);
+
+            float axis [] = {0,0,0};
+            if (settings.GetUseACSAsPlaneAxis())
+                {
+                RotMatrix rot = context.GetViewport()->GetViewController().GetAuxCoordinateSystem().GetRotation();
+                DVec3d direction;
+
+                rot.GetRow(direction, 2);
+                direction.Normalize();
+                axis[0]= (float)direction.x;
+                axis[1]= (float)direction.y;
+                axis[2]= (float)direction.z;
+                }
+            else
+                axis [std::min<uint16_t>(2, (uint16_t)settings.GetPlaneAxis ())] = 1.0f;
+
+            PointCloudVortex::ShaderOptionfv( PtShaderOptions::PLANE_SHADER_VECTOR, axis ); 
+            }
+        }
+    else if (displayStyle == PointCloudViewSettings::DisplayStyle::Intensity)
+        {
+        PointCloudVortex::SetEnabledState (PtEnable::INTENSITY_SHADER, true);
+        PointCloudVortex::SetEnabledState (PtEnable::PLANE_SHADER, false);
+        PointCloudVortex::ShaderOptionf( PtShaderOptions::INTENSITY_SHADER_BRIGHTNESS, (float)settings.GetBrightness () );
+        PointCloudVortex::ShaderOptionf( PtShaderOptions::INTENSITY_SHADER_CONTRAST, (float)settings.GetContrast () );
+        PointCloudVortex::ShaderOptioni( PtShaderOptions::INTENSITY_SHADER_RAMP, settings.GetIntensityRampIdx ());
+        BeAssert (settings.GetIntensityRampIdx() != INVALID_RAMP_INDEX);
+        }
+    else if (displayStyle == PointCloudViewSettings::DisplayStyle::Location)
+        {
+        PointCloudVortex::SetEnabledState (PtEnable::INTENSITY_SHADER, false);
+        PointCloudVortex::SetEnabledState (PtEnable::PLANE_SHADER, true);
+        PointCloudVortex::ShaderOptioni( PtShaderOptions::PLANE_SHADER_RAMP, settings.GetPlaneRampIdx ());
+
+        BeAssert (settings.GetPlaneRampIdx() != INVALID_RAMP_INDEX);
+
+        //Clamp elevation value
+        if (settings.GetClampIntensity())
+            PointCloudVortex::ShaderOptioni (PtShaderOptions::PLANE_SHADER_EDGE, 0x01);
+        else
+            PointCloudVortex::ShaderOptioni (PtShaderOptions::PLANE_SHADER_EDGE, 0x00);
+
+        PointCloudVortex::ShaderOptionf (PtShaderOptions::PLANE_SHADER_DISTANCE, (float)settings.GetDistance ());
+        PointCloudVortex::ShaderOptionf (PtShaderOptions::PLANE_SHADER_OFFSET, (float)settings.GetOffset ());
+
+        float axis [] = {0,0,0};
+        if (settings.GetUseACSAsPlaneAxis())
+            {
+            RotMatrix rot = context.GetViewport()->GetViewController().GetAuxCoordinateSystem().GetRotation();
+            DVec3d direction;
+            rot.GetRow(direction, 2);
+            direction.Normalize();
+            axis[0]= (float)direction.x;
+            axis[1]= (float)direction.y;
+            axis[2]= (float)direction.z;
+            }
+        else
+            axis [std::min<uint16_t>(2, (uint16_t)settings.GetPlaneAxis ())] = 1.0f;
+        PointCloudVortex::ShaderOptionfv( PtShaderOptions::PLANE_SHADER_VECTOR, axis ); 
+        }
+    else
+        {
+        BeAssert (displayStyle == PointCloudViewSettings::DisplayStyle::None || 
+                    displayStyle == PointCloudViewSettings::DisplayStyle::Classification);
+        PointCloudVortex::SetEnabledState (PtEnable::INTENSITY_SHADER, false);
+        PointCloudVortex::SetEnabledState (PtEnable::PLANE_SHADER, false);
+        }
+    }
+
+//----------------------------------------------------------------------------------------
+// @bsimethod                                                   Mathieu.Marchand  3/2016
+//----------------------------------------------------------------------------------------
+
+bool PointCloudProgressiveDisplay::DrawPointCloud(Render::GraphicPtr* pGraphicsPtr, int64_t& pointsToLoad, uint64_t& pointsDrawn, Dgn::RenderContextR context, PtQueryDensity densityType, float density, bool doCheckStop, unsigned int maxIterations)
+    {
+    PointCloudQueryHandlePtr queryHandle(m_model.GetPointCloudSceneP()->GetFrustumQueryHandle());
+
+    PointCloudVortex::StartDrawFrameMetrics();
+	PointCloudVortex::SetQueryDensity(queryHandle->GetHandle(), densityType, density);
+	PointCloudVortex::ResetQuery(queryHandle->GetHandle());
+    
+    uint32_t channelFlags = (uint32_t) PointCloudChannelId::Xyz;
+    if (m_model.GetPointCloudSceneP()->_HasRGBChannel())
+
+        channelFlags |= (uint32_t) PointCloudChannelId::Rgb;
+
+    RefCountedPtr<PointCloudQueryBuffers> queryBuffers = PointCloudQueryBuffers::Create(5000000 /* DRAW_QUERYCAPACITY */, channelFlags);
+
+    bool queryCompleted = true;
+    m_lastTentativeStopped = false;
+
+    uint32_t buffersCount = 0;
+
+    Dgn::Render::GraphicBranch graphicArray;
+
+    uint32_t        numPoints   = 0;
+    unsigned int    i           = 0;
+
+    do
+        {
+
+        i++;
+
+        if ((doCheckStop && context.CheckStop()) || i > maxIterations)
+            {
+            DEBUG_PRINTF("CHECK_STOP reached, aborting");
+            queryCompleted = false;
+            m_lastTentativeStopped = true;
+            break;
+            }
+
+        uint64_t numQueryPoints = queryBuffers->GetPoints(queryHandle->GetHandle());
+
+        if (numQueryPoints == 0)
+            break;
+
+        if(queryBuffers->HasXyz())
+            {  
+
+            //&&MM QV OPTIMIZATION
+            // qv_addPoints / qv_addPointsFloat
+            //      - use memcpy to copy Rgb values instead of byte per byte.
+            //      - use float and memcpy instead of float per float copy.
+            //      - add range param if we can provide it?
+            //      - Can we call qv_addPoints from multiple threads?
+            // Ask Karin for a good chunk size. currently DRAW_QUERYCAPACITY=1,048,576
+            // can we pre-allocate qv graphic and assigned directly in qv buffer.
+            // Performance difference between qvi_displayPoints and qv_addPoints/qvi_displayElement ?
+
+            //&&MM Pointools query optimization
+            //      - A query that doesn't use global var. and that we can resume. ex: ptViewport
+            //      - A query that will return all points without having to restart over over.
+            //      - Query that return points in floats with an origin. local to the query and not a global setting.
+            //      - Can it supports multiple query? Will it affect ptsTolLoad and loaded voxel?
+            //          ex: full density is started
+            //              full density pause
+            //              low density start and complete
+            //              resume full density.
+            //          
+            //          Same scenario may occurs with multiple viewports. i.e. alternating between 2 queries of a different region.
+            //  
+
+            //&&MM Need query in floats NEEDS_WORK_POINT_CLOUD
+            static std::vector<FPoint3d> s_floatsPts;
+            if (s_floatsPts.size() < queryBuffers->GetNumPoints())
+                s_floatsPts.resize(queryBuffers->GetNumPoints());
+
+            ByteCP     pRgb = queryBuffers->HasRgb() ? (ByteCP)queryBuffers->GetRgbChannel()->GetChannelBuffer() : nullptr;
+            DPoint3dCP pXyz = queryBuffers->GetXyzChannel()->GetChannelBuffer();
+            DPoint3d   origin = pXyz[0];
+            numPoints = queryBuffers->GetNumPoints();
+          
+            for (size_t i = 0; i < numPoints; ++i)
+                {
+                s_floatsPts[i].x = (float)(pXyz[i].x - origin.x);
+                s_floatsPts[i].y = (float)(pXyz[i].y - origin.y);
+                s_floatsPts[i].z = (float)(pXyz[i].z - origin.z);
+                }            
+
+            auto graphic = context.CreateGraphic(Render::Graphic::CreateParams(context.GetViewport()));
+            Render::GraphicParams graphicParams;
+//            graphicParams.SetLineColor(m_model.GetColor());
+//            graphicParams.SetFillColor(m_model.GetColor());
+            graphicParams.SetWidth(DgnViewport::GetDefaultIndexedLineWidth(m_model.GetWeight()));
+            graphic->ActivateGraphicParams(graphicParams);
+            graphic->AddPointCloud(queryBuffers->GetNumPoints(), origin, s_floatsPts.data(), pRgb);
+            graphicArray.Add(*graphic);
+
+            pointsDrawn += queryBuffers->GetNumPoints();
+
+            ++buffersCount;
+            }
+
+        } while(numPoints == queryBuffers->GetCapacity());
+
+    pointsToLoad = 0;
+    if (queryCompleted && PtQueryDensity::QUERY_DENSITY_VIEW == densityType || PtQueryDensity::QUERY_DENSITY_VIEW_PROGRESSIVE == densityType)
+        {
+        // From observation, we need to recompute ptsToload otherwise the count is not [always?] updated.
+        pointsToLoad = PointCloudVortex::PtsToLoadInViewport(m_model.GetPointCloudSceneP()->GetSceneHandle(), true/*recompute*/);
+        }
+
+    PointCloudVortex::EndDrawFrameMetrics();
+
+    if (!graphicArray.m_entries.empty())
+        {
+        auto graphicGroup = context.CreateBranch(graphicArray, &m_model.GetSceneToWorld());
+        context.OutputGraphic(*graphicGroup, nullptr);
+
+        if (pGraphicsPtr != nullptr)
+            *pGraphicsPtr = graphicGroup;
+        }
+
+    DEBUG_PRINTF("DrawPointCloud outputting %d, ptToload =%ld", buffersCount, pointsToLoad);
+
+    return queryCompleted;
+    }
+
+//----------------------------------------------------------------------------------------
+// @bsimethod                                                       Eric.Paquet     5/2015
+//----------------------------------------------------------------------------------------
+void PointCloudProgressiveDisplay::DrawView (Dgn::RenderContextR context)
+    {
+    BeAssert(nullptr != context.GetViewport());
+    BeAssert(nullptr != m_model.GetPointCloudSceneP());
+
+    // **********************************
+    // *** NB: This method must be fast. 
+    // **********************************
+    // Do not try to read from SQLite or allocate huge amounts of memory in here. 
+    // Defer time-consuming tasks to progressive display    
+
+    // Output previous low density if we have any.  A new one will be computed in the progressive display. 
+    Dgn::Render::Graphic* pGraphic = m_model.GetLowDensityGraphicP(context.GetViewportR());
+    if(nullptr != pGraphic)
+        context.OutputGraphic(*pGraphic, nullptr);
+       
+    context.GetViewportR().ScheduleProgressiveTask(*this);
+    m_waitTime = 100;
+    m_nextRetryTime = 0;//BeTimeUtilities::GetCurrentTimeAsUnixMillis() + m_waitTime;
+    m_lastTentativeStopped = true;   // do not wait to display full res. do it right away
+    m_doLowDensity = true;
+    }
+
+//----------------------------------------------------------------------------------------
+// This callback is invoked on a timer during progressive display.
+// @bsimethod                                                       Eric.Paquet     5/2015
+//----------------------------------------------------------------------------------------
+
+ProgressiveTask::Completion PointCloudProgressiveDisplay::_DoProgressive(Dgn::RenderListContext& context, WantShow& wantShow)
+    {
+    // NEEDS_WORK_CONTINUOUS_RENDER:  Can we do something better than a nextRetryTime?
+    //  ex: if accurate we could use pointsToLoad and PtsLoadedInViewportSinceLastDraw to detect that
+    //      we need to redraw.
+    if (!m_doLowDensity && !m_lastTentativeStopped && BeTimeUtilities::GetCurrentTimeAsUnixMillis() < m_nextRetryTime)
+        {
+        //LOG.errorv("Wait %lld until next retry", m_nextRetryTime - BeTimeUtilities::GetCurrentTimeAsUnixMillis());
+        return Completion::Aborted;
+        }
+
+    SetupPtViewport(context);
+
+    if (m_doLowDensity)
+        {
+        // Our first draw call must be fast and is considered a dynamic so we draw with a low density 
+        // and do the full density update in the progressive display callback.
+        static float density = 0.10f; //&&MM make this an option? used to be 0.05 in Microstation but low density is now defer to progressive display so we can be a bit slower.
+        static PtQueryDensity densityType = PtQueryDensity::QUERY_DENSITY_VIEW; // Get only points in memory for a view representation. Point still on disk will get loaded at a later time.
+        int64_t pointsToLoad = 0;
+        Dgn::Render::GraphicPtr pLowDensityGraphic;
+
+        DrawPointCloud(&pLowDensityGraphic, pointsToLoad, m_firstPassPts, context, densityType, density, false/*checkStop*/, 1);
+        
+        if (pLowDensityGraphic.IsValid())
+            {
+            const_cast<PointCloudModel&>(m_model).SaveLowDensityGraphic(context.GetViewportR(), pLowDensityGraphic.get());
+            wantShow = WantShow::Yes;
+            m_doLowDensity = false;
+       
+            PointCloudQueryHandlePtr queryHandle(m_model.GetPointCloudSceneP()->GetFrustumQueryHandle());
+            PointCloudVortex::ResetQueryProgressive(queryHandle->GetHandle());
+            }
+            else
+            if (0 == pointsToLoad)
+                {
+                // no graphic no points to load: nothing to see in this view.
+                m_doLowDensity = false;
+                PointCloudQueryHandlePtr queryHandle(m_model.GetPointCloudSceneP()->GetFrustumQueryHandle());
+                PointCloudVortex::ResetQueryProgressive(queryHandle->GetHandle());
+
+                return ProgressiveTask::Completion::Finished;
+                }
+
+            return ProgressiveTask::Completion::Aborted;
+            }
+
+    ++m_tentativeId;
+
+    int64_t loadedSinceLastDraw = PointCloudVortex::PtsLoadedInViewportSinceLastDraw(m_model.GetPointCloudSceneP()->GetSceneHandle());  UNUSED_VARIABLE(loadedSinceLastDraw);
+    DEBUG_PRINTF("(%d)Begin _DoProgressive loadedSinceDraw                        (%ld)", m_tentativeId, loadedSinceLastDraw);
+
+    float density = m_model.GetViewDensity();
+    static PtQueryDensity densityType = PtQueryDensity::QUERY_DENSITY_VIEW_PROGRESSIVE; // Get only points in memory for a view representation. Points still on disk will get loaded at a later time.
+
+    m_progressivePts = 0;
+
+    uint64_t    oldProgressivePts = m_progressivePts;
+    int64_t     pointsToLoad = 0;
+    bool        drawPointCloud;
+
+    drawPointCloud = DrawPointCloud(nullptr, pointsToLoad, m_progressivePts, context, densityType, density, true/*checkStop*/, 50);
+
+    if (drawPointCloud && pointsToLoad == 0)
+        {
+        PointCloudQueryHandlePtr queryHandle(m_model.GetPointCloudSceneP()->GetFrustumQueryHandle());
+        PointCloudVortex::ResetQueryProgressive(queryHandle->GetHandle());
+        }
+
+    if (!drawPointCloud || pointsToLoad > 0)
+        {
+        m_totalProgressivePts += m_progressivePts;
+        m_waitTime = (uint64_t)(m_waitTime * 1.33);
+        m_nextRetryTime = BeTimeUtilities::GetCurrentTimeAsUnixMillis() + m_waitTime;  
+
+        DEBUG_PRINTF("(%d)Aborted _DoProgressive High Density pointsToLoad=%ld", m_tentativeId, pointsToLoad);
+        
+        if (m_progressivePts > oldProgressivePts + 20000)
+        {
+            wantShow = WantShow::Yes;
+        }
+
+        return ProgressiveTask::Completion::Aborted;
+        }
+
+
+    wantShow = WantShow::Yes;
+    m_totalProgressivePts += m_progressivePts;
+    DEBUG_PRINTF("(%d)Finished _DoProgressive", m_tentativeId);
+
+    PointCloudQueryHandlePtr queryHandle(m_model.GetPointCloudSceneP()->GetFrustumQueryHandle());
+    PointCloudVortex::ResetQueryProgressive(queryHandle->GetHandle());
+
+    return ProgressiveTask::Completion::Finished;
+    }
+
+//----------------------------------------------------------------------------------------
+// @bsimethod                                                   Mathieu.Marchand  4/2015
+//----------------------------------------------------------------------------------------
+bool PointCloudProgressiveDisplay::ShouldDrawInContext(Dgn::RenderContextR context)
+    {
+    switch (context.GetDrawPurpose())
+        {
+        case DrawPurpose::Pick:
+        case DrawPurpose::CaptureGeometry:
+        case DrawPurpose::FenceAccept:
+        case DrawPurpose::RegionFlood:
+        case DrawPurpose::FitView:
+        case DrawPurpose::ExportVisibleEdges:
+        case DrawPurpose::ClashDetection:
+        case DrawPurpose::ModelFacet:
+            return false;
+        }
+
+    return true;
+    }
+