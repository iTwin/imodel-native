--- conflicted
+++ resolved
@@ -1,169 +1,131 @@
-/*--------------------------------------------------------------------------------------+
-|
-|     $Source: PublicApi/PointCloudSchema/PointCloudHandler.h $
-|
-|  $Copyright: (c) 2016 Bentley Systems, Incorporated. All rights reserved. $
-|
-+--------------------------------------------------------------------------------------*/
-#pragma once
-//__BENTLEY_INTERNAL_ONLY__
-
-#include <BePointCloud/BePointCloudCommon.h>
-#include <BePointCloud/PointCloudHandle.h>
-#include <BePointCloud/PointCloudScene.h>
-
-USING_NAMESPACE_BENTLEY_DGNPLATFORM
-
-BEGIN_BENTLEY_POINTCLOUDSCHEMA_NAMESPACE
-
-struct PointCloudModelHandler;
-struct PtViewport;
-
-//=======================================================================================
-// Obtain and display point cloud data from POD files. 
-// @bsiclass                                                    Eric.Paquet     04/2015
-//=======================================================================================
-struct EXPORT_VTABLE_ATTRIBUTE PointCloudModel : Dgn::SpatialModel
-    {
-    struct CreateParams : T_Super::CreateParams
-        {
-        DEFINE_T_SUPER(Dgn::SpatialModel::CreateParams);
-
-<<<<<<< HEAD
-
-public:
-    enum class LoadStatus
-        {
-        Unloaded,
-        Loaded,
-        UnknownError,
-=======
-        Utf8String m_fileId;
-
-        public:
-            //! This constructor is used only by the model handler to create a new instance, prior to calling ReadProperties on the model object
-            CreateParams(Dgn::DgnModel::CreateParams const& params) : T_Super(params) {}
-
-            //! Parameters to create a new instance of a PointCloudModel.
-            //! @param[in] dgndb The DgnDb for the new DgnModel
-            //! @param[in] code The Code for the DgnModel
-            //! @param[in] fileId File Id of the PointCloud file.
-            CreateParams(Dgn::DgnDbR dgndb, Dgn::DgnCode code, Utf8StringCR fileId) :
-                T_Super(dgndb, PointCloudModel::QueryClassId(dgndb), code), m_fileId(fileId)
-                {}
->>>>>>> 87a44795
-        };
-
-    DGNMODEL_DECLARE_MEMBERS(POINTCLOUD_CLASSNAME_PointCloudModel, Dgn::SpatialModel)
-
-    private:
-        mutable BePointCloud::PointCloudScenePtr    m_pointCloudScenePtr;
-
-<<<<<<< HEAD
-private:
-    mutable LoadStatus                          m_loadSceneStatus;
-    mutable BePointCloud::PointCloudScenePtr    m_pointCloudScenePtr;
-    mutable Transform                           m_sceneToWorld;
-    mutable std::map<DgnViewportCP, RefCountedPtr<PtViewport>> m_cachedPtViewport;
-
-    //! May return nullptr when we reach the limit.
-    PtViewport* GetPtViewportP(DgnViewportCR) const;
-
-    // POINTCLOUD_WIP_GR06_Json - To remove this, we could move JsonUtils.h to PublicApi and then delete this struct and associated methods.
-    struct JsonUtils
-        {
-        static void DPoint3dToJson(JsonValueR outValue, DPoint3dCR point);
-        static void DPoint3dFromJson(DPoint3dR point, Json::Value const& inValue);
-        };
-
-protected:
-    friend struct PointCloudModelHandler;
-    friend struct PointCloudProgressiveDisplay;
-=======
-        DRange3d                            GetSceneRange();
->>>>>>> 87a44795
-
-    public:
-        // POINTCLOUD_WIP_GR06_Json - To remove this, we could move JsonUtils.h to PublicApi and then delete this struct and associated methods.
-        struct JsonUtils
-            {
-            static void DPoint3dToJson (JsonValueR outValue, DPoint3dCR point);
-            static void DPoint3dFromJson (DPoint3dR point, Json::Value const& inValue);
-            };
-
-        struct Properties
-            {
-            DRange3d            m_range;        //! Point Cloud range
-            Utf8String          m_fileId;       //! File id provided by the application. Used to resolve the local file name.
-
-<<<<<<< HEAD
-public:
-
-    //! Create a new PointCloudModel object, in preparation for loading it from the DgnDb.
-    PointCloudModel(CreateParams const& params);
-    PointCloudModel(CreateParams const& params, PointCloudModel::Properties const& properties) ;
-
-    virtual void _AddSceneGraphics(Dgn::SceneContextR) const override;
-
-    virtual void _OnFitView(Dgn::FitContextR) override;
-    
-    virtual void _DropGraphicsForViewport(Dgn::DgnViewportCR viewport) override;
-
-    virtual void _WriteJsonProperties(Json::Value&) const override;
-    virtual void _ReadJsonProperties(Json::Value const&) override;
-    virtual Dgn::AxisAlignedBox3d _QueryModelRange() const override;
-    BePointCloud::PointCloudSceneP GetPointCloudSceneP () const;
-    DRange3dCR GetRange() const {return m_properties.m_range;}
-    DRange3dR GetRangeR() {return m_properties.m_range;}
-    DRange3d GetSceneRange() const;
-
-    TransformCR GetSceneToWorld() const {return m_sceneToWorld;}
-
-};
-=======
-            void ToJson(Json::Value&) const;
-            void FromJson(Json::Value const&);
-            };
-
-    protected:
-        friend struct PointCloudModelHandler;
-        friend struct PointCloudProgressiveDisplay;
-
-        Properties m_properties;
-
-        //! Destruct a PointCloudModel object.
-        ~PointCloudModel();
-
-    public:
-        //! Create a new PointCloudModel object, in preparation for loading it from the DgnDb.
-        PointCloudModel(CreateParams const& params);
-        PointCloudModel(CreateParams const& params, PointCloudModel::Properties const& properties) ;
-
-        virtual void _AddSceneGraphics(Dgn::SceneContextR) const override;
-        virtual void _WriteJsonProperties(Json::Value&) const override;
-        virtual void _ReadJsonProperties(Json::Value const&) override;
-        virtual Dgn::AxisAlignedBox3d _QueryModelRange() const override;
-        BePointCloud::PointCloudSceneP GetPointCloudSceneP () const;
-        DRange3dCR GetRange() const {return m_properties.m_range;}
-        DRange3dR GetRangeR() {return m_properties.m_range;}
-
-        //! Query the DgnClassId of the PointCloudModel ECClass in the specified DgnDb.
-        //! @note This is a static method that always returns the DgnClassId of the PointCloudModel class - it does @em not return the class of a specific instance.
-        static Dgn::DgnClassId QueryClassId(Dgn::DgnDbCR dgndb) { return Dgn::DgnClassId(dgndb.Schemas().GetECClassId(POINTCLOUD_SCHEMA_NAME, POINTCLOUD_CLASSNAME_PointCloudModel)); }
-    };
->>>>>>> 87a44795
-
-//=======================================================================================
-// Model handler for point clouds.
-// Instances of PointCloudModel must be able to assume that their handler is a PointCloudModelHandler.
-// @bsiclass                                                    Eric.Paquet     04/2015
-//=======================================================================================
-struct EXPORT_VTABLE_ATTRIBUTE PointCloudModelHandler : Dgn::dgn_ModelHandler::Spatial
-{
-    MODELHANDLER_DECLARE_MEMBERS(POINTCLOUD_CLASSNAME_PointCloudModel, PointCloudModel, PointCloudModelHandler, Dgn::dgn_ModelHandler::Spatial, POINTCLOUDSCHEMA_EXPORT)
-
-public:
-    POINTCLOUDSCHEMA_EXPORT static PointCloudModelPtr CreatePointCloudModel(PointCloudModel::CreateParams const& params);
-};
-
-END_BENTLEY_POINTCLOUDSCHEMA_NAMESPACE
+/*--------------------------------------------------------------------------------------+
+|
+|     $Source: PublicApi/PointCloudSchema/PointCloudHandler.h $
+|
+|  $Copyright: (c) 2016 Bentley Systems, Incorporated. All rights reserved. $
+|
++--------------------------------------------------------------------------------------*/
+#pragma once
+//__BENTLEY_INTERNAL_ONLY__
+
+#include <BePointCloud/BePointCloudCommon.h>
+#include <BePointCloud/PointCloudHandle.h>
+#include <BePointCloud/PointCloudScene.h>
+
+USING_NAMESPACE_BENTLEY_DGNPLATFORM
+
+BEGIN_BENTLEY_POINTCLOUDSCHEMA_NAMESPACE
+
+struct PointCloudModelHandler;
+struct PtViewport;
+
+//=======================================================================================
+// Obtain and display point cloud data from POD files. 
+// @bsiclass                                                    Eric.Paquet     04/2015
+//=======================================================================================
+struct EXPORT_VTABLE_ATTRIBUTE PointCloudModel : Dgn::SpatialModel
+{
+DGNMODEL_DECLARE_MEMBERS(POINTCLOUD_CLASSNAME_PointCloudModel, Dgn::SpatialModel)
+
+public:
+    struct CreateParams : T_Super::CreateParams
+        {
+        DEFINE_T_SUPER(Dgn::SpatialModel::CreateParams);
+
+        Utf8String m_fileId;
+
+        public:
+            //! This constructor is used only by the model handler to create a new instance, prior to calling ReadProperties on the model object
+            CreateParams(Dgn::DgnModel::CreateParams const& params) : T_Super(params) {}
+
+            //! Parameters to create a new instance of a PointCloudModel.
+            //! @param[in] dgndb The DgnDb for the new DgnModel
+            //! @param[in] code The Code for the DgnModel
+            //! @param[in] fileId File Id of the PointCloud file.
+            CreateParams(Dgn::DgnDbR dgndb, Dgn::DgnCode code, Utf8StringCR fileId) :
+                T_Super(dgndb, PointCloudModel::QueryClassId(dgndb), code), m_fileId(fileId)
+                {}
+        };
+        
+    enum class LoadStatus
+        {
+        Unloaded,
+        Loaded,
+        UnknownError,
+        };
+
+    struct Properties
+        {
+        DRange3d            m_range;        //! Point Cloud range
+        Utf8String          m_fileId;       //! File id provided by the application. Used to resolve the local file name.
+
+        void ToJson(Json::Value&) const;
+        void FromJson(Json::Value const&);
+        };
+
+private:
+    mutable LoadStatus                          m_loadSceneStatus;
+    mutable BePointCloud::PointCloudScenePtr    m_pointCloudScenePtr;
+    mutable Transform                           m_sceneToWorld;
+    mutable std::map<DgnViewportCP, RefCountedPtr<PtViewport>> m_cachedPtViewport;
+
+    //! May return nullptr when we reach the limit.
+    PtViewport* GetPtViewportP(DgnViewportCR) const;
+
+    // POINTCLOUD_WIP_GR06_Json - To remove this, we could move JsonUtils.h to PublicApi and then delete this struct and associated methods.
+    struct JsonUtils
+        {
+        static void DPoint3dToJson(JsonValueR outValue, DPoint3dCR point);
+        static void DPoint3dFromJson(DPoint3dR point, Json::Value const& inValue);
+        };
+
+protected:
+    friend struct PointCloudModelHandler;
+    friend struct PointCloudProgressiveDisplay;
+
+    Properties m_properties;
+
+    //! Destruct a PointCloudModel object.
+    ~PointCloudModel();
+
+public:
+
+    //! Create a new PointCloudModel object, in preparation for loading it from the DgnDb.
+    PointCloudModel(CreateParams const& params);
+    PointCloudModel(CreateParams const& params, PointCloudModel::Properties const& properties) ;
+
+    virtual void _AddSceneGraphics(Dgn::SceneContextR) const override;
+
+    virtual void _OnFitView(Dgn::FitContextR) override;
+    
+    virtual void _DropGraphicsForViewport(Dgn::DgnViewportCR viewport) override;
+
+    virtual void _WriteJsonProperties(Json::Value&) const override;
+    virtual void _ReadJsonProperties(Json::Value const&) override;
+    virtual Dgn::AxisAlignedBox3d _QueryModelRange() const override;
+    BePointCloud::PointCloudSceneP GetPointCloudSceneP () const;
+    DRange3dCR GetRange() const {return m_properties.m_range;}
+    DRange3dR GetRangeR() {return m_properties.m_range;}
+    DRange3d GetSceneRange() const;
+
+    TransformCR GetSceneToWorld() const {return m_sceneToWorld;}
+    
+    //! Query the DgnClassId of the PointCloudModel ECClass in the specified DgnDb.
+    //! @note This is a static method that always returns the DgnClassId of the PointCloudModel class - it does @em not return the class of a specific instance.
+    static Dgn::DgnClassId QueryClassId(Dgn::DgnDbCR dgndb) { return Dgn::DgnClassId(dgndb.Schemas().GetECClassId(POINTCLOUD_SCHEMA_NAME, POINTCLOUD_CLASSNAME_PointCloudModel)); }
+};
+
+//=======================================================================================
+// Model handler for point clouds.
+// Instances of PointCloudModel must be able to assume that their handler is a PointCloudModelHandler.
+// @bsiclass                                                    Eric.Paquet     04/2015
+//=======================================================================================
+struct EXPORT_VTABLE_ATTRIBUTE PointCloudModelHandler : Dgn::dgn_ModelHandler::Spatial
+{
+    MODELHANDLER_DECLARE_MEMBERS(POINTCLOUD_CLASSNAME_PointCloudModel, PointCloudModel, PointCloudModelHandler, Dgn::dgn_ModelHandler::Spatial, POINTCLOUDSCHEMA_EXPORT)
+
+public:
+    POINTCLOUDSCHEMA_EXPORT static PointCloudModelPtr CreatePointCloudModel(PointCloudModel::CreateParams const& params);
+};
+
+END_BENTLEY_POINTCLOUDSCHEMA_NAMESPACE