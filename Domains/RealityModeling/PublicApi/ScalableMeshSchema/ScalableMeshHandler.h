--- conflicted
+++ resolved
@@ -1,82 +1,80 @@
-/*--------------------------------------------------------------------------------------+
-|
-|     $Source: PublicApi/ScalableMeshSchema/ScalableMeshHandler.h $
-|
-|  $Copyright: (c) 2016 Bentley Systems, Incorporated. All rights reserved. $
-|
-+--------------------------------------------------------------------------------------*/
-#pragma once
-//__BENTLEY_INTERNAL_ONLY__
-
-#include <ScalableMeshSchema/ScalableMeshSchemaCommon.h>
-#include <ScalableMeshSchema/ExportMacros.h>
-#include <ScalableMesh/IScalableMesh.h>
-#include <ScalableMeshSchema/IMeshSpatialModel.h>
-#include <TerrainModel/TerrainModel.h>
-
-SCALABLEMESH_SCHEMA_TYPEDEFS(ScalableMeshModel)
-
-USING_NAMESPACE_BENTLEY_SCALABLEMESH
-
-BEGIN_BENTLEY_SCALABLEMESH_SCHEMA_NAMESPACE
-
-//=======================================================================================
-// @bsiclass                                                  
-//=======================================================================================
-struct ScalableMeshModel : IMeshSpatialModel
-    {
-
-    DGNMODEL_DECLARE_MEMBERS("ScalableMeshModel", IMeshSpatialModel)
-        private:
-
-        IScalableMeshPtr m_smPtr;
-        BentleyApi::Dgn::AxisAlignedBox3d m_range;
-    protected:
- 
-
-        virtual bool _IsMultiResolution() const { return true; };
-        virtual BentleyApi::Dgn::AxisAlignedBox3dCR _GetRange() const override;
-        virtual BentleyStatus _QueryTexturesLod(bvector<ITerrainTexturePtr>& textures, size_t maxSizeBytes) const override;
-        virtual BentleyStatus _QueryTexture(ITextureTileId const& tileId, ITerrainTexturePtr& texture) const override;
-
-        virtual BentleyStatus _ReloadClipMask(BentleyApi::Dgn::DgnElementId& clipMaskElementId, bool isNew) override;
-        virtual BentleyStatus _ReloadAllClipMasks() override;
-        virtual BentleyStatus _StartClipMaskBulkInsert() override;
-        virtual BentleyStatus _StopClipMaskBulkInsert() override;
-        virtual BentleyStatus _CreateIterator(ITerrainTileIteratorPtr& iterator) override;
-        virtual TerrainModel::IDTM* _GetDTM() override;
-        virtual void _RegisterTilesChangedEventListener(ITerrainTileChangedHandler* eventListener) override;
-        virtual bool _UnregisterTilesChangedEventListener(ITerrainTileChangedHandler* eventListener) override;
-
-        SCALABLEMESH_SCHEMA_EXPORT virtual void _AddGraphicsToScene(BentleyApi::Dgn::ViewContextR context) override;
-    public:
-
-        //! Create a new TerrainPhysicalModel object, in preparation for loading it from the DgnDb.
-        ScalableMeshModel(BentleyApi::Dgn::DgnModel::CreateParams const& params);
-
-        virtual ~ScalableMeshModel();
-
-<<<<<<< HEAD
-        SCALABLEMESHSCHEMA_EXPORT static ScalableMeshModelP CreateModel(BentleyApi::Dgn::DgnDbR dgnDb);
-=======
-        void OpenFile(BeFileNameCR smFilename);
->>>>>>> d3b9bd71
-
-        //! A DgnDb can have only one terrain. 
-        SCALABLEMESH_SCHEMA_EXPORT static IMeshSpatialModelP GetTerrainModelP(BentleyApi::Dgn::DgnDbCR dgnDb);
-
-        SCALABLEMESHSCHEMA_EXPORT static WString GetTerrainModelPath(BentleyApi::Dgn::DgnDbCR dgnDb);
-
-
-    };
-
-struct EXPORT_VTABLE_ATTRIBUTE ScalableMeshModelHandler : Dgn::dgn_ModelHandler::Spatial
-    {
-    MODELHANDLER_DECLARE_MEMBERS("ScalableMeshModel", ScalableMeshModel, ScalableMeshModelHandler, Dgn::dgn_ModelHandler::Spatial, SCALABLEMESH_SCHEMA_EXPORT)
-
-    public : 
-                     
-        //NEEDS_WORK_SM : Currently for testing only
-        SCALABLEMESH_SCHEMA_EXPORT static IMeshSpatialModelP AttachTerrainModel(DgnDb& db, Utf8StringCR modelName, BeFileNameCR smFilename);
-    };
+/*--------------------------------------------------------------------------------------+
+|
+|     $Source: PublicApi/ScalableMeshSchema/ScalableMeshHandler.h $
+|
+|  $Copyright: (c) 2016 Bentley Systems, Incorporated. All rights reserved. $
+|
++--------------------------------------------------------------------------------------*/
+#pragma once
+//__BENTLEY_INTERNAL_ONLY__
+
+#include <ScalableMeshSchema/ScalableMeshSchemaCommon.h>
+#include <ScalableMeshSchema/ExportMacros.h>
+#include <ScalableMesh/IScalableMesh.h>
+#include <ScalableMeshSchema/IMeshSpatialModel.h>
+#include <TerrainModel/TerrainModel.h>
+
+SCALABLEMESH_SCHEMA_TYPEDEFS(ScalableMeshModel)
+
+USING_NAMESPACE_BENTLEY_SCALABLEMESH
+
+BEGIN_BENTLEY_SCALABLEMESH_SCHEMA_NAMESPACE
+
+//=======================================================================================
+// @bsiclass                                                  
+//=======================================================================================
+struct ScalableMeshModel : IMeshSpatialModel
+    {
+
+    DGNMODEL_DECLARE_MEMBERS("ScalableMeshModel", IMeshSpatialModel)
+        private:
+
+        IScalableMeshPtr m_smPtr;
+        BentleyApi::Dgn::AxisAlignedBox3d m_range;
+    protected:
+ 
+
+        virtual bool _IsMultiResolution() const { return true; };
+        virtual BentleyApi::Dgn::AxisAlignedBox3dCR _GetRange() const override;
+        virtual BentleyStatus _QueryTexturesLod(bvector<ITerrainTexturePtr>& textures, size_t maxSizeBytes) const override;
+        virtual BentleyStatus _QueryTexture(ITextureTileId const& tileId, ITerrainTexturePtr& texture) const override;
+
+        virtual BentleyStatus _ReloadClipMask(BentleyApi::Dgn::DgnElementId& clipMaskElementId, bool isNew) override;
+        virtual BentleyStatus _ReloadAllClipMasks() override;
+        virtual BentleyStatus _StartClipMaskBulkInsert() override;
+        virtual BentleyStatus _StopClipMaskBulkInsert() override;
+        virtual BentleyStatus _CreateIterator(ITerrainTileIteratorPtr& iterator) override;
+        virtual TerrainModel::IDTM* _GetDTM() override;
+        virtual void _RegisterTilesChangedEventListener(ITerrainTileChangedHandler* eventListener) override;
+        virtual bool _UnregisterTilesChangedEventListener(ITerrainTileChangedHandler* eventListener) override;
+
+        SCALABLEMESH_SCHEMA_EXPORT virtual void _AddGraphicsToScene(BentleyApi::Dgn::ViewContextR context) override;
+    public:
+
+        //! Create a new TerrainPhysicalModel object, in preparation for loading it from the DgnDb.
+        ScalableMeshModel(BentleyApi::Dgn::DgnModel::CreateParams const& params);
+
+        virtual ~ScalableMeshModel();
+
+        SCALABLEMESHSCHEMA_EXPORT static ScalableMeshModelP CreateModel(BentleyApi::Dgn::DgnDbR dgnDb);
+        
+        void OpenFile(BeFileNameCR smFilename);
+
+        //! A DgnDb can have only one terrain. 
+        SCALABLEMESH_SCHEMA_EXPORT static IMeshSpatialModelP GetTerrainModelP(BentleyApi::Dgn::DgnDbCR dgnDb);
+
+        SCALABLEMESHSCHEMA_EXPORT static WString GetTerrainModelPath(BentleyApi::Dgn::DgnDbCR dgnDb);
+
+
+    };
+
+struct EXPORT_VTABLE_ATTRIBUTE ScalableMeshModelHandler : Dgn::dgn_ModelHandler::Spatial
+    {
+    MODELHANDLER_DECLARE_MEMBERS("ScalableMeshModel", ScalableMeshModel, ScalableMeshModelHandler, Dgn::dgn_ModelHandler::Spatial, SCALABLEMESH_SCHEMA_EXPORT)
+
+    public : 
+                     
+        //NEEDS_WORK_SM : Currently for testing only
+        SCALABLEMESH_SCHEMA_EXPORT static IMeshSpatialModelP AttachTerrainModel(DgnDb& db, Utf8StringCR modelName, BeFileNameCR smFilename);
+    };
 END_BENTLEY_SCALABLEMESH_SCHEMA_NAMESPACE