/*--------------------------------------------------------------------------------------+
|
|     $Source: PublicApi/ScalableMeshSchema/ScalableMeshHandler.h $
|
|  $Copyright: (c) 2018 Bentley Systems, Incorporated. All rights reserved. $
|
+--------------------------------------------------------------------------------------*/
#pragma once
//__BENTLEY_INTERNAL_ONLY__

#include <ScalableMeshSchema/ScalableMeshSchemaCommon.h>
#include <ScalableMeshSchema/ExportMacros.h>


#include <ScalableMesh/ScalableMeshDefs.h>
#include <ScalableMesh/IScalableMesh.h>
#include <ScalableMeshSchema/IMeshSpatialModel.h>
#include <TerrainModel/TerrainModel.h>
#include <ScalableMesh/IScalableMeshProgressiveQuery.h>
#include <ScalableMesh/IScalableMeshQuery.h>
#include <ScalableMesh/IScalableMeshPublisher.h>
#include <DgnPlatform/DgnPlatformApi.h>
#include <DgnPlatform/Render.h>
#include <DgnPlatform/ModelSpatialClassifier.h>


SCALABLEMESH_SCHEMA_TYPEDEFS(ScalableMeshModel)

USING_NAMESPACE_BENTLEY_SCALABLEMESH

BEGIN_BENTLEY_SCALABLEMESH_SCHEMA_NAMESPACE

DEFINE_POINTER_SUFFIX_TYPEDEFS(SMGeometry)
DEFINE_POINTER_SUFFIX_TYPEDEFS(SMNode)
DEFINE_POINTER_SUFFIX_TYPEDEFS(SMScene)

DEFINE_REF_COUNTED_PTR(SMGeometry)
DEFINE_REF_COUNTED_PTR(SMNode)
DEFINE_REF_COUNTED_PTR(SMScene)

struct ScalableMeshModel;

enum class ClipMode
    {
    Clip = 0,
    Mask
    };

//=======================================================================================
// @bsiclass                                                  
//=======================================================================================
struct IScalableMeshLocationProvider : public RefCountedBase
    {
    protected:

        virtual BentleyStatus _GetExtraFileDirectory(BeFileNameR extraFileDir, BentleyApi::Dgn::DgnDbCR dgnDb) const = 0;

    public:

        SCALABLEMESH_SCHEMA_EXPORT BentleyStatus GetExtraFileDirectory(BeFileNameR extraFileDir, BentleyApi::Dgn::DgnDbCR dgnDb) const;
    };

typedef RefCountedPtr<IScalableMeshLocationProvider> IScalableMeshLocationProviderPtr;


//=======================================================================================
// @bsiclass
//=======================================================================================
struct SMModelClipInfo
    {    

    SMModelClipInfo(const bvector<DPoint3d>& shape, ScalableMesh::SMNonDestructiveClipType type)
        {
        m_shape = shape;
        m_type = type;
        m_isActive = true;
        m_geomType = 0;
        }

    SMModelClipInfo()
        {
        m_type = SMNonDestructiveClipType::Mask;       
        m_isActive = true;
        m_geomType = 0;
        }

    void FromBlob(size_t& currentBlobInd, const uint8_t* pClipData);

    void ToBlob(bvector<uint8_t>& clipData);

    bvector<DPoint3d>                      m_shape;
    ScalableMesh::SMNonDestructiveClipType m_type;
    bool                                   m_isActive;
    uint32_t                               m_geomType;
    };

struct SMModelClipVectorInfo
{

	SMModelClipVectorInfo(const CLIP_VECTOR_NAMESPACE::ClipVectorPtr& clip, ScalableMesh::SMNonDestructiveClipType type)
	{
		m_bounds = ClipVector::Create();
		*m_bounds = *clip;
		m_type = type;
		m_isActive = true;
		m_geomType = 0;
	}

	SMModelClipVectorInfo()
	{
		m_type = SMNonDestructiveClipType::Mask;
		m_isActive = true;
		m_geomType = 0;
	}

	void FromBlob(size_t& currentBlobInd, const uint8_t* pClipData);

	void ToBlob(bvector<uint8_t>& clipData);

	CLIP_VECTOR_NAMESPACE::ClipVectorPtr                    m_bounds;
	ScalableMesh::SMNonDestructiveClipType m_type;
	bool                                   m_isActive;
	uint32_t                               m_geomType;
};


//=======================================================================================
// @bsiclass
//=======================================================================================
struct SMClipProvider : public ScalableMesh::IClipDefinitionDataProvider
    {
    private:

        ScalableMeshModel* m_smModel = nullptr;

    public:

        SMClipProvider(ScalableMeshModel* smModel);
        virtual void GetClipPolygon(bvector<DPoint3d>& poly, uint64_t id);
        virtual void GetClipPolygon(bvector<DPoint3d>& poly, uint64_t id, ScalableMesh::SMNonDestructiveClipType& type);
        virtual void SetClipPolygon(const bvector<DPoint3d>& poly, uint64_t id, ScalableMesh::SMNonDestructiveClipType type);
        virtual void SetClipPolygon(const bvector<DPoint3d>& poly, uint64_t id);
		virtual void GetClipVector(CLIP_VECTOR_NAMESPACE::ClipVectorPtr& poly, uint64_t id, SMNonDestructiveClipType& type);
		virtual void SetClipVector(const CLIP_VECTOR_NAMESPACE::ClipVectorPtr& poly, uint64_t id, SMNonDestructiveClipType type);
        virtual void RemoveClipPolygon(uint64_t id);

        virtual void RemoveTerrainRegion(uint64_t id);
        virtual void GetTerrainRegion(bvector<DPoint3d>& poly, uint64_t id);
        virtual void SetTerrainRegion(const bvector<DPoint3d>& poly, uint64_t id);

        virtual void ListClipIDs(bvector<uint64_t>& ids);
        virtual void ListTerrainRegionIDs(bvector<uint64_t>& ids);

        virtual void SetTerrainRegionName(const Utf8String& name, uint64_t id);
        virtual void GetTerrainRegionName(Utf8String& name, uint64_t id);
        virtual void RemoveTerrainRegionName(uint64_t id) {};
    };


//=======================================================================================
// @bsiclass
//=======================================================================================
struct ScalableMeshModel : IMeshSpatialModel
{
    DGNMODEL_DECLARE_MEMBERS("ScalableMeshModel", IMeshSpatialModel)

    BE_JSON_NAME(scalablemesh)
    BE_JSON_NAME(clip)
    BE_JSON_NAME(classifiers)
    BE_JSON_NAME(publishing)
    BE_JSON_NAME(tilesetUrl)

    friend struct SMClipProvider;

private:

    RefCountedPtr<SMClipProvider> m_clipProvider;


public: //MST_TEMP
    static IScalableMeshLocationProviderPtr m_locationProviderPtr;

    SMSceneP Load(Dgn::Render::SystemP) const;
    //NEEDS_WORK_MS : Modify remove mutable
    mutable IScalableMeshPtr                m_smPtr;
    Transform                               m_smToModelUorTransform;
    Transform                               m_modelUorToSmTransform;
    mutable bool                            m_tryOpen;
    mutable BentleyApi::AxisAlignedBox3d    m_range;
    mutable bool                            m_displayTexture;       
	mutable IScalableMeshTextureInfoPtr     m_textureInfo;            
    mutable bool                            m_forceRedraw;
    mutable bset<uint64_t>                  m_activeClips;
    mutable bset<uint64_t>                  m_notActiveClips;
    BeFileName                              m_path;
    bool                                    m_isProgressiveDisplayOn;
    bool                                    m_isInsertingClips;
	mutable Dgn::ClipVectorCPtr             m_clip;
	int                                     m_startClipCount;
    ModelSpatialClassifiers                 m_classifiers;
    bvector<ScalableMeshModel*>             m_terrainParts;
    bmap<uint64_t, bpair<ClipMode, bool>>   m_currentClips;
    
    bool                                    m_subModel;
    ScalableMeshModel*                      m_parentModel;
    uint64_t                                m_associatedRegion;

    bool                                    m_loadedAllModels;
    BeFileName                              m_basePath;

    struct QueuedRegionOp
        {
        uint64_t id;
        bvector<DPoint3d> regionData;
        };

    bvector<QueuedRegionOp> m_queuedRegions;

    void Cleanup(bool isModelDelete);

    IScalableMeshProgressiveQueryEnginePtr GetProgressiveQueryEngine(); 
    void InitializeTerrainRegions(/*Dgn::ViewContextR*/);
		
	bool HasClipBoundary(const bvector<DPoint3d>& clipBoundary, uint64_t clipID);

private:
		    
    uint32_t _GetExcessiveRefCountThreshold() const override { return 0x7fffffff; }
<<<<<<< HEAD
=======
    
    Dgn::Render::PublishedTilesetInfo _GetPublishedTilesetInfo() override;

    void _DoPublish(BeFileNameCR outDir, WString rootName, DRange3dR range, const Transform& tileToECEF, const Transform& dbToTile) override;
>>>>>>> 3008bd49

protected:
    struct Properties
    {
        Utf8String          m_fileId;

        void ToJson(Json::Value&) const;
        void FromJson(Json::Value const&);
    };

    bmap <uint64_t, SMModelClipInfo>   m_scalableClipDefs;
	bmap <uint64_t, SMModelClipVectorInfo>   m_scalableClipVectorDefs;

    //bpair<Model id, clip id>
    bvector<bpair<uint64_t, uint64_t>> m_linksToGroundModels;

    Properties      m_properties;

    Dgn::DgnDbStatus _ReadSelectParams(BeSQLite::EC::ECSqlStatement& statement, Dgn::ECSqlClassParamsCR params) override;
    void _BindWriteParams(BeSQLite::EC::ECSqlStatement&, ForInsert) override;

    void _OnSaveJsonProperties() override;
    void _OnLoadedJsonProperties() override;

    virtual bool _IsMultiResolution() const override { return true; };
    BentleyApi::AxisAlignedBox3d _GetRange() const override;

    BentleyStatus _QueryTexturesLod(bvector<ITerrainTexturePtr>& textures, size_t maxSizeBytes) const override;
    BentleyStatus _QueryTexture(ITextureTileId const& tileId, ITerrainTexturePtr& texture) const override;

    BentleyStatus _ReloadClipMask(const BentleyApi::Dgn::DgnElementId& clipMaskElementId, bool isNew) override;
    BentleyStatus _ReloadAllClipMasks() override;
    BentleyStatus _StartClipMaskBulkInsert() override;
    BentleyStatus _StopClipMaskBulkInsert() override;
    BentleyStatus _CreateIterator(ITerrainTileIteratorPtr& iterator) override;
    TerrainModel::IDTM* _GetDTM(ScalableMesh::DTMAnalysisType type) override;
    void _RegisterTilesChangedEventListener(ITerrainTileChangedHandler* eventListener) override;
    bool _UnregisterTilesChangedEventListener(ITerrainTileChangedHandler* eventListener) override;
    BentleyStatus _GetSpatialClassifiers(Dgn::ModelSpatialClassifiersR classifiers) const override { classifiers = m_classifiers; return SUCCESS; }
        virtual BentleyApi::Dgn::DgnDbStatus _OnDelete() override;
        void RefreshClips();

    BeFileName GenerateClipFileName(BeFileNameCR smFilename, BentleyApi::Dgn::DgnDbR dgnProject);

public:

    SCALABLEMESH_SCHEMA_EXPORT static BentleyStatus SetLocationProvider(IScalableMeshLocationProvider& locationProviderPtr);

    //! Create a new TerrainPhysicalModel object, in preparation for loading it from the DgnDb.
    ScalableMeshModel(BentleyApi::Dgn::DgnModel::CreateParams const& params);

    virtual ~ScalableMeshModel();

    SCALABLEMESH_SCHEMA_EXPORT static ScalableMeshModelP CreateModel(BentleyApi::Dgn::DgnDbR dgnDb);

    SCALABLEMESH_SCHEMA_EXPORT static ScalableMeshModelP CreateModel(BentleyApi::Dgn::DgnDbR dgnDb, WString terrainName, BeFileName terrainPath);
    void OpenFile(BeFileNameCR smFilename, BentleyApi::Dgn::DgnDbR dgnProject);

    SCALABLEMESH_SCHEMA_EXPORT void CloseFile();
    void SetFileNameProperty(BeFileNameCR smFilename);
    SCALABLEMESH_SCHEMA_EXPORT BentleyStatus UpdateFilename(BeFileNameCR newFilename);

    SCALABLEMESH_SCHEMA_EXPORT BentleyStatus UpdateExtractedTerrainLocation(BeFileNameCR oldLocation, BeFileNameCR newLocation);
    BeFileName GetPath() const { return m_path; }

	SCALABLEMESH_SCHEMA_EXPORT void ClearExtraFiles();
    void SetClassifiers(Dgn::ModelSpatialClassifiersCR classifiers) { m_classifiers = classifiers; }
	SCALABLEMESH_SCHEMA_EXPORT void CompactExtraFiles();
		
	SCALABLEMESH_SCHEMA_EXPORT void SetClip(Dgn::ClipVectorCP clip);
		
	SCALABLEMESH_SCHEMA_EXPORT void SetScalableClips(bmap <uint64_t, SMModelClipInfo>& clipInfo);

    SCALABLEMESH_SCHEMA_EXPORT void SetGroundModelLinks(bvector<bpair<uint64_t, uint64_t>>& linksToGroundModels);

    //! A DgnDb can have only one terrain.
    SCALABLEMESH_SCHEMA_EXPORT static IMeshSpatialModelP GetTerrainModelP(BentleyApi::Dgn::DgnDbCR dgnDb);

    SCALABLEMESH_SCHEMA_EXPORT static void GetAllScalableMeshes(BentleyApi::Dgn::DgnDbCR dgnDb, bvector<IMeshSpatialModelP>& models);

    SCALABLEMESH_SCHEMA_EXPORT static void GetScalableMeshTypes(BentleyApi::Dgn::DgnDbCR dgnDb, bool& has3D, bool& hasTerrain, bool& hasExtractedTerrain, bool& hasCesium3DTiles);
		
    SCALABLEMESH_SCHEMA_EXPORT static WString GetTerrainModelPath(BentleyApi::Dgn::DgnDbCR dgnDb, bool createDir = true);

    SCALABLEMESH_SCHEMA_EXPORT IScalableMesh* GetScalableMesh(bool wantGroup = true);        

    SCALABLEMESH_SCHEMA_EXPORT Transform GetUorsToStorage();

    SCALABLEMESH_SCHEMA_EXPORT void SetActiveClipSets(bset<uint64_t>& activeClips, bset<uint64_t>& previouslyActiveClips);

    SCALABLEMESH_SCHEMA_EXPORT void ClearOverviews(IScalableMeshPtr& targetSM);

    SCALABLEMESH_SCHEMA_EXPORT void LoadOverviews(IScalableMeshPtr& targetSM);

    SCALABLEMESH_SCHEMA_EXPORT void GetClipSetIds(bvector<uint64_t>& allShownIds);

    SCALABLEMESH_SCHEMA_EXPORT void GetActiveClipSetIds(bset<uint64_t>& allShownIds);

    SCALABLEMESH_SCHEMA_EXPORT bool IsTerrain();

    SCALABLEMESH_SCHEMA_EXPORT bool HasTerrain();

    SCALABLEMESH_SCHEMA_EXPORT void SetProgressiveDisplay(bool isProgressiveOn);  

    SCALABLEMESH_SCHEMA_EXPORT void SetDisplayTexture(bool displayTexture);
    
    SCALABLEMESH_SCHEMA_EXPORT bool GetDisplayTexture() const { return m_displayTexture; }
    
    SCALABLEMESH_SCHEMA_EXPORT void ClearAllDisplayMem();
            
    SCALABLEMESH_SCHEMA_EXPORT void ReloadMesh(); // force to reload the entire mesh data
    
    IScalableMesh* GetScalableMeshHandle();

    SCALABLEMESH_SCHEMA_EXPORT void ActivateClip(uint64_t id, ClipMode clip = ClipMode::Mask);

    SCALABLEMESH_SCHEMA_EXPORT void DeactivateClip(uint64_t clipId);

    SCALABLEMESH_SCHEMA_EXPORT void SetDefaultClipsActive();

    SCALABLEMESH_SCHEMA_EXPORT void AddTerrainRegion(uint64_t id, ScalableMeshModel* terrainModel, const bvector<DPoint3d> region);

    SCALABLEMESH_SCHEMA_EXPORT void FindTerrainRegion(uint64_t id, ScalableMeshModel*& terrainModel);

    SCALABLEMESH_SCHEMA_EXPORT void RemoveRegion(uint64_t id);

    SCALABLEMESH_SCHEMA_EXPORT void SetRegionVisibility(uint64_t id, bool isVisible);

    SCALABLEMESH_SCHEMA_EXPORT void GetPathForTerrainRegion(BeFileNameR terrainName, uint64_t id, const WString& basePath);

    SCALABLEMESH_SCHEMA_EXPORT bool HasQueuedTerrainRegions();

    SCALABLEMESH_SCHEMA_EXPORT void SyncTerrainRegions(bvector<uint64_t>& newModelIds);

    SCALABLEMESH_SCHEMA_EXPORT void QueueDeleteTerrainRegions(uint64_t id);

    SCALABLEMESH_SCHEMA_EXPORT void QueueAddTerrainRegions(uint64_t id, const bvector<DPoint3d>& boundary);

	SCALABLEMESH_SCHEMA_EXPORT void ActivateTerrainRegion(const BentleyApi::Dgn::DgnElementId& id, ScalableMeshModel* terrainModel);

	SCALABLEMESH_SCHEMA_EXPORT void UnlinkTerrainRegion(const BentleyApi::Dgn::DgnElementId& blanketId, const BentleyApi::Dgn::DgnModelId& modelId);

	SCALABLEMESH_SCHEMA_EXPORT void LinkTerrainRegion(const BentleyApi::Dgn::DgnElementId& blanketId, const BentleyApi::Dgn::DgnModelId& modelId, const bvector<DPoint3d> region, const Utf8String& blanketName);

    SCALABLEMESH_SCHEMA_EXPORT void CreateBreaklines(const BeFileName& extraLinearFeatureAbsFileName, bvector<DSegment3d> const& breaklines);

<<<<<<< HEAD
    SCALABLEMESH_SCHEMA_EXPORT void WriteCesiumTileset(BeFileName outFileName, BeFileNameCR outputDir, const Transform& transform) const;
    SCALABLEMESH_SCHEMA_EXPORT bool AllowPublishing() const;
=======
        SCALABLEMESH_SCHEMA_EXPORT void WriteCesiumTileset(BeFileName outFileName, BeFileNameCR outputDir, const Transform& tileToECEF, const Transform& dbToTile) const;
>>>>>>> 3008bd49

    uint64_t GetAssociatedRegionId() const { return m_associatedRegion; }
};

struct EXPORT_VTABLE_ATTRIBUTE ScalableMeshModelHandler : Dgn::dgn_ModelHandler::Spatial
{
    MODELHANDLER_DECLARE_MEMBERS("ScalableMeshModel", ScalableMeshModel, ScalableMeshModelHandler, Dgn::dgn_ModelHandler::Spatial, SCALABLEMESH_SCHEMA_EXPORT)
public :
    //NEEDS_WORK_SM : Currently for testing only
    SCALABLEMESH_SCHEMA_EXPORT static IMeshSpatialModelP AttachTerrainModel(BentleyApi::Dgn::DgnDb& db, Utf8StringCR modelName, BeFileNameCR smFilename, RepositoryLinkCR modeledElement, bool openFile = true, Dgn::ClipVectorCP clip = nullptr, ModelSpatialClassifiersCP classifiers = nullptr);

    virtual void _GetClassParams(Dgn::ECSqlClassParamsR params) override;
};
END_BENTLEY_SCALABLEMESH_SCHEMA_NAMESPACE
<|MERGE_RESOLUTION|>--- conflicted
+++ resolved
@@ -1,401 +1,390 @@
-/*--------------------------------------------------------------------------------------+
-|
-|     $Source: PublicApi/ScalableMeshSchema/ScalableMeshHandler.h $
-|
-|  $Copyright: (c) 2018 Bentley Systems, Incorporated. All rights reserved. $
-|
-+--------------------------------------------------------------------------------------*/
-#pragma once
-//__BENTLEY_INTERNAL_ONLY__
-
-#include <ScalableMeshSchema/ScalableMeshSchemaCommon.h>
-#include <ScalableMeshSchema/ExportMacros.h>
-
-
-#include <ScalableMesh/ScalableMeshDefs.h>
-#include <ScalableMesh/IScalableMesh.h>
-#include <ScalableMeshSchema/IMeshSpatialModel.h>
-#include <TerrainModel/TerrainModel.h>
-#include <ScalableMesh/IScalableMeshProgressiveQuery.h>
-#include <ScalableMesh/IScalableMeshQuery.h>
-#include <ScalableMesh/IScalableMeshPublisher.h>
-#include <DgnPlatform/DgnPlatformApi.h>
-#include <DgnPlatform/Render.h>
-#include <DgnPlatform/ModelSpatialClassifier.h>
-
-
-SCALABLEMESH_SCHEMA_TYPEDEFS(ScalableMeshModel)
-
-USING_NAMESPACE_BENTLEY_SCALABLEMESH
-
-BEGIN_BENTLEY_SCALABLEMESH_SCHEMA_NAMESPACE
-
-DEFINE_POINTER_SUFFIX_TYPEDEFS(SMGeometry)
-DEFINE_POINTER_SUFFIX_TYPEDEFS(SMNode)
-DEFINE_POINTER_SUFFIX_TYPEDEFS(SMScene)
-
-DEFINE_REF_COUNTED_PTR(SMGeometry)
-DEFINE_REF_COUNTED_PTR(SMNode)
-DEFINE_REF_COUNTED_PTR(SMScene)
-
-struct ScalableMeshModel;
-
-enum class ClipMode
-    {
-    Clip = 0,
-    Mask
-    };
-
-//=======================================================================================
-// @bsiclass                                                  
-//=======================================================================================
-struct IScalableMeshLocationProvider : public RefCountedBase
-    {
-    protected:
-
-        virtual BentleyStatus _GetExtraFileDirectory(BeFileNameR extraFileDir, BentleyApi::Dgn::DgnDbCR dgnDb) const = 0;
-
-    public:
-
-        SCALABLEMESH_SCHEMA_EXPORT BentleyStatus GetExtraFileDirectory(BeFileNameR extraFileDir, BentleyApi::Dgn::DgnDbCR dgnDb) const;
-    };
-
-typedef RefCountedPtr<IScalableMeshLocationProvider> IScalableMeshLocationProviderPtr;
-
-
-//=======================================================================================
-// @bsiclass
-//=======================================================================================
-struct SMModelClipInfo
-    {    
-
-    SMModelClipInfo(const bvector<DPoint3d>& shape, ScalableMesh::SMNonDestructiveClipType type)
-        {
-        m_shape = shape;
-        m_type = type;
-        m_isActive = true;
-        m_geomType = 0;
-        }
-
-    SMModelClipInfo()
-        {
-        m_type = SMNonDestructiveClipType::Mask;       
-        m_isActive = true;
-        m_geomType = 0;
-        }
-
-    void FromBlob(size_t& currentBlobInd, const uint8_t* pClipData);
-
-    void ToBlob(bvector<uint8_t>& clipData);
-
-    bvector<DPoint3d>                      m_shape;
-    ScalableMesh::SMNonDestructiveClipType m_type;
-    bool                                   m_isActive;
-    uint32_t                               m_geomType;
-    };
-
-struct SMModelClipVectorInfo
-{
-
-	SMModelClipVectorInfo(const CLIP_VECTOR_NAMESPACE::ClipVectorPtr& clip, ScalableMesh::SMNonDestructiveClipType type)
-	{
-		m_bounds = ClipVector::Create();
-		*m_bounds = *clip;
-		m_type = type;
-		m_isActive = true;
-		m_geomType = 0;
-	}
-
-	SMModelClipVectorInfo()
-	{
-		m_type = SMNonDestructiveClipType::Mask;
-		m_isActive = true;
-		m_geomType = 0;
-	}
-
-	void FromBlob(size_t& currentBlobInd, const uint8_t* pClipData);
-
-	void ToBlob(bvector<uint8_t>& clipData);
-
-	CLIP_VECTOR_NAMESPACE::ClipVectorPtr                    m_bounds;
-	ScalableMesh::SMNonDestructiveClipType m_type;
-	bool                                   m_isActive;
-	uint32_t                               m_geomType;
-};
-
-
-//=======================================================================================
-// @bsiclass
-//=======================================================================================
-struct SMClipProvider : public ScalableMesh::IClipDefinitionDataProvider
-    {
-    private:
-
-        ScalableMeshModel* m_smModel = nullptr;
-
-    public:
-
-        SMClipProvider(ScalableMeshModel* smModel);
-        virtual void GetClipPolygon(bvector<DPoint3d>& poly, uint64_t id);
-        virtual void GetClipPolygon(bvector<DPoint3d>& poly, uint64_t id, ScalableMesh::SMNonDestructiveClipType& type);
-        virtual void SetClipPolygon(const bvector<DPoint3d>& poly, uint64_t id, ScalableMesh::SMNonDestructiveClipType type);
-        virtual void SetClipPolygon(const bvector<DPoint3d>& poly, uint64_t id);
-		virtual void GetClipVector(CLIP_VECTOR_NAMESPACE::ClipVectorPtr& poly, uint64_t id, SMNonDestructiveClipType& type);
-		virtual void SetClipVector(const CLIP_VECTOR_NAMESPACE::ClipVectorPtr& poly, uint64_t id, SMNonDestructiveClipType type);
-        virtual void RemoveClipPolygon(uint64_t id);
-
-        virtual void RemoveTerrainRegion(uint64_t id);
-        virtual void GetTerrainRegion(bvector<DPoint3d>& poly, uint64_t id);
-        virtual void SetTerrainRegion(const bvector<DPoint3d>& poly, uint64_t id);
-
-        virtual void ListClipIDs(bvector<uint64_t>& ids);
-        virtual void ListTerrainRegionIDs(bvector<uint64_t>& ids);
-
-        virtual void SetTerrainRegionName(const Utf8String& name, uint64_t id);
-        virtual void GetTerrainRegionName(Utf8String& name, uint64_t id);
-        virtual void RemoveTerrainRegionName(uint64_t id) {};
-    };
-
-
-//=======================================================================================
-// @bsiclass
-//=======================================================================================
-struct ScalableMeshModel : IMeshSpatialModel
-{
-    DGNMODEL_DECLARE_MEMBERS("ScalableMeshModel", IMeshSpatialModel)
-
-    BE_JSON_NAME(scalablemesh)
-    BE_JSON_NAME(clip)
-    BE_JSON_NAME(classifiers)
-    BE_JSON_NAME(publishing)
-    BE_JSON_NAME(tilesetUrl)
-
-    friend struct SMClipProvider;
-
-private:
-
-    RefCountedPtr<SMClipProvider> m_clipProvider;
-
-
-public: //MST_TEMP
-    static IScalableMeshLocationProviderPtr m_locationProviderPtr;
-
-    SMSceneP Load(Dgn::Render::SystemP) const;
-    //NEEDS_WORK_MS : Modify remove mutable
-    mutable IScalableMeshPtr                m_smPtr;
-    Transform                               m_smToModelUorTransform;
-    Transform                               m_modelUorToSmTransform;
-    mutable bool                            m_tryOpen;
-    mutable BentleyApi::AxisAlignedBox3d    m_range;
-    mutable bool                            m_displayTexture;       
-	mutable IScalableMeshTextureInfoPtr     m_textureInfo;            
-    mutable bool                            m_forceRedraw;
-    mutable bset<uint64_t>                  m_activeClips;
-    mutable bset<uint64_t>                  m_notActiveClips;
-    BeFileName                              m_path;
-    bool                                    m_isProgressiveDisplayOn;
-    bool                                    m_isInsertingClips;
-	mutable Dgn::ClipVectorCPtr             m_clip;
-	int                                     m_startClipCount;
-    ModelSpatialClassifiers                 m_classifiers;
-    bvector<ScalableMeshModel*>             m_terrainParts;
-    bmap<uint64_t, bpair<ClipMode, bool>>   m_currentClips;
-    
-    bool                                    m_subModel;
-    ScalableMeshModel*                      m_parentModel;
-    uint64_t                                m_associatedRegion;
-
-    bool                                    m_loadedAllModels;
-    BeFileName                              m_basePath;
-
-    struct QueuedRegionOp
-        {
-        uint64_t id;
-        bvector<DPoint3d> regionData;
-        };
-
-    bvector<QueuedRegionOp> m_queuedRegions;
-
-    void Cleanup(bool isModelDelete);
-
-    IScalableMeshProgressiveQueryEnginePtr GetProgressiveQueryEngine(); 
-    void InitializeTerrainRegions(/*Dgn::ViewContextR*/);
-		
-	bool HasClipBoundary(const bvector<DPoint3d>& clipBoundary, uint64_t clipID);
-
-private:
-		    
-    uint32_t _GetExcessiveRefCountThreshold() const override { return 0x7fffffff; }
-<<<<<<< HEAD
-=======
-    
-    Dgn::Render::PublishedTilesetInfo _GetPublishedTilesetInfo() override;
-
-    void _DoPublish(BeFileNameCR outDir, WString rootName, DRange3dR range, const Transform& tileToECEF, const Transform& dbToTile) override;
->>>>>>> 3008bd49
-
-protected:
-    struct Properties
-    {
-        Utf8String          m_fileId;
-
-        void ToJson(Json::Value&) const;
-        void FromJson(Json::Value const&);
-    };
-
-    bmap <uint64_t, SMModelClipInfo>   m_scalableClipDefs;
-	bmap <uint64_t, SMModelClipVectorInfo>   m_scalableClipVectorDefs;
-
-    //bpair<Model id, clip id>
-    bvector<bpair<uint64_t, uint64_t>> m_linksToGroundModels;
-
-    Properties      m_properties;
-
-    Dgn::DgnDbStatus _ReadSelectParams(BeSQLite::EC::ECSqlStatement& statement, Dgn::ECSqlClassParamsCR params) override;
-    void _BindWriteParams(BeSQLite::EC::ECSqlStatement&, ForInsert) override;
-
-    void _OnSaveJsonProperties() override;
-    void _OnLoadedJsonProperties() override;
-
-    virtual bool _IsMultiResolution() const override { return true; };
-    BentleyApi::AxisAlignedBox3d _GetRange() const override;
-
-    BentleyStatus _QueryTexturesLod(bvector<ITerrainTexturePtr>& textures, size_t maxSizeBytes) const override;
-    BentleyStatus _QueryTexture(ITextureTileId const& tileId, ITerrainTexturePtr& texture) const override;
-
-    BentleyStatus _ReloadClipMask(const BentleyApi::Dgn::DgnElementId& clipMaskElementId, bool isNew) override;
-    BentleyStatus _ReloadAllClipMasks() override;
-    BentleyStatus _StartClipMaskBulkInsert() override;
-    BentleyStatus _StopClipMaskBulkInsert() override;
-    BentleyStatus _CreateIterator(ITerrainTileIteratorPtr& iterator) override;
-    TerrainModel::IDTM* _GetDTM(ScalableMesh::DTMAnalysisType type) override;
-    void _RegisterTilesChangedEventListener(ITerrainTileChangedHandler* eventListener) override;
-    bool _UnregisterTilesChangedEventListener(ITerrainTileChangedHandler* eventListener) override;
-    BentleyStatus _GetSpatialClassifiers(Dgn::ModelSpatialClassifiersR classifiers) const override { classifiers = m_classifiers; return SUCCESS; }
-        virtual BentleyApi::Dgn::DgnDbStatus _OnDelete() override;
-        void RefreshClips();
-
-    BeFileName GenerateClipFileName(BeFileNameCR smFilename, BentleyApi::Dgn::DgnDbR dgnProject);
-
-public:
-
-    SCALABLEMESH_SCHEMA_EXPORT static BentleyStatus SetLocationProvider(IScalableMeshLocationProvider& locationProviderPtr);
-
-    //! Create a new TerrainPhysicalModel object, in preparation for loading it from the DgnDb.
-    ScalableMeshModel(BentleyApi::Dgn::DgnModel::CreateParams const& params);
-
-    virtual ~ScalableMeshModel();
-
-    SCALABLEMESH_SCHEMA_EXPORT static ScalableMeshModelP CreateModel(BentleyApi::Dgn::DgnDbR dgnDb);
-
-    SCALABLEMESH_SCHEMA_EXPORT static ScalableMeshModelP CreateModel(BentleyApi::Dgn::DgnDbR dgnDb, WString terrainName, BeFileName terrainPath);
-    void OpenFile(BeFileNameCR smFilename, BentleyApi::Dgn::DgnDbR dgnProject);
-
-    SCALABLEMESH_SCHEMA_EXPORT void CloseFile();
-    void SetFileNameProperty(BeFileNameCR smFilename);
-    SCALABLEMESH_SCHEMA_EXPORT BentleyStatus UpdateFilename(BeFileNameCR newFilename);
-
-    SCALABLEMESH_SCHEMA_EXPORT BentleyStatus UpdateExtractedTerrainLocation(BeFileNameCR oldLocation, BeFileNameCR newLocation);
-    BeFileName GetPath() const { return m_path; }
-
-	SCALABLEMESH_SCHEMA_EXPORT void ClearExtraFiles();
-    void SetClassifiers(Dgn::ModelSpatialClassifiersCR classifiers) { m_classifiers = classifiers; }
-	SCALABLEMESH_SCHEMA_EXPORT void CompactExtraFiles();
-		
-	SCALABLEMESH_SCHEMA_EXPORT void SetClip(Dgn::ClipVectorCP clip);
-		
-	SCALABLEMESH_SCHEMA_EXPORT void SetScalableClips(bmap <uint64_t, SMModelClipInfo>& clipInfo);
-
-    SCALABLEMESH_SCHEMA_EXPORT void SetGroundModelLinks(bvector<bpair<uint64_t, uint64_t>>& linksToGroundModels);
-
-    //! A DgnDb can have only one terrain.
-    SCALABLEMESH_SCHEMA_EXPORT static IMeshSpatialModelP GetTerrainModelP(BentleyApi::Dgn::DgnDbCR dgnDb);
-
-    SCALABLEMESH_SCHEMA_EXPORT static void GetAllScalableMeshes(BentleyApi::Dgn::DgnDbCR dgnDb, bvector<IMeshSpatialModelP>& models);
-
-    SCALABLEMESH_SCHEMA_EXPORT static void GetScalableMeshTypes(BentleyApi::Dgn::DgnDbCR dgnDb, bool& has3D, bool& hasTerrain, bool& hasExtractedTerrain, bool& hasCesium3DTiles);
-		
-    SCALABLEMESH_SCHEMA_EXPORT static WString GetTerrainModelPath(BentleyApi::Dgn::DgnDbCR dgnDb, bool createDir = true);
-
-    SCALABLEMESH_SCHEMA_EXPORT IScalableMesh* GetScalableMesh(bool wantGroup = true);        
-
-    SCALABLEMESH_SCHEMA_EXPORT Transform GetUorsToStorage();
-
-    SCALABLEMESH_SCHEMA_EXPORT void SetActiveClipSets(bset<uint64_t>& activeClips, bset<uint64_t>& previouslyActiveClips);
-
-    SCALABLEMESH_SCHEMA_EXPORT void ClearOverviews(IScalableMeshPtr& targetSM);
-
-    SCALABLEMESH_SCHEMA_EXPORT void LoadOverviews(IScalableMeshPtr& targetSM);
-
-    SCALABLEMESH_SCHEMA_EXPORT void GetClipSetIds(bvector<uint64_t>& allShownIds);
-
-    SCALABLEMESH_SCHEMA_EXPORT void GetActiveClipSetIds(bset<uint64_t>& allShownIds);
-
-    SCALABLEMESH_SCHEMA_EXPORT bool IsTerrain();
-
-    SCALABLEMESH_SCHEMA_EXPORT bool HasTerrain();
-
-    SCALABLEMESH_SCHEMA_EXPORT void SetProgressiveDisplay(bool isProgressiveOn);  
-
-    SCALABLEMESH_SCHEMA_EXPORT void SetDisplayTexture(bool displayTexture);
-    
-    SCALABLEMESH_SCHEMA_EXPORT bool GetDisplayTexture() const { return m_displayTexture; }
-    
-    SCALABLEMESH_SCHEMA_EXPORT void ClearAllDisplayMem();
-            
-    SCALABLEMESH_SCHEMA_EXPORT void ReloadMesh(); // force to reload the entire mesh data
-    
-    IScalableMesh* GetScalableMeshHandle();
-
-    SCALABLEMESH_SCHEMA_EXPORT void ActivateClip(uint64_t id, ClipMode clip = ClipMode::Mask);
-
-    SCALABLEMESH_SCHEMA_EXPORT void DeactivateClip(uint64_t clipId);
-
-    SCALABLEMESH_SCHEMA_EXPORT void SetDefaultClipsActive();
-
-    SCALABLEMESH_SCHEMA_EXPORT void AddTerrainRegion(uint64_t id, ScalableMeshModel* terrainModel, const bvector<DPoint3d> region);
-
-    SCALABLEMESH_SCHEMA_EXPORT void FindTerrainRegion(uint64_t id, ScalableMeshModel*& terrainModel);
-
-    SCALABLEMESH_SCHEMA_EXPORT void RemoveRegion(uint64_t id);
-
-    SCALABLEMESH_SCHEMA_EXPORT void SetRegionVisibility(uint64_t id, bool isVisible);
-
-    SCALABLEMESH_SCHEMA_EXPORT void GetPathForTerrainRegion(BeFileNameR terrainName, uint64_t id, const WString& basePath);
-
-    SCALABLEMESH_SCHEMA_EXPORT bool HasQueuedTerrainRegions();
-
-    SCALABLEMESH_SCHEMA_EXPORT void SyncTerrainRegions(bvector<uint64_t>& newModelIds);
-
-    SCALABLEMESH_SCHEMA_EXPORT void QueueDeleteTerrainRegions(uint64_t id);
-
-    SCALABLEMESH_SCHEMA_EXPORT void QueueAddTerrainRegions(uint64_t id, const bvector<DPoint3d>& boundary);
-
-	SCALABLEMESH_SCHEMA_EXPORT void ActivateTerrainRegion(const BentleyApi::Dgn::DgnElementId& id, ScalableMeshModel* terrainModel);
-
-	SCALABLEMESH_SCHEMA_EXPORT void UnlinkTerrainRegion(const BentleyApi::Dgn::DgnElementId& blanketId, const BentleyApi::Dgn::DgnModelId& modelId);
-
-	SCALABLEMESH_SCHEMA_EXPORT void LinkTerrainRegion(const BentleyApi::Dgn::DgnElementId& blanketId, const BentleyApi::Dgn::DgnModelId& modelId, const bvector<DPoint3d> region, const Utf8String& blanketName);
-
-    SCALABLEMESH_SCHEMA_EXPORT void CreateBreaklines(const BeFileName& extraLinearFeatureAbsFileName, bvector<DSegment3d> const& breaklines);
-
-<<<<<<< HEAD
-    SCALABLEMESH_SCHEMA_EXPORT void WriteCesiumTileset(BeFileName outFileName, BeFileNameCR outputDir, const Transform& transform) const;
-    SCALABLEMESH_SCHEMA_EXPORT bool AllowPublishing() const;
-=======
-        SCALABLEMESH_SCHEMA_EXPORT void WriteCesiumTileset(BeFileName outFileName, BeFileNameCR outputDir, const Transform& tileToECEF, const Transform& dbToTile) const;
->>>>>>> 3008bd49
-
-    uint64_t GetAssociatedRegionId() const { return m_associatedRegion; }
-};
-
-struct EXPORT_VTABLE_ATTRIBUTE ScalableMeshModelHandler : Dgn::dgn_ModelHandler::Spatial
-{
-    MODELHANDLER_DECLARE_MEMBERS("ScalableMeshModel", ScalableMeshModel, ScalableMeshModelHandler, Dgn::dgn_ModelHandler::Spatial, SCALABLEMESH_SCHEMA_EXPORT)
-public :
-    //NEEDS_WORK_SM : Currently for testing only
-    SCALABLEMESH_SCHEMA_EXPORT static IMeshSpatialModelP AttachTerrainModel(BentleyApi::Dgn::DgnDb& db, Utf8StringCR modelName, BeFileNameCR smFilename, RepositoryLinkCR modeledElement, bool openFile = true, Dgn::ClipVectorCP clip = nullptr, ModelSpatialClassifiersCP classifiers = nullptr);
-
-    virtual void _GetClassParams(Dgn::ECSqlClassParamsR params) override;
-};
-END_BENTLEY_SCALABLEMESH_SCHEMA_NAMESPACE
+/*--------------------------------------------------------------------------------------+
+|
+|     $Source: PublicApi/ScalableMeshSchema/ScalableMeshHandler.h $
+|
+|  $Copyright: (c) 2018 Bentley Systems, Incorporated. All rights reserved. $
+|
++--------------------------------------------------------------------------------------*/
+#pragma once
+//__BENTLEY_INTERNAL_ONLY__
+
+#include <ScalableMeshSchema/ScalableMeshSchemaCommon.h>
+#include <ScalableMeshSchema/ExportMacros.h>
+
+
+#include <ScalableMesh/ScalableMeshDefs.h>
+#include <ScalableMesh/IScalableMesh.h>
+#include <ScalableMeshSchema/IMeshSpatialModel.h>
+#include <TerrainModel/TerrainModel.h>
+#include <ScalableMesh/IScalableMeshProgressiveQuery.h>
+#include <ScalableMesh/IScalableMeshQuery.h>
+#include <ScalableMesh/IScalableMeshPublisher.h>
+#include <DgnPlatform/DgnPlatformApi.h>
+#include <DgnPlatform/Render.h>
+#include <DgnPlatform/ModelSpatialClassifier.h>
+
+
+SCALABLEMESH_SCHEMA_TYPEDEFS(ScalableMeshModel)
+
+USING_NAMESPACE_BENTLEY_SCALABLEMESH
+
+BEGIN_BENTLEY_SCALABLEMESH_SCHEMA_NAMESPACE
+
+DEFINE_POINTER_SUFFIX_TYPEDEFS(SMGeometry)
+DEFINE_POINTER_SUFFIX_TYPEDEFS(SMNode)
+DEFINE_POINTER_SUFFIX_TYPEDEFS(SMScene)
+
+DEFINE_REF_COUNTED_PTR(SMGeometry)
+DEFINE_REF_COUNTED_PTR(SMNode)
+DEFINE_REF_COUNTED_PTR(SMScene)
+
+struct ScalableMeshModel;
+
+enum class ClipMode
+    {
+    Clip = 0,
+    Mask
+    };
+
+//=======================================================================================
+// @bsiclass                                                  
+//=======================================================================================
+struct IScalableMeshLocationProvider : public RefCountedBase
+    {
+    protected:
+
+        virtual BentleyStatus _GetExtraFileDirectory(BeFileNameR extraFileDir, BentleyApi::Dgn::DgnDbCR dgnDb) const = 0;
+
+    public:
+
+        SCALABLEMESH_SCHEMA_EXPORT BentleyStatus GetExtraFileDirectory(BeFileNameR extraFileDir, BentleyApi::Dgn::DgnDbCR dgnDb) const;
+    };
+
+typedef RefCountedPtr<IScalableMeshLocationProvider> IScalableMeshLocationProviderPtr;
+
+
+//=======================================================================================
+// @bsiclass
+//=======================================================================================
+struct SMModelClipInfo
+    {    
+
+    SMModelClipInfo(const bvector<DPoint3d>& shape, ScalableMesh::SMNonDestructiveClipType type)
+        {
+        m_shape = shape;
+        m_type = type;
+        m_isActive = true;
+        m_geomType = 0;
+        }
+
+    SMModelClipInfo()
+        {
+        m_type = SMNonDestructiveClipType::Mask;       
+        m_isActive = true;
+        m_geomType = 0;
+        }
+
+    void FromBlob(size_t& currentBlobInd, const uint8_t* pClipData);
+
+    void ToBlob(bvector<uint8_t>& clipData);
+
+    bvector<DPoint3d>                      m_shape;
+    ScalableMesh::SMNonDestructiveClipType m_type;
+    bool                                   m_isActive;
+    uint32_t                               m_geomType;
+    };
+
+struct SMModelClipVectorInfo
+{
+
+	SMModelClipVectorInfo(const CLIP_VECTOR_NAMESPACE::ClipVectorPtr& clip, ScalableMesh::SMNonDestructiveClipType type)
+	{
+		m_bounds = ClipVector::Create();
+		*m_bounds = *clip;
+		m_type = type;
+		m_isActive = true;
+		m_geomType = 0;
+	}
+
+	SMModelClipVectorInfo()
+	{
+		m_type = SMNonDestructiveClipType::Mask;
+		m_isActive = true;
+		m_geomType = 0;
+	}
+
+	void FromBlob(size_t& currentBlobInd, const uint8_t* pClipData);
+
+	void ToBlob(bvector<uint8_t>& clipData);
+
+	CLIP_VECTOR_NAMESPACE::ClipVectorPtr                    m_bounds;
+	ScalableMesh::SMNonDestructiveClipType m_type;
+	bool                                   m_isActive;
+	uint32_t                               m_geomType;
+};
+
+
+//=======================================================================================
+// @bsiclass
+//=======================================================================================
+struct SMClipProvider : public ScalableMesh::IClipDefinitionDataProvider
+    {
+    private:
+
+        ScalableMeshModel* m_smModel = nullptr;
+
+    public:
+
+        SMClipProvider(ScalableMeshModel* smModel);
+        virtual void GetClipPolygon(bvector<DPoint3d>& poly, uint64_t id);
+        virtual void GetClipPolygon(bvector<DPoint3d>& poly, uint64_t id, ScalableMesh::SMNonDestructiveClipType& type);
+        virtual void SetClipPolygon(const bvector<DPoint3d>& poly, uint64_t id, ScalableMesh::SMNonDestructiveClipType type);
+        virtual void SetClipPolygon(const bvector<DPoint3d>& poly, uint64_t id);
+		virtual void GetClipVector(CLIP_VECTOR_NAMESPACE::ClipVectorPtr& poly, uint64_t id, SMNonDestructiveClipType& type);
+		virtual void SetClipVector(const CLIP_VECTOR_NAMESPACE::ClipVectorPtr& poly, uint64_t id, SMNonDestructiveClipType type);
+        virtual void RemoveClipPolygon(uint64_t id);
+
+        virtual void RemoveTerrainRegion(uint64_t id);
+        virtual void GetTerrainRegion(bvector<DPoint3d>& poly, uint64_t id);
+        virtual void SetTerrainRegion(const bvector<DPoint3d>& poly, uint64_t id);
+
+        virtual void ListClipIDs(bvector<uint64_t>& ids);
+        virtual void ListTerrainRegionIDs(bvector<uint64_t>& ids);
+
+        virtual void SetTerrainRegionName(const Utf8String& name, uint64_t id);
+        virtual void GetTerrainRegionName(Utf8String& name, uint64_t id);
+        virtual void RemoveTerrainRegionName(uint64_t id) {};
+    };
+
+
+//=======================================================================================
+// @bsiclass
+//=======================================================================================
+struct ScalableMeshModel : IMeshSpatialModel
+{
+    DGNMODEL_DECLARE_MEMBERS("ScalableMeshModel", IMeshSpatialModel)
+
+    BE_JSON_NAME(scalablemesh)
+    BE_JSON_NAME(clip)
+    BE_JSON_NAME(classifiers)
+    BE_JSON_NAME(publishing)
+    BE_JSON_NAME(tilesetUrl)
+
+    friend struct SMClipProvider;
+
+private:
+
+    RefCountedPtr<SMClipProvider> m_clipProvider;
+
+
+public: //MST_TEMP
+    static IScalableMeshLocationProviderPtr m_locationProviderPtr;
+
+    SMSceneP Load(Dgn::Render::SystemP) const;
+    //NEEDS_WORK_MS : Modify remove mutable
+    mutable IScalableMeshPtr                m_smPtr;
+    Transform                               m_smToModelUorTransform;
+    Transform                               m_modelUorToSmTransform;
+    mutable bool                            m_tryOpen;
+    mutable BentleyApi::AxisAlignedBox3d    m_range;
+    mutable bool                            m_displayTexture;       
+	mutable IScalableMeshTextureInfoPtr     m_textureInfo;            
+    mutable bool                            m_forceRedraw;
+    mutable bset<uint64_t>                  m_activeClips;
+    mutable bset<uint64_t>                  m_notActiveClips;
+    BeFileName                              m_path;
+    bool                                    m_isProgressiveDisplayOn;
+    bool                                    m_isInsertingClips;
+	mutable Dgn::ClipVectorCPtr             m_clip;
+	int                                     m_startClipCount;
+    ModelSpatialClassifiers                 m_classifiers;
+    bvector<ScalableMeshModel*>             m_terrainParts;
+    bmap<uint64_t, bpair<ClipMode, bool>>   m_currentClips;
+    
+    bool                                    m_subModel;
+    ScalableMeshModel*                      m_parentModel;
+    uint64_t                                m_associatedRegion;
+
+    bool                                    m_loadedAllModels;
+    BeFileName                              m_basePath;
+
+    struct QueuedRegionOp
+        {
+        uint64_t id;
+        bvector<DPoint3d> regionData;
+        };
+
+    bvector<QueuedRegionOp> m_queuedRegions;
+
+    void Cleanup(bool isModelDelete);
+
+    IScalableMeshProgressiveQueryEnginePtr GetProgressiveQueryEngine(); 
+    void InitializeTerrainRegions(/*Dgn::ViewContextR*/);
+		
+	bool HasClipBoundary(const bvector<DPoint3d>& clipBoundary, uint64_t clipID);
+
+private:
+		    
+    uint32_t _GetExcessiveRefCountThreshold() const override { return 0x7fffffff; }
+
+protected:
+    struct Properties
+    {
+        Utf8String          m_fileId;
+
+        void ToJson(Json::Value&) const;
+        void FromJson(Json::Value const&);
+    };
+
+    bmap <uint64_t, SMModelClipInfo>   m_scalableClipDefs;
+	bmap <uint64_t, SMModelClipVectorInfo>   m_scalableClipVectorDefs;
+
+    //bpair<Model id, clip id>
+    bvector<bpair<uint64_t, uint64_t>> m_linksToGroundModels;
+
+    Properties      m_properties;
+
+    Dgn::DgnDbStatus _ReadSelectParams(BeSQLite::EC::ECSqlStatement& statement, Dgn::ECSqlClassParamsCR params) override;
+    void _BindWriteParams(BeSQLite::EC::ECSqlStatement&, ForInsert) override;
+
+    void _OnSaveJsonProperties() override;
+    void _OnLoadedJsonProperties() override;
+
+    virtual bool _IsMultiResolution() const override { return true; };
+    BentleyApi::AxisAlignedBox3d _GetRange() const override;
+
+    BentleyStatus _QueryTexturesLod(bvector<ITerrainTexturePtr>& textures, size_t maxSizeBytes) const override;
+    BentleyStatus _QueryTexture(ITextureTileId const& tileId, ITerrainTexturePtr& texture) const override;
+
+    BentleyStatus _ReloadClipMask(const BentleyApi::Dgn::DgnElementId& clipMaskElementId, bool isNew) override;
+    BentleyStatus _ReloadAllClipMasks() override;
+    BentleyStatus _StartClipMaskBulkInsert() override;
+    BentleyStatus _StopClipMaskBulkInsert() override;
+    BentleyStatus _CreateIterator(ITerrainTileIteratorPtr& iterator) override;
+    TerrainModel::IDTM* _GetDTM(ScalableMesh::DTMAnalysisType type) override;
+    void _RegisterTilesChangedEventListener(ITerrainTileChangedHandler* eventListener) override;
+    bool _UnregisterTilesChangedEventListener(ITerrainTileChangedHandler* eventListener) override;
+    BentleyStatus _GetSpatialClassifiers(Dgn::ModelSpatialClassifiersR classifiers) const override { classifiers = m_classifiers; return SUCCESS; }
+        virtual BentleyApi::Dgn::DgnDbStatus _OnDelete() override;
+        void RefreshClips();
+
+    BeFileName GenerateClipFileName(BeFileNameCR smFilename, BentleyApi::Dgn::DgnDbR dgnProject);
+
+public:
+
+    SCALABLEMESH_SCHEMA_EXPORT static BentleyStatus SetLocationProvider(IScalableMeshLocationProvider& locationProviderPtr);
+
+    //! Create a new TerrainPhysicalModel object, in preparation for loading it from the DgnDb.
+    ScalableMeshModel(BentleyApi::Dgn::DgnModel::CreateParams const& params);
+
+    virtual ~ScalableMeshModel();
+
+    SCALABLEMESH_SCHEMA_EXPORT static ScalableMeshModelP CreateModel(BentleyApi::Dgn::DgnDbR dgnDb);
+
+    SCALABLEMESH_SCHEMA_EXPORT static ScalableMeshModelP CreateModel(BentleyApi::Dgn::DgnDbR dgnDb, WString terrainName, BeFileName terrainPath);
+    void OpenFile(BeFileNameCR smFilename, BentleyApi::Dgn::DgnDbR dgnProject);
+
+    SCALABLEMESH_SCHEMA_EXPORT void CloseFile();
+    void SetFileNameProperty(BeFileNameCR smFilename);
+    SCALABLEMESH_SCHEMA_EXPORT BentleyStatus UpdateFilename(BeFileNameCR newFilename);
+
+    SCALABLEMESH_SCHEMA_EXPORT BentleyStatus UpdateExtractedTerrainLocation(BeFileNameCR oldLocation, BeFileNameCR newLocation);
+    BeFileName GetPath() const { return m_path; }
+
+	SCALABLEMESH_SCHEMA_EXPORT void ClearExtraFiles();
+    void SetClassifiers(Dgn::ModelSpatialClassifiersCR classifiers) { m_classifiers = classifiers; }
+	SCALABLEMESH_SCHEMA_EXPORT void CompactExtraFiles();
+		
+	SCALABLEMESH_SCHEMA_EXPORT void SetClip(Dgn::ClipVectorCP clip);
+		
+	SCALABLEMESH_SCHEMA_EXPORT void SetScalableClips(bmap <uint64_t, SMModelClipInfo>& clipInfo);
+
+    SCALABLEMESH_SCHEMA_EXPORT void SetGroundModelLinks(bvector<bpair<uint64_t, uint64_t>>& linksToGroundModels);
+
+    //! A DgnDb can have only one terrain.
+    SCALABLEMESH_SCHEMA_EXPORT static IMeshSpatialModelP GetTerrainModelP(BentleyApi::Dgn::DgnDbCR dgnDb);
+
+    SCALABLEMESH_SCHEMA_EXPORT static void GetAllScalableMeshes(BentleyApi::Dgn::DgnDbCR dgnDb, bvector<IMeshSpatialModelP>& models);
+
+    SCALABLEMESH_SCHEMA_EXPORT static void GetScalableMeshTypes(BentleyApi::Dgn::DgnDbCR dgnDb, bool& has3D, bool& hasTerrain, bool& hasExtractedTerrain, bool& hasCesium3DTiles);
+		
+    SCALABLEMESH_SCHEMA_EXPORT static WString GetTerrainModelPath(BentleyApi::Dgn::DgnDbCR dgnDb, bool createDir = true);
+
+    SCALABLEMESH_SCHEMA_EXPORT IScalableMesh* GetScalableMesh(bool wantGroup = true);        
+
+    SCALABLEMESH_SCHEMA_EXPORT Transform GetUorsToStorage();
+
+    SCALABLEMESH_SCHEMA_EXPORT void SetActiveClipSets(bset<uint64_t>& activeClips, bset<uint64_t>& previouslyActiveClips);
+
+    SCALABLEMESH_SCHEMA_EXPORT void ClearOverviews(IScalableMeshPtr& targetSM);
+
+    SCALABLEMESH_SCHEMA_EXPORT void LoadOverviews(IScalableMeshPtr& targetSM);
+
+    SCALABLEMESH_SCHEMA_EXPORT void GetClipSetIds(bvector<uint64_t>& allShownIds);
+
+    SCALABLEMESH_SCHEMA_EXPORT void GetActiveClipSetIds(bset<uint64_t>& allShownIds);
+
+    SCALABLEMESH_SCHEMA_EXPORT bool IsTerrain();
+
+    SCALABLEMESH_SCHEMA_EXPORT bool HasTerrain();
+
+    SCALABLEMESH_SCHEMA_EXPORT void SetProgressiveDisplay(bool isProgressiveOn);  
+
+    SCALABLEMESH_SCHEMA_EXPORT void SetDisplayTexture(bool displayTexture);
+    
+    SCALABLEMESH_SCHEMA_EXPORT bool GetDisplayTexture() const { return m_displayTexture; }
+    
+    SCALABLEMESH_SCHEMA_EXPORT void ClearAllDisplayMem();
+            
+    SCALABLEMESH_SCHEMA_EXPORT void ReloadMesh(); // force to reload the entire mesh data
+    
+    IScalableMesh* GetScalableMeshHandle();
+
+    SCALABLEMESH_SCHEMA_EXPORT void ActivateClip(uint64_t id, ClipMode clip = ClipMode::Mask);
+
+    SCALABLEMESH_SCHEMA_EXPORT void DeactivateClip(uint64_t clipId);
+
+    SCALABLEMESH_SCHEMA_EXPORT void SetDefaultClipsActive();
+
+    SCALABLEMESH_SCHEMA_EXPORT void AddTerrainRegion(uint64_t id, ScalableMeshModel* terrainModel, const bvector<DPoint3d> region);
+
+    SCALABLEMESH_SCHEMA_EXPORT void FindTerrainRegion(uint64_t id, ScalableMeshModel*& terrainModel);
+
+    SCALABLEMESH_SCHEMA_EXPORT void RemoveRegion(uint64_t id);
+
+    SCALABLEMESH_SCHEMA_EXPORT void SetRegionVisibility(uint64_t id, bool isVisible);
+
+    SCALABLEMESH_SCHEMA_EXPORT void GetPathForTerrainRegion(BeFileNameR terrainName, uint64_t id, const WString& basePath);
+
+    SCALABLEMESH_SCHEMA_EXPORT bool HasQueuedTerrainRegions();
+
+    SCALABLEMESH_SCHEMA_EXPORT void SyncTerrainRegions(bvector<uint64_t>& newModelIds);
+
+    SCALABLEMESH_SCHEMA_EXPORT void QueueDeleteTerrainRegions(uint64_t id);
+
+    SCALABLEMESH_SCHEMA_EXPORT void QueueAddTerrainRegions(uint64_t id, const bvector<DPoint3d>& boundary);
+
+	SCALABLEMESH_SCHEMA_EXPORT void ActivateTerrainRegion(const BentleyApi::Dgn::DgnElementId& id, ScalableMeshModel* terrainModel);
+
+	SCALABLEMESH_SCHEMA_EXPORT void UnlinkTerrainRegion(const BentleyApi::Dgn::DgnElementId& blanketId, const BentleyApi::Dgn::DgnModelId& modelId);
+
+	SCALABLEMESH_SCHEMA_EXPORT void LinkTerrainRegion(const BentleyApi::Dgn::DgnElementId& blanketId, const BentleyApi::Dgn::DgnModelId& modelId, const bvector<DPoint3d> region, const Utf8String& blanketName);
+
+    SCALABLEMESH_SCHEMA_EXPORT void CreateBreaklines(const BeFileName& extraLinearFeatureAbsFileName, bvector<DSegment3d> const& breaklines);
+
+        SCALABLEMESH_SCHEMA_EXPORT void WriteCesiumTileset(BeFileName outFileName, BeFileNameCR outputDir, const Transform& tileToECEF, const Transform& dbToTile) const;
+    SCALABLEMESH_SCHEMA_EXPORT bool AllowPublishing() const;
+
+    uint64_t GetAssociatedRegionId() const { return m_associatedRegion; }
+};
+
+struct EXPORT_VTABLE_ATTRIBUTE ScalableMeshModelHandler : Dgn::dgn_ModelHandler::Spatial
+{
+    MODELHANDLER_DECLARE_MEMBERS("ScalableMeshModel", ScalableMeshModel, ScalableMeshModelHandler, Dgn::dgn_ModelHandler::Spatial, SCALABLEMESH_SCHEMA_EXPORT)
+public :
+    //NEEDS_WORK_SM : Currently for testing only
+    SCALABLEMESH_SCHEMA_EXPORT static IMeshSpatialModelP AttachTerrainModel(BentleyApi::Dgn::DgnDb& db, Utf8StringCR modelName, BeFileNameCR smFilename, RepositoryLinkCR modeledElement, bool openFile = true, Dgn::ClipVectorCP clip = nullptr, ModelSpatialClassifiersCP classifiers = nullptr);
+
+    virtual void _GetClassParams(Dgn::ECSqlClassParamsR params) override;
+};
+END_BENTLEY_SCALABLEMESH_SCHEMA_NAMESPACE