--- conflicted
+++ resolved
@@ -1,324 +1,292 @@
-/*--------------------------------------------------------------------------------------+
-|
-|     $Source: PublicApi/ScalableMeshSchema/ScalableMeshHandler.h $
-|
-|  $Copyright: (c) 2017 Bentley Systems, Incorporated. All rights reserved. $
-|
-+--------------------------------------------------------------------------------------*/
-#pragma once
-//__BENTLEY_INTERNAL_ONLY__
-
-#include <ScalableMeshSchema/ScalableMeshSchemaCommon.h>
-#include <ScalableMeshSchema/ExportMacros.h>
-#include <ScalableMesh/IScalableMesh.h>
-#include <ScalableMeshSchema/IMeshSpatialModel.h>
-#include <TerrainModel/TerrainModel.h>
-#include <ScalableMesh/IScalableMeshProgressiveQuery.h>
-#include <ScalableMesh/IScalableMeshQuery.h>
-#include <DgnPlatform/DgnPlatformApi.h>
-#include <DgnPlatform/TileTree.h>
-#include <DgnPlatform/MeshTile.h>
-#include <DgnPlatform/Render.h>
-
-SCALABLEMESH_SCHEMA_TYPEDEFS(ScalableMeshModel)
-
-USING_NAMESPACE_BENTLEY_SCALABLEMESH
-
-BEGIN_BENTLEY_SCALABLEMESH_SCHEMA_NAMESPACE
-
-DEFINE_POINTER_SUFFIX_TYPEDEFS(SMGeometry)
-DEFINE_POINTER_SUFFIX_TYPEDEFS(SMNode)
-DEFINE_POINTER_SUFFIX_TYPEDEFS(SMScene)
-
-DEFINE_REF_COUNTED_PTR(SMGeometry)
-DEFINE_REF_COUNTED_PTR(SMNode)
-DEFINE_REF_COUNTED_PTR(SMScene)
-
-class ScalableMeshDrawingInfo;
-
-typedef RefCountedPtr<ScalableMeshDrawingInfo> ScalableMeshDrawingInfoPtr;
-
-//=======================================================================================
-// @bsistruct                                                   Mathieu.St-Pierre   07/17
-//=======================================================================================
-class ScalableMeshDrawingInfo : public RefCountedBase
-{
-private:
-    DrawPurpose m_drawPurpose;
-    DMatrix4d   m_localToViewTransformation;
-    DRange3d    m_range;
-
-public:
-    int m_currentQuery;
-    bvector<BentleyB0200::ScalableMesh::IScalableMeshCachedDisplayNodePtr> m_meshNodes;
-    bvector<BentleyB0200::ScalableMesh::IScalableMeshCachedDisplayNodePtr> m_overviewNodes;
-
-    ScalableMeshDrawingInfo(BentleyB0200::Dgn::ViewContextP viewContext)
-        {
-        //m_drawPurpose = viewContext->GetDrawPurpose();
-        const DMatrix4d localToView(viewContext->GetViewport()->GetWorldToViewMap()->M0);
-        memcpy(&m_localToViewTransformation, &localToView, sizeof(DMatrix4d));
-        //m_range = viewContext->GetViewport()->GetViewCorners();
-        }
-
-    ~ScalableMeshDrawingInfo()
-        {
-        }
-
-    DrawPurpose GetDrawPurpose()
-        {
-        return m_drawPurpose;
-        }
-
-    int GetViewNumber()
-        {
-        //NEEDS_WORK_SM : Default to 0
-        return 0;
-        }
-
-    bool HasAppearanceChanged(const ScalableMeshDrawingInfoPtr& smDrawingInfoPtr)
-        {
-        return (0 != memcmp(&smDrawingInfoPtr->m_localToViewTransformation, &m_localToViewTransformation, sizeof(DMatrix4d))) ||
-            (0 != memcmp(&smDrawingInfoPtr->m_range, &m_range, sizeof(DRange3d)));
-        }
-
-    const DMatrix4d& GetLocalToViewTransform() {return m_localToViewTransformation;}
-};
-
-//=======================================================================================
-<<<<<<< HEAD
-// @bsistruct                                                   Paul.Connelly   07/17
-=======
-//! A mesh and a Render::Graphic to draw it. Both are optional - we don't need the mesh except for picking, and sometimes we create Geometry objects for exporting (in which case we don't need the Graphic).
-// @bsiclass                                                    Mathieu.St-Pierre  08/17
->>>>>>> ed4e5756
-//=======================================================================================
-struct SMGeometry : Dgn::TileTree::TriMeshTree::TriMesh
-{
-    Dgn::Render::TexturePtr m_texture;
-
-    SMGeometry() { }
-    SMGeometry(CreateParams const& params, SMSceneR scene, Dgn::Render::SystemP renderSys);
-};
-
-//=======================================================================================
-// @bsistruct                                                   Mathieu.St-Pierre  08/17
-//=======================================================================================
-struct SMNode : Dgn::TileTree::TriMeshTree::Tile
-{
-    DEFINE_T_SUPER(Dgn::TileTree::TriMeshTree::Tile);
-    friend struct SMScene;
-
-    //=======================================================================================
-    // @bsiclass                                                    Mathieu.St-Pierre  08/17
-    //=======================================================================================
-    struct SMLoader : Dgn::TileTree::TileLoader
-    {
-        SMLoader(Dgn::TileTree::TileR tile, Dgn::TileTree::TileLoadStatePtr loads, Dgn::Render::SystemP renderSys);
-
-        BentleyStatus _LoadTile() override
-            {
-            return static_cast<SMNodeR>(*m_tile).Read3SMTile(m_tileBytes, (SMSceneR)m_tile->GetRootR(), GetRenderSystem(), true);
-            };
-
-        folly::Future<BentleyStatus> _GetFromSource() override
-            {
-            //ScalableMesh has his own loader
-            return SUCCESS;
-            }
-    };
-
-private:
-    IScalableMeshNodePtr m_scalableMeshNodePtr;
-
-    bool ReadHeader(Transform& locationTransform);
-    BentleyStatus Read3SMTile(Dgn::TileTree::StreamBuffer&, SMSceneR, Dgn::Render::SystemP renderSys, bool loadChildren);
-    BentleyStatus DoRead(Dgn::TileTree::StreamBuffer& in, SMSceneR scene, Dgn::Render::SystemP renderSys, bool loadChildren);
-
-    //! Called when tile data is required. The loader will be added to the IOPool and will execute asynchronously.
-    Dgn::TileTree::TileLoaderPtr _CreateTileLoader(Dgn::TileTree::TileLoadStatePtr, Dgn::Render::SystemP renderSys) override;
-    Utf8String _GetTileCacheKey() const override;
-    bool _WantDebugRangeGraphics() const override;
-    void _DrawGraphics(Dgn::TileTree::DrawArgsR args) const override;
-
-public:
-    SMNode(Dgn::TileTree::TriMeshTree::Root& root, SMNodeP parent, IScalableMeshNodePtr& smNodePtr) : T_Super(root, parent), m_scalableMeshNodePtr(smNodePtr) {}
-    Utf8String GetFilePath(SMSceneR) const;
-
-    bool _HasChildren() const override { return m_scalableMeshNodePtr->GetChildrenNodes().size() > 0 || !IsReady(); }
-    ChildTiles const* _GetChildren(bool load) const override; 
-
-
-    Dgn::ElementAlignedBox3d ComputeRange();
-};
-
-<<<<<<< HEAD
-//=======================================================================================
-// @bsistruct                                                   Paul.Connelly   07/17
-//=======================================================================================
-=======
-/*=================================================================================**//**
-//! A 3mx scene, constructed for a single Render::System. The graphics held by this scene are only useful for that Render::System.
-// @bsiclass                                                    Mathieu.St-Pierre  08/17
-+===============+===============+===============+===============+===============+======*/
->>>>>>> ed4e5756
-struct SMScene : Dgn::TileTree::TriMeshTree::Root
-{
-    DEFINE_T_SUPER(Dgn::TileTree::TriMeshTree::Root);
-    friend struct SMNode;
-
-private:
-    IScalableMeshPtr m_smPtr;
-    Transform        m_toFloatTransform; 
-
-    //SceneInfo   m_sceneInfo;
-    BentleyStatus LocateFromSRS(); // compute location transform from spatial reference system in the sceneinfo
-    Dgn::TileTree::TriMeshTree::TriMeshPtr _CreateGeometry(Dgn::TileTree::TriMeshTree::TriMesh::CreateParams const& args, Dgn::Render::SystemP renderSys) override { return new SMGeometry(args, *this, renderSys); }
-    Utf8CP _GetName() const override { return "3SM"; }
-
-public:
-    SMScene(Dgn::DgnDbR db, IScalableMeshPtr& smPtr, TransformCR location, TransformCR toFloatTransform, Utf8CP sceneFile, Dgn::Render::SystemP system) : T_Super(db, location, sceneFile, system), m_smPtr(smPtr), m_toFloatTransform(toFloatTransform) {}
-
-    ~SMScene() { ClearAllTiles(); }
-
-    //SceneInfo const& GetSceneInfo() const { return m_sceneInfo; }
-    BentleyStatus LoadNodeSynchronous(SMNodeR);
-    BentleyStatus LoadScene(); // synchronous
-
-    Transform GetToFloatTransform() { return m_toFloatTransform;}
-
-    SCALABLEMESH_SCHEMA_EXPORT BentleyStatus ReadSceneFile(); //!< Read the scene file synchronously
-};
-
-//=======================================================================================
-// @bsiclass
-//=======================================================================================
-struct ScalableMeshModel : IMeshSpatialModel, Dgn::Render::IGetPublishedTilesetInfo
-{
-    DGNMODEL_DECLARE_MEMBERS("ScalableMeshModel", IMeshSpatialModel)
-
-    BE_JSON_NAME(scalablemesh)
-
-private:
-    SMSceneP Load(Dgn::Render::SystemP) const;
-    //NEEDS_WORK_MS : Modify remove mutable
-    mutable IScalableMeshPtr                m_smPtr;
-    Transform                               m_smToModelUorTransform;
-    Transform                               m_modelUorToSmTransform;
-    mutable bool                            m_tryOpen;
-    mutable BentleyApi::Dgn::AxisAlignedBox3d       m_range;
-
-    mutable IScalableMeshDisplayCacheManagerPtr     m_displayNodesCache;
-    mutable IScalableMeshProgressiveQueryEnginePtr  m_progressiveQueryEngine;
-    mutable ScalableMeshDrawingInfoPtr              m_currentDrawingInfoPtr;
-    mutable DMatrix4d                               m_storageToUorsTransfo;
-    mutable bool m_forceRedraw;
-    mutable bset<uint64_t>                          m_activeClips;
-
-    BeFileName                              m_path;
-    bool                                    m_isProgressiveDisplayOn;
-    bool                                    m_isInsertingClips;
-
-    IScalableMeshProgressiveQueryEnginePtr GetProgressiveQueryEngine();
-    void MakeTileSubTree(Render::TileNodePtr& rootTile, IScalableMeshNodePtr& node, TransformCR transformDbToTile, size_t childIndex=0, Render::TileNode* parent=nullptr);
-protected:
-    struct Properties
-    {
-        Utf8String          m_fileId;
-
-        void ToJson(Json::Value&) const;
-        void FromJson(Json::Value const&);
-    };
-
-    Properties      m_properties;
-
-    void _OnSaveJsonProperties() override;
-    void _OnLoadedJsonProperties() override;
-
-    virtual bool _IsMultiResolution() const { return true; };
-    BentleyApi::Dgn::AxisAlignedBox3d _GetRange() const override;
-<<<<<<< HEAD
-
-    BentleyStatus _QueryTexturesLod(bvector<ITerrainTexturePtr>& textures, size_t maxSizeBytes) const override;
-    BentleyStatus _QueryTexture(ITextureTileId const& tileId, ITerrainTexturePtr& texture) const override;
-
-    BentleyStatus _ReloadClipMask(const BentleyApi::Dgn::DgnElementId& clipMaskElementId, bool isNew) override;
-    BentleyStatus _ReloadAllClipMasks() override;
-    BentleyStatus _StartClipMaskBulkInsert() override;
-    BentleyStatus _StopClipMaskBulkInsert() override;
-    BentleyStatus _CreateIterator(ITerrainTileIteratorPtr& iterator) override;
-    TerrainModel::IDTM* _GetDTM(ScalableMesh::DTMAnalysisType type) override;
-    void _RegisterTilesChangedEventListener(ITerrainTileChangedHandler* eventListener) override;
-    bool _UnregisterTilesChangedEventListener(ITerrainTileChangedHandler* eventListener) override;
-=======
-    SCALABLEMESH_SCHEMA_EXPORT BentleyApi::Dgn::AxisAlignedBox3d _QueryModelRange() const override;
-
-    BentleyStatus _QueryTexturesLod(bvector<ITerrainTexturePtr>& textures, size_t maxSizeBytes) const override;
-    BentleyStatus _QueryTexture(ITextureTileId const& tileId, ITerrainTexturePtr& texture) const override;
-
-    BentleyStatus _ReloadClipMask(const BentleyApi::Dgn::DgnElementId& clipMaskElementId, bool isNew) override;
-    BentleyStatus _ReloadAllClipMasks() override;
-    BentleyStatus _StartClipMaskBulkInsert() override;
-    BentleyStatus _StopClipMaskBulkInsert() override;
-    BentleyStatus _CreateIterator(ITerrainTileIteratorPtr& iterator) override;
-    TerrainModel::IDTM* _GetDTM(ScalableMesh::DTMAnalysisType type) override;
-    void _RegisterTilesChangedEventListener(ITerrainTileChangedHandler* eventListener) override;
-    bool _UnregisterTilesChangedEventListener(ITerrainTileChangedHandler* eventListener) override;
-
->>>>>>> ed4e5756
-
-    SCALABLEMESH_SCHEMA_EXPORT Dgn::TileTree::RootPtr _CreateTileTree(Dgn::Render::SystemP) override;
-    SCALABLEMESH_SCHEMA_EXPORT void _PickTerrainGraphics(Dgn::PickContextR) const override;
-    SCALABLEMESH_SCHEMA_EXPORT void _OnFitView(FitContextR context) override;
-public:
-<<<<<<< HEAD
-    //TileGeneratorStatus _GenerateMeshTiles(TileNodePtr& rootTile, TransformCR transformDbToTile, double leafTolerance, TileGenerator::ITileCollector& collector, ITileGenerationProgressMonitorR progressMeter) override;
-=======
-    Dgn::Render::PublishedTilesetInfo _GetPublishedTilesetInfo() override;
->>>>>>> ed4e5756
-
-    //! Create a new TerrainPhysicalModel object, in preparation for loading it from the DgnDb.
-    ScalableMeshModel(BentleyApi::Dgn::DgnModel::CreateParams const& params);
-
-    virtual ~ScalableMeshModel();
-
-    SCALABLEMESH_SCHEMA_EXPORT static ScalableMeshModelP CreateModel(BentleyApi::Dgn::DgnDbR dgnDb);
-
-    void OpenFile(BeFileNameCR smFilename, DgnDbR dgnProject);
-
-    void SetFileNameProperty(BeFileNameCR smFilename);
-
-    BeFileName GetPath() const { return m_path; }
-
-    //! A DgnDb can have only one terrain.
-    SCALABLEMESH_SCHEMA_EXPORT static IMeshSpatialModelP GetTerrainModelP(BentleyApi::Dgn::DgnDbCR dgnDb);
-
-    SCALABLEMESH_SCHEMA_EXPORT static void GetAllScalableMeshes(BentleyApi::Dgn::DgnDbCR dgnDb, bvector<IMeshSpatialModelP>& models);
-
-    SCALABLEMESH_SCHEMA_EXPORT static WString GetTerrainModelPath(BentleyApi::Dgn::DgnDbCR dgnDb);
-
-    SCALABLEMESH_SCHEMA_EXPORT IScalableMesh* GetScalableMesh();
-
-    SCALABLEMESH_SCHEMA_EXPORT Transform GetUorsToStorage();
-
-    SCALABLEMESH_SCHEMA_EXPORT void SetActiveClipSets(bset<uint64_t>& activeClips, bset<uint64_t>& previouslyActiveClips);
-
-    SCALABLEMESH_SCHEMA_EXPORT void GetClipSetIds(bvector<uint64_t>& allShownIds);
-
-    SCALABLEMESH_SCHEMA_EXPORT bool IsTerrain();
-
-    SCALABLEMESH_SCHEMA_EXPORT void SetProgressiveDisplay(bool isProgressiveOn);
-
-    SCALABLEMESH_SCHEMA_EXPORT void ClearOverviews(IScalableMeshPtr& targetSM);
-
-    SCALABLEMESH_SCHEMA_EXPORT void LoadOverviews(IScalableMeshPtr& targetSM);
-};
-
-struct EXPORT_VTABLE_ATTRIBUTE ScalableMeshModelHandler : Dgn::dgn_ModelHandler::Spatial
-{
-    MODELHANDLER_DECLARE_MEMBERS("ScalableMeshModel", ScalableMeshModel, ScalableMeshModelHandler, Dgn::dgn_ModelHandler::Spatial, SCALABLEMESH_SCHEMA_EXPORT)
-public :
-    //NEEDS_WORK_SM : Currently for testing only
-    SCALABLEMESH_SCHEMA_EXPORT static IMeshSpatialModelP AttachTerrainModel(DgnDb& db, Utf8StringCR modelName, BeFileNameCR smFilename, RepositoryLinkCR modeledElement, bool openFile = true);
-};
-END_BENTLEY_SCALABLEMESH_SCHEMA_NAMESPACE
+/*--------------------------------------------------------------------------------------+
+|
+|     $Source: PublicApi/ScalableMeshSchema/ScalableMeshHandler.h $
+|
+|  $Copyright: (c) 2017 Bentley Systems, Incorporated. All rights reserved. $
+|
++--------------------------------------------------------------------------------------*/
+#pragma once
+//__BENTLEY_INTERNAL_ONLY__
+
+#include <ScalableMeshSchema/ScalableMeshSchemaCommon.h>
+#include <ScalableMeshSchema/ExportMacros.h>
+#include <ScalableMesh/IScalableMesh.h>
+#include <ScalableMeshSchema/IMeshSpatialModel.h>
+#include <TerrainModel/TerrainModel.h>
+#include <ScalableMesh/IScalableMeshProgressiveQuery.h>
+#include <ScalableMesh/IScalableMeshQuery.h>
+#include <DgnPlatform/DgnPlatformApi.h>
+#include <DgnPlatform/TileTree.h>
+#include <DgnPlatform/MeshTile.h>
+#include <DgnPlatform/Render.h>
+
+SCALABLEMESH_SCHEMA_TYPEDEFS(ScalableMeshModel)
+
+USING_NAMESPACE_BENTLEY_SCALABLEMESH
+
+BEGIN_BENTLEY_SCALABLEMESH_SCHEMA_NAMESPACE
+
+DEFINE_POINTER_SUFFIX_TYPEDEFS(SMGeometry)
+DEFINE_POINTER_SUFFIX_TYPEDEFS(SMNode)
+DEFINE_POINTER_SUFFIX_TYPEDEFS(SMScene)
+
+DEFINE_REF_COUNTED_PTR(SMGeometry)
+DEFINE_REF_COUNTED_PTR(SMNode)
+DEFINE_REF_COUNTED_PTR(SMScene)
+
+class ScalableMeshDrawingInfo;
+
+typedef RefCountedPtr<ScalableMeshDrawingInfo> ScalableMeshDrawingInfoPtr;
+
+//=======================================================================================
+// @bsistruct                                                   Mathieu.St-Pierre   07/17
+//=======================================================================================
+class ScalableMeshDrawingInfo : public RefCountedBase
+{
+private:
+    DrawPurpose m_drawPurpose;
+    DMatrix4d   m_localToViewTransformation;
+    DRange3d    m_range;
+
+public:
+    int m_currentQuery;
+    bvector<BentleyB0200::ScalableMesh::IScalableMeshCachedDisplayNodePtr> m_meshNodes;
+    bvector<BentleyB0200::ScalableMesh::IScalableMeshCachedDisplayNodePtr> m_overviewNodes;
+
+    ScalableMeshDrawingInfo(BentleyB0200::Dgn::ViewContextP viewContext)
+        {
+        //m_drawPurpose = viewContext->GetDrawPurpose();
+        const DMatrix4d localToView(viewContext->GetViewport()->GetWorldToViewMap()->M0);
+        memcpy(&m_localToViewTransformation, &localToView, sizeof(DMatrix4d));
+        //m_range = viewContext->GetViewport()->GetViewCorners();
+        }
+
+    ~ScalableMeshDrawingInfo()
+        {
+        }
+
+    DrawPurpose GetDrawPurpose()
+        {
+        return m_drawPurpose;
+        }
+
+    int GetViewNumber()
+        {
+        //NEEDS_WORK_SM : Default to 0
+        return 0;
+        }
+
+    bool HasAppearanceChanged(const ScalableMeshDrawingInfoPtr& smDrawingInfoPtr)
+        {
+        return (0 != memcmp(&smDrawingInfoPtr->m_localToViewTransformation, &m_localToViewTransformation, sizeof(DMatrix4d))) ||
+            (0 != memcmp(&smDrawingInfoPtr->m_range, &m_range, sizeof(DRange3d)));
+        }
+
+    const DMatrix4d& GetLocalToViewTransform() {return m_localToViewTransformation;}
+};
+
+//=======================================================================================
+// @bsistruct                                                   Paul.Connelly   07/17
+//=======================================================================================
+struct SMGeometry : Dgn::TileTree::TriMeshTree::TriMesh
+{
+    Dgn::Render::TexturePtr m_texture;
+
+    SMGeometry() { }
+    SMGeometry(CreateParams const& params, SMSceneR scene, Dgn::Render::SystemP renderSys);
+};
+
+//=======================================================================================
+// @bsistruct                                                   Paul.Connelly   07/17
+//=======================================================================================
+struct SMNode : Dgn::TileTree::TriMeshTree::Tile
+{
+    DEFINE_T_SUPER(Dgn::TileTree::TriMeshTree::Tile);
+    friend struct SMScene;
+
+    //=======================================================================================
+    // @bsiclass                                                    Mathieu.Marchand  11/2016
+    //=======================================================================================
+    struct SMLoader : Dgn::TileTree::TileLoader
+    {
+        SMLoader(Dgn::TileTree::TileR tile, Dgn::TileTree::TileLoadStatePtr loads, Dgn::Render::SystemP renderSys);
+
+        BentleyStatus _LoadTile() override
+            {
+            return static_cast<SMNodeR>(*m_tile).Read3SMTile(m_tileBytes, (SMSceneR)m_tile->GetRootR(), GetRenderSystem(), true);
+            };
+
+        folly::Future<BentleyStatus> _GetFromSource() override
+            {
+            //ScalableMesh has his own loader
+            return SUCCESS;
+            }
+    };
+
+private:
+    IScalableMeshNodePtr m_scalableMeshNodePtr;
+
+    bool ReadHeader(Transform& locationTransform);
+    BentleyStatus Read3SMTile(Dgn::TileTree::StreamBuffer&, SMSceneR, Dgn::Render::SystemP renderSys, bool loadChildren);
+    BentleyStatus DoRead(Dgn::TileTree::StreamBuffer& in, SMSceneR scene, Dgn::Render::SystemP renderSys, bool loadChildren);
+
+    //! Called when tile data is required. The loader will be added to the IOPool and will execute asynchronously.
+    Dgn::TileTree::TileLoaderPtr _CreateTileLoader(Dgn::TileTree::TileLoadStatePtr, Dgn::Render::SystemP renderSys) override;
+    Utf8String _GetTileCacheKey() const override;
+    bool _WantDebugRangeGraphics() const override;
+    void _DrawGraphics(Dgn::TileTree::DrawArgsR args) const override;
+
+public:
+    SMNode(Dgn::TileTree::TriMeshTree::Root& root, SMNodeP parent, IScalableMeshNodePtr& smNodePtr) : T_Super(root, parent), m_scalableMeshNodePtr(smNodePtr) {}
+    Utf8String GetFilePath(SMSceneR) const;
+
+    bool _HasChildren() const override { return m_scalableMeshNodePtr->GetChildrenNodes().size() > 0 || !IsReady(); }
+    ChildTiles const* _GetChildren(bool load) const override; 
+
+
+    Dgn::ElementAlignedBox3d ComputeRange();
+};
+
+//=======================================================================================
+// @bsistruct                                                   Paul.Connelly   07/17
+//=======================================================================================
+struct SMScene : Dgn::TileTree::TriMeshTree::Root
+{
+    DEFINE_T_SUPER(Dgn::TileTree::TriMeshTree::Root);
+    friend struct SMNode;
+
+private:
+    IScalableMeshPtr m_smPtr;
+    Transform        m_toFloatTransform; 
+
+    //SceneInfo   m_sceneInfo;
+    BentleyStatus LocateFromSRS(); // compute location transform from spatial reference system in the sceneinfo
+    Dgn::TileTree::TriMeshTree::TriMeshPtr _CreateGeometry(Dgn::TileTree::TriMeshTree::TriMesh::CreateParams const& args, Dgn::Render::SystemP renderSys) override { return new SMGeometry(args, *this, renderSys); }
+    Utf8CP _GetName() const override { return "3SM"; }
+
+public:
+    SMScene(Dgn::DgnDbR db, IScalableMeshPtr& smPtr, TransformCR location, TransformCR toFloatTransform, Utf8CP sceneFile, Dgn::Render::SystemP system) : T_Super(db, location, sceneFile, system), m_smPtr(smPtr), m_toFloatTransform(toFloatTransform) {}
+
+    ~SMScene() { ClearAllTiles(); }
+
+    //SceneInfo const& GetSceneInfo() const { return m_sceneInfo; }
+    BentleyStatus LoadNodeSynchronous(SMNodeR);
+    BentleyStatus LoadScene(); // synchronous
+
+    Transform GetToFloatTransform() { return m_toFloatTransform;}
+
+    SCALABLEMESH_SCHEMA_EXPORT BentleyStatus ReadSceneFile(); //!< Read the scene file synchronously
+};
+
+//=======================================================================================
+// @bsiclass
+//=======================================================================================
+struct ScalableMeshModel : IMeshSpatialModel //, Dgn::Render::IGetPublishedTilesetInfo
+{
+    DGNMODEL_DECLARE_MEMBERS("ScalableMeshModel", IMeshSpatialModel)
+
+    BE_JSON_NAME(scalablemesh)
+
+private:
+    SMSceneP Load(Dgn::Render::SystemP) const;
+    //NEEDS_WORK_MS : Modify remove mutable
+    mutable IScalableMeshPtr                m_smPtr;
+    Transform                               m_smToModelUorTransform;
+    Transform                               m_modelUorToSmTransform;
+    mutable bool                            m_tryOpen;
+    mutable BentleyApi::Dgn::AxisAlignedBox3d       m_range;
+
+    mutable IScalableMeshDisplayCacheManagerPtr     m_displayNodesCache;
+    mutable IScalableMeshProgressiveQueryEnginePtr  m_progressiveQueryEngine;
+    mutable ScalableMeshDrawingInfoPtr              m_currentDrawingInfoPtr;
+    mutable DMatrix4d                               m_storageToUorsTransfo;
+    mutable bool m_forceRedraw;
+    mutable bset<uint64_t>                          m_activeClips;
+
+    BeFileName                              m_path;
+    bool                                    m_isProgressiveDisplayOn;
+    bool                                    m_isInsertingClips;
+
+    IScalableMeshProgressiveQueryEnginePtr GetProgressiveQueryEngine();
+    void MakeTileSubTree(Render::TileNodePtr& rootTile, IScalableMeshNodePtr& node, TransformCR transformDbToTile, size_t childIndex=0, Render::TileNode* parent=nullptr);
+protected:
+    struct Properties
+    {
+        Utf8String          m_fileId;
+
+        void ToJson(Json::Value&) const;
+        void FromJson(Json::Value const&);
+    };
+
+    Properties      m_properties;
+
+    void _OnSaveJsonProperties() override;
+    void _OnLoadedJsonProperties() override;
+
+    virtual bool _IsMultiResolution() const { return true; };
+    BentleyApi::Dgn::AxisAlignedBox3d _GetRange() const override;
+    SCALABLEMESH_SCHEMA_EXPORT BentleyApi::Dgn::AxisAlignedBox3d _QueryModelRange() const override;
+
+    BentleyStatus _QueryTexturesLod(bvector<ITerrainTexturePtr>& textures, size_t maxSizeBytes) const override;
+    BentleyStatus _QueryTexture(ITextureTileId const& tileId, ITerrainTexturePtr& texture) const override;
+
+    BentleyStatus _ReloadClipMask(const BentleyApi::Dgn::DgnElementId& clipMaskElementId, bool isNew) override;
+    BentleyStatus _ReloadAllClipMasks() override;
+    BentleyStatus _StartClipMaskBulkInsert() override;
+    BentleyStatus _StopClipMaskBulkInsert() override;
+    BentleyStatus _CreateIterator(ITerrainTileIteratorPtr& iterator) override;
+    TerrainModel::IDTM* _GetDTM(ScalableMesh::DTMAnalysisType type) override;
+    void _RegisterTilesChangedEventListener(ITerrainTileChangedHandler* eventListener) override;
+    bool _UnregisterTilesChangedEventListener(ITerrainTileChangedHandler* eventListener) override;
+
+    SCALABLEMESH_SCHEMA_EXPORT Dgn::TileTree::RootPtr _CreateTileTree(Dgn::Render::SystemP) override;
+    SCALABLEMESH_SCHEMA_EXPORT void _PickTerrainGraphics(Dgn::PickContextR) const override;
+    SCALABLEMESH_SCHEMA_EXPORT void _OnFitView(FitContextR context) override;
+public:
+    //Dgn::Render::PublishedTilesetInfo _GetPublishedTilesetInfo() override;
+
+    //! Create a new TerrainPhysicalModel object, in preparation for loading it from the DgnDb.
+    ScalableMeshModel(BentleyApi::Dgn::DgnModel::CreateParams const& params);
+
+    virtual ~ScalableMeshModel();
+
+    SCALABLEMESH_SCHEMA_EXPORT static ScalableMeshModelP CreateModel(BentleyApi::Dgn::DgnDbR dgnDb);
+
+    void OpenFile(BeFileNameCR smFilename, DgnDbR dgnProject);
+
+    void SetFileNameProperty(BeFileNameCR smFilename);
+
+    BeFileName GetPath() const { return m_path; }
+
+    //! A DgnDb can have only one terrain.
+    SCALABLEMESH_SCHEMA_EXPORT static IMeshSpatialModelP GetTerrainModelP(BentleyApi::Dgn::DgnDbCR dgnDb);
+
+    SCALABLEMESH_SCHEMA_EXPORT static void GetAllScalableMeshes(BentleyApi::Dgn::DgnDbCR dgnDb, bvector<IMeshSpatialModelP>& models);
+
+    SCALABLEMESH_SCHEMA_EXPORT static WString GetTerrainModelPath(BentleyApi::Dgn::DgnDbCR dgnDb);
+
+    SCALABLEMESH_SCHEMA_EXPORT IScalableMesh* GetScalableMesh();
+
+    SCALABLEMESH_SCHEMA_EXPORT Transform GetUorsToStorage();
+
+    SCALABLEMESH_SCHEMA_EXPORT void SetActiveClipSets(bset<uint64_t>& activeClips, bset<uint64_t>& previouslyActiveClips);
+
+    SCALABLEMESH_SCHEMA_EXPORT void GetClipSetIds(bvector<uint64_t>& allShownIds);
+
+    SCALABLEMESH_SCHEMA_EXPORT bool IsTerrain();
+
+    SCALABLEMESH_SCHEMA_EXPORT void SetProgressiveDisplay(bool isProgressiveOn);
+
+    SCALABLEMESH_SCHEMA_EXPORT void ClearOverviews(IScalableMeshPtr& targetSM);
+
+    SCALABLEMESH_SCHEMA_EXPORT void LoadOverviews(IScalableMeshPtr& targetSM);
+};
+
+struct EXPORT_VTABLE_ATTRIBUTE ScalableMeshModelHandler : Dgn::dgn_ModelHandler::Spatial
+{
+    MODELHANDLER_DECLARE_MEMBERS("ScalableMeshModel", ScalableMeshModel, ScalableMeshModelHandler, Dgn::dgn_ModelHandler::Spatial, SCALABLEMESH_SCHEMA_EXPORT)
+public :
+    //NEEDS_WORK_SM : Currently for testing only
+    SCALABLEMESH_SCHEMA_EXPORT static IMeshSpatialModelP AttachTerrainModel(DgnDb& db, Utf8StringCR modelName, BeFileNameCR smFilename, RepositoryLinkCR modeledElement, bool openFile = true);
+};
+END_BENTLEY_SCALABLEMESH_SCHEMA_NAMESPACE