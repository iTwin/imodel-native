/*--------------------------------------------------------------------------------------+
|
|     $Source: PublicApi/ScalableMeshSchema/IMeshSpatialModel.h $
|
|  $Copyright: (c) 2016 Bentley Systems, Incorporated. All rights reserved. $
|
+--------------------------------------------------------------------------------------*/
#pragma once
//__BENTLEY_INTERNAL_ONLY__

#include <ScalableMeshSchema/ScalableMeshSchemaCommon.h>
#include <ScalableMeshSchema/ExportMacros.h>
#include <TerrainModel/TerrainModel.h>
#include <ScalableMesh/IScalableMesh.h>
SCALABLEMESH_SCHEMA_REF_COUNTED_PTR(ITerrainTileIterator)
SCALABLEMESH_SCHEMA_REF_COUNTED_PTR(ITerrainTexture)
SCALABLEMESH_SCHEMA_TYPEDEFS(IMeshSpatialModel)
BEGIN_BENTLEY_SCALABLEMESH_SCHEMA_NAMESPACE

struct ITerrainTileChangedHandler
    {
    public:
        virtual void TilesChanged(const bvector<bpair<uint32_t, uint32_t>>& modifiedTiles, bool loadTextures) = 0;
    };


struct ITextureTileId
    {

    };
    
struct ITerrainTileIterator : public RefCountedBase
    {
    private : 

        virtual void _GetMeshPart(bvector<DPoint3d>& vertices, bvector<int32_t>& verticeIndexes) = 0;
        virtual bool _NextPart() = 0;

    public : 

        SCALABLEMESH_SCHEMA_EXPORT void GetMeshPart(bvector<DPoint3d>& vertices, bvector<int32_t>& verticeIndexes);
        SCALABLEMESH_SCHEMA_EXPORT bool NextPart();
    };

struct ITerrainTexture : public RefCountedBase
    {
    virtual BentleyStatus _LoadTexture(uint32_t& width, uint32_t& height, bvector<Byte>& dataRGBA) const = 0;
    virtual BentleyStatus _GetDimensions(uint32_t& width, uint32_t& height) const = 0;
    virtual BentleyStatus _GetMeshPartsIterator(ITerrainTileIteratorPtr& iterator) const = 0;
    virtual BentleyStatus _GetRange(DRange3dR range) const = 0;
    virtual ITextureTileId const& _GetId() const = 0;

    public:
<<<<<<< HEAD
        SCALABLEMESH_SCHEMA_EXPORT BentleyStatus LoadTexture(uint32_t& width, uint32_t& height, bvector<Byte>& dataRGBA) const;
        SCALABLEMESH_SCHEMA_EXPORT BentleyStatus GetMeshPartsIterator(ITerrainTileIteratorPtr& iterator) const; 
        SCALABLEMESH_SCHEMA_EXPORT BentleyStatus GetRange(DRange3dR range) const;
        SCALABLEMESH_SCHEMA_EXPORT ITextureTileId const& GetId() const;
=======
        SCALABLEMESHSCHEMA_EXPORT BentleyStatus LoadTexture(uint32_t& width, uint32_t& height, bvector<Byte>& dataRGBA) const;
        SCALABLEMESHSCHEMA_EXPORT BentleyStatus GetDimensions(uint32_t& width, uint32_t& height) const;
        SCALABLEMESHSCHEMA_EXPORT BentleyStatus GetMeshPartsIterator(ITerrainTileIteratorPtr& iterator) const; 
        SCALABLEMESHSCHEMA_EXPORT BentleyStatus GetRange(DRange3dR range) const;
        SCALABLEMESHSCHEMA_EXPORT ITextureTileId const& GetId() const;
>>>>>>> b504faac
    };

struct IMeshSpatialModel : Dgn::SpatialModel
    {
    protected:
        IMeshSpatialModel(CreateParams const& params) : Dgn::SpatialModel(params){};
        virtual bool _IsMultiResolution() const = 0;
        virtual BentleyApi::Dgn::AxisAlignedBox3dCR _GetRange() const = 0;
        virtual BentleyStatus _QueryTexturesLod(bvector<ITerrainTexturePtr>& textures, size_t maxSizeBytes) const = 0;
        virtual BentleyStatus _QueryTexture(ITextureTileId const& tileId, ITerrainTexturePtr& texture) const = 0;
        //virtual BentleyStatus _GetMeshPartUnderClipMask(bvector<DPoint3d>& vertices,
        //                                 bvector<int32_t>&  verticeIndexes,
        //                                 BentleyApi::Dgn::DgnElementId&      clippedConceptualElementId) = 0;
        virtual BentleyStatus _ReloadClipMask(BentleyApi::Dgn::DgnElementId& clipMaskElementId, bool isNew) = 0;
        virtual BentleyStatus _ReloadAllClipMasks() = 0;
        virtual BentleyStatus _StartClipMaskBulkInsert() = 0;
        virtual BentleyStatus _StopClipMaskBulkInsert() = 0;
        virtual BentleyStatus _CreateIterator(ITerrainTileIteratorPtr& iterator) = 0;
        virtual TerrainModel::IDTM* _GetDTM(BentleyApi::ScalableMesh::DTMAnalysisType type) = 0;
        virtual void _RegisterTilesChangedEventListener(ITerrainTileChangedHandler* eventListener) = 0;
        virtual bool _UnregisterTilesChangedEventListener(ITerrainTileChangedHandler* eventListener) = 0;

    public:
        SCALABLEMESH_SCHEMA_EXPORT bool IsMultiResolution() const{ return _IsMultiResolution();}
        SCALABLEMESH_SCHEMA_EXPORT BentleyApi::Dgn::AxisAlignedBox3dCR GetRange() const;
        
        SCALABLEMESH_SCHEMA_EXPORT BentleyStatus QueryTexturesLod(bvector<ITerrainTexturePtr>& textures, size_t maxSizeBytes) const;

        SCALABLEMESH_SCHEMA_EXPORT BentleyStatus QueryTexture(ITextureTileId const& tileId, ITerrainTexturePtr& texture) const;

        //SCALABLEMESH_SCHEMA_EXPORT BentleyStatus GetMeshPartUnderClipMask(bvector<DPoint3d>& vertices,
        //                                                                bvector<int32_t>&  verticeIndexes,
        //                                                                BentleyApi::Dgn::DgnElementId&      clippedConceptualElementId);

        SCALABLEMESH_SCHEMA_EXPORT BentleyStatus ReloadClipMask(BentleyApi::Dgn::DgnElementId& clipMaskElementId, bool isNew);
        SCALABLEMESH_SCHEMA_EXPORT BentleyStatus ReloadAllClipMasks();

        SCALABLEMESH_SCHEMA_EXPORT BentleyStatus StartClipMaskBulkInsert();
        SCALABLEMESH_SCHEMA_EXPORT BentleyStatus StopClipMaskBulkInsert();
         

        SCALABLEMESH_SCHEMA_EXPORT BentleyStatus CreateIterator(ITerrainTileIteratorPtr& iterator);

        SCALABLEMESH_SCHEMA_EXPORT TerrainModel::IDTM* GetDTM(BentleyApi::ScalableMesh::DTMAnalysisType type = BentleyApi::ScalableMesh::DTMAnalysisType::Precise);

        SCALABLEMESH_SCHEMA_EXPORT void RegisterTilesChangedEventListener(ITerrainTileChangedHandler* eventListener);
        SCALABLEMESH_SCHEMA_EXPORT bool UnregisterTilesChangedEventListener(ITerrainTileChangedHandler* eventListener);
    };
    
END_BENTLEY_SCALABLEMESH_SCHEMA_NAMESPACE<|MERGE_RESOLUTION|>--- conflicted
+++ resolved
@@ -1,115 +1,108 @@
-/*--------------------------------------------------------------------------------------+
-|
-|     $Source: PublicApi/ScalableMeshSchema/IMeshSpatialModel.h $
-|
-|  $Copyright: (c) 2016 Bentley Systems, Incorporated. All rights reserved. $
-|
-+--------------------------------------------------------------------------------------*/
-#pragma once
-//__BENTLEY_INTERNAL_ONLY__
-
-#include <ScalableMeshSchema/ScalableMeshSchemaCommon.h>
-#include <ScalableMeshSchema/ExportMacros.h>
-#include <TerrainModel/TerrainModel.h>
-#include <ScalableMesh/IScalableMesh.h>
-SCALABLEMESH_SCHEMA_REF_COUNTED_PTR(ITerrainTileIterator)
-SCALABLEMESH_SCHEMA_REF_COUNTED_PTR(ITerrainTexture)
-SCALABLEMESH_SCHEMA_TYPEDEFS(IMeshSpatialModel)
-BEGIN_BENTLEY_SCALABLEMESH_SCHEMA_NAMESPACE
-
-struct ITerrainTileChangedHandler
-    {
-    public:
-        virtual void TilesChanged(const bvector<bpair<uint32_t, uint32_t>>& modifiedTiles, bool loadTextures) = 0;
-    };
-
-
-struct ITextureTileId
-    {
-
-    };
-    
-struct ITerrainTileIterator : public RefCountedBase
-    {
-    private : 
-
-        virtual void _GetMeshPart(bvector<DPoint3d>& vertices, bvector<int32_t>& verticeIndexes) = 0;
-        virtual bool _NextPart() = 0;
-
-    public : 
-
-        SCALABLEMESH_SCHEMA_EXPORT void GetMeshPart(bvector<DPoint3d>& vertices, bvector<int32_t>& verticeIndexes);
-        SCALABLEMESH_SCHEMA_EXPORT bool NextPart();
-    };
-
-struct ITerrainTexture : public RefCountedBase
-    {
-    virtual BentleyStatus _LoadTexture(uint32_t& width, uint32_t& height, bvector<Byte>& dataRGBA) const = 0;
-    virtual BentleyStatus _GetDimensions(uint32_t& width, uint32_t& height) const = 0;
-    virtual BentleyStatus _GetMeshPartsIterator(ITerrainTileIteratorPtr& iterator) const = 0;
-    virtual BentleyStatus _GetRange(DRange3dR range) const = 0;
-    virtual ITextureTileId const& _GetId() const = 0;
-
-    public:
-<<<<<<< HEAD
-        SCALABLEMESH_SCHEMA_EXPORT BentleyStatus LoadTexture(uint32_t& width, uint32_t& height, bvector<Byte>& dataRGBA) const;
-        SCALABLEMESH_SCHEMA_EXPORT BentleyStatus GetMeshPartsIterator(ITerrainTileIteratorPtr& iterator) const; 
-        SCALABLEMESH_SCHEMA_EXPORT BentleyStatus GetRange(DRange3dR range) const;
-        SCALABLEMESH_SCHEMA_EXPORT ITextureTileId const& GetId() const;
-=======
-        SCALABLEMESHSCHEMA_EXPORT BentleyStatus LoadTexture(uint32_t& width, uint32_t& height, bvector<Byte>& dataRGBA) const;
-        SCALABLEMESHSCHEMA_EXPORT BentleyStatus GetDimensions(uint32_t& width, uint32_t& height) const;
-        SCALABLEMESHSCHEMA_EXPORT BentleyStatus GetMeshPartsIterator(ITerrainTileIteratorPtr& iterator) const; 
-        SCALABLEMESHSCHEMA_EXPORT BentleyStatus GetRange(DRange3dR range) const;
-        SCALABLEMESHSCHEMA_EXPORT ITextureTileId const& GetId() const;
->>>>>>> b504faac
-    };
-
-struct IMeshSpatialModel : Dgn::SpatialModel
-    {
-    protected:
-        IMeshSpatialModel(CreateParams const& params) : Dgn::SpatialModel(params){};
-        virtual bool _IsMultiResolution() const = 0;
-        virtual BentleyApi::Dgn::AxisAlignedBox3dCR _GetRange() const = 0;
-        virtual BentleyStatus _QueryTexturesLod(bvector<ITerrainTexturePtr>& textures, size_t maxSizeBytes) const = 0;
-        virtual BentleyStatus _QueryTexture(ITextureTileId const& tileId, ITerrainTexturePtr& texture) const = 0;
-        //virtual BentleyStatus _GetMeshPartUnderClipMask(bvector<DPoint3d>& vertices,
-        //                                 bvector<int32_t>&  verticeIndexes,
-        //                                 BentleyApi::Dgn::DgnElementId&      clippedConceptualElementId) = 0;
-        virtual BentleyStatus _ReloadClipMask(BentleyApi::Dgn::DgnElementId& clipMaskElementId, bool isNew) = 0;
-        virtual BentleyStatus _ReloadAllClipMasks() = 0;
-        virtual BentleyStatus _StartClipMaskBulkInsert() = 0;
-        virtual BentleyStatus _StopClipMaskBulkInsert() = 0;
-        virtual BentleyStatus _CreateIterator(ITerrainTileIteratorPtr& iterator) = 0;
-        virtual TerrainModel::IDTM* _GetDTM(BentleyApi::ScalableMesh::DTMAnalysisType type) = 0;
-        virtual void _RegisterTilesChangedEventListener(ITerrainTileChangedHandler* eventListener) = 0;
-        virtual bool _UnregisterTilesChangedEventListener(ITerrainTileChangedHandler* eventListener) = 0;
-
-    public:
-        SCALABLEMESH_SCHEMA_EXPORT bool IsMultiResolution() const{ return _IsMultiResolution();}
-        SCALABLEMESH_SCHEMA_EXPORT BentleyApi::Dgn::AxisAlignedBox3dCR GetRange() const;
-        
-        SCALABLEMESH_SCHEMA_EXPORT BentleyStatus QueryTexturesLod(bvector<ITerrainTexturePtr>& textures, size_t maxSizeBytes) const;
-
-        SCALABLEMESH_SCHEMA_EXPORT BentleyStatus QueryTexture(ITextureTileId const& tileId, ITerrainTexturePtr& texture) const;
-
-        //SCALABLEMESH_SCHEMA_EXPORT BentleyStatus GetMeshPartUnderClipMask(bvector<DPoint3d>& vertices,
-        //                                                                bvector<int32_t>&  verticeIndexes,
-        //                                                                BentleyApi::Dgn::DgnElementId&      clippedConceptualElementId);
-
-        SCALABLEMESH_SCHEMA_EXPORT BentleyStatus ReloadClipMask(BentleyApi::Dgn::DgnElementId& clipMaskElementId, bool isNew);
-        SCALABLEMESH_SCHEMA_EXPORT BentleyStatus ReloadAllClipMasks();
-
-        SCALABLEMESH_SCHEMA_EXPORT BentleyStatus StartClipMaskBulkInsert();
-        SCALABLEMESH_SCHEMA_EXPORT BentleyStatus StopClipMaskBulkInsert();
-         
-
-        SCALABLEMESH_SCHEMA_EXPORT BentleyStatus CreateIterator(ITerrainTileIteratorPtr& iterator);
-
-        SCALABLEMESH_SCHEMA_EXPORT TerrainModel::IDTM* GetDTM(BentleyApi::ScalableMesh::DTMAnalysisType type = BentleyApi::ScalableMesh::DTMAnalysisType::Precise);
-
-        SCALABLEMESH_SCHEMA_EXPORT void RegisterTilesChangedEventListener(ITerrainTileChangedHandler* eventListener);
-        SCALABLEMESH_SCHEMA_EXPORT bool UnregisterTilesChangedEventListener(ITerrainTileChangedHandler* eventListener);
-    };
-    
+/*--------------------------------------------------------------------------------------+
+|
+|     $Source: PublicApi/ScalableMeshSchema/IMeshSpatialModel.h $
+|
+|  $Copyright: (c) 2016 Bentley Systems, Incorporated. All rights reserved. $
+|
++--------------------------------------------------------------------------------------*/
+#pragma once
+//__BENTLEY_INTERNAL_ONLY__
+
+#include <ScalableMeshSchema/ScalableMeshSchemaCommon.h>
+#include <ScalableMeshSchema/ExportMacros.h>
+#include <TerrainModel/TerrainModel.h>
+#include <ScalableMesh/IScalableMesh.h>
+SCALABLEMESH_SCHEMA_REF_COUNTED_PTR(ITerrainTileIterator)
+SCALABLEMESH_SCHEMA_REF_COUNTED_PTR(ITerrainTexture)
+SCALABLEMESH_SCHEMA_TYPEDEFS(IMeshSpatialModel)
+BEGIN_BENTLEY_SCALABLEMESH_SCHEMA_NAMESPACE
+
+struct ITerrainTileChangedHandler
+    {
+    public:
+        virtual void TilesChanged(const bvector<bpair<uint32_t, uint32_t>>& modifiedTiles, bool loadTextures) = 0;
+    };
+
+
+struct ITextureTileId
+    {
+
+    };
+    
+struct ITerrainTileIterator : public RefCountedBase
+    {
+    private : 
+
+        virtual void _GetMeshPart(bvector<DPoint3d>& vertices, bvector<int32_t>& verticeIndexes) = 0;
+        virtual bool _NextPart() = 0;
+
+    public : 
+
+        SCALABLEMESH_SCHEMA_EXPORT void GetMeshPart(bvector<DPoint3d>& vertices, bvector<int32_t>& verticeIndexes);
+        SCALABLEMESH_SCHEMA_EXPORT bool NextPart();
+    };
+
+struct ITerrainTexture : public RefCountedBase
+    {
+    virtual BentleyStatus _LoadTexture(uint32_t& width, uint32_t& height, bvector<Byte>& dataRGBA) const = 0;
+    virtual BentleyStatus _GetDimensions(uint32_t& width, uint32_t& height) const = 0;
+    virtual BentleyStatus _GetMeshPartsIterator(ITerrainTileIteratorPtr& iterator) const = 0;
+    virtual BentleyStatus _GetRange(DRange3dR range) const = 0;
+    virtual ITextureTileId const& _GetId() const = 0;
+
+    public:
+        SCALABLEMESHSCHEMA_EXPORT BentleyStatus LoadTexture(uint32_t& width, uint32_t& height, bvector<Byte>& dataRGBA) const;
+        SCALABLEMESHSCHEMA_EXPORT BentleyStatus GetDimensions(uint32_t& width, uint32_t& height) const;
+        SCALABLEMESHSCHEMA_EXPORT BentleyStatus GetMeshPartsIterator(ITerrainTileIteratorPtr& iterator) const; 
+        SCALABLEMESHSCHEMA_EXPORT BentleyStatus GetRange(DRange3dR range) const;
+        SCALABLEMESHSCHEMA_EXPORT ITextureTileId const& GetId() const;
+    };
+
+struct IMeshSpatialModel : Dgn::SpatialModel
+    {
+    protected:
+        IMeshSpatialModel(CreateParams const& params) : Dgn::SpatialModel(params){};
+        virtual bool _IsMultiResolution() const = 0;
+        virtual BentleyApi::Dgn::AxisAlignedBox3dCR _GetRange() const = 0;
+        virtual BentleyStatus _QueryTexturesLod(bvector<ITerrainTexturePtr>& textures, size_t maxSizeBytes) const = 0;
+        virtual BentleyStatus _QueryTexture(ITextureTileId const& tileId, ITerrainTexturePtr& texture) const = 0;
+        //virtual BentleyStatus _GetMeshPartUnderClipMask(bvector<DPoint3d>& vertices,
+        //                                 bvector<int32_t>&  verticeIndexes,
+        //                                 BentleyApi::Dgn::DgnElementId&      clippedConceptualElementId) = 0;
+        virtual BentleyStatus _ReloadClipMask(BentleyApi::Dgn::DgnElementId& clipMaskElementId, bool isNew) = 0;
+        virtual BentleyStatus _ReloadAllClipMasks() = 0;
+        virtual BentleyStatus _StartClipMaskBulkInsert() = 0;
+        virtual BentleyStatus _StopClipMaskBulkInsert() = 0;
+        virtual BentleyStatus _CreateIterator(ITerrainTileIteratorPtr& iterator) = 0;
+        virtual TerrainModel::IDTM* _GetDTM(BentleyApi::ScalableMesh::DTMAnalysisType type) = 0;
+        virtual void _RegisterTilesChangedEventListener(ITerrainTileChangedHandler* eventListener) = 0;
+        virtual bool _UnregisterTilesChangedEventListener(ITerrainTileChangedHandler* eventListener) = 0;
+
+    public:
+        SCALABLEMESH_SCHEMA_EXPORT bool IsMultiResolution() const{ return _IsMultiResolution();}
+        SCALABLEMESH_SCHEMA_EXPORT BentleyApi::Dgn::AxisAlignedBox3dCR GetRange() const;
+        
+        SCALABLEMESH_SCHEMA_EXPORT BentleyStatus QueryTexturesLod(bvector<ITerrainTexturePtr>& textures, size_t maxSizeBytes) const;
+
+        SCALABLEMESH_SCHEMA_EXPORT BentleyStatus QueryTexture(ITextureTileId const& tileId, ITerrainTexturePtr& texture) const;
+
+        //SCALABLEMESH_SCHEMA_EXPORT BentleyStatus GetMeshPartUnderClipMask(bvector<DPoint3d>& vertices,
+        //                                                                bvector<int32_t>&  verticeIndexes,
+        //                                                                BentleyApi::Dgn::DgnElementId&      clippedConceptualElementId);
+
+        SCALABLEMESH_SCHEMA_EXPORT BentleyStatus ReloadClipMask(BentleyApi::Dgn::DgnElementId& clipMaskElementId, bool isNew);
+        SCALABLEMESH_SCHEMA_EXPORT BentleyStatus ReloadAllClipMasks();
+
+        SCALABLEMESH_SCHEMA_EXPORT BentleyStatus StartClipMaskBulkInsert();
+        SCALABLEMESH_SCHEMA_EXPORT BentleyStatus StopClipMaskBulkInsert();
+         
+
+        SCALABLEMESH_SCHEMA_EXPORT BentleyStatus CreateIterator(ITerrainTileIteratorPtr& iterator);
+
+        SCALABLEMESH_SCHEMA_EXPORT TerrainModel::IDTM* GetDTM(BentleyApi::ScalableMesh::DTMAnalysisType type = BentleyApi::ScalableMesh::DTMAnalysisType::Precise);
+
+        SCALABLEMESH_SCHEMA_EXPORT void RegisterTilesChangedEventListener(ITerrainTileChangedHandler* eventListener);
+        SCALABLEMESH_SCHEMA_EXPORT bool UnregisterTilesChangedEventListener(ITerrainTileChangedHandler* eventListener);
+    };
+    
 END_BENTLEY_SCALABLEMESH_SCHEMA_NAMESPACE