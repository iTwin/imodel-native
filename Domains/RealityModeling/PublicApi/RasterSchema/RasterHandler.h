/*--------------------------------------------------------------------------------------+
|
|     $Source: PublicApi/RasterSchema/RasterHandler.h $
|
|  $Copyright: (c) 2016 Bentley Systems, Incorporated. All rights reserved. $
|
+--------------------------------------------------------------------------------------*/
#pragma once
//__PUBLISH_SECTION_START__

#include <RasterSchema/RasterSchemaTypes.h>

BEGIN_BENTLEY_RASTERSCHEMA_NAMESPACE

struct RasterModelHandler;

//=======================================================================================
// @bsiclass                                                    Eric.Paquet     04/2015
//=======================================================================================
struct EXPORT_VTABLE_ATTRIBUTE RasterModel : Dgn::SpatialModel
{
    DGNMODEL_DECLARE_MEMBERS(RASTER_CLASSNAME_RasterModel, Dgn::SpatialModel)

protected:
    friend struct RasterModelHandler;

    mutable RasterQuadTreePtr m_rasterTreeP;
    
    //! Destruct a RasterModel object.
    ~RasterModel();
    virtual void _AddSceneGraphics(Dgn::SceneContextR) const override;
    virtual BentleyStatus _LoadQuadTree() const {return BSIERROR;}

    RasterQuadTreeP GetTree() const;

    //&&MM TODO 
    virtual void _OnFitView(Dgn::FitContextR) {}

    //&&MM TODO this how we make our raster pick-able
    virtual void _DrawModel(Dgn::ViewContextR) {}

<<<<<<< HEAD
    virtual void _DropGraphicsForViewport(Dgn::DgnViewportCR viewport) override;

=======
>>>>>>> 2ab4b410
public:
    //! Create a new RasterModel object, in preparation for loading it from the DgnDb.
    RasterModel(CreateParams const& params);
};

//=======================================================================================
// Model handler for raster
// Instances of RasterModel must be able to assume that their handler is a RasterModelHandler.
// @bsiclass                                                    Eric.Paquet     04/2015
//=======================================================================================
struct EXPORT_VTABLE_ATTRIBUTE RasterModelHandler : Dgn::dgn_ModelHandler::Spatial
{
    RASTERMODELHANDLER_DECLARE_MEMBERS(RASTER_CLASSNAME_RasterModel, RasterModel, RasterModelHandler, Dgn::dgn_ModelHandler::Spatial, RASTERSCHEMA_EXPORT)
};

END_BENTLEY_RASTERSCHEMA_NAMESPACE
<|MERGE_RESOLUTION|>--- conflicted
+++ resolved
@@ -1,62 +1,59 @@
-/*--------------------------------------------------------------------------------------+
-|
-|     $Source: PublicApi/RasterSchema/RasterHandler.h $
-|
-|  $Copyright: (c) 2016 Bentley Systems, Incorporated. All rights reserved. $
-|
-+--------------------------------------------------------------------------------------*/
-#pragma once
-//__PUBLISH_SECTION_START__
-
-#include <RasterSchema/RasterSchemaTypes.h>
-
-BEGIN_BENTLEY_RASTERSCHEMA_NAMESPACE
-
-struct RasterModelHandler;
-
-//=======================================================================================
-// @bsiclass                                                    Eric.Paquet     04/2015
-//=======================================================================================
-struct EXPORT_VTABLE_ATTRIBUTE RasterModel : Dgn::SpatialModel
-{
-    DGNMODEL_DECLARE_MEMBERS(RASTER_CLASSNAME_RasterModel, Dgn::SpatialModel)
-
-protected:
-    friend struct RasterModelHandler;
-
-    mutable RasterQuadTreePtr m_rasterTreeP;
-    
-    //! Destruct a RasterModel object.
-    ~RasterModel();
-    virtual void _AddSceneGraphics(Dgn::SceneContextR) const override;
-    virtual BentleyStatus _LoadQuadTree() const {return BSIERROR;}
-
-    RasterQuadTreeP GetTree() const;
-
-    //&&MM TODO 
-    virtual void _OnFitView(Dgn::FitContextR) {}
-
-    //&&MM TODO this how we make our raster pick-able
-    virtual void _DrawModel(Dgn::ViewContextR) {}
-
-<<<<<<< HEAD
-    virtual void _DropGraphicsForViewport(Dgn::DgnViewportCR viewport) override;
-
-=======
->>>>>>> 2ab4b410
-public:
-    //! Create a new RasterModel object, in preparation for loading it from the DgnDb.
-    RasterModel(CreateParams const& params);
-};
-
-//=======================================================================================
-// Model handler for raster
-// Instances of RasterModel must be able to assume that their handler is a RasterModelHandler.
-// @bsiclass                                                    Eric.Paquet     04/2015
-//=======================================================================================
-struct EXPORT_VTABLE_ATTRIBUTE RasterModelHandler : Dgn::dgn_ModelHandler::Spatial
-{
-    RASTERMODELHANDLER_DECLARE_MEMBERS(RASTER_CLASSNAME_RasterModel, RasterModel, RasterModelHandler, Dgn::dgn_ModelHandler::Spatial, RASTERSCHEMA_EXPORT)
-};
-
-END_BENTLEY_RASTERSCHEMA_NAMESPACE
+/*--------------------------------------------------------------------------------------+
+|
+|     $Source: PublicApi/RasterSchema/RasterHandler.h $
+|
+|  $Copyright: (c) 2016 Bentley Systems, Incorporated. All rights reserved. $
+|
++--------------------------------------------------------------------------------------*/
+#pragma once
+//__PUBLISH_SECTION_START__
+
+#include <RasterSchema/RasterSchemaTypes.h>
+
+BEGIN_BENTLEY_RASTERSCHEMA_NAMESPACE
+
+struct RasterModelHandler;
+
+//=======================================================================================
+// @bsiclass                                                    Eric.Paquet     04/2015
+//=======================================================================================
+struct EXPORT_VTABLE_ATTRIBUTE RasterModel : Dgn::SpatialModel
+{
+    DGNMODEL_DECLARE_MEMBERS(RASTER_CLASSNAME_RasterModel, Dgn::SpatialModel)
+
+protected:
+    friend struct RasterModelHandler;
+
+    mutable RasterQuadTreePtr m_rasterTreeP;
+    
+    //! Destruct a RasterModel object.
+    ~RasterModel();
+    virtual void _AddSceneGraphics(Dgn::SceneContextR) const override;
+    virtual BentleyStatus _LoadQuadTree() const {return BSIERROR;}
+
+    RasterQuadTreeP GetTree() const;
+
+    //&&MM TODO 
+    virtual void _OnFitView(Dgn::FitContextR) {}
+
+    //&&MM TODO this how we make our raster pick-able
+    virtual void _DrawModel(Dgn::ViewContextR) {}
+
+    virtual void _DropGraphicsForViewport(Dgn::DgnViewportCR viewport) override;
+
+public:
+    //! Create a new RasterModel object, in preparation for loading it from the DgnDb.
+    RasterModel(CreateParams const& params);
+};
+
+//=======================================================================================
+// Model handler for raster
+// Instances of RasterModel must be able to assume that their handler is a RasterModelHandler.
+// @bsiclass                                                    Eric.Paquet     04/2015
+//=======================================================================================
+struct EXPORT_VTABLE_ATTRIBUTE RasterModelHandler : Dgn::dgn_ModelHandler::Spatial
+{
+    RASTERMODELHANDLER_DECLARE_MEMBERS(RASTER_CLASSNAME_RasterModel, RasterModel, RasterModelHandler, Dgn::dgn_ModelHandler::Spatial, RASTERSCHEMA_EXPORT)
+};
+
+END_BENTLEY_RASTERSCHEMA_NAMESPACE