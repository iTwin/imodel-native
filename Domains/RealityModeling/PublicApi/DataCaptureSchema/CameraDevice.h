/*--------------------------------------------------------------------------------------+
|
|     $Source: PublicApi/DataCaptureSchema/CameraDevice.h $
|
|  $Copyright: (c) 2017 Bentley Systems, Incorporated. All rights reserved. $
|
+--------------------------------------------------------------------------------------*/
#pragma once

//__PUBLISH_SECTION_START__
#include "DataCaptureSchemaDefinitions.h"

BEGIN_BENTLEY_DATACAPTURE_NAMESPACE


//=======================================================================================
//! Base class for RadialDistortion 
//! @ingroup DataCaptureGroup
//=======================================================================================
struct RadialDistortion : Dgn::DgnElement::UniqueAspect
    {
    DGNASPECT_DECLARE_MEMBERS(BDCP_SCHEMA_NAME,BDCP_CLASS_RadialDistortion, Dgn::DgnElement::UniqueAspect)

private:
    double m_k1;
    double m_k2;
    double m_k3;

protected:
    //! Constructor
    RadialDistortion(double k1, double k2, double k3) :m_k1(k1), m_k2(k2), m_k3(k3) {}

    //! Copy constructor
    RadialDistortion(RadialDistortionCR rhs);

    //! Empty constructor 
    RadialDistortion() :m_k1(0), m_k2(0), m_k3(0) {}

    virtual Dgn::DgnDbStatus _UpdateProperties(Dgn::DgnElementCR el) override;
    virtual Dgn::DgnDbStatus _LoadProperties(Dgn::DgnElementCR el) override;


public:
    DECLARE_DATACAPTURE_QUERYCLASS_METHODS(RadialDistortion)

    //! Create a new RadialDistortion 
    DATACAPTURE_EXPORT static RadialDistortionPtr Create();

    //! Create a new RadialDistortion 
    DATACAPTURE_EXPORT static RadialDistortionPtr Create(double k1, double k2, double k3);

    DATACAPTURE_EXPORT RadialDistortionPtr Clone() const;

    //! Assignment operator
    DATACAPTURE_EXPORT RadialDistortion& operator= (RadialDistortionCR rhs);

    //! Validates 
    DATACAPTURE_EXPORT bool IsValid() const;
    DATACAPTURE_EXPORT bool IsEqual(RadialDistortionCR rhs) const;

    DATACAPTURE_EXPORT double GetK1() const;
    DATACAPTURE_EXPORT double GetK2() const;
    DATACAPTURE_EXPORT double GetK3() const;
    DATACAPTURE_EXPORT void   SetK1(double val);
    DATACAPTURE_EXPORT void   SetK2(double val);
    DATACAPTURE_EXPORT void   SetK3(double val);

    };
//=======================================================================================
//! Base class for TangentialDistortion 
//! @ingroup DataCaptureGroup
//=======================================================================================
struct TangentialDistortion: Dgn::DgnElement::UniqueAspect
    {
    DGNASPECT_DECLARE_MEMBERS(BDCP_SCHEMA_NAME, BDCP_CLASS_TangentialDistortion, Dgn::DgnElement::UniqueAspect)

private:
    double m_p1;
    double m_p2;

protected:
    //! Constructor
    TangentialDistortion(double p1, double p2) :m_p1(p1), m_p2(p2) {}

    //! Empty constructor 
    TangentialDistortion() :m_p1(0), m_p2(0) {}

    //! Copy constructor
    TangentialDistortion(TangentialDistortionCR rhs);

    virtual Dgn::DgnDbStatus _UpdateProperties(Dgn::DgnElementCR el) override;
    virtual Dgn::DgnDbStatus _LoadProperties(Dgn::DgnElementCR el) override;

public:
    DECLARE_DATACAPTURE_QUERYCLASS_METHODS(TangentialDistortion)

    //! Create a new TangentialDistortion 
    DATACAPTURE_EXPORT static TangentialDistortionPtr Create();

    //! Create a new TangentialDistortion 
    DATACAPTURE_EXPORT static TangentialDistortionPtr Create(double p1, double p2);

    DATACAPTURE_EXPORT TangentialDistortionPtr Clone() const;

    //! Assignment operator
    DATACAPTURE_EXPORT TangentialDistortion& operator= (TangentialDistortionCR rhs);

    //! Validates 
    DATACAPTURE_EXPORT bool IsValid() const;
    DATACAPTURE_EXPORT bool IsEqual(TangentialDistortionCR rhs) const;


    DATACAPTURE_EXPORT double GetP1() const;
    DATACAPTURE_EXPORT double GetP2() const;
    DATACAPTURE_EXPORT void   SetP1(double val);
    DATACAPTURE_EXPORT void   SetP2(double val);
    };

//=======================================================================================
//! Base class for CameraDevice 
//! @ingroup DataCaptureGroup
//=======================================================================================
struct EXPORT_VTABLE_ATTRIBUTE CameraDeviceModel : Dgn::DefinitionElement
    {
    friend struct CameraDeviceModelHandler;
    DGNELEMENT_DECLARE_MEMBERS(BDCP_CLASS_CameraDeviceModel, Dgn::DefinitionElement)

    public:
        //! Entry in CameraDevice iterator
        struct CameraDeviceEntry : Dgn::ECSqlStatementEntry
            {
            friend struct Dgn::ECSqlStatementIterator < CameraDeviceModel::CameraDeviceEntry >;
            friend struct CameraDeviceModel;
            private:
                CameraDeviceEntry(BeSQLite::EC::ECSqlStatement* statement = nullptr) : Dgn::ECSqlStatementEntry(statement) {}
            public:
                CameraDeviceElementId GeCameraDeviceElementId() const { return m_statement->GetValueId<CameraDeviceElementId>(0); }
            };

        //! Iterator over CameraDevice
        struct CameraDeviceIterator : Dgn::ECSqlStatementIterator < CameraDeviceModel::CameraDeviceEntry >
            {
            };

        enum class ModelType
            {
            Perspective = 0,
            Fisheye = 1,
            };

    private:
        double                  m_focalLength; //Always in meters
        int                     m_imageWidth;
        int                     m_imageHeight;
        DPoint2d                m_principalPoint;   //Always in meters
        double                  m_aspectRatio;
        double                  m_skew;
        ModelType               m_modelType;
        double                  m_sensorSize;

        Dgn::DgnDbStatus BindParameters(BeSQLite::EC::ECSqlStatement& statement);

    protected:

        explicit CameraDeviceModel(CreateParams const& params) : T_Super(params) 
            {
            m_focalLength = 0.0;
            m_imageWidth = 0;
            m_imageHeight = 0;
            m_principalPoint = {0.0, 0.0};
            m_aspectRatio = 0.0;
            m_skew = 0.0;
            m_modelType = ModelType::Perspective;
            m_sensorSize = 0.0;
            }


        //! Virtual assignment method. If your subclass has member variables, it @b must override this method and copy those values from @a source.
        //! @param[in] source The element from which to copy
        //! @note If you override this method, you @b must call T_Super::_CopyFrom, forwarding its status (that is, only return DgnDbStatus::Success if both your
        //! implementation and your superclass succeed.)
        //! @note Implementers should be aware that your element starts in a valid state. Be careful to free existing state before overwriting it. Also note that
        //! @a source is not necessarily the same type as this DgnElement. See notes at CopyFrom.
        //! @note If you hold any IDs, you must also override _RemapIds. Also see _AdjustPlacementForImport
        virtual void _CopyFrom(Dgn::DgnElementCR source) override;

        //! Called to bind the parameters when inserting a new Activity into the DgnDb. Override to save subclass properties.
        //! @note If you override this method, you should bind your subclass properties
        //! to the supplied ECSqlStatement, using statement.GetParameterIndex with your property's name.
        //! And then you @em must call T_Super::_BindInsertParams, forwarding its status.
        virtual Dgn::DgnDbStatus _BindInsertParams(BeSQLite::EC::ECSqlStatement&) override;

        //! Called to update an Activity in the DgnDb with new values. Override to update subclass properties.
        //! @note If the update fails, the original data will be copied back into this Activity.
        //! @note If you override this method, you @em must call T_Super::_BindUpdateParams, forwarding its status.
        virtual Dgn::DgnDbStatus _BindUpdateParams(BeSQLite::EC::ECSqlStatement& statement) override;

        virtual Dgn::DgnDbStatus _ReadSelectParams(BeSQLite::EC::ECSqlStatement& statement, Dgn::ECSqlClassParams const& selectParams) override;


        //! Called after a DgnElement was successfully deleted. Note that the element will not be marked as persistent when this is called.
        //! @note If you override this method, you @em must call T_Super::_OnDeleted.
        virtual Dgn::DgnDbStatus _OnDelete() const override;

        virtual Dgn::DgnCode _GenerateDefaultCode() const override;


    public:
        DECLARE_DATACAPTURE_ELEMENT_BASE_METHODS(CameraDeviceModel)
        DECLARE_DATACAPTURE_QUERYCLASS_METHODS(CameraDeviceModel)

        //! Create a new CameraDevice 
        DATACAPTURE_EXPORT static CameraDeviceModelPtr Create(Dgn::DefinitionModelR model);

        //! Query for an CameraDevice (Id) by label
        //! @return Id of the CameraDevice or invalid Id if an CameraDevice was not found
        DATACAPTURE_EXPORT static CameraDeviceModelElementId QueryForIdByLabel(Dgn::DgnDbR dgndb, Utf8CP label);

        //! Make an iterator over all cameraDevice-s relevant to a CameraDeviceModel
        DATACAPTURE_EXPORT static CameraDeviceModel::CameraDeviceIterator MakeCameraDeviceIterator(Dgn::DgnDbCR dgndb, CameraDeviceModelElementId cameraDeviceModelId);

        DATACAPTURE_EXPORT static Dgn::DgnCode CreateCode(Dgn::DgnDbR db, Utf8StringCR value);

        //! Get the id of this CameraDevice
        DATACAPTURE_EXPORT CameraDeviceModelElementId GetId() const;

        //Properties Get/Set
        DATACAPTURE_EXPORT int                      GetImageWidth() const;
        DATACAPTURE_EXPORT void                     SetImageWidth(int val);
        DATACAPTURE_EXPORT int                      GetImageHeight() const;
        DATACAPTURE_EXPORT void                     SetImageHeight(int val);
        //Focal always set/get in meters
        DATACAPTURE_EXPORT double                   GetFocalLength() const;
        //Focal always set/get in meters
        DATACAPTURE_EXPORT void                     SetFocalLength(double val);
        DATACAPTURE_EXPORT void                     SetPrincipalPoint(DPoint2dCR val);
        DATACAPTURE_EXPORT DPoint2d                 GetPrincipalPoint() const;
        DATACAPTURE_EXPORT double                   GetAspectRatio() const;
        DATACAPTURE_EXPORT void                     SetAspectRatio(double val);
        DATACAPTURE_EXPORT double                   GetSkew() const;
        DATACAPTURE_EXPORT void                     SetSkew(double val);
        DATACAPTURE_EXPORT ModelType                GetModelType() const;
        DATACAPTURE_EXPORT void                     SetModelType(ModelType val);
        DATACAPTURE_EXPORT double                   GetSensorSize() const;
        DATACAPTURE_EXPORT void                     SetSensorSize(double val);
    };

//=======================================================================================
//! Base class for CameraDevice 
//! @ingroup DataCaptureGroup
//=======================================================================================
struct EXPORT_VTABLE_ATTRIBUTE CameraDevice : Dgn::PhysicalElement
{
    friend struct CameraDeviceHandler;
    DGNELEMENT_DECLARE_MEMBERS(BDCP_CLASS_CameraDevice, Dgn::PhysicalElement)

public:
    //! Entry in Shot iterator
    struct ShotEntry : Dgn::ECSqlStatementEntry
    {
        friend struct Dgn::ECSqlStatementIterator < CameraDevice::ShotEntry >;
        friend struct CameraDevice;
    private:
        ShotEntry(BeSQLite::EC::ECSqlStatement* statement = nullptr) : Dgn::ECSqlStatementEntry(statement) {}
    public:
        ShotElementId GeShotElementId() const { return m_statement->GetValueId<ShotElementId>(0); }
    };

    //! Iterator over timelines
    struct ShotIterator : Dgn::ECSqlStatementIterator < CameraDevice::ShotEntry >
    {
    };

private:
    mutable CameraDeviceModelElementId m_cameraDeviceModel;//Query and cached from DgnDb or given at creation time
    double                  m_focalLength;    //Always in meters
    DPoint2d                m_principalPoint; //Always in meters
    int                     m_imageWidth;
    int                     m_imageHeight;
    double                  m_aspectRatio;
    double                  m_skew;
    double                  m_pixelToMeterRatio;
    double                  m_sensorSize;

    Dgn::DgnDbStatus BindParameters(BeSQLite::EC::ECSqlStatement& statement);

protected:

<<<<<<< HEAD
    explicit CameraDevice(CreateParams const& params, CameraDeviceModelElementId cameraDeviceModel=CameraDeviceModelElementId()) : T_Super(params), m_cameraDeviceModel(cameraDeviceModel), m_pixelToMeterRatio(1.0) {}
=======
    explicit CameraDevice(CreateParams const& params, CameraDeviceModelElementId cameraDeviceModel=CameraDeviceModelElementId()) : T_Super(params), m_cameraDeviceModel(cameraDeviceModel) 
        {
        m_focalLength = 0.0;
        m_imageWidth = 0;
        m_imageHeight = 0;
        m_principalPoint = { 0.0, 0.0 };
        m_aspectRatio = 0.0;
        m_skew = 0.0;
        m_pixelToMeterRatio = 0.0;
        m_sensorSize = 0.0;
        }
>>>>>>> abeddd5f

    static BentleyStatus InsertCameraDeviceIsDefinedByCameraDeviceModelRelationship(Dgn::DgnDbR dgndb, CameraDeviceElementId cameraDeviceElmId, CameraDeviceModelElementId cameraDeviceModelElmId);
    static CameraDeviceModelElementId QueryCameraDeviceIsDefinedByCameraDeviceModelRelationship(Dgn::DgnDbR dgndb, CameraDeviceElementId cameraDeviceElmId);

    void InsertCameraDeviceIsDefinedByCameraDeviceModelRelationship(Dgn::DgnDbR dgndb) const;
    void UpdateCameraDeviceIsDefinedByCameraDeviceModelRelationship(Dgn::DgnDbR dgndb) const;
    void DeleteCameraDeviceIsDefinedByCameraDeviceModelRelationship(Dgn::DgnDbR dgndb) const;


    //! Virtual assignment method. If your subclass has member variables, it @b must override this method and copy those values from @a source.
    //! @param[in] source The element from which to copy
    //! @note If you override this method, you @b must call T_Super::_CopyFrom, forwarding its status (that is, only return DgnDbStatus::Success if both your
    //! implementation and your superclass succeed.)
    //! @note Implementers should be aware that your element starts in a valid state. Be careful to free existing state before overwriting it. Also note that
    //! @a source is not necessarily the same type as this DgnElement. See notes at CopyFrom.
    //! @note If you hold any IDs, you must also override _RemapIds. Also see _AdjustPlacementForImport
    virtual void _CopyFrom(Dgn::DgnElementCR source) override;

    //! Remap any IDs that might refer to elements or resources in the source DgnDb.
    //! @param[in] importer Specifies source and destination DgnDbs and knows how to remap IDs
    virtual void _RemapIds(Dgn::DgnImportContext&) override;

    //! Called to bind the parameters when inserting a new Activity into the DgnDb. Override to save subclass properties.
    //! @note If you override this method, you should bind your subclass properties
    //! to the supplied ECSqlStatement, using statement.GetParameterIndex with your property's name.
    //! And then you @em must call T_Super::_BindInsertParams, forwarding its status.
    virtual Dgn::DgnDbStatus _BindInsertParams(BeSQLite::EC::ECSqlStatement&) override;

    //! Called to update an Activity in the DgnDb with new values. Override to update subclass properties.
    //! @note If the update fails, the original data will be copied back into this Activity.
    //! @note If you override this method, you @em must call T_Super::_BindUpdateParams, forwarding its status.
    virtual Dgn::DgnDbStatus _BindUpdateParams(BeSQLite::EC::ECSqlStatement& statement) override;

    virtual Dgn::DgnDbStatus _ReadSelectParams(BeSQLite::EC::ECSqlStatement& statement, Dgn::ECSqlClassParams const& selectParams) override;

    virtual Dgn::DgnDbStatus _OnInsert() override;

    //! Called after a DgnElement was successfully deleted. Note that the element will not be marked as persistent when this is called.
    //! @note If you override this method, you @em must call T_Super::_OnDeleted.
    virtual Dgn::DgnDbStatus _OnDelete() const override;

    //! Called after a DgnElement was successfully inserted into the database.
    //! @note If you override this method, you @em must call T_Super::_OnInserted.
    virtual void _OnInserted(Dgn::DgnElementP copiedFrom) const override;

    //! Called after a DgnElement was successfully updated. The element will be in its post-updated state.
    //! @note If you override this method, you @em must call T_Super::_OnUpdated.
    virtual void _OnUpdated(Dgn::DgnElementCR original) const override;

    //! Called after a DgnElement was successfully deleted. Note that the element will not be marked as persistent when this is called.
    //! @note If you override this method, you @em must call T_Super::_OnDeleted.
    virtual void _OnDeleted() const override;

    virtual Dgn::DgnCode _GenerateDefaultCode() const override;


public:
    DECLARE_DATACAPTURE_ELEMENT_BASE_METHODS(CameraDevice)
    DECLARE_DATACAPTURE_QUERYCLASS_METHODS(CameraDevice)

    //! Create a new CameraDevice 
    DATACAPTURE_EXPORT static CameraDevicePtr Create(Dgn::SpatialModelR model, CameraDeviceModelElementId cameraDevice);

    //! Query for an CameraDevice (Id) by label
    //! @return Id of the CameraDevice or invalid Id if an CameraDevice was not found
    DATACAPTURE_EXPORT static CameraDeviceElementId QueryForIdByLabel(Dgn::DgnDbR dgndb, Utf8CP label);

    //! Make an iterator over all Shot-s relevant to a CameraDevice
    DATACAPTURE_EXPORT static CameraDevice::ShotIterator MakeShotIterator(Dgn::DgnDbCR dgndb, CameraDeviceElementId cameraDeviceId);

    DATACAPTURE_EXPORT static Dgn::DgnCode CreateCode(Dgn::DgnDbR db, Utf8StringCR value);

    //! Get the Field of view of a camera
    DATACAPTURE_EXPORT static DPoint2d ComputeFieldOfView(CameraDeviceCR camDevice);

    //! Get the id of this CameraDevice
    DATACAPTURE_EXPORT CameraDeviceElementId GetId() const;

    //Properties Get/Set
    DATACAPTURE_EXPORT int                      GetImageWidth() const; 
    DATACAPTURE_EXPORT void                     SetImageWidth(int val);
    DATACAPTURE_EXPORT int                      GetImageHeight() const;
    DATACAPTURE_EXPORT void                     SetImageHeight(int val);
    //Focal always set/get in meters
    DATACAPTURE_EXPORT double                   GetFocalLength() const;
    //Focal always set/get in meters
    DATACAPTURE_EXPORT void                     SetFocalLength(double val);
    DATACAPTURE_EXPORT void                     SetPrincipalPoint(DPoint2dCR val);
    DATACAPTURE_EXPORT DPoint2d                 GetPrincipalPoint() const;
    DATACAPTURE_EXPORT RadialDistortionCP       GetRadialDistortion() const;
    DATACAPTURE_EXPORT RadialDistortionP        GetRadialDistortionP();
    DATACAPTURE_EXPORT void                     SetRadialDistortion(RadialDistortionP value);
    DATACAPTURE_EXPORT TangentialDistortionCP   GetTangentialDistortion() const;
    DATACAPTURE_EXPORT TangentialDistortionP    GetTangentialDistortionP();
    DATACAPTURE_EXPORT void                     SetTangentialDistortion(TangentialDistortionP value);
    DATACAPTURE_EXPORT double                   GetAspectRatio() const;
    DATACAPTURE_EXPORT void                     SetAspectRatio(double val);
    DATACAPTURE_EXPORT double                   GetSkew() const;
    DATACAPTURE_EXPORT void                     SetSkew(double val);
    DATACAPTURE_EXPORT double                   GetSensorSize() const;
    DATACAPTURE_EXPORT void                     SetSensorSize(double val);

    //Since everything returned by ContextCapture will be in pixel we need a way to convert that into Meters
    DATACAPTURE_EXPORT double                   GetPixelToMeterRatio() const;
    DATACAPTURE_EXPORT void                     SetPixelToMeterRatio(double val);

    DATACAPTURE_EXPORT CameraDeviceModelElementId  GetCameraDeviceModelId() const;
    DATACAPTURE_EXPORT void                 SetCameraDeviceModelId(CameraDeviceModelElementId val);
  
};

//=================================================================================
//! Handler for RadialDistortion
//! @ingroup DataCaptureGroup
//=================================================================================
struct EXPORT_VTABLE_ATTRIBUTE RadialDistortionHandler : Dgn::dgn_AspectHandler::Aspect
    {
    DOMAINHANDLER_DECLARE_MEMBERS(BDCP_CLASS_RadialDistortion, RadialDistortionHandler, Dgn::dgn_AspectHandler::Aspect, DATACAPTURE_EXPORT)

    protected:
        RefCountedPtr<Dgn::DgnElement::Aspect> _CreateInstance() override;
    };
//=================================================================================
//! Handler for RadialDistortion
//! @ingroup DataCaptureGroup
//=================================================================================
struct EXPORT_VTABLE_ATTRIBUTE TangentialDistortionHandler : Dgn::dgn_AspectHandler::Aspect
    {
    DOMAINHANDLER_DECLARE_MEMBERS(BDCP_CLASS_TangentialDistortion, TangentialDistortionHandler, Dgn::dgn_AspectHandler::Aspect, DATACAPTURE_EXPORT)

    protected:
        RefCountedPtr<Dgn::DgnElement::Aspect> _CreateInstance() override;
    };

//=======================================================================================
//! Singleton CameraDeviceModelHandler for the CameraDeviceModel class
//=======================================================================================
struct CameraDeviceModelHandler : Dgn::dgn_ElementHandler::Element
    {
    ELEMENTHANDLER_DECLARE_MEMBERS(BDCP_CLASS_CameraDeviceModel, CameraDeviceModel, CameraDeviceModelHandler, Dgn::dgn_ElementHandler::Element, DATACAPTURE_EXPORT)
    protected:
        virtual void _GetClassParams(Dgn::ECSqlClassParams& params) override;
    }; // CameraDeviceModelHandler

//=================================================================================
//! ElementHandler for CameraDevice-s
//! @ingroup DataCaptureGroup
//=================================================================================
struct EXPORT_VTABLE_ATTRIBUTE CameraDeviceHandler : Dgn::dgn_ElementHandler::Geometric3d
{
ELEMENTHANDLER_DECLARE_MEMBERS(BDCP_CLASS_CameraDevice, CameraDevice, CameraDeviceHandler, Dgn::dgn_ElementHandler::Geometric3d, DATACAPTURE_EXPORT)
protected: 
    virtual void _GetClassParams(Dgn::ECSqlClassParams& params) override;
};

END_BENTLEY_DATACAPTURE_NAMESPACE

<|MERGE_RESOLUTION|>--- conflicted
+++ resolved
@@ -1,460 +1,456 @@
-/*--------------------------------------------------------------------------------------+
-|
-|     $Source: PublicApi/DataCaptureSchema/CameraDevice.h $
-|
-|  $Copyright: (c) 2017 Bentley Systems, Incorporated. All rights reserved. $
-|
-+--------------------------------------------------------------------------------------*/
-#pragma once
-
-//__PUBLISH_SECTION_START__
-#include "DataCaptureSchemaDefinitions.h"
-
-BEGIN_BENTLEY_DATACAPTURE_NAMESPACE
-
-
-//=======================================================================================
-//! Base class for RadialDistortion 
-//! @ingroup DataCaptureGroup
-//=======================================================================================
-struct RadialDistortion : Dgn::DgnElement::UniqueAspect
-    {
-    DGNASPECT_DECLARE_MEMBERS(BDCP_SCHEMA_NAME,BDCP_CLASS_RadialDistortion, Dgn::DgnElement::UniqueAspect)
-
-private:
-    double m_k1;
-    double m_k2;
-    double m_k3;
-
-protected:
-    //! Constructor
-    RadialDistortion(double k1, double k2, double k3) :m_k1(k1), m_k2(k2), m_k3(k3) {}
-
-    //! Copy constructor
-    RadialDistortion(RadialDistortionCR rhs);
-
-    //! Empty constructor 
-    RadialDistortion() :m_k1(0), m_k2(0), m_k3(0) {}
-
-    virtual Dgn::DgnDbStatus _UpdateProperties(Dgn::DgnElementCR el) override;
-    virtual Dgn::DgnDbStatus _LoadProperties(Dgn::DgnElementCR el) override;
-
-
-public:
-    DECLARE_DATACAPTURE_QUERYCLASS_METHODS(RadialDistortion)
-
-    //! Create a new RadialDistortion 
-    DATACAPTURE_EXPORT static RadialDistortionPtr Create();
-
-    //! Create a new RadialDistortion 
-    DATACAPTURE_EXPORT static RadialDistortionPtr Create(double k1, double k2, double k3);
-
-    DATACAPTURE_EXPORT RadialDistortionPtr Clone() const;
-
-    //! Assignment operator
-    DATACAPTURE_EXPORT RadialDistortion& operator= (RadialDistortionCR rhs);
-
-    //! Validates 
-    DATACAPTURE_EXPORT bool IsValid() const;
-    DATACAPTURE_EXPORT bool IsEqual(RadialDistortionCR rhs) const;
-
-    DATACAPTURE_EXPORT double GetK1() const;
-    DATACAPTURE_EXPORT double GetK2() const;
-    DATACAPTURE_EXPORT double GetK3() const;
-    DATACAPTURE_EXPORT void   SetK1(double val);
-    DATACAPTURE_EXPORT void   SetK2(double val);
-    DATACAPTURE_EXPORT void   SetK3(double val);
-
-    };
-//=======================================================================================
-//! Base class for TangentialDistortion 
-//! @ingroup DataCaptureGroup
-//=======================================================================================
-struct TangentialDistortion: Dgn::DgnElement::UniqueAspect
-    {
-    DGNASPECT_DECLARE_MEMBERS(BDCP_SCHEMA_NAME, BDCP_CLASS_TangentialDistortion, Dgn::DgnElement::UniqueAspect)
-
-private:
-    double m_p1;
-    double m_p2;
-
-protected:
-    //! Constructor
-    TangentialDistortion(double p1, double p2) :m_p1(p1), m_p2(p2) {}
-
-    //! Empty constructor 
-    TangentialDistortion() :m_p1(0), m_p2(0) {}
-
-    //! Copy constructor
-    TangentialDistortion(TangentialDistortionCR rhs);
-
-    virtual Dgn::DgnDbStatus _UpdateProperties(Dgn::DgnElementCR el) override;
-    virtual Dgn::DgnDbStatus _LoadProperties(Dgn::DgnElementCR el) override;
-
-public:
-    DECLARE_DATACAPTURE_QUERYCLASS_METHODS(TangentialDistortion)
-
-    //! Create a new TangentialDistortion 
-    DATACAPTURE_EXPORT static TangentialDistortionPtr Create();
-
-    //! Create a new TangentialDistortion 
-    DATACAPTURE_EXPORT static TangentialDistortionPtr Create(double p1, double p2);
-
-    DATACAPTURE_EXPORT TangentialDistortionPtr Clone() const;
-
-    //! Assignment operator
-    DATACAPTURE_EXPORT TangentialDistortion& operator= (TangentialDistortionCR rhs);
-
-    //! Validates 
-    DATACAPTURE_EXPORT bool IsValid() const;
-    DATACAPTURE_EXPORT bool IsEqual(TangentialDistortionCR rhs) const;
-
-
-    DATACAPTURE_EXPORT double GetP1() const;
-    DATACAPTURE_EXPORT double GetP2() const;
-    DATACAPTURE_EXPORT void   SetP1(double val);
-    DATACAPTURE_EXPORT void   SetP2(double val);
-    };
-
-//=======================================================================================
-//! Base class for CameraDevice 
-//! @ingroup DataCaptureGroup
-//=======================================================================================
-struct EXPORT_VTABLE_ATTRIBUTE CameraDeviceModel : Dgn::DefinitionElement
-    {
-    friend struct CameraDeviceModelHandler;
-    DGNELEMENT_DECLARE_MEMBERS(BDCP_CLASS_CameraDeviceModel, Dgn::DefinitionElement)
-
-    public:
-        //! Entry in CameraDevice iterator
-        struct CameraDeviceEntry : Dgn::ECSqlStatementEntry
-            {
-            friend struct Dgn::ECSqlStatementIterator < CameraDeviceModel::CameraDeviceEntry >;
-            friend struct CameraDeviceModel;
-            private:
-                CameraDeviceEntry(BeSQLite::EC::ECSqlStatement* statement = nullptr) : Dgn::ECSqlStatementEntry(statement) {}
-            public:
-                CameraDeviceElementId GeCameraDeviceElementId() const { return m_statement->GetValueId<CameraDeviceElementId>(0); }
-            };
-
-        //! Iterator over CameraDevice
-        struct CameraDeviceIterator : Dgn::ECSqlStatementIterator < CameraDeviceModel::CameraDeviceEntry >
-            {
-            };
-
-        enum class ModelType
-            {
-            Perspective = 0,
-            Fisheye = 1,
-            };
-
-    private:
-        double                  m_focalLength; //Always in meters
-        int                     m_imageWidth;
-        int                     m_imageHeight;
-        DPoint2d                m_principalPoint;   //Always in meters
-        double                  m_aspectRatio;
-        double                  m_skew;
-        ModelType               m_modelType;
-        double                  m_sensorSize;
-
-        Dgn::DgnDbStatus BindParameters(BeSQLite::EC::ECSqlStatement& statement);
-
-    protected:
-
-        explicit CameraDeviceModel(CreateParams const& params) : T_Super(params) 
-            {
-            m_focalLength = 0.0;
-            m_imageWidth = 0;
-            m_imageHeight = 0;
-            m_principalPoint = {0.0, 0.0};
-            m_aspectRatio = 0.0;
-            m_skew = 0.0;
-            m_modelType = ModelType::Perspective;
-            m_sensorSize = 0.0;
-            }
-
-
-        //! Virtual assignment method. If your subclass has member variables, it @b must override this method and copy those values from @a source.
-        //! @param[in] source The element from which to copy
-        //! @note If you override this method, you @b must call T_Super::_CopyFrom, forwarding its status (that is, only return DgnDbStatus::Success if both your
-        //! implementation and your superclass succeed.)
-        //! @note Implementers should be aware that your element starts in a valid state. Be careful to free existing state before overwriting it. Also note that
-        //! @a source is not necessarily the same type as this DgnElement. See notes at CopyFrom.
-        //! @note If you hold any IDs, you must also override _RemapIds. Also see _AdjustPlacementForImport
-        virtual void _CopyFrom(Dgn::DgnElementCR source) override;
-
-        //! Called to bind the parameters when inserting a new Activity into the DgnDb. Override to save subclass properties.
-        //! @note If you override this method, you should bind your subclass properties
-        //! to the supplied ECSqlStatement, using statement.GetParameterIndex with your property's name.
-        //! And then you @em must call T_Super::_BindInsertParams, forwarding its status.
-        virtual Dgn::DgnDbStatus _BindInsertParams(BeSQLite::EC::ECSqlStatement&) override;
-
-        //! Called to update an Activity in the DgnDb with new values. Override to update subclass properties.
-        //! @note If the update fails, the original data will be copied back into this Activity.
-        //! @note If you override this method, you @em must call T_Super::_BindUpdateParams, forwarding its status.
-        virtual Dgn::DgnDbStatus _BindUpdateParams(BeSQLite::EC::ECSqlStatement& statement) override;
-
-        virtual Dgn::DgnDbStatus _ReadSelectParams(BeSQLite::EC::ECSqlStatement& statement, Dgn::ECSqlClassParams const& selectParams) override;
-
-
-        //! Called after a DgnElement was successfully deleted. Note that the element will not be marked as persistent when this is called.
-        //! @note If you override this method, you @em must call T_Super::_OnDeleted.
-        virtual Dgn::DgnDbStatus _OnDelete() const override;
-
-        virtual Dgn::DgnCode _GenerateDefaultCode() const override;
-
-
-    public:
-        DECLARE_DATACAPTURE_ELEMENT_BASE_METHODS(CameraDeviceModel)
-        DECLARE_DATACAPTURE_QUERYCLASS_METHODS(CameraDeviceModel)
-
-        //! Create a new CameraDevice 
-        DATACAPTURE_EXPORT static CameraDeviceModelPtr Create(Dgn::DefinitionModelR model);
-
-        //! Query for an CameraDevice (Id) by label
-        //! @return Id of the CameraDevice or invalid Id if an CameraDevice was not found
-        DATACAPTURE_EXPORT static CameraDeviceModelElementId QueryForIdByLabel(Dgn::DgnDbR dgndb, Utf8CP label);
-
-        //! Make an iterator over all cameraDevice-s relevant to a CameraDeviceModel
-        DATACAPTURE_EXPORT static CameraDeviceModel::CameraDeviceIterator MakeCameraDeviceIterator(Dgn::DgnDbCR dgndb, CameraDeviceModelElementId cameraDeviceModelId);
-
-        DATACAPTURE_EXPORT static Dgn::DgnCode CreateCode(Dgn::DgnDbR db, Utf8StringCR value);
-
-        //! Get the id of this CameraDevice
-        DATACAPTURE_EXPORT CameraDeviceModelElementId GetId() const;
-
-        //Properties Get/Set
-        DATACAPTURE_EXPORT int                      GetImageWidth() const;
-        DATACAPTURE_EXPORT void                     SetImageWidth(int val);
-        DATACAPTURE_EXPORT int                      GetImageHeight() const;
-        DATACAPTURE_EXPORT void                     SetImageHeight(int val);
-        //Focal always set/get in meters
-        DATACAPTURE_EXPORT double                   GetFocalLength() const;
-        //Focal always set/get in meters
-        DATACAPTURE_EXPORT void                     SetFocalLength(double val);
-        DATACAPTURE_EXPORT void                     SetPrincipalPoint(DPoint2dCR val);
-        DATACAPTURE_EXPORT DPoint2d                 GetPrincipalPoint() const;
-        DATACAPTURE_EXPORT double                   GetAspectRatio() const;
-        DATACAPTURE_EXPORT void                     SetAspectRatio(double val);
-        DATACAPTURE_EXPORT double                   GetSkew() const;
-        DATACAPTURE_EXPORT void                     SetSkew(double val);
-        DATACAPTURE_EXPORT ModelType                GetModelType() const;
-        DATACAPTURE_EXPORT void                     SetModelType(ModelType val);
-        DATACAPTURE_EXPORT double                   GetSensorSize() const;
-        DATACAPTURE_EXPORT void                     SetSensorSize(double val);
-    };
-
-//=======================================================================================
-//! Base class for CameraDevice 
-//! @ingroup DataCaptureGroup
-//=======================================================================================
-struct EXPORT_VTABLE_ATTRIBUTE CameraDevice : Dgn::PhysicalElement
-{
-    friend struct CameraDeviceHandler;
-    DGNELEMENT_DECLARE_MEMBERS(BDCP_CLASS_CameraDevice, Dgn::PhysicalElement)
-
-public:
-    //! Entry in Shot iterator
-    struct ShotEntry : Dgn::ECSqlStatementEntry
-    {
-        friend struct Dgn::ECSqlStatementIterator < CameraDevice::ShotEntry >;
-        friend struct CameraDevice;
-    private:
-        ShotEntry(BeSQLite::EC::ECSqlStatement* statement = nullptr) : Dgn::ECSqlStatementEntry(statement) {}
-    public:
-        ShotElementId GeShotElementId() const { return m_statement->GetValueId<ShotElementId>(0); }
-    };
-
-    //! Iterator over timelines
-    struct ShotIterator : Dgn::ECSqlStatementIterator < CameraDevice::ShotEntry >
-    {
-    };
-
-private:
-    mutable CameraDeviceModelElementId m_cameraDeviceModel;//Query and cached from DgnDb or given at creation time
-    double                  m_focalLength;    //Always in meters
-    DPoint2d                m_principalPoint; //Always in meters
-    int                     m_imageWidth;
-    int                     m_imageHeight;
-    double                  m_aspectRatio;
-    double                  m_skew;
-    double                  m_pixelToMeterRatio;
-    double                  m_sensorSize;
-
-    Dgn::DgnDbStatus BindParameters(BeSQLite::EC::ECSqlStatement& statement);
-
-protected:
-
-<<<<<<< HEAD
-    explicit CameraDevice(CreateParams const& params, CameraDeviceModelElementId cameraDeviceModel=CameraDeviceModelElementId()) : T_Super(params), m_cameraDeviceModel(cameraDeviceModel), m_pixelToMeterRatio(1.0) {}
-=======
-    explicit CameraDevice(CreateParams const& params, CameraDeviceModelElementId cameraDeviceModel=CameraDeviceModelElementId()) : T_Super(params), m_cameraDeviceModel(cameraDeviceModel) 
-        {
-        m_focalLength = 0.0;
-        m_imageWidth = 0;
-        m_imageHeight = 0;
-        m_principalPoint = { 0.0, 0.0 };
-        m_aspectRatio = 0.0;
-        m_skew = 0.0;
-        m_pixelToMeterRatio = 0.0;
-        m_sensorSize = 0.0;
-        }
->>>>>>> abeddd5f
-
-    static BentleyStatus InsertCameraDeviceIsDefinedByCameraDeviceModelRelationship(Dgn::DgnDbR dgndb, CameraDeviceElementId cameraDeviceElmId, CameraDeviceModelElementId cameraDeviceModelElmId);
-    static CameraDeviceModelElementId QueryCameraDeviceIsDefinedByCameraDeviceModelRelationship(Dgn::DgnDbR dgndb, CameraDeviceElementId cameraDeviceElmId);
-
-    void InsertCameraDeviceIsDefinedByCameraDeviceModelRelationship(Dgn::DgnDbR dgndb) const;
-    void UpdateCameraDeviceIsDefinedByCameraDeviceModelRelationship(Dgn::DgnDbR dgndb) const;
-    void DeleteCameraDeviceIsDefinedByCameraDeviceModelRelationship(Dgn::DgnDbR dgndb) const;
-
-
-    //! Virtual assignment method. If your subclass has member variables, it @b must override this method and copy those values from @a source.
-    //! @param[in] source The element from which to copy
-    //! @note If you override this method, you @b must call T_Super::_CopyFrom, forwarding its status (that is, only return DgnDbStatus::Success if both your
-    //! implementation and your superclass succeed.)
-    //! @note Implementers should be aware that your element starts in a valid state. Be careful to free existing state before overwriting it. Also note that
-    //! @a source is not necessarily the same type as this DgnElement. See notes at CopyFrom.
-    //! @note If you hold any IDs, you must also override _RemapIds. Also see _AdjustPlacementForImport
-    virtual void _CopyFrom(Dgn::DgnElementCR source) override;
-
-    //! Remap any IDs that might refer to elements or resources in the source DgnDb.
-    //! @param[in] importer Specifies source and destination DgnDbs and knows how to remap IDs
-    virtual void _RemapIds(Dgn::DgnImportContext&) override;
-
-    //! Called to bind the parameters when inserting a new Activity into the DgnDb. Override to save subclass properties.
-    //! @note If you override this method, you should bind your subclass properties
-    //! to the supplied ECSqlStatement, using statement.GetParameterIndex with your property's name.
-    //! And then you @em must call T_Super::_BindInsertParams, forwarding its status.
-    virtual Dgn::DgnDbStatus _BindInsertParams(BeSQLite::EC::ECSqlStatement&) override;
-
-    //! Called to update an Activity in the DgnDb with new values. Override to update subclass properties.
-    //! @note If the update fails, the original data will be copied back into this Activity.
-    //! @note If you override this method, you @em must call T_Super::_BindUpdateParams, forwarding its status.
-    virtual Dgn::DgnDbStatus _BindUpdateParams(BeSQLite::EC::ECSqlStatement& statement) override;
-
-    virtual Dgn::DgnDbStatus _ReadSelectParams(BeSQLite::EC::ECSqlStatement& statement, Dgn::ECSqlClassParams const& selectParams) override;
-
-    virtual Dgn::DgnDbStatus _OnInsert() override;
-
-    //! Called after a DgnElement was successfully deleted. Note that the element will not be marked as persistent when this is called.
-    //! @note If you override this method, you @em must call T_Super::_OnDeleted.
-    virtual Dgn::DgnDbStatus _OnDelete() const override;
-
-    //! Called after a DgnElement was successfully inserted into the database.
-    //! @note If you override this method, you @em must call T_Super::_OnInserted.
-    virtual void _OnInserted(Dgn::DgnElementP copiedFrom) const override;
-
-    //! Called after a DgnElement was successfully updated. The element will be in its post-updated state.
-    //! @note If you override this method, you @em must call T_Super::_OnUpdated.
-    virtual void _OnUpdated(Dgn::DgnElementCR original) const override;
-
-    //! Called after a DgnElement was successfully deleted. Note that the element will not be marked as persistent when this is called.
-    //! @note If you override this method, you @em must call T_Super::_OnDeleted.
-    virtual void _OnDeleted() const override;
-
-    virtual Dgn::DgnCode _GenerateDefaultCode() const override;
-
-
-public:
-    DECLARE_DATACAPTURE_ELEMENT_BASE_METHODS(CameraDevice)
-    DECLARE_DATACAPTURE_QUERYCLASS_METHODS(CameraDevice)
-
-    //! Create a new CameraDevice 
-    DATACAPTURE_EXPORT static CameraDevicePtr Create(Dgn::SpatialModelR model, CameraDeviceModelElementId cameraDevice);
-
-    //! Query for an CameraDevice (Id) by label
-    //! @return Id of the CameraDevice or invalid Id if an CameraDevice was not found
-    DATACAPTURE_EXPORT static CameraDeviceElementId QueryForIdByLabel(Dgn::DgnDbR dgndb, Utf8CP label);
-
-    //! Make an iterator over all Shot-s relevant to a CameraDevice
-    DATACAPTURE_EXPORT static CameraDevice::ShotIterator MakeShotIterator(Dgn::DgnDbCR dgndb, CameraDeviceElementId cameraDeviceId);
-
-    DATACAPTURE_EXPORT static Dgn::DgnCode CreateCode(Dgn::DgnDbR db, Utf8StringCR value);
-
-    //! Get the Field of view of a camera
-    DATACAPTURE_EXPORT static DPoint2d ComputeFieldOfView(CameraDeviceCR camDevice);
-
-    //! Get the id of this CameraDevice
-    DATACAPTURE_EXPORT CameraDeviceElementId GetId() const;
-
-    //Properties Get/Set
-    DATACAPTURE_EXPORT int                      GetImageWidth() const; 
-    DATACAPTURE_EXPORT void                     SetImageWidth(int val);
-    DATACAPTURE_EXPORT int                      GetImageHeight() const;
-    DATACAPTURE_EXPORT void                     SetImageHeight(int val);
-    //Focal always set/get in meters
-    DATACAPTURE_EXPORT double                   GetFocalLength() const;
-    //Focal always set/get in meters
-    DATACAPTURE_EXPORT void                     SetFocalLength(double val);
-    DATACAPTURE_EXPORT void                     SetPrincipalPoint(DPoint2dCR val);
-    DATACAPTURE_EXPORT DPoint2d                 GetPrincipalPoint() const;
-    DATACAPTURE_EXPORT RadialDistortionCP       GetRadialDistortion() const;
-    DATACAPTURE_EXPORT RadialDistortionP        GetRadialDistortionP();
-    DATACAPTURE_EXPORT void                     SetRadialDistortion(RadialDistortionP value);
-    DATACAPTURE_EXPORT TangentialDistortionCP   GetTangentialDistortion() const;
-    DATACAPTURE_EXPORT TangentialDistortionP    GetTangentialDistortionP();
-    DATACAPTURE_EXPORT void                     SetTangentialDistortion(TangentialDistortionP value);
-    DATACAPTURE_EXPORT double                   GetAspectRatio() const;
-    DATACAPTURE_EXPORT void                     SetAspectRatio(double val);
-    DATACAPTURE_EXPORT double                   GetSkew() const;
-    DATACAPTURE_EXPORT void                     SetSkew(double val);
-    DATACAPTURE_EXPORT double                   GetSensorSize() const;
-    DATACAPTURE_EXPORT void                     SetSensorSize(double val);
-
-    //Since everything returned by ContextCapture will be in pixel we need a way to convert that into Meters
-    DATACAPTURE_EXPORT double                   GetPixelToMeterRatio() const;
-    DATACAPTURE_EXPORT void                     SetPixelToMeterRatio(double val);
-
-    DATACAPTURE_EXPORT CameraDeviceModelElementId  GetCameraDeviceModelId() const;
-    DATACAPTURE_EXPORT void                 SetCameraDeviceModelId(CameraDeviceModelElementId val);
-  
-};
-
-//=================================================================================
-//! Handler for RadialDistortion
-//! @ingroup DataCaptureGroup
-//=================================================================================
-struct EXPORT_VTABLE_ATTRIBUTE RadialDistortionHandler : Dgn::dgn_AspectHandler::Aspect
-    {
-    DOMAINHANDLER_DECLARE_MEMBERS(BDCP_CLASS_RadialDistortion, RadialDistortionHandler, Dgn::dgn_AspectHandler::Aspect, DATACAPTURE_EXPORT)
-
-    protected:
-        RefCountedPtr<Dgn::DgnElement::Aspect> _CreateInstance() override;
-    };
-//=================================================================================
-//! Handler for RadialDistortion
-//! @ingroup DataCaptureGroup
-//=================================================================================
-struct EXPORT_VTABLE_ATTRIBUTE TangentialDistortionHandler : Dgn::dgn_AspectHandler::Aspect
-    {
-    DOMAINHANDLER_DECLARE_MEMBERS(BDCP_CLASS_TangentialDistortion, TangentialDistortionHandler, Dgn::dgn_AspectHandler::Aspect, DATACAPTURE_EXPORT)
-
-    protected:
-        RefCountedPtr<Dgn::DgnElement::Aspect> _CreateInstance() override;
-    };
-
-//=======================================================================================
-//! Singleton CameraDeviceModelHandler for the CameraDeviceModel class
-//=======================================================================================
-struct CameraDeviceModelHandler : Dgn::dgn_ElementHandler::Element
-    {
-    ELEMENTHANDLER_DECLARE_MEMBERS(BDCP_CLASS_CameraDeviceModel, CameraDeviceModel, CameraDeviceModelHandler, Dgn::dgn_ElementHandler::Element, DATACAPTURE_EXPORT)
-    protected:
-        virtual void _GetClassParams(Dgn::ECSqlClassParams& params) override;
-    }; // CameraDeviceModelHandler
-
-//=================================================================================
-//! ElementHandler for CameraDevice-s
-//! @ingroup DataCaptureGroup
-//=================================================================================
-struct EXPORT_VTABLE_ATTRIBUTE CameraDeviceHandler : Dgn::dgn_ElementHandler::Geometric3d
-{
-ELEMENTHANDLER_DECLARE_MEMBERS(BDCP_CLASS_CameraDevice, CameraDevice, CameraDeviceHandler, Dgn::dgn_ElementHandler::Geometric3d, DATACAPTURE_EXPORT)
-protected: 
-    virtual void _GetClassParams(Dgn::ECSqlClassParams& params) override;
-};
-
-END_BENTLEY_DATACAPTURE_NAMESPACE
-
+/*--------------------------------------------------------------------------------------+
+|
+|     $Source: PublicApi/DataCaptureSchema/CameraDevice.h $
+|
+|  $Copyright: (c) 2017 Bentley Systems, Incorporated. All rights reserved. $
+|
++--------------------------------------------------------------------------------------*/
+#pragma once
+
+//__PUBLISH_SECTION_START__
+#include "DataCaptureSchemaDefinitions.h"
+
+BEGIN_BENTLEY_DATACAPTURE_NAMESPACE
+
+
+//=======================================================================================
+//! Base class for RadialDistortion 
+//! @ingroup DataCaptureGroup
+//=======================================================================================
+struct RadialDistortion : Dgn::DgnElement::UniqueAspect
+    {
+    DGNASPECT_DECLARE_MEMBERS(BDCP_SCHEMA_NAME,BDCP_CLASS_RadialDistortion, Dgn::DgnElement::UniqueAspect)
+
+private:
+    double m_k1;
+    double m_k2;
+    double m_k3;
+
+protected:
+    //! Constructor
+    RadialDistortion(double k1, double k2, double k3) :m_k1(k1), m_k2(k2), m_k3(k3) {}
+
+    //! Copy constructor
+    RadialDistortion(RadialDistortionCR rhs);
+
+    //! Empty constructor 
+    RadialDistortion() :m_k1(0), m_k2(0), m_k3(0) {}
+
+    virtual Dgn::DgnDbStatus _UpdateProperties(Dgn::DgnElementCR el) override;
+    virtual Dgn::DgnDbStatus _LoadProperties(Dgn::DgnElementCR el) override;
+
+
+public:
+    DECLARE_DATACAPTURE_QUERYCLASS_METHODS(RadialDistortion)
+
+    //! Create a new RadialDistortion 
+    DATACAPTURE_EXPORT static RadialDistortionPtr Create();
+
+    //! Create a new RadialDistortion 
+    DATACAPTURE_EXPORT static RadialDistortionPtr Create(double k1, double k2, double k3);
+
+    DATACAPTURE_EXPORT RadialDistortionPtr Clone() const;
+
+    //! Assignment operator
+    DATACAPTURE_EXPORT RadialDistortion& operator= (RadialDistortionCR rhs);
+
+    //! Validates 
+    DATACAPTURE_EXPORT bool IsValid() const;
+    DATACAPTURE_EXPORT bool IsEqual(RadialDistortionCR rhs) const;
+
+    DATACAPTURE_EXPORT double GetK1() const;
+    DATACAPTURE_EXPORT double GetK2() const;
+    DATACAPTURE_EXPORT double GetK3() const;
+    DATACAPTURE_EXPORT void   SetK1(double val);
+    DATACAPTURE_EXPORT void   SetK2(double val);
+    DATACAPTURE_EXPORT void   SetK3(double val);
+
+    };
+//=======================================================================================
+//! Base class for TangentialDistortion 
+//! @ingroup DataCaptureGroup
+//=======================================================================================
+struct TangentialDistortion: Dgn::DgnElement::UniqueAspect
+    {
+    DGNASPECT_DECLARE_MEMBERS(BDCP_SCHEMA_NAME, BDCP_CLASS_TangentialDistortion, Dgn::DgnElement::UniqueAspect)
+
+private:
+    double m_p1;
+    double m_p2;
+
+protected:
+    //! Constructor
+    TangentialDistortion(double p1, double p2) :m_p1(p1), m_p2(p2) {}
+
+    //! Empty constructor 
+    TangentialDistortion() :m_p1(0), m_p2(0) {}
+
+    //! Copy constructor
+    TangentialDistortion(TangentialDistortionCR rhs);
+
+    virtual Dgn::DgnDbStatus _UpdateProperties(Dgn::DgnElementCR el) override;
+    virtual Dgn::DgnDbStatus _LoadProperties(Dgn::DgnElementCR el) override;
+
+public:
+    DECLARE_DATACAPTURE_QUERYCLASS_METHODS(TangentialDistortion)
+
+    //! Create a new TangentialDistortion 
+    DATACAPTURE_EXPORT static TangentialDistortionPtr Create();
+
+    //! Create a new TangentialDistortion 
+    DATACAPTURE_EXPORT static TangentialDistortionPtr Create(double p1, double p2);
+
+    DATACAPTURE_EXPORT TangentialDistortionPtr Clone() const;
+
+    //! Assignment operator
+    DATACAPTURE_EXPORT TangentialDistortion& operator= (TangentialDistortionCR rhs);
+
+    //! Validates 
+    DATACAPTURE_EXPORT bool IsValid() const;
+    DATACAPTURE_EXPORT bool IsEqual(TangentialDistortionCR rhs) const;
+
+
+    DATACAPTURE_EXPORT double GetP1() const;
+    DATACAPTURE_EXPORT double GetP2() const;
+    DATACAPTURE_EXPORT void   SetP1(double val);
+    DATACAPTURE_EXPORT void   SetP2(double val);
+    };
+
+//=======================================================================================
+//! Base class for CameraDevice 
+//! @ingroup DataCaptureGroup
+//=======================================================================================
+struct EXPORT_VTABLE_ATTRIBUTE CameraDeviceModel : Dgn::DefinitionElement
+    {
+    friend struct CameraDeviceModelHandler;
+    DGNELEMENT_DECLARE_MEMBERS(BDCP_CLASS_CameraDeviceModel, Dgn::DefinitionElement)
+
+    public:
+        //! Entry in CameraDevice iterator
+        struct CameraDeviceEntry : Dgn::ECSqlStatementEntry
+            {
+            friend struct Dgn::ECSqlStatementIterator < CameraDeviceModel::CameraDeviceEntry >;
+            friend struct CameraDeviceModel;
+            private:
+                CameraDeviceEntry(BeSQLite::EC::ECSqlStatement* statement = nullptr) : Dgn::ECSqlStatementEntry(statement) {}
+            public:
+                CameraDeviceElementId GeCameraDeviceElementId() const { return m_statement->GetValueId<CameraDeviceElementId>(0); }
+            };
+
+        //! Iterator over CameraDevice
+        struct CameraDeviceIterator : Dgn::ECSqlStatementIterator < CameraDeviceModel::CameraDeviceEntry >
+            {
+            };
+
+        enum class ModelType
+            {
+            Perspective = 0,
+            Fisheye = 1,
+            };
+
+    private:
+        double                  m_focalLength; //Always in meters
+        int                     m_imageWidth;
+        int                     m_imageHeight;
+        DPoint2d                m_principalPoint;   //Always in meters
+        double                  m_aspectRatio;
+        double                  m_skew;
+        ModelType               m_modelType;
+        double                  m_sensorSize;
+
+        Dgn::DgnDbStatus BindParameters(BeSQLite::EC::ECSqlStatement& statement);
+
+    protected:
+
+        explicit CameraDeviceModel(CreateParams const& params) : T_Super(params) 
+            {
+            m_focalLength = 0.0;
+            m_imageWidth = 0;
+            m_imageHeight = 0;
+            m_principalPoint = {0.0, 0.0};
+            m_aspectRatio = 0.0;
+            m_skew = 0.0;
+            m_modelType = ModelType::Perspective;
+            m_sensorSize = 0.0;
+            }
+
+
+        //! Virtual assignment method. If your subclass has member variables, it @b must override this method and copy those values from @a source.
+        //! @param[in] source The element from which to copy
+        //! @note If you override this method, you @b must call T_Super::_CopyFrom, forwarding its status (that is, only return DgnDbStatus::Success if both your
+        //! implementation and your superclass succeed.)
+        //! @note Implementers should be aware that your element starts in a valid state. Be careful to free existing state before overwriting it. Also note that
+        //! @a source is not necessarily the same type as this DgnElement. See notes at CopyFrom.
+        //! @note If you hold any IDs, you must also override _RemapIds. Also see _AdjustPlacementForImport
+        virtual void _CopyFrom(Dgn::DgnElementCR source) override;
+
+        //! Called to bind the parameters when inserting a new Activity into the DgnDb. Override to save subclass properties.
+        //! @note If you override this method, you should bind your subclass properties
+        //! to the supplied ECSqlStatement, using statement.GetParameterIndex with your property's name.
+        //! And then you @em must call T_Super::_BindInsertParams, forwarding its status.
+        virtual Dgn::DgnDbStatus _BindInsertParams(BeSQLite::EC::ECSqlStatement&) override;
+
+        //! Called to update an Activity in the DgnDb with new values. Override to update subclass properties.
+        //! @note If the update fails, the original data will be copied back into this Activity.
+        //! @note If you override this method, you @em must call T_Super::_BindUpdateParams, forwarding its status.
+        virtual Dgn::DgnDbStatus _BindUpdateParams(BeSQLite::EC::ECSqlStatement& statement) override;
+
+        virtual Dgn::DgnDbStatus _ReadSelectParams(BeSQLite::EC::ECSqlStatement& statement, Dgn::ECSqlClassParams const& selectParams) override;
+
+
+        //! Called after a DgnElement was successfully deleted. Note that the element will not be marked as persistent when this is called.
+        //! @note If you override this method, you @em must call T_Super::_OnDeleted.
+        virtual Dgn::DgnDbStatus _OnDelete() const override;
+
+        virtual Dgn::DgnCode _GenerateDefaultCode() const override;
+
+
+    public:
+        DECLARE_DATACAPTURE_ELEMENT_BASE_METHODS(CameraDeviceModel)
+        DECLARE_DATACAPTURE_QUERYCLASS_METHODS(CameraDeviceModel)
+
+        //! Create a new CameraDevice 
+        DATACAPTURE_EXPORT static CameraDeviceModelPtr Create(Dgn::DefinitionModelR model);
+
+        //! Query for an CameraDevice (Id) by label
+        //! @return Id of the CameraDevice or invalid Id if an CameraDevice was not found
+        DATACAPTURE_EXPORT static CameraDeviceModelElementId QueryForIdByLabel(Dgn::DgnDbR dgndb, Utf8CP label);
+
+        //! Make an iterator over all cameraDevice-s relevant to a CameraDeviceModel
+        DATACAPTURE_EXPORT static CameraDeviceModel::CameraDeviceIterator MakeCameraDeviceIterator(Dgn::DgnDbCR dgndb, CameraDeviceModelElementId cameraDeviceModelId);
+
+        DATACAPTURE_EXPORT static Dgn::DgnCode CreateCode(Dgn::DgnDbR db, Utf8StringCR value);
+
+        //! Get the id of this CameraDevice
+        DATACAPTURE_EXPORT CameraDeviceModelElementId GetId() const;
+
+        //Properties Get/Set
+        DATACAPTURE_EXPORT int                      GetImageWidth() const;
+        DATACAPTURE_EXPORT void                     SetImageWidth(int val);
+        DATACAPTURE_EXPORT int                      GetImageHeight() const;
+        DATACAPTURE_EXPORT void                     SetImageHeight(int val);
+        //Focal always set/get in meters
+        DATACAPTURE_EXPORT double                   GetFocalLength() const;
+        //Focal always set/get in meters
+        DATACAPTURE_EXPORT void                     SetFocalLength(double val);
+        DATACAPTURE_EXPORT void                     SetPrincipalPoint(DPoint2dCR val);
+        DATACAPTURE_EXPORT DPoint2d                 GetPrincipalPoint() const;
+        DATACAPTURE_EXPORT double                   GetAspectRatio() const;
+        DATACAPTURE_EXPORT void                     SetAspectRatio(double val);
+        DATACAPTURE_EXPORT double                   GetSkew() const;
+        DATACAPTURE_EXPORT void                     SetSkew(double val);
+        DATACAPTURE_EXPORT ModelType                GetModelType() const;
+        DATACAPTURE_EXPORT void                     SetModelType(ModelType val);
+        DATACAPTURE_EXPORT double                   GetSensorSize() const;
+        DATACAPTURE_EXPORT void                     SetSensorSize(double val);
+    };
+
+//=======================================================================================
+//! Base class for CameraDevice 
+//! @ingroup DataCaptureGroup
+//=======================================================================================
+struct EXPORT_VTABLE_ATTRIBUTE CameraDevice : Dgn::PhysicalElement
+{
+    friend struct CameraDeviceHandler;
+    DGNELEMENT_DECLARE_MEMBERS(BDCP_CLASS_CameraDevice, Dgn::PhysicalElement)
+
+public:
+    //! Entry in Shot iterator
+    struct ShotEntry : Dgn::ECSqlStatementEntry
+    {
+        friend struct Dgn::ECSqlStatementIterator < CameraDevice::ShotEntry >;
+        friend struct CameraDevice;
+    private:
+        ShotEntry(BeSQLite::EC::ECSqlStatement* statement = nullptr) : Dgn::ECSqlStatementEntry(statement) {}
+    public:
+        ShotElementId GeShotElementId() const { return m_statement->GetValueId<ShotElementId>(0); }
+    };
+
+    //! Iterator over timelines
+    struct ShotIterator : Dgn::ECSqlStatementIterator < CameraDevice::ShotEntry >
+    {
+    };
+
+private:
+    mutable CameraDeviceModelElementId m_cameraDeviceModel;//Query and cached from DgnDb or given at creation time
+    double                  m_focalLength;    //Always in meters
+    DPoint2d                m_principalPoint; //Always in meters
+    int                     m_imageWidth;
+    int                     m_imageHeight;
+    double                  m_aspectRatio;
+    double                  m_skew;
+    double                  m_pixelToMeterRatio;
+    double                  m_sensorSize;
+
+    Dgn::DgnDbStatus BindParameters(BeSQLite::EC::ECSqlStatement& statement);
+
+protected:
+
+    explicit CameraDevice(CreateParams const& params, CameraDeviceModelElementId cameraDeviceModel=CameraDeviceModelElementId()) : T_Super(params), m_cameraDeviceModel(cameraDeviceModel) 
+        {
+        m_focalLength = 0.0;
+        m_imageWidth = 0;
+        m_imageHeight = 0;
+        m_principalPoint = { 0.0, 0.0 };
+        m_aspectRatio = 0.0;
+        m_skew = 0.0;
+        m_pixelToMeterRatio = 0.0;
+        m_sensorSize = 0.0;
+        }
+
+    static BentleyStatus InsertCameraDeviceIsDefinedByCameraDeviceModelRelationship(Dgn::DgnDbR dgndb, CameraDeviceElementId cameraDeviceElmId, CameraDeviceModelElementId cameraDeviceModelElmId);
+    static CameraDeviceModelElementId QueryCameraDeviceIsDefinedByCameraDeviceModelRelationship(Dgn::DgnDbR dgndb, CameraDeviceElementId cameraDeviceElmId);
+
+    void InsertCameraDeviceIsDefinedByCameraDeviceModelRelationship(Dgn::DgnDbR dgndb) const;
+    void UpdateCameraDeviceIsDefinedByCameraDeviceModelRelationship(Dgn::DgnDbR dgndb) const;
+    void DeleteCameraDeviceIsDefinedByCameraDeviceModelRelationship(Dgn::DgnDbR dgndb) const;
+
+
+    //! Virtual assignment method. If your subclass has member variables, it @b must override this method and copy those values from @a source.
+    //! @param[in] source The element from which to copy
+    //! @note If you override this method, you @b must call T_Super::_CopyFrom, forwarding its status (that is, only return DgnDbStatus::Success if both your
+    //! implementation and your superclass succeed.)
+    //! @note Implementers should be aware that your element starts in a valid state. Be careful to free existing state before overwriting it. Also note that
+    //! @a source is not necessarily the same type as this DgnElement. See notes at CopyFrom.
+    //! @note If you hold any IDs, you must also override _RemapIds. Also see _AdjustPlacementForImport
+    virtual void _CopyFrom(Dgn::DgnElementCR source) override;
+
+    //! Remap any IDs that might refer to elements or resources in the source DgnDb.
+    //! @param[in] importer Specifies source and destination DgnDbs and knows how to remap IDs
+    virtual void _RemapIds(Dgn::DgnImportContext&) override;
+
+    //! Called to bind the parameters when inserting a new Activity into the DgnDb. Override to save subclass properties.
+    //! @note If you override this method, you should bind your subclass properties
+    //! to the supplied ECSqlStatement, using statement.GetParameterIndex with your property's name.
+    //! And then you @em must call T_Super::_BindInsertParams, forwarding its status.
+    virtual Dgn::DgnDbStatus _BindInsertParams(BeSQLite::EC::ECSqlStatement&) override;
+
+    //! Called to update an Activity in the DgnDb with new values. Override to update subclass properties.
+    //! @note If the update fails, the original data will be copied back into this Activity.
+    //! @note If you override this method, you @em must call T_Super::_BindUpdateParams, forwarding its status.
+    virtual Dgn::DgnDbStatus _BindUpdateParams(BeSQLite::EC::ECSqlStatement& statement) override;
+
+    virtual Dgn::DgnDbStatus _ReadSelectParams(BeSQLite::EC::ECSqlStatement& statement, Dgn::ECSqlClassParams const& selectParams) override;
+
+    virtual Dgn::DgnDbStatus _OnInsert() override;
+
+    //! Called after a DgnElement was successfully deleted. Note that the element will not be marked as persistent when this is called.
+    //! @note If you override this method, you @em must call T_Super::_OnDeleted.
+    virtual Dgn::DgnDbStatus _OnDelete() const override;
+
+    //! Called after a DgnElement was successfully inserted into the database.
+    //! @note If you override this method, you @em must call T_Super::_OnInserted.
+    virtual void _OnInserted(Dgn::DgnElementP copiedFrom) const override;
+
+    //! Called after a DgnElement was successfully updated. The element will be in its post-updated state.
+    //! @note If you override this method, you @em must call T_Super::_OnUpdated.
+    virtual void _OnUpdated(Dgn::DgnElementCR original) const override;
+
+    //! Called after a DgnElement was successfully deleted. Note that the element will not be marked as persistent when this is called.
+    //! @note If you override this method, you @em must call T_Super::_OnDeleted.
+    virtual void _OnDeleted() const override;
+
+    virtual Dgn::DgnCode _GenerateDefaultCode() const override;
+
+
+public:
+    DECLARE_DATACAPTURE_ELEMENT_BASE_METHODS(CameraDevice)
+    DECLARE_DATACAPTURE_QUERYCLASS_METHODS(CameraDevice)
+
+    //! Create a new CameraDevice 
+    DATACAPTURE_EXPORT static CameraDevicePtr Create(Dgn::SpatialModelR model, CameraDeviceModelElementId cameraDevice);
+
+    //! Query for an CameraDevice (Id) by label
+    //! @return Id of the CameraDevice or invalid Id if an CameraDevice was not found
+    DATACAPTURE_EXPORT static CameraDeviceElementId QueryForIdByLabel(Dgn::DgnDbR dgndb, Utf8CP label);
+
+    //! Make an iterator over all Shot-s relevant to a CameraDevice
+    DATACAPTURE_EXPORT static CameraDevice::ShotIterator MakeShotIterator(Dgn::DgnDbCR dgndb, CameraDeviceElementId cameraDeviceId);
+
+    DATACAPTURE_EXPORT static Dgn::DgnCode CreateCode(Dgn::DgnDbR db, Utf8StringCR value);
+
+    //! Get the Field of view of a camera
+    DATACAPTURE_EXPORT static DPoint2d ComputeFieldOfView(CameraDeviceCR camDevice);
+
+    //! Get the id of this CameraDevice
+    DATACAPTURE_EXPORT CameraDeviceElementId GetId() const;
+
+    //Properties Get/Set
+    DATACAPTURE_EXPORT int                      GetImageWidth() const; 
+    DATACAPTURE_EXPORT void                     SetImageWidth(int val);
+    DATACAPTURE_EXPORT int                      GetImageHeight() const;
+    DATACAPTURE_EXPORT void                     SetImageHeight(int val);
+    //Focal always set/get in meters
+    DATACAPTURE_EXPORT double                   GetFocalLength() const;
+    //Focal always set/get in meters
+    DATACAPTURE_EXPORT void                     SetFocalLength(double val);
+    DATACAPTURE_EXPORT void                     SetPrincipalPoint(DPoint2dCR val);
+    DATACAPTURE_EXPORT DPoint2d                 GetPrincipalPoint() const;
+    DATACAPTURE_EXPORT RadialDistortionCP       GetRadialDistortion() const;
+    DATACAPTURE_EXPORT RadialDistortionP        GetRadialDistortionP();
+    DATACAPTURE_EXPORT void                     SetRadialDistortion(RadialDistortionP value);
+    DATACAPTURE_EXPORT TangentialDistortionCP   GetTangentialDistortion() const;
+    DATACAPTURE_EXPORT TangentialDistortionP    GetTangentialDistortionP();
+    DATACAPTURE_EXPORT void                     SetTangentialDistortion(TangentialDistortionP value);
+    DATACAPTURE_EXPORT double                   GetAspectRatio() const;
+    DATACAPTURE_EXPORT void                     SetAspectRatio(double val);
+    DATACAPTURE_EXPORT double                   GetSkew() const;
+    DATACAPTURE_EXPORT void                     SetSkew(double val);
+    DATACAPTURE_EXPORT double                   GetSensorSize() const;
+    DATACAPTURE_EXPORT void                     SetSensorSize(double val);
+
+    //Since everything returned by ContextCapture will be in pixel we need a way to convert that into Meters
+    DATACAPTURE_EXPORT double                   GetPixelToMeterRatio() const;
+    DATACAPTURE_EXPORT void                     SetPixelToMeterRatio(double val);
+
+    DATACAPTURE_EXPORT CameraDeviceModelElementId  GetCameraDeviceModelId() const;
+    DATACAPTURE_EXPORT void                 SetCameraDeviceModelId(CameraDeviceModelElementId val);
+  
+};
+
+//=================================================================================
+//! Handler for RadialDistortion
+//! @ingroup DataCaptureGroup
+//=================================================================================
+struct EXPORT_VTABLE_ATTRIBUTE RadialDistortionHandler : Dgn::dgn_AspectHandler::Aspect
+    {
+    DOMAINHANDLER_DECLARE_MEMBERS(BDCP_CLASS_RadialDistortion, RadialDistortionHandler, Dgn::dgn_AspectHandler::Aspect, DATACAPTURE_EXPORT)
+
+    protected:
+        RefCountedPtr<Dgn::DgnElement::Aspect> _CreateInstance() override;
+    };
+//=================================================================================
+//! Handler for RadialDistortion
+//! @ingroup DataCaptureGroup
+//=================================================================================
+struct EXPORT_VTABLE_ATTRIBUTE TangentialDistortionHandler : Dgn::dgn_AspectHandler::Aspect
+    {
+    DOMAINHANDLER_DECLARE_MEMBERS(BDCP_CLASS_TangentialDistortion, TangentialDistortionHandler, Dgn::dgn_AspectHandler::Aspect, DATACAPTURE_EXPORT)
+
+    protected:
+        RefCountedPtr<Dgn::DgnElement::Aspect> _CreateInstance() override;
+    };
+
+//=======================================================================================
+//! Singleton CameraDeviceModelHandler for the CameraDeviceModel class
+//=======================================================================================
+struct CameraDeviceModelHandler : Dgn::dgn_ElementHandler::Element
+    {
+    ELEMENTHANDLER_DECLARE_MEMBERS(BDCP_CLASS_CameraDeviceModel, CameraDeviceModel, CameraDeviceModelHandler, Dgn::dgn_ElementHandler::Element, DATACAPTURE_EXPORT)
+    protected:
+        virtual void _GetClassParams(Dgn::ECSqlClassParams& params) override;
+    }; // CameraDeviceModelHandler
+
+//=================================================================================
+//! ElementHandler for CameraDevice-s
+//! @ingroup DataCaptureGroup
+//=================================================================================
+struct EXPORT_VTABLE_ATTRIBUTE CameraDeviceHandler : Dgn::dgn_ElementHandler::Geometric3d
+{
+ELEMENTHANDLER_DECLARE_MEMBERS(BDCP_CLASS_CameraDevice, CameraDevice, CameraDeviceHandler, Dgn::dgn_ElementHandler::Geometric3d, DATACAPTURE_EXPORT)
+protected: 
+    virtual void _GetClassParams(Dgn::ECSqlClassParams& params) override;
+};
+
+END_BENTLEY_DATACAPTURE_NAMESPACE
+