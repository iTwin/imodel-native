/*--------------------------------------------------------------------------------------+
|
|     $Source: PublicApi/ThreeMx/ThreeMxApi.h $
|
|  $Copyright: (c) 2018 Bentley Systems, Incorporated. All rights reserved. $
|
+--------------------------------------------------------------------------------------*/
#pragma once
//__PUBLISH_SECTION_START__

#include <DgnPlatform/DgnPlatformApi.h>
#include <DgnPlatform/CesiumTileTree.h>
#include <DgnPlatform/ModelSpatialClassifier.h>

#define BEGIN_BENTLEY_THREEMX_NAMESPACE      BEGIN_BENTLEY_NAMESPACE namespace ThreeMx {
#define END_BENTLEY_THREEMX_NAMESPACE        } END_BENTLEY_NAMESPACE
#define USING_NAMESPACE_BENTLEY_THREEMX      using namespace BentleyApi::ThreeMx;

#define THREEMX_SCHEMA_NAME "ThreeMx"
#define THREEMX_SCHEMA_FILE L"ThreeMx.ecschema.xml"
#define THREEMX_SCHEMA(className)   THREEMX_SCHEMA_NAME "." className

#ifdef __THREEMX_BUILD__
#define THREEMX_EXPORT EXPORT_ATTRIBUTE
#else
#define THREEMX_EXPORT IMPORT_ATTRIBUTE
#endif

BEGIN_BENTLEY_THREEMX_NAMESPACE

DEFINE_POINTER_SUFFIX_TYPEDEFS(Node)
DEFINE_POINTER_SUFFIX_TYPEDEFS(Scene)
DEFINE_POINTER_SUFFIX_TYPEDEFS(ThreeMxModel)

DEFINE_REF_COUNTED_PTR(Node)
DEFINE_REF_COUNTED_PTR(Scene)
DEFINE_REF_COUNTED_PTR(ThreeMxModel)

/*=================================================================================**//**
* Data about the 3mx scene read from the scene (.3mx) file. It holds the filename of the "root node" (relative to the location of the scene file.)
* @bsiclass                                                     Ray.Bentley     03/2015
+===============+===============+===============+===============+===============+======*/
struct SceneInfo
{
    Utf8String m_sceneName;
    Utf8String m_logo;
    Utf8String m_reprojectionSystem;
    Utf8String m_rootNodePath;
    DPoint3d m_origin = DPoint3d::FromZero();
    BentleyStatus Read(StreamBuffer&);
};

/*=================================================================================**//**
* A node in the 3mx scene. Each node has a range (from which we store a center/radius) and a "maxScreenDiameter" value.
*
* It can optionally have:
*  1) a list of Geometry objects. If present, these are used to draw this node if the size of the node in pixels is less than maxScreenDiameter. The first few nodes in the scene
*     are merely present to segregate the scene and do not have Geometry (that is, their maxScreenDiameter is 0, so they are not displayable)
*  2) a list of child nodes. The child nodes are read from the "child file" whose name, relative to the parent of this node, is stored in the member "m_childPath". When a node
*     is first created (by its parent), the list of child nodes is empty. Only when/if we determine that the geometry of a node is not fine enough
*     (that is, it is too large in pixels) for a view do we load its children.
*
* Multi-threaded loading of children:
* The loading of children of a node involves reading a file (and potentially downloading from an external reality server). We always do that asynchronously via the RealityCache service on
* the reality cache thread(s). That means that sometimes we'll attempt to draw a node and discover that it is too coarse for the current view, but its children are not loaded yet. In that
* case we draw the geometry of the parent and queue its children to be loaded. The inter-thread synchronization is via the BeAtomic member variable "m_loadStatus". Only when the value
* of m_loadStatus==Ready is it safe to use the m_children member.
*
// @bsiclass                                                    Keith.Bentley   03/16
+===============+===============+===============+===============+===============+======*/
struct Node : Dgn::Cesium::TriMeshTree::Tile
{
    DEFINE_T_SUPER(Dgn::Cesium::TriMeshTree::Tile);
    friend struct Scene;

    //=======================================================================================
    // @bsiclass                                                    Mathieu.Marchand  11/2016
    //=======================================================================================
    struct Loader : Dgn::Cesium::Loader
        {
        Loader(Utf8StringCR url, Dgn::Cesium::TileR tile, Dgn::Cesium::LoadStateR loads, Dgn::Cesium::OutputR output) : Dgn::Cesium::Loader(url, tile, output, loads) {}
        BentleyStatus _LoadTile() override {return static_cast<NodeR>(*m_tile).Read3MXB(m_tileBytes, (SceneR)m_tile->GetRoot(), GetOutput());};
        };

private:
    Utf8String m_childPath;     // this is the name of the file (relative to path of this node) to load the children of this node.

    bool ReadHeader(JsonValueCR pt, Utf8String&, bvector<Utf8String>& nodeResources);
    BentleyStatus Read3MXB(StreamBuffer&, SceneR, Dgn::Cesium::OutputR);
    Utf8String GetChildFile() const;
    BentleyStatus DoRead(StreamBuffer& in, SceneR scene, Dgn::Cesium::OutputR);

    //! Called when tile data is required. The loader will be added to the IOPool and will execute asynchronously.
    Dgn::Cesium::LoaderPtr _CreateLoader(Dgn::Cesium::LoadStateR, Dgn::Cesium::OutputR) override;

    Utf8String _GetName() const override {return GetChildFile();}
public:
    Node(Dgn::Cesium::TriMeshTree::Root& root, NodeP parent) : T_Super(root, parent) {}
    Utf8String GetFilePath(SceneR) const;
    bool HasChildren() const {return !m_childPath.empty();}
    ElementAlignedBox3d ComputeRange();
};

/*=================================================================================**//**
// @bsiclass                                                    Keith.Bentley   03/16
+===============+===============+===============+===============+===============+======*/
struct Scene : Dgn::Cesium::TriMeshTree::Root
{
    DEFINE_T_SUPER(Dgn::Cesium::TriMeshTree::Root);
    friend struct Node;
    friend struct ThreeMxModel;

private:
    Utf8String  m_sceneFile;
    SceneInfo   m_sceneInfo;
    Dgn::ClipVectorCPtr m_clip;
    BentleyStatus LocateFromSRS(); // compute location transform from spatial reference system in the sceneinfo

    Dgn::ClipVectorCP _GetClipVector() const override { return m_clip.get(); }
public:
    THREEMX_EXPORT Scene(ThreeMxModelR model, TransformCR location, Utf8CP sceneFile);
    THREEMX_EXPORT Scene(Dgn::DgnDbR db, TransformCR location, Utf8CP sceneFile);

    ~Scene() {ClearAllTiles();}

    SceneInfo const& GetSceneInfo() const {return m_sceneInfo;}
    BentleyStatus LoadScene(Dgn::Cesium::OutputR); // synchronous
    void SetClip(Dgn::ClipVectorCP clip) { m_clip = clip; }

    THREEMX_EXPORT BentleyStatus ReadSceneFile(); //!< Read the scene file synchronously
};

//=======================================================================================
// @bsiclass                                                    Ray.Bentley     09/2015
//=======================================================================================
struct EXPORT_VTABLE_ATTRIBUTE ThreeMxDomain : Dgn::DgnDomain
{
    DOMAIN_DECLARE_MEMBERS(ThreeMxDomain, THREEMX_EXPORT)
    THREEMX_EXPORT ThreeMxDomain();

private:
    WCharCP _GetSchemaRelativePath() const override { return L"ECSchemas/Domain/" THREEMX_SCHEMA_FILE; }
};

//=======================================================================================
//! A DgnModel to reference a 3mx scene. This holds the name of the scenefile, plus a "location" transform
//! to position the scene relative to the BIM.
//! Note that the scenefile may also have a "Spatial Reference System" stored in it,
//! so the location can be calculated by geo-referncing it to the one in the BIM (via #GeolocateFromSceneFile).
//! But, since not all 3mx files are geo-referenced, and sometimes users may want to "tweak" the location relative
//! to their BIM, we store it in the model and use that.
// @bsiclass                                                    Keith.Bentley   03/16
//=======================================================================================
struct ThreeMxModel : Dgn::SpatialModel
{
    DGNMODEL_DECLARE_MEMBERS("ThreeMxModel", SpatialModel);
    friend struct ModelHandler;

    BE_JSON_NAME(threemx)
    BE_JSON_NAME(sceneFile)
    BE_JSON_NAME(location)
    BE_JSON_NAME(clip)
    BE_JSON_NAME(classifiers)
private:
    Utf8String                              m_sceneFile;
    Transform                               m_location;

    mutable Dgn::ClipVectorCPtr             m_clip;
    mutable Dgn::ModelSpatialClassifiers    m_classifiers;

    DRange3d GetSceneRange();
    SceneP Load(Dgn::Render::SystemP) const;

    uint32_t _GetExcessiveRefCountThreshold() const override { return 0xffff; } // tile publisher makes lots of referrents...
    BentleyStatus _GetSpatialClassifiers(Dgn::ModelSpatialClassifiersR classifiers) const override { classifiers = m_classifiers; return SUCCESS; }
public:
    ThreeMxModel(CreateParams const& params) : T_Super(params) {m_location = Transform::FromIdentity();}
    ~ThreeMxModel() {}

    Dgn::Cesium::RootPtr _CreateCesiumTileTree(Dgn::Cesium::OutputR) override;
    THREEMX_EXPORT void _OnSaveJsonProperties() override;
    THREEMX_EXPORT void _OnLoadedJsonProperties() override;
<<<<<<< HEAD
=======
    THREEMX_EXPORT AxisAlignedBox3d _QueryModelRange() const override;
    AxisAlignedBox3d _QueryNonElementModelRange() const override { return _QueryModelRange(); }

    THREEMX_EXPORT void _OnFitView(Dgn::FitContextR) override;
    // ###TODO_TILE_PUBLISH THREEMX_EXPORT BentleyStatus _GetSpatialClassifiers(Dgn::ModelSpatialClassifiersR classifiers) const override;
>>>>>>> df1bde2d

    //! Set the name of the scene (.3mx) file for this 3MX model. This can either be a local file name or a URL.
    //! @note New models are not valid until the have a scene file.
    void SetSceneFile(Utf8CP name) {m_sceneFile = name;}

    //! Set the location of this 3MS model in the BIM file. This is a transform from scene coordinates to BIM coordinates.
    //! @note Use this method to manually position the 3mx scene in the BIM. Alternatively, use GeolocateFromSceneFile.
    //! @note To save this value for future sessions, you must call this model's Update method.
    void SetLocation(TransformCR trans) {m_location = trans;}

    //! Set or clear a clipping volume for this model.
    //! @note To save this value for future sessions, you must call this model's Update method.
    THREEMX_EXPORT void SetClip(Dgn::ClipVectorCP clip);

    //! Set the spatial classifiers for this reality model.
    void SetClassifiers(Dgn::ModelSpatialClassifiersCR classifiers) { m_classifiers = classifiers; }
};

//=======================================================================================
// @bsiclass                                                    Ray.Bentley     09/2015
//=======================================================================================
struct ModelHandler :  Dgn::dgn_ModelHandler::Spatial
{
    MODELHANDLER_DECLARE_MEMBERS ("ThreeMxModel", ThreeMxModel, ModelHandler, Dgn::dgn_ModelHandler::Spatial, THREEMX_EXPORT)
    THREEMX_EXPORT static Dgn::DgnModelId CreateModel(Dgn::RepositoryLinkCR modeledElement, Utf8CP sceneFile, TransformCP, Dgn::ClipVectorCP, Dgn::ModelSpatialClassifiersCP classifiers = nullptr);
};

END_BENTLEY_THREEMX_NAMESPACE
<|MERGE_RESOLUTION|>--- conflicted
+++ resolved
@@ -1,218 +1,212 @@
-/*--------------------------------------------------------------------------------------+
-|
-|     $Source: PublicApi/ThreeMx/ThreeMxApi.h $
-|
-|  $Copyright: (c) 2018 Bentley Systems, Incorporated. All rights reserved. $
-|
-+--------------------------------------------------------------------------------------*/
-#pragma once
-//__PUBLISH_SECTION_START__
-
-#include <DgnPlatform/DgnPlatformApi.h>
-#include <DgnPlatform/CesiumTileTree.h>
-#include <DgnPlatform/ModelSpatialClassifier.h>
-
-#define BEGIN_BENTLEY_THREEMX_NAMESPACE      BEGIN_BENTLEY_NAMESPACE namespace ThreeMx {
-#define END_BENTLEY_THREEMX_NAMESPACE        } END_BENTLEY_NAMESPACE
-#define USING_NAMESPACE_BENTLEY_THREEMX      using namespace BentleyApi::ThreeMx;
-
-#define THREEMX_SCHEMA_NAME "ThreeMx"
-#define THREEMX_SCHEMA_FILE L"ThreeMx.ecschema.xml"
-#define THREEMX_SCHEMA(className)   THREEMX_SCHEMA_NAME "." className
-
-#ifdef __THREEMX_BUILD__
-#define THREEMX_EXPORT EXPORT_ATTRIBUTE
-#else
-#define THREEMX_EXPORT IMPORT_ATTRIBUTE
-#endif
-
-BEGIN_BENTLEY_THREEMX_NAMESPACE
-
-DEFINE_POINTER_SUFFIX_TYPEDEFS(Node)
-DEFINE_POINTER_SUFFIX_TYPEDEFS(Scene)
-DEFINE_POINTER_SUFFIX_TYPEDEFS(ThreeMxModel)
-
-DEFINE_REF_COUNTED_PTR(Node)
-DEFINE_REF_COUNTED_PTR(Scene)
-DEFINE_REF_COUNTED_PTR(ThreeMxModel)
-
-/*=================================================================================**//**
-* Data about the 3mx scene read from the scene (.3mx) file. It holds the filename of the "root node" (relative to the location of the scene file.)
-* @bsiclass                                                     Ray.Bentley     03/2015
-+===============+===============+===============+===============+===============+======*/
-struct SceneInfo
-{
-    Utf8String m_sceneName;
-    Utf8String m_logo;
-    Utf8String m_reprojectionSystem;
-    Utf8String m_rootNodePath;
-    DPoint3d m_origin = DPoint3d::FromZero();
-    BentleyStatus Read(StreamBuffer&);
-};
-
-/*=================================================================================**//**
-* A node in the 3mx scene. Each node has a range (from which we store a center/radius) and a "maxScreenDiameter" value.
-*
-* It can optionally have:
-*  1) a list of Geometry objects. If present, these are used to draw this node if the size of the node in pixels is less than maxScreenDiameter. The first few nodes in the scene
-*     are merely present to segregate the scene and do not have Geometry (that is, their maxScreenDiameter is 0, so they are not displayable)
-*  2) a list of child nodes. The child nodes are read from the "child file" whose name, relative to the parent of this node, is stored in the member "m_childPath". When a node
-*     is first created (by its parent), the list of child nodes is empty. Only when/if we determine that the geometry of a node is not fine enough
-*     (that is, it is too large in pixels) for a view do we load its children.
-*
-* Multi-threaded loading of children:
-* The loading of children of a node involves reading a file (and potentially downloading from an external reality server). We always do that asynchronously via the RealityCache service on
-* the reality cache thread(s). That means that sometimes we'll attempt to draw a node and discover that it is too coarse for the current view, but its children are not loaded yet. In that
-* case we draw the geometry of the parent and queue its children to be loaded. The inter-thread synchronization is via the BeAtomic member variable "m_loadStatus". Only when the value
-* of m_loadStatus==Ready is it safe to use the m_children member.
-*
-// @bsiclass                                                    Keith.Bentley   03/16
-+===============+===============+===============+===============+===============+======*/
-struct Node : Dgn::Cesium::TriMeshTree::Tile
-{
-    DEFINE_T_SUPER(Dgn::Cesium::TriMeshTree::Tile);
-    friend struct Scene;
-
-    //=======================================================================================
-    // @bsiclass                                                    Mathieu.Marchand  11/2016
-    //=======================================================================================
-    struct Loader : Dgn::Cesium::Loader
-        {
-        Loader(Utf8StringCR url, Dgn::Cesium::TileR tile, Dgn::Cesium::LoadStateR loads, Dgn::Cesium::OutputR output) : Dgn::Cesium::Loader(url, tile, output, loads) {}
-        BentleyStatus _LoadTile() override {return static_cast<NodeR>(*m_tile).Read3MXB(m_tileBytes, (SceneR)m_tile->GetRoot(), GetOutput());};
-        };
-
-private:
-    Utf8String m_childPath;     // this is the name of the file (relative to path of this node) to load the children of this node.
-
-    bool ReadHeader(JsonValueCR pt, Utf8String&, bvector<Utf8String>& nodeResources);
-    BentleyStatus Read3MXB(StreamBuffer&, SceneR, Dgn::Cesium::OutputR);
-    Utf8String GetChildFile() const;
-    BentleyStatus DoRead(StreamBuffer& in, SceneR scene, Dgn::Cesium::OutputR);
-
-    //! Called when tile data is required. The loader will be added to the IOPool and will execute asynchronously.
-    Dgn::Cesium::LoaderPtr _CreateLoader(Dgn::Cesium::LoadStateR, Dgn::Cesium::OutputR) override;
-
-    Utf8String _GetName() const override {return GetChildFile();}
-public:
-    Node(Dgn::Cesium::TriMeshTree::Root& root, NodeP parent) : T_Super(root, parent) {}
-    Utf8String GetFilePath(SceneR) const;
-    bool HasChildren() const {return !m_childPath.empty();}
-    ElementAlignedBox3d ComputeRange();
-};
-
-/*=================================================================================**//**
-// @bsiclass                                                    Keith.Bentley   03/16
-+===============+===============+===============+===============+===============+======*/
-struct Scene : Dgn::Cesium::TriMeshTree::Root
-{
-    DEFINE_T_SUPER(Dgn::Cesium::TriMeshTree::Root);
-    friend struct Node;
-    friend struct ThreeMxModel;
-
-private:
-    Utf8String  m_sceneFile;
-    SceneInfo   m_sceneInfo;
-    Dgn::ClipVectorCPtr m_clip;
-    BentleyStatus LocateFromSRS(); // compute location transform from spatial reference system in the sceneinfo
-
-    Dgn::ClipVectorCP _GetClipVector() const override { return m_clip.get(); }
-public:
-    THREEMX_EXPORT Scene(ThreeMxModelR model, TransformCR location, Utf8CP sceneFile);
-    THREEMX_EXPORT Scene(Dgn::DgnDbR db, TransformCR location, Utf8CP sceneFile);
-
-    ~Scene() {ClearAllTiles();}
-
-    SceneInfo const& GetSceneInfo() const {return m_sceneInfo;}
-    BentleyStatus LoadScene(Dgn::Cesium::OutputR); // synchronous
-    void SetClip(Dgn::ClipVectorCP clip) { m_clip = clip; }
-
-    THREEMX_EXPORT BentleyStatus ReadSceneFile(); //!< Read the scene file synchronously
-};
-
-//=======================================================================================
-// @bsiclass                                                    Ray.Bentley     09/2015
-//=======================================================================================
-struct EXPORT_VTABLE_ATTRIBUTE ThreeMxDomain : Dgn::DgnDomain
-{
-    DOMAIN_DECLARE_MEMBERS(ThreeMxDomain, THREEMX_EXPORT)
-    THREEMX_EXPORT ThreeMxDomain();
-
-private:
-    WCharCP _GetSchemaRelativePath() const override { return L"ECSchemas/Domain/" THREEMX_SCHEMA_FILE; }
-};
-
-//=======================================================================================
-//! A DgnModel to reference a 3mx scene. This holds the name of the scenefile, plus a "location" transform
-//! to position the scene relative to the BIM.
-//! Note that the scenefile may also have a "Spatial Reference System" stored in it,
-//! so the location can be calculated by geo-referncing it to the one in the BIM (via #GeolocateFromSceneFile).
-//! But, since not all 3mx files are geo-referenced, and sometimes users may want to "tweak" the location relative
-//! to their BIM, we store it in the model and use that.
-// @bsiclass                                                    Keith.Bentley   03/16
-//=======================================================================================
-struct ThreeMxModel : Dgn::SpatialModel
-{
-    DGNMODEL_DECLARE_MEMBERS("ThreeMxModel", SpatialModel);
-    friend struct ModelHandler;
-
-    BE_JSON_NAME(threemx)
-    BE_JSON_NAME(sceneFile)
-    BE_JSON_NAME(location)
-    BE_JSON_NAME(clip)
-    BE_JSON_NAME(classifiers)
-private:
-    Utf8String                              m_sceneFile;
-    Transform                               m_location;
-
-    mutable Dgn::ClipVectorCPtr             m_clip;
-    mutable Dgn::ModelSpatialClassifiers    m_classifiers;
-
-    DRange3d GetSceneRange();
-    SceneP Load(Dgn::Render::SystemP) const;
-
-    uint32_t _GetExcessiveRefCountThreshold() const override { return 0xffff; } // tile publisher makes lots of referrents...
-    BentleyStatus _GetSpatialClassifiers(Dgn::ModelSpatialClassifiersR classifiers) const override { classifiers = m_classifiers; return SUCCESS; }
-public:
-    ThreeMxModel(CreateParams const& params) : T_Super(params) {m_location = Transform::FromIdentity();}
-    ~ThreeMxModel() {}
-
-    Dgn::Cesium::RootPtr _CreateCesiumTileTree(Dgn::Cesium::OutputR) override;
-    THREEMX_EXPORT void _OnSaveJsonProperties() override;
-    THREEMX_EXPORT void _OnLoadedJsonProperties() override;
-<<<<<<< HEAD
-=======
-    THREEMX_EXPORT AxisAlignedBox3d _QueryModelRange() const override;
-    AxisAlignedBox3d _QueryNonElementModelRange() const override { return _QueryModelRange(); }
-
-    THREEMX_EXPORT void _OnFitView(Dgn::FitContextR) override;
-    // ###TODO_TILE_PUBLISH THREEMX_EXPORT BentleyStatus _GetSpatialClassifiers(Dgn::ModelSpatialClassifiersR classifiers) const override;
->>>>>>> df1bde2d
-
-    //! Set the name of the scene (.3mx) file for this 3MX model. This can either be a local file name or a URL.
-    //! @note New models are not valid until the have a scene file.
-    void SetSceneFile(Utf8CP name) {m_sceneFile = name;}
-
-    //! Set the location of this 3MS model in the BIM file. This is a transform from scene coordinates to BIM coordinates.
-    //! @note Use this method to manually position the 3mx scene in the BIM. Alternatively, use GeolocateFromSceneFile.
-    //! @note To save this value for future sessions, you must call this model's Update method.
-    void SetLocation(TransformCR trans) {m_location = trans;}
-
-    //! Set or clear a clipping volume for this model.
-    //! @note To save this value for future sessions, you must call this model's Update method.
-    THREEMX_EXPORT void SetClip(Dgn::ClipVectorCP clip);
-
-    //! Set the spatial classifiers for this reality model.
-    void SetClassifiers(Dgn::ModelSpatialClassifiersCR classifiers) { m_classifiers = classifiers; }
-};
-
-//=======================================================================================
-// @bsiclass                                                    Ray.Bentley     09/2015
-//=======================================================================================
-struct ModelHandler :  Dgn::dgn_ModelHandler::Spatial
-{
-    MODELHANDLER_DECLARE_MEMBERS ("ThreeMxModel", ThreeMxModel, ModelHandler, Dgn::dgn_ModelHandler::Spatial, THREEMX_EXPORT)
-    THREEMX_EXPORT static Dgn::DgnModelId CreateModel(Dgn::RepositoryLinkCR modeledElement, Utf8CP sceneFile, TransformCP, Dgn::ClipVectorCP, Dgn::ModelSpatialClassifiersCP classifiers = nullptr);
-};
-
-END_BENTLEY_THREEMX_NAMESPACE
+/*--------------------------------------------------------------------------------------+
+|
+|     $Source: PublicApi/ThreeMx/ThreeMxApi.h $
+|
+|  $Copyright: (c) 2018 Bentley Systems, Incorporated. All rights reserved. $
+|
++--------------------------------------------------------------------------------------*/
+#pragma once
+//__PUBLISH_SECTION_START__
+
+#include <DgnPlatform/DgnPlatformApi.h>
+#include <DgnPlatform/CesiumTileTree.h>
+#include <DgnPlatform/ModelSpatialClassifier.h>
+
+#define BEGIN_BENTLEY_THREEMX_NAMESPACE      BEGIN_BENTLEY_NAMESPACE namespace ThreeMx {
+#define END_BENTLEY_THREEMX_NAMESPACE        } END_BENTLEY_NAMESPACE
+#define USING_NAMESPACE_BENTLEY_THREEMX      using namespace BentleyApi::ThreeMx;
+
+#define THREEMX_SCHEMA_NAME "ThreeMx"
+#define THREEMX_SCHEMA_FILE L"ThreeMx.ecschema.xml"
+#define THREEMX_SCHEMA(className)   THREEMX_SCHEMA_NAME "." className
+
+#ifdef __THREEMX_BUILD__
+#define THREEMX_EXPORT EXPORT_ATTRIBUTE
+#else
+#define THREEMX_EXPORT IMPORT_ATTRIBUTE
+#endif
+
+BEGIN_BENTLEY_THREEMX_NAMESPACE
+
+DEFINE_POINTER_SUFFIX_TYPEDEFS(Node)
+DEFINE_POINTER_SUFFIX_TYPEDEFS(Scene)
+DEFINE_POINTER_SUFFIX_TYPEDEFS(ThreeMxModel)
+
+DEFINE_REF_COUNTED_PTR(Node)
+DEFINE_REF_COUNTED_PTR(Scene)
+DEFINE_REF_COUNTED_PTR(ThreeMxModel)
+
+/*=================================================================================**//**
+* Data about the 3mx scene read from the scene (.3mx) file. It holds the filename of the "root node" (relative to the location of the scene file.)
+* @bsiclass                                                     Ray.Bentley     03/2015
++===============+===============+===============+===============+===============+======*/
+struct SceneInfo
+{
+    Utf8String m_sceneName;
+    Utf8String m_logo;
+    Utf8String m_reprojectionSystem;
+    Utf8String m_rootNodePath;
+    DPoint3d m_origin = DPoint3d::FromZero();
+    BentleyStatus Read(StreamBuffer&);
+};
+
+/*=================================================================================**//**
+* A node in the 3mx scene. Each node has a range (from which we store a center/radius) and a "maxScreenDiameter" value.
+*
+* It can optionally have:
+*  1) a list of Geometry objects. If present, these are used to draw this node if the size of the node in pixels is less than maxScreenDiameter. The first few nodes in the scene
+*     are merely present to segregate the scene and do not have Geometry (that is, their maxScreenDiameter is 0, so they are not displayable)
+*  2) a list of child nodes. The child nodes are read from the "child file" whose name, relative to the parent of this node, is stored in the member "m_childPath". When a node
+*     is first created (by its parent), the list of child nodes is empty. Only when/if we determine that the geometry of a node is not fine enough
+*     (that is, it is too large in pixels) for a view do we load its children.
+*
+* Multi-threaded loading of children:
+* The loading of children of a node involves reading a file (and potentially downloading from an external reality server). We always do that asynchronously via the RealityCache service on
+* the reality cache thread(s). That means that sometimes we'll attempt to draw a node and discover that it is too coarse for the current view, but its children are not loaded yet. In that
+* case we draw the geometry of the parent and queue its children to be loaded. The inter-thread synchronization is via the BeAtomic member variable "m_loadStatus". Only when the value
+* of m_loadStatus==Ready is it safe to use the m_children member.
+*
+// @bsiclass                                                    Keith.Bentley   03/16
++===============+===============+===============+===============+===============+======*/
+struct Node : Dgn::Cesium::TriMeshTree::Tile
+{
+    DEFINE_T_SUPER(Dgn::Cesium::TriMeshTree::Tile);
+    friend struct Scene;
+
+    //=======================================================================================
+    // @bsiclass                                                    Mathieu.Marchand  11/2016
+    //=======================================================================================
+    struct Loader : Dgn::Cesium::Loader
+        {
+        Loader(Utf8StringCR url, Dgn::Cesium::TileR tile, Dgn::Cesium::LoadStateR loads, Dgn::Cesium::OutputR output) : Dgn::Cesium::Loader(url, tile, output, loads) {}
+        BentleyStatus _LoadTile() override {return static_cast<NodeR>(*m_tile).Read3MXB(m_tileBytes, (SceneR)m_tile->GetRoot(), GetOutput());};
+        };
+
+private:
+    Utf8String m_childPath;     // this is the name of the file (relative to path of this node) to load the children of this node.
+
+    bool ReadHeader(JsonValueCR pt, Utf8String&, bvector<Utf8String>& nodeResources);
+    BentleyStatus Read3MXB(StreamBuffer&, SceneR, Dgn::Cesium::OutputR);
+    Utf8String GetChildFile() const;
+    BentleyStatus DoRead(StreamBuffer& in, SceneR scene, Dgn::Cesium::OutputR);
+
+    //! Called when tile data is required. The loader will be added to the IOPool and will execute asynchronously.
+    Dgn::Cesium::LoaderPtr _CreateLoader(Dgn::Cesium::LoadStateR, Dgn::Cesium::OutputR) override;
+
+    Utf8String _GetName() const override {return GetChildFile();}
+public:
+    Node(Dgn::Cesium::TriMeshTree::Root& root, NodeP parent) : T_Super(root, parent) {}
+    Utf8String GetFilePath(SceneR) const;
+    bool HasChildren() const {return !m_childPath.empty();}
+    ElementAlignedBox3d ComputeRange();
+};
+
+/*=================================================================================**//**
+// @bsiclass                                                    Keith.Bentley   03/16
++===============+===============+===============+===============+===============+======*/
+struct Scene : Dgn::Cesium::TriMeshTree::Root
+{
+    DEFINE_T_SUPER(Dgn::Cesium::TriMeshTree::Root);
+    friend struct Node;
+    friend struct ThreeMxModel;
+
+private:
+    Utf8String  m_sceneFile;
+    SceneInfo   m_sceneInfo;
+    Dgn::ClipVectorCPtr m_clip;
+    BentleyStatus LocateFromSRS(); // compute location transform from spatial reference system in the sceneinfo
+
+    Dgn::ClipVectorCP _GetClipVector() const override { return m_clip.get(); }
+public:
+    THREEMX_EXPORT Scene(ThreeMxModelR model, TransformCR location, Utf8CP sceneFile);
+    THREEMX_EXPORT Scene(Dgn::DgnDbR db, TransformCR location, Utf8CP sceneFile);
+
+    ~Scene() {ClearAllTiles();}
+
+    SceneInfo const& GetSceneInfo() const {return m_sceneInfo;}
+    BentleyStatus LoadScene(Dgn::Cesium::OutputR); // synchronous
+    void SetClip(Dgn::ClipVectorCP clip) { m_clip = clip; }
+
+    THREEMX_EXPORT BentleyStatus ReadSceneFile(); //!< Read the scene file synchronously
+};
+
+//=======================================================================================
+// @bsiclass                                                    Ray.Bentley     09/2015
+//=======================================================================================
+struct EXPORT_VTABLE_ATTRIBUTE ThreeMxDomain : Dgn::DgnDomain
+{
+    DOMAIN_DECLARE_MEMBERS(ThreeMxDomain, THREEMX_EXPORT)
+    THREEMX_EXPORT ThreeMxDomain();
+
+private:
+    WCharCP _GetSchemaRelativePath() const override { return L"ECSchemas/Domain/" THREEMX_SCHEMA_FILE; }
+};
+
+//=======================================================================================
+//! A DgnModel to reference a 3mx scene. This holds the name of the scenefile, plus a "location" transform
+//! to position the scene relative to the BIM.
+//! Note that the scenefile may also have a "Spatial Reference System" stored in it,
+//! so the location can be calculated by geo-referncing it to the one in the BIM (via #GeolocateFromSceneFile).
+//! But, since not all 3mx files are geo-referenced, and sometimes users may want to "tweak" the location relative
+//! to their BIM, we store it in the model and use that.
+// @bsiclass                                                    Keith.Bentley   03/16
+//=======================================================================================
+struct ThreeMxModel : Dgn::SpatialModel
+{
+    DGNMODEL_DECLARE_MEMBERS("ThreeMxModel", SpatialModel);
+    friend struct ModelHandler;
+
+    BE_JSON_NAME(threemx)
+    BE_JSON_NAME(sceneFile)
+    BE_JSON_NAME(location)
+    BE_JSON_NAME(clip)
+    BE_JSON_NAME(classifiers)
+private:
+    Utf8String                              m_sceneFile;
+    Transform                               m_location;
+
+    mutable Dgn::ClipVectorCPtr             m_clip;
+    mutable Dgn::ModelSpatialClassifiers    m_classifiers;
+
+    DRange3d GetSceneRange();
+    SceneP Load(Dgn::Render::SystemP) const;
+
+    uint32_t _GetExcessiveRefCountThreshold() const override { return 0xffff; } // tile publisher makes lots of referrents...
+    BentleyStatus _GetSpatialClassifiers(Dgn::ModelSpatialClassifiersR classifiers) const override { classifiers = m_classifiers; return SUCCESS; }
+public:
+    ThreeMxModel(CreateParams const& params) : T_Super(params) {m_location = Transform::FromIdentity();}
+    ~ThreeMxModel() {}
+
+    Dgn::Cesium::RootPtr _CreateCesiumTileTree(Dgn::Cesium::OutputR) override;
+    THREEMX_EXPORT void _OnSaveJsonProperties() override;
+    THREEMX_EXPORT void _OnLoadedJsonProperties() override;
+    AxisAlignedBox3d _QueryNonElementModelRange() const override { return _QueryElementsRange(); }
+
+
+    //! Set the name of the scene (.3mx) file for this 3MX model. This can either be a local file name or a URL.
+    //! @note New models are not valid until the have a scene file.
+    void SetSceneFile(Utf8CP name) {m_sceneFile = name;}
+
+    //! Set the location of this 3MS model in the BIM file. This is a transform from scene coordinates to BIM coordinates.
+    //! @note Use this method to manually position the 3mx scene in the BIM. Alternatively, use GeolocateFromSceneFile.
+    //! @note To save this value for future sessions, you must call this model's Update method.
+    void SetLocation(TransformCR trans) {m_location = trans;}
+
+    //! Set or clear a clipping volume for this model.
+    //! @note To save this value for future sessions, you must call this model's Update method.
+    THREEMX_EXPORT void SetClip(Dgn::ClipVectorCP clip);
+
+    //! Set the spatial classifiers for this reality model.
+    void SetClassifiers(Dgn::ModelSpatialClassifiersCR classifiers) { m_classifiers = classifiers; }
+};
+
+//=======================================================================================
+// @bsiclass                                                    Ray.Bentley     09/2015
+//=======================================================================================
+struct ModelHandler :  Dgn::dgn_ModelHandler::Spatial
+{
+    MODELHANDLER_DECLARE_MEMBERS ("ThreeMxModel", ThreeMxModel, ModelHandler, Dgn::dgn_ModelHandler::Spatial, THREEMX_EXPORT)
+    THREEMX_EXPORT static Dgn::DgnModelId CreateModel(Dgn::RepositoryLinkCR modeledElement, Utf8CP sceneFile, TransformCP, Dgn::ClipVectorCP, Dgn::ModelSpatialClassifiersCP classifiers = nullptr);
+};
+
+END_BENTLEY_THREEMX_NAMESPACE