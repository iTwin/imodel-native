--- conflicted
+++ resolved
@@ -1,111 +1,101 @@
-/*--------------------------------------------------------------------------------------+
-|
-|     $Source: PublicApi/ThreeMxSchema/ThreeMxHandler.h $
-|
-|  $Copyright: (c) 2015 Bentley Systems, Incorporated. All rights reserved. $
-|
-+--------------------------------------------------------------------------------------*/
-#pragma once
-//__BENTLEY_INTERNAL_ONLY__
-
-THREEMXSCHEMA_TYPEDEFS (ThreeMxModel)
-THREEMXSCHEMA_TYPEDEFS (S3SceneInfo)
-
-USING_NAMESPACE_BENTLEY_DGNPLATFORM
-BEGIN_BENTLEY_THREEMX_SCHEMA_NAMESPACE
-
-
-//=======================================================================================
-// @bsiclass                                                    Ray.Bentley     09/2015
-//=======================================================================================
-struct ThreeMxScene : RefCountedBase
-{
-
-    Transform       m_transform;
-
-    ThreeMxScene () : m_transform (Transform::FromIdentity()) { }
-    void    SetTransform (TransformCR transform) { m_transform = transform; }
-
-    virtual void            _Draw (bool& childrenScheduled, ViewContextR viewContext, struct MRMeshContext const& meshContext) = 0;
-    virtual BentleyStatus   _GetRange (DRange3dR range, TransformCR transform)  const = 0;;
-
-};  // ThreeMxScene
-
-//=======================================================================================
-// @bsiclass                                                    Ray.Bentley     09/2015
-//=======================================================================================
-struct ThreeMxGCS
-{
-    static BentleyStatus GetProjectionTransform (TransformR transform, S3SceneInfoCR sceneInfo, DgnDbR db, DRange3dCR range);
-    
-};
-
-
-typedef RefCountedPtr <struct ThreeMxScene>      ThreeMxScenePtr;
-
-//=======================================================================================
-// @bsiclass                                                    Ray.Bentley     09/2015
-//=======================================================================================
-struct EXPORT_VTABLE_ATTRIBUTE ThreeMxModel : SpatialModel
-{
-<<<<<<< HEAD
-    DGNMODEL_DECLARE_MEMBERS("ThreeMxModel", PhysicalModel);
-=======
-    DEFINE_T_SUPER(SpatialModel)
->>>>>>> 0a8bf029
-
-private:
-    ThreeMxScenePtr         m_scene;
-    DRange3d                GetSceneRange();
-    static ThreeMxScenePtr  ReadScene (BeFileNameR fileName, DgnDbR db, Utf8StringCR fileId);
-
-    ~ThreeMxModel() { }
-
-public:
-    ThreeMxModel(CreateParams const& params) : T_Super (params), m_scene (NULL) { }
-
-    THREEMX_SCHEMA_EXPORT virtual void _AddGraphicsToScene(ViewContextR) override;
-    THREEMX_SCHEMA_EXPORT virtual void _WriteJsonProperties(Json::Value&) const override;
-    THREEMX_SCHEMA_EXPORT virtual void _ReadJsonProperties(Json::Value const&) override;
-    THREEMX_SCHEMA_EXPORT virtual AxisAlignedBox3d _QueryModelRange() const override;
-    THREEMX_SCHEMA_EXPORT static DgnModelId  CreateThreeMxModel (DgnDbR dgnDb, Utf8StringCR fileId);
-
-    ThreeMxScenePtr  GetScene ();
-    void             SetScene (ThreeMxScenePtr& scene)    { m_scene = scene; }
-    void             SetFileId (Utf8StringCR fileId)      { m_properties.m_fileId = fileId; }
-
-    struct Properties
-        {
-        Utf8String          m_fileId;    
-
-        void ToJson(Json::Value&) const;
-        void FromJson(Json::Value const&);
-        };
-
-protected:
-    Properties      m_properties;
-
-    friend struct ThreeMxModelHandler;
-    friend struct ThreeMxProgressiveDisplay;
-
-
-};  // ThreeMxScene;
-
-//=======================================================================================
-// @bsiclass                                                    Ray.Bentley     09/2015
-//=======================================================================================
-<<<<<<< HEAD
-struct EXPORT_VTABLE_ATTRIBUTE ThreeMxModelHandler :  Dgn::dgn_ModelHandler::Physical
-{
-    MODELHANDLER_DECLARE_MEMBERS ("ThreeMxModel", ThreeMxModel, ThreeMxModelHandler, Dgn::dgn_ModelHandler::Physical, THREEMX_SCHEMA_EXPORT)
-=======
-struct EXPORT_VTABLE_ATTRIBUTE ThreeMxModelHandler :  Dgn::dgn_ModelHandler::Spatial
-{
-    MODELHANDLER_DECLARE_MEMBERS ("ThreeMxModel", ThreeMxModel, ThreeMxModelHandler, Dgn::dgn_ModelHandler::Spatial, THREEMX_SCHEMA_EXPORT)
->>>>>>> 0a8bf029
-
-};
-
-typedef RefCountedPtr<ThreeMxModel>                          ThreeMxModelPtr;
-
-END_BENTLEY_THREEMX_SCHEMA_NAMESPACE
+/*--------------------------------------------------------------------------------------+
+|
+|     $Source: PublicApi/ThreeMxSchema/ThreeMxHandler.h $
+|
+|  $Copyright: (c) 2015 Bentley Systems, Incorporated. All rights reserved. $
+|
++--------------------------------------------------------------------------------------*/
+#pragma once
+//__BENTLEY_INTERNAL_ONLY__
+
+THREEMXSCHEMA_TYPEDEFS (ThreeMxModel)
+THREEMXSCHEMA_TYPEDEFS (S3SceneInfo)
+
+USING_NAMESPACE_BENTLEY_DGNPLATFORM
+BEGIN_BENTLEY_THREEMX_SCHEMA_NAMESPACE
+
+
+//=======================================================================================
+// @bsiclass                                                    Ray.Bentley     09/2015
+//=======================================================================================
+struct ThreeMxScene : RefCountedBase
+{
+
+    Transform       m_transform;
+
+    ThreeMxScene () : m_transform (Transform::FromIdentity()) { }
+    void    SetTransform (TransformCR transform) { m_transform = transform; }
+
+    virtual void            _Draw (bool& childrenScheduled, ViewContextR viewContext, struct MRMeshContext const& meshContext) = 0;
+    virtual BentleyStatus   _GetRange (DRange3dR range, TransformCR transform)  const = 0;;
+
+};  // ThreeMxScene
+
+//=======================================================================================
+// @bsiclass                                                    Ray.Bentley     09/2015
+//=======================================================================================
+struct ThreeMxGCS
+{
+    static BentleyStatus GetProjectionTransform (TransformR transform, S3SceneInfoCR sceneInfo, DgnDbR db, DRange3dCR range);
+    
+};
+
+
+typedef RefCountedPtr <struct ThreeMxScene>      ThreeMxScenePtr;
+
+//=======================================================================================
+// @bsiclass                                                    Ray.Bentley     09/2015
+//=======================================================================================
+struct EXPORT_VTABLE_ATTRIBUTE ThreeMxModel : SpatialModel
+{
+    DGNMODEL_DECLARE_MEMBERS("ThreeMxModel", SpatialModel);
+
+private:
+    ThreeMxScenePtr         m_scene;
+    DRange3d                GetSceneRange();
+    static ThreeMxScenePtr  ReadScene (BeFileNameR fileName, DgnDbR db, Utf8StringCR fileId);
+
+    ~ThreeMxModel() { }
+
+public:
+    ThreeMxModel(CreateParams const& params) : T_Super (params), m_scene (NULL) { }
+
+    THREEMX_SCHEMA_EXPORT virtual void _AddGraphicsToScene(ViewContextR) override;
+    THREEMX_SCHEMA_EXPORT virtual void _WriteJsonProperties(Json::Value&) const override;
+    THREEMX_SCHEMA_EXPORT virtual void _ReadJsonProperties(Json::Value const&) override;
+    THREEMX_SCHEMA_EXPORT virtual AxisAlignedBox3d _QueryModelRange() const override;
+    THREEMX_SCHEMA_EXPORT static DgnModelId  CreateThreeMxModel (DgnDbR dgnDb, Utf8StringCR fileId);
+
+    ThreeMxScenePtr  GetScene ();
+    void             SetScene (ThreeMxScenePtr& scene)    { m_scene = scene; }
+    void             SetFileId (Utf8StringCR fileId)      { m_properties.m_fileId = fileId; }
+
+    struct Properties
+        {
+        Utf8String          m_fileId;    
+
+        void ToJson(Json::Value&) const;
+        void FromJson(Json::Value const&);
+        };
+
+protected:
+    Properties      m_properties;
+
+    friend struct ThreeMxModelHandler;
+    friend struct ThreeMxProgressiveDisplay;
+
+
+};  // ThreeMxScene;
+
+//=======================================================================================
+// @bsiclass                                                    Ray.Bentley     09/2015
+//=======================================================================================
+struct EXPORT_VTABLE_ATTRIBUTE ThreeMxModelHandler :  Dgn::dgn_ModelHandler::Spatial
+{
+    MODELHANDLER_DECLARE_MEMBERS ("ThreeMxModel", ThreeMxModel, ThreeMxModelHandler, Dgn::dgn_ModelHandler::Spatial, THREEMX_SCHEMA_EXPORT)
+
+};
+
+typedef RefCountedPtr<ThreeMxModel>                          ThreeMxModelPtr;
+
+END_BENTLEY_THREEMX_SCHEMA_NAMESPACE