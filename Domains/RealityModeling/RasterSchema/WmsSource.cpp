--- conflicted
+++ resolved
@@ -1,511 +1,498 @@
-/*-------------------------------------------------------------------------------------+
-|
-|     $Source: RasterSchema/WmsSource.cpp $
-|
-|  $Copyright: (c) 2017 Bentley Systems, Incorporated. All rights reserved. $
-|
-+--------------------------------------------------------------------------------------*/
-#include "RasterInternal.h"
-#include "WmsSource.h"
-#include "GcsUtils.h"
-#include <Bentley/md5.h>
-
-#define  CONTENT_TYPE_PNG       "image/png"
-#define  CONTENT_TYPE_JPEG      "image/jpeg"
-
-
-//----------------------------------------------------------------------------------------
-//-------------------------------  WmsSource      ----------------------------------------
-//----------------------------------------------------------------------------------------
-
-//----------------------------------------------------------------------------------------
-// @bsimethod                                                   Mathieu.Marchand  9/2016
-//----------------------------------------------------------------------------------------
-StatusInt WmsSource::ComputeLinearApproximation(TransformR cartesianToWorld)
-    {
-    DgnDbR db = GetModel().GetDgnDb();
-
-    if (nullptr == GetGcsP() || GetModel().GetDgnDb().GeoLocation().GetDgnGCS() == nullptr)
-        {
-        cartesianToWorld.InitIdentity(); // assumed coincident
-        return SUCCESS;
-        }
-
-    DPoint3d pointsPhysical[4];
-    pointsPhysical[0].Init(0, 0, 0);
-    pointsPhysical[1].Init(GetWidth(), 0, 0);
-    pointsPhysical[2].Init(0, GetHeight(), 0);
-    pointsPhysical[3].Init(GetWidth(), GetHeight(), 0);
-
-    DPoint3d pointsCartesian[4];
-    GetPhysicalToCartesian().Multiply(pointsCartesian, pointsPhysical, 4);
-
-    double seed[] = {0.25, 0.5, 0.75};
-    size_t seedCount = sizeof(seed) / sizeof(seed[0]);
-    std::vector<DPoint3d> tiePoints;
-
-    for (size_t y = 0; y < seedCount; ++y)
-        {
-        for (size_t x = 0; x < seedCount; ++x)
-            {
-            DPoint3d pointCartesian = DPoint3d::FromInterpolateBilinear(pointsCartesian[0], pointsCartesian[1], pointsCartesian[2], pointsCartesian[3], seed[x], seed[y]);
-
-            DPoint3d pointWorld;
-            if (SUCCESS == GcsUtils::Reproject(pointWorld, *db.GeoLocation().GetDgnGCS(), pointCartesian, *GetGcsP()))
-                {
-                tiePoints.push_back(pointCartesian);    // uncorrected
-                tiePoints.push_back(pointWorld);        // corrected
-                }
-            }
-        }
-            
-    DMatrix4d result;
-    if (0 != ImagePP::HGF2DDCTransfoModel::GetAffineTransfoMatrixFromScaleAndTiePts(result.coff, (uint16_t) tiePoints.size() * 3, (double const*) tiePoints.data()))
-        {
-        cartesianToWorld.InitIdentity();
-        return ERROR;
-        }
-
-    cartesianToWorld.InitFrom(result);
-
-    return SUCCESS;
-    }
-
-//----------------------------------------------------------------------------------------
-// @bsimethod                                                   Mathieu.Marchand  4/2015
-//----------------------------------------------------------------------------------------
-/*static*/ GeoCoordinates::BaseGCSPtr WmsSource::CreateBaseGcsFromWmsGcs(Utf8StringCR gcsStr)
-    {
-    // WMS GCS ex:
-    //  - EPSG:26986
-    //  - CRS:83, CRS:27, CRS:84, or some Bentley WMS server geocoord keyname.
-   
-    //1) Attempt to build from EPSG code.   
-    if (0 == BeStringUtilities::Strnicmp(gcsStr.c_str(), "EPSG:", 5))
-        {
-        Utf8String epsgCodeStr = gcsStr.substr(5);
-        int epsgCode = atoi(epsgCodeStr.c_str());
-
-        GeoCoordinates::BaseGCSPtr pGcs = GeoCoordinates::BaseGCS::CreateGCS();
-        if (SUCCESS == pGcs->InitFromEPSGCode(NULL, NULL, epsgCode))
-            return pGcs;       
-        }
-
-    //2) Attempt from keyname
-    WString keyName(gcsStr.c_str(), true/*utf8*/);
-    GeoCoordinates::BaseGCSPtr pGcs = GeoCoordinates::BaseGCS::CreateGCS(keyName.c_str());
-
-    return pGcs->IsValid() ? pGcs : NULL;    
-    }
-
-//----------------------------------------------------------------------------------------
-// @bsimethod                                                   Mathieu.Marchand  7/2015
-//----------------------------------------------------------------------------------------
-/*static*/ bool WmsSource::EvaluateReverseAxis(WmsMap const& mapInfo, GeoCoordinates::BaseGCSP pGcs)
-    {
-    switch (mapInfo.m_axisOrder)
-        {
-        case WmsMap::AxisOrder::Normal:
-            return false;
-
-        case WmsMap::AxisOrder::Reverse:
-            return true;
-
-        case WmsMap::AxisOrder::Default:
-        default:
-            // Evaluate below...
-            break;
-        }
-    
-    // Only CRS and version 1.3.0 as this non sense reverse axis.
-    if (!(mapInfo.m_version.Equals("1.3.0") && mapInfo.m_csType.EqualsI("CRS")))
-        return false;
-       
-    // Our coordinates and what is required by geocoord is:
-    //  x = longitude(geographic) or easting(projected) 
-    //  y = latitude(geographic) or northing(projected)
-    // WMS 1.1.0 and 1.1.1. Same as geocoord x = longitude and y = latitude
-    // Ordering for 1.3.0 is CRS dependant.
-
-    // Map server has this strategy:
-    //http://mapserver.org/development/rfc/ms-rfc-30.html
-    // "EPSG codes: when advertising (such as BoundingBox for a layer element) or using a CRS element in a request such as GetMap/GetFeatureInfo, 
-    //  elements using epsg code >=4000 and <5000 will be assumed to have a reverse axes."
-    // >> According to AlainRobert, this wrong these days many CS have been created in the 4000-5000 range that do not need to be inverted and more are 
-    // created outside that range that do not need to be inverted. Since geocoord cannot provide this information the best approach for now is 
-    // to invert all geographic(lat/long) CS.
-        
-    if (mapInfo.m_csLabel.EqualsI("CRS:1")  ||     // pixels 
-       mapInfo.m_csLabel.EqualsI("CRS:83") ||     // (long, lat)
-       mapInfo.m_csLabel.EqualsI("CRS:84") ||     // (long, lat) 
-       mapInfo.m_csLabel.EqualsI("CRS:27"))       // (long, lat) WMS spec are not clear about CRS:27, there is comment where x is latitude and y longitude but 
-                                                    // everyplace else it says (long,lat). Found only one server with CRS:27 and it was (long,lat).
-        {
-        return false;
-        }
-
-    if (0 == BeStringUtilities::Strnicmp(mapInfo.m_csLabel.c_str(), "EPSG:", sizeof("EPSG:")-1/*skip '/n'*/))
-        {
-        // All Geographic EPSG are assumed: x = latitude, y = longitude
-        if (NULL != pGcs && GeoCoordinates::BaseGCS::pcvUnity/*isGeographic*/ == pGcs->GetProjectionCode()) 
-            {
-            return true;
-            }
-        else // projected CS are assumed easting, northing.  Maybe some day we will have an axis order service from Gecoord.
-            {
-            return false;
-            }
-        }
-    
-    return false;
-    }
-
-//----------------------------------------------------------------------------------------
-// @bsimethod                                                   Mathieu.Marchand  9/2016
-//----------------------------------------------------------------------------------------
-WmsSourcePtr WmsSource::Create(WmsMap const& mapInfo, WmsModel& model, Dgn::Render::SystemP system)
-    {
-    return new WmsSource(mapInfo, model, system);
-    }
-
-//----------------------------------------------------------------------------------------
-// @bsimethod                                                   Mathieu.Marchand  4/2015
-//----------------------------------------------------------------------------------------
-WmsSource::WmsSource(WmsMap const& mapInfo, WmsModel& model, Dgn::Render::SystemP system)
- :RasterRoot(model, mapInfo.m_url.c_str(), system),
-  m_mapInfo(mapInfo),
-  m_reverseAxis(false),
-  m_lastHttpError(Http::HttpStatus::None)
-    {
-    // for WMS we define a 256x256 multi-resolution image.
-    GenerateResolution(m_resolution, m_mapInfo.m_metaWidth, m_mapInfo.m_metaHeight, 256, 256);
-
-    m_gcs = CreateBaseGcsFromWmsGcs(m_mapInfo.m_csLabel);
-    BeAssert(m_gcs.IsValid()); //Is it an error if we do not have a GCS? We will assume coincident.
-
-    DPoint2d translation = m_mapInfo.m_boundingBox.low;
-    DPoint2d scale = DPoint2d::From((m_mapInfo.m_boundingBox.high.x - m_mapInfo.m_boundingBox.low.x) / m_mapInfo.m_metaWidth,  
-                                    (m_mapInfo.m_boundingBox.high.y - m_mapInfo.m_boundingBox.low.y) / m_mapInfo.m_metaHeight);                                         
-
-    Transform mapTransfo = Transform::FromRowValues(scale.x, 0.0, 0.0, translation.x,
-                                                    0.0, scale.y, 0.0, translation.y,
-                                                    0.0, 0.0, 1.0, 0.0);
-
-
-    // Data from server is upper-left(jpeg or png) and cartesians coordinate must have a lower-left origin, add a flip.
-    Transform physicalToLowerLeft = Transform::FromRowValues(1.0, 0.0, 0.0, 0.0,
-                                                             0.0, -1.0, 0.0, m_mapInfo.m_metaHeight,
-                                                             0.0, 0.0, 1.0, 0.0);
-
-    m_physicalToCartesian.InitProduct(mapTransfo, physicalToLowerLeft);
-
-    m_reverseAxis = EvaluateReverseAxis(m_mapInfo, m_gcs.get());
-
-    if (SUCCESS != ComputeLinearApproximation(m_cartesianToWorldApproximation))
-        {
-        BeAssert(!"Unable to compute reprojection approximation");
-        m_cartesianToWorldApproximation.InitIdentity();
-        }
-
-    m_rootTile = new WmsTile(*this, TileId(GetResolutionCount() - 1, 0, 0), nullptr);
-
-    // Cache name is a mix of model name and root tile url hash. If settings(ex: layers) change so is the tile url which will generate a new cache name.
-    Utf8String rootTileUrl = _ConstructTileResource(*m_rootTile);
-    MD5 hash;
-    hash.Add(rootTileUrl.c_str(), rootTileUrl.length());
-    Utf8String cacheName(model.GetName() + "_" + hash.GetHashString());
-
-    CreateCache(cacheName.c_str(), 100 * 1024 * 1024); // 100 Mb
-    }
-
-//----------------------------------------------------------------------------------------
-// @bsimethod                                                   Mathieu.Marchand  9/2016
-//----------------------------------------------------------------------------------------
-Utf8String WmsSource::_ConstructTileResource(Dgn::TileTree::TileCR tile) const
-    {
-    WmsTileCR wmsTile = static_cast<WmsTile const&>(tile);
-
-    TileId tileId = wmsTile.GetTileId();
-
-    // Get tile corners in this order, with a lower-left origin.
-    // [0] [1]
-    // [2] [3]
-    DPoint3d tileCorners[4];
-    wmsTile.GetCartesianCorners(tileCorners);
-
-    double minX = tileCorners[2].x;
-    double minY = tileCorners[2].y;
-    double maxX = tileCorners[1].x;
-    double maxY = tileCorners[1].y;
-
-    if (m_reverseAxis)
-        {
-        std::swap(minX, minY);
-        std::swap(maxX, maxY);
-        }
-    
-    // Mandatory parameters
-    Utf8String tileUrl;
-    tileUrl.Sprintf("%s?VERSION=%s&REQUEST=GetMap&LAYERS=%s&STYLES=%s&%s=%s&BBOX=%f,%f,%f,%f&WIDTH=%d&HEIGHT=%d&FORMAT=%s", 
-        m_mapInfo.m_url.c_str(), m_mapInfo.m_version.c_str(), m_mapInfo.m_layers.c_str(), m_mapInfo.m_styles.c_str(), 
-        m_mapInfo.m_csType.c_str(), m_mapInfo.m_csLabel.c_str(), 
-        minX, minY, maxX, maxY,
-        GetTileSizeX(tileId), GetTileSizeY(tileId), m_mapInfo.m_format.c_str());
-       
-    // Optional parameters
-    if (m_mapInfo.m_transparent)
-        tileUrl.append("&TRANSPARENT=TRUE");
-    else
-        tileUrl.append("&TRANSPARENT=FALSE");
-
-    if (!m_mapInfo.m_vendorSpecific.empty())
-        {
-        tileUrl.append("&");
-        tileUrl.append(m_mapInfo.m_vendorSpecific);
-        }
-    
-    return tileUrl;
-    }
-
-//----------------------------------------------------------------------------------------
-// Attempt to reproject the cartesian corners of this tile through the non - linear GCS of the BIM file.
-// @bsimethod                                                   Mathieu.Marchand  9/2016
-//----------------------------------------------------------------------------------------
-StatusInt WmsSource::ReprojectCorners(DPoint3dP destWorld, DPoint3dCP srcCartesian) const
-    {
-    GeoCoordinates::BaseGCSP pSrcGcs = GetGcsP();
-
-    DgnGCSP pDgnGcs = m_model.GetDgnDb().GeoLocation().GetDgnGCS();
-
-    if (NULL == pSrcGcs || NULL == pDgnGcs || !pSrcGcs->IsValid() || !pDgnGcs->IsValid())
-        {
-        // Assume raster to be coincident.
-        memcpy(destWorld, srcCartesian, sizeof(DPoint3d) * 4);
-        return SUCCESS;
-        }
-
-    for (uint32_t i = 0; i < 4; ++i)
-        {
-        if (SUCCESS != GcsUtils::Reproject(destWorld[i], *pDgnGcs, srcCartesian[i], *pSrcGcs))
-            return ERROR;
-        }
-
-    return SUCCESS;
-    }
-
-//----------------------------------------------------------------------------------------
-//-------------------------------------  WmsTile  ----------------------------------------
-//----------------------------------------------------------------------------------------
-
-/*---------------------------------------------------------------------------------**//**
-* @bsimethod                                    Mathieu.Marchand                9/2016
-+---------------+---------------+---------------+---------------+---------------+------*/
-WmsTile::WmsTile(WmsSourceR root, TileId id, WmsTileCP parent)
-    : RasterTile(root, id, parent)
-    {
-    DPoint3d cartesianCorners[4];
-    GetCartesianCorners(cartesianCorners);
-    
-    if (SUCCESS != root.ReprojectCorners(m_corners.m_pts, cartesianCorners))
-        {
-        // Reprojection failed! In that case, mark this tile as "not reprojected" and calculate its coordinates 
-        // through a approximate linear transform for purposes of volume testing, but we will never display this tile.
-        m_reprojected = false;
-        root.GetCartesianToWorldApproximation().Multiply(m_corners.m_pts, cartesianCorners, 4);
-        }
-
-    m_range.InitFrom(m_corners.m_pts, 4);
-
-    if (parent)
-        parent->ExtendRange(m_range);
-
-    // That max size is the radius and not the diagonal of the bounding sphere in pixels, this is why there is a /2.
-    uint32_t tileSizeX = GetRoot().GetTileSizeX(GetTileId());
-    uint32_t tileSizeY = GetRoot().GetTileSizeY(GetTileId());
-    m_maxSize = sqrt(tileSizeX*tileSizeX + tileSizeY*tileSizeY) / 2;
-    }
-
-
-//----------------------------------------------------------------------------------------
-// @bsimethod                                                   Mathieu.Marchand  4/2015
-//----------------------------------------------------------------------------------------
-void WmsTile::GetCartesianCorners(DPoint3dP pCorners) const
-    {
-    auto id = GetTileId();
-    uint32_t xMinInRes = id.x * GetSource().GetResolution(id.resolution).GetTileSizeX();
-    uint32_t yMinInRes = id.y * GetSource().GetResolution(id.resolution).GetTileSizeY();
-    uint32_t xMaxInRes = xMinInRes + GetSource().GetResolution(id.resolution).GetTileSizeX();
-    uint32_t yMaxInRes = yMinInRes + GetSource().GetResolution(id.resolution).GetTileSizeY();
-
-    uint32_t xMin = xMinInRes << id.resolution;
-    uint32_t yMin = yMinInRes << id.resolution;
-    uint32_t xMax = xMaxInRes << id.resolution;
-    uint32_t yMax = yMaxInRes << id.resolution;
-
-    // Limit the tile extent to the raster physical size 
-    if (xMax > GetSource().GetWidth())
-        xMax = GetSource().GetWidth();
-    if (yMax > GetSource().GetHeight())
-        yMax = GetSource().GetHeight();
-
-    BeAssert(xMax >= xMin);  // For a tile of one pixel, xMin == xMax
-    BeAssert(yMax >= yMin);
-
-    // Convert pixel to coordinates.
-    DPoint3d physicalCorners[4];
-    physicalCorners[0].x = physicalCorners[2].x = xMin;
-    physicalCorners[1].x = physicalCorners[3].x = xMax;
-    physicalCorners[0].y = physicalCorners[1].y = yMin;
-    physicalCorners[2].y = physicalCorners[3].y = yMax;
-    physicalCorners[0].z = physicalCorners[1].z = physicalCorners[2].z = physicalCorners[3].z = 0;
-
-    GetSource().GetPhysicalToCartesian().Multiply(pCorners, physicalCorners, 4);
-    }
-
-//----------------------------------------------------------------------------------------
-// @bsimethod                                                   Mathieu.Marchand  9/2016
-//----------------------------------------------------------------------------------------
-TileTree::Tile::ChildTiles const* WmsTile::_GetChildren(bool load) const
-    {
-    if (!_HasChildren()) // is this is the highest resolution tile?
-        return nullptr;
-
-    if (load && m_children.empty())
-        {
-        // this Tile has children, but we haven't created them yet. Do so now
-        RasterRoot::Resolution const& childrenResolution = ((root_type&)m_root).GetResolution(m_id.resolution - 1);
-
-        // Upper-Left child, we always have one 
-        TileId childUpperLeft(m_id.resolution - 1, m_id.x << 1, m_id.y << 1);
-        m_children.push_back(new WmsTile((root_type&)m_root, childUpperLeft, this));
-
-        // Upper-Right
-        if (childUpperLeft.x + 1 < childrenResolution.GetTileCountX())
-            {
-            TileId childUpperRight(childUpperLeft.resolution, childUpperLeft.x + 1, childUpperLeft.y);
-            m_children.push_back(new WmsTile((root_type&)m_root, childUpperRight, this));
-            }
-
-        // Lower-left
-        if (childUpperLeft.y + 1 < childrenResolution.GetTileCountY())
-            {
-            TileId childLowerLeft(childUpperLeft.resolution, childUpperLeft.x, childUpperLeft.y + 1);
-            m_children.push_back(new WmsTile((root_type&)m_root, childLowerLeft, this));
-            }
-
-        // Lower-Right
-        if (childUpperLeft.x + 1 < childrenResolution.GetTileCountX() &&
-            childUpperLeft.y + 1 < childrenResolution.GetTileCountY())
-            {
-            TileId childLowerRight(childUpperLeft.resolution, childUpperLeft.x + 1, childUpperLeft.y + 1);
-            m_children.push_back(new WmsTile((root_type&)m_root, childLowerRight, this));
-            }
-        }
-
-    return &m_children;
-    }
-
-//----------------------------------------------------------------------------------------
-// @bsimethod                                                   Mathieu.Marchand  11/2016
-//----------------------------------------------------------------------------------------
-folly::Future<BentleyStatus> WmsTile::WmsTileLoader::_GetFromSource()
-    {
-    auto query = std::make_shared<TileTree::HttpDataQuery>(m_resourceName, m_loads);
-
-    if (m_credentials.IsValid())
-        query->GetRequest().SetCredentials(m_credentials);
-
-    if (m_proxyCredentials.IsValid())
-        query->GetRequest().SetCredentials(m_proxyCredentials);
-
-    RefCountedPtr<WmsTileLoader> me(this);
-
-    return query->Perform().then([me, query] (Http::Response const& response)
-        {
-        if (!response.IsSuccess())
-            {
-            if (response.GetConnectionStatus() != Http::ConnectionStatus::Canceled &&
-                Http::HttpStatus::OK != response.GetHttpStatus() && Http::HttpStatus::None != response.GetHttpStatus())
-                me->GetWmsTile().GetSourceR().SetLastHttpError(response.GetHttpStatus());
-
-            return ERROR;
-            }
-
-        me->m_contentType = response.GetHeaders().GetContentType();
-        if (me->m_contentType.EqualsI("application/vnd.ogc.se_xml"))
-            {
-            // Report WMS error in the tile, root or model??
-            return ERROR;
-            }
-
-        me->m_tileBytes = std::move(query->GetData());
-        me->m_saveToCache = TileTree::HttpDataQuery::GetCacheContolExpirationDate(me->m_expirationDate, response);
-
-        return SUCCESS;
-        });
-    }
-
-//----------------------------------------------------------------------------------------
-// @bsimethod                                                   Mathieu.Marchand  9/2016
-//----------------------------------------------------------------------------------------
-BentleyStatus WmsTile::WmsTileLoader::_LoadTile()
-    {
-    WmsTile& rasterTile = static_cast<WmsTile&>(*m_tile);
-
-    Render::Image image;
-    
-    if (m_contentType.EqualsIAscii(CONTENT_TYPE_PNG) ||
-        (m_contentType.empty() && rasterTile.GetSource().GetMapInfo().m_format.EqualsIAscii(CONTENT_TYPE_PNG)))
-        {
-        image = Render::Image::FromPng(m_tileBytes.GetData(), m_tileBytes.GetSize(), Render::Image::Format::Rgb);
-        }
-    else if (m_contentType.EqualsIAscii(CONTENT_TYPE_JPEG) ||
-             (m_contentType.empty() && rasterTile.GetSource().GetMapInfo().m_format.EqualsIAscii(CONTENT_TYPE_JPEG)))
-        {
-        image = Render::Image::FromJpeg(m_tileBytes.GetData(), m_tileBytes.GetSize(), Render::Image::Format::Rgb);
-        }
-
-    if (!image.IsValid())
-        return ERROR;
-
-    Render::Texture::CreateParams textureParams;
-    textureParams.SetIsTileSection();
-<<<<<<< HEAD
-    auto texture = m_tile->GetRoot().GetRenderSystem()->_CreateTexture(image, textureParams);
-
-    auto const& root = m_tile->GetRoot();
-    auto gfParams = Render::GraphicParams::FromSymbology(ColorDef::White(), ColorDef::White(), 0); // this is to set transparency
-    rasterTile.m_graphic = root.GetRenderSystem()->_CreateTile(*texture, rasterTile.m_corners, root.GetDgnDb(), gfParams);
-    BeAssert(rasterTile.m_graphic.IsValid());
-=======
-    auto texture = GetRenderSystem()->_CreateTexture(image, textureParams);
-    auto graphic = GetRenderSystem()->_CreateGraphic(Render::Graphic::CreateParams(nullptr));
-    graphic->SetSymbology(ColorDef::White(), ColorDef::White(), 0); // this is to set transparency
-    graphic->AddTile(*texture, rasterTile.m_corners); // add the texture to the graphic, mapping to corners of tile (in BIM world coordinates)
-
-    auto stat = graphic->Close(); // explicitly close the Graphic. This potentially blocks waiting for QV from other threads
-    BeAssert(SUCCESS == stat);
-    UNUSED_VARIABLE(stat);
-
-    rasterTile.m_graphic = graphic;
->>>>>>> 7f5af40e
-
-    rasterTile.SetIsReady(); // OK, we're all done loading and the other thread may now use this data. Set the "ready" flag.
-    return SUCCESS;
-    }
-
-//----------------------------------------------------------------------------------------
-// @bsimethod                                                   Mathieu.Marchand  11/2016
-//----------------------------------------------------------------------------------------
-TileTree::TileLoaderPtr WmsTile::_CreateTileLoader(TileTree::TileLoadStatePtr loads, Dgn::Render::SystemP renderSys)
-    {
-    auto status = GetSource().GetLastHttpError();
-    if (Http::HttpStatus::Unauthorized == status || Http::HttpStatus::ProxyAuthenticationRequired == status)
-        return nullptr; // Need to authenticate before we try again.
-
-    RefCountedPtr<WmsTileLoader> tileLoader = new WmsTileLoader(GetRoot()._ConstructTileResource(*this), *this, loads, renderSys);
-    tileLoader->m_credentials = GetSource().GetCredentials();
-    tileLoader->m_proxyCredentials = GetSource().GetProxyCredentials();
-
-    return tileLoader;
-    }
+/*-------------------------------------------------------------------------------------+
+|
+|     $Source: RasterSchema/WmsSource.cpp $
+|
+|  $Copyright: (c) 2017 Bentley Systems, Incorporated. All rights reserved. $
+|
++--------------------------------------------------------------------------------------*/
+#include "RasterInternal.h"
+#include "WmsSource.h"
+#include "GcsUtils.h"
+#include <Bentley/md5.h>
+
+#define  CONTENT_TYPE_PNG       "image/png"
+#define  CONTENT_TYPE_JPEG      "image/jpeg"
+
+
+//----------------------------------------------------------------------------------------
+//-------------------------------  WmsSource      ----------------------------------------
+//----------------------------------------------------------------------------------------
+
+//----------------------------------------------------------------------------------------
+// @bsimethod                                                   Mathieu.Marchand  9/2016
+//----------------------------------------------------------------------------------------
+StatusInt WmsSource::ComputeLinearApproximation(TransformR cartesianToWorld)
+    {
+    DgnDbR db = GetModel().GetDgnDb();
+
+    if (nullptr == GetGcsP() || GetModel().GetDgnDb().GeoLocation().GetDgnGCS() == nullptr)
+        {
+        cartesianToWorld.InitIdentity(); // assumed coincident
+        return SUCCESS;
+        }
+
+    DPoint3d pointsPhysical[4];
+    pointsPhysical[0].Init(0, 0, 0);
+    pointsPhysical[1].Init(GetWidth(), 0, 0);
+    pointsPhysical[2].Init(0, GetHeight(), 0);
+    pointsPhysical[3].Init(GetWidth(), GetHeight(), 0);
+
+    DPoint3d pointsCartesian[4];
+    GetPhysicalToCartesian().Multiply(pointsCartesian, pointsPhysical, 4);
+
+    double seed[] = {0.25, 0.5, 0.75};
+    size_t seedCount = sizeof(seed) / sizeof(seed[0]);
+    std::vector<DPoint3d> tiePoints;
+
+    for (size_t y = 0; y < seedCount; ++y)
+        {
+        for (size_t x = 0; x < seedCount; ++x)
+            {
+            DPoint3d pointCartesian = DPoint3d::FromInterpolateBilinear(pointsCartesian[0], pointsCartesian[1], pointsCartesian[2], pointsCartesian[3], seed[x], seed[y]);
+
+            DPoint3d pointWorld;
+            if (SUCCESS == GcsUtils::Reproject(pointWorld, *db.GeoLocation().GetDgnGCS(), pointCartesian, *GetGcsP()))
+                {
+                tiePoints.push_back(pointCartesian);    // uncorrected
+                tiePoints.push_back(pointWorld);        // corrected
+                }
+            }
+        }
+            
+    DMatrix4d result;
+    if (0 != ImagePP::HGF2DDCTransfoModel::GetAffineTransfoMatrixFromScaleAndTiePts(result.coff, (uint16_t) tiePoints.size() * 3, (double const*) tiePoints.data()))
+        {
+        cartesianToWorld.InitIdentity();
+        return ERROR;
+        }
+
+    cartesianToWorld.InitFrom(result);
+
+    return SUCCESS;
+    }
+
+//----------------------------------------------------------------------------------------
+// @bsimethod                                                   Mathieu.Marchand  4/2015
+//----------------------------------------------------------------------------------------
+/*static*/ GeoCoordinates::BaseGCSPtr WmsSource::CreateBaseGcsFromWmsGcs(Utf8StringCR gcsStr)
+    {
+    // WMS GCS ex:
+    //  - EPSG:26986
+    //  - CRS:83, CRS:27, CRS:84, or some Bentley WMS server geocoord keyname.
+   
+    //1) Attempt to build from EPSG code.   
+    if (0 == BeStringUtilities::Strnicmp(gcsStr.c_str(), "EPSG:", 5))
+        {
+        Utf8String epsgCodeStr = gcsStr.substr(5);
+        int epsgCode = atoi(epsgCodeStr.c_str());
+
+        GeoCoordinates::BaseGCSPtr pGcs = GeoCoordinates::BaseGCS::CreateGCS();
+        if (SUCCESS == pGcs->InitFromEPSGCode(NULL, NULL, epsgCode))
+            return pGcs;       
+        }
+
+    //2) Attempt from keyname
+    WString keyName(gcsStr.c_str(), true/*utf8*/);
+    GeoCoordinates::BaseGCSPtr pGcs = GeoCoordinates::BaseGCS::CreateGCS(keyName.c_str());
+
+    return pGcs->IsValid() ? pGcs : NULL;    
+    }
+
+//----------------------------------------------------------------------------------------
+// @bsimethod                                                   Mathieu.Marchand  7/2015
+//----------------------------------------------------------------------------------------
+/*static*/ bool WmsSource::EvaluateReverseAxis(WmsMap const& mapInfo, GeoCoordinates::BaseGCSP pGcs)
+    {
+    switch (mapInfo.m_axisOrder)
+        {
+        case WmsMap::AxisOrder::Normal:
+            return false;
+
+        case WmsMap::AxisOrder::Reverse:
+            return true;
+
+        case WmsMap::AxisOrder::Default:
+        default:
+            // Evaluate below...
+            break;
+        }
+    
+    // Only CRS and version 1.3.0 as this non sense reverse axis.
+    if (!(mapInfo.m_version.Equals("1.3.0") && mapInfo.m_csType.EqualsI("CRS")))
+        return false;
+       
+    // Our coordinates and what is required by geocoord is:
+    //  x = longitude(geographic) or easting(projected) 
+    //  y = latitude(geographic) or northing(projected)
+    // WMS 1.1.0 and 1.1.1. Same as geocoord x = longitude and y = latitude
+    // Ordering for 1.3.0 is CRS dependant.
+
+    // Map server has this strategy:
+    //http://mapserver.org/development/rfc/ms-rfc-30.html
+    // "EPSG codes: when advertising (such as BoundingBox for a layer element) or using a CRS element in a request such as GetMap/GetFeatureInfo, 
+    //  elements using epsg code >=4000 and <5000 will be assumed to have a reverse axes."
+    // >> According to AlainRobert, this wrong these days many CS have been created in the 4000-5000 range that do not need to be inverted and more are 
+    // created outside that range that do not need to be inverted. Since geocoord cannot provide this information the best approach for now is 
+    // to invert all geographic(lat/long) CS.
+        
+    if (mapInfo.m_csLabel.EqualsI("CRS:1")  ||     // pixels 
+       mapInfo.m_csLabel.EqualsI("CRS:83") ||     // (long, lat)
+       mapInfo.m_csLabel.EqualsI("CRS:84") ||     // (long, lat) 
+       mapInfo.m_csLabel.EqualsI("CRS:27"))       // (long, lat) WMS spec are not clear about CRS:27, there is comment where x is latitude and y longitude but 
+                                                    // everyplace else it says (long,lat). Found only one server with CRS:27 and it was (long,lat).
+        {
+        return false;
+        }
+
+    if (0 == BeStringUtilities::Strnicmp(mapInfo.m_csLabel.c_str(), "EPSG:", sizeof("EPSG:")-1/*skip '/n'*/))
+        {
+        // All Geographic EPSG are assumed: x = latitude, y = longitude
+        if (NULL != pGcs && GeoCoordinates::BaseGCS::pcvUnity/*isGeographic*/ == pGcs->GetProjectionCode()) 
+            {
+            return true;
+            }
+        else // projected CS are assumed easting, northing.  Maybe some day we will have an axis order service from Gecoord.
+            {
+            return false;
+            }
+        }
+    
+    return false;
+    }
+
+//----------------------------------------------------------------------------------------
+// @bsimethod                                                   Mathieu.Marchand  9/2016
+//----------------------------------------------------------------------------------------
+WmsSourcePtr WmsSource::Create(WmsMap const& mapInfo, WmsModel& model, Dgn::Render::SystemP system)
+    {
+    return new WmsSource(mapInfo, model, system);
+    }
+
+//----------------------------------------------------------------------------------------
+// @bsimethod                                                   Mathieu.Marchand  4/2015
+//----------------------------------------------------------------------------------------
+WmsSource::WmsSource(WmsMap const& mapInfo, WmsModel& model, Dgn::Render::SystemP system)
+ :RasterRoot(model, mapInfo.m_url.c_str(), system),
+  m_mapInfo(mapInfo),
+  m_reverseAxis(false),
+  m_lastHttpError(Http::HttpStatus::None)
+    {
+    // for WMS we define a 256x256 multi-resolution image.
+    GenerateResolution(m_resolution, m_mapInfo.m_metaWidth, m_mapInfo.m_metaHeight, 256, 256);
+
+    m_gcs = CreateBaseGcsFromWmsGcs(m_mapInfo.m_csLabel);
+    BeAssert(m_gcs.IsValid()); //Is it an error if we do not have a GCS? We will assume coincident.
+
+    DPoint2d translation = m_mapInfo.m_boundingBox.low;
+    DPoint2d scale = DPoint2d::From((m_mapInfo.m_boundingBox.high.x - m_mapInfo.m_boundingBox.low.x) / m_mapInfo.m_metaWidth,  
+                                    (m_mapInfo.m_boundingBox.high.y - m_mapInfo.m_boundingBox.low.y) / m_mapInfo.m_metaHeight);                                         
+
+    Transform mapTransfo = Transform::FromRowValues(scale.x, 0.0, 0.0, translation.x,
+                                                    0.0, scale.y, 0.0, translation.y,
+                                                    0.0, 0.0, 1.0, 0.0);
+
+
+    // Data from server is upper-left(jpeg or png) and cartesians coordinate must have a lower-left origin, add a flip.
+    Transform physicalToLowerLeft = Transform::FromRowValues(1.0, 0.0, 0.0, 0.0,
+                                                             0.0, -1.0, 0.0, m_mapInfo.m_metaHeight,
+                                                             0.0, 0.0, 1.0, 0.0);
+
+    m_physicalToCartesian.InitProduct(mapTransfo, physicalToLowerLeft);
+
+    m_reverseAxis = EvaluateReverseAxis(m_mapInfo, m_gcs.get());
+
+    if (SUCCESS != ComputeLinearApproximation(m_cartesianToWorldApproximation))
+        {
+        BeAssert(!"Unable to compute reprojection approximation");
+        m_cartesianToWorldApproximation.InitIdentity();
+        }
+
+    m_rootTile = new WmsTile(*this, TileId(GetResolutionCount() - 1, 0, 0), nullptr);
+
+    // Cache name is a mix of model name and root tile url hash. If settings(ex: layers) change so is the tile url which will generate a new cache name.
+    Utf8String rootTileUrl = _ConstructTileResource(*m_rootTile);
+    MD5 hash;
+    hash.Add(rootTileUrl.c_str(), rootTileUrl.length());
+    Utf8String cacheName(model.GetName() + "_" + hash.GetHashString());
+
+    CreateCache(cacheName.c_str(), 100 * 1024 * 1024); // 100 Mb
+    }
+
+//----------------------------------------------------------------------------------------
+// @bsimethod                                                   Mathieu.Marchand  9/2016
+//----------------------------------------------------------------------------------------
+Utf8String WmsSource::_ConstructTileResource(Dgn::TileTree::TileCR tile) const
+    {
+    WmsTileCR wmsTile = static_cast<WmsTile const&>(tile);
+
+    TileId tileId = wmsTile.GetTileId();
+
+    // Get tile corners in this order, with a lower-left origin.
+    // [0] [1]
+    // [2] [3]
+    DPoint3d tileCorners[4];
+    wmsTile.GetCartesianCorners(tileCorners);
+
+    double minX = tileCorners[2].x;
+    double minY = tileCorners[2].y;
+    double maxX = tileCorners[1].x;
+    double maxY = tileCorners[1].y;
+
+    if (m_reverseAxis)
+        {
+        std::swap(minX, minY);
+        std::swap(maxX, maxY);
+        }
+    
+    // Mandatory parameters
+    Utf8String tileUrl;
+    tileUrl.Sprintf("%s?VERSION=%s&REQUEST=GetMap&LAYERS=%s&STYLES=%s&%s=%s&BBOX=%f,%f,%f,%f&WIDTH=%d&HEIGHT=%d&FORMAT=%s", 
+        m_mapInfo.m_url.c_str(), m_mapInfo.m_version.c_str(), m_mapInfo.m_layers.c_str(), m_mapInfo.m_styles.c_str(), 
+        m_mapInfo.m_csType.c_str(), m_mapInfo.m_csLabel.c_str(), 
+        minX, minY, maxX, maxY,
+        GetTileSizeX(tileId), GetTileSizeY(tileId), m_mapInfo.m_format.c_str());
+       
+    // Optional parameters
+    if (m_mapInfo.m_transparent)
+        tileUrl.append("&TRANSPARENT=TRUE");
+    else
+        tileUrl.append("&TRANSPARENT=FALSE");
+
+    if (!m_mapInfo.m_vendorSpecific.empty())
+        {
+        tileUrl.append("&");
+        tileUrl.append(m_mapInfo.m_vendorSpecific);
+        }
+    
+    return tileUrl;
+    }
+
+//----------------------------------------------------------------------------------------
+// Attempt to reproject the cartesian corners of this tile through the non - linear GCS of the BIM file.
+// @bsimethod                                                   Mathieu.Marchand  9/2016
+//----------------------------------------------------------------------------------------
+StatusInt WmsSource::ReprojectCorners(DPoint3dP destWorld, DPoint3dCP srcCartesian) const
+    {
+    GeoCoordinates::BaseGCSP pSrcGcs = GetGcsP();
+
+    DgnGCSP pDgnGcs = m_model.GetDgnDb().GeoLocation().GetDgnGCS();
+
+    if (NULL == pSrcGcs || NULL == pDgnGcs || !pSrcGcs->IsValid() || !pDgnGcs->IsValid())
+        {
+        // Assume raster to be coincident.
+        memcpy(destWorld, srcCartesian, sizeof(DPoint3d) * 4);
+        return SUCCESS;
+        }
+
+    for (uint32_t i = 0; i < 4; ++i)
+        {
+        if (SUCCESS != GcsUtils::Reproject(destWorld[i], *pDgnGcs, srcCartesian[i], *pSrcGcs))
+            return ERROR;
+        }
+
+    return SUCCESS;
+    }
+
+//----------------------------------------------------------------------------------------
+//-------------------------------------  WmsTile  ----------------------------------------
+//----------------------------------------------------------------------------------------
+
+/*---------------------------------------------------------------------------------**//**
+* @bsimethod                                    Mathieu.Marchand                9/2016
++---------------+---------------+---------------+---------------+---------------+------*/
+WmsTile::WmsTile(WmsSourceR root, TileId id, WmsTileCP parent)
+    : RasterTile(root, id, parent)
+    {
+    DPoint3d cartesianCorners[4];
+    GetCartesianCorners(cartesianCorners);
+    
+    if (SUCCESS != root.ReprojectCorners(m_corners.m_pts, cartesianCorners))
+        {
+        // Reprojection failed! In that case, mark this tile as "not reprojected" and calculate its coordinates 
+        // through a approximate linear transform for purposes of volume testing, but we will never display this tile.
+        m_reprojected = false;
+        root.GetCartesianToWorldApproximation().Multiply(m_corners.m_pts, cartesianCorners, 4);
+        }
+
+    m_range.InitFrom(m_corners.m_pts, 4);
+
+    if (parent)
+        parent->ExtendRange(m_range);
+
+    // That max size is the radius and not the diagonal of the bounding sphere in pixels, this is why there is a /2.
+    uint32_t tileSizeX = GetRoot().GetTileSizeX(GetTileId());
+    uint32_t tileSizeY = GetRoot().GetTileSizeY(GetTileId());
+    m_maxSize = sqrt(tileSizeX*tileSizeX + tileSizeY*tileSizeY) / 2;
+    }
+
+
+//----------------------------------------------------------------------------------------
+// @bsimethod                                                   Mathieu.Marchand  4/2015
+//----------------------------------------------------------------------------------------
+void WmsTile::GetCartesianCorners(DPoint3dP pCorners) const
+    {
+    auto id = GetTileId();
+    uint32_t xMinInRes = id.x * GetSource().GetResolution(id.resolution).GetTileSizeX();
+    uint32_t yMinInRes = id.y * GetSource().GetResolution(id.resolution).GetTileSizeY();
+    uint32_t xMaxInRes = xMinInRes + GetSource().GetResolution(id.resolution).GetTileSizeX();
+    uint32_t yMaxInRes = yMinInRes + GetSource().GetResolution(id.resolution).GetTileSizeY();
+
+    uint32_t xMin = xMinInRes << id.resolution;
+    uint32_t yMin = yMinInRes << id.resolution;
+    uint32_t xMax = xMaxInRes << id.resolution;
+    uint32_t yMax = yMaxInRes << id.resolution;
+
+    // Limit the tile extent to the raster physical size 
+    if (xMax > GetSource().GetWidth())
+        xMax = GetSource().GetWidth();
+    if (yMax > GetSource().GetHeight())
+        yMax = GetSource().GetHeight();
+
+    BeAssert(xMax >= xMin);  // For a tile of one pixel, xMin == xMax
+    BeAssert(yMax >= yMin);
+
+    // Convert pixel to coordinates.
+    DPoint3d physicalCorners[4];
+    physicalCorners[0].x = physicalCorners[2].x = xMin;
+    physicalCorners[1].x = physicalCorners[3].x = xMax;
+    physicalCorners[0].y = physicalCorners[1].y = yMin;
+    physicalCorners[2].y = physicalCorners[3].y = yMax;
+    physicalCorners[0].z = physicalCorners[1].z = physicalCorners[2].z = physicalCorners[3].z = 0;
+
+    GetSource().GetPhysicalToCartesian().Multiply(pCorners, physicalCorners, 4);
+    }
+
+//----------------------------------------------------------------------------------------
+// @bsimethod                                                   Mathieu.Marchand  9/2016
+//----------------------------------------------------------------------------------------
+TileTree::Tile::ChildTiles const* WmsTile::_GetChildren(bool load) const
+    {
+    if (!_HasChildren()) // is this is the highest resolution tile?
+        return nullptr;
+
+    if (load && m_children.empty())
+        {
+        // this Tile has children, but we haven't created them yet. Do so now
+        RasterRoot::Resolution const& childrenResolution = ((root_type&)m_root).GetResolution(m_id.resolution - 1);
+
+        // Upper-Left child, we always have one 
+        TileId childUpperLeft(m_id.resolution - 1, m_id.x << 1, m_id.y << 1);
+        m_children.push_back(new WmsTile((root_type&)m_root, childUpperLeft, this));
+
+        // Upper-Right
+        if (childUpperLeft.x + 1 < childrenResolution.GetTileCountX())
+            {
+            TileId childUpperRight(childUpperLeft.resolution, childUpperLeft.x + 1, childUpperLeft.y);
+            m_children.push_back(new WmsTile((root_type&)m_root, childUpperRight, this));
+            }
+
+        // Lower-left
+        if (childUpperLeft.y + 1 < childrenResolution.GetTileCountY())
+            {
+            TileId childLowerLeft(childUpperLeft.resolution, childUpperLeft.x, childUpperLeft.y + 1);
+            m_children.push_back(new WmsTile((root_type&)m_root, childLowerLeft, this));
+            }
+
+        // Lower-Right
+        if (childUpperLeft.x + 1 < childrenResolution.GetTileCountX() &&
+            childUpperLeft.y + 1 < childrenResolution.GetTileCountY())
+            {
+            TileId childLowerRight(childUpperLeft.resolution, childUpperLeft.x + 1, childUpperLeft.y + 1);
+            m_children.push_back(new WmsTile((root_type&)m_root, childLowerRight, this));
+            }
+        }
+
+    return &m_children;
+    }
+
+//----------------------------------------------------------------------------------------
+// @bsimethod                                                   Mathieu.Marchand  11/2016
+//----------------------------------------------------------------------------------------
+folly::Future<BentleyStatus> WmsTile::WmsTileLoader::_GetFromSource()
+    {
+    auto query = std::make_shared<TileTree::HttpDataQuery>(m_resourceName, m_loads);
+
+    if (m_credentials.IsValid())
+        query->GetRequest().SetCredentials(m_credentials);
+
+    if (m_proxyCredentials.IsValid())
+        query->GetRequest().SetCredentials(m_proxyCredentials);
+
+    RefCountedPtr<WmsTileLoader> me(this);
+
+    return query->Perform().then([me, query] (Http::Response const& response)
+        {
+        if (!response.IsSuccess())
+            {
+            if (response.GetConnectionStatus() != Http::ConnectionStatus::Canceled &&
+                Http::HttpStatus::OK != response.GetHttpStatus() && Http::HttpStatus::None != response.GetHttpStatus())
+                me->GetWmsTile().GetSourceR().SetLastHttpError(response.GetHttpStatus());
+
+            return ERROR;
+            }
+
+        me->m_contentType = response.GetHeaders().GetContentType();
+        if (me->m_contentType.EqualsI("application/vnd.ogc.se_xml"))
+            {
+            // Report WMS error in the tile, root or model??
+            return ERROR;
+            }
+
+        me->m_tileBytes = std::move(query->GetData());
+        me->m_saveToCache = TileTree::HttpDataQuery::GetCacheContolExpirationDate(me->m_expirationDate, response);
+
+        return SUCCESS;
+        });
+    }
+
+//----------------------------------------------------------------------------------------
+// @bsimethod                                                   Mathieu.Marchand  9/2016
+//----------------------------------------------------------------------------------------
+BentleyStatus WmsTile::WmsTileLoader::_LoadTile()
+    {
+    WmsTile& rasterTile = static_cast<WmsTile&>(*m_tile);
+
+    Render::Image image;
+    
+    if (m_contentType.EqualsIAscii(CONTENT_TYPE_PNG) ||
+        (m_contentType.empty() && rasterTile.GetSource().GetMapInfo().m_format.EqualsIAscii(CONTENT_TYPE_PNG)))
+        {
+        image = Render::Image::FromPng(m_tileBytes.GetData(), m_tileBytes.GetSize(), Render::Image::Format::Rgb);
+        }
+    else if (m_contentType.EqualsIAscii(CONTENT_TYPE_JPEG) ||
+             (m_contentType.empty() && rasterTile.GetSource().GetMapInfo().m_format.EqualsIAscii(CONTENT_TYPE_JPEG)))
+        {
+        image = Render::Image::FromJpeg(m_tileBytes.GetData(), m_tileBytes.GetSize(), Render::Image::Format::Rgb);
+        }
+
+    if (!image.IsValid())
+        return ERROR;
+
+    Render::Texture::CreateParams textureParams;
+    textureParams.SetIsTileSection();
+    auto texture = m_tile->GetRoot().GetRenderSystem()->_CreateTexture(image, textureParams);
+
+    auto const& root = m_tile->GetRoot();
+    auto gfParams = Render::GraphicParams::FromSymbology(ColorDef::White(), ColorDef::White(), 0); // this is to set transparency
+    rasterTile.m_graphic = root.GetRenderSystem()->_CreateTile(*texture, rasterTile.m_corners, root.GetDgnDb(), gfParams);
+    BeAssert(rasterTile.m_graphic.IsValid());
+
+    rasterTile.SetIsReady(); // OK, we're all done loading and the other thread may now use this data. Set the "ready" flag.
+    return SUCCESS;
+    }
+
+//----------------------------------------------------------------------------------------
+// @bsimethod                                                   Mathieu.Marchand  11/2016
+//----------------------------------------------------------------------------------------
+TileTree::TileLoaderPtr WmsTile::_CreateTileLoader(TileTree::TileLoadStatePtr loads, Dgn::Render::SystemP renderSys)
+    {
+    auto status = GetSource().GetLastHttpError();
+    if (Http::HttpStatus::Unauthorized == status || Http::HttpStatus::ProxyAuthenticationRequired == status)
+        return nullptr; // Need to authenticate before we try again.
+
+    RefCountedPtr<WmsTileLoader> tileLoader = new WmsTileLoader(GetRoot()._ConstructTileResource(*this), *this, loads, renderSys);
+    tileLoader->m_credentials = GetSource().GetCredentials();
+    tileLoader->m_proxyCredentials = GetSource().GetProxyCredentials();
+
+    return tileLoader;
+    }