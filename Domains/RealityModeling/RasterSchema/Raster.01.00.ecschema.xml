﻿<?xml version="1.0" encoding="utf-8"?>
<ECSchema schemaName="Raster" nameSpacePrefix="raster" version="1.0" xmlns="http://www.bentley.com/schemas/Bentley.ECXML.2.0">

    <ECSchemaReference name="Bentley_Standard_CustomAttributes" version="01.10" prefix="bsca" />
    <ECSchemaReference name="EditorCustomAttributes" version="01.00" prefix="beca" />
    <ECSchemaReference name="BisCore" version="01.00" prefix="bis" />

    <ECClass typeName="RasterModel" isDomainClass="True" >
        <ECCustomAttributes>
            <ClassHasHandler xmlns="BisCore.01.00" />
        </ECCustomAttributes>
<<<<<<< HEAD
        <BaseClass>bis:SpatialModel</BaseClass>
=======
        <BaseClass>dgn:SpatialModel</BaseClass>
        <ECProperty propertyName="Clip" typeName="binary" />
>>>>>>> 0afbc370
    </ECClass>

    <ECClass typeName="WmsModel" isDomainClass="True" >
        <ECCustomAttributes>
            <ClassHasHandler xmlns="BisCore.01.00" />
        </ECCustomAttributes>
        <BaseClass>RasterModel</BaseClass>
    </ECClass>

    <ECClass typeName="RasterFileModel" isDomainClass="True" >
        <ECCustomAttributes>
            <ClassHasHandler xmlns="BisCore.01.00" />
        </ECCustomAttributes>
        <BaseClass>RasterModel</BaseClass>
    </ECClass>

</ECSchema>
<|MERGE_RESOLUTION|>--- conflicted
+++ resolved
@@ -1,34 +1,30 @@
-﻿<?xml version="1.0" encoding="utf-8"?>
-<ECSchema schemaName="Raster" nameSpacePrefix="raster" version="1.0" xmlns="http://www.bentley.com/schemas/Bentley.ECXML.2.0">
-
-    <ECSchemaReference name="Bentley_Standard_CustomAttributes" version="01.10" prefix="bsca" />
-    <ECSchemaReference name="EditorCustomAttributes" version="01.00" prefix="beca" />
-    <ECSchemaReference name="BisCore" version="01.00" prefix="bis" />
-
-    <ECClass typeName="RasterModel" isDomainClass="True" >
-        <ECCustomAttributes>
-            <ClassHasHandler xmlns="BisCore.01.00" />
-        </ECCustomAttributes>
-<<<<<<< HEAD
-        <BaseClass>bis:SpatialModel</BaseClass>
-=======
-        <BaseClass>dgn:SpatialModel</BaseClass>
-        <ECProperty propertyName="Clip" typeName="binary" />
->>>>>>> 0afbc370
-    </ECClass>
-
-    <ECClass typeName="WmsModel" isDomainClass="True" >
-        <ECCustomAttributes>
-            <ClassHasHandler xmlns="BisCore.01.00" />
-        </ECCustomAttributes>
-        <BaseClass>RasterModel</BaseClass>
-    </ECClass>
-
-    <ECClass typeName="RasterFileModel" isDomainClass="True" >
-        <ECCustomAttributes>
-            <ClassHasHandler xmlns="BisCore.01.00" />
-        </ECCustomAttributes>
-        <BaseClass>RasterModel</BaseClass>
-    </ECClass>
-
-</ECSchema>
+﻿<?xml version="1.0" encoding="utf-8"?>
+<ECSchema schemaName="Raster" nameSpacePrefix="raster" version="1.0" xmlns="http://www.bentley.com/schemas/Bentley.ECXML.2.0">
+
+    <ECSchemaReference name="Bentley_Standard_CustomAttributes" version="01.10" prefix="bsca" />
+    <ECSchemaReference name="EditorCustomAttributes" version="01.00" prefix="beca" />
+    <ECSchemaReference name="BisCore" version="01.00" prefix="bis" />
+
+    <ECClass typeName="RasterModel" isDomainClass="True" >
+        <ECCustomAttributes>
+            <ClassHasHandler xmlns="BisCore.01.00" />
+        </ECCustomAttributes>
+        <BaseClass>bis:SpatialModel</BaseClass>
+        <ECProperty propertyName="Clip" typeName="binary" />
+    </ECClass>
+
+    <ECClass typeName="WmsModel" isDomainClass="True" >
+        <ECCustomAttributes>
+            <ClassHasHandler xmlns="BisCore.01.00" />
+        </ECCustomAttributes>
+        <BaseClass>RasterModel</BaseClass>
+    </ECClass>
+
+    <ECClass typeName="RasterFileModel" isDomainClass="True" >
+        <ECCustomAttributes>
+            <ClassHasHandler xmlns="BisCore.01.00" />
+        </ECCustomAttributes>
+        <BaseClass>RasterModel</BaseClass>
+    </ECClass>
+
+</ECSchema>