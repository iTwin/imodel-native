/*--------------------------------------------------------------------------------------+
|
|     $Source: RasterSchema/RasterFile.h $
|
|  $Copyright: (c) 2015 Bentley Systems, Incorporated. All rights reserved. $
|
+--------------------------------------------------------------------------------------*/
#pragma once

BEGIN_BENTLEY_RASTERSCHEMA_NAMESPACE

//=======================================================================================
// This is a wrapper class around a HFCPtr<HRFRasterFile> basically. It is needed because we want to 
// avoid to include directly a HFCPtr<HRFRasterFile> member in a public header like RasterFileHandler.h.
// @bsiclass                                                    Eric.Paquet     05/15
//=======================================================================================
struct RasterFile : public RefCountedBase
{
private:
            ImagePP::HFCPtr<ImagePP::HRFRasterFile>         m_HRFRasterFilePtr;
<<<<<<< HEAD
            ImagePP::HFCPtr<ImagePP::HRAStoredRaster>       m_storedRasterPtr;
=======
            ImagePP::HFCPtr<ImagePP::HRARaster>             m_rasterPtr;
            ImagePP::HFCPtr<ImagePP::HGF2DWorldCluster>     m_worldClusterPtr;
>>>>>>> b53e308e
            ImagePP::HFCPtr<ImagePP::HRFPageFile>           m_pageFilePtr;            // Sister file decorator.
            ImagePP::HFCPtr<ImagePP::HGF2DCoordSys>         m_pPhysicalCoordSys;

                                                            RasterFile(Utf8StringCR resolvedName);
            int                                             ComputeBufferSize(size_t& bufferSize, const Point2d& imageSize, int imageFormat) const;
<<<<<<< HEAD
    static  ImagePP::HGF2DWorldCluster&                     GetWorldCluster();
=======
            ImagePP::HGF2DWorldCluster*                     GetWorldClusterP();
            StatusInt                                       GetSampleStatistics(double& minValue, double& maxValue);
            ImagePP::HFCPtr<ImagePP::HRFPageDescriptor>     GetPageDescriptor() const;
            ImagePP::HFCPtr<ImagePP::HRARaster>             DecorateRaster(ImagePP::HFCPtr<ImagePP::HRAStoredRaster>& pStoredRaster);
>>>>>>> b53e308e

public:
    static  RasterFilePtr                                   Create(Utf8StringCR resolvedName);
            ImagePP::HFCPtr<ImagePP::HRFRasterFile>         OpenRasterFile(Utf8StringCR resolvedName);
            ImagePP::HRFRasterFile*                         GetHRFRasterFileP() const;
            uint32_t                                        GetWidth() const;
            uint32_t                                        GetHeight() const;
            void                                            GetSize(Point2d* sizeP) const;
            ImagePP::HRARaster*                             GetRasterP();
            ImagePP::HFCPtr<ImagePP::HGF2DCoordSys>         GetPhysicalCoordSys();            
            void                                            GetCorners (DPoint3dP corners) const;

            DMatrix4d                                       GetPhysicalToLowerLeft() const;
            DMatrix4d                                       GetGeoTransform() const;
            GeoCoordinates::BaseGCSPtr                      GetBaseGcs() const;
};

END_BENTLEY_RASTERSCHEMA_NAMESPACE


<|MERGE_RESOLUTION|>--- conflicted
+++ resolved
@@ -1,59 +1,50 @@
-/*--------------------------------------------------------------------------------------+
-|
-|     $Source: RasterSchema/RasterFile.h $
-|
-|  $Copyright: (c) 2015 Bentley Systems, Incorporated. All rights reserved. $
-|
-+--------------------------------------------------------------------------------------*/
-#pragma once
-
-BEGIN_BENTLEY_RASTERSCHEMA_NAMESPACE
-
-//=======================================================================================
-// This is a wrapper class around a HFCPtr<HRFRasterFile> basically. It is needed because we want to 
-// avoid to include directly a HFCPtr<HRFRasterFile> member in a public header like RasterFileHandler.h.
-// @bsiclass                                                    Eric.Paquet     05/15
-//=======================================================================================
-struct RasterFile : public RefCountedBase
-{
-private:
-            ImagePP::HFCPtr<ImagePP::HRFRasterFile>         m_HRFRasterFilePtr;
-<<<<<<< HEAD
-            ImagePP::HFCPtr<ImagePP::HRAStoredRaster>       m_storedRasterPtr;
-=======
-            ImagePP::HFCPtr<ImagePP::HRARaster>             m_rasterPtr;
-            ImagePP::HFCPtr<ImagePP::HGF2DWorldCluster>     m_worldClusterPtr;
->>>>>>> b53e308e
-            ImagePP::HFCPtr<ImagePP::HRFPageFile>           m_pageFilePtr;            // Sister file decorator.
-            ImagePP::HFCPtr<ImagePP::HGF2DCoordSys>         m_pPhysicalCoordSys;
-
-                                                            RasterFile(Utf8StringCR resolvedName);
-            int                                             ComputeBufferSize(size_t& bufferSize, const Point2d& imageSize, int imageFormat) const;
-<<<<<<< HEAD
-    static  ImagePP::HGF2DWorldCluster&                     GetWorldCluster();
-=======
-            ImagePP::HGF2DWorldCluster*                     GetWorldClusterP();
-            StatusInt                                       GetSampleStatistics(double& minValue, double& maxValue);
-            ImagePP::HFCPtr<ImagePP::HRFPageDescriptor>     GetPageDescriptor() const;
-            ImagePP::HFCPtr<ImagePP::HRARaster>             DecorateRaster(ImagePP::HFCPtr<ImagePP::HRAStoredRaster>& pStoredRaster);
->>>>>>> b53e308e
-
-public:
-    static  RasterFilePtr                                   Create(Utf8StringCR resolvedName);
-            ImagePP::HFCPtr<ImagePP::HRFRasterFile>         OpenRasterFile(Utf8StringCR resolvedName);
-            ImagePP::HRFRasterFile*                         GetHRFRasterFileP() const;
-            uint32_t                                        GetWidth() const;
-            uint32_t                                        GetHeight() const;
-            void                                            GetSize(Point2d* sizeP) const;
-            ImagePP::HRARaster*                             GetRasterP();
-            ImagePP::HFCPtr<ImagePP::HGF2DCoordSys>         GetPhysicalCoordSys();            
-            void                                            GetCorners (DPoint3dP corners) const;
-
-            DMatrix4d                                       GetPhysicalToLowerLeft() const;
-            DMatrix4d                                       GetGeoTransform() const;
-            GeoCoordinates::BaseGCSPtr                      GetBaseGcs() const;
-};
-
-END_BENTLEY_RASTERSCHEMA_NAMESPACE
-
-
+/*--------------------------------------------------------------------------------------+
+|
+|     $Source: RasterSchema/RasterFile.h $
+|
+|  $Copyright: (c) 2015 Bentley Systems, Incorporated. All rights reserved. $
+|
++--------------------------------------------------------------------------------------*/
+#pragma once
+
+BEGIN_BENTLEY_RASTERSCHEMA_NAMESPACE
+
+//=======================================================================================
+// This is a wrapper class around a HFCPtr<HRFRasterFile> basically. It is needed because we want to 
+// avoid to include directly a HFCPtr<HRFRasterFile> member in a public header like RasterFileHandler.h.
+// @bsiclass                                                    Eric.Paquet     05/15
+//=======================================================================================
+struct RasterFile : public RefCountedBase
+{
+private:
+            ImagePP::HFCPtr<ImagePP::HRFRasterFile>         m_HRFRasterFilePtr;
+            ImagePP::HFCPtr<ImagePP::HRARaster>             m_rasterPtr;
+            ImagePP::HFCPtr<ImagePP::HRFPageFile>           m_pageFilePtr;            // Sister file decorator.
+            ImagePP::HFCPtr<ImagePP::HGF2DCoordSys>         m_pPhysicalCoordSys;
+
+                                                            RasterFile(Utf8StringCR resolvedName);
+            int                                             ComputeBufferSize(size_t& bufferSize, const Point2d& imageSize, int imageFormat) const;
+    static  ImagePP::HGF2DWorldCluster&                     GetWorldCluster();
+            StatusInt                                       GetSampleStatistics(double& minValue, double& maxValue);
+            ImagePP::HFCPtr<ImagePP::HRFPageDescriptor>     GetPageDescriptor() const;
+            ImagePP::HFCPtr<ImagePP::HRARaster>             DecorateRaster(ImagePP::HFCPtr<ImagePP::HRAStoredRaster>& pStoredRaster);
+
+public:
+    static  RasterFilePtr                                   Create(Utf8StringCR resolvedName);
+            ImagePP::HFCPtr<ImagePP::HRFRasterFile>         OpenRasterFile(Utf8StringCR resolvedName);
+            ImagePP::HRFRasterFile*                         GetHRFRasterFileP() const;
+            uint32_t                                        GetWidth() const;
+            uint32_t                                        GetHeight() const;
+            void                                            GetSize(Point2d* sizeP) const;
+            ImagePP::HRARaster*                             GetRasterP();
+            ImagePP::HFCPtr<ImagePP::HGF2DCoordSys>         GetPhysicalCoordSys();            
+            void                                            GetCorners (DPoint3dP corners) const;
+
+            DMatrix4d                                       GetPhysicalToLowerLeft() const;
+            DMatrix4d                                       GetGeoTransform() const;
+            GeoCoordinates::BaseGCSPtr                      GetBaseGcs() const;
+};
+
+END_BENTLEY_RASTERSCHEMA_NAMESPACE
+
+