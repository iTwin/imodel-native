/*-------------------------------------------------------------------------------------+
|
|     $Source: RasterSchema/RasterFileHandler.cpp $
|
|  $Copyright: (c) 2015 Bentley Systems, Incorporated. All rights reserved. $
|
+--------------------------------------------------------------------------------------*/
#include <RasterSchemaInternal.h>
#include <RasterSchema/RasterFileHandler.h>
#include "RasterSource.h"
#include "RasterQuadTree.h"
#include "RasterFileSource.h"

USING_NAMESPACE_BENTLEY_DGNPLATFORM
USING_NAMESPACE_BENTLEY_RASTERSCHEMA

HANDLER_DEFINE_MEMBERS(RasterFileModelHandler)

//----------------------------------------------------------------------------------------
//-------------------------------  RasterFileProperties  ---------------------------------
//----------------------------------------------------------------------------------------
//----------------------------------------------------------------------------------------
// @bsimethod                                                   Mathieu.Marchand  6/2015
//----------------------------------------------------------------------------------------
void RasterFileProperties::ToJson(Json::Value& v) const
    {
    v["url"] = m_url.c_str();

    //&&EP todo DRange2dToJson(v["bbox"], m_boundingBox);
    }

//----------------------------------------------------------------------------------------
// @bsimethod                                                   Mathieu.Marchand  6/2015
//----------------------------------------------------------------------------------------
void RasterFileProperties::FromJson(Json::Value const& v)
    {
    m_url = v["url"].asString();

    //&&EP todo DRange2dFromJson(m_boundingBox, v["bbox"]);
    }

//----------------------------------------------------------------------------------------
// @bsimethod                                                       Eric.Paquet     4/2015
//----------------------------------------------------------------------------------------
DgnModelId RasterFileModelHandler::CreateRasterFileModel(DgnDbR db, BeFileName fileName)
    {
    DgnClassId classId(db.Schemas().GetECClassId(BENTLEY_RASTER_SCHEMA_NAME, RASTER_CLASSNAME_RasterFileModel));
    BeAssert(classId.IsValid());

    WString dev;
    WString dir;
    WString name;
    WString ext;
    fileName.ParseName(&dev, &dir, &name, &ext);

    // Just keep model name (no path or extension) and convert it to Utf8CP
    Utf8String utf8Name(name);
    Utf8CP modelName = utf8Name.c_str();

    // Set RasterFileProperties
    RasterFileProperties props;
    WString fileNameWithPath;
    BeFileName::BuildName (fileNameWithPath, fileName.GetDevice().c_str(), fileName.GetDirectoryWithoutDevice().c_str(), fileName.GetFileNameWithoutExtension().c_str(), fileName.GetExtension().c_str());
    BeStringUtilities::WCharToUtf8 (props.m_url, fileNameWithPath.c_str());

    //&&ep - Open raster; set other properties
    RasterFilePtr rasterFilePtr = RasterFile::Create(fileName.c_str());
    if (rasterFilePtr == nullptr)
        {
        // Can't create model; probably that file name is invalid. Return an invalid model id.
        return DgnModelId();
        }

    Point2d sizePixels;
    rasterFilePtr->GetSize(&sizePixels);

     
    RasterFileModelPtr model = new RasterFileModel(DgnModel::CreateParams(db, classId, modelName), props);

    model->Insert();
    return model->GetModelId();
    }

//----------------------------------------------------------------------------------------
// @bsimethod                                                       Eric.Paquet     4/2015
//----------------------------------------------------------------------------------------
RasterFileModel::RasterFileModel(CreateParams const& params) 
:T_Super (params)
    {
<<<<<<< HEAD
    //&&ep need this here ? or maybe in Register domain instead.
    // Make sure GCS is initialized
    T_HOST.GetGeoCoordinationAdmin()._GetServices();
=======
//&&ep - not needed ?
    m_rasterFilePtr = nullptr;
>>>>>>> a3d8f318
    }

//----------------------------------------------------------------------------------------
// @bsimethod                                                       Eric.Paquet     4/2015
//----------------------------------------------------------------------------------------
RasterFileModel::RasterFileModel(CreateParams const& params, RasterFileProperties const& properties) 
:T_Super (params),
 m_fileProperties(properties)
    {
<<<<<<< HEAD
    // &&ep need this here ? or maybe in Register domain instead.
    // Make sure GCS is initialized
    T_HOST.GetGeoCoordinationAdmin()._GetServices();
=======

>>>>>>> a3d8f318
    }

//----------------------------------------------------------------------------------------
// @bsimethod                                                       Eric.Paquet     4/2015
//----------------------------------------------------------------------------------------
RasterFileModel::~RasterFileModel()
    {
    }

//----------------------------------------------------------------------------------------
// @bsimethod                                                       Eric.Paquet     6/2015
//----------------------------------------------------------------------------------------
BentleyStatus RasterFileModel::_LoadQuadTree()
    {
    m_rasterTreeP = nullptr;

    RasterSourcePtr pSource = RasterFileSource::Create(m_fileProperties);
    if(pSource.IsValid())
        m_rasterTreeP = RasterQuadTree::Create(*pSource, GetDgnDb());

<<<<<<< HEAD
=======
/* &&ep d
    RasterSourcePtr pSource = WmsSource::Create(m_map);
    if(pSource.IsValid())
        m_rasterTreeP = RasterQuadTree::Create(*pSource, GetDgnDb());
*/
>>>>>>> a3d8f318
    return m_rasterTreeP.IsValid() ? BSISUCCESS : BSIERROR;
    }

//----------------------------------------------------------------------------------------
// @bsimethod                                                       Eric.Paquet     4/2015
//----------------------------------------------------------------------------------------
AxisAlignedBox3d RasterFileModel::_QueryModelRange() const
    {
    return AxisAlignedBox3d(m_fileProperties.m_boundingBox);
    }

//----------------------------------------------------------------------------------------
// @bsimethod                                                       Eric.Paquet     4/2015
//----------------------------------------------------------------------------------------
void RasterFileModel::_ToPropertiesJson(Json::Value& v) const
    {
    T_Super::_ToPropertiesJson(v);
    m_fileProperties.ToJson(v);
    }

//----------------------------------------------------------------------------------------
// @bsimethod                                                       Eric.Paquet     4/2015
//----------------------------------------------------------------------------------------
void RasterFileModel::_FromPropertiesJson(Json::Value const& v)
    {
    T_Super::_FromPropertiesJson(v);
    m_fileProperties.FromJson(v);
    }

<|MERGE_RESOLUTION|>--- conflicted
+++ resolved
@@ -1,170 +1,149 @@
-/*-------------------------------------------------------------------------------------+
-|
-|     $Source: RasterSchema/RasterFileHandler.cpp $
-|
-|  $Copyright: (c) 2015 Bentley Systems, Incorporated. All rights reserved. $
-|
-+--------------------------------------------------------------------------------------*/
-#include <RasterSchemaInternal.h>
-#include <RasterSchema/RasterFileHandler.h>
-#include "RasterSource.h"
-#include "RasterQuadTree.h"
-#include "RasterFileSource.h"
-
-USING_NAMESPACE_BENTLEY_DGNPLATFORM
-USING_NAMESPACE_BENTLEY_RASTERSCHEMA
-
-HANDLER_DEFINE_MEMBERS(RasterFileModelHandler)
-
-//----------------------------------------------------------------------------------------
-//-------------------------------  RasterFileProperties  ---------------------------------
-//----------------------------------------------------------------------------------------
-//----------------------------------------------------------------------------------------
-// @bsimethod                                                   Mathieu.Marchand  6/2015
-//----------------------------------------------------------------------------------------
-void RasterFileProperties::ToJson(Json::Value& v) const
-    {
-    v["url"] = m_url.c_str();
-
-    //&&EP todo DRange2dToJson(v["bbox"], m_boundingBox);
-    }
-
-//----------------------------------------------------------------------------------------
-// @bsimethod                                                   Mathieu.Marchand  6/2015
-//----------------------------------------------------------------------------------------
-void RasterFileProperties::FromJson(Json::Value const& v)
-    {
-    m_url = v["url"].asString();
-
-    //&&EP todo DRange2dFromJson(m_boundingBox, v["bbox"]);
-    }
-
-//----------------------------------------------------------------------------------------
-// @bsimethod                                                       Eric.Paquet     4/2015
-//----------------------------------------------------------------------------------------
-DgnModelId RasterFileModelHandler::CreateRasterFileModel(DgnDbR db, BeFileName fileName)
-    {
-    DgnClassId classId(db.Schemas().GetECClassId(BENTLEY_RASTER_SCHEMA_NAME, RASTER_CLASSNAME_RasterFileModel));
-    BeAssert(classId.IsValid());
-
-    WString dev;
-    WString dir;
-    WString name;
-    WString ext;
-    fileName.ParseName(&dev, &dir, &name, &ext);
-
-    // Just keep model name (no path or extension) and convert it to Utf8CP
-    Utf8String utf8Name(name);
-    Utf8CP modelName = utf8Name.c_str();
-
-    // Set RasterFileProperties
-    RasterFileProperties props;
-    WString fileNameWithPath;
-    BeFileName::BuildName (fileNameWithPath, fileName.GetDevice().c_str(), fileName.GetDirectoryWithoutDevice().c_str(), fileName.GetFileNameWithoutExtension().c_str(), fileName.GetExtension().c_str());
-    BeStringUtilities::WCharToUtf8 (props.m_url, fileNameWithPath.c_str());
-
-    //&&ep - Open raster; set other properties
-    RasterFilePtr rasterFilePtr = RasterFile::Create(fileName.c_str());
-    if (rasterFilePtr == nullptr)
-        {
-        // Can't create model; probably that file name is invalid. Return an invalid model id.
-        return DgnModelId();
-        }
-
-    Point2d sizePixels;
-    rasterFilePtr->GetSize(&sizePixels);
-
-     
-    RasterFileModelPtr model = new RasterFileModel(DgnModel::CreateParams(db, classId, modelName), props);
-
-    model->Insert();
-    return model->GetModelId();
-    }
-
-//----------------------------------------------------------------------------------------
-// @bsimethod                                                       Eric.Paquet     4/2015
-//----------------------------------------------------------------------------------------
-RasterFileModel::RasterFileModel(CreateParams const& params) 
-:T_Super (params)
-    {
-<<<<<<< HEAD
-    //&&ep need this here ? or maybe in Register domain instead.
-    // Make sure GCS is initialized
-    T_HOST.GetGeoCoordinationAdmin()._GetServices();
-=======
-//&&ep - not needed ?
-    m_rasterFilePtr = nullptr;
->>>>>>> a3d8f318
-    }
-
-//----------------------------------------------------------------------------------------
-// @bsimethod                                                       Eric.Paquet     4/2015
-//----------------------------------------------------------------------------------------
-RasterFileModel::RasterFileModel(CreateParams const& params, RasterFileProperties const& properties) 
-:T_Super (params),
- m_fileProperties(properties)
-    {
-<<<<<<< HEAD
-    // &&ep need this here ? or maybe in Register domain instead.
-    // Make sure GCS is initialized
-    T_HOST.GetGeoCoordinationAdmin()._GetServices();
-=======
-
->>>>>>> a3d8f318
-    }
-
-//----------------------------------------------------------------------------------------
-// @bsimethod                                                       Eric.Paquet     4/2015
-//----------------------------------------------------------------------------------------
-RasterFileModel::~RasterFileModel()
-    {
-    }
-
-//----------------------------------------------------------------------------------------
-// @bsimethod                                                       Eric.Paquet     6/2015
-//----------------------------------------------------------------------------------------
-BentleyStatus RasterFileModel::_LoadQuadTree()
-    {
-    m_rasterTreeP = nullptr;
-
-    RasterSourcePtr pSource = RasterFileSource::Create(m_fileProperties);
-    if(pSource.IsValid())
-        m_rasterTreeP = RasterQuadTree::Create(*pSource, GetDgnDb());
-
-<<<<<<< HEAD
-=======
-/* &&ep d
-    RasterSourcePtr pSource = WmsSource::Create(m_map);
-    if(pSource.IsValid())
-        m_rasterTreeP = RasterQuadTree::Create(*pSource, GetDgnDb());
-*/
->>>>>>> a3d8f318
-    return m_rasterTreeP.IsValid() ? BSISUCCESS : BSIERROR;
-    }
-
-//----------------------------------------------------------------------------------------
-// @bsimethod                                                       Eric.Paquet     4/2015
-//----------------------------------------------------------------------------------------
-AxisAlignedBox3d RasterFileModel::_QueryModelRange() const
-    {
-    return AxisAlignedBox3d(m_fileProperties.m_boundingBox);
-    }
-
-//----------------------------------------------------------------------------------------
-// @bsimethod                                                       Eric.Paquet     4/2015
-//----------------------------------------------------------------------------------------
-void RasterFileModel::_ToPropertiesJson(Json::Value& v) const
-    {
-    T_Super::_ToPropertiesJson(v);
-    m_fileProperties.ToJson(v);
-    }
-
-//----------------------------------------------------------------------------------------
-// @bsimethod                                                       Eric.Paquet     4/2015
-//----------------------------------------------------------------------------------------
-void RasterFileModel::_FromPropertiesJson(Json::Value const& v)
-    {
-    T_Super::_FromPropertiesJson(v);
-    m_fileProperties.FromJson(v);
-    }
-
+/*-------------------------------------------------------------------------------------+
+|
+|     $Source: RasterSchema/RasterFileHandler.cpp $
+|
+|  $Copyright: (c) 2015 Bentley Systems, Incorporated. All rights reserved. $
+|
++--------------------------------------------------------------------------------------*/
+#include <RasterSchemaInternal.h>
+#include <RasterSchema/RasterFileHandler.h>
+#include "RasterSource.h"
+#include "RasterQuadTree.h"
+#include "RasterFileSource.h"
+
+USING_NAMESPACE_BENTLEY_DGNPLATFORM
+USING_NAMESPACE_BENTLEY_RASTERSCHEMA
+
+HANDLER_DEFINE_MEMBERS(RasterFileModelHandler)
+
+//----------------------------------------------------------------------------------------
+//-------------------------------  RasterFileProperties  ---------------------------------
+//----------------------------------------------------------------------------------------
+//----------------------------------------------------------------------------------------
+// @bsimethod                                                   Mathieu.Marchand  6/2015
+//----------------------------------------------------------------------------------------
+void RasterFileProperties::ToJson(Json::Value& v) const
+    {
+    v["url"] = m_url.c_str();
+
+    //&&EP todo DRange2dToJson(v["bbox"], m_boundingBox);
+    }
+
+//----------------------------------------------------------------------------------------
+// @bsimethod                                                   Mathieu.Marchand  6/2015
+//----------------------------------------------------------------------------------------
+void RasterFileProperties::FromJson(Json::Value const& v)
+    {
+    m_url = v["url"].asString();
+
+    //&&EP todo DRange2dFromJson(m_boundingBox, v["bbox"]);
+    }
+
+//----------------------------------------------------------------------------------------
+// @bsimethod                                                       Eric.Paquet     4/2015
+//----------------------------------------------------------------------------------------
+DgnModelId RasterFileModelHandler::CreateRasterFileModel(DgnDbR db, BeFileName fileName)
+    {
+    DgnClassId classId(db.Schemas().GetECClassId(BENTLEY_RASTER_SCHEMA_NAME, RASTER_CLASSNAME_RasterFileModel));
+    BeAssert(classId.IsValid());
+
+    WString dev;
+    WString dir;
+    WString name;
+    WString ext;
+    fileName.ParseName(&dev, &dir, &name, &ext);
+
+    // Just keep model name (no path or extension) and convert it to Utf8CP
+    Utf8String utf8Name(name);
+    Utf8CP modelName = utf8Name.c_str();
+
+    // Set RasterFileProperties
+    RasterFileProperties props;
+    WString fileNameWithPath;
+    BeFileName::BuildName (fileNameWithPath, fileName.GetDevice().c_str(), fileName.GetDirectoryWithoutDevice().c_str(), fileName.GetFileNameWithoutExtension().c_str(), fileName.GetExtension().c_str());
+    BeStringUtilities::WCharToUtf8 (props.m_url, fileNameWithPath.c_str());
+
+    //&&ep - Open raster; set other properties
+    RasterFilePtr rasterFilePtr = RasterFile::Create(fileName.c_str());
+    if (rasterFilePtr == nullptr)
+        {
+        // Can't create model; probably that file name is invalid. Return an invalid model id.
+        return DgnModelId();
+        }
+
+    Point2d sizePixels;
+    rasterFilePtr->GetSize(&sizePixels);
+
+     
+    RasterFileModelPtr model = new RasterFileModel(DgnModel::CreateParams(db, classId, modelName), props);
+
+    model->Insert();
+    return model->GetModelId();
+    }
+
+//----------------------------------------------------------------------------------------
+// @bsimethod                                                       Eric.Paquet     4/2015
+//----------------------------------------------------------------------------------------
+RasterFileModel::RasterFileModel(CreateParams const& params) 
+:T_Super (params)
+    {
+
+    }
+
+//----------------------------------------------------------------------------------------
+// @bsimethod                                                       Eric.Paquet     4/2015
+//----------------------------------------------------------------------------------------
+RasterFileModel::RasterFileModel(CreateParams const& params, RasterFileProperties const& properties) 
+:T_Super (params),
+ m_fileProperties(properties)
+    {
+
+    }
+
+//----------------------------------------------------------------------------------------
+// @bsimethod                                                       Eric.Paquet     4/2015
+//----------------------------------------------------------------------------------------
+RasterFileModel::~RasterFileModel()
+    {
+    }
+
+//----------------------------------------------------------------------------------------
+// @bsimethod                                                       Eric.Paquet     6/2015
+//----------------------------------------------------------------------------------------
+BentleyStatus RasterFileModel::_LoadQuadTree()
+    {
+    m_rasterTreeP = nullptr;
+
+    RasterSourcePtr pSource = RasterFileSource::Create(m_fileProperties);
+    if(pSource.IsValid())
+        m_rasterTreeP = RasterQuadTree::Create(*pSource, GetDgnDb());
+
+    return m_rasterTreeP.IsValid() ? BSISUCCESS : BSIERROR;
+    }
+
+//----------------------------------------------------------------------------------------
+// @bsimethod                                                       Eric.Paquet     4/2015
+//----------------------------------------------------------------------------------------
+AxisAlignedBox3d RasterFileModel::_QueryModelRange() const
+    {
+    return AxisAlignedBox3d(m_fileProperties.m_boundingBox);
+    }
+
+//----------------------------------------------------------------------------------------
+// @bsimethod                                                       Eric.Paquet     4/2015
+//----------------------------------------------------------------------------------------
+void RasterFileModel::_ToPropertiesJson(Json::Value& v) const
+    {
+    T_Super::_ToPropertiesJson(v);
+    m_fileProperties.ToJson(v);
+    }
+
+//----------------------------------------------------------------------------------------
+// @bsimethod                                                       Eric.Paquet     4/2015
+//----------------------------------------------------------------------------------------
+void RasterFileModel::_FromPropertiesJson(Json::Value const& v)
+    {
+    T_Super::_FromPropertiesJson(v);
+    m_fileProperties.FromJson(v);
+    }
+