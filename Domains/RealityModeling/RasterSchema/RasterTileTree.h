--- conflicted
+++ resolved
@@ -1,172 +1,153 @@
-/*-------------------------------------------------------------------------------------+
-|
-|     $Source: RasterSchema/RasterTileTree.h $
-|
-|  $Copyright: (c) 2017 Bentley Systems, Incorporated. All rights reserved. $
-|
-+--------------------------------------------------------------------------------------*/
-#pragma once
-//__BENTLEY_INTERNAL_ONLY__
-
-#include <DgnPlatform/TileTree.h>
-
-struct TileQuery;
-
-// On some hardware this the tile size limit.
-#define TILESIZE_LIMIT 1024
-#define IsPowerOfTwo(X) (((X)&((X)-1))==0)
-
-BEGIN_BENTLEY_RASTER_NAMESPACE
-
-//----------------------------------------------------------------------------------------
-// @bsimethod                                                   Mathieu.Marchand  4/2015
-//----------------------------------------------------------------------------------------
-struct TileId
-    {
-    TileId(uint32_t r, uint32_t tX, uint32_t tY) : resolution(r), x(tX), y(tY) {}
-
-    uint32_t resolution;            // current level. 0 being the finest resolution.
-                                    // Tile position:
-                                    //   -----------
-                                    //  | 0,0 | 1,0 |
-                                    //   -----------
-                                    //  | 0,1 | 1,1 |
-                                    //   -----------
-    uint32_t x;
-    uint32_t y;
-    };
-
-//=======================================================================================
-//! The root of a multi-resolution raster.
-// @bsiclass                                                    Mathieu.Marchand  9/2016
-//=======================================================================================
-struct RasterRoot : Dgn::TileTree::Root
-{
-public:
-    //=======================================================================================
-    //! Raster resolution definition. Tile size cannot exceed TILESIZE_LIMIT and must be a power 
-    //! of two to avoid resampling by QV.
-    // @bsiclass                                                    Mathieu.Marchand  9/2016
-    //=======================================================================================
-    struct Resolution
-        {
-        public:
-            Resolution(uint32_t width, uint32_t height, uint32_t tileSizeX, uint32_t tileSizeY)
-                :m_width(width), m_height(height), m_tileSizeX(tileSizeX), m_tileSizeY(tileSizeY)
-                {
-                BeAssert(GetTileSizeX() <= TILESIZE_LIMIT && GetTileSizeY() <= TILESIZE_LIMIT);
-                BeAssert(IsPowerOfTwo(GetTileSizeX()) && IsPowerOfTwo(GetTileSizeY()));
-
-                m_tileCountX = (width + (tileSizeX - 1)) / tileSizeX;
-                m_tileCountY = (height + (tileSizeY - 1)) / tileSizeY;
-                }
-
-            uint32_t GetWidth() const { return m_width; }
-            uint32_t GetHeight() const { return m_height; }
-            uint32_t GetTileCountX() const { return m_tileCountX; }
-            uint32_t GetTileCountY() const { return m_tileCountY; }
-
-            uint32_t GetTileSizeX() const { return m_tileSizeX; }
-            uint32_t GetTileSizeY() const { return m_tileSizeY; }
-
-        private:
-
-            uint32_t m_width;
-            uint32_t m_height;
-            uint32_t m_tileCountX;
-            uint32_t m_tileCountY;
-            uint32_t m_tileSizeX;
-            uint32_t m_tileSizeY;
-        };
-
-protected:
-    RasterModel& m_model;
-
-    bvector<Resolution> m_resolution;
-
-    Utf8CP _GetName() const override { return m_rootUrl.c_str(); }
-    Transform _GetTransform(Dgn::RenderContextR context) const override;
-    Dgn::ClipVectorCP _GetClipVector() const override;
-public:
-    RasterRoot(RasterModel& model, Utf8CP rootUrl, Dgn::Render::SystemP system);
-    ~RasterRoot() {ClearAllTiles();}
-
-    RasterModel& GetModel() { return m_model; }
-
-    uint32_t GetResolutionCount() const { return (uint32_t) m_resolution.size(); }
-
-    Resolution const& GetResolution(uint32_t res) const { return m_resolution[res]; }
-
-    uint32_t GetWidth() const { return GetResolution(0).GetWidth(); }
-    uint32_t GetHeight() const { return GetResolution(0).GetHeight(); }
-
-    //! return tile size. Border tiles are clipped to their effective size in pixels
-    uint32_t GetTileSizeX(TileId const& id) const { return MIN(GetResolution(id.resolution).GetTileSizeX(), GetResolution(id.resolution).GetWidth() - GetResolution(id.resolution).GetTileSizeX()*id.x); }
-    uint32_t GetTileSizeY(TileId const& id) const { return MIN(GetResolution(id.resolution).GetTileSizeY(), GetResolution(id.resolution).GetHeight() - GetResolution(id.resolution).GetTileSizeY()*id.y); }
-
-    static void GenerateResolution(bvector<Resolution>& resolution, uint32_t width, uint32_t height, uint32_t tileSizeX, uint32_t tileSizeY);
-
-};
-
-//=======================================================================================
-//! A raster tile. May or may not have its graphics loaded.
-// @bsiclass                                                    Mathieu.Marchand  9/2016
-//=======================================================================================
-struct RasterTile : Dgn::TileTree::Tile
-{
-protected:
-    TileId m_id;                                            //! tile id 
-    Dgn::Render::GraphicBuilder::TileCorners m_corners;    //! 4 corners of tile, in world coordinates
-    Dgn::Render::GraphicPtr m_graphic;                      //! the texture for this tile.
-
-    bool m_reprojected = true;                              //! if true, this tile has been correctly reprojected into world coordinates. Otherwise, it is not displayable.
-
-    double m_maxSize = 362 / 2;                             //! the maximum size, in pixels, for a bounding sphere radius, that this Tile should occupy on the screen
-    
-public:
-    friend TileQuery;
-    
-    RasterTile(RasterRootR root, TileId const& id, RasterTileCP parent);
-
-    RasterRootR GetRoot() { return static_cast<RasterRootR>(m_root); }
-
-    TileId GetTileId() const { return m_id; }
-
-    //! 4 corners of tile, in world coordinates
-    Dgn::Render::GraphicBuilder::TileCorners const& GetCorners() const {return m_corners;}
-
-    bool HasGraphics() const { return IsReady() && m_graphic.IsValid(); }
-
-    bool _HasChildren() const override { return m_id.resolution > 0; }
-
-    void _DrawGraphics(Dgn::TileTree::DrawArgsR) const override;
-
-    Utf8String _GetTileCacheKey() const override;
-
-    virtual double _GetMaximumSize() const override 
-        {
-        static double s_qualityFactor = 1.15; // 1.0 is full quality.
-        return m_maxSize * s_qualityFactor; 
-        }
-};
-
-<<<<<<< HEAD
-=======
-//=======================================================================================
-// @bsiclass                                                   Mathieu.Marchand  9/2016
-//=======================================================================================
-struct RasterProgressive : Dgn::ProgressiveTask
-{
-    RasterRootR m_root;
-    Dgn::TileTree::DrawArgs::MissingNodes m_missing;
-    BeTimePoint m_nextShow;
-    Dgn::TileTree::TileLoadStatePtr m_loads;
-    Transform m_depthTrans;
-
-    Completion _DoProgressive(Dgn::RenderListContext& context, WantShow&) override;
-    RasterProgressive(RasterRootR root, Dgn::TileTree::DrawArgs::MissingNodes& nodes, Dgn::TileTree::TileLoadStatePtr loads, TransformCR depthTrans) : m_root(root), m_missing(std::move(nodes)), m_loads(loads), m_depthTrans(depthTrans) {}
-    ~RasterProgressive();
-};
-
->>>>>>> 58c678e5
-END_BENTLEY_RASTER_NAMESPACE
+/*-------------------------------------------------------------------------------------+
+|
+|     $Source: RasterSchema/RasterTileTree.h $
+|
+|  $Copyright: (c) 2017 Bentley Systems, Incorporated. All rights reserved. $
+|
++--------------------------------------------------------------------------------------*/
+#pragma once
+//__BENTLEY_INTERNAL_ONLY__
+
+#include <DgnPlatform/TileTree.h>
+
+struct TileQuery;
+
+// On some hardware this the tile size limit.
+#define TILESIZE_LIMIT 1024
+#define IsPowerOfTwo(X) (((X)&((X)-1))==0)
+
+BEGIN_BENTLEY_RASTER_NAMESPACE
+
+//----------------------------------------------------------------------------------------
+// @bsimethod                                                   Mathieu.Marchand  4/2015
+//----------------------------------------------------------------------------------------
+struct TileId
+    {
+    TileId(uint32_t r, uint32_t tX, uint32_t tY) : resolution(r), x(tX), y(tY) {}
+
+    uint32_t resolution;            // current level. 0 being the finest resolution.
+                                    // Tile position:
+                                    //   -----------
+                                    //  | 0,0 | 1,0 |
+                                    //   -----------
+                                    //  | 0,1 | 1,1 |
+                                    //   -----------
+    uint32_t x;
+    uint32_t y;
+    };
+
+//=======================================================================================
+//! The root of a multi-resolution raster.
+// @bsiclass                                                    Mathieu.Marchand  9/2016
+//=======================================================================================
+struct RasterRoot : Dgn::TileTree::Root
+{
+public:
+    //=======================================================================================
+    //! Raster resolution definition. Tile size cannot exceed TILESIZE_LIMIT and must be a power 
+    //! of two to avoid resampling by QV.
+    // @bsiclass                                                    Mathieu.Marchand  9/2016
+    //=======================================================================================
+    struct Resolution
+        {
+        public:
+            Resolution(uint32_t width, uint32_t height, uint32_t tileSizeX, uint32_t tileSizeY)
+                :m_width(width), m_height(height), m_tileSizeX(tileSizeX), m_tileSizeY(tileSizeY)
+                {
+                BeAssert(GetTileSizeX() <= TILESIZE_LIMIT && GetTileSizeY() <= TILESIZE_LIMIT);
+                BeAssert(IsPowerOfTwo(GetTileSizeX()) && IsPowerOfTwo(GetTileSizeY()));
+
+                m_tileCountX = (width + (tileSizeX - 1)) / tileSizeX;
+                m_tileCountY = (height + (tileSizeY - 1)) / tileSizeY;
+                }
+
+            uint32_t GetWidth() const { return m_width; }
+            uint32_t GetHeight() const { return m_height; }
+            uint32_t GetTileCountX() const { return m_tileCountX; }
+            uint32_t GetTileCountY() const { return m_tileCountY; }
+
+            uint32_t GetTileSizeX() const { return m_tileSizeX; }
+            uint32_t GetTileSizeY() const { return m_tileSizeY; }
+
+        private:
+
+            uint32_t m_width;
+            uint32_t m_height;
+            uint32_t m_tileCountX;
+            uint32_t m_tileCountY;
+            uint32_t m_tileSizeX;
+            uint32_t m_tileSizeY;
+        };
+
+protected:
+    RasterModel& m_model;
+
+    bvector<Resolution> m_resolution;
+
+    Utf8CP _GetName() const override { return m_rootUrl.c_str(); }
+    Transform _GetTransform(Dgn::RenderContextR context) const override;
+    Dgn::ClipVectorCP _GetClipVector() const override;
+public:
+    RasterRoot(RasterModel& model, Utf8CP rootUrl, Dgn::Render::SystemP system);
+    ~RasterRoot() {ClearAllTiles();}
+
+    RasterModel& GetModel() { return m_model; }
+
+    uint32_t GetResolutionCount() const { return (uint32_t) m_resolution.size(); }
+
+    Resolution const& GetResolution(uint32_t res) const { return m_resolution[res]; }
+
+    uint32_t GetWidth() const { return GetResolution(0).GetWidth(); }
+    uint32_t GetHeight() const { return GetResolution(0).GetHeight(); }
+
+    //! return tile size. Border tiles are clipped to their effective size in pixels
+    uint32_t GetTileSizeX(TileId const& id) const { return MIN(GetResolution(id.resolution).GetTileSizeX(), GetResolution(id.resolution).GetWidth() - GetResolution(id.resolution).GetTileSizeX()*id.x); }
+    uint32_t GetTileSizeY(TileId const& id) const { return MIN(GetResolution(id.resolution).GetTileSizeY(), GetResolution(id.resolution).GetHeight() - GetResolution(id.resolution).GetTileSizeY()*id.y); }
+
+    static void GenerateResolution(bvector<Resolution>& resolution, uint32_t width, uint32_t height, uint32_t tileSizeX, uint32_t tileSizeY);
+
+};
+
+//=======================================================================================
+//! A raster tile. May or may not have its graphics loaded.
+// @bsiclass                                                    Mathieu.Marchand  9/2016
+//=======================================================================================
+struct RasterTile : Dgn::TileTree::Tile
+{
+protected:
+    TileId m_id;                                            //! tile id 
+    Dgn::Render::GraphicBuilder::TileCorners m_corners;    //! 4 corners of tile, in world coordinates
+    Dgn::Render::GraphicPtr m_graphic;                      //! the texture for this tile.
+
+    bool m_reprojected = true;                              //! if true, this tile has been correctly reprojected into world coordinates. Otherwise, it is not displayable.
+
+    double m_maxSize = 362 / 2;                             //! the maximum size, in pixels, for a bounding sphere radius, that this Tile should occupy on the screen
+    
+public:
+    friend TileQuery;
+    
+    RasterTile(RasterRootR root, TileId const& id, RasterTileCP parent);
+
+    RasterRootR GetRoot() { return static_cast<RasterRootR>(m_root); }
+
+    TileId GetTileId() const { return m_id; }
+
+    //! 4 corners of tile, in world coordinates
+    Dgn::Render::GraphicBuilder::TileCorners const& GetCorners() const {return m_corners;}
+
+    bool HasGraphics() const { return IsReady() && m_graphic.IsValid(); }
+
+    bool _HasChildren() const override { return m_id.resolution > 0; }
+
+    void _DrawGraphics(Dgn::TileTree::DrawArgsR) const override;
+
+    Utf8String _GetTileCacheKey() const override;
+
+    virtual double _GetMaximumSize() const override 
+        {
+        static double s_qualityFactor = 1.15; // 1.0 is full quality.
+        return m_maxSize * s_qualityFactor; 
+        }
+};
+
+END_BENTLEY_RASTER_NAMESPACE