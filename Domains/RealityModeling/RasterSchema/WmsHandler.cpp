--- conflicted
+++ resolved
@@ -1,322 +1,318 @@
-/*-------------------------------------------------------------------------------------+
-|
-|     $Source: RasterSchema/WmsHandler.cpp $
-|
-|  $Copyright: (c) 2017 Bentley Systems, Incorporated. All rights reserved. $
-|
-+--------------------------------------------------------------------------------------*/
-#include <RasterInternal.h>
-#include <Raster/WmsHandler.h>
-#include "RasterTileTree.h"
-#include "WmsSource.h"
-
-USING_NAMESPACE_BENTLEY_DGN
-USING_NAMESPACE_BENTLEY_RASTER
-
-HANDLER_DEFINE_MEMBERS(WmsModelHandler)
-
-//----------------------------------------------------------------------------------------
-// @bsimethod                                                   Mathieu.Marchand  6/2015
-//----------------------------------------------------------------------------------------
-static void DRange2dFromJson (DRange2dR range, JsonValueCR inValue)
-    {
-    JsonUtils::DPoint2dFromJson (range.low, inValue["low"]);
-    JsonUtils::DPoint2dFromJson (range.high, inValue["high"]);
-    }
-
-//----------------------------------------------------------------------------------------
-// @bsimethod                                                   Mathieu.Marchand  6/2015
-//----------------------------------------------------------------------------------------
-static void DRange2dToJson (JsonValueR outValue, DRange2dCR range)
-    {
-    JsonUtils::DPoint2dToJson (outValue["low"], range.low);
-    JsonUtils::DPoint2dToJson (outValue["high"], range.high);
-    }
-
-//----------------------------------------------------------------------------------------
-// @bsimethod                                                   Mathieu.Marchand  6/2015
-//----------------------------------------------------------------------------------------
-WmsMap::WmsMap()
-    {
-    m_boundingBox.Init(); // null range
-    m_metaWidth = 0;
-    m_metaHeight = 0;
-    m_transparent = false;
-    m_axisOrder = AxisOrder::Default;
-    }
-
-//----------------------------------------------------------------------------------------
-// @bsimethod                                                   Mathieu.Marchand  6/2015
-//----------------------------------------------------------------------------------------
- WmsMap::WmsMap(Utf8CP url, DRange2dCR bbox, Utf8CP version, Utf8CP layers, Utf8CP csLabel)
- :m_url(url),
-  m_boundingBox(bbox),
-  //m_metaWidth(),
-  //m_metaHeight(),
-  m_version(version),
-  m_layers(layers),
-  m_styles(""),         // Default style.
-  //m_csType(""), 
-  m_csLabel(csLabel),
-  m_format("image/png"),    // The standards says that all servers should support png.
-  m_vendorSpecific(""),
-  m_transparent(false),
-  m_axisOrder(AxisOrder::Default)
-    {
-    BeAssert(m_url.at(m_url.size()-1) != '?');
-
-    // 1.3.x use CRS.
-    if(m_version.size() >= sizeof("1.3") && memcmp(m_version.c_str(), "1.3", sizeof("1.3")-1) == 0)
-        {
-        m_csType = "CRS"; 
-        }
-    else     // 1.0.x and 1.1.x use SRS.
-        {
-        m_csType = "SRS";
-        }
-
-    SetMetaSizeByResolutionCount(10);
-    }
-    
-//----------------------------------------------------------------------------------------
-// @bsimethod                                                   Mathieu.Marchand  6/2015
-//----------------------------------------------------------------------------------------
-void WmsMap::SetMetaSizeByResolutionCount(uint32_t count)
-    {
-    // Limit to what a signed int can hold.
-    SetMetaSizeByLargestBoundingBoxSide((uint32_t)MIN((256 << (uint64_t)count), INT32_MAX));
-    }
-
-//----------------------------------------------------------------------------------------
-// @bsimethod                                                   Mathieu.Marchand  6/2015
-//----------------------------------------------------------------------------------------
-void WmsMap::SetMetaSizeByLargestBoundingBoxSide(uint32_t pixelCount)
-    {
-    // Limit to what a signed int can hold.
-    pixelCount = MIN(pixelCount, INT32_MAX);
-
-    double xLength = m_boundingBox.high.x - m_boundingBox.low.x;
-    double yLength = m_boundingBox.high.y - m_boundingBox.low.y;
-
-    // Keep the same cartesian to pixel ratio
-    if(xLength > yLength)
-        {
-        m_metaWidth = pixelCount;
-        m_metaHeight = (uint32_t)((yLength/xLength) * pixelCount);
-        }
-    else
-        {
-        m_metaHeight = pixelCount;
-        m_metaWidth = (uint32_t)((xLength/yLength) * pixelCount);
-        }
-    }
-
-//----------------------------------------------------------------------------------------
-// @bsimethod                                                   Mathieu.Marchand  6/2015
-//----------------------------------------------------------------------------------------
-bool WmsMap::HasValidParameters() const 
-    {
-    if(m_url.empty() || m_boundingBox.IsNull() || 0 == m_metaWidth || 0 == m_metaHeight ||
-        m_version.empty() || m_layers.empty() || m_csType.empty() || m_csLabel.empty() || m_format.empty())
-        return false;
-    
-    return true;
-    }
-
-//----------------------------------------------------------------------------------------
-// @bsimethod                                                   Mathieu.Marchand  6/2015
-//----------------------------------------------------------------------------------------
-void WmsMap::ToJson(Json::Value& v) const
-    {
-    Json::Value& wmsValue = v["wmsMap"];
-
-    wmsValue["url"] = m_url.c_str();
-
-    DRange2dToJson(wmsValue["bbox"], m_boundingBox);
-    wmsValue["metaWidth"] = m_metaWidth;
-    wmsValue["metaHeight"] = m_metaHeight;
-
-    wmsValue["ver"] = m_version.c_str();
-    wmsValue["layer"] = m_layers.c_str();
-    wmsValue["style"] = m_styles.c_str();
-    wmsValue["csType"] = m_csType.c_str();
-    wmsValue["csLabel"] = m_csLabel.c_str();
-    wmsValue["format"] = m_format.c_str();
-
-    wmsValue["vendorSpec"] = m_vendorSpecific.c_str();
-    wmsValue["transp"] = m_transparent;
-    wmsValue["axisOrder"] = (uint32_t)m_axisOrder;
-    }
-
-//----------------------------------------------------------------------------------------
-// @bsimethod                                                   Mathieu.Marchand  6/2015
-//----------------------------------------------------------------------------------------
-void WmsMap::FromJson(Json::Value const& v)
-    {
-    Json::Value const& wmsValue = v["wmsMap"];
-
-    m_url = wmsValue["url"].asString();
-
-    DRange2dFromJson(m_boundingBox, wmsValue["bbox"]);
-    m_metaWidth = wmsValue["metaWidth"].asUInt();
-    m_metaHeight = wmsValue["metaHeight"].asUInt();
-
-    m_version = wmsValue["ver"].asString();
-    m_layers = wmsValue["layer"].asString();
-    m_styles = wmsValue["style"].asString();
-    m_csType = wmsValue["csType"].asString();
-    m_csLabel = wmsValue["csLabel"].asString();
-    m_format = wmsValue["format"].asString();
-
-    m_vendorSpecific = wmsValue["vendorSpec"].asString();
-    m_transparent = wmsValue.get("transp", Json::Value(false)).asBool();
-    m_axisOrder = (AxisOrder)wmsValue.get("axisOrder", Json::Value((uint32_t)AxisOrder::Default)).asUInt();
-    }
-
-//----------------------------------------------------------------------------------------
-// @bsimethod                                                   Mathieu.Marchand  6/2015
-//----------------------------------------------------------------------------------------
-WmsModelPtr WmsModelHandler::CreateWmsModel(DgnDbR db, Dgn::RepositoryLinkCR link, WmsMap const& mapInfo)
-    {
-    if (!link.GetElementId().IsValid())        // link must be persisted.
-        return nullptr;
-
-    DgnClassId classId(db.Schemas().GetClassId(RASTER_SCHEMA_NAME, RASTER_CLASSNAME_WmsModel));
-    BeAssert(classId.IsValid());
-
-    if(!mapInfo.HasValidParameters())
-        return nullptr;  // Can't create model.
-
-    return new WmsModel(DgnModel::CreateParams(db, classId, link.GetElementId()), mapInfo);
-    }
-
-//----------------------------------------------------------------------------------------
-// @bsimethod                                                   Mathieu.Marchand  6/2015
-//----------------------------------------------------------------------------------------
-WmsModel::WmsModel(CreateParams const& params) 
-:T_Super (params)
-    {
-    }
-
-//----------------------------------------------------------------------------------------
-// @bsimethod                                                   Mathieu.Marchand  6/2015
-//----------------------------------------------------------------------------------------
-WmsModel::WmsModel(CreateParams const& params, WmsMap const& wmsMap) 
-:T_Super (params),
- m_map(wmsMap)
-    {
-    }
-
-//----------------------------------------------------------------------------------------
-// @bsimethod                                                   Mathieu.Marchand  6/2015
-//----------------------------------------------------------------------------------------
-WmsModel::~WmsModel()
-    {
-    }
-
-//----------------------------------------------------------------------------------------
-// @bsimethod                                                   Mathieu.Marchand  6/2015
-//----------------------------------------------------------------------------------------
-Dgn::TileTree::RootPtr WmsModel::_CreateTileTree(Dgn::Render::SystemP renderSys)
-    {
-#if 0 // for testing. North east coast.
-    //http://ows.geobase.ca/wms/geobase_en?service=wms&version=1.1.1&request=GetCapabilities
-
-    WmsMap mapInfo("http://ows.geobase.ca/wms/geobase_en",
-                   DRange2d::From(-78.18, 43.83, -69.48, 49.45),
-                   "1.1.1",
-                   "elevation:cded50k,reference:hydro,reference:roads,boundaries:geopolitical,reference:boundaries,nrwn:track,reference:placenames:capitals10m",
-                   "EPSG:4269");
-   RasterRootPtr rasterRoot = WmsSource::Create(mapInfo, const_cast<WmsModel&>(*this), renderSys);
-#else
-    RasterRootPtr rasterRoot = WmsSource::Create(m_map, const_cast<WmsModel&>(*this), renderSys);
-#endif    
-
-    return rasterRoot.get();
-    }
-
-//----------------------------------------------------------------------------------------
-// @bsimethod                                                       Eric.Paquet     4/2015
-//----------------------------------------------------------------------------------------
-void WmsModel::_OnSaveJsonProperties() 
-    {
-    T_Super::_OnSaveJsonProperties();
-    Json::Value val;
-    m_map.ToJson(val);
-    SetJsonProperties(json_wms(), val);
-    }
-
-//----------------------------------------------------------------------------------------
-// @bsimethod                                                       Eric.Paquet     4/2015
-//----------------------------------------------------------------------------------------
-void WmsModel::_OnLoadedJsonProperties()
-    {
-    T_Super::_OnLoadedJsonProperties();
-    m_map.FromJson(GetJsonProperties(json_wms()));
-    }
-
-//----------------------------------------------------------------------------------------
-// @bsimethod                                                   Mathieu.Marchand  10/2016
-//----------------------------------------------------------------------------------------
-WmsMap const& WmsModel::GetMap() const
-    {
-    return m_map;
-    }
-
-//----------------------------------------------------------------------------------------
-// @bsimethod                                                   Mathieu.Marchand  11/2016
-//----------------------------------------------------------------------------------------
-Http::HttpStatus WmsModel::GetLastHttpError() const
-    {
-    if (m_root.IsValid())
-        return static_cast<WmsSource*>(m_root.get())->GetLastHttpError();
-
-    return Http::HttpStatus::None;
-    }
-
-//----------------------------------------------------------------------------------------
-// @bsimethod                                                   Mathieu.Marchand  11/2016
-//----------------------------------------------------------------------------------------
-Http::HttpStatus WmsModel::Authenticate(Http::Credentials const& credentials, Http::Credentials const& proxyCredentials)
-    {
-    auto rasterRoot = Load(nullptr);
-    if (nullptr == rasterRoot)
-        return Http::HttpStatus::None;
-
-    Http::HttpByteStreamBodyPtr responseBody = Http::HttpByteStreamBody::Create();
-<<<<<<< HEAD
-    Http::Request request(rasterRoot->_ConstructTileName(*rasterRoot->GetRootTile()));
-=======
-    Http::Request request(m_root->_ConstructTileResource(*m_root->GetRootTile()));
->>>>>>> 58c678e5
-    request.SetResponseBody(responseBody);
-
-    if (credentials.IsValid())
-        request.SetCredentials(credentials);
-
-    if (proxyCredentials.IsValid())
-        request.SetProxyCredentials(proxyCredentials);
-
-    Http::Response response = request.Perform().get();
-
-    if (Http::ConnectionStatus::OK != response.GetConnectionStatus())
-        return Http::HttpStatus::None;
-
-    Http::HttpStatus status = response.GetHttpStatus();
-    if (Http::HttpStatus::OK == status)
-        {
-        // Save the credentials for the session.
-        m_credentials = credentials;
-        m_proxyCredentials = proxyCredentials;
-
-        // Stop all pending tiles if any. We will recreate a new root with the new credentials.
-        //TBD: Should we clear the cache? It matters only if the new users have access to a different set of tiles.
-        m_root = nullptr;
-        m_root = nullptr;
-        }
-
-    return status;
-    }
-
-
-
+/*-------------------------------------------------------------------------------------+
+|
+|     $Source: RasterSchema/WmsHandler.cpp $
+|
+|  $Copyright: (c) 2017 Bentley Systems, Incorporated. All rights reserved. $
+|
++--------------------------------------------------------------------------------------*/
+#include <RasterInternal.h>
+#include <Raster/WmsHandler.h>
+#include "RasterTileTree.h"
+#include "WmsSource.h"
+
+USING_NAMESPACE_BENTLEY_DGN
+USING_NAMESPACE_BENTLEY_RASTER
+
+HANDLER_DEFINE_MEMBERS(WmsModelHandler)
+
+//----------------------------------------------------------------------------------------
+// @bsimethod                                                   Mathieu.Marchand  6/2015
+//----------------------------------------------------------------------------------------
+static void DRange2dFromJson (DRange2dR range, JsonValueCR inValue)
+    {
+    JsonUtils::DPoint2dFromJson (range.low, inValue["low"]);
+    JsonUtils::DPoint2dFromJson (range.high, inValue["high"]);
+    }
+
+//----------------------------------------------------------------------------------------
+// @bsimethod                                                   Mathieu.Marchand  6/2015
+//----------------------------------------------------------------------------------------
+static void DRange2dToJson (JsonValueR outValue, DRange2dCR range)
+    {
+    JsonUtils::DPoint2dToJson (outValue["low"], range.low);
+    JsonUtils::DPoint2dToJson (outValue["high"], range.high);
+    }
+
+//----------------------------------------------------------------------------------------
+// @bsimethod                                                   Mathieu.Marchand  6/2015
+//----------------------------------------------------------------------------------------
+WmsMap::WmsMap()
+    {
+    m_boundingBox.Init(); // null range
+    m_metaWidth = 0;
+    m_metaHeight = 0;
+    m_transparent = false;
+    m_axisOrder = AxisOrder::Default;
+    }
+
+//----------------------------------------------------------------------------------------
+// @bsimethod                                                   Mathieu.Marchand  6/2015
+//----------------------------------------------------------------------------------------
+ WmsMap::WmsMap(Utf8CP url, DRange2dCR bbox, Utf8CP version, Utf8CP layers, Utf8CP csLabel)
+ :m_url(url),
+  m_boundingBox(bbox),
+  //m_metaWidth(),
+  //m_metaHeight(),
+  m_version(version),
+  m_layers(layers),
+  m_styles(""),         // Default style.
+  //m_csType(""), 
+  m_csLabel(csLabel),
+  m_format("image/png"),    // The standards says that all servers should support png.
+  m_vendorSpecific(""),
+  m_transparent(false),
+  m_axisOrder(AxisOrder::Default)
+    {
+    BeAssert(m_url.at(m_url.size()-1) != '?');
+
+    // 1.3.x use CRS.
+    if(m_version.size() >= sizeof("1.3") && memcmp(m_version.c_str(), "1.3", sizeof("1.3")-1) == 0)
+        {
+        m_csType = "CRS"; 
+        }
+    else     // 1.0.x and 1.1.x use SRS.
+        {
+        m_csType = "SRS";
+        }
+
+    SetMetaSizeByResolutionCount(10);
+    }
+    
+//----------------------------------------------------------------------------------------
+// @bsimethod                                                   Mathieu.Marchand  6/2015
+//----------------------------------------------------------------------------------------
+void WmsMap::SetMetaSizeByResolutionCount(uint32_t count)
+    {
+    // Limit to what a signed int can hold.
+    SetMetaSizeByLargestBoundingBoxSide((uint32_t)MIN((256 << (uint64_t)count), INT32_MAX));
+    }
+
+//----------------------------------------------------------------------------------------
+// @bsimethod                                                   Mathieu.Marchand  6/2015
+//----------------------------------------------------------------------------------------
+void WmsMap::SetMetaSizeByLargestBoundingBoxSide(uint32_t pixelCount)
+    {
+    // Limit to what a signed int can hold.
+    pixelCount = MIN(pixelCount, INT32_MAX);
+
+    double xLength = m_boundingBox.high.x - m_boundingBox.low.x;
+    double yLength = m_boundingBox.high.y - m_boundingBox.low.y;
+
+    // Keep the same cartesian to pixel ratio
+    if(xLength > yLength)
+        {
+        m_metaWidth = pixelCount;
+        m_metaHeight = (uint32_t)((yLength/xLength) * pixelCount);
+        }
+    else
+        {
+        m_metaHeight = pixelCount;
+        m_metaWidth = (uint32_t)((xLength/yLength) * pixelCount);
+        }
+    }
+
+//----------------------------------------------------------------------------------------
+// @bsimethod                                                   Mathieu.Marchand  6/2015
+//----------------------------------------------------------------------------------------
+bool WmsMap::HasValidParameters() const 
+    {
+    if(m_url.empty() || m_boundingBox.IsNull() || 0 == m_metaWidth || 0 == m_metaHeight ||
+        m_version.empty() || m_layers.empty() || m_csType.empty() || m_csLabel.empty() || m_format.empty())
+        return false;
+    
+    return true;
+    }
+
+//----------------------------------------------------------------------------------------
+// @bsimethod                                                   Mathieu.Marchand  6/2015
+//----------------------------------------------------------------------------------------
+void WmsMap::ToJson(Json::Value& v) const
+    {
+    Json::Value& wmsValue = v["wmsMap"];
+
+    wmsValue["url"] = m_url.c_str();
+
+    DRange2dToJson(wmsValue["bbox"], m_boundingBox);
+    wmsValue["metaWidth"] = m_metaWidth;
+    wmsValue["metaHeight"] = m_metaHeight;
+
+    wmsValue["ver"] = m_version.c_str();
+    wmsValue["layer"] = m_layers.c_str();
+    wmsValue["style"] = m_styles.c_str();
+    wmsValue["csType"] = m_csType.c_str();
+    wmsValue["csLabel"] = m_csLabel.c_str();
+    wmsValue["format"] = m_format.c_str();
+
+    wmsValue["vendorSpec"] = m_vendorSpecific.c_str();
+    wmsValue["transp"] = m_transparent;
+    wmsValue["axisOrder"] = (uint32_t)m_axisOrder;
+    }
+
+//----------------------------------------------------------------------------------------
+// @bsimethod                                                   Mathieu.Marchand  6/2015
+//----------------------------------------------------------------------------------------
+void WmsMap::FromJson(Json::Value const& v)
+    {
+    Json::Value const& wmsValue = v["wmsMap"];
+
+    m_url = wmsValue["url"].asString();
+
+    DRange2dFromJson(m_boundingBox, wmsValue["bbox"]);
+    m_metaWidth = wmsValue["metaWidth"].asUInt();
+    m_metaHeight = wmsValue["metaHeight"].asUInt();
+
+    m_version = wmsValue["ver"].asString();
+    m_layers = wmsValue["layer"].asString();
+    m_styles = wmsValue["style"].asString();
+    m_csType = wmsValue["csType"].asString();
+    m_csLabel = wmsValue["csLabel"].asString();
+    m_format = wmsValue["format"].asString();
+
+    m_vendorSpecific = wmsValue["vendorSpec"].asString();
+    m_transparent = wmsValue.get("transp", Json::Value(false)).asBool();
+    m_axisOrder = (AxisOrder)wmsValue.get("axisOrder", Json::Value((uint32_t)AxisOrder::Default)).asUInt();
+    }
+
+//----------------------------------------------------------------------------------------
+// @bsimethod                                                   Mathieu.Marchand  6/2015
+//----------------------------------------------------------------------------------------
+WmsModelPtr WmsModelHandler::CreateWmsModel(DgnDbR db, Dgn::RepositoryLinkCR link, WmsMap const& mapInfo)
+    {
+    if (!link.GetElementId().IsValid())        // link must be persisted.
+        return nullptr;
+
+    DgnClassId classId(db.Schemas().GetClassId(RASTER_SCHEMA_NAME, RASTER_CLASSNAME_WmsModel));
+    BeAssert(classId.IsValid());
+
+    if(!mapInfo.HasValidParameters())
+        return nullptr;  // Can't create model.
+
+    return new WmsModel(DgnModel::CreateParams(db, classId, link.GetElementId()), mapInfo);
+    }
+
+//----------------------------------------------------------------------------------------
+// @bsimethod                                                   Mathieu.Marchand  6/2015
+//----------------------------------------------------------------------------------------
+WmsModel::WmsModel(CreateParams const& params) 
+:T_Super (params)
+    {
+    }
+
+//----------------------------------------------------------------------------------------
+// @bsimethod                                                   Mathieu.Marchand  6/2015
+//----------------------------------------------------------------------------------------
+WmsModel::WmsModel(CreateParams const& params, WmsMap const& wmsMap) 
+:T_Super (params),
+ m_map(wmsMap)
+    {
+    }
+
+//----------------------------------------------------------------------------------------
+// @bsimethod                                                   Mathieu.Marchand  6/2015
+//----------------------------------------------------------------------------------------
+WmsModel::~WmsModel()
+    {
+    }
+
+//----------------------------------------------------------------------------------------
+// @bsimethod                                                   Mathieu.Marchand  6/2015
+//----------------------------------------------------------------------------------------
+Dgn::TileTree::RootPtr WmsModel::_CreateTileTree(Dgn::Render::SystemP renderSys)
+    {
+#if 0 // for testing. North east coast.
+    //http://ows.geobase.ca/wms/geobase_en?service=wms&version=1.1.1&request=GetCapabilities
+
+    WmsMap mapInfo("http://ows.geobase.ca/wms/geobase_en",
+                   DRange2d::From(-78.18, 43.83, -69.48, 49.45),
+                   "1.1.1",
+                   "elevation:cded50k,reference:hydro,reference:roads,boundaries:geopolitical,reference:boundaries,nrwn:track,reference:placenames:capitals10m",
+                   "EPSG:4269");
+   RasterRootPtr rasterRoot = WmsSource::Create(mapInfo, const_cast<WmsModel&>(*this), renderSys);
+#else
+    RasterRootPtr rasterRoot = WmsSource::Create(m_map, const_cast<WmsModel&>(*this), renderSys);
+#endif    
+
+    return rasterRoot.get();
+    }
+
+//----------------------------------------------------------------------------------------
+// @bsimethod                                                       Eric.Paquet     4/2015
+//----------------------------------------------------------------------------------------
+void WmsModel::_OnSaveJsonProperties() 
+    {
+    T_Super::_OnSaveJsonProperties();
+    Json::Value val;
+    m_map.ToJson(val);
+    SetJsonProperties(json_wms(), val);
+    }
+
+//----------------------------------------------------------------------------------------
+// @bsimethod                                                       Eric.Paquet     4/2015
+//----------------------------------------------------------------------------------------
+void WmsModel::_OnLoadedJsonProperties()
+    {
+    T_Super::_OnLoadedJsonProperties();
+    m_map.FromJson(GetJsonProperties(json_wms()));
+    }
+
+//----------------------------------------------------------------------------------------
+// @bsimethod                                                   Mathieu.Marchand  10/2016
+//----------------------------------------------------------------------------------------
+WmsMap const& WmsModel::GetMap() const
+    {
+    return m_map;
+    }
+
+//----------------------------------------------------------------------------------------
+// @bsimethod                                                   Mathieu.Marchand  11/2016
+//----------------------------------------------------------------------------------------
+Http::HttpStatus WmsModel::GetLastHttpError() const
+    {
+    if (m_root.IsValid())
+        return static_cast<WmsSource*>(m_root.get())->GetLastHttpError();
+
+    return Http::HttpStatus::None;
+    }
+
+//----------------------------------------------------------------------------------------
+// @bsimethod                                                   Mathieu.Marchand  11/2016
+//----------------------------------------------------------------------------------------
+Http::HttpStatus WmsModel::Authenticate(Http::Credentials const& credentials, Http::Credentials const& proxyCredentials)
+    {
+    auto rasterRoot = Load(nullptr);
+    if (nullptr == rasterRoot)
+        return Http::HttpStatus::None;
+
+    Http::HttpByteStreamBodyPtr responseBody = Http::HttpByteStreamBody::Create();
+    Http::Request request(rasterRoot->_ConstructTileResource(*rasterRoot->GetRootTile()));
+    request.SetResponseBody(responseBody);
+
+    if (credentials.IsValid())
+        request.SetCredentials(credentials);
+
+    if (proxyCredentials.IsValid())
+        request.SetProxyCredentials(proxyCredentials);
+
+    Http::Response response = request.Perform().get();
+
+    if (Http::ConnectionStatus::OK != response.GetConnectionStatus())
+        return Http::HttpStatus::None;
+
+    Http::HttpStatus status = response.GetHttpStatus();
+    if (Http::HttpStatus::OK == status)
+        {
+        // Save the credentials for the session.
+        m_credentials = credentials;
+        m_proxyCredentials = proxyCredentials;
+
+        // Stop all pending tiles if any. We will recreate a new root with the new credentials.
+        //TBD: Should we clear the cache? It matters only if the new users have access to a different set of tiles.
+        m_root = nullptr;
+        m_root = nullptr;
+        }
+
+    return status;
+    }
+
+
+