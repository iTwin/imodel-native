/*-------------------------------------------------------------------------------------+
|
|     $Source: RasterSchema/RasterHandler.cpp $
|
|  $Copyright: (c) 2016 Bentley Systems, Incorporated. All rights reserved. $
|
+--------------------------------------------------------------------------------------*/
#include <RasterSchemaInternal.h>
#include <RasterSchema/RasterHandler.h>
#include "RasterSource.h"
#include "RasterTileTree.h"
#include "WmsSource.h"

#define RASTER_MODEL_PROP_Clip "Clip"

USING_NAMESPACE_BENTLEY_DGN
USING_NAMESPACE_BENTLEY_RASTERSCHEMA

HANDLER_DEFINE_MEMBERS(RasterModelHandler)

//----------------------------------------------------------------------------------------
// @bsiclass                                                      Mathieu.Marchand  3/2016
//----------------------------------------------------------------------------------------
struct RasterBorderGeometrySource : public GeometrySource3d, RefCountedBase
    {
    struct ElemTopology : RefCounted<IElemTopology>
        {
        protected:
            RefCountedPtr<RasterBorderGeometrySource> m_source;

            virtual IElemTopologyP _Clone() const override { return new ElemTopology(*this); }
            virtual bool _IsEqual(IElemTopologyCR rhs) const override { return _ToGeometrySource() == rhs._ToGeometrySource(); }
            virtual GeometrySourceCP _ToGeometrySource() const override { return m_source.get(); }
            virtual IEditManipulatorPtr _GetTransientManipulator(HitDetailCR hit) const { return nullptr; /*TODO*/ }

            ElemTopology(RasterBorderGeometrySource& source) { m_source = &source; }
            ElemTopology(ElemTopology const& from) { m_source = from.m_source; }

        public:

            static RefCountedPtr<ElemTopology> Create(RasterBorderGeometrySource& source) { return new ElemTopology(source); }

        }; // ElemTopology

    RasterBorderGeometrySource(DPoint3dCP corners, RasterModel& model);

    virtual DgnDbR _GetSourceDgnDb() const override { return m_dgnDb; }
    virtual DgnCategoryId _GetCategoryId() const override { return m_categoryId; }
    virtual Placement3dCR _GetPlacement() const override { return m_placement; }
    virtual GeometryStreamCR _GetGeometryStream() const override { return m_geom; }
    virtual Render::GraphicSet& _Graphics() const override { return m_graphics; };
    virtual DgnElement::Hilited _IsHilited() const override { return m_hilited; }
    virtual void _GetInfoString(HitDetailCR, Utf8StringR descr, Utf8CP delimiter) const override { descr = m_infoString; }

    virtual DgnElementCP _ToElement() const override { return nullptr; }
    virtual GeometrySource3dCP _ToGeometrySource3d() const override { return this; }
    virtual DgnDbStatus _SetCategoryId(DgnCategoryId categoryId) override { return DgnDbStatus::Success; }
    virtual DgnDbStatus _SetPlacement(Placement3dCR placement) override { return DgnDbStatus::Success; }
    virtual void _SetHilited(DgnElement::Hilited newState) const override { m_hilited = newState; }

    DgnDbR                      m_dgnDb;
    DgnCategoryId               m_categoryId;
    Placement3d                 m_placement;
    GeometryStream              m_geom;
    Utf8String                  m_infoString;
    mutable Render::GraphicSet  m_graphics;
    mutable DgnElement::Hilited m_hilited;
    };


//----------------------------------------------------------------------------------------
// @bsimethod                                                   Mathieu.Marchand  3/2016
//----------------------------------------------------------------------------------------
RasterBorderGeometrySource::RasterBorderGeometrySource(DPoint3dCP pCorners, RasterModel& model)
    :m_dgnDb(model.GetDgnDb()),
    m_categoryId(DgnCategory::QueryFirstCategoryId(model.GetDgnDb())),
    m_hilited(DgnElement::Hilited::None),
    m_infoString(model.GetUserLabel())
    {
    if (m_infoString.empty())
        m_infoString = model.GetCode().GetValueCP();

    GeometryBuilderPtr builder = GeometryBuilder::Create(*this);
    Render::GeometryParams geomParams;
    geomParams.SetCategoryId(GetCategoryId());
    geomParams.SetLineColor(ColorDef::LightGrey());
    geomParams.SetWeight(2);
    builder->Append(geomParams);

    DPoint3d box[5];
    box[0] = pCorners[0];
    box[1] = pCorners[1];
    box[2] = pCorners[3];
    box[3] = pCorners[2];
    box[4] = box[0];
    builder->Append(*ICurvePrimitive::CreateLineString(box, 5));

    builder->Finish(*this);
    }


//----------------------------------------------------------------------------------------
// @bsimethod                                                   Mathieu.Marchand  7/2016
//----------------------------------------------------------------------------------------
RasterClip::RasterClip() {};
RasterClip::~RasterClip() {}
CurveVectorCP RasterClip::GetBoundaryCP() const {return m_pBoundary.get();}
RasterClip::MaskVector const& RasterClip::GetMasks() const { return m_masks; }

//----------------------------------------------------------------------------------------
// @bsimethod                                                   Mathieu.Marchand  7/2016
//----------------------------------------------------------------------------------------
void RasterClip::Clear()
    {
    m_pBoundary = nullptr;
    m_masks.clear();
    m_clipVector = nullptr;
    }

//----------------------------------------------------------------------------------------
// @bsimethod                                                   Mathieu.Marchand  7/2016
//----------------------------------------------------------------------------------------
StatusInt RasterClip::SetBoundary(CurveVectorP pBoundary)
    {
    if (nullptr == pBoundary)
        {
        m_pBoundary = nullptr;
        return SUCCESS;
        }

    //&&MM validate. The Z-value?
    if (CurveVector::BOUNDARY_TYPE_Outer != pBoundary->GetBoundaryType()) 
        return ERROR;

    m_pBoundary = pBoundary;
    m_clipVector = nullptr;
    
    return SUCCESS;
    }

//----------------------------------------------------------------------------------------
// @bsimethod                                                   Mathieu.Marchand  7/2016
//----------------------------------------------------------------------------------------
StatusInt RasterClip::SetMasks(RasterClip::MaskVector const& masks)
    {
    for (auto const& mask : masks)
        {
        //&&MM validate. The Z-value?
        if (CurveVector::BOUNDARY_TYPE_Inner != mask->GetBoundaryType())
            return ERROR;
        }

    m_masks = masks;

    m_clipVector = nullptr;

    return SUCCESS;
    }

//----------------------------------------------------------------------------------------
// @bsimethod                                                   Mathieu.Marchand  7/2016
//----------------------------------------------------------------------------------------
StatusInt RasterClip::AddMask(CurveVectorR curve)
    {
    //&&MM validate. The Z-value?
    if (CurveVector::BOUNDARY_TYPE_Inner != curve.GetBoundaryType())
        return ERROR;

    m_masks.push_back(&curve);

    m_clipVector = nullptr;
    return SUCCESS;
    }


//----------------------------------------------------------------------------------------
// @bsimethod                                                   Mathieu.Marchand  7/2016
//----------------------------------------------------------------------------------------
void RasterClip::ToBlob(bvector<uint8_t>& blob, DgnDbR dgndb) const
    {
    if (IsEmpty())
        {
        blob.clear();
        return;
        }

    // Create a parity region that will hold boundary and masks.
    CurveVectorPtr clips = CurveVector::Create(CurveVector::BOUNDARY_TYPE_ParityRegion);

    if (HasBoundary())
        {
        // We make sure of that during set but just in case.
        BeAssert(CurveVector::BOUNDARY_TYPE_Outer == GetBoundaryCP()->GetBoundaryType());
        if (CurveVector::BOUNDARY_TYPE_Outer == GetBoundaryCP()->GetBoundaryType())
            clips->Add(m_pBoundary);
        }

    for (auto& mask : GetMasks())
        {
        // We make sure of that during set but just in case.
        BeAssert(CurveVector::BOUNDARY_TYPE_Inner == mask->GetBoundaryType());
        if (CurveVector::BOUNDARY_TYPE_Inner == mask->GetBoundaryType())
            clips->Add(mask);
        }

    BentleyGeometryFlatBuffer::GeometryToBytes(*clips, blob);
    }

//----------------------------------------------------------------------------------------
// @bsimethod                                                   Mathieu.Marchand  7/2016
//----------------------------------------------------------------------------------------
void RasterClip::FromBlob(void const* blob, size_t size, DgnDbR dgndb)
    {
    Clear();

    if (blob == nullptr || size == 0)
        return;

    CurveVectorPtr clips = BentleyGeometryFlatBuffer::BytesToCurveVector(static_cast<Byte const*>(blob));

    if (clips.IsNull())
        return;

    BeAssert(clips->GetBoundaryType() == CurveVector::BOUNDARY_TYPE_ParityRegion);

    for (auto& loop : *clips)
        {
        CurveVectorPtr loopCurves = loop->GetChildCurveVectorP();
        if (loopCurves.IsNull())
            continue;

        BeAssert(loopCurves->GetBoundaryType() == CurveVector::BOUNDARY_TYPE_Outer || loopCurves->GetBoundaryType() == CurveVector::BOUNDARY_TYPE_Inner);

        if (CurveVector::BOUNDARY_TYPE_Outer == loopCurves->GetBoundaryType())
            {
            BeAssert(!HasBoundary()); // only one is allowed.
            SetBoundary(loopCurves.get());
            }
        else if (CurveVector::BOUNDARY_TYPE_Inner == loopCurves->GetBoundaryType())
            {
            AddMask(*loopCurves);
            }
        }
    }

//----------------------------------------------------------------------------------------
// @bsimethod                                                   Mathieu.Marchand  7/2016
//----------------------------------------------------------------------------------------
void RasterClip::InitFrom(RasterClip const& other)
    {
    Clear();

    if (other.HasBoundary())
        SetBoundary(other.GetBoundaryCP()->Clone().get());

    for (auto const& mask : other.GetMasks())
        {
        AddMask(*mask->Clone());
        }
    }


//----------------------------------------------------------------------------------------
// @bsimethod                                                   Mathieu.Marchand  8/2016
//----------------------------------------------------------------------------------------
ClipVectorCP RasterClip::GetClipVector() const
    {
    if (m_clipVector.IsValid())
        return m_clipVector.get();

    m_clipVector = nullptr;
         
    if (HasBoundary())
        {
        ClipPrimitivePtr boundary = ClipPrimitive::CreateFromBoundaryCurveVector(*GetBoundaryCP(), 0.1, 0.4, nullptr, nullptr, nullptr);
        m_clipVector = ClipVector::CreateFromPrimitive(boundary.get());
        }

    for (auto const& mask : GetMasks())
        {
        ClipPrimitivePtr clipMask = ClipPrimitive::CreateFromBoundaryCurveVector(*mask, 0.1, 0.4, nullptr, nullptr, nullptr);
        if (m_clipVector.IsValid())
            m_clipVector->push_back(clipMask);
        else
            m_clipVector = ClipVector::CreateFromPrimitive(clipMask.get());
        }

    return m_clipVector.get();
    }


//----------------------------------------------------------------------------------------
// @bsimethod                                                       Eric.Paquet     4/2015
//----------------------------------------------------------------------------------------
RasterModel::RasterModel(CreateParams const& params) : T_Super (params)
    {
    //m_loadStatus = LoadRasterStatus::Unloaded;
    }

//----------------------------------------------------------------------------------------
// @bsimethod                                                       Eric.Paquet     4/2015
//----------------------------------------------------------------------------------------
RasterModel::~RasterModel()
    {
<<<<<<< HEAD
    // Wait for tasks that we may have queued. 
    //&&MM bogus in WaitForIdle it will deadlock if task queue is not empty.
    BeFolly::IOThreadPool::GetPool().WaitForIdle();

    m_root = nullptr;
=======
    if (m_root.IsValid())
        {
        // Wait for tasks that we may have queued. 
        //&&MM bogus in WaitForIdle it will deadlock if task queue is not empty.
        BeFolly::IOThreadPool::GetPool().WaitForIdle();
        m_root = nullptr;
        }
>>>>>>> a08dc2c2
    }

//----------------------------------------------------------------------------------------
// @bsimethod                                                   Mathieu.Marchand  8/2016
//----------------------------------------------------------------------------------------
DMatrix4dCR  RasterModel::GetSourceToWorld() const { return _GetSourceToWorld(); }

//----------------------------------------------------------------------------------------
// @bsimethod                                                   Mathieu.Marchand  2/2016
<<<<<<< HEAD
=======
//----------------------------------------------------------------------------------------
void RasterModel::_DropGraphicsForViewport(DgnViewportCR viewport)
    {
    //&&MM todo
//     if (m_rasterTreeP.IsValid())
//         m_rasterTreeP->DropGraphicsForViewport(viewport);
    }

//----------------------------------------------------------------------------------------
// @bsimethod                                                   Mathieu.Marchand  9/2016
>>>>>>> a08dc2c2
//----------------------------------------------------------------------------------------
AxisAlignedBox3d RasterModel::_QueryModelRange() const
    {
<<<<<<< HEAD
    //&&MM todo
//     if (m_rasterTreeP.IsValid())
//         m_rasterTreeP->DropGraphicsForViewport(viewport);
=======
    _Load(nullptr);
    if (!m_root.IsValid())
        {
        BeAssert(false);
        return AxisAlignedBox3d();
        }

    ElementAlignedBox3d range = m_root->ComputeRange();
    if (!range.IsValid())
        return AxisAlignedBox3d();

    Frustum box(range);
    box.Multiply(m_root->GetLocation());

    AxisAlignedBox3d aaRange;
    aaRange.Extend(box.m_pts, 8);

    return aaRange;
>>>>>>> a08dc2c2
    }

//----------------------------------------------------------------------------------------
// @bsimethod                                                   Mathieu.Marchand  3/2016
//----------------------------------------------------------------------------------------
void RasterModel::_OnFitView(Dgn::FitContextR context) 
    {
    _Load(nullptr);
    if (!m_root.IsValid())
        return;

    ElementAlignedBox3d rangeWorld = m_root->ComputeRange();
    context.ExtendFitRange(rangeWorld, m_root->GetLocation());
    }

#if 0 // This is how we pick a raster. We do not require this feature for now so disable it.
//----------------------------------------------------------------------------------------
// @bsimethod                                                   Mathieu.Marchand  3/2016
//----------------------------------------------------------------------------------------
void RasterModel::_DrawModel(Dgn::ViewContextR context)
    {
    if (context.GetDrawPurpose() == DrawPurpose::Pick)
        {
        _Load(nullptr);
        if (m_root.IsValid())
            {
            RefCountedPtr<RasterBorderGeometrySource> pSource(new RasterBorderGeometrySource(m_root.GetCorners(), *this));
            RefCountedPtr<RasterBorderGeometrySource::ElemTopology> pTopology = RasterBorderGeometrySource::ElemTopology::Create(*pSource);

            context.SetElemTopology(pTopology.get());
            context.VisitGeometry(*pSource);
            context.SetElemTopology(nullptr);
            }
        }
    }
#endif

//----------------------------------------------------------------------------------------
// @bsimethod                                                   Mathieu.Marchand  3/2016
//----------------------------------------------------------------------------------------
void RasterModel::_AddTerrainGraphics(TerrainContextR context) const
    {
    _Load(&context.GetTargetR().GetSystem());

    if (!m_root.IsValid() || !m_root->GetRootTile().IsValid())
        {
        BeAssert(false);
        return;
        }

    auto now = std::chrono::steady_clock::now();
    TileTree::DrawArgs args(context, m_root->GetLocation(), now, now - m_root->GetExpirationTime());
    m_root->Draw(args);

    DEBUG_PRINTF("Map draw %d graphics, %d total, %d missing ", args.m_graphics.m_entries.size(), m_root->GetRootTile()->CountTiles(), args.m_missing.size());

    args.DrawGraphics(context);

    if (!args.m_missing.empty())
        {
        args.RequestMissingTiles(*m_root);
        context.GetViewport()->ScheduleTerrainProgressiveTask(*new RasterProgressive(*m_root, args.m_missing));
        }
    }


//----------------------------------------------------------------------------------------
// @bsimethod                                                   Mathieu.Marchand  7/2016
//----------------------------------------------------------------------------------------
RasterClipCR RasterModel::GetClip() const
    {
    return m_clips;
    }

//----------------------------------------------------------------------------------------
// @bsimethod                                                   Mathieu.Marchand  7/2016
//----------------------------------------------------------------------------------------
void RasterModel::SetClip(RasterClipCR clip)
    {
    m_clips = clip;
    return;
    }

//----------------------------------------------------------------------------------------
// @bsimethod                                                   Mathieu.Marchand  7/2016
//----------------------------------------------------------------------------------------
DgnDbStatus RasterModel::BindInsertAndUpdateParams(BeSQLite::EC::ECSqlStatement& statement)
    {
    // Shoud have been added by RasterModelHandler::_GetClassParams() if not make sure the handler is registred.
    BeAssert(statement.GetParameterIndex(RASTER_MODEL_PROP_Clip) != -1); 

    bvector<uint8_t> clipData;
    m_clips.ToBlob(clipData, GetDgnDb());
    
    if(clipData.empty())
        statement.BindNull(statement.GetParameterIndex(RASTER_MODEL_PROP_Clip));
    else
        statement.BindBinary(statement.GetParameterIndex(RASTER_MODEL_PROP_Clip), clipData.data(), (int) clipData.size(), BeSQLite::EC::IECSqlBinder::MakeCopy::Yes);

    return DgnDbStatus::Success;
    }

//----------------------------------------------------------------------------------------
// @bsimethod                                                   Mathieu.Marchand  7/2016
//----------------------------------------------------------------------------------------
DgnDbStatus RasterModel::_BindInsertParams(BeSQLite::EC::ECSqlStatement& statement)
    {
    T_Super::_BindInsertParams(statement);
    return BindInsertAndUpdateParams(statement);
    }

//----------------------------------------------------------------------------------------
// @bsimethod                                                   Mathieu.Marchand  7/2016
//----------------------------------------------------------------------------------------
DgnDbStatus RasterModel::_BindUpdateParams(BeSQLite::EC::ECSqlStatement& statement)
    {
    T_Super::_BindUpdateParams(statement);
    return BindInsertAndUpdateParams(statement);
    }

//----------------------------------------------------------------------------------------
// @bsimethod                                                   Mathieu.Marchand  7/2016
//----------------------------------------------------------------------------------------
DgnDbStatus RasterModel::_ReadSelectParams(BeSQLite::EC::ECSqlStatement& statement, ECSqlClassParamsCR params)
    {
    DgnDbStatus status = T_Super::_ReadSelectParams(statement, params);
    if (DgnDbStatus::Success != status)
        return status;

    // Shoud have been added by RasterModelHandler::_GetClassParams() if not make sure the handler is registred.
    BeAssert(params.GetSelectIndex(RASTER_MODEL_PROP_Clip) != -1);

    int blobSize = 0;
    void const* pBlob = statement.GetValueBinary(params.GetSelectIndex(RASTER_MODEL_PROP_Clip), &blobSize);

    m_clips.FromBlob(pBlob, blobSize, GetDgnDb());

    return DgnDbStatus::Success;
    }

//----------------------------------------------------------------------------------------
// @bsimethod                                                   Mathieu.Marchand  7/2016
//----------------------------------------------------------------------------------------
void RasterModel::_InitFrom(DgnModelCR other)
    {
    T_Super::_InitFrom(other);
    RasterModel const* otherModel = dynamic_cast<RasterModel const*>(&other);
    if (nullptr != otherModel)
        m_clips.InitFrom(otherModel->m_clips);
    }

//----------------------------------------------------------------------------------------
// @bsimethod                                                   Mathieu.Marchand  7/2016
//----------------------------------------------------------------------------------------
void RasterModelHandler::_GetClassParams(ECSqlClassParamsR params)
    {
    T_Super::_GetClassParams(params);
    params.Add(RASTER_MODEL_PROP_Clip, ECSqlClassParams::StatementType::All);
    }
<|MERGE_RESOLUTION|>--- conflicted
+++ resolved
@@ -1,527 +1,510 @@
-/*-------------------------------------------------------------------------------------+
-|
-|     $Source: RasterSchema/RasterHandler.cpp $
-|
-|  $Copyright: (c) 2016 Bentley Systems, Incorporated. All rights reserved. $
-|
-+--------------------------------------------------------------------------------------*/
-#include <RasterSchemaInternal.h>
-#include <RasterSchema/RasterHandler.h>
-#include "RasterSource.h"
-#include "RasterTileTree.h"
-#include "WmsSource.h"
-
-#define RASTER_MODEL_PROP_Clip "Clip"
-
-USING_NAMESPACE_BENTLEY_DGN
-USING_NAMESPACE_BENTLEY_RASTERSCHEMA
-
-HANDLER_DEFINE_MEMBERS(RasterModelHandler)
-
-//----------------------------------------------------------------------------------------
-// @bsiclass                                                      Mathieu.Marchand  3/2016
-//----------------------------------------------------------------------------------------
-struct RasterBorderGeometrySource : public GeometrySource3d, RefCountedBase
-    {
-    struct ElemTopology : RefCounted<IElemTopology>
-        {
-        protected:
-            RefCountedPtr<RasterBorderGeometrySource> m_source;
-
-            virtual IElemTopologyP _Clone() const override { return new ElemTopology(*this); }
-            virtual bool _IsEqual(IElemTopologyCR rhs) const override { return _ToGeometrySource() == rhs._ToGeometrySource(); }
-            virtual GeometrySourceCP _ToGeometrySource() const override { return m_source.get(); }
-            virtual IEditManipulatorPtr _GetTransientManipulator(HitDetailCR hit) const { return nullptr; /*TODO*/ }
-
-            ElemTopology(RasterBorderGeometrySource& source) { m_source = &source; }
-            ElemTopology(ElemTopology const& from) { m_source = from.m_source; }
-
-        public:
-
-            static RefCountedPtr<ElemTopology> Create(RasterBorderGeometrySource& source) { return new ElemTopology(source); }
-
-        }; // ElemTopology
-
-    RasterBorderGeometrySource(DPoint3dCP corners, RasterModel& model);
-
-    virtual DgnDbR _GetSourceDgnDb() const override { return m_dgnDb; }
-    virtual DgnCategoryId _GetCategoryId() const override { return m_categoryId; }
-    virtual Placement3dCR _GetPlacement() const override { return m_placement; }
-    virtual GeometryStreamCR _GetGeometryStream() const override { return m_geom; }
-    virtual Render::GraphicSet& _Graphics() const override { return m_graphics; };
-    virtual DgnElement::Hilited _IsHilited() const override { return m_hilited; }
-    virtual void _GetInfoString(HitDetailCR, Utf8StringR descr, Utf8CP delimiter) const override { descr = m_infoString; }
-
-    virtual DgnElementCP _ToElement() const override { return nullptr; }
-    virtual GeometrySource3dCP _ToGeometrySource3d() const override { return this; }
-    virtual DgnDbStatus _SetCategoryId(DgnCategoryId categoryId) override { return DgnDbStatus::Success; }
-    virtual DgnDbStatus _SetPlacement(Placement3dCR placement) override { return DgnDbStatus::Success; }
-    virtual void _SetHilited(DgnElement::Hilited newState) const override { m_hilited = newState; }
-
-    DgnDbR                      m_dgnDb;
-    DgnCategoryId               m_categoryId;
-    Placement3d                 m_placement;
-    GeometryStream              m_geom;
-    Utf8String                  m_infoString;
-    mutable Render::GraphicSet  m_graphics;
-    mutable DgnElement::Hilited m_hilited;
-    };
-
-
-//----------------------------------------------------------------------------------------
-// @bsimethod                                                   Mathieu.Marchand  3/2016
-//----------------------------------------------------------------------------------------
-RasterBorderGeometrySource::RasterBorderGeometrySource(DPoint3dCP pCorners, RasterModel& model)
-    :m_dgnDb(model.GetDgnDb()),
-    m_categoryId(DgnCategory::QueryFirstCategoryId(model.GetDgnDb())),
-    m_hilited(DgnElement::Hilited::None),
-    m_infoString(model.GetUserLabel())
-    {
-    if (m_infoString.empty())
-        m_infoString = model.GetCode().GetValueCP();
-
-    GeometryBuilderPtr builder = GeometryBuilder::Create(*this);
-    Render::GeometryParams geomParams;
-    geomParams.SetCategoryId(GetCategoryId());
-    geomParams.SetLineColor(ColorDef::LightGrey());
-    geomParams.SetWeight(2);
-    builder->Append(geomParams);
-
-    DPoint3d box[5];
-    box[0] = pCorners[0];
-    box[1] = pCorners[1];
-    box[2] = pCorners[3];
-    box[3] = pCorners[2];
-    box[4] = box[0];
-    builder->Append(*ICurvePrimitive::CreateLineString(box, 5));
-
-    builder->Finish(*this);
-    }
-
-
-//----------------------------------------------------------------------------------------
-// @bsimethod                                                   Mathieu.Marchand  7/2016
-//----------------------------------------------------------------------------------------
-RasterClip::RasterClip() {};
-RasterClip::~RasterClip() {}
-CurveVectorCP RasterClip::GetBoundaryCP() const {return m_pBoundary.get();}
-RasterClip::MaskVector const& RasterClip::GetMasks() const { return m_masks; }
-
-//----------------------------------------------------------------------------------------
-// @bsimethod                                                   Mathieu.Marchand  7/2016
-//----------------------------------------------------------------------------------------
-void RasterClip::Clear()
-    {
-    m_pBoundary = nullptr;
-    m_masks.clear();
-    m_clipVector = nullptr;
-    }
-
-//----------------------------------------------------------------------------------------
-// @bsimethod                                                   Mathieu.Marchand  7/2016
-//----------------------------------------------------------------------------------------
-StatusInt RasterClip::SetBoundary(CurveVectorP pBoundary)
-    {
-    if (nullptr == pBoundary)
-        {
-        m_pBoundary = nullptr;
-        return SUCCESS;
-        }
-
-    //&&MM validate. The Z-value?
-    if (CurveVector::BOUNDARY_TYPE_Outer != pBoundary->GetBoundaryType()) 
-        return ERROR;
-
-    m_pBoundary = pBoundary;
-    m_clipVector = nullptr;
-    
-    return SUCCESS;
-    }
-
-//----------------------------------------------------------------------------------------
-// @bsimethod                                                   Mathieu.Marchand  7/2016
-//----------------------------------------------------------------------------------------
-StatusInt RasterClip::SetMasks(RasterClip::MaskVector const& masks)
-    {
-    for (auto const& mask : masks)
-        {
-        //&&MM validate. The Z-value?
-        if (CurveVector::BOUNDARY_TYPE_Inner != mask->GetBoundaryType())
-            return ERROR;
-        }
-
-    m_masks = masks;
-
-    m_clipVector = nullptr;
-
-    return SUCCESS;
-    }
-
-//----------------------------------------------------------------------------------------
-// @bsimethod                                                   Mathieu.Marchand  7/2016
-//----------------------------------------------------------------------------------------
-StatusInt RasterClip::AddMask(CurveVectorR curve)
-    {
-    //&&MM validate. The Z-value?
-    if (CurveVector::BOUNDARY_TYPE_Inner != curve.GetBoundaryType())
-        return ERROR;
-
-    m_masks.push_back(&curve);
-
-    m_clipVector = nullptr;
-    return SUCCESS;
-    }
-
-
-//----------------------------------------------------------------------------------------
-// @bsimethod                                                   Mathieu.Marchand  7/2016
-//----------------------------------------------------------------------------------------
-void RasterClip::ToBlob(bvector<uint8_t>& blob, DgnDbR dgndb) const
-    {
-    if (IsEmpty())
-        {
-        blob.clear();
-        return;
-        }
-
-    // Create a parity region that will hold boundary and masks.
-    CurveVectorPtr clips = CurveVector::Create(CurveVector::BOUNDARY_TYPE_ParityRegion);
-
-    if (HasBoundary())
-        {
-        // We make sure of that during set but just in case.
-        BeAssert(CurveVector::BOUNDARY_TYPE_Outer == GetBoundaryCP()->GetBoundaryType());
-        if (CurveVector::BOUNDARY_TYPE_Outer == GetBoundaryCP()->GetBoundaryType())
-            clips->Add(m_pBoundary);
-        }
-
-    for (auto& mask : GetMasks())
-        {
-        // We make sure of that during set but just in case.
-        BeAssert(CurveVector::BOUNDARY_TYPE_Inner == mask->GetBoundaryType());
-        if (CurveVector::BOUNDARY_TYPE_Inner == mask->GetBoundaryType())
-            clips->Add(mask);
-        }
-
-    BentleyGeometryFlatBuffer::GeometryToBytes(*clips, blob);
-    }
-
-//----------------------------------------------------------------------------------------
-// @bsimethod                                                   Mathieu.Marchand  7/2016
-//----------------------------------------------------------------------------------------
-void RasterClip::FromBlob(void const* blob, size_t size, DgnDbR dgndb)
-    {
-    Clear();
-
-    if (blob == nullptr || size == 0)
-        return;
-
-    CurveVectorPtr clips = BentleyGeometryFlatBuffer::BytesToCurveVector(static_cast<Byte const*>(blob));
-
-    if (clips.IsNull())
-        return;
-
-    BeAssert(clips->GetBoundaryType() == CurveVector::BOUNDARY_TYPE_ParityRegion);
-
-    for (auto& loop : *clips)
-        {
-        CurveVectorPtr loopCurves = loop->GetChildCurveVectorP();
-        if (loopCurves.IsNull())
-            continue;
-
-        BeAssert(loopCurves->GetBoundaryType() == CurveVector::BOUNDARY_TYPE_Outer || loopCurves->GetBoundaryType() == CurveVector::BOUNDARY_TYPE_Inner);
-
-        if (CurveVector::BOUNDARY_TYPE_Outer == loopCurves->GetBoundaryType())
-            {
-            BeAssert(!HasBoundary()); // only one is allowed.
-            SetBoundary(loopCurves.get());
-            }
-        else if (CurveVector::BOUNDARY_TYPE_Inner == loopCurves->GetBoundaryType())
-            {
-            AddMask(*loopCurves);
-            }
-        }
-    }
-
-//----------------------------------------------------------------------------------------
-// @bsimethod                                                   Mathieu.Marchand  7/2016
-//----------------------------------------------------------------------------------------
-void RasterClip::InitFrom(RasterClip const& other)
-    {
-    Clear();
-
-    if (other.HasBoundary())
-        SetBoundary(other.GetBoundaryCP()->Clone().get());
-
-    for (auto const& mask : other.GetMasks())
-        {
-        AddMask(*mask->Clone());
-        }
-    }
-
-
-//----------------------------------------------------------------------------------------
-// @bsimethod                                                   Mathieu.Marchand  8/2016
-//----------------------------------------------------------------------------------------
-ClipVectorCP RasterClip::GetClipVector() const
-    {
-    if (m_clipVector.IsValid())
-        return m_clipVector.get();
-
-    m_clipVector = nullptr;
-         
-    if (HasBoundary())
-        {
-        ClipPrimitivePtr boundary = ClipPrimitive::CreateFromBoundaryCurveVector(*GetBoundaryCP(), 0.1, 0.4, nullptr, nullptr, nullptr);
-        m_clipVector = ClipVector::CreateFromPrimitive(boundary.get());
-        }
-
-    for (auto const& mask : GetMasks())
-        {
-        ClipPrimitivePtr clipMask = ClipPrimitive::CreateFromBoundaryCurveVector(*mask, 0.1, 0.4, nullptr, nullptr, nullptr);
-        if (m_clipVector.IsValid())
-            m_clipVector->push_back(clipMask);
-        else
-            m_clipVector = ClipVector::CreateFromPrimitive(clipMask.get());
-        }
-
-    return m_clipVector.get();
-    }
-
-
-//----------------------------------------------------------------------------------------
-// @bsimethod                                                       Eric.Paquet     4/2015
-//----------------------------------------------------------------------------------------
-RasterModel::RasterModel(CreateParams const& params) : T_Super (params)
-    {
-    //m_loadStatus = LoadRasterStatus::Unloaded;
-    }
-
-//----------------------------------------------------------------------------------------
-// @bsimethod                                                       Eric.Paquet     4/2015
-//----------------------------------------------------------------------------------------
-RasterModel::~RasterModel()
-    {
-<<<<<<< HEAD
-    // Wait for tasks that we may have queued. 
-    //&&MM bogus in WaitForIdle it will deadlock if task queue is not empty.
-    BeFolly::IOThreadPool::GetPool().WaitForIdle();
-
-    m_root = nullptr;
-=======
-    if (m_root.IsValid())
-        {
-        // Wait for tasks that we may have queued. 
-        //&&MM bogus in WaitForIdle it will deadlock if task queue is not empty.
-        BeFolly::IOThreadPool::GetPool().WaitForIdle();
-        m_root = nullptr;
-        }
->>>>>>> a08dc2c2
-    }
-
-//----------------------------------------------------------------------------------------
-// @bsimethod                                                   Mathieu.Marchand  8/2016
-//----------------------------------------------------------------------------------------
-DMatrix4dCR  RasterModel::GetSourceToWorld() const { return _GetSourceToWorld(); }
-
-//----------------------------------------------------------------------------------------
-// @bsimethod                                                   Mathieu.Marchand  2/2016
-<<<<<<< HEAD
-=======
-//----------------------------------------------------------------------------------------
-void RasterModel::_DropGraphicsForViewport(DgnViewportCR viewport)
-    {
-    //&&MM todo
-//     if (m_rasterTreeP.IsValid())
-//         m_rasterTreeP->DropGraphicsForViewport(viewport);
-    }
-
-//----------------------------------------------------------------------------------------
-// @bsimethod                                                   Mathieu.Marchand  9/2016
->>>>>>> a08dc2c2
-//----------------------------------------------------------------------------------------
-AxisAlignedBox3d RasterModel::_QueryModelRange() const
-    {
-<<<<<<< HEAD
-    //&&MM todo
-//     if (m_rasterTreeP.IsValid())
-//         m_rasterTreeP->DropGraphicsForViewport(viewport);
-=======
-    _Load(nullptr);
-    if (!m_root.IsValid())
-        {
-        BeAssert(false);
-        return AxisAlignedBox3d();
-        }
-
-    ElementAlignedBox3d range = m_root->ComputeRange();
-    if (!range.IsValid())
-        return AxisAlignedBox3d();
-
-    Frustum box(range);
-    box.Multiply(m_root->GetLocation());
-
-    AxisAlignedBox3d aaRange;
-    aaRange.Extend(box.m_pts, 8);
-
-    return aaRange;
->>>>>>> a08dc2c2
-    }
-
-//----------------------------------------------------------------------------------------
-// @bsimethod                                                   Mathieu.Marchand  3/2016
-//----------------------------------------------------------------------------------------
-void RasterModel::_OnFitView(Dgn::FitContextR context) 
-    {
-    _Load(nullptr);
-    if (!m_root.IsValid())
-        return;
-
-    ElementAlignedBox3d rangeWorld = m_root->ComputeRange();
-    context.ExtendFitRange(rangeWorld, m_root->GetLocation());
-    }
-
-#if 0 // This is how we pick a raster. We do not require this feature for now so disable it.
-//----------------------------------------------------------------------------------------
-// @bsimethod                                                   Mathieu.Marchand  3/2016
-//----------------------------------------------------------------------------------------
-void RasterModel::_DrawModel(Dgn::ViewContextR context)
-    {
-    if (context.GetDrawPurpose() == DrawPurpose::Pick)
-        {
-        _Load(nullptr);
-        if (m_root.IsValid())
-            {
-            RefCountedPtr<RasterBorderGeometrySource> pSource(new RasterBorderGeometrySource(m_root.GetCorners(), *this));
-            RefCountedPtr<RasterBorderGeometrySource::ElemTopology> pTopology = RasterBorderGeometrySource::ElemTopology::Create(*pSource);
-
-            context.SetElemTopology(pTopology.get());
-            context.VisitGeometry(*pSource);
-            context.SetElemTopology(nullptr);
-            }
-        }
-    }
-#endif
-
-//----------------------------------------------------------------------------------------
-// @bsimethod                                                   Mathieu.Marchand  3/2016
-//----------------------------------------------------------------------------------------
-void RasterModel::_AddTerrainGraphics(TerrainContextR context) const
-    {
-    _Load(&context.GetTargetR().GetSystem());
-
-    if (!m_root.IsValid() || !m_root->GetRootTile().IsValid())
-        {
-        BeAssert(false);
-        return;
-        }
-
-    auto now = std::chrono::steady_clock::now();
-    TileTree::DrawArgs args(context, m_root->GetLocation(), now, now - m_root->GetExpirationTime());
-    m_root->Draw(args);
-
-    DEBUG_PRINTF("Map draw %d graphics, %d total, %d missing ", args.m_graphics.m_entries.size(), m_root->GetRootTile()->CountTiles(), args.m_missing.size());
-
-    args.DrawGraphics(context);
-
-    if (!args.m_missing.empty())
-        {
-        args.RequestMissingTiles(*m_root);
-        context.GetViewport()->ScheduleTerrainProgressiveTask(*new RasterProgressive(*m_root, args.m_missing));
-        }
-    }
-
-
-//----------------------------------------------------------------------------------------
-// @bsimethod                                                   Mathieu.Marchand  7/2016
-//----------------------------------------------------------------------------------------
-RasterClipCR RasterModel::GetClip() const
-    {
-    return m_clips;
-    }
-
-//----------------------------------------------------------------------------------------
-// @bsimethod                                                   Mathieu.Marchand  7/2016
-//----------------------------------------------------------------------------------------
-void RasterModel::SetClip(RasterClipCR clip)
-    {
-    m_clips = clip;
-    return;
-    }
-
-//----------------------------------------------------------------------------------------
-// @bsimethod                                                   Mathieu.Marchand  7/2016
-//----------------------------------------------------------------------------------------
-DgnDbStatus RasterModel::BindInsertAndUpdateParams(BeSQLite::EC::ECSqlStatement& statement)
-    {
-    // Shoud have been added by RasterModelHandler::_GetClassParams() if not make sure the handler is registred.
-    BeAssert(statement.GetParameterIndex(RASTER_MODEL_PROP_Clip) != -1); 
-
-    bvector<uint8_t> clipData;
-    m_clips.ToBlob(clipData, GetDgnDb());
-    
-    if(clipData.empty())
-        statement.BindNull(statement.GetParameterIndex(RASTER_MODEL_PROP_Clip));
-    else
-        statement.BindBinary(statement.GetParameterIndex(RASTER_MODEL_PROP_Clip), clipData.data(), (int) clipData.size(), BeSQLite::EC::IECSqlBinder::MakeCopy::Yes);
-
-    return DgnDbStatus::Success;
-    }
-
-//----------------------------------------------------------------------------------------
-// @bsimethod                                                   Mathieu.Marchand  7/2016
-//----------------------------------------------------------------------------------------
-DgnDbStatus RasterModel::_BindInsertParams(BeSQLite::EC::ECSqlStatement& statement)
-    {
-    T_Super::_BindInsertParams(statement);
-    return BindInsertAndUpdateParams(statement);
-    }
-
-//----------------------------------------------------------------------------------------
-// @bsimethod                                                   Mathieu.Marchand  7/2016
-//----------------------------------------------------------------------------------------
-DgnDbStatus RasterModel::_BindUpdateParams(BeSQLite::EC::ECSqlStatement& statement)
-    {
-    T_Super::_BindUpdateParams(statement);
-    return BindInsertAndUpdateParams(statement);
-    }
-
-//----------------------------------------------------------------------------------------
-// @bsimethod                                                   Mathieu.Marchand  7/2016
-//----------------------------------------------------------------------------------------
-DgnDbStatus RasterModel::_ReadSelectParams(BeSQLite::EC::ECSqlStatement& statement, ECSqlClassParamsCR params)
-    {
-    DgnDbStatus status = T_Super::_ReadSelectParams(statement, params);
-    if (DgnDbStatus::Success != status)
-        return status;
-
-    // Shoud have been added by RasterModelHandler::_GetClassParams() if not make sure the handler is registred.
-    BeAssert(params.GetSelectIndex(RASTER_MODEL_PROP_Clip) != -1);
-
-    int blobSize = 0;
-    void const* pBlob = statement.GetValueBinary(params.GetSelectIndex(RASTER_MODEL_PROP_Clip), &blobSize);
-
-    m_clips.FromBlob(pBlob, blobSize, GetDgnDb());
-
-    return DgnDbStatus::Success;
-    }
-
-//----------------------------------------------------------------------------------------
-// @bsimethod                                                   Mathieu.Marchand  7/2016
-//----------------------------------------------------------------------------------------
-void RasterModel::_InitFrom(DgnModelCR other)
-    {
-    T_Super::_InitFrom(other);
-    RasterModel const* otherModel = dynamic_cast<RasterModel const*>(&other);
-    if (nullptr != otherModel)
-        m_clips.InitFrom(otherModel->m_clips);
-    }
-
-//----------------------------------------------------------------------------------------
-// @bsimethod                                                   Mathieu.Marchand  7/2016
-//----------------------------------------------------------------------------------------
-void RasterModelHandler::_GetClassParams(ECSqlClassParamsR params)
-    {
-    T_Super::_GetClassParams(params);
-    params.Add(RASTER_MODEL_PROP_Clip, ECSqlClassParams::StatementType::All);
-    }
+/*-------------------------------------------------------------------------------------+
+|
+|     $Source: RasterSchema/RasterHandler.cpp $
+|
+|  $Copyright: (c) 2016 Bentley Systems, Incorporated. All rights reserved. $
+|
++--------------------------------------------------------------------------------------*/
+#include <RasterSchemaInternal.h>
+#include <RasterSchema/RasterHandler.h>
+#include "RasterSource.h"
+#include "RasterTileTree.h"
+#include "WmsSource.h"
+
+#define RASTER_MODEL_PROP_Clip "Clip"
+
+USING_NAMESPACE_BENTLEY_DGN
+USING_NAMESPACE_BENTLEY_RASTERSCHEMA
+
+HANDLER_DEFINE_MEMBERS(RasterModelHandler)
+
+//----------------------------------------------------------------------------------------
+// @bsiclass                                                      Mathieu.Marchand  3/2016
+//----------------------------------------------------------------------------------------
+struct RasterBorderGeometrySource : public GeometrySource3d, RefCountedBase
+    {
+    struct ElemTopology : RefCounted<IElemTopology>
+        {
+        protected:
+            RefCountedPtr<RasterBorderGeometrySource> m_source;
+
+            virtual IElemTopologyP _Clone() const override { return new ElemTopology(*this); }
+            virtual bool _IsEqual(IElemTopologyCR rhs) const override { return _ToGeometrySource() == rhs._ToGeometrySource(); }
+            virtual GeometrySourceCP _ToGeometrySource() const override { return m_source.get(); }
+            virtual IEditManipulatorPtr _GetTransientManipulator(HitDetailCR hit) const { return nullptr; /*TODO*/ }
+
+            ElemTopology(RasterBorderGeometrySource& source) { m_source = &source; }
+            ElemTopology(ElemTopology const& from) { m_source = from.m_source; }
+
+        public:
+
+            static RefCountedPtr<ElemTopology> Create(RasterBorderGeometrySource& source) { return new ElemTopology(source); }
+
+        }; // ElemTopology
+
+    RasterBorderGeometrySource(DPoint3dCP corners, RasterModel& model);
+
+    virtual DgnDbR _GetSourceDgnDb() const override { return m_dgnDb; }
+    virtual DgnCategoryId _GetCategoryId() const override { return m_categoryId; }
+    virtual Placement3dCR _GetPlacement() const override { return m_placement; }
+    virtual GeometryStreamCR _GetGeometryStream() const override { return m_geom; }
+    virtual Render::GraphicSet& _Graphics() const override { return m_graphics; };
+    virtual DgnElement::Hilited _IsHilited() const override { return m_hilited; }
+    virtual void _GetInfoString(HitDetailCR, Utf8StringR descr, Utf8CP delimiter) const override { descr = m_infoString; }
+
+    virtual DgnElementCP _ToElement() const override { return nullptr; }
+    virtual GeometrySource3dCP _ToGeometrySource3d() const override { return this; }
+    virtual DgnDbStatus _SetCategoryId(DgnCategoryId categoryId) override { return DgnDbStatus::Success; }
+    virtual DgnDbStatus _SetPlacement(Placement3dCR placement) override { return DgnDbStatus::Success; }
+    virtual void _SetHilited(DgnElement::Hilited newState) const override { m_hilited = newState; }
+
+    DgnDbR                      m_dgnDb;
+    DgnCategoryId               m_categoryId;
+    Placement3d                 m_placement;
+    GeometryStream              m_geom;
+    Utf8String                  m_infoString;
+    mutable Render::GraphicSet  m_graphics;
+    mutable DgnElement::Hilited m_hilited;
+    };
+
+
+//----------------------------------------------------------------------------------------
+// @bsimethod                                                   Mathieu.Marchand  3/2016
+//----------------------------------------------------------------------------------------
+RasterBorderGeometrySource::RasterBorderGeometrySource(DPoint3dCP pCorners, RasterModel& model)
+    :m_dgnDb(model.GetDgnDb()),
+    m_categoryId(DgnCategory::QueryFirstCategoryId(model.GetDgnDb())),
+    m_hilited(DgnElement::Hilited::None),
+    m_infoString(model.GetUserLabel())
+    {
+    if (m_infoString.empty())
+        m_infoString = model.GetCode().GetValueCP();
+
+    GeometryBuilderPtr builder = GeometryBuilder::Create(*this);
+    Render::GeometryParams geomParams;
+    geomParams.SetCategoryId(GetCategoryId());
+    geomParams.SetLineColor(ColorDef::LightGrey());
+    geomParams.SetWeight(2);
+    builder->Append(geomParams);
+
+    DPoint3d box[5];
+    box[0] = pCorners[0];
+    box[1] = pCorners[1];
+    box[2] = pCorners[3];
+    box[3] = pCorners[2];
+    box[4] = box[0];
+    builder->Append(*ICurvePrimitive::CreateLineString(box, 5));
+
+    builder->Finish(*this);
+    }
+
+
+//----------------------------------------------------------------------------------------
+// @bsimethod                                                   Mathieu.Marchand  7/2016
+//----------------------------------------------------------------------------------------
+RasterClip::RasterClip() {};
+RasterClip::~RasterClip() {}
+CurveVectorCP RasterClip::GetBoundaryCP() const {return m_pBoundary.get();}
+RasterClip::MaskVector const& RasterClip::GetMasks() const { return m_masks; }
+
+//----------------------------------------------------------------------------------------
+// @bsimethod                                                   Mathieu.Marchand  7/2016
+//----------------------------------------------------------------------------------------
+void RasterClip::Clear()
+    {
+    m_pBoundary = nullptr;
+    m_masks.clear();
+    m_clipVector = nullptr;
+    }
+
+//----------------------------------------------------------------------------------------
+// @bsimethod                                                   Mathieu.Marchand  7/2016
+//----------------------------------------------------------------------------------------
+StatusInt RasterClip::SetBoundary(CurveVectorP pBoundary)
+    {
+    if (nullptr == pBoundary)
+        {
+        m_pBoundary = nullptr;
+        return SUCCESS;
+        }
+
+    //&&MM validate. The Z-value?
+    if (CurveVector::BOUNDARY_TYPE_Outer != pBoundary->GetBoundaryType()) 
+        return ERROR;
+
+    m_pBoundary = pBoundary;
+    m_clipVector = nullptr;
+    
+    return SUCCESS;
+    }
+
+//----------------------------------------------------------------------------------------
+// @bsimethod                                                   Mathieu.Marchand  7/2016
+//----------------------------------------------------------------------------------------
+StatusInt RasterClip::SetMasks(RasterClip::MaskVector const& masks)
+    {
+    for (auto const& mask : masks)
+        {
+        //&&MM validate. The Z-value?
+        if (CurveVector::BOUNDARY_TYPE_Inner != mask->GetBoundaryType())
+            return ERROR;
+        }
+
+    m_masks = masks;
+
+    m_clipVector = nullptr;
+
+    return SUCCESS;
+    }
+
+//----------------------------------------------------------------------------------------
+// @bsimethod                                                   Mathieu.Marchand  7/2016
+//----------------------------------------------------------------------------------------
+StatusInt RasterClip::AddMask(CurveVectorR curve)
+    {
+    //&&MM validate. The Z-value?
+    if (CurveVector::BOUNDARY_TYPE_Inner != curve.GetBoundaryType())
+        return ERROR;
+
+    m_masks.push_back(&curve);
+
+    m_clipVector = nullptr;
+    return SUCCESS;
+    }
+
+
+//----------------------------------------------------------------------------------------
+// @bsimethod                                                   Mathieu.Marchand  7/2016
+//----------------------------------------------------------------------------------------
+void RasterClip::ToBlob(bvector<uint8_t>& blob, DgnDbR dgndb) const
+    {
+    if (IsEmpty())
+        {
+        blob.clear();
+        return;
+        }
+
+    // Create a parity region that will hold boundary and masks.
+    CurveVectorPtr clips = CurveVector::Create(CurveVector::BOUNDARY_TYPE_ParityRegion);
+
+    if (HasBoundary())
+        {
+        // We make sure of that during set but just in case.
+        BeAssert(CurveVector::BOUNDARY_TYPE_Outer == GetBoundaryCP()->GetBoundaryType());
+        if (CurveVector::BOUNDARY_TYPE_Outer == GetBoundaryCP()->GetBoundaryType())
+            clips->Add(m_pBoundary);
+        }
+
+    for (auto& mask : GetMasks())
+        {
+        // We make sure of that during set but just in case.
+        BeAssert(CurveVector::BOUNDARY_TYPE_Inner == mask->GetBoundaryType());
+        if (CurveVector::BOUNDARY_TYPE_Inner == mask->GetBoundaryType())
+            clips->Add(mask);
+        }
+
+    BentleyGeometryFlatBuffer::GeometryToBytes(*clips, blob);
+    }
+
+//----------------------------------------------------------------------------------------
+// @bsimethod                                                   Mathieu.Marchand  7/2016
+//----------------------------------------------------------------------------------------
+void RasterClip::FromBlob(void const* blob, size_t size, DgnDbR dgndb)
+    {
+    Clear();
+
+    if (blob == nullptr || size == 0)
+        return;
+
+    CurveVectorPtr clips = BentleyGeometryFlatBuffer::BytesToCurveVector(static_cast<Byte const*>(blob));
+
+    if (clips.IsNull())
+        return;
+
+    BeAssert(clips->GetBoundaryType() == CurveVector::BOUNDARY_TYPE_ParityRegion);
+
+    for (auto& loop : *clips)
+        {
+        CurveVectorPtr loopCurves = loop->GetChildCurveVectorP();
+        if (loopCurves.IsNull())
+            continue;
+
+        BeAssert(loopCurves->GetBoundaryType() == CurveVector::BOUNDARY_TYPE_Outer || loopCurves->GetBoundaryType() == CurveVector::BOUNDARY_TYPE_Inner);
+
+        if (CurveVector::BOUNDARY_TYPE_Outer == loopCurves->GetBoundaryType())
+            {
+            BeAssert(!HasBoundary()); // only one is allowed.
+            SetBoundary(loopCurves.get());
+            }
+        else if (CurveVector::BOUNDARY_TYPE_Inner == loopCurves->GetBoundaryType())
+            {
+            AddMask(*loopCurves);
+            }
+        }
+    }
+
+//----------------------------------------------------------------------------------------
+// @bsimethod                                                   Mathieu.Marchand  7/2016
+//----------------------------------------------------------------------------------------
+void RasterClip::InitFrom(RasterClip const& other)
+    {
+    Clear();
+
+    if (other.HasBoundary())
+        SetBoundary(other.GetBoundaryCP()->Clone().get());
+
+    for (auto const& mask : other.GetMasks())
+        {
+        AddMask(*mask->Clone());
+        }
+    }
+
+
+//----------------------------------------------------------------------------------------
+// @bsimethod                                                   Mathieu.Marchand  8/2016
+//----------------------------------------------------------------------------------------
+ClipVectorCP RasterClip::GetClipVector() const
+    {
+    if (m_clipVector.IsValid())
+        return m_clipVector.get();
+
+    m_clipVector = nullptr;
+         
+    if (HasBoundary())
+        {
+        ClipPrimitivePtr boundary = ClipPrimitive::CreateFromBoundaryCurveVector(*GetBoundaryCP(), 0.1, 0.4, nullptr, nullptr, nullptr);
+        m_clipVector = ClipVector::CreateFromPrimitive(boundary.get());
+        }
+
+    for (auto const& mask : GetMasks())
+        {
+        ClipPrimitivePtr clipMask = ClipPrimitive::CreateFromBoundaryCurveVector(*mask, 0.1, 0.4, nullptr, nullptr, nullptr);
+        if (m_clipVector.IsValid())
+            m_clipVector->push_back(clipMask);
+        else
+            m_clipVector = ClipVector::CreateFromPrimitive(clipMask.get());
+        }
+
+    return m_clipVector.get();
+    }
+
+
+//----------------------------------------------------------------------------------------
+// @bsimethod                                                       Eric.Paquet     4/2015
+//----------------------------------------------------------------------------------------
+RasterModel::RasterModel(CreateParams const& params) : T_Super (params)
+    {
+    //m_loadStatus = LoadRasterStatus::Unloaded;
+    }
+
+//----------------------------------------------------------------------------------------
+// @bsimethod                                                       Eric.Paquet     4/2015
+//----------------------------------------------------------------------------------------
+RasterModel::~RasterModel()
+    {
+    if (m_root.IsValid())
+        {
+        // Wait for tasks that we may have queued. 
+        //&&MM bogus in WaitForIdle it will deadlock if task queue is not empty.
+        BeFolly::IOThreadPool::GetPool().WaitForIdle();
+        m_root = nullptr;
+        }
+    }
+
+//----------------------------------------------------------------------------------------
+// @bsimethod                                                   Mathieu.Marchand  8/2016
+//----------------------------------------------------------------------------------------
+DMatrix4dCR  RasterModel::GetSourceToWorld() const { return _GetSourceToWorld(); }
+
+//----------------------------------------------------------------------------------------
+// @bsimethod                                                   Mathieu.Marchand  2/2016
+//----------------------------------------------------------------------------------------
+void RasterModel::_DropGraphicsForViewport(DgnViewportCR viewport)
+    {
+    //&&MM todo
+//     if (m_rasterTreeP.IsValid())
+//         m_rasterTreeP->DropGraphicsForViewport(viewport);
+    }
+
+//----------------------------------------------------------------------------------------
+// @bsimethod                                                   Mathieu.Marchand  9/2016
+//----------------------------------------------------------------------------------------
+AxisAlignedBox3d RasterModel::_QueryModelRange() const
+    {
+    _Load(nullptr);
+    if (!m_root.IsValid())
+        {
+        BeAssert(false);
+        return AxisAlignedBox3d();
+        }
+
+    ElementAlignedBox3d range = m_root->ComputeRange();
+    if (!range.IsValid())
+        return AxisAlignedBox3d();
+
+    Frustum box(range);
+    box.Multiply(m_root->GetLocation());
+
+    AxisAlignedBox3d aaRange;
+    aaRange.Extend(box.m_pts, 8);
+
+    return aaRange;
+    }
+
+//----------------------------------------------------------------------------------------
+// @bsimethod                                                   Mathieu.Marchand  3/2016
+//----------------------------------------------------------------------------------------
+void RasterModel::_OnFitView(Dgn::FitContextR context) 
+    {
+    _Load(nullptr);
+    if (!m_root.IsValid())
+        return;
+
+    ElementAlignedBox3d rangeWorld = m_root->ComputeRange();
+    context.ExtendFitRange(rangeWorld, m_root->GetLocation());
+    }
+
+#if 0 // This is how we pick a raster. We do not require this feature for now so disable it.
+//----------------------------------------------------------------------------------------
+// @bsimethod                                                   Mathieu.Marchand  3/2016
+//----------------------------------------------------------------------------------------
+void RasterModel::_DrawModel(Dgn::ViewContextR context)
+    {
+    if (context.GetDrawPurpose() == DrawPurpose::Pick)
+        {
+        _Load(nullptr);
+        if (m_root.IsValid())
+            {
+            RefCountedPtr<RasterBorderGeometrySource> pSource(new RasterBorderGeometrySource(m_root.GetCorners(), *this));
+            RefCountedPtr<RasterBorderGeometrySource::ElemTopology> pTopology = RasterBorderGeometrySource::ElemTopology::Create(*pSource);
+
+            context.SetElemTopology(pTopology.get());
+            context.VisitGeometry(*pSource);
+            context.SetElemTopology(nullptr);
+            }
+        }
+    }
+#endif
+
+//----------------------------------------------------------------------------------------
+// @bsimethod                                                   Mathieu.Marchand  3/2016
+//----------------------------------------------------------------------------------------
+void RasterModel::_AddTerrainGraphics(TerrainContextR context) const
+    {
+    _Load(&context.GetTargetR().GetSystem());
+
+    if (!m_root.IsValid() || !m_root->GetRootTile().IsValid())
+        {
+        BeAssert(false);
+        return;
+        }
+
+    auto now = std::chrono::steady_clock::now();
+    TileTree::DrawArgs args(context, m_root->GetLocation(), now, now - m_root->GetExpirationTime());
+    m_root->Draw(args);
+
+    DEBUG_PRINTF("Map draw %d graphics, %d total, %d missing ", args.m_graphics.m_entries.size(), m_root->GetRootTile()->CountTiles(), args.m_missing.size());
+
+    args.DrawGraphics(context);
+
+    if (!args.m_missing.empty())
+        {
+        args.RequestMissingTiles(*m_root);
+        context.GetViewport()->ScheduleTerrainProgressiveTask(*new RasterProgressive(*m_root, args.m_missing));
+        }
+    }
+
+
+//----------------------------------------------------------------------------------------
+// @bsimethod                                                   Mathieu.Marchand  7/2016
+//----------------------------------------------------------------------------------------
+RasterClipCR RasterModel::GetClip() const
+    {
+    return m_clips;
+    }
+
+//----------------------------------------------------------------------------------------
+// @bsimethod                                                   Mathieu.Marchand  7/2016
+//----------------------------------------------------------------------------------------
+void RasterModel::SetClip(RasterClipCR clip)
+    {
+    m_clips = clip;
+    return;
+    }
+
+//----------------------------------------------------------------------------------------
+// @bsimethod                                                   Mathieu.Marchand  7/2016
+//----------------------------------------------------------------------------------------
+DgnDbStatus RasterModel::BindInsertAndUpdateParams(BeSQLite::EC::ECSqlStatement& statement)
+    {
+    // Shoud have been added by RasterModelHandler::_GetClassParams() if not make sure the handler is registred.
+    BeAssert(statement.GetParameterIndex(RASTER_MODEL_PROP_Clip) != -1); 
+
+    bvector<uint8_t> clipData;
+    m_clips.ToBlob(clipData, GetDgnDb());
+    
+    if(clipData.empty())
+        statement.BindNull(statement.GetParameterIndex(RASTER_MODEL_PROP_Clip));
+    else
+        statement.BindBinary(statement.GetParameterIndex(RASTER_MODEL_PROP_Clip), clipData.data(), (int) clipData.size(), BeSQLite::EC::IECSqlBinder::MakeCopy::Yes);
+
+    return DgnDbStatus::Success;
+    }
+
+//----------------------------------------------------------------------------------------
+// @bsimethod                                                   Mathieu.Marchand  7/2016
+//----------------------------------------------------------------------------------------
+DgnDbStatus RasterModel::_BindInsertParams(BeSQLite::EC::ECSqlStatement& statement)
+    {
+    T_Super::_BindInsertParams(statement);
+    return BindInsertAndUpdateParams(statement);
+    }
+
+//----------------------------------------------------------------------------------------
+// @bsimethod                                                   Mathieu.Marchand  7/2016
+//----------------------------------------------------------------------------------------
+DgnDbStatus RasterModel::_BindUpdateParams(BeSQLite::EC::ECSqlStatement& statement)
+    {
+    T_Super::_BindUpdateParams(statement);
+    return BindInsertAndUpdateParams(statement);
+    }
+
+//----------------------------------------------------------------------------------------
+// @bsimethod                                                   Mathieu.Marchand  7/2016
+//----------------------------------------------------------------------------------------
+DgnDbStatus RasterModel::_ReadSelectParams(BeSQLite::EC::ECSqlStatement& statement, ECSqlClassParamsCR params)
+    {
+    DgnDbStatus status = T_Super::_ReadSelectParams(statement, params);
+    if (DgnDbStatus::Success != status)
+        return status;
+
+    // Shoud have been added by RasterModelHandler::_GetClassParams() if not make sure the handler is registred.
+    BeAssert(params.GetSelectIndex(RASTER_MODEL_PROP_Clip) != -1);
+
+    int blobSize = 0;
+    void const* pBlob = statement.GetValueBinary(params.GetSelectIndex(RASTER_MODEL_PROP_Clip), &blobSize);
+
+    m_clips.FromBlob(pBlob, blobSize, GetDgnDb());
+
+    return DgnDbStatus::Success;
+    }
+
+//----------------------------------------------------------------------------------------
+// @bsimethod                                                   Mathieu.Marchand  7/2016
+//----------------------------------------------------------------------------------------
+void RasterModel::_InitFrom(DgnModelCR other)
+    {
+    T_Super::_InitFrom(other);
+    RasterModel const* otherModel = dynamic_cast<RasterModel const*>(&other);
+    if (nullptr != otherModel)
+        m_clips.InitFrom(otherModel->m_clips);
+    }
+
+//----------------------------------------------------------------------------------------
+// @bsimethod                                                   Mathieu.Marchand  7/2016
+//----------------------------------------------------------------------------------------
+void RasterModelHandler::_GetClassParams(ECSqlClassParamsR params)
+    {
+    T_Super::_GetClassParams(params);
+    params.Add(RASTER_MODEL_PROP_Clip, ECSqlClassParams::StatementType::All);
+    }