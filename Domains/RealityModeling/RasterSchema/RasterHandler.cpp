--- conflicted
+++ resolved
@@ -1,578 +1,564 @@
-/*-------------------------------------------------------------------------------------+
-|
-|     $Source: RasterSchema/RasterHandler.cpp $
-|
-|  $Copyright: (c) 2017 Bentley Systems, Incorporated. All rights reserved. $
-|
-+--------------------------------------------------------------------------------------*/
-#include <RasterInternal.h>
-#include <Raster/RasterHandler.h>
-#include "RasterTileTree.h"
-#include "WmsSource.h"
-
-#define RASTER_MODEL_PROP_Clip "Clip"
-
-USING_NAMESPACE_BENTLEY_DGN
-USING_NAMESPACE_BENTLEY_RASTER
-
-HANDLER_DEFINE_MEMBERS(RasterModelHandler)
-
-//----------------------------------------------------------------------------------------
-// @bsiclass                                                      Mathieu.Marchand  3/2016
-//----------------------------------------------------------------------------------------
-struct RasterBorderGeometrySource : public GeometrySource3d, RefCountedBase
-    {
-    struct ElemTopology : RefCounted<IElemTopology>
-        {
-        protected:
-            RefCountedPtr<RasterBorderGeometrySource> m_source;
-
-            virtual IElemTopologyP _Clone() const override { return new ElemTopology(*this); }
-            virtual bool _IsEqual(IElemTopologyCR rhs) const override { return _ToGeometrySource() == rhs._ToGeometrySource(); }
-            virtual GeometrySourceCP _ToGeometrySource() const override { return m_source.get(); }
-            virtual IEditManipulatorPtr _GetTransientManipulator(HitDetailCR hit) const { return nullptr; /*TODO*/ }
-
-            ElemTopology(RasterBorderGeometrySource& source) { m_source = &source; }
-            ElemTopology(ElemTopology const& from) { m_source = from.m_source; }
-
-        public:
-
-            static RefCountedPtr<ElemTopology> Create(RasterBorderGeometrySource& source) { return new ElemTopology(source); }
-
-        }; // ElemTopology
-
-    RasterBorderGeometrySource(DPoint3dCP corners, RasterModel& model);
-
-    virtual DgnDbR _GetSourceDgnDb() const override { return m_dgnDb; }
-    virtual DgnCategoryId _GetCategoryId() const override { return m_categoryId; }
-    virtual Placement3dCR _GetPlacement() const override { return m_placement; }
-    virtual GeometryStreamCR _GetGeometryStream() const override { return m_geom; }
-    virtual Render::GraphicSet& _Graphics() const override { return m_graphics; };
-    virtual DgnElement::Hilited _IsHilited() const override { return m_hilited; }
-    virtual void _GetInfoString(HitDetailCR, Utf8StringR descr, Utf8CP delimiter) const override { descr = m_infoString; }
-
-    virtual DgnElementCP _ToElement() const override { return nullptr; }
-    virtual GeometrySource3dCP _GetAsGeometrySource3d() const override { return this; }
-    virtual DgnDbStatus _SetCategoryId(DgnCategoryId categoryId) override { return DgnDbStatus::Success; }
-    virtual DgnDbStatus _SetPlacement(Placement3dCR placement) override { return DgnDbStatus::Success; }
-    virtual void _SetHilited(DgnElement::Hilited newState) const override { m_hilited = newState; }
-
-    DgnDbR                      m_dgnDb;
-    DgnCategoryId               m_categoryId;
-    Placement3d                 m_placement;
-    GeometryStream              m_geom;
-    Utf8String                  m_infoString;
-    mutable Render::GraphicSet  m_graphics;
-    mutable DgnElement::Hilited m_hilited;
-    };
-
-/*---------------------------------------------------------------------------------**//**
-* Hack: RasterHandler should be selecting a specific category rather than a random one.
-* @bsimethod                                                    Shaun.Sewall    11/16
-+---------------+---------------+---------------+---------------+---------------+------*/
-static DgnCategoryId getDefaultCategoryId(DgnDbR db)
-    {
-    ElementIterator iterator = SpatialCategory::MakeIterator(db);
-    if (iterator.begin() == iterator.end())
-        return DgnCategoryId();
-
-    return (*iterator.begin()).GetId<DgnCategoryId>();
-    }
-
-//----------------------------------------------------------------------------------------
-// @bsimethod                                                   Mathieu.Marchand  3/2016
-//----------------------------------------------------------------------------------------
-RasterBorderGeometrySource::RasterBorderGeometrySource(DPoint3dCP pCorners, RasterModel& model)
-    :m_dgnDb(model.GetDgnDb()),
-    m_categoryId(getDefaultCategoryId(model.GetDgnDb())),
-    m_hilited(DgnElement::Hilited::None),
-    m_infoString(model.GetName())
-    {
-    if (m_infoString.empty())
-        m_infoString = model.GetName();
-
-    GeometryBuilderPtr builder = GeometryBuilder::Create(*this);
-    Render::GeometryParams geomParams;
-    geomParams.SetCategoryId(GetCategoryId());
-    geomParams.SetLineColor(ColorDef::LightGrey());
-    geomParams.SetWeight(2);
-    builder->Append(geomParams);
-
-    DPoint3d box[5];
-    box[0] = pCorners[0];
-    box[1] = pCorners[1];
-    box[2] = pCorners[3];
-    box[3] = pCorners[2];
-    box[4] = box[0];
-    builder->Append(*ICurvePrimitive::CreateLineString(box, 5));
-
-    builder->Finish(*this);
-    }
-
-//----------------------------------------------------------------------------------------
-// @bsimethod                                                   Mathieu.Marchand  7/2016
-//----------------------------------------------------------------------------------------
-RasterClip::RasterClip() {};
-RasterClip::~RasterClip() {}
-CurveVectorCP RasterClip::GetBoundaryCP() const {return m_pBoundary.get();}
-RasterClip::MaskVector const& RasterClip::GetMasks() const { return m_masks; }
-
-//----------------------------------------------------------------------------------------
-// @bsimethod                                                   Mathieu.Marchand  7/2016
-//----------------------------------------------------------------------------------------
-void RasterClip::Clear()
-    {
-    m_pBoundary = nullptr;
-    m_masks.clear();
-    m_clipVector = nullptr;
-    }
-
-//----------------------------------------------------------------------------------------
-// @bsimethod                                                   Mathieu.Marchand  7/2016
-//----------------------------------------------------------------------------------------
-StatusInt RasterClip::SetBoundary(CurveVectorP pBoundary)
-    {
-    if (nullptr == pBoundary)
-        {
-        m_pBoundary = nullptr;
-        return SUCCESS;
-        }
-
-    if (CurveVector::BOUNDARY_TYPE_Outer != pBoundary->GetBoundaryType()) 
-        return ERROR;
-
-    m_pBoundary = pBoundary;
-    m_clipVector = nullptr;
-    
-    return SUCCESS;
-    }
-
-//----------------------------------------------------------------------------------------
-// @bsimethod                                                   Mathieu.Marchand  7/2016
-//----------------------------------------------------------------------------------------
-StatusInt RasterClip::SetMasks(RasterClip::MaskVector const& masks)
-    {
-    for (auto const& mask : masks)
-        {
-        if (CurveVector::BOUNDARY_TYPE_Inner != mask->GetBoundaryType())
-            return ERROR;
-        }
-
-    m_masks = masks;
-
-    m_clipVector = nullptr;
-
-    return SUCCESS;
-    }
-
-//----------------------------------------------------------------------------------------
-// @bsimethod                                                   Mathieu.Marchand  7/2016
-//----------------------------------------------------------------------------------------
-StatusInt RasterClip::AddMask(CurveVectorR curve)
-    {
-    if (CurveVector::BOUNDARY_TYPE_Inner != curve.GetBoundaryType())
-        return ERROR;
-
-    m_masks.push_back(&curve);
-
-    m_clipVector = nullptr;
-    return SUCCESS;
-    }
-
-
-//----------------------------------------------------------------------------------------
-// @bsimethod                                                   Mathieu.Marchand  7/2016
-//----------------------------------------------------------------------------------------
-void RasterClip::ToBlob(bvector<uint8_t>& blob, DgnDbR dgndb) const
-    {
-    if (IsEmpty())
-        {
-        blob.clear();
-        return;
-        }
-
-    // Create a parity region that will hold boundary and masks.
-    CurveVectorPtr clips = CurveVector::Create(CurveVector::BOUNDARY_TYPE_ParityRegion);
-
-    if (HasBoundary())
-        {
-        // We make sure of that during set but just in case.
-        BeAssert(CurveVector::BOUNDARY_TYPE_Outer == GetBoundaryCP()->GetBoundaryType());
-        if (CurveVector::BOUNDARY_TYPE_Outer == GetBoundaryCP()->GetBoundaryType())
-            clips->Add(m_pBoundary);
-        }
-
-    for (auto& mask : GetMasks())
-        {
-        // We make sure of that during set but just in case.
-        BeAssert(CurveVector::BOUNDARY_TYPE_Inner == mask->GetBoundaryType());
-        if (CurveVector::BOUNDARY_TYPE_Inner == mask->GetBoundaryType())
-            clips->Add(mask);
-        }
-
-    BentleyGeometryFlatBuffer::GeometryToBytes(*clips, blob);
-    }
-
-//----------------------------------------------------------------------------------------
-// @bsimethod                                                   Mathieu.Marchand  7/2016
-//----------------------------------------------------------------------------------------
-void RasterClip::FromBlob(void const* blob, size_t size, DgnDbR dgndb)
-    {
-    Clear();
-
-    if (blob == nullptr || size == 0)
-        return;
-
-    CurveVectorPtr clips = BentleyGeometryFlatBuffer::BytesToCurveVector(static_cast<Byte const*>(blob));
-
-    if (clips.IsNull())
-        return;
-
-    BeAssert(clips->GetBoundaryType() == CurveVector::BOUNDARY_TYPE_ParityRegion);
-
-    for (auto& loop : *clips)
-        {
-        CurveVectorPtr loopCurves = loop->GetChildCurveVectorP();
-        if (loopCurves.IsNull())
-            continue;
-
-        BeAssert(loopCurves->GetBoundaryType() == CurveVector::BOUNDARY_TYPE_Outer || loopCurves->GetBoundaryType() == CurveVector::BOUNDARY_TYPE_Inner);
-
-        if (CurveVector::BOUNDARY_TYPE_Outer == loopCurves->GetBoundaryType())
-            {
-            BeAssert(!HasBoundary()); // only one is allowed.
-            SetBoundary(loopCurves.get());
-            }
-        else if (CurveVector::BOUNDARY_TYPE_Inner == loopCurves->GetBoundaryType())
-            {
-            AddMask(*loopCurves);
-            }
-        }
-    }
-
-//----------------------------------------------------------------------------------------
-// @bsimethod                                                   Mathieu.Marchand  7/2016
-//----------------------------------------------------------------------------------------
-void RasterClip::InitFrom(RasterClip const& other)
-    {
-    Clear();
-
-    if (other.HasBoundary())
-        SetBoundary(other.GetBoundaryCP()->Clone().get());
-
-    for (auto const& mask : other.GetMasks())
-        {
-        AddMask(*mask->Clone());
-        }
-    }
-
-
-//----------------------------------------------------------------------------------------
-// @bsimethod                                                   Mathieu.Marchand  8/2016
-//----------------------------------------------------------------------------------------
-ClipVectorCP RasterClip::GetClipVector() const
-    {
-    if (m_clipVector.IsValid())
-        return m_clipVector.get();
-
-    m_clipVector = nullptr;
-         
-    if (HasBoundary())
-        {
-        ClipPrimitivePtr boundary = ClipPrimitive::CreateFromBoundaryCurveVector(*GetBoundaryCP(), 0.1, 0.4, nullptr, nullptr, nullptr);
-        m_clipVector = ClipVector::CreateFromPrimitive(boundary.get());
-        }
-
-    for (auto const& mask : GetMasks())
-        {
-        ClipPrimitivePtr clipMask = ClipPrimitive::CreateFromBoundaryCurveVector(*mask, 0.1, 0.4, nullptr, nullptr, nullptr);
-        if (m_clipVector.IsValid())
-            m_clipVector->push_back(clipMask);
-        else
-            m_clipVector = ClipVector::CreateFromPrimitive(clipMask.get());
-        }
-
-    return m_clipVector.get();
-    }
-
-
-//----------------------------------------------------------------------------------------
-// @bsimethod                                                       Eric.Paquet     4/2015
-//----------------------------------------------------------------------------------------
-RasterModel::RasterModel(CreateParams const& params) : T_Super (params)
-    {
-    }
-
-//----------------------------------------------------------------------------------------
-// @bsimethod                                                       Eric.Paquet     4/2015
-//----------------------------------------------------------------------------------------
-RasterModel::~RasterModel()
-    {
-    }
-
-//----------------------------------------------------------------------------------------
-// @bsimethod                                                   Mathieu.Marchand  9/2016
-//----------------------------------------------------------------------------------------
-AxisAlignedBox3d RasterModel::_QueryModelRange() const
-    {
-    _Load(nullptr);
-    if (!m_root.IsValid())
-        {
-        BeAssert(false);
-        return AxisAlignedBox3d();
-        }
-
-    ElementAlignedBox3d range = m_root->ComputeRange();
-    if (!range.IsValid())
-        return AxisAlignedBox3d();
-
-    Frustum box(range);
-    box.Multiply(m_root->GetLocation());
-
-    AxisAlignedBox3d aaRange;
-    aaRange.Extend(box.m_pts, 8);
-
-    return aaRange;
-    }
-
-//----------------------------------------------------------------------------------------
-// @bsimethod                                                   Mathieu.Marchand  3/2016
-//----------------------------------------------------------------------------------------
-void RasterModel::_OnFitView(Dgn::FitContextR context) 
-    {
-    _Load(nullptr);
-    if (!m_root.IsValid())
-        return;
-
-    ElementAlignedBox3d rangeWorld = m_root->ComputeRange();
-    context.ExtendFitRange(rangeWorld, m_root->GetLocation());
-    }
-
-#if 0 // This is how we pick a raster. We do not require this feature for now so disable it.
-//----------------------------------------------------------------------------------------
-// @bsimethod                                                   Mathieu.Marchand  3/2016
-//----------------------------------------------------------------------------------------
-void RasterModel::_DrawModel(Dgn::ViewContextR context)
-    {
-    if (context.GetDrawPurpose() == DrawPurpose::Pick)
-        {
-        _Load(nullptr);
-        if (m_root.IsValid())
-            {
-            RefCountedPtr<RasterBorderGeometrySource> pSource(new RasterBorderGeometrySource(m_root.GetCorners(), *this));
-            RefCountedPtr<RasterBorderGeometrySource::ElemTopology> pTopology = RasterBorderGeometrySource::ElemTopology::Create(*pSource);
-
-            context.SetElemTopology(pTopology.get());
-            context.VisitGeometry(*pSource);
-            context.SetElemTopology(nullptr);
-            }
-        }
-    }
-#endif
-
-/*---------------------------------------------------------------------------------**//**
-* @bsimethod                                                    Paul.Connelly   12/16
-+---------------+---------------+---------------+---------------+---------------+------*/
-TileTree::RootPtr RasterModel::_CreateTileTree(RenderContextR context, ViewControllerCR view)
-    {
-    _Load(&context.GetTargetR().GetSystem());
-<<<<<<< HEAD
-    BeAssert(m_root.IsValid() && m_root->GetRootTile().IsValid());
-    return m_root;
-=======
-
-    if (!m_root.IsValid() || !m_root->GetRootTile().IsValid())
-        {
-        BeAssert(false);
-        return;
-        }
-
-    Transform depthTransfo;
-    ComputeDepthTransformation(depthTransfo, context);
-
-    m_root->DrawInView(context, Transform::FromProduct(depthTransfo, m_root->GetLocation()), GetClip().GetClipVector());
->>>>>>> cef1a6b3
-    }
-
-//----------------------------------------------------------------------------------------
-// @bsimethod                                                   Mathieu.Marchand  9/2016
-//----------------------------------------------------------------------------------------
-void RasterModel::ComputeDepthTransformation(TransformR transfo, ViewContextR context) const
-    {
-    BeAssert(m_root.IsValid());
-
-    if (0.0 == GetDepthBias() || context.GetViewport() == nullptr || !IsParallelToGround())
-        {
-        transfo.InitIdentity();
-        return;
-        }
-    
-    static double s_depthFactor = 1.0;
-
-    DVec3d viewZ;
-    context.GetViewport()->GetRotMatrix().GetRow(viewZ, 2);
-
-    DVec3d trans;
-    trans.ScaleToLength(viewZ, GetDepthBias()*s_depthFactor);
-
-    if (!context.IsCameraOn())
-        {
-        transfo.InitFrom(trans);
-        return;
-        }
-
-    auto const& cam = context.GetViewport()->GetCamera();
-    
-    ElementAlignedBox3d box = m_root->GetRootTile()->GetRange();
-
-    DPoint3d lowerLeft = box.low;
-    DPoint3d lowerRight = DPoint3d::From(box.high.x, box.low.y, box.low.z);
-    DPoint3d topLeft = DPoint3d::From(box.low.x, box.high.y, box.low.z);    
-
-    // Push raster corners toward the back of the viewport. 
-    DPoint3d lowerLeftBias = DPoint3d::FromSumOf(lowerLeft, trans);
-    DPoint3d lowerRightBias = DPoint3d::FromSumOf(lowerRight, trans);
-    DPoint3d topLeftBias = DPoint3d::FromSumOf(topLeft, trans);    
-        
-    DPlane3d biasPlane = DPlane3d::From3Points(lowerLeftBias, lowerRightBias, topLeftBias);
-    
-    // Camera eye to corners rays.
-    DRay3d lowerLeftRay = DRay3d::FromOriginAndTarget(cam.GetEyePoint(), lowerLeft);
-    DRay3d lowerRightRay = DRay3d::FromOriginAndTarget(cam.GetEyePoint(), lowerRight);
-    DRay3d topLeftRay = DRay3d::FromOriginAndTarget(cam.GetEyePoint(), topLeft);
-    
-    // Project corners to the bias plane in the eye-corners direction.
-    double intParam;
-    DPoint3d newCorners[3];
-    if (!lowerLeftRay.Intersect(newCorners[0], intParam, biasPlane) ||
-        !lowerRightRay.Intersect(newCorners[1], intParam, biasPlane) ||
-        !topLeftRay.Intersect(newCorners[2], intParam, biasPlane))
-        {
-        transfo.InitIdentity();
-        return;
-        }
-
-    Transform transA;
-    transA.InitFromPlaneOf3Points(lowerLeft, lowerRight, topLeft);
-    Transform transAInverse;
-    transAInverse.InverseOf(transA);
-
-    Transform transB;
-    transB.InitFromPlaneOf3Points(newCorners[0], newCorners[1], newCorners[2]);
-      
-    transfo.InitProduct(transB, transAInverse);
-    }
-
-//----------------------------------------------------------------------------------------
-// @bsimethod                                                   Mathieu.Marchand  7/2016
-//----------------------------------------------------------------------------------------
-RasterClipCR RasterModel::GetClip() const
-    {
-    return m_clips;
-    }
-
-//----------------------------------------------------------------------------------------
-// @bsimethod                                                   Mathieu.Marchand  7/2016
-//----------------------------------------------------------------------------------------
-void RasterModel::SetClip(RasterClipCR clip)
-    {
-    m_clips = clip;
-    return;
-    }
-
-//----------------------------------------------------------------------------------------
-// @bsimethod                                                   Mathieu.Marchand  10/2016
-//----------------------------------------------------------------------------------------
-Utf8String RasterModel::GetDescription() const
-    {
-    RefCountedCPtr<RepositoryLink> pLink = ILinkElementBase<RepositoryLink>::Get(GetDgnDb(), GetModeledElementId());
-    if (!pLink.IsValid())
-        return "";
-
-    return pLink->GetDescription();
-    }
-
-//----------------------------------------------------------------------------------------
-// @bsimethod                                                   Mathieu.Marchand  7/2016
-//----------------------------------------------------------------------------------------
-void RasterModel::_BindWriteParams(BeSQLite::EC::ECSqlStatement& stmt, ForInsert forInsert)
-    {
-    T_Super::_BindWriteParams(stmt, forInsert);
-
-    // Shoud have been added by RasterModelHandler::_GetClassParams() if not make sure the handler is registered.
-    BeAssert(stmt.GetParameterIndex(RASTER_MODEL_PROP_Clip) != -1); 
-
-    bvector<uint8_t> clipData;
-    m_clips.ToBlob(clipData, GetDgnDb());
-    
-    if(clipData.empty())
-        stmt.BindNull(stmt.GetParameterIndex(RASTER_MODEL_PROP_Clip));
-    else
-        stmt.BindBlob(stmt.GetParameterIndex(RASTER_MODEL_PROP_Clip), clipData.data(), (int) clipData.size(), BeSQLite::EC::IECSqlBinder::MakeCopy::Yes);
-    }
-
-//----------------------------------------------------------------------------------------
-// @bsimethod                                                   Mathieu.Marchand  7/2016
-//----------------------------------------------------------------------------------------
-DgnDbStatus RasterModel::_ReadSelectParams(BeSQLite::EC::ECSqlStatement& statement, ECSqlClassParamsCR params)
-    {
-    DgnDbStatus status = T_Super::_ReadSelectParams(statement, params);
-    if (DgnDbStatus::Success != status)
-        return status;
-
-    // Shoud have been added by RasterModelHandler::_GetClassParams() if not make sure the handler is registred.
-    BeAssert(params.GetSelectIndex(RASTER_MODEL_PROP_Clip) != -1);
-
-    int blobSize = 0;
-    void const* pBlob = statement.GetValueBlob(params.GetSelectIndex(RASTER_MODEL_PROP_Clip), &blobSize);
-
-    m_clips.FromBlob(pBlob, blobSize, GetDgnDb());
-
-    return DgnDbStatus::Success;
-    }
-
-//----------------------------------------------------------------------------------------
-// @bsimethod                                                   Mathieu.Marchand  7/2016
-//----------------------------------------------------------------------------------------
-void RasterModel::_InitFrom(DgnModelCR other)
-    {
-    T_Super::_InitFrom(other);
-    RasterModel const* otherModel = dynamic_cast<RasterModel const*>(&other);
-    if (nullptr != otherModel)
-        m_clips.InitFrom(otherModel->m_clips);
-    }
-
-//----------------------------------------------------------------------------------------
-// @bsimethod                                                   Mathieu.Marchand  7/2016
-//----------------------------------------------------------------------------------------
-void RasterModelHandler::_GetClassParams(ECSqlClassParamsR params)
-    {
-    T_Super::_GetClassParams(params);
-    params.Add(RASTER_MODEL_PROP_Clip, ECSqlClassParams::StatementType::All);
-    }
-
-
-//----------------------------------------------------------------------------------------
-// @bsimethod                                                   Mathieu.Marchand  9/2016
-//----------------------------------------------------------------------------------------
-void RasterModel::_WriteJsonProperties(Json::Value& v) const
-    {
-    v["depthBias"] = m_depthBias;
-
-    T_Super::_WriteJsonProperties(v);
-    }
-
-//----------------------------------------------------------------------------------------
-// @bsimethod                                                   Mathieu.Marchand  9/2016
-//----------------------------------------------------------------------------------------
-void RasterModel::_ReadJsonProperties(Json::Value const& v)
-    {
-    m_depthBias = v.isMember("depthBias") ? v["depthBias"].asDouble() : 0.0;
-
-    T_Super::_ReadJsonProperties(v);
-    }
-
-//----------------------------------------------------------------------------------------
-// @bsimethod                                                   Mathieu.Marchand  10/2016
-//----------------------------------------------------------------------------------------
-bool RasterModel::IsParallelToGround() const {return _IsParallelToGround();}
+/*-------------------------------------------------------------------------------------+
+|
+|     $Source: RasterSchema/RasterHandler.cpp $
+|
+|  $Copyright: (c) 2017 Bentley Systems, Incorporated. All rights reserved. $
+|
++--------------------------------------------------------------------------------------*/
+#include <RasterInternal.h>
+#include <Raster/RasterHandler.h>
+#include "RasterTileTree.h"
+#include "WmsSource.h"
+
+#define RASTER_MODEL_PROP_Clip "Clip"
+
+USING_NAMESPACE_BENTLEY_DGN
+USING_NAMESPACE_BENTLEY_RASTER
+
+HANDLER_DEFINE_MEMBERS(RasterModelHandler)
+
+//----------------------------------------------------------------------------------------
+// @bsiclass                                                      Mathieu.Marchand  3/2016
+//----------------------------------------------------------------------------------------
+struct RasterBorderGeometrySource : public GeometrySource3d, RefCountedBase
+    {
+    struct ElemTopology : RefCounted<IElemTopology>
+        {
+        protected:
+            RefCountedPtr<RasterBorderGeometrySource> m_source;
+
+            virtual IElemTopologyP _Clone() const override { return new ElemTopology(*this); }
+            virtual bool _IsEqual(IElemTopologyCR rhs) const override { return _ToGeometrySource() == rhs._ToGeometrySource(); }
+            virtual GeometrySourceCP _ToGeometrySource() const override { return m_source.get(); }
+            virtual IEditManipulatorPtr _GetTransientManipulator(HitDetailCR hit) const { return nullptr; /*TODO*/ }
+
+            ElemTopology(RasterBorderGeometrySource& source) { m_source = &source; }
+            ElemTopology(ElemTopology const& from) { m_source = from.m_source; }
+
+        public:
+
+            static RefCountedPtr<ElemTopology> Create(RasterBorderGeometrySource& source) { return new ElemTopology(source); }
+
+        }; // ElemTopology
+
+    RasterBorderGeometrySource(DPoint3dCP corners, RasterModel& model);
+
+    virtual DgnDbR _GetSourceDgnDb() const override { return m_dgnDb; }
+    virtual DgnCategoryId _GetCategoryId() const override { return m_categoryId; }
+    virtual Placement3dCR _GetPlacement() const override { return m_placement; }
+    virtual GeometryStreamCR _GetGeometryStream() const override { return m_geom; }
+    virtual Render::GraphicSet& _Graphics() const override { return m_graphics; };
+    virtual DgnElement::Hilited _IsHilited() const override { return m_hilited; }
+    virtual void _GetInfoString(HitDetailCR, Utf8StringR descr, Utf8CP delimiter) const override { descr = m_infoString; }
+
+    virtual DgnElementCP _ToElement() const override { return nullptr; }
+    virtual GeometrySource3dCP _GetAsGeometrySource3d() const override { return this; }
+    virtual DgnDbStatus _SetCategoryId(DgnCategoryId categoryId) override { return DgnDbStatus::Success; }
+    virtual DgnDbStatus _SetPlacement(Placement3dCR placement) override { return DgnDbStatus::Success; }
+    virtual void _SetHilited(DgnElement::Hilited newState) const override { m_hilited = newState; }
+
+    DgnDbR                      m_dgnDb;
+    DgnCategoryId               m_categoryId;
+    Placement3d                 m_placement;
+    GeometryStream              m_geom;
+    Utf8String                  m_infoString;
+    mutable Render::GraphicSet  m_graphics;
+    mutable DgnElement::Hilited m_hilited;
+    };
+
+/*---------------------------------------------------------------------------------**//**
+* Hack: RasterHandler should be selecting a specific category rather than a random one.
+* @bsimethod                                                    Shaun.Sewall    11/16
++---------------+---------------+---------------+---------------+---------------+------*/
+static DgnCategoryId getDefaultCategoryId(DgnDbR db)
+    {
+    ElementIterator iterator = SpatialCategory::MakeIterator(db);
+    if (iterator.begin() == iterator.end())
+        return DgnCategoryId();
+
+    return (*iterator.begin()).GetId<DgnCategoryId>();
+    }
+
+//----------------------------------------------------------------------------------------
+// @bsimethod                                                   Mathieu.Marchand  3/2016
+//----------------------------------------------------------------------------------------
+RasterBorderGeometrySource::RasterBorderGeometrySource(DPoint3dCP pCorners, RasterModel& model)
+    :m_dgnDb(model.GetDgnDb()),
+    m_categoryId(getDefaultCategoryId(model.GetDgnDb())),
+    m_hilited(DgnElement::Hilited::None),
+    m_infoString(model.GetName())
+    {
+    if (m_infoString.empty())
+        m_infoString = model.GetName();
+
+    GeometryBuilderPtr builder = GeometryBuilder::Create(*this);
+    Render::GeometryParams geomParams;
+    geomParams.SetCategoryId(GetCategoryId());
+    geomParams.SetLineColor(ColorDef::LightGrey());
+    geomParams.SetWeight(2);
+    builder->Append(geomParams);
+
+    DPoint3d box[5];
+    box[0] = pCorners[0];
+    box[1] = pCorners[1];
+    box[2] = pCorners[3];
+    box[3] = pCorners[2];
+    box[4] = box[0];
+    builder->Append(*ICurvePrimitive::CreateLineString(box, 5));
+
+    builder->Finish(*this);
+    }
+
+//----------------------------------------------------------------------------------------
+// @bsimethod                                                   Mathieu.Marchand  7/2016
+//----------------------------------------------------------------------------------------
+RasterClip::RasterClip() {};
+RasterClip::~RasterClip() {}
+CurveVectorCP RasterClip::GetBoundaryCP() const {return m_pBoundary.get();}
+RasterClip::MaskVector const& RasterClip::GetMasks() const { return m_masks; }
+
+//----------------------------------------------------------------------------------------
+// @bsimethod                                                   Mathieu.Marchand  7/2016
+//----------------------------------------------------------------------------------------
+void RasterClip::Clear()
+    {
+    m_pBoundary = nullptr;
+    m_masks.clear();
+    m_clipVector = nullptr;
+    }
+
+//----------------------------------------------------------------------------------------
+// @bsimethod                                                   Mathieu.Marchand  7/2016
+//----------------------------------------------------------------------------------------
+StatusInt RasterClip::SetBoundary(CurveVectorP pBoundary)
+    {
+    if (nullptr == pBoundary)
+        {
+        m_pBoundary = nullptr;
+        return SUCCESS;
+        }
+
+    if (CurveVector::BOUNDARY_TYPE_Outer != pBoundary->GetBoundaryType()) 
+        return ERROR;
+
+    m_pBoundary = pBoundary;
+    m_clipVector = nullptr;
+    
+    return SUCCESS;
+    }
+
+//----------------------------------------------------------------------------------------
+// @bsimethod                                                   Mathieu.Marchand  7/2016
+//----------------------------------------------------------------------------------------
+StatusInt RasterClip::SetMasks(RasterClip::MaskVector const& masks)
+    {
+    for (auto const& mask : masks)
+        {
+        if (CurveVector::BOUNDARY_TYPE_Inner != mask->GetBoundaryType())
+            return ERROR;
+        }
+
+    m_masks = masks;
+
+    m_clipVector = nullptr;
+
+    return SUCCESS;
+    }
+
+//----------------------------------------------------------------------------------------
+// @bsimethod                                                   Mathieu.Marchand  7/2016
+//----------------------------------------------------------------------------------------
+StatusInt RasterClip::AddMask(CurveVectorR curve)
+    {
+    if (CurveVector::BOUNDARY_TYPE_Inner != curve.GetBoundaryType())
+        return ERROR;
+
+    m_masks.push_back(&curve);
+
+    m_clipVector = nullptr;
+    return SUCCESS;
+    }
+
+
+//----------------------------------------------------------------------------------------
+// @bsimethod                                                   Mathieu.Marchand  7/2016
+//----------------------------------------------------------------------------------------
+void RasterClip::ToBlob(bvector<uint8_t>& blob, DgnDbR dgndb) const
+    {
+    if (IsEmpty())
+        {
+        blob.clear();
+        return;
+        }
+
+    // Create a parity region that will hold boundary and masks.
+    CurveVectorPtr clips = CurveVector::Create(CurveVector::BOUNDARY_TYPE_ParityRegion);
+
+    if (HasBoundary())
+        {
+        // We make sure of that during set but just in case.
+        BeAssert(CurveVector::BOUNDARY_TYPE_Outer == GetBoundaryCP()->GetBoundaryType());
+        if (CurveVector::BOUNDARY_TYPE_Outer == GetBoundaryCP()->GetBoundaryType())
+            clips->Add(m_pBoundary);
+        }
+
+    for (auto& mask : GetMasks())
+        {
+        // We make sure of that during set but just in case.
+        BeAssert(CurveVector::BOUNDARY_TYPE_Inner == mask->GetBoundaryType());
+        if (CurveVector::BOUNDARY_TYPE_Inner == mask->GetBoundaryType())
+            clips->Add(mask);
+        }
+
+    BentleyGeometryFlatBuffer::GeometryToBytes(*clips, blob);
+    }
+
+//----------------------------------------------------------------------------------------
+// @bsimethod                                                   Mathieu.Marchand  7/2016
+//----------------------------------------------------------------------------------------
+void RasterClip::FromBlob(void const* blob, size_t size, DgnDbR dgndb)
+    {
+    Clear();
+
+    if (blob == nullptr || size == 0)
+        return;
+
+    CurveVectorPtr clips = BentleyGeometryFlatBuffer::BytesToCurveVector(static_cast<Byte const*>(blob));
+
+    if (clips.IsNull())
+        return;
+
+    BeAssert(clips->GetBoundaryType() == CurveVector::BOUNDARY_TYPE_ParityRegion);
+
+    for (auto& loop : *clips)
+        {
+        CurveVectorPtr loopCurves = loop->GetChildCurveVectorP();
+        if (loopCurves.IsNull())
+            continue;
+
+        BeAssert(loopCurves->GetBoundaryType() == CurveVector::BOUNDARY_TYPE_Outer || loopCurves->GetBoundaryType() == CurveVector::BOUNDARY_TYPE_Inner);
+
+        if (CurveVector::BOUNDARY_TYPE_Outer == loopCurves->GetBoundaryType())
+            {
+            BeAssert(!HasBoundary()); // only one is allowed.
+            SetBoundary(loopCurves.get());
+            }
+        else if (CurveVector::BOUNDARY_TYPE_Inner == loopCurves->GetBoundaryType())
+            {
+            AddMask(*loopCurves);
+            }
+        }
+    }
+
+//----------------------------------------------------------------------------------------
+// @bsimethod                                                   Mathieu.Marchand  7/2016
+//----------------------------------------------------------------------------------------
+void RasterClip::InitFrom(RasterClip const& other)
+    {
+    Clear();
+
+    if (other.HasBoundary())
+        SetBoundary(other.GetBoundaryCP()->Clone().get());
+
+    for (auto const& mask : other.GetMasks())
+        {
+        AddMask(*mask->Clone());
+        }
+    }
+
+
+//----------------------------------------------------------------------------------------
+// @bsimethod                                                   Mathieu.Marchand  8/2016
+//----------------------------------------------------------------------------------------
+ClipVectorCP RasterClip::GetClipVector() const
+    {
+    if (m_clipVector.IsValid())
+        return m_clipVector.get();
+
+    m_clipVector = nullptr;
+         
+    if (HasBoundary())
+        {
+        ClipPrimitivePtr boundary = ClipPrimitive::CreateFromBoundaryCurveVector(*GetBoundaryCP(), 0.1, 0.4, nullptr, nullptr, nullptr);
+        m_clipVector = ClipVector::CreateFromPrimitive(boundary.get());
+        }
+
+    for (auto const& mask : GetMasks())
+        {
+        ClipPrimitivePtr clipMask = ClipPrimitive::CreateFromBoundaryCurveVector(*mask, 0.1, 0.4, nullptr, nullptr, nullptr);
+        if (m_clipVector.IsValid())
+            m_clipVector->push_back(clipMask);
+        else
+            m_clipVector = ClipVector::CreateFromPrimitive(clipMask.get());
+        }
+
+    return m_clipVector.get();
+    }
+
+
+//----------------------------------------------------------------------------------------
+// @bsimethod                                                       Eric.Paquet     4/2015
+//----------------------------------------------------------------------------------------
+RasterModel::RasterModel(CreateParams const& params) : T_Super (params)
+    {
+    }
+
+//----------------------------------------------------------------------------------------
+// @bsimethod                                                       Eric.Paquet     4/2015
+//----------------------------------------------------------------------------------------
+RasterModel::~RasterModel()
+    {
+    }
+
+//----------------------------------------------------------------------------------------
+// @bsimethod                                                   Mathieu.Marchand  9/2016
+//----------------------------------------------------------------------------------------
+AxisAlignedBox3d RasterModel::_QueryModelRange() const
+    {
+    _Load(nullptr);
+    if (!m_root.IsValid())
+        {
+        BeAssert(false);
+        return AxisAlignedBox3d();
+        }
+
+    ElementAlignedBox3d range = m_root->ComputeRange();
+    if (!range.IsValid())
+        return AxisAlignedBox3d();
+
+    Frustum box(range);
+    box.Multiply(m_root->GetLocation());
+
+    AxisAlignedBox3d aaRange;
+    aaRange.Extend(box.m_pts, 8);
+
+    return aaRange;
+    }
+
+//----------------------------------------------------------------------------------------
+// @bsimethod                                                   Mathieu.Marchand  3/2016
+//----------------------------------------------------------------------------------------
+void RasterModel::_OnFitView(Dgn::FitContextR context) 
+    {
+    _Load(nullptr);
+    if (!m_root.IsValid())
+        return;
+
+    ElementAlignedBox3d rangeWorld = m_root->ComputeRange();
+    context.ExtendFitRange(rangeWorld, m_root->GetLocation());
+    }
+
+#if 0 // This is how we pick a raster. We do not require this feature for now so disable it.
+//----------------------------------------------------------------------------------------
+// @bsimethod                                                   Mathieu.Marchand  3/2016
+//----------------------------------------------------------------------------------------
+void RasterModel::_DrawModel(Dgn::ViewContextR context)
+    {
+    if (context.GetDrawPurpose() == DrawPurpose::Pick)
+        {
+        _Load(nullptr);
+        if (m_root.IsValid())
+            {
+            RefCountedPtr<RasterBorderGeometrySource> pSource(new RasterBorderGeometrySource(m_root.GetCorners(), *this));
+            RefCountedPtr<RasterBorderGeometrySource::ElemTopology> pTopology = RasterBorderGeometrySource::ElemTopology::Create(*pSource);
+
+            context.SetElemTopology(pTopology.get());
+            context.VisitGeometry(*pSource);
+            context.SetElemTopology(nullptr);
+            }
+        }
+    }
+#endif
+
+/*---------------------------------------------------------------------------------**//**
+* @bsimethod                                                    Paul.Connelly   12/16
++---------------+---------------+---------------+---------------+---------------+------*/
+TileTree::RootPtr RasterModel::_CreateTileTree(RenderContextR context, ViewControllerCR view)
+    {
+    _Load(&context.GetTargetR().GetSystem());
+    BeAssert(m_root.IsValid() && m_root->GetRootTile().IsValid());
+    return m_root;
+    }
+
+//----------------------------------------------------------------------------------------
+// @bsimethod                                                   Mathieu.Marchand  9/2016
+//----------------------------------------------------------------------------------------
+void RasterModel::ComputeDepthTransformation(TransformR transfo, ViewContextR context) const
+    {
+    BeAssert(m_root.IsValid());
+
+    if (0.0 == GetDepthBias() || context.GetViewport() == nullptr || !IsParallelToGround())
+        {
+        transfo.InitIdentity();
+        return;
+        }
+    
+    static double s_depthFactor = 1.0;
+
+    DVec3d viewZ;
+    context.GetViewport()->GetRotMatrix().GetRow(viewZ, 2);
+
+    DVec3d trans;
+    trans.ScaleToLength(viewZ, GetDepthBias()*s_depthFactor);
+
+    if (!context.IsCameraOn())
+        {
+        transfo.InitFrom(trans);
+        return;
+        }
+
+    auto const& cam = context.GetViewport()->GetCamera();
+    
+    ElementAlignedBox3d box = m_root->GetRootTile()->GetRange();
+
+    DPoint3d lowerLeft = box.low;
+    DPoint3d lowerRight = DPoint3d::From(box.high.x, box.low.y, box.low.z);
+    DPoint3d topLeft = DPoint3d::From(box.low.x, box.high.y, box.low.z);    
+
+    // Push raster corners toward the back of the viewport. 
+    DPoint3d lowerLeftBias = DPoint3d::FromSumOf(lowerLeft, trans);
+    DPoint3d lowerRightBias = DPoint3d::FromSumOf(lowerRight, trans);
+    DPoint3d topLeftBias = DPoint3d::FromSumOf(topLeft, trans);    
+        
+    DPlane3d biasPlane = DPlane3d::From3Points(lowerLeftBias, lowerRightBias, topLeftBias);
+    
+    // Camera eye to corners rays.
+    DRay3d lowerLeftRay = DRay3d::FromOriginAndTarget(cam.GetEyePoint(), lowerLeft);
+    DRay3d lowerRightRay = DRay3d::FromOriginAndTarget(cam.GetEyePoint(), lowerRight);
+    DRay3d topLeftRay = DRay3d::FromOriginAndTarget(cam.GetEyePoint(), topLeft);
+    
+    // Project corners to the bias plane in the eye-corners direction.
+    double intParam;
+    DPoint3d newCorners[3];
+    if (!lowerLeftRay.Intersect(newCorners[0], intParam, biasPlane) ||
+        !lowerRightRay.Intersect(newCorners[1], intParam, biasPlane) ||
+        !topLeftRay.Intersect(newCorners[2], intParam, biasPlane))
+        {
+        transfo.InitIdentity();
+        return;
+        }
+
+    Transform transA;
+    transA.InitFromPlaneOf3Points(lowerLeft, lowerRight, topLeft);
+    Transform transAInverse;
+    transAInverse.InverseOf(transA);
+
+    Transform transB;
+    transB.InitFromPlaneOf3Points(newCorners[0], newCorners[1], newCorners[2]);
+      
+    transfo.InitProduct(transB, transAInverse);
+    }
+
+//----------------------------------------------------------------------------------------
+// @bsimethod                                                   Mathieu.Marchand  7/2016
+//----------------------------------------------------------------------------------------
+RasterClipCR RasterModel::GetClip() const
+    {
+    return m_clips;
+    }
+
+//----------------------------------------------------------------------------------------
+// @bsimethod                                                   Mathieu.Marchand  7/2016
+//----------------------------------------------------------------------------------------
+void RasterModel::SetClip(RasterClipCR clip)
+    {
+    m_clips = clip;
+    return;
+    }
+
+//----------------------------------------------------------------------------------------
+// @bsimethod                                                   Mathieu.Marchand  10/2016
+//----------------------------------------------------------------------------------------
+Utf8String RasterModel::GetDescription() const
+    {
+    RefCountedCPtr<RepositoryLink> pLink = ILinkElementBase<RepositoryLink>::Get(GetDgnDb(), GetModeledElementId());
+    if (!pLink.IsValid())
+        return "";
+
+    return pLink->GetDescription();
+    }
+
+//----------------------------------------------------------------------------------------
+// @bsimethod                                                   Mathieu.Marchand  7/2016
+//----------------------------------------------------------------------------------------
+void RasterModel::_BindWriteParams(BeSQLite::EC::ECSqlStatement& stmt, ForInsert forInsert)
+    {
+    T_Super::_BindWriteParams(stmt, forInsert);
+
+    // Shoud have been added by RasterModelHandler::_GetClassParams() if not make sure the handler is registered.
+    BeAssert(stmt.GetParameterIndex(RASTER_MODEL_PROP_Clip) != -1); 
+
+    bvector<uint8_t> clipData;
+    m_clips.ToBlob(clipData, GetDgnDb());
+    
+    if(clipData.empty())
+        stmt.BindNull(stmt.GetParameterIndex(RASTER_MODEL_PROP_Clip));
+    else
+        stmt.BindBlob(stmt.GetParameterIndex(RASTER_MODEL_PROP_Clip), clipData.data(), (int) clipData.size(), BeSQLite::EC::IECSqlBinder::MakeCopy::Yes);
+    }
+
+//----------------------------------------------------------------------------------------
+// @bsimethod                                                   Mathieu.Marchand  7/2016
+//----------------------------------------------------------------------------------------
+DgnDbStatus RasterModel::_ReadSelectParams(BeSQLite::EC::ECSqlStatement& statement, ECSqlClassParamsCR params)
+    {
+    DgnDbStatus status = T_Super::_ReadSelectParams(statement, params);
+    if (DgnDbStatus::Success != status)
+        return status;
+
+    // Shoud have been added by RasterModelHandler::_GetClassParams() if not make sure the handler is registred.
+    BeAssert(params.GetSelectIndex(RASTER_MODEL_PROP_Clip) != -1);
+
+    int blobSize = 0;
+    void const* pBlob = statement.GetValueBlob(params.GetSelectIndex(RASTER_MODEL_PROP_Clip), &blobSize);
+
+    m_clips.FromBlob(pBlob, blobSize, GetDgnDb());
+
+    return DgnDbStatus::Success;
+    }
+
+//----------------------------------------------------------------------------------------
+// @bsimethod                                                   Mathieu.Marchand  7/2016
+//----------------------------------------------------------------------------------------
+void RasterModel::_InitFrom(DgnModelCR other)
+    {
+    T_Super::_InitFrom(other);
+    RasterModel const* otherModel = dynamic_cast<RasterModel const*>(&other);
+    if (nullptr != otherModel)
+        m_clips.InitFrom(otherModel->m_clips);
+    }
+
+//----------------------------------------------------------------------------------------
+// @bsimethod                                                   Mathieu.Marchand  7/2016
+//----------------------------------------------------------------------------------------
+void RasterModelHandler::_GetClassParams(ECSqlClassParamsR params)
+    {
+    T_Super::_GetClassParams(params);
+    params.Add(RASTER_MODEL_PROP_Clip, ECSqlClassParams::StatementType::All);
+    }
+
+
+//----------------------------------------------------------------------------------------
+// @bsimethod                                                   Mathieu.Marchand  9/2016
+//----------------------------------------------------------------------------------------
+void RasterModel::_WriteJsonProperties(Json::Value& v) const
+    {
+    v["depthBias"] = m_depthBias;
+
+    T_Super::_WriteJsonProperties(v);
+    }
+
+//----------------------------------------------------------------------------------------
+// @bsimethod                                                   Mathieu.Marchand  9/2016
+//----------------------------------------------------------------------------------------
+void RasterModel::_ReadJsonProperties(Json::Value const& v)
+    {
+    m_depthBias = v.isMember("depthBias") ? v["depthBias"].asDouble() : 0.0;
+
+    T_Super::_ReadJsonProperties(v);
+    }
+
+//----------------------------------------------------------------------------------------
+// @bsimethod                                                   Mathieu.Marchand  10/2016
+//----------------------------------------------------------------------------------------
+bool RasterModel::IsParallelToGround() const {return _IsParallelToGround();}