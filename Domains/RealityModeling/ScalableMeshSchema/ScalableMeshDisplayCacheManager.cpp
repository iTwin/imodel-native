--- conflicted
+++ resolved
@@ -1,176 +1,172 @@
-#include "ScalableMeshSchemaPCH.h"
-#include <ScalableMeshSchema\ScalableMeshHandler.h>
-#include "ScalableMeshDisplayCacheManager.h"
-#include <mutex>
-//#include <QuickVision/qvision.h>
-
-USING_NAMESPACE_BENTLEY_SCALABLEMESH_SCHEMA
-
-std::mutex elemMutex;
-
-//Inherited from IScalableMeshDisplayCacheManager
-BentleyStatus ScalableMeshDisplayCacheManager::_CreateCachedMesh(SmCachedDisplayMesh*&   cachedDisplayMesh,
-                                                                 size_t&                 usedMemInBytes,
-                                                                 bool&                   isStoredOnGpu,
-                                                                 size_t                  nbVertices,
-                                                                 DPoint3d const*         positionOrigin,
-                                                                 float*                  positions,
-                                                                 float*                  normals,
-                                                                 int                     nbTriangles,
-                                                                 int*                    indices,
-                                                                 float*                  params,
-                                                                 SmCachedDisplayTexture* cachedTexture,
-                                                                 uint64_t nodeId,
-                                                                 uint64_t smId)
-    {
-
-    assert(!"MST_TODO");
-#if 0
-    assert(m_renderSys != 0);
-
-    Render::IGraphicBuilder::TriMeshArgs trimesh;
-    trimesh.m_numPoints  = (int32_t)nbVertices;
-    trimesh.m_points     = (FPoint3d*)positions;
-    trimesh.m_normals    = (FPoint3d*)normals;
-    trimesh.m_numIndices = 3 * nbTriangles;
-    trimesh.m_vertIndex  = indices;       
-
-            
-    std::unique_ptr<SmCachedDisplayMesh> qvCachedDisplayMesh(new SmCachedDisplayMesh);
-
-    Transform placement;
-
-    if (positionOrigin != 0)
-        {
-        placement = Transform::From(*positionOrigin);
-        }
-    else
-        {
-        placement = Transform::FromIdentity();
-        }
-    
-    Render::Graphic::CreateParams createParams(nullptr, placement);
-    qvCachedDisplayMesh->m_graphic = m_renderSys->_CreateGraphic(createParams);
-
-    if (cachedTexture != nullptr)
-        {
-        trimesh.m_texture = cachedTexture->m_texturePtr;
-        trimesh.m_textureUV = (FPoint2d*)params;
-
-        qvCachedDisplayMesh->m_graphic->SetSymbology(ColorDef::White(), ColorDef::White(), 0);        
-        }
-    else
-        {   
-        qvCachedDisplayMesh->m_graphic->SetSymbology(ColorDef::Green(), ColorDef::Green(), 0);
-        }
-    
-    //trimesh.m_flags |= QV_QTMESH_GENNORMALS;    
-    trimesh.m_flags = 1;
-        
-    qvCachedDisplayMesh->m_graphic->AddTriMesh(trimesh);
-    qvCachedDisplayMesh->m_graphic->Close();
-
-    cachedDisplayMesh = qvCachedDisplayMesh.release();
-<<<<<<< HEAD
-#endif
-=======
-
-    isStoredOnGpu = false;
-    usedMemInBytes = nbVertices * sizeof(float) * 3 + nbTriangles * 3 * sizeof(int32_t) + sizeof(float) * 2 * nbVertices;
-
-//#endif
->>>>>>> c30e0040
-    return SUCCESS;
-    }
-
-BentleyStatus ScalableMeshDisplayCacheManager::_DestroyCachedMesh(SmCachedDisplayMesh* cachedDisplayMesh)
-    {
-    // shutting down
-    if (nullptr == DgnPlatformLib::QueryHost())
-        return SUCCESS;
-       
-    delete cachedDisplayMesh;
-
-    return SUCCESS;
-    }
-
-BentleyStatus ScalableMeshDisplayCacheManager::_CreateCachedTexture(SmCachedDisplayTexture*& cachedDisplayTexture,
-                                                                    size_t&                  usedMemInBytes,
-                                                                    bool&                    isStoredOnGpu,
-                                                                    int                      xSize,
-                                                                    int                      ySize,
-                                                                    int                      enableAlpha,
-                                                                    int                      format,      // => see QV_*_FORMAT definitions above
-                                                                    unsigned char const *    texels)      // => texel image)
-    {
-    //assert(!"MST_TODO");
-//#if 0
-    assert(m_renderSys != 0);
-            
-    std::unique_ptr<SmCachedDisplayTexture> qvCachedDisplayTexture(new SmCachedDisplayTexture);
-
-    ByteStream stream(texels, xSize * ySize * 3);
-    Render::Image textureImage(xSize, ySize, std::move(stream), Render::Image::Format::Rgb);        
-
-    qvCachedDisplayTexture->m_texturePtr = m_renderSys->_CreateTexture(textureImage);
-    
-    cachedDisplayTexture = qvCachedDisplayTexture.release();
-
-    isStoredOnGpu = false;
-    usedMemInBytes = xSize * ySize * 6;
-
-//#endif
-    return SUCCESS;
-    }
-
-BentleyStatus ScalableMeshDisplayCacheManager::_DestroyCachedTexture(SmCachedDisplayTexture* cachedDisplayTexture)
-    {    
-    delete cachedDisplayTexture;
-
-    return SUCCESS;
-    }
-
-bool ScalableMeshDisplayCacheManager::IsDirty()
-    {
-    return m_resourcesOutOfDate;
-    }
-
-#if 0 
-bool ScalableMeshDisplayCacheManager::IsValid(QvElem* elem)
-{
-   // std::lock_guard<std::mutex> l(elemMutex);
-   // return state.count(elem) > 0 && state[elem] == true;
-    return true;
-}
-
-bool ScalableMeshDisplayCacheManager::IsValidForId(QvElem* elem, uint64_t id)
-{
- /*   bvector<QvElData> allElements;
-    {
-        std::lock_guard<std::mutex> l(elemMutex);
-        allElements = elemsCreatedForNode[id];
-    }
-    for (auto& elemData : allElements)
-        if (elemData.handle == elem) return true;
-    return false;*/
-    return true;
-}
-#endif
-
-ScalableMeshDisplayCacheManager::ScalableMeshDisplayCacheManager()
-    {
-    m_renderSys = 0;    
-    m_resourcesOutOfDate = false;
-    }
-
-ScalableMeshDisplayCacheManager::~ScalableMeshDisplayCacheManager()
-    {
-
-    }
-
-void ScalableMeshDisplayCacheManager::SetRenderSys(Dgn::Render::SystemP renderSys)
-    {
-    assert(renderSys != nullptr);
-    m_renderSys = renderSys;
-    }
-
+#include "ScalableMeshSchemaPCH.h"
+#include <ScalableMeshSchema\ScalableMeshHandler.h>
+#include "ScalableMeshDisplayCacheManager.h"
+#include <mutex>
+//#include <QuickVision/qvision.h>
+
+USING_NAMESPACE_BENTLEY_SCALABLEMESH_SCHEMA
+
+std::mutex elemMutex;
+
+//Inherited from IScalableMeshDisplayCacheManager
+BentleyStatus ScalableMeshDisplayCacheManager::_CreateCachedMesh(SmCachedDisplayMesh*&   cachedDisplayMesh,
+                                                                 size_t&                 usedMemInBytes,
+                                                                 bool&                   isStoredOnGpu,
+                                                                 size_t                  nbVertices,
+                                                                 DPoint3d const*         positionOrigin,
+                                                                 float*                  positions,
+                                                                 float*                  normals,
+                                                                 int                     nbTriangles,
+                                                                 int*                    indices,
+                                                                 float*                  params,
+                                                                 SmCachedDisplayTexture* cachedTexture,
+                                                                 uint64_t nodeId,
+                                                                 uint64_t smId)
+    {
+
+    assert(!"MST_TODO");
+#if 0
+    assert(m_renderSys != 0);
+
+    Render::IGraphicBuilder::TriMeshArgs trimesh;
+    trimesh.m_numPoints  = (int32_t)nbVertices;
+    trimesh.m_points     = (FPoint3d*)positions;
+    trimesh.m_normals    = (FPoint3d*)normals;
+    trimesh.m_numIndices = 3 * nbTriangles;
+    trimesh.m_vertIndex  = indices;       
+
+            
+    std::unique_ptr<SmCachedDisplayMesh> qvCachedDisplayMesh(new SmCachedDisplayMesh);
+
+    Transform placement;
+
+    if (positionOrigin != 0)
+        {
+        placement = Transform::From(*positionOrigin);
+        }
+    else
+        {
+        placement = Transform::FromIdentity();
+        }
+    
+    Render::Graphic::CreateParams createParams(nullptr, placement);
+    qvCachedDisplayMesh->m_graphic = m_renderSys->_CreateGraphic(createParams);
+
+    if (cachedTexture != nullptr)
+        {
+        trimesh.m_texture = cachedTexture->m_texturePtr;
+        trimesh.m_textureUV = (FPoint2d*)params;
+
+        qvCachedDisplayMesh->m_graphic->SetSymbology(ColorDef::White(), ColorDef::White(), 0);        
+        }
+    else
+        {   
+        qvCachedDisplayMesh->m_graphic->SetSymbology(ColorDef::Green(), ColorDef::Green(), 0);
+        }
+    
+    //trimesh.m_flags |= QV_QTMESH_GENNORMALS;    
+    trimesh.m_flags = 1;
+        
+    qvCachedDisplayMesh->m_graphic->AddTriMesh(trimesh);
+    qvCachedDisplayMesh->m_graphic->Close();
+
+    cachedDisplayMesh = qvCachedDisplayMesh.release();
+
+    isStoredOnGpu = false;
+    usedMemInBytes = nbVertices * sizeof(float) * 3 + nbTriangles * 3 * sizeof(int32_t) + sizeof(float) * 2 * nbVertices;
+
+#endif
+    return SUCCESS;
+    }
+
+BentleyStatus ScalableMeshDisplayCacheManager::_DestroyCachedMesh(SmCachedDisplayMesh* cachedDisplayMesh)
+    {
+    // shutting down
+    if (nullptr == DgnPlatformLib::QueryHost())
+        return SUCCESS;
+       
+    delete cachedDisplayMesh;
+
+    return SUCCESS;
+    }
+
+BentleyStatus ScalableMeshDisplayCacheManager::_CreateCachedTexture(SmCachedDisplayTexture*& cachedDisplayTexture,
+                                                                    size_t&                  usedMemInBytes,
+                                                                    bool&                    isStoredOnGpu,
+                                                                    int                      xSize,
+                                                                    int                      ySize,
+                                                                    int                      enableAlpha,
+                                                                    int                      format,      // => see QV_*_FORMAT definitions above
+                                                                    unsigned char const *    texels)      // => texel image)
+    {
+    //assert(!"MST_TODO");
+//#if 0
+    assert(m_renderSys != 0);
+            
+    std::unique_ptr<SmCachedDisplayTexture> qvCachedDisplayTexture(new SmCachedDisplayTexture);
+
+    ByteStream stream(texels, xSize * ySize * 3);
+    Render::Image textureImage(xSize, ySize, std::move(stream), Render::Image::Format::Rgb);        
+
+    qvCachedDisplayTexture->m_texturePtr = m_renderSys->_CreateTexture(textureImage);
+    
+    cachedDisplayTexture = qvCachedDisplayTexture.release();
+
+    isStoredOnGpu = false;
+    usedMemInBytes = xSize * ySize * 6;
+
+//#endif
+    return SUCCESS;
+    }
+
+BentleyStatus ScalableMeshDisplayCacheManager::_DestroyCachedTexture(SmCachedDisplayTexture* cachedDisplayTexture)
+    {    
+    delete cachedDisplayTexture;
+
+    return SUCCESS;
+    }
+
+bool ScalableMeshDisplayCacheManager::IsDirty()
+    {
+    return m_resourcesOutOfDate;
+    }
+
+#if 0 
+bool ScalableMeshDisplayCacheManager::IsValid(QvElem* elem)
+{
+   // std::lock_guard<std::mutex> l(elemMutex);
+   // return state.count(elem) > 0 && state[elem] == true;
+    return true;
+}
+
+bool ScalableMeshDisplayCacheManager::IsValidForId(QvElem* elem, uint64_t id)
+{
+ /*   bvector<QvElData> allElements;
+    {
+        std::lock_guard<std::mutex> l(elemMutex);
+        allElements = elemsCreatedForNode[id];
+    }
+    for (auto& elemData : allElements)
+        if (elemData.handle == elem) return true;
+    return false;*/
+    return true;
+}
+#endif
+
+ScalableMeshDisplayCacheManager::ScalableMeshDisplayCacheManager()
+    {
+    m_renderSys = 0;    
+    m_resourcesOutOfDate = false;
+    }
+
+ScalableMeshDisplayCacheManager::~ScalableMeshDisplayCacheManager()
+    {
+
+    }
+
+void ScalableMeshDisplayCacheManager::SetRenderSys(Dgn::Render::SystemP renderSys)
+    {
+    assert(renderSys != nullptr);
+    m_renderSys = renderSys;
+    }
+