/*-------------------------------------------------------------------------------------+
|
|     $Source: ScalableMeshSchema/ScalableMeshHandler.cpp $
|
|  $Copyright: (c) 2018 Bentley Systems, Incorporated. All rights reserved. $
|
+--------------------------------------------------------------------------------------*/

#include "ScalableMeshSchemaPCH.h"
#include <ScalableMesh/ScalableMeshLib.h>
#include <ScalableMesh/IScalableMeshClippingOptions.h>
#include <BeSQLite/BeSQLite.h>
#include <ScalableMeshSchema/ScalableMeshHandler.h>
#include <ScalableMesh/GeoCoords/GCS.h>
#include <DgnPlatform/LinkElement.h>
#include <Bentley/BeDirectoryIterator.h>
#include <ScalableMesh/ScalableMeshLib.h>
#include <ScalableMesh/IScalableMeshSaveAs.h>
#include <ScalableMesh/ScalableMeshUtilityFunctions.h>

#define SCALABLEMESH_MODEL_PROP_Clips           "SmModelClips"
#define SCALABLEMESH_MODEL_PROP_GroundCoverages "SmGroundCoverages"
#define SCALABLEMESH_MODEL_PROP_ClipVectors "SmModelClipVectors"

USING_NAMESPACE_BENTLEY_DGN
USING_NAMESPACE_BENTLEY_SQLITE
USING_NAMESPACE_BENTLEY_SCALABLEMESH_SCHEMA
USING_NAMESPACE_BENTLEY_RENDER

//#define PRINT_SMDISPLAY_MSG

/*
#ifndef NDEBUG
#define PRINT_TERRAIN_MSG 1
#endif
*/

#ifdef PRINT_SMDISPLAY_MSG
#define PRINT_MSG_IF(condition, ...) if(##condition##) printf(__VA_ARGS__);
#define PRINT_MSG(...) printf(__VA_ARGS__);
#else
#define PRINT_MSG_IF(condition, ...)
#define PRINT_MSG(...)
#endif


//----------------------------------------------------------------------------------------
// @bsimethod                                                 Mathieu.St-Pierre     3/2017
//----------------------------------------------------------------------------------------
IScalableMeshLocationProviderPtr ScalableMeshModel::m_locationProviderPtr = nullptr;

BentleyStatus IScalableMeshLocationProvider::GetExtraFileDirectory(BeFileNameR extraFileDir, DgnDbCR dgnDb) const
    {
    return _GetExtraFileDirectory(extraFileDir, dgnDb);
    }

//----------------------------------------------------------------------------------------
// @bsimethod                                                   Mathieu.St-Pierre  12/2017
//----------------------------------------------------------------------------------------
bool IsUrl(WCharCP filename)
    {
    return NULL != filename && (0 == wcsncmp(L"http:", filename, 5) || 0 == wcsncmp(L"https:", filename, 6));
    }

//----------------------------------------------------------------------------------------
// @bsimethod                                                 Mathieu.St-Pierre    06/2018
//----------------------------------------------------------------------------------------
BentleyStatus ResolveFileName(BeFileNameR fileName, Utf8StringCR fileId, DgnDbCR db)
    {
    WString fileNameW(fileId.c_str(), true);
    BeFileName fileIdWStr(fileNameW);

    if (BeFileName::DoesPathExist(fileIdWStr.c_str()) || IsUrl(fileIdWStr.c_str()))
        {               
        fileName = fileIdWStr;
        return SUCCESS;        
        }
    
    BeFileName dbFileName(db.GetDbFileName());
    BeFileName relativeFileName = dbFileName.GetDirectoryName();            
    relativeFileName.AppendString(fileIdWStr.GetFileNameAndExtension().c_str());

    if (BeFileName::DoesPathExist(relativeFileName.c_str()))
        {
        fileName = relativeFileName;            
        return SUCCESS;                
        }

    return ERROR;
    }


//----------------------------------------------------------------------------------------
// @bsimethod                                                 Elenie.Godzaridis     2/2016
//----------------------------------------------------------------------------------------
AxisAlignedBox3d ScalableMeshModel::_GetRange() const
    {
    if (m_smPtr.IsValid())
		{
        m_smPtr->GetRange(const_cast<AxisAlignedBox3d&>(m_range));
		m_smPtr->GetReprojectionTransform().Multiply(m_range, m_range);
		}

    return m_range;
    }

<<<<<<< HEAD
=======
/*---------------------------------------------------------------------------------**//**
* @bsimethod                                                    Paul.Connelly   08/17
+---------------+---------------+---------------+---------------+---------------+------*/
PublishedTilesetInfo ScalableMeshModel::_GetPublishedTilesetInfo()
    {
    if (m_smPtr.IsNull())
        return PublishedTilesetInfo();

    return PublishedTilesetInfo(Utf8String(GetPath()), m_smPtr->GetRootNode()->GetContentExtent());
    }

//*---------------------------------------------------------------------------------**//**
/* @bsimethod                                                    Richard.Bois   05/18
/+---------------+---------------+---------------+---------------+---------------+------*/
void ScalableMeshModel::_DoPublish(BeFileNameCR outDir, WString rootName, DRange3dR range, const Transform& tileToECEF, const Transform& dbToTile)
    {
    BeFileName rootPath = outDir;
    rootPath.AppendToPath(rootName.c_str());
    WriteCesiumTileset(rootPath, outDir, tileToECEF, dbToTile);
    m_smPtr->GetRange(range);
    }

//----------------------------------------------------------------------------------------
// @bsimethod                                                 Mathieu.St-Pierre     8/2017
//----------------------------------------------------------------------------------------
AxisAlignedBox3d ScalableMeshModel::_QueryModelRange() const
    {        
    AxisAlignedBox3d range(DRange3d::NullRange());

    if (m_smPtr.IsValid()) 
        { 
        m_smPtr->GetRange(const_cast<AxisAlignedBox3d&>(range));
        Transform transform(m_smPtr->GetReprojectionTransform());

        transform.Multiply(range, range);
        }    
    
    return range;
    }

>>>>>>> 3008bd49
//----------------------------------------------------------------------------------------
// @bsimethod                                                 Elenie.Godzaridis     2/2016
//----------------------------------------------------------------------------------------
BentleyStatus ScalableMeshModel::_QueryTexturesLod(bvector<ITerrainTexturePtr>& textures, size_t maxSizeBytes) const
    {
    return ERROR;
    }

//----------------------------------------------------------------------------------------
// @bsimethod                                                 Elenie.Godzaridis     2/2016
//----------------------------------------------------------------------------------------
BentleyStatus ScalableMeshModel::_QueryTexture(ITextureTileId const& tileId, ITerrainTexturePtr& texture) const
    {
    return ERROR;
    }

//----------------------------------------------------------------------------------------
// @bsimethod                                                 Elenie.Godzaridis     2/2016
//----------------------------------------------------------------------------------------
BentleyStatus ScalableMeshModel::_ReloadClipMask(const BentleyApi::Dgn::DgnElementId& clipMaskElementId, bool isNew)
    {
    if (!IsTerrain())
    	return SUCCESS;

    bvector<uint64_t> clipIds;
    clipIds.push_back(clipMaskElementId.GetValue());

    m_forceRedraw = true;
    return SUCCESS;
    }

//----------------------------------------------------------------------------------------
// @bsimethod                                                 Elenie.Godzaridis     2/2016
//----------------------------------------------------------------------------------------
BentleyStatus ScalableMeshModel::_ReloadAllClipMasks()
    {
    if (!IsTerrain())
        return SUCCESS;

    return ERROR;
    }

//----------------------------------------------------------------------------------------
// @bsimethod                                                 Elenie.Godzaridis     2/2016
//----------------------------------------------------------------------------------------
BentleyStatus ScalableMeshModel::_StartClipMaskBulkInsert()
    {
 //    if (!IsTerrain())
 //       return SUCCESS;

	if (!m_terrainParts.empty())
		for (auto& part : m_terrainParts)
			part->StartClipMaskBulkInsert();
    if (nullptr == m_smPtr.get()) return ERROR;
    m_isInsertingClips = true;
    m_startClipCount++;
    m_smPtr->SetIsInsertingClips(true);
    return SUCCESS;
    }

//----------------------------------------------------------------------------------------
// @bsimethod                                                 Elenie.Godzaridis     2/2016
//----------------------------------------------------------------------------------------
BentleyStatus ScalableMeshModel::_StopClipMaskBulkInsert()
    {
//     if (!IsTerrain())
//        return SUCCESS;

	if (!m_terrainParts.empty())
		for (auto& part : m_terrainParts)
			part->StopClipMaskBulkInsert();

    if (nullptr == m_smPtr.get()) return ERROR;
    m_startClipCount--;
    if (0 != m_startClipCount) return SUCCESS;
    m_isInsertingClips = false;
    m_smPtr->SetIsInsertingClips(false);
<<<<<<< HEAD
=======

    SetActiveClipSets(m_activeClips, m_activeClips);
    return SUCCESS;
    }

//----------------------------------------------------------------------------------------
// @bsimethod                                                 Elenie.Godzaridis     2/2016
//----------------------------------------------------------------------------------------
BentleyStatus ScalableMeshModel::_CreateIterator(ITerrainTileIteratorPtr& iterator)
    {
    return ERROR;
    }
//----------------------------------------------------------------------------------------
// @bsimethod                                                 Elenie.Godzaridis     2/2016
//----------------------------------------------------------------------------------------
TerrainModel::IDTM* ScalableMeshModel::_GetDTM(ScalableMesh::DTMAnalysisType type)
    {
    if (nullptr == m_smPtr.get()) return nullptr;

    DMatrix4d storageToUor; 
    storageToUor.InitFrom(m_smToModelUorTransform);    

    if (m_smPtr->GetGroup().IsValid() && !m_terrainParts.empty())
        return m_smPtr->GetGroup()->GetDTMInterface(storageToUor, type);
    return m_smPtr->GetDTMInterface(storageToUor, type);
    }

//----------------------------------------------------------------------------------------
// @bsimethod                                                 Mathieu.St-Pierre     3/2017
//----------------------------------------------------------------------------------------
BentleyStatus ScalableMeshModel::SetLocationProvider(IScalableMeshLocationProvider& locationProvider)
    {
    m_locationProviderPtr = &locationProvider;
    return SUCCESS;
    }

//----------------------------------------------------------------------------------------
// @bsimethod                                                 Elenie.Godzaridis     2/2016
//----------------------------------------------------------------------------------------
void ScalableMeshModel::_RegisterTilesChangedEventListener(ITerrainTileChangedHandler* eventListener)
    {

    }

//----------------------------------------------------------------------------------------
// @bsimethod                                                 Elenie.Godzaridis     2/2016
//----------------------------------------------------------------------------------------
bool ScalableMeshModel::_UnregisterTilesChangedEventListener(ITerrainTileChangedHandler* eventListener)
    {
    return false;
    }

//----------------------------------------------------------------------------------------
// @bsimethod                                                 Elenie.Godzaridis     2/2016
//----------------------------------------------------------------------------------------
#define QUERY_ID 0

static double s_minScreenPixelsPerPoint = 800;

//For now keep the old value (i.e. : 1) for already support sources but set a higher level for streaming texture source because 1 seems a bit too low anyway.
static double s_maxPixelError = 3;
static double s_maxPixelErrorStreamingTexture = 3;

bool IsWireframeRendering(ViewContextCR viewContext)
    {    
    // Check context render mode
    switch (viewContext.GetViewFlags().GetRenderMode())
        {        
        case RenderMode::SmoothShade:        
            return false;
                       
        case RenderMode::Wireframe:        
        case RenderMode::HiddenLine:
        case RenderMode::SolidFill:
            return true;
        }
        BeAssert(!"Unknown render mode");
        return true;
    }

static bool s_waitCheckStop = false;
static Byte s_transparency = 0;
static bool s_applyClip = false;
static bool s_dontShowMesh = false;
static bool s_showTiles = false;
static double s_tileSizePerIdStringSize = 10.0;


void GetBingLogoInfo(Transform& correctedViewToView, ViewContextR context)
    {
    DRange3d viewCorner(context.GetViewport()->GetViewCorners());

    DPoint2d nonPrintableMargin = { 0,0 };
    
    // CorrectedViewToView transform: adjust for swapped y and non-printable margin.
    if (viewCorner.low.y > viewCorner.high.y)
        {
        correctedViewToView.InitFrom(nonPrintableMargin.x, viewCorner.low.y - nonPrintableMargin.y, 0);
        correctedViewToView.form3d[1][1] = -1;
        }
    else
        {
        correctedViewToView.InitFrom(nonPrintableMargin.x, nonPrintableMargin.y, 0);
        }
    }

static bool s_waitQueryComplete = true;

/*---------------------------------------------------------------------------------**//**
 * @bsimethod                                                    Mathieu.St-Pierre  08/17
 +---------------+---------------+---------------+---------------+---------------+------*/
SMGeometry::SMGeometry(CreateParams const& params, SMSceneR scene, Dgn::Render::SystemP sys) : Dgn::TileTree::TriMeshTree::TriMesh(params, scene, sys) { }

//----------------------------------------------------------------------------------------
// @bsimethod                                                   Mathieu.St-Pierre  08/17
//----------------------------------------------------------------------------------------
SMNode::SMLoader::SMLoader(Dgn::TileTree::TileR tile, Dgn::TileTree::TileLoadStatePtr loads, Dgn::Render::SystemP renderSys)
    : TileLoader("", tile, loads, tile._GetTileCacheKey(), renderSys)
    {
    //assert(renderSys != nullptr);

    if (renderSys == nullptr)
        m_renderSys = m_tile->GetRoot().GetRenderSystemP();
    }

//SMNode
//----------------------------------------------------------------------------------------
// @bsimethod                                                   Mathieu.St-Pierre  08/17
//----------------------------------------------------------------------------------------
TileLoaderPtr SMNode::_CreateTileLoader(TileLoadStatePtr loads, Dgn::Render::SystemP renderSys)
    {
    return new SMLoader(*this, loads, renderSys);
    }

/*---------------------------------------------------------------------------------**//**
 * @bsimethod                                                    Mathieu.St-Pierre  08/17
 +---------------+---------------+---------------+---------------+---------------+------*/
bool SMNode::_WantDebugRangeGraphics() const
    {
    static bool s_debugRange = false;
    return s_debugRange;
    }

void SMNode::_GetCustomMetadata(Utf8StringR name, Json::Value& data) const
    {
    name = "SMHeader";

#ifdef _WIN32    
    IScalableMeshPublisher::Create(SMPublishType::CESIUM)->ExtractPublishNodeHeader(m_scalableMeshNodePtr, data);
#endif
    }

/*---------------------------------------------------------------------------------**//**
* @bsimethod                                                    Mathieu.St-Pierre  08/17
+---------------+---------------+---------------+---------------+---------------+------*/
static bool s_tryCustomSelect = true;

Tile::ChildTiles const* SMNode::_GetChildren(bool load) const
    { 
    if (!s_tryCustomSelect)
        return T_Super::_GetChildren(load);
/*
    if (!IsReady())
        return nullptr;

    if (m_children.size() == 0)
        return nullptr;

    if (!m_children[0]->IsReady())
        return nullptr;

    return &m_children;
*/
    
    bvector<IScalableMeshNodePtr> childrenNodes(m_scalableMeshNodePtr->GetChildrenNodes());

    if (m_children.size() == 0 && childrenNodes.size() > 0)
        {
        for (auto& childNode : childrenNodes)
            {
            //BentleyB0200::Dgn::TileTree::TriMeshTree::Tile* thisTile(const_cast<BentleyB0200::Dgn::TileTree::TriMeshTree::Tile*>(this))
            SMNode* thisTile(const_cast<SMNode*>(this));

            SMNodePtr nodeptr = new SMNode(thisTile->GetTriMeshRootR(), thisTile, childNode);
            nodeptr->m_3smModel = m_3smModel;

            /*
            if (!nodeptr->ReadHeader(centroid))
            return ERROR;
            */
            /*
            if (loadChildren)
            {
            nodeptr->Read3SMTile(in, scene, renderSys, false);
            }
            */

            m_children.push_back(nodeptr);
            }
        }

    if (m_children.size() == 0)
        return nullptr;    

    return &m_children;
    }

/*---------------------------------------------------------------------------------**//**
* @bsimethod                                                    Mathieu.St-Pierre  08/18
+---------------+---------------+---------------+---------------+---------------+------*/
void SMNode::_OnChildrenUnloaded() const
    {   
    }

/*---------------------------------------------------------------------------------**//**
* @bsimethod                                                    Mathieu.St-Pierre  08/18
+---------------+---------------+---------------+---------------+---------------+------*/
static bool s_unloadChildren = true;

void SMNode::_UnloadChildren(BeTimePoint olderThan) const
    {
    if (s_unloadChildren)
        {
        if (!m_canUnloadChildren)
            {
            for (auto const& child : m_children)
                child->_UnloadChildren(olderThan);

            return;
            }

        T_Super::_UnloadChildren(olderThan);
        }
    }


/*---------------------------------------------------------------------------------**//**
 * @bsimethod                                                   Mathieu.St-Pierre  08/17
 +---------------+---------------+---------------+---------------+---------------+------*/
Utf8String SMNode::_GetTileCacheKey() const
    {
    std::stringstream stream;
    stream << m_scalableMeshNodePtr->GetNodeId();
    return Utf8String(stream.str().c_str());
    }

/*---------------------------------------------------------------------------------**//**
 * @bsimethod                                                   Mathieu.St-Pierre  08/17
 +---------------+---------------+---------------+---------------+---------------+------*/
BentleyStatus SMNode::Read3SMTile(StreamBuffer& in, SMSceneR scene, Dgn::Render::SystemP renderSys, bool loadChildren)
    {
    BeAssert(!IsReady());

#if 0
    //Just need to load the children
    if (m_children.size() > 0)
        {
        for (auto& child : m_children)
            {                     
            ((SMNode*)&child)->Read3SMTile(in, scene, renderSys, false);
            }

        SetIsReady();
        return SUCCESS;
        }
#endif

    if (SUCCESS != DoRead(in, scene, renderSys, loadChildren))
        {
        SetNotFound();
        BeAssert(false);
        return ERROR;
        }

    // only after we've successfully read the entire node, mark it as ready so other threads can look at its child nodes.
    //if (loadChildren)
        SetIsReady();

    return SUCCESS;
    }


/*---------------------------------------------------------------------------------**//**
* @bsimethod                                                   Mathieu.St-Pierre  08/18
+---------------+---------------+---------------+---------------+---------------+------*/
#ifndef NDEBUG
static double s_firstNodeSearchingDelay = (double)1 / 15 * CLOCKS_PER_SEC;
#else
//static double s_firstNodeSearchingDelay = (double)1 / 10 * CLOCKS_PER_SEC;
static double s_firstNodeSearchingDelay = (double)1 / 60 * CLOCKS_PER_SEC;
#endif

Dgn::TileTree::Tile::SelectParent SMNode::SelectViewTiles(bvector<Dgn::TileTree::TileCPtr>& selected, Dgn::TileTree::DrawArgsR args, bool& parentSelected, clock_t& startTime, IScalableMeshViewDependentMeshQueryParamsPtr& viewDependentQueryParams) const
    {
    if ((clock() - startTime) > s_firstNodeSearchingDelay && (m_parent != nullptr) && m_parent->IsReady() && m_parent->_HasGraphics())
        {
        args.InsertMissing(*this);
        parentSelected = true;
        return SelectParent::Yes;
        }

    DgnDb::VerifyClientThread();

    SMNodeViewStatus viewStatus = m_scalableMeshNodePtr->IsCorrectForView(viewDependentQueryParams);

    if (viewStatus == SMNodeViewStatus::NotVisible)
        {
        _UnloadChildren(args.m_purgeOlderThan);
        return SelectParent::No;
        }

    if (viewStatus == SMNodeViewStatus::Fine)
        {
#if 0
        if (s_showTiles)
            {
            DRange3d contentExtent(m_scalableMeshNodePtr->GetContentExtent());
            /**
            if (isCesium)
            {
            context.PopTransformClip();

            DPoint3d box[8];
            contentExtent.Get8Corners(box);
            smToDgnUorTransform.Multiply(box, 8);
            contentExtent = DRange3d::From(box, 8);
            }
            */

            int64_t  nodeId(m_scalableMeshNodePtr->GetNodeId());

            TextString nodeIdString;

            DPoint3d stringOrigin = { (contentExtent.high.x + contentExtent.low.x) / 2, (contentExtent.high.y + contentExtent.low.y) / 2, contentExtent.high.z };

            char buffer[1000];
            BeStringUtilities::FormatUInt64(buffer, nodeId);

            nodeIdString.SetOrigin(stringOrigin);
            nodeIdString.SetText(buffer);

            TextStringStyle stringStyle;
            double maxExtentDim = std::max(contentExtent.XLength(), contentExtent.YLength());
            int textSize = std::max((int)(maxExtentDim / s_tileSizePerIdStringSize), 1);
            stringStyle.SetSize(textSize);
            nodeIdString.SetStyle(stringStyle);
            /*
            ElemMatSymbP matSymbP = args.m_context.GetElemMatSymb();
            matSymbP->Init();
            matSymbP->SetLineColor(ColorDef::Red());
            matSymbP->SetFillColor(ColorDef::Red());
            args.m_context.GetIDrawGeom().ActivateMatSymb(matSymbP);
            */
            args.m_context.GetIDrawGeom().DrawTextString(nodeIdString);

            DPoint3d box[8];
            contentExtent.Get8Corners(box);
            std::swap(box[6], box[7]);
            box[3] = box[7];

            args.m_context.GetIDrawGeom().DrawLineString3d(5, &box[3], nullptr);

            /*
            if (isCesium)
            {
            context.PushTransform(smToDgnUorTransform);
            }
            */
            }
#endif

        _UnloadChildren(args.m_purgeOlderThan);

        if (IsReady())
            {
            selected.push_back(this);
            return SelectParent::No;
            }
        else
            {            
            args.InsertMissing(*this);
            parentSelected = true;
            return SelectParent::Yes;
            }
        }

    assert(viewStatus == SMNodeViewStatus::TooCoarse);
    //if (viewStatus == SMNodeViewStatus::TooCoarse)        
    bool drawParent = false;

    auto children = _GetChildren(true);
    size_t sizeBeforeChildren = selected.size();

    if (nullptr != children)
        {
        for (auto const& child : *children)
            {            
            if (SelectParent::Yes == ((SMNode*)child.get())->SelectViewTiles(selected, args, parentSelected, startTime, viewDependentQueryParams))
                {
                drawParent = true;
                // NB: We must continue iterating children so that they can be requested if missing...
                }
            }
        }

    if (!drawParent)
        {
        if (sizeBeforeChildren < selected.size())
            {
            return SelectParent::No;
            }
        }

    if (IsReady() && _HasGraphics())
        {
        //if (_HasGraphics())
        selected.push_back(this);
        return SelectParent::No;
        }
    else if (_HasBackupGraphics())
        {
        // Caching previous graphics while regenerating tile to reduce flishy-flash when model changes.
        selected.push_back(this);
        return SelectParent::No;
        }

    parentSelected = true;
    args.InsertMissing(*this);
    return SelectParent::Yes;
    }

/*---------------------------------------------------------------------------------**//**
* @bsimethod                                                   Mathieu.St-Pierre  12/17
+---------------+---------------+---------------+---------------+---------------+------*/
Dgn::TileTree::Tile::SelectParent SMNode::_SelectTiles(bvector<Dgn::TileTree::TileCPtr>& selected, Dgn::TileTree::DrawArgsR args) const
    {

    if (!m_3smModel->m_loadedAllModels)
        {
        m_3smModel->InitializeTerrainRegions(/*args.m_context*/);
        }
    
    if (s_tryCustomSelect)
        {        
        assert(m_parent == nullptr);

        clock_t startTime = 0;
        IScalableMeshViewDependentMeshQueryParamsPtr viewDependentQueryParams;
        
        startTime = clock();
        
        viewDependentQueryParams = IScalableMeshViewDependentMeshQueryParams::CreateParams();

        DMatrix4d localToView(args.GetContext().GetWorldToView().M0);

        ClipVectorPtr clipVector;
        //clip = args.m_context.GetTransformClipStack().GetClip();
        Render::FrustumPlanes frustumPlanes(args.GetContext().GetFrustumPlanes());

        ConvexClipPlaneSet convexClipPlaneSet(&frustumPlanes.m_planes[0], 6);

        ClipPlaneSet clipPlaneSet(convexClipPlaneSet);

        ClipPrimitivePtr clipPrimitive(ClipPrimitive::CreateFromClipPlanes(clipPlaneSet));

        clipVector = ClipVector::CreateFromPrimitive(clipPrimitive.get());


        DMatrix4d smToUOR = DMatrix4d::From(m_3smModel->m_smToModelUorTransform);

        localToView.InitProduct (localToView, smToUOR);
        
        viewDependentQueryParams->SetMinScreenPixelsPerPoint(s_minScreenPixelsPerPoint);

        if (m_3smModel->m_textureInfo->IsUsingBingMap())
            {
            viewDependentQueryParams->SetMaxPixelError(s_maxPixelErrorStreamingTexture);
            }
        else
            {
            viewDependentQueryParams->SetMaxPixelError(s_maxPixelError);
            }

        viewDependentQueryParams->SetRootToViewMatrix(localToView.coff);

        clipVector->TransformInPlace(m_3smModel->m_modelUorToSmTransform);

        viewDependentQueryParams->SetViewClipVector(clipVector);

        bool parentSelected = false;
        
        Dgn::TileTree::Tile::SelectParent selectParent = SelectViewTiles(selected, args, parentSelected, startTime, viewDependentQueryParams);

        if (parentSelected && args.m_missing.size() == 0)
            {
            parentSelected = true;
            }
        
        return selectParent;
        }
          
    return T_Super::_SelectTiles(selected, args);
    }

/*---------------------------------------------------------------------------------**//**
 * @bsimethod                                                   Mathieu.St-Pierre  08/17
 +---------------+---------------+---------------+---------------+---------------+------*/
bool SMNode::ReadHeader(Transform& locationTransform)
    {
    m_range.low = m_scalableMeshNodePtr->GetContentExtent().low;
    m_range.high = m_scalableMeshNodePtr->GetContentExtent().high;

    locationTransform.Multiply(m_range.low);
    locationTransform.Multiply(m_range.high);
  
    float geometricResolution;
    float textureResolution;

    m_scalableMeshNodePtr->GetResolutions(geometricResolution, textureResolution);
        
	//The formula below should give the same value as maxScreenDiameter in the 3mxb.
    m_maxDiameter = m_range.low.Distance(m_range.high) / std::min(geometricResolution, textureResolution);
	   
    return true;
    }


//----------------------------------------------------------------------------------------
// @bsimethod                                                    Mathieu.St-Pierre  12/17
//----------------------------------------------------------------------------------------
SMNode::~SMNode()
    {
    }

//----------------------------------------------------------------------------------------
// @bsimethod                                                    Mathieu.St-Pierre  08/17
//----------------------------------------------------------------------------------------
static bool s_applyTexture = true;
static bool s_applyClips = true;

BentleyStatus SMNode::DoRead(StreamBuffer& in, SMSceneR scene, Dgn::Render::SystemP renderSys, bool loadChildren)
    {

    if (!m_3smModel->m_loadedAllModels)
        {
        m_3smModel->InitializeTerrainRegions(/*args.m_context*/);
        }

    m_loadStatus.store(LoadStatus::Loading);

    //BeAssert(m_children.empty()); 


    Transform toFloatTransform(scene.GetToFloatTransform());

    if (!ReadHeader(toFloatTransform))
        return ERROR;

    if (!s_tryCustomSelect)
        { 
        bvector<IScalableMeshNodePtr> childrenNodes(m_scalableMeshNodePtr->GetChildrenNodes());
    
        for (auto& childNode : childrenNodes)
            {
            SMNodePtr nodeptr = new SMNode(GetTriMeshRootR(), this, childNode);
            nodeptr->m_3smModel = m_3smModel;

            /*
               if (!nodeptr->ReadHeader(centroid))
               return ERROR;
               */
    /*
            if (loadChildren)
                {
                nodeptr->Read3SMTile(in, scene, renderSys, false);
                }
    */

            m_children.push_back(nodeptr);
            }
        }
    
    IScalableMeshMeshPtr smMeshPtr;

    if (!s_applyClips)
        {
        IScalableMeshMeshFlagsPtr loadFlagsPtr(IScalableMeshMeshFlags::Create(true, false));
        loadFlagsPtr->SetLoadClips(false);
        loadFlagsPtr->SetSaveToCache(true);
        smMeshPtr = m_scalableMeshNodePtr->GetMesh(loadFlagsPtr);
        }
    else
        {
        IScalableMeshMeshFlagsPtr loadFlagsPtr(IScalableMeshMeshFlags::Create(true, false));
        loadFlagsPtr->SetLoadClips(true);
        loadFlagsPtr->SetSaveToCache(true); 
        loadFlagsPtr->SetClipsToShow(m_3smModel->m_activeClips, m_3smModel->m_smPtr->ShouldInvertClips());
        if (!m_scalableMeshNodePtr->IsDataUpToDate()) m_scalableMeshNodePtr->UpdateData();
        m_scalableMeshNodePtr->RefreshMergedClip(scene.m_smPtr->GetReprojectionTransform());
        smMeshPtr = m_scalableMeshNodePtr->GetMesh(loadFlagsPtr);
        }
        
    if (!smMeshPtr.IsValid())
        return SUCCESS;

    const PolyfaceQuery* polyfaceQuery(smMeshPtr->GetPolyfaceQuery());

    TileTree::TriMeshTree::TriMesh::CreateParams trimesh;

    trimesh.m_numPoints = polyfaceQuery->GetPointIndexCount(); 
    FPoint3d* points = new FPoint3d[trimesh.m_numPoints];

    for (size_t pointInd = 0; pointInd < trimesh.m_numPoints; pointInd++)
        {
        DPoint3d resultPts;
        toFloatTransform.Multiply(resultPts, polyfaceQuery->GetPointCP()[polyfaceQuery->GetPointIndexCP()[pointInd] - 1]);
        
        points[pointInd].x = (float)resultPts.x;
        points[pointInd].y = (float)resultPts.y;
        points[pointInd].z = (float)resultPts.z;
        }

    trimesh.m_points = points;

    trimesh.m_numIndices = polyfaceQuery->GetPointIndexCount();
    int* vertIndex = new int[trimesh.m_numIndices];

    for (int faceVerticeInd = 0; faceVerticeInd < trimesh.m_numIndices; faceVerticeInd++)
        {
        vertIndex[faceVerticeInd] = faceVerticeInd;
        }

    trimesh.m_vertIndex = vertIndex;

   
    if (s_applyTexture && renderSys != nullptr && m_scalableMeshNodePtr->IsTextured() && m_3smModel->m_displayTexture)
        {                
#if 1 //NEEDS_WORK_SM GetTextureCompressed doesn't currently work for Cesium. 
        IScalableMeshTexturePtr smTexturePtr(m_scalableMeshNodePtr->GetTexture());

        if (smTexturePtr.IsValid())
            {
            _fPoint2d* textureUv;

            textureUv = new _fPoint2d[trimesh.m_numIndices];

            for (size_t paramInd = 0; paramInd < trimesh.m_numIndices; paramInd++)
                {
                const DPoint2d* uv = &polyfaceQuery->GetParamCP()[polyfaceQuery->GetParamIndexCP()[paramInd] - 1];
                textureUv[paramInd].x = uv->x;
                textureUv[paramInd].y = uv->y;
                }

            trimesh.m_textureUV = textureUv;
            ByteStream imageBytes(smTexturePtr->GetSize());

            size_t lineSize = smTexturePtr->GetDimension().x * 3;

            for (size_t indY = 0; indY < smTexturePtr->GetDimension().y; indY++)
                memcpy(imageBytes.GetDataP() + indY * lineSize, smTexturePtr->GetData() + (smTexturePtr->GetDimension().y - indY - 1) * lineSize, lineSize);
                                                        
            Image binaryImage(smTexturePtr->GetDimension().x, smTexturePtr->GetDimension().y, std::move(imageBytes), Image::Format::Rgb);

            Render::Texture::CreateParams params;
            params.SetIsTileSection();  // tile section have clamp instead of warp mode for out of bound pixels. That help reduce seams between tiles when magnified.            
            trimesh.m_texture = renderSys->_CreateTexture(binaryImage, scene.GetDgnDb(), params);            
            }
#else

        IScalableMeshTexturePtr compressedTexturePtr(m_scalableMeshNodePtr->GetTextureCompressed());
        Image jpegImage(Image::FromJpeg(compressedTexturePtr->GetData(), compressedTexturePtr->GetSize(), Image::Format::Rgb));        
        ImageSource imageSource(jpegImage, ImageSource::Format::Jpeg);        
        trimesh.m_texture = renderSys->_CreateTexture(imageSource, Image::Format::Rgb, Image::BottomUp::Yes);
        trimesh.m_textureUV = textureUv;
#endif                                
        }

    Dgn::TileTree::TriMeshTree::TriMeshList triMeshList;
    scene.CreateGeometry(triMeshList, trimesh, renderSys);
    for (auto& meshEntry : triMeshList)
        {
        m_meshes.push_front(meshEntry);
        }

    delete [] trimesh.m_points;
    delete [] trimesh.m_vertIndex;

    if (trimesh.m_textureUV)
        delete [] trimesh.m_textureUV;
>>>>>>> 3008bd49

    SetActiveClipSets(m_activeClips, m_activeClips);
    return SUCCESS;
    }

//----------------------------------------------------------------------------------------
// @bsimethod                                                 Elenie.Godzaridis     2/2016
//----------------------------------------------------------------------------------------
BentleyStatus ScalableMeshModel::_CreateIterator(ITerrainTileIteratorPtr& iterator)
    {
    return ERROR;
    }
//----------------------------------------------------------------------------------------
// @bsimethod                                                 Elenie.Godzaridis     2/2016
//----------------------------------------------------------------------------------------
TerrainModel::IDTM* ScalableMeshModel::_GetDTM(ScalableMesh::DTMAnalysisType type)
    {
    if (nullptr == m_smPtr.get()) return nullptr;

    DMatrix4d storageToUor; 
    storageToUor.InitFrom(m_smToModelUorTransform);    

    if (m_smPtr->GetGroup().IsValid() && !m_terrainParts.empty())
        return m_smPtr->GetGroup()->GetDTMInterface(storageToUor, type);
    return m_smPtr->GetDTMInterface(storageToUor, type);
    }

//----------------------------------------------------------------------------------------
// @bsimethod                                                 Mathieu.St-Pierre     3/2017
//----------------------------------------------------------------------------------------
BentleyStatus ScalableMeshModel::SetLocationProvider(IScalableMeshLocationProvider& locationProvider)
    {
    m_locationProviderPtr = &locationProvider;
    return SUCCESS;
    }

//----------------------------------------------------------------------------------------
// @bsimethod                                                 Elenie.Godzaridis     2/2016
//----------------------------------------------------------------------------------------
void ScalableMeshModel::_RegisterTilesChangedEventListener(ITerrainTileChangedHandler* eventListener)
    {

    }

//----------------------------------------------------------------------------------------
// @bsimethod                                                 Elenie.Godzaridis     2/2016
//----------------------------------------------------------------------------------------
bool ScalableMeshModel::_UnregisterTilesChangedEventListener(ITerrainTileChangedHandler* eventListener)
    {
    return false;
    }

//----------------------------------------------------------------------------------------
// @bsimethod                                                 Elenie.Godzaridis     2/2016
//----------------------------------------------------------------------------------------
#define QUERY_ID 0

void GetBingLogoInfo(Transform& correctedViewToView, ViewContextR context)
    {
    DRange3d viewCorner(context.GetViewport()->GetViewCorners());

    DPoint2d nonPrintableMargin = { 0,0 };
    
    // CorrectedViewToView transform: adjust for swapped y and non-printable margin.
    if (viewCorner.low.y > viewCorner.high.y)
        {
        correctedViewToView.InitFrom(nonPrintableMargin.x, viewCorner.low.y - nonPrintableMargin.y, 0);
        correctedViewToView.form3d[1][1] = -1;
        }
    else
        {
        correctedViewToView.InitFrom(nonPrintableMargin.x, nonPrintableMargin.y, 0);
        }
    }

//---------------------------------------------------------------------------------------
// @bsimethod
//---------------------------------------------------------------------------------------
void ScalableMeshModel::ClearAllDisplayMem()
    {
    if (!m_smPtr.IsValid())
        return;

    IScalableMeshProgressiveQueryEngine::CancelAllQueries();
    ClearProgressiveQueriesInfo();    
    m_smPtr->RemoveAllDisplayData();    
    RefreshClips();
    }

/*---------------------------------------------------------------------------------**//**
* @bsimethod                                                    Mathieu.St-Pierre 01/2018
+---------------+---------------+---------------+---------------+---------------+------*/
void ScalableMeshModel::SetScalableClips(bmap <uint64_t, SMModelClipInfo>& clipInfo)
    {
    m_scalableClipDefs = std::move(clipInfo);
    }

/*---------------------------------------------------------------------------------**//**
* @bsimethod                                                    Mathieu.St-Pierre 01/2018
+---------------+---------------+---------------+---------------+---------------+------*/
void ScalableMeshModel::SetGroundModelLinks(bvector<bpair<uint64_t, uint64_t>>& linksToGroundModels)
    {
    m_linksToGroundModels = std::move(linksToGroundModels);
    }

/*---------------------------------------------------------------------------------**//**
* @bsimethod                                                    Mark.Schlosser  12/2017
+---------------+---------------+---------------+---------------+---------------+------*/
void ScalableMeshModel::SetClip(Dgn::ClipVectorCP clip)
    {
    m_clip = clip;
    }

std::recursive_mutex s_loadModelLock;

void LoadAllScalableMeshModels(DgnDbCR database)
    {
    s_loadModelLock.lock();
    DgnClassId classId(database.Schemas().GetClassId("ScalableMesh", "ScalableMeshModel"));
    //auto modelList = database.Models().MakeIterator(BIS_SCHEMA("ScalableMesh"));
    auto modelList = database.Models().MakeIterator(BIS_SCHEMA(BIS_CLASS_SpatialModel));
   

    bvector<DgnModelId> modelsToLoad;
    for (auto& model : modelList)
        {
        if (model.GetClassId() == classId)
            {
            modelsToLoad.push_back(model.GetModelId());
            }
        }
    for (auto& id : modelsToLoad)
        if (!database.Models().FindModel(id).IsValid()) database.Models().GetModel(id);

    s_loadModelLock.unlock();
    }

void ScalableMeshModel::GetAllScalableMeshes(BentleyApi::Dgn::DgnDbCR dgnDb, bvector<IMeshSpatialModelP>& models)
    {
    DgnClassId classId(dgnDb.Schemas().GetClassId("ScalableMesh", "ScalableMeshModel"));
    BeAssert(classId.IsValid());

    //LoadAllScalableMeshModels(dgnDb);

    auto modelIter = dgnDb.Models().MakeIterator(BIS_SCHEMA(BIS_CLASS_SpatialModel));

    //ModelIterator modelIter(dgnDb.Models().MakeIterator("ScalableMesh"));
    bvector<DgnModelId> modelIds(modelIter.BuildIdList());

    for (auto& modelId : modelIds)
        {
        //DgnModelPtr modelPtr(dgnDb.Models().FindModel(modelId));
        DgnModelPtr modelPtr(dgnDb.Models().GetModel(modelId));        

        if (modelPtr.IsValid() && modelPtr->GetClassId() == classId)
            {
            //assert(modelPtr.IsValid() && modelPtr->GetClassId() == classId);                    
            models.push_back(dynamic_cast<IMeshSpatialModelP>(modelPtr.get()));
            }
        }
/*
    for (auto& model : dgnDb.Models().GetLoadedModels())
        {
        if (model.second->GetClassId() == classId) models.push_back(dynamic_cast<IMeshSpatialModelP>(model.second.get()));
        }
*/
    }

//---------------------------------------------------------------------------------------
// @bsimethod
//---------------------------------------------------------------------------------------
void ScalableMeshModel::GetScalableMeshTypes(BentleyApi::Dgn::DgnDbCR dgnDb, bool& has3D, bool& hasTerrain, bool& hasExtractedTerrain, bool& hasCesium3DTiles)
    {    
    has3D = false; 
    hasTerrain = false;
    hasExtractedTerrain = false;
    hasCesium3DTiles = false;

    bvector<IMeshSpatialModelP> smModels;

    GetAllScalableMeshes(dgnDb, smModels);

    for (auto& smModel : smModels)
        {
        ScalableMeshModel* scalableMeshModel = (ScalableMeshModel*)smModel;

        if (!scalableMeshModel->IsTerrain())
            {
            IScalableMesh* sm = scalableMeshModel->GetScalableMesh();

            if (sm != nullptr)
                {
                bvector<uint64_t> ids;
                sm->GetCoverageIds(ids);
                if (ids.size() > 0) hasExtractedTerrain = true;

                if (sm->IsCesium3DTiles()) hasCesium3DTiles = true;
                }

            has3D = true;
            }
        else
            {
            hasTerrain = true;
            }
        }
    }

//NEEDS_WORK_SM : Should be at application level
void GetScalableMeshTerrainFileName(BeFileName& smtFileName, const BeFileName& dgnDbFileName)
    {
    //smtFileName = params.m_dgndb.GetFileName().GetDirectoryName();

    smtFileName = dgnDbFileName.GetDirectoryName();
    smtFileName.AppendToPath(dgnDbFileName.GetFileNameWithoutExtension().c_str());
    smtFileName.AppendString(L"//terrain.3sm");
    }

//=======================================================================================
//! Helper class used to kept pointers with a DgnDb in-memory
//=======================================================================================
struct ScalableMeshTerrainModelAppData : Db::AppData
{
    static Key DataKey;

    ScalableMeshModel*  m_smTerrainPhysicalModelP;
    bool                m_modelSearched;

    ScalableMeshTerrainModelAppData ()
        {
        m_smTerrainPhysicalModelP = 0;
        m_modelSearched = false;
        }
    virtual ~ScalableMeshTerrainModelAppData () {}

    ScalableMeshModel* GetModel(DgnDbCR db)
        {
        if (m_modelSearched == false)
            {
            //NEEDS_WORK_SM : Not yet done.
            /*
               BeSQLite::EC::ECSqlStatement stmt;
               if (BeSQLite::EC::ECSqlStatus::Success != stmt.Prepare(dgnDb, "SELECT ECInstanceId FROM ScalableMeshModel.ScalableMesh;"))
               return nullptr;

               if (BeSQLite::BE_SQLITE_ROW != stmt.Step()) return nullptr;
               DgnModelId smModelID = DgnModelId(stmt.GetValueUInt64(0));
               DgnModelPtr dgnModel = dgnDb.Models().FindModel(smModelID);

               if (dgnModel.get() == 0)
               {
               dgnModel = dgnDb.Models().GetModel(smModelID);
               }

               if (dgnModel.get() != 0)
               {
               assert(dynamic_cast<ScalableMeshModel*>(dgnModel.get()) != 0);

               return static_cast<ScalableMeshModel*>(dgnModel.get());
               }
               */

            m_modelSearched = true;
            }

        return m_smTerrainPhysicalModelP;
        }

    static ScalableMeshTerrainModelAppData* Get (DgnDbCR dgnDb)
        {
        auto appData = dgnDb.ObtainAppData(ScalableMeshTerrainModelAppData::DataKey, []() { return new ScalableMeshTerrainModelAppData(); });
        return appData.get();
        }

    static void Delete (DgnDbCR dgnDb)
        {
        dgnDb.DropAppData (ScalableMeshTerrainModelAppData::DataKey);
        }
};

Db::AppData::Key ScalableMeshTerrainModelAppData::DataKey;

//----------------------------------------------------------------------------------------
// @bsimethod                                                 Elenie.Godzaridis     2/2016
//----------------------------------------------------------------------------------------
ScalableMeshModel::ScalableMeshModel(BentleyApi::Dgn::DgnModel::CreateParams const& params)
    : T_Super(params)
    {
    m_tryOpen = false;
    m_forceRedraw = false;
    m_isProgressiveDisplayOn = true;
    m_isInsertingClips = false;
	m_subModel = false;
    m_loadedAllModels = false;
    m_startClipCount = 0;
    
    m_displayTexture = true;    
    }

//----------------------------------------------------------------------------------------
// @bsimethod                                                 Elenie.Godzaridis     2/2016
//----------------------------------------------------------------------------------------
ScalableMeshModel::~ScalableMeshModel()
    {
    Cleanup(false);
    }

void ScalableMeshModel::Cleanup(bool isModelDelete)
    {    
    ScalableMeshTerrainModelAppData* appData(ScalableMeshTerrainModelAppData::Get(GetDgnDb()));
    if (appData != nullptr && appData->m_smTerrainPhysicalModelP == this)
        ScalableMeshTerrainModelAppData::Delete(GetDgnDb());
    //ClearProgressiveQueriesInfo();

    if (m_smPtr.IsValid())
        {                
        bvector<BeFileName> extraFileNames;

        if (isModelDelete)
            m_smPtr->GetExtraFileNames(extraFileNames);

        //Close the 3SM file, to close extra clip files.
        m_smPtr = nullptr;        

        for (auto& extraFileName : extraFileNames)
            {
            Utf8String fileNameUtf8(extraFileName.c_str());
            remove(fileNameUtf8.c_str());
            }        
        }    
    }


BeFileName ScalableMeshModel::GenerateClipFileName(BeFileNameCR smFilename, DgnDbR dgnProject)
    {
    BeFileName clipFileBase;
    BeFileName extraFileDir;

    if (m_locationProviderPtr.IsValid() && SUCCESS == m_locationProviderPtr->GetExtraFileDirectory(extraFileDir, dgnProject))
        {
        clipFileBase = extraFileDir;        
        }
    else
        {
        clipFileBase = BeFileName(ScalableMeshModel::GetTerrainModelPath(dgnProject, false)).GetDirectoryName();
        }
        
    Utf8Char modelIdStr[1000];
    BeStringUtilities::FormatUInt64(modelIdStr, GetModelId().GetValue());    
    clipFileBase.AppendToPath(WString(modelIdStr, true).c_str());
    return clipFileBase;
    }


void ScalableMeshModel::ClearExtraFiles()
{
	BeFileName clipFileBase = GenerateClipFileName(m_path, GetDgnDb());

	bvector<BeFileName> names;
	BeFileName clipFileName = clipFileBase;
	clipFileName.append(L"_clips");

	BeFileName clipDefFileName = clipFileBase;
	clipDefFileName.append(L"_clipDefinitions");

	names.push_back(clipFileName);
	names.push_back(clipDefFileName);
	for (auto& fileName : names)
	{
		if (BeFileName::DoesPathExist(fileName.c_str()))
		{
			BeFileName::BeDeleteFile(fileName.c_str());
		}
	}
}

void ScalableMeshModel::CompactExtraFiles()
{
	if (!m_smPtr.IsValid())
		return;

	m_smPtr->CompactExtraFiles();
}

//----------------------------------------------------------------------------------------
// @bsimethod                                                 Elenie.Godzaridis     2/2016
//----------------------------------------------------------------------------------------
void ScalableMeshModel::OpenFile(BeFileNameCR smFilename, DgnDbR dgnProject)
    {
    assert(m_smPtr == nullptr);    
    
    BeFileName clipFileBase = GenerateClipFileName(smFilename, dgnProject);

    m_basePath = clipFileBase;
#if !defined(_WIN32)
	StatusInt status;
	m_smPtr = IScalableMesh::GetFor(smFilename, Utf8String(clipFileBase.c_str()),false, false, true, status);
#else
    m_smPtr = IScalableMesh::GetFor(smFilename, Utf8String(clipFileBase.c_str()), false, true);
#endif
    
    if (!m_smPtr.IsValid())
        {        
        if (Utf8String::IsNullOrEmpty(m_properties.m_fileId.c_str()))
            m_properties.m_fileId = Utf8String(smFilename);

        return;
        }

    //if (m_smPtr->IsTerrain())
        {
         ScalableMeshTerrainModelAppData* appData = ScalableMeshTerrainModelAppData::Get(m_dgndb);
         if (appData->m_smTerrainPhysicalModelP == nullptr)
             {
             appData->m_smTerrainPhysicalModelP = this;
             appData->m_modelSearched = true;
             }
        }
    
    DgnGCS* projGCS = dgnProject.GeoLocation().GetDgnGCS();
    m_smPtr->Reproject(projGCS, dgnProject);

    m_smToModelUorTransform = m_smPtr->GetReprojectionTransform();
        
    bool invertResult = m_modelUorToSmTransform.InverseOf(m_smToModelUorTransform);
    assert(invertResult);
    
    m_path = smFilename;
    if (m_smPtr->IsCesium3DTiles() && !(smFilename.ContainsI(L"realitydataservices") && smFilename.ContainsI(L"S3MXECPlugin")))
        {
        // The mesh likely comes from ProjectWiseContextShare, if it does then save that instead
        auto pwcsLink = BeFileName(m_smPtr->GetProjectWiseContextShareLink().c_str());
        if (!pwcsLink.empty()) m_path = pwcsLink;
        }
        
    BeFileName dbFileName(dgnProject.GetDbFileName());
    BeFileName basePath = dbFileName.GetDirectoryName();
    
    if (Utf8String::IsNullOrEmpty(m_properties.m_fileId.c_str()))
        m_properties.m_fileId = Utf8String(m_path);
  
    StatusInt result = m_smPtr->GetTextureInfo(m_textureInfo);

    assert(result == SUCCESS);

    if (!m_textureInfo->IsTextureAvailable())
        {
        SetDisplayTexture(false);
        }
    }

//----------------------------------------------------------------------------------------
// @bsimethod                                                 Richard.Bois     08/2018
//----------------------------------------------------------------------------------------
<<<<<<< HEAD
bool ScalableMeshModel::AllowPublishing() const
    {
    return m_smPtr.IsValid() && m_smPtr->IsCesium3DTiles() && !m_textureInfo->IsUsingBingMap();
=======
void ScalableMeshModel::WriteCesiumTileset(BeFileName outFileName, BeFileNameCR outputDir, const Transform& tileToECEF, const Transform& dbToTile) const
    {
    if (_AllowPublishing())
        {
#ifdef _WIN32
        if (SUCCESS == IScalableMeshSaveAs::Generate3DTiles(m_smPtr, outputDir, tileToECEF, dbToTile))
            {
            BeFileName oldRootFile = outputDir;
            oldRootFile.AppendToPath(L"n_0.json");
            BeFileName::BeMoveFile(oldRootFile, outFileName);
            }
#endif
        }
>>>>>>> 3008bd49
    }

//----------------------------------------------------------------------------------------
// @bsimethod                                                 Richard.Bois     08/2018
//----------------------------------------------------------------------------------------
void ScalableMeshModel::WriteCesiumTileset(BeFileName outFileName, BeFileNameCR outputDir, const Transform& transform) const
    {
    if (!AllowPublishing())
        return;

        if (SUCCESS == IScalableMeshSaveAs::Generate3DTiles(m_smPtr, outputDir, transform))
        {
        BeFileName oldRootFile = outputDir;
        oldRootFile.AppendToPath(L"n_0.json");
        BeFileName::BeMoveFile(oldRootFile, outFileName);
        }
    }

//----------------------------------------------------------------------------------------
// @bsimethod                                                 Elenie.Godzaridis     2/2016
//----------------------------------------------------------------------------------------
void ScalableMeshModel::CloseFile()
    {
	if (m_subModel)
	    {
		m_loadedAllModels = false;
	    }
    
    m_smPtr = nullptr;    
    m_tryOpen = false;

    //Ensure the file has really been closed.
    assert(ScalableMeshLib::GetHost().GetRegisteredScalableMesh(m_path) == nullptr);
    }



/*---------------------------------------------------------------------------------**//**
* @bsimethod                                    Simon.Normand                   03/2017
+---------------+---------------+---------------+---------------+---------------+------*/
BentleyStatus ScalableMeshModel::UpdateFilename (BeFileNameCR newFilename)
    {    
    if (!BeFileName::DoesPathExist(newFilename) && !IsUrl(newFilename.c_str()))
        return ERROR;
            
    m_properties.m_fileId = Utf8String(newFilename);
    OpenFile(newFilename, GetDgnDb());
    m_tryOpen = true;

    Update();

    // file will be open when required
    return SUCCESS;
    }


/*---------------------------------------------------------------------------------**//**
* @bsimethod                                    Mathieu.St-Pierre                03/2017
+---------------+---------------+---------------+---------------+---------------+------*/
BentleyStatus ScalableMeshModel::UpdateExtractedTerrainLocation(BeFileNameCR oldLocation, BeFileNameCR newLocation)
    {
    assert(m_tryOpen == true);

    if (m_smPtr == nullptr)
        return ERROR;

    bvector<IMeshSpatialModelP> allScalableMeshes;
    ScalableMeshModel::GetAllScalableMeshes(GetDgnDb(), allScalableMeshes);
    
    bvector<uint64_t> coverageIds;
    m_smPtr->GetCoverageIds(coverageIds);

    for (auto& pMeshModel : allScalableMeshes)
        {                                 
        ScalableMeshModelP pScalableMesh = ((ScalableMeshModelP)pMeshModel);
        if (this == pScalableMesh)
            continue;        
                            
        for (uint64_t coverageId : coverageIds)
            {
            BeFileName terrainPath;
            GetPathForTerrainRegion(terrainPath, coverageId, oldLocation);

            if (pScalableMesh->GetPath().CompareToI(terrainPath) == 0)
                {                    
                BeFileName newFileName(newLocation); 
                newFileName.AppendString(pScalableMesh->GetPath().GetFileNameAndExtension().c_str());
                pScalableMesh->CloseFile();
                pScalableMesh->UpdateFilename(newFileName);                                                            
                }                
            }
        }

    return SUCCESS;
    }

//----------------------------------------------------------------------------------------
// @bsimethod                                                 Elenie.Godzaridis     2/2016
//----------------------------------------------------------------------------------------
ScalableMeshModelP ScalableMeshModel::CreateModel(BentleyApi::Dgn::DgnDbR dgnDb)
    {
    DgnClassId classId(dgnDb.Schemas().GetClassId("ScalableMesh","ScalableMeshModel"));
    BeAssert(classId.IsValid());

    ScalableMeshModelP model = new ScalableMeshModel(DgnModel::CreateParams(dgnDb, classId, dgnDb.Elements().GetRootSubjectId()/*, DgnModel::CreateModelCode("terrain")*/));

    BeFileName terrainDefaultFileName(ScalableMeshModel::GetTerrainModelPath(dgnDb));
    model->Insert();
    model->OpenFile(terrainDefaultFileName, dgnDb);
    model->Update();

    ScalableMeshTerrainModelAppData* appData(ScalableMeshTerrainModelAppData::Get(dgnDb));

    appData->m_smTerrainPhysicalModelP = model;
    appData->m_modelSearched = true;
    dgnDb.SaveChanges();
    return model;
    }
	
//----------------------------------------------------------------------------------------
// @bsimethod                                                 Elenie.Godzaridis     4/2017
//----------------------------------------------------------------------------------------
ScalableMeshModelP ScalableMeshModel::CreateModel(BentleyApi::Dgn::DgnDbR dgnDb, WString terrainName, BeFileName terrainPath)
    {
    DgnClassId classId(dgnDb.Schemas().GetClassId("ScalableMesh", "ScalableMeshModel"));
    BeAssert(classId.IsValid());

    Utf8String linkName = Utf8String(terrainName); /*/BeFileName(rootUrl).GetFileNameWithoutExtension());*/    
    Utf8String terrainPathUtf8 = Utf8String(terrainPath);

    RepositoryLinkPtr repositoryLink = RepositoryLink::Create(*dgnDb.GetRealityDataSourcesModel(), terrainPathUtf8.c_str(), linkName.c_str());
    if (!repositoryLink.IsValid() || !repositoryLink->Insert().IsValid())
        return nullptr;

    ScalableMeshModelP model = new ScalableMeshModel(DgnModel::CreateParams(dgnDb, classId, repositoryLink->GetElementId()));

    model->Insert();
    model->OpenFile(terrainPath, dgnDb);
    model->Update();

    ScalableMeshTerrainModelAppData* appData(ScalableMeshTerrainModelAppData::Get(dgnDb));

    appData->m_smTerrainPhysicalModelP = model;
    appData->m_modelSearched = true;
    dgnDb.SaveChanges();
    return model;
    }


//----------------------------------------------------------------------------------------
// @bsimethod                                                 Elenie.Godzaridis     2/2016
//----------------------------------------------------------------------------------------
Transform ScalableMeshModel::GetUorsToStorage()
    {    
    return m_modelUorToSmTransform;
    }

//----------------------------------------------------------------------------------------
// @bsimethod                                                 Elenie.Godzaridis     2/2016
//----------------------------------------------------------------------------------------
IMeshSpatialModelP ScalableMeshModel::GetTerrainModelP(BentleyApi::Dgn::DgnDbCR dgnDb)
    {
    return ScalableMeshTerrainModelAppData::Get(dgnDb)->GetModel(dgnDb);
    }

//----------------------------------------------------------------------------------------
// @bsimethod                                                 Elenie.Godzaridis     2/2016
//----------------------------------------------------------------------------------------
IScalableMesh* ScalableMeshModel::GetScalableMesh(bool wantGroup)
    {
    if (m_smPtr.IsNull())
        return NULL;

    if (m_smPtr->GetGroup().IsValid() && !m_terrainParts.empty() && wantGroup)
        return m_smPtr->GetGroup().get();
    return m_smPtr.get();
    }

//----------------------------------------------------------------------------------------
// @bsimethod                                                 Elenie.Godzaridis     2/201
//----------------------------------------------------------------------------------------
IScalableMesh* ScalableMeshModel::GetScalableMeshHandle()
    {
    return m_smPtr.get();
    }
    
//----------------------------------------------------------------------------------------
// @bsimethod                                                 Elenie.Godzaridis     2/2016
//----------------------------------------------------------------------------------------
WString ScalableMeshModel::GetTerrainModelPath(BentleyApi::Dgn::DgnDbCR dgnDb, bool createDir)
    {
    BeFileName tmFileName;
    tmFileName = dgnDb.GetFileName().GetDirectoryName();
    tmFileName.AppendToPath(dgnDb.GetFileName().GetFileNameWithoutExtension().c_str());

    if (!tmFileName.DoesPathExist() && createDir)
        BeFileName::CreateNewDirectory(tmFileName.c_str());

    tmFileName.AppendString(L"//terrain.3sm");
    return tmFileName;
    }

void ScalableMeshModel::ClearOverviews(IScalableMeshPtr& targetSM)
    {
    assert(!"Not done yet");
    }

void ScalableMeshModel::LoadOverviews(IScalableMeshPtr& targetSM)
    {
    assert(!"Not done yet");    
    }

//----------------------------------------------------------------------------------------
// @bsimethod                                                 Elenie.Godzaridis     3/2016
//----------------------------------------------------------------------------------------
void ScalableMeshModel::SetActiveClipSets(bset<uint64_t>& activeClips, bset<uint64_t>& previouslyActiveClips)
    {
    
    bset<uint64_t> clips = activeClips;

    m_activeClips = clips;

    if (m_isInsertingClips) return;

    bvector<uint64_t> clipIds;
    for (auto& clip: previouslyActiveClips)
       clipIds.push_back(clip);
    
    m_forceRedraw = true;
    }

//----------------------------------------------------------------------------------------
// @bsimethod                                                 Elenie.Godzaridis     1/2017
//----------------------------------------------------------------------------------------
void ScalableMeshModel::ActivateClip(uint64_t clipId, ClipMode mode)
    {
    m_currentClips[clipId] = make_bpair(mode, true);
    RefreshClips();

    if (!m_terrainParts.empty())
        {
        for (auto& model : m_terrainParts)
            model->ActivateClip(clipId, mode);
        }

    }

//----------------------------------------------------------------------------------------
// @bsimethod                                                 Elenie.Godzaridis     1/2017
//----------------------------------------------------------------------------------------
void ScalableMeshModel::DeactivateClip(uint64_t clipId)
    {
    m_currentClips[clipId].second = false;
    RefreshClips();
    if (!m_terrainParts.empty())
        {
        for (auto& model : m_terrainParts)
            model->DeactivateClip(clipId);
        }
    }

//----------------------------------------------------------------------------------------
// @bsimethod                                                 Elenie.Godzaridis     1/2017
//----------------------------------------------------------------------------------------
void ScalableMeshModel::RefreshClips()
    {
    if (!m_smPtr.IsValid())
        return;

    bset<uint64_t> toActivate;
    bset<uint64_t> notActivated;
    for (auto& it : m_currentClips)
        {
        if (it.second.first == ClipMode::Mask && it.second.second != m_smPtr->ShouldInvertClips())
            {
              toActivate.insert(it.first);
            }
        else 
        {
            if (it.second.first == ClipMode::Mask)
                notActivated.insert(it.first);
        }

        if (it.second.first == ClipMode::Clip && it.second.second && m_smPtr->ShouldInvertClips())
        {
            toActivate.insert(it.first);
        }
        else
        {
            if (it.second.first == ClipMode::Clip) notActivated.insert(it.first);
        }

        }

    m_notActiveClips = notActivated;
    SetActiveClipSets(toActivate, toActivate);
    }

bool ScalableMeshModel::HasClipBoundary(const bvector<DPoint3d>& clipBoundary, uint64_t clipID)
{
	bvector<DPoint3d> data;
	SMNonDestructiveClipType type;
	m_smPtr->GetClipType(clipID, type);
	if (type != SMNonDestructiveClipType::Boundary)
		return false;

	if (!m_smPtr->GetClip(clipID, data))
		return false;

	CurveVectorPtr curveP = CurveVector::CreateLinear(data);
	CurveVectorPtr testP = CurveVector::CreateLinear(clipBoundary);
   
	return curveP->IsSameStructureAndGeometry(*testP, 1e-5);
}

//---------------------------------------------------------------------------------------
// @bsimethod
//---------------------------------------------------------------------------------------
void ScalableMeshModel::InitializeTerrainRegions(/*ViewContextR context*/)
    {
	bvector<uint64_t> allClips;


	GetClipSetIds(allClips);
	for (auto elem : allClips)
	{
		SMNonDestructiveClipType type;
		m_smPtr->GetClipType(elem, type);

		if(type == SMNonDestructiveClipType::Boundary)
			m_smPtr->SetInvertClip(true);
	}

    bvector<IMeshSpatialModelP> allScalableMeshes;
    ScalableMeshModel::GetAllScalableMeshes(GetDgnDb(), allScalableMeshes);
    if (!m_subModel)
        SetDefaultClipsActive();
    else
        RefreshClips();


    bvector<uint64_t> coverageIds;
    m_smPtr->GetCoverageIds(coverageIds);

    for (auto& pMeshModel : allScalableMeshes)
        {                
        ScalableMeshModelP pScalableMesh = ((ScalableMeshModelP)pMeshModel);
        if (this == pScalableMesh)
            continue;        

        for (uint64_t coverageId : coverageIds)
            {
           // BeFileName terrainPath;

           // GetPathForTerrainRegion(terrainPath, coverageId, m_basePath);
			bvector<DPoint3d> regionData;
			if (!m_smPtr->GetClip(coverageId, regionData)) continue;

            if (nullptr != pScalableMesh->GetScalableMesh(false) && pScalableMesh->HasClipBoundary(regionData, coverageId)/*&& pScalableMesh->GetPath().CompareToI(terrainPath) == 0*/)
                {                                            
                 AddTerrainRegion(coverageId, pScalableMesh, regionData);
                break;
                }
            }                      
/*NEEDS_WORK_SM : Still needed on BIM02??
        if (nullptr != context.GetViewport())
            {
            bool isDisplayed = context.GetViewport()->GetViewController().IsModelViewed(pScalableMesh->GetModelId());
            SetRegionVisibility(pScalableMesh->GetAssociatedRegionId(), isDisplayed);
            }
*/
        }

    m_loadedAllModels = true;

    ScalableMeshTerrainModelAppData* appData = ScalableMeshTerrainModelAppData::Get(m_dgndb);
    if (((ScalableMeshModelP)appData->m_smTerrainPhysicalModelP == nullptr || (((ScalableMeshModelP)appData->m_smTerrainPhysicalModelP)->m_subModel == true && !m_subModel)) && (m_smPtr->IsTerrain() || !m_terrainParts.empty()))
        {
        appData->m_smTerrainPhysicalModelP = this;
        appData->m_modelSearched = true;
        }


    for (auto& smP : m_terrainParts)
        {
        for (auto& id : coverageIds)
            smP->ActivateClip(id, ClipMode::Clip);
        }
    }

//----------------------------------------------------------------------------------------
// @bsimethod                                                 Elenie.Godzaridis     1/2017
//----------------------------------------------------------------------------------------
void ScalableMeshModel::AddTerrainRegion(uint64_t id, ScalableMeshModel* terrainModel, const bvector<DPoint3d> region)
    {
    m_terrainParts.push_back(terrainModel);
    terrainModel->m_subModel = true;
    terrainModel->m_parentModel = this;
    terrainModel->m_associatedRegion = id;

    IScalableMeshPtr smPtr = terrainModel->GetScalableMesh();
    if (!m_smPtr->GetGroup().IsValid()) m_smPtr->AddToGroup(m_smPtr, false);
    m_smPtr->AddToGroup(smPtr, true, region.data(), region.size());
    }


//----------------------------------------------------------------------------------------
// @bsimethod                                                 Elenie.Godzaridis     2/2017
//----------------------------------------------------------------------------------------
void ScalableMeshModel::FindTerrainRegion(uint64_t id, ScalableMeshModel*& terrainModel)
    {
    for (auto& part: m_terrainParts)
        if (part->m_associatedRegion == id)
            {
            terrainModel = part;
            return;
            }

    terrainModel = nullptr;
    }

//----------------------------------------------------------------------------------------
// @bsimethod                                                 Elenie.Godzaridis     3/2017
//----------------------------------------------------------------------------------------
void ScalableMeshModel::SetRegionVisibility(uint64_t id, bool isVisible)
{
    //clip or un-clip the 3d 3sm
    m_currentClips[id].second = isVisible;
    RefreshClips();
}

//----------------------------------------------------------------------------------------
// @bsimethod                                                 Elenie.Godzaridis     2/2017
//----------------------------------------------------------------------------------------
void ScalableMeshModel::RemoveRegion(uint64_t id)
    {
    IScalableMeshPtr smPtr;
    bvector<ScalableMeshModel*>::iterator toDelete = m_terrainParts.end();
    for (auto it = m_terrainParts.begin(); it != m_terrainParts.end(); ++it)
        if ((*it)->m_associatedRegion == id)
            {
            smPtr = (*it)->GetScalableMeshHandle();
            toDelete = it;
            }

    if (smPtr.IsValid())
        m_smPtr->RemoveFromGroup(smPtr);

    if (toDelete != m_terrainParts.end())
        m_terrainParts.erase(toDelete);
    }

//----------------------------------------------------------------------------------------
// @bsimethod                                                 Elenie.Godzaridis     2/2017
//----------------------------------------------------------------------------------------
void ScalableMeshModel::GetPathForTerrainRegion(BeFileNameR terrainName, uint64_t id, const WString& basePath)
    {
    assert(m_smPtr.IsValid());

    Utf8String coverageName;
    GetScalableMesh(false)->GetCoverageName(coverageName, id);
    GetCoverageTerrainAbsFileName(terrainName, basePath, coverageName);
    }

//----------------------------------------------------------------------------------------
// @bsimethod                                                 Elenie.Godzaridis     2/2017
//----------------------------------------------------------------------------------------
bool ScalableMeshModel::HasQueuedTerrainRegions()
    {
    return !m_queuedRegions.empty();
    }


//----------------------------------------------------------------------------------------
// @bsimethod                                                 Elenie.Godzaridis     2/2017
//----------------------------------------------------------------------------------------
void ScalableMeshModel::SyncTerrainRegions(bvector<uint64_t>& newModelIds)
    {
    LoadAllScalableMeshModels(GetDgnDb());
    for (auto& reg : m_queuedRegions)
        {
        if (reg.regionData.empty())
            {
                RemoveRegion(reg.id);      
            }
        else
            {
            BeFileName terrainPath;            
            bvector<IMeshSpatialModelP> allScalableMeshes;
            ScalableMeshModel::GetAllScalableMeshes(GetDgnDb(), allScalableMeshes);
            ScalableMeshModelP terrainRegion = nullptr;
            for (auto& sm : allScalableMeshes)
                {                        
                if (sm == this || dynamic_cast<ScalableMeshModel*>(sm)->GetScalableMesh(false) == nullptr) continue;
                
                GetPathForTerrainRegion(terrainPath, reg.id, m_basePath);

                if (dynamic_cast<ScalableMeshModel*>(sm)->GetPath().CompareToI(terrainPath) == 0)
                    {                    
                    terrainRegion = dynamic_cast<ScalableMeshModel*>(sm);
                    }
                }

            if (terrainRegion == nullptr) continue;

            IScalableMeshPtr sm = terrainRegion->GetScalableMesh();
            terrainRegion->LoadOverviews(sm);
            ActivateClip(reg.id);
            DgnElementId id = DgnElementId(reg.id);
            ReloadClipMask(id, true);

            terrainRegion->GetScalableMesh()->AddClip(reg.regionData.data(), reg.regionData.size(), reg.id, SMClipGeometryType::Polygon, SMNonDestructiveClipType::Boundary, true);
            sm->SetInvertClip(true);
            terrainRegion->ActivateClip(reg.id, ClipMode::Clip);

            AddTerrainRegion(reg.id, terrainRegion, reg.regionData);
            newModelIds.push_back(terrainRegion->GetModelId().GetValue());
            }
        }
    m_queuedRegions.clear();
    }

//----------------------------------------------------------------------------------------
// @bsimethod                                                 Elenie.Godzaridis     2/2017
//----------------------------------------------------------------------------------------
void ScalableMeshModel::QueueDeleteTerrainRegions(uint64_t id)
    {
    QueuedRegionOp reg;
    reg.id = id;
    m_queuedRegions.push_back(reg);
    }

//----------------------------------------------------------------------------------------
// @bsimethod                                                 Elenie.Godzaridis     2/2017
//----------------------------------------------------------------------------------------
void ScalableMeshModel::QueueAddTerrainRegions(uint64_t id, const bvector<DPoint3d>& boundary)
    {
    QueuedRegionOp reg;
    reg.id = id;
    reg.regionData = boundary;
    m_queuedRegions.push_back(reg);
    }

//----------------------------------------------------------------------------------------
// @bsimethod                                                 Elenie.Godzaridis     2/2017
//----------------------------------------------------------------------------------------
void ScalableMeshModel::CreateBreaklines(const BeFileName& extraLinearFeatureAbsFileName, bvector<DSegment3d> const& breaklines)
    {
    TerrainModel::DTMPtr dtm(GetDTM(DTMAnalysisType::RawDataOnly));

    TerrainModel::BcDTMPtr bcDtmPtr(TerrainModel::BcDTM::Create());
    TerrainModel::DTMDrapedLinePtr drapedLine;
    TerrainModel::IDTMDraping* draping = dtm->GetDTMDraping();
    bool hasAddedBreaklines = false;

    for (size_t segmentInd = 0; segmentInd < breaklines.size() - 1; segmentInd++)
        {

        DTMStatusInt status = draping->DrapeLinear(drapedLine, breaklines[segmentInd].point, 2);
        assert(status == DTMStatusInt::DTM_SUCCESS);

        bvector<DPoint3d> breaklinePts;

        for (size_t ptInd = 0; ptInd < drapedLine->GetPointCount(); ptInd++)
            {
            DPoint3d pt;
            double distance;
            DTMDrapedLineCode code;

            DTMStatusInt status = drapedLine->GetPointByIndex(pt, &distance, &code, (int)ptInd);
            assert(status == SUCCESS);
            breaklinePts.push_back(pt);
            }

        if (breaklinePts.size() == 0)
            continue;

        DTMFeatureId featureId;

        status = bcDtmPtr->AddLinearFeature(DTMFeatureType::Breakline, &breaklinePts[0], (int)breaklinePts.size(), &featureId);
        assert(status == DTMStatusInt::DTM_SUCCESS);
        hasAddedBreaklines = true;
        }

    if (hasAddedBreaklines)
        {
        DTMStatusInt status = bcDtmPtr->SaveAsGeopakDat(extraLinearFeatureAbsFileName.c_str());
        assert(status == DTMStatusInt::DTM_SUCCESS);
        }
    }

//----------------------------------------------------------------------------------------
// @bsimethod                                                 Elenie.Godzaridis     1/2017
//----------------------------------------------------------------------------------------
void ScalableMeshModel::SetDefaultClipsActive()
    {

        bvector<uint64_t> allClips;


        _StartClipMaskBulkInsert();
        GetClipSetIds(allClips);
        for (auto elem : allClips)
            {
            ActivateClip(elem);
            if (m_smPtr->ShouldInvertClips())
                DeactivateClip(elem);
            }
        _StopClipMaskBulkInsert();
    }

//----------------------------------------------------------------------------------------
// @bsimethod                                                 Elenie.Godzaridis     4/2016
//----------------------------------------------------------------------------------------
bool ScalableMeshModel::IsTerrain()
    {
    if (m_smPtr.get() == nullptr) return false;
    return m_smPtr->IsTerrain();
    }

//----------------------------------------------------------------------------------------
// @bsimethod                                                 Elenie.Godzaridis     4/2017
//----------------------------------------------------------------------------------------
bool ScalableMeshModel::HasTerrain()
    {
    return m_terrainParts.size() > 0;
    }

//----------------------------------------------------------------------------------------
// @bsimethod                                                 Mathieu.St-Pierre    09/2017
//----------------------------------------------------------------------------------------
void ScalableMeshModel::SetDisplayTexture(bool displayTexture)
    {
    if (!m_textureInfo->IsTextureAvailable() && displayTexture == true)
        { 
        assert(!"Texture source is unavailable. Cannot turn on texture.");
        return;
        }

    if (m_displayTexture != displayTexture)
        { 
        m_displayTexture = displayTexture;
        ClearAllDisplayMem();
        }   
    }

//----------------------------------------------------------------------------------------
// @bsimethod                                                 Mathieu.St-Pierre    10/2016
//----------------------------------------------------------------------------------------
void ScalableMeshModel::SetProgressiveDisplay(bool isProgressiveDisplayOn)
    {
    assert(!"Not implemented yet in the tiletree display mechanism.");
    m_isProgressiveDisplayOn = isProgressiveDisplayOn;
    }

//----------------------------------------------------------------------------------------
// @bsimethod                                                 Elenie.Godzaridis     3/2016
//----------------------------------------------------------------------------------------
void ScalableMeshModel::GetClipSetIds(bvector<uint64_t>& allShownIds)
    {
    if (m_smPtr.get() != nullptr) m_smPtr->GetAllClipIds(allShownIds);
    }

//----------------------------------------------------------------------------------------
// @bsimethod                                                 Elenie.Godzaridis     1/2017
//----------------------------------------------------------------------------------------
void ScalableMeshModel::GetActiveClipSetIds(bset<uint64_t>& allShownIds)
    {

    bset<uint64_t> clips;

/*    if (m_smPtr.get() != nullptr && m_smPtr->ShouldInvertClips())
        {
        bvector<uint64_t> clipVec;
        bset<uint64_t> allClips;
        GetClipSetIds(clipVec);
        for (auto elem : clipVec)
            allClips.insert(elem);
        clips.clear();
        if (m_activeClips.empty()) clips = allClips;
        else
            {
            std::set<uint64_t> totalSet;
            std::set<uint64_t> subSet;
            std::set<uint64_t> outSet;

            for (auto& elem : allClips)
                totalSet.insert(elem);

            for (auto& elem : m_activeClips)
                subSet.insert(elem);

            std::set_difference(totalSet.begin(), totalSet.end(), subSet.begin(), subSet.end(), std::inserter(outSet, outSet.end()));

            for (auto& elem : outSet)
                clips.insert(elem);
            }
        }
    else*/ clips = m_activeClips;
    allShownIds = clips;
    }

IMeshSpatialModelP ScalableMeshModelHandler::AttachTerrainModel(DgnDb& db, Utf8StringCR modelName, BeFileNameCR smFilename, RepositoryLinkCR modeledElement, bool openFile, ClipVectorCP clip, ModelSpatialClassifiersCP classifiers)
    {
    /*
          BeFileName smtFileName;
          GetScalableMeshTerrainFileName(smtFileName, db.GetFileName());

          if (!smtFileName.GetDirectoryName().DoesPathExist())
          BeFileName::CreateNewDirectory(smtFileName.GetDirectoryName().c_str());
          */
    Utf8String nameToSet = modelName;
    DgnClassId classId(db.Schemas().GetClassId("ScalableMesh", "ScalableMeshModel"));
    BeAssert(classId.IsValid());

    ScalableMeshTerrainModelAppData* appData(ScalableMeshTerrainModelAppData::Get(db));

    if (appData->m_smTerrainPhysicalModelP != nullptr)
        nameToSet = Utf8String(smFilename.GetFileNameWithoutExtension().c_str());

    RefCountedPtr<ScalableMeshModel> model(new ScalableMeshModel(DgnModel::CreateParams(db, classId, modeledElement.GetElementId())));

    if (nullptr != clip)
        model->SetClip(ClipVector::CreateCopy(*clip).get());

    if (nullptr != classifiers)
        model->SetClassifiers(*classifiers);
    
    //After Insert model pointer is handled by DgnModels.
    model->Insert();

    if (openFile)
        {
        model->OpenFile(smFilename, db);
        }
    else
        {
        model->SetFileNameProperty(smFilename);
        }

    //model->OpenFile(smFilename, db);
    model->Update();

  //  if (model->IsTerrain())
        {
        ScalableMeshTerrainModelAppData* appData(ScalableMeshTerrainModelAppData::Get(db));

        if (appData->m_smTerrainPhysicalModelP == nullptr)
            {
            appData->m_smTerrainPhysicalModelP = model.get();
            appData->m_modelSearched = true;
            }
        }
    //else
        {
/*      SetCode doesn't exist on Bim02
        nameToSet = Utf8String(smFilename.GetFileNameWithoutExtension().c_str());
        DgnCode newModelCode(model->GetCode().GetAuthority(), nameToSet, NULL);
        model->SetCode(newModelCode);
        model->Update();
*/
        }

    // Leave it to iModelBridge to do SaveChanges; otherwise it breaks bridge's bulk operation.
    // db.SaveChanges();

    return model.get();
    }

//----------------------------------------------------------------------------------------
// @bsimethod                                                   Mathieu.St-Pierre 01/2018
//----------------------------------------------------------------------------------------
void ScalableMeshModelHandler::_GetClassParams(ECSqlClassParamsR params)
    {
    T_Super::_GetClassParams(params);
    params.Add(SCALABLEMESH_MODEL_PROP_Clips, ECSqlClassParams::StatementType::All);
    params.Add(SCALABLEMESH_MODEL_PROP_GroundCoverages, ECSqlClassParams::StatementType::All);
    }


void ScalableMeshModel::ActivateTerrainRegion(const BentleyApi::Dgn::DgnElementId& id, ScalableMeshModel* terrainModel)
{
	if(terrainModel->GetScalableMesh() == nullptr)
		terrainModel->OpenFile(terrainModel->GetPath(), GetDgnDb());
	ActivateClip(id.GetValue());
	ReloadClipMask(id, true);
	terrainModel->GetScalableMesh()->SetInvertClip(true);
	terrainModel->ActivateClip(id.GetValue(), ClipMode::Clip);
}

void ScalableMeshModel::UnlinkTerrainRegion(const BentleyApi::Dgn::DgnElementId& blanketId, const BentleyApi::Dgn::DgnModelId& modelId)
    {
	RemoveRegion(blanketId.GetValue());

	if (nullptr != GetScalableMesh())
		GetScalableMesh()->DeleteCoverage(blanketId.GetValue());

    DeactivateClip(blanketId.GetValue());
	ReloadClipMask(blanketId, true);
    }

void ScalableMeshModel::LinkTerrainRegion(const BentleyApi::Dgn::DgnElementId& blanketId, const BentleyApi::Dgn::DgnModelId& modelId, const bvector<DPoint3d> region, const Utf8String& blanketName)
    {
	if (nullptr != GetScalableMesh())
	    {
		GetScalableMesh()->CreateCoverage(region, blanketId.GetValue(), blanketName.c_str());
	    }

	ActivateClip(blanketId.GetValue());
	ReloadClipMask(blanketId, true);

	ScalableMeshSchema::ScalableMeshModelP terrainModelP = dynamic_cast<ScalableMeshSchema::ScalableMeshModelP>(GetDgnDb().Models().FindModel(modelId).get());
	if (terrainModelP == nullptr)
	{
		terrainModelP = dynamic_cast<ScalableMeshSchema::ScalableMeshModelP>(GetDgnDb().Models().GetModel(modelId).get());
	}
	ScalableMeshModelP regionModelP = nullptr;

	FindTerrainRegion(blanketId.GetValue(), regionModelP);
	if (regionModelP == nullptr)
		{
		AddTerrainRegion(blanketId.GetValue(), terrainModelP, region);
		}
	    
	ActivateTerrainRegion(blanketId, terrainModelP);
    }

//----------------------------------------------------------------------------------------
// @bsimethod                                                   Mathieu.St-Pierre  07/2017
//----------------------------------------------------------------------------------------
void ScalableMeshModel::SetFileNameProperty(BeFileNameCR smFilename)
    {
    m_properties.m_fileId = smFilename.GetNameUtf8();
    }



//----------------------------------------------------------------------------------------
// @bsimethod                                                   Mathieu.St-Pierre  03/2016
//----------------------------------------------------------------------------------------
void ScalableMeshModel::Properties::ToJson(Json::Value& v) const
    {
    v["FileId"] = m_fileId.c_str();
    }

//----------------------------------------------------------------------------------------
// @bsimethod                                                   Mathieu.St-Pierre  03/2016
//----------------------------------------------------------------------------------------
void ScalableMeshModel::Properties::FromJson(Json::Value const& v)
    {
    m_fileId = v.isMember("tilesetUrl") && !v["tilesetUrl"].asString().empty() ? v["tilesetUrl"].asString() : v["FileId"].asString();
    }

//----------------------------------------------------------------------------------------
// @bsimethod                                                   Mathieu.St-Pierre  03/2016
//----------------------------------------------------------------------------------------
void ScalableMeshModel::_OnSaveJsonProperties()
    {
    T_Super::_OnSaveJsonProperties();

    Json::Value val;

    m_properties.ToJson(val);

    if (m_smPtr != 0 && m_smPtr->IsCesium3DTiles())
        {
        Json::Value tilesetVal = m_properties.m_fileId.c_str();
        SetJsonProperties(json_tilesetUrl(), tilesetVal);
        }
    #if !defined(ANDROID)
    if (m_clip.IsValid())
        val[json_clip()] = m_clip->ToJson();

    if (!m_classifiers.empty())     // Note - This originally was stored on the "scalableMesh" member...
        SetJsonProperties(json_classifiers(), m_classifiers.ToJson());
#endif

    SetJsonProperties(json_scalablemesh(), val);
    }

//----------------------------------------------------------------------------------------
// @bsimethod                                                   Mathieu.St-Pierre  01/2018
//----------------------------------------------------------------------------------------
void SMModelClipInfo::FromBlob(size_t& currentBlobInd, const uint8_t* pClipData)
    {    
    int64_t nbPts;
    memcpy(&nbPts, &pClipData[currentBlobInd], sizeof(int64_t));
    currentBlobInd += sizeof(int64_t);
         
    m_shape.resize(nbPts);
    memcpy(&m_shape[0], &pClipData[currentBlobInd], m_shape.size() * sizeof(DPoint3d));
    currentBlobInd += (m_shape.size() * sizeof(DPoint3d));
 
    memcpy(&m_type, &pClipData[currentBlobInd], sizeof(m_type));
    currentBlobInd += sizeof(m_type);

    memcpy(&m_isActive, &pClipData[currentBlobInd], sizeof(m_isActive));
    currentBlobInd += sizeof(m_isActive);

    memcpy(&m_geomType, &pClipData[currentBlobInd], sizeof(m_geomType));
    currentBlobInd += sizeof(m_geomType);    
    }

//----------------------------------------------------------------------------------------
// @bsimethod                                                   Mathieu.St-Pierre  01/2018
//----------------------------------------------------------------------------------------
void SMModelClipInfo::ToBlob(bvector<uint8_t>& clipData)
    {        
    size_t currentBlobInd = clipData.size();    
    clipData.resize(clipData.size() + sizeof(int64_t));
    int64_t nbPts = (int64_t)m_shape.size();
    memcpy(&clipData[currentBlobInd], &nbPts, sizeof(int64_t));
    
    currentBlobInd = clipData.size();
    clipData.resize(clipData.size() + m_shape.size() * sizeof(DPoint3d));
    memcpy(&clipData[currentBlobInd], &m_shape[0], m_shape.size() * sizeof(DPoint3d));

    currentBlobInd = clipData.size();
    clipData.resize(clipData.size() + sizeof(m_type));
    memcpy(&clipData[currentBlobInd], &m_type, sizeof(m_type));

    currentBlobInd = clipData.size();
    clipData.resize(clipData.size() + sizeof(m_isActive));
    memcpy(&clipData[currentBlobInd], &m_isActive, sizeof(m_isActive));

    currentBlobInd = clipData.size();
    clipData.resize(clipData.size() + sizeof(m_geomType));
    memcpy(&clipData[currentBlobInd], &m_geomType, sizeof(m_geomType));
    }


//----------------------------------------------------------------------------------------
// @bsimethod                                                   Mathieu.St-Pierre  01/2018
//----------------------------------------------------------------------------------------
void SMModelClipVectorInfo::FromBlob(size_t& currentBlobInd, const uint8_t* pClipData)
    {    
	m_bounds = ClipVector::Create();

	memcpy(&m_type, &pClipData[currentBlobInd], sizeof(m_type));
	currentBlobInd += sizeof(m_type);

	memcpy(&m_isActive, &pClipData[currentBlobInd], sizeof(m_isActive));
	currentBlobInd += sizeof(m_isActive);

	memcpy(&m_geomType, &pClipData[currentBlobInd], sizeof(m_geomType));
	currentBlobInd += sizeof(m_geomType);

	uint32_t nOfClipPrims;
	memcpy(&nOfClipPrims, &pClipData[currentBlobInd], sizeof(uint32_t));
	currentBlobInd += sizeof(uint32_t);

	ClipVectorPtr clipVec = ClipVector::Create();
	for (uint32_t j = 0; j < nOfClipPrims; ++j)
	    {
		uint32_t nOfPlanes;
		memcpy(&nOfPlanes, &pClipData[currentBlobInd], sizeof(uint32_t));
		currentBlobInd += sizeof(uint32_t);
		bvector<ClipPlane> planesVec;
		for (uint32_t plane_i = 0; plane_i < nOfPlanes; ++plane_i)
		    {
			DPoint3d origin;
			DVec3d normal;
			memcpy(&origin.x, &pClipData[currentBlobInd], sizeof(double));
			currentBlobInd += sizeof(double);
			memcpy(&origin.y, &pClipData[currentBlobInd], sizeof(double));
			currentBlobInd += sizeof(double);
			memcpy(&origin.z, &pClipData[currentBlobInd], sizeof(double));
			currentBlobInd += sizeof(double);
			memcpy(&normal.x, &pClipData[currentBlobInd], sizeof(double));
			currentBlobInd += sizeof(double);
			memcpy(&normal.y, &pClipData[currentBlobInd], sizeof(double));
			currentBlobInd += sizeof(double);
			memcpy(&normal.z, &pClipData[currentBlobInd], sizeof(double));
			currentBlobInd += sizeof(double);
			planesVec.push_back(ClipPlane(normal, origin));
		    }
		ClipPlaneSet planeSet(planesVec.data(), planesVec.size());
		auto prim = ClipPrimitive::CreateFromClipPlanes(planeSet);
		bool isMask = false;
		memcpy((uint8_t*)&isMask, &pClipData[currentBlobInd], sizeof(uint8_t));
		currentBlobInd += sizeof(uint8_t);
		prim->SetIsMask(isMask);
		bool hasZClip = false;
		memcpy((uint8_t*)&hasZClip, &pClipData[currentBlobInd], sizeof(uint8_t));
		currentBlobInd += sizeof(uint8_t);
		if (hasZClip)
		    {
			double zClipLow, zClipHigh;
			memcpy(&zClipLow, &pClipData[currentBlobInd], sizeof(double));
			currentBlobInd += sizeof(double);
			memcpy(&zClipHigh, &pClipData[currentBlobInd], sizeof(double));
			currentBlobInd += sizeof(double);
			prim->SetZLow(zClipLow);
			prim->SetZHigh(zClipHigh);
		    }
		m_bounds->push_back(prim);
	    }
    }

//----------------------------------------------------------------------------------------
// @bsimethod                                                   Mathieu.St-Pierre  01/2018
//----------------------------------------------------------------------------------------
void SMModelClipVectorInfo::ToBlob(bvector<uint8_t>& clipData)
    {        

	size_t currentBlobInd = clipData.size();
    clipData.resize(clipData.size() + sizeof(m_type));
    memcpy(&clipData[currentBlobInd], &m_type, sizeof(m_type));

    currentBlobInd = clipData.size();
    clipData.resize(clipData.size() + sizeof(m_isActive));
    memcpy(&clipData[currentBlobInd], &m_isActive, sizeof(m_isActive));

    currentBlobInd = clipData.size();
    clipData.resize(clipData.size() + sizeof(m_geomType));
    memcpy(&clipData[currentBlobInd], &m_geomType, sizeof(m_geomType));

	uint32_t nOfClipPrims = m_bounds.IsValid() ? static_cast<uint32_t>(m_bounds->size()) : 0;
	currentBlobInd = clipData.size();
	clipData.resize(clipData.size() + sizeof(uint32_t));
	memcpy(&clipData[currentBlobInd], &nOfClipPrims, sizeof(nOfClipPrims));
	for (auto& prim : *m_bounds)
	    {
		prim->ParseClipPlanes();
		auto cPlaneSet = prim->GetMaskOrClipPlanes();
		if (nullptr == cPlaneSet)
			continue;

		uint32_t nOfPlanes = cPlaneSet!= nullptr ? static_cast<uint32_t>(cPlaneSet->size()) : 0;
		currentBlobInd = clipData.size();
		clipData.resize(clipData.size() + sizeof(uint32_t));
		memcpy(&clipData[currentBlobInd], &nOfPlanes, sizeof(nOfPlanes));

		for (auto& convexPlane : *cPlaneSet)
			for (auto& plane : convexPlane)
			    {
				auto p = plane.GetDPlane3d();
				currentBlobInd = clipData.size();
				clipData.resize(clipData.size() + sizeof(double));
				memcpy(&clipData[currentBlobInd], &p.origin.x, sizeof(double));
				currentBlobInd = clipData.size();
				clipData.resize(clipData.size() + sizeof(double));
				memcpy(&clipData[currentBlobInd], &p.origin.y, sizeof(double));
				currentBlobInd = clipData.size();
				clipData.resize(clipData.size() + sizeof(double));
				memcpy(&clipData[currentBlobInd], &p.origin.z, sizeof(double));
				currentBlobInd = clipData.size();
				clipData.resize(clipData.size() + sizeof(double));
				memcpy(&clipData[currentBlobInd], &p.normal.x, sizeof(double));
				currentBlobInd = clipData.size();
				clipData.resize(clipData.size() + sizeof(double));
				memcpy(&clipData[currentBlobInd], &p.normal.y, sizeof(double));
				currentBlobInd = clipData.size();
				clipData.resize(clipData.size() + sizeof(double));
				memcpy(&clipData[currentBlobInd], &p.normal.z, sizeof(double));
			}

		uint8_t isMask = (uint8_t)prim->IsMask();
		currentBlobInd = clipData.size();
		clipData.resize(clipData.size() + sizeof(uint8_t));
		memcpy(&clipData[currentBlobInd], &isMask, sizeof(uint8_t));
	
		uint8_t hasZClip = (uint8_t)prim->ClipZHigh() || (uint8_t)prim->ClipZLow();
		currentBlobInd = clipData.size();
		clipData.resize(clipData.size() + sizeof(uint8_t));
		memcpy(&clipData[currentBlobInd], &hasZClip, sizeof(uint8_t));
		
		if (hasZClip)
		    {
			double zLow = prim->GetZLow();
			double zHigh = prim->GetZHigh();

			currentBlobInd = clipData.size();
			clipData.resize(clipData.size() + sizeof(double));
			memcpy(&clipData[currentBlobInd], &zLow, sizeof(double));
			currentBlobInd = clipData.size();
			clipData.resize(clipData.size() + sizeof(double));
			memcpy(&clipData[currentBlobInd], &zHigh, sizeof(double));
		    }
	    }
    }

//----------------------------------------------------------------------------------------
// @bsimethod                                                   Mathieu.St-Pierre  01/2018
//----------------------------------------------------------------------------------------
void ScalableMeshModel::_BindWriteParams(BeSQLite::EC::ECSqlStatement& stmt, ForInsert forInsert)
    {
    T_Super::_BindWriteParams(stmt, forInsert);

    // Shoud have been added by RasterModelHandler::_GetClassParams() if not make sure the handler is registered.
    BeAssert(stmt.GetParameterIndex(SCALABLEMESH_MODEL_PROP_Clips) != -1);
    BeAssert(stmt.GetParameterIndex(SCALABLEMESH_MODEL_PROP_GroundCoverages) != -1);

    bvector<uint8_t> clipData;

    for (auto& clipDef : m_scalableClipDefs)
        {
        size_t currentInd = clipData.size();
        clipData.resize(clipData.size() + sizeof(clipDef.first));
        memcpy(&clipData[currentInd], &clipDef.first, sizeof(clipDef.first));
            
        clipDef.second.ToBlob(clipData);
        }        

    if (clipData.empty())
        stmt.BindNull(stmt.GetParameterIndex(SCALABLEMESH_MODEL_PROP_Clips));
    else
        stmt.BindBlob(stmt.GetParameterIndex(SCALABLEMESH_MODEL_PROP_Clips), clipData.data(), (int)clipData.size(), BeSQLite::EC::IECSqlBinder::MakeCopy::Yes);


    //SCALABLEMESH_MODEL_PROP_GroundCoverages
    bvector<uint8_t> groundCoverageData;

    if (m_linksToGroundModels.size() > 0)
        {         
        uint64_t nbModels = m_linksToGroundModels.size();
        groundCoverageData.resize(groundCoverageData.size() + sizeof(nbModels));
        memcpy(&groundCoverageData[0], &nbModels, sizeof(nbModels));        
        
        groundCoverageData.resize(sizeof(nbModels) + sizeof(uint64_t) * 2 * nbModels);
        uint64_t* linkDataPtr = (uint64_t*)&groundCoverageData[sizeof(nbModels)];

        for (size_t modelId = 0; modelId < m_linksToGroundModels.size(); modelId++)
            {            
            linkDataPtr[modelId * 2] = m_linksToGroundModels[modelId].first;
            linkDataPtr[modelId * 2 + 1] = m_linksToGroundModels[modelId].second;
            }
        }

    if (groundCoverageData.empty())
        stmt.BindNull(stmt.GetParameterIndex(SCALABLEMESH_MODEL_PROP_GroundCoverages));
    else
        stmt.BindBlob(stmt.GetParameterIndex(SCALABLEMESH_MODEL_PROP_GroundCoverages), groundCoverageData.data(), (int)groundCoverageData.size(), BeSQLite::EC::IECSqlBinder::MakeCopy::Yes);
    }

//----------------------------------------------------------------------------------------
// @bsimethod                                                   Mathieu.St-Pierre  01/2018
//----------------------------------------------------------------------------------------
DgnDbStatus ScalableMeshModel::_ReadSelectParams(BeSQLite::EC::ECSqlStatement& statement, ECSqlClassParamsCR params)
    {
    DgnDbStatus status = T_Super::_ReadSelectParams(statement, params);
    if (DgnDbStatus::Success != status)
        return status;

    // Shoud have been added by ScalableMeshModel::_GetClassParams() if not make sure the handler is registred.
    BeAssert(params.GetSelectIndex(SCALABLEMESH_MODEL_PROP_Clips) != -1);
    BeAssert(params.GetSelectIndex(SCALABLEMESH_MODEL_PROP_GroundCoverages) != -1);
  
    int blobSize = 0;
    void const* pBlob = statement.GetValueBlob(params.GetSelectIndex(SCALABLEMESH_MODEL_PROP_Clips), &blobSize);
    uint8_t* pBlobData = (uint8_t*)pBlob;

    assert(m_scalableClipDefs.size() == 0);

    if (blobSize > 0)
        { 
        size_t currentBlobInd = 0;
        
        while (currentBlobInd < blobSize)
            {
            uint64_t clipId; ;
            memcpy(&clipId, &pBlobData[currentBlobInd], sizeof(clipId));
            currentBlobInd += sizeof(clipId);

            SMModelClipInfo smClipInfo;
            smClipInfo.FromBlob(currentBlobInd, pBlobData);                        
            
            m_scalableClipDefs.insert(bpair<uint64_t, SMModelClipInfo>(clipId, smClipInfo));
            }        
        }

    //---------------SCALABLEMESH_MODEL_PROP_GroundCoverages-----------------------
    blobSize = 0;
    pBlob = statement.GetValueBlob(params.GetSelectIndex(SCALABLEMESH_MODEL_PROP_GroundCoverages), &blobSize);
    pBlobData = (uint8_t*)pBlob;

    if (blobSize > 0)
        {
        uint64_t nbModels;
        memcpy(&nbModels, pBlobData, sizeof(uint64_t));

        uint64_t* linkDataPtr = (uint64_t*)&pBlobData[sizeof(uint64_t)];

        m_linksToGroundModels.resize(nbModels);

        for (size_t modelId = 0; modelId < nbModels; modelId++)
            {
            m_linksToGroundModels[modelId].first = linkDataPtr[modelId * 2];
            m_linksToGroundModels[modelId].second = linkDataPtr[modelId * 2 + 1];            
            }            
        }
    
    if (m_smPtr.IsValid())
        {     
        m_clipProvider = new SMClipProvider(this);

        ScalableMesh::IScalableMeshClippingOptions& options = m_smPtr->EditClippingOptions();
        options.SetClipDefinitionsProvider(m_clipProvider);
        options.SetShouldRegenerateStaleClipFiles(true);
        }

    return DgnDbStatus::Success;
    }

//----------------------------------------------------------------------------------------
// @bsimethod                                                   Mathieu.St-Pierre  03/2016
//----------------------------------------------------------------------------------------
void ScalableMeshModel::_OnLoadedJsonProperties()
    {
    T_Super::_OnLoadedJsonProperties();

    Json::Value val(GetJsonProperties(json_scalablemesh()));
    val[json_tilesetUrl()] = GetJsonProperties(json_tilesetUrl()).asString();

    m_properties.FromJson(val);

    if (val.isMember(json_clip()))
        m_clip = ClipVector::FromJson(val[json_clip()]);

            #if !defined(ANDROID)
    Json::Value     classifiers = GetJsonProperties(json_classifiers());
    if (classifiers.isNull())
        classifiers = m_classifiers.FromJson(val[json_classifiers()]);       // Old location.                                                                                                                                                             

    if (!classifiers.isNull())
        m_classifiers.FromJson(classifiers);
        #endif

    if (m_smPtr == 0 && !m_tryOpen)
        {                
        if (SUCCESS == ResolveFileName(m_path, ((this)->m_properties).m_fileId, GetDgnDb()))
            {
            OpenFile(m_path, GetDgnDb());
            }

        m_tryOpen = true;
        }
    
    if (m_smPtr.IsValid() && !m_smPtr->IsCesium3DTiles())
        {
        Json::Value publishingMetadata;
        publishingMetadata["name"] = "SMMasterHeader";

#ifdef _WIN32
        IScalableMeshPublisher::Create(SMPublishType::CESIUM)->ExtractPublishMasterHeader(m_smPtr, publishingMetadata["properties"]);
#endif
        SetJsonProperties(json_publishing(), publishingMetadata);
        }
    }

void ScalableMeshModel::ReloadMesh() // force to reload the entire mesh data
    {
    m_forceRedraw = true;
    }


DgnDbStatus ScalableMeshModel::_OnDelete()
    {

    if (m_subModel)
    {
        m_parentModel->RemoveRegion(m_associatedRegion);
    }


    Cleanup(true);

	DgnDbStatus stat = T_Super::_OnDelete();

    return stat;
    }
HANDLER_DEFINE_MEMBERS(ScalableMeshModelHandler)



//----------------------------------------------------------------------------------------
// @bsimethod                                                   Mathieu.St-Pierre  01/2018
//----------------------------------------------------------------------------------------
SMClipProvider::SMClipProvider(ScalableMeshModel* smModel)
    {
    assert(smModel != nullptr);
    m_smModel = smModel;    
    }

//----------------------------------------------------------------------------------------
// @bsimethod                                                   Mathieu.St-Pierre  01/2018
//----------------------------------------------------------------------------------------
void SMClipProvider::GetClipPolygon(bvector<DPoint3d>& poly, uint64_t id)
    {   
    ScalableMesh::SMNonDestructiveClipType type;
    return GetClipPolygon(poly, id, type);
    }

//----------------------------------------------------------------------------------------
// @bsimethod                                                   Mathieu.St-Pierre  01/2018
//----------------------------------------------------------------------------------------
void SMClipProvider::GetClipPolygon(bvector<DPoint3d>& poly, uint64_t id, ScalableMesh::SMNonDestructiveClipType& type)
    {
    auto iterClip = m_smModel->m_scalableClipDefs.find(id);

    if (iterClip != m_smModel->m_scalableClipDefs.end())
        {
        type = iterClip->second.m_type;
        poly.insert(poly.begin(), iterClip->second.m_shape.begin(), iterClip->second.m_shape.end());
        }
    }


//----------------------------------------------------------------------------------------
// @bsimethod                                                   Mathieu.St-Pierre  01/2018
//----------------------------------------------------------------------------------------
void SMClipProvider::SetClipPolygon(const bvector<DPoint3d>& poly, uint64_t id, ScalableMesh::SMNonDestructiveClipType type)
    {
    if (m_smModel->m_scalableClipDefs.count(id) == 0)
        {        
        m_smModel->m_scalableClipDefs.insert(make_bpair(id, SMModelClipInfo(poly, type)));
        }
    else
        { 
        m_smModel->m_scalableClipDefs[id].m_type = type;
        m_smModel->m_scalableClipDefs[id].m_shape = poly;
        }

    m_smModel->Update();
/*
    SetClipPolygon(poly, id);
    m_appData->SetClipType(id, type);
*/
    }

void SMClipProvider::GetClipVector(ClipVectorPtr& clip, uint64_t id, SMNonDestructiveClipType& type)
{
	auto iterClip = m_smModel->m_scalableClipVectorDefs.find(id);

	if (iterClip != m_smModel->m_scalableClipVectorDefs.end())
	{
		type = iterClip->second.m_type;
		clip = iterClip->second.m_bounds;
	}
}

void SMClipProvider::SetClipVector(const ClipVectorPtr& clip, uint64_t id, SMNonDestructiveClipType type)
{
	if (m_smModel->m_scalableClipVectorDefs.count(id) == 0)
	{
		m_smModel->m_scalableClipVectorDefs.insert(make_bpair(id, SMModelClipVectorInfo(clip, type)));
	}
	else
	{
		m_smModel->m_scalableClipVectorDefs[id].m_type = type;
		m_smModel->m_scalableClipVectorDefs[id].m_bounds = clip;
	}

	m_smModel->Update();
}

//----------------------------------------------------------------------------------------
// @bsimethod                                                   Mathieu.St-Pierre  01/2018
//----------------------------------------------------------------------------------------
void SMClipProvider::SetClipPolygon(const bvector<DPoint3d>& poly, uint64_t id)
    {
    ScalableMesh::SMNonDestructiveClipType type = ScalableMesh::SMNonDestructiveClipType::Mask;

    SetClipPolygon(poly, id, type);   
    }

//----------------------------------------------------------------------------------------
// @bsimethod                                                   Mathieu.St-Pierre  01/2018
//----------------------------------------------------------------------------------------
void SMClipProvider::RemoveClipPolygon(uint64_t id)
    {
    m_smModel->m_scalableClipDefs.erase(id);        
    }

//----------------------------------------------------------------------------------------
// @bsimethod                                                   Mathieu.St-Pierre  01/2018
//----------------------------------------------------------------------------------------
void SMClipProvider::RemoveTerrainRegion(uint64_t id)
    {
    assert(!"RemoveTerrainRegion not implemented yet.");
    //m_appData->RemoveTerrainLinkInfo(id);
    }

//----------------------------------------------------------------------------------------
// @bsimethod                                                   Mathieu.St-Pierre  01/2018
//----------------------------------------------------------------------------------------
void SMClipProvider::GetTerrainRegion(bvector<DPoint3d>& poly, uint64_t id)
    {
    assert(!"GetTerrainRegion not implemented yet.");
   // m_appData->GetClipInfo(id, poly);
    }

//----------------------------------------------------------------------------------------
// @bsimethod                                                   Mathieu.St-Pierre  01/2018
//----------------------------------------------------------------------------------------
void SMClipProvider::SetTerrainRegion(const bvector<DPoint3d>& poly, uint64_t id)
    {
    assert(!"SetTerrainRegion not implemented yet.");
//    m_appData->SetClipInfo(id, poly);
    }


void SMClipProvider::SetTerrainRegionName(const Utf8String& name, uint64_t id)
    {
    assert(!"SetTerrainRegionName not implemented yet.");
    }

void SMClipProvider::GetTerrainRegionName(Utf8String& name, uint64_t id)
    {
    assert(!"GetTerrainRegionName not implemented yet.");
/*
    bvector<ElementHandle> attachments;
    ScalableMeshAttachment::FindAttachments(attachments, *m_appData->m_hostEh.GetModelRef(), true);
    uint64_t elementId = 0;
    for (auto& part : m_appData->m_linksToModels)
        {
        if (part.second == id)
            {
            elementId = part.first;
            break;
            }
        }
    for (auto& attachment : attachments)
        {
        if (attachment.GetElementId() == elementId)
            {
            ScalableMeshElementAppData* data = ScalableMeshElementAppData::GetOrAddAppData(attachment);
            if (data != nullptr)
                {
                name = data->GetFileName().GetNameUtf8();
                }
            }
        }
*/
    }

void SMClipProvider::ListClipIDs(bvector<uint64_t>& ids)
    {    
    ids.clear();

    for (auto& def : m_smModel->m_scalableClipDefs)
        {        
        ids.push_back(def.first);
        }
    }

void SMClipProvider::ListTerrainRegionIDs(bvector<uint64_t>& ids)
    {    
    ids.clear();
    for (auto& part : m_smModel->m_linksToGroundModels)
        {
        ids.push_back(part.second);
        }
    }

// This moved from ScalableMeshHandler.h because it produces compilation errors if that header is included in a C++/CLI build.
//folly::Future<BentleyStatus> SMNode::SMLoader::_GetFromSource()
//    {
//    //ScalableMesh has his own loader
//    return SUCCESS;
//    }

<|MERGE_RESOLUTION|>--- conflicted
+++ resolved
@@ -1,2853 +1,2107 @@
-/*-------------------------------------------------------------------------------------+
-|
-|     $Source: ScalableMeshSchema/ScalableMeshHandler.cpp $
-|
-|  $Copyright: (c) 2018 Bentley Systems, Incorporated. All rights reserved. $
-|
-+--------------------------------------------------------------------------------------*/
-
-#include "ScalableMeshSchemaPCH.h"
-#include <ScalableMesh/ScalableMeshLib.h>
-#include <ScalableMesh/IScalableMeshClippingOptions.h>
-#include <BeSQLite/BeSQLite.h>
-#include <ScalableMeshSchema/ScalableMeshHandler.h>
-#include <ScalableMesh/GeoCoords/GCS.h>
-#include <DgnPlatform/LinkElement.h>
-#include <Bentley/BeDirectoryIterator.h>
-#include <ScalableMesh/ScalableMeshLib.h>
-#include <ScalableMesh/IScalableMeshSaveAs.h>
-#include <ScalableMesh/ScalableMeshUtilityFunctions.h>
-
-#define SCALABLEMESH_MODEL_PROP_Clips           "SmModelClips"
-#define SCALABLEMESH_MODEL_PROP_GroundCoverages "SmGroundCoverages"
-#define SCALABLEMESH_MODEL_PROP_ClipVectors "SmModelClipVectors"
-
-USING_NAMESPACE_BENTLEY_DGN
-USING_NAMESPACE_BENTLEY_SQLITE
-USING_NAMESPACE_BENTLEY_SCALABLEMESH_SCHEMA
-USING_NAMESPACE_BENTLEY_RENDER
-
-//#define PRINT_SMDISPLAY_MSG
-
-/*
-#ifndef NDEBUG
-#define PRINT_TERRAIN_MSG 1
-#endif
-*/
-
-#ifdef PRINT_SMDISPLAY_MSG
-#define PRINT_MSG_IF(condition, ...) if(##condition##) printf(__VA_ARGS__);
-#define PRINT_MSG(...) printf(__VA_ARGS__);
-#else
-#define PRINT_MSG_IF(condition, ...)
-#define PRINT_MSG(...)
-#endif
-
-
-//----------------------------------------------------------------------------------------
-// @bsimethod                                                 Mathieu.St-Pierre     3/2017
-//----------------------------------------------------------------------------------------
-IScalableMeshLocationProviderPtr ScalableMeshModel::m_locationProviderPtr = nullptr;
-
-BentleyStatus IScalableMeshLocationProvider::GetExtraFileDirectory(BeFileNameR extraFileDir, DgnDbCR dgnDb) const
-    {
-    return _GetExtraFileDirectory(extraFileDir, dgnDb);
-    }
-
-//----------------------------------------------------------------------------------------
-// @bsimethod                                                   Mathieu.St-Pierre  12/2017
-//----------------------------------------------------------------------------------------
-bool IsUrl(WCharCP filename)
-    {
-    return NULL != filename && (0 == wcsncmp(L"http:", filename, 5) || 0 == wcsncmp(L"https:", filename, 6));
-    }
-
-//----------------------------------------------------------------------------------------
-// @bsimethod                                                 Mathieu.St-Pierre    06/2018
-//----------------------------------------------------------------------------------------
-BentleyStatus ResolveFileName(BeFileNameR fileName, Utf8StringCR fileId, DgnDbCR db)
-    {
-    WString fileNameW(fileId.c_str(), true);
-    BeFileName fileIdWStr(fileNameW);
-
-    if (BeFileName::DoesPathExist(fileIdWStr.c_str()) || IsUrl(fileIdWStr.c_str()))
-        {               
-        fileName = fileIdWStr;
-        return SUCCESS;        
-        }
-    
-    BeFileName dbFileName(db.GetDbFileName());
-    BeFileName relativeFileName = dbFileName.GetDirectoryName();            
-    relativeFileName.AppendString(fileIdWStr.GetFileNameAndExtension().c_str());
-
-    if (BeFileName::DoesPathExist(relativeFileName.c_str()))
-        {
-        fileName = relativeFileName;            
-        return SUCCESS;                
-        }
-
-    return ERROR;
-    }
-
-
-//----------------------------------------------------------------------------------------
-// @bsimethod                                                 Elenie.Godzaridis     2/2016
-//----------------------------------------------------------------------------------------
-AxisAlignedBox3d ScalableMeshModel::_GetRange() const
-    {
-    if (m_smPtr.IsValid())
-		{
-        m_smPtr->GetRange(const_cast<AxisAlignedBox3d&>(m_range));
-		m_smPtr->GetReprojectionTransform().Multiply(m_range, m_range);
-		}
-
-    return m_range;
-    }
-
-<<<<<<< HEAD
-=======
-/*---------------------------------------------------------------------------------**//**
-* @bsimethod                                                    Paul.Connelly   08/17
-+---------------+---------------+---------------+---------------+---------------+------*/
-PublishedTilesetInfo ScalableMeshModel::_GetPublishedTilesetInfo()
-    {
-    if (m_smPtr.IsNull())
-        return PublishedTilesetInfo();
-
-    return PublishedTilesetInfo(Utf8String(GetPath()), m_smPtr->GetRootNode()->GetContentExtent());
-    }
-
-//*---------------------------------------------------------------------------------**//**
-/* @bsimethod                                                    Richard.Bois   05/18
-/+---------------+---------------+---------------+---------------+---------------+------*/
-void ScalableMeshModel::_DoPublish(BeFileNameCR outDir, WString rootName, DRange3dR range, const Transform& tileToECEF, const Transform& dbToTile)
-    {
-    BeFileName rootPath = outDir;
-    rootPath.AppendToPath(rootName.c_str());
-    WriteCesiumTileset(rootPath, outDir, tileToECEF, dbToTile);
-    m_smPtr->GetRange(range);
-    }
-
-//----------------------------------------------------------------------------------------
-// @bsimethod                                                 Mathieu.St-Pierre     8/2017
-//----------------------------------------------------------------------------------------
-AxisAlignedBox3d ScalableMeshModel::_QueryModelRange() const
-    {        
-    AxisAlignedBox3d range(DRange3d::NullRange());
-
-    if (m_smPtr.IsValid()) 
-        { 
-        m_smPtr->GetRange(const_cast<AxisAlignedBox3d&>(range));
-        Transform transform(m_smPtr->GetReprojectionTransform());
-
-        transform.Multiply(range, range);
-        }    
-    
-    return range;
-    }
-
->>>>>>> 3008bd49
-//----------------------------------------------------------------------------------------
-// @bsimethod                                                 Elenie.Godzaridis     2/2016
-//----------------------------------------------------------------------------------------
-BentleyStatus ScalableMeshModel::_QueryTexturesLod(bvector<ITerrainTexturePtr>& textures, size_t maxSizeBytes) const
-    {
-    return ERROR;
-    }
-
-//----------------------------------------------------------------------------------------
-// @bsimethod                                                 Elenie.Godzaridis     2/2016
-//----------------------------------------------------------------------------------------
-BentleyStatus ScalableMeshModel::_QueryTexture(ITextureTileId const& tileId, ITerrainTexturePtr& texture) const
-    {
-    return ERROR;
-    }
-
-//----------------------------------------------------------------------------------------
-// @bsimethod                                                 Elenie.Godzaridis     2/2016
-//----------------------------------------------------------------------------------------
-BentleyStatus ScalableMeshModel::_ReloadClipMask(const BentleyApi::Dgn::DgnElementId& clipMaskElementId, bool isNew)
-    {
-    if (!IsTerrain())
-    	return SUCCESS;
-
-    bvector<uint64_t> clipIds;
-    clipIds.push_back(clipMaskElementId.GetValue());
-
-    m_forceRedraw = true;
-    return SUCCESS;
-    }
-
-//----------------------------------------------------------------------------------------
-// @bsimethod                                                 Elenie.Godzaridis     2/2016
-//----------------------------------------------------------------------------------------
-BentleyStatus ScalableMeshModel::_ReloadAllClipMasks()
-    {
-    if (!IsTerrain())
-        return SUCCESS;
-
-    return ERROR;
-    }
-
-//----------------------------------------------------------------------------------------
-// @bsimethod                                                 Elenie.Godzaridis     2/2016
-//----------------------------------------------------------------------------------------
-BentleyStatus ScalableMeshModel::_StartClipMaskBulkInsert()
-    {
- //    if (!IsTerrain())
- //       return SUCCESS;
-
-	if (!m_terrainParts.empty())
-		for (auto& part : m_terrainParts)
-			part->StartClipMaskBulkInsert();
-    if (nullptr == m_smPtr.get()) return ERROR;
-    m_isInsertingClips = true;
-    m_startClipCount++;
-    m_smPtr->SetIsInsertingClips(true);
-    return SUCCESS;
-    }
-
-//----------------------------------------------------------------------------------------
-// @bsimethod                                                 Elenie.Godzaridis     2/2016
-//----------------------------------------------------------------------------------------
-BentleyStatus ScalableMeshModel::_StopClipMaskBulkInsert()
-    {
-//     if (!IsTerrain())
-//        return SUCCESS;
-
-	if (!m_terrainParts.empty())
-		for (auto& part : m_terrainParts)
-			part->StopClipMaskBulkInsert();
-
-    if (nullptr == m_smPtr.get()) return ERROR;
-    m_startClipCount--;
-    if (0 != m_startClipCount) return SUCCESS;
-    m_isInsertingClips = false;
-    m_smPtr->SetIsInsertingClips(false);
-<<<<<<< HEAD
-=======
-
-    SetActiveClipSets(m_activeClips, m_activeClips);
-    return SUCCESS;
-    }
-
-//----------------------------------------------------------------------------------------
-// @bsimethod                                                 Elenie.Godzaridis     2/2016
-//----------------------------------------------------------------------------------------
-BentleyStatus ScalableMeshModel::_CreateIterator(ITerrainTileIteratorPtr& iterator)
-    {
-    return ERROR;
-    }
-//----------------------------------------------------------------------------------------
-// @bsimethod                                                 Elenie.Godzaridis     2/2016
-//----------------------------------------------------------------------------------------
-TerrainModel::IDTM* ScalableMeshModel::_GetDTM(ScalableMesh::DTMAnalysisType type)
-    {
-    if (nullptr == m_smPtr.get()) return nullptr;
-
-    DMatrix4d storageToUor; 
-    storageToUor.InitFrom(m_smToModelUorTransform);    
-
-    if (m_smPtr->GetGroup().IsValid() && !m_terrainParts.empty())
-        return m_smPtr->GetGroup()->GetDTMInterface(storageToUor, type);
-    return m_smPtr->GetDTMInterface(storageToUor, type);
-    }
-
-//----------------------------------------------------------------------------------------
-// @bsimethod                                                 Mathieu.St-Pierre     3/2017
-//----------------------------------------------------------------------------------------
-BentleyStatus ScalableMeshModel::SetLocationProvider(IScalableMeshLocationProvider& locationProvider)
-    {
-    m_locationProviderPtr = &locationProvider;
-    return SUCCESS;
-    }
-
-//----------------------------------------------------------------------------------------
-// @bsimethod                                                 Elenie.Godzaridis     2/2016
-//----------------------------------------------------------------------------------------
-void ScalableMeshModel::_RegisterTilesChangedEventListener(ITerrainTileChangedHandler* eventListener)
-    {
-
-    }
-
-//----------------------------------------------------------------------------------------
-// @bsimethod                                                 Elenie.Godzaridis     2/2016
-//----------------------------------------------------------------------------------------
-bool ScalableMeshModel::_UnregisterTilesChangedEventListener(ITerrainTileChangedHandler* eventListener)
-    {
-    return false;
-    }
-
-//----------------------------------------------------------------------------------------
-// @bsimethod                                                 Elenie.Godzaridis     2/2016
-//----------------------------------------------------------------------------------------
-#define QUERY_ID 0
-
-static double s_minScreenPixelsPerPoint = 800;
-
-//For now keep the old value (i.e. : 1) for already support sources but set a higher level for streaming texture source because 1 seems a bit too low anyway.
-static double s_maxPixelError = 3;
-static double s_maxPixelErrorStreamingTexture = 3;
-
-bool IsWireframeRendering(ViewContextCR viewContext)
-    {    
-    // Check context render mode
-    switch (viewContext.GetViewFlags().GetRenderMode())
-        {        
-        case RenderMode::SmoothShade:        
-            return false;
-                       
-        case RenderMode::Wireframe:        
-        case RenderMode::HiddenLine:
-        case RenderMode::SolidFill:
-            return true;
-        }
-        BeAssert(!"Unknown render mode");
-        return true;
-    }
-
-static bool s_waitCheckStop = false;
-static Byte s_transparency = 0;
-static bool s_applyClip = false;
-static bool s_dontShowMesh = false;
-static bool s_showTiles = false;
-static double s_tileSizePerIdStringSize = 10.0;
-
-
-void GetBingLogoInfo(Transform& correctedViewToView, ViewContextR context)
-    {
-    DRange3d viewCorner(context.GetViewport()->GetViewCorners());
-
-    DPoint2d nonPrintableMargin = { 0,0 };
-    
-    // CorrectedViewToView transform: adjust for swapped y and non-printable margin.
-    if (viewCorner.low.y > viewCorner.high.y)
-        {
-        correctedViewToView.InitFrom(nonPrintableMargin.x, viewCorner.low.y - nonPrintableMargin.y, 0);
-        correctedViewToView.form3d[1][1] = -1;
-        }
-    else
-        {
-        correctedViewToView.InitFrom(nonPrintableMargin.x, nonPrintableMargin.y, 0);
-        }
-    }
-
-static bool s_waitQueryComplete = true;
-
-/*---------------------------------------------------------------------------------**//**
- * @bsimethod                                                    Mathieu.St-Pierre  08/17
- +---------------+---------------+---------------+---------------+---------------+------*/
-SMGeometry::SMGeometry(CreateParams const& params, SMSceneR scene, Dgn::Render::SystemP sys) : Dgn::TileTree::TriMeshTree::TriMesh(params, scene, sys) { }
-
-//----------------------------------------------------------------------------------------
-// @bsimethod                                                   Mathieu.St-Pierre  08/17
-//----------------------------------------------------------------------------------------
-SMNode::SMLoader::SMLoader(Dgn::TileTree::TileR tile, Dgn::TileTree::TileLoadStatePtr loads, Dgn::Render::SystemP renderSys)
-    : TileLoader("", tile, loads, tile._GetTileCacheKey(), renderSys)
-    {
-    //assert(renderSys != nullptr);
-
-    if (renderSys == nullptr)
-        m_renderSys = m_tile->GetRoot().GetRenderSystemP();
-    }
-
-//SMNode
-//----------------------------------------------------------------------------------------
-// @bsimethod                                                   Mathieu.St-Pierre  08/17
-//----------------------------------------------------------------------------------------
-TileLoaderPtr SMNode::_CreateTileLoader(TileLoadStatePtr loads, Dgn::Render::SystemP renderSys)
-    {
-    return new SMLoader(*this, loads, renderSys);
-    }
-
-/*---------------------------------------------------------------------------------**//**
- * @bsimethod                                                    Mathieu.St-Pierre  08/17
- +---------------+---------------+---------------+---------------+---------------+------*/
-bool SMNode::_WantDebugRangeGraphics() const
-    {
-    static bool s_debugRange = false;
-    return s_debugRange;
-    }
-
-void SMNode::_GetCustomMetadata(Utf8StringR name, Json::Value& data) const
-    {
-    name = "SMHeader";
-
-#ifdef _WIN32    
-    IScalableMeshPublisher::Create(SMPublishType::CESIUM)->ExtractPublishNodeHeader(m_scalableMeshNodePtr, data);
-#endif
-    }
-
-/*---------------------------------------------------------------------------------**//**
-* @bsimethod                                                    Mathieu.St-Pierre  08/17
-+---------------+---------------+---------------+---------------+---------------+------*/
-static bool s_tryCustomSelect = true;
-
-Tile::ChildTiles const* SMNode::_GetChildren(bool load) const
-    { 
-    if (!s_tryCustomSelect)
-        return T_Super::_GetChildren(load);
-/*
-    if (!IsReady())
-        return nullptr;
-
-    if (m_children.size() == 0)
-        return nullptr;
-
-    if (!m_children[0]->IsReady())
-        return nullptr;
-
-    return &m_children;
-*/
-    
-    bvector<IScalableMeshNodePtr> childrenNodes(m_scalableMeshNodePtr->GetChildrenNodes());
-
-    if (m_children.size() == 0 && childrenNodes.size() > 0)
-        {
-        for (auto& childNode : childrenNodes)
-            {
-            //BentleyB0200::Dgn::TileTree::TriMeshTree::Tile* thisTile(const_cast<BentleyB0200::Dgn::TileTree::TriMeshTree::Tile*>(this))
-            SMNode* thisTile(const_cast<SMNode*>(this));
-
-            SMNodePtr nodeptr = new SMNode(thisTile->GetTriMeshRootR(), thisTile, childNode);
-            nodeptr->m_3smModel = m_3smModel;
-
-            /*
-            if (!nodeptr->ReadHeader(centroid))
-            return ERROR;
-            */
-            /*
-            if (loadChildren)
-            {
-            nodeptr->Read3SMTile(in, scene, renderSys, false);
-            }
-            */
-
-            m_children.push_back(nodeptr);
-            }
-        }
-
-    if (m_children.size() == 0)
-        return nullptr;    
-
-    return &m_children;
-    }
-
-/*---------------------------------------------------------------------------------**//**
-* @bsimethod                                                    Mathieu.St-Pierre  08/18
-+---------------+---------------+---------------+---------------+---------------+------*/
-void SMNode::_OnChildrenUnloaded() const
-    {   
-    }
-
-/*---------------------------------------------------------------------------------**//**
-* @bsimethod                                                    Mathieu.St-Pierre  08/18
-+---------------+---------------+---------------+---------------+---------------+------*/
-static bool s_unloadChildren = true;
-
-void SMNode::_UnloadChildren(BeTimePoint olderThan) const
-    {
-    if (s_unloadChildren)
-        {
-        if (!m_canUnloadChildren)
-            {
-            for (auto const& child : m_children)
-                child->_UnloadChildren(olderThan);
-
-            return;
-            }
-
-        T_Super::_UnloadChildren(olderThan);
-        }
-    }
-
-
-/*---------------------------------------------------------------------------------**//**
- * @bsimethod                                                   Mathieu.St-Pierre  08/17
- +---------------+---------------+---------------+---------------+---------------+------*/
-Utf8String SMNode::_GetTileCacheKey() const
-    {
-    std::stringstream stream;
-    stream << m_scalableMeshNodePtr->GetNodeId();
-    return Utf8String(stream.str().c_str());
-    }
-
-/*---------------------------------------------------------------------------------**//**
- * @bsimethod                                                   Mathieu.St-Pierre  08/17
- +---------------+---------------+---------------+---------------+---------------+------*/
-BentleyStatus SMNode::Read3SMTile(StreamBuffer& in, SMSceneR scene, Dgn::Render::SystemP renderSys, bool loadChildren)
-    {
-    BeAssert(!IsReady());
-
-#if 0
-    //Just need to load the children
-    if (m_children.size() > 0)
-        {
-        for (auto& child : m_children)
-            {                     
-            ((SMNode*)&child)->Read3SMTile(in, scene, renderSys, false);
-            }
-
-        SetIsReady();
-        return SUCCESS;
-        }
-#endif
-
-    if (SUCCESS != DoRead(in, scene, renderSys, loadChildren))
-        {
-        SetNotFound();
-        BeAssert(false);
-        return ERROR;
-        }
-
-    // only after we've successfully read the entire node, mark it as ready so other threads can look at its child nodes.
-    //if (loadChildren)
-        SetIsReady();
-
-    return SUCCESS;
-    }
-
-
-/*---------------------------------------------------------------------------------**//**
-* @bsimethod                                                   Mathieu.St-Pierre  08/18
-+---------------+---------------+---------------+---------------+---------------+------*/
-#ifndef NDEBUG
-static double s_firstNodeSearchingDelay = (double)1 / 15 * CLOCKS_PER_SEC;
-#else
-//static double s_firstNodeSearchingDelay = (double)1 / 10 * CLOCKS_PER_SEC;
-static double s_firstNodeSearchingDelay = (double)1 / 60 * CLOCKS_PER_SEC;
-#endif
-
-Dgn::TileTree::Tile::SelectParent SMNode::SelectViewTiles(bvector<Dgn::TileTree::TileCPtr>& selected, Dgn::TileTree::DrawArgsR args, bool& parentSelected, clock_t& startTime, IScalableMeshViewDependentMeshQueryParamsPtr& viewDependentQueryParams) const
-    {
-    if ((clock() - startTime) > s_firstNodeSearchingDelay && (m_parent != nullptr) && m_parent->IsReady() && m_parent->_HasGraphics())
-        {
-        args.InsertMissing(*this);
-        parentSelected = true;
-        return SelectParent::Yes;
-        }
-
-    DgnDb::VerifyClientThread();
-
-    SMNodeViewStatus viewStatus = m_scalableMeshNodePtr->IsCorrectForView(viewDependentQueryParams);
-
-    if (viewStatus == SMNodeViewStatus::NotVisible)
-        {
-        _UnloadChildren(args.m_purgeOlderThan);
-        return SelectParent::No;
-        }
-
-    if (viewStatus == SMNodeViewStatus::Fine)
-        {
-#if 0
-        if (s_showTiles)
-            {
-            DRange3d contentExtent(m_scalableMeshNodePtr->GetContentExtent());
-            /**
-            if (isCesium)
-            {
-            context.PopTransformClip();
-
-            DPoint3d box[8];
-            contentExtent.Get8Corners(box);
-            smToDgnUorTransform.Multiply(box, 8);
-            contentExtent = DRange3d::From(box, 8);
-            }
-            */
-
-            int64_t  nodeId(m_scalableMeshNodePtr->GetNodeId());
-
-            TextString nodeIdString;
-
-            DPoint3d stringOrigin = { (contentExtent.high.x + contentExtent.low.x) / 2, (contentExtent.high.y + contentExtent.low.y) / 2, contentExtent.high.z };
-
-            char buffer[1000];
-            BeStringUtilities::FormatUInt64(buffer, nodeId);
-
-            nodeIdString.SetOrigin(stringOrigin);
-            nodeIdString.SetText(buffer);
-
-            TextStringStyle stringStyle;
-            double maxExtentDim = std::max(contentExtent.XLength(), contentExtent.YLength());
-            int textSize = std::max((int)(maxExtentDim / s_tileSizePerIdStringSize), 1);
-            stringStyle.SetSize(textSize);
-            nodeIdString.SetStyle(stringStyle);
-            /*
-            ElemMatSymbP matSymbP = args.m_context.GetElemMatSymb();
-            matSymbP->Init();
-            matSymbP->SetLineColor(ColorDef::Red());
-            matSymbP->SetFillColor(ColorDef::Red());
-            args.m_context.GetIDrawGeom().ActivateMatSymb(matSymbP);
-            */
-            args.m_context.GetIDrawGeom().DrawTextString(nodeIdString);
-
-            DPoint3d box[8];
-            contentExtent.Get8Corners(box);
-            std::swap(box[6], box[7]);
-            box[3] = box[7];
-
-            args.m_context.GetIDrawGeom().DrawLineString3d(5, &box[3], nullptr);
-
-            /*
-            if (isCesium)
-            {
-            context.PushTransform(smToDgnUorTransform);
-            }
-            */
-            }
-#endif
-
-        _UnloadChildren(args.m_purgeOlderThan);
-
-        if (IsReady())
-            {
-            selected.push_back(this);
-            return SelectParent::No;
-            }
-        else
-            {            
-            args.InsertMissing(*this);
-            parentSelected = true;
-            return SelectParent::Yes;
-            }
-        }
-
-    assert(viewStatus == SMNodeViewStatus::TooCoarse);
-    //if (viewStatus == SMNodeViewStatus::TooCoarse)        
-    bool drawParent = false;
-
-    auto children = _GetChildren(true);
-    size_t sizeBeforeChildren = selected.size();
-
-    if (nullptr != children)
-        {
-        for (auto const& child : *children)
-            {            
-            if (SelectParent::Yes == ((SMNode*)child.get())->SelectViewTiles(selected, args, parentSelected, startTime, viewDependentQueryParams))
-                {
-                drawParent = true;
-                // NB: We must continue iterating children so that they can be requested if missing...
-                }
-            }
-        }
-
-    if (!drawParent)
-        {
-        if (sizeBeforeChildren < selected.size())
-            {
-            return SelectParent::No;
-            }
-        }
-
-    if (IsReady() && _HasGraphics())
-        {
-        //if (_HasGraphics())
-        selected.push_back(this);
-        return SelectParent::No;
-        }
-    else if (_HasBackupGraphics())
-        {
-        // Caching previous graphics while regenerating tile to reduce flishy-flash when model changes.
-        selected.push_back(this);
-        return SelectParent::No;
-        }
-
-    parentSelected = true;
-    args.InsertMissing(*this);
-    return SelectParent::Yes;
-    }
-
-/*---------------------------------------------------------------------------------**//**
-* @bsimethod                                                   Mathieu.St-Pierre  12/17
-+---------------+---------------+---------------+---------------+---------------+------*/
-Dgn::TileTree::Tile::SelectParent SMNode::_SelectTiles(bvector<Dgn::TileTree::TileCPtr>& selected, Dgn::TileTree::DrawArgsR args) const
-    {
-
-    if (!m_3smModel->m_loadedAllModels)
-        {
-        m_3smModel->InitializeTerrainRegions(/*args.m_context*/);
-        }
-    
-    if (s_tryCustomSelect)
-        {        
-        assert(m_parent == nullptr);
-
-        clock_t startTime = 0;
-        IScalableMeshViewDependentMeshQueryParamsPtr viewDependentQueryParams;
-        
-        startTime = clock();
-        
-        viewDependentQueryParams = IScalableMeshViewDependentMeshQueryParams::CreateParams();
-
-        DMatrix4d localToView(args.GetContext().GetWorldToView().M0);
-
-        ClipVectorPtr clipVector;
-        //clip = args.m_context.GetTransformClipStack().GetClip();
-        Render::FrustumPlanes frustumPlanes(args.GetContext().GetFrustumPlanes());
-
-        ConvexClipPlaneSet convexClipPlaneSet(&frustumPlanes.m_planes[0], 6);
-
-        ClipPlaneSet clipPlaneSet(convexClipPlaneSet);
-
-        ClipPrimitivePtr clipPrimitive(ClipPrimitive::CreateFromClipPlanes(clipPlaneSet));
-
-        clipVector = ClipVector::CreateFromPrimitive(clipPrimitive.get());
-
-
-        DMatrix4d smToUOR = DMatrix4d::From(m_3smModel->m_smToModelUorTransform);
-
-        localToView.InitProduct (localToView, smToUOR);
-        
-        viewDependentQueryParams->SetMinScreenPixelsPerPoint(s_minScreenPixelsPerPoint);
-
-        if (m_3smModel->m_textureInfo->IsUsingBingMap())
-            {
-            viewDependentQueryParams->SetMaxPixelError(s_maxPixelErrorStreamingTexture);
-            }
-        else
-            {
-            viewDependentQueryParams->SetMaxPixelError(s_maxPixelError);
-            }
-
-        viewDependentQueryParams->SetRootToViewMatrix(localToView.coff);
-
-        clipVector->TransformInPlace(m_3smModel->m_modelUorToSmTransform);
-
-        viewDependentQueryParams->SetViewClipVector(clipVector);
-
-        bool parentSelected = false;
-        
-        Dgn::TileTree::Tile::SelectParent selectParent = SelectViewTiles(selected, args, parentSelected, startTime, viewDependentQueryParams);
-
-        if (parentSelected && args.m_missing.size() == 0)
-            {
-            parentSelected = true;
-            }
-        
-        return selectParent;
-        }
-          
-    return T_Super::_SelectTiles(selected, args);
-    }
-
-/*---------------------------------------------------------------------------------**//**
- * @bsimethod                                                   Mathieu.St-Pierre  08/17
- +---------------+---------------+---------------+---------------+---------------+------*/
-bool SMNode::ReadHeader(Transform& locationTransform)
-    {
-    m_range.low = m_scalableMeshNodePtr->GetContentExtent().low;
-    m_range.high = m_scalableMeshNodePtr->GetContentExtent().high;
-
-    locationTransform.Multiply(m_range.low);
-    locationTransform.Multiply(m_range.high);
-  
-    float geometricResolution;
-    float textureResolution;
-
-    m_scalableMeshNodePtr->GetResolutions(geometricResolution, textureResolution);
-        
-	//The formula below should give the same value as maxScreenDiameter in the 3mxb.
-    m_maxDiameter = m_range.low.Distance(m_range.high) / std::min(geometricResolution, textureResolution);
-	   
-    return true;
-    }
-
-
-//----------------------------------------------------------------------------------------
-// @bsimethod                                                    Mathieu.St-Pierre  12/17
-//----------------------------------------------------------------------------------------
-SMNode::~SMNode()
-    {
-    }
-
-//----------------------------------------------------------------------------------------
-// @bsimethod                                                    Mathieu.St-Pierre  08/17
-//----------------------------------------------------------------------------------------
-static bool s_applyTexture = true;
-static bool s_applyClips = true;
-
-BentleyStatus SMNode::DoRead(StreamBuffer& in, SMSceneR scene, Dgn::Render::SystemP renderSys, bool loadChildren)
-    {
-
-    if (!m_3smModel->m_loadedAllModels)
-        {
-        m_3smModel->InitializeTerrainRegions(/*args.m_context*/);
-        }
-
-    m_loadStatus.store(LoadStatus::Loading);
-
-    //BeAssert(m_children.empty()); 
-
-
-    Transform toFloatTransform(scene.GetToFloatTransform());
-
-    if (!ReadHeader(toFloatTransform))
-        return ERROR;
-
-    if (!s_tryCustomSelect)
-        { 
-        bvector<IScalableMeshNodePtr> childrenNodes(m_scalableMeshNodePtr->GetChildrenNodes());
-    
-        for (auto& childNode : childrenNodes)
-            {
-            SMNodePtr nodeptr = new SMNode(GetTriMeshRootR(), this, childNode);
-            nodeptr->m_3smModel = m_3smModel;
-
-            /*
-               if (!nodeptr->ReadHeader(centroid))
-               return ERROR;
-               */
-    /*
-            if (loadChildren)
-                {
-                nodeptr->Read3SMTile(in, scene, renderSys, false);
-                }
-    */
-
-            m_children.push_back(nodeptr);
-            }
-        }
-    
-    IScalableMeshMeshPtr smMeshPtr;
-
-    if (!s_applyClips)
-        {
-        IScalableMeshMeshFlagsPtr loadFlagsPtr(IScalableMeshMeshFlags::Create(true, false));
-        loadFlagsPtr->SetLoadClips(false);
-        loadFlagsPtr->SetSaveToCache(true);
-        smMeshPtr = m_scalableMeshNodePtr->GetMesh(loadFlagsPtr);
-        }
-    else
-        {
-        IScalableMeshMeshFlagsPtr loadFlagsPtr(IScalableMeshMeshFlags::Create(true, false));
-        loadFlagsPtr->SetLoadClips(true);
-        loadFlagsPtr->SetSaveToCache(true); 
-        loadFlagsPtr->SetClipsToShow(m_3smModel->m_activeClips, m_3smModel->m_smPtr->ShouldInvertClips());
-        if (!m_scalableMeshNodePtr->IsDataUpToDate()) m_scalableMeshNodePtr->UpdateData();
-        m_scalableMeshNodePtr->RefreshMergedClip(scene.m_smPtr->GetReprojectionTransform());
-        smMeshPtr = m_scalableMeshNodePtr->GetMesh(loadFlagsPtr);
-        }
-        
-    if (!smMeshPtr.IsValid())
-        return SUCCESS;
-
-    const PolyfaceQuery* polyfaceQuery(smMeshPtr->GetPolyfaceQuery());
-
-    TileTree::TriMeshTree::TriMesh::CreateParams trimesh;
-
-    trimesh.m_numPoints = polyfaceQuery->GetPointIndexCount(); 
-    FPoint3d* points = new FPoint3d[trimesh.m_numPoints];
-
-    for (size_t pointInd = 0; pointInd < trimesh.m_numPoints; pointInd++)
-        {
-        DPoint3d resultPts;
-        toFloatTransform.Multiply(resultPts, polyfaceQuery->GetPointCP()[polyfaceQuery->GetPointIndexCP()[pointInd] - 1]);
-        
-        points[pointInd].x = (float)resultPts.x;
-        points[pointInd].y = (float)resultPts.y;
-        points[pointInd].z = (float)resultPts.z;
-        }
-
-    trimesh.m_points = points;
-
-    trimesh.m_numIndices = polyfaceQuery->GetPointIndexCount();
-    int* vertIndex = new int[trimesh.m_numIndices];
-
-    for (int faceVerticeInd = 0; faceVerticeInd < trimesh.m_numIndices; faceVerticeInd++)
-        {
-        vertIndex[faceVerticeInd] = faceVerticeInd;
-        }
-
-    trimesh.m_vertIndex = vertIndex;
-
-   
-    if (s_applyTexture && renderSys != nullptr && m_scalableMeshNodePtr->IsTextured() && m_3smModel->m_displayTexture)
-        {                
-#if 1 //NEEDS_WORK_SM GetTextureCompressed doesn't currently work for Cesium. 
-        IScalableMeshTexturePtr smTexturePtr(m_scalableMeshNodePtr->GetTexture());
-
-        if (smTexturePtr.IsValid())
-            {
-            _fPoint2d* textureUv;
-
-            textureUv = new _fPoint2d[trimesh.m_numIndices];
-
-            for (size_t paramInd = 0; paramInd < trimesh.m_numIndices; paramInd++)
-                {
-                const DPoint2d* uv = &polyfaceQuery->GetParamCP()[polyfaceQuery->GetParamIndexCP()[paramInd] - 1];
-                textureUv[paramInd].x = uv->x;
-                textureUv[paramInd].y = uv->y;
-                }
-
-            trimesh.m_textureUV = textureUv;
-            ByteStream imageBytes(smTexturePtr->GetSize());
-
-            size_t lineSize = smTexturePtr->GetDimension().x * 3;
-
-            for (size_t indY = 0; indY < smTexturePtr->GetDimension().y; indY++)
-                memcpy(imageBytes.GetDataP() + indY * lineSize, smTexturePtr->GetData() + (smTexturePtr->GetDimension().y - indY - 1) * lineSize, lineSize);
-                                                        
-            Image binaryImage(smTexturePtr->GetDimension().x, smTexturePtr->GetDimension().y, std::move(imageBytes), Image::Format::Rgb);
-
-            Render::Texture::CreateParams params;
-            params.SetIsTileSection();  // tile section have clamp instead of warp mode for out of bound pixels. That help reduce seams between tiles when magnified.            
-            trimesh.m_texture = renderSys->_CreateTexture(binaryImage, scene.GetDgnDb(), params);            
-            }
-#else
-
-        IScalableMeshTexturePtr compressedTexturePtr(m_scalableMeshNodePtr->GetTextureCompressed());
-        Image jpegImage(Image::FromJpeg(compressedTexturePtr->GetData(), compressedTexturePtr->GetSize(), Image::Format::Rgb));        
-        ImageSource imageSource(jpegImage, ImageSource::Format::Jpeg);        
-        trimesh.m_texture = renderSys->_CreateTexture(imageSource, Image::Format::Rgb, Image::BottomUp::Yes);
-        trimesh.m_textureUV = textureUv;
-#endif                                
-        }
-
-    Dgn::TileTree::TriMeshTree::TriMeshList triMeshList;
-    scene.CreateGeometry(triMeshList, trimesh, renderSys);
-    for (auto& meshEntry : triMeshList)
-        {
-        m_meshes.push_front(meshEntry);
-        }
-
-    delete [] trimesh.m_points;
-    delete [] trimesh.m_vertIndex;
-
-    if (trimesh.m_textureUV)
-        delete [] trimesh.m_textureUV;
->>>>>>> 3008bd49
-
-    SetActiveClipSets(m_activeClips, m_activeClips);
-    return SUCCESS;
-    }
-
-//----------------------------------------------------------------------------------------
-// @bsimethod                                                 Elenie.Godzaridis     2/2016
-//----------------------------------------------------------------------------------------
-BentleyStatus ScalableMeshModel::_CreateIterator(ITerrainTileIteratorPtr& iterator)
-    {
-    return ERROR;
-    }
-//----------------------------------------------------------------------------------------
-// @bsimethod                                                 Elenie.Godzaridis     2/2016
-//----------------------------------------------------------------------------------------
-TerrainModel::IDTM* ScalableMeshModel::_GetDTM(ScalableMesh::DTMAnalysisType type)
-    {
-    if (nullptr == m_smPtr.get()) return nullptr;
-
-    DMatrix4d storageToUor; 
-    storageToUor.InitFrom(m_smToModelUorTransform);    
-
-    if (m_smPtr->GetGroup().IsValid() && !m_terrainParts.empty())
-        return m_smPtr->GetGroup()->GetDTMInterface(storageToUor, type);
-    return m_smPtr->GetDTMInterface(storageToUor, type);
-    }
-
-//----------------------------------------------------------------------------------------
-// @bsimethod                                                 Mathieu.St-Pierre     3/2017
-//----------------------------------------------------------------------------------------
-BentleyStatus ScalableMeshModel::SetLocationProvider(IScalableMeshLocationProvider& locationProvider)
-    {
-    m_locationProviderPtr = &locationProvider;
-    return SUCCESS;
-    }
-
-//----------------------------------------------------------------------------------------
-// @bsimethod                                                 Elenie.Godzaridis     2/2016
-//----------------------------------------------------------------------------------------
-void ScalableMeshModel::_RegisterTilesChangedEventListener(ITerrainTileChangedHandler* eventListener)
-    {
-
-    }
-
-//----------------------------------------------------------------------------------------
-// @bsimethod                                                 Elenie.Godzaridis     2/2016
-//----------------------------------------------------------------------------------------
-bool ScalableMeshModel::_UnregisterTilesChangedEventListener(ITerrainTileChangedHandler* eventListener)
-    {
-    return false;
-    }
-
-//----------------------------------------------------------------------------------------
-// @bsimethod                                                 Elenie.Godzaridis     2/2016
-//----------------------------------------------------------------------------------------
-#define QUERY_ID 0
-
-void GetBingLogoInfo(Transform& correctedViewToView, ViewContextR context)
-    {
-    DRange3d viewCorner(context.GetViewport()->GetViewCorners());
-
-    DPoint2d nonPrintableMargin = { 0,0 };
-    
-    // CorrectedViewToView transform: adjust for swapped y and non-printable margin.
-    if (viewCorner.low.y > viewCorner.high.y)
-        {
-        correctedViewToView.InitFrom(nonPrintableMargin.x, viewCorner.low.y - nonPrintableMargin.y, 0);
-        correctedViewToView.form3d[1][1] = -1;
-        }
-    else
-        {
-        correctedViewToView.InitFrom(nonPrintableMargin.x, nonPrintableMargin.y, 0);
-        }
-    }
-
-//---------------------------------------------------------------------------------------
-// @bsimethod
-//---------------------------------------------------------------------------------------
-void ScalableMeshModel::ClearAllDisplayMem()
-    {
-    if (!m_smPtr.IsValid())
-        return;
-
-    IScalableMeshProgressiveQueryEngine::CancelAllQueries();
-    ClearProgressiveQueriesInfo();    
-    m_smPtr->RemoveAllDisplayData();    
-    RefreshClips();
-    }
-
-/*---------------------------------------------------------------------------------**//**
-* @bsimethod                                                    Mathieu.St-Pierre 01/2018
-+---------------+---------------+---------------+---------------+---------------+------*/
-void ScalableMeshModel::SetScalableClips(bmap <uint64_t, SMModelClipInfo>& clipInfo)
-    {
-    m_scalableClipDefs = std::move(clipInfo);
-    }
-
-/*---------------------------------------------------------------------------------**//**
-* @bsimethod                                                    Mathieu.St-Pierre 01/2018
-+---------------+---------------+---------------+---------------+---------------+------*/
-void ScalableMeshModel::SetGroundModelLinks(bvector<bpair<uint64_t, uint64_t>>& linksToGroundModels)
-    {
-    m_linksToGroundModels = std::move(linksToGroundModels);
-    }
-
-/*---------------------------------------------------------------------------------**//**
-* @bsimethod                                                    Mark.Schlosser  12/2017
-+---------------+---------------+---------------+---------------+---------------+------*/
-void ScalableMeshModel::SetClip(Dgn::ClipVectorCP clip)
-    {
-    m_clip = clip;
-    }
-
-std::recursive_mutex s_loadModelLock;
-
-void LoadAllScalableMeshModels(DgnDbCR database)
-    {
-    s_loadModelLock.lock();
-    DgnClassId classId(database.Schemas().GetClassId("ScalableMesh", "ScalableMeshModel"));
-    //auto modelList = database.Models().MakeIterator(BIS_SCHEMA("ScalableMesh"));
-    auto modelList = database.Models().MakeIterator(BIS_SCHEMA(BIS_CLASS_SpatialModel));
-   
-
-    bvector<DgnModelId> modelsToLoad;
-    for (auto& model : modelList)
-        {
-        if (model.GetClassId() == classId)
-            {
-            modelsToLoad.push_back(model.GetModelId());
-            }
-        }
-    for (auto& id : modelsToLoad)
-        if (!database.Models().FindModel(id).IsValid()) database.Models().GetModel(id);
-
-    s_loadModelLock.unlock();
-    }
-
-void ScalableMeshModel::GetAllScalableMeshes(BentleyApi::Dgn::DgnDbCR dgnDb, bvector<IMeshSpatialModelP>& models)
-    {
-    DgnClassId classId(dgnDb.Schemas().GetClassId("ScalableMesh", "ScalableMeshModel"));
-    BeAssert(classId.IsValid());
-
-    //LoadAllScalableMeshModels(dgnDb);
-
-    auto modelIter = dgnDb.Models().MakeIterator(BIS_SCHEMA(BIS_CLASS_SpatialModel));
-
-    //ModelIterator modelIter(dgnDb.Models().MakeIterator("ScalableMesh"));
-    bvector<DgnModelId> modelIds(modelIter.BuildIdList());
-
-    for (auto& modelId : modelIds)
-        {
-        //DgnModelPtr modelPtr(dgnDb.Models().FindModel(modelId));
-        DgnModelPtr modelPtr(dgnDb.Models().GetModel(modelId));        
-
-        if (modelPtr.IsValid() && modelPtr->GetClassId() == classId)
-            {
-            //assert(modelPtr.IsValid() && modelPtr->GetClassId() == classId);                    
-            models.push_back(dynamic_cast<IMeshSpatialModelP>(modelPtr.get()));
-            }
-        }
-/*
-    for (auto& model : dgnDb.Models().GetLoadedModels())
-        {
-        if (model.second->GetClassId() == classId) models.push_back(dynamic_cast<IMeshSpatialModelP>(model.second.get()));
-        }
-*/
-    }
-
-//---------------------------------------------------------------------------------------
-// @bsimethod
-//---------------------------------------------------------------------------------------
-void ScalableMeshModel::GetScalableMeshTypes(BentleyApi::Dgn::DgnDbCR dgnDb, bool& has3D, bool& hasTerrain, bool& hasExtractedTerrain, bool& hasCesium3DTiles)
-    {    
-    has3D = false; 
-    hasTerrain = false;
-    hasExtractedTerrain = false;
-    hasCesium3DTiles = false;
-
-    bvector<IMeshSpatialModelP> smModels;
-
-    GetAllScalableMeshes(dgnDb, smModels);
-
-    for (auto& smModel : smModels)
-        {
-        ScalableMeshModel* scalableMeshModel = (ScalableMeshModel*)smModel;
-
-        if (!scalableMeshModel->IsTerrain())
-            {
-            IScalableMesh* sm = scalableMeshModel->GetScalableMesh();
-
-            if (sm != nullptr)
-                {
-                bvector<uint64_t> ids;
-                sm->GetCoverageIds(ids);
-                if (ids.size() > 0) hasExtractedTerrain = true;
-
-                if (sm->IsCesium3DTiles()) hasCesium3DTiles = true;
-                }
-
-            has3D = true;
-            }
-        else
-            {
-            hasTerrain = true;
-            }
-        }
-    }
-
-//NEEDS_WORK_SM : Should be at application level
-void GetScalableMeshTerrainFileName(BeFileName& smtFileName, const BeFileName& dgnDbFileName)
-    {
-    //smtFileName = params.m_dgndb.GetFileName().GetDirectoryName();
-
-    smtFileName = dgnDbFileName.GetDirectoryName();
-    smtFileName.AppendToPath(dgnDbFileName.GetFileNameWithoutExtension().c_str());
-    smtFileName.AppendString(L"//terrain.3sm");
-    }
-
-//=======================================================================================
-//! Helper class used to kept pointers with a DgnDb in-memory
-//=======================================================================================
-struct ScalableMeshTerrainModelAppData : Db::AppData
-{
-    static Key DataKey;
-
-    ScalableMeshModel*  m_smTerrainPhysicalModelP;
-    bool                m_modelSearched;
-
-    ScalableMeshTerrainModelAppData ()
-        {
-        m_smTerrainPhysicalModelP = 0;
-        m_modelSearched = false;
-        }
-    virtual ~ScalableMeshTerrainModelAppData () {}
-
-    ScalableMeshModel* GetModel(DgnDbCR db)
-        {
-        if (m_modelSearched == false)
-            {
-            //NEEDS_WORK_SM : Not yet done.
-            /*
-               BeSQLite::EC::ECSqlStatement stmt;
-               if (BeSQLite::EC::ECSqlStatus::Success != stmt.Prepare(dgnDb, "SELECT ECInstanceId FROM ScalableMeshModel.ScalableMesh;"))
-               return nullptr;
-
-               if (BeSQLite::BE_SQLITE_ROW != stmt.Step()) return nullptr;
-               DgnModelId smModelID = DgnModelId(stmt.GetValueUInt64(0));
-               DgnModelPtr dgnModel = dgnDb.Models().FindModel(smModelID);
-
-               if (dgnModel.get() == 0)
-               {
-               dgnModel = dgnDb.Models().GetModel(smModelID);
-               }
-
-               if (dgnModel.get() != 0)
-               {
-               assert(dynamic_cast<ScalableMeshModel*>(dgnModel.get()) != 0);
-
-               return static_cast<ScalableMeshModel*>(dgnModel.get());
-               }
-               */
-
-            m_modelSearched = true;
-            }
-
-        return m_smTerrainPhysicalModelP;
-        }
-
-    static ScalableMeshTerrainModelAppData* Get (DgnDbCR dgnDb)
-        {
-        auto appData = dgnDb.ObtainAppData(ScalableMeshTerrainModelAppData::DataKey, []() { return new ScalableMeshTerrainModelAppData(); });
-        return appData.get();
-        }
-
-    static void Delete (DgnDbCR dgnDb)
-        {
-        dgnDb.DropAppData (ScalableMeshTerrainModelAppData::DataKey);
-        }
-};
-
-Db::AppData::Key ScalableMeshTerrainModelAppData::DataKey;
-
-//----------------------------------------------------------------------------------------
-// @bsimethod                                                 Elenie.Godzaridis     2/2016
-//----------------------------------------------------------------------------------------
-ScalableMeshModel::ScalableMeshModel(BentleyApi::Dgn::DgnModel::CreateParams const& params)
-    : T_Super(params)
-    {
-    m_tryOpen = false;
-    m_forceRedraw = false;
-    m_isProgressiveDisplayOn = true;
-    m_isInsertingClips = false;
-	m_subModel = false;
-    m_loadedAllModels = false;
-    m_startClipCount = 0;
-    
-    m_displayTexture = true;    
-    }
-
-//----------------------------------------------------------------------------------------
-// @bsimethod                                                 Elenie.Godzaridis     2/2016
-//----------------------------------------------------------------------------------------
-ScalableMeshModel::~ScalableMeshModel()
-    {
-    Cleanup(false);
-    }
-
-void ScalableMeshModel::Cleanup(bool isModelDelete)
-    {    
-    ScalableMeshTerrainModelAppData* appData(ScalableMeshTerrainModelAppData::Get(GetDgnDb()));
-    if (appData != nullptr && appData->m_smTerrainPhysicalModelP == this)
-        ScalableMeshTerrainModelAppData::Delete(GetDgnDb());
-    //ClearProgressiveQueriesInfo();
-
-    if (m_smPtr.IsValid())
-        {                
-        bvector<BeFileName> extraFileNames;
-
-        if (isModelDelete)
-            m_smPtr->GetExtraFileNames(extraFileNames);
-
-        //Close the 3SM file, to close extra clip files.
-        m_smPtr = nullptr;        
-
-        for (auto& extraFileName : extraFileNames)
-            {
-            Utf8String fileNameUtf8(extraFileName.c_str());
-            remove(fileNameUtf8.c_str());
-            }        
-        }    
-    }
-
-
-BeFileName ScalableMeshModel::GenerateClipFileName(BeFileNameCR smFilename, DgnDbR dgnProject)
-    {
-    BeFileName clipFileBase;
-    BeFileName extraFileDir;
-
-    if (m_locationProviderPtr.IsValid() && SUCCESS == m_locationProviderPtr->GetExtraFileDirectory(extraFileDir, dgnProject))
-        {
-        clipFileBase = extraFileDir;        
-        }
-    else
-        {
-        clipFileBase = BeFileName(ScalableMeshModel::GetTerrainModelPath(dgnProject, false)).GetDirectoryName();
-        }
-        
-    Utf8Char modelIdStr[1000];
-    BeStringUtilities::FormatUInt64(modelIdStr, GetModelId().GetValue());    
-    clipFileBase.AppendToPath(WString(modelIdStr, true).c_str());
-    return clipFileBase;
-    }
-
-
-void ScalableMeshModel::ClearExtraFiles()
-{
-	BeFileName clipFileBase = GenerateClipFileName(m_path, GetDgnDb());
-
-	bvector<BeFileName> names;
-	BeFileName clipFileName = clipFileBase;
-	clipFileName.append(L"_clips");
-
-	BeFileName clipDefFileName = clipFileBase;
-	clipDefFileName.append(L"_clipDefinitions");
-
-	names.push_back(clipFileName);
-	names.push_back(clipDefFileName);
-	for (auto& fileName : names)
-	{
-		if (BeFileName::DoesPathExist(fileName.c_str()))
-		{
-			BeFileName::BeDeleteFile(fileName.c_str());
-		}
-	}
-}
-
-void ScalableMeshModel::CompactExtraFiles()
-{
-	if (!m_smPtr.IsValid())
-		return;
-
-	m_smPtr->CompactExtraFiles();
-}
-
-//----------------------------------------------------------------------------------------
-// @bsimethod                                                 Elenie.Godzaridis     2/2016
-//----------------------------------------------------------------------------------------
-void ScalableMeshModel::OpenFile(BeFileNameCR smFilename, DgnDbR dgnProject)
-    {
-    assert(m_smPtr == nullptr);    
-    
-    BeFileName clipFileBase = GenerateClipFileName(smFilename, dgnProject);
-
-    m_basePath = clipFileBase;
-#if !defined(_WIN32)
-	StatusInt status;
-	m_smPtr = IScalableMesh::GetFor(smFilename, Utf8String(clipFileBase.c_str()),false, false, true, status);
-#else
-    m_smPtr = IScalableMesh::GetFor(smFilename, Utf8String(clipFileBase.c_str()), false, true);
-#endif
-    
-    if (!m_smPtr.IsValid())
-        {        
-        if (Utf8String::IsNullOrEmpty(m_properties.m_fileId.c_str()))
-            m_properties.m_fileId = Utf8String(smFilename);
-
-        return;
-        }
-
-    //if (m_smPtr->IsTerrain())
-        {
-         ScalableMeshTerrainModelAppData* appData = ScalableMeshTerrainModelAppData::Get(m_dgndb);
-         if (appData->m_smTerrainPhysicalModelP == nullptr)
-             {
-             appData->m_smTerrainPhysicalModelP = this;
-             appData->m_modelSearched = true;
-             }
-        }
-    
-    DgnGCS* projGCS = dgnProject.GeoLocation().GetDgnGCS();
-    m_smPtr->Reproject(projGCS, dgnProject);
-
-    m_smToModelUorTransform = m_smPtr->GetReprojectionTransform();
-        
-    bool invertResult = m_modelUorToSmTransform.InverseOf(m_smToModelUorTransform);
-    assert(invertResult);
-    
-    m_path = smFilename;
-    if (m_smPtr->IsCesium3DTiles() && !(smFilename.ContainsI(L"realitydataservices") && smFilename.ContainsI(L"S3MXECPlugin")))
-        {
-        // The mesh likely comes from ProjectWiseContextShare, if it does then save that instead
-        auto pwcsLink = BeFileName(m_smPtr->GetProjectWiseContextShareLink().c_str());
-        if (!pwcsLink.empty()) m_path = pwcsLink;
-        }
-        
-    BeFileName dbFileName(dgnProject.GetDbFileName());
-    BeFileName basePath = dbFileName.GetDirectoryName();
-    
-    if (Utf8String::IsNullOrEmpty(m_properties.m_fileId.c_str()))
-        m_properties.m_fileId = Utf8String(m_path);
-  
-    StatusInt result = m_smPtr->GetTextureInfo(m_textureInfo);
-
-    assert(result == SUCCESS);
-
-    if (!m_textureInfo->IsTextureAvailable())
-        {
-        SetDisplayTexture(false);
-        }
-    }
-
-//----------------------------------------------------------------------------------------
-// @bsimethod                                                 Richard.Bois     08/2018
-//----------------------------------------------------------------------------------------
-<<<<<<< HEAD
-bool ScalableMeshModel::AllowPublishing() const
-    {
-    return m_smPtr.IsValid() && m_smPtr->IsCesium3DTiles() && !m_textureInfo->IsUsingBingMap();
-=======
-void ScalableMeshModel::WriteCesiumTileset(BeFileName outFileName, BeFileNameCR outputDir, const Transform& tileToECEF, const Transform& dbToTile) const
-    {
-    if (_AllowPublishing())
-        {
-#ifdef _WIN32
-        if (SUCCESS == IScalableMeshSaveAs::Generate3DTiles(m_smPtr, outputDir, tileToECEF, dbToTile))
-            {
-            BeFileName oldRootFile = outputDir;
-            oldRootFile.AppendToPath(L"n_0.json");
-            BeFileName::BeMoveFile(oldRootFile, outFileName);
-            }
-#endif
-        }
->>>>>>> 3008bd49
-    }
-
-//----------------------------------------------------------------------------------------
-// @bsimethod                                                 Richard.Bois     08/2018
-//----------------------------------------------------------------------------------------
-void ScalableMeshModel::WriteCesiumTileset(BeFileName outFileName, BeFileNameCR outputDir, const Transform& transform) const
-    {
-    if (!AllowPublishing())
-        return;
-
-        if (SUCCESS == IScalableMeshSaveAs::Generate3DTiles(m_smPtr, outputDir, transform))
-        {
-        BeFileName oldRootFile = outputDir;
-        oldRootFile.AppendToPath(L"n_0.json");
-        BeFileName::BeMoveFile(oldRootFile, outFileName);
-        }
-    }
-
-//----------------------------------------------------------------------------------------
-// @bsimethod                                                 Elenie.Godzaridis     2/2016
-//----------------------------------------------------------------------------------------
-void ScalableMeshModel::CloseFile()
-    {
-	if (m_subModel)
-	    {
-		m_loadedAllModels = false;
-	    }
-    
-    m_smPtr = nullptr;    
-    m_tryOpen = false;
-
-    //Ensure the file has really been closed.
-    assert(ScalableMeshLib::GetHost().GetRegisteredScalableMesh(m_path) == nullptr);
-    }
-
-
-
-/*---------------------------------------------------------------------------------**//**
-* @bsimethod                                    Simon.Normand                   03/2017
-+---------------+---------------+---------------+---------------+---------------+------*/
-BentleyStatus ScalableMeshModel::UpdateFilename (BeFileNameCR newFilename)
-    {    
-    if (!BeFileName::DoesPathExist(newFilename) && !IsUrl(newFilename.c_str()))
-        return ERROR;
-            
-    m_properties.m_fileId = Utf8String(newFilename);
-    OpenFile(newFilename, GetDgnDb());
-    m_tryOpen = true;
-
-    Update();
-
-    // file will be open when required
-    return SUCCESS;
-    }
-
-
-/*---------------------------------------------------------------------------------**//**
-* @bsimethod                                    Mathieu.St-Pierre                03/2017
-+---------------+---------------+---------------+---------------+---------------+------*/
-BentleyStatus ScalableMeshModel::UpdateExtractedTerrainLocation(BeFileNameCR oldLocation, BeFileNameCR newLocation)
-    {
-    assert(m_tryOpen == true);
-
-    if (m_smPtr == nullptr)
-        return ERROR;
-
-    bvector<IMeshSpatialModelP> allScalableMeshes;
-    ScalableMeshModel::GetAllScalableMeshes(GetDgnDb(), allScalableMeshes);
-    
-    bvector<uint64_t> coverageIds;
-    m_smPtr->GetCoverageIds(coverageIds);
-
-    for (auto& pMeshModel : allScalableMeshes)
-        {                                 
-        ScalableMeshModelP pScalableMesh = ((ScalableMeshModelP)pMeshModel);
-        if (this == pScalableMesh)
-            continue;        
-                            
-        for (uint64_t coverageId : coverageIds)
-            {
-            BeFileName terrainPath;
-            GetPathForTerrainRegion(terrainPath, coverageId, oldLocation);
-
-            if (pScalableMesh->GetPath().CompareToI(terrainPath) == 0)
-                {                    
-                BeFileName newFileName(newLocation); 
-                newFileName.AppendString(pScalableMesh->GetPath().GetFileNameAndExtension().c_str());
-                pScalableMesh->CloseFile();
-                pScalableMesh->UpdateFilename(newFileName);                                                            
-                }                
-            }
-        }
-
-    return SUCCESS;
-    }
-
-//----------------------------------------------------------------------------------------
-// @bsimethod                                                 Elenie.Godzaridis     2/2016
-//----------------------------------------------------------------------------------------
-ScalableMeshModelP ScalableMeshModel::CreateModel(BentleyApi::Dgn::DgnDbR dgnDb)
-    {
-    DgnClassId classId(dgnDb.Schemas().GetClassId("ScalableMesh","ScalableMeshModel"));
-    BeAssert(classId.IsValid());
-
-    ScalableMeshModelP model = new ScalableMeshModel(DgnModel::CreateParams(dgnDb, classId, dgnDb.Elements().GetRootSubjectId()/*, DgnModel::CreateModelCode("terrain")*/));
-
-    BeFileName terrainDefaultFileName(ScalableMeshModel::GetTerrainModelPath(dgnDb));
-    model->Insert();
-    model->OpenFile(terrainDefaultFileName, dgnDb);
-    model->Update();
-
-    ScalableMeshTerrainModelAppData* appData(ScalableMeshTerrainModelAppData::Get(dgnDb));
-
-    appData->m_smTerrainPhysicalModelP = model;
-    appData->m_modelSearched = true;
-    dgnDb.SaveChanges();
-    return model;
-    }
-	
-//----------------------------------------------------------------------------------------
-// @bsimethod                                                 Elenie.Godzaridis     4/2017
-//----------------------------------------------------------------------------------------
-ScalableMeshModelP ScalableMeshModel::CreateModel(BentleyApi::Dgn::DgnDbR dgnDb, WString terrainName, BeFileName terrainPath)
-    {
-    DgnClassId classId(dgnDb.Schemas().GetClassId("ScalableMesh", "ScalableMeshModel"));
-    BeAssert(classId.IsValid());
-
-    Utf8String linkName = Utf8String(terrainName); /*/BeFileName(rootUrl).GetFileNameWithoutExtension());*/    
-    Utf8String terrainPathUtf8 = Utf8String(terrainPath);
-
-    RepositoryLinkPtr repositoryLink = RepositoryLink::Create(*dgnDb.GetRealityDataSourcesModel(), terrainPathUtf8.c_str(), linkName.c_str());
-    if (!repositoryLink.IsValid() || !repositoryLink->Insert().IsValid())
-        return nullptr;
-
-    ScalableMeshModelP model = new ScalableMeshModel(DgnModel::CreateParams(dgnDb, classId, repositoryLink->GetElementId()));
-
-    model->Insert();
-    model->OpenFile(terrainPath, dgnDb);
-    model->Update();
-
-    ScalableMeshTerrainModelAppData* appData(ScalableMeshTerrainModelAppData::Get(dgnDb));
-
-    appData->m_smTerrainPhysicalModelP = model;
-    appData->m_modelSearched = true;
-    dgnDb.SaveChanges();
-    return model;
-    }
-
-
-//----------------------------------------------------------------------------------------
-// @bsimethod                                                 Elenie.Godzaridis     2/2016
-//----------------------------------------------------------------------------------------
-Transform ScalableMeshModel::GetUorsToStorage()
-    {    
-    return m_modelUorToSmTransform;
-    }
-
-//----------------------------------------------------------------------------------------
-// @bsimethod                                                 Elenie.Godzaridis     2/2016
-//----------------------------------------------------------------------------------------
-IMeshSpatialModelP ScalableMeshModel::GetTerrainModelP(BentleyApi::Dgn::DgnDbCR dgnDb)
-    {
-    return ScalableMeshTerrainModelAppData::Get(dgnDb)->GetModel(dgnDb);
-    }
-
-//----------------------------------------------------------------------------------------
-// @bsimethod                                                 Elenie.Godzaridis     2/2016
-//----------------------------------------------------------------------------------------
-IScalableMesh* ScalableMeshModel::GetScalableMesh(bool wantGroup)
-    {
-    if (m_smPtr.IsNull())
-        return NULL;
-
-    if (m_smPtr->GetGroup().IsValid() && !m_terrainParts.empty() && wantGroup)
-        return m_smPtr->GetGroup().get();
-    return m_smPtr.get();
-    }
-
-//----------------------------------------------------------------------------------------
-// @bsimethod                                                 Elenie.Godzaridis     2/201
-//----------------------------------------------------------------------------------------
-IScalableMesh* ScalableMeshModel::GetScalableMeshHandle()
-    {
-    return m_smPtr.get();
-    }
-    
-//----------------------------------------------------------------------------------------
-// @bsimethod                                                 Elenie.Godzaridis     2/2016
-//----------------------------------------------------------------------------------------
-WString ScalableMeshModel::GetTerrainModelPath(BentleyApi::Dgn::DgnDbCR dgnDb, bool createDir)
-    {
-    BeFileName tmFileName;
-    tmFileName = dgnDb.GetFileName().GetDirectoryName();
-    tmFileName.AppendToPath(dgnDb.GetFileName().GetFileNameWithoutExtension().c_str());
-
-    if (!tmFileName.DoesPathExist() && createDir)
-        BeFileName::CreateNewDirectory(tmFileName.c_str());
-
-    tmFileName.AppendString(L"//terrain.3sm");
-    return tmFileName;
-    }
-
-void ScalableMeshModel::ClearOverviews(IScalableMeshPtr& targetSM)
-    {
-    assert(!"Not done yet");
-    }
-
-void ScalableMeshModel::LoadOverviews(IScalableMeshPtr& targetSM)
-    {
-    assert(!"Not done yet");    
-    }
-
-//----------------------------------------------------------------------------------------
-// @bsimethod                                                 Elenie.Godzaridis     3/2016
-//----------------------------------------------------------------------------------------
-void ScalableMeshModel::SetActiveClipSets(bset<uint64_t>& activeClips, bset<uint64_t>& previouslyActiveClips)
-    {
-    
-    bset<uint64_t> clips = activeClips;
-
-    m_activeClips = clips;
-
-    if (m_isInsertingClips) return;
-
-    bvector<uint64_t> clipIds;
-    for (auto& clip: previouslyActiveClips)
-       clipIds.push_back(clip);
-    
-    m_forceRedraw = true;
-    }
-
-//----------------------------------------------------------------------------------------
-// @bsimethod                                                 Elenie.Godzaridis     1/2017
-//----------------------------------------------------------------------------------------
-void ScalableMeshModel::ActivateClip(uint64_t clipId, ClipMode mode)
-    {
-    m_currentClips[clipId] = make_bpair(mode, true);
-    RefreshClips();
-
-    if (!m_terrainParts.empty())
-        {
-        for (auto& model : m_terrainParts)
-            model->ActivateClip(clipId, mode);
-        }
-
-    }
-
-//----------------------------------------------------------------------------------------
-// @bsimethod                                                 Elenie.Godzaridis     1/2017
-//----------------------------------------------------------------------------------------
-void ScalableMeshModel::DeactivateClip(uint64_t clipId)
-    {
-    m_currentClips[clipId].second = false;
-    RefreshClips();
-    if (!m_terrainParts.empty())
-        {
-        for (auto& model : m_terrainParts)
-            model->DeactivateClip(clipId);
-        }
-    }
-
-//----------------------------------------------------------------------------------------
-// @bsimethod                                                 Elenie.Godzaridis     1/2017
-//----------------------------------------------------------------------------------------
-void ScalableMeshModel::RefreshClips()
-    {
-    if (!m_smPtr.IsValid())
-        return;
-
-    bset<uint64_t> toActivate;
-    bset<uint64_t> notActivated;
-    for (auto& it : m_currentClips)
-        {
-        if (it.second.first == ClipMode::Mask && it.second.second != m_smPtr->ShouldInvertClips())
-            {
-              toActivate.insert(it.first);
-            }
-        else 
-        {
-            if (it.second.first == ClipMode::Mask)
-                notActivated.insert(it.first);
-        }
-
-        if (it.second.first == ClipMode::Clip && it.second.second && m_smPtr->ShouldInvertClips())
-        {
-            toActivate.insert(it.first);
-        }
-        else
-        {
-            if (it.second.first == ClipMode::Clip) notActivated.insert(it.first);
-        }
-
-        }
-
-    m_notActiveClips = notActivated;
-    SetActiveClipSets(toActivate, toActivate);
-    }
-
-bool ScalableMeshModel::HasClipBoundary(const bvector<DPoint3d>& clipBoundary, uint64_t clipID)
-{
-	bvector<DPoint3d> data;
-	SMNonDestructiveClipType type;
-	m_smPtr->GetClipType(clipID, type);
-	if (type != SMNonDestructiveClipType::Boundary)
-		return false;
-
-	if (!m_smPtr->GetClip(clipID, data))
-		return false;
-
-	CurveVectorPtr curveP = CurveVector::CreateLinear(data);
-	CurveVectorPtr testP = CurveVector::CreateLinear(clipBoundary);
-   
-	return curveP->IsSameStructureAndGeometry(*testP, 1e-5);
-}
-
-//---------------------------------------------------------------------------------------
-// @bsimethod
-//---------------------------------------------------------------------------------------
-void ScalableMeshModel::InitializeTerrainRegions(/*ViewContextR context*/)
-    {
-	bvector<uint64_t> allClips;
-
-
-	GetClipSetIds(allClips);
-	for (auto elem : allClips)
-	{
-		SMNonDestructiveClipType type;
-		m_smPtr->GetClipType(elem, type);
-
-		if(type == SMNonDestructiveClipType::Boundary)
-			m_smPtr->SetInvertClip(true);
-	}
-
-    bvector<IMeshSpatialModelP> allScalableMeshes;
-    ScalableMeshModel::GetAllScalableMeshes(GetDgnDb(), allScalableMeshes);
-    if (!m_subModel)
-        SetDefaultClipsActive();
-    else
-        RefreshClips();
-
-
-    bvector<uint64_t> coverageIds;
-    m_smPtr->GetCoverageIds(coverageIds);
-
-    for (auto& pMeshModel : allScalableMeshes)
-        {                
-        ScalableMeshModelP pScalableMesh = ((ScalableMeshModelP)pMeshModel);
-        if (this == pScalableMesh)
-            continue;        
-
-        for (uint64_t coverageId : coverageIds)
-            {
-           // BeFileName terrainPath;
-
-           // GetPathForTerrainRegion(terrainPath, coverageId, m_basePath);
-			bvector<DPoint3d> regionData;
-			if (!m_smPtr->GetClip(coverageId, regionData)) continue;
-
-            if (nullptr != pScalableMesh->GetScalableMesh(false) && pScalableMesh->HasClipBoundary(regionData, coverageId)/*&& pScalableMesh->GetPath().CompareToI(terrainPath) == 0*/)
-                {                                            
-                 AddTerrainRegion(coverageId, pScalableMesh, regionData);
-                break;
-                }
-            }                      
-/*NEEDS_WORK_SM : Still needed on BIM02??
-        if (nullptr != context.GetViewport())
-            {
-            bool isDisplayed = context.GetViewport()->GetViewController().IsModelViewed(pScalableMesh->GetModelId());
-            SetRegionVisibility(pScalableMesh->GetAssociatedRegionId(), isDisplayed);
-            }
-*/
-        }
-
-    m_loadedAllModels = true;
-
-    ScalableMeshTerrainModelAppData* appData = ScalableMeshTerrainModelAppData::Get(m_dgndb);
-    if (((ScalableMeshModelP)appData->m_smTerrainPhysicalModelP == nullptr || (((ScalableMeshModelP)appData->m_smTerrainPhysicalModelP)->m_subModel == true && !m_subModel)) && (m_smPtr->IsTerrain() || !m_terrainParts.empty()))
-        {
-        appData->m_smTerrainPhysicalModelP = this;
-        appData->m_modelSearched = true;
-        }
-
-
-    for (auto& smP : m_terrainParts)
-        {
-        for (auto& id : coverageIds)
-            smP->ActivateClip(id, ClipMode::Clip);
-        }
-    }
-
-//----------------------------------------------------------------------------------------
-// @bsimethod                                                 Elenie.Godzaridis     1/2017
-//----------------------------------------------------------------------------------------
-void ScalableMeshModel::AddTerrainRegion(uint64_t id, ScalableMeshModel* terrainModel, const bvector<DPoint3d> region)
-    {
-    m_terrainParts.push_back(terrainModel);
-    terrainModel->m_subModel = true;
-    terrainModel->m_parentModel = this;
-    terrainModel->m_associatedRegion = id;
-
-    IScalableMeshPtr smPtr = terrainModel->GetScalableMesh();
-    if (!m_smPtr->GetGroup().IsValid()) m_smPtr->AddToGroup(m_smPtr, false);
-    m_smPtr->AddToGroup(smPtr, true, region.data(), region.size());
-    }
-
-
-//----------------------------------------------------------------------------------------
-// @bsimethod                                                 Elenie.Godzaridis     2/2017
-//----------------------------------------------------------------------------------------
-void ScalableMeshModel::FindTerrainRegion(uint64_t id, ScalableMeshModel*& terrainModel)
-    {
-    for (auto& part: m_terrainParts)
-        if (part->m_associatedRegion == id)
-            {
-            terrainModel = part;
-            return;
-            }
-
-    terrainModel = nullptr;
-    }
-
-//----------------------------------------------------------------------------------------
-// @bsimethod                                                 Elenie.Godzaridis     3/2017
-//----------------------------------------------------------------------------------------
-void ScalableMeshModel::SetRegionVisibility(uint64_t id, bool isVisible)
-{
-    //clip or un-clip the 3d 3sm
-    m_currentClips[id].second = isVisible;
-    RefreshClips();
-}
-
-//----------------------------------------------------------------------------------------
-// @bsimethod                                                 Elenie.Godzaridis     2/2017
-//----------------------------------------------------------------------------------------
-void ScalableMeshModel::RemoveRegion(uint64_t id)
-    {
-    IScalableMeshPtr smPtr;
-    bvector<ScalableMeshModel*>::iterator toDelete = m_terrainParts.end();
-    for (auto it = m_terrainParts.begin(); it != m_terrainParts.end(); ++it)
-        if ((*it)->m_associatedRegion == id)
-            {
-            smPtr = (*it)->GetScalableMeshHandle();
-            toDelete = it;
-            }
-
-    if (smPtr.IsValid())
-        m_smPtr->RemoveFromGroup(smPtr);
-
-    if (toDelete != m_terrainParts.end())
-        m_terrainParts.erase(toDelete);
-    }
-
-//----------------------------------------------------------------------------------------
-// @bsimethod                                                 Elenie.Godzaridis     2/2017
-//----------------------------------------------------------------------------------------
-void ScalableMeshModel::GetPathForTerrainRegion(BeFileNameR terrainName, uint64_t id, const WString& basePath)
-    {
-    assert(m_smPtr.IsValid());
-
-    Utf8String coverageName;
-    GetScalableMesh(false)->GetCoverageName(coverageName, id);
-    GetCoverageTerrainAbsFileName(terrainName, basePath, coverageName);
-    }
-
-//----------------------------------------------------------------------------------------
-// @bsimethod                                                 Elenie.Godzaridis     2/2017
-//----------------------------------------------------------------------------------------
-bool ScalableMeshModel::HasQueuedTerrainRegions()
-    {
-    return !m_queuedRegions.empty();
-    }
-
-
-//----------------------------------------------------------------------------------------
-// @bsimethod                                                 Elenie.Godzaridis     2/2017
-//----------------------------------------------------------------------------------------
-void ScalableMeshModel::SyncTerrainRegions(bvector<uint64_t>& newModelIds)
-    {
-    LoadAllScalableMeshModels(GetDgnDb());
-    for (auto& reg : m_queuedRegions)
-        {
-        if (reg.regionData.empty())
-            {
-                RemoveRegion(reg.id);      
-            }
-        else
-            {
-            BeFileName terrainPath;            
-            bvector<IMeshSpatialModelP> allScalableMeshes;
-            ScalableMeshModel::GetAllScalableMeshes(GetDgnDb(), allScalableMeshes);
-            ScalableMeshModelP terrainRegion = nullptr;
-            for (auto& sm : allScalableMeshes)
-                {                        
-                if (sm == this || dynamic_cast<ScalableMeshModel*>(sm)->GetScalableMesh(false) == nullptr) continue;
-                
-                GetPathForTerrainRegion(terrainPath, reg.id, m_basePath);
-
-                if (dynamic_cast<ScalableMeshModel*>(sm)->GetPath().CompareToI(terrainPath) == 0)
-                    {                    
-                    terrainRegion = dynamic_cast<ScalableMeshModel*>(sm);
-                    }
-                }
-
-            if (terrainRegion == nullptr) continue;
-
-            IScalableMeshPtr sm = terrainRegion->GetScalableMesh();
-            terrainRegion->LoadOverviews(sm);
-            ActivateClip(reg.id);
-            DgnElementId id = DgnElementId(reg.id);
-            ReloadClipMask(id, true);
-
-            terrainRegion->GetScalableMesh()->AddClip(reg.regionData.data(), reg.regionData.size(), reg.id, SMClipGeometryType::Polygon, SMNonDestructiveClipType::Boundary, true);
-            sm->SetInvertClip(true);
-            terrainRegion->ActivateClip(reg.id, ClipMode::Clip);
-
-            AddTerrainRegion(reg.id, terrainRegion, reg.regionData);
-            newModelIds.push_back(terrainRegion->GetModelId().GetValue());
-            }
-        }
-    m_queuedRegions.clear();
-    }
-
-//----------------------------------------------------------------------------------------
-// @bsimethod                                                 Elenie.Godzaridis     2/2017
-//----------------------------------------------------------------------------------------
-void ScalableMeshModel::QueueDeleteTerrainRegions(uint64_t id)
-    {
-    QueuedRegionOp reg;
-    reg.id = id;
-    m_queuedRegions.push_back(reg);
-    }
-
-//----------------------------------------------------------------------------------------
-// @bsimethod                                                 Elenie.Godzaridis     2/2017
-//----------------------------------------------------------------------------------------
-void ScalableMeshModel::QueueAddTerrainRegions(uint64_t id, const bvector<DPoint3d>& boundary)
-    {
-    QueuedRegionOp reg;
-    reg.id = id;
-    reg.regionData = boundary;
-    m_queuedRegions.push_back(reg);
-    }
-
-//----------------------------------------------------------------------------------------
-// @bsimethod                                                 Elenie.Godzaridis     2/2017
-//----------------------------------------------------------------------------------------
-void ScalableMeshModel::CreateBreaklines(const BeFileName& extraLinearFeatureAbsFileName, bvector<DSegment3d> const& breaklines)
-    {
-    TerrainModel::DTMPtr dtm(GetDTM(DTMAnalysisType::RawDataOnly));
-
-    TerrainModel::BcDTMPtr bcDtmPtr(TerrainModel::BcDTM::Create());
-    TerrainModel::DTMDrapedLinePtr drapedLine;
-    TerrainModel::IDTMDraping* draping = dtm->GetDTMDraping();
-    bool hasAddedBreaklines = false;
-
-    for (size_t segmentInd = 0; segmentInd < breaklines.size() - 1; segmentInd++)
-        {
-
-        DTMStatusInt status = draping->DrapeLinear(drapedLine, breaklines[segmentInd].point, 2);
-        assert(status == DTMStatusInt::DTM_SUCCESS);
-
-        bvector<DPoint3d> breaklinePts;
-
-        for (size_t ptInd = 0; ptInd < drapedLine->GetPointCount(); ptInd++)
-            {
-            DPoint3d pt;
-            double distance;
-            DTMDrapedLineCode code;
-
-            DTMStatusInt status = drapedLine->GetPointByIndex(pt, &distance, &code, (int)ptInd);
-            assert(status == SUCCESS);
-            breaklinePts.push_back(pt);
-            }
-
-        if (breaklinePts.size() == 0)
-            continue;
-
-        DTMFeatureId featureId;
-
-        status = bcDtmPtr->AddLinearFeature(DTMFeatureType::Breakline, &breaklinePts[0], (int)breaklinePts.size(), &featureId);
-        assert(status == DTMStatusInt::DTM_SUCCESS);
-        hasAddedBreaklines = true;
-        }
-
-    if (hasAddedBreaklines)
-        {
-        DTMStatusInt status = bcDtmPtr->SaveAsGeopakDat(extraLinearFeatureAbsFileName.c_str());
-        assert(status == DTMStatusInt::DTM_SUCCESS);
-        }
-    }
-
-//----------------------------------------------------------------------------------------
-// @bsimethod                                                 Elenie.Godzaridis     1/2017
-//----------------------------------------------------------------------------------------
-void ScalableMeshModel::SetDefaultClipsActive()
-    {
-
-        bvector<uint64_t> allClips;
-
-
-        _StartClipMaskBulkInsert();
-        GetClipSetIds(allClips);
-        for (auto elem : allClips)
-            {
-            ActivateClip(elem);
-            if (m_smPtr->ShouldInvertClips())
-                DeactivateClip(elem);
-            }
-        _StopClipMaskBulkInsert();
-    }
-
-//----------------------------------------------------------------------------------------
-// @bsimethod                                                 Elenie.Godzaridis     4/2016
-//----------------------------------------------------------------------------------------
-bool ScalableMeshModel::IsTerrain()
-    {
-    if (m_smPtr.get() == nullptr) return false;
-    return m_smPtr->IsTerrain();
-    }
-
-//----------------------------------------------------------------------------------------
-// @bsimethod                                                 Elenie.Godzaridis     4/2017
-//----------------------------------------------------------------------------------------
-bool ScalableMeshModel::HasTerrain()
-    {
-    return m_terrainParts.size() > 0;
-    }
-
-//----------------------------------------------------------------------------------------
-// @bsimethod                                                 Mathieu.St-Pierre    09/2017
-//----------------------------------------------------------------------------------------
-void ScalableMeshModel::SetDisplayTexture(bool displayTexture)
-    {
-    if (!m_textureInfo->IsTextureAvailable() && displayTexture == true)
-        { 
-        assert(!"Texture source is unavailable. Cannot turn on texture.");
-        return;
-        }
-
-    if (m_displayTexture != displayTexture)
-        { 
-        m_displayTexture = displayTexture;
-        ClearAllDisplayMem();
-        }   
-    }
-
-//----------------------------------------------------------------------------------------
-// @bsimethod                                                 Mathieu.St-Pierre    10/2016
-//----------------------------------------------------------------------------------------
-void ScalableMeshModel::SetProgressiveDisplay(bool isProgressiveDisplayOn)
-    {
-    assert(!"Not implemented yet in the tiletree display mechanism.");
-    m_isProgressiveDisplayOn = isProgressiveDisplayOn;
-    }
-
-//----------------------------------------------------------------------------------------
-// @bsimethod                                                 Elenie.Godzaridis     3/2016
-//----------------------------------------------------------------------------------------
-void ScalableMeshModel::GetClipSetIds(bvector<uint64_t>& allShownIds)
-    {
-    if (m_smPtr.get() != nullptr) m_smPtr->GetAllClipIds(allShownIds);
-    }
-
-//----------------------------------------------------------------------------------------
-// @bsimethod                                                 Elenie.Godzaridis     1/2017
-//----------------------------------------------------------------------------------------
-void ScalableMeshModel::GetActiveClipSetIds(bset<uint64_t>& allShownIds)
-    {
-
-    bset<uint64_t> clips;
-
-/*    if (m_smPtr.get() != nullptr && m_smPtr->ShouldInvertClips())
-        {
-        bvector<uint64_t> clipVec;
-        bset<uint64_t> allClips;
-        GetClipSetIds(clipVec);
-        for (auto elem : clipVec)
-            allClips.insert(elem);
-        clips.clear();
-        if (m_activeClips.empty()) clips = allClips;
-        else
-            {
-            std::set<uint64_t> totalSet;
-            std::set<uint64_t> subSet;
-            std::set<uint64_t> outSet;
-
-            for (auto& elem : allClips)
-                totalSet.insert(elem);
-
-            for (auto& elem : m_activeClips)
-                subSet.insert(elem);
-
-            std::set_difference(totalSet.begin(), totalSet.end(), subSet.begin(), subSet.end(), std::inserter(outSet, outSet.end()));
-
-            for (auto& elem : outSet)
-                clips.insert(elem);
-            }
-        }
-    else*/ clips = m_activeClips;
-    allShownIds = clips;
-    }
-
-IMeshSpatialModelP ScalableMeshModelHandler::AttachTerrainModel(DgnDb& db, Utf8StringCR modelName, BeFileNameCR smFilename, RepositoryLinkCR modeledElement, bool openFile, ClipVectorCP clip, ModelSpatialClassifiersCP classifiers)
-    {
-    /*
-          BeFileName smtFileName;
-          GetScalableMeshTerrainFileName(smtFileName, db.GetFileName());
-
-          if (!smtFileName.GetDirectoryName().DoesPathExist())
-          BeFileName::CreateNewDirectory(smtFileName.GetDirectoryName().c_str());
-          */
-    Utf8String nameToSet = modelName;
-    DgnClassId classId(db.Schemas().GetClassId("ScalableMesh", "ScalableMeshModel"));
-    BeAssert(classId.IsValid());
-
-    ScalableMeshTerrainModelAppData* appData(ScalableMeshTerrainModelAppData::Get(db));
-
-    if (appData->m_smTerrainPhysicalModelP != nullptr)
-        nameToSet = Utf8String(smFilename.GetFileNameWithoutExtension().c_str());
-
-    RefCountedPtr<ScalableMeshModel> model(new ScalableMeshModel(DgnModel::CreateParams(db, classId, modeledElement.GetElementId())));
-
-    if (nullptr != clip)
-        model->SetClip(ClipVector::CreateCopy(*clip).get());
-
-    if (nullptr != classifiers)
-        model->SetClassifiers(*classifiers);
-    
-    //After Insert model pointer is handled by DgnModels.
-    model->Insert();
-
-    if (openFile)
-        {
-        model->OpenFile(smFilename, db);
-        }
-    else
-        {
-        model->SetFileNameProperty(smFilename);
-        }
-
-    //model->OpenFile(smFilename, db);
-    model->Update();
-
-  //  if (model->IsTerrain())
-        {
-        ScalableMeshTerrainModelAppData* appData(ScalableMeshTerrainModelAppData::Get(db));
-
-        if (appData->m_smTerrainPhysicalModelP == nullptr)
-            {
-            appData->m_smTerrainPhysicalModelP = model.get();
-            appData->m_modelSearched = true;
-            }
-        }
-    //else
-        {
-/*      SetCode doesn't exist on Bim02
-        nameToSet = Utf8String(smFilename.GetFileNameWithoutExtension().c_str());
-        DgnCode newModelCode(model->GetCode().GetAuthority(), nameToSet, NULL);
-        model->SetCode(newModelCode);
-        model->Update();
-*/
-        }
-
-    // Leave it to iModelBridge to do SaveChanges; otherwise it breaks bridge's bulk operation.
-    // db.SaveChanges();
-
-    return model.get();
-    }
-
-//----------------------------------------------------------------------------------------
-// @bsimethod                                                   Mathieu.St-Pierre 01/2018
-//----------------------------------------------------------------------------------------
-void ScalableMeshModelHandler::_GetClassParams(ECSqlClassParamsR params)
-    {
-    T_Super::_GetClassParams(params);
-    params.Add(SCALABLEMESH_MODEL_PROP_Clips, ECSqlClassParams::StatementType::All);
-    params.Add(SCALABLEMESH_MODEL_PROP_GroundCoverages, ECSqlClassParams::StatementType::All);
-    }
-
-
-void ScalableMeshModel::ActivateTerrainRegion(const BentleyApi::Dgn::DgnElementId& id, ScalableMeshModel* terrainModel)
-{
-	if(terrainModel->GetScalableMesh() == nullptr)
-		terrainModel->OpenFile(terrainModel->GetPath(), GetDgnDb());
-	ActivateClip(id.GetValue());
-	ReloadClipMask(id, true);
-	terrainModel->GetScalableMesh()->SetInvertClip(true);
-	terrainModel->ActivateClip(id.GetValue(), ClipMode::Clip);
-}
-
-void ScalableMeshModel::UnlinkTerrainRegion(const BentleyApi::Dgn::DgnElementId& blanketId, const BentleyApi::Dgn::DgnModelId& modelId)
-    {
-	RemoveRegion(blanketId.GetValue());
-
-	if (nullptr != GetScalableMesh())
-		GetScalableMesh()->DeleteCoverage(blanketId.GetValue());
-
-    DeactivateClip(blanketId.GetValue());
-	ReloadClipMask(blanketId, true);
-    }
-
-void ScalableMeshModel::LinkTerrainRegion(const BentleyApi::Dgn::DgnElementId& blanketId, const BentleyApi::Dgn::DgnModelId& modelId, const bvector<DPoint3d> region, const Utf8String& blanketName)
-    {
-	if (nullptr != GetScalableMesh())
-	    {
-		GetScalableMesh()->CreateCoverage(region, blanketId.GetValue(), blanketName.c_str());
-	    }
-
-	ActivateClip(blanketId.GetValue());
-	ReloadClipMask(blanketId, true);
-
-	ScalableMeshSchema::ScalableMeshModelP terrainModelP = dynamic_cast<ScalableMeshSchema::ScalableMeshModelP>(GetDgnDb().Models().FindModel(modelId).get());
-	if (terrainModelP == nullptr)
-	{
-		terrainModelP = dynamic_cast<ScalableMeshSchema::ScalableMeshModelP>(GetDgnDb().Models().GetModel(modelId).get());
-	}
-	ScalableMeshModelP regionModelP = nullptr;
-
-	FindTerrainRegion(blanketId.GetValue(), regionModelP);
-	if (regionModelP == nullptr)
-		{
-		AddTerrainRegion(blanketId.GetValue(), terrainModelP, region);
-		}
-	    
-	ActivateTerrainRegion(blanketId, terrainModelP);
-    }
-
-//----------------------------------------------------------------------------------------
-// @bsimethod                                                   Mathieu.St-Pierre  07/2017
-//----------------------------------------------------------------------------------------
-void ScalableMeshModel::SetFileNameProperty(BeFileNameCR smFilename)
-    {
-    m_properties.m_fileId = smFilename.GetNameUtf8();
-    }
-
-
-
-//----------------------------------------------------------------------------------------
-// @bsimethod                                                   Mathieu.St-Pierre  03/2016
-//----------------------------------------------------------------------------------------
-void ScalableMeshModel::Properties::ToJson(Json::Value& v) const
-    {
-    v["FileId"] = m_fileId.c_str();
-    }
-
-//----------------------------------------------------------------------------------------
-// @bsimethod                                                   Mathieu.St-Pierre  03/2016
-//----------------------------------------------------------------------------------------
-void ScalableMeshModel::Properties::FromJson(Json::Value const& v)
-    {
-    m_fileId = v.isMember("tilesetUrl") && !v["tilesetUrl"].asString().empty() ? v["tilesetUrl"].asString() : v["FileId"].asString();
-    }
-
-//----------------------------------------------------------------------------------------
-// @bsimethod                                                   Mathieu.St-Pierre  03/2016
-//----------------------------------------------------------------------------------------
-void ScalableMeshModel::_OnSaveJsonProperties()
-    {
-    T_Super::_OnSaveJsonProperties();
-
-    Json::Value val;
-
-    m_properties.ToJson(val);
-
-    if (m_smPtr != 0 && m_smPtr->IsCesium3DTiles())
-        {
-        Json::Value tilesetVal = m_properties.m_fileId.c_str();
-        SetJsonProperties(json_tilesetUrl(), tilesetVal);
-        }
-    #if !defined(ANDROID)
-    if (m_clip.IsValid())
-        val[json_clip()] = m_clip->ToJson();
-
-    if (!m_classifiers.empty())     // Note - This originally was stored on the "scalableMesh" member...
-        SetJsonProperties(json_classifiers(), m_classifiers.ToJson());
-#endif
-
-    SetJsonProperties(json_scalablemesh(), val);
-    }
-
-//----------------------------------------------------------------------------------------
-// @bsimethod                                                   Mathieu.St-Pierre  01/2018
-//----------------------------------------------------------------------------------------
-void SMModelClipInfo::FromBlob(size_t& currentBlobInd, const uint8_t* pClipData)
-    {    
-    int64_t nbPts;
-    memcpy(&nbPts, &pClipData[currentBlobInd], sizeof(int64_t));
-    currentBlobInd += sizeof(int64_t);
-         
-    m_shape.resize(nbPts);
-    memcpy(&m_shape[0], &pClipData[currentBlobInd], m_shape.size() * sizeof(DPoint3d));
-    currentBlobInd += (m_shape.size() * sizeof(DPoint3d));
- 
-    memcpy(&m_type, &pClipData[currentBlobInd], sizeof(m_type));
-    currentBlobInd += sizeof(m_type);
-
-    memcpy(&m_isActive, &pClipData[currentBlobInd], sizeof(m_isActive));
-    currentBlobInd += sizeof(m_isActive);
-
-    memcpy(&m_geomType, &pClipData[currentBlobInd], sizeof(m_geomType));
-    currentBlobInd += sizeof(m_geomType);    
-    }
-
-//----------------------------------------------------------------------------------------
-// @bsimethod                                                   Mathieu.St-Pierre  01/2018
-//----------------------------------------------------------------------------------------
-void SMModelClipInfo::ToBlob(bvector<uint8_t>& clipData)
-    {        
-    size_t currentBlobInd = clipData.size();    
-    clipData.resize(clipData.size() + sizeof(int64_t));
-    int64_t nbPts = (int64_t)m_shape.size();
-    memcpy(&clipData[currentBlobInd], &nbPts, sizeof(int64_t));
-    
-    currentBlobInd = clipData.size();
-    clipData.resize(clipData.size() + m_shape.size() * sizeof(DPoint3d));
-    memcpy(&clipData[currentBlobInd], &m_shape[0], m_shape.size() * sizeof(DPoint3d));
-
-    currentBlobInd = clipData.size();
-    clipData.resize(clipData.size() + sizeof(m_type));
-    memcpy(&clipData[currentBlobInd], &m_type, sizeof(m_type));
-
-    currentBlobInd = clipData.size();
-    clipData.resize(clipData.size() + sizeof(m_isActive));
-    memcpy(&clipData[currentBlobInd], &m_isActive, sizeof(m_isActive));
-
-    currentBlobInd = clipData.size();
-    clipData.resize(clipData.size() + sizeof(m_geomType));
-    memcpy(&clipData[currentBlobInd], &m_geomType, sizeof(m_geomType));
-    }
-
-
-//----------------------------------------------------------------------------------------
-// @bsimethod                                                   Mathieu.St-Pierre  01/2018
-//----------------------------------------------------------------------------------------
-void SMModelClipVectorInfo::FromBlob(size_t& currentBlobInd, const uint8_t* pClipData)
-    {    
-	m_bounds = ClipVector::Create();
-
-	memcpy(&m_type, &pClipData[currentBlobInd], sizeof(m_type));
-	currentBlobInd += sizeof(m_type);
-
-	memcpy(&m_isActive, &pClipData[currentBlobInd], sizeof(m_isActive));
-	currentBlobInd += sizeof(m_isActive);
-
-	memcpy(&m_geomType, &pClipData[currentBlobInd], sizeof(m_geomType));
-	currentBlobInd += sizeof(m_geomType);
-
-	uint32_t nOfClipPrims;
-	memcpy(&nOfClipPrims, &pClipData[currentBlobInd], sizeof(uint32_t));
-	currentBlobInd += sizeof(uint32_t);
-
-	ClipVectorPtr clipVec = ClipVector::Create();
-	for (uint32_t j = 0; j < nOfClipPrims; ++j)
-	    {
-		uint32_t nOfPlanes;
-		memcpy(&nOfPlanes, &pClipData[currentBlobInd], sizeof(uint32_t));
-		currentBlobInd += sizeof(uint32_t);
-		bvector<ClipPlane> planesVec;
-		for (uint32_t plane_i = 0; plane_i < nOfPlanes; ++plane_i)
-		    {
-			DPoint3d origin;
-			DVec3d normal;
-			memcpy(&origin.x, &pClipData[currentBlobInd], sizeof(double));
-			currentBlobInd += sizeof(double);
-			memcpy(&origin.y, &pClipData[currentBlobInd], sizeof(double));
-			currentBlobInd += sizeof(double);
-			memcpy(&origin.z, &pClipData[currentBlobInd], sizeof(double));
-			currentBlobInd += sizeof(double);
-			memcpy(&normal.x, &pClipData[currentBlobInd], sizeof(double));
-			currentBlobInd += sizeof(double);
-			memcpy(&normal.y, &pClipData[currentBlobInd], sizeof(double));
-			currentBlobInd += sizeof(double);
-			memcpy(&normal.z, &pClipData[currentBlobInd], sizeof(double));
-			currentBlobInd += sizeof(double);
-			planesVec.push_back(ClipPlane(normal, origin));
-		    }
-		ClipPlaneSet planeSet(planesVec.data(), planesVec.size());
-		auto prim = ClipPrimitive::CreateFromClipPlanes(planeSet);
-		bool isMask = false;
-		memcpy((uint8_t*)&isMask, &pClipData[currentBlobInd], sizeof(uint8_t));
-		currentBlobInd += sizeof(uint8_t);
-		prim->SetIsMask(isMask);
-		bool hasZClip = false;
-		memcpy((uint8_t*)&hasZClip, &pClipData[currentBlobInd], sizeof(uint8_t));
-		currentBlobInd += sizeof(uint8_t);
-		if (hasZClip)
-		    {
-			double zClipLow, zClipHigh;
-			memcpy(&zClipLow, &pClipData[currentBlobInd], sizeof(double));
-			currentBlobInd += sizeof(double);
-			memcpy(&zClipHigh, &pClipData[currentBlobInd], sizeof(double));
-			currentBlobInd += sizeof(double);
-			prim->SetZLow(zClipLow);
-			prim->SetZHigh(zClipHigh);
-		    }
-		m_bounds->push_back(prim);
-	    }
-    }
-
-//----------------------------------------------------------------------------------------
-// @bsimethod                                                   Mathieu.St-Pierre  01/2018
-//----------------------------------------------------------------------------------------
-void SMModelClipVectorInfo::ToBlob(bvector<uint8_t>& clipData)
-    {        
-
-	size_t currentBlobInd = clipData.size();
-    clipData.resize(clipData.size() + sizeof(m_type));
-    memcpy(&clipData[currentBlobInd], &m_type, sizeof(m_type));
-
-    currentBlobInd = clipData.size();
-    clipData.resize(clipData.size() + sizeof(m_isActive));
-    memcpy(&clipData[currentBlobInd], &m_isActive, sizeof(m_isActive));
-
-    currentBlobInd = clipData.size();
-    clipData.resize(clipData.size() + sizeof(m_geomType));
-    memcpy(&clipData[currentBlobInd], &m_geomType, sizeof(m_geomType));
-
-	uint32_t nOfClipPrims = m_bounds.IsValid() ? static_cast<uint32_t>(m_bounds->size()) : 0;
-	currentBlobInd = clipData.size();
-	clipData.resize(clipData.size() + sizeof(uint32_t));
-	memcpy(&clipData[currentBlobInd], &nOfClipPrims, sizeof(nOfClipPrims));
-	for (auto& prim : *m_bounds)
-	    {
-		prim->ParseClipPlanes();
-		auto cPlaneSet = prim->GetMaskOrClipPlanes();
-		if (nullptr == cPlaneSet)
-			continue;
-
-		uint32_t nOfPlanes = cPlaneSet!= nullptr ? static_cast<uint32_t>(cPlaneSet->size()) : 0;
-		currentBlobInd = clipData.size();
-		clipData.resize(clipData.size() + sizeof(uint32_t));
-		memcpy(&clipData[currentBlobInd], &nOfPlanes, sizeof(nOfPlanes));
-
-		for (auto& convexPlane : *cPlaneSet)
-			for (auto& plane : convexPlane)
-			    {
-				auto p = plane.GetDPlane3d();
-				currentBlobInd = clipData.size();
-				clipData.resize(clipData.size() + sizeof(double));
-				memcpy(&clipData[currentBlobInd], &p.origin.x, sizeof(double));
-				currentBlobInd = clipData.size();
-				clipData.resize(clipData.size() + sizeof(double));
-				memcpy(&clipData[currentBlobInd], &p.origin.y, sizeof(double));
-				currentBlobInd = clipData.size();
-				clipData.resize(clipData.size() + sizeof(double));
-				memcpy(&clipData[currentBlobInd], &p.origin.z, sizeof(double));
-				currentBlobInd = clipData.size();
-				clipData.resize(clipData.size() + sizeof(double));
-				memcpy(&clipData[currentBlobInd], &p.normal.x, sizeof(double));
-				currentBlobInd = clipData.size();
-				clipData.resize(clipData.size() + sizeof(double));
-				memcpy(&clipData[currentBlobInd], &p.normal.y, sizeof(double));
-				currentBlobInd = clipData.size();
-				clipData.resize(clipData.size() + sizeof(double));
-				memcpy(&clipData[currentBlobInd], &p.normal.z, sizeof(double));
-			}
-
-		uint8_t isMask = (uint8_t)prim->IsMask();
-		currentBlobInd = clipData.size();
-		clipData.resize(clipData.size() + sizeof(uint8_t));
-		memcpy(&clipData[currentBlobInd], &isMask, sizeof(uint8_t));
-	
-		uint8_t hasZClip = (uint8_t)prim->ClipZHigh() || (uint8_t)prim->ClipZLow();
-		currentBlobInd = clipData.size();
-		clipData.resize(clipData.size() + sizeof(uint8_t));
-		memcpy(&clipData[currentBlobInd], &hasZClip, sizeof(uint8_t));
-		
-		if (hasZClip)
-		    {
-			double zLow = prim->GetZLow();
-			double zHigh = prim->GetZHigh();
-
-			currentBlobInd = clipData.size();
-			clipData.resize(clipData.size() + sizeof(double));
-			memcpy(&clipData[currentBlobInd], &zLow, sizeof(double));
-			currentBlobInd = clipData.size();
-			clipData.resize(clipData.size() + sizeof(double));
-			memcpy(&clipData[currentBlobInd], &zHigh, sizeof(double));
-		    }
-	    }
-    }
-
-//----------------------------------------------------------------------------------------
-// @bsimethod                                                   Mathieu.St-Pierre  01/2018
-//----------------------------------------------------------------------------------------
-void ScalableMeshModel::_BindWriteParams(BeSQLite::EC::ECSqlStatement& stmt, ForInsert forInsert)
-    {
-    T_Super::_BindWriteParams(stmt, forInsert);
-
-    // Shoud have been added by RasterModelHandler::_GetClassParams() if not make sure the handler is registered.
-    BeAssert(stmt.GetParameterIndex(SCALABLEMESH_MODEL_PROP_Clips) != -1);
-    BeAssert(stmt.GetParameterIndex(SCALABLEMESH_MODEL_PROP_GroundCoverages) != -1);
-
-    bvector<uint8_t> clipData;
-
-    for (auto& clipDef : m_scalableClipDefs)
-        {
-        size_t currentInd = clipData.size();
-        clipData.resize(clipData.size() + sizeof(clipDef.first));
-        memcpy(&clipData[currentInd], &clipDef.first, sizeof(clipDef.first));
-            
-        clipDef.second.ToBlob(clipData);
-        }        
-
-    if (clipData.empty())
-        stmt.BindNull(stmt.GetParameterIndex(SCALABLEMESH_MODEL_PROP_Clips));
-    else
-        stmt.BindBlob(stmt.GetParameterIndex(SCALABLEMESH_MODEL_PROP_Clips), clipData.data(), (int)clipData.size(), BeSQLite::EC::IECSqlBinder::MakeCopy::Yes);
-
-
-    //SCALABLEMESH_MODEL_PROP_GroundCoverages
-    bvector<uint8_t> groundCoverageData;
-
-    if (m_linksToGroundModels.size() > 0)
-        {         
-        uint64_t nbModels = m_linksToGroundModels.size();
-        groundCoverageData.resize(groundCoverageData.size() + sizeof(nbModels));
-        memcpy(&groundCoverageData[0], &nbModels, sizeof(nbModels));        
-        
-        groundCoverageData.resize(sizeof(nbModels) + sizeof(uint64_t) * 2 * nbModels);
-        uint64_t* linkDataPtr = (uint64_t*)&groundCoverageData[sizeof(nbModels)];
-
-        for (size_t modelId = 0; modelId < m_linksToGroundModels.size(); modelId++)
-            {            
-            linkDataPtr[modelId * 2] = m_linksToGroundModels[modelId].first;
-            linkDataPtr[modelId * 2 + 1] = m_linksToGroundModels[modelId].second;
-            }
-        }
-
-    if (groundCoverageData.empty())
-        stmt.BindNull(stmt.GetParameterIndex(SCALABLEMESH_MODEL_PROP_GroundCoverages));
-    else
-        stmt.BindBlob(stmt.GetParameterIndex(SCALABLEMESH_MODEL_PROP_GroundCoverages), groundCoverageData.data(), (int)groundCoverageData.size(), BeSQLite::EC::IECSqlBinder::MakeCopy::Yes);
-    }
-
-//----------------------------------------------------------------------------------------
-// @bsimethod                                                   Mathieu.St-Pierre  01/2018
-//----------------------------------------------------------------------------------------
-DgnDbStatus ScalableMeshModel::_ReadSelectParams(BeSQLite::EC::ECSqlStatement& statement, ECSqlClassParamsCR params)
-    {
-    DgnDbStatus status = T_Super::_ReadSelectParams(statement, params);
-    if (DgnDbStatus::Success != status)
-        return status;
-
-    // Shoud have been added by ScalableMeshModel::_GetClassParams() if not make sure the handler is registred.
-    BeAssert(params.GetSelectIndex(SCALABLEMESH_MODEL_PROP_Clips) != -1);
-    BeAssert(params.GetSelectIndex(SCALABLEMESH_MODEL_PROP_GroundCoverages) != -1);
-  
-    int blobSize = 0;
-    void const* pBlob = statement.GetValueBlob(params.GetSelectIndex(SCALABLEMESH_MODEL_PROP_Clips), &blobSize);
-    uint8_t* pBlobData = (uint8_t*)pBlob;
-
-    assert(m_scalableClipDefs.size() == 0);
-
-    if (blobSize > 0)
-        { 
-        size_t currentBlobInd = 0;
-        
-        while (currentBlobInd < blobSize)
-            {
-            uint64_t clipId; ;
-            memcpy(&clipId, &pBlobData[currentBlobInd], sizeof(clipId));
-            currentBlobInd += sizeof(clipId);
-
-            SMModelClipInfo smClipInfo;
-            smClipInfo.FromBlob(currentBlobInd, pBlobData);                        
-            
-            m_scalableClipDefs.insert(bpair<uint64_t, SMModelClipInfo>(clipId, smClipInfo));
-            }        
-        }
-
-    //---------------SCALABLEMESH_MODEL_PROP_GroundCoverages-----------------------
-    blobSize = 0;
-    pBlob = statement.GetValueBlob(params.GetSelectIndex(SCALABLEMESH_MODEL_PROP_GroundCoverages), &blobSize);
-    pBlobData = (uint8_t*)pBlob;
-
-    if (blobSize > 0)
-        {
-        uint64_t nbModels;
-        memcpy(&nbModels, pBlobData, sizeof(uint64_t));
-
-        uint64_t* linkDataPtr = (uint64_t*)&pBlobData[sizeof(uint64_t)];
-
-        m_linksToGroundModels.resize(nbModels);
-
-        for (size_t modelId = 0; modelId < nbModels; modelId++)
-            {
-            m_linksToGroundModels[modelId].first = linkDataPtr[modelId * 2];
-            m_linksToGroundModels[modelId].second = linkDataPtr[modelId * 2 + 1];            
-            }            
-        }
-    
-    if (m_smPtr.IsValid())
-        {     
-        m_clipProvider = new SMClipProvider(this);
-
-        ScalableMesh::IScalableMeshClippingOptions& options = m_smPtr->EditClippingOptions();
-        options.SetClipDefinitionsProvider(m_clipProvider);
-        options.SetShouldRegenerateStaleClipFiles(true);
-        }
-
-    return DgnDbStatus::Success;
-    }
-
-//----------------------------------------------------------------------------------------
-// @bsimethod                                                   Mathieu.St-Pierre  03/2016
-//----------------------------------------------------------------------------------------
-void ScalableMeshModel::_OnLoadedJsonProperties()
-    {
-    T_Super::_OnLoadedJsonProperties();
-
-    Json::Value val(GetJsonProperties(json_scalablemesh()));
-    val[json_tilesetUrl()] = GetJsonProperties(json_tilesetUrl()).asString();
-
-    m_properties.FromJson(val);
-
-    if (val.isMember(json_clip()))
-        m_clip = ClipVector::FromJson(val[json_clip()]);
-
-            #if !defined(ANDROID)
-    Json::Value     classifiers = GetJsonProperties(json_classifiers());
-    if (classifiers.isNull())
-        classifiers = m_classifiers.FromJson(val[json_classifiers()]);       // Old location.                                                                                                                                                             
-
-    if (!classifiers.isNull())
-        m_classifiers.FromJson(classifiers);
-        #endif
-
-    if (m_smPtr == 0 && !m_tryOpen)
-        {                
-        if (SUCCESS == ResolveFileName(m_path, ((this)->m_properties).m_fileId, GetDgnDb()))
-            {
-            OpenFile(m_path, GetDgnDb());
-            }
-
-        m_tryOpen = true;
-        }
-    
-    if (m_smPtr.IsValid() && !m_smPtr->IsCesium3DTiles())
-        {
-        Json::Value publishingMetadata;
-        publishingMetadata["name"] = "SMMasterHeader";
-
-#ifdef _WIN32
-        IScalableMeshPublisher::Create(SMPublishType::CESIUM)->ExtractPublishMasterHeader(m_smPtr, publishingMetadata["properties"]);
-#endif
-        SetJsonProperties(json_publishing(), publishingMetadata);
-        }
-    }
-
-void ScalableMeshModel::ReloadMesh() // force to reload the entire mesh data
-    {
-    m_forceRedraw = true;
-    }
-
-
-DgnDbStatus ScalableMeshModel::_OnDelete()
-    {
-
-    if (m_subModel)
-    {
-        m_parentModel->RemoveRegion(m_associatedRegion);
-    }
-
-
-    Cleanup(true);
-
-	DgnDbStatus stat = T_Super::_OnDelete();
-
-    return stat;
-    }
-HANDLER_DEFINE_MEMBERS(ScalableMeshModelHandler)
-
-
-
-//----------------------------------------------------------------------------------------
-// @bsimethod                                                   Mathieu.St-Pierre  01/2018
-//----------------------------------------------------------------------------------------
-SMClipProvider::SMClipProvider(ScalableMeshModel* smModel)
-    {
-    assert(smModel != nullptr);
-    m_smModel = smModel;    
-    }
-
-//----------------------------------------------------------------------------------------
-// @bsimethod                                                   Mathieu.St-Pierre  01/2018
-//----------------------------------------------------------------------------------------
-void SMClipProvider::GetClipPolygon(bvector<DPoint3d>& poly, uint64_t id)
-    {   
-    ScalableMesh::SMNonDestructiveClipType type;
-    return GetClipPolygon(poly, id, type);
-    }
-
-//----------------------------------------------------------------------------------------
-// @bsimethod                                                   Mathieu.St-Pierre  01/2018
-//----------------------------------------------------------------------------------------
-void SMClipProvider::GetClipPolygon(bvector<DPoint3d>& poly, uint64_t id, ScalableMesh::SMNonDestructiveClipType& type)
-    {
-    auto iterClip = m_smModel->m_scalableClipDefs.find(id);
-
-    if (iterClip != m_smModel->m_scalableClipDefs.end())
-        {
-        type = iterClip->second.m_type;
-        poly.insert(poly.begin(), iterClip->second.m_shape.begin(), iterClip->second.m_shape.end());
-        }
-    }
-
-
-//----------------------------------------------------------------------------------------
-// @bsimethod                                                   Mathieu.St-Pierre  01/2018
-//----------------------------------------------------------------------------------------
-void SMClipProvider::SetClipPolygon(const bvector<DPoint3d>& poly, uint64_t id, ScalableMesh::SMNonDestructiveClipType type)
-    {
-    if (m_smModel->m_scalableClipDefs.count(id) == 0)
-        {        
-        m_smModel->m_scalableClipDefs.insert(make_bpair(id, SMModelClipInfo(poly, type)));
-        }
-    else
-        { 
-        m_smModel->m_scalableClipDefs[id].m_type = type;
-        m_smModel->m_scalableClipDefs[id].m_shape = poly;
-        }
-
-    m_smModel->Update();
-/*
-    SetClipPolygon(poly, id);
-    m_appData->SetClipType(id, type);
-*/
-    }
-
-void SMClipProvider::GetClipVector(ClipVectorPtr& clip, uint64_t id, SMNonDestructiveClipType& type)
-{
-	auto iterClip = m_smModel->m_scalableClipVectorDefs.find(id);
-
-	if (iterClip != m_smModel->m_scalableClipVectorDefs.end())
-	{
-		type = iterClip->second.m_type;
-		clip = iterClip->second.m_bounds;
-	}
-}
-
-void SMClipProvider::SetClipVector(const ClipVectorPtr& clip, uint64_t id, SMNonDestructiveClipType type)
-{
-	if (m_smModel->m_scalableClipVectorDefs.count(id) == 0)
-	{
-		m_smModel->m_scalableClipVectorDefs.insert(make_bpair(id, SMModelClipVectorInfo(clip, type)));
-	}
-	else
-	{
-		m_smModel->m_scalableClipVectorDefs[id].m_type = type;
-		m_smModel->m_scalableClipVectorDefs[id].m_bounds = clip;
-	}
-
-	m_smModel->Update();
-}
-
-//----------------------------------------------------------------------------------------
-// @bsimethod                                                   Mathieu.St-Pierre  01/2018
-//----------------------------------------------------------------------------------------
-void SMClipProvider::SetClipPolygon(const bvector<DPoint3d>& poly, uint64_t id)
-    {
-    ScalableMesh::SMNonDestructiveClipType type = ScalableMesh::SMNonDestructiveClipType::Mask;
-
-    SetClipPolygon(poly, id, type);   
-    }
-
-//----------------------------------------------------------------------------------------
-// @bsimethod                                                   Mathieu.St-Pierre  01/2018
-//----------------------------------------------------------------------------------------
-void SMClipProvider::RemoveClipPolygon(uint64_t id)
-    {
-    m_smModel->m_scalableClipDefs.erase(id);        
-    }
-
-//----------------------------------------------------------------------------------------
-// @bsimethod                                                   Mathieu.St-Pierre  01/2018
-//----------------------------------------------------------------------------------------
-void SMClipProvider::RemoveTerrainRegion(uint64_t id)
-    {
-    assert(!"RemoveTerrainRegion not implemented yet.");
-    //m_appData->RemoveTerrainLinkInfo(id);
-    }
-
-//----------------------------------------------------------------------------------------
-// @bsimethod                                                   Mathieu.St-Pierre  01/2018
-//----------------------------------------------------------------------------------------
-void SMClipProvider::GetTerrainRegion(bvector<DPoint3d>& poly, uint64_t id)
-    {
-    assert(!"GetTerrainRegion not implemented yet.");
-   // m_appData->GetClipInfo(id, poly);
-    }
-
-//----------------------------------------------------------------------------------------
-// @bsimethod                                                   Mathieu.St-Pierre  01/2018
-//----------------------------------------------------------------------------------------
-void SMClipProvider::SetTerrainRegion(const bvector<DPoint3d>& poly, uint64_t id)
-    {
-    assert(!"SetTerrainRegion not implemented yet.");
-//    m_appData->SetClipInfo(id, poly);
-    }
-
-
-void SMClipProvider::SetTerrainRegionName(const Utf8String& name, uint64_t id)
-    {
-    assert(!"SetTerrainRegionName not implemented yet.");
-    }
-
-void SMClipProvider::GetTerrainRegionName(Utf8String& name, uint64_t id)
-    {
-    assert(!"GetTerrainRegionName not implemented yet.");
-/*
-    bvector<ElementHandle> attachments;
-    ScalableMeshAttachment::FindAttachments(attachments, *m_appData->m_hostEh.GetModelRef(), true);
-    uint64_t elementId = 0;
-    for (auto& part : m_appData->m_linksToModels)
-        {
-        if (part.second == id)
-            {
-            elementId = part.first;
-            break;
-            }
-        }
-    for (auto& attachment : attachments)
-        {
-        if (attachment.GetElementId() == elementId)
-            {
-            ScalableMeshElementAppData* data = ScalableMeshElementAppData::GetOrAddAppData(attachment);
-            if (data != nullptr)
-                {
-                name = data->GetFileName().GetNameUtf8();
-                }
-            }
-        }
-*/
-    }
-
-void SMClipProvider::ListClipIDs(bvector<uint64_t>& ids)
-    {    
-    ids.clear();
-
-    for (auto& def : m_smModel->m_scalableClipDefs)
-        {        
-        ids.push_back(def.first);
-        }
-    }
-
-void SMClipProvider::ListTerrainRegionIDs(bvector<uint64_t>& ids)
-    {    
-    ids.clear();
-    for (auto& part : m_smModel->m_linksToGroundModels)
-        {
-        ids.push_back(part.second);
-        }
-    }
-
-// This moved from ScalableMeshHandler.h because it produces compilation errors if that header is included in a C++/CLI build.
-//folly::Future<BentleyStatus> SMNode::SMLoader::_GetFromSource()
-//    {
-//    //ScalableMesh has his own loader
-//    return SUCCESS;
-//    }
-
+/*-------------------------------------------------------------------------------------+
+|
+|     $Source: ScalableMeshSchema/ScalableMeshHandler.cpp $
+|
+|  $Copyright: (c) 2018 Bentley Systems, Incorporated. All rights reserved. $
+|
++--------------------------------------------------------------------------------------*/
+
+#include "ScalableMeshSchemaPCH.h"
+#include <ScalableMesh/ScalableMeshLib.h>
+#include <ScalableMesh/IScalableMeshClippingOptions.h>
+#include <BeSQLite/BeSQLite.h>
+#include <ScalableMeshSchema/ScalableMeshHandler.h>
+#include <ScalableMesh/GeoCoords/GCS.h>
+#include <DgnPlatform/LinkElement.h>
+#include <Bentley/BeDirectoryIterator.h>
+#include <ScalableMesh/ScalableMeshLib.h>
+#include <ScalableMesh/IScalableMeshSaveAs.h>
+#include <ScalableMesh/ScalableMeshUtilityFunctions.h>
+
+#define SCALABLEMESH_MODEL_PROP_Clips           "SmModelClips"
+#define SCALABLEMESH_MODEL_PROP_GroundCoverages "SmGroundCoverages"
+#define SCALABLEMESH_MODEL_PROP_ClipVectors "SmModelClipVectors"
+
+USING_NAMESPACE_BENTLEY_DGN
+USING_NAMESPACE_BENTLEY_SQLITE
+USING_NAMESPACE_BENTLEY_SCALABLEMESH_SCHEMA
+USING_NAMESPACE_BENTLEY_RENDER
+
+//#define PRINT_SMDISPLAY_MSG
+
+/*
+#ifndef NDEBUG
+#define PRINT_TERRAIN_MSG 1
+#endif
+*/
+
+#ifdef PRINT_SMDISPLAY_MSG
+#define PRINT_MSG_IF(condition, ...) if(##condition##) printf(__VA_ARGS__);
+#define PRINT_MSG(...) printf(__VA_ARGS__);
+#else
+#define PRINT_MSG_IF(condition, ...)
+#define PRINT_MSG(...)
+#endif
+
+
+//----------------------------------------------------------------------------------------
+// @bsimethod                                                 Mathieu.St-Pierre     3/2017
+//----------------------------------------------------------------------------------------
+IScalableMeshLocationProviderPtr ScalableMeshModel::m_locationProviderPtr = nullptr;
+
+BentleyStatus IScalableMeshLocationProvider::GetExtraFileDirectory(BeFileNameR extraFileDir, DgnDbCR dgnDb) const
+    {
+    return _GetExtraFileDirectory(extraFileDir, dgnDb);
+    }
+
+//----------------------------------------------------------------------------------------
+// @bsimethod                                                   Mathieu.St-Pierre  12/2017
+//----------------------------------------------------------------------------------------
+bool IsUrl(WCharCP filename)
+    {
+    return NULL != filename && (0 == wcsncmp(L"http:", filename, 5) || 0 == wcsncmp(L"https:", filename, 6));
+    }
+
+//----------------------------------------------------------------------------------------
+// @bsimethod                                                 Mathieu.St-Pierre    06/2018
+//----------------------------------------------------------------------------------------
+BentleyStatus ResolveFileName(BeFileNameR fileName, Utf8StringCR fileId, DgnDbCR db)
+    {
+    WString fileNameW(fileId.c_str(), true);
+    BeFileName fileIdWStr(fileNameW);
+
+    if (BeFileName::DoesPathExist(fileIdWStr.c_str()) || IsUrl(fileIdWStr.c_str()))
+        {               
+        fileName = fileIdWStr;
+        return SUCCESS;        
+        }
+    
+    BeFileName dbFileName(db.GetDbFileName());
+    BeFileName relativeFileName = dbFileName.GetDirectoryName();            
+    relativeFileName.AppendString(fileIdWStr.GetFileNameAndExtension().c_str());
+
+    if (BeFileName::DoesPathExist(relativeFileName.c_str()))
+        {
+        fileName = relativeFileName;            
+        return SUCCESS;                
+        }
+
+    return ERROR;
+    }
+
+
+//----------------------------------------------------------------------------------------
+// @bsimethod                                                 Elenie.Godzaridis     2/2016
+//----------------------------------------------------------------------------------------
+AxisAlignedBox3d ScalableMeshModel::_GetRange() const
+    {
+    if (m_smPtr.IsValid())
+		{
+        m_smPtr->GetRange(const_cast<AxisAlignedBox3d&>(m_range));
+		m_smPtr->GetReprojectionTransform().Multiply(m_range, m_range);
+		}
+
+    return m_range;
+    }
+
+//----------------------------------------------------------------------------------------
+// @bsimethod                                                 Elenie.Godzaridis     2/2016
+//----------------------------------------------------------------------------------------
+BentleyStatus ScalableMeshModel::_QueryTexturesLod(bvector<ITerrainTexturePtr>& textures, size_t maxSizeBytes) const
+    {
+    return ERROR;
+    }
+
+//----------------------------------------------------------------------------------------
+// @bsimethod                                                 Elenie.Godzaridis     2/2016
+//----------------------------------------------------------------------------------------
+BentleyStatus ScalableMeshModel::_QueryTexture(ITextureTileId const& tileId, ITerrainTexturePtr& texture) const
+    {
+    return ERROR;
+    }
+
+//----------------------------------------------------------------------------------------
+// @bsimethod                                                 Elenie.Godzaridis     2/2016
+//----------------------------------------------------------------------------------------
+BentleyStatus ScalableMeshModel::_ReloadClipMask(const BentleyApi::Dgn::DgnElementId& clipMaskElementId, bool isNew)
+    {
+    if (!IsTerrain())
+    	return SUCCESS;
+
+    bvector<uint64_t> clipIds;
+    clipIds.push_back(clipMaskElementId.GetValue());
+
+    m_forceRedraw = true;
+    return SUCCESS;
+    }
+
+//----------------------------------------------------------------------------------------
+// @bsimethod                                                 Elenie.Godzaridis     2/2016
+//----------------------------------------------------------------------------------------
+BentleyStatus ScalableMeshModel::_ReloadAllClipMasks()
+    {
+    if (!IsTerrain())
+        return SUCCESS;
+
+    return ERROR;
+    }
+
+//----------------------------------------------------------------------------------------
+// @bsimethod                                                 Elenie.Godzaridis     2/2016
+//----------------------------------------------------------------------------------------
+BentleyStatus ScalableMeshModel::_StartClipMaskBulkInsert()
+    {
+ //    if (!IsTerrain())
+ //       return SUCCESS;
+
+	if (!m_terrainParts.empty())
+		for (auto& part : m_terrainParts)
+			part->StartClipMaskBulkInsert();
+    if (nullptr == m_smPtr.get()) return ERROR;
+    m_isInsertingClips = true;
+    m_startClipCount++;
+    m_smPtr->SetIsInsertingClips(true);
+    return SUCCESS;
+    }
+
+//----------------------------------------------------------------------------------------
+// @bsimethod                                                 Elenie.Godzaridis     2/2016
+//----------------------------------------------------------------------------------------
+BentleyStatus ScalableMeshModel::_StopClipMaskBulkInsert()
+    {
+//     if (!IsTerrain())
+//        return SUCCESS;
+
+	if (!m_terrainParts.empty())
+		for (auto& part : m_terrainParts)
+			part->StopClipMaskBulkInsert();
+
+    if (nullptr == m_smPtr.get()) return ERROR;
+    m_startClipCount--;
+    if (0 != m_startClipCount) return SUCCESS;
+    m_isInsertingClips = false;
+    m_smPtr->SetIsInsertingClips(false);
+
+    SetActiveClipSets(m_activeClips, m_activeClips);
+    return SUCCESS;
+    }
+
+//----------------------------------------------------------------------------------------
+// @bsimethod                                                 Elenie.Godzaridis     2/2016
+//----------------------------------------------------------------------------------------
+BentleyStatus ScalableMeshModel::_CreateIterator(ITerrainTileIteratorPtr& iterator)
+    {
+    return ERROR;
+    }
+//----------------------------------------------------------------------------------------
+// @bsimethod                                                 Elenie.Godzaridis     2/2016
+//----------------------------------------------------------------------------------------
+TerrainModel::IDTM* ScalableMeshModel::_GetDTM(ScalableMesh::DTMAnalysisType type)
+    {
+    if (nullptr == m_smPtr.get()) return nullptr;
+
+    DMatrix4d storageToUor; 
+    storageToUor.InitFrom(m_smToModelUorTransform);    
+
+    if (m_smPtr->GetGroup().IsValid() && !m_terrainParts.empty())
+        return m_smPtr->GetGroup()->GetDTMInterface(storageToUor, type);
+    return m_smPtr->GetDTMInterface(storageToUor, type);
+    }
+
+//----------------------------------------------------------------------------------------
+// @bsimethod                                                 Mathieu.St-Pierre     3/2017
+//----------------------------------------------------------------------------------------
+BentleyStatus ScalableMeshModel::SetLocationProvider(IScalableMeshLocationProvider& locationProvider)
+    {
+    m_locationProviderPtr = &locationProvider;
+    return SUCCESS;
+    }
+
+//----------------------------------------------------------------------------------------
+// @bsimethod                                                 Elenie.Godzaridis     2/2016
+//----------------------------------------------------------------------------------------
+void ScalableMeshModel::_RegisterTilesChangedEventListener(ITerrainTileChangedHandler* eventListener)
+    {
+
+    }
+
+//----------------------------------------------------------------------------------------
+// @bsimethod                                                 Elenie.Godzaridis     2/2016
+//----------------------------------------------------------------------------------------
+bool ScalableMeshModel::_UnregisterTilesChangedEventListener(ITerrainTileChangedHandler* eventListener)
+    {
+    return false;
+    }
+
+//----------------------------------------------------------------------------------------
+// @bsimethod                                                 Elenie.Godzaridis     2/2016
+//----------------------------------------------------------------------------------------
+#define QUERY_ID 0
+
+void GetBingLogoInfo(Transform& correctedViewToView, ViewContextR context)
+    {
+    DRange3d viewCorner(context.GetViewport()->GetViewCorners());
+
+    DPoint2d nonPrintableMargin = { 0,0 };
+    
+    // CorrectedViewToView transform: adjust for swapped y and non-printable margin.
+    if (viewCorner.low.y > viewCorner.high.y)
+        {
+        correctedViewToView.InitFrom(nonPrintableMargin.x, viewCorner.low.y - nonPrintableMargin.y, 0);
+        correctedViewToView.form3d[1][1] = -1;
+        }
+    else
+        {
+        correctedViewToView.InitFrom(nonPrintableMargin.x, nonPrintableMargin.y, 0);
+        }
+
+#ifdef _WIN32    
+#endif
+    }
+
+//---------------------------------------------------------------------------------------
+// @bsimethod
+//---------------------------------------------------------------------------------------
+void ScalableMeshModel::ClearAllDisplayMem()
+    {
+    if (!m_smPtr.IsValid())
+        return;
+
+    IScalableMeshProgressiveQueryEngine::CancelAllQueries();
+    ClearProgressiveQueriesInfo();    
+    m_smPtr->RemoveAllDisplayData();    
+    RefreshClips();
+    }
+
+/*---------------------------------------------------------------------------------**//**
+* @bsimethod                                                    Mathieu.St-Pierre 01/2018
++---------------+---------------+---------------+---------------+---------------+------*/
+void ScalableMeshModel::SetScalableClips(bmap <uint64_t, SMModelClipInfo>& clipInfo)
+    {
+    m_scalableClipDefs = std::move(clipInfo);
+    }
+
+/*---------------------------------------------------------------------------------**//**
+* @bsimethod                                                    Mathieu.St-Pierre 01/2018
++---------------+---------------+---------------+---------------+---------------+------*/
+void ScalableMeshModel::SetGroundModelLinks(bvector<bpair<uint64_t, uint64_t>>& linksToGroundModels)
+    {
+    m_linksToGroundModels = std::move(linksToGroundModels);
+    }
+
+/*---------------------------------------------------------------------------------**//**
+* @bsimethod                                                    Mark.Schlosser  12/2017
++---------------+---------------+---------------+---------------+---------------+------*/
+void ScalableMeshModel::SetClip(Dgn::ClipVectorCP clip)
+    {
+    m_clip = clip;
+    }
+
+std::recursive_mutex s_loadModelLock;
+
+void LoadAllScalableMeshModels(DgnDbCR database)
+    {
+    s_loadModelLock.lock();
+    DgnClassId classId(database.Schemas().GetClassId("ScalableMesh", "ScalableMeshModel"));
+    //auto modelList = database.Models().MakeIterator(BIS_SCHEMA("ScalableMesh"));
+    auto modelList = database.Models().MakeIterator(BIS_SCHEMA(BIS_CLASS_SpatialModel));
+   
+
+    bvector<DgnModelId> modelsToLoad;
+    for (auto& model : modelList)
+        {
+        if (model.GetClassId() == classId)
+            {
+            modelsToLoad.push_back(model.GetModelId());
+            }
+        }
+    for (auto& id : modelsToLoad)
+        if (!database.Models().FindModel(id).IsValid()) database.Models().GetModel(id);
+
+    s_loadModelLock.unlock();
+    }
+
+void ScalableMeshModel::GetAllScalableMeshes(BentleyApi::Dgn::DgnDbCR dgnDb, bvector<IMeshSpatialModelP>& models)
+    {
+    DgnClassId classId(dgnDb.Schemas().GetClassId("ScalableMesh", "ScalableMeshModel"));
+    BeAssert(classId.IsValid());
+
+    //LoadAllScalableMeshModels(dgnDb);
+
+    auto modelIter = dgnDb.Models().MakeIterator(BIS_SCHEMA(BIS_CLASS_SpatialModel));
+
+    //ModelIterator modelIter(dgnDb.Models().MakeIterator("ScalableMesh"));
+    bvector<DgnModelId> modelIds(modelIter.BuildIdList());
+
+    for (auto& modelId : modelIds)
+        {
+        //DgnModelPtr modelPtr(dgnDb.Models().FindModel(modelId));
+        DgnModelPtr modelPtr(dgnDb.Models().GetModel(modelId));        
+
+        if (modelPtr.IsValid() && modelPtr->GetClassId() == classId)
+            {
+            //assert(modelPtr.IsValid() && modelPtr->GetClassId() == classId);                    
+            models.push_back(dynamic_cast<IMeshSpatialModelP>(modelPtr.get()));
+            }
+        }
+/*
+    for (auto& model : dgnDb.Models().GetLoadedModels())
+        {
+        if (model.second->GetClassId() == classId) models.push_back(dynamic_cast<IMeshSpatialModelP>(model.second.get()));
+        }
+*/
+    }
+
+//---------------------------------------------------------------------------------------
+// @bsimethod
+//---------------------------------------------------------------------------------------
+void ScalableMeshModel::GetScalableMeshTypes(BentleyApi::Dgn::DgnDbCR dgnDb, bool& has3D, bool& hasTerrain, bool& hasExtractedTerrain, bool& hasCesium3DTiles)
+    {    
+    has3D = false; 
+    hasTerrain = false;
+    hasExtractedTerrain = false;
+    hasCesium3DTiles = false;
+
+    bvector<IMeshSpatialModelP> smModels;
+
+    GetAllScalableMeshes(dgnDb, smModels);
+
+    for (auto& smModel : smModels)
+        {
+        ScalableMeshModel* scalableMeshModel = (ScalableMeshModel*)smModel;
+
+        if (!scalableMeshModel->IsTerrain())
+            {
+            IScalableMesh* sm = scalableMeshModel->GetScalableMesh();
+
+            if (sm != nullptr)
+                {
+                bvector<uint64_t> ids;
+                sm->GetCoverageIds(ids);
+                if (ids.size() > 0) hasExtractedTerrain = true;
+
+                if (sm->IsCesium3DTiles()) hasCesium3DTiles = true;
+                }
+
+            has3D = true;
+            }
+        else
+            {
+            hasTerrain = true;
+            }
+        }
+    }
+
+//NEEDS_WORK_SM : Should be at application level
+void GetScalableMeshTerrainFileName(BeFileName& smtFileName, const BeFileName& dgnDbFileName)
+    {
+    //smtFileName = params.m_dgndb.GetFileName().GetDirectoryName();
+
+    smtFileName = dgnDbFileName.GetDirectoryName();
+    smtFileName.AppendToPath(dgnDbFileName.GetFileNameWithoutExtension().c_str());
+    smtFileName.AppendString(L"//terrain.3sm");
+    }
+
+//=======================================================================================
+//! Helper class used to kept pointers with a DgnDb in-memory
+//=======================================================================================
+struct ScalableMeshTerrainModelAppData : Db::AppData
+{
+    static Key DataKey;
+
+    ScalableMeshModel*  m_smTerrainPhysicalModelP;
+    bool                m_modelSearched;
+
+    ScalableMeshTerrainModelAppData ()
+        {
+        m_smTerrainPhysicalModelP = 0;
+        m_modelSearched = false;
+        }
+    virtual ~ScalableMeshTerrainModelAppData () {}
+
+    ScalableMeshModel* GetModel(DgnDbCR db)
+        {
+        if (m_modelSearched == false)
+            {
+            //NEEDS_WORK_SM : Not yet done.
+            /*
+               BeSQLite::EC::ECSqlStatement stmt;
+               if (BeSQLite::EC::ECSqlStatus::Success != stmt.Prepare(dgnDb, "SELECT ECInstanceId FROM ScalableMeshModel.ScalableMesh;"))
+               return nullptr;
+
+               if (BeSQLite::BE_SQLITE_ROW != stmt.Step()) return nullptr;
+               DgnModelId smModelID = DgnModelId(stmt.GetValueUInt64(0));
+               DgnModelPtr dgnModel = dgnDb.Models().FindModel(smModelID);
+
+               if (dgnModel.get() == 0)
+               {
+               dgnModel = dgnDb.Models().GetModel(smModelID);
+               }
+
+               if (dgnModel.get() != 0)
+               {
+               assert(dynamic_cast<ScalableMeshModel*>(dgnModel.get()) != 0);
+
+               return static_cast<ScalableMeshModel*>(dgnModel.get());
+               }
+               */
+
+            m_modelSearched = true;
+            }
+
+        return m_smTerrainPhysicalModelP;
+        }
+
+    static ScalableMeshTerrainModelAppData* Get (DgnDbCR dgnDb)
+        {
+        auto appData = dgnDb.ObtainAppData(ScalableMeshTerrainModelAppData::DataKey, []() { return new ScalableMeshTerrainModelAppData(); });
+        return appData.get();
+        }
+
+    static void Delete (DgnDbCR dgnDb)
+        {
+        dgnDb.DropAppData (ScalableMeshTerrainModelAppData::DataKey);
+        }
+};
+
+Db::AppData::Key ScalableMeshTerrainModelAppData::DataKey;
+
+//----------------------------------------------------------------------------------------
+// @bsimethod                                                 Elenie.Godzaridis     2/2016
+//----------------------------------------------------------------------------------------
+ScalableMeshModel::ScalableMeshModel(BentleyApi::Dgn::DgnModel::CreateParams const& params)
+    : T_Super(params)
+    {
+    m_tryOpen = false;
+    m_forceRedraw = false;
+    m_isProgressiveDisplayOn = true;
+    m_isInsertingClips = false;
+	m_subModel = false;
+    m_loadedAllModels = false;
+    m_startClipCount = 0;
+    
+    m_displayTexture = true;    
+    }
+
+//----------------------------------------------------------------------------------------
+// @bsimethod                                                 Elenie.Godzaridis     2/2016
+//----------------------------------------------------------------------------------------
+ScalableMeshModel::~ScalableMeshModel()
+    {
+    Cleanup(false);
+    }
+
+void ScalableMeshModel::Cleanup(bool isModelDelete)
+    {    
+    ScalableMeshTerrainModelAppData* appData(ScalableMeshTerrainModelAppData::Get(GetDgnDb()));
+    if (appData != nullptr && appData->m_smTerrainPhysicalModelP == this)
+        ScalableMeshTerrainModelAppData::Delete(GetDgnDb());
+    //ClearProgressiveQueriesInfo();
+
+    if (m_smPtr.IsValid())
+        {                
+        bvector<BeFileName> extraFileNames;
+
+        if (isModelDelete)
+            m_smPtr->GetExtraFileNames(extraFileNames);
+
+        //Close the 3SM file, to close extra clip files.
+        m_smPtr = nullptr;        
+
+        for (auto& extraFileName : extraFileNames)
+            {
+            Utf8String fileNameUtf8(extraFileName.c_str());
+            remove(fileNameUtf8.c_str());
+            }        
+        }    
+    }
+
+
+BeFileName ScalableMeshModel::GenerateClipFileName(BeFileNameCR smFilename, DgnDbR dgnProject)
+    {
+    BeFileName clipFileBase;
+    BeFileName extraFileDir;
+
+    if (m_locationProviderPtr.IsValid() && SUCCESS == m_locationProviderPtr->GetExtraFileDirectory(extraFileDir, dgnProject))
+        {
+        clipFileBase = extraFileDir;        
+        }
+    else
+        {
+        clipFileBase = BeFileName(ScalableMeshModel::GetTerrainModelPath(dgnProject, false)).GetDirectoryName();
+        }
+        
+    Utf8Char modelIdStr[1000];
+    BeStringUtilities::FormatUInt64(modelIdStr, GetModelId().GetValue());    
+    clipFileBase.AppendToPath(WString(modelIdStr, true).c_str());
+    return clipFileBase;
+    }
+
+
+void ScalableMeshModel::ClearExtraFiles()
+{
+	BeFileName clipFileBase = GenerateClipFileName(m_path, GetDgnDb());
+
+	bvector<BeFileName> names;
+	BeFileName clipFileName = clipFileBase;
+	clipFileName.append(L"_clips");
+
+	BeFileName clipDefFileName = clipFileBase;
+	clipDefFileName.append(L"_clipDefinitions");
+
+	names.push_back(clipFileName);
+	names.push_back(clipDefFileName);
+	for (auto& fileName : names)
+	{
+		if (BeFileName::DoesPathExist(fileName.c_str()))
+		{
+			BeFileName::BeDeleteFile(fileName.c_str());
+		}
+	}
+}
+
+void ScalableMeshModel::CompactExtraFiles()
+{
+	if (!m_smPtr.IsValid())
+		return;
+
+	m_smPtr->CompactExtraFiles();
+}
+
+//----------------------------------------------------------------------------------------
+// @bsimethod                                                 Elenie.Godzaridis     2/2016
+//----------------------------------------------------------------------------------------
+void ScalableMeshModel::OpenFile(BeFileNameCR smFilename, DgnDbR dgnProject)
+    {
+    assert(m_smPtr == nullptr);    
+    
+    BeFileName clipFileBase = GenerateClipFileName(smFilename, dgnProject);
+
+    m_basePath = clipFileBase;
+#if !defined(_WIN32)
+	StatusInt status;
+	m_smPtr = IScalableMesh::GetFor(smFilename, Utf8String(clipFileBase.c_str()),false, false, true, status);
+#else
+    m_smPtr = IScalableMesh::GetFor(smFilename, Utf8String(clipFileBase.c_str()), false, true);
+#endif
+    
+    if (!m_smPtr.IsValid())
+        {        
+        if (Utf8String::IsNullOrEmpty(m_properties.m_fileId.c_str()))
+            m_properties.m_fileId = Utf8String(smFilename);
+
+        return;
+        }
+
+    //if (m_smPtr->IsTerrain())
+        {
+         ScalableMeshTerrainModelAppData* appData = ScalableMeshTerrainModelAppData::Get(m_dgndb);
+         if (appData->m_smTerrainPhysicalModelP == nullptr)
+             {
+             appData->m_smTerrainPhysicalModelP = this;
+             appData->m_modelSearched = true;
+             }
+        }
+    
+    DgnGCS* projGCS = dgnProject.GeoLocation().GetDgnGCS();
+    m_smPtr->Reproject(projGCS, dgnProject);
+
+    m_smToModelUorTransform = m_smPtr->GetReprojectionTransform();
+        
+    bool invertResult = m_modelUorToSmTransform.InverseOf(m_smToModelUorTransform);
+    assert(invertResult);
+    
+    m_path = smFilename;
+    if (m_smPtr->IsCesium3DTiles() && !(smFilename.ContainsI(L"realitydataservices") && smFilename.ContainsI(L"S3MXECPlugin")))
+        {
+        // The mesh likely comes from ProjectWiseContextShare, if it does then save that instead
+        auto pwcsLink = BeFileName(m_smPtr->GetProjectWiseContextShareLink().c_str());
+        if (!pwcsLink.empty()) m_path = pwcsLink;
+        }
+        
+    BeFileName dbFileName(dgnProject.GetDbFileName());
+    BeFileName basePath = dbFileName.GetDirectoryName();
+    
+    if (Utf8String::IsNullOrEmpty(m_properties.m_fileId.c_str()))
+        m_properties.m_fileId = Utf8String(m_path);
+  
+    StatusInt result = m_smPtr->GetTextureInfo(m_textureInfo);
+
+    assert(result == SUCCESS);
+
+    if (!m_textureInfo->IsTextureAvailable())
+        {
+        SetDisplayTexture(false);
+        }
+    }
+
+//----------------------------------------------------------------------------------------
+// @bsimethod                                                 Richard.Bois     08/2018
+//----------------------------------------------------------------------------------------
+bool ScalableMeshModel::AllowPublishing() const
+    {
+    return m_smPtr.IsValid() && m_smPtr->IsCesium3DTiles() && !m_textureInfo->IsUsingBingMap();
+    }
+
+//----------------------------------------------------------------------------------------
+// @bsimethod                                                 Richard.Bois     08/2018
+//----------------------------------------------------------------------------------------
+void ScalableMeshModel::WriteCesiumTileset(BeFileName outFileName, BeFileNameCR outputDir, const Transform& tileToECEF, const Transform& dbToTile) const
+    {
+    if (!AllowPublishing())
+        return;
+
+#ifdef _WIN32
+        if (SUCCESS == IScalableMeshSaveAs::Generate3DTiles(m_smPtr, outputDir, tileToECEF, dbToTile))
+        {
+        BeFileName oldRootFile = outputDir;
+        oldRootFile.AppendToPath(L"n_0.json");
+        BeFileName::BeMoveFile(oldRootFile, outFileName);
+#endif
+        }
+    }
+
+//----------------------------------------------------------------------------------------
+// @bsimethod                                                 Elenie.Godzaridis     2/2016
+//----------------------------------------------------------------------------------------
+void ScalableMeshModel::CloseFile()
+    {
+	if (m_subModel)
+	    {
+		m_loadedAllModels = false;
+	    }
+    
+    m_smPtr = nullptr;    
+    m_tryOpen = false;
+
+    //Ensure the file has really been closed.
+    assert(ScalableMeshLib::GetHost().GetRegisteredScalableMesh(m_path) == nullptr);
+    }
+
+
+
+/*---------------------------------------------------------------------------------**//**
+* @bsimethod                                    Simon.Normand                   03/2017
++---------------+---------------+---------------+---------------+---------------+------*/
+BentleyStatus ScalableMeshModel::UpdateFilename (BeFileNameCR newFilename)
+    {    
+    if (!BeFileName::DoesPathExist(newFilename) && !IsUrl(newFilename.c_str()))
+        return ERROR;
+            
+    m_properties.m_fileId = Utf8String(newFilename);
+    OpenFile(newFilename, GetDgnDb());
+    m_tryOpen = true;
+
+    Update();
+
+    // file will be open when required
+    return SUCCESS;
+    }
+
+
+/*---------------------------------------------------------------------------------**//**
+* @bsimethod                                    Mathieu.St-Pierre                03/2017
++---------------+---------------+---------------+---------------+---------------+------*/
+BentleyStatus ScalableMeshModel::UpdateExtractedTerrainLocation(BeFileNameCR oldLocation, BeFileNameCR newLocation)
+    {
+    assert(m_tryOpen == true);
+
+    if (m_smPtr == nullptr)
+        return ERROR;
+
+    bvector<IMeshSpatialModelP> allScalableMeshes;
+    ScalableMeshModel::GetAllScalableMeshes(GetDgnDb(), allScalableMeshes);
+    
+    bvector<uint64_t> coverageIds;
+    m_smPtr->GetCoverageIds(coverageIds);
+
+    for (auto& pMeshModel : allScalableMeshes)
+        {                                 
+        ScalableMeshModelP pScalableMesh = ((ScalableMeshModelP)pMeshModel);
+        if (this == pScalableMesh)
+            continue;        
+                            
+        for (uint64_t coverageId : coverageIds)
+            {
+            BeFileName terrainPath;
+            GetPathForTerrainRegion(terrainPath, coverageId, oldLocation);
+
+            if (pScalableMesh->GetPath().CompareToI(terrainPath) == 0)
+                {                    
+                BeFileName newFileName(newLocation); 
+                newFileName.AppendString(pScalableMesh->GetPath().GetFileNameAndExtension().c_str());
+                pScalableMesh->CloseFile();
+                pScalableMesh->UpdateFilename(newFileName);                                                            
+                }                
+            }
+        }
+
+    return SUCCESS;
+    }
+
+//----------------------------------------------------------------------------------------
+// @bsimethod                                                 Elenie.Godzaridis     2/2016
+//----------------------------------------------------------------------------------------
+ScalableMeshModelP ScalableMeshModel::CreateModel(BentleyApi::Dgn::DgnDbR dgnDb)
+    {
+    DgnClassId classId(dgnDb.Schemas().GetClassId("ScalableMesh","ScalableMeshModel"));
+    BeAssert(classId.IsValid());
+
+    ScalableMeshModelP model = new ScalableMeshModel(DgnModel::CreateParams(dgnDb, classId, dgnDb.Elements().GetRootSubjectId()/*, DgnModel::CreateModelCode("terrain")*/));
+
+    BeFileName terrainDefaultFileName(ScalableMeshModel::GetTerrainModelPath(dgnDb));
+    model->Insert();
+    model->OpenFile(terrainDefaultFileName, dgnDb);
+    model->Update();
+
+    ScalableMeshTerrainModelAppData* appData(ScalableMeshTerrainModelAppData::Get(dgnDb));
+
+    appData->m_smTerrainPhysicalModelP = model;
+    appData->m_modelSearched = true;
+    dgnDb.SaveChanges();
+    return model;
+    }
+	
+//----------------------------------------------------------------------------------------
+// @bsimethod                                                 Elenie.Godzaridis     4/2017
+//----------------------------------------------------------------------------------------
+ScalableMeshModelP ScalableMeshModel::CreateModel(BentleyApi::Dgn::DgnDbR dgnDb, WString terrainName, BeFileName terrainPath)
+    {
+    DgnClassId classId(dgnDb.Schemas().GetClassId("ScalableMesh", "ScalableMeshModel"));
+    BeAssert(classId.IsValid());
+
+    Utf8String linkName = Utf8String(terrainName); /*/BeFileName(rootUrl).GetFileNameWithoutExtension());*/    
+    Utf8String terrainPathUtf8 = Utf8String(terrainPath);
+
+    RepositoryLinkPtr repositoryLink = RepositoryLink::Create(*dgnDb.GetRealityDataSourcesModel(), terrainPathUtf8.c_str(), linkName.c_str());
+    if (!repositoryLink.IsValid() || !repositoryLink->Insert().IsValid())
+        return nullptr;
+
+    ScalableMeshModelP model = new ScalableMeshModel(DgnModel::CreateParams(dgnDb, classId, repositoryLink->GetElementId()));
+
+    model->Insert();
+    model->OpenFile(terrainPath, dgnDb);
+    model->Update();
+
+    ScalableMeshTerrainModelAppData* appData(ScalableMeshTerrainModelAppData::Get(dgnDb));
+
+    appData->m_smTerrainPhysicalModelP = model;
+    appData->m_modelSearched = true;
+    dgnDb.SaveChanges();
+    return model;
+    }
+
+
+//----------------------------------------------------------------------------------------
+// @bsimethod                                                 Elenie.Godzaridis     2/2016
+//----------------------------------------------------------------------------------------
+Transform ScalableMeshModel::GetUorsToStorage()
+    {    
+    return m_modelUorToSmTransform;
+    }
+
+//----------------------------------------------------------------------------------------
+// @bsimethod                                                 Elenie.Godzaridis     2/2016
+//----------------------------------------------------------------------------------------
+IMeshSpatialModelP ScalableMeshModel::GetTerrainModelP(BentleyApi::Dgn::DgnDbCR dgnDb)
+    {
+    return ScalableMeshTerrainModelAppData::Get(dgnDb)->GetModel(dgnDb);
+    }
+
+//----------------------------------------------------------------------------------------
+// @bsimethod                                                 Elenie.Godzaridis     2/2016
+//----------------------------------------------------------------------------------------
+IScalableMesh* ScalableMeshModel::GetScalableMesh(bool wantGroup)
+    {
+    if (m_smPtr.IsNull())
+        return NULL;
+
+    if (m_smPtr->GetGroup().IsValid() && !m_terrainParts.empty() && wantGroup)
+        return m_smPtr->GetGroup().get();
+    return m_smPtr.get();
+    }
+
+//----------------------------------------------------------------------------------------
+// @bsimethod                                                 Elenie.Godzaridis     2/201
+//----------------------------------------------------------------------------------------
+IScalableMesh* ScalableMeshModel::GetScalableMeshHandle()
+    {
+    return m_smPtr.get();
+    }
+    
+//----------------------------------------------------------------------------------------
+// @bsimethod                                                 Elenie.Godzaridis     2/2016
+//----------------------------------------------------------------------------------------
+WString ScalableMeshModel::GetTerrainModelPath(BentleyApi::Dgn::DgnDbCR dgnDb, bool createDir)
+    {
+    BeFileName tmFileName;
+    tmFileName = dgnDb.GetFileName().GetDirectoryName();
+    tmFileName.AppendToPath(dgnDb.GetFileName().GetFileNameWithoutExtension().c_str());
+
+    if (!tmFileName.DoesPathExist() && createDir)
+        BeFileName::CreateNewDirectory(tmFileName.c_str());
+
+    tmFileName.AppendString(L"//terrain.3sm");
+    return tmFileName;
+    }
+
+void ScalableMeshModel::ClearOverviews(IScalableMeshPtr& targetSM)
+    {
+    assert(!"Not done yet");
+    }
+
+void ScalableMeshModel::LoadOverviews(IScalableMeshPtr& targetSM)
+    {
+    assert(!"Not done yet");    
+    }
+
+//----------------------------------------------------------------------------------------
+// @bsimethod                                                 Elenie.Godzaridis     3/2016
+//----------------------------------------------------------------------------------------
+void ScalableMeshModel::SetActiveClipSets(bset<uint64_t>& activeClips, bset<uint64_t>& previouslyActiveClips)
+    {
+    
+    bset<uint64_t> clips = activeClips;
+
+    m_activeClips = clips;
+
+    if (m_isInsertingClips) return;
+
+    bvector<uint64_t> clipIds;
+    for (auto& clip: previouslyActiveClips)
+       clipIds.push_back(clip);
+    
+    m_forceRedraw = true;
+    }
+
+//----------------------------------------------------------------------------------------
+// @bsimethod                                                 Elenie.Godzaridis     1/2017
+//----------------------------------------------------------------------------------------
+void ScalableMeshModel::ActivateClip(uint64_t clipId, ClipMode mode)
+    {
+    m_currentClips[clipId] = make_bpair(mode, true);
+    RefreshClips();
+
+    if (!m_terrainParts.empty())
+        {
+        for (auto& model : m_terrainParts)
+            model->ActivateClip(clipId, mode);
+        }
+
+    }
+
+//----------------------------------------------------------------------------------------
+// @bsimethod                                                 Elenie.Godzaridis     1/2017
+//----------------------------------------------------------------------------------------
+void ScalableMeshModel::DeactivateClip(uint64_t clipId)
+    {
+    m_currentClips[clipId].second = false;
+    RefreshClips();
+    if (!m_terrainParts.empty())
+        {
+        for (auto& model : m_terrainParts)
+            model->DeactivateClip(clipId);
+        }
+    }
+
+//----------------------------------------------------------------------------------------
+// @bsimethod                                                 Elenie.Godzaridis     1/2017
+//----------------------------------------------------------------------------------------
+void ScalableMeshModel::RefreshClips()
+    {
+    if (!m_smPtr.IsValid())
+        return;
+
+    bset<uint64_t> toActivate;
+    bset<uint64_t> notActivated;
+    for (auto& it : m_currentClips)
+        {
+        if (it.second.first == ClipMode::Mask && it.second.second != m_smPtr->ShouldInvertClips())
+            {
+              toActivate.insert(it.first);
+            }
+        else 
+        {
+            if (it.second.first == ClipMode::Mask)
+                notActivated.insert(it.first);
+        }
+
+        if (it.second.first == ClipMode::Clip && it.second.second && m_smPtr->ShouldInvertClips())
+        {
+            toActivate.insert(it.first);
+        }
+        else
+        {
+            if (it.second.first == ClipMode::Clip) notActivated.insert(it.first);
+        }
+
+        }
+
+    m_notActiveClips = notActivated;
+    SetActiveClipSets(toActivate, toActivate);
+    }
+
+bool ScalableMeshModel::HasClipBoundary(const bvector<DPoint3d>& clipBoundary, uint64_t clipID)
+{
+	bvector<DPoint3d> data;
+	SMNonDestructiveClipType type;
+	m_smPtr->GetClipType(clipID, type);
+	if (type != SMNonDestructiveClipType::Boundary)
+		return false;
+
+	if (!m_smPtr->GetClip(clipID, data))
+		return false;
+
+	CurveVectorPtr curveP = CurveVector::CreateLinear(data);
+	CurveVectorPtr testP = CurveVector::CreateLinear(clipBoundary);
+   
+	return curveP->IsSameStructureAndGeometry(*testP, 1e-5);
+}
+
+//---------------------------------------------------------------------------------------
+// @bsimethod
+//---------------------------------------------------------------------------------------
+void ScalableMeshModel::InitializeTerrainRegions(/*ViewContextR context*/)
+    {
+	bvector<uint64_t> allClips;
+
+
+	GetClipSetIds(allClips);
+	for (auto elem : allClips)
+	{
+		SMNonDestructiveClipType type;
+		m_smPtr->GetClipType(elem, type);
+
+		if(type == SMNonDestructiveClipType::Boundary)
+			m_smPtr->SetInvertClip(true);
+	}
+
+    bvector<IMeshSpatialModelP> allScalableMeshes;
+    ScalableMeshModel::GetAllScalableMeshes(GetDgnDb(), allScalableMeshes);
+    if (!m_subModel)
+        SetDefaultClipsActive();
+    else
+        RefreshClips();
+
+
+    bvector<uint64_t> coverageIds;
+    m_smPtr->GetCoverageIds(coverageIds);
+
+    for (auto& pMeshModel : allScalableMeshes)
+        {                
+        ScalableMeshModelP pScalableMesh = ((ScalableMeshModelP)pMeshModel);
+        if (this == pScalableMesh)
+            continue;        
+
+        for (uint64_t coverageId : coverageIds)
+            {
+           // BeFileName terrainPath;
+
+           // GetPathForTerrainRegion(terrainPath, coverageId, m_basePath);
+			bvector<DPoint3d> regionData;
+			if (!m_smPtr->GetClip(coverageId, regionData)) continue;
+
+            if (nullptr != pScalableMesh->GetScalableMesh(false) && pScalableMesh->HasClipBoundary(regionData, coverageId)/*&& pScalableMesh->GetPath().CompareToI(terrainPath) == 0*/)
+                {                                            
+                 AddTerrainRegion(coverageId, pScalableMesh, regionData);
+                break;
+                }
+            }                      
+/*NEEDS_WORK_SM : Still needed on BIM02??
+        if (nullptr != context.GetViewport())
+            {
+            bool isDisplayed = context.GetViewport()->GetViewController().IsModelViewed(pScalableMesh->GetModelId());
+            SetRegionVisibility(pScalableMesh->GetAssociatedRegionId(), isDisplayed);
+            }
+*/
+        }
+
+    m_loadedAllModels = true;
+
+    ScalableMeshTerrainModelAppData* appData = ScalableMeshTerrainModelAppData::Get(m_dgndb);
+    if (((ScalableMeshModelP)appData->m_smTerrainPhysicalModelP == nullptr || (((ScalableMeshModelP)appData->m_smTerrainPhysicalModelP)->m_subModel == true && !m_subModel)) && (m_smPtr->IsTerrain() || !m_terrainParts.empty()))
+        {
+        appData->m_smTerrainPhysicalModelP = this;
+        appData->m_modelSearched = true;
+        }
+
+
+    for (auto& smP : m_terrainParts)
+        {
+        for (auto& id : coverageIds)
+            smP->ActivateClip(id, ClipMode::Clip);
+        }
+    }
+
+//----------------------------------------------------------------------------------------
+// @bsimethod                                                 Elenie.Godzaridis     1/2017
+//----------------------------------------------------------------------------------------
+void ScalableMeshModel::AddTerrainRegion(uint64_t id, ScalableMeshModel* terrainModel, const bvector<DPoint3d> region)
+    {
+    m_terrainParts.push_back(terrainModel);
+    terrainModel->m_subModel = true;
+    terrainModel->m_parentModel = this;
+    terrainModel->m_associatedRegion = id;
+
+    IScalableMeshPtr smPtr = terrainModel->GetScalableMesh();
+    if (!m_smPtr->GetGroup().IsValid()) m_smPtr->AddToGroup(m_smPtr, false);
+    m_smPtr->AddToGroup(smPtr, true, region.data(), region.size());
+    }
+
+
+//----------------------------------------------------------------------------------------
+// @bsimethod                                                 Elenie.Godzaridis     2/2017
+//----------------------------------------------------------------------------------------
+void ScalableMeshModel::FindTerrainRegion(uint64_t id, ScalableMeshModel*& terrainModel)
+    {
+    for (auto& part: m_terrainParts)
+        if (part->m_associatedRegion == id)
+            {
+            terrainModel = part;
+            return;
+            }
+
+    terrainModel = nullptr;
+    }
+
+//----------------------------------------------------------------------------------------
+// @bsimethod                                                 Elenie.Godzaridis     3/2017
+//----------------------------------------------------------------------------------------
+void ScalableMeshModel::SetRegionVisibility(uint64_t id, bool isVisible)
+{
+    //clip or un-clip the 3d 3sm
+    m_currentClips[id].second = isVisible;
+    RefreshClips();
+}
+
+//----------------------------------------------------------------------------------------
+// @bsimethod                                                 Elenie.Godzaridis     2/2017
+//----------------------------------------------------------------------------------------
+void ScalableMeshModel::RemoveRegion(uint64_t id)
+    {
+    IScalableMeshPtr smPtr;
+    bvector<ScalableMeshModel*>::iterator toDelete = m_terrainParts.end();
+    for (auto it = m_terrainParts.begin(); it != m_terrainParts.end(); ++it)
+        if ((*it)->m_associatedRegion == id)
+            {
+            smPtr = (*it)->GetScalableMeshHandle();
+            toDelete = it;
+            }
+
+    if (smPtr.IsValid())
+        m_smPtr->RemoveFromGroup(smPtr);
+
+    if (toDelete != m_terrainParts.end())
+        m_terrainParts.erase(toDelete);
+    }
+
+//----------------------------------------------------------------------------------------
+// @bsimethod                                                 Elenie.Godzaridis     2/2017
+//----------------------------------------------------------------------------------------
+void ScalableMeshModel::GetPathForTerrainRegion(BeFileNameR terrainName, uint64_t id, const WString& basePath)
+    {
+    assert(m_smPtr.IsValid());
+
+    Utf8String coverageName;
+    GetScalableMesh(false)->GetCoverageName(coverageName, id);
+    GetCoverageTerrainAbsFileName(terrainName, basePath, coverageName);
+    }
+
+//----------------------------------------------------------------------------------------
+// @bsimethod                                                 Elenie.Godzaridis     2/2017
+//----------------------------------------------------------------------------------------
+bool ScalableMeshModel::HasQueuedTerrainRegions()
+    {
+    return !m_queuedRegions.empty();
+    }
+
+
+//----------------------------------------------------------------------------------------
+// @bsimethod                                                 Elenie.Godzaridis     2/2017
+//----------------------------------------------------------------------------------------
+void ScalableMeshModel::SyncTerrainRegions(bvector<uint64_t>& newModelIds)
+    {
+    LoadAllScalableMeshModels(GetDgnDb());
+    for (auto& reg : m_queuedRegions)
+        {
+        if (reg.regionData.empty())
+            {
+                RemoveRegion(reg.id);      
+            }
+        else
+            {
+            BeFileName terrainPath;            
+            bvector<IMeshSpatialModelP> allScalableMeshes;
+            ScalableMeshModel::GetAllScalableMeshes(GetDgnDb(), allScalableMeshes);
+            ScalableMeshModelP terrainRegion = nullptr;
+            for (auto& sm : allScalableMeshes)
+                {                        
+                if (sm == this || dynamic_cast<ScalableMeshModel*>(sm)->GetScalableMesh(false) == nullptr) continue;
+                
+                GetPathForTerrainRegion(terrainPath, reg.id, m_basePath);
+
+                if (dynamic_cast<ScalableMeshModel*>(sm)->GetPath().CompareToI(terrainPath) == 0)
+                    {                    
+                    terrainRegion = dynamic_cast<ScalableMeshModel*>(sm);
+                    }
+                }
+
+            if (terrainRegion == nullptr) continue;
+
+            IScalableMeshPtr sm = terrainRegion->GetScalableMesh();
+            terrainRegion->LoadOverviews(sm);
+            ActivateClip(reg.id);
+            DgnElementId id = DgnElementId(reg.id);
+            ReloadClipMask(id, true);
+
+            terrainRegion->GetScalableMesh()->AddClip(reg.regionData.data(), reg.regionData.size(), reg.id, SMClipGeometryType::Polygon, SMNonDestructiveClipType::Boundary, true);
+            sm->SetInvertClip(true);
+            terrainRegion->ActivateClip(reg.id, ClipMode::Clip);
+
+            AddTerrainRegion(reg.id, terrainRegion, reg.regionData);
+            newModelIds.push_back(terrainRegion->GetModelId().GetValue());
+            }
+        }
+    m_queuedRegions.clear();
+    }
+
+//----------------------------------------------------------------------------------------
+// @bsimethod                                                 Elenie.Godzaridis     2/2017
+//----------------------------------------------------------------------------------------
+void ScalableMeshModel::QueueDeleteTerrainRegions(uint64_t id)
+    {
+    QueuedRegionOp reg;
+    reg.id = id;
+    m_queuedRegions.push_back(reg);
+    }
+
+//----------------------------------------------------------------------------------------
+// @bsimethod                                                 Elenie.Godzaridis     2/2017
+//----------------------------------------------------------------------------------------
+void ScalableMeshModel::QueueAddTerrainRegions(uint64_t id, const bvector<DPoint3d>& boundary)
+    {
+    QueuedRegionOp reg;
+    reg.id = id;
+    reg.regionData = boundary;
+    m_queuedRegions.push_back(reg);
+    }
+
+//----------------------------------------------------------------------------------------
+// @bsimethod                                                 Elenie.Godzaridis     2/2017
+//----------------------------------------------------------------------------------------
+void ScalableMeshModel::CreateBreaklines(const BeFileName& extraLinearFeatureAbsFileName, bvector<DSegment3d> const& breaklines)
+    {
+    TerrainModel::DTMPtr dtm(GetDTM(DTMAnalysisType::RawDataOnly));
+
+    TerrainModel::BcDTMPtr bcDtmPtr(TerrainModel::BcDTM::Create());
+    TerrainModel::DTMDrapedLinePtr drapedLine;
+    TerrainModel::IDTMDraping* draping = dtm->GetDTMDraping();
+    bool hasAddedBreaklines = false;
+
+    for (size_t segmentInd = 0; segmentInd < breaklines.size() - 1; segmentInd++)
+        {
+
+        DTMStatusInt status = draping->DrapeLinear(drapedLine, breaklines[segmentInd].point, 2);
+        assert(status == DTMStatusInt::DTM_SUCCESS);
+
+        bvector<DPoint3d> breaklinePts;
+
+        for (size_t ptInd = 0; ptInd < drapedLine->GetPointCount(); ptInd++)
+            {
+            DPoint3d pt;
+            double distance;
+            DTMDrapedLineCode code;
+
+            DTMStatusInt status = drapedLine->GetPointByIndex(pt, &distance, &code, (int)ptInd);
+            assert(status == SUCCESS);
+            breaklinePts.push_back(pt);
+            }
+
+        if (breaklinePts.size() == 0)
+            continue;
+
+        DTMFeatureId featureId;
+
+        status = bcDtmPtr->AddLinearFeature(DTMFeatureType::Breakline, &breaklinePts[0], (int)breaklinePts.size(), &featureId);
+        assert(status == DTMStatusInt::DTM_SUCCESS);
+        hasAddedBreaklines = true;
+        }
+
+    if (hasAddedBreaklines)
+        {
+        DTMStatusInt status = bcDtmPtr->SaveAsGeopakDat(extraLinearFeatureAbsFileName.c_str());
+        assert(status == DTMStatusInt::DTM_SUCCESS);
+        }
+    }
+
+//----------------------------------------------------------------------------------------
+// @bsimethod                                                 Elenie.Godzaridis     1/2017
+//----------------------------------------------------------------------------------------
+void ScalableMeshModel::SetDefaultClipsActive()
+    {
+
+        bvector<uint64_t> allClips;
+
+
+        _StartClipMaskBulkInsert();
+        GetClipSetIds(allClips);
+        for (auto elem : allClips)
+            {
+            ActivateClip(elem);
+            if (m_smPtr->ShouldInvertClips())
+                DeactivateClip(elem);
+            }
+        _StopClipMaskBulkInsert();
+    }
+
+//----------------------------------------------------------------------------------------
+// @bsimethod                                                 Elenie.Godzaridis     4/2016
+//----------------------------------------------------------------------------------------
+bool ScalableMeshModel::IsTerrain()
+    {
+    if (m_smPtr.get() == nullptr) return false;
+    return m_smPtr->IsTerrain();
+    }
+
+//----------------------------------------------------------------------------------------
+// @bsimethod                                                 Elenie.Godzaridis     4/2017
+//----------------------------------------------------------------------------------------
+bool ScalableMeshModel::HasTerrain()
+    {
+    return m_terrainParts.size() > 0;
+    }
+
+//----------------------------------------------------------------------------------------
+// @bsimethod                                                 Mathieu.St-Pierre    09/2017
+//----------------------------------------------------------------------------------------
+void ScalableMeshModel::SetDisplayTexture(bool displayTexture)
+    {
+    if (!m_textureInfo->IsTextureAvailable() && displayTexture == true)
+        { 
+        assert(!"Texture source is unavailable. Cannot turn on texture.");
+        return;
+        }
+
+    if (m_displayTexture != displayTexture)
+        { 
+        m_displayTexture = displayTexture;
+        ClearAllDisplayMem();
+        }   
+    }
+
+//----------------------------------------------------------------------------------------
+// @bsimethod                                                 Mathieu.St-Pierre    10/2016
+//----------------------------------------------------------------------------------------
+void ScalableMeshModel::SetProgressiveDisplay(bool isProgressiveDisplayOn)
+    {
+    assert(!"Not implemented yet in the tiletree display mechanism.");
+    m_isProgressiveDisplayOn = isProgressiveDisplayOn;
+    }
+
+//----------------------------------------------------------------------------------------
+// @bsimethod                                                 Elenie.Godzaridis     3/2016
+//----------------------------------------------------------------------------------------
+void ScalableMeshModel::GetClipSetIds(bvector<uint64_t>& allShownIds)
+    {
+    if (m_smPtr.get() != nullptr) m_smPtr->GetAllClipIds(allShownIds);
+    }
+
+//----------------------------------------------------------------------------------------
+// @bsimethod                                                 Elenie.Godzaridis     1/2017
+//----------------------------------------------------------------------------------------
+void ScalableMeshModel::GetActiveClipSetIds(bset<uint64_t>& allShownIds)
+    {
+
+    bset<uint64_t> clips;
+
+/*    if (m_smPtr.get() != nullptr && m_smPtr->ShouldInvertClips())
+        {
+        bvector<uint64_t> clipVec;
+        bset<uint64_t> allClips;
+        GetClipSetIds(clipVec);
+        for (auto elem : clipVec)
+            allClips.insert(elem);
+        clips.clear();
+        if (m_activeClips.empty()) clips = allClips;
+        else
+            {
+            std::set<uint64_t> totalSet;
+            std::set<uint64_t> subSet;
+            std::set<uint64_t> outSet;
+
+            for (auto& elem : allClips)
+                totalSet.insert(elem);
+
+            for (auto& elem : m_activeClips)
+                subSet.insert(elem);
+
+            std::set_difference(totalSet.begin(), totalSet.end(), subSet.begin(), subSet.end(), std::inserter(outSet, outSet.end()));
+
+            for (auto& elem : outSet)
+                clips.insert(elem);
+            }
+        }
+    else*/ clips = m_activeClips;
+    allShownIds = clips;
+    }
+
+IMeshSpatialModelP ScalableMeshModelHandler::AttachTerrainModel(DgnDb& db, Utf8StringCR modelName, BeFileNameCR smFilename, RepositoryLinkCR modeledElement, bool openFile, ClipVectorCP clip, ModelSpatialClassifiersCP classifiers)
+    {
+    /*
+          BeFileName smtFileName;
+          GetScalableMeshTerrainFileName(smtFileName, db.GetFileName());
+
+          if (!smtFileName.GetDirectoryName().DoesPathExist())
+          BeFileName::CreateNewDirectory(smtFileName.GetDirectoryName().c_str());
+          */
+    Utf8String nameToSet = modelName;
+    DgnClassId classId(db.Schemas().GetClassId("ScalableMesh", "ScalableMeshModel"));
+    BeAssert(classId.IsValid());
+
+    ScalableMeshTerrainModelAppData* appData(ScalableMeshTerrainModelAppData::Get(db));
+
+    if (appData->m_smTerrainPhysicalModelP != nullptr)
+        nameToSet = Utf8String(smFilename.GetFileNameWithoutExtension().c_str());
+
+    RefCountedPtr<ScalableMeshModel> model(new ScalableMeshModel(DgnModel::CreateParams(db, classId, modeledElement.GetElementId())));
+
+    if (nullptr != clip)
+        model->SetClip(ClipVector::CreateCopy(*clip).get());
+
+    if (nullptr != classifiers)
+        model->SetClassifiers(*classifiers);
+    
+    //After Insert model pointer is handled by DgnModels.
+    model->Insert();
+
+    if (openFile)
+        {
+        model->OpenFile(smFilename, db);
+        }
+    else
+        {
+        model->SetFileNameProperty(smFilename);
+        }
+
+    //model->OpenFile(smFilename, db);
+    model->Update();
+
+  //  if (model->IsTerrain())
+        {
+        ScalableMeshTerrainModelAppData* appData(ScalableMeshTerrainModelAppData::Get(db));
+
+        if (appData->m_smTerrainPhysicalModelP == nullptr)
+            {
+            appData->m_smTerrainPhysicalModelP = model.get();
+            appData->m_modelSearched = true;
+            }
+        }
+    //else
+        {
+/*      SetCode doesn't exist on Bim02
+        nameToSet = Utf8String(smFilename.GetFileNameWithoutExtension().c_str());
+        DgnCode newModelCode(model->GetCode().GetAuthority(), nameToSet, NULL);
+        model->SetCode(newModelCode);
+        model->Update();
+*/
+        }
+
+    // Leave it to iModelBridge to do SaveChanges; otherwise it breaks bridge's bulk operation.
+    // db.SaveChanges();
+
+    return model.get();
+    }
+
+//----------------------------------------------------------------------------------------
+// @bsimethod                                                   Mathieu.St-Pierre 01/2018
+//----------------------------------------------------------------------------------------
+void ScalableMeshModelHandler::_GetClassParams(ECSqlClassParamsR params)
+    {
+    T_Super::_GetClassParams(params);
+    params.Add(SCALABLEMESH_MODEL_PROP_Clips, ECSqlClassParams::StatementType::All);
+    params.Add(SCALABLEMESH_MODEL_PROP_GroundCoverages, ECSqlClassParams::StatementType::All);
+    }
+
+
+void ScalableMeshModel::ActivateTerrainRegion(const BentleyApi::Dgn::DgnElementId& id, ScalableMeshModel* terrainModel)
+{
+	if(terrainModel->GetScalableMesh() == nullptr)
+		terrainModel->OpenFile(terrainModel->GetPath(), GetDgnDb());
+	ActivateClip(id.GetValue());
+	ReloadClipMask(id, true);
+	terrainModel->GetScalableMesh()->SetInvertClip(true);
+	terrainModel->ActivateClip(id.GetValue(), ClipMode::Clip);
+}
+
+void ScalableMeshModel::UnlinkTerrainRegion(const BentleyApi::Dgn::DgnElementId& blanketId, const BentleyApi::Dgn::DgnModelId& modelId)
+    {
+	RemoveRegion(blanketId.GetValue());
+
+	if (nullptr != GetScalableMesh())
+		GetScalableMesh()->DeleteCoverage(blanketId.GetValue());
+
+    DeactivateClip(blanketId.GetValue());
+	ReloadClipMask(blanketId, true);
+    }
+
+void ScalableMeshModel::LinkTerrainRegion(const BentleyApi::Dgn::DgnElementId& blanketId, const BentleyApi::Dgn::DgnModelId& modelId, const bvector<DPoint3d> region, const Utf8String& blanketName)
+    {
+	if (nullptr != GetScalableMesh())
+	    {
+		GetScalableMesh()->CreateCoverage(region, blanketId.GetValue(), blanketName.c_str());
+	    }
+
+	ActivateClip(blanketId.GetValue());
+	ReloadClipMask(blanketId, true);
+
+	ScalableMeshSchema::ScalableMeshModelP terrainModelP = dynamic_cast<ScalableMeshSchema::ScalableMeshModelP>(GetDgnDb().Models().FindModel(modelId).get());
+	if (terrainModelP == nullptr)
+	{
+		terrainModelP = dynamic_cast<ScalableMeshSchema::ScalableMeshModelP>(GetDgnDb().Models().GetModel(modelId).get());
+	}
+	ScalableMeshModelP regionModelP = nullptr;
+
+	FindTerrainRegion(blanketId.GetValue(), regionModelP);
+	if (regionModelP == nullptr)
+		{
+		AddTerrainRegion(blanketId.GetValue(), terrainModelP, region);
+		}
+	    
+	ActivateTerrainRegion(blanketId, terrainModelP);
+    }
+
+//----------------------------------------------------------------------------------------
+// @bsimethod                                                   Mathieu.St-Pierre  07/2017
+//----------------------------------------------------------------------------------------
+void ScalableMeshModel::SetFileNameProperty(BeFileNameCR smFilename)
+    {
+    m_properties.m_fileId = smFilename.GetNameUtf8();
+    }
+
+
+
+//----------------------------------------------------------------------------------------
+// @bsimethod                                                   Mathieu.St-Pierre  03/2016
+//----------------------------------------------------------------------------------------
+void ScalableMeshModel::Properties::ToJson(Json::Value& v) const
+    {
+    v["FileId"] = m_fileId.c_str();
+    }
+
+//----------------------------------------------------------------------------------------
+// @bsimethod                                                   Mathieu.St-Pierre  03/2016
+//----------------------------------------------------------------------------------------
+void ScalableMeshModel::Properties::FromJson(Json::Value const& v)
+    {
+    m_fileId = v.isMember("tilesetUrl") && !v["tilesetUrl"].asString().empty() ? v["tilesetUrl"].asString() : v["FileId"].asString();
+    }
+
+//----------------------------------------------------------------------------------------
+// @bsimethod                                                   Mathieu.St-Pierre  03/2016
+//----------------------------------------------------------------------------------------
+void ScalableMeshModel::_OnSaveJsonProperties()
+    {
+    T_Super::_OnSaveJsonProperties();
+
+    Json::Value val;
+
+    m_properties.ToJson(val);
+
+    if (m_smPtr != 0 && m_smPtr->IsCesium3DTiles())
+        {
+        Json::Value tilesetVal = m_properties.m_fileId.c_str();
+        SetJsonProperties(json_tilesetUrl(), tilesetVal);
+        }
+    #if !defined(ANDROID)
+    if (m_clip.IsValid())
+        val[json_clip()] = m_clip->ToJson();
+
+    if (!m_classifiers.empty())     // Note - This originally was stored on the "scalableMesh" member...
+        SetJsonProperties(json_classifiers(), m_classifiers.ToJson());
+#endif
+
+    SetJsonProperties(json_scalablemesh(), val);
+    }
+
+//----------------------------------------------------------------------------------------
+// @bsimethod                                                   Mathieu.St-Pierre  01/2018
+//----------------------------------------------------------------------------------------
+void SMModelClipInfo::FromBlob(size_t& currentBlobInd, const uint8_t* pClipData)
+    {    
+    int64_t nbPts;
+    memcpy(&nbPts, &pClipData[currentBlobInd], sizeof(int64_t));
+    currentBlobInd += sizeof(int64_t);
+         
+    m_shape.resize(nbPts);
+    memcpy(&m_shape[0], &pClipData[currentBlobInd], m_shape.size() * sizeof(DPoint3d));
+    currentBlobInd += (m_shape.size() * sizeof(DPoint3d));
+ 
+    memcpy(&m_type, &pClipData[currentBlobInd], sizeof(m_type));
+    currentBlobInd += sizeof(m_type);
+
+    memcpy(&m_isActive, &pClipData[currentBlobInd], sizeof(m_isActive));
+    currentBlobInd += sizeof(m_isActive);
+
+    memcpy(&m_geomType, &pClipData[currentBlobInd], sizeof(m_geomType));
+    currentBlobInd += sizeof(m_geomType);    
+    }
+
+//----------------------------------------------------------------------------------------
+// @bsimethod                                                   Mathieu.St-Pierre  01/2018
+//----------------------------------------------------------------------------------------
+void SMModelClipInfo::ToBlob(bvector<uint8_t>& clipData)
+    {        
+    size_t currentBlobInd = clipData.size();    
+    clipData.resize(clipData.size() + sizeof(int64_t));
+    int64_t nbPts = (int64_t)m_shape.size();
+    memcpy(&clipData[currentBlobInd], &nbPts, sizeof(int64_t));
+    
+    currentBlobInd = clipData.size();
+    clipData.resize(clipData.size() + m_shape.size() * sizeof(DPoint3d));
+    memcpy(&clipData[currentBlobInd], &m_shape[0], m_shape.size() * sizeof(DPoint3d));
+
+    currentBlobInd = clipData.size();
+    clipData.resize(clipData.size() + sizeof(m_type));
+    memcpy(&clipData[currentBlobInd], &m_type, sizeof(m_type));
+
+    currentBlobInd = clipData.size();
+    clipData.resize(clipData.size() + sizeof(m_isActive));
+    memcpy(&clipData[currentBlobInd], &m_isActive, sizeof(m_isActive));
+
+    currentBlobInd = clipData.size();
+    clipData.resize(clipData.size() + sizeof(m_geomType));
+    memcpy(&clipData[currentBlobInd], &m_geomType, sizeof(m_geomType));
+    }
+
+
+//----------------------------------------------------------------------------------------
+// @bsimethod                                                   Mathieu.St-Pierre  01/2018
+//----------------------------------------------------------------------------------------
+void SMModelClipVectorInfo::FromBlob(size_t& currentBlobInd, const uint8_t* pClipData)
+    {    
+	m_bounds = ClipVector::Create();
+
+	memcpy(&m_type, &pClipData[currentBlobInd], sizeof(m_type));
+	currentBlobInd += sizeof(m_type);
+
+	memcpy(&m_isActive, &pClipData[currentBlobInd], sizeof(m_isActive));
+	currentBlobInd += sizeof(m_isActive);
+
+	memcpy(&m_geomType, &pClipData[currentBlobInd], sizeof(m_geomType));
+	currentBlobInd += sizeof(m_geomType);
+
+	uint32_t nOfClipPrims;
+	memcpy(&nOfClipPrims, &pClipData[currentBlobInd], sizeof(uint32_t));
+	currentBlobInd += sizeof(uint32_t);
+
+	ClipVectorPtr clipVec = ClipVector::Create();
+	for (uint32_t j = 0; j < nOfClipPrims; ++j)
+	    {
+		uint32_t nOfPlanes;
+		memcpy(&nOfPlanes, &pClipData[currentBlobInd], sizeof(uint32_t));
+		currentBlobInd += sizeof(uint32_t);
+		bvector<ClipPlane> planesVec;
+		for (uint32_t plane_i = 0; plane_i < nOfPlanes; ++plane_i)
+		    {
+			DPoint3d origin;
+			DVec3d normal;
+			memcpy(&origin.x, &pClipData[currentBlobInd], sizeof(double));
+			currentBlobInd += sizeof(double);
+			memcpy(&origin.y, &pClipData[currentBlobInd], sizeof(double));
+			currentBlobInd += sizeof(double);
+			memcpy(&origin.z, &pClipData[currentBlobInd], sizeof(double));
+			currentBlobInd += sizeof(double);
+			memcpy(&normal.x, &pClipData[currentBlobInd], sizeof(double));
+			currentBlobInd += sizeof(double);
+			memcpy(&normal.y, &pClipData[currentBlobInd], sizeof(double));
+			currentBlobInd += sizeof(double);
+			memcpy(&normal.z, &pClipData[currentBlobInd], sizeof(double));
+			currentBlobInd += sizeof(double);
+			planesVec.push_back(ClipPlane(normal, origin));
+		    }
+		ClipPlaneSet planeSet(planesVec.data(), planesVec.size());
+		auto prim = ClipPrimitive::CreateFromClipPlanes(planeSet);
+		bool isMask = false;
+		memcpy((uint8_t*)&isMask, &pClipData[currentBlobInd], sizeof(uint8_t));
+		currentBlobInd += sizeof(uint8_t);
+		prim->SetIsMask(isMask);
+		bool hasZClip = false;
+		memcpy((uint8_t*)&hasZClip, &pClipData[currentBlobInd], sizeof(uint8_t));
+		currentBlobInd += sizeof(uint8_t);
+		if (hasZClip)
+		    {
+			double zClipLow, zClipHigh;
+			memcpy(&zClipLow, &pClipData[currentBlobInd], sizeof(double));
+			currentBlobInd += sizeof(double);
+			memcpy(&zClipHigh, &pClipData[currentBlobInd], sizeof(double));
+			currentBlobInd += sizeof(double);
+			prim->SetZLow(zClipLow);
+			prim->SetZHigh(zClipHigh);
+		    }
+		m_bounds->push_back(prim);
+	    }
+    }
+
+//----------------------------------------------------------------------------------------
+// @bsimethod                                                   Mathieu.St-Pierre  01/2018
+//----------------------------------------------------------------------------------------
+void SMModelClipVectorInfo::ToBlob(bvector<uint8_t>& clipData)
+    {        
+
+	size_t currentBlobInd = clipData.size();
+    clipData.resize(clipData.size() + sizeof(m_type));
+    memcpy(&clipData[currentBlobInd], &m_type, sizeof(m_type));
+
+    currentBlobInd = clipData.size();
+    clipData.resize(clipData.size() + sizeof(m_isActive));
+    memcpy(&clipData[currentBlobInd], &m_isActive, sizeof(m_isActive));
+
+    currentBlobInd = clipData.size();
+    clipData.resize(clipData.size() + sizeof(m_geomType));
+    memcpy(&clipData[currentBlobInd], &m_geomType, sizeof(m_geomType));
+
+	uint32_t nOfClipPrims = m_bounds.IsValid() ? static_cast<uint32_t>(m_bounds->size()) : 0;
+	currentBlobInd = clipData.size();
+	clipData.resize(clipData.size() + sizeof(uint32_t));
+	memcpy(&clipData[currentBlobInd], &nOfClipPrims, sizeof(nOfClipPrims));
+	for (auto& prim : *m_bounds)
+	    {
+		prim->ParseClipPlanes();
+		auto cPlaneSet = prim->GetMaskOrClipPlanes();
+		if (nullptr == cPlaneSet)
+			continue;
+
+		uint32_t nOfPlanes = cPlaneSet!= nullptr ? static_cast<uint32_t>(cPlaneSet->size()) : 0;
+		currentBlobInd = clipData.size();
+		clipData.resize(clipData.size() + sizeof(uint32_t));
+		memcpy(&clipData[currentBlobInd], &nOfPlanes, sizeof(nOfPlanes));
+
+		for (auto& convexPlane : *cPlaneSet)
+			for (auto& plane : convexPlane)
+			    {
+				auto p = plane.GetDPlane3d();
+				currentBlobInd = clipData.size();
+				clipData.resize(clipData.size() + sizeof(double));
+				memcpy(&clipData[currentBlobInd], &p.origin.x, sizeof(double));
+				currentBlobInd = clipData.size();
+				clipData.resize(clipData.size() + sizeof(double));
+				memcpy(&clipData[currentBlobInd], &p.origin.y, sizeof(double));
+				currentBlobInd = clipData.size();
+				clipData.resize(clipData.size() + sizeof(double));
+				memcpy(&clipData[currentBlobInd], &p.origin.z, sizeof(double));
+				currentBlobInd = clipData.size();
+				clipData.resize(clipData.size() + sizeof(double));
+				memcpy(&clipData[currentBlobInd], &p.normal.x, sizeof(double));
+				currentBlobInd = clipData.size();
+				clipData.resize(clipData.size() + sizeof(double));
+				memcpy(&clipData[currentBlobInd], &p.normal.y, sizeof(double));
+				currentBlobInd = clipData.size();
+				clipData.resize(clipData.size() + sizeof(double));
+				memcpy(&clipData[currentBlobInd], &p.normal.z, sizeof(double));
+			}
+
+		uint8_t isMask = (uint8_t)prim->IsMask();
+		currentBlobInd = clipData.size();
+		clipData.resize(clipData.size() + sizeof(uint8_t));
+		memcpy(&clipData[currentBlobInd], &isMask, sizeof(uint8_t));
+	
+		uint8_t hasZClip = (uint8_t)prim->ClipZHigh() || (uint8_t)prim->ClipZLow();
+		currentBlobInd = clipData.size();
+		clipData.resize(clipData.size() + sizeof(uint8_t));
+		memcpy(&clipData[currentBlobInd], &hasZClip, sizeof(uint8_t));
+		
+		if (hasZClip)
+		    {
+			double zLow = prim->GetZLow();
+			double zHigh = prim->GetZHigh();
+
+			currentBlobInd = clipData.size();
+			clipData.resize(clipData.size() + sizeof(double));
+			memcpy(&clipData[currentBlobInd], &zLow, sizeof(double));
+			currentBlobInd = clipData.size();
+			clipData.resize(clipData.size() + sizeof(double));
+			memcpy(&clipData[currentBlobInd], &zHigh, sizeof(double));
+		    }
+	    }
+    }
+
+//----------------------------------------------------------------------------------------
+// @bsimethod                                                   Mathieu.St-Pierre  01/2018
+//----------------------------------------------------------------------------------------
+void ScalableMeshModel::_BindWriteParams(BeSQLite::EC::ECSqlStatement& stmt, ForInsert forInsert)
+    {
+    T_Super::_BindWriteParams(stmt, forInsert);
+
+    // Shoud have been added by RasterModelHandler::_GetClassParams() if not make sure the handler is registered.
+    BeAssert(stmt.GetParameterIndex(SCALABLEMESH_MODEL_PROP_Clips) != -1);
+    BeAssert(stmt.GetParameterIndex(SCALABLEMESH_MODEL_PROP_GroundCoverages) != -1);
+
+    bvector<uint8_t> clipData;
+
+    for (auto& clipDef : m_scalableClipDefs)
+        {
+        size_t currentInd = clipData.size();
+        clipData.resize(clipData.size() + sizeof(clipDef.first));
+        memcpy(&clipData[currentInd], &clipDef.first, sizeof(clipDef.first));
+            
+        clipDef.second.ToBlob(clipData);
+        }        
+
+    if (clipData.empty())
+        stmt.BindNull(stmt.GetParameterIndex(SCALABLEMESH_MODEL_PROP_Clips));
+    else
+        stmt.BindBlob(stmt.GetParameterIndex(SCALABLEMESH_MODEL_PROP_Clips), clipData.data(), (int)clipData.size(), BeSQLite::EC::IECSqlBinder::MakeCopy::Yes);
+
+
+    //SCALABLEMESH_MODEL_PROP_GroundCoverages
+    bvector<uint8_t> groundCoverageData;
+
+    if (m_linksToGroundModels.size() > 0)
+        {         
+        uint64_t nbModels = m_linksToGroundModels.size();
+        groundCoverageData.resize(groundCoverageData.size() + sizeof(nbModels));
+        memcpy(&groundCoverageData[0], &nbModels, sizeof(nbModels));        
+        
+        groundCoverageData.resize(sizeof(nbModels) + sizeof(uint64_t) * 2 * nbModels);
+        uint64_t* linkDataPtr = (uint64_t*)&groundCoverageData[sizeof(nbModels)];
+
+        for (size_t modelId = 0; modelId < m_linksToGroundModels.size(); modelId++)
+            {            
+            linkDataPtr[modelId * 2] = m_linksToGroundModels[modelId].first;
+            linkDataPtr[modelId * 2 + 1] = m_linksToGroundModels[modelId].second;
+            }
+        }
+
+    if (groundCoverageData.empty())
+        stmt.BindNull(stmt.GetParameterIndex(SCALABLEMESH_MODEL_PROP_GroundCoverages));
+    else
+        stmt.BindBlob(stmt.GetParameterIndex(SCALABLEMESH_MODEL_PROP_GroundCoverages), groundCoverageData.data(), (int)groundCoverageData.size(), BeSQLite::EC::IECSqlBinder::MakeCopy::Yes);
+    }
+
+//----------------------------------------------------------------------------------------
+// @bsimethod                                                   Mathieu.St-Pierre  01/2018
+//----------------------------------------------------------------------------------------
+DgnDbStatus ScalableMeshModel::_ReadSelectParams(BeSQLite::EC::ECSqlStatement& statement, ECSqlClassParamsCR params)
+    {
+    DgnDbStatus status = T_Super::_ReadSelectParams(statement, params);
+    if (DgnDbStatus::Success != status)
+        return status;
+
+    // Shoud have been added by ScalableMeshModel::_GetClassParams() if not make sure the handler is registred.
+    BeAssert(params.GetSelectIndex(SCALABLEMESH_MODEL_PROP_Clips) != -1);
+    BeAssert(params.GetSelectIndex(SCALABLEMESH_MODEL_PROP_GroundCoverages) != -1);
+  
+    int blobSize = 0;
+    void const* pBlob = statement.GetValueBlob(params.GetSelectIndex(SCALABLEMESH_MODEL_PROP_Clips), &blobSize);
+    uint8_t* pBlobData = (uint8_t*)pBlob;
+
+    assert(m_scalableClipDefs.size() == 0);
+
+    if (blobSize > 0)
+        { 
+        size_t currentBlobInd = 0;
+        
+        while (currentBlobInd < blobSize)
+            {
+            uint64_t clipId; ;
+            memcpy(&clipId, &pBlobData[currentBlobInd], sizeof(clipId));
+            currentBlobInd += sizeof(clipId);
+
+            SMModelClipInfo smClipInfo;
+            smClipInfo.FromBlob(currentBlobInd, pBlobData);                        
+            
+            m_scalableClipDefs.insert(bpair<uint64_t, SMModelClipInfo>(clipId, smClipInfo));
+            }        
+        }
+
+    //---------------SCALABLEMESH_MODEL_PROP_GroundCoverages-----------------------
+    blobSize = 0;
+    pBlob = statement.GetValueBlob(params.GetSelectIndex(SCALABLEMESH_MODEL_PROP_GroundCoverages), &blobSize);
+    pBlobData = (uint8_t*)pBlob;
+
+    if (blobSize > 0)
+        {
+        uint64_t nbModels;
+        memcpy(&nbModels, pBlobData, sizeof(uint64_t));
+
+        uint64_t* linkDataPtr = (uint64_t*)&pBlobData[sizeof(uint64_t)];
+
+        m_linksToGroundModels.resize(nbModels);
+
+        for (size_t modelId = 0; modelId < nbModels; modelId++)
+            {
+            m_linksToGroundModels[modelId].first = linkDataPtr[modelId * 2];
+            m_linksToGroundModels[modelId].second = linkDataPtr[modelId * 2 + 1];            
+            }            
+        }
+    
+    if (m_smPtr.IsValid())
+        {     
+        m_clipProvider = new SMClipProvider(this);
+
+        ScalableMesh::IScalableMeshClippingOptions& options = m_smPtr->EditClippingOptions();
+        options.SetClipDefinitionsProvider(m_clipProvider);
+        options.SetShouldRegenerateStaleClipFiles(true);
+        }
+
+    return DgnDbStatus::Success;
+    }
+
+//----------------------------------------------------------------------------------------
+// @bsimethod                                                   Mathieu.St-Pierre  03/2016
+//----------------------------------------------------------------------------------------
+void ScalableMeshModel::_OnLoadedJsonProperties()
+    {
+    T_Super::_OnLoadedJsonProperties();
+
+    Json::Value val(GetJsonProperties(json_scalablemesh()));
+    val[json_tilesetUrl()] = GetJsonProperties(json_tilesetUrl()).asString();
+
+    m_properties.FromJson(val);
+
+    if (val.isMember(json_clip()))
+        m_clip = ClipVector::FromJson(val[json_clip()]);
+
+            #if !defined(ANDROID)
+    Json::Value     classifiers = GetJsonProperties(json_classifiers());
+    if (classifiers.isNull())
+        classifiers = m_classifiers.FromJson(val[json_classifiers()]);       // Old location.                                                                                                                                                             
+
+    if (!classifiers.isNull())
+        m_classifiers.FromJson(classifiers);
+        #endif
+
+    if (m_smPtr == 0 && !m_tryOpen)
+        {                
+        if (SUCCESS == ResolveFileName(m_path, ((this)->m_properties).m_fileId, GetDgnDb()))
+            {
+            OpenFile(m_path, GetDgnDb());
+            }
+
+        m_tryOpen = true;
+        }
+    
+    if (m_smPtr.IsValid() && !m_smPtr->IsCesium3DTiles())
+        {
+        Json::Value publishingMetadata;
+        publishingMetadata["name"] = "SMMasterHeader";
+
+#ifdef _WIN32
+        IScalableMeshPublisher::Create(SMPublishType::CESIUM)->ExtractPublishMasterHeader(m_smPtr, publishingMetadata["properties"]);
+#endif
+        SetJsonProperties(json_publishing(), publishingMetadata);
+        }
+    }
+
+void ScalableMeshModel::ReloadMesh() // force to reload the entire mesh data
+    {
+    m_forceRedraw = true;
+    }
+
+
+DgnDbStatus ScalableMeshModel::_OnDelete()
+    {
+
+    if (m_subModel)
+    {
+        m_parentModel->RemoveRegion(m_associatedRegion);
+    }
+
+
+    Cleanup(true);
+
+	DgnDbStatus stat = T_Super::_OnDelete();
+
+    return stat;
+    }
+HANDLER_DEFINE_MEMBERS(ScalableMeshModelHandler)
+
+
+
+//----------------------------------------------------------------------------------------
+// @bsimethod                                                   Mathieu.St-Pierre  01/2018
+//----------------------------------------------------------------------------------------
+SMClipProvider::SMClipProvider(ScalableMeshModel* smModel)
+    {
+    assert(smModel != nullptr);
+    m_smModel = smModel;    
+    }
+
+//----------------------------------------------------------------------------------------
+// @bsimethod                                                   Mathieu.St-Pierre  01/2018
+//----------------------------------------------------------------------------------------
+void SMClipProvider::GetClipPolygon(bvector<DPoint3d>& poly, uint64_t id)
+    {   
+    ScalableMesh::SMNonDestructiveClipType type;
+    return GetClipPolygon(poly, id, type);
+    }
+
+//----------------------------------------------------------------------------------------
+// @bsimethod                                                   Mathieu.St-Pierre  01/2018
+//----------------------------------------------------------------------------------------
+void SMClipProvider::GetClipPolygon(bvector<DPoint3d>& poly, uint64_t id, ScalableMesh::SMNonDestructiveClipType& type)
+    {
+    auto iterClip = m_smModel->m_scalableClipDefs.find(id);
+
+    if (iterClip != m_smModel->m_scalableClipDefs.end())
+        {
+        type = iterClip->second.m_type;
+        poly.insert(poly.begin(), iterClip->second.m_shape.begin(), iterClip->second.m_shape.end());
+        }
+    }
+
+
+//----------------------------------------------------------------------------------------
+// @bsimethod                                                   Mathieu.St-Pierre  01/2018
+//----------------------------------------------------------------------------------------
+void SMClipProvider::SetClipPolygon(const bvector<DPoint3d>& poly, uint64_t id, ScalableMesh::SMNonDestructiveClipType type)
+    {
+    if (m_smModel->m_scalableClipDefs.count(id) == 0)
+        {        
+        m_smModel->m_scalableClipDefs.insert(make_bpair(id, SMModelClipInfo(poly, type)));
+        }
+    else
+        { 
+        m_smModel->m_scalableClipDefs[id].m_type = type;
+        m_smModel->m_scalableClipDefs[id].m_shape = poly;
+        }
+
+    m_smModel->Update();
+/*
+    SetClipPolygon(poly, id);
+    m_appData->SetClipType(id, type);
+*/
+    }
+
+void SMClipProvider::GetClipVector(ClipVectorPtr& clip, uint64_t id, SMNonDestructiveClipType& type)
+{
+	auto iterClip = m_smModel->m_scalableClipVectorDefs.find(id);
+
+	if (iterClip != m_smModel->m_scalableClipVectorDefs.end())
+	{
+		type = iterClip->second.m_type;
+		clip = iterClip->second.m_bounds;
+	}
+}
+
+void SMClipProvider::SetClipVector(const ClipVectorPtr& clip, uint64_t id, SMNonDestructiveClipType type)
+{
+	if (m_smModel->m_scalableClipVectorDefs.count(id) == 0)
+	{
+		m_smModel->m_scalableClipVectorDefs.insert(make_bpair(id, SMModelClipVectorInfo(clip, type)));
+	}
+	else
+	{
+		m_smModel->m_scalableClipVectorDefs[id].m_type = type;
+		m_smModel->m_scalableClipVectorDefs[id].m_bounds = clip;
+	}
+
+	m_smModel->Update();
+}
+
+//----------------------------------------------------------------------------------------
+// @bsimethod                                                   Mathieu.St-Pierre  01/2018
+//----------------------------------------------------------------------------------------
+void SMClipProvider::SetClipPolygon(const bvector<DPoint3d>& poly, uint64_t id)
+    {
+    ScalableMesh::SMNonDestructiveClipType type = ScalableMesh::SMNonDestructiveClipType::Mask;
+
+    SetClipPolygon(poly, id, type);   
+    }
+
+//----------------------------------------------------------------------------------------
+// @bsimethod                                                   Mathieu.St-Pierre  01/2018
+//----------------------------------------------------------------------------------------
+void SMClipProvider::RemoveClipPolygon(uint64_t id)
+    {
+    m_smModel->m_scalableClipDefs.erase(id);        
+    }
+
+//----------------------------------------------------------------------------------------
+// @bsimethod                                                   Mathieu.St-Pierre  01/2018
+//----------------------------------------------------------------------------------------
+void SMClipProvider::RemoveTerrainRegion(uint64_t id)
+    {
+    assert(!"RemoveTerrainRegion not implemented yet.");
+    //m_appData->RemoveTerrainLinkInfo(id);
+    }
+
+//----------------------------------------------------------------------------------------
+// @bsimethod                                                   Mathieu.St-Pierre  01/2018
+//----------------------------------------------------------------------------------------
+void SMClipProvider::GetTerrainRegion(bvector<DPoint3d>& poly, uint64_t id)
+    {
+    assert(!"GetTerrainRegion not implemented yet.");
+   // m_appData->GetClipInfo(id, poly);
+    }
+
+//----------------------------------------------------------------------------------------
+// @bsimethod                                                   Mathieu.St-Pierre  01/2018
+//----------------------------------------------------------------------------------------
+void SMClipProvider::SetTerrainRegion(const bvector<DPoint3d>& poly, uint64_t id)
+    {
+    assert(!"SetTerrainRegion not implemented yet.");
+//    m_appData->SetClipInfo(id, poly);
+    }
+
+
+void SMClipProvider::SetTerrainRegionName(const Utf8String& name, uint64_t id)
+    {
+    assert(!"SetTerrainRegionName not implemented yet.");
+    }
+
+void SMClipProvider::GetTerrainRegionName(Utf8String& name, uint64_t id)
+    {
+    assert(!"GetTerrainRegionName not implemented yet.");
+/*
+    bvector<ElementHandle> attachments;
+    ScalableMeshAttachment::FindAttachments(attachments, *m_appData->m_hostEh.GetModelRef(), true);
+    uint64_t elementId = 0;
+    for (auto& part : m_appData->m_linksToModels)
+        {
+        if (part.second == id)
+            {
+            elementId = part.first;
+            break;
+            }
+        }
+    for (auto& attachment : attachments)
+        {
+        if (attachment.GetElementId() == elementId)
+            {
+            ScalableMeshElementAppData* data = ScalableMeshElementAppData::GetOrAddAppData(attachment);
+            if (data != nullptr)
+                {
+                name = data->GetFileName().GetNameUtf8();
+                }
+            }
+        }
+*/
+    }
+
+void SMClipProvider::ListClipIDs(bvector<uint64_t>& ids)
+    {    
+    ids.clear();
+
+    for (auto& def : m_smModel->m_scalableClipDefs)
+        {        
+        ids.push_back(def.first);
+        }
+    }
+
+void SMClipProvider::ListTerrainRegionIDs(bvector<uint64_t>& ids)
+    {    
+    ids.clear();
+    for (auto& part : m_smModel->m_linksToGroundModels)
+        {
+        ids.push_back(part.second);
+        }
+    }
+
+// This moved from ScalableMeshHandler.h because it produces compilation errors if that header is included in a C++/CLI build.
+//folly::Future<BentleyStatus> SMNode::SMLoader::_GetFromSource()
+//    {
+//    //ScalableMesh has his own loader
+//    return SUCCESS;
+//    }
+