--- conflicted
+++ resolved
@@ -1,294 +1,295 @@
-/*-------------------------------------------------------------------------------------+
-|
-|     $Source: ScalableMeshSchema/ScalableMeshHandler.cpp $
-|
-|  $Copyright: (c) 2016 Bentley Systems, Incorporated. All rights reserved. $
-|
-+--------------------------------------------------------------------------------------*/
-
-#include "ScalableMeshSchemaPCH.h"
-
-#include <BeSQLite\BeSQLite.h>
-#include <ScalableMeshSchema\ScalableMeshHandler.h>
-    
-USING_NAMESPACE_BENTLEY_DGNPLATFORM
-USING_NAMESPACE_BENTLEY_SQLITE
-USING_NAMESPACE_BENTLEY_SCALABLEMESH_SCHEMA
-
-//----------------------------------------------------------------------------------------
-// @bsimethod                                                 Elenie.Godzaridis     2/2016
-//----------------------------------------------------------------------------------------
-AxisAlignedBox3dCR ScalableMeshModel::_GetRange() const
-    {
-    return m_range;
-    }
-
-//----------------------------------------------------------------------------------------
-// @bsimethod                                                 Elenie.Godzaridis     2/2016
-//----------------------------------------------------------------------------------------
-BentleyStatus ScalableMeshModel::_QueryTexturesLod(bvector<ITerrainTexturePtr>& textures, size_t maxSizeBytes) const
-    {
-    return ERROR;
-    }
-
-//----------------------------------------------------------------------------------------
-// @bsimethod                                                 Elenie.Godzaridis     2/2016
-//----------------------------------------------------------------------------------------
-BentleyStatus ScalableMeshModel::_QueryTexture(ITextureTileId const& tileId, ITerrainTexturePtr& texture) const
-    {
-    return ERROR;
-    }
-
-//----------------------------------------------------------------------------------------
-// @bsimethod                                                 Elenie.Godzaridis     2/2016
-//----------------------------------------------------------------------------------------
-BentleyStatus ScalableMeshModel::_ReloadClipMask(BentleyApi::Dgn::DgnElementId& clipMaskElementId, bool isNew)
-    {
-    return ERROR;
-    }
-
-//----------------------------------------------------------------------------------------
-// @bsimethod                                                 Elenie.Godzaridis     2/2016
-//----------------------------------------------------------------------------------------
-BentleyStatus ScalableMeshModel::_ReloadAllClipMasks()
-    {
-    return ERROR;
-    }
-
-//----------------------------------------------------------------------------------------
-// @bsimethod                                                 Elenie.Godzaridis     2/2016
-//----------------------------------------------------------------------------------------
-BentleyStatus ScalableMeshModel::_StartClipMaskBulkInsert()
-    {
-    return ERROR;
-    }
-
-//----------------------------------------------------------------------------------------
-// @bsimethod                                                 Elenie.Godzaridis     2/2016
-//----------------------------------------------------------------------------------------
-BentleyStatus ScalableMeshModel::_StopClipMaskBulkInsert()
-    {
-    return ERROR;
-    }
-
-//----------------------------------------------------------------------------------------
-// @bsimethod                                                 Elenie.Godzaridis     2/2016
-//----------------------------------------------------------------------------------------
-BentleyStatus ScalableMeshModel::_CreateIterator(ITerrainTileIteratorPtr& iterator)
-    {
-    return ERROR;
-    }
-//----------------------------------------------------------------------------------------
-// @bsimethod                                                 Elenie.Godzaridis     2/2016
-//----------------------------------------------------------------------------------------
-TerrainModel::IDTM* ScalableMeshModel::_GetDTM()
-    {
-    if (nullptr == m_smPtr.get()) return nullptr;
-    return m_smPtr->GetDTMInterface();
-    }
-
-//----------------------------------------------------------------------------------------
-// @bsimethod                                                 Elenie.Godzaridis     2/2016
-//----------------------------------------------------------------------------------------
-void ScalableMeshModel::_RegisterTilesChangedEventListener(ITerrainTileChangedHandler* eventListener)
-    {
-
-    }
-
-//----------------------------------------------------------------------------------------
-// @bsimethod                                                 Elenie.Godzaridis     2/2016
-//----------------------------------------------------------------------------------------
-bool ScalableMeshModel::_UnregisterTilesChangedEventListener(ITerrainTileChangedHandler* eventListener)
-    {
-    return false;
-    }
-
-//----------------------------------------------------------------------------------------
-// @bsimethod                                                 Elenie.Godzaridis     2/2016
-//----------------------------------------------------------------------------------------
-void ScalableMeshModel::_AddGraphicsToScene(ViewContextR context)
-    {
-
-    }
-
-//NEEDS_WORK_SM : Should be at application level
-void GetScalableMeshTerrainFileName(BeFileName& smtFileName, const BeFileName& dgnDbFileName)
-    {    
-    //smtFileName = params.m_dgndb.GetFileName().GetDirectoryName();
-
-    smtFileName = dgnDbFileName.GetDirectoryName();
-    smtFileName.AppendToPath(dgnDbFileName.GetFileNameWithoutExtension().c_str());
-    smtFileName.AppendString(L"\\terrain.smt");
-    }
-
-//----------------------------------------------------------------------------------------
-// @bsimethod                                                 Elenie.Godzaridis     2/2016
-//----------------------------------------------------------------------------------------
-ScalableMeshModel::ScalableMeshModel(BentleyApi::Dgn::DgnModel::CreateParams const& params)
-    : T_Super(params)
-    {        
-    //GetScalableMeshTerrainFileName(BeFileName& smtFileName, const BeFileName& dgnDbFileName)
-    
-    
-    }
-
-//----------------------------------------------------------------------------------------
-// @bsimethod                                                 Elenie.Godzaridis     2/2016
-//----------------------------------------------------------------------------------------
-ScalableMeshModel::~ScalableMeshModel()
-    {
-
-    }
-
-//----------------------------------------------------------------------------------------
-// @bsimethod                                                 Elenie.Godzaridis     2/2016
-//----------------------------------------------------------------------------------------
-void ScalableMeshModel::OpenFile(BeFileNameCR smFilename)
-    {
-    m_smPtr = IScalableMesh::GetFor(smFilename.GetWCharCP(), false, true);
-    }
-
-//=======================================================================================
-//! Helper class used to kept pointers with a DgnDb in-memory
-//=======================================================================================
-struct ScalableMeshTerrainModelAppData : Db::AppData
-    {
-    static Key DataKey;
-
-    ScalableMeshModel*  m_smTerrainPhysicalModelP;
-    bool                m_modelSearched;
-
-    ScalableMeshTerrainModelAppData () 
-        {
-        m_smTerrainPhysicalModelP = 0;
-        m_modelSearched = false;
-        }
-    virtual ~ScalableMeshTerrainModelAppData () {}
-
-     ScalableMeshModel* GetModel(DgnDbCR db)
-        {
-        if (m_modelSearched == false)
-            {
-            //NEEDS_WORK_SM : Not yet done. 
-            /*
-            BeSQLite::EC::ECSqlStatement stmt;
-            if (BeSQLite::EC::ECSqlStatus::Success != stmt.Prepare(dgnDb, "SELECT ECInstanceId FROM ScalableMeshModel.ScalableMesh;"))
-                return nullptr;
-
-            if (BeSQLite::BE_SQLITE_ROW != stmt.Step()) return nullptr;
-            DgnModelId smModelID = DgnModelId(stmt.GetValueUInt64(0));
-            DgnModelPtr dgnModel = dgnDb.Models().FindModel(smModelID);
-
-            if (dgnModel.get() == 0)
-                {
-                dgnModel = dgnDb.Models().GetModel(smModelID);
-                }
-
-            if (dgnModel.get() != 0)
-                {
-                assert(dynamic_cast<ScalableMeshModel*>(dgnModel.get()) != 0);
-
-                return static_cast<ScalableMeshModel*>(dgnModel.get());
-                }
-                */        
-
-            m_modelSearched = true;
-            }
-
-        return m_smTerrainPhysicalModelP;
-        }
-    
-    static ScalableMeshTerrainModelAppData* Get (DgnDbCR dgnDb)
-        {
-        ScalableMeshTerrainModelAppData* appData = dynamic_cast<ScalableMeshTerrainModelAppData*>(dgnDb.FindAppData (ScalableMeshTerrainModelAppData::DataKey));
-        if (!appData)
-            {
-            appData = new ScalableMeshTerrainModelAppData ();
-            dgnDb.AddAppData (ScalableMeshTerrainModelAppData::DataKey, appData);
-            }
-
-        return appData;
-        }
-
-    static void Delete (DgnDbCR dgnDb)
-        {        
-        dgnDb.DropAppData (ScalableMeshTerrainModelAppData::DataKey);        
-        }    
-    };
-
-Db::AppData::Key ScalableMeshTerrainModelAppData::DataKey;
-
-//----------------------------------------------------------------------------------------
-// @bsimethod                                                 Elenie.Godzaridis     2/2016
-//----------------------------------------------------------------------------------------
-IMeshSpatialModelP ScalableMeshModel::GetTerrainModelP(BentleyApi::Dgn::DgnDbCR dgnDb)
-    {   
-    return ScalableMeshTerrainModelAppData::Get(dgnDb)->GetModel(dgnDb);
-    }
-
-<<<<<<< HEAD
-//----------------------------------------------------------------------------------------
-// @bsimethod                                                 Elenie.Godzaridis     2/2016
-//----------------------------------------------------------------------------------------
-ScalableMeshModelP ScalableMeshModel::CreateModel(BentleyApi::Dgn::DgnDbR dgnDb)
-    {
-    DgnClassId classId(dgnDb.Schemas().GetECClassId("ScalableMesh","ScalableMeshModel"));
-    BeAssert(classId.IsValid());
-
-    ScalableMeshModelP model = new ScalableMeshModel(DgnModel::CreateParams(dgnDb, classId, DgnModel::CreateModelCode("scalableTerrain")));
-
-    model->Insert();
-    dgnDb.SaveChanges();
-    return model;
-    }
-
-//----------------------------------------------------------------------------------------
-// @bsimethod                                                 Elenie.Godzaridis     2/2016
-//----------------------------------------------------------------------------------------
-WString ScalableMeshModel::GetTerrainModelPath(BentleyApi::Dgn::DgnDbCR dgnDb)
-    {
-    BeFileName tmFileName;
-    tmFileName = dgnDb.GetFileName().GetDirectoryName();
-    tmFileName.AppendToPath(dgnDb.GetFileName().GetFileNameWithoutExtension().c_str());
-    if (!tmFileName.DoesPathExist())
-        BeFileName::CreateNewDirectory(tmFileName.c_str());
-    tmFileName.AppendString(L"\\terrain.stm");
-    return tmFileName;
-    }
-
-=======
-IMeshSpatialModelP ScalableMeshModelHandler::AttachTerrainModel(DgnDbR db, Utf8StringCR modelName, BeFileNameCR smFilename)
-    {    
-    /*    
-    BeFileName smtFileName;
-    GetScalableMeshTerrainFileName(smtFileName, db.GetFileName());
-    
-    if (!smtFileName.GetDirectoryName().DoesPathExist())
-        BeFileName::CreateNewDirectory(smtFileName.GetDirectoryName().c_str());
-        */
-
-    
-    DgnClassId classId(db.Schemas().GetECClassId("ScalableMesh", "ScalableMeshModel"));
-    BeAssert(classId.IsValid());        
-         
-    RefCountedPtr<ScalableMeshModel> model(new ScalableMeshModel(DgnModel::CreateParams(db, classId, DgnModel::CreateModelCode(modelName))));
-
-    model->OpenFile(smFilename);
-
-    //After Insert model pointer is handled by DgnModels.
-    model->Insert();
-                    
-    ScalableMeshTerrainModelAppData* appData(ScalableMeshTerrainModelAppData::Get(db));        
-
-    appData->m_smTerrainPhysicalModelP = model.get();
-    appData->m_modelSearched = true;
-
-    db.SaveChanges();
-        
-    return model.get();    
-    }
-
-
-
->>>>>>> d3b9bd71
+/*-------------------------------------------------------------------------------------+
+|
+|     $Source: ScalableMeshSchema/ScalableMeshHandler.cpp $
+|
+|  $Copyright: (c) 2016 Bentley Systems, Incorporated. All rights reserved. $
+|
++--------------------------------------------------------------------------------------*/
+
+#include "ScalableMeshSchemaPCH.h"
+
+#include <BeSQLite\BeSQLite.h>
+#include <ScalableMeshSchema\ScalableMeshHandler.h>
+    
+USING_NAMESPACE_BENTLEY_DGNPLATFORM
+USING_NAMESPACE_BENTLEY_SQLITE
+USING_NAMESPACE_BENTLEY_SCALABLEMESH_SCHEMA
+
+//----------------------------------------------------------------------------------------
+// @bsimethod                                                 Elenie.Godzaridis     2/2016
+//----------------------------------------------------------------------------------------
+AxisAlignedBox3dCR ScalableMeshModel::_GetRange() const
+    {
+    return m_range;
+    }
+
+//----------------------------------------------------------------------------------------
+// @bsimethod                                                 Elenie.Godzaridis     2/2016
+//----------------------------------------------------------------------------------------
+BentleyStatus ScalableMeshModel::_QueryTexturesLod(bvector<ITerrainTexturePtr>& textures, size_t maxSizeBytes) const
+    {
+    return ERROR;
+    }
+
+//----------------------------------------------------------------------------------------
+// @bsimethod                                                 Elenie.Godzaridis     2/2016
+//----------------------------------------------------------------------------------------
+BentleyStatus ScalableMeshModel::_QueryTexture(ITextureTileId const& tileId, ITerrainTexturePtr& texture) const
+    {
+    return ERROR;
+    }
+
+//----------------------------------------------------------------------------------------
+// @bsimethod                                                 Elenie.Godzaridis     2/2016
+//----------------------------------------------------------------------------------------
+BentleyStatus ScalableMeshModel::_ReloadClipMask(BentleyApi::Dgn::DgnElementId& clipMaskElementId, bool isNew)
+    {
+    return ERROR;
+    }
+
+//----------------------------------------------------------------------------------------
+// @bsimethod                                                 Elenie.Godzaridis     2/2016
+//----------------------------------------------------------------------------------------
+BentleyStatus ScalableMeshModel::_ReloadAllClipMasks()
+    {
+    return ERROR;
+    }
+
+//----------------------------------------------------------------------------------------
+// @bsimethod                                                 Elenie.Godzaridis     2/2016
+//----------------------------------------------------------------------------------------
+BentleyStatus ScalableMeshModel::_StartClipMaskBulkInsert()
+    {
+    return ERROR;
+    }
+
+//----------------------------------------------------------------------------------------
+// @bsimethod                                                 Elenie.Godzaridis     2/2016
+//----------------------------------------------------------------------------------------
+BentleyStatus ScalableMeshModel::_StopClipMaskBulkInsert()
+    {
+    return ERROR;
+    }
+
+//----------------------------------------------------------------------------------------
+// @bsimethod                                                 Elenie.Godzaridis     2/2016
+//----------------------------------------------------------------------------------------
+BentleyStatus ScalableMeshModel::_CreateIterator(ITerrainTileIteratorPtr& iterator)
+    {
+    return ERROR;
+    }
+//----------------------------------------------------------------------------------------
+// @bsimethod                                                 Elenie.Godzaridis     2/2016
+//----------------------------------------------------------------------------------------
+TerrainModel::IDTM* ScalableMeshModel::_GetDTM()
+    {
+    if (nullptr == m_smPtr.get()) return nullptr;
+    return m_smPtr->GetDTMInterface();
+    }
+
+//----------------------------------------------------------------------------------------
+// @bsimethod                                                 Elenie.Godzaridis     2/2016
+//----------------------------------------------------------------------------------------
+void ScalableMeshModel::_RegisterTilesChangedEventListener(ITerrainTileChangedHandler* eventListener)
+    {
+
+    }
+
+//----------------------------------------------------------------------------------------
+// @bsimethod                                                 Elenie.Godzaridis     2/2016
+//----------------------------------------------------------------------------------------
+bool ScalableMeshModel::_UnregisterTilesChangedEventListener(ITerrainTileChangedHandler* eventListener)
+    {
+    return false;
+    }
+
+//----------------------------------------------------------------------------------------
+// @bsimethod                                                 Elenie.Godzaridis     2/2016
+//----------------------------------------------------------------------------------------
+void ScalableMeshModel::_AddGraphicsToScene(ViewContextR context)
+    {
+
+    }
+
+//NEEDS_WORK_SM : Should be at application level
+void GetScalableMeshTerrainFileName(BeFileName& smtFileName, const BeFileName& dgnDbFileName)
+    {    
+    //smtFileName = params.m_dgndb.GetFileName().GetDirectoryName();
+
+    smtFileName = dgnDbFileName.GetDirectoryName();
+    smtFileName.AppendToPath(dgnDbFileName.GetFileNameWithoutExtension().c_str());
+    smtFileName.AppendString(L"\\terrain.smt");
+    }
+
+//----------------------------------------------------------------------------------------
+// @bsimethod                                                 Elenie.Godzaridis     2/2016
+//----------------------------------------------------------------------------------------
+ScalableMeshModel::ScalableMeshModel(BentleyApi::Dgn::DgnModel::CreateParams const& params)
+    : T_Super(params)
+    {
+    BeFileName tmFileName;
+    tmFileName = params.m_dgndb.GetFileName().GetDirectoryName();
+    tmFileName.AppendToPath(params.m_dgndb.GetFileName().GetFileNameWithoutExtension().c_str());
+    tmFileName.AppendString(L"\\terrain.stm");
+    m_smPtr = IScalableMesh::GetFor(tmFileName.GetWCharCP(), false, true);
+    }
+
+//----------------------------------------------------------------------------------------
+// @bsimethod                                                 Elenie.Godzaridis     2/2016
+//----------------------------------------------------------------------------------------
+ScalableMeshModel::~ScalableMeshModel()
+    {
+
+    }
+
+//----------------------------------------------------------------------------------------
+// @bsimethod                                                 Elenie.Godzaridis     2/2016
+//----------------------------------------------------------------------------------------
+void ScalableMeshModel::OpenFile(BeFileNameCR smFilename)
+    {
+    m_smPtr = IScalableMesh::GetFor(smFilename.GetWCharCP(), false, true);
+    }
+
+//=======================================================================================
+//! Helper class used to kept pointers with a DgnDb in-memory
+//=======================================================================================
+struct ScalableMeshTerrainModelAppData : Db::AppData
+    {
+    static Key DataKey;
+
+    ScalableMeshModel*  m_smTerrainPhysicalModelP;
+    bool                m_modelSearched;
+
+    ScalableMeshTerrainModelAppData () 
+        {
+        m_smTerrainPhysicalModelP = 0;
+        m_modelSearched = false;
+        }
+    virtual ~ScalableMeshTerrainModelAppData () {}
+
+     ScalableMeshModel* GetModel(DgnDbCR db)
+        {
+        if (m_modelSearched == false)
+            {
+            //NEEDS_WORK_SM : Not yet done. 
+            /*
+            BeSQLite::EC::ECSqlStatement stmt;
+            if (BeSQLite::EC::ECSqlStatus::Success != stmt.Prepare(dgnDb, "SELECT ECInstanceId FROM ScalableMeshModel.ScalableMesh;"))
+                return nullptr;
+
+            if (BeSQLite::BE_SQLITE_ROW != stmt.Step()) return nullptr;
+            DgnModelId smModelID = DgnModelId(stmt.GetValueUInt64(0));
+            DgnModelPtr dgnModel = dgnDb.Models().FindModel(smModelID);
+
+            if (dgnModel.get() == 0)
+                {
+                dgnModel = dgnDb.Models().GetModel(smModelID);
+                }
+
+            if (dgnModel.get() != 0)
+                {
+                assert(dynamic_cast<ScalableMeshModel*>(dgnModel.get()) != 0);
+
+                return static_cast<ScalableMeshModel*>(dgnModel.get());
+                }
+                */        
+
+            m_modelSearched = true;
+            }
+
+        return m_smTerrainPhysicalModelP;
+        }
+    
+    static ScalableMeshTerrainModelAppData* Get (DgnDbCR dgnDb)
+        {
+        ScalableMeshTerrainModelAppData* appData = dynamic_cast<ScalableMeshTerrainModelAppData*>(dgnDb.FindAppData (ScalableMeshTerrainModelAppData::DataKey));
+        if (!appData)
+            {
+            appData = new ScalableMeshTerrainModelAppData ();
+            dgnDb.AddAppData (ScalableMeshTerrainModelAppData::DataKey, appData);
+            }
+
+        return appData;
+        }
+
+    static void Delete (DgnDbCR dgnDb)
+        {        
+        dgnDb.DropAppData (ScalableMeshTerrainModelAppData::DataKey);        
+        }    
+    };
+
+Db::AppData::Key ScalableMeshTerrainModelAppData::DataKey;
+
+
+//----------------------------------------------------------------------------------------
+// @bsimethod                                                 Elenie.Godzaridis     2/2016
+//----------------------------------------------------------------------------------------
+ScalableMeshModelP ScalableMeshModel::CreateModel(BentleyApi::Dgn::DgnDbR dgnDb)
+    {
+    DgnClassId classId(dgnDb.Schemas().GetECClassId("ScalableMesh","ScalableMeshModel"));
+    BeAssert(classId.IsValid());
+
+    ScalableMeshModelP model = new ScalableMeshModel(DgnModel::CreateParams(dgnDb, classId, DgnModel::CreateModelCode("scalableTerrain")));
+
+    model->Insert();
+    dgnDb.SaveChanges();
+    return model;
+    }
+
+
+//----------------------------------------------------------------------------------------
+// @bsimethod                                                 Elenie.Godzaridis     2/2016
+//----------------------------------------------------------------------------------------
+IMeshSpatialModelP ScalableMeshModel::GetTerrainModelP(BentleyApi::Dgn::DgnDbCR dgnDb)
+    {   
+    return ScalableMeshTerrainModelAppData::Get(dgnDb)->GetModel(dgnDb);
+    }
+    
+//----------------------------------------------------------------------------------------
+// @bsimethod                                                 Elenie.Godzaridis     2/2016
+//----------------------------------------------------------------------------------------
+WString ScalableMeshModel::GetTerrainModelPath(BentleyApi::Dgn::DgnDbCR dgnDb)
+    {
+    BeFileName tmFileName;
+    tmFileName = dgnDb.GetFileName().GetDirectoryName();
+    tmFileName.AppendToPath(dgnDb.GetFileName().GetFileNameWithoutExtension().c_str());
+    if (!tmFileName.DoesPathExist())
+        BeFileName::CreateNewDirectory(tmFileName.c_str());
+    tmFileName.AppendString(L"\\terrain.stm");
+    return tmFileName;
+
+
+IMeshSpatialModelP ScalableMeshModelHandler::AttachTerrainModel(DgnDbR db, Utf8StringCR modelName, BeFileNameCR smFilename)
+    {    
+    /*    
+    BeFileName smtFileName;
+    GetScalableMeshTerrainFileName(smtFileName, db.GetFileName());
+    
+    if (!smtFileName.GetDirectoryName().DoesPathExist())
+        BeFileName::CreateNewDirectory(smtFileName.GetDirectoryName().c_str());
+        */
+
+    
+    DgnClassId classId(db.Schemas().GetECClassId("ScalableMesh", "ScalableMeshModel"));
+    BeAssert(classId.IsValid());        
+         
+    RefCountedPtr<ScalableMeshModel> model(new ScalableMeshModel(DgnModel::CreateParams(db, classId, DgnModel::CreateModelCode(modelName))));
+
+    model->OpenFile(smFilename);
+
+    //After Insert model pointer is handled by DgnModels.
+    model->Insert();
+                    
+    ScalableMeshTerrainModelAppData* appData(ScalableMeshTerrainModelAppData::Get(db));        
+
+    appData->m_smTerrainPhysicalModelP = model.get();
+    appData->m_modelSearched = true;
+
+    db.SaveChanges();
+        
+    return model.get();    
+    }
+
+
+
 HANDLER_DEFINE_MEMBERS(ScalableMeshModelHandler)