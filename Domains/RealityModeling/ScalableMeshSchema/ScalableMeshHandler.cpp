--- conflicted
+++ resolved
@@ -1,2798 +1,2794 @@
-/*-------------------------------------------------------------------------------------+
-|
-|     $Source: ScalableMeshSchema/ScalableMeshHandler.cpp $
-|
-|  $Copyright: (c) 2017 Bentley Systems, Incorporated. All rights reserved. $
-|
-+--------------------------------------------------------------------------------------*/
-
-#include "ScalableMeshSchemaPCH.h"
-#include <ScalableMesh\ScalableMeshLib.h>
-#include <BeSQLite\BeSQLite.h>
-#include <ScalableMeshSchema\ScalableMeshHandler.h>
-#include "ScalableMeshDisplayCacheManager.h"
-#include <ScalableMesh\GeoCoords\GCS.h>
-#include <DgnPlatform\LinkElement.h>
-#include <Bentley\BeDirectoryIterator.h>
-#include <ScalableMesh/ScalableMeshLib.h>
-#include <ScalableMesh\ScalableMeshUtilityFunctions.h>
-#include <DgnPlatform\TextString.h>
-#include <DgnPlatform\DgnGeoCoord.h>
-
-USING_NAMESPACE_BENTLEY_DGN
-USING_NAMESPACE_BENTLEY_SQLITE
-USING_NAMESPACE_BENTLEY_SCALABLEMESH_SCHEMA
-USING_NAMESPACE_BENTLEY_RENDER
-USING_NAMESPACE_TILETREE
-
-//#define PRINT_SMDISPLAY_MSG
-
-/*
-#ifndef NDEBUG
-#define PRINT_TERRAIN_MSG 1
-#endif
-*/
-
-#ifdef PRINT_SMDISPLAY_MSG
-#define PRINT_MSG_IF(condition, ...) if(##condition##) printf(__VA_ARGS__);
-#define PRINT_MSG(...) printf(__VA_ARGS__);
-#else
-#define PRINT_MSG_IF(condition, ...)
-#define PRINT_MSG(...)
-#endif
-
-#define SM_ACTIVATE_UPLOADER 0
-#define SM_ACTIVATE_LOAD_TEST 0
-
-//----------------------------------------------------------------------------------------
-// @bsimethod                                                 Mathieu.St-Pierre     3/2017
-//----------------------------------------------------------------------------------------
-IScalableMeshLocationProviderPtr ScalableMeshModel::m_locationProviderPtr = nullptr;
-
-BentleyStatus IScalableMeshLocationProvider::GetExtraFileDirectory(BeFileNameR extraFileDir, DgnDbCR dgnDb) const
-    {
-    return _GetExtraFileDirectory(extraFileDir, dgnDb);
-    }
-
-//----------------------------------------------------------------------------------------
-// @bsimethod                                                 Elenie.Godzaridis     2/2016
-//----------------------------------------------------------------------------------------
-AxisAlignedBox3d ScalableMeshModel::_GetRange() const
-    {
-    if (m_smPtr.IsValid())
-		{
-        m_smPtr->GetRange(const_cast<AxisAlignedBox3d&>(m_range));
-		m_smPtr->GetReprojectionTransform().Multiply(m_range, m_range);
-		}
-
-    return m_range;
-    }
-
-#if defined(TODO_TILE_PUBLISH)
-/*---------------------------------------------------------------------------------**//**
-* @bsimethod                                                    Paul.Connelly   08/17
-+---------------+---------------+---------------+---------------+---------------+------*/
-PublishedTilesetInfo ScalableMeshModel::_GetPublishedTilesetInfo()
-    {
-    if (m_smPtr.IsNull())
-        return PublishedTilesetInfo();
-
-    return PublishedTilesetInfo(Utf8String(GetPath()), _GetRange());
-    }
-#endif
-
-//----------------------------------------------------------------------------------------
-// @bsimethod                                                 Mathieu.St-Pierre     8/2017
-//----------------------------------------------------------------------------------------
-AxisAlignedBox3d ScalableMeshModel::_QueryModelRange() const
-    {        
-    AxisAlignedBox3d range(DRange3d::NullRange());
-
-    if (m_smPtr.IsValid()) 
-        { 
-        m_smPtr->GetRange(const_cast<AxisAlignedBox3d&>(range));
-        Transform transform(m_smPtr->GetReprojectionTransform());
-
-        transform.Multiply(range, range);
-        }    
-    
-    return range;
-    }
-
-//----------------------------------------------------------------------------------------
-// @bsimethod                                                 Elenie.Godzaridis     2/2016
-//----------------------------------------------------------------------------------------
-BentleyStatus ScalableMeshModel::_QueryTexturesLod(bvector<ITerrainTexturePtr>& textures, size_t maxSizeBytes) const
-    {
-    return ERROR;
-    }
-
-//----------------------------------------------------------------------------------------
-// @bsimethod                                                 Elenie.Godzaridis     2/2016
-//----------------------------------------------------------------------------------------
-BentleyStatus ScalableMeshModel::_QueryTexture(ITextureTileId const& tileId, ITerrainTexturePtr& texture) const
-    {
-    return ERROR;
-    }
-
-//----------------------------------------------------------------------------------------
-// @bsimethod                                                 Elenie.Godzaridis     2/2016
-//----------------------------------------------------------------------------------------
-BentleyStatus ScalableMeshModel::_ReloadClipMask(const BentleyApi::Dgn::DgnElementId& clipMaskElementId, bool isNew)
-    {
-    if (!IsTerrain())
-    	return SUCCESS;
-
-    bvector<uint64_t> clipIds;
-    clipIds.push_back(clipMaskElementId.GetValue());
-    if (GetProgressiveQueryEngine().IsValid())
-        GetProgressiveQueryEngine()->ClearCaching(clipIds, m_smPtr);
-    m_forceRedraw = true;
-    return SUCCESS;
-    }
-
-//----------------------------------------------------------------------------------------
-// @bsimethod                                                 Elenie.Godzaridis     2/2016
-//----------------------------------------------------------------------------------------
-BentleyStatus ScalableMeshModel::_ReloadAllClipMasks()
-    {
-    if (!IsTerrain())
-        return SUCCESS;
-
-    return ERROR;
-    }
-
-//----------------------------------------------------------------------------------------
-// @bsimethod                                                 Elenie.Godzaridis     2/2016
-//----------------------------------------------------------------------------------------
-BentleyStatus ScalableMeshModel::_StartClipMaskBulkInsert()
-    {
- //    if (!IsTerrain())
- //       return SUCCESS;
-
-	if (!m_terrainParts.empty())
-		for (auto& part : m_terrainParts)
-			part->StartClipMaskBulkInsert();
-    if (nullptr == m_smPtr.get()) return ERROR;
-    m_isInsertingClips = true;
-    m_startClipCount++;
-    m_smPtr->SetIsInsertingClips(true);
-    return SUCCESS;
-    }
-
-//----------------------------------------------------------------------------------------
-// @bsimethod                                                 Elenie.Godzaridis     2/2016
-//----------------------------------------------------------------------------------------
-BentleyStatus ScalableMeshModel::_StopClipMaskBulkInsert()
-    {
-//     if (!IsTerrain())
-//        return SUCCESS;
-
-	if (!m_terrainParts.empty())
-		for (auto& part : m_terrainParts)
-			part->StopClipMaskBulkInsert();
-
-    if (nullptr == m_smPtr.get()) return ERROR;
-    m_startClipCount--;
-    if (0 != m_startClipCount) return SUCCESS;
-    m_isInsertingClips = false;
-    m_smPtr->SetIsInsertingClips(false);
-
-    SetActiveClipSets(m_activeClips, m_activeClips);
-    return SUCCESS;
-    }
-
-//----------------------------------------------------------------------------------------
-// @bsimethod                                                 Elenie.Godzaridis     2/2016
-//----------------------------------------------------------------------------------------
-BentleyStatus ScalableMeshModel::_CreateIterator(ITerrainTileIteratorPtr& iterator)
-    {
-    return ERROR;
-    }
-//----------------------------------------------------------------------------------------
-// @bsimethod                                                 Elenie.Godzaridis     2/2016
-//----------------------------------------------------------------------------------------
-TerrainModel::IDTM* ScalableMeshModel::_GetDTM(ScalableMesh::DTMAnalysisType type)
-    {
-    if (nullptr == m_smPtr.get()) return nullptr;
-
-    DMatrix4d storageToUor; 
-    storageToUor.InitFrom(m_smToModelUorTransform);    
-
-    if (m_smPtr->GetGroup().IsValid() && !m_terrainParts.empty())
-        return m_smPtr->GetGroup()->GetDTMInterface(storageToUor, type);
-    return m_smPtr->GetDTMInterface(storageToUor, type);
-    }
-
-//----------------------------------------------------------------------------------------
-// @bsimethod                                                 Mathieu.St-Pierre     3/2017
-//----------------------------------------------------------------------------------------
-BentleyStatus ScalableMeshModel::SetLocationProvider(IScalableMeshLocationProvider& locationProvider)
-    {
-    m_locationProviderPtr = &locationProvider;
-    return SUCCESS;
-    }
-
-//----------------------------------------------------------------------------------------
-// @bsimethod                                                 Elenie.Godzaridis     2/2016
-//----------------------------------------------------------------------------------------
-void ScalableMeshModel::_RegisterTilesChangedEventListener(ITerrainTileChangedHandler* eventListener)
-    {
-
-    }
-
-//----------------------------------------------------------------------------------------
-// @bsimethod                                                 Elenie.Godzaridis     2/2016
-//----------------------------------------------------------------------------------------
-bool ScalableMeshModel::_UnregisterTilesChangedEventListener(ITerrainTileChangedHandler* eventListener)
-    {
-    return false;
-    }
-
-//----------------------------------------------------------------------------------------
-// @bsimethod                                                 Elenie.Godzaridis     2/2016
-//----------------------------------------------------------------------------------------
-#define QUERY_ID 0
-
-static double s_minScreenPixelsPerPoint = 800;
-
-//For now keep the old value (i.e. : 1) for already support sources but set a higher level for streaming texture source because 1 seems a bit too low anyway.
-static double s_maxPixelError = 1;
-static double s_maxPixelErrorStreamingTexture = 2.5;
-
-bool IsWireframeRendering(ViewContextCR viewContext)
-    {    
-    // Check context render mode
-    switch (viewContext.GetViewFlags().GetRenderMode())
-        {        
-        case RenderMode::SmoothShade:        
-            return false;
-                       
-        case RenderMode::Wireframe:        
-        case RenderMode::HiddenLine:
-        case RenderMode::SolidFill:
-            return true;
-        }
-        BeAssert(!"Unknown render mode");
-        return true;
-    }
-
-static bool s_waitCheckStop = false;
-static Byte s_transparency = 0;
-static bool s_applyClip = false;
-static bool s_dontShowMesh = false;
-static bool s_showTiles = false;
-static double s_tileSizePerIdStringSize = 10.0;
-
-void ProgressiveDrawMeshNode2(bvector<IScalableMeshCachedDisplayNodePtr>& meshNodes,
-        bvector<IScalableMeshCachedDisplayNodePtr>& overviewMeshNodes,
-        Dgn::RenderContextR                         context,
-        const DMatrix4d&                            storageToUors
-        /*ScalableMeshDisplayCacheManager*            mgr*/)
-    {
-#if 0 //NEEDS_WORK_SM_TEMP_OUT
-
-#ifdef PRINT_SMDISPLAY_MSG
-    PRINT_MSG("ProgressiveDrawMeshNode2 meshNode : %I64u overviewMeshNode : %I64u \n", meshNodes.size(), overviewMeshNodes.size());
-#endif
-
-    static size_t s_callCount = 0;
-
-    bvector<IScalableMeshCachedDisplayNodePtr> requestedNodes;
-    bvector<IScalableMeshCachedDisplayNodePtr> nodesWithoutQvElem;
-
-    Render::GraphicBranch graphics;
-
-    if (overviewMeshNodes.size() > 0)
-        {
-        //NEEDS_WORK_SM : If kept needs clean up
-        for (size_t nodeInd = 0; nodeInd < overviewMeshNodes.size(); nodeInd++)
-            {
-            /*
-               if (context.CheckStop())
-               break;
-               */
-
-            //NEEDS_WORK_SM_PROGRESSIVE : IsMeshLoaded trigger load header.
-            //assert(overviewMeshNodes[nodeInd]->IsHeaderLoaded() && overviewMeshNodes[nodeInd]->IsMeshLoaded());
-            /*
-               if (!meshNodes[nodeInd]->IsHeaderLoaded() || !meshNodes[nodeInd]->IsMeshLoaded())
-               requestedNodes.push_back(meshNodes[nodeInd]);
-               else
-               */
-
-                {
-                /*
-                   ElemMatSymbP matSymbP = context.GetElemMatSymb();
-
-                   matSymbP->Init();
-                   ColorDef white(0xff, 0xff, 0xff);
-                   ColorDef green(0, 0x77, 0);
-                   matSymbP->SetLineColor(overviewMeshNodes[nodeInd]->IsTextured() ? white : green);
-                   matSymbP->SetFillColor(overviewMeshNodes[nodeInd]->IsTextured() ? white : green);
-                   matSymbP->SetFillTransparency(s_transparency);
-                   matSymbP->SetLineTransparency(s_transparency);
-
-                   matSymbP->SetIsFilled(false);
-                   context.ResetContextOverrides(); // If not reset, last drawn override is applyed to dtm (Selected/Hide preview)
-                   context.GetIDrawGeom().ActivateMatSymb(matSymbP);
-                   */
-                }
-
-            bvector<SmCachedDisplayMesh*> cachedMeshes;
-            bvector<bpair<bool, uint64_t>> textureIds;
-                        
-            if (SUCCESS == overviewMeshNodes[nodeInd]->GetCachedMeshes(cachedMeshes, textureIds))
-                {
-                for (auto& cachedMesh : cachedMeshes)
-                    {
-                    graphics.Add(*cachedMesh->m_graphic);
-                    }        
-                }
-            else
-                {
-                /*NEEDS_WORK_SM : Not support yet.
-                  __int64 meshId = GetMeshId(overviewMeshNodes[nodeInd]->GetNodeId());
-
-                  qvElem = QvCachedNodeManager::GetManager().FindQvElem(meshId, dtmDataRef.get());
-                  */
-                //assert(!"Should not get here");
-                }
-            }
-        }
-
-    if (meshNodes.size() > 0)
-        {
-        //NEEDS_WORK_SM : If kept needs clean up
-        for (size_t nodeInd = 0; nodeInd < meshNodes.size(); nodeInd++)
-            {
-            /*
-               if (context.CheckStop())
-               break;
-               */
-
-            //NEEDS_WORK_SM_PROGRESSIVE : IsMeshLoaded trigger load header.
-            //assert(meshNodes[nodeInd]->IsHeaderLoaded() && meshNodes[nodeInd]->IsMeshLoaded());
-            /*
-               if (!meshNodes[nodeInd]->IsHeaderLoaded() || !meshNodes[nodeInd]->IsMeshLoaded())
-               requestedNodes.push_back(meshNodes[nodeInd]);
-               else
-               */
-
-            bvector<SmCachedDisplayMesh*> cachedMeshes;
-            bvector<bpair<bool, uint64_t>> textureIds;
-                        
-            if (SUCCESS == meshNodes[nodeInd]->GetCachedMeshes(cachedMeshes, textureIds))
-                {
-                for (auto& cachedMesh : cachedMeshes)
-                    {
-                    graphics.Add(*cachedMesh->m_graphic);
-                    }        
-                }
-            else
-                {
-                //assert(!"Should not occur");
-                /*NEEDS_WORK_SM : Not support yet.
-                  __int64 meshId = GetMeshId(meshNodes[nodeInd]->GetNodeId());
-                  qvElem = QvCachedNodeManager::GetManager().FindQvElem(meshId, dtmDataRef.get());
-                  */
-                }
-            }
-        }
-
-    if (graphics.m_entries.empty())
-        return;
-
-    Transform storageToUorsTransform;
-    storageToUorsTransform.InitFrom(storageToUors);
-    //context.PushTransform(storageToUorsTransform);
-
-    //auto group = context.CreateBranch(Render::Graphic::CreateParams(nullptr, storageToUorsTransform), graphics);
-    auto group = context.CreateBranch(graphics, &storageToUorsTransform);
-    context.OutputGraphic(*group, nullptr);
-
-#endif
-    }
-
-//----------------------------------------------------------------------------------------
-// @bsimethod                                                   Mathieu.Marchand  4/2015
-//----------------------------------------------------------------------------------------
-bool ShouldDrawInContext (ViewContextR context)
-    {
-    /*
-       switch (context.GetDrawPurpose())
-       {
-       case DrawPurpose::Hilite:
-       case DrawPurpose::Unhilite:
-       case DrawPurpose::ChangedPre:       // Erase, rely on Healing.
-       case DrawPurpose::RestoredPre:      // Erase, rely on Healing.
-       case DrawPurpose::Pick:
-       case DrawPurpose::Flash:
-       case DrawPurpose::CaptureGeometry:
-       case DrawPurpose::FenceAccept:
-       case DrawPurpose::RegionFlood:
-       case DrawPurpose::FitView:
-       case DrawPurpose::ExportVisibleEdges:
-       case DrawPurpose::ModelFacet:
-       return false;
-       }
-       */
-
-    return true;
-    }
-	
-
-
-void GetBingLogoInfo(Transform& correctedViewToView, ViewContextR context)
-    {
-    DRange3d viewCorner(context.GetViewport()->GetViewCorners());
-
-    DPoint2d nonPrintableMargin = { 0,0 };
-    
-    // CorrectedViewToView transform: adjust for swapped y and non-printable margin.
-    if (viewCorner.low.y > viewCorner.high.y)
-        {
-        correctedViewToView.InitFrom(nonPrintableMargin.x, viewCorner.low.y - nonPrintableMargin.y, 0);
-        correctedViewToView.form3d[1][1] = -1;
-        }
-    else
-        {
-        correctedViewToView.InitFrom(nonPrintableMargin.x, nonPrintableMargin.y, 0);
-        }
-    }
-
-//----------------------------------------------------------------------------------------
-// @bsimethod                                                   Mathieu.St-Pierre  08/2017
-//----------------------------------------------------------------------------------------
-void ScalableMeshModel::DrawBingLogo(ViewContextR context, Byte const* pBitmapRGBA, DPoint2d const& bitmapSize)
-    {
-    if (NULL == pBitmapRGBA)
-        return;
-
-    // SetToViewCoords is only valid during overlay mode aka DecorateScreen
-    //m_viewContext.GetViewport ()->GetIViewOutput ()->SetToViewCoords (true);
-
-    DPoint2d bitmapDrawSize = { bitmapSize.x, bitmapSize.y };
-
-    DPoint3d bitmapInView[4];
-    bitmapInView[0].x = 0;
-    bitmapInView[0].y = bitmapDrawSize.y;
-    bitmapInView[1].x = bitmapDrawSize.x;
-    bitmapInView[1].y = bitmapDrawSize.y;
-    bitmapInView[2].x = 0;
-    bitmapInView[2].y = 0;
-    bitmapInView[3].x = bitmapDrawSize.x;
-    bitmapInView[3].y = 0;
-    bitmapInView[0].z = bitmapInView[1].z = bitmapInView[2].z = bitmapInView[3].z = 0;
-
-    Transform correctedViewToView;
-    
-    GetBingLogoInfo(correctedViewToView, context);
-
-    correctedViewToView.Multiply(bitmapInView, 4);
-
-
-    assert(!"ViewToLocal not available on Bim02");
-
-#if 0
-
-    DPoint3d bitmapInLocal[4];
-    context.ViewToLocal(bitmapInLocal, bitmapInView, 4);
-
-    bitmapInView[0].z = bitmapInView[1].z = bitmapInView[2].z = bitmapInView[3].z = 0/*context.GetViewport()->GetActiveZRoot()*/;
-
-    // When raster is drawn by D3D, the texture is modulated by the active color (the materal fill color). 
-    // Override the material fill color for raster to white so that the appearance won't mysteriously change in the future.
-    ElemMatSymbP matSymb = context.GetElemMatSymb();
-
-    ColorDef color(0xff, 0xff, 0xff, 0x01);    
-    matSymb->SetLineColor(color);
-    matSymb->SetFillColor(color);
-    context.GetIDrawGeom().ActivateMatSymb(matSymb);
-
-    //ok to call this here? m_viewContext.GetViewport ()->GetIViewOutput ()->ShowTransparent();
-    //m_viewContext.GetIViewDraw()->SetSymbology (0x00FFFFFF, 0x00FFFFFF, 0, 0);
-    context.GetIViewDraw().DrawRaster(bitmapInLocal, (int)(bitmapSize.x * 4), (int)bitmapSize.x, (int)bitmapSize.y, true, QV_RGBA_FORMAT, pBitmapRGBA, NULL);
-
-    // SetToViewCoords is only valid during overlay mode aka DecorateScreen
-    //m_viewContext.GetViewport ()->GetIViewOutput ()->SetToViewCoords (false);
-
-#endif
-    }
-
-static bool s_loadTexture = true;
-static bool s_waitQueryComplete = false;
-
-/*---------------------------------------------------------------------------------**//**
- * @bsimethod                                                    Mathieu.St-Pierre  08/17
- +---------------+---------------+---------------+---------------+---------------+------*/
-SMGeometry::SMGeometry(CreateParams const& params, SMSceneR scene, Dgn::Render::SystemP sys) : Dgn::TileTree::TriMeshTree::TriMesh(params, scene, sys) { }
-
-//----------------------------------------------------------------------------------------
-// @bsimethod                                                   Mathieu.St-Pierre  08/17
-//----------------------------------------------------------------------------------------
-SMNode::SMLoader::SMLoader(Dgn::TileTree::TileR tile, Dgn::TileTree::TileLoadStatePtr loads, Dgn::Render::SystemP renderSys)
-    : TileLoader("", tile, loads, tile._GetTileCacheKey(), renderSys)
-    {
-    //assert(renderSys != nullptr);
-
-    if (renderSys == nullptr)
-        m_renderSys = m_tile->GetRoot().GetRenderSystemP();
-    }
-
-//SMNode
-//----------------------------------------------------------------------------------------
-// @bsimethod                                                   Mathieu.St-Pierre  08/17
-//----------------------------------------------------------------------------------------
-TileLoaderPtr SMNode::_CreateTileLoader(TileLoadStatePtr loads, Dgn::Render::SystemP renderSys)
-    {
-    return new SMLoader(*this, loads, renderSys);
-    }
-
-/*---------------------------------------------------------------------------------**//**
- * @bsimethod                                                    Mathieu.St-Pierre  08/17
- +---------------+---------------+---------------+---------------+---------------+------*/
-bool SMNode::_WantDebugRangeGraphics() const
-    {
-    static bool s_debugRange = false;
-    return s_debugRange;
-    }
-
-/*---------------------------------------------------------------------------------**//**
-* @bsimethod                                                    Mathieu.St-Pierre  08/17
-+---------------+---------------+---------------+---------------+---------------+------*/
-Tile::ChildTiles const* SMNode::_GetChildren(bool load) const
-    { 
-    return __super::_GetChildren(load);
-/*
-    if (!IsReady())
-        return nullptr;
-
-    if (m_children.size() == 0)
-        return nullptr;
-
-    if (!m_children[0]->IsReady())
-        return nullptr;
-
-    return &m_children;
-*/
-    }
-
-/*---------------------------------------------------------------------------------**//**
-* @bsimethod                                                    Mathieu.St-Pierre  08/17
-+---------------+---------------+---------------+---------------+---------------+------*/
-/*
-bool SMNode::IsNotLoaded() const
-    { 
-    if (m_loadStatus.load() == LoadStatus::NotLoaded)
-        return true;
-    
-    if (m_children.size() > 0 && m_children[0].GetLoadStatus() == == LoadStatus::NotLoaded)
-        return true;
-
-    return false;
-    }
-*/
-
-/*---------------------------------------------------------------------------------**//**
- * @bsimethod                                                   Mathieu.St-Pierre  08/17
- +---------------+---------------+---------------+---------------+---------------+------*/
-Utf8String SMNode::_GetTileCacheKey() const
-    {
-    std::stringstream stream;
-    stream << m_scalableMeshNodePtr->GetNodeId();
-    return Utf8String(stream.str().c_str());
-    }
-
-/*---------------------------------------------------------------------------------**//**
- * @bsimethod                                                   Mathieu.St-Pierre  08/17
- +---------------+---------------+---------------+---------------+---------------+------*/
-BentleyStatus SMNode::Read3SMTile(StreamBuffer& in, SMSceneR scene, Dgn::Render::SystemP renderSys, bool loadChildren)
-    {
-    BeAssert(!IsReady());
-
-#if 0
-    //Just need to load the children
-    if (m_children.size() > 0)
-        {
-        for (auto& child : m_children)
-            {                     
-            ((SMNode*)&child)->Read3SMTile(in, scene, renderSys, false);
-            }
-
-        SetIsReady();
-        return SUCCESS;
-        }
-#endif
-
-    if (SUCCESS != DoRead(in, scene, renderSys, loadChildren))
-        {
-        SetNotFound();
-        BeAssert(false);
-        return ERROR;
-        }
-
-    // only after we've successfully read the entire node, mark it as ready so other threads can look at its child nodes.
-    //if (loadChildren)
-        SetIsReady();
-
-    return SUCCESS;
-    }
-
-/*---------------------------------------------------------------------------------**//**
- * @bsimethod                                                   Mathieu.St-Pierre  08/17
- +---------------+---------------+---------------+---------------+---------------+------*/
-static double s_maxDiamFactor = 10;
-static double s_constantFactor = 100;
-bool SMNode::ReadHeader(Transform& locationTransform)
-    {
-    m_range.low = m_scalableMeshNodePtr->GetContentExtent().low;
-    m_range.high = m_scalableMeshNodePtr->GetContentExtent().high;
-
-    locationTransform.Multiply(m_range.low);
-    locationTransform.Multiply(m_range.high);
-    /*
-       JsonValueCR val = pt["maxScreenDiameter"];
-       if (val.empty())
-       {
-       LOG_ERROR("Cannot find \"maxScreenDiameter\" entry");
-       return false;
-       }
-
-       m_maxDiameter = val.asDouble();
-       */
-
-    float geometricResolution;
-    float textureResolution;
-
-    m_scalableMeshNodePtr->GetResolutions(geometricResolution, textureResolution);
-        
-    //m_maxDiameter = m_range.low.Distance(m_range.high) / std::min(geometricResolution, textureResolution) / s_maxDiamFactor;
-    m_maxDiameter = s_constantFactor / std::min(geometricResolution, textureResolution);
-	
-	//m_maxDiameter = 1000 / std::min(geometricResolution, textureResolution);
-
-    /*
-       if (!readVectorEntry(pt, "resources", nodeResources))
-       {
-       LOG_ERROR("Cannot find \"resources\" entry");
-       return false;
-       }
-
-       bvector<Utf8String> children;
-       if (!readVectorEntry(pt, "children", children))
-       return false;
-
-       BeAssert(children.size() <= 1);
-
-       if (1 == children.size())
-       m_childPath = children[0];
-
-       if (m_parent)
-       m_parent->ExtendRange(m_range);
-       */
-    return true;
-    }
-
-//----------------------------------------------------------------------------------------
-// @bsimethod                                                    Mathieu.St-Pierre  08/17
-//----------------------------------------------------------------------------------------
-static bool s_applyTexture = true;
-
-BentleyStatus SMNode::DoRead(StreamBuffer& in, SMSceneR scene, Dgn::Render::SystemP renderSys, bool loadChildren)
-    {
-    //BeAssert(IsQueued() || ((m_parent != nullptr) && (m_parent->GetLoadStatus() == LoadStatus::Loading)));
-
-    m_loadStatus.store(LoadStatus::Loading);
-
-    BeAssert(m_children.empty());
-
-    DRange3d range3D(scene.m_smPtr->GetRootNode()->GetContentExtent());
-    //DRange3d range3D(m_scalableMeshNodePtr->GetContentExtent());
-
-
-    Transform toFloatTransform(scene.GetToFloatTransform());
-
-    if (!ReadHeader(toFloatTransform))
-        return ERROR;
-
-#if 0
-    bmap<Utf8String, int> textureIds, nodeIds;
-    bmap<Utf8String, Utf8String> geometryNodeCorrespondence;
-    int nodeCount = 0;
-
-    uint32_t magicSize = (uint32_t)GetMagicString().size();
-    ByteCP currPos = in.GetCurrent();
-    if (!in.Advance(magicSize))
-        {
-        LOG_ERROR("Can't read magic number");
-        return ERROR;
-        }
-
-    Utf8String magicNumber((Utf8CP)currPos, (Utf8CP)in.GetCurrent());
-    if (magicNumber != GetMagicString())
-        {
-        LOG_ERROR("wrong magic number");
-        return ERROR;
-        }
-
-    uint32_t infoSize;
-    if (!CtmContext::ReadBytes(in, &infoSize, 4))
-        {
-        LOG_ERROR("Can't read size");
-        return ERROR;
-        }
-
-    Utf8P infoStr = (Utf8P)in.GetCurrent();
-    Json::Value pt;
-    Json::Reader reader;
-    if (!reader.parse(infoStr, infoStr + infoSize, pt))
-        {
-        LOG_ERROR("Cannot parse info: ");
-        return ERROR;
-        }
-
-    int version = pt.get("version", 0).asInt();
-    if (version != 1)
-        {
-        LOG_ERROR("Unsupported version");
-        return ERROR;
-        }
-
-    JsonValueCR nodes = pt["nodes"];
-    if (!nodes.empty())
-        {
-        for (JsonValueCR node : nodes)
-            {
-            Utf8String nodeName;
-            bvector<Utf8String> nodeResources;
-            nodeName = node.get("id", "").asCString();
-
-            NodePtr nodeptr = new Node(GetRootR(), this);
-
-            if (!nodeptr->ReadHeader(node, nodeName, nodeResources))
-                return ERROR;
-
-            nodeIds[nodeName] = nodeCount++;
-            for (size_t i = 0; i < nodeResources.size(); ++i)
-                geometryNodeCorrespondence[nodeResources[i]] = nodeName;
-
-            m_children.push_back(nodeptr);
-            }
-        }
-
-    Utf8String resourceType, resourceFormat, resourceName;
-    uint32_t resourceSize;
-    uint32_t offset = (uint32_t)GetMagicString().size() + 4 + infoSize;
-
-    JsonValueCR resources = pt["resources"];
-    if (resources.empty())
-        return SUCCESS;
-
-    bmap<Utf8String, Dgn::Render::TexturePtr> renderTextures;
-    for (JsonValueCR resource : resources)
-        {
-        resourceType = resource.get("type", "").asCString();
-        resourceFormat = resource.get("format", "").asCString();
-        resourceName = resource.get("id", "").asCString();
-        resourceSize = resource.get("size", 0).asUInt();
-
-        uint32_t thisOffset = offset;
-        offset += resourceSize;
-
-        if (resourceType == "textureBuffer" && resourceFormat == "jpg" && !resourceName.empty() && resourceSize > 0)
-            {
-            in.SetPos(thisOffset);
-            ByteCP buffer = in.GetCurrent();
-            if (!in.Advance(resourceSize))
-                {
-                LOG_ERROR("Cannot read texture data");
-                return ERROR;
-                }
-
-            ImageSource jpeg(ImageSource::Format::Jpeg, ByteStream(buffer, resourceSize));
-            renderTextures[resourceName] = scene._CreateTexture(jpeg, Image::Format::Rgb, Image::BottomUp::Yes, renderSys);
-            }
-        }
-
-    offset = (uint32_t)GetMagicString().size() + 4 + infoSize;
-    for (JsonValueCR resource : resources)
-        {
-        resourceType = resource.get("type", "").asCString();
-        resourceFormat = resource.get("format", "").asCString();
-        resourceName = resource.get("id", "").asCString();
-        resourceSize = resource.get("size", 0).asUInt();
-
-        uint32_t thisOffset = offset;
-        offset += resourceSize;
-
-        if (resourceType == "geometryBuffer" && resourceFormat == "ctm" && !resourceName.empty() && resourceSize > 0)
-            {
-            if (geometryNodeCorrespondence.find(resourceName) == geometryNodeCorrespondence.end())
-                {
-                LOG_ERROR("Geometry is not referenced by any node");
-                return ERROR;
-                }
-
-            Utf8String nodeName = geometryNodeCorrespondence[resourceName];
-            auto nodeId = nodeIds.find(nodeName);
-            if (nodeId == nodeIds.end())
-                {
-                LOG_ERROR("Node name is unknown");
-                return ERROR;
-                }
-
-            CtmContext ctm(in, thisOffset);
-            if (CTM_NONE != ctm.GetError())
-                {
-                LOG_ERROR("CTM read error: %s", ctmErrorString(ctm.GetError()));
-                return ERROR;
-                }
-
-            uint32_t textureCoordsArrays = ctm.GetInteger(CTM_UV_MAP_COUNT);
-            if (textureCoordsArrays != 1)
-                continue;
-
-            Utf8String texName = resource.get("texture", Json::Value("")).asCString();
-            if (texName.empty())
-                continue;
-
-            Render::IGraphicBuilder::TriMeshArgs trimesh;
-            trimesh.m_numPoints = ctm.GetInteger(CTM_VERTEX_COUNT);
-            trimesh.m_points = ctm.GetFloatArray(CTM_VERTICES);
-            trimesh.m_normals = (ctm.GetInteger(CTM_HAS_NORMALS) == CTM_TRUE) ? ctm.GetFloatArray(CTM_NORMALS) : nullptr;
-            trimesh.m_numIndices = 3 * ctm.GetInteger(CTM_TRIANGLE_COUNT);
-            trimesh.m_vertIndex = ctm.GetIntegerArray(CTM_INDICES);
-            trimesh.m_textureUV = (FPoint2d const*)ctm.GetFloatArray(CTM_UV_MAP_1);
-
-            auto texture = renderTextures.find(texName);
-            trimesh.m_texture = (texture == renderTextures.end()) ? nullptr : texture->second;
-
-            ((Node*)m_children[nodeId->second].get())->m_meshes.push_front(scene._CreateGeometry(trimesh, renderSys));
-            }
-        }
-#endif
-
-    bvector<IScalableMeshNodePtr> childrenNodes(m_scalableMeshNodePtr->GetChildrenNodes());
-    
-    for (auto& childNode : childrenNodes)
-        {
-        SMNodePtr nodeptr = new SMNode(GetTriMeshRootR(), this, childNode);
-
-        /*
-           if (!nodeptr->ReadHeader(centroid))
-           return ERROR;
-           */
-/*
-        if (loadChildren)
-            {
-            nodeptr->Read3SMTile(in, scene, renderSys, false);
-            }
-*/
-
-        m_children.push_back(nodeptr);
-        }
-
-    IScalableMeshMeshFlagsPtr loadFlagsPtr(IScalableMeshMeshFlags::Create(true, false));
-    IScalableMeshMeshPtr smMeshPtr(m_scalableMeshNodePtr->GetMesh(loadFlagsPtr));
-
-    if (!smMeshPtr.IsValid())
-        return SUCCESS;
-
-    const PolyfaceQuery* polyfaceQuery(smMeshPtr->GetPolyfaceQuery());
-
-    TileTree::TriMeshTree::TriMesh::CreateParams trimesh;
-
-    trimesh.m_numPoints = polyfaceQuery->GetPointIndexCount(); //smMeshPtr->GetNbPoints();
-    FPoint3d* points = new FPoint3d[trimesh.m_numPoints];
-
-    for (size_t pointInd = 0; pointInd < trimesh.m_numPoints; pointInd++)
-        {
-        DPoint3d resultPts;
-        toFloatTransform.Multiply(resultPts, polyfaceQuery->GetPointCP()[polyfaceQuery->GetPointIndexCP()[pointInd] - 1]);
-        
-        points[pointInd].x = (float)resultPts.x;
-        points[pointInd].y = (float)resultPts.y;
-        points[pointInd].z = (float)resultPts.z;
-
-        /*
-           points[pointInd].x = (float)polyfaceQuery->GetPointCP()[pointInd].x;
-           points[pointInd].y = (float)polyfaceQuery->GetPointCP()[pointInd].y;
-           points[pointInd].z = (float)polyfaceQuery->GetPointCP()[pointInd].z;
-           */
-        }
-
-    trimesh.m_points = points;
-
-    trimesh.m_numIndices = polyfaceQuery->GetPointIndexCount();
-    int* vertIndex = new int[trimesh.m_numIndices];
-
-    _fPoint2d* textureUv;
-
-    textureUv = new _fPoint2d[trimesh.m_numIndices];
-
-    for (size_t faceVerticeInd = 0; faceVerticeInd < polyfaceQuery->GetPointIndexCount(); faceVerticeInd++)
-        {
-        vertIndex[faceVerticeInd] = faceVerticeInd; //polyfaceQuery->GetPointIndexCP()[faceVerticeInd] - 1;
-        }  
-
-    for (size_t paramInd = 0; paramInd < polyfaceQuery->GetPointIndexCount(); paramInd++)
-        {
-        const DPoint2d* uv = &polyfaceQuery->GetParamCP()[polyfaceQuery->GetParamIndexCP()[paramInd] - 1];
-        textureUv[paramInd].x = uv->x;
-        textureUv[paramInd].y = uv->y;
-        }
-
-    trimesh.m_vertIndex = vertIndex;
-
-    if (s_applyTexture && renderSys != nullptr)
-        {        
-        //IScalableMeshTexturePtr smTexturePtr(m_scalableMeshNodePtr->GetTexture());
-
-#if 1 //NEEDS_WORK_SM GetTextureCompressed doesn't currently work for Cesium. 
-        IScalableMeshTexturePtr smTexturePtr(m_scalableMeshNodePtr->GetTexture());
-
-        if (smTexturePtr.IsValid())
-            {
-            trimesh.m_textureUV = textureUv;
-            ByteStream imageBytes(smTexturePtr->GetSize());
-
-            size_t lineSize = smTexturePtr->GetDimension().x * 3;
-
-            for (size_t indY = 0; indY < smTexturePtr->GetDimension().y; indY++)
-                memcpy(imageBytes.GetDataP() + indY * lineSize, smTexturePtr->GetData() + (smTexturePtr->GetDimension().y - indY - 1) * lineSize, lineSize);
-                                                        
-            Image binaryImage(smTexturePtr->GetDimension().x, smTexturePtr->GetDimension().y, std::move(imageBytes), Image::Format::Rgb);
-
-            Render::Texture::CreateParams params;
-            params.SetIsTileSection();  // tile section have clamp instead of warp mode for out of bound pixels. That help reduce seams between tiles when magnified.            
-            trimesh.m_texture = renderSys->_CreateTexture(binaryImage, params);
-            }
-#else
-
-        IScalableMeshTexturePtr compressedTexturePtr(m_scalableMeshNodePtr->GetTextureCompressed());
-        Image jpegImage(Image::FromJpeg(compressedTexturePtr->GetData(), compressedTexturePtr->GetSize(), Image::Format::Rgb));        
-        ImageSource imageSource(jpegImage, ImageSource::Format::Jpeg);        
-        trimesh.m_texture = renderSys->_CreateTexture(imageSource, Image::Format::Rgb, Image::BottomUp::Yes);
-        trimesh.m_textureUV = textureUv;
-#endif
-        //ImageSource jpeg(ImageSource::Format::Jpeg, ByteStream(buffer, resourceSize));
-        
-                
-        }
-
-    Dgn::TileTree::TriMeshTree::TriMeshList triMeshList;
-    scene._CreateGeometry(triMeshList, trimesh, renderSys);
-    for (auto& meshEntry : triMeshList)
-        {
-        m_meshes.push_front(meshEntry);
-        }
-
-    delete [] trimesh.m_points;
-    delete [] trimesh.m_vertIndex;
-    delete [] trimesh.m_textureUV;
-
-#if 0
-    Render::IGraphicBuilder::TriMeshArgs trimesh;
-    trimesh.m_numPoints = scalableMesh->GetNbPoints();
-    trimesh.m_points = ctm.GetFloatArray(CTM_VERTICES);
-    trimesh.m_normals = (ctm.GetInteger(CTM_HAS_NORMALS) == CTM_TRUE) ? ctm.GetFloatArray(CTM_NORMALS) : nullptr;
-    trimesh.m_numIndices = 3 * ctm.GetInteger(CTM_TRIANGLE_COUNT);
-    trimesh.m_vertIndex = ctm.GetIntegerArray(CTM_INDICES);
-    trimesh.m_textureUV = (FPoint2d const*)ctm.GetFloatArray(CTM_UV_MAP_1);
-#endif
-
-    //BENTLEY_SM_EXPORT IScalableMeshTexturePtr GetTexture() const;
-
-    return SUCCESS;
-    }
-
-/*---------------------------------------------------------------------------------**//**
- * @bsimethod                                                   Mathieu.St-Pierre  08/17
- +---------------+---------------+---------------+---------------+---------------+------*/
-BentleyStatus SMScene::LoadNodeSynchronous(SMNodeR node)
-    {
-    auto result = _RequestTile(node, nullptr, nullptr, BeTimePoint());
-    result.wait();
-    return result.isReady() ? SUCCESS : ERROR;
-    }
-
-/*---------------------------------------------------------------------------------**//**
- * @bsimethod                                                   Mathieu.St-Pierre  08/17
- +---------------+---------------+---------------+---------------+---------------+------*/
-BentleyStatus SMScene::LoadScene()
-    {
-    /*
-       if (SUCCESS != ReadSceneFile())
-       return ERROR;
-       */
-
-    if (!m_smPtr.IsValid())
-        return ERROR;
-
-    //CreateCache(m_sceneInfo.m_sceneName.c_str(), 1024 * 1024 * 1024); // 1 GB
-
-    IScalableMeshNodePtr smNode(m_smPtr->GetRootNode());
-    SMNode* root = new SMNode(*this, nullptr, smNode);
-    //root->m_childPath = m_sceneInfo.m_rootNodePath;
-    m_rootTile = root;
-
-    auto result = _RequestTile(*root, nullptr, GetRenderSystemP(), BeTimePoint());
-    result.wait(BeDuration::Seconds(2)); // only wait for 2 seconds
-    return result.isReady() ? SUCCESS : ERROR;
-    }
-
-//----------------------------------------------------------------------------------------
-// @bsimethod                                                      Mathieu.St-Pierre  08/17
-//----------------------------------------------------------------------------------------
-BentleyStatus SMScene::LocateFromSRS()
-    {
-#if 0
-    DgnGCSPtr bimGCS = m_db.GeoLocation().GetDgnGCS();
-    if (!bimGCS.IsValid())
-        return ERROR; // BIM is not geolocated, can't use geolocation in 3mx scene
-
-    if (m_sceneInfo.m_reprojectionSystem.empty())
-        return SUCCESS;  // scene has no spatial reference system, give up.
-
-    WString    warningMsg;
-    StatusInt  status, warning;
-
-    DgnGCSPtr threeMxGCS = DgnGCS::CreateGCS(m_db);
-
-    int epsgCode;
-    double latitude, longitude;
-    if (1 == sscanf(m_sceneInfo.m_reprojectionSystem.c_str(), "EPSG:%d", &epsgCode))
-        status = threeMxGCS->InitFromEPSGCode(&warning, &warningMsg, epsgCode);
-    else if (2 == sscanf(m_sceneInfo.m_reprojectionSystem.c_str(), "ENU:%lf,%lf", &latitude, &longitude))
-        {
-        // ENU specification does not impose any projection method so we use the first azimuthal available using values that will
-        // mimic the intent (North is Y positive, no offset)
-        // Note that we could have injected the origin here but keeping it in the transform as for other GCS specs
-        if (latitude < 90.0 && latitude > -90.0 && longitude < 180.0 && longitude > -180.0)
-            status = threeMxGCS->InitAzimuthalEqualArea(&warningMsg, L"WGS84", L"METER", longitude, latitude, 0.0, 1.0, 0.0, 0.0, 1);
-        else
-            status = ERROR;
-        }
-    else
-        status = threeMxGCS->InitFromWellKnownText(&warning, &warningMsg, DgnGCS::wktFlavorEPSG, WString(m_sceneInfo.m_reprojectionSystem.c_str(), false).c_str());
-
-    if (SUCCESS != status)
-        {
-        BeAssert(false && warningMsg.c_str());
-        return ERROR;
-        }
-
-    // Compute a linear transform that approximates the reprojection transformation at the origin.
-    Transform localTransform;
-    status = threeMxGCS->GetLocalTransform(&localTransform, m_sceneInfo.m_origin, nullptr, true/*doRotate*/, true/*doScale*/, *bimGCS);
-
-    // 0 == SUCCESS, 1 == Warning, 2 == Severe Warning,  Negative values are severe errors.
-    if (status == 0 || status == 1)
-        {
-        m_location = localTransform;
-        return SUCCESS;
-        }
-#endif
-
-    return ERROR;
-    }
-
-/*---------------------------------------------------------------------------------**//**
- * @bsimethod                                                   Mathieu.St-Pierre  08/17
- +---------------+---------------+---------------+---------------+---------------+------*/
-#if 0
-BentleyStatus Scene::ReadSceneFile()
-    {
-    StreamBuffer rootStream;
-
-    if (IsHttp())
-        {
-        TileTree::HttpDataQuery query(m_sceneFile, nullptr);
-        query.Perform().wait();
-
-        rootStream = std::move(query.GetData());
-        }
-    else
-        {
-        TileTree::FileDataQuery query(m_sceneFile, nullptr);
-        rootStream = std::move(query.Perform().get());
-        }
-
-    return rootStream.HasData() ? m_sceneInfo.Read(rootStream) : ERROR;
-    }
-#endif
-
-
-//----------------------------------------------------------------------------------------
-// @bsimethod                                                   Mathieu.St-Pierre  12/2016
-//----------------------------------------------------------------------------------------
-IScalableMeshProgressiveQueryEnginePtr ScalableMeshModel::GetProgressiveQueryEngine()
-    {
-    if (m_progressiveQueryEngine == nullptr)
-        {
-        m_displayNodesCache = new ScalableMeshDisplayCacheManager();
-        if (!((ScalableMeshDisplayCacheManager*)m_displayNodesCache.get())->CanDisplay())
-            {
-            return nullptr;
-            }
-        m_progressiveQueryEngine = IScalableMeshProgressiveQueryEngine::Create(m_smPtr, m_displayNodesCache, m_displayTexture);
-        }
-
-    return m_progressiveQueryEngine;
-    }
-
-void DoPick(bvector<IScalableMeshCachedDisplayNodePtr>& meshNodes,
-            bvector<IScalableMeshCachedDisplayNodePtr>& overviewMeshNodes, 
-            ViewContextR                                viewContext, 
-            const Transform&                            smToDgnUorTransform)
-    {
-    assert(DrawPurpose::Pick == viewContext.GetDrawPurpose());
-    
-    assert(!"PushTransform not available on Bim02");
-
-#if 0 
-        {
-        viewContext.PushTransform(smToDgnUorTransform);
-        IPickGeomP  pickGeom = viewContext.GetIPickGeom();
-        DPoint3d pt;
-        pickGeom->_GetPickPointView().GetProjectedXYZ(pt);
-        viewContext.ViewToNpc(&pt, &pt, 1);
-        DPoint3d endPt = pt;
-        endPt.z = 1;
-        pt.z = 0;
-
-        viewContext.NpcToView(&pt, &pt, 1);
-        viewContext.ViewToLocal(&pt, &pt, 1);
-
-        viewContext.NpcToView(&endPt, &endPt, 1);
-        viewContext.ViewToLocal(&endPt, &endPt, 1);
-
-        DRay3d ray = DRay3d::FromOriginAndVector(pt, DVec3d::FromStartEndNormalize(pt, endPt));
-
-        for (auto& node : meshNodes)
-            {
-            DRange3d nodeBox = node->GetContentExtent();
-            double paramA, paramB;
-            DPoint3d pointA, pointB;
-            if (!nodeBox.IntersectRay(paramA, paramB, pointA, pointB, pt, ray.direction)) continue;
-            bvector<SmCachedDisplayMesh*> cachedMeshes;
-            bvector<bpair<bool, uint64_t>>  texIDs;
-
-            if (SUCCESS == node->GetCachedMeshes(cachedMeshes, texIDs))
-                {
-                for (auto& cachedMesh : cachedMeshes)
-                    {
-                    QvElem* qvElem = 0;
-                    if (cachedMesh != 0)
-                        {
-                        qvElem = cachedMesh->m_qvElem;
-                        }
-                    if (qvElem != 0)
-                        {
-                        viewContext.GetIViewDraw().DrawQvElem(qvElem);
-                        }
-                    }
-                }
-            }
-
-        for (auto& node : overviewMeshNodes)
-            {
-            DRange3d nodeBox = node->GetContentExtent();
-            double paramA, paramB;
-            DPoint3d pointA, pointB;
-            if (!nodeBox.IntersectRay(paramA, paramB, pointA, pointB, pt, ray.direction)) continue;
-            bvector<SmCachedDisplayMesh*> cachedMeshes;
-            bvector<bpair<bool, uint64_t>> texIDs;
-
-            if (SUCCESS == node->GetCachedMeshes(cachedMeshes, texIDs))
-                {
-                for (auto& cachedMesh : cachedMeshes)
-                    {
-                    QvElem* qvElem = 0;
-                    if (cachedMesh != 0)
-                        {
-                        qvElem = cachedMesh->m_qvElem;
-                        }
-                    if (qvElem != 0)
-                        {
-                        viewContext.GetIViewDraw().DrawQvElem(qvElem);
-                        }
-                    }
-                }
-            }
-        viewContext.PopTransformClip();        
-        return;
-        }
-#endif
-    }
-
-//---------------------------------------------------------------------------------------
-// @bsimethod
-//---------------------------------------------------------------------------------------
-void ScalableMeshModel::ClearAllDisplayMem()
-    {
-    if (!m_smPtr.IsValid())
-        return;
-
-    IScalableMeshProgressiveQueryEngine::CancelAllQueries();
-    ClearProgressiveQueriesInfo();
-    m_currentDrawingInfoPtr = nullptr;
-    m_progressiveQueryEngine = nullptr;
-    m_smPtr->RemoveAllDisplayData();    
-    RefreshClips();
-    }
-
-/*---------------------------------------------------------------------------------**//**
-* @bsimethod                                                    Mark.Schlosser  12/2017
-+---------------+---------------+---------------+---------------+---------------+------*/
-void ScalableMeshModel::SetClip(Dgn::ClipVectorCP clip)
-    {
-    m_clip = clip;
-    if (m_root.IsValid())
-        static_cast<SMSceneP>(m_root.get())->SetClip(clip);
-    }
-
-/*---------------------------------------------------------------------------------**//**
-* @bsimethod                                                    Paul.Connelly   07/17
-+---------------+---------------+---------------+---------------+---------------+------*/
-TileTree::RootPtr ScalableMeshModel::_CreateTileTree(Render::SystemP system)
-    {
-    Utf8String sceneFile;
-
-    Transform toLocationTransform;
-    Transform toFloatTransform;
-
-    if (m_smPtr.IsValid())
-        {
-        DRange3d range3D(m_smPtr->GetRootNode()->GetContentExtent());    
-        DPoint3d centroid;
-        centroid = DPoint3d::From((range3D.high.x + range3D.low.x) / 2.0, (range3D.high.y + range3D.low.y) / 2.0, (range3D.high.z + range3D.low.z) / 2.0);
-
-#if 0 
-        DPoint3d go = m_dgndb.GeoLocation().GetGlobalOrigin();
-
-        GeoCoords::GCS gcs(m_smPtr->GetGCS());
-        DgnGCSPtr  smGCS = DgnGCS::CreateGCS(gcs.GetGeoRef().GetBasePtr().get(), m_dgndb);
-
-        DPoint3d scale = DPoint3d::FromXYZ(1, 1, 1);
-        smGCS->UorsFromCartesian(scale, scale);        
-                    
-        scale.DifferenceOf(scale, go);
-
-        smGCS->UorsFromCartesian(centroid, centroid);       
-
-        toFloatTransform = Transform::FromRowValues(scale.x, 0, 0, -(centroid.x - go.x),
-                                                    0, scale.y, 0, -(centroid.y - go.y),
-                                                    0, 0, scale.z, -(centroid.z - go.z));
-
-        
-/*
-        computedTransform = Transform::FromRowValues(scale.x, 0, 0, globalOrigin.x,
-                                                     0, scale.y, 0, globalOrigin.y,
-                                                     0, 0, scale.z, globalOrigin.z);
-*/
-
-        scale = DPoint3d::FromXYZ(1, 1, 1);
-
-        location = Transform::FromRowValues(scale.x, 0, 0, centroid.x,
-                                                     0, scale.y, 0, centroid.y,
-                                                     0, 0, scale.z, centroid.z);
-
-        //location = Transform::From(centroid.x + go.x, centroid.y + go.y, centroid.z + go.z);                                    
-#endif
-
-        m_smToModelUorTransform.Multiply(centroid, centroid);
-        
-        toFloatTransform = Transform::FromRowValues(1.0, 0, 0, -(centroid.x),
-                                                    0, 1.0, 0, -(centroid.y),
-                                                    0, 0, 1.0, -(centroid.z));
-
-        toLocationTransform = Transform::FromRowValues(1.0, 0, 0, (centroid.x),
-                                                       0, 1.0, 0, (centroid.y),
-                                                       0, 0, 1.0, (centroid.z));
-
-        toFloatTransform = Transform::FromProduct(toFloatTransform, m_smToModelUorTransform);
-        //toLocationTransform = Transform::FromProduct(toLocationTransform, m_smToModelUorTransform);
-        }
-    else
-        { 
-        toLocationTransform = Transform::FromIdentity();
-        toFloatTransform = Transform::FromIdentity();
-        }
-
-    SMScenePtr scene = new SMScene(m_dgndb, m_smPtr, toLocationTransform, toFloatTransform, sceneFile.c_str(), system);
-    scene->SetPickable(true);
-    if (SUCCESS != scene->LoadScene())
-        return nullptr;
-
-    scene->SetClip(m_clip.get());
-    return scene.get();
-    }
-
-/*---------------------------------------------------------------------------------**//**
-* @bsimethod                                                    Paul.Connelly   07/17
-+---------------+---------------+---------------+---------------+---------------+------*/
-SMSceneP ScalableMeshModel::Load(Dgn::Render::SystemP renderSys) const
-    {
-    auto root = const_cast<ScalableMeshModel&>(*this).GetTileTree(renderSys);
-    return static_cast<SMSceneP>(root);
-    }
-
-/*---------------------------------------------------------------------------------**//**
- * @bsimethod                                                   Mathieu.St-Pierre  08/17
- +---------------+---------------+---------------+---------------+---------------+------*/
-void ScalableMeshModel::_PickTerrainGraphics(Dgn::PickContextR context) const
-    {
-    auto scene = Load(nullptr);
-    if (nullptr == scene)
-        return;
-
-    //MST_TODO
-    Dgn::ClipVectorCPtr clip;
-
-    PickContext::ActiveDescription descr(context, GetName());
-    scene->Pick(context, scene->GetLocation(), clip.get());
-    }
-
-/*---------------------------------------------------------------------------------**//**
- * @bsimethod                                                   Mathieu.St-Pierre  08/17
- +---------------+---------------+---------------+---------------+---------------+------*/
-void ScalableMeshModel::_OnFitView(FitContextR context)
-    {
-    auto scene = Load(nullptr);
-    if (nullptr == scene)
-        return;
-
-    ElementAlignedBox3d rangeWorld = scene->ComputeRange();
-    context.ExtendFitRange(rangeWorld, scene->GetLocation());
-    }
-
-void ScalableMeshModel::GetAllScalableMeshes(BentleyApi::Dgn::DgnDbCR dgnDb, bvector<IMeshSpatialModelP>& models)
-    {
-    DgnClassId classId(dgnDb.Schemas().GetClassId("ScalableMesh", "ScalableMeshModel"));
-    BeAssert(classId.IsValid());
-
-    for (auto& model : dgnDb.Models().GetLoadedModels())
-        {
-        if (model.second->GetClassId() == classId) models.push_back(dynamic_cast<IMeshSpatialModelP>(model.second.get()));
-        }
-    }
-
-#if 0
-
-struct  ScalableMeshTileNode : ModelTileNode
-{
-    IScalableMeshNodePtr    m_node;
-    Transform               m_transform;
-
-    ScalableMeshTileNode(DgnModelCR model, IScalableMeshNodePtr& node, DRange3d transformedRange, TransformCR transform, size_t siblingIndex, TileNodeP parent) :
-        m_node(node), m_transform(transform), ModelTileNode(model, transformedRange, node->GetLevel(), siblingIndex, transformedRange.XLength()* transformedRange.YLength() / node->GetPointCount(), parent)
-    {}
-
-    virtual TileMeshList _GenerateMeshes(TileGeometryCacheR geometryCache, double tolerance, TileGeometry::NormalMode normalMode = TileGeometry::NormalMode::CurvedSurfacesOnly, bool twoSidedTriangles = false) const override
-        {
-        TileMeshList        tileMeshes;
-
-        if (m_node->GetChildrenNodes().empty())
-            {
-            BeAssert(false);
-            return tileMeshes;
-            }
-
-        for (auto& child : m_node->GetChildrenNodes())
-            {
-
-            IScalableMeshMeshFlagsPtr flags = IScalableMeshMeshFlags::Create(true, false);
-            bvector<bool> clips;
-            auto meshP = child->GetMesh(flags, clips);
-            if (!meshP.IsValid() || meshP->GetNbFaces() == 0) continue;
-            TileMeshBuilderPtr      builder;
-            TileDisplayParamsPtr    displayParams;
-
-            if (child->IsTextured())
-                {
-                auto textureP = child->GetTexture();
-                ByteStream myImage(textureP->GetDimension().x* textureP->GetDimension().y * 3);
-                memcpy(myImage.GetDataP(), textureP->GetData(), textureP->GetDimension().x* textureP->GetDimension().y * 3);
-                Image image(textureP->GetDimension().x, textureP->GetDimension().y, std::move(myImage), Image::Format::Rgb);
-                ImageSource jpgTex(image, ImageSource::Format::Jpeg, 70);
-                TileTextureImagePtr     tileTexture = new TileTextureImage(jpgTex);
-                displayParams = new TileDisplayParams(0xffffff, tileTexture, true);
-                }
-            else
-                {
-                TileTextureImagePtr     tileTexture = nullptr;
-                displayParams = new TileDisplayParams(0x007700, tileTexture, false);
-                }
-            builder = TileMeshBuilder::Create(displayParams, NULL, 0.0);
-            for (PolyfaceVisitorPtr visitor = PolyfaceVisitor::Attach(*meshP->GetPolyfaceQuery()); visitor->AdvanceToNextFace();)
-                builder->AddTriangle(*visitor, GetModel().GetModelId(), false, twoSidedTriangles);
-
-            tileMeshes.push_back(builder->GetMesh());
-            }
-
-        return tileMeshes;
-        }
-
-};  //  ScalableMeshTileNode
-
-#endif
-
-void ScalableMeshModel::MakeTileSubTree(TileNodePtr& rootTile, IScalableMeshNodePtr& node, TransformCR transformDbToTile, size_t childIndex, TileNode* parent)
-    {
-    DRange3d transformedRange = node->GetContentExtent();
-    if (transformedRange.IsNull() || transformedRange.IsEmpty()) transformedRange = node->GetNodeExtent();
-    transformDbToTile.Multiply(transformedRange, transformedRange);
-    //rootTile = new ScalableMeshTileNode(*this, node, transformedRange, transformDbToTile, childIndex, parent);
-
-    for (auto& child : node->GetChildrenNodes())
-        {
-        size_t idx = &child - &node->GetChildrenNodes().front();
-        TileNodePtr childTile;
-        MakeTileSubTree(childTile, child, transformDbToTile, idx, rootTile.get());
-        rootTile->GetChildren().push_back(childTile);
-        }
-    }
-
-#if 0
-TileGeneratorStatus ScalableMeshModel::_GenerateMeshTiles(TileNodePtr& rootTile, TransformCR transformDbToTile, double leafTolerance, TileGenerator::ITileCollector& collector, ITileGenerationProgressMonitorR progressMeter)
-    {
-    assert(!"Not implemented yet");
-
-    return TileGeneratorStatus::Aborted;
-    }
-#endif
-
-//---------------------------------------------------------------------------------------
-// @bsimethod
-//---------------------------------------------------------------------------------------
-void ScalableMeshModel::GetScalableMeshTypes(BentleyApi::Dgn::DgnDbCR dgnDb, bool& has3D, bool& hasTerrain, bool& hasExtractedTerrain, bool& hasCesium3DTiles)
-    {    
-    has3D = false; 
-    hasTerrain = false;
-    hasExtractedTerrain = false;
-    hasCesium3DTiles = false;
-
-    bvector<IMeshSpatialModelP> smModels;
-
-    GetAllScalableMeshes(dgnDb, smModels);
-
-    for (auto& smModel : smModels)
-        {
-        ScalableMeshModel* scalableMeshModel = (ScalableMeshModel*)smModel;
-
-        if (!scalableMeshModel->IsTerrain())
-            {
-            IScalableMesh* sm = scalableMeshModel->GetScalableMesh();
-
-            if (sm != nullptr)
-                {
-                bvector<uint64_t> ids;
-                sm->GetCoverageIds(ids);
-                if (ids.size() > 0) hasExtractedTerrain = true;
-
-                if (sm->IsCesium3DTiles()) hasCesium3DTiles = true;
-                }
-
-            has3D = true;
-            }
-        else
-            {
-            hasTerrain = true;
-            }
-        }
-    }
-
-//NEEDS_WORK_SM : Should be at application level
-void GetScalableMeshTerrainFileName(BeFileName& smtFileName, const BeFileName& dgnDbFileName)
-    {
-    //smtFileName = params.m_dgndb.GetFileName().GetDirectoryName();
-
-    smtFileName = dgnDbFileName.GetDirectoryName();
-    smtFileName.AppendToPath(dgnDbFileName.GetFileNameWithoutExtension().c_str());
-    smtFileName.AppendString(L"\\terrain.3sm");
-    }
-
-//=======================================================================================
-//! Helper class used to kept pointers with a DgnDb in-memory
-//=======================================================================================
-struct ScalableMeshTerrainModelAppData : Db::AppData
-{
-    static Key DataKey;
-
-    ScalableMeshModel*  m_smTerrainPhysicalModelP;
-    bool                m_modelSearched;
-
-    ScalableMeshTerrainModelAppData ()
-        {
-        m_smTerrainPhysicalModelP = 0;
-        m_modelSearched = false;
-        }
-    virtual ~ScalableMeshTerrainModelAppData () {}
-
-    ScalableMeshModel* GetModel(DgnDbCR db)
-        {
-        if (m_modelSearched == false)
-            {
-            //NEEDS_WORK_SM : Not yet done.
-            /*
-               BeSQLite::EC::ECSqlStatement stmt;
-               if (BeSQLite::EC::ECSqlStatus::Success != stmt.Prepare(dgnDb, "SELECT ECInstanceId FROM ScalableMeshModel.ScalableMesh;"))
-               return nullptr;
-
-               if (BeSQLite::BE_SQLITE_ROW != stmt.Step()) return nullptr;
-               DgnModelId smModelID = DgnModelId(stmt.GetValueUInt64(0));
-               DgnModelPtr dgnModel = dgnDb.Models().FindModel(smModelID);
-
-               if (dgnModel.get() == 0)
-               {
-               dgnModel = dgnDb.Models().GetModel(smModelID);
-               }
-
-               if (dgnModel.get() != 0)
-               {
-               assert(dynamic_cast<ScalableMeshModel*>(dgnModel.get()) != 0);
-
-               return static_cast<ScalableMeshModel*>(dgnModel.get());
-               }
-               */
-
-            m_modelSearched = true;
-            }
-
-        return m_smTerrainPhysicalModelP;
-        }
-
-    static ScalableMeshTerrainModelAppData* Get (DgnDbCR dgnDb)
-        {
-        ScalableMeshTerrainModelAppData* appData = dynamic_cast<ScalableMeshTerrainModelAppData*>(dgnDb.FindAppData (ScalableMeshTerrainModelAppData::DataKey));
-        if (!appData)
-            {
-            appData = new ScalableMeshTerrainModelAppData ();
-            dgnDb.AddAppData (ScalableMeshTerrainModelAppData::DataKey, appData);
-            }
-
-        return appData;
-        }
-
-    static void Delete (DgnDbCR dgnDb)
-        {
-        dgnDb.DropAppData (ScalableMeshTerrainModelAppData::DataKey);
-        }
-};
-
-Db::AppData::Key ScalableMeshTerrainModelAppData::DataKey;
-
-//----------------------------------------------------------------------------------------
-// @bsimethod                                                 Elenie.Godzaridis     2/2016
-//----------------------------------------------------------------------------------------
-ScalableMeshModel::ScalableMeshModel(BentleyApi::Dgn::DgnModel::CreateParams const& params)
-    : T_Super(params)
-    {
-    m_tryOpen = false;
-    m_forceRedraw = false;
-    m_isProgressiveDisplayOn = true;
-    m_isInsertingClips = false;
-	m_subModel = false;
-    m_loadedAllModels = false;
-    m_startClipCount = 0;
-    
-    m_displayTexture = true;
-
-    m_displayNodesCache = new ScalableMeshDisplayCacheManager();
-    }
-
-//----------------------------------------------------------------------------------------
-// @bsimethod                                                 Elenie.Godzaridis     2/2016
-//----------------------------------------------------------------------------------------
-ScalableMeshModel::~ScalableMeshModel()
-    {
-    Cleanup(false);
-    }
-
-void ScalableMeshModel::Cleanup(bool isModelDelete)
-    {
-    if (nullptr != m_progressiveQueryEngine.get() && nullptr != m_currentDrawingInfoPtr.get()) m_progressiveQueryEngine->StopQuery(m_currentDrawingInfoPtr->m_currentQuery);
-    if (nullptr != m_currentDrawingInfoPtr.get())
-    {
-        m_currentDrawingInfoPtr->m_meshNodes.clear();
-        m_currentDrawingInfoPtr->m_overviewNodes.clear();
-    }
-
-    ScalableMeshTerrainModelAppData* appData(ScalableMeshTerrainModelAppData::Get(GetDgnDb()));
-    if (appData != nullptr && appData->m_smTerrainPhysicalModelP == this)
-        ScalableMeshTerrainModelAppData::Delete(GetDgnDb());
-    ClearProgressiveQueriesInfo();
-
-    if (m_smPtr.IsValid())
-        {                
-        bvector<BeFileName> extraFileNames;
-
-        if (isModelDelete)
-            m_smPtr->GetExtraFileNames(extraFileNames);
-
-        //Close the 3SM file, to close extra clip files.
-		m_currentDrawingInfoPtr = nullptr;
-		m_progressiveQueryEngine = nullptr;        
-        m_smPtr = nullptr;        
-
-        for (auto& extraFileName : extraFileNames)
-            {
-            _wremove(extraFileName.c_str());
-            }        
-        }    
-    }
-
-
-BeFileName ScalableMeshModel::GenerateClipFileName(BeFileNameCR smFilename, DgnDbR dgnProject)
-    {
-    BeFileName clipFileBase;
-    BeFileName extraFileDir;
-
-    if (m_locationProviderPtr.IsValid() && SUCCESS == m_locationProviderPtr->GetExtraFileDirectory(extraFileDir, dgnProject))
-        {
-        clipFileBase = extraFileDir;        
-        }
-    else
-        {
-        clipFileBase = BeFileName(ScalableMeshModel::GetTerrainModelPath(dgnProject)).GetDirectoryName();
-        }
-        
-    Utf8Char modelIdStr[1000];
-    BeStringUtilities::FormatUInt64(modelIdStr, GetModelId().GetValue());    
-    clipFileBase.AppendToPath(WString(modelIdStr, true).c_str());
-    return clipFileBase;
-    }
-
-
-void ScalableMeshModel::ClearExtraFiles()
-{
-	BeFileName clipFileBase = GenerateClipFileName(m_path, GetDgnDb());
-
-	bvector<BeFileName> names;
-	BeFileName clipFileName = clipFileBase;
-	clipFileName.append(L"_clips");
-
-	BeFileName clipDefFileName = clipFileBase;
-	clipDefFileName.append(L"_clipDefinitions");
-
-	names.push_back(clipFileName);
-	names.push_back(clipDefFileName);
-	for (auto& fileName : names)
-	{
-		if (BeFileName::DoesPathExist(fileName.c_str()))
-		{
-			BeFileName::BeDeleteFile(fileName.c_str());
-		}
-	}
-}
-
-void ScalableMeshModel::CompactExtraFiles()
-{
-	if (!m_smPtr.IsValid())
-		return;
-
-	m_smPtr->CompactExtraFiles();
-}
-//----------------------------------------------------------------------------------------
-// @bsimethod                                                 Elenie.Godzaridis     2/2016
-//----------------------------------------------------------------------------------------
-void ScalableMeshModel::OpenFile(BeFileNameCR smFilename, DgnDbR dgnProject)
-    {
-    assert(m_smPtr == nullptr);
-    m_path = smFilename;
-
-    bvector<IMeshSpatialModelP> allScalableMeshes;
-    ScalableMeshModel::GetAllScalableMeshes(dgnProject, allScalableMeshes);
-    size_t nOfOtherModels = 0;
-    for (auto& sm : allScalableMeshes)
-        {
-        if (sm != this) nOfOtherModels++;
-        }
-
-
-    allScalableMeshes.clear();    
-
-    BeFileName clipFileBase = GenerateClipFileName(smFilename, dgnProject);
-
-    m_basePath = clipFileBase;
-    m_smPtr = IScalableMesh::GetFor(smFilename, Utf8String(clipFileBase.c_str()), false, true);
-
-    if (!m_smPtr.IsValid())
-        return;    
-
-#if SM_ACTIVATE_UPLOADER == 1 || SM_ACTIVATE_LOAD_TEST == 1
-    WString projectName = dgnProject.GetFileName().GetFileNameWithoutExtension();
-#endif
-
-#if SM_ACTIVATE_UPLOADER == 1
-    if (projectName.Contains(WString(L"upload_to_cloud")))
-        {
-        if (projectName.Equals(WString(L"upload_to_cloud_wsg")))
-            {
-            WString container(L"scalablemesh"); // WSG container
-            m_smPtr->ConvertToCloud(container, smFilename.GetFileNameWithoutExtension(), SMCloudServerType::WSG);
-            }
-        else if (projectName.Equals(WString(L"upload_to_cloud_azure")))
-            {
-            WString container(L"scalablemeshtest"); // Azure container
-            m_smPtr->ConvertToCloud(container, smFilename.GetFileNameWithoutExtension(), SMCloudServerType::Azure);
-            }
-        else if (projectName.Equals(WString(L"upload_to_cloud_local_curl")))
-            {
-            WString container(L"scalablemeshtest"); // local disk container
-            m_smPtr->ConvertToCloud(container, smFilename.GetFileNameWithoutExtension(), SMCloudServerType::LocalDiskCURL);
-            }
-        else if (projectName.Equals(WString(L"upload_to_cloud_local")))
-            {
-            WString container(L"scalablemeshtest"); // local disk container
-            m_smPtr->ConvertToCloud(container, smFilename.GetFileNameWithoutExtension(), SMCloudServerType::LocalDisk);
-            }
-        else
-            {
-            assert(false); // unknown service
-            }
-        }
-#endif
-
-#if SM_ACTIVATE_LOAD_TEST == 1
-    if (projectName.Contains(WString(L"load_test")))
-        {
-        size_t nbLoadedNodes = 0;
-        m_smPtr->LoadAllNodeData(nbLoadedNodes, 6);
-        }
-#endif
-
-    //if (m_smPtr->IsTerrain())
-        {
-         ScalableMeshTerrainModelAppData* appData = ScalableMeshTerrainModelAppData::Get(m_dgndb);
-         if (appData->m_smTerrainPhysicalModelP == nullptr)
-             {
-             appData->m_smTerrainPhysicalModelP = this;
-             appData->m_modelSearched = true;
-             }
-        }
-    
-    const GeoCoords::GCS& gcs(m_smPtr->GetGCS());
-
-    DPoint3d scale;
-    scale.x = 1;
-    scale.y = 1;
-    scale.z = 1;
-    
-    DgnGCS* projGCS = dgnProject.GeoLocation().GetDgnGCS();
-    DPoint3d globalOrigin = dgnProject.GeoLocation().GetGlobalOrigin();
-
-    if (gcs.HasGeoRef())
-        {
-        DgnGCSPtr dgnGcsPtr(DgnGCS::CreateGCS(gcs.GetGeoRef().GetBasePtr().get(), dgnProject));
-        dgnGcsPtr->UorsFromCartesian(scale, scale);
-        scale.DifferenceOf(scale, globalOrigin);
-
-        if (projGCS != nullptr && !projGCS->IsEquivalent(*dgnGcsPtr))
-            {
-            dgnGcsPtr->SetReprojectElevation(true);
-
-            Transform trans = Transform::FromRowValues(scale.x, 0, 0, globalOrigin.x,
-                                                         0, scale.y, 0, globalOrigin.y,
-                                                         0, 0, scale.z, globalOrigin.z);
-
-            DRange3d smExtent, smExtentUors;
-            m_smPtr->GetRange(smExtent);
-            trans.Multiply(smExtentUors, smExtent);
-
-            DPoint3d extent;
-            extent.DifferenceOf(smExtentUors.high, smExtentUors.low);
-            Transform       approxTransform;
-
-            auto coordInterp = m_smPtr->IsCesium3DTiles() ? Dgn::GeoCoordInterpretation::XYZ : Dgn::GeoCoordInterpretation::Cartesian;
-
-            StatusInt status = dgnGcsPtr->GetLocalTransform(&approxTransform, smExtentUors.low, &extent, true/*doRotate*/, true/*doScale*/, coordInterp, *projGCS);
-            if (0 == status || 1 == status || 25 == status)
-                {
-                DRange3d smExtentInDestGCS1;
-                approxTransform.Multiply(smExtentInDestGCS1, smExtentUors);
-                m_smToModelUorTransform = Transform::FromProduct(approxTransform, trans);
-
-                DRange3d smExtentInDestGCS;
-                m_smToModelUorTransform.Multiply(smExtentInDestGCS, smExtent);
-                }
-            else
-                {
-                m_smToModelUorTransform = Transform::FromRowValues(scale.x, 0, 0, -globalOrigin.x,
-                                                                   0, scale.y, 0, -globalOrigin.y,
-                                                                   0, 0, scale.y, -globalOrigin.z);
-                }
-            }
-        else
-            {
-            m_smToModelUorTransform = Transform::FromRowValues(scale.x, 0, 0, -globalOrigin.x,
-                                                               0, scale.y, 0, -globalOrigin.y,
-                                                               0, 0, scale.y, -globalOrigin.z);
-            }
-        }
-    else
-        {
-        dgnProject.GeoLocation().GetDgnGCS()->UorsFromCartesian(scale, scale);
-        assert(scale.x == 1 && scale.y == 1 && scale.z == 1);
-        m_smToModelUorTransform = Transform::FromScaleFactors(scale.x, scale.y, scale.z);
-        }
-
-    m_smPtr->SetReprojection(*projGCS, m_smToModelUorTransform);
-
-
-    
-    m_storageToUorsTransfo = DMatrix4d::From(m_smToModelUorTransform);
-
-    bool invertResult = m_modelUorToSmTransform.InverseOf(m_smToModelUorTransform);
-    assert(invertResult);
-    
-    if (m_smPtr->IsCesium3DTiles() && !(smFilename.ContainsI(L"realitydataservices") && smFilename.ContainsI(L"S3MXECPlugin")))
-        {
-        // The mesh likely comes from ProjectWiseContextShare, if it does then save that instead
-        auto pwcsLink = BeFileName(m_smPtr->GetProjectWiseContextShareLink().c_str());
-        if (!pwcsLink.empty()) m_path = pwcsLink;
-        }
-
-    // NEEDS_WORK_SM
-    BeFileName dbFileName(dgnProject.GetDbFileName());
-    BeFileName basePath = dbFileName.GetDirectoryName();
-    //T_HOST.GetPointCloudAdmin()._CreateLocalFileId(m_properties.m_fileId, m_path, basePath);
-    m_properties.m_fileId = Utf8String(m_path);
-  
-    StatusInt result = m_smPtr->GetTextureInfo(m_textureInfo);
-
-    assert(result == SUCCESS);
-
-    if (!m_textureInfo->IsTextureAvailable())
-        {
-        SetDisplayTexture(false);
-        }
-    }
-
-//----------------------------------------------------------------------------------------
-// @bsimethod                                                 Elenie.Godzaridis     2/2016
-//----------------------------------------------------------------------------------------
-void ScalableMeshModel::CloseFile()
-    {
-	if (m_subModel)
-	{
-		m_loadedAllModels = false;
-	}
-    if (nullptr != m_progressiveQueryEngine.get() && nullptr != m_currentDrawingInfoPtr.get()) m_progressiveQueryEngine->StopQuery(m_currentDrawingInfoPtr->m_currentQuery);
-    if (nullptr != m_currentDrawingInfoPtr.get())
-        {
-        m_currentDrawingInfoPtr->m_meshNodes.clear();
-        m_currentDrawingInfoPtr->m_overviewNodes.clear();
-        m_currentDrawingInfoPtr->m_smPtr = nullptr;
-        }
-
-    m_progressiveQueryEngine = nullptr;    
-    m_smPtr = nullptr;
-    m_displayNodesCache = nullptr;
-    m_tryOpen = false;
-
-    //Ensure the file has really been closed.
-    assert(ScalableMeshLib::GetHost().GetRegisteredScalableMesh(m_path) == nullptr);
-    }
-
-
-
-/*---------------------------------------------------------------------------------**//**
-* @bsimethod                                    Simon.Normand                   03/2017
-+---------------+---------------+---------------+---------------+---------------+------*/
-BentleyStatus ScalableMeshModel::UpdateFilename (BeFileNameCR newFilename)
-    {    
-    if (!BeFileName::DoesPathExist(newFilename))
-        return ERROR;
-    
-    BeFileName dbFileName(m_dgndb.GetDbFileName());
-    BeFileName basePath = dbFileName.GetDirectoryName();
-    //T_HOST.GetPointCloudAdmin()._CreateLocalFileId(m_properties.m_fileId, newFilename, basePath);
-    m_properties.m_fileId = Utf8String(newFilename);
-    OpenFile(newFilename, GetDgnDb());
-    m_tryOpen = true;
-
-    Update();
-
-    // file will be open when required
-    return SUCCESS;
-    }
-
-
-/*---------------------------------------------------------------------------------**//**
-* @bsimethod                                    Mathieu.St-Pierre                03/2017
-+---------------+---------------+---------------+---------------+---------------+------*/
-BentleyStatus ScalableMeshModel::UpdateExtractedTerrainLocation(BeFileNameCR oldLocation, BeFileNameCR newLocation)
-    {
-    assert(m_tryOpen == true);
-
-    if (m_smPtr == nullptr)
-        return ERROR;
-
-    bvector<IMeshSpatialModelP> allScalableMeshes;
-    ScalableMeshModel::GetAllScalableMeshes(GetDgnDb(), allScalableMeshes);
-    
-    bvector<uint64_t> coverageIds;
-    m_smPtr->GetCoverageIds(coverageIds);
-
-    for (auto& pMeshModel : allScalableMeshes)
-        {                                 
-        ScalableMeshModelP pScalableMesh = ((ScalableMeshModelP)pMeshModel);
-        if (this == pScalableMesh)
-            continue;        
-                            
-        for (uint64_t coverageId : coverageIds)
-            {
-            BeFileName terrainPath;
-            GetPathForTerrainRegion(terrainPath, coverageId, oldLocation);
-
-            if (pScalableMesh->GetPath().CompareToI(terrainPath) == 0)
-                {                    
-                BeFileName newFileName(newLocation); 
-                newFileName.AppendString(pScalableMesh->GetPath().GetFileNameAndExtension().c_str());
-                pScalableMesh->CloseFile();
-                pScalableMesh->UpdateFilename(newFileName);                                                            
-                }                
-            }
-        }
-
-    return SUCCESS;
-    }
-
-//----------------------------------------------------------------------------------------
-// @bsimethod                                                 Elenie.Godzaridis     2/2016
-//----------------------------------------------------------------------------------------
-ScalableMeshModelP ScalableMeshModel::CreateModel(BentleyApi::Dgn::DgnDbR dgnDb)
-    {
-    DgnClassId classId(dgnDb.Schemas().GetClassId("ScalableMesh","ScalableMeshModel"));
-    BeAssert(classId.IsValid());
-
-    ScalableMeshModelP model = new ScalableMeshModel(DgnModel::CreateParams(dgnDb, classId, dgnDb.Elements().GetRootSubjectId()/*, DgnModel::CreateModelCode("terrain")*/));
-
-    BeFileName terrainDefaultFileName(ScalableMeshModel::GetTerrainModelPath(dgnDb));
-    model->Insert();
-    model->OpenFile(terrainDefaultFileName, dgnDb);
-    model->Update();
-
-    ScalableMeshTerrainModelAppData* appData(ScalableMeshTerrainModelAppData::Get(dgnDb));
-
-    appData->m_smTerrainPhysicalModelP = model;
-    appData->m_modelSearched = true;
-    dgnDb.SaveChanges();
-    return model;
-    }
-	
-//----------------------------------------------------------------------------------------
-// @bsimethod                                                 Elenie.Godzaridis     4/2017
-//----------------------------------------------------------------------------------------
-ScalableMeshModelP ScalableMeshModel::CreateModel(BentleyApi::Dgn::DgnDbR dgnDb, WString terrainName, BeFileName terrainPath)
-    {
-    DgnClassId classId(dgnDb.Schemas().GetClassId("ScalableMesh", "ScalableMeshModel"));
-    BeAssert(classId.IsValid());
-
-    Utf8String linkName = Utf8String(terrainName); /*/BeFileName(rootUrl).GetFileNameWithoutExtension());*/    
-    Utf8String terrainPathUtf8 = Utf8String(terrainPath);
-
-    RepositoryLinkPtr repositoryLink = RepositoryLink::Create(*dgnDb.GetRealityDataSourcesModel(), terrainPathUtf8.c_str(), linkName.c_str());
-    if (!repositoryLink.IsValid() || !repositoryLink->Insert().IsValid())
-        return nullptr;
-
-    ScalableMeshModelP model = new ScalableMeshModel(DgnModel::CreateParams(dgnDb, classId, repositoryLink->GetElementId()));
-
-    model->Insert();
-    model->OpenFile(terrainPath, dgnDb);
-    model->Update();
-
-    ScalableMeshTerrainModelAppData* appData(ScalableMeshTerrainModelAppData::Get(dgnDb));
-
-    appData->m_smTerrainPhysicalModelP = model;
-    appData->m_modelSearched = true;
-    dgnDb.SaveChanges();
-    return model;
-    }
-
-
-//----------------------------------------------------------------------------------------
-// @bsimethod                                                 Elenie.Godzaridis     2/2016
-//----------------------------------------------------------------------------------------
-Transform ScalableMeshModel::GetUorsToStorage()
-    {
-    Transform t;
-    t.InitFrom(m_storageToUorsTransfo);
-    t = t.ValidatedInverse();
-    return t;
-    }
-
-//----------------------------------------------------------------------------------------
-// @bsimethod                                                 Elenie.Godzaridis     2/2016
-//----------------------------------------------------------------------------------------
-IMeshSpatialModelP ScalableMeshModel::GetTerrainModelP(BentleyApi::Dgn::DgnDbCR dgnDb)
-    {
-    return ScalableMeshTerrainModelAppData::Get(dgnDb)->GetModel(dgnDb);
-    }
-
-//----------------------------------------------------------------------------------------
-// @bsimethod                                                 Elenie.Godzaridis     2/2016
-//----------------------------------------------------------------------------------------
-IScalableMesh* ScalableMeshModel::GetScalableMesh(bool wantGroup)
-    {
-    if (m_smPtr.IsNull())
-        return NULL;
-
-    if (m_smPtr->GetGroup().IsValid() && !m_terrainParts.empty() && wantGroup)
-        return m_smPtr->GetGroup().get();
-    return m_smPtr.get();
-    }
-
-//----------------------------------------------------------------------------------------
-// @bsimethod                                                 Elenie.Godzaridis     2/201
-//----------------------------------------------------------------------------------------
-IScalableMesh* ScalableMeshModel::GetScalableMeshHandle()
-    {
-    return m_smPtr.get();
-    }
-    
-//----------------------------------------------------------------------------------------
-// @bsimethod                                                 Elenie.Godzaridis     2/2016
-//----------------------------------------------------------------------------------------
-WString ScalableMeshModel::GetTerrainModelPath(BentleyApi::Dgn::DgnDbCR dgnDb)
-    {
-    BeFileName tmFileName;
-    tmFileName = dgnDb.GetFileName().GetDirectoryName();
-    tmFileName.AppendToPath(dgnDb.GetFileName().GetFileNameWithoutExtension().c_str());
-    if (!tmFileName.DoesPathExist())
-        BeFileName::CreateNewDirectory(tmFileName.c_str());
-    tmFileName.AppendString(L"\\terrain.3sm");
-    return tmFileName;
-    }
-
-void ScalableMeshModel::ClearOverviews(IScalableMeshPtr& targetSM)
-    {
-    GetProgressiveQueryEngine()->ClearOverviews(targetSM.get());
-    if (targetSM.get() == m_smPtr.get())
-        {
-        if (nullptr != m_progressiveQueryEngine.get() && m_currentDrawingInfoPtr.IsValid()) m_progressiveQueryEngine->StopQuery(m_currentDrawingInfoPtr->m_currentQuery);
-        }
-    if (targetSM.get() == m_smPtr->GetTerrainSM().get())
-        {
-        if (nullptr != m_progressiveQueryEngine.get() && m_currentDrawingInfoPtr.IsValid()) m_progressiveQueryEngine->StopQuery(m_currentDrawingInfoPtr->m_terrainQuery);
-        if (m_currentDrawingInfoPtr.IsValid())
-            {
-            m_currentDrawingInfoPtr->m_terrainMeshNodes.clear();
-            m_currentDrawingInfoPtr->m_terrainOverviewNodes.clear();
-            }
-        }
-    }
-
-void ScalableMeshModel::LoadOverviews(IScalableMeshPtr& targetSM)
-    {
-    GetProgressiveQueryEngine()->InitScalableMesh(targetSM);
-    }
-
-//----------------------------------------------------------------------------------------
-// @bsimethod                                                 Elenie.Godzaridis     3/2016
-//----------------------------------------------------------------------------------------
-void ScalableMeshModel::SetActiveClipSets(bset<uint64_t>& activeClips, bset<uint64_t>& previouslyActiveClips)
-    {
-    
-    bset<uint64_t> clips = activeClips;
-
-    m_activeClips = clips;
-
-    if (m_isInsertingClips) return;
-
-    bvector<uint64_t> clipIds;
-    for (auto& clip: previouslyActiveClips)
-       clipIds.push_back(clip);
-
-    auto tryProgressiveQueryEngine = GetProgressiveQueryEngine();
-    if (tryProgressiveQueryEngine.get() == nullptr) return;
-    GetProgressiveQueryEngine()->SetActiveClips(clips, m_smPtr);
-    GetProgressiveQueryEngine()->ClearCaching(clipIds, m_smPtr);
-    
-    m_forceRedraw = true;
-    }
-
-//----------------------------------------------------------------------------------------
-// @bsimethod                                                 Elenie.Godzaridis     1/2017
-//----------------------------------------------------------------------------------------
-void ScalableMeshModel::ActivateClip(uint64_t clipId, ClipMode mode)
-    {
-    m_currentClips[clipId] = make_bpair(mode, true);
-    RefreshClips();
-
-    if (!m_terrainParts.empty())
-        {
-        for (auto& model : m_terrainParts)
-            model->ActivateClip(clipId, mode);
-        }
-
-    }
-
-//----------------------------------------------------------------------------------------
-// @bsimethod                                                 Elenie.Godzaridis     1/2017
-//----------------------------------------------------------------------------------------
-void ScalableMeshModel::DeactivateClip(uint64_t clipId)
-    {
-    m_currentClips[clipId].second = false;
-    RefreshClips();
-    if (!m_terrainParts.empty())
-        {
-        for (auto& model : m_terrainParts)
-            model->DeactivateClip(clipId);
-        }
-    }
-
-//----------------------------------------------------------------------------------------
-// @bsimethod                                                 Elenie.Godzaridis     1/2017
-//----------------------------------------------------------------------------------------
-void ScalableMeshModel::RefreshClips()
-    {
-    if (!m_smPtr.IsValid())
-        return;
-
-    bset<uint64_t> toActivate;
-    bset<uint64_t> notActivated;
-    for (auto& it : m_currentClips)
-        {
-        if (it.second.first == ClipMode::Mask && it.second.second != m_smPtr->ShouldInvertClips())
-            {
-              toActivate.insert(it.first);
-            }
-        else notActivated.insert(it.first);
-
-        if (it.second.first == ClipMode::Clip && it.second.second && m_smPtr->ShouldInvertClips())
-            toActivate.insert(it.first);
-        else notActivated.insert(it.first);
-
-        }
-
-    m_notActiveClips = notActivated;
-    SetActiveClipSets(toActivate, toActivate);
-    }
-
-bool ScalableMeshModel::HasClipBoundary(const bvector<DPoint3d>& clipBoundary, uint64_t clipID)
-{
-	bvector<DPoint3d> data;
-	SMNonDestructiveClipType type;
-	m_smPtr->GetClipType(clipID, type);
-	if (type != SMNonDestructiveClipType::Boundary)
-		return false;
-
-	if (!m_smPtr->GetClip(clipID, data))
-		return false;
-
-	CurveVectorPtr curveP = CurveVector::CreateLinear(data);
-	CurveVectorPtr testP = CurveVector::CreateLinear(clipBoundary);
-   
-	return curveP->IsSameStructureAndGeometry(*testP, 1e-5);
-}
-
-//---------------------------------------------------------------------------------------
-// @bsimethod
-//---------------------------------------------------------------------------------------
-void ScalableMeshModel::InitializeTerrainRegions(ViewContextR context)
-    {
-	bvector<uint64_t> allClips;
-
-
-	GetClipSetIds(allClips);
-	for (auto elem : allClips)
-	{
-		SMNonDestructiveClipType type;
-		m_smPtr->GetClipType(elem, type);
-
-		if(type == SMNonDestructiveClipType::Boundary)
-			m_smPtr->SetInvertClip(true);
-	}
-
-    bvector<IMeshSpatialModelP> allScalableMeshes;
-    ScalableMeshModel::GetAllScalableMeshes(GetDgnDb(), allScalableMeshes);
-    if (!m_subModel)
-        SetDefaultClipsActive();
-
-
-    bvector<uint64_t> coverageIds;
-    m_smPtr->GetCoverageIds(coverageIds);
-
-    for (auto& pMeshModel : allScalableMeshes)
-        {                
-        ScalableMeshModelP pScalableMesh = ((ScalableMeshModelP)pMeshModel);
-        if (this == pScalableMesh)
-            continue;        
-
-        for (uint64_t coverageId : coverageIds)
-            {
-           // BeFileName terrainPath;
-
-           // GetPathForTerrainRegion(terrainPath, coverageId, m_basePath);
-			bvector<DPoint3d> regionData;
-			if (!m_smPtr->GetClip(coverageId, regionData)) continue;
-
-            if (nullptr != pScalableMesh->GetScalableMesh(false) && pScalableMesh->HasClipBoundary(regionData, coverageId)/*&& pScalableMesh->GetPath().CompareToI(terrainPath) == 0*/)
-                {                                            
-                 AddTerrainRegion(coverageId, pScalableMesh, regionData);
-                break;
-                }
-            }                      
-
-        if (nullptr != context.GetViewport())
-            {
-            bool isDisplayed = context.GetViewport()->GetViewController().IsModelViewed(pScalableMesh->GetModelId());
-            SetRegionVisibility(pScalableMesh->GetAssociatedRegionId(), isDisplayed);
-            }
-        }
-
-    m_loadedAllModels = true;
-
-    ScalableMeshTerrainModelAppData* appData = ScalableMeshTerrainModelAppData::Get(m_dgndb);
-    if (((ScalableMeshModelP)appData->m_smTerrainPhysicalModelP == nullptr || (((ScalableMeshModelP)appData->m_smTerrainPhysicalModelP)->m_subModel == true && !m_subModel)) && (m_smPtr->IsTerrain() || !m_terrainParts.empty()))
-        {
-        appData->m_smTerrainPhysicalModelP = this;
-        appData->m_modelSearched = true;
-        }
-
-
-    for (auto& smP : m_terrainParts)
-        {
-        for (auto& id : coverageIds)
-            smP->ActivateClip(id, ClipMode::Clip);
-        }
-    }
-
-//----------------------------------------------------------------------------------------
-// @bsimethod                                                 Elenie.Godzaridis     1/2017
-//----------------------------------------------------------------------------------------
-void ScalableMeshModel::AddTerrainRegion(uint64_t id, ScalableMeshModel* terrainModel, const bvector<DPoint3d> region)
-    {
-    m_terrainParts.push_back(terrainModel);
-    terrainModel->m_subModel = true;
-    terrainModel->m_parentModel = this;
-    terrainModel->m_associatedRegion = id;
-
-    IScalableMeshPtr smPtr = terrainModel->GetScalableMesh();
-    if (!m_smPtr->GetGroup().IsValid()) m_smPtr->AddToGroup(m_smPtr, false);
-    m_smPtr->AddToGroup(smPtr, true, region.data(), region.size());
-    }
-
-
-//----------------------------------------------------------------------------------------
-// @bsimethod                                                 Elenie.Godzaridis     2/2017
-//----------------------------------------------------------------------------------------
-void ScalableMeshModel::FindTerrainRegion(uint64_t id, ScalableMeshModel*& terrainModel)
-    {
-    for (auto& part: m_terrainParts)
-        if (part->m_associatedRegion == id)
-            {
-            terrainModel = part;
-            return;
-            }
-
-    terrainModel = nullptr;
-    }
-
-//----------------------------------------------------------------------------------------
-// @bsimethod                                                 Elenie.Godzaridis     3/2017
-//----------------------------------------------------------------------------------------
-void ScalableMeshModel::SetRegionVisibility(uint64_t id, bool isVisible)
-{
-    //clip or un-clip the 3d 3sm
-    m_currentClips[id].second = isVisible;
-    RefreshClips();
-}
-
-//----------------------------------------------------------------------------------------
-// @bsimethod                                                 Elenie.Godzaridis     2/2017
-//----------------------------------------------------------------------------------------
-void ScalableMeshModel::RemoveRegion(uint64_t id)
-    {
-    IScalableMeshPtr smPtr;
-    bvector<ScalableMeshModel*>::iterator toDelete = m_terrainParts.end();
-    for (auto it = m_terrainParts.begin(); it != m_terrainParts.end(); ++it)
-        if ((*it)->m_associatedRegion == id)
-            {
-            smPtr = (*it)->GetScalableMeshHandle();
-            toDelete = it;
-            }
-
-    if (smPtr.IsValid())
-        m_smPtr->RemoveFromGroup(smPtr);
-
-    if (toDelete != m_terrainParts.end())
-        m_terrainParts.erase(toDelete);
-    }
-
-//----------------------------------------------------------------------------------------
-// @bsimethod                                                 Elenie.Godzaridis     2/2017
-//----------------------------------------------------------------------------------------
-void ScalableMeshModel::GetPathForTerrainRegion(BeFileNameR terrainName, uint64_t id, const WString& basePath)
-    {
-    assert(m_smPtr.IsValid());
-
-    Utf8String coverageName;
-    GetScalableMesh(false)->GetCoverageName(coverageName, id);
-    GetCoverageTerrainAbsFileName(terrainName, basePath, coverageName);
-    }
-
-//----------------------------------------------------------------------------------------
-// @bsimethod                                                 Elenie.Godzaridis     2/2017
-//----------------------------------------------------------------------------------------
-bool ScalableMeshModel::HasQueuedTerrainRegions()
-    {
-    return !m_queuedRegions.empty();
-    }
-
-void LoadAllScalableMeshModels(DgnDbCR database)
-    {
-    DgnClassId classId(database.Schemas().GetClassId("ScalableMesh", "ScalableMeshModel"));
-    auto modelList = database.Models().MakeIterator("ScalableMeshModel");
-
-    bvector<DgnModelId> modelsToLoad;
-    for (auto& model : modelList)
-        {
-        if (model.GetClassId() == classId)
-            {
-            modelsToLoad.push_back(model.GetModelId());
-            }
-        }
-    for (auto& id : modelsToLoad)
-        if (!database.Models().FindModel(id).IsValid()) database.Models().GetModel(id);
-    }
-
-//----------------------------------------------------------------------------------------
-// @bsimethod                                                 Elenie.Godzaridis     2/2017
-//----------------------------------------------------------------------------------------
-void ScalableMeshModel::SyncTerrainRegions(bvector<uint64_t>& newModelIds)
-    {
-    LoadAllScalableMeshModels(GetDgnDb());
-    for (auto& reg : m_queuedRegions)
-        {
-        if (reg.regionData.empty())
-            {
-                RemoveRegion(reg.id);      
-            }
-        else
-            {
-            BeFileName terrainPath;            
-            bvector<IMeshSpatialModelP> allScalableMeshes;
-            ScalableMeshModel::GetAllScalableMeshes(GetDgnDb(), allScalableMeshes);
-            ScalableMeshModelP terrainRegion = nullptr;
-            for (auto& sm : allScalableMeshes)
-                {                        
-                if (sm == this || dynamic_cast<ScalableMeshModel*>(sm)->GetScalableMesh(false) == nullptr) continue;
-                
-                GetPathForTerrainRegion(terrainPath, reg.id, m_basePath);
-
-                if (dynamic_cast<ScalableMeshModel*>(sm)->GetPath().CompareToI(terrainPath) == 0)
-                    {                    
-                    terrainRegion = dynamic_cast<ScalableMeshModel*>(sm);
-                    }
-                }
-
-            if (terrainRegion == nullptr) continue;
-
-            IScalableMeshPtr sm = terrainRegion->GetScalableMesh();
-            terrainRegion->LoadOverviews(sm);
-            ActivateClip(reg.id);
-            DgnElementId id = DgnElementId(reg.id);
-            ReloadClipMask(id, true);
-
-            terrainRegion->GetScalableMesh()->AddClip(reg.regionData.data(), reg.regionData.size(), reg.id, SMClipGeometryType::Polygon, SMNonDestructiveClipType::Boundary, true);
-            sm->SetInvertClip(true);
-            terrainRegion->ActivateClip(reg.id, ClipMode::Clip);
-
-            AddTerrainRegion(reg.id, terrainRegion, reg.regionData);
-            newModelIds.push_back(terrainRegion->GetModelId().GetValue());
-            }
-        }
-    m_queuedRegions.clear();
-    }
-
-//----------------------------------------------------------------------------------------
-// @bsimethod                                                 Elenie.Godzaridis     2/2017
-//----------------------------------------------------------------------------------------
-void ScalableMeshModel::QueueDeleteTerrainRegions(uint64_t id)
-    {
-    QueuedRegionOp reg;
-    reg.id = id;
-    m_queuedRegions.push_back(reg);
-    }
-
-//----------------------------------------------------------------------------------------
-// @bsimethod                                                 Elenie.Godzaridis     2/2017
-//----------------------------------------------------------------------------------------
-void ScalableMeshModel::QueueAddTerrainRegions(uint64_t id, const bvector<DPoint3d>& boundary)
-    {
-    QueuedRegionOp reg;
-    reg.id = id;
-    reg.regionData = boundary;
-    m_queuedRegions.push_back(reg);
-    }
-
-//----------------------------------------------------------------------------------------
-// @bsimethod                                                 Elenie.Godzaridis     2/2017
-//----------------------------------------------------------------------------------------
-void ScalableMeshModel::CreateBreaklines(const BeFileName& extraLinearFeatureAbsFileName, bvector<DSegment3d> const& breaklines)
-    {
-    TerrainModel::DTMPtr dtm(GetDTM(DTMAnalysisType::RawDataOnly));
-
-    TerrainModel::BcDTMPtr bcDtmPtr(TerrainModel::BcDTM::Create());
-    TerrainModel::DTMDrapedLinePtr drapedLine;
-    TerrainModel::IDTMDraping* draping = dtm->GetDTMDraping();
-    bool hasAddedBreaklines = false;
-
-    for (size_t segmentInd = 0; segmentInd < breaklines.size() - 1; segmentInd++)
-        {
-
-        DTMStatusInt status = draping->DrapeLinear(drapedLine, breaklines[segmentInd].point, 2);
-        assert(status == DTMStatusInt::DTM_SUCCESS);
-
-        bvector<DPoint3d> breaklinePts;
-
-        for (size_t ptInd = 0; ptInd < drapedLine->GetPointCount(); ptInd++)
-            {
-            DPoint3d pt;
-            double distance;
-            DTMDrapedLineCode code;
-
-            DTMStatusInt status = drapedLine->GetPointByIndex(pt, &distance, &code, (int)ptInd);
-            assert(status == SUCCESS);
-            breaklinePts.push_back(pt);
-            }
-
-        if (breaklinePts.size() == 0)
-            continue;
-
-        DTMFeatureId featureId;
-
-        status = bcDtmPtr->AddLinearFeature(DTMFeatureType::Breakline, &breaklinePts[0], (int)breaklinePts.size(), &featureId);
-        assert(status == DTMStatusInt::DTM_SUCCESS);
-        hasAddedBreaklines = true;
-        }
-
-    if (hasAddedBreaklines)
-        {
-        DTMStatusInt status = bcDtmPtr->SaveAsGeopakDat(extraLinearFeatureAbsFileName.c_str());
-        assert(status == DTMStatusInt::DTM_SUCCESS);
-        }
-    }
-
-//----------------------------------------------------------------------------------------
-// @bsimethod                                                 Elenie.Godzaridis     1/2017
-//----------------------------------------------------------------------------------------
-void ScalableMeshModel::SetDefaultClipsActive()
-    {
-
-        bvector<uint64_t> allClips;
-
-
-        _StartClipMaskBulkInsert();
-        GetClipSetIds(allClips);
-        for (auto elem : allClips)
-            {
-            ActivateClip(elem);
-            if (m_smPtr->ShouldInvertClips())
-                DeactivateClip(elem);
-            }
-        _StopClipMaskBulkInsert();
-    }
-
-//----------------------------------------------------------------------------------------
-// @bsimethod                                                 Elenie.Godzaridis     4/2016
-//----------------------------------------------------------------------------------------
-bool ScalableMeshModel::IsTerrain()
-    {
-    if (m_smPtr.get() == nullptr) return false;
-    return m_smPtr->IsTerrain();
-    }
-
-//----------------------------------------------------------------------------------------
-// @bsimethod                                                 Elenie.Godzaridis     4/2017
-//----------------------------------------------------------------------------------------
-bool ScalableMeshModel::HasTerrain()
-    {
-    return m_terrainParts.size() > 0;
-    }
-
-//----------------------------------------------------------------------------------------
-// @bsimethod                                                 Mathieu.St-Pierre    09/2017
-//----------------------------------------------------------------------------------------
-void ScalableMeshModel::SetDisplayTexture(bool displayTexture)
-    {
-    if (!m_textureInfo->IsTextureAvailable() && displayTexture == true)
-        { 
-        assert(!"Texture source is unavailable. Cannot turn on texture.");
-        return;
-        }
-
-    if (m_displayTexture != displayTexture)
-        { 
-        m_displayTexture = displayTexture;
-        ClearAllDisplayMem();
-        }   
-    }
-
-//----------------------------------------------------------------------------------------
-// @bsimethod                                                 Mathieu.St-Pierre    10/2016
-//----------------------------------------------------------------------------------------
-void ScalableMeshModel::SetProgressiveDisplay(bool isProgressiveDisplayOn)
-    {
-    m_isProgressiveDisplayOn = isProgressiveDisplayOn;
-    }
-
-//----------------------------------------------------------------------------------------
-// @bsimethod                                                 Elenie.Godzaridis     3/2016
-//----------------------------------------------------------------------------------------
-void ScalableMeshModel::GetClipSetIds(bvector<uint64_t>& allShownIds)
-    {
-    if (m_smPtr.get() != nullptr) m_smPtr->GetAllClipIds(allShownIds);
-    }
-
-//----------------------------------------------------------------------------------------
-// @bsimethod                                                 Elenie.Godzaridis     1/2017
-//----------------------------------------------------------------------------------------
-void ScalableMeshModel::GetActiveClipSetIds(bset<uint64_t>& allShownIds)
-    {
-
-    bset<uint64_t> clips;
-
-/*    if (m_smPtr.get() != nullptr && m_smPtr->ShouldInvertClips())
-        {
-        bvector<uint64_t> clipVec;
-        bset<uint64_t> allClips;
-        GetClipSetIds(clipVec);
-        for (auto elem : clipVec)
-            allClips.insert(elem);
-        clips.clear();
-        if (m_activeClips.empty()) clips = allClips;
-        else
-            {
-            std::set<uint64_t> totalSet;
-            std::set<uint64_t> subSet;
-            std::set<uint64_t> outSet;
-
-            for (auto& elem : allClips)
-                totalSet.insert(elem);
-
-            for (auto& elem : m_activeClips)
-                subSet.insert(elem);
-
-            std::set_difference(totalSet.begin(), totalSet.end(), subSet.begin(), subSet.end(), std::inserter(outSet, outSet.end()));
-
-            for (auto& elem : outSet)
-                clips.insert(elem);
-            }
-        }
-    else*/ clips = m_activeClips;
-    allShownIds = clips;
-    }
-
-IMeshSpatialModelP ScalableMeshModelHandler::AttachTerrainModel(DgnDb& db, Utf8StringCR modelName, BeFileNameCR smFilename, RepositoryLinkCR modeledElement, bool openFile, ClipVectorCP clip, ModelSpatialClassifiersCP classifiers)
-    {
-    /*
-          BeFileName smtFileName;
-          GetScalableMeshTerrainFileName(smtFileName, db.GetFileName());
-
-          if (!smtFileName.GetDirectoryName().DoesPathExist())
-          BeFileName::CreateNewDirectory(smtFileName.GetDirectoryName().c_str());
-          */
-    Utf8String nameToSet = modelName;
-    DgnClassId classId(db.Schemas().GetClassId("ScalableMesh", "ScalableMeshModel"));
-    BeAssert(classId.IsValid());
-
-    ScalableMeshTerrainModelAppData* appData(ScalableMeshTerrainModelAppData::Get(db));
-
-    if (appData->m_smTerrainPhysicalModelP != nullptr)
-        nameToSet = Utf8String(smFilename.GetFileNameWithoutExtension().c_str());
-
-    RefCountedPtr<ScalableMeshModel> model(new ScalableMeshModel(DgnModel::CreateParams(db, classId, modeledElement.GetElementId())));
-
-<<<<<<< HEAD
-=======
-    if (nullptr != clip)
-        model->SetClip(ClipVector::CreateCopy(*clip).get());
-
-    if (nullptr != classifiers)
-        model->SetClassifiers(*classifiers);
-
-    if (openFile)
-        {
-        model->OpenFile(smFilename, db);
-        }
-    else
-        {
-        model->SetFileNameProperty(smFilename);
-        }
-
->>>>>>> 5d93bb86
-    //After Insert model pointer is handled by DgnModels.
-    model->Insert();
-    model->OpenFile(smFilename, db);
-    model->Update();
-
-  //  if (model->IsTerrain())
-        {
-        ScalableMeshTerrainModelAppData* appData(ScalableMeshTerrainModelAppData::Get(db));
-
-        if (appData->m_smTerrainPhysicalModelP == nullptr)
-            {
-            appData->m_smTerrainPhysicalModelP = model.get();
-            appData->m_modelSearched = true;
-            }
-        }
-    //else
-        {
-/*      SetCode doesn't exist on Bim02
-        nameToSet = Utf8String(smFilename.GetFileNameWithoutExtension().c_str());
-        DgnCode newModelCode(model->GetCode().GetAuthority(), nameToSet, NULL);
-        model->SetCode(newModelCode);
-        model->Update();
-*/
-        }
-
-    db.SaveChanges();
-
-    return model.get();
-    }
-
-
-void ScalableMeshModel::ActivateTerrainRegion(const BentleyApi::Dgn::DgnElementId& id, ScalableMeshModel* terrainModel)
-{
-	if(terrainModel->GetScalableMesh() == nullptr)
-		terrainModel->OpenFile(terrainModel->GetPath(), GetDgnDb());
-	ActivateClip(id.GetValue());
-	ReloadClipMask(id, true);
-	terrainModel->GetScalableMesh()->SetInvertClip(true);
-	terrainModel->ActivateClip(id.GetValue(), ClipMode::Clip);
-}
-
-void ScalableMeshModel::UnlinkTerrainRegion(const BentleyApi::Dgn::DgnElementId& blanketId, const BentleyApi::Dgn::DgnModelId& modelId)
-    {
-	RemoveRegion(blanketId.GetValue());
-
-	if (nullptr != GetScalableMesh())
-		GetScalableMesh()->DeleteCoverage(blanketId.GetValue());
-
-    DeactivateClip(blanketId.GetValue());
-	ReloadClipMask(blanketId, true);
-    }
-
-void ScalableMeshModel::LinkTerrainRegion(const BentleyApi::Dgn::DgnElementId& blanketId, const BentleyApi::Dgn::DgnModelId& modelId, const bvector<DPoint3d> region, const Utf8String& blanketName)
-    {
-	if (nullptr != GetScalableMesh())
-	    {
-		GetScalableMesh()->CreateCoverage(region, blanketId.GetValue(), blanketName.c_str());
-	    }
-
-	ActivateClip(blanketId.GetValue());
-	ReloadClipMask(blanketId, true);
-
-	ScalableMeshSchema::ScalableMeshModelP terrainModelP = dynamic_cast<ScalableMeshSchema::ScalableMeshModelP>(GetDgnDb().Models().FindModel(modelId).get());
-	if (terrainModelP == nullptr)
-	{
-		terrainModelP = dynamic_cast<ScalableMeshSchema::ScalableMeshModelP>(GetDgnDb().Models().GetModel(modelId).get());
-	}
-	ScalableMeshModelP regionModelP = nullptr;
-
-	FindTerrainRegion(blanketId.GetValue(), regionModelP);
-	if (regionModelP == nullptr)
-		{
-		AddTerrainRegion(blanketId.GetValue(), terrainModelP, region);
-		}
-	    
-	ActivateTerrainRegion(blanketId, terrainModelP);
-    }
-
-//----------------------------------------------------------------------------------------
-// @bsimethod                                                   Mathieu.St-Pierre  07/2017
-//----------------------------------------------------------------------------------------
-void ScalableMeshModel::SetFileNameProperty(BeFileNameCR smFilename)
-    {
-    m_properties.m_fileId = smFilename.GetNameUtf8();
-    }
-
-
-
-//----------------------------------------------------------------------------------------
-// @bsimethod                                                   Mathieu.St-Pierre  03/2016
-//----------------------------------------------------------------------------------------
-void ScalableMeshModel::Properties::ToJson(Json::Value& v) const
-    {
-    v["FileId"] = m_fileId.c_str();
-    }
-
-//----------------------------------------------------------------------------------------
-// @bsimethod                                                   Mathieu.St-Pierre  03/2016
-//----------------------------------------------------------------------------------------
-void ScalableMeshModel::Properties::FromJson(Json::Value const& v)
-    {
-    m_fileId = v["FileId"].asString();
-    }
-
-//----------------------------------------------------------------------------------------
-// @bsimethod                                                   Mathieu.St-Pierre  03/2016
-//----------------------------------------------------------------------------------------
-void ScalableMeshModel::_OnSaveJsonProperties()
-    {
-    T_Super::_OnSaveJsonProperties();
-
-    Json::Value val;
-
-    m_properties.ToJson(val);
-
-    if (m_clip.IsValid())
-        val[json_clip()] = m_clip->ToJson();
-
-    if (!m_classifiers.empty())
-        val[json_classifiers()] = m_classifiers.ToJson();
-
-    SetJsonProperties(json_scalablemesh(), val);
-    }
-
-//----------------------------------------------------------------------------------------
-// @bsimethod                                                   Mathieu.St-Pierre  12/2017
-//----------------------------------------------------------------------------------------
-bool IsUrl(WCharCP filename)
-    {
-    return NULL != filename && (0 == wcsncmp(L"http:", filename, 5) || 0 == wcsncmp(L"https:", filename, 6));
-    }
-
-//----------------------------------------------------------------------------------------
-// @bsimethod                                                   Mathieu.St-Pierre  03/2016
-//----------------------------------------------------------------------------------------
-void ScalableMeshModel::_OnLoadedJsonProperties()
-    {
-    T_Super::_OnLoadedJsonProperties();
-
-    Json::Value val(GetJsonProperties(json_scalablemesh()));
-
-    m_properties.FromJson(val);
-
-    if (val.isMember(json_clip()))
-        m_clip = ClipVector::FromJson(val[json_clip()]);
-
-    if (val.isMember(json_classifiers()))
-        m_classifiers.FromJson(val[json_classifiers()]);
-
-    if (m_smPtr == 0 && !m_tryOpen)
-        {
-        WString fileNameW(((this)->m_properties).m_fileId.c_str(), true);
-        BeFileName smFileName;
-        smFileName.AppendString(fileNameW.c_str());
-        //BeFileName smFileName;
-
-        //NEEDS_WORK_SM : Doesn't work with URL
-        if (BeFileName::DoesPathExist(m_path.c_str()) || IsUrl(m_path.c_str()))
-            {
-            OpenFile(smFileName, GetDgnDb());
-            }
-
-        m_tryOpen = true;
-        }
-    }
-
-void ScalableMeshModel::ReloadMesh() // force to reload the entire mesh data
-    {
-    m_forceRedraw = true;
-    }
-
-
-DgnDbStatus ScalableMeshModel::_OnDelete()
-    {
-
-    if (m_subModel)
-    {
-        m_parentModel->RemoveRegion(m_associatedRegion);
-    }
-
-
-    Cleanup(true);
-
-	DgnDbStatus stat = T_Super::_OnDelete();
-
-    return stat;
-    }
-HANDLER_DEFINE_MEMBERS(ScalableMeshModelHandler)
-
+/*-------------------------------------------------------------------------------------+
+|
+|     $Source: ScalableMeshSchema/ScalableMeshHandler.cpp $
+|
+|  $Copyright: (c) 2017 Bentley Systems, Incorporated. All rights reserved. $
+|
++--------------------------------------------------------------------------------------*/
+
+#include "ScalableMeshSchemaPCH.h"
+#include <ScalableMesh\ScalableMeshLib.h>
+#include <BeSQLite\BeSQLite.h>
+#include <ScalableMeshSchema\ScalableMeshHandler.h>
+#include "ScalableMeshDisplayCacheManager.h"
+#include <ScalableMesh\GeoCoords\GCS.h>
+#include <DgnPlatform\LinkElement.h>
+#include <Bentley\BeDirectoryIterator.h>
+#include <ScalableMesh/ScalableMeshLib.h>
+#include <ScalableMesh\ScalableMeshUtilityFunctions.h>
+#include <DgnPlatform\TextString.h>
+#include <DgnPlatform\DgnGeoCoord.h>
+
+USING_NAMESPACE_BENTLEY_DGN
+USING_NAMESPACE_BENTLEY_SQLITE
+USING_NAMESPACE_BENTLEY_SCALABLEMESH_SCHEMA
+USING_NAMESPACE_BENTLEY_RENDER
+USING_NAMESPACE_TILETREE
+
+//#define PRINT_SMDISPLAY_MSG
+
+/*
+#ifndef NDEBUG
+#define PRINT_TERRAIN_MSG 1
+#endif
+*/
+
+#ifdef PRINT_SMDISPLAY_MSG
+#define PRINT_MSG_IF(condition, ...) if(##condition##) printf(__VA_ARGS__);
+#define PRINT_MSG(...) printf(__VA_ARGS__);
+#else
+#define PRINT_MSG_IF(condition, ...)
+#define PRINT_MSG(...)
+#endif
+
+#define SM_ACTIVATE_UPLOADER 0
+#define SM_ACTIVATE_LOAD_TEST 0
+
+//----------------------------------------------------------------------------------------
+// @bsimethod                                                 Mathieu.St-Pierre     3/2017
+//----------------------------------------------------------------------------------------
+IScalableMeshLocationProviderPtr ScalableMeshModel::m_locationProviderPtr = nullptr;
+
+BentleyStatus IScalableMeshLocationProvider::GetExtraFileDirectory(BeFileNameR extraFileDir, DgnDbCR dgnDb) const
+    {
+    return _GetExtraFileDirectory(extraFileDir, dgnDb);
+    }
+
+//----------------------------------------------------------------------------------------
+// @bsimethod                                                 Elenie.Godzaridis     2/2016
+//----------------------------------------------------------------------------------------
+AxisAlignedBox3d ScalableMeshModel::_GetRange() const
+    {
+    if (m_smPtr.IsValid())
+		{
+        m_smPtr->GetRange(const_cast<AxisAlignedBox3d&>(m_range));
+		m_smPtr->GetReprojectionTransform().Multiply(m_range, m_range);
+		}
+
+    return m_range;
+    }
+
+#if defined(TODO_TILE_PUBLISH)
+/*---------------------------------------------------------------------------------**//**
+* @bsimethod                                                    Paul.Connelly   08/17
++---------------+---------------+---------------+---------------+---------------+------*/
+PublishedTilesetInfo ScalableMeshModel::_GetPublishedTilesetInfo()
+    {
+    if (m_smPtr.IsNull())
+        return PublishedTilesetInfo();
+
+    return PublishedTilesetInfo(Utf8String(GetPath()), _GetRange());
+    }
+#endif
+
+//----------------------------------------------------------------------------------------
+// @bsimethod                                                 Mathieu.St-Pierre     8/2017
+//----------------------------------------------------------------------------------------
+AxisAlignedBox3d ScalableMeshModel::_QueryModelRange() const
+    {        
+    AxisAlignedBox3d range(DRange3d::NullRange());
+
+    if (m_smPtr.IsValid()) 
+        { 
+        m_smPtr->GetRange(const_cast<AxisAlignedBox3d&>(range));
+        Transform transform(m_smPtr->GetReprojectionTransform());
+
+        transform.Multiply(range, range);
+        }    
+    
+    return range;
+    }
+
+//----------------------------------------------------------------------------------------
+// @bsimethod                                                 Elenie.Godzaridis     2/2016
+//----------------------------------------------------------------------------------------
+BentleyStatus ScalableMeshModel::_QueryTexturesLod(bvector<ITerrainTexturePtr>& textures, size_t maxSizeBytes) const
+    {
+    return ERROR;
+    }
+
+//----------------------------------------------------------------------------------------
+// @bsimethod                                                 Elenie.Godzaridis     2/2016
+//----------------------------------------------------------------------------------------
+BentleyStatus ScalableMeshModel::_QueryTexture(ITextureTileId const& tileId, ITerrainTexturePtr& texture) const
+    {
+    return ERROR;
+    }
+
+//----------------------------------------------------------------------------------------
+// @bsimethod                                                 Elenie.Godzaridis     2/2016
+//----------------------------------------------------------------------------------------
+BentleyStatus ScalableMeshModel::_ReloadClipMask(const BentleyApi::Dgn::DgnElementId& clipMaskElementId, bool isNew)
+    {
+    if (!IsTerrain())
+    	return SUCCESS;
+
+    bvector<uint64_t> clipIds;
+    clipIds.push_back(clipMaskElementId.GetValue());
+    if (GetProgressiveQueryEngine().IsValid())
+        GetProgressiveQueryEngine()->ClearCaching(clipIds, m_smPtr);
+    m_forceRedraw = true;
+    return SUCCESS;
+    }
+
+//----------------------------------------------------------------------------------------
+// @bsimethod                                                 Elenie.Godzaridis     2/2016
+//----------------------------------------------------------------------------------------
+BentleyStatus ScalableMeshModel::_ReloadAllClipMasks()
+    {
+    if (!IsTerrain())
+        return SUCCESS;
+
+    return ERROR;
+    }
+
+//----------------------------------------------------------------------------------------
+// @bsimethod                                                 Elenie.Godzaridis     2/2016
+//----------------------------------------------------------------------------------------
+BentleyStatus ScalableMeshModel::_StartClipMaskBulkInsert()
+    {
+ //    if (!IsTerrain())
+ //       return SUCCESS;
+
+	if (!m_terrainParts.empty())
+		for (auto& part : m_terrainParts)
+			part->StartClipMaskBulkInsert();
+    if (nullptr == m_smPtr.get()) return ERROR;
+    m_isInsertingClips = true;
+    m_startClipCount++;
+    m_smPtr->SetIsInsertingClips(true);
+    return SUCCESS;
+    }
+
+//----------------------------------------------------------------------------------------
+// @bsimethod                                                 Elenie.Godzaridis     2/2016
+//----------------------------------------------------------------------------------------
+BentleyStatus ScalableMeshModel::_StopClipMaskBulkInsert()
+    {
+//     if (!IsTerrain())
+//        return SUCCESS;
+
+	if (!m_terrainParts.empty())
+		for (auto& part : m_terrainParts)
+			part->StopClipMaskBulkInsert();
+
+    if (nullptr == m_smPtr.get()) return ERROR;
+    m_startClipCount--;
+    if (0 != m_startClipCount) return SUCCESS;
+    m_isInsertingClips = false;
+    m_smPtr->SetIsInsertingClips(false);
+
+    SetActiveClipSets(m_activeClips, m_activeClips);
+    return SUCCESS;
+    }
+
+//----------------------------------------------------------------------------------------
+// @bsimethod                                                 Elenie.Godzaridis     2/2016
+//----------------------------------------------------------------------------------------
+BentleyStatus ScalableMeshModel::_CreateIterator(ITerrainTileIteratorPtr& iterator)
+    {
+    return ERROR;
+    }
+//----------------------------------------------------------------------------------------
+// @bsimethod                                                 Elenie.Godzaridis     2/2016
+//----------------------------------------------------------------------------------------
+TerrainModel::IDTM* ScalableMeshModel::_GetDTM(ScalableMesh::DTMAnalysisType type)
+    {
+    if (nullptr == m_smPtr.get()) return nullptr;
+
+    DMatrix4d storageToUor; 
+    storageToUor.InitFrom(m_smToModelUorTransform);    
+
+    if (m_smPtr->GetGroup().IsValid() && !m_terrainParts.empty())
+        return m_smPtr->GetGroup()->GetDTMInterface(storageToUor, type);
+    return m_smPtr->GetDTMInterface(storageToUor, type);
+    }
+
+//----------------------------------------------------------------------------------------
+// @bsimethod                                                 Mathieu.St-Pierre     3/2017
+//----------------------------------------------------------------------------------------
+BentleyStatus ScalableMeshModel::SetLocationProvider(IScalableMeshLocationProvider& locationProvider)
+    {
+    m_locationProviderPtr = &locationProvider;
+    return SUCCESS;
+    }
+
+//----------------------------------------------------------------------------------------
+// @bsimethod                                                 Elenie.Godzaridis     2/2016
+//----------------------------------------------------------------------------------------
+void ScalableMeshModel::_RegisterTilesChangedEventListener(ITerrainTileChangedHandler* eventListener)
+    {
+
+    }
+
+//----------------------------------------------------------------------------------------
+// @bsimethod                                                 Elenie.Godzaridis     2/2016
+//----------------------------------------------------------------------------------------
+bool ScalableMeshModel::_UnregisterTilesChangedEventListener(ITerrainTileChangedHandler* eventListener)
+    {
+    return false;
+    }
+
+//----------------------------------------------------------------------------------------
+// @bsimethod                                                 Elenie.Godzaridis     2/2016
+//----------------------------------------------------------------------------------------
+#define QUERY_ID 0
+
+static double s_minScreenPixelsPerPoint = 800;
+
+//For now keep the old value (i.e. : 1) for already support sources but set a higher level for streaming texture source because 1 seems a bit too low anyway.
+static double s_maxPixelError = 1;
+static double s_maxPixelErrorStreamingTexture = 2.5;
+
+bool IsWireframeRendering(ViewContextCR viewContext)
+    {    
+    // Check context render mode
+    switch (viewContext.GetViewFlags().GetRenderMode())
+        {        
+        case RenderMode::SmoothShade:        
+            return false;
+                       
+        case RenderMode::Wireframe:        
+        case RenderMode::HiddenLine:
+        case RenderMode::SolidFill:
+            return true;
+        }
+        BeAssert(!"Unknown render mode");
+        return true;
+    }
+
+static bool s_waitCheckStop = false;
+static Byte s_transparency = 0;
+static bool s_applyClip = false;
+static bool s_dontShowMesh = false;
+static bool s_showTiles = false;
+static double s_tileSizePerIdStringSize = 10.0;
+
+void ProgressiveDrawMeshNode2(bvector<IScalableMeshCachedDisplayNodePtr>& meshNodes,
+        bvector<IScalableMeshCachedDisplayNodePtr>& overviewMeshNodes,
+        Dgn::RenderContextR                         context,
+        const DMatrix4d&                            storageToUors
+        /*ScalableMeshDisplayCacheManager*            mgr*/)
+    {
+#if 0 //NEEDS_WORK_SM_TEMP_OUT
+
+#ifdef PRINT_SMDISPLAY_MSG
+    PRINT_MSG("ProgressiveDrawMeshNode2 meshNode : %I64u overviewMeshNode : %I64u \n", meshNodes.size(), overviewMeshNodes.size());
+#endif
+
+    static size_t s_callCount = 0;
+
+    bvector<IScalableMeshCachedDisplayNodePtr> requestedNodes;
+    bvector<IScalableMeshCachedDisplayNodePtr> nodesWithoutQvElem;
+
+    Render::GraphicBranch graphics;
+
+    if (overviewMeshNodes.size() > 0)
+        {
+        //NEEDS_WORK_SM : If kept needs clean up
+        for (size_t nodeInd = 0; nodeInd < overviewMeshNodes.size(); nodeInd++)
+            {
+            /*
+               if (context.CheckStop())
+               break;
+               */
+
+            //NEEDS_WORK_SM_PROGRESSIVE : IsMeshLoaded trigger load header.
+            //assert(overviewMeshNodes[nodeInd]->IsHeaderLoaded() && overviewMeshNodes[nodeInd]->IsMeshLoaded());
+            /*
+               if (!meshNodes[nodeInd]->IsHeaderLoaded() || !meshNodes[nodeInd]->IsMeshLoaded())
+               requestedNodes.push_back(meshNodes[nodeInd]);
+               else
+               */
+
+                {
+                /*
+                   ElemMatSymbP matSymbP = context.GetElemMatSymb();
+
+                   matSymbP->Init();
+                   ColorDef white(0xff, 0xff, 0xff);
+                   ColorDef green(0, 0x77, 0);
+                   matSymbP->SetLineColor(overviewMeshNodes[nodeInd]->IsTextured() ? white : green);
+                   matSymbP->SetFillColor(overviewMeshNodes[nodeInd]->IsTextured() ? white : green);
+                   matSymbP->SetFillTransparency(s_transparency);
+                   matSymbP->SetLineTransparency(s_transparency);
+
+                   matSymbP->SetIsFilled(false);
+                   context.ResetContextOverrides(); // If not reset, last drawn override is applyed to dtm (Selected/Hide preview)
+                   context.GetIDrawGeom().ActivateMatSymb(matSymbP);
+                   */
+                }
+
+            bvector<SmCachedDisplayMesh*> cachedMeshes;
+            bvector<bpair<bool, uint64_t>> textureIds;
+                        
+            if (SUCCESS == overviewMeshNodes[nodeInd]->GetCachedMeshes(cachedMeshes, textureIds))
+                {
+                for (auto& cachedMesh : cachedMeshes)
+                    {
+                    graphics.Add(*cachedMesh->m_graphic);
+                    }        
+                }
+            else
+                {
+                /*NEEDS_WORK_SM : Not support yet.
+                  __int64 meshId = GetMeshId(overviewMeshNodes[nodeInd]->GetNodeId());
+
+                  qvElem = QvCachedNodeManager::GetManager().FindQvElem(meshId, dtmDataRef.get());
+                  */
+                //assert(!"Should not get here");
+                }
+            }
+        }
+
+    if (meshNodes.size() > 0)
+        {
+        //NEEDS_WORK_SM : If kept needs clean up
+        for (size_t nodeInd = 0; nodeInd < meshNodes.size(); nodeInd++)
+            {
+            /*
+               if (context.CheckStop())
+               break;
+               */
+
+            //NEEDS_WORK_SM_PROGRESSIVE : IsMeshLoaded trigger load header.
+            //assert(meshNodes[nodeInd]->IsHeaderLoaded() && meshNodes[nodeInd]->IsMeshLoaded());
+            /*
+               if (!meshNodes[nodeInd]->IsHeaderLoaded() || !meshNodes[nodeInd]->IsMeshLoaded())
+               requestedNodes.push_back(meshNodes[nodeInd]);
+               else
+               */
+
+            bvector<SmCachedDisplayMesh*> cachedMeshes;
+            bvector<bpair<bool, uint64_t>> textureIds;
+                        
+            if (SUCCESS == meshNodes[nodeInd]->GetCachedMeshes(cachedMeshes, textureIds))
+                {
+                for (auto& cachedMesh : cachedMeshes)
+                    {
+                    graphics.Add(*cachedMesh->m_graphic);
+                    }        
+                }
+            else
+                {
+                //assert(!"Should not occur");
+                /*NEEDS_WORK_SM : Not support yet.
+                  __int64 meshId = GetMeshId(meshNodes[nodeInd]->GetNodeId());
+                  qvElem = QvCachedNodeManager::GetManager().FindQvElem(meshId, dtmDataRef.get());
+                  */
+                }
+            }
+        }
+
+    if (graphics.m_entries.empty())
+        return;
+
+    Transform storageToUorsTransform;
+    storageToUorsTransform.InitFrom(storageToUors);
+    //context.PushTransform(storageToUorsTransform);
+
+    //auto group = context.CreateBranch(Render::Graphic::CreateParams(nullptr, storageToUorsTransform), graphics);
+    auto group = context.CreateBranch(graphics, &storageToUorsTransform);
+    context.OutputGraphic(*group, nullptr);
+
+#endif
+    }
+
+//----------------------------------------------------------------------------------------
+// @bsimethod                                                   Mathieu.Marchand  4/2015
+//----------------------------------------------------------------------------------------
+bool ShouldDrawInContext (ViewContextR context)
+    {
+    /*
+       switch (context.GetDrawPurpose())
+       {
+       case DrawPurpose::Hilite:
+       case DrawPurpose::Unhilite:
+       case DrawPurpose::ChangedPre:       // Erase, rely on Healing.
+       case DrawPurpose::RestoredPre:      // Erase, rely on Healing.
+       case DrawPurpose::Pick:
+       case DrawPurpose::Flash:
+       case DrawPurpose::CaptureGeometry:
+       case DrawPurpose::FenceAccept:
+       case DrawPurpose::RegionFlood:
+       case DrawPurpose::FitView:
+       case DrawPurpose::ExportVisibleEdges:
+       case DrawPurpose::ModelFacet:
+       return false;
+       }
+       */
+
+    return true;
+    }
+	
+
+
+void GetBingLogoInfo(Transform& correctedViewToView, ViewContextR context)
+    {
+    DRange3d viewCorner(context.GetViewport()->GetViewCorners());
+
+    DPoint2d nonPrintableMargin = { 0,0 };
+    
+    // CorrectedViewToView transform: adjust for swapped y and non-printable margin.
+    if (viewCorner.low.y > viewCorner.high.y)
+        {
+        correctedViewToView.InitFrom(nonPrintableMargin.x, viewCorner.low.y - nonPrintableMargin.y, 0);
+        correctedViewToView.form3d[1][1] = -1;
+        }
+    else
+        {
+        correctedViewToView.InitFrom(nonPrintableMargin.x, nonPrintableMargin.y, 0);
+        }
+    }
+
+//----------------------------------------------------------------------------------------
+// @bsimethod                                                   Mathieu.St-Pierre  08/2017
+//----------------------------------------------------------------------------------------
+void ScalableMeshModel::DrawBingLogo(ViewContextR context, Byte const* pBitmapRGBA, DPoint2d const& bitmapSize)
+    {
+    if (NULL == pBitmapRGBA)
+        return;
+
+    // SetToViewCoords is only valid during overlay mode aka DecorateScreen
+    //m_viewContext.GetViewport ()->GetIViewOutput ()->SetToViewCoords (true);
+
+    DPoint2d bitmapDrawSize = { bitmapSize.x, bitmapSize.y };
+
+    DPoint3d bitmapInView[4];
+    bitmapInView[0].x = 0;
+    bitmapInView[0].y = bitmapDrawSize.y;
+    bitmapInView[1].x = bitmapDrawSize.x;
+    bitmapInView[1].y = bitmapDrawSize.y;
+    bitmapInView[2].x = 0;
+    bitmapInView[2].y = 0;
+    bitmapInView[3].x = bitmapDrawSize.x;
+    bitmapInView[3].y = 0;
+    bitmapInView[0].z = bitmapInView[1].z = bitmapInView[2].z = bitmapInView[3].z = 0;
+
+    Transform correctedViewToView;
+    
+    GetBingLogoInfo(correctedViewToView, context);
+
+    correctedViewToView.Multiply(bitmapInView, 4);
+
+
+    assert(!"ViewToLocal not available on Bim02");
+
+#if 0
+
+    DPoint3d bitmapInLocal[4];
+    context.ViewToLocal(bitmapInLocal, bitmapInView, 4);
+
+    bitmapInView[0].z = bitmapInView[1].z = bitmapInView[2].z = bitmapInView[3].z = 0/*context.GetViewport()->GetActiveZRoot()*/;
+
+    // When raster is drawn by D3D, the texture is modulated by the active color (the materal fill color). 
+    // Override the material fill color for raster to white so that the appearance won't mysteriously change in the future.
+    ElemMatSymbP matSymb = context.GetElemMatSymb();
+
+    ColorDef color(0xff, 0xff, 0xff, 0x01);    
+    matSymb->SetLineColor(color);
+    matSymb->SetFillColor(color);
+    context.GetIDrawGeom().ActivateMatSymb(matSymb);
+
+    //ok to call this here? m_viewContext.GetViewport ()->GetIViewOutput ()->ShowTransparent();
+    //m_viewContext.GetIViewDraw()->SetSymbology (0x00FFFFFF, 0x00FFFFFF, 0, 0);
+    context.GetIViewDraw().DrawRaster(bitmapInLocal, (int)(bitmapSize.x * 4), (int)bitmapSize.x, (int)bitmapSize.y, true, QV_RGBA_FORMAT, pBitmapRGBA, NULL);
+
+    // SetToViewCoords is only valid during overlay mode aka DecorateScreen
+    //m_viewContext.GetViewport ()->GetIViewOutput ()->SetToViewCoords (false);
+
+#endif
+    }
+
+static bool s_loadTexture = true;
+static bool s_waitQueryComplete = false;
+
+/*---------------------------------------------------------------------------------**//**
+ * @bsimethod                                                    Mathieu.St-Pierre  08/17
+ +---------------+---------------+---------------+---------------+---------------+------*/
+SMGeometry::SMGeometry(CreateParams const& params, SMSceneR scene, Dgn::Render::SystemP sys) : Dgn::TileTree::TriMeshTree::TriMesh(params, scene, sys) { }
+
+//----------------------------------------------------------------------------------------
+// @bsimethod                                                   Mathieu.St-Pierre  08/17
+//----------------------------------------------------------------------------------------
+SMNode::SMLoader::SMLoader(Dgn::TileTree::TileR tile, Dgn::TileTree::TileLoadStatePtr loads, Dgn::Render::SystemP renderSys)
+    : TileLoader("", tile, loads, tile._GetTileCacheKey(), renderSys)
+    {
+    //assert(renderSys != nullptr);
+
+    if (renderSys == nullptr)
+        m_renderSys = m_tile->GetRoot().GetRenderSystemP();
+    }
+
+//SMNode
+//----------------------------------------------------------------------------------------
+// @bsimethod                                                   Mathieu.St-Pierre  08/17
+//----------------------------------------------------------------------------------------
+TileLoaderPtr SMNode::_CreateTileLoader(TileLoadStatePtr loads, Dgn::Render::SystemP renderSys)
+    {
+    return new SMLoader(*this, loads, renderSys);
+    }
+
+/*---------------------------------------------------------------------------------**//**
+ * @bsimethod                                                    Mathieu.St-Pierre  08/17
+ +---------------+---------------+---------------+---------------+---------------+------*/
+bool SMNode::_WantDebugRangeGraphics() const
+    {
+    static bool s_debugRange = false;
+    return s_debugRange;
+    }
+
+/*---------------------------------------------------------------------------------**//**
+* @bsimethod                                                    Mathieu.St-Pierre  08/17
++---------------+---------------+---------------+---------------+---------------+------*/
+Tile::ChildTiles const* SMNode::_GetChildren(bool load) const
+    { 
+    return __super::_GetChildren(load);
+/*
+    if (!IsReady())
+        return nullptr;
+
+    if (m_children.size() == 0)
+        return nullptr;
+
+    if (!m_children[0]->IsReady())
+        return nullptr;
+
+    return &m_children;
+*/
+    }
+
+/*---------------------------------------------------------------------------------**//**
+* @bsimethod                                                    Mathieu.St-Pierre  08/17
++---------------+---------------+---------------+---------------+---------------+------*/
+/*
+bool SMNode::IsNotLoaded() const
+    { 
+    if (m_loadStatus.load() == LoadStatus::NotLoaded)
+        return true;
+    
+    if (m_children.size() > 0 && m_children[0].GetLoadStatus() == == LoadStatus::NotLoaded)
+        return true;
+
+    return false;
+    }
+*/
+
+/*---------------------------------------------------------------------------------**//**
+ * @bsimethod                                                   Mathieu.St-Pierre  08/17
+ +---------------+---------------+---------------+---------------+---------------+------*/
+Utf8String SMNode::_GetTileCacheKey() const
+    {
+    std::stringstream stream;
+    stream << m_scalableMeshNodePtr->GetNodeId();
+    return Utf8String(stream.str().c_str());
+    }
+
+/*---------------------------------------------------------------------------------**//**
+ * @bsimethod                                                   Mathieu.St-Pierre  08/17
+ +---------------+---------------+---------------+---------------+---------------+------*/
+BentleyStatus SMNode::Read3SMTile(StreamBuffer& in, SMSceneR scene, Dgn::Render::SystemP renderSys, bool loadChildren)
+    {
+    BeAssert(!IsReady());
+
+#if 0
+    //Just need to load the children
+    if (m_children.size() > 0)
+        {
+        for (auto& child : m_children)
+            {                     
+            ((SMNode*)&child)->Read3SMTile(in, scene, renderSys, false);
+            }
+
+        SetIsReady();
+        return SUCCESS;
+        }
+#endif
+
+    if (SUCCESS != DoRead(in, scene, renderSys, loadChildren))
+        {
+        SetNotFound();
+        BeAssert(false);
+        return ERROR;
+        }
+
+    // only after we've successfully read the entire node, mark it as ready so other threads can look at its child nodes.
+    //if (loadChildren)
+        SetIsReady();
+
+    return SUCCESS;
+    }
+
+/*---------------------------------------------------------------------------------**//**
+ * @bsimethod                                                   Mathieu.St-Pierre  08/17
+ +---------------+---------------+---------------+---------------+---------------+------*/
+static double s_maxDiamFactor = 10;
+static double s_constantFactor = 100;
+bool SMNode::ReadHeader(Transform& locationTransform)
+    {
+    m_range.low = m_scalableMeshNodePtr->GetContentExtent().low;
+    m_range.high = m_scalableMeshNodePtr->GetContentExtent().high;
+
+    locationTransform.Multiply(m_range.low);
+    locationTransform.Multiply(m_range.high);
+    /*
+       JsonValueCR val = pt["maxScreenDiameter"];
+       if (val.empty())
+       {
+       LOG_ERROR("Cannot find \"maxScreenDiameter\" entry");
+       return false;
+       }
+
+       m_maxDiameter = val.asDouble();
+       */
+
+    float geometricResolution;
+    float textureResolution;
+
+    m_scalableMeshNodePtr->GetResolutions(geometricResolution, textureResolution);
+        
+    //m_maxDiameter = m_range.low.Distance(m_range.high) / std::min(geometricResolution, textureResolution) / s_maxDiamFactor;
+    m_maxDiameter = s_constantFactor / std::min(geometricResolution, textureResolution);
+	
+	//m_maxDiameter = 1000 / std::min(geometricResolution, textureResolution);
+
+    /*
+       if (!readVectorEntry(pt, "resources", nodeResources))
+       {
+       LOG_ERROR("Cannot find \"resources\" entry");
+       return false;
+       }
+
+       bvector<Utf8String> children;
+       if (!readVectorEntry(pt, "children", children))
+       return false;
+
+       BeAssert(children.size() <= 1);
+
+       if (1 == children.size())
+       m_childPath = children[0];
+
+       if (m_parent)
+       m_parent->ExtendRange(m_range);
+       */
+    return true;
+    }
+
+//----------------------------------------------------------------------------------------
+// @bsimethod                                                    Mathieu.St-Pierre  08/17
+//----------------------------------------------------------------------------------------
+static bool s_applyTexture = true;
+
+BentleyStatus SMNode::DoRead(StreamBuffer& in, SMSceneR scene, Dgn::Render::SystemP renderSys, bool loadChildren)
+    {
+    //BeAssert(IsQueued() || ((m_parent != nullptr) && (m_parent->GetLoadStatus() == LoadStatus::Loading)));
+
+    m_loadStatus.store(LoadStatus::Loading);
+
+    BeAssert(m_children.empty());
+
+    DRange3d range3D(scene.m_smPtr->GetRootNode()->GetContentExtent());
+    //DRange3d range3D(m_scalableMeshNodePtr->GetContentExtent());
+
+
+    Transform toFloatTransform(scene.GetToFloatTransform());
+
+    if (!ReadHeader(toFloatTransform))
+        return ERROR;
+
+#if 0
+    bmap<Utf8String, int> textureIds, nodeIds;
+    bmap<Utf8String, Utf8String> geometryNodeCorrespondence;
+    int nodeCount = 0;
+
+    uint32_t magicSize = (uint32_t)GetMagicString().size();
+    ByteCP currPos = in.GetCurrent();
+    if (!in.Advance(magicSize))
+        {
+        LOG_ERROR("Can't read magic number");
+        return ERROR;
+        }
+
+    Utf8String magicNumber((Utf8CP)currPos, (Utf8CP)in.GetCurrent());
+    if (magicNumber != GetMagicString())
+        {
+        LOG_ERROR("wrong magic number");
+        return ERROR;
+        }
+
+    uint32_t infoSize;
+    if (!CtmContext::ReadBytes(in, &infoSize, 4))
+        {
+        LOG_ERROR("Can't read size");
+        return ERROR;
+        }
+
+    Utf8P infoStr = (Utf8P)in.GetCurrent();
+    Json::Value pt;
+    Json::Reader reader;
+    if (!reader.parse(infoStr, infoStr + infoSize, pt))
+        {
+        LOG_ERROR("Cannot parse info: ");
+        return ERROR;
+        }
+
+    int version = pt.get("version", 0).asInt();
+    if (version != 1)
+        {
+        LOG_ERROR("Unsupported version");
+        return ERROR;
+        }
+
+    JsonValueCR nodes = pt["nodes"];
+    if (!nodes.empty())
+        {
+        for (JsonValueCR node : nodes)
+            {
+            Utf8String nodeName;
+            bvector<Utf8String> nodeResources;
+            nodeName = node.get("id", "").asCString();
+
+            NodePtr nodeptr = new Node(GetRootR(), this);
+
+            if (!nodeptr->ReadHeader(node, nodeName, nodeResources))
+                return ERROR;
+
+            nodeIds[nodeName] = nodeCount++;
+            for (size_t i = 0; i < nodeResources.size(); ++i)
+                geometryNodeCorrespondence[nodeResources[i]] = nodeName;
+
+            m_children.push_back(nodeptr);
+            }
+        }
+
+    Utf8String resourceType, resourceFormat, resourceName;
+    uint32_t resourceSize;
+    uint32_t offset = (uint32_t)GetMagicString().size() + 4 + infoSize;
+
+    JsonValueCR resources = pt["resources"];
+    if (resources.empty())
+        return SUCCESS;
+
+    bmap<Utf8String, Dgn::Render::TexturePtr> renderTextures;
+    for (JsonValueCR resource : resources)
+        {
+        resourceType = resource.get("type", "").asCString();
+        resourceFormat = resource.get("format", "").asCString();
+        resourceName = resource.get("id", "").asCString();
+        resourceSize = resource.get("size", 0).asUInt();
+
+        uint32_t thisOffset = offset;
+        offset += resourceSize;
+
+        if (resourceType == "textureBuffer" && resourceFormat == "jpg" && !resourceName.empty() && resourceSize > 0)
+            {
+            in.SetPos(thisOffset);
+            ByteCP buffer = in.GetCurrent();
+            if (!in.Advance(resourceSize))
+                {
+                LOG_ERROR("Cannot read texture data");
+                return ERROR;
+                }
+
+            ImageSource jpeg(ImageSource::Format::Jpeg, ByteStream(buffer, resourceSize));
+            renderTextures[resourceName] = scene._CreateTexture(jpeg, Image::Format::Rgb, Image::BottomUp::Yes, renderSys);
+            }
+        }
+
+    offset = (uint32_t)GetMagicString().size() + 4 + infoSize;
+    for (JsonValueCR resource : resources)
+        {
+        resourceType = resource.get("type", "").asCString();
+        resourceFormat = resource.get("format", "").asCString();
+        resourceName = resource.get("id", "").asCString();
+        resourceSize = resource.get("size", 0).asUInt();
+
+        uint32_t thisOffset = offset;
+        offset += resourceSize;
+
+        if (resourceType == "geometryBuffer" && resourceFormat == "ctm" && !resourceName.empty() && resourceSize > 0)
+            {
+            if (geometryNodeCorrespondence.find(resourceName) == geometryNodeCorrespondence.end())
+                {
+                LOG_ERROR("Geometry is not referenced by any node");
+                return ERROR;
+                }
+
+            Utf8String nodeName = geometryNodeCorrespondence[resourceName];
+            auto nodeId = nodeIds.find(nodeName);
+            if (nodeId == nodeIds.end())
+                {
+                LOG_ERROR("Node name is unknown");
+                return ERROR;
+                }
+
+            CtmContext ctm(in, thisOffset);
+            if (CTM_NONE != ctm.GetError())
+                {
+                LOG_ERROR("CTM read error: %s", ctmErrorString(ctm.GetError()));
+                return ERROR;
+                }
+
+            uint32_t textureCoordsArrays = ctm.GetInteger(CTM_UV_MAP_COUNT);
+            if (textureCoordsArrays != 1)
+                continue;
+
+            Utf8String texName = resource.get("texture", Json::Value("")).asCString();
+            if (texName.empty())
+                continue;
+
+            Render::IGraphicBuilder::TriMeshArgs trimesh;
+            trimesh.m_numPoints = ctm.GetInteger(CTM_VERTEX_COUNT);
+            trimesh.m_points = ctm.GetFloatArray(CTM_VERTICES);
+            trimesh.m_normals = (ctm.GetInteger(CTM_HAS_NORMALS) == CTM_TRUE) ? ctm.GetFloatArray(CTM_NORMALS) : nullptr;
+            trimesh.m_numIndices = 3 * ctm.GetInteger(CTM_TRIANGLE_COUNT);
+            trimesh.m_vertIndex = ctm.GetIntegerArray(CTM_INDICES);
+            trimesh.m_textureUV = (FPoint2d const*)ctm.GetFloatArray(CTM_UV_MAP_1);
+
+            auto texture = renderTextures.find(texName);
+            trimesh.m_texture = (texture == renderTextures.end()) ? nullptr : texture->second;
+
+            ((Node*)m_children[nodeId->second].get())->m_meshes.push_front(scene._CreateGeometry(trimesh, renderSys));
+            }
+        }
+#endif
+
+    bvector<IScalableMeshNodePtr> childrenNodes(m_scalableMeshNodePtr->GetChildrenNodes());
+    
+    for (auto& childNode : childrenNodes)
+        {
+        SMNodePtr nodeptr = new SMNode(GetTriMeshRootR(), this, childNode);
+
+        /*
+           if (!nodeptr->ReadHeader(centroid))
+           return ERROR;
+           */
+/*
+        if (loadChildren)
+            {
+            nodeptr->Read3SMTile(in, scene, renderSys, false);
+            }
+*/
+
+        m_children.push_back(nodeptr);
+        }
+
+    IScalableMeshMeshFlagsPtr loadFlagsPtr(IScalableMeshMeshFlags::Create(true, false));
+    IScalableMeshMeshPtr smMeshPtr(m_scalableMeshNodePtr->GetMesh(loadFlagsPtr));
+
+    if (!smMeshPtr.IsValid())
+        return SUCCESS;
+
+    const PolyfaceQuery* polyfaceQuery(smMeshPtr->GetPolyfaceQuery());
+
+    TileTree::TriMeshTree::TriMesh::CreateParams trimesh;
+
+    trimesh.m_numPoints = polyfaceQuery->GetPointIndexCount(); //smMeshPtr->GetNbPoints();
+    FPoint3d* points = new FPoint3d[trimesh.m_numPoints];
+
+    for (size_t pointInd = 0; pointInd < trimesh.m_numPoints; pointInd++)
+        {
+        DPoint3d resultPts;
+        toFloatTransform.Multiply(resultPts, polyfaceQuery->GetPointCP()[polyfaceQuery->GetPointIndexCP()[pointInd] - 1]);
+        
+        points[pointInd].x = (float)resultPts.x;
+        points[pointInd].y = (float)resultPts.y;
+        points[pointInd].z = (float)resultPts.z;
+
+        /*
+           points[pointInd].x = (float)polyfaceQuery->GetPointCP()[pointInd].x;
+           points[pointInd].y = (float)polyfaceQuery->GetPointCP()[pointInd].y;
+           points[pointInd].z = (float)polyfaceQuery->GetPointCP()[pointInd].z;
+           */
+        }
+
+    trimesh.m_points = points;
+
+    trimesh.m_numIndices = polyfaceQuery->GetPointIndexCount();
+    int* vertIndex = new int[trimesh.m_numIndices];
+
+    _fPoint2d* textureUv;
+
+    textureUv = new _fPoint2d[trimesh.m_numIndices];
+
+    for (size_t faceVerticeInd = 0; faceVerticeInd < polyfaceQuery->GetPointIndexCount(); faceVerticeInd++)
+        {
+        vertIndex[faceVerticeInd] = faceVerticeInd; //polyfaceQuery->GetPointIndexCP()[faceVerticeInd] - 1;
+        }  
+
+    for (size_t paramInd = 0; paramInd < polyfaceQuery->GetPointIndexCount(); paramInd++)
+        {
+        const DPoint2d* uv = &polyfaceQuery->GetParamCP()[polyfaceQuery->GetParamIndexCP()[paramInd] - 1];
+        textureUv[paramInd].x = uv->x;
+        textureUv[paramInd].y = uv->y;
+        }
+
+    trimesh.m_vertIndex = vertIndex;
+
+    if (s_applyTexture && renderSys != nullptr)
+        {        
+        //IScalableMeshTexturePtr smTexturePtr(m_scalableMeshNodePtr->GetTexture());
+
+#if 1 //NEEDS_WORK_SM GetTextureCompressed doesn't currently work for Cesium. 
+        IScalableMeshTexturePtr smTexturePtr(m_scalableMeshNodePtr->GetTexture());
+
+        if (smTexturePtr.IsValid())
+            {
+            trimesh.m_textureUV = textureUv;
+            ByteStream imageBytes(smTexturePtr->GetSize());
+
+            size_t lineSize = smTexturePtr->GetDimension().x * 3;
+
+            for (size_t indY = 0; indY < smTexturePtr->GetDimension().y; indY++)
+                memcpy(imageBytes.GetDataP() + indY * lineSize, smTexturePtr->GetData() + (smTexturePtr->GetDimension().y - indY - 1) * lineSize, lineSize);
+                                                        
+            Image binaryImage(smTexturePtr->GetDimension().x, smTexturePtr->GetDimension().y, std::move(imageBytes), Image::Format::Rgb);
+
+            Render::Texture::CreateParams params;
+            params.SetIsTileSection();  // tile section have clamp instead of warp mode for out of bound pixels. That help reduce seams between tiles when magnified.            
+            trimesh.m_texture = renderSys->_CreateTexture(binaryImage, params);
+            }
+#else
+
+        IScalableMeshTexturePtr compressedTexturePtr(m_scalableMeshNodePtr->GetTextureCompressed());
+        Image jpegImage(Image::FromJpeg(compressedTexturePtr->GetData(), compressedTexturePtr->GetSize(), Image::Format::Rgb));        
+        ImageSource imageSource(jpegImage, ImageSource::Format::Jpeg);        
+        trimesh.m_texture = renderSys->_CreateTexture(imageSource, Image::Format::Rgb, Image::BottomUp::Yes);
+        trimesh.m_textureUV = textureUv;
+#endif
+        //ImageSource jpeg(ImageSource::Format::Jpeg, ByteStream(buffer, resourceSize));
+        
+                
+        }
+
+    Dgn::TileTree::TriMeshTree::TriMeshList triMeshList;
+    scene._CreateGeometry(triMeshList, trimesh, renderSys);
+    for (auto& meshEntry : triMeshList)
+        {
+        m_meshes.push_front(meshEntry);
+        }
+
+    delete [] trimesh.m_points;
+    delete [] trimesh.m_vertIndex;
+    delete [] trimesh.m_textureUV;
+
+#if 0
+    Render::IGraphicBuilder::TriMeshArgs trimesh;
+    trimesh.m_numPoints = scalableMesh->GetNbPoints();
+    trimesh.m_points = ctm.GetFloatArray(CTM_VERTICES);
+    trimesh.m_normals = (ctm.GetInteger(CTM_HAS_NORMALS) == CTM_TRUE) ? ctm.GetFloatArray(CTM_NORMALS) : nullptr;
+    trimesh.m_numIndices = 3 * ctm.GetInteger(CTM_TRIANGLE_COUNT);
+    trimesh.m_vertIndex = ctm.GetIntegerArray(CTM_INDICES);
+    trimesh.m_textureUV = (FPoint2d const*)ctm.GetFloatArray(CTM_UV_MAP_1);
+#endif
+
+    //BENTLEY_SM_EXPORT IScalableMeshTexturePtr GetTexture() const;
+
+    return SUCCESS;
+    }
+
+/*---------------------------------------------------------------------------------**//**
+ * @bsimethod                                                   Mathieu.St-Pierre  08/17
+ +---------------+---------------+---------------+---------------+---------------+------*/
+BentleyStatus SMScene::LoadNodeSynchronous(SMNodeR node)
+    {
+    auto result = _RequestTile(node, nullptr, nullptr, BeTimePoint());
+    result.wait();
+    return result.isReady() ? SUCCESS : ERROR;
+    }
+
+/*---------------------------------------------------------------------------------**//**
+ * @bsimethod                                                   Mathieu.St-Pierre  08/17
+ +---------------+---------------+---------------+---------------+---------------+------*/
+BentleyStatus SMScene::LoadScene()
+    {
+    /*
+       if (SUCCESS != ReadSceneFile())
+       return ERROR;
+       */
+
+    if (!m_smPtr.IsValid())
+        return ERROR;
+
+    //CreateCache(m_sceneInfo.m_sceneName.c_str(), 1024 * 1024 * 1024); // 1 GB
+
+    IScalableMeshNodePtr smNode(m_smPtr->GetRootNode());
+    SMNode* root = new SMNode(*this, nullptr, smNode);
+    //root->m_childPath = m_sceneInfo.m_rootNodePath;
+    m_rootTile = root;
+
+    auto result = _RequestTile(*root, nullptr, GetRenderSystemP(), BeTimePoint());
+    result.wait(BeDuration::Seconds(2)); // only wait for 2 seconds
+    return result.isReady() ? SUCCESS : ERROR;
+    }
+
+//----------------------------------------------------------------------------------------
+// @bsimethod                                                      Mathieu.St-Pierre  08/17
+//----------------------------------------------------------------------------------------
+BentleyStatus SMScene::LocateFromSRS()
+    {
+#if 0
+    DgnGCSPtr bimGCS = m_db.GeoLocation().GetDgnGCS();
+    if (!bimGCS.IsValid())
+        return ERROR; // BIM is not geolocated, can't use geolocation in 3mx scene
+
+    if (m_sceneInfo.m_reprojectionSystem.empty())
+        return SUCCESS;  // scene has no spatial reference system, give up.
+
+    WString    warningMsg;
+    StatusInt  status, warning;
+
+    DgnGCSPtr threeMxGCS = DgnGCS::CreateGCS(m_db);
+
+    int epsgCode;
+    double latitude, longitude;
+    if (1 == sscanf(m_sceneInfo.m_reprojectionSystem.c_str(), "EPSG:%d", &epsgCode))
+        status = threeMxGCS->InitFromEPSGCode(&warning, &warningMsg, epsgCode);
+    else if (2 == sscanf(m_sceneInfo.m_reprojectionSystem.c_str(), "ENU:%lf,%lf", &latitude, &longitude))
+        {
+        // ENU specification does not impose any projection method so we use the first azimuthal available using values that will
+        // mimic the intent (North is Y positive, no offset)
+        // Note that we could have injected the origin here but keeping it in the transform as for other GCS specs
+        if (latitude < 90.0 && latitude > -90.0 && longitude < 180.0 && longitude > -180.0)
+            status = threeMxGCS->InitAzimuthalEqualArea(&warningMsg, L"WGS84", L"METER", longitude, latitude, 0.0, 1.0, 0.0, 0.0, 1);
+        else
+            status = ERROR;
+        }
+    else
+        status = threeMxGCS->InitFromWellKnownText(&warning, &warningMsg, DgnGCS::wktFlavorEPSG, WString(m_sceneInfo.m_reprojectionSystem.c_str(), false).c_str());
+
+    if (SUCCESS != status)
+        {
+        BeAssert(false && warningMsg.c_str());
+        return ERROR;
+        }
+
+    // Compute a linear transform that approximates the reprojection transformation at the origin.
+    Transform localTransform;
+    status = threeMxGCS->GetLocalTransform(&localTransform, m_sceneInfo.m_origin, nullptr, true/*doRotate*/, true/*doScale*/, *bimGCS);
+
+    // 0 == SUCCESS, 1 == Warning, 2 == Severe Warning,  Negative values are severe errors.
+    if (status == 0 || status == 1)
+        {
+        m_location = localTransform;
+        return SUCCESS;
+        }
+#endif
+
+    return ERROR;
+    }
+
+/*---------------------------------------------------------------------------------**//**
+ * @bsimethod                                                   Mathieu.St-Pierre  08/17
+ +---------------+---------------+---------------+---------------+---------------+------*/
+#if 0
+BentleyStatus Scene::ReadSceneFile()
+    {
+    StreamBuffer rootStream;
+
+    if (IsHttp())
+        {
+        TileTree::HttpDataQuery query(m_sceneFile, nullptr);
+        query.Perform().wait();
+
+        rootStream = std::move(query.GetData());
+        }
+    else
+        {
+        TileTree::FileDataQuery query(m_sceneFile, nullptr);
+        rootStream = std::move(query.Perform().get());
+        }
+
+    return rootStream.HasData() ? m_sceneInfo.Read(rootStream) : ERROR;
+    }
+#endif
+
+
+//----------------------------------------------------------------------------------------
+// @bsimethod                                                   Mathieu.St-Pierre  12/2016
+//----------------------------------------------------------------------------------------
+IScalableMeshProgressiveQueryEnginePtr ScalableMeshModel::GetProgressiveQueryEngine()
+    {
+    if (m_progressiveQueryEngine == nullptr)
+        {
+        m_displayNodesCache = new ScalableMeshDisplayCacheManager();
+        if (!((ScalableMeshDisplayCacheManager*)m_displayNodesCache.get())->CanDisplay())
+            {
+            return nullptr;
+            }
+        m_progressiveQueryEngine = IScalableMeshProgressiveQueryEngine::Create(m_smPtr, m_displayNodesCache, m_displayTexture);
+        }
+
+    return m_progressiveQueryEngine;
+    }
+
+void DoPick(bvector<IScalableMeshCachedDisplayNodePtr>& meshNodes,
+            bvector<IScalableMeshCachedDisplayNodePtr>& overviewMeshNodes, 
+            ViewContextR                                viewContext, 
+            const Transform&                            smToDgnUorTransform)
+    {
+    assert(DrawPurpose::Pick == viewContext.GetDrawPurpose());
+    
+    assert(!"PushTransform not available on Bim02");
+
+#if 0 
+        {
+        viewContext.PushTransform(smToDgnUorTransform);
+        IPickGeomP  pickGeom = viewContext.GetIPickGeom();
+        DPoint3d pt;
+        pickGeom->_GetPickPointView().GetProjectedXYZ(pt);
+        viewContext.ViewToNpc(&pt, &pt, 1);
+        DPoint3d endPt = pt;
+        endPt.z = 1;
+        pt.z = 0;
+
+        viewContext.NpcToView(&pt, &pt, 1);
+        viewContext.ViewToLocal(&pt, &pt, 1);
+
+        viewContext.NpcToView(&endPt, &endPt, 1);
+        viewContext.ViewToLocal(&endPt, &endPt, 1);
+
+        DRay3d ray = DRay3d::FromOriginAndVector(pt, DVec3d::FromStartEndNormalize(pt, endPt));
+
+        for (auto& node : meshNodes)
+            {
+            DRange3d nodeBox = node->GetContentExtent();
+            double paramA, paramB;
+            DPoint3d pointA, pointB;
+            if (!nodeBox.IntersectRay(paramA, paramB, pointA, pointB, pt, ray.direction)) continue;
+            bvector<SmCachedDisplayMesh*> cachedMeshes;
+            bvector<bpair<bool, uint64_t>>  texIDs;
+
+            if (SUCCESS == node->GetCachedMeshes(cachedMeshes, texIDs))
+                {
+                for (auto& cachedMesh : cachedMeshes)
+                    {
+                    QvElem* qvElem = 0;
+                    if (cachedMesh != 0)
+                        {
+                        qvElem = cachedMesh->m_qvElem;
+                        }
+                    if (qvElem != 0)
+                        {
+                        viewContext.GetIViewDraw().DrawQvElem(qvElem);
+                        }
+                    }
+                }
+            }
+
+        for (auto& node : overviewMeshNodes)
+            {
+            DRange3d nodeBox = node->GetContentExtent();
+            double paramA, paramB;
+            DPoint3d pointA, pointB;
+            if (!nodeBox.IntersectRay(paramA, paramB, pointA, pointB, pt, ray.direction)) continue;
+            bvector<SmCachedDisplayMesh*> cachedMeshes;
+            bvector<bpair<bool, uint64_t>> texIDs;
+
+            if (SUCCESS == node->GetCachedMeshes(cachedMeshes, texIDs))
+                {
+                for (auto& cachedMesh : cachedMeshes)
+                    {
+                    QvElem* qvElem = 0;
+                    if (cachedMesh != 0)
+                        {
+                        qvElem = cachedMesh->m_qvElem;
+                        }
+                    if (qvElem != 0)
+                        {
+                        viewContext.GetIViewDraw().DrawQvElem(qvElem);
+                        }
+                    }
+                }
+            }
+        viewContext.PopTransformClip();        
+        return;
+        }
+#endif
+    }
+
+//---------------------------------------------------------------------------------------
+// @bsimethod
+//---------------------------------------------------------------------------------------
+void ScalableMeshModel::ClearAllDisplayMem()
+    {
+    if (!m_smPtr.IsValid())
+        return;
+
+    IScalableMeshProgressiveQueryEngine::CancelAllQueries();
+    ClearProgressiveQueriesInfo();
+    m_currentDrawingInfoPtr = nullptr;
+    m_progressiveQueryEngine = nullptr;
+    m_smPtr->RemoveAllDisplayData();    
+    RefreshClips();
+    }
+
+/*---------------------------------------------------------------------------------**//**
+* @bsimethod                                                    Mark.Schlosser  12/2017
++---------------+---------------+---------------+---------------+---------------+------*/
+void ScalableMeshModel::SetClip(Dgn::ClipVectorCP clip)
+    {
+    m_clip = clip;
+    if (m_root.IsValid())
+        static_cast<SMSceneP>(m_root.get())->SetClip(clip);
+    }
+
+/*---------------------------------------------------------------------------------**//**
+* @bsimethod                                                    Paul.Connelly   07/17
++---------------+---------------+---------------+---------------+---------------+------*/
+TileTree::RootPtr ScalableMeshModel::_CreateTileTree(Render::SystemP system)
+    {
+    Utf8String sceneFile;
+
+    Transform toLocationTransform;
+    Transform toFloatTransform;
+
+    if (m_smPtr.IsValid())
+        {
+        DRange3d range3D(m_smPtr->GetRootNode()->GetContentExtent());    
+        DPoint3d centroid;
+        centroid = DPoint3d::From((range3D.high.x + range3D.low.x) / 2.0, (range3D.high.y + range3D.low.y) / 2.0, (range3D.high.z + range3D.low.z) / 2.0);
+
+#if 0 
+        DPoint3d go = m_dgndb.GeoLocation().GetGlobalOrigin();
+
+        GeoCoords::GCS gcs(m_smPtr->GetGCS());
+        DgnGCSPtr  smGCS = DgnGCS::CreateGCS(gcs.GetGeoRef().GetBasePtr().get(), m_dgndb);
+
+        DPoint3d scale = DPoint3d::FromXYZ(1, 1, 1);
+        smGCS->UorsFromCartesian(scale, scale);        
+                    
+        scale.DifferenceOf(scale, go);
+
+        smGCS->UorsFromCartesian(centroid, centroid);       
+
+        toFloatTransform = Transform::FromRowValues(scale.x, 0, 0, -(centroid.x - go.x),
+                                                    0, scale.y, 0, -(centroid.y - go.y),
+                                                    0, 0, scale.z, -(centroid.z - go.z));
+
+        
+/*
+        computedTransform = Transform::FromRowValues(scale.x, 0, 0, globalOrigin.x,
+                                                     0, scale.y, 0, globalOrigin.y,
+                                                     0, 0, scale.z, globalOrigin.z);
+*/
+
+        scale = DPoint3d::FromXYZ(1, 1, 1);
+
+        location = Transform::FromRowValues(scale.x, 0, 0, centroid.x,
+                                                     0, scale.y, 0, centroid.y,
+                                                     0, 0, scale.z, centroid.z);
+
+        //location = Transform::From(centroid.x + go.x, centroid.y + go.y, centroid.z + go.z);                                    
+#endif
+
+        m_smToModelUorTransform.Multiply(centroid, centroid);
+        
+        toFloatTransform = Transform::FromRowValues(1.0, 0, 0, -(centroid.x),
+                                                    0, 1.0, 0, -(centroid.y),
+                                                    0, 0, 1.0, -(centroid.z));
+
+        toLocationTransform = Transform::FromRowValues(1.0, 0, 0, (centroid.x),
+                                                       0, 1.0, 0, (centroid.y),
+                                                       0, 0, 1.0, (centroid.z));
+
+        toFloatTransform = Transform::FromProduct(toFloatTransform, m_smToModelUorTransform);
+        //toLocationTransform = Transform::FromProduct(toLocationTransform, m_smToModelUorTransform);
+        }
+    else
+        { 
+        toLocationTransform = Transform::FromIdentity();
+        toFloatTransform = Transform::FromIdentity();
+        }
+
+    SMScenePtr scene = new SMScene(m_dgndb, m_smPtr, toLocationTransform, toFloatTransform, sceneFile.c_str(), system);
+    scene->SetPickable(true);
+    if (SUCCESS != scene->LoadScene())
+        return nullptr;
+
+    scene->SetClip(m_clip.get());
+    return scene.get();
+    }
+
+/*---------------------------------------------------------------------------------**//**
+* @bsimethod                                                    Paul.Connelly   07/17
++---------------+---------------+---------------+---------------+---------------+------*/
+SMSceneP ScalableMeshModel::Load(Dgn::Render::SystemP renderSys) const
+    {
+    auto root = const_cast<ScalableMeshModel&>(*this).GetTileTree(renderSys);
+    return static_cast<SMSceneP>(root);
+    }
+
+/*---------------------------------------------------------------------------------**//**
+ * @bsimethod                                                   Mathieu.St-Pierre  08/17
+ +---------------+---------------+---------------+---------------+---------------+------*/
+void ScalableMeshModel::_PickTerrainGraphics(Dgn::PickContextR context) const
+    {
+    auto scene = Load(nullptr);
+    if (nullptr == scene)
+        return;
+
+    //MST_TODO
+    Dgn::ClipVectorCPtr clip;
+
+    PickContext::ActiveDescription descr(context, GetName());
+    scene->Pick(context, scene->GetLocation(), clip.get());
+    }
+
+/*---------------------------------------------------------------------------------**//**
+ * @bsimethod                                                   Mathieu.St-Pierre  08/17
+ +---------------+---------------+---------------+---------------+---------------+------*/
+void ScalableMeshModel::_OnFitView(FitContextR context)
+    {
+    auto scene = Load(nullptr);
+    if (nullptr == scene)
+        return;
+
+    ElementAlignedBox3d rangeWorld = scene->ComputeRange();
+    context.ExtendFitRange(rangeWorld, scene->GetLocation());
+    }
+
+void ScalableMeshModel::GetAllScalableMeshes(BentleyApi::Dgn::DgnDbCR dgnDb, bvector<IMeshSpatialModelP>& models)
+    {
+    DgnClassId classId(dgnDb.Schemas().GetClassId("ScalableMesh", "ScalableMeshModel"));
+    BeAssert(classId.IsValid());
+
+    for (auto& model : dgnDb.Models().GetLoadedModels())
+        {
+        if (model.second->GetClassId() == classId) models.push_back(dynamic_cast<IMeshSpatialModelP>(model.second.get()));
+        }
+    }
+
+#if 0
+
+struct  ScalableMeshTileNode : ModelTileNode
+{
+    IScalableMeshNodePtr    m_node;
+    Transform               m_transform;
+
+    ScalableMeshTileNode(DgnModelCR model, IScalableMeshNodePtr& node, DRange3d transformedRange, TransformCR transform, size_t siblingIndex, TileNodeP parent) :
+        m_node(node), m_transform(transform), ModelTileNode(model, transformedRange, node->GetLevel(), siblingIndex, transformedRange.XLength()* transformedRange.YLength() / node->GetPointCount(), parent)
+    {}
+
+    virtual TileMeshList _GenerateMeshes(TileGeometryCacheR geometryCache, double tolerance, TileGeometry::NormalMode normalMode = TileGeometry::NormalMode::CurvedSurfacesOnly, bool twoSidedTriangles = false) const override
+        {
+        TileMeshList        tileMeshes;
+
+        if (m_node->GetChildrenNodes().empty())
+            {
+            BeAssert(false);
+            return tileMeshes;
+            }
+
+        for (auto& child : m_node->GetChildrenNodes())
+            {
+
+            IScalableMeshMeshFlagsPtr flags = IScalableMeshMeshFlags::Create(true, false);
+            bvector<bool> clips;
+            auto meshP = child->GetMesh(flags, clips);
+            if (!meshP.IsValid() || meshP->GetNbFaces() == 0) continue;
+            TileMeshBuilderPtr      builder;
+            TileDisplayParamsPtr    displayParams;
+
+            if (child->IsTextured())
+                {
+                auto textureP = child->GetTexture();
+                ByteStream myImage(textureP->GetDimension().x* textureP->GetDimension().y * 3);
+                memcpy(myImage.GetDataP(), textureP->GetData(), textureP->GetDimension().x* textureP->GetDimension().y * 3);
+                Image image(textureP->GetDimension().x, textureP->GetDimension().y, std::move(myImage), Image::Format::Rgb);
+                ImageSource jpgTex(image, ImageSource::Format::Jpeg, 70);
+                TileTextureImagePtr     tileTexture = new TileTextureImage(jpgTex);
+                displayParams = new TileDisplayParams(0xffffff, tileTexture, true);
+                }
+            else
+                {
+                TileTextureImagePtr     tileTexture = nullptr;
+                displayParams = new TileDisplayParams(0x007700, tileTexture, false);
+                }
+            builder = TileMeshBuilder::Create(displayParams, NULL, 0.0);
+            for (PolyfaceVisitorPtr visitor = PolyfaceVisitor::Attach(*meshP->GetPolyfaceQuery()); visitor->AdvanceToNextFace();)
+                builder->AddTriangle(*visitor, GetModel().GetModelId(), false, twoSidedTriangles);
+
+            tileMeshes.push_back(builder->GetMesh());
+            }
+
+        return tileMeshes;
+        }
+
+};  //  ScalableMeshTileNode
+
+#endif
+
+void ScalableMeshModel::MakeTileSubTree(TileNodePtr& rootTile, IScalableMeshNodePtr& node, TransformCR transformDbToTile, size_t childIndex, TileNode* parent)
+    {
+    DRange3d transformedRange = node->GetContentExtent();
+    if (transformedRange.IsNull() || transformedRange.IsEmpty()) transformedRange = node->GetNodeExtent();
+    transformDbToTile.Multiply(transformedRange, transformedRange);
+    //rootTile = new ScalableMeshTileNode(*this, node, transformedRange, transformDbToTile, childIndex, parent);
+
+    for (auto& child : node->GetChildrenNodes())
+        {
+        size_t idx = &child - &node->GetChildrenNodes().front();
+        TileNodePtr childTile;
+        MakeTileSubTree(childTile, child, transformDbToTile, idx, rootTile.get());
+        rootTile->GetChildren().push_back(childTile);
+        }
+    }
+
+#if 0
+TileGeneratorStatus ScalableMeshModel::_GenerateMeshTiles(TileNodePtr& rootTile, TransformCR transformDbToTile, double leafTolerance, TileGenerator::ITileCollector& collector, ITileGenerationProgressMonitorR progressMeter)
+    {
+    assert(!"Not implemented yet");
+
+    return TileGeneratorStatus::Aborted;
+    }
+#endif
+
+//---------------------------------------------------------------------------------------
+// @bsimethod
+//---------------------------------------------------------------------------------------
+void ScalableMeshModel::GetScalableMeshTypes(BentleyApi::Dgn::DgnDbCR dgnDb, bool& has3D, bool& hasTerrain, bool& hasExtractedTerrain, bool& hasCesium3DTiles)
+    {    
+    has3D = false; 
+    hasTerrain = false;
+    hasExtractedTerrain = false;
+    hasCesium3DTiles = false;
+
+    bvector<IMeshSpatialModelP> smModels;
+
+    GetAllScalableMeshes(dgnDb, smModels);
+
+    for (auto& smModel : smModels)
+        {
+        ScalableMeshModel* scalableMeshModel = (ScalableMeshModel*)smModel;
+
+        if (!scalableMeshModel->IsTerrain())
+            {
+            IScalableMesh* sm = scalableMeshModel->GetScalableMesh();
+
+            if (sm != nullptr)
+                {
+                bvector<uint64_t> ids;
+                sm->GetCoverageIds(ids);
+                if (ids.size() > 0) hasExtractedTerrain = true;
+
+                if (sm->IsCesium3DTiles()) hasCesium3DTiles = true;
+                }
+
+            has3D = true;
+            }
+        else
+            {
+            hasTerrain = true;
+            }
+        }
+    }
+
+//NEEDS_WORK_SM : Should be at application level
+void GetScalableMeshTerrainFileName(BeFileName& smtFileName, const BeFileName& dgnDbFileName)
+    {
+    //smtFileName = params.m_dgndb.GetFileName().GetDirectoryName();
+
+    smtFileName = dgnDbFileName.GetDirectoryName();
+    smtFileName.AppendToPath(dgnDbFileName.GetFileNameWithoutExtension().c_str());
+    smtFileName.AppendString(L"\\terrain.3sm");
+    }
+
+//=======================================================================================
+//! Helper class used to kept pointers with a DgnDb in-memory
+//=======================================================================================
+struct ScalableMeshTerrainModelAppData : Db::AppData
+{
+    static Key DataKey;
+
+    ScalableMeshModel*  m_smTerrainPhysicalModelP;
+    bool                m_modelSearched;
+
+    ScalableMeshTerrainModelAppData ()
+        {
+        m_smTerrainPhysicalModelP = 0;
+        m_modelSearched = false;
+        }
+    virtual ~ScalableMeshTerrainModelAppData () {}
+
+    ScalableMeshModel* GetModel(DgnDbCR db)
+        {
+        if (m_modelSearched == false)
+            {
+            //NEEDS_WORK_SM : Not yet done.
+            /*
+               BeSQLite::EC::ECSqlStatement stmt;
+               if (BeSQLite::EC::ECSqlStatus::Success != stmt.Prepare(dgnDb, "SELECT ECInstanceId FROM ScalableMeshModel.ScalableMesh;"))
+               return nullptr;
+
+               if (BeSQLite::BE_SQLITE_ROW != stmt.Step()) return nullptr;
+               DgnModelId smModelID = DgnModelId(stmt.GetValueUInt64(0));
+               DgnModelPtr dgnModel = dgnDb.Models().FindModel(smModelID);
+
+               if (dgnModel.get() == 0)
+               {
+               dgnModel = dgnDb.Models().GetModel(smModelID);
+               }
+
+               if (dgnModel.get() != 0)
+               {
+               assert(dynamic_cast<ScalableMeshModel*>(dgnModel.get()) != 0);
+
+               return static_cast<ScalableMeshModel*>(dgnModel.get());
+               }
+               */
+
+            m_modelSearched = true;
+            }
+
+        return m_smTerrainPhysicalModelP;
+        }
+
+    static ScalableMeshTerrainModelAppData* Get (DgnDbCR dgnDb)
+        {
+        ScalableMeshTerrainModelAppData* appData = dynamic_cast<ScalableMeshTerrainModelAppData*>(dgnDb.FindAppData (ScalableMeshTerrainModelAppData::DataKey));
+        if (!appData)
+            {
+            appData = new ScalableMeshTerrainModelAppData ();
+            dgnDb.AddAppData (ScalableMeshTerrainModelAppData::DataKey, appData);
+            }
+
+        return appData;
+        }
+
+    static void Delete (DgnDbCR dgnDb)
+        {
+        dgnDb.DropAppData (ScalableMeshTerrainModelAppData::DataKey);
+        }
+};
+
+Db::AppData::Key ScalableMeshTerrainModelAppData::DataKey;
+
+//----------------------------------------------------------------------------------------
+// @bsimethod                                                 Elenie.Godzaridis     2/2016
+//----------------------------------------------------------------------------------------
+ScalableMeshModel::ScalableMeshModel(BentleyApi::Dgn::DgnModel::CreateParams const& params)
+    : T_Super(params)
+    {
+    m_tryOpen = false;
+    m_forceRedraw = false;
+    m_isProgressiveDisplayOn = true;
+    m_isInsertingClips = false;
+	m_subModel = false;
+    m_loadedAllModels = false;
+    m_startClipCount = 0;
+    
+    m_displayTexture = true;
+
+    m_displayNodesCache = new ScalableMeshDisplayCacheManager();
+    }
+
+//----------------------------------------------------------------------------------------
+// @bsimethod                                                 Elenie.Godzaridis     2/2016
+//----------------------------------------------------------------------------------------
+ScalableMeshModel::~ScalableMeshModel()
+    {
+    Cleanup(false);
+    }
+
+void ScalableMeshModel::Cleanup(bool isModelDelete)
+    {
+    if (nullptr != m_progressiveQueryEngine.get() && nullptr != m_currentDrawingInfoPtr.get()) m_progressiveQueryEngine->StopQuery(m_currentDrawingInfoPtr->m_currentQuery);
+    if (nullptr != m_currentDrawingInfoPtr.get())
+    {
+        m_currentDrawingInfoPtr->m_meshNodes.clear();
+        m_currentDrawingInfoPtr->m_overviewNodes.clear();
+    }
+
+    ScalableMeshTerrainModelAppData* appData(ScalableMeshTerrainModelAppData::Get(GetDgnDb()));
+    if (appData != nullptr && appData->m_smTerrainPhysicalModelP == this)
+        ScalableMeshTerrainModelAppData::Delete(GetDgnDb());
+    ClearProgressiveQueriesInfo();
+
+    if (m_smPtr.IsValid())
+        {                
+        bvector<BeFileName> extraFileNames;
+
+        if (isModelDelete)
+            m_smPtr->GetExtraFileNames(extraFileNames);
+
+        //Close the 3SM file, to close extra clip files.
+		m_currentDrawingInfoPtr = nullptr;
+		m_progressiveQueryEngine = nullptr;        
+        m_smPtr = nullptr;        
+
+        for (auto& extraFileName : extraFileNames)
+            {
+            _wremove(extraFileName.c_str());
+            }        
+        }    
+    }
+
+
+BeFileName ScalableMeshModel::GenerateClipFileName(BeFileNameCR smFilename, DgnDbR dgnProject)
+    {
+    BeFileName clipFileBase;
+    BeFileName extraFileDir;
+
+    if (m_locationProviderPtr.IsValid() && SUCCESS == m_locationProviderPtr->GetExtraFileDirectory(extraFileDir, dgnProject))
+        {
+        clipFileBase = extraFileDir;        
+        }
+    else
+        {
+        clipFileBase = BeFileName(ScalableMeshModel::GetTerrainModelPath(dgnProject)).GetDirectoryName();
+        }
+        
+    Utf8Char modelIdStr[1000];
+    BeStringUtilities::FormatUInt64(modelIdStr, GetModelId().GetValue());    
+    clipFileBase.AppendToPath(WString(modelIdStr, true).c_str());
+    return clipFileBase;
+    }
+
+
+void ScalableMeshModel::ClearExtraFiles()
+{
+	BeFileName clipFileBase = GenerateClipFileName(m_path, GetDgnDb());
+
+	bvector<BeFileName> names;
+	BeFileName clipFileName = clipFileBase;
+	clipFileName.append(L"_clips");
+
+	BeFileName clipDefFileName = clipFileBase;
+	clipDefFileName.append(L"_clipDefinitions");
+
+	names.push_back(clipFileName);
+	names.push_back(clipDefFileName);
+	for (auto& fileName : names)
+	{
+		if (BeFileName::DoesPathExist(fileName.c_str()))
+		{
+			BeFileName::BeDeleteFile(fileName.c_str());
+		}
+	}
+}
+
+void ScalableMeshModel::CompactExtraFiles()
+{
+	if (!m_smPtr.IsValid())
+		return;
+
+	m_smPtr->CompactExtraFiles();
+}
+//----------------------------------------------------------------------------------------
+// @bsimethod                                                 Elenie.Godzaridis     2/2016
+//----------------------------------------------------------------------------------------
+void ScalableMeshModel::OpenFile(BeFileNameCR smFilename, DgnDbR dgnProject)
+    {
+    assert(m_smPtr == nullptr);
+    m_path = smFilename;
+
+    bvector<IMeshSpatialModelP> allScalableMeshes;
+    ScalableMeshModel::GetAllScalableMeshes(dgnProject, allScalableMeshes);
+    size_t nOfOtherModels = 0;
+    for (auto& sm : allScalableMeshes)
+        {
+        if (sm != this) nOfOtherModels++;
+        }
+
+
+    allScalableMeshes.clear();    
+
+    BeFileName clipFileBase = GenerateClipFileName(smFilename, dgnProject);
+
+    m_basePath = clipFileBase;
+    m_smPtr = IScalableMesh::GetFor(smFilename, Utf8String(clipFileBase.c_str()), false, true);
+
+    if (!m_smPtr.IsValid())
+        return;    
+
+#if SM_ACTIVATE_UPLOADER == 1 || SM_ACTIVATE_LOAD_TEST == 1
+    WString projectName = dgnProject.GetFileName().GetFileNameWithoutExtension();
+#endif
+
+#if SM_ACTIVATE_UPLOADER == 1
+    if (projectName.Contains(WString(L"upload_to_cloud")))
+        {
+        if (projectName.Equals(WString(L"upload_to_cloud_wsg")))
+            {
+            WString container(L"scalablemesh"); // WSG container
+            m_smPtr->ConvertToCloud(container, smFilename.GetFileNameWithoutExtension(), SMCloudServerType::WSG);
+            }
+        else if (projectName.Equals(WString(L"upload_to_cloud_azure")))
+            {
+            WString container(L"scalablemeshtest"); // Azure container
+            m_smPtr->ConvertToCloud(container, smFilename.GetFileNameWithoutExtension(), SMCloudServerType::Azure);
+            }
+        else if (projectName.Equals(WString(L"upload_to_cloud_local_curl")))
+            {
+            WString container(L"scalablemeshtest"); // local disk container
+            m_smPtr->ConvertToCloud(container, smFilename.GetFileNameWithoutExtension(), SMCloudServerType::LocalDiskCURL);
+            }
+        else if (projectName.Equals(WString(L"upload_to_cloud_local")))
+            {
+            WString container(L"scalablemeshtest"); // local disk container
+            m_smPtr->ConvertToCloud(container, smFilename.GetFileNameWithoutExtension(), SMCloudServerType::LocalDisk);
+            }
+        else
+            {
+            assert(false); // unknown service
+            }
+        }
+#endif
+
+#if SM_ACTIVATE_LOAD_TEST == 1
+    if (projectName.Contains(WString(L"load_test")))
+        {
+        size_t nbLoadedNodes = 0;
+        m_smPtr->LoadAllNodeData(nbLoadedNodes, 6);
+        }
+#endif
+
+    //if (m_smPtr->IsTerrain())
+        {
+         ScalableMeshTerrainModelAppData* appData = ScalableMeshTerrainModelAppData::Get(m_dgndb);
+         if (appData->m_smTerrainPhysicalModelP == nullptr)
+             {
+             appData->m_smTerrainPhysicalModelP = this;
+             appData->m_modelSearched = true;
+             }
+        }
+    
+    const GeoCoords::GCS& gcs(m_smPtr->GetGCS());
+
+    DPoint3d scale;
+    scale.x = 1;
+    scale.y = 1;
+    scale.z = 1;
+    
+    DgnGCS* projGCS = dgnProject.GeoLocation().GetDgnGCS();
+    DPoint3d globalOrigin = dgnProject.GeoLocation().GetGlobalOrigin();
+
+    if (gcs.HasGeoRef())
+        {
+        DgnGCSPtr dgnGcsPtr(DgnGCS::CreateGCS(gcs.GetGeoRef().GetBasePtr().get(), dgnProject));
+        dgnGcsPtr->UorsFromCartesian(scale, scale);
+        scale.DifferenceOf(scale, globalOrigin);
+
+        if (projGCS != nullptr && !projGCS->IsEquivalent(*dgnGcsPtr))
+            {
+            dgnGcsPtr->SetReprojectElevation(true);
+
+            Transform trans = Transform::FromRowValues(scale.x, 0, 0, globalOrigin.x,
+                                                         0, scale.y, 0, globalOrigin.y,
+                                                         0, 0, scale.z, globalOrigin.z);
+
+            DRange3d smExtent, smExtentUors;
+            m_smPtr->GetRange(smExtent);
+            trans.Multiply(smExtentUors, smExtent);
+
+            DPoint3d extent;
+            extent.DifferenceOf(smExtentUors.high, smExtentUors.low);
+            Transform       approxTransform;
+
+            auto coordInterp = m_smPtr->IsCesium3DTiles() ? Dgn::GeoCoordInterpretation::XYZ : Dgn::GeoCoordInterpretation::Cartesian;
+
+            StatusInt status = dgnGcsPtr->GetLocalTransform(&approxTransform, smExtentUors.low, &extent, true/*doRotate*/, true/*doScale*/, coordInterp, *projGCS);
+            if (0 == status || 1 == status || 25 == status)
+                {
+                DRange3d smExtentInDestGCS1;
+                approxTransform.Multiply(smExtentInDestGCS1, smExtentUors);
+                m_smToModelUorTransform = Transform::FromProduct(approxTransform, trans);
+
+                DRange3d smExtentInDestGCS;
+                m_smToModelUorTransform.Multiply(smExtentInDestGCS, smExtent);
+                }
+            else
+                {
+                m_smToModelUorTransform = Transform::FromRowValues(scale.x, 0, 0, -globalOrigin.x,
+                                                                   0, scale.y, 0, -globalOrigin.y,
+                                                                   0, 0, scale.y, -globalOrigin.z);
+                }
+            }
+        else
+            {
+            m_smToModelUorTransform = Transform::FromRowValues(scale.x, 0, 0, -globalOrigin.x,
+                                                               0, scale.y, 0, -globalOrigin.y,
+                                                               0, 0, scale.y, -globalOrigin.z);
+            }
+        }
+    else
+        {
+        dgnProject.GeoLocation().GetDgnGCS()->UorsFromCartesian(scale, scale);
+        assert(scale.x == 1 && scale.y == 1 && scale.z == 1);
+        m_smToModelUorTransform = Transform::FromScaleFactors(scale.x, scale.y, scale.z);
+        }
+
+    m_smPtr->SetReprojection(*projGCS, m_smToModelUorTransform);
+
+
+    
+    m_storageToUorsTransfo = DMatrix4d::From(m_smToModelUorTransform);
+
+    bool invertResult = m_modelUorToSmTransform.InverseOf(m_smToModelUorTransform);
+    assert(invertResult);
+    
+    if (m_smPtr->IsCesium3DTiles() && !(smFilename.ContainsI(L"realitydataservices") && smFilename.ContainsI(L"S3MXECPlugin")))
+        {
+        // The mesh likely comes from ProjectWiseContextShare, if it does then save that instead
+        auto pwcsLink = BeFileName(m_smPtr->GetProjectWiseContextShareLink().c_str());
+        if (!pwcsLink.empty()) m_path = pwcsLink;
+        }
+
+    // NEEDS_WORK_SM
+    BeFileName dbFileName(dgnProject.GetDbFileName());
+    BeFileName basePath = dbFileName.GetDirectoryName();
+    //T_HOST.GetPointCloudAdmin()._CreateLocalFileId(m_properties.m_fileId, m_path, basePath);
+    m_properties.m_fileId = Utf8String(m_path);
+  
+    StatusInt result = m_smPtr->GetTextureInfo(m_textureInfo);
+
+    assert(result == SUCCESS);
+
+    if (!m_textureInfo->IsTextureAvailable())
+        {
+        SetDisplayTexture(false);
+        }
+    }
+
+//----------------------------------------------------------------------------------------
+// @bsimethod                                                 Elenie.Godzaridis     2/2016
+//----------------------------------------------------------------------------------------
+void ScalableMeshModel::CloseFile()
+    {
+	if (m_subModel)
+	{
+		m_loadedAllModels = false;
+	}
+    if (nullptr != m_progressiveQueryEngine.get() && nullptr != m_currentDrawingInfoPtr.get()) m_progressiveQueryEngine->StopQuery(m_currentDrawingInfoPtr->m_currentQuery);
+    if (nullptr != m_currentDrawingInfoPtr.get())
+        {
+        m_currentDrawingInfoPtr->m_meshNodes.clear();
+        m_currentDrawingInfoPtr->m_overviewNodes.clear();
+        m_currentDrawingInfoPtr->m_smPtr = nullptr;
+        }
+
+    m_progressiveQueryEngine = nullptr;    
+    m_smPtr = nullptr;
+    m_displayNodesCache = nullptr;
+    m_tryOpen = false;
+
+    //Ensure the file has really been closed.
+    assert(ScalableMeshLib::GetHost().GetRegisteredScalableMesh(m_path) == nullptr);
+    }
+
+
+
+/*---------------------------------------------------------------------------------**//**
+* @bsimethod                                    Simon.Normand                   03/2017
++---------------+---------------+---------------+---------------+---------------+------*/
+BentleyStatus ScalableMeshModel::UpdateFilename (BeFileNameCR newFilename)
+    {    
+    if (!BeFileName::DoesPathExist(newFilename))
+        return ERROR;
+    
+    BeFileName dbFileName(m_dgndb.GetDbFileName());
+    BeFileName basePath = dbFileName.GetDirectoryName();
+    //T_HOST.GetPointCloudAdmin()._CreateLocalFileId(m_properties.m_fileId, newFilename, basePath);
+    m_properties.m_fileId = Utf8String(newFilename);
+    OpenFile(newFilename, GetDgnDb());
+    m_tryOpen = true;
+
+    Update();
+
+    // file will be open when required
+    return SUCCESS;
+    }
+
+
+/*---------------------------------------------------------------------------------**//**
+* @bsimethod                                    Mathieu.St-Pierre                03/2017
++---------------+---------------+---------------+---------------+---------------+------*/
+BentleyStatus ScalableMeshModel::UpdateExtractedTerrainLocation(BeFileNameCR oldLocation, BeFileNameCR newLocation)
+    {
+    assert(m_tryOpen == true);
+
+    if (m_smPtr == nullptr)
+        return ERROR;
+
+    bvector<IMeshSpatialModelP> allScalableMeshes;
+    ScalableMeshModel::GetAllScalableMeshes(GetDgnDb(), allScalableMeshes);
+    
+    bvector<uint64_t> coverageIds;
+    m_smPtr->GetCoverageIds(coverageIds);
+
+    for (auto& pMeshModel : allScalableMeshes)
+        {                                 
+        ScalableMeshModelP pScalableMesh = ((ScalableMeshModelP)pMeshModel);
+        if (this == pScalableMesh)
+            continue;        
+                            
+        for (uint64_t coverageId : coverageIds)
+            {
+            BeFileName terrainPath;
+            GetPathForTerrainRegion(terrainPath, coverageId, oldLocation);
+
+            if (pScalableMesh->GetPath().CompareToI(terrainPath) == 0)
+                {                    
+                BeFileName newFileName(newLocation); 
+                newFileName.AppendString(pScalableMesh->GetPath().GetFileNameAndExtension().c_str());
+                pScalableMesh->CloseFile();
+                pScalableMesh->UpdateFilename(newFileName);                                                            
+                }                
+            }
+        }
+
+    return SUCCESS;
+    }
+
+//----------------------------------------------------------------------------------------
+// @bsimethod                                                 Elenie.Godzaridis     2/2016
+//----------------------------------------------------------------------------------------
+ScalableMeshModelP ScalableMeshModel::CreateModel(BentleyApi::Dgn::DgnDbR dgnDb)
+    {
+    DgnClassId classId(dgnDb.Schemas().GetClassId("ScalableMesh","ScalableMeshModel"));
+    BeAssert(classId.IsValid());
+
+    ScalableMeshModelP model = new ScalableMeshModel(DgnModel::CreateParams(dgnDb, classId, dgnDb.Elements().GetRootSubjectId()/*, DgnModel::CreateModelCode("terrain")*/));
+
+    BeFileName terrainDefaultFileName(ScalableMeshModel::GetTerrainModelPath(dgnDb));
+    model->Insert();
+    model->OpenFile(terrainDefaultFileName, dgnDb);
+    model->Update();
+
+    ScalableMeshTerrainModelAppData* appData(ScalableMeshTerrainModelAppData::Get(dgnDb));
+
+    appData->m_smTerrainPhysicalModelP = model;
+    appData->m_modelSearched = true;
+    dgnDb.SaveChanges();
+    return model;
+    }
+	
+//----------------------------------------------------------------------------------------
+// @bsimethod                                                 Elenie.Godzaridis     4/2017
+//----------------------------------------------------------------------------------------
+ScalableMeshModelP ScalableMeshModel::CreateModel(BentleyApi::Dgn::DgnDbR dgnDb, WString terrainName, BeFileName terrainPath)
+    {
+    DgnClassId classId(dgnDb.Schemas().GetClassId("ScalableMesh", "ScalableMeshModel"));
+    BeAssert(classId.IsValid());
+
+    Utf8String linkName = Utf8String(terrainName); /*/BeFileName(rootUrl).GetFileNameWithoutExtension());*/    
+    Utf8String terrainPathUtf8 = Utf8String(terrainPath);
+
+    RepositoryLinkPtr repositoryLink = RepositoryLink::Create(*dgnDb.GetRealityDataSourcesModel(), terrainPathUtf8.c_str(), linkName.c_str());
+    if (!repositoryLink.IsValid() || !repositoryLink->Insert().IsValid())
+        return nullptr;
+
+    ScalableMeshModelP model = new ScalableMeshModel(DgnModel::CreateParams(dgnDb, classId, repositoryLink->GetElementId()));
+
+    model->Insert();
+    model->OpenFile(terrainPath, dgnDb);
+    model->Update();
+
+    ScalableMeshTerrainModelAppData* appData(ScalableMeshTerrainModelAppData::Get(dgnDb));
+
+    appData->m_smTerrainPhysicalModelP = model;
+    appData->m_modelSearched = true;
+    dgnDb.SaveChanges();
+    return model;
+    }
+
+
+//----------------------------------------------------------------------------------------
+// @bsimethod                                                 Elenie.Godzaridis     2/2016
+//----------------------------------------------------------------------------------------
+Transform ScalableMeshModel::GetUorsToStorage()
+    {
+    Transform t;
+    t.InitFrom(m_storageToUorsTransfo);
+    t = t.ValidatedInverse();
+    return t;
+    }
+
+//----------------------------------------------------------------------------------------
+// @bsimethod                                                 Elenie.Godzaridis     2/2016
+//----------------------------------------------------------------------------------------
+IMeshSpatialModelP ScalableMeshModel::GetTerrainModelP(BentleyApi::Dgn::DgnDbCR dgnDb)
+    {
+    return ScalableMeshTerrainModelAppData::Get(dgnDb)->GetModel(dgnDb);
+    }
+
+//----------------------------------------------------------------------------------------
+// @bsimethod                                                 Elenie.Godzaridis     2/2016
+//----------------------------------------------------------------------------------------
+IScalableMesh* ScalableMeshModel::GetScalableMesh(bool wantGroup)
+    {
+    if (m_smPtr.IsNull())
+        return NULL;
+
+    if (m_smPtr->GetGroup().IsValid() && !m_terrainParts.empty() && wantGroup)
+        return m_smPtr->GetGroup().get();
+    return m_smPtr.get();
+    }
+
+//----------------------------------------------------------------------------------------
+// @bsimethod                                                 Elenie.Godzaridis     2/201
+//----------------------------------------------------------------------------------------
+IScalableMesh* ScalableMeshModel::GetScalableMeshHandle()
+    {
+    return m_smPtr.get();
+    }
+    
+//----------------------------------------------------------------------------------------
+// @bsimethod                                                 Elenie.Godzaridis     2/2016
+//----------------------------------------------------------------------------------------
+WString ScalableMeshModel::GetTerrainModelPath(BentleyApi::Dgn::DgnDbCR dgnDb)
+    {
+    BeFileName tmFileName;
+    tmFileName = dgnDb.GetFileName().GetDirectoryName();
+    tmFileName.AppendToPath(dgnDb.GetFileName().GetFileNameWithoutExtension().c_str());
+    if (!tmFileName.DoesPathExist())
+        BeFileName::CreateNewDirectory(tmFileName.c_str());
+    tmFileName.AppendString(L"\\terrain.3sm");
+    return tmFileName;
+    }
+
+void ScalableMeshModel::ClearOverviews(IScalableMeshPtr& targetSM)
+    {
+    GetProgressiveQueryEngine()->ClearOverviews(targetSM.get());
+    if (targetSM.get() == m_smPtr.get())
+        {
+        if (nullptr != m_progressiveQueryEngine.get() && m_currentDrawingInfoPtr.IsValid()) m_progressiveQueryEngine->StopQuery(m_currentDrawingInfoPtr->m_currentQuery);
+        }
+    if (targetSM.get() == m_smPtr->GetTerrainSM().get())
+        {
+        if (nullptr != m_progressiveQueryEngine.get() && m_currentDrawingInfoPtr.IsValid()) m_progressiveQueryEngine->StopQuery(m_currentDrawingInfoPtr->m_terrainQuery);
+        if (m_currentDrawingInfoPtr.IsValid())
+            {
+            m_currentDrawingInfoPtr->m_terrainMeshNodes.clear();
+            m_currentDrawingInfoPtr->m_terrainOverviewNodes.clear();
+            }
+        }
+    }
+
+void ScalableMeshModel::LoadOverviews(IScalableMeshPtr& targetSM)
+    {
+    GetProgressiveQueryEngine()->InitScalableMesh(targetSM);
+    }
+
+//----------------------------------------------------------------------------------------
+// @bsimethod                                                 Elenie.Godzaridis     3/2016
+//----------------------------------------------------------------------------------------
+void ScalableMeshModel::SetActiveClipSets(bset<uint64_t>& activeClips, bset<uint64_t>& previouslyActiveClips)
+    {
+    
+    bset<uint64_t> clips = activeClips;
+
+    m_activeClips = clips;
+
+    if (m_isInsertingClips) return;
+
+    bvector<uint64_t> clipIds;
+    for (auto& clip: previouslyActiveClips)
+       clipIds.push_back(clip);
+
+    auto tryProgressiveQueryEngine = GetProgressiveQueryEngine();
+    if (tryProgressiveQueryEngine.get() == nullptr) return;
+    GetProgressiveQueryEngine()->SetActiveClips(clips, m_smPtr);
+    GetProgressiveQueryEngine()->ClearCaching(clipIds, m_smPtr);
+    
+    m_forceRedraw = true;
+    }
+
+//----------------------------------------------------------------------------------------
+// @bsimethod                                                 Elenie.Godzaridis     1/2017
+//----------------------------------------------------------------------------------------
+void ScalableMeshModel::ActivateClip(uint64_t clipId, ClipMode mode)
+    {
+    m_currentClips[clipId] = make_bpair(mode, true);
+    RefreshClips();
+
+    if (!m_terrainParts.empty())
+        {
+        for (auto& model : m_terrainParts)
+            model->ActivateClip(clipId, mode);
+        }
+
+    }
+
+//----------------------------------------------------------------------------------------
+// @bsimethod                                                 Elenie.Godzaridis     1/2017
+//----------------------------------------------------------------------------------------
+void ScalableMeshModel::DeactivateClip(uint64_t clipId)
+    {
+    m_currentClips[clipId].second = false;
+    RefreshClips();
+    if (!m_terrainParts.empty())
+        {
+        for (auto& model : m_terrainParts)
+            model->DeactivateClip(clipId);
+        }
+    }
+
+//----------------------------------------------------------------------------------------
+// @bsimethod                                                 Elenie.Godzaridis     1/2017
+//----------------------------------------------------------------------------------------
+void ScalableMeshModel::RefreshClips()
+    {
+    if (!m_smPtr.IsValid())
+        return;
+
+    bset<uint64_t> toActivate;
+    bset<uint64_t> notActivated;
+    for (auto& it : m_currentClips)
+        {
+        if (it.second.first == ClipMode::Mask && it.second.second != m_smPtr->ShouldInvertClips())
+            {
+              toActivate.insert(it.first);
+            }
+        else notActivated.insert(it.first);
+
+        if (it.second.first == ClipMode::Clip && it.second.second && m_smPtr->ShouldInvertClips())
+            toActivate.insert(it.first);
+        else notActivated.insert(it.first);
+
+        }
+
+    m_notActiveClips = notActivated;
+    SetActiveClipSets(toActivate, toActivate);
+    }
+
+bool ScalableMeshModel::HasClipBoundary(const bvector<DPoint3d>& clipBoundary, uint64_t clipID)
+{
+	bvector<DPoint3d> data;
+	SMNonDestructiveClipType type;
+	m_smPtr->GetClipType(clipID, type);
+	if (type != SMNonDestructiveClipType::Boundary)
+		return false;
+
+	if (!m_smPtr->GetClip(clipID, data))
+		return false;
+
+	CurveVectorPtr curveP = CurveVector::CreateLinear(data);
+	CurveVectorPtr testP = CurveVector::CreateLinear(clipBoundary);
+   
+	return curveP->IsSameStructureAndGeometry(*testP, 1e-5);
+}
+
+//---------------------------------------------------------------------------------------
+// @bsimethod
+//---------------------------------------------------------------------------------------
+void ScalableMeshModel::InitializeTerrainRegions(ViewContextR context)
+    {
+	bvector<uint64_t> allClips;
+
+
+	GetClipSetIds(allClips);
+	for (auto elem : allClips)
+	{
+		SMNonDestructiveClipType type;
+		m_smPtr->GetClipType(elem, type);
+
+		if(type == SMNonDestructiveClipType::Boundary)
+			m_smPtr->SetInvertClip(true);
+	}
+
+    bvector<IMeshSpatialModelP> allScalableMeshes;
+    ScalableMeshModel::GetAllScalableMeshes(GetDgnDb(), allScalableMeshes);
+    if (!m_subModel)
+        SetDefaultClipsActive();
+
+
+    bvector<uint64_t> coverageIds;
+    m_smPtr->GetCoverageIds(coverageIds);
+
+    for (auto& pMeshModel : allScalableMeshes)
+        {                
+        ScalableMeshModelP pScalableMesh = ((ScalableMeshModelP)pMeshModel);
+        if (this == pScalableMesh)
+            continue;        
+
+        for (uint64_t coverageId : coverageIds)
+            {
+           // BeFileName terrainPath;
+
+           // GetPathForTerrainRegion(terrainPath, coverageId, m_basePath);
+			bvector<DPoint3d> regionData;
+			if (!m_smPtr->GetClip(coverageId, regionData)) continue;
+
+            if (nullptr != pScalableMesh->GetScalableMesh(false) && pScalableMesh->HasClipBoundary(regionData, coverageId)/*&& pScalableMesh->GetPath().CompareToI(terrainPath) == 0*/)
+                {                                            
+                 AddTerrainRegion(coverageId, pScalableMesh, regionData);
+                break;
+                }
+            }                      
+
+        if (nullptr != context.GetViewport())
+            {
+            bool isDisplayed = context.GetViewport()->GetViewController().IsModelViewed(pScalableMesh->GetModelId());
+            SetRegionVisibility(pScalableMesh->GetAssociatedRegionId(), isDisplayed);
+            }
+        }
+
+    m_loadedAllModels = true;
+
+    ScalableMeshTerrainModelAppData* appData = ScalableMeshTerrainModelAppData::Get(m_dgndb);
+    if (((ScalableMeshModelP)appData->m_smTerrainPhysicalModelP == nullptr || (((ScalableMeshModelP)appData->m_smTerrainPhysicalModelP)->m_subModel == true && !m_subModel)) && (m_smPtr->IsTerrain() || !m_terrainParts.empty()))
+        {
+        appData->m_smTerrainPhysicalModelP = this;
+        appData->m_modelSearched = true;
+        }
+
+
+    for (auto& smP : m_terrainParts)
+        {
+        for (auto& id : coverageIds)
+            smP->ActivateClip(id, ClipMode::Clip);
+        }
+    }
+
+//----------------------------------------------------------------------------------------
+// @bsimethod                                                 Elenie.Godzaridis     1/2017
+//----------------------------------------------------------------------------------------
+void ScalableMeshModel::AddTerrainRegion(uint64_t id, ScalableMeshModel* terrainModel, const bvector<DPoint3d> region)
+    {
+    m_terrainParts.push_back(terrainModel);
+    terrainModel->m_subModel = true;
+    terrainModel->m_parentModel = this;
+    terrainModel->m_associatedRegion = id;
+
+    IScalableMeshPtr smPtr = terrainModel->GetScalableMesh();
+    if (!m_smPtr->GetGroup().IsValid()) m_smPtr->AddToGroup(m_smPtr, false);
+    m_smPtr->AddToGroup(smPtr, true, region.data(), region.size());
+    }
+
+
+//----------------------------------------------------------------------------------------
+// @bsimethod                                                 Elenie.Godzaridis     2/2017
+//----------------------------------------------------------------------------------------
+void ScalableMeshModel::FindTerrainRegion(uint64_t id, ScalableMeshModel*& terrainModel)
+    {
+    for (auto& part: m_terrainParts)
+        if (part->m_associatedRegion == id)
+            {
+            terrainModel = part;
+            return;
+            }
+
+    terrainModel = nullptr;
+    }
+
+//----------------------------------------------------------------------------------------
+// @bsimethod                                                 Elenie.Godzaridis     3/2017
+//----------------------------------------------------------------------------------------
+void ScalableMeshModel::SetRegionVisibility(uint64_t id, bool isVisible)
+{
+    //clip or un-clip the 3d 3sm
+    m_currentClips[id].second = isVisible;
+    RefreshClips();
+}
+
+//----------------------------------------------------------------------------------------
+// @bsimethod                                                 Elenie.Godzaridis     2/2017
+//----------------------------------------------------------------------------------------
+void ScalableMeshModel::RemoveRegion(uint64_t id)
+    {
+    IScalableMeshPtr smPtr;
+    bvector<ScalableMeshModel*>::iterator toDelete = m_terrainParts.end();
+    for (auto it = m_terrainParts.begin(); it != m_terrainParts.end(); ++it)
+        if ((*it)->m_associatedRegion == id)
+            {
+            smPtr = (*it)->GetScalableMeshHandle();
+            toDelete = it;
+            }
+
+    if (smPtr.IsValid())
+        m_smPtr->RemoveFromGroup(smPtr);
+
+    if (toDelete != m_terrainParts.end())
+        m_terrainParts.erase(toDelete);
+    }
+
+//----------------------------------------------------------------------------------------
+// @bsimethod                                                 Elenie.Godzaridis     2/2017
+//----------------------------------------------------------------------------------------
+void ScalableMeshModel::GetPathForTerrainRegion(BeFileNameR terrainName, uint64_t id, const WString& basePath)
+    {
+    assert(m_smPtr.IsValid());
+
+    Utf8String coverageName;
+    GetScalableMesh(false)->GetCoverageName(coverageName, id);
+    GetCoverageTerrainAbsFileName(terrainName, basePath, coverageName);
+    }
+
+//----------------------------------------------------------------------------------------
+// @bsimethod                                                 Elenie.Godzaridis     2/2017
+//----------------------------------------------------------------------------------------
+bool ScalableMeshModel::HasQueuedTerrainRegions()
+    {
+    return !m_queuedRegions.empty();
+    }
+
+void LoadAllScalableMeshModels(DgnDbCR database)
+    {
+    DgnClassId classId(database.Schemas().GetClassId("ScalableMesh", "ScalableMeshModel"));
+    auto modelList = database.Models().MakeIterator("ScalableMeshModel");
+
+    bvector<DgnModelId> modelsToLoad;
+    for (auto& model : modelList)
+        {
+        if (model.GetClassId() == classId)
+            {
+            modelsToLoad.push_back(model.GetModelId());
+            }
+        }
+    for (auto& id : modelsToLoad)
+        if (!database.Models().FindModel(id).IsValid()) database.Models().GetModel(id);
+    }
+
+//----------------------------------------------------------------------------------------
+// @bsimethod                                                 Elenie.Godzaridis     2/2017
+//----------------------------------------------------------------------------------------
+void ScalableMeshModel::SyncTerrainRegions(bvector<uint64_t>& newModelIds)
+    {
+    LoadAllScalableMeshModels(GetDgnDb());
+    for (auto& reg : m_queuedRegions)
+        {
+        if (reg.regionData.empty())
+            {
+                RemoveRegion(reg.id);      
+            }
+        else
+            {
+            BeFileName terrainPath;            
+            bvector<IMeshSpatialModelP> allScalableMeshes;
+            ScalableMeshModel::GetAllScalableMeshes(GetDgnDb(), allScalableMeshes);
+            ScalableMeshModelP terrainRegion = nullptr;
+            for (auto& sm : allScalableMeshes)
+                {                        
+                if (sm == this || dynamic_cast<ScalableMeshModel*>(sm)->GetScalableMesh(false) == nullptr) continue;
+                
+                GetPathForTerrainRegion(terrainPath, reg.id, m_basePath);
+
+                if (dynamic_cast<ScalableMeshModel*>(sm)->GetPath().CompareToI(terrainPath) == 0)
+                    {                    
+                    terrainRegion = dynamic_cast<ScalableMeshModel*>(sm);
+                    }
+                }
+
+            if (terrainRegion == nullptr) continue;
+
+            IScalableMeshPtr sm = terrainRegion->GetScalableMesh();
+            terrainRegion->LoadOverviews(sm);
+            ActivateClip(reg.id);
+            DgnElementId id = DgnElementId(reg.id);
+            ReloadClipMask(id, true);
+
+            terrainRegion->GetScalableMesh()->AddClip(reg.regionData.data(), reg.regionData.size(), reg.id, SMClipGeometryType::Polygon, SMNonDestructiveClipType::Boundary, true);
+            sm->SetInvertClip(true);
+            terrainRegion->ActivateClip(reg.id, ClipMode::Clip);
+
+            AddTerrainRegion(reg.id, terrainRegion, reg.regionData);
+            newModelIds.push_back(terrainRegion->GetModelId().GetValue());
+            }
+        }
+    m_queuedRegions.clear();
+    }
+
+//----------------------------------------------------------------------------------------
+// @bsimethod                                                 Elenie.Godzaridis     2/2017
+//----------------------------------------------------------------------------------------
+void ScalableMeshModel::QueueDeleteTerrainRegions(uint64_t id)
+    {
+    QueuedRegionOp reg;
+    reg.id = id;
+    m_queuedRegions.push_back(reg);
+    }
+
+//----------------------------------------------------------------------------------------
+// @bsimethod                                                 Elenie.Godzaridis     2/2017
+//----------------------------------------------------------------------------------------
+void ScalableMeshModel::QueueAddTerrainRegions(uint64_t id, const bvector<DPoint3d>& boundary)
+    {
+    QueuedRegionOp reg;
+    reg.id = id;
+    reg.regionData = boundary;
+    m_queuedRegions.push_back(reg);
+    }
+
+//----------------------------------------------------------------------------------------
+// @bsimethod                                                 Elenie.Godzaridis     2/2017
+//----------------------------------------------------------------------------------------
+void ScalableMeshModel::CreateBreaklines(const BeFileName& extraLinearFeatureAbsFileName, bvector<DSegment3d> const& breaklines)
+    {
+    TerrainModel::DTMPtr dtm(GetDTM(DTMAnalysisType::RawDataOnly));
+
+    TerrainModel::BcDTMPtr bcDtmPtr(TerrainModel::BcDTM::Create());
+    TerrainModel::DTMDrapedLinePtr drapedLine;
+    TerrainModel::IDTMDraping* draping = dtm->GetDTMDraping();
+    bool hasAddedBreaklines = false;
+
+    for (size_t segmentInd = 0; segmentInd < breaklines.size() - 1; segmentInd++)
+        {
+
+        DTMStatusInt status = draping->DrapeLinear(drapedLine, breaklines[segmentInd].point, 2);
+        assert(status == DTMStatusInt::DTM_SUCCESS);
+
+        bvector<DPoint3d> breaklinePts;
+
+        for (size_t ptInd = 0; ptInd < drapedLine->GetPointCount(); ptInd++)
+            {
+            DPoint3d pt;
+            double distance;
+            DTMDrapedLineCode code;
+
+            DTMStatusInt status = drapedLine->GetPointByIndex(pt, &distance, &code, (int)ptInd);
+            assert(status == SUCCESS);
+            breaklinePts.push_back(pt);
+            }
+
+        if (breaklinePts.size() == 0)
+            continue;
+
+        DTMFeatureId featureId;
+
+        status = bcDtmPtr->AddLinearFeature(DTMFeatureType::Breakline, &breaklinePts[0], (int)breaklinePts.size(), &featureId);
+        assert(status == DTMStatusInt::DTM_SUCCESS);
+        hasAddedBreaklines = true;
+        }
+
+    if (hasAddedBreaklines)
+        {
+        DTMStatusInt status = bcDtmPtr->SaveAsGeopakDat(extraLinearFeatureAbsFileName.c_str());
+        assert(status == DTMStatusInt::DTM_SUCCESS);
+        }
+    }
+
+//----------------------------------------------------------------------------------------
+// @bsimethod                                                 Elenie.Godzaridis     1/2017
+//----------------------------------------------------------------------------------------
+void ScalableMeshModel::SetDefaultClipsActive()
+    {
+
+        bvector<uint64_t> allClips;
+
+
+        _StartClipMaskBulkInsert();
+        GetClipSetIds(allClips);
+        for (auto elem : allClips)
+            {
+            ActivateClip(elem);
+            if (m_smPtr->ShouldInvertClips())
+                DeactivateClip(elem);
+            }
+        _StopClipMaskBulkInsert();
+    }
+
+//----------------------------------------------------------------------------------------
+// @bsimethod                                                 Elenie.Godzaridis     4/2016
+//----------------------------------------------------------------------------------------
+bool ScalableMeshModel::IsTerrain()
+    {
+    if (m_smPtr.get() == nullptr) return false;
+    return m_smPtr->IsTerrain();
+    }
+
+//----------------------------------------------------------------------------------------
+// @bsimethod                                                 Elenie.Godzaridis     4/2017
+//----------------------------------------------------------------------------------------
+bool ScalableMeshModel::HasTerrain()
+    {
+    return m_terrainParts.size() > 0;
+    }
+
+//----------------------------------------------------------------------------------------
+// @bsimethod                                                 Mathieu.St-Pierre    09/2017
+//----------------------------------------------------------------------------------------
+void ScalableMeshModel::SetDisplayTexture(bool displayTexture)
+    {
+    if (!m_textureInfo->IsTextureAvailable() && displayTexture == true)
+        { 
+        assert(!"Texture source is unavailable. Cannot turn on texture.");
+        return;
+        }
+
+    if (m_displayTexture != displayTexture)
+        { 
+        m_displayTexture = displayTexture;
+        ClearAllDisplayMem();
+        }   
+    }
+
+//----------------------------------------------------------------------------------------
+// @bsimethod                                                 Mathieu.St-Pierre    10/2016
+//----------------------------------------------------------------------------------------
+void ScalableMeshModel::SetProgressiveDisplay(bool isProgressiveDisplayOn)
+    {
+    m_isProgressiveDisplayOn = isProgressiveDisplayOn;
+    }
+
+//----------------------------------------------------------------------------------------
+// @bsimethod                                                 Elenie.Godzaridis     3/2016
+//----------------------------------------------------------------------------------------
+void ScalableMeshModel::GetClipSetIds(bvector<uint64_t>& allShownIds)
+    {
+    if (m_smPtr.get() != nullptr) m_smPtr->GetAllClipIds(allShownIds);
+    }
+
+//----------------------------------------------------------------------------------------
+// @bsimethod                                                 Elenie.Godzaridis     1/2017
+//----------------------------------------------------------------------------------------
+void ScalableMeshModel::GetActiveClipSetIds(bset<uint64_t>& allShownIds)
+    {
+
+    bset<uint64_t> clips;
+
+/*    if (m_smPtr.get() != nullptr && m_smPtr->ShouldInvertClips())
+        {
+        bvector<uint64_t> clipVec;
+        bset<uint64_t> allClips;
+        GetClipSetIds(clipVec);
+        for (auto elem : clipVec)
+            allClips.insert(elem);
+        clips.clear();
+        if (m_activeClips.empty()) clips = allClips;
+        else
+            {
+            std::set<uint64_t> totalSet;
+            std::set<uint64_t> subSet;
+            std::set<uint64_t> outSet;
+
+            for (auto& elem : allClips)
+                totalSet.insert(elem);
+
+            for (auto& elem : m_activeClips)
+                subSet.insert(elem);
+
+            std::set_difference(totalSet.begin(), totalSet.end(), subSet.begin(), subSet.end(), std::inserter(outSet, outSet.end()));
+
+            for (auto& elem : outSet)
+                clips.insert(elem);
+            }
+        }
+    else*/ clips = m_activeClips;
+    allShownIds = clips;
+    }
+
+IMeshSpatialModelP ScalableMeshModelHandler::AttachTerrainModel(DgnDb& db, Utf8StringCR modelName, BeFileNameCR smFilename, RepositoryLinkCR modeledElement, bool openFile, ClipVectorCP clip, ModelSpatialClassifiersCP classifiers)
+    {
+    /*
+          BeFileName smtFileName;
+          GetScalableMeshTerrainFileName(smtFileName, db.GetFileName());
+
+          if (!smtFileName.GetDirectoryName().DoesPathExist())
+          BeFileName::CreateNewDirectory(smtFileName.GetDirectoryName().c_str());
+          */
+    Utf8String nameToSet = modelName;
+    DgnClassId classId(db.Schemas().GetClassId("ScalableMesh", "ScalableMeshModel"));
+    BeAssert(classId.IsValid());
+
+    ScalableMeshTerrainModelAppData* appData(ScalableMeshTerrainModelAppData::Get(db));
+
+    if (appData->m_smTerrainPhysicalModelP != nullptr)
+        nameToSet = Utf8String(smFilename.GetFileNameWithoutExtension().c_str());
+
+    RefCountedPtr<ScalableMeshModel> model(new ScalableMeshModel(DgnModel::CreateParams(db, classId, modeledElement.GetElementId())));
+
+    if (nullptr != clip)
+        model->SetClip(ClipVector::CreateCopy(*clip).get());
+
+    if (nullptr != classifiers)
+        model->SetClassifiers(*classifiers);
+
+    if (openFile)
+        {
+        model->OpenFile(smFilename, db);
+        }
+    else
+        {
+        model->SetFileNameProperty(smFilename);
+        }
+    //After Insert model pointer is handled by DgnModels.
+    model->Insert();
+    model->OpenFile(smFilename, db);
+    model->Update();
+
+  //  if (model->IsTerrain())
+        {
+        ScalableMeshTerrainModelAppData* appData(ScalableMeshTerrainModelAppData::Get(db));
+
+        if (appData->m_smTerrainPhysicalModelP == nullptr)
+            {
+            appData->m_smTerrainPhysicalModelP = model.get();
+            appData->m_modelSearched = true;
+            }
+        }
+    //else
+        {
+/*      SetCode doesn't exist on Bim02
+        nameToSet = Utf8String(smFilename.GetFileNameWithoutExtension().c_str());
+        DgnCode newModelCode(model->GetCode().GetAuthority(), nameToSet, NULL);
+        model->SetCode(newModelCode);
+        model->Update();
+*/
+        }
+
+    db.SaveChanges();
+
+    return model.get();
+    }
+
+
+void ScalableMeshModel::ActivateTerrainRegion(const BentleyApi::Dgn::DgnElementId& id, ScalableMeshModel* terrainModel)
+{
+	if(terrainModel->GetScalableMesh() == nullptr)
+		terrainModel->OpenFile(terrainModel->GetPath(), GetDgnDb());
+	ActivateClip(id.GetValue());
+	ReloadClipMask(id, true);
+	terrainModel->GetScalableMesh()->SetInvertClip(true);
+	terrainModel->ActivateClip(id.GetValue(), ClipMode::Clip);
+}
+
+void ScalableMeshModel::UnlinkTerrainRegion(const BentleyApi::Dgn::DgnElementId& blanketId, const BentleyApi::Dgn::DgnModelId& modelId)
+    {
+	RemoveRegion(blanketId.GetValue());
+
+	if (nullptr != GetScalableMesh())
+		GetScalableMesh()->DeleteCoverage(blanketId.GetValue());
+
+    DeactivateClip(blanketId.GetValue());
+	ReloadClipMask(blanketId, true);
+    }
+
+void ScalableMeshModel::LinkTerrainRegion(const BentleyApi::Dgn::DgnElementId& blanketId, const BentleyApi::Dgn::DgnModelId& modelId, const bvector<DPoint3d> region, const Utf8String& blanketName)
+    {
+	if (nullptr != GetScalableMesh())
+	    {
+		GetScalableMesh()->CreateCoverage(region, blanketId.GetValue(), blanketName.c_str());
+	    }
+
+	ActivateClip(blanketId.GetValue());
+	ReloadClipMask(blanketId, true);
+
+	ScalableMeshSchema::ScalableMeshModelP terrainModelP = dynamic_cast<ScalableMeshSchema::ScalableMeshModelP>(GetDgnDb().Models().FindModel(modelId).get());
+	if (terrainModelP == nullptr)
+	{
+		terrainModelP = dynamic_cast<ScalableMeshSchema::ScalableMeshModelP>(GetDgnDb().Models().GetModel(modelId).get());
+	}
+	ScalableMeshModelP regionModelP = nullptr;
+
+	FindTerrainRegion(blanketId.GetValue(), regionModelP);
+	if (regionModelP == nullptr)
+		{
+		AddTerrainRegion(blanketId.GetValue(), terrainModelP, region);
+		}
+	    
+	ActivateTerrainRegion(blanketId, terrainModelP);
+    }
+
+//----------------------------------------------------------------------------------------
+// @bsimethod                                                   Mathieu.St-Pierre  07/2017
+//----------------------------------------------------------------------------------------
+void ScalableMeshModel::SetFileNameProperty(BeFileNameCR smFilename)
+    {
+    m_properties.m_fileId = smFilename.GetNameUtf8();
+    }
+
+
+
+//----------------------------------------------------------------------------------------
+// @bsimethod                                                   Mathieu.St-Pierre  03/2016
+//----------------------------------------------------------------------------------------
+void ScalableMeshModel::Properties::ToJson(Json::Value& v) const
+    {
+    v["FileId"] = m_fileId.c_str();
+    }
+
+//----------------------------------------------------------------------------------------
+// @bsimethod                                                   Mathieu.St-Pierre  03/2016
+//----------------------------------------------------------------------------------------
+void ScalableMeshModel::Properties::FromJson(Json::Value const& v)
+    {
+    m_fileId = v["FileId"].asString();
+    }
+
+//----------------------------------------------------------------------------------------
+// @bsimethod                                                   Mathieu.St-Pierre  03/2016
+//----------------------------------------------------------------------------------------
+void ScalableMeshModel::_OnSaveJsonProperties()
+    {
+    T_Super::_OnSaveJsonProperties();
+
+    Json::Value val;
+
+    m_properties.ToJson(val);
+
+    if (m_clip.IsValid())
+        val[json_clip()] = m_clip->ToJson();
+
+    if (!m_classifiers.empty())
+        val[json_classifiers()] = m_classifiers.ToJson();
+
+    SetJsonProperties(json_scalablemesh(), val);
+    }
+
+//----------------------------------------------------------------------------------------
+// @bsimethod                                                   Mathieu.St-Pierre  12/2017
+//----------------------------------------------------------------------------------------
+bool IsUrl(WCharCP filename)
+    {
+    return NULL != filename && (0 == wcsncmp(L"http:", filename, 5) || 0 == wcsncmp(L"https:", filename, 6));
+    }
+
+//----------------------------------------------------------------------------------------
+// @bsimethod                                                   Mathieu.St-Pierre  03/2016
+//----------------------------------------------------------------------------------------
+void ScalableMeshModel::_OnLoadedJsonProperties()
+    {
+    T_Super::_OnLoadedJsonProperties();
+
+    Json::Value val(GetJsonProperties(json_scalablemesh()));
+
+    m_properties.FromJson(val);
+
+    if (val.isMember(json_clip()))
+        m_clip = ClipVector::FromJson(val[json_clip()]);
+
+    if (val.isMember(json_classifiers()))
+        m_classifiers.FromJson(val[json_classifiers()]);
+
+    if (m_smPtr == 0 && !m_tryOpen)
+        {
+        WString fileNameW(((this)->m_properties).m_fileId.c_str(), true);
+        BeFileName smFileName;
+        smFileName.AppendString(fileNameW.c_str());
+        //BeFileName smFileName;
+
+        //NEEDS_WORK_SM : Doesn't work with URL
+        if (BeFileName::DoesPathExist(m_path.c_str()) || IsUrl(m_path.c_str()))
+            {
+            OpenFile(smFileName, GetDgnDb());
+            }
+
+        m_tryOpen = true;
+        }
+    }
+
+void ScalableMeshModel::ReloadMesh() // force to reload the entire mesh data
+    {
+    m_forceRedraw = true;
+    }
+
+
+DgnDbStatus ScalableMeshModel::_OnDelete()
+    {
+
+    if (m_subModel)
+    {
+        m_parentModel->RemoveRegion(m_associatedRegion);
+    }
+
+
+    Cleanup(true);
+
+	DgnDbStatus stat = T_Super::_OnDelete();
+
+    return stat;
+    }
+HANDLER_DEFINE_MEMBERS(ScalableMeshModelHandler)
+