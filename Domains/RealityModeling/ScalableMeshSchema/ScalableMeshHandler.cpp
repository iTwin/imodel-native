/*-------------------------------------------------------------------------------------+
|
|     $Source: ScalableMeshSchema/ScalableMeshHandler.cpp $
|
|  $Copyright: (c) 2017 Bentley Systems, Incorporated. All rights reserved. $
|
+--------------------------------------------------------------------------------------*/

#include "ScalableMeshSchemaPCH.h"

#include <BeSQLite\BeSQLite.h>
#include <ScalableMeshSchema\ScalableMeshHandler.h>
#include "ScalableMeshDisplayCacheManager.h"
#include <ScalableMesh\GeoCoords\GCS.h>
#include <DgnPlatform\LinkElement.h>
#include <DgnPlatform\DgnGeoCoord.h>

USING_NAMESPACE_BENTLEY_DGN
USING_NAMESPACE_BENTLEY_SQLITE
USING_NAMESPACE_BENTLEY_SCALABLEMESH_SCHEMA
USING_NAMESPACE_BENTLEY_RENDER
USING_NAMESPACE_TILETREE

//#define PRINT_SMDISPLAY_MSG

/*
#ifndef NDEBUG
#define PRINT_TERRAIN_MSG 1
#endif
*/

#ifdef PRINT_SMDISPLAY_MSG
#define PRINT_MSG_IF(condition, ...) if(##condition##) printf(__VA_ARGS__);
#define PRINT_MSG(...) printf(__VA_ARGS__);
#else
#define PRINT_MSG_IF(condition, ...)
#define PRINT_MSG(...)
#endif

//----------------------------------------------------------------------------------------
// @bsimethod                                                 Elenie.Godzaridis     2/2016
//----------------------------------------------------------------------------------------
AxisAlignedBox3d ScalableMeshModel::_GetRange() const
    {
    if (m_smPtr.IsValid()) m_smPtr->GetRange(const_cast<AxisAlignedBox3d&>(m_range));
    return m_range;
    }

//----------------------------------------------------------------------------------------
// @bsimethod                                                 Elenie.Godzaridis     2/2016
//----------------------------------------------------------------------------------------
BentleyStatus ScalableMeshModel::_QueryTexturesLod(bvector<ITerrainTexturePtr>& textures, size_t maxSizeBytes) const
    {
    return ERROR;
    }

//----------------------------------------------------------------------------------------
// @bsimethod                                                 Elenie.Godzaridis     2/2016
//----------------------------------------------------------------------------------------
BentleyStatus ScalableMeshModel::_QueryTexture(ITextureTileId const& tileId, ITerrainTexturePtr& texture) const
    {
    return ERROR;
    }

//----------------------------------------------------------------------------------------
// @bsimethod                                                 Elenie.Godzaridis     2/2016
//----------------------------------------------------------------------------------------
BentleyStatus ScalableMeshModel::_ReloadClipMask(const BentleyApi::Dgn::DgnElementId& clipMaskElementId, bool isNew)
    {
    bvector<uint64_t> clipIds;
    clipIds.push_back(clipMaskElementId.GetValue());
    GetProgressiveQueryEngine()->ClearCaching(clipIds, m_smPtr);
    m_forceRedraw = true;
    return SUCCESS;
    }

//----------------------------------------------------------------------------------------
// @bsimethod                                                 Elenie.Godzaridis     2/2016
//----------------------------------------------------------------------------------------
BentleyStatus ScalableMeshModel::_ReloadAllClipMasks()
    {
    return ERROR;
    }

//----------------------------------------------------------------------------------------
// @bsimethod                                                 Elenie.Godzaridis     2/2016
//----------------------------------------------------------------------------------------
BentleyStatus ScalableMeshModel::_StartClipMaskBulkInsert()
    {
    if (nullptr == m_smPtr.get()) return ERROR;
    m_isInsertingClips = true;
    m_smPtr->SetIsInsertingClips(true);
    return SUCCESS;
    }

//----------------------------------------------------------------------------------------
// @bsimethod                                                 Elenie.Godzaridis     2/2016
//----------------------------------------------------------------------------------------
BentleyStatus ScalableMeshModel::_StopClipMaskBulkInsert()
    {
    if (nullptr == m_smPtr.get()) return ERROR;
    m_isInsertingClips = false;
    m_smPtr->SetIsInsertingClips(false);
    bvector<uint64_t> currentlyShown;
    bset<uint64_t> ids;
    GetClipSetIds(currentlyShown);
    for (auto elem : currentlyShown)
        ids.insert(elem);
    SetActiveClipSets(ids, ids);
    return SUCCESS;
    }

//----------------------------------------------------------------------------------------
// @bsimethod                                                 Elenie.Godzaridis     2/2016
//----------------------------------------------------------------------------------------
BentleyStatus ScalableMeshModel::_CreateIterator(ITerrainTileIteratorPtr& iterator)
    {
    return ERROR;
    }
//----------------------------------------------------------------------------------------
// @bsimethod                                                 Elenie.Godzaridis     2/2016
//----------------------------------------------------------------------------------------
TerrainModel::IDTM* ScalableMeshModel::_GetDTM(ScalableMesh::DTMAnalysisType type)
    {
    if (nullptr == m_smPtr.get()) return nullptr;
    return m_smPtr->GetDTMInterface(m_storageToUorsTransfo, type);
    }

//----------------------------------------------------------------------------------------
// @bsimethod                                                 Elenie.Godzaridis     2/2016
//----------------------------------------------------------------------------------------
void ScalableMeshModel::_RegisterTilesChangedEventListener(ITerrainTileChangedHandler* eventListener)
    {

    }

//----------------------------------------------------------------------------------------
// @bsimethod                                                 Elenie.Godzaridis     2/2016
//----------------------------------------------------------------------------------------
bool ScalableMeshModel::_UnregisterTilesChangedEventListener(ITerrainTileChangedHandler* eventListener)
    {
    return false;
    }

//----------------------------------------------------------------------------------------
// @bsimethod                                                 Elenie.Godzaridis     2/2016
//----------------------------------------------------------------------------------------
#define QUERY_ID 0

static double s_minScreenPixelsPerPoint = 1000;

bool IsWireframeRendering(ViewContextCR viewContext)
    {

    // Check context render mode
    switch (viewContext.GetViewFlags().GetRenderMode())
        {
        case Render::RenderMode::SmoothShade:
            return false;

        case Render::RenderMode::Wireframe:
        case Render::RenderMode::HiddenLine:
        case Render::RenderMode::SolidFill:
            return true;
        }
    BeAssert(!"Unknown render mode");
    return true;
    }

static Byte s_transparency = 100;

void ProgressiveDrawMeshNode2(bvector<IScalableMeshCachedDisplayNodePtr>& meshNodes,
        bvector<IScalableMeshCachedDisplayNodePtr>& overviewMeshNodes,
        Dgn::RenderContextR                         context,
        const DMatrix4d&                            storageToUors,
        ScalableMeshDisplayCacheManager*            mgr)
    {
#if 0 //NEEDS_WORK_SM_TEMP_OUT

#ifdef PRINT_SMDISPLAY_MSG
    PRINT_MSG("ProgressiveDrawMeshNode2 meshNode : %I64u overviewMeshNode : %I64u \n", meshNodes.size(), overviewMeshNodes.size());
#endif

    static size_t s_callCount = 0;

    bvector<IScalableMeshCachedDisplayNodePtr> requestedNodes;
    bvector<IScalableMeshCachedDisplayNodePtr> nodesWithoutQvElem;

    Render::GraphicBranch graphics;

    if (overviewMeshNodes.size() > 0)
        {
        //NEEDS_WORK_SM : If kept needs clean up
        for (size_t nodeInd = 0; nodeInd < overviewMeshNodes.size(); nodeInd++)
            {
            /*
               if (context.CheckStop())
               break;
               */

<<<<<<< HEAD
=======

>>>>>>> 7ae61962
            //NEEDS_WORK_SM_PROGRESSIVE : IsMeshLoaded trigger load header.
            //assert(overviewMeshNodes[nodeInd]->IsHeaderLoaded() && overviewMeshNodes[nodeInd]->IsMeshLoaded());
            /*
               if (!meshNodes[nodeInd]->IsHeaderLoaded() || !meshNodes[nodeInd]->IsMeshLoaded())
               requestedNodes.push_back(meshNodes[nodeInd]);
               else
               */

                {
                /*
                   ElemMatSymbP matSymbP = context.GetElemMatSymb();

                   matSymbP->Init();
                   ColorDef white(0xff, 0xff, 0xff);
                   ColorDef green(0, 0x77, 0);
                   matSymbP->SetLineColor(overviewMeshNodes[nodeInd]->IsTextured() ? white : green);
                   matSymbP->SetFillColor(overviewMeshNodes[nodeInd]->IsTextured() ? white : green);
                   matSymbP->SetFillTransparency(s_transparency);
                   matSymbP->SetLineTransparency(s_transparency);

                   matSymbP->SetIsFilled(false);
                   context.ResetContextOverrides(); // If not reset, last drawn override is applyed to dtm (Selected/Hide preview)
                   context.GetIDrawGeom().ActivateMatSymb(matSymbP);
                   */
                }

<<<<<<< HEAD
=======

>>>>>>> 7ae61962
            SmCachedDisplayMesh* cachedMesh = 0;

            if (SUCCESS == overviewMeshNodes[nodeInd]->GetCachedMesh(cachedMesh))
                {
                graphics.Add(*cachedMesh->m_graphic);
                }
            else
                {
                /*NEEDS_WORK_SM : Not support yet.
                  __int64 meshId = GetMeshId(overviewMeshNodes[nodeInd]->GetNodeId());

                  qvElem = QvCachedNodeManager::GetManager().FindQvElem(meshId, dtmDataRef.get());
                  */
                assert(!"Should not get here");
                }
            }
        }

<<<<<<< HEAD
=======

>>>>>>> 7ae61962
    if (meshNodes.size() > 0)
        {
        //NEEDS_WORK_SM : If kept needs clean up
        for (size_t nodeInd = 0; nodeInd < meshNodes.size(); nodeInd++)
            {
            /*
               if (context.CheckStop())
               break;
               */

            //NEEDS_WORK_SM_PROGRESSIVE : IsMeshLoaded trigger load header.
            //assert(meshNodes[nodeInd]->IsHeaderLoaded() && meshNodes[nodeInd]->IsMeshLoaded());
            /*
               if (!meshNodes[nodeInd]->IsHeaderLoaded() || !meshNodes[nodeInd]->IsMeshLoaded())
               requestedNodes.push_back(meshNodes[nodeInd]);
               else
               */

            SmCachedDisplayMesh* cachedMesh = 0;

            if (SUCCESS == meshNodes[nodeInd]->GetCachedMesh(cachedMesh))
                {
                graphics.Add(*cachedMesh->m_graphic);
                }
            else
                {
                assert(!"Should not occur");
                /*NEEDS_WORK_SM : Not support yet.
                  __int64 meshId = GetMeshId(meshNodes[nodeInd]->GetNodeId());
                  qvElem = QvCachedNodeManager::GetManager().FindQvElem(meshId, dtmDataRef.get());
                  */
                }
            }
        }

    if (graphics.m_entries.empty())
        return;

    Transform storageToUorsTransform;
    storageToUorsTransform.InitFrom(storageToUors);
    //context.PushTransform(storageToUorsTransform);

    auto group = context.CreateBranch(Render::Graphic::CreateParams(nullptr, storageToUorsTransform), graphics);
    context.OutputGraphic(*group, nullptr);

#endif
    }

<<<<<<< HEAD
=======
//========================================================================================
// @bsiclass                                                        Mathieu.St-Pierre     02/2016
//========================================================================================
static bool s_drawInProcess = true;

struct ScalableMeshProgressiveTask : ProgressiveTask
{
protected:
    IScalableMeshProgressiveQueryEnginePtr  m_progressiveQueryEngine;
    ScalableMeshDrawingInfoPtr              m_currentDrawingInfoPtr;
    const DMatrix4d&                        m_storageToUorsTransfo;
    IScalableMeshDisplayCacheManager*       m_displayNodesCache;
    uint64_t                                m_nextShow;

    ScalableMeshProgressiveTask (IScalableMeshProgressiveQueryEnginePtr& progressiveQueryEngine,
            ScalableMeshDrawingInfoPtr&             currentDrawingInfoPtr,
            DMatrix4d&                              storageToUorsTransfo,
            IScalableMeshDisplayCacheManagerPtr& cacheManager)
        : m_storageToUorsTransfo(storageToUorsTransfo)
        {
        m_progressiveQueryEngine = progressiveQueryEngine;
        m_currentDrawingInfoPtr = currentDrawingInfoPtr;
        m_nextShow = 0;
        m_displayNodesCache = cacheManager.get();
        }

public:
    virtual bool _WantTimeoutSet(uint32_t& limit)   {return false; }

    //----------------------------------------------------------------------------------------
    // @bsimethod                                                      Mathieu.St-Pierre     02/2016
    //----------------------------------------------------------------------------------------
    ProgressiveTask::Completion _DoProgressive(RenderListContext& context, WantShow& wantShow)
        {
#if 0 //NEEDS_WORK_SM_TEMP_OUT
        uint64_t now = BeTimeUtilities::QueryMillisecondsCounter();

        if (m_currentDrawingInfoPtr->m_overviewNodes.size() > 0)
            {
            int queryId = m_currentDrawingInfoPtr->m_currentQuery;

            if (m_progressiveQueryEngine->IsQueryComplete(queryId))
                {
                m_currentDrawingInfoPtr->m_meshNodes.clear();
                StatusInt status = m_progressiveQueryEngine->GetRequiredNodes(m_currentDrawingInfoPtr->m_meshNodes, queryId);

                assert(m_currentDrawingInfoPtr->m_overviewNodes.size() == 0 || m_currentDrawingInfoPtr->m_meshNodes.size() > 0);

                m_currentDrawingInfoPtr->m_overviewNodes.clear();

                assert(status == SUCCESS);

                //completionStatus = Completion::HealRequired;

#ifdef PRINT_SMDISPLAY_MSG
                PRINT_MSG("Heal required  meshNode : %I64u overviewMeshNode : %I64u \n", m_currentDrawingInfoPtr->m_meshNodes.size(), m_currentDrawingInfoPtr->m_overviewNodes.size());
#endif
                }
            else
                {
                m_currentDrawingInfoPtr->m_meshNodes.clear();
                StatusInt status = m_progressiveQueryEngine->GetRequiredNodes(m_currentDrawingInfoPtr->m_meshNodes, queryId);
                assert(status == SUCCESS);

                m_currentDrawingInfoPtr->m_overviewNodes.clear();
                status = m_progressiveQueryEngine->GetOverviewNodes(m_currentDrawingInfoPtr->m_overviewNodes, queryId);
                assert(status == SUCCESS);

                if (s_drawInProcess)
                    ProgressiveDrawMeshNode2(m_currentDrawingInfoPtr->m_meshNodes, m_currentDrawingInfoPtr->m_overviewNodes, context, m_storageToUorsTransfo);
                }
            }
        else
            {
            context.GetViewport()->SetNeedsHeal(); // unfortunately the newly drawn tiles may be obscured by lower resolution ones
            return Completion::Finished;
            }

        if (now > m_nextShow)
            {
            m_nextShow = now + 1000; // once per second
            wantShow = WantShow::Yes;
            }

#endif
        return Completion::Aborted;
        }

    //----------------------------------------------------------------------------------------
    // @bsimethod                                               Mathieu.St-Pierre      02/2016
    //----------------------------------------------------------------------------------------
    static void Schedule (IScalableMeshProgressiveQueryEnginePtr& progressiveQueryEngine,
            ScalableMeshDrawingInfoPtr&             currentDrawingInfoPtr,
            DMatrix4d&                              storageToUorsTransfo,
            TerrainContextR                            context,
            IScalableMeshDisplayCacheManagerPtr& cacheManager)
        {
        /*
           context.GetViewport()->ScheduleTerrainProgressiveTask (*new ScalableMeshProgressiveTask(progressiveQueryEngine,
           currentDrawingInfoPtr,
           storageToUorsTransfo,
           cacheManager));
           */
        }
};

>>>>>>> 7ae61962
//----------------------------------------------------------------------------------------
// @bsimethod                                                   Mathieu.Marchand  4/2015
//----------------------------------------------------------------------------------------
bool ShouldDrawInContext (ViewContextR context)
    {
    /*
       switch (context.GetDrawPurpose())
       {
       case DrawPurpose::Hilite:
       case DrawPurpose::Unhilite:
       case DrawPurpose::ChangedPre:       // Erase, rely on Healing.
       case DrawPurpose::RestoredPre:      // Erase, rely on Healing.
       case DrawPurpose::Pick:
       case DrawPurpose::Flash:
       case DrawPurpose::CaptureGeometry:
       case DrawPurpose::FenceAccept:
       case DrawPurpose::RegionFlood:
       case DrawPurpose::FitView:
       case DrawPurpose::ExportVisibleEdges:
       case DrawPurpose::ModelFacet:
       return false;
       }
       */

    return true;
    }

static bool s_loadTexture = true;
static bool s_waitQueryComplete = false;

/*---------------------------------------------------------------------------------**//**
 * @bsimethod                                                    Paul.Connelly   07/17
 +---------------+---------------+---------------+---------------+---------------+------*/
SMGeometry::SMGeometry(CreateParams const& params, SMSceneR scene, Dgn::Render::SystemP sys) : Dgn::TileTree::TriMeshTree::TriMesh(params, scene, sys) { }

//----------------------------------------------------------------------------------------
// @bsimethod                                                   Mathieu.Marchand  11/2016
//----------------------------------------------------------------------------------------
SMNode::SMLoader::SMLoader(Dgn::TileTree::TileR tile, Dgn::TileTree::TileLoadStatePtr loads, Dgn::Render::SystemP renderSys)
    : TileLoader("", tile, loads, tile._GetTileCacheKey(), renderSys)
    {
    //assert(renderSys != nullptr);

    if (renderSys == nullptr)
        m_renderSys = m_tile->GetRoot().GetRenderSystemP();
    }

//SMNode
//----------------------------------------------------------------------------------------
// @bsimethod                                                   Mathieu.Marchand  11/2016
//----------------------------------------------------------------------------------------
TileLoaderPtr SMNode::_CreateTileLoader(TileLoadStatePtr loads, Dgn::Render::SystemP renderSys)
    {
    return new SMLoader(*this, loads, renderSys);
    }

/*---------------------------------------------------------------------------------**//**
 * @bsimethod                                                    Paul.Connelly   07/17
 +---------------+---------------+---------------+---------------+---------------+------*/
bool SMNode::_WantDebugRangeGraphics() const
    {
    static bool s_debugRange = true;
    return s_debugRange;
    }
<<<<<<< HEAD

/*---------------------------------------------------------------------------------**//**
 * Draw this node.
 * @bsimethod                                    Keith.Bentley                   05/16
 +---------------+---------------+---------------+---------------+---------------+------*/
void SMNode::_DrawGraphics(Dgn::TileTree::DrawArgsR args) const
    {
    static bool s_debugTexture = false;
    if (!s_debugTexture)
        {
        T_Super::_DrawGraphics(args);
        return;
        }

    if (_WantDebugRangeGraphics())
        AddDebugRangeGraphics(args);

    for (auto& mesh : m_meshes)
        {
        Render::GraphicBuilderPtr graphic = args.m_context.CreateWorldGraphic();

        GraphicBuilder::TileCorners corners;
        DPoint3d rangeCorners[8];
=======

/*---------------------------------------------------------------------------------**//**
 * Draw this node.
 * @bsimethod                                    Keith.Bentley                   05/16
 +---------------+---------------+---------------+---------------+---------------+------*/
void SMNode::_DrawGraphics(DrawArgsR args, int depth) const
    {
    static bool s_debugTexture = false;
    if (!s_debugTexture)
        {
        T_Super::_DrawGraphics(args, depth);
        return;
        }

    if (_WantDebugRangeGraphics())
        AddDebugRangeGraphics(args);

    for (auto& mesh : m_meshes)
        {
        Render::GraphicBuilderPtr graphic = args.m_context.CreateGraphic();

        IGraphicBuilder::TileCorners corners;

        DPoint3d rangeCorners[8];

>>>>>>> 7ae61962
        m_range.Get8Corners(rangeCorners);

        memcpy(&corners.m_pts[0], &rangeCorners[4], sizeof(DPoint3d));
        memcpy(&corners.m_pts[1], &rangeCorners[5], sizeof(DPoint3d));
        memcpy(&corners.m_pts[2], &rangeCorners[6], sizeof(DPoint3d));
        memcpy(&corners.m_pts[3], &rangeCorners[7], sizeof(DPoint3d));

        auto& geom = static_cast<SMGeometry&>(*mesh);

        GraphicParams params;
        params.SetLineColor(ColorDef::Blue());
        graphic->ActivateGraphicParams(params);
        graphic->SetSymbology(ColorDef::White(), ColorDef::White(), 0);
        graphic->AddTile(*geom.m_texture, corners);

<<<<<<< HEAD
        args.m_graphics.Add(*graphic->Finish());
=======
        auto stat = graphic->Close(); // explicitly close the Graphic. This potentially blocks waiting for QV from other threads
        BeAssert(SUCCESS == stat);
        UNUSED_VARIABLE(stat);

        args.m_graphics.m_graphics.Add(*graphic);
>>>>>>> 7ae61962
        }
    }

/*---------------------------------------------------------------------------------**//**
 * Draw this node.
 * @bsimethod                                    Keith.Bentley                   05/16
 +---------------+---------------+---------------+---------------+---------------+------*/
Utf8String SMNode::_GetTileCacheKey() const
    {
    std::stringstream stream;
    stream << m_scalableMeshNodePtr->GetNodeId();
    return Utf8String(stream.str().c_str());
    }

/*---------------------------------------------------------------------------------**//**
 * @bsimethod                                    Keith.Bentley                   05/16
 +---------------+---------------+---------------+---------------+---------------+------*/
BentleyStatus SMNode::Read3SMTile(StreamBuffer& in, SMSceneR scene, Dgn::Render::SystemP renderSys, bool loadChildren)
    {
    BeAssert(!IsReady());

    if (SUCCESS != DoRead(in, scene, renderSys, loadChildren))
        {
        SetNotFound();
        BeAssert(false);
        return ERROR;
        }

    // only after we've successfully read the entire node, mark it as ready so other threads can look at its child nodes.
    SetIsReady();
    return SUCCESS;
    }

/*---------------------------------------------------------------------------------**//**
 * @bsimethod                                    Keith.Bentley                   05/16
 +---------------+---------------+---------------+---------------+---------------+------*/
<<<<<<< HEAD
bool SMNode::ReadHeader(DPoint3d& centroid)
=======

bool SMNode::ReadHeader(Transform& locationTransform)
>>>>>>> 7ae61962
    {
    m_range.low = m_scalableMeshNodePtr->GetContentExtent().low;
    m_range.high = m_scalableMeshNodePtr->GetContentExtent().high;

<<<<<<< HEAD
    m_range.low.Subtract(centroid);
    m_range.high.Subtract(centroid);
=======
    locationTransform.Multiply(m_range.low);
    locationTransform.Multiply(m_range.high);
>>>>>>> 7ae61962

    /*
       JsonValueCR val = pt["maxScreenDiameter"];
       if (val.empty())
       {
       LOG_ERROR("Cannot find \"maxScreenDiameter\" entry");
       return false;
       }

       m_maxDiameter = val.asDouble();
       */

    float geometricResolution;
    float textureResolution;

    m_scalableMeshNodePtr->GetResolutions(geometricResolution, textureResolution);
        
    m_maxDiameter = m_range.low.Distance(m_range.high) / std::min(geometricResolution, textureResolution);
	
	//m_maxDiameter = 1000 / std::min(geometricResolution, textureResolution);

<<<<<<< HEAD
    m_maxDiameter = 1000 / std::min(geometricResolution, textureResolution);

=======
>>>>>>> 7ae61962
    /*
       if (!readVectorEntry(pt, "resources", nodeResources))
       {
       LOG_ERROR("Cannot find \"resources\" entry");
       return false;
       }

       bvector<Utf8String> children;
       if (!readVectorEntry(pt, "children", children))
       return false;

       BeAssert(children.size() <= 1);

       if (1 == children.size())
       m_childPath = children[0];

       if (m_parent)
       m_parent->ExtendRange(m_range);
       */
    return true;
    }

//----------------------------------------------------------------------------------------
// @bsimethod                                                      Ray.Bentley     09/2015
//----------------------------------------------------------------------------------------
static bool s_applyTexture = true;

BentleyStatus SMNode::DoRead(StreamBuffer& in, SMSceneR scene, Dgn::Render::SystemP renderSys, bool loadChildren)
    {
    //BeAssert(IsQueued() || ((m_parent != nullptr) && (m_parent->GetLoadStatus() == LoadStatus::Loading)));

    m_loadStatus.store(LoadStatus::Loading);

    BeAssert(m_children.empty());

    DRange3d range3D(scene.m_smPtr->GetRootNode()->GetContentExtent());
    //DRange3d range3D(m_scalableMeshNodePtr->GetContentExtent());


    Transform toFloatTransform(scene.GetToFloatTransform());

    if (!ReadHeader(toFloatTransform))
        return ERROR;

#if 0
    bmap<Utf8String, int> textureIds, nodeIds;
    bmap<Utf8String, Utf8String> geometryNodeCorrespondence;
    int nodeCount = 0;

    uint32_t magicSize = (uint32_t)GetMagicString().size();
    ByteCP currPos = in.GetCurrent();
    if (!in.Advance(magicSize))
        {
        LOG_ERROR("Can't read magic number");
        return ERROR;
        }

    Utf8String magicNumber((Utf8CP)currPos, (Utf8CP)in.GetCurrent());
    if (magicNumber != GetMagicString())
        {
        LOG_ERROR("wrong magic number");
        return ERROR;
        }

    uint32_t infoSize;
    if (!CtmContext::ReadBytes(in, &infoSize, 4))
        {
        LOG_ERROR("Can't read size");
        return ERROR;
        }

    Utf8P infoStr = (Utf8P)in.GetCurrent();
    Json::Value pt;
    Json::Reader reader;
    if (!reader.parse(infoStr, infoStr + infoSize, pt))
        {
        LOG_ERROR("Cannot parse info: ");
        return ERROR;
        }

    int version = pt.get("version", 0).asInt();
    if (version != 1)
        {
        LOG_ERROR("Unsupported version");
        return ERROR;
        }

    JsonValueCR nodes = pt["nodes"];
    if (!nodes.empty())
        {
        for (JsonValueCR node : nodes)
            {
            Utf8String nodeName;
            bvector<Utf8String> nodeResources;
            nodeName = node.get("id", "").asCString();

            NodePtr nodeptr = new Node(GetRootR(), this);

            if (!nodeptr->ReadHeader(node, nodeName, nodeResources))
                return ERROR;

            nodeIds[nodeName] = nodeCount++;
            for (size_t i = 0; i < nodeResources.size(); ++i)
                geometryNodeCorrespondence[nodeResources[i]] = nodeName;

            m_children.push_back(nodeptr);
            }
        }

    Utf8String resourceType, resourceFormat, resourceName;
    uint32_t resourceSize;
    uint32_t offset = (uint32_t)GetMagicString().size() + 4 + infoSize;

    JsonValueCR resources = pt["resources"];
    if (resources.empty())
        return SUCCESS;

    bmap<Utf8String, Dgn::Render::TexturePtr> renderTextures;
    for (JsonValueCR resource : resources)
        {
        resourceType = resource.get("type", "").asCString();
        resourceFormat = resource.get("format", "").asCString();
        resourceName = resource.get("id", "").asCString();
        resourceSize = resource.get("size", 0).asUInt();

        uint32_t thisOffset = offset;
        offset += resourceSize;

        if (resourceType == "textureBuffer" && resourceFormat == "jpg" && !resourceName.empty() && resourceSize > 0)
            {
            in.SetPos(thisOffset);
            ByteCP buffer = in.GetCurrent();
            if (!in.Advance(resourceSize))
                {
                LOG_ERROR("Cannot read texture data");
                return ERROR;
                }

            ImageSource jpeg(ImageSource::Format::Jpeg, ByteStream(buffer, resourceSize));
            renderTextures[resourceName] = scene._CreateTexture(jpeg, Image::Format::Rgb, Image::BottomUp::Yes, renderSys);
            }
        }

    offset = (uint32_t)GetMagicString().size() + 4 + infoSize;
    for (JsonValueCR resource : resources)
        {
        resourceType = resource.get("type", "").asCString();
        resourceFormat = resource.get("format", "").asCString();
        resourceName = resource.get("id", "").asCString();
        resourceSize = resource.get("size", 0).asUInt();

        uint32_t thisOffset = offset;
        offset += resourceSize;

        if (resourceType == "geometryBuffer" && resourceFormat == "ctm" && !resourceName.empty() && resourceSize > 0)
            {
            if (geometryNodeCorrespondence.find(resourceName) == geometryNodeCorrespondence.end())
                {
                LOG_ERROR("Geometry is not referenced by any node");
                return ERROR;
                }

            Utf8String nodeName = geometryNodeCorrespondence[resourceName];
            auto nodeId = nodeIds.find(nodeName);
            if (nodeId == nodeIds.end())
                {
                LOG_ERROR("Node name is unknown");
                return ERROR;
                }

            CtmContext ctm(in, thisOffset);
            if (CTM_NONE != ctm.GetError())
                {
                LOG_ERROR("CTM read error: %s", ctmErrorString(ctm.GetError()));
                return ERROR;
                }

            uint32_t textureCoordsArrays = ctm.GetInteger(CTM_UV_MAP_COUNT);
            if (textureCoordsArrays != 1)
                continue;

            Utf8String texName = resource.get("texture", Json::Value("")).asCString();
            if (texName.empty())
                continue;

            Render::IGraphicBuilder::TriMeshArgs trimesh;
            trimesh.m_numPoints = ctm.GetInteger(CTM_VERTEX_COUNT);
            trimesh.m_points = ctm.GetFloatArray(CTM_VERTICES);
            trimesh.m_normals = (ctm.GetInteger(CTM_HAS_NORMALS) == CTM_TRUE) ? ctm.GetFloatArray(CTM_NORMALS) : nullptr;
            trimesh.m_numIndices = 3 * ctm.GetInteger(CTM_TRIANGLE_COUNT);
            trimesh.m_vertIndex = ctm.GetIntegerArray(CTM_INDICES);
            trimesh.m_textureUV = (FPoint2d const*)ctm.GetFloatArray(CTM_UV_MAP_1);

            auto texture = renderTextures.find(texName);
            trimesh.m_texture = (texture == renderTextures.end()) ? nullptr : texture->second;

<<<<<<< HEAD
            ((Node*)m_children[nodeId->second].get())->m_meshes.push_front(scene._CreateGeometry(trimesh, renderSys));
=======
            ((Node*)m_children[nodeId->second].get())->m_geometry.push_front(scene._CreateGeometry(trimesh, renderSys));
>>>>>>> 7ae61962
            }
        }
#endif

    bvector<IScalableMeshNodePtr> childrenNodes(m_scalableMeshNodePtr->GetChildrenNodes());

    for (auto& childNode : childrenNodes)
        {
        SMNodePtr nodeptr = new SMNode(GetTriMeshRootR(), this, childNode);

        /*
           if (!nodeptr->ReadHeader(centroid))
           return ERROR;
           */

        if (loadChildren)
            {
            nodeptr->Read3SMTile(in, scene, renderSys, false);
            }

        m_children.push_back(nodeptr);
        }

    IScalableMeshMeshFlagsPtr loadFlagsPtr(IScalableMeshMeshFlags::Create(true, false));
    IScalableMeshMeshPtr smMeshPtr(m_scalableMeshNodePtr->GetMesh(loadFlagsPtr));

    if (!smMeshPtr.IsValid())
        return SUCCESS;

    const PolyfaceQuery* polyfaceQuery(smMeshPtr->GetPolyfaceQuery());

<<<<<<< HEAD
    TileTree::TriMeshTree::TriMesh::CreateParams trimesh;
=======
    Render::IGraphicBuilder::TriMeshArgs trimesh;
>>>>>>> 7ae61962

    trimesh.m_numPoints = polyfaceQuery->GetPointIndexCount(); //smMeshPtr->GetNbPoints();
    FPoint3d* points = new FPoint3d[trimesh.m_numPoints];

    for (size_t pointInd = 0; pointInd < trimesh.m_numPoints; pointInd++)
        {
        DPoint3d resultPts;
        toFloatTransform.Multiply(resultPts, polyfaceQuery->GetPointCP()[polyfaceQuery->GetPointIndexCP()[pointInd] - 1]);
        
        points[pointInd].x = (float)resultPts.x;
        points[pointInd].y = (float)resultPts.y;
        points[pointInd].z = (float)resultPts.z;

<<<<<<< HEAD
        points[pointInd].x = (float)polyfaceQuery->GetPointCP()[polyfaceQuery->GetPointIndexCP()[pointInd] - 1].x - centroid.x;
        points[pointInd].y = (float)polyfaceQuery->GetPointCP()[polyfaceQuery->GetPointIndexCP()[pointInd] - 1].y - centroid.y;
        points[pointInd].z = (float)polyfaceQuery->GetPointCP()[polyfaceQuery->GetPointIndexCP()[pointInd] - 1].z - centroid.z;

=======
>>>>>>> 7ae61962
        /*
           points[pointInd].x = (float)polyfaceQuery->GetPointCP()[pointInd].x;
           points[pointInd].y = (float)polyfaceQuery->GetPointCP()[pointInd].y;
           points[pointInd].z = (float)polyfaceQuery->GetPointCP()[pointInd].z;
           */
        }

    trimesh.m_points = points;

    trimesh.m_numIndices = polyfaceQuery->GetPointIndexCount();
    int* vertIndex = new int[trimesh.m_numIndices];

    _fPoint2d* textureUv;

    textureUv = new _fPoint2d[trimesh.m_numIndices];

    for (size_t faceVerticeInd = 0; faceVerticeInd < polyfaceQuery->GetPointIndexCount(); faceVerticeInd++)
        {
        vertIndex[faceVerticeInd] = faceVerticeInd; //polyfaceQuery->GetPointIndexCP()[faceVerticeInd] - 1;
        }

    for (size_t paramInd = 0; paramInd < polyfaceQuery->GetPointIndexCount(); paramInd++)
        {
        const DPoint2d* uv = &polyfaceQuery->GetParamCP()[polyfaceQuery->GetParamIndexCP()[paramInd] - 1];
        textureUv[paramInd].x = uv->x;
        textureUv[paramInd].y = uv->y;
        }

    trimesh.m_vertIndex = vertIndex;

    if (s_applyTexture && renderSys != nullptr)
        {
        trimesh.m_textureUV = textureUv;

        //IScalableMeshTexturePtr smTexturePtr(m_scalableMeshNodePtr->GetTexture());

        IScalableMeshTexturePtr compressedTexturePtr(m_scalableMeshNodePtr->GetTextureCompressed());
        Image jpegImage(Image::FromJpeg(compressedTexturePtr->GetData(), compressedTexturePtr->GetSize(), Image::Format::Rgb));
        //ImageSource jpeg(ImageSource::Format::Jpeg, ByteStream(buffer, resourceSize));

        ImageSource imageSource(jpegImage, ImageSource::Format::Jpeg);

<<<<<<< HEAD
        trimesh.m_texture =  renderSys->_CreateTexture(imageSource, Image::BottomUp::Yes);
        }

    m_meshes.push_front(scene._CreateGeometry(trimesh, renderSys));
=======
        trimesh.m_texture =  renderSys->_CreateTexture(imageSource, Image::Format::Rgb, Image::BottomUp::Yes);
        }

    m_meshes.push_front(scene._CreateGeometry(trimesh, renderSys));
    assert(!m_meshes.empty());
>>>>>>> 7ae61962

    delete [] trimesh.m_points;
    delete [] trimesh.m_vertIndex;
    delete [] trimesh.m_textureUV;

#if 0
    Render::IGraphicBuilder::TriMeshArgs trimesh;
    trimesh.m_numPoints = scalableMesh->GetNbPoints();
    trimesh.m_points = ctm.GetFloatArray(CTM_VERTICES);
    trimesh.m_normals = (ctm.GetInteger(CTM_HAS_NORMALS) == CTM_TRUE) ? ctm.GetFloatArray(CTM_NORMALS) : nullptr;
    trimesh.m_numIndices = 3 * ctm.GetInteger(CTM_TRIANGLE_COUNT);
    trimesh.m_vertIndex = ctm.GetIntegerArray(CTM_INDICES);
    trimesh.m_textureUV = (FPoint2d const*)ctm.GetFloatArray(CTM_UV_MAP_1);
#endif

    //BENTLEY_SM_EXPORT IScalableMeshTexturePtr GetTexture() const;

    return SUCCESS;
    }

<<<<<<< HEAD
=======
//=======================================================================================
// @bsiclass                                                    Keith.Bentley   04/16
//=======================================================================================
struct ScalableMeshProgressive : ProgressiveTask
{
    SMSceneR m_scene;
    DrawArgs::MissingNodes m_missing;
    BeTimePoint m_nextShow;
    TileLoadStatePtr m_loads;
    ClipVectorCPtr m_clip;

    ScalableMeshProgressive(SMSceneR scene, DrawArgs::MissingNodes& nodes, TileLoadStatePtr loads, ClipVectorCP clip) : m_scene(scene), m_missing(std::move(nodes)), m_loads(loads), m_clip(clip) {}
    ~ScalableMeshProgressive() {if (nullptr != m_loads) m_loads->SetCanceled();}
    Completion _DoProgressive(RenderListContext& context, WantShow&) override;
};

/*---------------------------------------------------------------------------------**//**
 * @bsimethod                                    Keith.Bentley                   04/16
 +---------------+---------------+---------------+---------------+---------------+------*/
ProgressiveTask::Completion ScalableMeshProgressive::_DoProgressive(RenderListContext& context, WantShow& wantShow)
    {
    auto now = BeTimePoint::Now();
    DrawArgs args(context, m_scene.GetLocation(), m_scene, now, now-m_scene.GetExpirationTime(), m_clip.get());

    //DEBUG_PRINTF("3SM progressive %d missing, ", m_missing.size());

    for (auto const& node: m_missing)
        {
        auto stat = node.second->GetLoadStatus();
        if (stat == Tile::LoadStatus::Ready)
            node.second->Draw(args, node.first);        // now ready, draw it (this potentially generates new missing nodes)
        else if (stat != Tile::LoadStatus::NotFound)
            args.m_missing.Insert(node.first, node.second);     // still not ready, put into new missing list
        }

    args.RequestMissingTiles(m_scene, m_loads);
    args.DrawGraphics();     // the nodes that newly arrived are in the GraphicBranch in the DrawArgs. Add them to the context

    m_missing.swap(args.m_missing); // swap the list of missing tiles we were waiting for with those that are still missing.

    //DEBUG_PRINTF("3SM after progressive still %d missing", m_missing.size());
    if (m_missing.empty()) // when we have no missing tiles, the progressive task is done.
        {
        m_loads = nullptr; // for debugging
        context.GetViewport()->SetNeedsHeal(); // unfortunately the newly drawn tiles may be obscured by lower resolution ones
        return Completion::Finished;
        }

    if (now > m_nextShow)
        {
        m_nextShow = now + BeDuration::Seconds(1); // once per second
        wantShow = WantShow::Yes;
        }

    return Completion::Aborted;
    }

/*---------------------------------------------------------------------------------**//**
 * @bsimethod                                    Keith.Bentley                   01/17
 +---------------+---------------+---------------+---------------+---------------+------*/
ProgressiveTaskPtr SMScene::_CreateProgressiveTask(DrawArgsR args, TileLoadStatePtr loads)
    {
    return new ScalableMeshProgressive(*this, args.m_missing, loads, args.m_clip);
    }

>>>>>>> 7ae61962
/*---------------------------------------------------------------------------------**//**
 * @bsimethod                                    Keith.Bentley                   08/16
 +---------------+---------------+---------------+---------------+---------------+------*/
BentleyStatus SMScene::LoadNodeSynchronous(SMNodeR node)
    {
    auto result = _RequestTile(node, nullptr, nullptr);
    result.wait();
    return result.isReady() ? SUCCESS : ERROR;
    }

/*---------------------------------------------------------------------------------**//**
 * @bsimethod                                    Keith.Bentley                   05/16
 +---------------+---------------+---------------+---------------+---------------+------*/
BentleyStatus SMScene::LoadScene()
    {
    /*
       if (SUCCESS != ReadSceneFile())
       return ERROR;
       */

    if (!m_smPtr.IsValid())
        return ERROR;

    //CreateCache(m_sceneInfo.m_sceneName.c_str(), 1024 * 1024 * 1024); // 1 GB

    IScalableMeshNodePtr smNode(m_smPtr->GetRootNode());
    SMNode* root = new SMNode(*this, nullptr, smNode);
    //root->m_childPath = m_sceneInfo.m_rootNodePath;
    m_rootTile = root;

    auto result = _RequestTile(*root, nullptr, GetRenderSystemP());
    result.wait(BeDuration::Seconds(2)); // only wait for 2 seconds
    return result.isReady() ? SUCCESS : ERROR;
    }

//----------------------------------------------------------------------------------------
// @bsimethod                                                      Ray.Bentley     09/2015
//----------------------------------------------------------------------------------------
BentleyStatus SMScene::LocateFromSRS()
    {
#if 0
    DgnGCSPtr bimGCS = m_db.GeoLocation().GetDgnGCS();
    if (!bimGCS.IsValid())
        return ERROR; // BIM is not geolocated, can't use geolocation in 3mx scene

    if (m_sceneInfo.m_reprojectionSystem.empty())
        return SUCCESS;  // scene has no spatial reference system, give up.

    WString    warningMsg;
    StatusInt  status, warning;

    DgnGCSPtr threeMxGCS = DgnGCS::CreateGCS(m_db);

    int epsgCode;
    double latitude, longitude;
    if (1 == sscanf(m_sceneInfo.m_reprojectionSystem.c_str(), "EPSG:%d", &epsgCode))
        status = threeMxGCS->InitFromEPSGCode(&warning, &warningMsg, epsgCode);
    else if (2 == sscanf(m_sceneInfo.m_reprojectionSystem.c_str(), "ENU:%lf,%lf", &latitude, &longitude))
        {
        // ENU specification does not impose any projection method so we use the first azimuthal available using values that will
        // mimic the intent (North is Y positive, no offset)
        // Note that we could have injected the origin here but keeping it in the transform as for other GCS specs
        if (latitude < 90.0 && latitude > -90.0 && longitude < 180.0 && longitude > -180.0)
            status = threeMxGCS->InitAzimuthalEqualArea(&warningMsg, L"WGS84", L"METER", longitude, latitude, 0.0, 1.0, 0.0, 0.0, 1);
        else
            status = ERROR;
        }
    else
        status = threeMxGCS->InitFromWellKnownText(&warning, &warningMsg, DgnGCS::wktFlavorEPSG, WString(m_sceneInfo.m_reprojectionSystem.c_str(), false).c_str());

    if (SUCCESS != status)
        {
        BeAssert(false && warningMsg.c_str());
        return ERROR;
        }

    // Compute a linear transform that approximates the reprojection transformation at the origin.
    Transform localTransform;
    status = threeMxGCS->GetLocalTransform(&localTransform, m_sceneInfo.m_origin, nullptr, true/*doRotate*/, true/*doScale*/, *bimGCS);

    // 0 == SUCCESS, 1 == Warning, 2 == Severe Warning,  Negative values are severe errors.
    if (status == 0 || status == 1)
        {
        m_location = localTransform;
        return SUCCESS;
        }
#endif

    return ERROR;
    }

/*---------------------------------------------------------------------------------**//**
 * @bsimethod                                    Keith.Bentley                   04/16
 +---------------+---------------+---------------+---------------+---------------+------*/
#if 0
BentleyStatus Scene::ReadSceneFile()
    {
    StreamBuffer rootStream;

    if (IsHttp())
        {
        TileTree::HttpDataQuery query(m_sceneFile, nullptr);
        query.Perform().wait();

        rootStream = std::move(query.GetData());
        }
    else
        {
        TileTree::FileDataQuery query(m_sceneFile, nullptr);
        rootStream = std::move(query.Perform().get());
        }

    return rootStream.HasData() ? m_sceneInfo.Read(rootStream) : ERROR;
    }
#endif

//----------------------------------------------------------------------------------------
// @bsimethod                                                   Mathieu.St-Pierre  12/2016
//----------------------------------------------------------------------------------------
IScalableMeshProgressiveQueryEnginePtr ScalableMeshModel::GetProgressiveQueryEngine()
    {
    if (m_progressiveQueryEngine == nullptr)
        {
        //m_displayNodesCache = new ScalableMeshDisplayCacheManager(GetDgnDb());
        m_progressiveQueryEngine = IScalableMeshProgressiveQueryEngine::Create(m_smPtr, m_displayNodesCache);

        bvector<uint64_t> allClips;
        bset<uint64_t> clipsToShow;
        bset<uint64_t> clipsShown;
        GetClipSetIds(allClips);
        for (auto elem : allClips)
            clipsToShow.insert(elem);
        SetActiveClipSets(clipsToShow, clipsShown);
        }

    return m_progressiveQueryEngine;
    }

<<<<<<< HEAD
/*---------------------------------------------------------------------------------**//**
* @bsimethod                                                    Paul.Connelly   07/17
+---------------+---------------+---------------+---------------+---------------+------*/
TileTree::RootPtr ScalableMeshModel::_CreateTileTree(Render::SystemP system)
=======
void ScalableMeshModel::Load(Dgn::Render::SystemP renderSys) const
>>>>>>> 7ae61962
    {
    Utf8String sceneFile;

<<<<<<< HEAD
    SMScenePtr scene = new SMScene(m_dgndb, m_smPtr, location, sceneFile.c_str(), system);
    scene->SetPickable(true);
    if (SUCCESS != scene->LoadScene())
        return nullptr;

    return scene.get();
    }

/*---------------------------------------------------------------------------------**//**
* @bsimethod                                                    Paul.Connelly   07/17
+---------------+---------------+---------------+---------------+---------------+------*/
SMSceneP ScalableMeshModel::Load(Dgn::Render::SystemP renderSys) const
    {
    auto root = const_cast<ScalableMeshModel&>(*this).GetTileTree(renderSys);
    return static_cast<SMSceneP>(root);
    }

/*---------------------------------------------------------------------------------**//**
=======
    Transform location;
    Transform toFloatTransform;

    if (m_smPtr.IsValid())
        {
        DRange3d range3D(m_smPtr->GetRootNode()->GetContentExtent());    
        DPoint3d centroid;
        centroid = DPoint3d::From((range3D.high.x + range3D.low.x) / 2.0, (range3D.high.y + range3D.low.y) / 2.0, (range3D.high.z + range3D.low.z) / 2.0);

        DPoint3d go = m_dgndb.GeoLocation().GetGlobalOrigin();

        GeoCoords::GCS gcs(m_smPtr->GetGCS());
        DgnGCSPtr  smGCS = DgnGCS::CreateGCS(gcs.GetGeoRef().GetBasePtr().get(), m_dgndb);

        DPoint3d scale = DPoint3d::FromXYZ(1, 1, 1);
        smGCS->UorsFromCartesian(scale, scale);
        scale.DifferenceOf(scale, go);

        smGCS->UorsFromCartesian(centroid, centroid);

        toFloatTransform = Transform::FromRowValues(scale.x, 0, 0, -(centroid.x - go.x),
                                                    0, scale.y, 0, -(centroid.y - go.y),
                                                    0, 0, scale.z, -(centroid.z - go.z));


        
/*
        computedTransform = Transform::FromRowValues(scale.x, 0, 0, globalOrigin.x,
                                                     0, scale.y, 0, globalOrigin.y,
                                                     0, 0, scale.z, globalOrigin.z);
*/

        scale = DPoint3d::FromXYZ(1, 1, 1);

        location = Transform::FromRowValues(scale.x, 0, 0, centroid.x,
                                                     0, scale.y, 0, centroid.y,
                                                     0, 0, scale.z, centroid.z);

        //location = Transform::From(centroid.x + go.x, centroid.y + go.y, centroid.z + go.z);                                    
        }
    else
        { 
        location = Transform::FromIdentity();
        toFloatTransform = Transform::FromIdentity();
        }

    m_scene = new SMScene(m_dgndb, m_smPtr, location, toFloatTransform, sceneFile.c_str(), renderSys);
    m_scene->SetPickable(true);
    if (SUCCESS != m_scene->LoadScene())
        m_scene = nullptr;
    }

void ScalableMeshModel::_AddTerrainGraphics(TerrainContextR context) const
    {
    Load(&context.GetTargetR().GetSystem());

    if (m_scene.IsValid())
        {
        //MST_TODO
        Dgn::ClipVectorCPtr clip;

        m_scene->DrawInView(context, m_scene->GetLocation(), clip.get());
        }

#if 0 //NEEDS_WORK_SM_TEMP_OUT
    if (m_smPtr == 0 && !m_tryOpen)
        {
        //BeFileName smFileName(((this)->m_properties).m_fileId);
        BeFileName smFileName;
        T_HOST.GetPointCloudAdmin()._ResolveFileName(smFileName, (((this)->m_properties).m_fileId), GetDgnDb());

        if (BeFileName::DoesPathExist(smFileName.c_str()))
            {
            const_cast<ScalableMeshModel*>(this)->OpenFile(smFileName, GetDgnDb());
            }

        (static_cast<ScalableMeshDisplayCacheManager*>(m_displayNodesCache.get()))->SetRenderSys(&context.GetTargetR().GetSystem());

        m_tryOpen = true;
        }



    if (!ShouldDrawInContext(context) || NULL == context.GetViewport() || !m_smPtr.IsValid())
        return;

    ScalableMeshDrawingInfoPtr nextDrawingInfoPtr(new ScalableMeshDrawingInfo(&context));
    nextDrawingInfoPtr->m_currentQuery = (int)((GetModelId().GetValue() - GetModelId().GetBriefcaseId().GetValue()) & 0xFFFF);
    if ((m_currentDrawingInfoPtr != nullptr) &&
            (m_currentDrawingInfoPtr->GetDrawPurpose() != DrawPurpose::Dynamics))
        {
        //If the m_dtmPtr equals 0 it could mean that the last data request to the STM was cancelled, so start a new request even
        //if the view has not changed.
        if (m_currentDrawingInfoPtr->HasAppearanceChanged(nextDrawingInfoPtr) == false && !m_forceRedraw)
            {
            //assert((m_currentDrawingInfoPtr->m_overviewNodes.size() == 0) && (m_currentDrawingInfoPtr->m_meshNodes.size() > 0));

            ProgressiveDrawMeshNode2(m_currentDrawingInfoPtr->m_meshNodes, m_currentDrawingInfoPtr->m_overviewNodes, context, m_storageToUorsTransfo);
            return;
            }
        }
    BentleyStatus status;

    status = GetProgressiveQueryEngine()->StopQuery(/*nextDrawingInfoPtr->GetViewNumber()*/nextDrawingInfoPtr->m_currentQuery);
    if (!clipFromCoverageSet.empty())
        {
        status = m_progressiveQueryEngine->StopQuery(nextDrawingInfoPtr->m_terrainQuery);
        }
    assert(status == SUCCESS);

    m_forceRedraw = false;
    m_currentDrawingInfoPtr = nextDrawingInfoPtr;

    // Need to get the fence info.
    /*
       DTMDrawingInfo drawingInfo;
       DTMElementDisplayHandler::GetDTMDrawingInfo(drawingInfo, m_DTMDataRef->GetElement(), m_DTMDataRef, context);

       if (!drawingInfo.IsVisible ())
       {
       return;
       }
       */

    DMatrix4d localToView(context.GetViewport()->GetWorldToViewMap()->M0);

    bsiDMatrix4d_multiply(&localToView, &localToView, &m_storageToUorsTransfo);

    //DPoint3d viewBox[8];

    //NEEDS_WORK_SM : Remove from query
    //GetViewBoxFromContext(viewBox, _countof(viewBox), context, drawingInfo);
    DMatrix4d rootToStorage;

    //Convert the view box in storage.
    bool inverted = bsiDMatrix4d_invertQR(&rootToStorage, &m_storageToUorsTransfo);

    BeAssert(inverted != 0);

    /*
       bsiDMatrix4d_multiplyAndRenormalizeDPoint3dArray(&rootToStorage, viewBox, viewBox, 8);
       */

    status = SUCCESS;

    IScalableMeshViewDependentMeshQueryParamsPtr viewDependentQueryParams(IScalableMeshViewDependentMeshQueryParams::CreateParams());

    viewDependentQueryParams->SetMinScreenPixelsPerPoint(s_minScreenPixelsPerPoint);

    ClipVectorPtr frustumClipVector;
    Render::FrustumPlanes frustumPlanes(context.GetFrustumPlanes());

    assert(frustumPlanes.IsValid());

    ClipPlaneSet clipPlaneSet(frustumPlanes.m_planes, 6);
    ClipVector::AppendPlanes(frustumClipVector, clipPlaneSet);

    //NEEDS_WORK_SM : Need to keep only SetViewBox or SetViewClipVector for visibility
    //viewDependentQueryParams->SetViewBox(viewBox);
    viewDependentQueryParams->SetRootToViewMatrix(localToView.coff);

    //NEEDS_WORK_SM : Needed?
    /*
       if (s_progressiveDraw)
       {
       viewDependentQueryParams->SetProgressiveDisplay(true);
       viewDependentQueryParams->SetStopQueryCallback(CheckStopQueryCallback);
       }
       */

    Transform rootToStorageTransform;
    bool result = rootToStorageTransform.InitFrom (rootToStorage);
    assert(result == true);

    frustumClipVector->TransformInPlace(rootToStorageTransform);

    viewDependentQueryParams->SetViewClipVector(frustumClipVector);

    m_currentDrawingInfoPtr->m_overviewNodes.clear();
    int queryId = (int)((GetModelId().GetValue() - GetModelId().GetBriefcaseId().GetValue()) & 0xFFFF);//nextDrawingInfoPtr->GetViewNumber();
    m_currentDrawingInfoPtr->m_currentQuery = queryId;
    bvector<bool> clips;
    /*NEEDS_WORK_SM : Get clips
      m_DTMDataRef->GetVisibleClips(clips);
      */

    status = GetProgressiveQueryEngine()->StartQuery(queryId,
            viewDependentQueryParams,
            m_currentDrawingInfoPtr->m_meshNodes,
            !IsWireframeRendering(context) && s_loadTexture,
            clips,
            &m_currentDrawingInfoPtr->GetLocalToViewTransform(),
            &nextDrawingInfoPtr->GetLocalToViewTransform());

    assert(status == SUCCESS);


    if (s_waitQueryComplete || !m_isProgressiveDisplayOn)
        {
        while (!GetProgressiveQueryEngine()->IsQueryComplete(queryId))
            {
            BeThreadUtilities::BeSleep (200);
            }
        }


    if (!m_isProgressiveDisplayOn)
        {
        while (!GetProgressiveQueryEngine()->IsQueryComplete(terrainQueryId))
            {
            BeThreadUtilities::BeSleep (200);
            }
        }

    bool needProgressive;

    if (GetProgressiveQueryEngine()->IsQueryComplete(queryId))
        {
        m_currentDrawingInfoPtr->m_meshNodes.clear();
        status = GetProgressiveQueryEngine()->GetRequiredNodes(m_currentDrawingInfoPtr->m_meshNodes, queryId);

        bvector<IScalableMeshNodePtr> nodes;
        for (auto& nodeP : m_currentDrawingInfoPtr->m_meshNodes) nodes.push_back(nodeP.get());
        m_smPtr->SetCurrentlyViewedNodes(nodes);
        assert(m_currentDrawingInfoPtr->m_meshNodes.size() > 0);

        m_currentDrawingInfoPtr->m_overviewNodes.clear();
        status = GetProgressiveQueryEngine()->StopQuery(queryId);
        assert(status == SUCCESS);
        needProgressive = false;
        m_forceRedraw = false;
        }
    else
        {
        bvector<IScalableMeshNodePtr> nodes;
        for (auto& nodeP : m_currentDrawingInfoPtr->m_meshNodes) nodes.push_back(nodeP.get());
        m_smPtr->SetCurrentlyViewedNodes(nodes);
        status = GetProgressiveQueryEngine()->GetOverviewNodes(m_currentDrawingInfoPtr->m_overviewNodes, queryId);
        m_currentDrawingInfoPtr->m_overviewNodes.insert(m_currentDrawingInfoPtr->m_overviewNodes.end(), m_currentDrawingInfoPtr->m_meshNodes.begin(), m_currentDrawingInfoPtr->m_meshNodes.end());
        m_currentDrawingInfoPtr->m_meshNodes.clear();

        //NEEDS_WORK_MST : Will be fixed when the lowest resolution is created and pin at creation time.
        //assert(m_currentDrawingInfoPtr->m_overviewNodes.size() > 0);
        assert(status == SUCCESS);

        needProgressive = true;
        }

    ProgressiveDrawMeshNode2(m_currentDrawingInfoPtr->m_meshNodes, m_currentDrawingInfoPtr->m_overviewNodes, context, m_storageToUorsTransfo);

    if (needProgressive)
        {
        ScalableMeshProgressiveTask::Schedule(m_progressiveQueryEngine, m_currentDrawingInfoPtr, m_storageToUorsTransfo, context, m_displayNodesCache);
        }
#endif
    }

/*---------------------------------------------------------------------------------**//**
>>>>>>> 7ae61962
 * @bsimethod                                    Keith.Bentley                   05/16
 +---------------+---------------+---------------+---------------+---------------+------*/
void ScalableMeshModel::_PickTerrainGraphics(Dgn::PickContextR context) const
    {
    auto scene = Load(nullptr);
    if (nullptr == scene)
        return;

    //MST_TODO
    Dgn::ClipVectorCPtr clip;

    PickContext::ActiveDescription descr(context, GetName());
    scene->Pick(context, scene->GetLocation(), clip.get());
    }

/*---------------------------------------------------------------------------------**//**
 * @bsimethod                                    Keith.Bentley                   05/16
 +---------------+---------------+---------------+---------------+---------------+------*/
void ScalableMeshModel::_OnFitView(FitContextR context)
<<<<<<< HEAD
    {    
    auto scene = Load(nullptr);
    if (nullptr == scene)
=======
    {
    Load(nullptr);
    if (!m_scene.IsValid())
>>>>>>> 7ae61962
        return;

    ElementAlignedBox3d rangeWorld = scene->ComputeRange();
    context.ExtendFitRange(rangeWorld, scene->GetLocation());
    }

void ScalableMeshModel::GetAllScalableMeshes(BentleyApi::Dgn::DgnDbCR dgnDb, bvector<IMeshSpatialModelP>& models)
    {
    DgnClassId classId(dgnDb.Schemas().GetClassId("ScalableMesh", "ScalableMeshModel"));
    BeAssert(classId.IsValid());

    for (auto& model : dgnDb.Models().GetLoadedModels())
        {
        if (model.second->GetClassId() == classId) models.push_back(dynamic_cast<IMeshSpatialModelP>(model.second.get()));
        }
    }

#if 0

struct  ScalableMeshTileNode : ModelTileNode
{
    IScalableMeshNodePtr    m_node;
    Transform               m_transform;

    ScalableMeshTileNode(DgnModelCR model, IScalableMeshNodePtr& node, DRange3d transformedRange, TransformCR transform, size_t siblingIndex, TileNodeP parent) :
        m_node(node), m_transform(transform), ModelTileNode(model, transformedRange, node->GetLevel(), siblingIndex, transformedRange.XLength()* transformedRange.YLength() / node->GetPointCount(), parent)
    {}
<<<<<<< HEAD
=======

>>>>>>> 7ae61962

    virtual TileMeshList _GenerateMeshes(TileGeometryCacheR geometryCache, double tolerance, TileGeometry::NormalMode normalMode = TileGeometry::NormalMode::CurvedSurfacesOnly, bool twoSidedTriangles = false) const override
        {
        TileMeshList        tileMeshes;

        if (m_node->GetChildrenNodes().empty())
            {
            BeAssert(false);
            return tileMeshes;
            }

        for (auto& child : m_node->GetChildrenNodes())
            {

            IScalableMeshMeshFlagsPtr flags = IScalableMeshMeshFlags::Create(true, false);
            bvector<bool> clips;
            auto meshP = child->GetMesh(flags, clips);
            if (!meshP.IsValid() || meshP->GetNbFaces() == 0) continue;
            TileMeshBuilderPtr      builder;
            TileDisplayParamsPtr    displayParams;

            if (child->IsTextured())
                {
                auto textureP = child->GetTexture();
                ByteStream myImage(textureP->GetDimension().x* textureP->GetDimension().y * 3);
                memcpy(myImage.GetDataP(), textureP->GetData(), textureP->GetDimension().x* textureP->GetDimension().y * 3);
                Image image(textureP->GetDimension().x, textureP->GetDimension().y, std::move(myImage), Image::Format::Rgb);
                ImageSource jpgTex(image, ImageSource::Format::Jpeg, 70);
                TileTextureImagePtr     tileTexture = new TileTextureImage(jpgTex);
                displayParams = new TileDisplayParams(0xffffff, tileTexture, true);
                }
            else
                {
                TileTextureImagePtr     tileTexture = nullptr;
                displayParams = new TileDisplayParams(0x007700, tileTexture, false);
                }
            builder = TileMeshBuilder::Create(displayParams, NULL, 0.0);
            for (PolyfaceVisitorPtr visitor = PolyfaceVisitor::Attach(*meshP->GetPolyfaceQuery()); visitor->AdvanceToNextFace();)
                builder->AddTriangle(*visitor, GetModel().GetModelId(), false, twoSidedTriangles);

            tileMeshes.push_back(builder->GetMesh());
            }

        return tileMeshes;
        }

};  //  ScalableMeshTileNode

#endif

void ScalableMeshModel::MakeTileSubTree(TileNodePtr& rootTile, IScalableMeshNodePtr& node, TransformCR transformDbToTile, size_t childIndex, TileNode* parent)
    {
    DRange3d transformedRange = node->GetContentExtent();
    if (transformedRange.IsNull() || transformedRange.IsEmpty()) transformedRange = node->GetNodeExtent();
    transformDbToTile.Multiply(transformedRange, transformedRange);
    //rootTile = new ScalableMeshTileNode(*this, node, transformedRange, transformDbToTile, childIndex, parent);

    for (auto& child : node->GetChildrenNodes())
        {
        size_t idx = &child - &node->GetChildrenNodes().front();
        TileNodePtr childTile;
        MakeTileSubTree(childTile, child, transformDbToTile, idx, rootTile.get());
        rootTile->GetChildren().push_back(childTile);
        }
    }

#if 0
TileGeneratorStatus ScalableMeshModel::_GenerateMeshTiles(TileNodePtr& rootTile, TransformCR transformDbToTile, double leafTolerance, TileGenerator::ITileCollector& collector, ITileGenerationProgressMonitorR progressMeter)
    {
    assert(!"Not implemented yet");

    return TileGeneratorStatus::Aborted;
    }
#endif

//NEEDS_WORK_SM : Should be at application level
void GetScalableMeshTerrainFileName(BeFileName& smtFileName, const BeFileName& dgnDbFileName)
    {
    //smtFileName = params.m_dgndb.GetFileName().GetDirectoryName();

    smtFileName = dgnDbFileName.GetDirectoryName();
    smtFileName.AppendToPath(dgnDbFileName.GetFileNameWithoutExtension().c_str());
    smtFileName.AppendString(L"\\terrain.stm");
    }

//=======================================================================================
//! Helper class used to kept pointers with a DgnDb in-memory
//=======================================================================================
struct ScalableMeshTerrainModelAppData : Db::AppData
{
    static Key DataKey;

    ScalableMeshModel*  m_smTerrainPhysicalModelP;
    bool                m_modelSearched;

    ScalableMeshTerrainModelAppData ()
        {
        m_smTerrainPhysicalModelP = 0;
        m_modelSearched = false;
        }
    virtual ~ScalableMeshTerrainModelAppData () {}

    ScalableMeshModel* GetModel(DgnDbCR db)
        {
        if (m_modelSearched == false)
            {
            //NEEDS_WORK_SM : Not yet done.
            /*
               BeSQLite::EC::ECSqlStatement stmt;
               if (BeSQLite::EC::ECSqlStatus::Success != stmt.Prepare(dgnDb, "SELECT ECInstanceId FROM ScalableMeshModel.ScalableMesh;"))
               return nullptr;

               if (BeSQLite::BE_SQLITE_ROW != stmt.Step()) return nullptr;
               DgnModelId smModelID = DgnModelId(stmt.GetValueUInt64(0));
               DgnModelPtr dgnModel = dgnDb.Models().FindModel(smModelID);

               if (dgnModel.get() == 0)
               {
               dgnModel = dgnDb.Models().GetModel(smModelID);
               }

               if (dgnModel.get() != 0)
               {
               assert(dynamic_cast<ScalableMeshModel*>(dgnModel.get()) != 0);

               return static_cast<ScalableMeshModel*>(dgnModel.get());
               }
               */

            m_modelSearched = true;
            }

        return m_smTerrainPhysicalModelP;
        }

    static ScalableMeshTerrainModelAppData* Get (DgnDbCR dgnDb)
        {
        ScalableMeshTerrainModelAppData* appData = dynamic_cast<ScalableMeshTerrainModelAppData*>(dgnDb.FindAppData (ScalableMeshTerrainModelAppData::DataKey));
        if (!appData)
            {
            appData = new ScalableMeshTerrainModelAppData ();
            dgnDb.AddAppData (ScalableMeshTerrainModelAppData::DataKey, appData);
            }

        return appData;
        }

    static void Delete (DgnDbCR dgnDb)
        {
        dgnDb.DropAppData (ScalableMeshTerrainModelAppData::DataKey);
        }
};

Db::AppData::Key ScalableMeshTerrainModelAppData::DataKey;

//----------------------------------------------------------------------------------------
// @bsimethod                                                 Elenie.Godzaridis     2/2016
//----------------------------------------------------------------------------------------
ScalableMeshModel::ScalableMeshModel(BentleyApi::Dgn::DgnModel::CreateParams const& params)
    : T_Super(params)
    {
    m_tryOpen = false;
    m_forceRedraw = false;
    m_isProgressiveDisplayOn = true;
    m_isInsertingClips = false;

    // ScalableMeshTerrainModelAppData* appData = ScalableMeshTerrainModelAppData::Get(params.m_dgndb);
    // appData->m_smTerrainPhysicalModelP = this;
    // appData->m_modelSearched = true;
    }

//----------------------------------------------------------------------------------------
// @bsimethod                                                 Elenie.Godzaridis     2/2016
//----------------------------------------------------------------------------------------
ScalableMeshModel::~ScalableMeshModel()
    {
    if (nullptr != m_progressiveQueryEngine.get() && nullptr != m_currentDrawingInfoPtr.get())
        m_progressiveQueryEngine->StopQuery(m_currentDrawingInfoPtr->m_currentQuery);

    if (nullptr != m_currentDrawingInfoPtr.get())
        {
        m_currentDrawingInfoPtr->m_meshNodes.clear();
        m_currentDrawingInfoPtr->m_overviewNodes.clear();
        }

    ScalableMeshTerrainModelAppData::Delete (GetDgnDb());
    //ClearProgressiveQueriesInfo();
    }

//----------------------------------------------------------------------------------------
// @bsimethod                                                 Elenie.Godzaridis     2/2016
//----------------------------------------------------------------------------------------
void ScalableMeshModel::OpenFile(BeFileNameCR smFilename, DgnDbR dgnProject)
    {
    assert(m_smPtr == nullptr);
    m_path = smFilename;

    bvector<IMeshSpatialModelP> allScalableMeshes;
    ScalableMeshModel::GetAllScalableMeshes(dgnProject, allScalableMeshes);
    size_t nOfOtherModels = 0;
    for (auto& sm : allScalableMeshes)
        if (sm != this) nOfOtherModels++;
    allScalableMeshes.clear();

    BeFileName clipFileBase = BeFileName(ScalableMeshModel::GetTerrainModelPath(dgnProject)).GetDirectoryName();
    clipFileBase.AppendString(smFilename.GetFileNameWithoutExtension().c_str());
    clipFileBase.AppendUtf8("_");
    clipFileBase.AppendUtf8(std::to_string(nOfOtherModels).c_str());
    m_smPtr = IScalableMesh::GetFor(smFilename.GetWCharCP(), Utf8String(clipFileBase.c_str()), false, true);
    assert(m_smPtr != 0);
    if (m_smPtr->IsTerrain())
        {
        ScalableMeshTerrainModelAppData* appData = ScalableMeshTerrainModelAppData::Get(m_dgndb);
        if (appData->m_smTerrainPhysicalModelP == nullptr)
            {
            appData->m_smTerrainPhysicalModelP = this;
            appData->m_modelSearched = true;
            }
        }

    const GeoCoords::GCS& gcs(m_smPtr->GetGCS());

    DPoint3d scale;
    scale.x = 1;
    scale.y = 1;
    scale.z = 1;

    if (gcs.HasGeoRef())
        {
        DgnGCSPtr dgnGcsPtr(DgnGCS::CreateGCS(gcs.GetGeoRef().GetBasePtr().get(), dgnProject));
        dgnGcsPtr->UorsFromCartesian(scale, scale);

        DgnGCSPtr projGCS = dgnProject.GeoLocation().GetDgnGCS();
        if (projGCS.IsValid() && !projGCS->IsEquivalent(*dgnGcsPtr))
            {
            DRange3d smExtent, smExtentUors;
            m_smPtr->GetRange(smExtent);
            Transform trans;
            trans.InitFromScaleFactors(scale.x, scale.y, scale.z);
            trans.Multiply(smExtentUors, smExtent);

            DPoint3d extent;
            extent.DifferenceOf(smExtentUors.high, smExtentUors.low);
            Transform       approxTransform;

            StatusInt status = dgnGcsPtr->GetLocalTransform(&approxTransform, smExtentUors.low, &extent, true/*doRotate*/, true/*doScale*/, *projGCS);
            if (0 == status || 1 == status)
                m_smPtr->SetReprojection(*projGCS, approxTransform);
            }
        }
    else
        {
        if (dgnProject.GeoLocation().GetDgnGCS()!=nullptr)
            dgnProject.GeoLocation().GetDgnGCS()->UorsFromCartesian(scale, scale);
        }

    DPoint3d translation = {0,0,0};

    m_storageToUorsTransfo = DMatrix4d::FromScaleAndTranslation(scale, translation);

    // NEEDS_WORK_SM
    /*
       BeFileName dbFileName(dgnProject.GetDbFileName());
       BeFileName basePath = dbFileName.GetDirectoryName();
       T_HOST.GetPointCloudAdmin()._CreateLocalFileId(m_properties.m_fileId, smFilename, basePath);
       */

    m_properties.m_fileId = smFilename.GetNameUtf8();

    //m_properties.m_fileId = smFilename.GetNameUtf8();
    }

//----------------------------------------------------------------------------------------
// @bsimethod                                                 Elenie.Godzaridis     2/2016
//----------------------------------------------------------------------------------------
ScalableMeshModelP ScalableMeshModel::CreateModel(BentleyApi::Dgn::DgnDbR dgnDb)
    {
    DgnClassId classId(dgnDb.Schemas().GetClassId("ScalableMesh","ScalableMeshModel"));
    BeAssert(classId.IsValid());

    ScalableMeshModelP model = new ScalableMeshModel(DgnModel::CreateParams(dgnDb, classId, dgnDb.Elements().GetRootSubjectId()/*, DgnModel::CreateModelCode("terrain")*/));

    BeFileName terrainDefaultFileName(ScalableMeshModel::GetTerrainModelPath(dgnDb));
    model->Insert();
    model->OpenFile(terrainDefaultFileName, dgnDb);
    model->Update();

    ScalableMeshTerrainModelAppData* appData(ScalableMeshTerrainModelAppData::Get(dgnDb));

    appData->m_smTerrainPhysicalModelP = model;
    appData->m_modelSearched = true;
    dgnDb.SaveChanges();
    return model;
    }

//----------------------------------------------------------------------------------------
// @bsimethod                                                 Elenie.Godzaridis     2/2016
//----------------------------------------------------------------------------------------
Transform ScalableMeshModel::GetUorsToStorage()
    {
    Transform t;
    t.InitFrom(m_storageToUorsTransfo);
    t = t.ValidatedInverse();
    return t;
    }

//----------------------------------------------------------------------------------------
// @bsimethod                                                 Elenie.Godzaridis     2/2016
//----------------------------------------------------------------------------------------
IMeshSpatialModelP ScalableMeshModel::GetTerrainModelP(BentleyApi::Dgn::DgnDbCR dgnDb)
    {
    return ScalableMeshTerrainModelAppData::Get(dgnDb)->GetModel(dgnDb);
    }

BeFileName ScalableMeshModel::GetPath()
    {
    return m_path;
    }

//----------------------------------------------------------------------------------------
// @bsimethod                                                 Elenie.Godzaridis     2/2016
//----------------------------------------------------------------------------------------
IScalableMesh* ScalableMeshModel::GetScalableMesh()
    {
    return m_smPtr.get();
    }

//----------------------------------------------------------------------------------------
// @bsimethod                                                 Elenie.Godzaridis     2/2016
//----------------------------------------------------------------------------------------
WString ScalableMeshModel::GetTerrainModelPath(BentleyApi::Dgn::DgnDbCR dgnDb)
    {
    BeFileName tmFileName;
    tmFileName = dgnDb.GetFileName().GetDirectoryName();
    tmFileName.AppendToPath(dgnDb.GetFileName().GetFileNameWithoutExtension().c_str());
    if (!tmFileName.DoesPathExist())
        BeFileName::CreateNewDirectory(tmFileName.c_str());
    tmFileName.AppendString(L"\\terrain.stm");
    return tmFileName;
    }

void ScalableMeshModel::ClearOverviews(IScalableMeshPtr& targetSM)
    {
#if 0
    GetProgressiveQueryEngine()->ClearOverviews(targetSM.get());
    if (targetSM.get() == m_smPtr.get())
        {
        if (nullptr != m_progressiveQueryEngine.get() && m_currentDrawingInfoPtr.IsValid()) m_progressiveQueryEngine->StopQuery(m_currentDrawingInfoPtr->m_currentQuery);
        }
    if (targetSM.get() == m_smPtr->GetTerrainSM().get())
        {
        if (nullptr != m_progressiveQueryEngine.get() && m_currentDrawingInfoPtr.IsValid()) m_progressiveQueryEngine->StopQuery(m_currentDrawingInfoPtr->m_terrainQuery);
        if (m_currentDrawingInfoPtr.IsValid())
            {
            m_currentDrawingInfoPtr->m_terrainMeshNodes.clear();
            m_currentDrawingInfoPtr->m_terrainOverviewNodes.clear();
            }
        }

#endif
    }

void ScalableMeshModel::LoadOverviews(IScalableMeshPtr& targetSM)
    {
    GetProgressiveQueryEngine()->InitScalableMesh(targetSM);
    }

//----------------------------------------------------------------------------------------
// @bsimethod                                                 Elenie.Godzaridis     3/2016
//----------------------------------------------------------------------------------------
void ScalableMeshModel::SetActiveClipSets(bset<uint64_t>& activeClips, bset<uint64_t>& previouslyActiveClips)
    {
    if (m_isInsertingClips) return;

    m_activeClips = activeClips;
    bvector<uint64_t> clipIds;
    for (auto& clip: previouslyActiveClips)
        clipIds.push_back(clip);
    GetProgressiveQueryEngine()->SetActiveClips(activeClips, m_smPtr);
    GetProgressiveQueryEngine()->ClearCaching(clipIds, m_smPtr);
    m_forceRedraw = true;
    }

//----------------------------------------------------------------------------------------
// @bsimethod                                                 Elenie.Godzaridis     4/2016
//----------------------------------------------------------------------------------------
bool ScalableMeshModel::IsTerrain()
    {
    if (m_smPtr.get() == nullptr) return false;
    return m_smPtr->IsTerrain();
    }

//----------------------------------------------------------------------------------------
// @bsimethod                                                 Mathieu.St-Pierre    10/2016
//----------------------------------------------------------------------------------------
void ScalableMeshModel::SetProgressiveDisplay(bool isProgressiveDisplayOn)
    {
    m_isProgressiveDisplayOn = isProgressiveDisplayOn;
    }

//----------------------------------------------------------------------------------------
// @bsimethod                                                 Elenie.Godzaridis     3/2016
//----------------------------------------------------------------------------------------
void ScalableMeshModel::GetClipSetIds(bvector<uint64_t>& allShownIds)
    {
    if (m_smPtr.get() != nullptr)
        m_smPtr->GetAllClipIds(allShownIds);
    }

IMeshSpatialModelP ScalableMeshModelHandler::AttachTerrainModel(DgnDb& db, Utf8StringCR modelName, BeFileNameCR smFilename, RepositoryLinkCR modeledElement, bool openFile)
    {
    /*
<<<<<<< HEAD
          BeFileName smtFileName;
          GetScalableMeshTerrainFileName(smtFileName, db.GetFileName());

          if (!smtFileName.GetDirectoryName().DoesPathExist())
          BeFileName::CreateNewDirectory(smtFileName.GetDirectoryName().c_str());
          */
=======
       BeFileName smtFileName;
       GetScalableMeshTerrainFileName(smtFileName, db.GetFileName());

       if (!smtFileName.GetDirectoryName().DoesPathExist())
       BeFileName::CreateNewDirectory(smtFileName.GetDirectoryName().c_str());
       */
>>>>>>> 7ae61962
    Utf8String nameToSet = modelName;
    DgnClassId classId(db.Schemas().GetClassId("ScalableMesh", "ScalableMeshModel"));
    BeAssert(classId.IsValid());

    ScalableMeshTerrainModelAppData* appData(ScalableMeshTerrainModelAppData::Get(db));

    if (appData->m_smTerrainPhysicalModelP != nullptr)
        nameToSet = Utf8String(smFilename.GetFileNameWithoutExtension().c_str());

    RefCountedPtr<ScalableMeshModel> model(new ScalableMeshModel(DgnModel::CreateParams(db, classId, modeledElement.GetElementId())));

    //After Insert model pointer is handled by DgnModels.
    model->Insert();

    if (openFile)
        {
        model->OpenFile(smFilename, db);
        }
    else
        {
        model->SetFileNameProperty(smFilename);
        }

    model->Update();

    if (model->IsTerrain())
        {
        ScalableMeshTerrainModelAppData* appData(ScalableMeshTerrainModelAppData::Get(db));

        if (appData->m_smTerrainPhysicalModelP == nullptr)
            {
            appData->m_smTerrainPhysicalModelP = model.get();
            appData->m_modelSearched = true;
            }
        }
    else
        {
        nameToSet = Utf8String(smFilename.GetFileNameWithoutExtension().c_str());
        /*
           DgnCode newModelCode(model->GetCode().GetAuthority(), nameToSet, NULL);
           model->SetCode(newModelCode);
           */
        model->Update();
        }

    db.SaveChanges();

<<<<<<< HEAD
=======

>>>>>>> 7ae61962
    return model.get();
    }

//----------------------------------------------------------------------------------------
// @bsimethod                                                   Mathieu.St-Pierre  07/2017
//----------------------------------------------------------------------------------------
void ScalableMeshModel::SetFileNameProperty(BeFileNameCR smFilename)
    {
    m_properties.m_fileId = smFilename.GetNameUtf8();
    }

//----------------------------------------------------------------------------------------
// @bsimethod                                                   Mathieu.St-Pierre  03/2016
//----------------------------------------------------------------------------------------
void ScalableMeshModel::Properties::ToJson(Json::Value& v) const
    {
    v["FileId"] = m_fileId.c_str();
    }

//----------------------------------------------------------------------------------------
// @bsimethod                                                   Mathieu.St-Pierre  03/2016
//----------------------------------------------------------------------------------------
void ScalableMeshModel::Properties::FromJson(Json::Value const& v)
    {
    m_fileId = v["FileId"].asString();
    }

//----------------------------------------------------------------------------------------
// @bsimethod                                                   Mathieu.St-Pierre  03/2016
//----------------------------------------------------------------------------------------
void ScalableMeshModel::_OnSaveJsonProperties()
    {
    T_Super::_OnSaveJsonProperties();

    Json::Value val;

    m_properties.ToJson(val);

    SetJsonProperties(json_scalablemesh(), val);
    }

//----------------------------------------------------------------------------------------
// @bsimethod                                                   Mathieu.St-Pierre  03/2016
//----------------------------------------------------------------------------------------
void ScalableMeshModel::_OnLoadedJsonProperties()
    {
    T_Super::_OnLoadedJsonProperties();

    Json::Value val(GetJsonProperties(json_scalablemesh()));

    m_properties.FromJson(val);

    if (m_smPtr == 0 && !m_tryOpen)
        {
        WString fileNameW(((this)->m_properties).m_fileId.c_str(), true);
        BeFileName smFileName;
        smFileName.AppendString(fileNameW.c_str());
        //BeFileName smFileName;

        //NEEDS_WORK_SM : Doesn't work with URL
        if (true /*BeFileName::DoesPathExist(smFileName.c_str())*/)
            {
            OpenFile(smFileName, GetDgnDb());
            }

        m_tryOpen = true;
        }
    }

<<<<<<< HEAD
HANDLER_DEFINE_MEMBERS(ScalableMeshModelHandler)

=======
HANDLER_DEFINE_MEMBERS(ScalableMeshModelHandler)


>>>>>>> 7ae61962
<|MERGE_RESOLUTION|>--- conflicted
+++ resolved
@@ -1,2072 +1,1514 @@
-/*-------------------------------------------------------------------------------------+
-|
-|     $Source: ScalableMeshSchema/ScalableMeshHandler.cpp $
-|
-|  $Copyright: (c) 2017 Bentley Systems, Incorporated. All rights reserved. $
-|
-+--------------------------------------------------------------------------------------*/
-
-#include "ScalableMeshSchemaPCH.h"
-
-#include <BeSQLite\BeSQLite.h>
-#include <ScalableMeshSchema\ScalableMeshHandler.h>
-#include "ScalableMeshDisplayCacheManager.h"
-#include <ScalableMesh\GeoCoords\GCS.h>
-#include <DgnPlatform\LinkElement.h>
-#include <DgnPlatform\DgnGeoCoord.h>
-
-USING_NAMESPACE_BENTLEY_DGN
-USING_NAMESPACE_BENTLEY_SQLITE
-USING_NAMESPACE_BENTLEY_SCALABLEMESH_SCHEMA
-USING_NAMESPACE_BENTLEY_RENDER
-USING_NAMESPACE_TILETREE
-
-//#define PRINT_SMDISPLAY_MSG
-
-/*
-#ifndef NDEBUG
-#define PRINT_TERRAIN_MSG 1
-#endif
-*/
-
-#ifdef PRINT_SMDISPLAY_MSG
-#define PRINT_MSG_IF(condition, ...) if(##condition##) printf(__VA_ARGS__);
-#define PRINT_MSG(...) printf(__VA_ARGS__);
-#else
-#define PRINT_MSG_IF(condition, ...)
-#define PRINT_MSG(...)
-#endif
-
-//----------------------------------------------------------------------------------------
-// @bsimethod                                                 Elenie.Godzaridis     2/2016
-//----------------------------------------------------------------------------------------
-AxisAlignedBox3d ScalableMeshModel::_GetRange() const
-    {
-    if (m_smPtr.IsValid()) m_smPtr->GetRange(const_cast<AxisAlignedBox3d&>(m_range));
-    return m_range;
-    }
-
-//----------------------------------------------------------------------------------------
-// @bsimethod                                                 Elenie.Godzaridis     2/2016
-//----------------------------------------------------------------------------------------
-BentleyStatus ScalableMeshModel::_QueryTexturesLod(bvector<ITerrainTexturePtr>& textures, size_t maxSizeBytes) const
-    {
-    return ERROR;
-    }
-
-//----------------------------------------------------------------------------------------
-// @bsimethod                                                 Elenie.Godzaridis     2/2016
-//----------------------------------------------------------------------------------------
-BentleyStatus ScalableMeshModel::_QueryTexture(ITextureTileId const& tileId, ITerrainTexturePtr& texture) const
-    {
-    return ERROR;
-    }
-
-//----------------------------------------------------------------------------------------
-// @bsimethod                                                 Elenie.Godzaridis     2/2016
-//----------------------------------------------------------------------------------------
-BentleyStatus ScalableMeshModel::_ReloadClipMask(const BentleyApi::Dgn::DgnElementId& clipMaskElementId, bool isNew)
-    {
-    bvector<uint64_t> clipIds;
-    clipIds.push_back(clipMaskElementId.GetValue());
-    GetProgressiveQueryEngine()->ClearCaching(clipIds, m_smPtr);
-    m_forceRedraw = true;
-    return SUCCESS;
-    }
-
-//----------------------------------------------------------------------------------------
-// @bsimethod                                                 Elenie.Godzaridis     2/2016
-//----------------------------------------------------------------------------------------
-BentleyStatus ScalableMeshModel::_ReloadAllClipMasks()
-    {
-    return ERROR;
-    }
-
-//----------------------------------------------------------------------------------------
-// @bsimethod                                                 Elenie.Godzaridis     2/2016
-//----------------------------------------------------------------------------------------
-BentleyStatus ScalableMeshModel::_StartClipMaskBulkInsert()
-    {
-    if (nullptr == m_smPtr.get()) return ERROR;
-    m_isInsertingClips = true;
-    m_smPtr->SetIsInsertingClips(true);
-    return SUCCESS;
-    }
-
-//----------------------------------------------------------------------------------------
-// @bsimethod                                                 Elenie.Godzaridis     2/2016
-//----------------------------------------------------------------------------------------
-BentleyStatus ScalableMeshModel::_StopClipMaskBulkInsert()
-    {
-    if (nullptr == m_smPtr.get()) return ERROR;
-    m_isInsertingClips = false;
-    m_smPtr->SetIsInsertingClips(false);
-    bvector<uint64_t> currentlyShown;
-    bset<uint64_t> ids;
-    GetClipSetIds(currentlyShown);
-    for (auto elem : currentlyShown)
-        ids.insert(elem);
-    SetActiveClipSets(ids, ids);
-    return SUCCESS;
-    }
-
-//----------------------------------------------------------------------------------------
-// @bsimethod                                                 Elenie.Godzaridis     2/2016
-//----------------------------------------------------------------------------------------
-BentleyStatus ScalableMeshModel::_CreateIterator(ITerrainTileIteratorPtr& iterator)
-    {
-    return ERROR;
-    }
-//----------------------------------------------------------------------------------------
-// @bsimethod                                                 Elenie.Godzaridis     2/2016
-//----------------------------------------------------------------------------------------
-TerrainModel::IDTM* ScalableMeshModel::_GetDTM(ScalableMesh::DTMAnalysisType type)
-    {
-    if (nullptr == m_smPtr.get()) return nullptr;
-    return m_smPtr->GetDTMInterface(m_storageToUorsTransfo, type);
-    }
-
-//----------------------------------------------------------------------------------------
-// @bsimethod                                                 Elenie.Godzaridis     2/2016
-//----------------------------------------------------------------------------------------
-void ScalableMeshModel::_RegisterTilesChangedEventListener(ITerrainTileChangedHandler* eventListener)
-    {
-
-    }
-
-//----------------------------------------------------------------------------------------
-// @bsimethod                                                 Elenie.Godzaridis     2/2016
-//----------------------------------------------------------------------------------------
-bool ScalableMeshModel::_UnregisterTilesChangedEventListener(ITerrainTileChangedHandler* eventListener)
-    {
-    return false;
-    }
-
-//----------------------------------------------------------------------------------------
-// @bsimethod                                                 Elenie.Godzaridis     2/2016
-//----------------------------------------------------------------------------------------
-#define QUERY_ID 0
-
-static double s_minScreenPixelsPerPoint = 1000;
-
-bool IsWireframeRendering(ViewContextCR viewContext)
-    {
-
-    // Check context render mode
-    switch (viewContext.GetViewFlags().GetRenderMode())
-        {
-        case Render::RenderMode::SmoothShade:
-            return false;
-
-        case Render::RenderMode::Wireframe:
-        case Render::RenderMode::HiddenLine:
-        case Render::RenderMode::SolidFill:
-            return true;
-        }
-    BeAssert(!"Unknown render mode");
-    return true;
-    }
-
-static Byte s_transparency = 100;
-
-void ProgressiveDrawMeshNode2(bvector<IScalableMeshCachedDisplayNodePtr>& meshNodes,
-        bvector<IScalableMeshCachedDisplayNodePtr>& overviewMeshNodes,
-        Dgn::RenderContextR                         context,
-        const DMatrix4d&                            storageToUors,
-        ScalableMeshDisplayCacheManager*            mgr)
-    {
-#if 0 //NEEDS_WORK_SM_TEMP_OUT
-
-#ifdef PRINT_SMDISPLAY_MSG
-    PRINT_MSG("ProgressiveDrawMeshNode2 meshNode : %I64u overviewMeshNode : %I64u \n", meshNodes.size(), overviewMeshNodes.size());
-#endif
-
-    static size_t s_callCount = 0;
-
-    bvector<IScalableMeshCachedDisplayNodePtr> requestedNodes;
-    bvector<IScalableMeshCachedDisplayNodePtr> nodesWithoutQvElem;
-
-    Render::GraphicBranch graphics;
-
-    if (overviewMeshNodes.size() > 0)
-        {
-        //NEEDS_WORK_SM : If kept needs clean up
-        for (size_t nodeInd = 0; nodeInd < overviewMeshNodes.size(); nodeInd++)
-            {
-            /*
-               if (context.CheckStop())
-               break;
-               */
-
-<<<<<<< HEAD
-=======
-
->>>>>>> 7ae61962
-            //NEEDS_WORK_SM_PROGRESSIVE : IsMeshLoaded trigger load header.
-            //assert(overviewMeshNodes[nodeInd]->IsHeaderLoaded() && overviewMeshNodes[nodeInd]->IsMeshLoaded());
-            /*
-               if (!meshNodes[nodeInd]->IsHeaderLoaded() || !meshNodes[nodeInd]->IsMeshLoaded())
-               requestedNodes.push_back(meshNodes[nodeInd]);
-               else
-               */
-
-                {
-                /*
-                   ElemMatSymbP matSymbP = context.GetElemMatSymb();
-
-                   matSymbP->Init();
-                   ColorDef white(0xff, 0xff, 0xff);
-                   ColorDef green(0, 0x77, 0);
-                   matSymbP->SetLineColor(overviewMeshNodes[nodeInd]->IsTextured() ? white : green);
-                   matSymbP->SetFillColor(overviewMeshNodes[nodeInd]->IsTextured() ? white : green);
-                   matSymbP->SetFillTransparency(s_transparency);
-                   matSymbP->SetLineTransparency(s_transparency);
-
-                   matSymbP->SetIsFilled(false);
-                   context.ResetContextOverrides(); // If not reset, last drawn override is applyed to dtm (Selected/Hide preview)
-                   context.GetIDrawGeom().ActivateMatSymb(matSymbP);
-                   */
-                }
-
-<<<<<<< HEAD
-=======
-
->>>>>>> 7ae61962
-            SmCachedDisplayMesh* cachedMesh = 0;
-
-            if (SUCCESS == overviewMeshNodes[nodeInd]->GetCachedMesh(cachedMesh))
-                {
-                graphics.Add(*cachedMesh->m_graphic);
-                }
-            else
-                {
-                /*NEEDS_WORK_SM : Not support yet.
-                  __int64 meshId = GetMeshId(overviewMeshNodes[nodeInd]->GetNodeId());
-
-                  qvElem = QvCachedNodeManager::GetManager().FindQvElem(meshId, dtmDataRef.get());
-                  */
-                assert(!"Should not get here");
-                }
-            }
-        }
-
-<<<<<<< HEAD
-=======
-
->>>>>>> 7ae61962
-    if (meshNodes.size() > 0)
-        {
-        //NEEDS_WORK_SM : If kept needs clean up
-        for (size_t nodeInd = 0; nodeInd < meshNodes.size(); nodeInd++)
-            {
-            /*
-               if (context.CheckStop())
-               break;
-               */
-
-            //NEEDS_WORK_SM_PROGRESSIVE : IsMeshLoaded trigger load header.
-            //assert(meshNodes[nodeInd]->IsHeaderLoaded() && meshNodes[nodeInd]->IsMeshLoaded());
-            /*
-               if (!meshNodes[nodeInd]->IsHeaderLoaded() || !meshNodes[nodeInd]->IsMeshLoaded())
-               requestedNodes.push_back(meshNodes[nodeInd]);
-               else
-               */
-
-            SmCachedDisplayMesh* cachedMesh = 0;
-
-            if (SUCCESS == meshNodes[nodeInd]->GetCachedMesh(cachedMesh))
-                {
-                graphics.Add(*cachedMesh->m_graphic);
-                }
-            else
-                {
-                assert(!"Should not occur");
-                /*NEEDS_WORK_SM : Not support yet.
-                  __int64 meshId = GetMeshId(meshNodes[nodeInd]->GetNodeId());
-                  qvElem = QvCachedNodeManager::GetManager().FindQvElem(meshId, dtmDataRef.get());
-                  */
-                }
-            }
-        }
-
-    if (graphics.m_entries.empty())
-        return;
-
-    Transform storageToUorsTransform;
-    storageToUorsTransform.InitFrom(storageToUors);
-    //context.PushTransform(storageToUorsTransform);
-
-    auto group = context.CreateBranch(Render::Graphic::CreateParams(nullptr, storageToUorsTransform), graphics);
-    context.OutputGraphic(*group, nullptr);
-
-#endif
-    }
-
-<<<<<<< HEAD
-=======
-//========================================================================================
-// @bsiclass                                                        Mathieu.St-Pierre     02/2016
-//========================================================================================
-static bool s_drawInProcess = true;
-
-struct ScalableMeshProgressiveTask : ProgressiveTask
-{
-protected:
-    IScalableMeshProgressiveQueryEnginePtr  m_progressiveQueryEngine;
-    ScalableMeshDrawingInfoPtr              m_currentDrawingInfoPtr;
-    const DMatrix4d&                        m_storageToUorsTransfo;
-    IScalableMeshDisplayCacheManager*       m_displayNodesCache;
-    uint64_t                                m_nextShow;
-
-    ScalableMeshProgressiveTask (IScalableMeshProgressiveQueryEnginePtr& progressiveQueryEngine,
-            ScalableMeshDrawingInfoPtr&             currentDrawingInfoPtr,
-            DMatrix4d&                              storageToUorsTransfo,
-            IScalableMeshDisplayCacheManagerPtr& cacheManager)
-        : m_storageToUorsTransfo(storageToUorsTransfo)
-        {
-        m_progressiveQueryEngine = progressiveQueryEngine;
-        m_currentDrawingInfoPtr = currentDrawingInfoPtr;
-        m_nextShow = 0;
-        m_displayNodesCache = cacheManager.get();
-        }
-
-public:
-    virtual bool _WantTimeoutSet(uint32_t& limit)   {return false; }
-
-    //----------------------------------------------------------------------------------------
-    // @bsimethod                                                      Mathieu.St-Pierre     02/2016
-    //----------------------------------------------------------------------------------------
-    ProgressiveTask::Completion _DoProgressive(RenderListContext& context, WantShow& wantShow)
-        {
-#if 0 //NEEDS_WORK_SM_TEMP_OUT
-        uint64_t now = BeTimeUtilities::QueryMillisecondsCounter();
-
-        if (m_currentDrawingInfoPtr->m_overviewNodes.size() > 0)
-            {
-            int queryId = m_currentDrawingInfoPtr->m_currentQuery;
-
-            if (m_progressiveQueryEngine->IsQueryComplete(queryId))
-                {
-                m_currentDrawingInfoPtr->m_meshNodes.clear();
-                StatusInt status = m_progressiveQueryEngine->GetRequiredNodes(m_currentDrawingInfoPtr->m_meshNodes, queryId);
-
-                assert(m_currentDrawingInfoPtr->m_overviewNodes.size() == 0 || m_currentDrawingInfoPtr->m_meshNodes.size() > 0);
-
-                m_currentDrawingInfoPtr->m_overviewNodes.clear();
-
-                assert(status == SUCCESS);
-
-                //completionStatus = Completion::HealRequired;
-
-#ifdef PRINT_SMDISPLAY_MSG
-                PRINT_MSG("Heal required  meshNode : %I64u overviewMeshNode : %I64u \n", m_currentDrawingInfoPtr->m_meshNodes.size(), m_currentDrawingInfoPtr->m_overviewNodes.size());
-#endif
-                }
-            else
-                {
-                m_currentDrawingInfoPtr->m_meshNodes.clear();
-                StatusInt status = m_progressiveQueryEngine->GetRequiredNodes(m_currentDrawingInfoPtr->m_meshNodes, queryId);
-                assert(status == SUCCESS);
-
-                m_currentDrawingInfoPtr->m_overviewNodes.clear();
-                status = m_progressiveQueryEngine->GetOverviewNodes(m_currentDrawingInfoPtr->m_overviewNodes, queryId);
-                assert(status == SUCCESS);
-
-                if (s_drawInProcess)
-                    ProgressiveDrawMeshNode2(m_currentDrawingInfoPtr->m_meshNodes, m_currentDrawingInfoPtr->m_overviewNodes, context, m_storageToUorsTransfo);
-                }
-            }
-        else
-            {
-            context.GetViewport()->SetNeedsHeal(); // unfortunately the newly drawn tiles may be obscured by lower resolution ones
-            return Completion::Finished;
-            }
-
-        if (now > m_nextShow)
-            {
-            m_nextShow = now + 1000; // once per second
-            wantShow = WantShow::Yes;
-            }
-
-#endif
-        return Completion::Aborted;
-        }
-
-    //----------------------------------------------------------------------------------------
-    // @bsimethod                                               Mathieu.St-Pierre      02/2016
-    //----------------------------------------------------------------------------------------
-    static void Schedule (IScalableMeshProgressiveQueryEnginePtr& progressiveQueryEngine,
-            ScalableMeshDrawingInfoPtr&             currentDrawingInfoPtr,
-            DMatrix4d&                              storageToUorsTransfo,
-            TerrainContextR                            context,
-            IScalableMeshDisplayCacheManagerPtr& cacheManager)
-        {
-        /*
-           context.GetViewport()->ScheduleTerrainProgressiveTask (*new ScalableMeshProgressiveTask(progressiveQueryEngine,
-           currentDrawingInfoPtr,
-           storageToUorsTransfo,
-           cacheManager));
-           */
-        }
-};
-
->>>>>>> 7ae61962
-//----------------------------------------------------------------------------------------
-// @bsimethod                                                   Mathieu.Marchand  4/2015
-//----------------------------------------------------------------------------------------
-bool ShouldDrawInContext (ViewContextR context)
-    {
-    /*
-       switch (context.GetDrawPurpose())
-       {
-       case DrawPurpose::Hilite:
-       case DrawPurpose::Unhilite:
-       case DrawPurpose::ChangedPre:       // Erase, rely on Healing.
-       case DrawPurpose::RestoredPre:      // Erase, rely on Healing.
-       case DrawPurpose::Pick:
-       case DrawPurpose::Flash:
-       case DrawPurpose::CaptureGeometry:
-       case DrawPurpose::FenceAccept:
-       case DrawPurpose::RegionFlood:
-       case DrawPurpose::FitView:
-       case DrawPurpose::ExportVisibleEdges:
-       case DrawPurpose::ModelFacet:
-       return false;
-       }
-       */
-
-    return true;
-    }
-
-static bool s_loadTexture = true;
-static bool s_waitQueryComplete = false;
-
-/*---------------------------------------------------------------------------------**//**
- * @bsimethod                                                    Paul.Connelly   07/17
- +---------------+---------------+---------------+---------------+---------------+------*/
-SMGeometry::SMGeometry(CreateParams const& params, SMSceneR scene, Dgn::Render::SystemP sys) : Dgn::TileTree::TriMeshTree::TriMesh(params, scene, sys) { }
-
-//----------------------------------------------------------------------------------------
-// @bsimethod                                                   Mathieu.Marchand  11/2016
-//----------------------------------------------------------------------------------------
-SMNode::SMLoader::SMLoader(Dgn::TileTree::TileR tile, Dgn::TileTree::TileLoadStatePtr loads, Dgn::Render::SystemP renderSys)
-    : TileLoader("", tile, loads, tile._GetTileCacheKey(), renderSys)
-    {
-    //assert(renderSys != nullptr);
-
-    if (renderSys == nullptr)
-        m_renderSys = m_tile->GetRoot().GetRenderSystemP();
-    }
-
-//SMNode
-//----------------------------------------------------------------------------------------
-// @bsimethod                                                   Mathieu.Marchand  11/2016
-//----------------------------------------------------------------------------------------
-TileLoaderPtr SMNode::_CreateTileLoader(TileLoadStatePtr loads, Dgn::Render::SystemP renderSys)
-    {
-    return new SMLoader(*this, loads, renderSys);
-    }
-
-/*---------------------------------------------------------------------------------**//**
- * @bsimethod                                                    Paul.Connelly   07/17
- +---------------+---------------+---------------+---------------+---------------+------*/
-bool SMNode::_WantDebugRangeGraphics() const
-    {
-    static bool s_debugRange = true;
-    return s_debugRange;
-    }
-<<<<<<< HEAD
-
-/*---------------------------------------------------------------------------------**//**
- * Draw this node.
- * @bsimethod                                    Keith.Bentley                   05/16
- +---------------+---------------+---------------+---------------+---------------+------*/
-void SMNode::_DrawGraphics(Dgn::TileTree::DrawArgsR args) const
-    {
-    static bool s_debugTexture = false;
-    if (!s_debugTexture)
-        {
-        T_Super::_DrawGraphics(args);
-        return;
-        }
-
-    if (_WantDebugRangeGraphics())
-        AddDebugRangeGraphics(args);
-
-    for (auto& mesh : m_meshes)
-        {
-        Render::GraphicBuilderPtr graphic = args.m_context.CreateWorldGraphic();
-
-        GraphicBuilder::TileCorners corners;
-        DPoint3d rangeCorners[8];
-=======
-
-/*---------------------------------------------------------------------------------**//**
- * Draw this node.
- * @bsimethod                                    Keith.Bentley                   05/16
- +---------------+---------------+---------------+---------------+---------------+------*/
-void SMNode::_DrawGraphics(DrawArgsR args, int depth) const
-    {
-    static bool s_debugTexture = false;
-    if (!s_debugTexture)
-        {
-        T_Super::_DrawGraphics(args, depth);
-        return;
-        }
-
-    if (_WantDebugRangeGraphics())
-        AddDebugRangeGraphics(args);
-
-    for (auto& mesh : m_meshes)
-        {
-        Render::GraphicBuilderPtr graphic = args.m_context.CreateGraphic();
-
-        IGraphicBuilder::TileCorners corners;
-
-        DPoint3d rangeCorners[8];
-
->>>>>>> 7ae61962
-        m_range.Get8Corners(rangeCorners);
-
-        memcpy(&corners.m_pts[0], &rangeCorners[4], sizeof(DPoint3d));
-        memcpy(&corners.m_pts[1], &rangeCorners[5], sizeof(DPoint3d));
-        memcpy(&corners.m_pts[2], &rangeCorners[6], sizeof(DPoint3d));
-        memcpy(&corners.m_pts[3], &rangeCorners[7], sizeof(DPoint3d));
-
-        auto& geom = static_cast<SMGeometry&>(*mesh);
-
-        GraphicParams params;
-        params.SetLineColor(ColorDef::Blue());
-        graphic->ActivateGraphicParams(params);
-        graphic->SetSymbology(ColorDef::White(), ColorDef::White(), 0);
-        graphic->AddTile(*geom.m_texture, corners);
-
-<<<<<<< HEAD
-        args.m_graphics.Add(*graphic->Finish());
-=======
-        auto stat = graphic->Close(); // explicitly close the Graphic. This potentially blocks waiting for QV from other threads
-        BeAssert(SUCCESS == stat);
-        UNUSED_VARIABLE(stat);
-
-        args.m_graphics.m_graphics.Add(*graphic);
->>>>>>> 7ae61962
-        }
-    }
-
-/*---------------------------------------------------------------------------------**//**
- * Draw this node.
- * @bsimethod                                    Keith.Bentley                   05/16
- +---------------+---------------+---------------+---------------+---------------+------*/
-Utf8String SMNode::_GetTileCacheKey() const
-    {
-    std::stringstream stream;
-    stream << m_scalableMeshNodePtr->GetNodeId();
-    return Utf8String(stream.str().c_str());
-    }
-
-/*---------------------------------------------------------------------------------**//**
- * @bsimethod                                    Keith.Bentley                   05/16
- +---------------+---------------+---------------+---------------+---------------+------*/
-BentleyStatus SMNode::Read3SMTile(StreamBuffer& in, SMSceneR scene, Dgn::Render::SystemP renderSys, bool loadChildren)
-    {
-    BeAssert(!IsReady());
-
-    if (SUCCESS != DoRead(in, scene, renderSys, loadChildren))
-        {
-        SetNotFound();
-        BeAssert(false);
-        return ERROR;
-        }
-
-    // only after we've successfully read the entire node, mark it as ready so other threads can look at its child nodes.
-    SetIsReady();
-    return SUCCESS;
-    }
-
-/*---------------------------------------------------------------------------------**//**
- * @bsimethod                                    Keith.Bentley                   05/16
- +---------------+---------------+---------------+---------------+---------------+------*/
-<<<<<<< HEAD
-bool SMNode::ReadHeader(DPoint3d& centroid)
-=======
-
-bool SMNode::ReadHeader(Transform& locationTransform)
->>>>>>> 7ae61962
-    {
-    m_range.low = m_scalableMeshNodePtr->GetContentExtent().low;
-    m_range.high = m_scalableMeshNodePtr->GetContentExtent().high;
-
-<<<<<<< HEAD
-    m_range.low.Subtract(centroid);
-    m_range.high.Subtract(centroid);
-=======
-    locationTransform.Multiply(m_range.low);
-    locationTransform.Multiply(m_range.high);
->>>>>>> 7ae61962
-
-    /*
-       JsonValueCR val = pt["maxScreenDiameter"];
-       if (val.empty())
-       {
-       LOG_ERROR("Cannot find \"maxScreenDiameter\" entry");
-       return false;
-       }
-
-       m_maxDiameter = val.asDouble();
-       */
-
-    float geometricResolution;
-    float textureResolution;
-
-    m_scalableMeshNodePtr->GetResolutions(geometricResolution, textureResolution);
-        
-    m_maxDiameter = m_range.low.Distance(m_range.high) / std::min(geometricResolution, textureResolution);
-	
-	//m_maxDiameter = 1000 / std::min(geometricResolution, textureResolution);
-
-<<<<<<< HEAD
-    m_maxDiameter = 1000 / std::min(geometricResolution, textureResolution);
-
-=======
->>>>>>> 7ae61962
-    /*
-       if (!readVectorEntry(pt, "resources", nodeResources))
-       {
-       LOG_ERROR("Cannot find \"resources\" entry");
-       return false;
-       }
-
-       bvector<Utf8String> children;
-       if (!readVectorEntry(pt, "children", children))
-       return false;
-
-       BeAssert(children.size() <= 1);
-
-       if (1 == children.size())
-       m_childPath = children[0];
-
-       if (m_parent)
-       m_parent->ExtendRange(m_range);
-       */
-    return true;
-    }
-
-//----------------------------------------------------------------------------------------
-// @bsimethod                                                      Ray.Bentley     09/2015
-//----------------------------------------------------------------------------------------
-static bool s_applyTexture = true;
-
-BentleyStatus SMNode::DoRead(StreamBuffer& in, SMSceneR scene, Dgn::Render::SystemP renderSys, bool loadChildren)
-    {
-    //BeAssert(IsQueued() || ((m_parent != nullptr) && (m_parent->GetLoadStatus() == LoadStatus::Loading)));
-
-    m_loadStatus.store(LoadStatus::Loading);
-
-    BeAssert(m_children.empty());
-
-    DRange3d range3D(scene.m_smPtr->GetRootNode()->GetContentExtent());
-    //DRange3d range3D(m_scalableMeshNodePtr->GetContentExtent());
-
-
-    Transform toFloatTransform(scene.GetToFloatTransform());
-
-    if (!ReadHeader(toFloatTransform))
-        return ERROR;
-
-#if 0
-    bmap<Utf8String, int> textureIds, nodeIds;
-    bmap<Utf8String, Utf8String> geometryNodeCorrespondence;
-    int nodeCount = 0;
-
-    uint32_t magicSize = (uint32_t)GetMagicString().size();
-    ByteCP currPos = in.GetCurrent();
-    if (!in.Advance(magicSize))
-        {
-        LOG_ERROR("Can't read magic number");
-        return ERROR;
-        }
-
-    Utf8String magicNumber((Utf8CP)currPos, (Utf8CP)in.GetCurrent());
-    if (magicNumber != GetMagicString())
-        {
-        LOG_ERROR("wrong magic number");
-        return ERROR;
-        }
-
-    uint32_t infoSize;
-    if (!CtmContext::ReadBytes(in, &infoSize, 4))
-        {
-        LOG_ERROR("Can't read size");
-        return ERROR;
-        }
-
-    Utf8P infoStr = (Utf8P)in.GetCurrent();
-    Json::Value pt;
-    Json::Reader reader;
-    if (!reader.parse(infoStr, infoStr + infoSize, pt))
-        {
-        LOG_ERROR("Cannot parse info: ");
-        return ERROR;
-        }
-
-    int version = pt.get("version", 0).asInt();
-    if (version != 1)
-        {
-        LOG_ERROR("Unsupported version");
-        return ERROR;
-        }
-
-    JsonValueCR nodes = pt["nodes"];
-    if (!nodes.empty())
-        {
-        for (JsonValueCR node : nodes)
-            {
-            Utf8String nodeName;
-            bvector<Utf8String> nodeResources;
-            nodeName = node.get("id", "").asCString();
-
-            NodePtr nodeptr = new Node(GetRootR(), this);
-
-            if (!nodeptr->ReadHeader(node, nodeName, nodeResources))
-                return ERROR;
-
-            nodeIds[nodeName] = nodeCount++;
-            for (size_t i = 0; i < nodeResources.size(); ++i)
-                geometryNodeCorrespondence[nodeResources[i]] = nodeName;
-
-            m_children.push_back(nodeptr);
-            }
-        }
-
-    Utf8String resourceType, resourceFormat, resourceName;
-    uint32_t resourceSize;
-    uint32_t offset = (uint32_t)GetMagicString().size() + 4 + infoSize;
-
-    JsonValueCR resources = pt["resources"];
-    if (resources.empty())
-        return SUCCESS;
-
-    bmap<Utf8String, Dgn::Render::TexturePtr> renderTextures;
-    for (JsonValueCR resource : resources)
-        {
-        resourceType = resource.get("type", "").asCString();
-        resourceFormat = resource.get("format", "").asCString();
-        resourceName = resource.get("id", "").asCString();
-        resourceSize = resource.get("size", 0).asUInt();
-
-        uint32_t thisOffset = offset;
-        offset += resourceSize;
-
-        if (resourceType == "textureBuffer" && resourceFormat == "jpg" && !resourceName.empty() && resourceSize > 0)
-            {
-            in.SetPos(thisOffset);
-            ByteCP buffer = in.GetCurrent();
-            if (!in.Advance(resourceSize))
-                {
-                LOG_ERROR("Cannot read texture data");
-                return ERROR;
-                }
-
-            ImageSource jpeg(ImageSource::Format::Jpeg, ByteStream(buffer, resourceSize));
-            renderTextures[resourceName] = scene._CreateTexture(jpeg, Image::Format::Rgb, Image::BottomUp::Yes, renderSys);
-            }
-        }
-
-    offset = (uint32_t)GetMagicString().size() + 4 + infoSize;
-    for (JsonValueCR resource : resources)
-        {
-        resourceType = resource.get("type", "").asCString();
-        resourceFormat = resource.get("format", "").asCString();
-        resourceName = resource.get("id", "").asCString();
-        resourceSize = resource.get("size", 0).asUInt();
-
-        uint32_t thisOffset = offset;
-        offset += resourceSize;
-
-        if (resourceType == "geometryBuffer" && resourceFormat == "ctm" && !resourceName.empty() && resourceSize > 0)
-            {
-            if (geometryNodeCorrespondence.find(resourceName) == geometryNodeCorrespondence.end())
-                {
-                LOG_ERROR("Geometry is not referenced by any node");
-                return ERROR;
-                }
-
-            Utf8String nodeName = geometryNodeCorrespondence[resourceName];
-            auto nodeId = nodeIds.find(nodeName);
-            if (nodeId == nodeIds.end())
-                {
-                LOG_ERROR("Node name is unknown");
-                return ERROR;
-                }
-
-            CtmContext ctm(in, thisOffset);
-            if (CTM_NONE != ctm.GetError())
-                {
-                LOG_ERROR("CTM read error: %s", ctmErrorString(ctm.GetError()));
-                return ERROR;
-                }
-
-            uint32_t textureCoordsArrays = ctm.GetInteger(CTM_UV_MAP_COUNT);
-            if (textureCoordsArrays != 1)
-                continue;
-
-            Utf8String texName = resource.get("texture", Json::Value("")).asCString();
-            if (texName.empty())
-                continue;
-
-            Render::IGraphicBuilder::TriMeshArgs trimesh;
-            trimesh.m_numPoints = ctm.GetInteger(CTM_VERTEX_COUNT);
-            trimesh.m_points = ctm.GetFloatArray(CTM_VERTICES);
-            trimesh.m_normals = (ctm.GetInteger(CTM_HAS_NORMALS) == CTM_TRUE) ? ctm.GetFloatArray(CTM_NORMALS) : nullptr;
-            trimesh.m_numIndices = 3 * ctm.GetInteger(CTM_TRIANGLE_COUNT);
-            trimesh.m_vertIndex = ctm.GetIntegerArray(CTM_INDICES);
-            trimesh.m_textureUV = (FPoint2d const*)ctm.GetFloatArray(CTM_UV_MAP_1);
-
-            auto texture = renderTextures.find(texName);
-            trimesh.m_texture = (texture == renderTextures.end()) ? nullptr : texture->second;
-
-<<<<<<< HEAD
-            ((Node*)m_children[nodeId->second].get())->m_meshes.push_front(scene._CreateGeometry(trimesh, renderSys));
-=======
-            ((Node*)m_children[nodeId->second].get())->m_geometry.push_front(scene._CreateGeometry(trimesh, renderSys));
->>>>>>> 7ae61962
-            }
-        }
-#endif
-
-    bvector<IScalableMeshNodePtr> childrenNodes(m_scalableMeshNodePtr->GetChildrenNodes());
-
-    for (auto& childNode : childrenNodes)
-        {
-        SMNodePtr nodeptr = new SMNode(GetTriMeshRootR(), this, childNode);
-
-        /*
-           if (!nodeptr->ReadHeader(centroid))
-           return ERROR;
-           */
-
-        if (loadChildren)
-            {
-            nodeptr->Read3SMTile(in, scene, renderSys, false);
-            }
-
-        m_children.push_back(nodeptr);
-        }
-
-    IScalableMeshMeshFlagsPtr loadFlagsPtr(IScalableMeshMeshFlags::Create(true, false));
-    IScalableMeshMeshPtr smMeshPtr(m_scalableMeshNodePtr->GetMesh(loadFlagsPtr));
-
-    if (!smMeshPtr.IsValid())
-        return SUCCESS;
-
-    const PolyfaceQuery* polyfaceQuery(smMeshPtr->GetPolyfaceQuery());
-
-<<<<<<< HEAD
-    TileTree::TriMeshTree::TriMesh::CreateParams trimesh;
-=======
-    Render::IGraphicBuilder::TriMeshArgs trimesh;
->>>>>>> 7ae61962
-
-    trimesh.m_numPoints = polyfaceQuery->GetPointIndexCount(); //smMeshPtr->GetNbPoints();
-    FPoint3d* points = new FPoint3d[trimesh.m_numPoints];
-
-    for (size_t pointInd = 0; pointInd < trimesh.m_numPoints; pointInd++)
-        {
-        DPoint3d resultPts;
-        toFloatTransform.Multiply(resultPts, polyfaceQuery->GetPointCP()[polyfaceQuery->GetPointIndexCP()[pointInd] - 1]);
-        
-        points[pointInd].x = (float)resultPts.x;
-        points[pointInd].y = (float)resultPts.y;
-        points[pointInd].z = (float)resultPts.z;
-
-<<<<<<< HEAD
-        points[pointInd].x = (float)polyfaceQuery->GetPointCP()[polyfaceQuery->GetPointIndexCP()[pointInd] - 1].x - centroid.x;
-        points[pointInd].y = (float)polyfaceQuery->GetPointCP()[polyfaceQuery->GetPointIndexCP()[pointInd] - 1].y - centroid.y;
-        points[pointInd].z = (float)polyfaceQuery->GetPointCP()[polyfaceQuery->GetPointIndexCP()[pointInd] - 1].z - centroid.z;
-
-=======
->>>>>>> 7ae61962
-        /*
-           points[pointInd].x = (float)polyfaceQuery->GetPointCP()[pointInd].x;
-           points[pointInd].y = (float)polyfaceQuery->GetPointCP()[pointInd].y;
-           points[pointInd].z = (float)polyfaceQuery->GetPointCP()[pointInd].z;
-           */
-        }
-
-    trimesh.m_points = points;
-
-    trimesh.m_numIndices = polyfaceQuery->GetPointIndexCount();
-    int* vertIndex = new int[trimesh.m_numIndices];
-
-    _fPoint2d* textureUv;
-
-    textureUv = new _fPoint2d[trimesh.m_numIndices];
-
-    for (size_t faceVerticeInd = 0; faceVerticeInd < polyfaceQuery->GetPointIndexCount(); faceVerticeInd++)
-        {
-        vertIndex[faceVerticeInd] = faceVerticeInd; //polyfaceQuery->GetPointIndexCP()[faceVerticeInd] - 1;
-        }
-
-    for (size_t paramInd = 0; paramInd < polyfaceQuery->GetPointIndexCount(); paramInd++)
-        {
-        const DPoint2d* uv = &polyfaceQuery->GetParamCP()[polyfaceQuery->GetParamIndexCP()[paramInd] - 1];
-        textureUv[paramInd].x = uv->x;
-        textureUv[paramInd].y = uv->y;
-        }
-
-    trimesh.m_vertIndex = vertIndex;
-
-    if (s_applyTexture && renderSys != nullptr)
-        {
-        trimesh.m_textureUV = textureUv;
-
-        //IScalableMeshTexturePtr smTexturePtr(m_scalableMeshNodePtr->GetTexture());
-
-        IScalableMeshTexturePtr compressedTexturePtr(m_scalableMeshNodePtr->GetTextureCompressed());
-        Image jpegImage(Image::FromJpeg(compressedTexturePtr->GetData(), compressedTexturePtr->GetSize(), Image::Format::Rgb));
-        //ImageSource jpeg(ImageSource::Format::Jpeg, ByteStream(buffer, resourceSize));
-
-        ImageSource imageSource(jpegImage, ImageSource::Format::Jpeg);
-
-<<<<<<< HEAD
-        trimesh.m_texture =  renderSys->_CreateTexture(imageSource, Image::BottomUp::Yes);
-        }
-
-    m_meshes.push_front(scene._CreateGeometry(trimesh, renderSys));
-=======
-        trimesh.m_texture =  renderSys->_CreateTexture(imageSource, Image::Format::Rgb, Image::BottomUp::Yes);
-        }
-
-    m_meshes.push_front(scene._CreateGeometry(trimesh, renderSys));
-    assert(!m_meshes.empty());
->>>>>>> 7ae61962
-
-    delete [] trimesh.m_points;
-    delete [] trimesh.m_vertIndex;
-    delete [] trimesh.m_textureUV;
-
-#if 0
-    Render::IGraphicBuilder::TriMeshArgs trimesh;
-    trimesh.m_numPoints = scalableMesh->GetNbPoints();
-    trimesh.m_points = ctm.GetFloatArray(CTM_VERTICES);
-    trimesh.m_normals = (ctm.GetInteger(CTM_HAS_NORMALS) == CTM_TRUE) ? ctm.GetFloatArray(CTM_NORMALS) : nullptr;
-    trimesh.m_numIndices = 3 * ctm.GetInteger(CTM_TRIANGLE_COUNT);
-    trimesh.m_vertIndex = ctm.GetIntegerArray(CTM_INDICES);
-    trimesh.m_textureUV = (FPoint2d const*)ctm.GetFloatArray(CTM_UV_MAP_1);
-#endif
-
-    //BENTLEY_SM_EXPORT IScalableMeshTexturePtr GetTexture() const;
-
-    return SUCCESS;
-    }
-
-<<<<<<< HEAD
-=======
-//=======================================================================================
-// @bsiclass                                                    Keith.Bentley   04/16
-//=======================================================================================
-struct ScalableMeshProgressive : ProgressiveTask
-{
-    SMSceneR m_scene;
-    DrawArgs::MissingNodes m_missing;
-    BeTimePoint m_nextShow;
-    TileLoadStatePtr m_loads;
-    ClipVectorCPtr m_clip;
-
-    ScalableMeshProgressive(SMSceneR scene, DrawArgs::MissingNodes& nodes, TileLoadStatePtr loads, ClipVectorCP clip) : m_scene(scene), m_missing(std::move(nodes)), m_loads(loads), m_clip(clip) {}
-    ~ScalableMeshProgressive() {if (nullptr != m_loads) m_loads->SetCanceled();}
-    Completion _DoProgressive(RenderListContext& context, WantShow&) override;
-};
-
-/*---------------------------------------------------------------------------------**//**
- * @bsimethod                                    Keith.Bentley                   04/16
- +---------------+---------------+---------------+---------------+---------------+------*/
-ProgressiveTask::Completion ScalableMeshProgressive::_DoProgressive(RenderListContext& context, WantShow& wantShow)
-    {
-    auto now = BeTimePoint::Now();
-    DrawArgs args(context, m_scene.GetLocation(), m_scene, now, now-m_scene.GetExpirationTime(), m_clip.get());
-
-    //DEBUG_PRINTF("3SM progressive %d missing, ", m_missing.size());
-
-    for (auto const& node: m_missing)
-        {
-        auto stat = node.second->GetLoadStatus();
-        if (stat == Tile::LoadStatus::Ready)
-            node.second->Draw(args, node.first);        // now ready, draw it (this potentially generates new missing nodes)
-        else if (stat != Tile::LoadStatus::NotFound)
-            args.m_missing.Insert(node.first, node.second);     // still not ready, put into new missing list
-        }
-
-    args.RequestMissingTiles(m_scene, m_loads);
-    args.DrawGraphics();     // the nodes that newly arrived are in the GraphicBranch in the DrawArgs. Add them to the context
-
-    m_missing.swap(args.m_missing); // swap the list of missing tiles we were waiting for with those that are still missing.
-
-    //DEBUG_PRINTF("3SM after progressive still %d missing", m_missing.size());
-    if (m_missing.empty()) // when we have no missing tiles, the progressive task is done.
-        {
-        m_loads = nullptr; // for debugging
-        context.GetViewport()->SetNeedsHeal(); // unfortunately the newly drawn tiles may be obscured by lower resolution ones
-        return Completion::Finished;
-        }
-
-    if (now > m_nextShow)
-        {
-        m_nextShow = now + BeDuration::Seconds(1); // once per second
-        wantShow = WantShow::Yes;
-        }
-
-    return Completion::Aborted;
-    }
-
-/*---------------------------------------------------------------------------------**//**
- * @bsimethod                                    Keith.Bentley                   01/17
- +---------------+---------------+---------------+---------------+---------------+------*/
-ProgressiveTaskPtr SMScene::_CreateProgressiveTask(DrawArgsR args, TileLoadStatePtr loads)
-    {
-    return new ScalableMeshProgressive(*this, args.m_missing, loads, args.m_clip);
-    }
-
->>>>>>> 7ae61962
-/*---------------------------------------------------------------------------------**//**
- * @bsimethod                                    Keith.Bentley                   08/16
- +---------------+---------------+---------------+---------------+---------------+------*/
-BentleyStatus SMScene::LoadNodeSynchronous(SMNodeR node)
-    {
-    auto result = _RequestTile(node, nullptr, nullptr);
-    result.wait();
-    return result.isReady() ? SUCCESS : ERROR;
-    }
-
-/*---------------------------------------------------------------------------------**//**
- * @bsimethod                                    Keith.Bentley                   05/16
- +---------------+---------------+---------------+---------------+---------------+------*/
-BentleyStatus SMScene::LoadScene()
-    {
-    /*
-       if (SUCCESS != ReadSceneFile())
-       return ERROR;
-       */
-
-    if (!m_smPtr.IsValid())
-        return ERROR;
-
-    //CreateCache(m_sceneInfo.m_sceneName.c_str(), 1024 * 1024 * 1024); // 1 GB
-
-    IScalableMeshNodePtr smNode(m_smPtr->GetRootNode());
-    SMNode* root = new SMNode(*this, nullptr, smNode);
-    //root->m_childPath = m_sceneInfo.m_rootNodePath;
-    m_rootTile = root;
-
-    auto result = _RequestTile(*root, nullptr, GetRenderSystemP());
-    result.wait(BeDuration::Seconds(2)); // only wait for 2 seconds
-    return result.isReady() ? SUCCESS : ERROR;
-    }
-
-//----------------------------------------------------------------------------------------
-// @bsimethod                                                      Ray.Bentley     09/2015
-//----------------------------------------------------------------------------------------
-BentleyStatus SMScene::LocateFromSRS()
-    {
-#if 0
-    DgnGCSPtr bimGCS = m_db.GeoLocation().GetDgnGCS();
-    if (!bimGCS.IsValid())
-        return ERROR; // BIM is not geolocated, can't use geolocation in 3mx scene
-
-    if (m_sceneInfo.m_reprojectionSystem.empty())
-        return SUCCESS;  // scene has no spatial reference system, give up.
-
-    WString    warningMsg;
-    StatusInt  status, warning;
-
-    DgnGCSPtr threeMxGCS = DgnGCS::CreateGCS(m_db);
-
-    int epsgCode;
-    double latitude, longitude;
-    if (1 == sscanf(m_sceneInfo.m_reprojectionSystem.c_str(), "EPSG:%d", &epsgCode))
-        status = threeMxGCS->InitFromEPSGCode(&warning, &warningMsg, epsgCode);
-    else if (2 == sscanf(m_sceneInfo.m_reprojectionSystem.c_str(), "ENU:%lf,%lf", &latitude, &longitude))
-        {
-        // ENU specification does not impose any projection method so we use the first azimuthal available using values that will
-        // mimic the intent (North is Y positive, no offset)
-        // Note that we could have injected the origin here but keeping it in the transform as for other GCS specs
-        if (latitude < 90.0 && latitude > -90.0 && longitude < 180.0 && longitude > -180.0)
-            status = threeMxGCS->InitAzimuthalEqualArea(&warningMsg, L"WGS84", L"METER", longitude, latitude, 0.0, 1.0, 0.0, 0.0, 1);
-        else
-            status = ERROR;
-        }
-    else
-        status = threeMxGCS->InitFromWellKnownText(&warning, &warningMsg, DgnGCS::wktFlavorEPSG, WString(m_sceneInfo.m_reprojectionSystem.c_str(), false).c_str());
-
-    if (SUCCESS != status)
-        {
-        BeAssert(false && warningMsg.c_str());
-        return ERROR;
-        }
-
-    // Compute a linear transform that approximates the reprojection transformation at the origin.
-    Transform localTransform;
-    status = threeMxGCS->GetLocalTransform(&localTransform, m_sceneInfo.m_origin, nullptr, true/*doRotate*/, true/*doScale*/, *bimGCS);
-
-    // 0 == SUCCESS, 1 == Warning, 2 == Severe Warning,  Negative values are severe errors.
-    if (status == 0 || status == 1)
-        {
-        m_location = localTransform;
-        return SUCCESS;
-        }
-#endif
-
-    return ERROR;
-    }
-
-/*---------------------------------------------------------------------------------**//**
- * @bsimethod                                    Keith.Bentley                   04/16
- +---------------+---------------+---------------+---------------+---------------+------*/
-#if 0
-BentleyStatus Scene::ReadSceneFile()
-    {
-    StreamBuffer rootStream;
-
-    if (IsHttp())
-        {
-        TileTree::HttpDataQuery query(m_sceneFile, nullptr);
-        query.Perform().wait();
-
-        rootStream = std::move(query.GetData());
-        }
-    else
-        {
-        TileTree::FileDataQuery query(m_sceneFile, nullptr);
-        rootStream = std::move(query.Perform().get());
-        }
-
-    return rootStream.HasData() ? m_sceneInfo.Read(rootStream) : ERROR;
-    }
-#endif
-
-//----------------------------------------------------------------------------------------
-// @bsimethod                                                   Mathieu.St-Pierre  12/2016
-//----------------------------------------------------------------------------------------
-IScalableMeshProgressiveQueryEnginePtr ScalableMeshModel::GetProgressiveQueryEngine()
-    {
-    if (m_progressiveQueryEngine == nullptr)
-        {
-        //m_displayNodesCache = new ScalableMeshDisplayCacheManager(GetDgnDb());
-        m_progressiveQueryEngine = IScalableMeshProgressiveQueryEngine::Create(m_smPtr, m_displayNodesCache);
-
-        bvector<uint64_t> allClips;
-        bset<uint64_t> clipsToShow;
-        bset<uint64_t> clipsShown;
-        GetClipSetIds(allClips);
-        for (auto elem : allClips)
-            clipsToShow.insert(elem);
-        SetActiveClipSets(clipsToShow, clipsShown);
-        }
-
-    return m_progressiveQueryEngine;
-    }
-
-<<<<<<< HEAD
-/*---------------------------------------------------------------------------------**//**
-* @bsimethod                                                    Paul.Connelly   07/17
-+---------------+---------------+---------------+---------------+---------------+------*/
-TileTree::RootPtr ScalableMeshModel::_CreateTileTree(Render::SystemP system)
-=======
-void ScalableMeshModel::Load(Dgn::Render::SystemP renderSys) const
->>>>>>> 7ae61962
-    {
-    Utf8String sceneFile;
-
-<<<<<<< HEAD
-    SMScenePtr scene = new SMScene(m_dgndb, m_smPtr, location, sceneFile.c_str(), system);
-    scene->SetPickable(true);
-    if (SUCCESS != scene->LoadScene())
-        return nullptr;
-
-    return scene.get();
-    }
-
-/*---------------------------------------------------------------------------------**//**
-* @bsimethod                                                    Paul.Connelly   07/17
-+---------------+---------------+---------------+---------------+---------------+------*/
-SMSceneP ScalableMeshModel::Load(Dgn::Render::SystemP renderSys) const
-    {
-    auto root = const_cast<ScalableMeshModel&>(*this).GetTileTree(renderSys);
-    return static_cast<SMSceneP>(root);
-    }
-
-/*---------------------------------------------------------------------------------**//**
-=======
-    Transform location;
-    Transform toFloatTransform;
-
-    if (m_smPtr.IsValid())
-        {
-        DRange3d range3D(m_smPtr->GetRootNode()->GetContentExtent());    
-        DPoint3d centroid;
-        centroid = DPoint3d::From((range3D.high.x + range3D.low.x) / 2.0, (range3D.high.y + range3D.low.y) / 2.0, (range3D.high.z + range3D.low.z) / 2.0);
-
-        DPoint3d go = m_dgndb.GeoLocation().GetGlobalOrigin();
-
-        GeoCoords::GCS gcs(m_smPtr->GetGCS());
-        DgnGCSPtr  smGCS = DgnGCS::CreateGCS(gcs.GetGeoRef().GetBasePtr().get(), m_dgndb);
-
-        DPoint3d scale = DPoint3d::FromXYZ(1, 1, 1);
-        smGCS->UorsFromCartesian(scale, scale);
-        scale.DifferenceOf(scale, go);
-
-        smGCS->UorsFromCartesian(centroid, centroid);
-
-        toFloatTransform = Transform::FromRowValues(scale.x, 0, 0, -(centroid.x - go.x),
-                                                    0, scale.y, 0, -(centroid.y - go.y),
-                                                    0, 0, scale.z, -(centroid.z - go.z));
-
-
-        
-/*
-        computedTransform = Transform::FromRowValues(scale.x, 0, 0, globalOrigin.x,
-                                                     0, scale.y, 0, globalOrigin.y,
-                                                     0, 0, scale.z, globalOrigin.z);
-*/
-
-        scale = DPoint3d::FromXYZ(1, 1, 1);
-
-        location = Transform::FromRowValues(scale.x, 0, 0, centroid.x,
-                                                     0, scale.y, 0, centroid.y,
-                                                     0, 0, scale.z, centroid.z);
-
-        //location = Transform::From(centroid.x + go.x, centroid.y + go.y, centroid.z + go.z);                                    
-        }
-    else
-        { 
-        location = Transform::FromIdentity();
-        toFloatTransform = Transform::FromIdentity();
-        }
-
-    m_scene = new SMScene(m_dgndb, m_smPtr, location, toFloatTransform, sceneFile.c_str(), renderSys);
-    m_scene->SetPickable(true);
-    if (SUCCESS != m_scene->LoadScene())
-        m_scene = nullptr;
-    }
-
-void ScalableMeshModel::_AddTerrainGraphics(TerrainContextR context) const
-    {
-    Load(&context.GetTargetR().GetSystem());
-
-    if (m_scene.IsValid())
-        {
-        //MST_TODO
-        Dgn::ClipVectorCPtr clip;
-
-        m_scene->DrawInView(context, m_scene->GetLocation(), clip.get());
-        }
-
-#if 0 //NEEDS_WORK_SM_TEMP_OUT
-    if (m_smPtr == 0 && !m_tryOpen)
-        {
-        //BeFileName smFileName(((this)->m_properties).m_fileId);
-        BeFileName smFileName;
-        T_HOST.GetPointCloudAdmin()._ResolveFileName(smFileName, (((this)->m_properties).m_fileId), GetDgnDb());
-
-        if (BeFileName::DoesPathExist(smFileName.c_str()))
-            {
-            const_cast<ScalableMeshModel*>(this)->OpenFile(smFileName, GetDgnDb());
-            }
-
-        (static_cast<ScalableMeshDisplayCacheManager*>(m_displayNodesCache.get()))->SetRenderSys(&context.GetTargetR().GetSystem());
-
-        m_tryOpen = true;
-        }
-
-
-
-    if (!ShouldDrawInContext(context) || NULL == context.GetViewport() || !m_smPtr.IsValid())
-        return;
-
-    ScalableMeshDrawingInfoPtr nextDrawingInfoPtr(new ScalableMeshDrawingInfo(&context));
-    nextDrawingInfoPtr->m_currentQuery = (int)((GetModelId().GetValue() - GetModelId().GetBriefcaseId().GetValue()) & 0xFFFF);
-    if ((m_currentDrawingInfoPtr != nullptr) &&
-            (m_currentDrawingInfoPtr->GetDrawPurpose() != DrawPurpose::Dynamics))
-        {
-        //If the m_dtmPtr equals 0 it could mean that the last data request to the STM was cancelled, so start a new request even
-        //if the view has not changed.
-        if (m_currentDrawingInfoPtr->HasAppearanceChanged(nextDrawingInfoPtr) == false && !m_forceRedraw)
-            {
-            //assert((m_currentDrawingInfoPtr->m_overviewNodes.size() == 0) && (m_currentDrawingInfoPtr->m_meshNodes.size() > 0));
-
-            ProgressiveDrawMeshNode2(m_currentDrawingInfoPtr->m_meshNodes, m_currentDrawingInfoPtr->m_overviewNodes, context, m_storageToUorsTransfo);
-            return;
-            }
-        }
-    BentleyStatus status;
-
-    status = GetProgressiveQueryEngine()->StopQuery(/*nextDrawingInfoPtr->GetViewNumber()*/nextDrawingInfoPtr->m_currentQuery);
-    if (!clipFromCoverageSet.empty())
-        {
-        status = m_progressiveQueryEngine->StopQuery(nextDrawingInfoPtr->m_terrainQuery);
-        }
-    assert(status == SUCCESS);
-
-    m_forceRedraw = false;
-    m_currentDrawingInfoPtr = nextDrawingInfoPtr;
-
-    // Need to get the fence info.
-    /*
-       DTMDrawingInfo drawingInfo;
-       DTMElementDisplayHandler::GetDTMDrawingInfo(drawingInfo, m_DTMDataRef->GetElement(), m_DTMDataRef, context);
-
-       if (!drawingInfo.IsVisible ())
-       {
-       return;
-       }
-       */
-
-    DMatrix4d localToView(context.GetViewport()->GetWorldToViewMap()->M0);
-
-    bsiDMatrix4d_multiply(&localToView, &localToView, &m_storageToUorsTransfo);
-
-    //DPoint3d viewBox[8];
-
-    //NEEDS_WORK_SM : Remove from query
-    //GetViewBoxFromContext(viewBox, _countof(viewBox), context, drawingInfo);
-    DMatrix4d rootToStorage;
-
-    //Convert the view box in storage.
-    bool inverted = bsiDMatrix4d_invertQR(&rootToStorage, &m_storageToUorsTransfo);
-
-    BeAssert(inverted != 0);
-
-    /*
-       bsiDMatrix4d_multiplyAndRenormalizeDPoint3dArray(&rootToStorage, viewBox, viewBox, 8);
-       */
-
-    status = SUCCESS;
-
-    IScalableMeshViewDependentMeshQueryParamsPtr viewDependentQueryParams(IScalableMeshViewDependentMeshQueryParams::CreateParams());
-
-    viewDependentQueryParams->SetMinScreenPixelsPerPoint(s_minScreenPixelsPerPoint);
-
-    ClipVectorPtr frustumClipVector;
-    Render::FrustumPlanes frustumPlanes(context.GetFrustumPlanes());
-
-    assert(frustumPlanes.IsValid());
-
-    ClipPlaneSet clipPlaneSet(frustumPlanes.m_planes, 6);
-    ClipVector::AppendPlanes(frustumClipVector, clipPlaneSet);
-
-    //NEEDS_WORK_SM : Need to keep only SetViewBox or SetViewClipVector for visibility
-    //viewDependentQueryParams->SetViewBox(viewBox);
-    viewDependentQueryParams->SetRootToViewMatrix(localToView.coff);
-
-    //NEEDS_WORK_SM : Needed?
-    /*
-       if (s_progressiveDraw)
-       {
-       viewDependentQueryParams->SetProgressiveDisplay(true);
-       viewDependentQueryParams->SetStopQueryCallback(CheckStopQueryCallback);
-       }
-       */
-
-    Transform rootToStorageTransform;
-    bool result = rootToStorageTransform.InitFrom (rootToStorage);
-    assert(result == true);
-
-    frustumClipVector->TransformInPlace(rootToStorageTransform);
-
-    viewDependentQueryParams->SetViewClipVector(frustumClipVector);
-
-    m_currentDrawingInfoPtr->m_overviewNodes.clear();
-    int queryId = (int)((GetModelId().GetValue() - GetModelId().GetBriefcaseId().GetValue()) & 0xFFFF);//nextDrawingInfoPtr->GetViewNumber();
-    m_currentDrawingInfoPtr->m_currentQuery = queryId;
-    bvector<bool> clips;
-    /*NEEDS_WORK_SM : Get clips
-      m_DTMDataRef->GetVisibleClips(clips);
-      */
-
-    status = GetProgressiveQueryEngine()->StartQuery(queryId,
-            viewDependentQueryParams,
-            m_currentDrawingInfoPtr->m_meshNodes,
-            !IsWireframeRendering(context) && s_loadTexture,
-            clips,
-            &m_currentDrawingInfoPtr->GetLocalToViewTransform(),
-            &nextDrawingInfoPtr->GetLocalToViewTransform());
-
-    assert(status == SUCCESS);
-
-
-    if (s_waitQueryComplete || !m_isProgressiveDisplayOn)
-        {
-        while (!GetProgressiveQueryEngine()->IsQueryComplete(queryId))
-            {
-            BeThreadUtilities::BeSleep (200);
-            }
-        }
-
-
-    if (!m_isProgressiveDisplayOn)
-        {
-        while (!GetProgressiveQueryEngine()->IsQueryComplete(terrainQueryId))
-            {
-            BeThreadUtilities::BeSleep (200);
-            }
-        }
-
-    bool needProgressive;
-
-    if (GetProgressiveQueryEngine()->IsQueryComplete(queryId))
-        {
-        m_currentDrawingInfoPtr->m_meshNodes.clear();
-        status = GetProgressiveQueryEngine()->GetRequiredNodes(m_currentDrawingInfoPtr->m_meshNodes, queryId);
-
-        bvector<IScalableMeshNodePtr> nodes;
-        for (auto& nodeP : m_currentDrawingInfoPtr->m_meshNodes) nodes.push_back(nodeP.get());
-        m_smPtr->SetCurrentlyViewedNodes(nodes);
-        assert(m_currentDrawingInfoPtr->m_meshNodes.size() > 0);
-
-        m_currentDrawingInfoPtr->m_overviewNodes.clear();
-        status = GetProgressiveQueryEngine()->StopQuery(queryId);
-        assert(status == SUCCESS);
-        needProgressive = false;
-        m_forceRedraw = false;
-        }
-    else
-        {
-        bvector<IScalableMeshNodePtr> nodes;
-        for (auto& nodeP : m_currentDrawingInfoPtr->m_meshNodes) nodes.push_back(nodeP.get());
-        m_smPtr->SetCurrentlyViewedNodes(nodes);
-        status = GetProgressiveQueryEngine()->GetOverviewNodes(m_currentDrawingInfoPtr->m_overviewNodes, queryId);
-        m_currentDrawingInfoPtr->m_overviewNodes.insert(m_currentDrawingInfoPtr->m_overviewNodes.end(), m_currentDrawingInfoPtr->m_meshNodes.begin(), m_currentDrawingInfoPtr->m_meshNodes.end());
-        m_currentDrawingInfoPtr->m_meshNodes.clear();
-
-        //NEEDS_WORK_MST : Will be fixed when the lowest resolution is created and pin at creation time.
-        //assert(m_currentDrawingInfoPtr->m_overviewNodes.size() > 0);
-        assert(status == SUCCESS);
-
-        needProgressive = true;
-        }
-
-    ProgressiveDrawMeshNode2(m_currentDrawingInfoPtr->m_meshNodes, m_currentDrawingInfoPtr->m_overviewNodes, context, m_storageToUorsTransfo);
-
-    if (needProgressive)
-        {
-        ScalableMeshProgressiveTask::Schedule(m_progressiveQueryEngine, m_currentDrawingInfoPtr, m_storageToUorsTransfo, context, m_displayNodesCache);
-        }
-#endif
-    }
-
-/*---------------------------------------------------------------------------------**//**
->>>>>>> 7ae61962
- * @bsimethod                                    Keith.Bentley                   05/16
- +---------------+---------------+---------------+---------------+---------------+------*/
-void ScalableMeshModel::_PickTerrainGraphics(Dgn::PickContextR context) const
-    {
-    auto scene = Load(nullptr);
-    if (nullptr == scene)
-        return;
-
-    //MST_TODO
-    Dgn::ClipVectorCPtr clip;
-
-    PickContext::ActiveDescription descr(context, GetName());
-    scene->Pick(context, scene->GetLocation(), clip.get());
-    }
-
-/*---------------------------------------------------------------------------------**//**
- * @bsimethod                                    Keith.Bentley                   05/16
- +---------------+---------------+---------------+---------------+---------------+------*/
-void ScalableMeshModel::_OnFitView(FitContextR context)
-<<<<<<< HEAD
-    {    
-    auto scene = Load(nullptr);
-    if (nullptr == scene)
-=======
-    {
-    Load(nullptr);
-    if (!m_scene.IsValid())
->>>>>>> 7ae61962
-        return;
-
-    ElementAlignedBox3d rangeWorld = scene->ComputeRange();
-    context.ExtendFitRange(rangeWorld, scene->GetLocation());
-    }
-
-void ScalableMeshModel::GetAllScalableMeshes(BentleyApi::Dgn::DgnDbCR dgnDb, bvector<IMeshSpatialModelP>& models)
-    {
-    DgnClassId classId(dgnDb.Schemas().GetClassId("ScalableMesh", "ScalableMeshModel"));
-    BeAssert(classId.IsValid());
-
-    for (auto& model : dgnDb.Models().GetLoadedModels())
-        {
-        if (model.second->GetClassId() == classId) models.push_back(dynamic_cast<IMeshSpatialModelP>(model.second.get()));
-        }
-    }
-
-#if 0
-
-struct  ScalableMeshTileNode : ModelTileNode
-{
-    IScalableMeshNodePtr    m_node;
-    Transform               m_transform;
-
-    ScalableMeshTileNode(DgnModelCR model, IScalableMeshNodePtr& node, DRange3d transformedRange, TransformCR transform, size_t siblingIndex, TileNodeP parent) :
-        m_node(node), m_transform(transform), ModelTileNode(model, transformedRange, node->GetLevel(), siblingIndex, transformedRange.XLength()* transformedRange.YLength() / node->GetPointCount(), parent)
-    {}
-<<<<<<< HEAD
-=======
-
->>>>>>> 7ae61962
-
-    virtual TileMeshList _GenerateMeshes(TileGeometryCacheR geometryCache, double tolerance, TileGeometry::NormalMode normalMode = TileGeometry::NormalMode::CurvedSurfacesOnly, bool twoSidedTriangles = false) const override
-        {
-        TileMeshList        tileMeshes;
-
-        if (m_node->GetChildrenNodes().empty())
-            {
-            BeAssert(false);
-            return tileMeshes;
-            }
-
-        for (auto& child : m_node->GetChildrenNodes())
-            {
-
-            IScalableMeshMeshFlagsPtr flags = IScalableMeshMeshFlags::Create(true, false);
-            bvector<bool> clips;
-            auto meshP = child->GetMesh(flags, clips);
-            if (!meshP.IsValid() || meshP->GetNbFaces() == 0) continue;
-            TileMeshBuilderPtr      builder;
-            TileDisplayParamsPtr    displayParams;
-
-            if (child->IsTextured())
-                {
-                auto textureP = child->GetTexture();
-                ByteStream myImage(textureP->GetDimension().x* textureP->GetDimension().y * 3);
-                memcpy(myImage.GetDataP(), textureP->GetData(), textureP->GetDimension().x* textureP->GetDimension().y * 3);
-                Image image(textureP->GetDimension().x, textureP->GetDimension().y, std::move(myImage), Image::Format::Rgb);
-                ImageSource jpgTex(image, ImageSource::Format::Jpeg, 70);
-                TileTextureImagePtr     tileTexture = new TileTextureImage(jpgTex);
-                displayParams = new TileDisplayParams(0xffffff, tileTexture, true);
-                }
-            else
-                {
-                TileTextureImagePtr     tileTexture = nullptr;
-                displayParams = new TileDisplayParams(0x007700, tileTexture, false);
-                }
-            builder = TileMeshBuilder::Create(displayParams, NULL, 0.0);
-            for (PolyfaceVisitorPtr visitor = PolyfaceVisitor::Attach(*meshP->GetPolyfaceQuery()); visitor->AdvanceToNextFace();)
-                builder->AddTriangle(*visitor, GetModel().GetModelId(), false, twoSidedTriangles);
-
-            tileMeshes.push_back(builder->GetMesh());
-            }
-
-        return tileMeshes;
-        }
-
-};  //  ScalableMeshTileNode
-
-#endif
-
-void ScalableMeshModel::MakeTileSubTree(TileNodePtr& rootTile, IScalableMeshNodePtr& node, TransformCR transformDbToTile, size_t childIndex, TileNode* parent)
-    {
-    DRange3d transformedRange = node->GetContentExtent();
-    if (transformedRange.IsNull() || transformedRange.IsEmpty()) transformedRange = node->GetNodeExtent();
-    transformDbToTile.Multiply(transformedRange, transformedRange);
-    //rootTile = new ScalableMeshTileNode(*this, node, transformedRange, transformDbToTile, childIndex, parent);
-
-    for (auto& child : node->GetChildrenNodes())
-        {
-        size_t idx = &child - &node->GetChildrenNodes().front();
-        TileNodePtr childTile;
-        MakeTileSubTree(childTile, child, transformDbToTile, idx, rootTile.get());
-        rootTile->GetChildren().push_back(childTile);
-        }
-    }
-
-#if 0
-TileGeneratorStatus ScalableMeshModel::_GenerateMeshTiles(TileNodePtr& rootTile, TransformCR transformDbToTile, double leafTolerance, TileGenerator::ITileCollector& collector, ITileGenerationProgressMonitorR progressMeter)
-    {
-    assert(!"Not implemented yet");
-
-    return TileGeneratorStatus::Aborted;
-    }
-#endif
-
-//NEEDS_WORK_SM : Should be at application level
-void GetScalableMeshTerrainFileName(BeFileName& smtFileName, const BeFileName& dgnDbFileName)
-    {
-    //smtFileName = params.m_dgndb.GetFileName().GetDirectoryName();
-
-    smtFileName = dgnDbFileName.GetDirectoryName();
-    smtFileName.AppendToPath(dgnDbFileName.GetFileNameWithoutExtension().c_str());
-    smtFileName.AppendString(L"\\terrain.stm");
-    }
-
-//=======================================================================================
-//! Helper class used to kept pointers with a DgnDb in-memory
-//=======================================================================================
-struct ScalableMeshTerrainModelAppData : Db::AppData
-{
-    static Key DataKey;
-
-    ScalableMeshModel*  m_smTerrainPhysicalModelP;
-    bool                m_modelSearched;
-
-    ScalableMeshTerrainModelAppData ()
-        {
-        m_smTerrainPhysicalModelP = 0;
-        m_modelSearched = false;
-        }
-    virtual ~ScalableMeshTerrainModelAppData () {}
-
-    ScalableMeshModel* GetModel(DgnDbCR db)
-        {
-        if (m_modelSearched == false)
-            {
-            //NEEDS_WORK_SM : Not yet done.
-            /*
-               BeSQLite::EC::ECSqlStatement stmt;
-               if (BeSQLite::EC::ECSqlStatus::Success != stmt.Prepare(dgnDb, "SELECT ECInstanceId FROM ScalableMeshModel.ScalableMesh;"))
-               return nullptr;
-
-               if (BeSQLite::BE_SQLITE_ROW != stmt.Step()) return nullptr;
-               DgnModelId smModelID = DgnModelId(stmt.GetValueUInt64(0));
-               DgnModelPtr dgnModel = dgnDb.Models().FindModel(smModelID);
-
-               if (dgnModel.get() == 0)
-               {
-               dgnModel = dgnDb.Models().GetModel(smModelID);
-               }
-
-               if (dgnModel.get() != 0)
-               {
-               assert(dynamic_cast<ScalableMeshModel*>(dgnModel.get()) != 0);
-
-               return static_cast<ScalableMeshModel*>(dgnModel.get());
-               }
-               */
-
-            m_modelSearched = true;
-            }
-
-        return m_smTerrainPhysicalModelP;
-        }
-
-    static ScalableMeshTerrainModelAppData* Get (DgnDbCR dgnDb)
-        {
-        ScalableMeshTerrainModelAppData* appData = dynamic_cast<ScalableMeshTerrainModelAppData*>(dgnDb.FindAppData (ScalableMeshTerrainModelAppData::DataKey));
-        if (!appData)
-            {
-            appData = new ScalableMeshTerrainModelAppData ();
-            dgnDb.AddAppData (ScalableMeshTerrainModelAppData::DataKey, appData);
-            }
-
-        return appData;
-        }
-
-    static void Delete (DgnDbCR dgnDb)
-        {
-        dgnDb.DropAppData (ScalableMeshTerrainModelAppData::DataKey);
-        }
-};
-
-Db::AppData::Key ScalableMeshTerrainModelAppData::DataKey;
-
-//----------------------------------------------------------------------------------------
-// @bsimethod                                                 Elenie.Godzaridis     2/2016
-//----------------------------------------------------------------------------------------
-ScalableMeshModel::ScalableMeshModel(BentleyApi::Dgn::DgnModel::CreateParams const& params)
-    : T_Super(params)
-    {
-    m_tryOpen = false;
-    m_forceRedraw = false;
-    m_isProgressiveDisplayOn = true;
-    m_isInsertingClips = false;
-
-    // ScalableMeshTerrainModelAppData* appData = ScalableMeshTerrainModelAppData::Get(params.m_dgndb);
-    // appData->m_smTerrainPhysicalModelP = this;
-    // appData->m_modelSearched = true;
-    }
-
-//----------------------------------------------------------------------------------------
-// @bsimethod                                                 Elenie.Godzaridis     2/2016
-//----------------------------------------------------------------------------------------
-ScalableMeshModel::~ScalableMeshModel()
-    {
-    if (nullptr != m_progressiveQueryEngine.get() && nullptr != m_currentDrawingInfoPtr.get())
-        m_progressiveQueryEngine->StopQuery(m_currentDrawingInfoPtr->m_currentQuery);
-
-    if (nullptr != m_currentDrawingInfoPtr.get())
-        {
-        m_currentDrawingInfoPtr->m_meshNodes.clear();
-        m_currentDrawingInfoPtr->m_overviewNodes.clear();
-        }
-
-    ScalableMeshTerrainModelAppData::Delete (GetDgnDb());
-    //ClearProgressiveQueriesInfo();
-    }
-
-//----------------------------------------------------------------------------------------
-// @bsimethod                                                 Elenie.Godzaridis     2/2016
-//----------------------------------------------------------------------------------------
-void ScalableMeshModel::OpenFile(BeFileNameCR smFilename, DgnDbR dgnProject)
-    {
-    assert(m_smPtr == nullptr);
-    m_path = smFilename;
-
-    bvector<IMeshSpatialModelP> allScalableMeshes;
-    ScalableMeshModel::GetAllScalableMeshes(dgnProject, allScalableMeshes);
-    size_t nOfOtherModels = 0;
-    for (auto& sm : allScalableMeshes)
-        if (sm != this) nOfOtherModels++;
-    allScalableMeshes.clear();
-
-    BeFileName clipFileBase = BeFileName(ScalableMeshModel::GetTerrainModelPath(dgnProject)).GetDirectoryName();
-    clipFileBase.AppendString(smFilename.GetFileNameWithoutExtension().c_str());
-    clipFileBase.AppendUtf8("_");
-    clipFileBase.AppendUtf8(std::to_string(nOfOtherModels).c_str());
-    m_smPtr = IScalableMesh::GetFor(smFilename.GetWCharCP(), Utf8String(clipFileBase.c_str()), false, true);
-    assert(m_smPtr != 0);
-    if (m_smPtr->IsTerrain())
-        {
-        ScalableMeshTerrainModelAppData* appData = ScalableMeshTerrainModelAppData::Get(m_dgndb);
-        if (appData->m_smTerrainPhysicalModelP == nullptr)
-            {
-            appData->m_smTerrainPhysicalModelP = this;
-            appData->m_modelSearched = true;
-            }
-        }
-
-    const GeoCoords::GCS& gcs(m_smPtr->GetGCS());
-
-    DPoint3d scale;
-    scale.x = 1;
-    scale.y = 1;
-    scale.z = 1;
-
-    if (gcs.HasGeoRef())
-        {
-        DgnGCSPtr dgnGcsPtr(DgnGCS::CreateGCS(gcs.GetGeoRef().GetBasePtr().get(), dgnProject));
-        dgnGcsPtr->UorsFromCartesian(scale, scale);
-
-        DgnGCSPtr projGCS = dgnProject.GeoLocation().GetDgnGCS();
-        if (projGCS.IsValid() && !projGCS->IsEquivalent(*dgnGcsPtr))
-            {
-            DRange3d smExtent, smExtentUors;
-            m_smPtr->GetRange(smExtent);
-            Transform trans;
-            trans.InitFromScaleFactors(scale.x, scale.y, scale.z);
-            trans.Multiply(smExtentUors, smExtent);
-
-            DPoint3d extent;
-            extent.DifferenceOf(smExtentUors.high, smExtentUors.low);
-            Transform       approxTransform;
-
-            StatusInt status = dgnGcsPtr->GetLocalTransform(&approxTransform, smExtentUors.low, &extent, true/*doRotate*/, true/*doScale*/, *projGCS);
-            if (0 == status || 1 == status)
-                m_smPtr->SetReprojection(*projGCS, approxTransform);
-            }
-        }
-    else
-        {
-        if (dgnProject.GeoLocation().GetDgnGCS()!=nullptr)
-            dgnProject.GeoLocation().GetDgnGCS()->UorsFromCartesian(scale, scale);
-        }
-
-    DPoint3d translation = {0,0,0};
-
-    m_storageToUorsTransfo = DMatrix4d::FromScaleAndTranslation(scale, translation);
-
-    // NEEDS_WORK_SM
-    /*
-       BeFileName dbFileName(dgnProject.GetDbFileName());
-       BeFileName basePath = dbFileName.GetDirectoryName();
-       T_HOST.GetPointCloudAdmin()._CreateLocalFileId(m_properties.m_fileId, smFilename, basePath);
-       */
-
-    m_properties.m_fileId = smFilename.GetNameUtf8();
-
-    //m_properties.m_fileId = smFilename.GetNameUtf8();
-    }
-
-//----------------------------------------------------------------------------------------
-// @bsimethod                                                 Elenie.Godzaridis     2/2016
-//----------------------------------------------------------------------------------------
-ScalableMeshModelP ScalableMeshModel::CreateModel(BentleyApi::Dgn::DgnDbR dgnDb)
-    {
-    DgnClassId classId(dgnDb.Schemas().GetClassId("ScalableMesh","ScalableMeshModel"));
-    BeAssert(classId.IsValid());
-
-    ScalableMeshModelP model = new ScalableMeshModel(DgnModel::CreateParams(dgnDb, classId, dgnDb.Elements().GetRootSubjectId()/*, DgnModel::CreateModelCode("terrain")*/));
-
-    BeFileName terrainDefaultFileName(ScalableMeshModel::GetTerrainModelPath(dgnDb));
-    model->Insert();
-    model->OpenFile(terrainDefaultFileName, dgnDb);
-    model->Update();
-
-    ScalableMeshTerrainModelAppData* appData(ScalableMeshTerrainModelAppData::Get(dgnDb));
-
-    appData->m_smTerrainPhysicalModelP = model;
-    appData->m_modelSearched = true;
-    dgnDb.SaveChanges();
-    return model;
-    }
-
-//----------------------------------------------------------------------------------------
-// @bsimethod                                                 Elenie.Godzaridis     2/2016
-//----------------------------------------------------------------------------------------
-Transform ScalableMeshModel::GetUorsToStorage()
-    {
-    Transform t;
-    t.InitFrom(m_storageToUorsTransfo);
-    t = t.ValidatedInverse();
-    return t;
-    }
-
-//----------------------------------------------------------------------------------------
-// @bsimethod                                                 Elenie.Godzaridis     2/2016
-//----------------------------------------------------------------------------------------
-IMeshSpatialModelP ScalableMeshModel::GetTerrainModelP(BentleyApi::Dgn::DgnDbCR dgnDb)
-    {
-    return ScalableMeshTerrainModelAppData::Get(dgnDb)->GetModel(dgnDb);
-    }
-
-BeFileName ScalableMeshModel::GetPath()
-    {
-    return m_path;
-    }
-
-//----------------------------------------------------------------------------------------
-// @bsimethod                                                 Elenie.Godzaridis     2/2016
-//----------------------------------------------------------------------------------------
-IScalableMesh* ScalableMeshModel::GetScalableMesh()
-    {
-    return m_smPtr.get();
-    }
-
-//----------------------------------------------------------------------------------------
-// @bsimethod                                                 Elenie.Godzaridis     2/2016
-//----------------------------------------------------------------------------------------
-WString ScalableMeshModel::GetTerrainModelPath(BentleyApi::Dgn::DgnDbCR dgnDb)
-    {
-    BeFileName tmFileName;
-    tmFileName = dgnDb.GetFileName().GetDirectoryName();
-    tmFileName.AppendToPath(dgnDb.GetFileName().GetFileNameWithoutExtension().c_str());
-    if (!tmFileName.DoesPathExist())
-        BeFileName::CreateNewDirectory(tmFileName.c_str());
-    tmFileName.AppendString(L"\\terrain.stm");
-    return tmFileName;
-    }
-
-void ScalableMeshModel::ClearOverviews(IScalableMeshPtr& targetSM)
-    {
-#if 0
-    GetProgressiveQueryEngine()->ClearOverviews(targetSM.get());
-    if (targetSM.get() == m_smPtr.get())
-        {
-        if (nullptr != m_progressiveQueryEngine.get() && m_currentDrawingInfoPtr.IsValid()) m_progressiveQueryEngine->StopQuery(m_currentDrawingInfoPtr->m_currentQuery);
-        }
-    if (targetSM.get() == m_smPtr->GetTerrainSM().get())
-        {
-        if (nullptr != m_progressiveQueryEngine.get() && m_currentDrawingInfoPtr.IsValid()) m_progressiveQueryEngine->StopQuery(m_currentDrawingInfoPtr->m_terrainQuery);
-        if (m_currentDrawingInfoPtr.IsValid())
-            {
-            m_currentDrawingInfoPtr->m_terrainMeshNodes.clear();
-            m_currentDrawingInfoPtr->m_terrainOverviewNodes.clear();
-            }
-        }
-
-#endif
-    }
-
-void ScalableMeshModel::LoadOverviews(IScalableMeshPtr& targetSM)
-    {
-    GetProgressiveQueryEngine()->InitScalableMesh(targetSM);
-    }
-
-//----------------------------------------------------------------------------------------
-// @bsimethod                                                 Elenie.Godzaridis     3/2016
-//----------------------------------------------------------------------------------------
-void ScalableMeshModel::SetActiveClipSets(bset<uint64_t>& activeClips, bset<uint64_t>& previouslyActiveClips)
-    {
-    if (m_isInsertingClips) return;
-
-    m_activeClips = activeClips;
-    bvector<uint64_t> clipIds;
-    for (auto& clip: previouslyActiveClips)
-        clipIds.push_back(clip);
-    GetProgressiveQueryEngine()->SetActiveClips(activeClips, m_smPtr);
-    GetProgressiveQueryEngine()->ClearCaching(clipIds, m_smPtr);
-    m_forceRedraw = true;
-    }
-
-//----------------------------------------------------------------------------------------
-// @bsimethod                                                 Elenie.Godzaridis     4/2016
-//----------------------------------------------------------------------------------------
-bool ScalableMeshModel::IsTerrain()
-    {
-    if (m_smPtr.get() == nullptr) return false;
-    return m_smPtr->IsTerrain();
-    }
-
-//----------------------------------------------------------------------------------------
-// @bsimethod                                                 Mathieu.St-Pierre    10/2016
-//----------------------------------------------------------------------------------------
-void ScalableMeshModel::SetProgressiveDisplay(bool isProgressiveDisplayOn)
-    {
-    m_isProgressiveDisplayOn = isProgressiveDisplayOn;
-    }
-
-//----------------------------------------------------------------------------------------
-// @bsimethod                                                 Elenie.Godzaridis     3/2016
-//----------------------------------------------------------------------------------------
-void ScalableMeshModel::GetClipSetIds(bvector<uint64_t>& allShownIds)
-    {
-    if (m_smPtr.get() != nullptr)
-        m_smPtr->GetAllClipIds(allShownIds);
-    }
-
-IMeshSpatialModelP ScalableMeshModelHandler::AttachTerrainModel(DgnDb& db, Utf8StringCR modelName, BeFileNameCR smFilename, RepositoryLinkCR modeledElement, bool openFile)
-    {
-    /*
-<<<<<<< HEAD
-          BeFileName smtFileName;
-          GetScalableMeshTerrainFileName(smtFileName, db.GetFileName());
-
-          if (!smtFileName.GetDirectoryName().DoesPathExist())
-          BeFileName::CreateNewDirectory(smtFileName.GetDirectoryName().c_str());
-          */
-=======
-       BeFileName smtFileName;
-       GetScalableMeshTerrainFileName(smtFileName, db.GetFileName());
-
-       if (!smtFileName.GetDirectoryName().DoesPathExist())
-       BeFileName::CreateNewDirectory(smtFileName.GetDirectoryName().c_str());
-       */
->>>>>>> 7ae61962
-    Utf8String nameToSet = modelName;
-    DgnClassId classId(db.Schemas().GetClassId("ScalableMesh", "ScalableMeshModel"));
-    BeAssert(classId.IsValid());
-
-    ScalableMeshTerrainModelAppData* appData(ScalableMeshTerrainModelAppData::Get(db));
-
-    if (appData->m_smTerrainPhysicalModelP != nullptr)
-        nameToSet = Utf8String(smFilename.GetFileNameWithoutExtension().c_str());
-
-    RefCountedPtr<ScalableMeshModel> model(new ScalableMeshModel(DgnModel::CreateParams(db, classId, modeledElement.GetElementId())));
-
-    //After Insert model pointer is handled by DgnModels.
-    model->Insert();
-
-    if (openFile)
-        {
-        model->OpenFile(smFilename, db);
-        }
-    else
-        {
-        model->SetFileNameProperty(smFilename);
-        }
-
-    model->Update();
-
-    if (model->IsTerrain())
-        {
-        ScalableMeshTerrainModelAppData* appData(ScalableMeshTerrainModelAppData::Get(db));
-
-        if (appData->m_smTerrainPhysicalModelP == nullptr)
-            {
-            appData->m_smTerrainPhysicalModelP = model.get();
-            appData->m_modelSearched = true;
-            }
-        }
-    else
-        {
-        nameToSet = Utf8String(smFilename.GetFileNameWithoutExtension().c_str());
-        /*
-           DgnCode newModelCode(model->GetCode().GetAuthority(), nameToSet, NULL);
-           model->SetCode(newModelCode);
-           */
-        model->Update();
-        }
-
-    db.SaveChanges();
-
-<<<<<<< HEAD
-=======
-
->>>>>>> 7ae61962
-    return model.get();
-    }
-
-//----------------------------------------------------------------------------------------
-// @bsimethod                                                   Mathieu.St-Pierre  07/2017
-//----------------------------------------------------------------------------------------
-void ScalableMeshModel::SetFileNameProperty(BeFileNameCR smFilename)
-    {
-    m_properties.m_fileId = smFilename.GetNameUtf8();
-    }
-
-//----------------------------------------------------------------------------------------
-// @bsimethod                                                   Mathieu.St-Pierre  03/2016
-//----------------------------------------------------------------------------------------
-void ScalableMeshModel::Properties::ToJson(Json::Value& v) const
-    {
-    v["FileId"] = m_fileId.c_str();
-    }
-
-//----------------------------------------------------------------------------------------
-// @bsimethod                                                   Mathieu.St-Pierre  03/2016
-//----------------------------------------------------------------------------------------
-void ScalableMeshModel::Properties::FromJson(Json::Value const& v)
-    {
-    m_fileId = v["FileId"].asString();
-    }
-
-//----------------------------------------------------------------------------------------
-// @bsimethod                                                   Mathieu.St-Pierre  03/2016
-//----------------------------------------------------------------------------------------
-void ScalableMeshModel::_OnSaveJsonProperties()
-    {
-    T_Super::_OnSaveJsonProperties();
-
-    Json::Value val;
-
-    m_properties.ToJson(val);
-
-    SetJsonProperties(json_scalablemesh(), val);
-    }
-
-//----------------------------------------------------------------------------------------
-// @bsimethod                                                   Mathieu.St-Pierre  03/2016
-//----------------------------------------------------------------------------------------
-void ScalableMeshModel::_OnLoadedJsonProperties()
-    {
-    T_Super::_OnLoadedJsonProperties();
-
-    Json::Value val(GetJsonProperties(json_scalablemesh()));
-
-    m_properties.FromJson(val);
-
-    if (m_smPtr == 0 && !m_tryOpen)
-        {
-        WString fileNameW(((this)->m_properties).m_fileId.c_str(), true);
-        BeFileName smFileName;
-        smFileName.AppendString(fileNameW.c_str());
-        //BeFileName smFileName;
-
-        //NEEDS_WORK_SM : Doesn't work with URL
-        if (true /*BeFileName::DoesPathExist(smFileName.c_str())*/)
-            {
-            OpenFile(smFileName, GetDgnDb());
-            }
-
-        m_tryOpen = true;
-        }
-    }
-
-<<<<<<< HEAD
-HANDLER_DEFINE_MEMBERS(ScalableMeshModelHandler)
-
-=======
-HANDLER_DEFINE_MEMBERS(ScalableMeshModelHandler)
-
-
->>>>>>> 7ae61962
+/*-------------------------------------------------------------------------------------+
+|
+|     $Source: ScalableMeshSchema/ScalableMeshHandler.cpp $
+|
+|  $Copyright: (c) 2017 Bentley Systems, Incorporated. All rights reserved. $
+|
++--------------------------------------------------------------------------------------*/
+
+#include "ScalableMeshSchemaPCH.h"
+
+#include <BeSQLite\BeSQLite.h>
+#include <ScalableMeshSchema\ScalableMeshHandler.h>
+#include "ScalableMeshDisplayCacheManager.h"
+#include <ScalableMesh\GeoCoords\GCS.h>
+#include <DgnPlatform\LinkElement.h>
+#include <DgnPlatform\DgnGeoCoord.h>
+
+USING_NAMESPACE_BENTLEY_DGN
+USING_NAMESPACE_BENTLEY_SQLITE
+USING_NAMESPACE_BENTLEY_SCALABLEMESH_SCHEMA
+USING_NAMESPACE_BENTLEY_RENDER
+USING_NAMESPACE_TILETREE
+
+//#define PRINT_SMDISPLAY_MSG
+
+/*
+#ifndef NDEBUG
+#define PRINT_TERRAIN_MSG 1
+#endif
+*/
+
+#ifdef PRINT_SMDISPLAY_MSG
+#define PRINT_MSG_IF(condition, ...) if(##condition##) printf(__VA_ARGS__);
+#define PRINT_MSG(...) printf(__VA_ARGS__);
+#else
+#define PRINT_MSG_IF(condition, ...)
+#define PRINT_MSG(...)
+#endif
+
+//----------------------------------------------------------------------------------------
+// @bsimethod                                                 Elenie.Godzaridis     2/2016
+//----------------------------------------------------------------------------------------
+AxisAlignedBox3d ScalableMeshModel::_GetRange() const
+    {
+    if (m_smPtr.IsValid()) m_smPtr->GetRange(const_cast<AxisAlignedBox3d&>(m_range));
+    return m_range;
+    }
+
+//----------------------------------------------------------------------------------------
+// @bsimethod                                                 Elenie.Godzaridis     2/2016
+//----------------------------------------------------------------------------------------
+BentleyStatus ScalableMeshModel::_QueryTexturesLod(bvector<ITerrainTexturePtr>& textures, size_t maxSizeBytes) const
+    {
+    return ERROR;
+    }
+
+//----------------------------------------------------------------------------------------
+// @bsimethod                                                 Elenie.Godzaridis     2/2016
+//----------------------------------------------------------------------------------------
+BentleyStatus ScalableMeshModel::_QueryTexture(ITextureTileId const& tileId, ITerrainTexturePtr& texture) const
+    {
+    return ERROR;
+    }
+
+//----------------------------------------------------------------------------------------
+// @bsimethod                                                 Elenie.Godzaridis     2/2016
+//----------------------------------------------------------------------------------------
+BentleyStatus ScalableMeshModel::_ReloadClipMask(const BentleyApi::Dgn::DgnElementId& clipMaskElementId, bool isNew)
+    {
+    bvector<uint64_t> clipIds;
+    clipIds.push_back(clipMaskElementId.GetValue());
+    GetProgressiveQueryEngine()->ClearCaching(clipIds, m_smPtr);
+    m_forceRedraw = true;
+    return SUCCESS;
+    }
+
+//----------------------------------------------------------------------------------------
+// @bsimethod                                                 Elenie.Godzaridis     2/2016
+//----------------------------------------------------------------------------------------
+BentleyStatus ScalableMeshModel::_ReloadAllClipMasks()
+    {
+    return ERROR;
+    }
+
+//----------------------------------------------------------------------------------------
+// @bsimethod                                                 Elenie.Godzaridis     2/2016
+//----------------------------------------------------------------------------------------
+BentleyStatus ScalableMeshModel::_StartClipMaskBulkInsert()
+    {
+    if (nullptr == m_smPtr.get()) return ERROR;
+    m_isInsertingClips = true;
+    m_smPtr->SetIsInsertingClips(true);
+    return SUCCESS;
+    }
+
+//----------------------------------------------------------------------------------------
+// @bsimethod                                                 Elenie.Godzaridis     2/2016
+//----------------------------------------------------------------------------------------
+BentleyStatus ScalableMeshModel::_StopClipMaskBulkInsert()
+    {
+    if (nullptr == m_smPtr.get()) return ERROR;
+    m_isInsertingClips = false;
+    m_smPtr->SetIsInsertingClips(false);
+    bvector<uint64_t> currentlyShown;
+    bset<uint64_t> ids;
+    GetClipSetIds(currentlyShown);
+    for (auto elem : currentlyShown)
+        ids.insert(elem);
+    SetActiveClipSets(ids, ids);
+    return SUCCESS;
+    }
+
+//----------------------------------------------------------------------------------------
+// @bsimethod                                                 Elenie.Godzaridis     2/2016
+//----------------------------------------------------------------------------------------
+BentleyStatus ScalableMeshModel::_CreateIterator(ITerrainTileIteratorPtr& iterator)
+    {
+    return ERROR;
+    }
+//----------------------------------------------------------------------------------------
+// @bsimethod                                                 Elenie.Godzaridis     2/2016
+//----------------------------------------------------------------------------------------
+TerrainModel::IDTM* ScalableMeshModel::_GetDTM(ScalableMesh::DTMAnalysisType type)
+    {
+    if (nullptr == m_smPtr.get()) return nullptr;
+    return m_smPtr->GetDTMInterface(m_storageToUorsTransfo, type);
+    }
+
+//----------------------------------------------------------------------------------------
+// @bsimethod                                                 Elenie.Godzaridis     2/2016
+//----------------------------------------------------------------------------------------
+void ScalableMeshModel::_RegisterTilesChangedEventListener(ITerrainTileChangedHandler* eventListener)
+    {
+
+    }
+
+//----------------------------------------------------------------------------------------
+// @bsimethod                                                 Elenie.Godzaridis     2/2016
+//----------------------------------------------------------------------------------------
+bool ScalableMeshModel::_UnregisterTilesChangedEventListener(ITerrainTileChangedHandler* eventListener)
+    {
+    return false;
+    }
+
+//----------------------------------------------------------------------------------------
+// @bsimethod                                                 Elenie.Godzaridis     2/2016
+//----------------------------------------------------------------------------------------
+#define QUERY_ID 0
+
+static double s_minScreenPixelsPerPoint = 1000;
+
+bool IsWireframeRendering(ViewContextCR viewContext)
+    {
+
+    // Check context render mode
+    switch (viewContext.GetViewFlags().GetRenderMode())
+        {
+        case Render::RenderMode::SmoothShade:
+            return false;
+
+        case Render::RenderMode::Wireframe:
+        case Render::RenderMode::HiddenLine:
+        case Render::RenderMode::SolidFill:
+            return true;
+        }
+    BeAssert(!"Unknown render mode");
+    return true;
+    }
+
+static Byte s_transparency = 100;
+
+void ProgressiveDrawMeshNode2(bvector<IScalableMeshCachedDisplayNodePtr>& meshNodes,
+        bvector<IScalableMeshCachedDisplayNodePtr>& overviewMeshNodes,
+        Dgn::RenderContextR                         context,
+        const DMatrix4d&                            storageToUors,
+        ScalableMeshDisplayCacheManager*            mgr)
+    {
+#if 0 //NEEDS_WORK_SM_TEMP_OUT
+
+#ifdef PRINT_SMDISPLAY_MSG
+    PRINT_MSG("ProgressiveDrawMeshNode2 meshNode : %I64u overviewMeshNode : %I64u \n", meshNodes.size(), overviewMeshNodes.size());
+#endif
+
+    static size_t s_callCount = 0;
+
+    bvector<IScalableMeshCachedDisplayNodePtr> requestedNodes;
+    bvector<IScalableMeshCachedDisplayNodePtr> nodesWithoutQvElem;
+
+    Render::GraphicBranch graphics;
+
+    if (overviewMeshNodes.size() > 0)
+        {
+        //NEEDS_WORK_SM : If kept needs clean up
+        for (size_t nodeInd = 0; nodeInd < overviewMeshNodes.size(); nodeInd++)
+            {
+            /*
+               if (context.CheckStop())
+               break;
+               */
+
+            //NEEDS_WORK_SM_PROGRESSIVE : IsMeshLoaded trigger load header.
+            //assert(overviewMeshNodes[nodeInd]->IsHeaderLoaded() && overviewMeshNodes[nodeInd]->IsMeshLoaded());
+            /*
+               if (!meshNodes[nodeInd]->IsHeaderLoaded() || !meshNodes[nodeInd]->IsMeshLoaded())
+               requestedNodes.push_back(meshNodes[nodeInd]);
+               else
+               */
+
+                {
+                /*
+                   ElemMatSymbP matSymbP = context.GetElemMatSymb();
+
+                   matSymbP->Init();
+                   ColorDef white(0xff, 0xff, 0xff);
+                   ColorDef green(0, 0x77, 0);
+                   matSymbP->SetLineColor(overviewMeshNodes[nodeInd]->IsTextured() ? white : green);
+                   matSymbP->SetFillColor(overviewMeshNodes[nodeInd]->IsTextured() ? white : green);
+                   matSymbP->SetFillTransparency(s_transparency);
+                   matSymbP->SetLineTransparency(s_transparency);
+
+                   matSymbP->SetIsFilled(false);
+                   context.ResetContextOverrides(); // If not reset, last drawn override is applyed to dtm (Selected/Hide preview)
+                   context.GetIDrawGeom().ActivateMatSymb(matSymbP);
+                   */
+                }
+
+            SmCachedDisplayMesh* cachedMesh = 0;
+
+            if (SUCCESS == overviewMeshNodes[nodeInd]->GetCachedMesh(cachedMesh))
+                {
+                graphics.Add(*cachedMesh->m_graphic);
+                }
+            else
+                {
+                /*NEEDS_WORK_SM : Not support yet.
+                  __int64 meshId = GetMeshId(overviewMeshNodes[nodeInd]->GetNodeId());
+
+                  qvElem = QvCachedNodeManager::GetManager().FindQvElem(meshId, dtmDataRef.get());
+                  */
+                assert(!"Should not get here");
+                }
+            }
+        }
+
+    if (meshNodes.size() > 0)
+        {
+        //NEEDS_WORK_SM : If kept needs clean up
+        for (size_t nodeInd = 0; nodeInd < meshNodes.size(); nodeInd++)
+            {
+            /*
+               if (context.CheckStop())
+               break;
+               */
+
+            //NEEDS_WORK_SM_PROGRESSIVE : IsMeshLoaded trigger load header.
+            //assert(meshNodes[nodeInd]->IsHeaderLoaded() && meshNodes[nodeInd]->IsMeshLoaded());
+            /*
+               if (!meshNodes[nodeInd]->IsHeaderLoaded() || !meshNodes[nodeInd]->IsMeshLoaded())
+               requestedNodes.push_back(meshNodes[nodeInd]);
+               else
+               */
+
+            SmCachedDisplayMesh* cachedMesh = 0;
+
+            if (SUCCESS == meshNodes[nodeInd]->GetCachedMesh(cachedMesh))
+                {
+                graphics.Add(*cachedMesh->m_graphic);
+                }
+            else
+                {
+                assert(!"Should not occur");
+                /*NEEDS_WORK_SM : Not support yet.
+                  __int64 meshId = GetMeshId(meshNodes[nodeInd]->GetNodeId());
+                  qvElem = QvCachedNodeManager::GetManager().FindQvElem(meshId, dtmDataRef.get());
+                  */
+                }
+            }
+        }
+
+    if (graphics.m_entries.empty())
+        return;
+
+    Transform storageToUorsTransform;
+    storageToUorsTransform.InitFrom(storageToUors);
+    //context.PushTransform(storageToUorsTransform);
+
+    auto group = context.CreateBranch(Render::Graphic::CreateParams(nullptr, storageToUorsTransform), graphics);
+    context.OutputGraphic(*group, nullptr);
+
+#endif
+    }
+
+//----------------------------------------------------------------------------------------
+// @bsimethod                                                   Mathieu.Marchand  4/2015
+//----------------------------------------------------------------------------------------
+bool ShouldDrawInContext (ViewContextR context)
+    {
+    /*
+       switch (context.GetDrawPurpose())
+       {
+       case DrawPurpose::Hilite:
+       case DrawPurpose::Unhilite:
+       case DrawPurpose::ChangedPre:       // Erase, rely on Healing.
+       case DrawPurpose::RestoredPre:      // Erase, rely on Healing.
+       case DrawPurpose::Pick:
+       case DrawPurpose::Flash:
+       case DrawPurpose::CaptureGeometry:
+       case DrawPurpose::FenceAccept:
+       case DrawPurpose::RegionFlood:
+       case DrawPurpose::FitView:
+       case DrawPurpose::ExportVisibleEdges:
+       case DrawPurpose::ModelFacet:
+       return false;
+       }
+       */
+
+    return true;
+    }
+
+static bool s_loadTexture = true;
+static bool s_waitQueryComplete = false;
+
+/*---------------------------------------------------------------------------------**//**
+ * @bsimethod                                                    Paul.Connelly   07/17
+ +---------------+---------------+---------------+---------------+---------------+------*/
+SMGeometry::SMGeometry(CreateParams const& params, SMSceneR scene, Dgn::Render::SystemP sys) : Dgn::TileTree::TriMeshTree::TriMesh(params, scene, sys) { }
+
+//----------------------------------------------------------------------------------------
+// @bsimethod                                                   Mathieu.Marchand  11/2016
+//----------------------------------------------------------------------------------------
+SMNode::SMLoader::SMLoader(Dgn::TileTree::TileR tile, Dgn::TileTree::TileLoadStatePtr loads, Dgn::Render::SystemP renderSys)
+    : TileLoader("", tile, loads, tile._GetTileCacheKey(), renderSys)
+    {
+    //assert(renderSys != nullptr);
+
+    if (renderSys == nullptr)
+        m_renderSys = m_tile->GetRoot().GetRenderSystemP();
+    }
+
+//SMNode
+//----------------------------------------------------------------------------------------
+// @bsimethod                                                   Mathieu.Marchand  11/2016
+//----------------------------------------------------------------------------------------
+TileLoaderPtr SMNode::_CreateTileLoader(TileLoadStatePtr loads, Dgn::Render::SystemP renderSys)
+    {
+    return new SMLoader(*this, loads, renderSys);
+    }
+
+/*---------------------------------------------------------------------------------**//**
+ * @bsimethod                                                    Paul.Connelly   07/17
+ +---------------+---------------+---------------+---------------+---------------+------*/
+bool SMNode::_WantDebugRangeGraphics() const
+    {
+    static bool s_debugRange = true;
+    return s_debugRange;
+    }
+
+/*---------------------------------------------------------------------------------**//**
+ * Draw this node.
+ * @bsimethod                                    Keith.Bentley                   05/16
+ +---------------+---------------+---------------+---------------+---------------+------*/
+void SMNode::_DrawGraphics(Dgn::TileTree::DrawArgsR args) const
+    {
+    static bool s_debugTexture = false;
+    if (!s_debugTexture)
+        {
+        T_Super::_DrawGraphics(args);
+        return;
+        }
+
+    if (_WantDebugRangeGraphics())
+        AddDebugRangeGraphics(args);
+
+    for (auto& mesh : m_meshes)
+        {
+        Render::GraphicBuilderPtr graphic = args.m_context.CreateWorldGraphic();
+
+        GraphicBuilder::TileCorners corners;
+        DPoint3d rangeCorners[8];
+        m_range.Get8Corners(rangeCorners);
+
+        memcpy(&corners.m_pts[0], &rangeCorners[4], sizeof(DPoint3d));
+        memcpy(&corners.m_pts[1], &rangeCorners[5], sizeof(DPoint3d));
+        memcpy(&corners.m_pts[2], &rangeCorners[6], sizeof(DPoint3d));
+        memcpy(&corners.m_pts[3], &rangeCorners[7], sizeof(DPoint3d));
+
+        auto& geom = static_cast<SMGeometry&>(*mesh);
+
+        GraphicParams params;
+        params.SetLineColor(ColorDef::Blue());
+        graphic->ActivateGraphicParams(params);
+        graphic->SetSymbology(ColorDef::White(), ColorDef::White(), 0);
+        graphic->AddTile(*geom.m_texture, corners);
+
+        args.m_graphics.Add(*graphic->Finish());
+    }
+ * Draw this node.
+ * @bsimethod                                    Keith.Bentley                   05/16
+ +---------------+---------------+---------------+---------------+---------------+------*/
+Utf8String SMNode::_GetTileCacheKey() const
+    {
+    std::stringstream stream;
+    stream << m_scalableMeshNodePtr->GetNodeId();
+    return Utf8String(stream.str().c_str());
+    }
+
+/*---------------------------------------------------------------------------------**//**
+ * @bsimethod                                    Keith.Bentley                   05/16
+ +---------------+---------------+---------------+---------------+---------------+------*/
+BentleyStatus SMNode::Read3SMTile(StreamBuffer& in, SMSceneR scene, Dgn::Render::SystemP renderSys, bool loadChildren)
+    {
+    BeAssert(!IsReady());
+
+    if (SUCCESS != DoRead(in, scene, renderSys, loadChildren))
+        {
+        SetNotFound();
+        BeAssert(false);
+        return ERROR;
+        }
+
+    // only after we've successfully read the entire node, mark it as ready so other threads can look at its child nodes.
+    SetIsReady();
+    return SUCCESS;
+    }
+
+/*---------------------------------------------------------------------------------**//**
+ * @bsimethod                                    Keith.Bentley                   05/16
+ +---------------+---------------+---------------+---------------+---------------+------*/
+
+bool SMNode::ReadHeader(Transform& locationTransform)
+    {
+    m_range.low = m_scalableMeshNodePtr->GetContentExtent().low;
+    m_range.high = m_scalableMeshNodePtr->GetContentExtent().high;
+
+    m_range.low.Subtract(centroid);
+    m_range.high.Subtract(centroid);
+    /*
+       JsonValueCR val = pt["maxScreenDiameter"];
+       if (val.empty())
+       {
+       LOG_ERROR("Cannot find \"maxScreenDiameter\" entry");
+       return false;
+       }
+
+       m_maxDiameter = val.asDouble();
+       */
+
+    float geometricResolution;
+    float textureResolution;
+
+    m_scalableMeshNodePtr->GetResolutions(geometricResolution, textureResolution);
+        
+    m_maxDiameter = m_range.low.Distance(m_range.high) / std::min(geometricResolution, textureResolution);
+	
+	//m_maxDiameter = 1000 / std::min(geometricResolution, textureResolution);
+
+    /*
+       if (!readVectorEntry(pt, "resources", nodeResources))
+       {
+       LOG_ERROR("Cannot find \"resources\" entry");
+       return false;
+       }
+
+       bvector<Utf8String> children;
+       if (!readVectorEntry(pt, "children", children))
+       return false;
+
+       BeAssert(children.size() <= 1);
+
+       if (1 == children.size())
+       m_childPath = children[0];
+
+       if (m_parent)
+       m_parent->ExtendRange(m_range);
+       */
+    return true;
+    }
+
+//----------------------------------------------------------------------------------------
+// @bsimethod                                                      Ray.Bentley     09/2015
+//----------------------------------------------------------------------------------------
+static bool s_applyTexture = true;
+
+BentleyStatus SMNode::DoRead(StreamBuffer& in, SMSceneR scene, Dgn::Render::SystemP renderSys, bool loadChildren)
+    {
+    //BeAssert(IsQueued() || ((m_parent != nullptr) && (m_parent->GetLoadStatus() == LoadStatus::Loading)));
+
+    m_loadStatus.store(LoadStatus::Loading);
+
+    BeAssert(m_children.empty());
+
+    DRange3d range3D(scene.m_smPtr->GetRootNode()->GetContentExtent());
+    //DRange3d range3D(m_scalableMeshNodePtr->GetContentExtent());
+
+
+    Transform toFloatTransform(scene.GetToFloatTransform());
+
+    if (!ReadHeader(toFloatTransform))
+        return ERROR;
+
+#if 0
+    bmap<Utf8String, int> textureIds, nodeIds;
+    bmap<Utf8String, Utf8String> geometryNodeCorrespondence;
+    int nodeCount = 0;
+
+    uint32_t magicSize = (uint32_t)GetMagicString().size();
+    ByteCP currPos = in.GetCurrent();
+    if (!in.Advance(magicSize))
+        {
+        LOG_ERROR("Can't read magic number");
+        return ERROR;
+        }
+
+    Utf8String magicNumber((Utf8CP)currPos, (Utf8CP)in.GetCurrent());
+    if (magicNumber != GetMagicString())
+        {
+        LOG_ERROR("wrong magic number");
+        return ERROR;
+        }
+
+    uint32_t infoSize;
+    if (!CtmContext::ReadBytes(in, &infoSize, 4))
+        {
+        LOG_ERROR("Can't read size");
+        return ERROR;
+        }
+
+    Utf8P infoStr = (Utf8P)in.GetCurrent();
+    Json::Value pt;
+    Json::Reader reader;
+    if (!reader.parse(infoStr, infoStr + infoSize, pt))
+        {
+        LOG_ERROR("Cannot parse info: ");
+        return ERROR;
+        }
+
+    int version = pt.get("version", 0).asInt();
+    if (version != 1)
+        {
+        LOG_ERROR("Unsupported version");
+        return ERROR;
+        }
+
+    JsonValueCR nodes = pt["nodes"];
+    if (!nodes.empty())
+        {
+        for (JsonValueCR node : nodes)
+            {
+            Utf8String nodeName;
+            bvector<Utf8String> nodeResources;
+            nodeName = node.get("id", "").asCString();
+
+            NodePtr nodeptr = new Node(GetRootR(), this);
+
+            if (!nodeptr->ReadHeader(node, nodeName, nodeResources))
+                return ERROR;
+
+            nodeIds[nodeName] = nodeCount++;
+            for (size_t i = 0; i < nodeResources.size(); ++i)
+                geometryNodeCorrespondence[nodeResources[i]] = nodeName;
+
+            m_children.push_back(nodeptr);
+            }
+        }
+
+    Utf8String resourceType, resourceFormat, resourceName;
+    uint32_t resourceSize;
+    uint32_t offset = (uint32_t)GetMagicString().size() + 4 + infoSize;
+
+    JsonValueCR resources = pt["resources"];
+    if (resources.empty())
+        return SUCCESS;
+
+    bmap<Utf8String, Dgn::Render::TexturePtr> renderTextures;
+    for (JsonValueCR resource : resources)
+        {
+        resourceType = resource.get("type", "").asCString();
+        resourceFormat = resource.get("format", "").asCString();
+        resourceName = resource.get("id", "").asCString();
+        resourceSize = resource.get("size", 0).asUInt();
+
+        uint32_t thisOffset = offset;
+        offset += resourceSize;
+
+        if (resourceType == "textureBuffer" && resourceFormat == "jpg" && !resourceName.empty() && resourceSize > 0)
+            {
+            in.SetPos(thisOffset);
+            ByteCP buffer = in.GetCurrent();
+            if (!in.Advance(resourceSize))
+                {
+                LOG_ERROR("Cannot read texture data");
+                return ERROR;
+                }
+
+            ImageSource jpeg(ImageSource::Format::Jpeg, ByteStream(buffer, resourceSize));
+            renderTextures[resourceName] = scene._CreateTexture(jpeg, Image::Format::Rgb, Image::BottomUp::Yes, renderSys);
+            }
+        }
+
+    offset = (uint32_t)GetMagicString().size() + 4 + infoSize;
+    for (JsonValueCR resource : resources)
+        {
+        resourceType = resource.get("type", "").asCString();
+        resourceFormat = resource.get("format", "").asCString();
+        resourceName = resource.get("id", "").asCString();
+        resourceSize = resource.get("size", 0).asUInt();
+
+        uint32_t thisOffset = offset;
+        offset += resourceSize;
+
+        if (resourceType == "geometryBuffer" && resourceFormat == "ctm" && !resourceName.empty() && resourceSize > 0)
+            {
+            if (geometryNodeCorrespondence.find(resourceName) == geometryNodeCorrespondence.end())
+                {
+                LOG_ERROR("Geometry is not referenced by any node");
+                return ERROR;
+                }
+
+            Utf8String nodeName = geometryNodeCorrespondence[resourceName];
+            auto nodeId = nodeIds.find(nodeName);
+            if (nodeId == nodeIds.end())
+                {
+                LOG_ERROR("Node name is unknown");
+                return ERROR;
+                }
+
+            CtmContext ctm(in, thisOffset);
+            if (CTM_NONE != ctm.GetError())
+                {
+                LOG_ERROR("CTM read error: %s", ctmErrorString(ctm.GetError()));
+                return ERROR;
+                }
+
+            uint32_t textureCoordsArrays = ctm.GetInteger(CTM_UV_MAP_COUNT);
+            if (textureCoordsArrays != 1)
+                continue;
+
+            Utf8String texName = resource.get("texture", Json::Value("")).asCString();
+            if (texName.empty())
+                continue;
+
+            Render::IGraphicBuilder::TriMeshArgs trimesh;
+            trimesh.m_numPoints = ctm.GetInteger(CTM_VERTEX_COUNT);
+            trimesh.m_points = ctm.GetFloatArray(CTM_VERTICES);
+            trimesh.m_normals = (ctm.GetInteger(CTM_HAS_NORMALS) == CTM_TRUE) ? ctm.GetFloatArray(CTM_NORMALS) : nullptr;
+            trimesh.m_numIndices = 3 * ctm.GetInteger(CTM_TRIANGLE_COUNT);
+            trimesh.m_vertIndex = ctm.GetIntegerArray(CTM_INDICES);
+            trimesh.m_textureUV = (FPoint2d const*)ctm.GetFloatArray(CTM_UV_MAP_1);
+
+            auto texture = renderTextures.find(texName);
+            trimesh.m_texture = (texture == renderTextures.end()) ? nullptr : texture->second;
+
+            ((Node*)m_children[nodeId->second].get())->m_meshes.push_front(scene._CreateGeometry(trimesh, renderSys));
+            }
+        }
+#endif
+
+    bvector<IScalableMeshNodePtr> childrenNodes(m_scalableMeshNodePtr->GetChildrenNodes());
+
+    for (auto& childNode : childrenNodes)
+        {
+        SMNodePtr nodeptr = new SMNode(GetTriMeshRootR(), this, childNode);
+
+        /*
+           if (!nodeptr->ReadHeader(centroid))
+           return ERROR;
+           */
+
+        if (loadChildren)
+            {
+            nodeptr->Read3SMTile(in, scene, renderSys, false);
+            }
+
+        m_children.push_back(nodeptr);
+        }
+
+    IScalableMeshMeshFlagsPtr loadFlagsPtr(IScalableMeshMeshFlags::Create(true, false));
+    IScalableMeshMeshPtr smMeshPtr(m_scalableMeshNodePtr->GetMesh(loadFlagsPtr));
+
+    if (!smMeshPtr.IsValid())
+        return SUCCESS;
+
+    const PolyfaceQuery* polyfaceQuery(smMeshPtr->GetPolyfaceQuery());
+
+    TileTree::TriMeshTree::TriMesh::CreateParams trimesh;
+
+    trimesh.m_numPoints = polyfaceQuery->GetPointIndexCount(); //smMeshPtr->GetNbPoints();
+    FPoint3d* points = new FPoint3d[trimesh.m_numPoints];
+
+    for (size_t pointInd = 0; pointInd < trimesh.m_numPoints; pointInd++)
+        {
+        DPoint3d resultPts;
+        toFloatTransform.Multiply(resultPts, polyfaceQuery->GetPointCP()[polyfaceQuery->GetPointIndexCP()[pointInd] - 1]);
+        
+        points[pointInd].x = (float)resultPts.x;
+        points[pointInd].y = (float)resultPts.y;
+        points[pointInd].z = (float)resultPts.z;
+
+        /*
+           points[pointInd].x = (float)polyfaceQuery->GetPointCP()[pointInd].x;
+           points[pointInd].y = (float)polyfaceQuery->GetPointCP()[pointInd].y;
+           points[pointInd].z = (float)polyfaceQuery->GetPointCP()[pointInd].z;
+           */
+        }
+
+    trimesh.m_points = points;
+
+    trimesh.m_numIndices = polyfaceQuery->GetPointIndexCount();
+    int* vertIndex = new int[trimesh.m_numIndices];
+
+    _fPoint2d* textureUv;
+
+    textureUv = new _fPoint2d[trimesh.m_numIndices];
+
+    for (size_t faceVerticeInd = 0; faceVerticeInd < polyfaceQuery->GetPointIndexCount(); faceVerticeInd++)
+        {
+        vertIndex[faceVerticeInd] = faceVerticeInd; //polyfaceQuery->GetPointIndexCP()[faceVerticeInd] - 1;
+        }
+
+    for (size_t paramInd = 0; paramInd < polyfaceQuery->GetPointIndexCount(); paramInd++)
+        {
+        const DPoint2d* uv = &polyfaceQuery->GetParamCP()[polyfaceQuery->GetParamIndexCP()[paramInd] - 1];
+        textureUv[paramInd].x = uv->x;
+        textureUv[paramInd].y = uv->y;
+        }
+
+    trimesh.m_vertIndex = vertIndex;
+
+    if (s_applyTexture && renderSys != nullptr)
+        {
+        trimesh.m_textureUV = textureUv;
+
+        //IScalableMeshTexturePtr smTexturePtr(m_scalableMeshNodePtr->GetTexture());
+
+        IScalableMeshTexturePtr compressedTexturePtr(m_scalableMeshNodePtr->GetTextureCompressed());
+        Image jpegImage(Image::FromJpeg(compressedTexturePtr->GetData(), compressedTexturePtr->GetSize(), Image::Format::Rgb));
+        //ImageSource jpeg(ImageSource::Format::Jpeg, ByteStream(buffer, resourceSize));
+
+        ImageSource imageSource(jpegImage, ImageSource::Format::Jpeg);
+
+        trimesh.m_texture =  renderSys->_CreateTexture(imageSource, Image::BottomUp::Yes);
+        }
+
+    m_meshes.push_front(scene._CreateGeometry(trimesh, renderSys));
+
+    delete [] trimesh.m_points;
+    delete [] trimesh.m_vertIndex;
+    delete [] trimesh.m_textureUV;
+
+#if 0
+    Render::IGraphicBuilder::TriMeshArgs trimesh;
+    trimesh.m_numPoints = scalableMesh->GetNbPoints();
+    trimesh.m_points = ctm.GetFloatArray(CTM_VERTICES);
+    trimesh.m_normals = (ctm.GetInteger(CTM_HAS_NORMALS) == CTM_TRUE) ? ctm.GetFloatArray(CTM_NORMALS) : nullptr;
+    trimesh.m_numIndices = 3 * ctm.GetInteger(CTM_TRIANGLE_COUNT);
+    trimesh.m_vertIndex = ctm.GetIntegerArray(CTM_INDICES);
+    trimesh.m_textureUV = (FPoint2d const*)ctm.GetFloatArray(CTM_UV_MAP_1);
+#endif
+
+    //BENTLEY_SM_EXPORT IScalableMeshTexturePtr GetTexture() const;
+
+    return SUCCESS;
+    }
+
+/*---------------------------------------------------------------------------------**//**
+ * @bsimethod                                    Keith.Bentley                   08/16
+ +---------------+---------------+---------------+---------------+---------------+------*/
+BentleyStatus SMScene::LoadNodeSynchronous(SMNodeR node)
+    {
+    auto result = _RequestTile(node, nullptr, nullptr);
+    result.wait();
+    return result.isReady() ? SUCCESS : ERROR;
+    }
+
+/*---------------------------------------------------------------------------------**//**
+ * @bsimethod                                    Keith.Bentley                   05/16
+ +---------------+---------------+---------------+---------------+---------------+------*/
+BentleyStatus SMScene::LoadScene()
+    {
+    /*
+       if (SUCCESS != ReadSceneFile())
+       return ERROR;
+       */
+
+    if (!m_smPtr.IsValid())
+        return ERROR;
+
+    //CreateCache(m_sceneInfo.m_sceneName.c_str(), 1024 * 1024 * 1024); // 1 GB
+
+    IScalableMeshNodePtr smNode(m_smPtr->GetRootNode());
+    SMNode* root = new SMNode(*this, nullptr, smNode);
+    //root->m_childPath = m_sceneInfo.m_rootNodePath;
+    m_rootTile = root;
+
+    auto result = _RequestTile(*root, nullptr, GetRenderSystemP());
+    result.wait(BeDuration::Seconds(2)); // only wait for 2 seconds
+    return result.isReady() ? SUCCESS : ERROR;
+    }
+
+//----------------------------------------------------------------------------------------
+// @bsimethod                                                      Ray.Bentley     09/2015
+//----------------------------------------------------------------------------------------
+BentleyStatus SMScene::LocateFromSRS()
+    {
+#if 0
+    DgnGCSPtr bimGCS = m_db.GeoLocation().GetDgnGCS();
+    if (!bimGCS.IsValid())
+        return ERROR; // BIM is not geolocated, can't use geolocation in 3mx scene
+
+    if (m_sceneInfo.m_reprojectionSystem.empty())
+        return SUCCESS;  // scene has no spatial reference system, give up.
+
+    WString    warningMsg;
+    StatusInt  status, warning;
+
+    DgnGCSPtr threeMxGCS = DgnGCS::CreateGCS(m_db);
+
+    int epsgCode;
+    double latitude, longitude;
+    if (1 == sscanf(m_sceneInfo.m_reprojectionSystem.c_str(), "EPSG:%d", &epsgCode))
+        status = threeMxGCS->InitFromEPSGCode(&warning, &warningMsg, epsgCode);
+    else if (2 == sscanf(m_sceneInfo.m_reprojectionSystem.c_str(), "ENU:%lf,%lf", &latitude, &longitude))
+        {
+        // ENU specification does not impose any projection method so we use the first azimuthal available using values that will
+        // mimic the intent (North is Y positive, no offset)
+        // Note that we could have injected the origin here but keeping it in the transform as for other GCS specs
+        if (latitude < 90.0 && latitude > -90.0 && longitude < 180.0 && longitude > -180.0)
+            status = threeMxGCS->InitAzimuthalEqualArea(&warningMsg, L"WGS84", L"METER", longitude, latitude, 0.0, 1.0, 0.0, 0.0, 1);
+        else
+            status = ERROR;
+        }
+    else
+        status = threeMxGCS->InitFromWellKnownText(&warning, &warningMsg, DgnGCS::wktFlavorEPSG, WString(m_sceneInfo.m_reprojectionSystem.c_str(), false).c_str());
+
+    if (SUCCESS != status)
+        {
+        BeAssert(false && warningMsg.c_str());
+        return ERROR;
+        }
+
+    // Compute a linear transform that approximates the reprojection transformation at the origin.
+    Transform localTransform;
+    status = threeMxGCS->GetLocalTransform(&localTransform, m_sceneInfo.m_origin, nullptr, true/*doRotate*/, true/*doScale*/, *bimGCS);
+
+    // 0 == SUCCESS, 1 == Warning, 2 == Severe Warning,  Negative values are severe errors.
+    if (status == 0 || status == 1)
+        {
+        m_location = localTransform;
+        return SUCCESS;
+        }
+#endif
+
+    return ERROR;
+    }
+
+/*---------------------------------------------------------------------------------**//**
+ * @bsimethod                                    Keith.Bentley                   04/16
+ +---------------+---------------+---------------+---------------+---------------+------*/
+#if 0
+BentleyStatus Scene::ReadSceneFile()
+    {
+    StreamBuffer rootStream;
+
+    if (IsHttp())
+        {
+        TileTree::HttpDataQuery query(m_sceneFile, nullptr);
+        query.Perform().wait();
+
+        rootStream = std::move(query.GetData());
+        }
+    else
+        {
+        TileTree::FileDataQuery query(m_sceneFile, nullptr);
+        rootStream = std::move(query.Perform().get());
+        }
+
+    return rootStream.HasData() ? m_sceneInfo.Read(rootStream) : ERROR;
+    }
+#endif
+
+//----------------------------------------------------------------------------------------
+// @bsimethod                                                   Mathieu.St-Pierre  12/2016
+//----------------------------------------------------------------------------------------
+IScalableMeshProgressiveQueryEnginePtr ScalableMeshModel::GetProgressiveQueryEngine()
+    {
+    if (m_progressiveQueryEngine == nullptr)
+        {
+        //m_displayNodesCache = new ScalableMeshDisplayCacheManager(GetDgnDb());
+        m_progressiveQueryEngine = IScalableMeshProgressiveQueryEngine::Create(m_smPtr, m_displayNodesCache);
+
+        bvector<uint64_t> allClips;
+        bset<uint64_t> clipsToShow;
+        bset<uint64_t> clipsShown;
+        GetClipSetIds(allClips);
+        for (auto elem : allClips)
+            clipsToShow.insert(elem);
+        SetActiveClipSets(clipsToShow, clipsShown);
+        }
+
+    return m_progressiveQueryEngine;
+    }
+
+/*---------------------------------------------------------------------------------**//**
+* @bsimethod                                                    Paul.Connelly   07/17
++---------------+---------------+---------------+---------------+---------------+------*/
+TileTree::RootPtr ScalableMeshModel::_CreateTileTree(Render::SystemP system)
+    {
+    Utf8String sceneFile;
+    Transform  location(Transform::FromIdentity());
+
+    SMScenePtr scene = new SMScene(m_dgndb, m_smPtr, location, sceneFile.c_str(), system);
+    scene->SetPickable(true);
+    if (SUCCESS != scene->LoadScene())
+        return nullptr;
+
+
+    return scene.get();
+    }
+
+/*---------------------------------------------------------------------------------**//**
+* @bsimethod                                                    Paul.Connelly   07/17
++---------------+---------------+---------------+---------------+---------------+------*/
+SMSceneP ScalableMeshModel::Load(Dgn::Render::SystemP renderSys) const
+    {
+    auto root = const_cast<ScalableMeshModel&>(*this).GetTileTree(renderSys);
+    return static_cast<SMSceneP>(root);
+    }
+
+/*---------------------------------------------------------------------------------**//**
+ * @bsimethod                                    Keith.Bentley                   05/16
+ +---------------+---------------+---------------+---------------+---------------+------*/
+void ScalableMeshModel::_PickTerrainGraphics(Dgn::PickContextR context) const
+    {
+    auto scene = Load(nullptr);
+    if (nullptr == scene)
+        return;
+
+    //MST_TODO
+    Dgn::ClipVectorCPtr clip;
+
+    PickContext::ActiveDescription descr(context, GetName());
+    scene->Pick(context, scene->GetLocation(), clip.get());
+    }
+
+/*---------------------------------------------------------------------------------**//**
+ * @bsimethod                                    Keith.Bentley                   05/16
+ +---------------+---------------+---------------+---------------+---------------+------*/
+void ScalableMeshModel::_OnFitView(FitContextR context)
+    {
+    auto scene = Load(nullptr);
+    if (nullptr == scene)
+        return;
+
+    ElementAlignedBox3d rangeWorld = scene->ComputeRange();
+    context.ExtendFitRange(rangeWorld, scene->GetLocation());
+    }
+
+void ScalableMeshModel::GetAllScalableMeshes(BentleyApi::Dgn::DgnDbCR dgnDb, bvector<IMeshSpatialModelP>& models)
+    {
+    DgnClassId classId(dgnDb.Schemas().GetClassId("ScalableMesh", "ScalableMeshModel"));
+    BeAssert(classId.IsValid());
+
+    for (auto& model : dgnDb.Models().GetLoadedModels())
+        {
+        if (model.second->GetClassId() == classId) models.push_back(dynamic_cast<IMeshSpatialModelP>(model.second.get()));
+        }
+    }
+
+#if 0
+
+struct  ScalableMeshTileNode : ModelTileNode
+{
+    IScalableMeshNodePtr    m_node;
+    Transform               m_transform;
+
+    ScalableMeshTileNode(DgnModelCR model, IScalableMeshNodePtr& node, DRange3d transformedRange, TransformCR transform, size_t siblingIndex, TileNodeP parent) :
+        m_node(node), m_transform(transform), ModelTileNode(model, transformedRange, node->GetLevel(), siblingIndex, transformedRange.XLength()* transformedRange.YLength() / node->GetPointCount(), parent)
+    {}
+
+    virtual TileMeshList _GenerateMeshes(TileGeometryCacheR geometryCache, double tolerance, TileGeometry::NormalMode normalMode = TileGeometry::NormalMode::CurvedSurfacesOnly, bool twoSidedTriangles = false) const override
+        {
+        TileMeshList        tileMeshes;
+
+        if (m_node->GetChildrenNodes().empty())
+            {
+            BeAssert(false);
+            return tileMeshes;
+            }
+
+        for (auto& child : m_node->GetChildrenNodes())
+            {
+
+            IScalableMeshMeshFlagsPtr flags = IScalableMeshMeshFlags::Create(true, false);
+            bvector<bool> clips;
+            auto meshP = child->GetMesh(flags, clips);
+            if (!meshP.IsValid() || meshP->GetNbFaces() == 0) continue;
+            TileMeshBuilderPtr      builder;
+            TileDisplayParamsPtr    displayParams;
+
+            if (child->IsTextured())
+                {
+                auto textureP = child->GetTexture();
+                ByteStream myImage(textureP->GetDimension().x* textureP->GetDimension().y * 3);
+                memcpy(myImage.GetDataP(), textureP->GetData(), textureP->GetDimension().x* textureP->GetDimension().y * 3);
+                Image image(textureP->GetDimension().x, textureP->GetDimension().y, std::move(myImage), Image::Format::Rgb);
+                ImageSource jpgTex(image, ImageSource::Format::Jpeg, 70);
+                TileTextureImagePtr     tileTexture = new TileTextureImage(jpgTex);
+                displayParams = new TileDisplayParams(0xffffff, tileTexture, true);
+                }
+            else
+                {
+                TileTextureImagePtr     tileTexture = nullptr;
+                displayParams = new TileDisplayParams(0x007700, tileTexture, false);
+                }
+            builder = TileMeshBuilder::Create(displayParams, NULL, 0.0);
+            for (PolyfaceVisitorPtr visitor = PolyfaceVisitor::Attach(*meshP->GetPolyfaceQuery()); visitor->AdvanceToNextFace();)
+                builder->AddTriangle(*visitor, GetModel().GetModelId(), false, twoSidedTriangles);
+
+            tileMeshes.push_back(builder->GetMesh());
+            }
+
+        return tileMeshes;
+        }
+
+};  //  ScalableMeshTileNode
+
+#endif
+
+void ScalableMeshModel::MakeTileSubTree(TileNodePtr& rootTile, IScalableMeshNodePtr& node, TransformCR transformDbToTile, size_t childIndex, TileNode* parent)
+    {
+    DRange3d transformedRange = node->GetContentExtent();
+    if (transformedRange.IsNull() || transformedRange.IsEmpty()) transformedRange = node->GetNodeExtent();
+    transformDbToTile.Multiply(transformedRange, transformedRange);
+    //rootTile = new ScalableMeshTileNode(*this, node, transformedRange, transformDbToTile, childIndex, parent);
+
+    for (auto& child : node->GetChildrenNodes())
+        {
+        size_t idx = &child - &node->GetChildrenNodes().front();
+        TileNodePtr childTile;
+        MakeTileSubTree(childTile, child, transformDbToTile, idx, rootTile.get());
+        rootTile->GetChildren().push_back(childTile);
+        }
+    }
+
+#if 0
+TileGeneratorStatus ScalableMeshModel::_GenerateMeshTiles(TileNodePtr& rootTile, TransformCR transformDbToTile, double leafTolerance, TileGenerator::ITileCollector& collector, ITileGenerationProgressMonitorR progressMeter)
+    {
+    assert(!"Not implemented yet");
+
+    return TileGeneratorStatus::Aborted;
+    }
+#endif
+
+//NEEDS_WORK_SM : Should be at application level
+void GetScalableMeshTerrainFileName(BeFileName& smtFileName, const BeFileName& dgnDbFileName)
+    {
+    //smtFileName = params.m_dgndb.GetFileName().GetDirectoryName();
+
+    smtFileName = dgnDbFileName.GetDirectoryName();
+    smtFileName.AppendToPath(dgnDbFileName.GetFileNameWithoutExtension().c_str());
+    smtFileName.AppendString(L"\\terrain.stm");
+    }
+
+//=======================================================================================
+//! Helper class used to kept pointers with a DgnDb in-memory
+//=======================================================================================
+struct ScalableMeshTerrainModelAppData : Db::AppData
+{
+    static Key DataKey;
+
+    ScalableMeshModel*  m_smTerrainPhysicalModelP;
+    bool                m_modelSearched;
+
+    ScalableMeshTerrainModelAppData ()
+        {
+        m_smTerrainPhysicalModelP = 0;
+        m_modelSearched = false;
+        }
+    virtual ~ScalableMeshTerrainModelAppData () {}
+
+    ScalableMeshModel* GetModel(DgnDbCR db)
+        {
+        if (m_modelSearched == false)
+            {
+            //NEEDS_WORK_SM : Not yet done.
+            /*
+               BeSQLite::EC::ECSqlStatement stmt;
+               if (BeSQLite::EC::ECSqlStatus::Success != stmt.Prepare(dgnDb, "SELECT ECInstanceId FROM ScalableMeshModel.ScalableMesh;"))
+               return nullptr;
+
+               if (BeSQLite::BE_SQLITE_ROW != stmt.Step()) return nullptr;
+               DgnModelId smModelID = DgnModelId(stmt.GetValueUInt64(0));
+               DgnModelPtr dgnModel = dgnDb.Models().FindModel(smModelID);
+
+               if (dgnModel.get() == 0)
+               {
+               dgnModel = dgnDb.Models().GetModel(smModelID);
+               }
+
+               if (dgnModel.get() != 0)
+               {
+               assert(dynamic_cast<ScalableMeshModel*>(dgnModel.get()) != 0);
+
+               return static_cast<ScalableMeshModel*>(dgnModel.get());
+               }
+               */
+
+            m_modelSearched = true;
+            }
+
+        return m_smTerrainPhysicalModelP;
+        }
+
+    static ScalableMeshTerrainModelAppData* Get (DgnDbCR dgnDb)
+        {
+        ScalableMeshTerrainModelAppData* appData = dynamic_cast<ScalableMeshTerrainModelAppData*>(dgnDb.FindAppData (ScalableMeshTerrainModelAppData::DataKey));
+        if (!appData)
+            {
+            appData = new ScalableMeshTerrainModelAppData ();
+            dgnDb.AddAppData (ScalableMeshTerrainModelAppData::DataKey, appData);
+            }
+
+        return appData;
+        }
+
+    static void Delete (DgnDbCR dgnDb)
+        {
+        dgnDb.DropAppData (ScalableMeshTerrainModelAppData::DataKey);
+        }
+};
+
+Db::AppData::Key ScalableMeshTerrainModelAppData::DataKey;
+
+//----------------------------------------------------------------------------------------
+// @bsimethod                                                 Elenie.Godzaridis     2/2016
+//----------------------------------------------------------------------------------------
+ScalableMeshModel::ScalableMeshModel(BentleyApi::Dgn::DgnModel::CreateParams const& params)
+    : T_Super(params)
+    {
+    m_tryOpen = false;
+    m_forceRedraw = false;
+    m_isProgressiveDisplayOn = true;
+    m_isInsertingClips = false;
+
+    // ScalableMeshTerrainModelAppData* appData = ScalableMeshTerrainModelAppData::Get(params.m_dgndb);
+    // appData->m_smTerrainPhysicalModelP = this;
+    // appData->m_modelSearched = true;
+    }
+
+//----------------------------------------------------------------------------------------
+// @bsimethod                                                 Elenie.Godzaridis     2/2016
+//----------------------------------------------------------------------------------------
+ScalableMeshModel::~ScalableMeshModel()
+    {
+    if (nullptr != m_progressiveQueryEngine.get() && nullptr != m_currentDrawingInfoPtr.get())
+        m_progressiveQueryEngine->StopQuery(m_currentDrawingInfoPtr->m_currentQuery);
+
+    if (nullptr != m_currentDrawingInfoPtr.get())
+        {
+        m_currentDrawingInfoPtr->m_meshNodes.clear();
+        m_currentDrawingInfoPtr->m_overviewNodes.clear();
+        }
+
+    ScalableMeshTerrainModelAppData::Delete (GetDgnDb());
+    //ClearProgressiveQueriesInfo();
+    }
+
+//----------------------------------------------------------------------------------------
+// @bsimethod                                                 Elenie.Godzaridis     2/2016
+//----------------------------------------------------------------------------------------
+void ScalableMeshModel::OpenFile(BeFileNameCR smFilename, DgnDbR dgnProject)
+    {
+    assert(m_smPtr == nullptr);
+    m_path = smFilename;
+
+    bvector<IMeshSpatialModelP> allScalableMeshes;
+    ScalableMeshModel::GetAllScalableMeshes(dgnProject, allScalableMeshes);
+    size_t nOfOtherModels = 0;
+    for (auto& sm : allScalableMeshes)
+        if (sm != this) nOfOtherModels++;
+    allScalableMeshes.clear();
+
+    BeFileName clipFileBase = BeFileName(ScalableMeshModel::GetTerrainModelPath(dgnProject)).GetDirectoryName();
+    clipFileBase.AppendString(smFilename.GetFileNameWithoutExtension().c_str());
+    clipFileBase.AppendUtf8("_");
+    clipFileBase.AppendUtf8(std::to_string(nOfOtherModels).c_str());
+    m_smPtr = IScalableMesh::GetFor(smFilename.GetWCharCP(), Utf8String(clipFileBase.c_str()), false, true);
+    assert(m_smPtr != 0);
+    if (m_smPtr->IsTerrain())
+        {
+        ScalableMeshTerrainModelAppData* appData = ScalableMeshTerrainModelAppData::Get(m_dgndb);
+        if (appData->m_smTerrainPhysicalModelP == nullptr)
+            {
+            appData->m_smTerrainPhysicalModelP = this;
+            appData->m_modelSearched = true;
+            }
+        }
+
+    const GeoCoords::GCS& gcs(m_smPtr->GetGCS());
+
+    DPoint3d scale;
+    scale.x = 1;
+    scale.y = 1;
+    scale.z = 1;
+
+    if (gcs.HasGeoRef())
+        {
+        DgnGCSPtr dgnGcsPtr(DgnGCS::CreateGCS(gcs.GetGeoRef().GetBasePtr().get(), dgnProject));
+        dgnGcsPtr->UorsFromCartesian(scale, scale);
+
+        DgnGCSPtr projGCS = dgnProject.GeoLocation().GetDgnGCS();
+        if (projGCS.IsValid() && !projGCS->IsEquivalent(*dgnGcsPtr))
+            {
+            DRange3d smExtent, smExtentUors;
+            m_smPtr->GetRange(smExtent);
+            Transform trans;
+            trans.InitFromScaleFactors(scale.x, scale.y, scale.z);
+            trans.Multiply(smExtentUors, smExtent);
+
+            DPoint3d extent;
+            extent.DifferenceOf(smExtentUors.high, smExtentUors.low);
+            Transform       approxTransform;
+
+            StatusInt status = dgnGcsPtr->GetLocalTransform(&approxTransform, smExtentUors.low, &extent, true/*doRotate*/, true/*doScale*/, *projGCS);
+            if (0 == status || 1 == status)
+                m_smPtr->SetReprojection(*projGCS, approxTransform);
+            }
+        }
+    else
+        {
+        if (dgnProject.GeoLocation().GetDgnGCS()!=nullptr)
+            dgnProject.GeoLocation().GetDgnGCS()->UorsFromCartesian(scale, scale);
+        }
+
+    DPoint3d translation = {0,0,0};
+
+    m_storageToUorsTransfo = DMatrix4d::FromScaleAndTranslation(scale, translation);
+
+    // NEEDS_WORK_SM
+    /*
+       BeFileName dbFileName(dgnProject.GetDbFileName());
+       BeFileName basePath = dbFileName.GetDirectoryName();
+       T_HOST.GetPointCloudAdmin()._CreateLocalFileId(m_properties.m_fileId, smFilename, basePath);
+       */
+
+    m_properties.m_fileId = smFilename.GetNameUtf8();
+
+    //m_properties.m_fileId = smFilename.GetNameUtf8();
+    }
+
+//----------------------------------------------------------------------------------------
+// @bsimethod                                                 Elenie.Godzaridis     2/2016
+//----------------------------------------------------------------------------------------
+ScalableMeshModelP ScalableMeshModel::CreateModel(BentleyApi::Dgn::DgnDbR dgnDb)
+    {
+    DgnClassId classId(dgnDb.Schemas().GetClassId("ScalableMesh","ScalableMeshModel"));
+    BeAssert(classId.IsValid());
+
+    ScalableMeshModelP model = new ScalableMeshModel(DgnModel::CreateParams(dgnDb, classId, dgnDb.Elements().GetRootSubjectId()/*, DgnModel::CreateModelCode("terrain")*/));
+
+    BeFileName terrainDefaultFileName(ScalableMeshModel::GetTerrainModelPath(dgnDb));
+    model->Insert();
+    model->OpenFile(terrainDefaultFileName, dgnDb);
+    model->Update();
+
+    ScalableMeshTerrainModelAppData* appData(ScalableMeshTerrainModelAppData::Get(dgnDb));
+
+    appData->m_smTerrainPhysicalModelP = model;
+    appData->m_modelSearched = true;
+    dgnDb.SaveChanges();
+    return model;
+    }
+
+//----------------------------------------------------------------------------------------
+// @bsimethod                                                 Elenie.Godzaridis     2/2016
+//----------------------------------------------------------------------------------------
+Transform ScalableMeshModel::GetUorsToStorage()
+    {
+    Transform t;
+    t.InitFrom(m_storageToUorsTransfo);
+    t = t.ValidatedInverse();
+    return t;
+    }
+
+//----------------------------------------------------------------------------------------
+// @bsimethod                                                 Elenie.Godzaridis     2/2016
+//----------------------------------------------------------------------------------------
+IMeshSpatialModelP ScalableMeshModel::GetTerrainModelP(BentleyApi::Dgn::DgnDbCR dgnDb)
+    {
+    return ScalableMeshTerrainModelAppData::Get(dgnDb)->GetModel(dgnDb);
+    }
+
+BeFileName ScalableMeshModel::GetPath()
+    {
+    return m_path;
+    }
+
+//----------------------------------------------------------------------------------------
+// @bsimethod                                                 Elenie.Godzaridis     2/2016
+//----------------------------------------------------------------------------------------
+IScalableMesh* ScalableMeshModel::GetScalableMesh()
+    {
+    return m_smPtr.get();
+    }
+
+//----------------------------------------------------------------------------------------
+// @bsimethod                                                 Elenie.Godzaridis     2/2016
+//----------------------------------------------------------------------------------------
+WString ScalableMeshModel::GetTerrainModelPath(BentleyApi::Dgn::DgnDbCR dgnDb)
+    {
+    BeFileName tmFileName;
+    tmFileName = dgnDb.GetFileName().GetDirectoryName();
+    tmFileName.AppendToPath(dgnDb.GetFileName().GetFileNameWithoutExtension().c_str());
+    if (!tmFileName.DoesPathExist())
+        BeFileName::CreateNewDirectory(tmFileName.c_str());
+    tmFileName.AppendString(L"\\terrain.stm");
+    return tmFileName;
+    }
+
+void ScalableMeshModel::ClearOverviews(IScalableMeshPtr& targetSM)
+    {
+#if 0
+    GetProgressiveQueryEngine()->ClearOverviews(targetSM.get());
+    if (targetSM.get() == m_smPtr.get())
+        {
+        if (nullptr != m_progressiveQueryEngine.get() && m_currentDrawingInfoPtr.IsValid()) m_progressiveQueryEngine->StopQuery(m_currentDrawingInfoPtr->m_currentQuery);
+        }
+    if (targetSM.get() == m_smPtr->GetTerrainSM().get())
+        {
+        if (nullptr != m_progressiveQueryEngine.get() && m_currentDrawingInfoPtr.IsValid()) m_progressiveQueryEngine->StopQuery(m_currentDrawingInfoPtr->m_terrainQuery);
+        if (m_currentDrawingInfoPtr.IsValid())
+            {
+            m_currentDrawingInfoPtr->m_terrainMeshNodes.clear();
+            m_currentDrawingInfoPtr->m_terrainOverviewNodes.clear();
+            }
+        }
+
+#endif
+    }
+
+void ScalableMeshModel::LoadOverviews(IScalableMeshPtr& targetSM)
+    {
+    GetProgressiveQueryEngine()->InitScalableMesh(targetSM);
+    }
+
+//----------------------------------------------------------------------------------------
+// @bsimethod                                                 Elenie.Godzaridis     3/2016
+//----------------------------------------------------------------------------------------
+void ScalableMeshModel::SetActiveClipSets(bset<uint64_t>& activeClips, bset<uint64_t>& previouslyActiveClips)
+    {
+    if (m_isInsertingClips) return;
+
+    m_activeClips = activeClips;
+    bvector<uint64_t> clipIds;
+    for (auto& clip: previouslyActiveClips)
+        clipIds.push_back(clip);
+    GetProgressiveQueryEngine()->SetActiveClips(activeClips, m_smPtr);
+    GetProgressiveQueryEngine()->ClearCaching(clipIds, m_smPtr);
+    m_forceRedraw = true;
+    }
+
+//----------------------------------------------------------------------------------------
+// @bsimethod                                                 Elenie.Godzaridis     4/2016
+//----------------------------------------------------------------------------------------
+bool ScalableMeshModel::IsTerrain()
+    {
+    if (m_smPtr.get() == nullptr) return false;
+    return m_smPtr->IsTerrain();
+    }
+
+//----------------------------------------------------------------------------------------
+// @bsimethod                                                 Mathieu.St-Pierre    10/2016
+//----------------------------------------------------------------------------------------
+void ScalableMeshModel::SetProgressiveDisplay(bool isProgressiveDisplayOn)
+    {
+    m_isProgressiveDisplayOn = isProgressiveDisplayOn;
+    }
+
+//----------------------------------------------------------------------------------------
+// @bsimethod                                                 Elenie.Godzaridis     3/2016
+//----------------------------------------------------------------------------------------
+void ScalableMeshModel::GetClipSetIds(bvector<uint64_t>& allShownIds)
+    {
+    if (m_smPtr.get() != nullptr)
+        m_smPtr->GetAllClipIds(allShownIds);
+    }
+
+IMeshSpatialModelP ScalableMeshModelHandler::AttachTerrainModel(DgnDb& db, Utf8StringCR modelName, BeFileNameCR smFilename, RepositoryLinkCR modeledElement, bool openFile)
+    {
+    /*
+          BeFileName smtFileName;
+          GetScalableMeshTerrainFileName(smtFileName, db.GetFileName());
+
+          if (!smtFileName.GetDirectoryName().DoesPathExist())
+          BeFileName::CreateNewDirectory(smtFileName.GetDirectoryName().c_str());
+          */
+    Utf8String nameToSet = modelName;
+    DgnClassId classId(db.Schemas().GetClassId("ScalableMesh", "ScalableMeshModel"));
+    BeAssert(classId.IsValid());
+
+    ScalableMeshTerrainModelAppData* appData(ScalableMeshTerrainModelAppData::Get(db));
+
+    if (appData->m_smTerrainPhysicalModelP != nullptr)
+        nameToSet = Utf8String(smFilename.GetFileNameWithoutExtension().c_str());
+
+    RefCountedPtr<ScalableMeshModel> model(new ScalableMeshModel(DgnModel::CreateParams(db, classId, modeledElement.GetElementId())));
+
+    //After Insert model pointer is handled by DgnModels.
+    model->Insert();
+
+    if (openFile)
+        {
+        model->OpenFile(smFilename, db);
+        }
+    else
+        {
+        model->SetFileNameProperty(smFilename);
+        }
+
+    model->Update();
+
+    if (model->IsTerrain())
+        {
+        ScalableMeshTerrainModelAppData* appData(ScalableMeshTerrainModelAppData::Get(db));
+
+        if (appData->m_smTerrainPhysicalModelP == nullptr)
+            {
+            appData->m_smTerrainPhysicalModelP = model.get();
+            appData->m_modelSearched = true;
+            }
+        }
+    else
+        {
+        nameToSet = Utf8String(smFilename.GetFileNameWithoutExtension().c_str());
+        /*
+           DgnCode newModelCode(model->GetCode().GetAuthority(), nameToSet, NULL);
+           model->SetCode(newModelCode);
+           */
+        model->Update();
+        }
+
+    db.SaveChanges();
+
+    return model.get();
+    }
+
+//----------------------------------------------------------------------------------------
+// @bsimethod                                                   Mathieu.St-Pierre  07/2017
+//----------------------------------------------------------------------------------------
+void ScalableMeshModel::SetFileNameProperty(BeFileNameCR smFilename)
+    {
+    m_properties.m_fileId = smFilename.GetNameUtf8();
+    }
+
+//----------------------------------------------------------------------------------------
+// @bsimethod                                                   Mathieu.St-Pierre  03/2016
+//----------------------------------------------------------------------------------------
+void ScalableMeshModel::Properties::ToJson(Json::Value& v) const
+    {
+    v["FileId"] = m_fileId.c_str();
+    }
+
+//----------------------------------------------------------------------------------------
+// @bsimethod                                                   Mathieu.St-Pierre  03/2016
+//----------------------------------------------------------------------------------------
+void ScalableMeshModel::Properties::FromJson(Json::Value const& v)
+    {
+    m_fileId = v["FileId"].asString();
+    }
+
+//----------------------------------------------------------------------------------------
+// @bsimethod                                                   Mathieu.St-Pierre  03/2016
+//----------------------------------------------------------------------------------------
+void ScalableMeshModel::_OnSaveJsonProperties()
+    {
+    T_Super::_OnSaveJsonProperties();
+
+    Json::Value val;
+
+    m_properties.ToJson(val);
+
+    SetJsonProperties(json_scalablemesh(), val);
+    }
+
+//----------------------------------------------------------------------------------------
+// @bsimethod                                                   Mathieu.St-Pierre  03/2016
+//----------------------------------------------------------------------------------------
+void ScalableMeshModel::_OnLoadedJsonProperties()
+    {
+    T_Super::_OnLoadedJsonProperties();
+
+    Json::Value val(GetJsonProperties(json_scalablemesh()));
+
+    m_properties.FromJson(val);
+
+    if (m_smPtr == 0 && !m_tryOpen)
+        {
+        WString fileNameW(((this)->m_properties).m_fileId.c_str(), true);
+        BeFileName smFileName;
+        smFileName.AppendString(fileNameW.c_str());
+        //BeFileName smFileName;
+
+        //NEEDS_WORK_SM : Doesn't work with URL
+        if (true /*BeFileName::DoesPathExist(smFileName.c_str())*/)
+            {
+            OpenFile(smFileName, GetDgnDb());
+            }
+
+        m_tryOpen = true;
+        }
+    }
+
+HANDLER_DEFINE_MEMBERS(ScalableMeshModelHandler)
+