--- conflicted
+++ resolved
@@ -1,237 +1,232 @@
-<?xml version="1.0" encoding="utf-8"?>
-
-<BuildContext xmlns:xsi="http://www.w3.org/2001/XMLSchema-instance" xsi:noNamespaceSchemaLocation="../../bsicommon/build/PartFile.xsd">
-
-    <!-- ///////////////////////////////////////////////////////////////////////////////////// -->
-    <!-- ////////////////////////////   ScalableMesh       /////////////////////////////////// -->
-    <!-- ///////////////////////////////////////////////////////////////////////////////////// -->            
-    <Part Name="ScalableMeshSchemaPublicAPI" BentleyBuildMakeFile="ScalableMeshSchema/ScalableMeshSchema.prewire.mke">
-        <SubPart PartName="ScalableMesh" PartFile="BisSchemas" Repository="BisSchemas" />
-        <Bindings>
-            <PublicAPI Domain="ScalableMeshSchema"/>
-        </Bindings>
-    </Part>
-
-    <Part Name="ScalableMeshSchemaIos" OnlyPlatforms="iOSARM64" BentleyBuildMakeFile="ScalableMeshSchema/ScalableMeshSchemaIos.mke" ApiNumber="B02" BentleyBuildMakeOptions="-dUSE_STATIC_LIBRARIES=1 -dCREATE_STATIC_LIBRARIES=1">
-        <SubPart PartName="ScalableMeshSchemaPublicAPI"/>
-        <SubPart PartName="ScalableMeshCoreStaticLinux" PartFile="ScalableMesh" Repository="ScalableMesh" LibType="Static"/>
-        <SubPart PartName="ImagePP"         PartFile="ImagePP"      Repository="ImagePP" LibType="Static"/>
-        <SubPart PartName="Core"            PartFile="TerrainModelDgnDb"      Repository="TerrainModel" LibType="Static"/>
-        <SubPart PartName="DgnPlatformDll"  PartFile="DgnPlatform"         Repository="DgnPlatform" LibType="Static"/>
-        <SubPart PartName="DgnView"         PartFile="DgnDisplay"          Repository="DgnDisplay" LibType="Static"/>
-        
-        <Bindings>
-            <Assemblies>Delivery/$(shlibprefix)ScalableMeshSchema$(ApiNumber)$(shlibext)</Assemblies>
-            <Libs>Delivery/$(libprefix)ScalableMeshSchema$(libext)</Libs>
-        </Bindings>
-    </Part>
-    
-    <Part Name="ScalableMeshSchema" OnlyPlatforms="x86,x64" BentleyBuildMakeFile="ScalableMeshSchema/ScalableMeshSchema.mke" ApiNumber="B02">
-        <SubPart PartName="ScalableMeshSchemaPublicAPI"/>
-        <SubPart PartName="ImagePP"         PartFile="ImagePP"      Repository="ImagePP" />
-        <SubPart PartName="Core"         PartFile="TerrainModelDgnDb"      Repository="TerrainModel" />
-        <SubPart PartName="DgnPlatformDll"  PartFile="DgnPlatform"         Repository="DgnPlatform" />
-        <SubPart PartName="ScalableMesh"    PartFile="ScalableMesh"        Repository="ScalableMesh" />
-<<<<<<< HEAD
-
-=======
-        <SubPart PartName="DgnView"         PartFile="DgnDisplay"          Repository="DgnDisplay" />
-        
->>>>>>> 5be25842
-        <Bindings>
-            <Assemblies>Delivery/$(shlibprefix)ScalableMeshSchema$(ApiNumber)$(shlibext)</Assemblies>
-            <Libs>Delivery/$(libprefix)ScalableMeshSchema$(libext)</Libs>
-        </Bindings>
-    </Part>
-
-    <!-- ///////////////////////////////////////////////////////////////////////////////////// -->
-    <!-- ////////////////////////////   PointCloud   ///////////////////////////////////////// -->
-    <!-- ///////////////////////////////////////////////////////////////////////////////////// -->
-    <Part Name="PointCloudPublicAPI" BentleyBuildMakeFile="PointCloudSchema/PointCloud.prewire.mke">
-        <SubPart PartName="PointCloud" PartFile="BisSchemas" Repository="BisSchemas" />
-        <Bindings>
-            <PublicAPI Domain="PointCloud"/>
-        </Bindings>
-    </Part>
-
-    <Part Name="PointCloud" BentleyBuildMakeFile="PointCloudSchema/PointCloud.mke" ApiNumber="B02">
-        <SubPart PartName="PointCloudPublicAPI"/>
-        <SubPart PartName="BePointCloud" PartFile="BePointCloud" Repository="BePointCloud" />
-        <SubPart PartName="BentleyDll"      PartFile="Bentley"      Repository="Bentley" />
-        <SubPart PartName="DgnPlatformDll"  PartFile="DgnPlatform"  Repository="DgnPlatform" />
-        <SubPart PartName="GeomDlls"        PartFile="geomlibs"     Repository="GeomLibs" />
-        <!-- Need full data to decode EPSG code -->
-        <SubPart PartName="GeoCoordData"    PartFile="csmap"        Repository="libsrc-csmap"/>
-        <Bindings>
-            <Assemblies>Delivery/$(shlibprefix)PointCloud$(ApiNumber)$(shlibext)</Assemblies>
-            <Libs>Delivery/$(libprefix)PointCloud$(libext)</Libs>
-        </Bindings>
-    </Part>
-
-    <!-- ///////////////////////////////////////////////////////////////////////////////////// -->
-    <!-- ////////////////////////////     Raster     ///////////////////////////////////////// -->
-    <!-- ///////////////////////////////////////////////////////////////////////////////////// -->
-    <Part Name="RasterPublicAPI" BentleyBuildMakeFile="RasterSchema/Raster.prewire.mke">
-        <SubPart PartName="Raster" PartFile="BisSchemas" Repository="BisSchemas" />
-        <Bindings>
-            <PublicAPI Domain="Raster"/>
-        </Bindings>
-    </Part>
-
-    <Part Name="Raster" BentleyBuildMakeFile="RasterSchema/Raster.mke" ApiNumber="B02" >
-        <SubPart PartName="RasterPublicAPI"/>
-        <SubPart PartName="ImagePP"         PartFile="ImagePP"      Repository="ImagePP" />
-        <SubPart PartName="DgnPlatformDll"  PartFile="DgnPlatform"  Repository="DgnPlatform" />
-        <!-- Need full data to decode EPSG code -->
-        <SubPart PartName="GeoCoordData"    PartFile="csmap"        Repository="libsrc-csmap"/>
-        <Bindings>
-            <Assemblies>Delivery/$(shlibprefix)Raster$(ApiNumber)$(shlibext)</Assemblies>
-            <Libs>Delivery/$(libprefix)Raster$(libext)</Libs>
-        </Bindings>
-    </Part>    
-
-    <!-- ///////////////////////////////////////////////////////////////////////////////////// -->
-    <!-- ////////////////////////////   ThreeMx       /////////////////////////////////// -->
-    <!-- ///////////////////////////////////////////////////////////////////////////////////// -->
-    <Part Name="ThreeMxPublicAPI" BentleyBuildMakeFile="ThreeMxSchema/ThreeMx.prewire.mke">
-        <SubPart PartName="ThreeMx" PartFile="BisSchemas" Repository="BisSchemas" />
-        <Bindings>
-            <PublicAPI Domain="ThreeMx"/>
-        </Bindings>
-    </Part>
-    
-    <Part Name="ThreeMx" BentleyBuildMakeFile="ThreeMxSchema/ThreeMx.mke" ApiNumber="B02">
-        <SubPart PartName="DgnPlatformDLL" PartFile="DgnPlatform" Repository="DgnPlatform"/>
-        <SubPart PartName="ThreeMxPublicAPI"/>
-        <Bindings>
-            <Assemblies Required="false">Delivery/$(shlibprefix)ThreeMx$(ApiNumber)$(shlibext)</Assemblies>
-            <Libs>Delivery/$(libprefix)ThreeMx$(libext)</Libs> 
-        </Bindings>
-    </Part>
-
-    <!-- ////////////////////////////   Use to convert 3MX to 3SM /////////////////////////////////// -->
-    <Part Name="ThreeMxReaderLegacy" BentleyBuildMakeFile="ThreeMxSchema/ThreeMxReaderLegacy.mke" ApiNumber="B02">
-        <SubPart PartName="DgnPlatformDLL" PartFile="DgnPlatform" Repository="DgnPlatform"/>
-        <Bindings>
-        <PublicAPI Domain="ThreeMxReader"/>
-          <Assemblies>Delivery/$(shlibprefix)ThreeMxReaderLegacy$(ApiNumber)$(shlibext)</Assemblies>
-          <Libs>delivery/$(libprefix)ThreeMxReaderLegacy$(libext)</Libs>
-        </Bindings>
-      </Part>
-
-    <!-- ///////////////////////////////////////////////////////////////////////////////////// -->
-    <!-- ////////////////////////////   DataCapture        /////////////////////////////////// -->
-    <!-- ///////////////////////////////////////////////////////////////////////////////////// -->
-    <Part Name="DataCaptureSchemasPublicAPI" BentleyBuildMakeFile="DataCaptureSchema/DataCaptureSchema.prewire.mke" WipPartEnable="PhotoPlanner">
-        <SubPart PartName="DataCapture" PartFile="BisSchemas" Repository="BisSchemas" />
-        <Bindings>
-            <PublicAPI Domain="DataCaptureSchema"/>
-        </Bindings>
-    </Part>
-
-    <Part Name="DataCaptureSchema" BentleyBuildMakeFile="DataCaptureSchema/DataCaptureSchema.mke" WipPartEnable="PhotoPlanner">
-        <SubPart PartName="DataCaptureSchemasPublicAPI"/>
-        <SubPart PartName="DgnPlatformDLL"  PartFile="DgnPlatform"  Repository="DgnPlatform" />
-        <Bindings>
-            <Libs>Delivery/$(shlibprefix)DataCaptureSchema$(libext)</Libs>
-            <Assemblies>Delivery/$(shlibprefix)DataCaptureSchema$(shlibext)</Assemblies>
-        </Bindings>
-    </Part>
-
-    <!-- ********************************************************************************************** -->
-    <!--  DataCapture Unit tests -->
-    <!-- ********************************************************************************************** -->
-    <Part Name="DataCapturePrewireForUnitTests" BentleyBuildMakeFile="DataCaptureSchema/Tests/prewire.mke">
-        <Bindings>
-            <Files ProductDirectoryName="UnitTests-IgnoreList"  ProductSubDirectory="DataCapture" SubPartDirectory="UnitTests/DataCapture"> Delivery/UnitTests/ignore_list.txt</Files>
-            <Directory ProductDirectoryName="UnitTests-Assets"  ProductSubDirectory="TestFiles" SourceName="Delivery/UnitTests/TestFiles"/>
-        </Bindings>
-    </Part>
-
-    <Part Name="DataCaptureBackdoorForUnitTests" BentleyBuildMakeFile="DataCaptureSchema/Tests/BuildTests.mke" BentleyBuildMakeOptions="-dTestDir=Backdoor">
-        <SubPart PartName="DataCaptureSchema"/>
-        <SubPart PartName="DataCapturePrewireForUnitTests" />
-        <Bindings>
-            <Directory ProductDirectoryName="UnitTests-Objects"    ProductSubDirectory="DataCaptureSchema/Backdoor" SourceName="Delivery/UnitTests/Objects/Backdoor"/>
-        </Bindings>
-    </Part>
-
-    <Part Name="DataCaptureUnitTests-NonPublished" BentleyBuildMakeFile="DataCaptureSchema/Tests/BuildTests.mke" BentleyBuildMakeOptions="-dTestDir=NonPublished">
-        <SubPart PartName="DataCaptureBackdoorForUnitTests" />
-        <Bindings>
-            <Directory ProductDirectoryName="UnitTests-Objects"    ProductSubDirectory="DataCaptureSchema/NonPublished" SourceName="Delivery/UnitTests/Objects/NonPublished"/>
-        </Bindings>
-    </Part>
-
-    <Part Name="DataCaptureUnitTests-Published" BentleyBuildMakeFile="DataCaptureSchema/Tests/BuildTests.mke" BentleyBuildMakeOptions="-dTestDir=Published">
-        <SubPart PartName="DataCaptureBackdoorForUnitTests" />
-        <Bindings>
-            <Directory ProductDirectoryName="UnitTests-Objects"    ProductSubDirectory="DataCaptureSchema/Published" SourceName="Delivery/UnitTests/Objects/Published"/>
-        </Bindings>
-    </Part>
-
-    <!-- Define the collection of all unit tests. -->
-    <Part Name="DataCaptureTests">
-        <!-- Specify the unit tests to include in the test suite: -->
-        <SubPart PartName="DataCaptureUnitTests-NonPublished"/>
-        <SubPart PartName="DataCaptureUnitTests-Published"/>
-    </Part>
-
-    <Part Name="RunGtestDatacapture" DeferType="RunUnitTests" BentleyBuildMakeFile="$(BuildContext)/SubParts/BeGTest/gtest/RunGtest.mke" BentleyBuildMakeOptions="-dGTEST_PRODUCT=Gtest-DataCapture-Tests -dGTEST_NAME=DataCaptureTests -dGTEST_OUTPUT_DIR=$(OutputRootDir)build/DataCaptureTests -dGTEST_SHOW_PROGRESS" OnlyPlatforms="x86,x64,MacOs*,Linux*">
-        <SubProduct ProductName="Gtest-DataCapture-Tests" />
-        <SubPart PartName="Gtest-Tools" Repository="BeGTest" PartFile="BeGTest"/>
-    </Part>
-
-    <!-- This part runs DataCaptureTests on platforms that support it. -->
-    <Part Name="DataCapture-Tested">
-        <SubPart PartName="RunGtestDatacapture" />
-    </Part>
-
-
-    <!-- ********************************************************************************************** -->
-    <!--  RealityModeling Unit tests -->
-    <!-- ********************************************************************************************** -->
-    <Product Name="RealityModeling-Tests">
-        <SubPart PartName="Base" Repository="BeGTest" PartFile="BeGTest"/>
-        <SubPart PartName="DgnPlatformSqlang" Repository="DgnPlatform" PartFile="DgnPlatform"/>
-        <SubPart PartName="DataCaptureTests"/>
-        <!-- Lay out the Tests test product according to the standard BeGTest layout: -->
-        <Directories DirectoryListName="CollectionProduct" Repository="BeGTest" PartFile="BeGTest"/>
-        <Directories DirectoryListName="Tests"/>
-    </Product>
-
-    <ProductDirectoryList ListName="Tests">
-        <ProductDirectory Name="ApplicationRoot" Path=""/>
-        <!--<ProductDirectory Name="BeIcu4cData"     Path="ApplicationRoot" LibType="static" /> -->
-        <ProductDirectory Name="BeIcu4cData"                        Deliver="true" Path="assets"/>
-        <ProductDirectory Name="BeIcu4cData"                        Deliver="true" Path="assets" LibType="Static"/>
-
-    </ProductDirectoryList>
-
-    <!-- Build a gtest exe to run the tests -->
-    <Product Name="Gtest-DataCapture-Tests">
-        <Directories DirectoryListName="GtestProduct" Repository="BeGTest" PartFile="BeGTest"/>
-        <SubPart PartName="Gtest"/>
-    </Product>
-
-    <Part Name="Gtest" DeferType="BuildUnitTests" BentleyBuildMakeFile="$(BuildContext)/SubParts/BeGTest/gtest/buildGtest.mke" BentleyBuildMakeOptions="-dTEST_NAME=RealityModelingTests -dTEST_COLLECTION_PRODUCT=RealityModeling-Tests -dTEST_FRAMEWORK_SQLANG=DgnPlatform_en.sqlang.db3" OnlyPlatforms="x86,x64,MacOs*,Linux*" WipPartEnable="PhotoPlanner">
-        <SubProduct ProductName="RealityModeling-Tests"/>
-        <SubPart PartName="Gtest-Tools" Repository="BeGTest" PartFile="BeGTest"/>
-        <Bindings>
-            <Files ProductDirectoryName="Gtest-NativeAssemblies">Delivery/Gtest/RealityModelingTests/Assemblies/*</Files>
-            <Directory ProductDirectoryName="Gtest-Assets" SourceName="Delivery/Gtest/RealityModelingTests/Assets" />
-        </Bindings>
-    </Part>
-
-    <Product Name="RealityModeling-Gtest">
-        <SubPart PartName="Gtest"/>
-        <Directories DirectoryListName="GtestProduct" Repository="BeGTest" PartFile="BeGTest"/>
-    </Product>
-
-    <Part Name="RunGtest" DeferType="RunUnitTests" BentleyBuildMakeFile="$(BuildContext)/SubParts/BeGTest/gtest/RunGtest.mke" BentleyBuildMakeOptions="-dGTEST_PRODUCT=RealityModeling-Gtest -dGTEST_NAME=RealityModelingTests -dGTEST_OUTPUT_DIR=$(OutputRootDir)build/RealityModelingTests" OnlyPlatforms="x86,x64,MacOs*,Linux*" WipPartEnable="PhotoPlanner">
-        <SubProduct ProductName="RealityModeling-Gtest" />
-        <!-- <SubPart PartName="Gtest-Tools" Repository="BeGTest" PartFile="BeGTest"/> -->
-    </Part>
-
-
-</BuildContext>
+<?xml version="1.0" encoding="utf-8"?>
+
+<BuildContext xmlns:xsi="http://www.w3.org/2001/XMLSchema-instance" xsi:noNamespaceSchemaLocation="../../bsicommon/build/PartFile.xsd">
+
+    <!-- ///////////////////////////////////////////////////////////////////////////////////// -->
+    <!-- ////////////////////////////   ScalableMesh       /////////////////////////////////// -->
+    <!-- ///////////////////////////////////////////////////////////////////////////////////// -->            
+    <Part Name="ScalableMeshSchemaPublicAPI" BentleyBuildMakeFile="ScalableMeshSchema/ScalableMeshSchema.prewire.mke">
+        <SubPart PartName="ScalableMesh" PartFile="BisSchemas" Repository="BisSchemas" />
+        <Bindings>
+            <PublicAPI Domain="ScalableMeshSchema"/>
+        </Bindings>
+    </Part>
+
+    <Part Name="ScalableMeshSchemaIos" OnlyPlatforms="iOSARM64" BentleyBuildMakeFile="ScalableMeshSchema/ScalableMeshSchemaIos.mke" ApiNumber="B02" BentleyBuildMakeOptions="-dUSE_STATIC_LIBRARIES=1 -dCREATE_STATIC_LIBRARIES=1">
+        <SubPart PartName="ScalableMeshSchemaPublicAPI"/>
+        <SubPart PartName="ScalableMeshCoreStaticLinux" PartFile="ScalableMesh" Repository="ScalableMesh" LibType="Static"/>
+        <SubPart PartName="ImagePP"         PartFile="ImagePP"      Repository="ImagePP" LibType="Static"/>
+        <SubPart PartName="Core"            PartFile="TerrainModelDgnDb"      Repository="TerrainModel" LibType="Static"/>
+        <SubPart PartName="DgnPlatformDll"  PartFile="DgnPlatform"         Repository="DgnPlatform" LibType="Static"/>
+        <SubPart PartName="DgnView"         PartFile="DgnDisplay"          Repository="DgnDisplay" LibType="Static"/>
+        
+        <Bindings>
+            <Assemblies>Delivery/$(shlibprefix)ScalableMeshSchema$(ApiNumber)$(shlibext)</Assemblies>
+            <Libs>Delivery/$(libprefix)ScalableMeshSchema$(libext)</Libs>
+        </Bindings>
+    </Part>
+    
+    <Part Name="ScalableMeshSchema" OnlyPlatforms="x86,x64" BentleyBuildMakeFile="ScalableMeshSchema/ScalableMeshSchema.mke" ApiNumber="B02">
+        <SubPart PartName="ScalableMeshSchemaPublicAPI"/>
+        <SubPart PartName="ImagePP"         PartFile="ImagePP"      Repository="ImagePP" />
+        <SubPart PartName="Core"         PartFile="TerrainModelDgnDb"      Repository="TerrainModel" />
+        <SubPart PartName="DgnPlatformDll"  PartFile="DgnPlatform"         Repository="DgnPlatform" />
+        <SubPart PartName="ScalableMesh"    PartFile="ScalableMesh"        Repository="ScalableMesh" />
+        
+        <Bindings>
+            <Assemblies>Delivery/$(shlibprefix)ScalableMeshSchema$(ApiNumber)$(shlibext)</Assemblies>
+            <Libs>Delivery/$(libprefix)ScalableMeshSchema$(libext)</Libs>
+        </Bindings>
+    </Part>
+
+    <!-- ///////////////////////////////////////////////////////////////////////////////////// -->
+    <!-- ////////////////////////////   PointCloud   ///////////////////////////////////////// -->
+    <!-- ///////////////////////////////////////////////////////////////////////////////////// -->
+    <Part Name="PointCloudPublicAPI" BentleyBuildMakeFile="PointCloudSchema/PointCloud.prewire.mke">
+        <SubPart PartName="PointCloud" PartFile="BisSchemas" Repository="BisSchemas" />
+        <Bindings>
+            <PublicAPI Domain="PointCloud"/>
+        </Bindings>
+    </Part>
+
+    <Part Name="PointCloud" BentleyBuildMakeFile="PointCloudSchema/PointCloud.mke" ApiNumber="B02">
+        <SubPart PartName="PointCloudPublicAPI"/>
+        <SubPart PartName="BePointCloud" PartFile="BePointCloud" Repository="BePointCloud" />
+        <SubPart PartName="BentleyDll"      PartFile="Bentley"      Repository="Bentley" />
+        <SubPart PartName="DgnPlatformDll"  PartFile="DgnPlatform"  Repository="DgnPlatform" />
+        <SubPart PartName="GeomDlls"        PartFile="geomlibs"     Repository="GeomLibs" />
+        <!-- Need full data to decode EPSG code -->
+        <SubPart PartName="GeoCoordData"    PartFile="csmap"        Repository="libsrc-csmap"/>
+        <Bindings>
+            <Assemblies>Delivery/$(shlibprefix)PointCloud$(ApiNumber)$(shlibext)</Assemblies>
+            <Libs>Delivery/$(libprefix)PointCloud$(libext)</Libs>
+        </Bindings>
+    </Part>
+
+    <!-- ///////////////////////////////////////////////////////////////////////////////////// -->
+    <!-- ////////////////////////////     Raster     ///////////////////////////////////////// -->
+    <!-- ///////////////////////////////////////////////////////////////////////////////////// -->
+    <Part Name="RasterPublicAPI" BentleyBuildMakeFile="RasterSchema/Raster.prewire.mke">
+        <SubPart PartName="Raster" PartFile="BisSchemas" Repository="BisSchemas" />
+        <Bindings>
+            <PublicAPI Domain="Raster"/>
+        </Bindings>
+    </Part>
+
+    <Part Name="Raster" BentleyBuildMakeFile="RasterSchema/Raster.mke" ApiNumber="B02" >
+        <SubPart PartName="RasterPublicAPI"/>
+        <SubPart PartName="ImagePP"         PartFile="ImagePP"      Repository="ImagePP" />
+        <SubPart PartName="DgnPlatformDll"  PartFile="DgnPlatform"  Repository="DgnPlatform" />
+        <!-- Need full data to decode EPSG code -->
+        <SubPart PartName="GeoCoordData"    PartFile="csmap"        Repository="libsrc-csmap"/>
+        <Bindings>
+            <Assemblies>Delivery/$(shlibprefix)Raster$(ApiNumber)$(shlibext)</Assemblies>
+            <Libs>Delivery/$(libprefix)Raster$(libext)</Libs>
+        </Bindings>
+    </Part>    
+
+    <!-- ///////////////////////////////////////////////////////////////////////////////////// -->
+    <!-- ////////////////////////////   ThreeMx       /////////////////////////////////// -->
+    <!-- ///////////////////////////////////////////////////////////////////////////////////// -->
+    <Part Name="ThreeMxPublicAPI" BentleyBuildMakeFile="ThreeMxSchema/ThreeMx.prewire.mke">
+        <SubPart PartName="ThreeMx" PartFile="BisSchemas" Repository="BisSchemas" />
+        <Bindings>
+            <PublicAPI Domain="ThreeMx"/>
+        </Bindings>
+    </Part>
+    
+    <Part Name="ThreeMx" BentleyBuildMakeFile="ThreeMxSchema/ThreeMx.mke" ApiNumber="B02">
+        <SubPart PartName="DgnPlatformDLL" PartFile="DgnPlatform" Repository="DgnPlatform"/>
+        <SubPart PartName="ThreeMxPublicAPI"/>
+        <Bindings>
+            <Assemblies Required="false">Delivery/$(shlibprefix)ThreeMx$(ApiNumber)$(shlibext)</Assemblies>
+            <Libs>Delivery/$(libprefix)ThreeMx$(libext)</Libs> 
+        </Bindings>
+    </Part>
+
+    <!-- ////////////////////////////   Use to convert 3MX to 3SM /////////////////////////////////// -->
+    <Part Name="ThreeMxReaderLegacy" BentleyBuildMakeFile="ThreeMxSchema/ThreeMxReaderLegacy.mke" ApiNumber="B02">
+        <SubPart PartName="DgnPlatformDLL" PartFile="DgnPlatform" Repository="DgnPlatform"/>
+        <Bindings>
+        <PublicAPI Domain="ThreeMxReader"/>
+          <Assemblies>Delivery/$(shlibprefix)ThreeMxReaderLegacy$(ApiNumber)$(shlibext)</Assemblies>
+          <Libs>delivery/$(libprefix)ThreeMxReaderLegacy$(libext)</Libs>
+        </Bindings>
+      </Part>
+
+    <!-- ///////////////////////////////////////////////////////////////////////////////////// -->
+    <!-- ////////////////////////////   DataCapture        /////////////////////////////////// -->
+    <!-- ///////////////////////////////////////////////////////////////////////////////////// -->
+    <Part Name="DataCaptureSchemasPublicAPI" BentleyBuildMakeFile="DataCaptureSchema/DataCaptureSchema.prewire.mke" WipPartEnable="PhotoPlanner">
+        <SubPart PartName="DataCapture" PartFile="BisSchemas" Repository="BisSchemas" />
+        <Bindings>
+            <PublicAPI Domain="DataCaptureSchema"/>
+        </Bindings>
+    </Part>
+
+    <Part Name="DataCaptureSchema" BentleyBuildMakeFile="DataCaptureSchema/DataCaptureSchema.mke" WipPartEnable="PhotoPlanner">
+        <SubPart PartName="DataCaptureSchemasPublicAPI"/>
+        <SubPart PartName="DgnPlatformDLL"  PartFile="DgnPlatform"  Repository="DgnPlatform" />
+        <Bindings>
+            <Libs>Delivery/$(shlibprefix)DataCaptureSchema$(libext)</Libs>
+            <Assemblies>Delivery/$(shlibprefix)DataCaptureSchema$(shlibext)</Assemblies>
+        </Bindings>
+    </Part>
+
+    <!-- ********************************************************************************************** -->
+    <!--  DataCapture Unit tests -->
+    <!-- ********************************************************************************************** -->
+    <Part Name="DataCapturePrewireForUnitTests" BentleyBuildMakeFile="DataCaptureSchema/Tests/prewire.mke">
+        <Bindings>
+            <Files ProductDirectoryName="UnitTests-IgnoreList"  ProductSubDirectory="DataCapture" SubPartDirectory="UnitTests/DataCapture"> Delivery/UnitTests/ignore_list.txt</Files>
+            <Directory ProductDirectoryName="UnitTests-Assets"  ProductSubDirectory="TestFiles" SourceName="Delivery/UnitTests/TestFiles"/>
+        </Bindings>
+    </Part>
+
+    <Part Name="DataCaptureBackdoorForUnitTests" BentleyBuildMakeFile="DataCaptureSchema/Tests/BuildTests.mke" BentleyBuildMakeOptions="-dTestDir=Backdoor">
+        <SubPart PartName="DataCaptureSchema"/>
+        <SubPart PartName="DataCapturePrewireForUnitTests" />
+        <Bindings>
+            <Directory ProductDirectoryName="UnitTests-Objects"    ProductSubDirectory="DataCaptureSchema/Backdoor" SourceName="Delivery/UnitTests/Objects/Backdoor"/>
+        </Bindings>
+    </Part>
+
+    <Part Name="DataCaptureUnitTests-NonPublished" BentleyBuildMakeFile="DataCaptureSchema/Tests/BuildTests.mke" BentleyBuildMakeOptions="-dTestDir=NonPublished">
+        <SubPart PartName="DataCaptureBackdoorForUnitTests" />
+        <Bindings>
+            <Directory ProductDirectoryName="UnitTests-Objects"    ProductSubDirectory="DataCaptureSchema/NonPublished" SourceName="Delivery/UnitTests/Objects/NonPublished"/>
+        </Bindings>
+    </Part>
+
+    <Part Name="DataCaptureUnitTests-Published" BentleyBuildMakeFile="DataCaptureSchema/Tests/BuildTests.mke" BentleyBuildMakeOptions="-dTestDir=Published">
+        <SubPart PartName="DataCaptureBackdoorForUnitTests" />
+        <Bindings>
+            <Directory ProductDirectoryName="UnitTests-Objects"    ProductSubDirectory="DataCaptureSchema/Published" SourceName="Delivery/UnitTests/Objects/Published"/>
+        </Bindings>
+    </Part>
+
+    <!-- Define the collection of all unit tests. -->
+    <Part Name="DataCaptureTests">
+        <!-- Specify the unit tests to include in the test suite: -->
+        <SubPart PartName="DataCaptureUnitTests-NonPublished"/>
+        <SubPart PartName="DataCaptureUnitTests-Published"/>
+    </Part>
+
+    <Part Name="RunGtestDatacapture" DeferType="RunUnitTests" BentleyBuildMakeFile="$(BuildContext)/SubParts/BeGTest/gtest/RunGtest.mke" BentleyBuildMakeOptions="-dGTEST_PRODUCT=Gtest-DataCapture-Tests -dGTEST_NAME=DataCaptureTests -dGTEST_OUTPUT_DIR=$(OutputRootDir)build/DataCaptureTests -dGTEST_SHOW_PROGRESS" OnlyPlatforms="x86,x64,MacOs*,Linux*">
+        <SubProduct ProductName="Gtest-DataCapture-Tests" />
+        <SubPart PartName="Gtest-Tools" Repository="BeGTest" PartFile="BeGTest"/>
+    </Part>
+
+    <!-- This part runs DataCaptureTests on platforms that support it. -->
+    <Part Name="DataCapture-Tested">
+        <SubPart PartName="RunGtestDatacapture" />
+    </Part>
+
+
+    <!-- ********************************************************************************************** -->
+    <!--  RealityModeling Unit tests -->
+    <!-- ********************************************************************************************** -->
+    <Product Name="RealityModeling-Tests">
+        <SubPart PartName="Base" Repository="BeGTest" PartFile="BeGTest"/>
+        <SubPart PartName="DgnPlatformSqlang" Repository="DgnPlatform" PartFile="DgnPlatform"/>
+        <SubPart PartName="DataCaptureTests"/>
+        <!-- Lay out the Tests test product according to the standard BeGTest layout: -->
+        <Directories DirectoryListName="CollectionProduct" Repository="BeGTest" PartFile="BeGTest"/>
+        <Directories DirectoryListName="Tests"/>
+    </Product>
+
+    <ProductDirectoryList ListName="Tests">
+        <ProductDirectory Name="ApplicationRoot" Path=""/>
+        <!--<ProductDirectory Name="BeIcu4cData"     Path="ApplicationRoot" LibType="static" /> -->
+        <ProductDirectory Name="BeIcu4cData"                        Deliver="true" Path="assets"/>
+        <ProductDirectory Name="BeIcu4cData"                        Deliver="true" Path="assets" LibType="Static"/>
+
+    </ProductDirectoryList>
+
+    <!-- Build a gtest exe to run the tests -->
+    <Product Name="Gtest-DataCapture-Tests">
+        <Directories DirectoryListName="GtestProduct" Repository="BeGTest" PartFile="BeGTest"/>
+        <SubPart PartName="Gtest"/>
+    </Product>
+
+    <Part Name="Gtest" DeferType="BuildUnitTests" BentleyBuildMakeFile="$(BuildContext)/SubParts/BeGTest/gtest/buildGtest.mke" BentleyBuildMakeOptions="-dTEST_NAME=RealityModelingTests -dTEST_COLLECTION_PRODUCT=RealityModeling-Tests -dTEST_FRAMEWORK_SQLANG=DgnPlatform_en.sqlang.db3" OnlyPlatforms="x86,x64,MacOs*,Linux*" WipPartEnable="PhotoPlanner">
+        <SubProduct ProductName="RealityModeling-Tests"/>
+        <SubPart PartName="Gtest-Tools" Repository="BeGTest" PartFile="BeGTest"/>
+        <Bindings>
+            <Files ProductDirectoryName="Gtest-NativeAssemblies">Delivery/Gtest/RealityModelingTests/Assemblies/*</Files>
+            <Directory ProductDirectoryName="Gtest-Assets" SourceName="Delivery/Gtest/RealityModelingTests/Assets" />
+        </Bindings>
+    </Part>
+
+    <Product Name="RealityModeling-Gtest">
+        <SubPart PartName="Gtest"/>
+        <Directories DirectoryListName="GtestProduct" Repository="BeGTest" PartFile="BeGTest"/>
+    </Product>
+
+    <Part Name="RunGtest" DeferType="RunUnitTests" BentleyBuildMakeFile="$(BuildContext)/SubParts/BeGTest/gtest/RunGtest.mke" BentleyBuildMakeOptions="-dGTEST_PRODUCT=RealityModeling-Gtest -dGTEST_NAME=RealityModelingTests -dGTEST_OUTPUT_DIR=$(OutputRootDir)build/RealityModelingTests" OnlyPlatforms="x86,x64,MacOs*,Linux*" WipPartEnable="PhotoPlanner">
+        <SubProduct ProductName="RealityModeling-Gtest" />
+        <!-- <SubPart PartName="Gtest-Tools" Repository="BeGTest" PartFile="BeGTest"/> -->
+    </Part>
+
+
+</BuildContext>