<<<<<<< HEAD
=======
/*--------------------------------------------------------------------------------------+
|
|  Copyright (c) Bentley Systems, Incorporated. All rights reserved.
|
+--------------------------------------------------------------------------------------*/
#include <SpatialComposition/Elements/SpatialCompositionElementsApi.h>
>>>>>>> 50df63fe
#include <BuildingShared/DgnUtils/BuildingDgnUtilsApi.h>
#include "PublicApi/CompositeElement.h"

USING_NAMESPACE_BUILDING_SHARED

BEGIN_SPATIALCOMPOSITION_NAMESPACE

/*---------------------------------------------------------------------------------**//**
* @bsimethod                                    Joana.Smitaite                  11/2018
+---------------+---------------+---------------+---------------+---------------+------*/
Dgn::ElementIterator CompositeElement::MakeIterator() const
    {
    Dgn::DgnElements& elements = GetDgnDb().Elements();
    Dgn::ElementIterator iterator = elements.MakeIterator (SPATIALCOMPOSITION_SCHEMA(SPATIALCOMPOSITION_CLASS_CompositeElement), "WHERE ComposingElement.id = ?");
    if (BeSQLite::EC::ECSqlStatement* pStmnt = iterator.GetStatement())
        {
        pStmnt->BindId (1, GetElementId());
        }
    return iterator;
    }

//--------------------------------------------------------------------------------------
// @bsimethod                                    Joana.Smitaite                  11/2018
//---------------+---------------+---------------+---------------+---------------+------
Dgn::ElementIterator CompositeElement::MakeIterator(Utf8CP className) const
    {
    Dgn::ElementIterator iterator = GetDgnDb().Elements().MakeIterator(className, "WHERE ComposingElement=?");
    ECN::ECClassId relClassId = GetDgnDb().Schemas().GetClassId(SPATIALCOMPOSITION_SCHEMA_NAME, SPATIALCOMPOSITION_REL_CompositeComposesSubComposites);
    if (BeSQLite::EC::ECSqlStatement* pStmnt = iterator.GetStatement())
        {
        pStmnt->BindNavigationValue (1, GetElementId(), relClassId);
        }
    return iterator;
    }

/*---------------------------------------------------------------------------------**//**
* @bsimethod                                    Joana.Smitaite                  11/2018
+---------------+---------------+---------------+---------------+---------------+------*/
Dgn::ElementIterator CompositeElement::MakeOverlapedElementsIterator() const
    {
    Utf8String sql = Utf8PrintfString ("SELECT TargetECInstanceId FROM %s WHERE SourceECInstanceId = ?", SPATIALCOMPOSITION_REL_CompositeOverlapsSpatialElements);
    Dgn::ElementIterator iterator;
    iterator.Prepare(GetDgnDb(), sql.c_str(), 0 /* Index of ECInstanceId */);
    iterator.GetStatement()->BindId (1, GetElementId());
    return iterator;
    }


bool elementsHaveRelationship (Dgn::DgnDbR dgnDb, Dgn::DgnElementId referencingElId, Dgn::DgnElementId referencedElId, Utf8CP fullRelationshipClassName)
    {
    if (!referencingElId.IsValid () || !referencedElId.IsValid ())
        {
        return false;
        }

    Utf8String statemntString = Utf8PrintfString ("SELECT * FROM %s WHERE SourceECInstanceId=? AND TargetECInstanceId=?", fullRelationshipClassName);
    BeSQLite::EC::CachedECSqlStatementPtr statement = dgnDb.GetPreparedECSqlStatement (statemntString.c_str ());
    if (!statement.IsValid ())
        {
        return false;
        }

    statement->BindId (1, referencingElId);
    statement->BindId (2, referencedElId);

    return (BeSQLite::DbResult::BE_SQLITE_ROW == statement->Step ());
    }

/*---------------------------------------------------------------------------------**//**
* @bsimethod                                    Joana.Smitaite                  11/2018
+---------------+---------------+---------------+---------------+---------------+------*/     
Dgn::DgnDbStatus CompositeElement::AddOverlapedElement (Dgn::DgnElementId overlapedElementId)
    {
    Dgn::DgnElementId id = GetElementId();
    if (!id.IsValid () || !overlapedElementId.IsValid ())
        {
        return Dgn::DgnDbStatus::BadElement;
        }

    Dgn::DgnDbR dgnDb = GetDgnDb();
    if (elementsHaveRelationship (dgnDb, id, overlapedElementId, SPATIALCOMPOSITION_SCHEMA (SPATIALCOMPOSITION_REL_CompositeOverlapsSpatialElements)))
        return Dgn::DgnDbStatus::Success;

    ECN::ECClassCP relClass = dgnDb.Schemas ().GetClass (SPATIALCOMPOSITION_SCHEMA_NAME, SPATIALCOMPOSITION_REL_CompositeOverlapsSpatialElements);
    ECN::ECRelationshipClassCP relationshipClass = dynamic_cast<ECN::ECRelationshipClassCP>(relClass);
    if (nullptr == relationshipClass)
        {
        return Dgn::DgnDbStatus::BadSchema;
        }

    BeSQLite::EC::ECInstanceKey rkey;
    BeSQLite::DbResult status = dgnDb.InsertLinkTableRelationship (rkey, *relationshipClass, BeSQLite::EC::ECInstanceId (id), BeSQLite::EC::ECInstanceId (overlapedElementId));
    return (BeSQLite::DbResult::BE_SQLITE_OK == status) ? Dgn::DgnDbStatus::Success : Dgn::DgnDbStatus::BadRequest;
    }


static Dgn::DgnDbStatus deleteRelationship (Dgn::DgnDbR dgnDb, Dgn::DgnElementId referencingElId, Dgn::DgnElementId referencedElId, Utf8CP fullRelationshipClassName)
    {
    if (!referencingElId.IsValid () || !referencedElId.IsValid ())
        {
        return Dgn::DgnDbStatus::BadElement;
        }

    BeSQLite::EC::ECInstanceKey rkey;
    BeSQLite::DbResult status = dgnDb.DeleteLinkTableRelationships (fullRelationshipClassName, BeSQLite::EC::ECInstanceId (referencingElId),
                                                                        BeSQLite::EC::ECInstanceId (referencedElId));

    return (BeSQLite::DbResult::BE_SQLITE_OK == status) ? Dgn::DgnDbStatus::Success : Dgn::DgnDbStatus::BadRequest;
    }

/*---------------------------------------------------------------------------------**//**
* @bsimethod                                    Joana.Smitaite                  11/2018
+---------------+---------------+---------------+---------------+---------------+------*/
Dgn::DgnDbStatus CompositeElement::RemoveOverlapedElement (Dgn::DgnElementId overlapedElementId)
    {
    Dgn::DgnDbR dgnDb = GetDgnDb();
    Dgn::DgnDbStatus status;
    Dgn::DgnElementId id = GetElementId();
    if (elementsHaveRelationship (dgnDb, id, overlapedElementId, SPATIALCOMPOSITION_SCHEMA (SPATIALCOMPOSITION_REL_CompositeOverlapsSpatialElements)))
        {
        return deleteRelationship (dgnDb, id, overlapedElementId, SPATIALCOMPOSITION_SCHEMA (SPATIALCOMPOSITION_REL_CompositeOverlapsSpatialElements));
        }
    return Dgn::DgnDbStatus::Success;
    }

/*---------------------------------------------------------------------------------**//**
* @bsimethod                                    Joana.Smitaite                  01/2019
+---------------+---------------+---------------+---------------+---------------+------*/
Dgn::DgnDbStatus CompositeElement::_LoadFromDb ()
    {
    T_Super::_LoadFromDb ();
    m_composedElementId = GetPropertyValueId<Dgn::DgnElementId> (prop_ComposingElement ());
    return Dgn::DgnDbStatus::Success;
    }

/*---------------------------------------------------------------------------------**//**
* @bsimethod                                    Joana.Smitaite                   01/2019
+---------------+---------------+---------------+---------------+---------------+------*/
void CompositeElement::_CopyFrom(Dgn::DgnElementCR source)
    {
    T_Super::_CopyFrom(source);

    if (auto spatialElement = dynamic_cast<CompositeElementCP>(&source))
        {
        m_composedElementId = spatialElement->m_composedElementId;
        }
    }

/*---------------------------------------------------------------------------------**//**
* @bsimethod                                    Jonas.Valiunas                  12/2016
+---------------+---------------+---------------+---------------+---------------+------*/
Dgn::DgnDbStatus CompositeElement::_OnInsert
(
)
    {
    if (m_composedElementId.IsValid ())
        SetComposedElementId (m_composedElementId);
    CalculateProperties ();
    return T_Super::_OnInsert();
    }

/*---------------------------------------------------------------------------------**//**
* @bsimethod                                    Joana.Smitaite                  01/2019
+---------------+---------------+---------------+---------------+---------------+------*/
Dgn::DgnDbStatus CompositeElement::_OnUpdate
(
Dgn::DgnElementCR original
)
    {
    CalculateProperties ();
    return T_Super::_OnUpdate (original);
    }

/*---------------------------------------------------------------------------------**//**
* @bsimethod                                    Joana.Smitaite                  01/2019
+---------------+---------------+---------------+---------------+---------------+------*/
Dgn::DgnDbStatus CompositeElement::_OnDelete() const
    {
    //Preserve referential integrity of decomposed Allocation Volumes.
    Dgn::ElementIterator itor = MakeIterator(SPATIALCOMPOSITION_SCHEMA_NAME ":CompositeElement");
    Dgn::DgnDbR db = GetDgnDb();
    Dgn::DgnElementId nullParentId;

    for (Dgn::DgnElementId id : itor.BuildIdList<Dgn::DgnElementId>())
        {
        auto avPtr = db.Elements().GetForEdit<CompositeElement>(id);
        if (avPtr.IsValid())
            {
            avPtr->SetComposedElementId (nullParentId);
            db.Elements().Update (*avPtr);
            }
        }

    return __super::_OnDelete();
    }


/*---------------------------------------------------------------------------------**//**
* @bsimethod                                    Elonas.Seviakovas               04/2019
+---------------+---------------+---------------+---------------+---------------+------*/
Dgn::Render::GeometryParams CompositeElement::_CreateGeometryParameters()
{
    return Dgn::Render::GeometryParams();
}

/*---------------------------------------------------------------------------------**//**
* @bsimethod                                    Elonas.Seviakovas               03/2019
+---------------+---------------+---------------+---------------+---------------+------*/
double CompositeElement::GetFootprintArea() const
    {
    return dynamic_cast<Dgn::DgnElementCP>(this)->GetPropertyValueDouble(prop_FootprintArea());
    }
    
    
/*---------------------------------------------------------------------------------**//**
* @bsimethod                                    Jonas.Valiunas                  12/2016
+---------------+---------------+---------------+---------------+---------------+------*/
void CompositeElement::CalculateProperties()
    {
    CurveVectorPtr curve = DgnGeometryUtils::GetSliceAtZero(*this);
    if (curve.IsNull())
        {
        SetFootprintArea (0.0);
        return;
        }
        
    double area = GeometryUtils::GetCurveArea(*curve);

    SetFootprintArea(area);
    }

/*---------------------------------------------------------------------------------**//**
* @bsimethod                                    Elonas.Seviakovas               03/2019
+---------------+---------------+---------------+---------------+---------------+------*/
bool CompositeElement::SetFootprintShape(CurveVectorCPtr curveVector, bool updatePlacementOrigin)
    {
    BeAssert(!"CompositeElement::SetFootprintShape should be implemented in children classes");
    return false;
    }

/*---------------------------------------------------------------------------------**//**
// @bsimethod                                    Brien.Bastings              09/2016
+---------------+---------------+---------------+---------------+---------------+------*/
void CompositeElement::DrawOutline(CurveVectorCR curves, Dgn::Render::GraphicBuilderR graphic)
    {
    if (1 > curves.size())
        {
        return;
        }

    if (curves.IsUnionRegion() || curves.IsParityRegion())
        {
        for (ICurvePrimitivePtr curve : curves)
            {
            if (curve.IsNull() || ICurvePrimitive::CURVE_PRIMITIVE_TYPE_CurveVector != curve->GetCurvePrimitiveType())
                {
                continue;
                }

            DrawOutline(*curve->GetChildCurveVectorCP(), graphic);
            }
        }
    else if (curves.IsClosedPath())
        {
        CurveVector::BoundaryType  saveType = curves.GetBoundaryType();

        const_cast <CurveVectorR> (curves).SetBoundaryType(CurveVector::BOUNDARY_TYPE_Open);
        graphic.AddCurveVector(curves, false);
        const_cast <CurveVectorR> (curves).SetBoundaryType(saveType);
        }
    else
        {
        // Open and none path types ok...
        graphic.AddCurveVector(curves, false);
        }
}

END_SPATIALCOMPOSITION_NAMESPACE
<|MERGE_RESOLUTION|>--- conflicted
+++ resolved
@@ -1,287 +1,283 @@
-<<<<<<< HEAD
-=======
-/*--------------------------------------------------------------------------------------+
-|
-|  Copyright (c) Bentley Systems, Incorporated. All rights reserved.
-|
-+--------------------------------------------------------------------------------------*/
-#include <SpatialComposition/Elements/SpatialCompositionElementsApi.h>
->>>>>>> 50df63fe
-#include <BuildingShared/DgnUtils/BuildingDgnUtilsApi.h>
-#include "PublicApi/CompositeElement.h"
-
-USING_NAMESPACE_BUILDING_SHARED
-
-BEGIN_SPATIALCOMPOSITION_NAMESPACE
-
-/*---------------------------------------------------------------------------------**//**
-* @bsimethod                                    Joana.Smitaite                  11/2018
-+---------------+---------------+---------------+---------------+---------------+------*/
-Dgn::ElementIterator CompositeElement::MakeIterator() const
-    {
-    Dgn::DgnElements& elements = GetDgnDb().Elements();
-    Dgn::ElementIterator iterator = elements.MakeIterator (SPATIALCOMPOSITION_SCHEMA(SPATIALCOMPOSITION_CLASS_CompositeElement), "WHERE ComposingElement.id = ?");
-    if (BeSQLite::EC::ECSqlStatement* pStmnt = iterator.GetStatement())
-        {
-        pStmnt->BindId (1, GetElementId());
-        }
-    return iterator;
-    }
-
-//--------------------------------------------------------------------------------------
-// @bsimethod                                    Joana.Smitaite                  11/2018
-//---------------+---------------+---------------+---------------+---------------+------
-Dgn::ElementIterator CompositeElement::MakeIterator(Utf8CP className) const
-    {
-    Dgn::ElementIterator iterator = GetDgnDb().Elements().MakeIterator(className, "WHERE ComposingElement=?");
-    ECN::ECClassId relClassId = GetDgnDb().Schemas().GetClassId(SPATIALCOMPOSITION_SCHEMA_NAME, SPATIALCOMPOSITION_REL_CompositeComposesSubComposites);
-    if (BeSQLite::EC::ECSqlStatement* pStmnt = iterator.GetStatement())
-        {
-        pStmnt->BindNavigationValue (1, GetElementId(), relClassId);
-        }
-    return iterator;
-    }
-
-/*---------------------------------------------------------------------------------**//**
-* @bsimethod                                    Joana.Smitaite                  11/2018
-+---------------+---------------+---------------+---------------+---------------+------*/
-Dgn::ElementIterator CompositeElement::MakeOverlapedElementsIterator() const
-    {
-    Utf8String sql = Utf8PrintfString ("SELECT TargetECInstanceId FROM %s WHERE SourceECInstanceId = ?", SPATIALCOMPOSITION_REL_CompositeOverlapsSpatialElements);
-    Dgn::ElementIterator iterator;
-    iterator.Prepare(GetDgnDb(), sql.c_str(), 0 /* Index of ECInstanceId */);
-    iterator.GetStatement()->BindId (1, GetElementId());
-    return iterator;
-    }
-
-
-bool elementsHaveRelationship (Dgn::DgnDbR dgnDb, Dgn::DgnElementId referencingElId, Dgn::DgnElementId referencedElId, Utf8CP fullRelationshipClassName)
-    {
-    if (!referencingElId.IsValid () || !referencedElId.IsValid ())
-        {
-        return false;
-        }
-
-    Utf8String statemntString = Utf8PrintfString ("SELECT * FROM %s WHERE SourceECInstanceId=? AND TargetECInstanceId=?", fullRelationshipClassName);
-    BeSQLite::EC::CachedECSqlStatementPtr statement = dgnDb.GetPreparedECSqlStatement (statemntString.c_str ());
-    if (!statement.IsValid ())
-        {
-        return false;
-        }
-
-    statement->BindId (1, referencingElId);
-    statement->BindId (2, referencedElId);
-
-    return (BeSQLite::DbResult::BE_SQLITE_ROW == statement->Step ());
-    }
-
-/*---------------------------------------------------------------------------------**//**
-* @bsimethod                                    Joana.Smitaite                  11/2018
-+---------------+---------------+---------------+---------------+---------------+------*/     
-Dgn::DgnDbStatus CompositeElement::AddOverlapedElement (Dgn::DgnElementId overlapedElementId)
-    {
-    Dgn::DgnElementId id = GetElementId();
-    if (!id.IsValid () || !overlapedElementId.IsValid ())
-        {
-        return Dgn::DgnDbStatus::BadElement;
-        }
-
-    Dgn::DgnDbR dgnDb = GetDgnDb();
-    if (elementsHaveRelationship (dgnDb, id, overlapedElementId, SPATIALCOMPOSITION_SCHEMA (SPATIALCOMPOSITION_REL_CompositeOverlapsSpatialElements)))
-        return Dgn::DgnDbStatus::Success;
-
-    ECN::ECClassCP relClass = dgnDb.Schemas ().GetClass (SPATIALCOMPOSITION_SCHEMA_NAME, SPATIALCOMPOSITION_REL_CompositeOverlapsSpatialElements);
-    ECN::ECRelationshipClassCP relationshipClass = dynamic_cast<ECN::ECRelationshipClassCP>(relClass);
-    if (nullptr == relationshipClass)
-        {
-        return Dgn::DgnDbStatus::BadSchema;
-        }
-
-    BeSQLite::EC::ECInstanceKey rkey;
-    BeSQLite::DbResult status = dgnDb.InsertLinkTableRelationship (rkey, *relationshipClass, BeSQLite::EC::ECInstanceId (id), BeSQLite::EC::ECInstanceId (overlapedElementId));
-    return (BeSQLite::DbResult::BE_SQLITE_OK == status) ? Dgn::DgnDbStatus::Success : Dgn::DgnDbStatus::BadRequest;
-    }
-
-
-static Dgn::DgnDbStatus deleteRelationship (Dgn::DgnDbR dgnDb, Dgn::DgnElementId referencingElId, Dgn::DgnElementId referencedElId, Utf8CP fullRelationshipClassName)
-    {
-    if (!referencingElId.IsValid () || !referencedElId.IsValid ())
-        {
-        return Dgn::DgnDbStatus::BadElement;
-        }
-
-    BeSQLite::EC::ECInstanceKey rkey;
-    BeSQLite::DbResult status = dgnDb.DeleteLinkTableRelationships (fullRelationshipClassName, BeSQLite::EC::ECInstanceId (referencingElId),
-                                                                        BeSQLite::EC::ECInstanceId (referencedElId));
-
-    return (BeSQLite::DbResult::BE_SQLITE_OK == status) ? Dgn::DgnDbStatus::Success : Dgn::DgnDbStatus::BadRequest;
-    }
-
-/*---------------------------------------------------------------------------------**//**
-* @bsimethod                                    Joana.Smitaite                  11/2018
-+---------------+---------------+---------------+---------------+---------------+------*/
-Dgn::DgnDbStatus CompositeElement::RemoveOverlapedElement (Dgn::DgnElementId overlapedElementId)
-    {
-    Dgn::DgnDbR dgnDb = GetDgnDb();
-    Dgn::DgnDbStatus status;
-    Dgn::DgnElementId id = GetElementId();
-    if (elementsHaveRelationship (dgnDb, id, overlapedElementId, SPATIALCOMPOSITION_SCHEMA (SPATIALCOMPOSITION_REL_CompositeOverlapsSpatialElements)))
-        {
-        return deleteRelationship (dgnDb, id, overlapedElementId, SPATIALCOMPOSITION_SCHEMA (SPATIALCOMPOSITION_REL_CompositeOverlapsSpatialElements));
-        }
-    return Dgn::DgnDbStatus::Success;
-    }
-
-/*---------------------------------------------------------------------------------**//**
-* @bsimethod                                    Joana.Smitaite                  01/2019
-+---------------+---------------+---------------+---------------+---------------+------*/
-Dgn::DgnDbStatus CompositeElement::_LoadFromDb ()
-    {
-    T_Super::_LoadFromDb ();
-    m_composedElementId = GetPropertyValueId<Dgn::DgnElementId> (prop_ComposingElement ());
-    return Dgn::DgnDbStatus::Success;
-    }
-
-/*---------------------------------------------------------------------------------**//**
-* @bsimethod                                    Joana.Smitaite                   01/2019
-+---------------+---------------+---------------+---------------+---------------+------*/
-void CompositeElement::_CopyFrom(Dgn::DgnElementCR source)
-    {
-    T_Super::_CopyFrom(source);
-
-    if (auto spatialElement = dynamic_cast<CompositeElementCP>(&source))
-        {
-        m_composedElementId = spatialElement->m_composedElementId;
-        }
-    }
-
-/*---------------------------------------------------------------------------------**//**
-* @bsimethod                                    Jonas.Valiunas                  12/2016
-+---------------+---------------+---------------+---------------+---------------+------*/
-Dgn::DgnDbStatus CompositeElement::_OnInsert
-(
-)
-    {
-    if (m_composedElementId.IsValid ())
-        SetComposedElementId (m_composedElementId);
-    CalculateProperties ();
-    return T_Super::_OnInsert();
-    }
-
-/*---------------------------------------------------------------------------------**//**
-* @bsimethod                                    Joana.Smitaite                  01/2019
-+---------------+---------------+---------------+---------------+---------------+------*/
-Dgn::DgnDbStatus CompositeElement::_OnUpdate
-(
-Dgn::DgnElementCR original
-)
-    {
-    CalculateProperties ();
-    return T_Super::_OnUpdate (original);
-    }
-
-/*---------------------------------------------------------------------------------**//**
-* @bsimethod                                    Joana.Smitaite                  01/2019
-+---------------+---------------+---------------+---------------+---------------+------*/
-Dgn::DgnDbStatus CompositeElement::_OnDelete() const
-    {
-    //Preserve referential integrity of decomposed Allocation Volumes.
-    Dgn::ElementIterator itor = MakeIterator(SPATIALCOMPOSITION_SCHEMA_NAME ":CompositeElement");
-    Dgn::DgnDbR db = GetDgnDb();
-    Dgn::DgnElementId nullParentId;
-
-    for (Dgn::DgnElementId id : itor.BuildIdList<Dgn::DgnElementId>())
-        {
-        auto avPtr = db.Elements().GetForEdit<CompositeElement>(id);
-        if (avPtr.IsValid())
-            {
-            avPtr->SetComposedElementId (nullParentId);
-            db.Elements().Update (*avPtr);
-            }
-        }
-
-    return __super::_OnDelete();
-    }
-
-
-/*---------------------------------------------------------------------------------**//**
-* @bsimethod                                    Elonas.Seviakovas               04/2019
-+---------------+---------------+---------------+---------------+---------------+------*/
-Dgn::Render::GeometryParams CompositeElement::_CreateGeometryParameters()
-{
-    return Dgn::Render::GeometryParams();
-}
-
-/*---------------------------------------------------------------------------------**//**
-* @bsimethod                                    Elonas.Seviakovas               03/2019
-+---------------+---------------+---------------+---------------+---------------+------*/
-double CompositeElement::GetFootprintArea() const
-    {
-    return dynamic_cast<Dgn::DgnElementCP>(this)->GetPropertyValueDouble(prop_FootprintArea());
-    }
-    
-    
-/*---------------------------------------------------------------------------------**//**
-* @bsimethod                                    Jonas.Valiunas                  12/2016
-+---------------+---------------+---------------+---------------+---------------+------*/
-void CompositeElement::CalculateProperties()
-    {
-    CurveVectorPtr curve = DgnGeometryUtils::GetSliceAtZero(*this);
-    if (curve.IsNull())
-        {
-        SetFootprintArea (0.0);
-        return;
-        }
-        
-    double area = GeometryUtils::GetCurveArea(*curve);
-
-    SetFootprintArea(area);
-    }
-
-/*---------------------------------------------------------------------------------**//**
-* @bsimethod                                    Elonas.Seviakovas               03/2019
-+---------------+---------------+---------------+---------------+---------------+------*/
-bool CompositeElement::SetFootprintShape(CurveVectorCPtr curveVector, bool updatePlacementOrigin)
-    {
-    BeAssert(!"CompositeElement::SetFootprintShape should be implemented in children classes");
-    return false;
-    }
-
-/*---------------------------------------------------------------------------------**//**
-// @bsimethod                                    Brien.Bastings              09/2016
-+---------------+---------------+---------------+---------------+---------------+------*/
-void CompositeElement::DrawOutline(CurveVectorCR curves, Dgn::Render::GraphicBuilderR graphic)
-    {
-    if (1 > curves.size())
-        {
-        return;
-        }
-
-    if (curves.IsUnionRegion() || curves.IsParityRegion())
-        {
-        for (ICurvePrimitivePtr curve : curves)
-            {
-            if (curve.IsNull() || ICurvePrimitive::CURVE_PRIMITIVE_TYPE_CurveVector != curve->GetCurvePrimitiveType())
-                {
-                continue;
-                }
-
-            DrawOutline(*curve->GetChildCurveVectorCP(), graphic);
-            }
-        }
-    else if (curves.IsClosedPath())
-        {
-        CurveVector::BoundaryType  saveType = curves.GetBoundaryType();
-
-        const_cast <CurveVectorR> (curves).SetBoundaryType(CurveVector::BOUNDARY_TYPE_Open);
-        graphic.AddCurveVector(curves, false);
-        const_cast <CurveVectorR> (curves).SetBoundaryType(saveType);
-        }
-    else
-        {
-        // Open and none path types ok...
-        graphic.AddCurveVector(curves, false);
-        }
-}
-
-END_SPATIALCOMPOSITION_NAMESPACE
+/*--------------------------------------------------------------------------------------+
+|
+|  Copyright (c) Bentley Systems, Incorporated. All rights reserved.
+|
++--------------------------------------------------------------------------------------*/
+#include <BuildingShared/DgnUtils/BuildingDgnUtilsApi.h>
+#include "PublicApi/CompositeElement.h"
+
+USING_NAMESPACE_BUILDING_SHARED
+
+BEGIN_SPATIALCOMPOSITION_NAMESPACE
+
+/*---------------------------------------------------------------------------------**//**
+* @bsimethod                                    Joana.Smitaite                  11/2018
++---------------+---------------+---------------+---------------+---------------+------*/
+Dgn::ElementIterator CompositeElement::MakeIterator() const
+    {
+    Dgn::DgnElements& elements = GetDgnDb().Elements();
+    Dgn::ElementIterator iterator = elements.MakeIterator (SPATIALCOMPOSITION_SCHEMA(SPATIALCOMPOSITION_CLASS_CompositeElement), "WHERE ComposingElement.id = ?");
+    if (BeSQLite::EC::ECSqlStatement* pStmnt = iterator.GetStatement())
+        {
+        pStmnt->BindId (1, GetElementId());
+        }
+    return iterator;
+    }
+
+//--------------------------------------------------------------------------------------
+// @bsimethod                                    Joana.Smitaite                  11/2018
+//---------------+---------------+---------------+---------------+---------------+------
+Dgn::ElementIterator CompositeElement::MakeIterator(Utf8CP className) const
+    {
+    Dgn::ElementIterator iterator = GetDgnDb().Elements().MakeIterator(className, "WHERE ComposingElement=?");
+    ECN::ECClassId relClassId = GetDgnDb().Schemas().GetClassId(SPATIALCOMPOSITION_SCHEMA_NAME, SPATIALCOMPOSITION_REL_CompositeComposesSubComposites);
+    if (BeSQLite::EC::ECSqlStatement* pStmnt = iterator.GetStatement())
+        {
+        pStmnt->BindNavigationValue (1, GetElementId(), relClassId);
+        }
+    return iterator;
+    }
+
+/*---------------------------------------------------------------------------------**//**
+* @bsimethod                                    Joana.Smitaite                  11/2018
++---------------+---------------+---------------+---------------+---------------+------*/
+Dgn::ElementIterator CompositeElement::MakeOverlapedElementsIterator() const
+    {
+    Utf8String sql = Utf8PrintfString ("SELECT TargetECInstanceId FROM %s WHERE SourceECInstanceId = ?", SPATIALCOMPOSITION_REL_CompositeOverlapsSpatialElements);
+    Dgn::ElementIterator iterator;
+    iterator.Prepare(GetDgnDb(), sql.c_str(), 0 /* Index of ECInstanceId */);
+    iterator.GetStatement()->BindId (1, GetElementId());
+    return iterator;
+    }
+
+
+bool elementsHaveRelationship (Dgn::DgnDbR dgnDb, Dgn::DgnElementId referencingElId, Dgn::DgnElementId referencedElId, Utf8CP fullRelationshipClassName)
+    {
+    if (!referencingElId.IsValid () || !referencedElId.IsValid ())
+        {
+        return false;
+        }
+
+    Utf8String statemntString = Utf8PrintfString ("SELECT * FROM %s WHERE SourceECInstanceId=? AND TargetECInstanceId=?", fullRelationshipClassName);
+    BeSQLite::EC::CachedECSqlStatementPtr statement = dgnDb.GetPreparedECSqlStatement (statemntString.c_str ());
+    if (!statement.IsValid ())
+        {
+        return false;
+        }
+
+    statement->BindId (1, referencingElId);
+    statement->BindId (2, referencedElId);
+
+    return (BeSQLite::DbResult::BE_SQLITE_ROW == statement->Step ());
+    }
+
+/*---------------------------------------------------------------------------------**//**
+* @bsimethod                                    Joana.Smitaite                  11/2018
++---------------+---------------+---------------+---------------+---------------+------*/     
+Dgn::DgnDbStatus CompositeElement::AddOverlapedElement (Dgn::DgnElementId overlapedElementId)
+    {
+    Dgn::DgnElementId id = GetElementId();
+    if (!id.IsValid () || !overlapedElementId.IsValid ())
+        {
+        return Dgn::DgnDbStatus::BadElement;
+        }
+
+    Dgn::DgnDbR dgnDb = GetDgnDb();
+    if (elementsHaveRelationship (dgnDb, id, overlapedElementId, SPATIALCOMPOSITION_SCHEMA (SPATIALCOMPOSITION_REL_CompositeOverlapsSpatialElements)))
+        return Dgn::DgnDbStatus::Success;
+
+    ECN::ECClassCP relClass = dgnDb.Schemas ().GetClass (SPATIALCOMPOSITION_SCHEMA_NAME, SPATIALCOMPOSITION_REL_CompositeOverlapsSpatialElements);
+    ECN::ECRelationshipClassCP relationshipClass = dynamic_cast<ECN::ECRelationshipClassCP>(relClass);
+    if (nullptr == relationshipClass)
+        {
+        return Dgn::DgnDbStatus::BadSchema;
+        }
+
+    BeSQLite::EC::ECInstanceKey rkey;
+    BeSQLite::DbResult status = dgnDb.InsertLinkTableRelationship (rkey, *relationshipClass, BeSQLite::EC::ECInstanceId (id), BeSQLite::EC::ECInstanceId (overlapedElementId));
+    return (BeSQLite::DbResult::BE_SQLITE_OK == status) ? Dgn::DgnDbStatus::Success : Dgn::DgnDbStatus::BadRequest;
+    }
+
+
+static Dgn::DgnDbStatus deleteRelationship (Dgn::DgnDbR dgnDb, Dgn::DgnElementId referencingElId, Dgn::DgnElementId referencedElId, Utf8CP fullRelationshipClassName)
+    {
+    if (!referencingElId.IsValid () || !referencedElId.IsValid ())
+        {
+        return Dgn::DgnDbStatus::BadElement;
+        }
+
+    BeSQLite::EC::ECInstanceKey rkey;
+    BeSQLite::DbResult status = dgnDb.DeleteLinkTableRelationships (fullRelationshipClassName, BeSQLite::EC::ECInstanceId (referencingElId),
+                                                                        BeSQLite::EC::ECInstanceId (referencedElId));
+
+    return (BeSQLite::DbResult::BE_SQLITE_OK == status) ? Dgn::DgnDbStatus::Success : Dgn::DgnDbStatus::BadRequest;
+    }
+
+/*---------------------------------------------------------------------------------**//**
+* @bsimethod                                    Joana.Smitaite                  11/2018
++---------------+---------------+---------------+---------------+---------------+------*/
+Dgn::DgnDbStatus CompositeElement::RemoveOverlapedElement (Dgn::DgnElementId overlapedElementId)
+    {
+    Dgn::DgnDbR dgnDb = GetDgnDb();
+    Dgn::DgnDbStatus status;
+    Dgn::DgnElementId id = GetElementId();
+    if (elementsHaveRelationship (dgnDb, id, overlapedElementId, SPATIALCOMPOSITION_SCHEMA (SPATIALCOMPOSITION_REL_CompositeOverlapsSpatialElements)))
+        {
+        return deleteRelationship (dgnDb, id, overlapedElementId, SPATIALCOMPOSITION_SCHEMA (SPATIALCOMPOSITION_REL_CompositeOverlapsSpatialElements));
+        }
+    return Dgn::DgnDbStatus::Success;
+    }
+
+/*---------------------------------------------------------------------------------**//**
+* @bsimethod                                    Joana.Smitaite                  01/2019
++---------------+---------------+---------------+---------------+---------------+------*/
+Dgn::DgnDbStatus CompositeElement::_LoadFromDb ()
+    {
+    T_Super::_LoadFromDb ();
+    m_composedElementId = GetPropertyValueId<Dgn::DgnElementId> (prop_ComposingElement ());
+    return Dgn::DgnDbStatus::Success;
+    }
+
+/*---------------------------------------------------------------------------------**//**
+* @bsimethod                                    Joana.Smitaite                   01/2019
++---------------+---------------+---------------+---------------+---------------+------*/
+void CompositeElement::_CopyFrom(Dgn::DgnElementCR source)
+    {
+    T_Super::_CopyFrom(source);
+
+    if (auto spatialElement = dynamic_cast<CompositeElementCP>(&source))
+        {
+        m_composedElementId = spatialElement->m_composedElementId;
+        }
+    }
+
+/*---------------------------------------------------------------------------------**//**
+* @bsimethod                                    Jonas.Valiunas                  12/2016
++---------------+---------------+---------------+---------------+---------------+------*/
+Dgn::DgnDbStatus CompositeElement::_OnInsert
+(
+)
+    {
+    if (m_composedElementId.IsValid ())
+        SetComposedElementId (m_composedElementId);
+    CalculateProperties ();
+    return T_Super::_OnInsert();
+    }
+
+/*---------------------------------------------------------------------------------**//**
+* @bsimethod                                    Joana.Smitaite                  01/2019
++---------------+---------------+---------------+---------------+---------------+------*/
+Dgn::DgnDbStatus CompositeElement::_OnUpdate
+(
+Dgn::DgnElementCR original
+)
+    {
+    CalculateProperties ();
+    return T_Super::_OnUpdate (original);
+    }
+
+/*---------------------------------------------------------------------------------**//**
+* @bsimethod                                    Joana.Smitaite                  01/2019
++---------------+---------------+---------------+---------------+---------------+------*/
+Dgn::DgnDbStatus CompositeElement::_OnDelete() const
+    {
+    //Preserve referential integrity of decomposed Allocation Volumes.
+    Dgn::ElementIterator itor = MakeIterator(SPATIALCOMPOSITION_SCHEMA_NAME ":CompositeElement");
+    Dgn::DgnDbR db = GetDgnDb();
+    Dgn::DgnElementId nullParentId;
+
+    for (Dgn::DgnElementId id : itor.BuildIdList<Dgn::DgnElementId>())
+        {
+        auto avPtr = db.Elements().GetForEdit<CompositeElement>(id);
+        if (avPtr.IsValid())
+            {
+            avPtr->SetComposedElementId (nullParentId);
+            db.Elements().Update (*avPtr);
+            }
+        }
+
+    return __super::_OnDelete();
+    }
+
+
+/*---------------------------------------------------------------------------------**//**
+* @bsimethod                                    Elonas.Seviakovas               04/2019
++---------------+---------------+---------------+---------------+---------------+------*/
+Dgn::Render::GeometryParams CompositeElement::_CreateGeometryParameters()
+{
+    return Dgn::Render::GeometryParams();
+}
+
+/*---------------------------------------------------------------------------------**//**
+* @bsimethod                                    Elonas.Seviakovas               03/2019
++---------------+---------------+---------------+---------------+---------------+------*/
+double CompositeElement::GetFootprintArea() const
+    {
+    return dynamic_cast<Dgn::DgnElementCP>(this)->GetPropertyValueDouble(prop_FootprintArea());
+    }
+    
+    
+/*---------------------------------------------------------------------------------**//**
+* @bsimethod                                    Jonas.Valiunas                  12/2016
++---------------+---------------+---------------+---------------+---------------+------*/
+void CompositeElement::CalculateProperties()
+    {
+    CurveVectorPtr curve = DgnGeometryUtils::GetSliceAtZero(*this);
+    if (curve.IsNull())
+        {
+        SetFootprintArea (0.0);
+        return;
+        }
+        
+    double area = GeometryUtils::GetCurveArea(*curve);
+
+    SetFootprintArea(area);
+    }
+
+/*---------------------------------------------------------------------------------**//**
+* @bsimethod                                    Elonas.Seviakovas               03/2019
++---------------+---------------+---------------+---------------+---------------+------*/
+bool CompositeElement::SetFootprintShape(CurveVectorCPtr curveVector, bool updatePlacementOrigin)
+    {
+    BeAssert(!"CompositeElement::SetFootprintShape should be implemented in children classes");
+    return false;
+    }
+
+/*---------------------------------------------------------------------------------**//**
+// @bsimethod                                    Brien.Bastings              09/2016
++---------------+---------------+---------------+---------------+---------------+------*/
+void CompositeElement::DrawOutline(CurveVectorCR curves, Dgn::Render::GraphicBuilderR graphic)
+    {
+    if (1 > curves.size())
+        {
+        return;
+        }
+
+    if (curves.IsUnionRegion() || curves.IsParityRegion())
+        {
+        for (ICurvePrimitivePtr curve : curves)
+            {
+            if (curve.IsNull() || ICurvePrimitive::CURVE_PRIMITIVE_TYPE_CurveVector != curve->GetCurvePrimitiveType())
+                {
+                continue;
+                }
+
+            DrawOutline(*curve->GetChildCurveVectorCP(), graphic);
+            }
+        }
+    else if (curves.IsClosedPath())
+        {
+        CurveVector::BoundaryType  saveType = curves.GetBoundaryType();
+
+        const_cast <CurveVectorR> (curves).SetBoundaryType(CurveVector::BOUNDARY_TYPE_Open);
+        graphic.AddCurveVector(curves, false);
+        const_cast <CurveVectorR> (curves).SetBoundaryType(saveType);
+        }
+    else
+        {
+        // Open and none path types ok...
+        graphic.AddCurveVector(curves, false);
+        }
+}
+
+END_SPATIALCOMPOSITION_NAMESPACE