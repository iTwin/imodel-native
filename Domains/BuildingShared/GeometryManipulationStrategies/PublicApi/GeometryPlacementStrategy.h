--- conflicted
+++ resolved
@@ -1,64 +1,61 @@
-/*--------------------------------------------------------------------------------------+
-|
-|     $Source: GeometryManipulationStrategies/PublicApi/GeometryPlacementStrategy.h $
-|
-|  $Copyright: (c) 2018 Bentley Systems, Incorporated. All rights reserved. $
-|
-+--------------------------------------------------------------------------------------*/
-#pragma once
-
-BUILDING_SHARED_REFCOUNTED_PTR_AND_TYPEDEFS(GeometryPlacementStrategy)
-
-BEGIN_BUILDING_SHARED_NAMESPACE
-
-#define GMS_PROPERTY_OVERRIDE(value_type) \
-    GEOMETRYMANIPULATIONSTRATEGIES_EXPORT virtual void _SetProperty(Utf8CP key, value_type const& value) override; \
-    GEOMETRYMANIPULATIONSTRATEGIES_EXPORT virtual BentleyStatus _TryGetProperty(Utf8CP key, value_type& value) const override;
-
-//=======================================================================================
-// @bsiclass                                     Mindaugas.Butkus               12/2017
-//=======================================================================================
-struct GeometryPlacementStrategy : public GeometryManipulationStrategyBase
-    {
-    DEFINE_T_SUPER(GeometryManipulationStrategyBase)
-
-    protected:
-<<<<<<< HEAD
-        GeometryManipulationStrategyPtr m_manipulationStrategy;
-
-        GEOMETRYMANIPULATIONSTRATEGIES_EXPORT GeometryPlacementStrategy(GeometryManipulationStrategyP manipulationStrategy);
-=======
-        GeometryPlacementStrategy() : T_Super() {}
->>>>>>> 89f55c02
-
-        virtual GeometryManipulationStrategyCR _GetManipulationStrategy() const = 0;
-        virtual GeometryManipulationStrategyR _GetManipulationStrategyR() = 0;
-
-        GEOMETRYMANIPULATIONSTRATEGIES_EXPORT virtual bvector<DPoint3d> const& _GetKeyPoints() const override;
-
-        GEOMETRYMANIPULATIONSTRATEGIES_EXPORT virtual bool _IsDynamicKeyPointSet() const override;
-        GEOMETRYMANIPULATIONSTRATEGIES_EXPORT virtual void _AddDynamicKeyPoint(DPoint3dCR newDynamicKeyPoint);
-        GEOMETRYMANIPULATIONSTRATEGIES_EXPORT virtual void _AddDynamicKeyPoints(bvector<DPoint3d> const& newDynamicKeyPoints);
-        GEOMETRYMANIPULATIONSTRATEGIES_EXPORT virtual void _ResetDynamicKeyPoint() override;
-
-        GEOMETRYMANIPULATIONSTRATEGIES_EXPORT virtual void _AddKeyPoint(DPoint3dCR newKeyPoint);
-        GEOMETRYMANIPULATIONSTRATEGIES_EXPORT virtual void _PopKeyPoint();
-
-        GMS_PROPERTY_OVERRIDE(int)
-        GMS_PROPERTY_OVERRIDE(double)
-        GMS_PROPERTY_OVERRIDE(DVec3d)
-        GMS_PROPERTY_OVERRIDE(Dgn::DgnElementId)
-        GMS_PROPERTY_OVERRIDE(Dgn::DgnElement)
-        GMS_PROPERTY_OVERRIDE(Utf8String)
-
-    public:
-        GEOMETRYMANIPULATIONSTRATEGIES_EXPORT GeometryManipulationStrategyCR GetManipulationStrategy() const;
-
-        GEOMETRYMANIPULATIONSTRATEGIES_EXPORT void AddKeyPoint(DPoint3dCR newKeyPoint);
-        GEOMETRYMANIPULATIONSTRATEGIES_EXPORT void PopKeyPoint();
-
-        GEOMETRYMANIPULATIONSTRATEGIES_EXPORT void AddDynamicKeyPoint(DPoint3dCR newDynamicKeyPoint);
-        GEOMETRYMANIPULATIONSTRATEGIES_EXPORT void AddDynamicKeyPoints(bvector<DPoint3d> const& newDynamicKeyPoints);
-    };
-
+/*--------------------------------------------------------------------------------------+
+|
+|     $Source: GeometryManipulationStrategies/PublicApi/GeometryPlacementStrategy.h $
+|
+|  $Copyright: (c) 2018 Bentley Systems, Incorporated. All rights reserved. $
+|
++--------------------------------------------------------------------------------------*/
+#pragma once
+
+BUILDING_SHARED_REFCOUNTED_PTR_AND_TYPEDEFS(GeometryPlacementStrategy)
+
+BEGIN_BUILDING_SHARED_NAMESPACE
+
+#define GMS_PROPERTY_OVERRIDE(value_type) \
+    GEOMETRYMANIPULATIONSTRATEGIES_EXPORT virtual void _SetProperty(Utf8CP key, value_type const& value) override; \
+    GEOMETRYMANIPULATIONSTRATEGIES_EXPORT virtual BentleyStatus _TryGetProperty(Utf8CP key, value_type& value) const override;
+
+//=======================================================================================
+// @bsiclass                                     Mindaugas.Butkus               12/2017
+//=======================================================================================
+struct GeometryPlacementStrategy : public GeometryManipulationStrategyBase
+    {
+    DEFINE_T_SUPER(GeometryManipulationStrategyBase)
+
+    private:
+        GeometryManipulationStrategyPtr m_manipulationStrategy;
+
+    protected:
+        GeometryPlacementStrategy() : T_Super() {}
+
+        virtual GeometryManipulationStrategyCR _GetManipulationStrategy() const = 0;
+        virtual GeometryManipulationStrategyR _GetManipulationStrategyR() = 0;
+
+        GEOMETRYMANIPULATIONSTRATEGIES_EXPORT virtual bvector<DPoint3d> const& _GetKeyPoints() const override;
+
+        GEOMETRYMANIPULATIONSTRATEGIES_EXPORT virtual bool _IsDynamicKeyPointSet() const override;
+        GEOMETRYMANIPULATIONSTRATEGIES_EXPORT virtual void _AddDynamicKeyPoint(DPoint3dCR newDynamicKeyPoint);
+        GEOMETRYMANIPULATIONSTRATEGIES_EXPORT virtual void _AddDynamicKeyPoints(bvector<DPoint3d> const& newDynamicKeyPoints);
+        GEOMETRYMANIPULATIONSTRATEGIES_EXPORT virtual void _ResetDynamicKeyPoint() override;
+
+        GEOMETRYMANIPULATIONSTRATEGIES_EXPORT virtual void _AddKeyPoint(DPoint3dCR newKeyPoint);
+        GEOMETRYMANIPULATIONSTRATEGIES_EXPORT virtual void _PopKeyPoint();
+
+        GMS_PROPERTY_OVERRIDE(int)
+        GMS_PROPERTY_OVERRIDE(double)
+        GMS_PROPERTY_OVERRIDE(DVec3d)
+        GMS_PROPERTY_OVERRIDE(Dgn::DgnElementId)
+        GMS_PROPERTY_OVERRIDE(Dgn::DgnElement)
+        GMS_PROPERTY_OVERRIDE(Utf8String)
+
+    public:
+        GEOMETRYMANIPULATIONSTRATEGIES_EXPORT GeometryManipulationStrategyCR GetManipulationStrategy() const;
+
+        GEOMETRYMANIPULATIONSTRATEGIES_EXPORT void AddKeyPoint(DPoint3dCR newKeyPoint);
+        GEOMETRYMANIPULATIONSTRATEGIES_EXPORT void PopKeyPoint();
+
+        GEOMETRYMANIPULATIONSTRATEGIES_EXPORT void AddDynamicKeyPoint(DPoint3dCR newDynamicKeyPoint);
+        GEOMETRYMANIPULATIONSTRATEGIES_EXPORT void AddDynamicKeyPoints(bvector<DPoint3d> const& newDynamicKeyPoints);
+    };
+
 END_BUILDING_SHARED_NAMESPACE