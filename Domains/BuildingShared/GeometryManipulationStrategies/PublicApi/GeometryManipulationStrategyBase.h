--- conflicted
+++ resolved
@@ -1,78 +1,72 @@
-/*--------------------------------------------------------------------------------------+
-|
-|     $Source: GeometryManipulationStrategies/PublicApi/GeometryManipulationStrategyBase.h $
-|
-|  $Copyright: (c) 2018 Bentley Systems, Incorporated. All rights reserved. $
-|
-+--------------------------------------------------------------------------------------*/
-#pragma once
-
-BUILDING_SHARED_REFCOUNTED_PTR_AND_TYPEDEFS(GeometryManipulationStrategyBase)
-
-BEGIN_BUILDING_SHARED_NAMESPACE
-
-#define GMS_V_SET_PROPERTY_TYPE(value_type) \
-    virtual void _SetProperty(Utf8CP key, value_type const& value) {}
-
-#define GMS_V_TRYGET_PROPERTY_TYPE(value_type) \
-    virtual BentleyStatus _TryGetProperty(Utf8CP key, value_type& value) const { return BentleyStatus::ERROR; }
-<<<<<<< HEAD
-=======
-
->>>>>>> 89f55c02
-#define GMS_V_SET_TRYGET_PROPERTY_TYPE(value_type) \
-    GMS_V_SET_PROPERTY_TYPE(value_type) \
-    GMS_V_TRYGET_PROPERTY_TYPE(value_type)
-
-#define GMS_SET_PROPERTY_TYPE(value_type) \
-    GEOMETRYMANIPULATIONSTRATEGIES_EXPORT void SetProperty(Utf8CP key, value_type const& value);
-
-#define GMS_TRYGET_PROPERTY_TYPE(value_type) \
-    GEOMETRYMANIPULATIONSTRATEGIES_EXPORT BentleyStatus TryGetProperty(Utf8CP key, value_type& value) const;
-<<<<<<< HEAD
-=======
-
->>>>>>> 89f55c02
-#define GMS_SET_TRYGET_PROPERTY_TYPE(value_type) \
-    GMS_SET_PROPERTY_TYPE(value_type) \
-    GMS_TRYGET_PROPERTY_TYPE(value_type)
-
-//=======================================================================================
-// @bsiclass                                     Mindaugas.Butkus               12/2017
-//=======================================================================================
-struct GeometryManipulationStrategyBase : RefCountedBase
-    {
-    private:
-        GeometryManipulationStrategyBase() {}
-
-        friend struct GeometryManipulationStrategy;
-        friend struct GeometryPlacementStrategy;
-
-    protected:
-        GMS_V_SET_TRYGET_PROPERTY_TYPE(int)
-        GMS_V_SET_TRYGET_PROPERTY_TYPE(double)
-        GMS_V_SET_TRYGET_PROPERTY_TYPE(DVec3d)
-        GMS_V_SET_TRYGET_PROPERTY_TYPE(Dgn::DgnElementId)
-        GMS_V_SET_TRYGET_PROPERTY_TYPE(Dgn::DgnElement)
-        GMS_V_SET_TRYGET_PROPERTY_TYPE(Utf8String)
-
-        virtual bvector<DPoint3d> const& _GetKeyPoints() const = 0;
-
-        virtual bool _IsDynamicKeyPointSet() const = 0;
-        virtual void _ResetDynamicKeyPoint() = 0;
-
-    public:
-        GMS_SET_TRYGET_PROPERTY_TYPE(int)
-        GMS_SET_TRYGET_PROPERTY_TYPE(double)
-        GMS_SET_TRYGET_PROPERTY_TYPE(DVec3d)
-        GMS_SET_TRYGET_PROPERTY_TYPE(Dgn::DgnElementId)
-        GMS_SET_TRYGET_PROPERTY_TYPE(Dgn::DgnElement)
-        GMS_SET_TRYGET_PROPERTY_TYPE(Utf8String)
-
-        GEOMETRYMANIPULATIONSTRATEGIES_EXPORT bvector<DPoint3d> const& GetKeyPoints() const;
-
-        GEOMETRYMANIPULATIONSTRATEGIES_EXPORT bool IsDynamicKeyPointSet() const;
-        GEOMETRYMANIPULATIONSTRATEGIES_EXPORT void ResetDynamicKeyPoint();
-    };
-
+/*--------------------------------------------------------------------------------------+
+|
+|     $Source: GeometryManipulationStrategies/PublicApi/GeometryManipulationStrategyBase.h $
+|
+|  $Copyright: (c) 2018 Bentley Systems, Incorporated. All rights reserved. $
+|
++--------------------------------------------------------------------------------------*/
+#pragma once
+
+BUILDING_SHARED_REFCOUNTED_PTR_AND_TYPEDEFS(GeometryManipulationStrategyBase)
+
+BEGIN_BUILDING_SHARED_NAMESPACE
+
+#define GMS_V_SET_PROPERTY_TYPE(value_type) \
+    virtual void _SetProperty(Utf8CP key, value_type const& value) {}
+
+#define GMS_V_TRYGET_PROPERTY_TYPE(value_type) \
+    virtual BentleyStatus _TryGetProperty(Utf8CP key, value_type& value) const { return BentleyStatus::ERROR; }
+
+#define GMS_V_SET_TRYGET_PROPERTY_TYPE(value_type) \
+    GMS_V_SET_PROPERTY_TYPE(value_type) \
+    GMS_V_TRYGET_PROPERTY_TYPE(value_type)
+
+#define GMS_SET_PROPERTY_TYPE(value_type) \
+    GEOMETRYMANIPULATIONSTRATEGIES_EXPORT void SetProperty(Utf8CP key, value_type const& value);
+
+#define GMS_TRYGET_PROPERTY_TYPE(value_type) \
+    GEOMETRYMANIPULATIONSTRATEGIES_EXPORT BentleyStatus TryGetProperty(Utf8CP key, value_type& value) const;
+
+#define GMS_SET_TRYGET_PROPERTY_TYPE(value_type) \
+    GMS_SET_PROPERTY_TYPE(value_type) \
+    GMS_TRYGET_PROPERTY_TYPE(value_type)
+
+//=======================================================================================
+// @bsiclass                                     Mindaugas.Butkus               12/2017
+//=======================================================================================
+struct GeometryManipulationStrategyBase : RefCountedBase
+    {
+    private:
+        GeometryManipulationStrategyBase() {}
+
+        friend struct GeometryManipulationStrategy;
+        friend struct GeometryPlacementStrategy;
+
+    protected:
+        GMS_V_SET_TRYGET_PROPERTY_TYPE(int)
+        GMS_V_SET_TRYGET_PROPERTY_TYPE(double)
+        GMS_V_SET_TRYGET_PROPERTY_TYPE(DVec3d)
+        GMS_V_SET_TRYGET_PROPERTY_TYPE(Dgn::DgnElementId)
+        GMS_V_SET_TRYGET_PROPERTY_TYPE(Dgn::DgnElement)
+        GMS_V_SET_TRYGET_PROPERTY_TYPE(Utf8String)
+
+        virtual bvector<DPoint3d> const& _GetKeyPoints() const = 0;
+
+        virtual bool _IsDynamicKeyPointSet() const = 0;
+        virtual void _ResetDynamicKeyPoint() = 0;
+
+    public:
+        GMS_SET_TRYGET_PROPERTY_TYPE(int)
+        GMS_SET_TRYGET_PROPERTY_TYPE(double)
+        GMS_SET_TRYGET_PROPERTY_TYPE(DVec3d)
+        GMS_SET_TRYGET_PROPERTY_TYPE(Dgn::DgnElementId)
+        GMS_SET_TRYGET_PROPERTY_TYPE(Dgn::DgnElement)
+        GMS_SET_TRYGET_PROPERTY_TYPE(Utf8String)
+
+        GEOMETRYMANIPULATIONSTRATEGIES_EXPORT bvector<DPoint3d> const& GetKeyPoints() const;
+
+        GEOMETRYMANIPULATIONSTRATEGIES_EXPORT bool IsDynamicKeyPointSet() const;
+        GEOMETRYMANIPULATIONSTRATEGIES_EXPORT void ResetDynamicKeyPoint();
+    };
+
 END_BUILDING_SHARED_NAMESPACE