--- conflicted
+++ resolved
@@ -1,223 +1,215 @@
-/*--------------------------------------------------------------------------------------+
-|
-|     $Source: GeometryManipulationStrategies/PublicApi/LinePlacementStrategy.h $
-|
-|  $Copyright: (c) 2018 Bentley Systems, Incorporated. All rights reserved. $
-|
-+--------------------------------------------------------------------------------------*/
-#pragma once
-
-<<<<<<< HEAD
-=======
-
-
->>>>>>> 256ba6cf
-BEGIN_BUILDING_SHARED_NAMESPACE
-
-enum class LinePlacementStrategyType
-    {
-    Points = 0,
-    PointLengthAngle,
-    PointsLength,
-    PointsAngle
-    };
-
-struct LinePlacementStrategy : CurvePrimitivePlacementStrategy
-    {
-    DEFINE_T_SUPER(CurvePrimitivePlacementStrategy)
-
-    private:
-        LineManipulationStrategyPtr m_manipulationStrategy;
-        
-    protected:
-        LinePlacementStrategy() : T_Super(), m_manipulationStrategy(LineManipulationStrategy::Create()) {}
-        LinePlacementStrategy(LineManipulationStrategyR manipulationStrategy);
-
-        virtual GeometryManipulationStrategyCR _GetManipulationStrategy() const override { return *m_manipulationStrategy; }
-        virtual GeometryManipulationStrategyR _GetManipulationStrategyR() override { return *m_manipulationStrategy; }
-        LineManipulationStrategyCR GetLineManipulationStrategy() const { return *m_manipulationStrategy; }
-        LineManipulationStrategyR GetLineManipulationStrategyR() { return *m_manipulationStrategy; }
-
-    public:
-        GEOMETRYMANIPULATIONSTRATEGIES_EXPORT static const Utf8CP prop_Length;
-        GEOMETRYMANIPULATIONSTRATEGIES_EXPORT static const Utf8CP prop_Angle;
-
-        static LinePlacementStrategyPtr Create(LinePlacementStrategyType strategyType);
-        static LinePlacementStrategyPtr Create(LinePlacementStrategyType strategyType, LineManipulationStrategyR manipulationStrategy);
-    };
-
-struct LinePointsPlacementStrategy : LinePlacementStrategy
-    {
-    DEFINE_T_SUPER(LinePlacementStrategy);
-
-    protected:
-        LinePointsPlacementStrategy() : T_Super() {};
-        LinePointsPlacementStrategy(LineManipulationStrategyR manipulationStrategy) : T_Super(manipulationStrategy) {}
-
-        GEOMETRYMANIPULATIONSTRATEGIES_EXPORT virtual void _AddKeyPoint(DPoint3dCR newKeyPoint) override;
-        GEOMETRYMANIPULATIONSTRATEGIES_EXPORT virtual void _AddDynamicKeyPoint(DPoint3dCR newDynamicKeyPoint) override;
-        GEOMETRYMANIPULATIONSTRATEGIES_EXPORT virtual void _AddDynamicKeyPoints(bvector<DPoint3d> const& newDynamicKeyPoints) override;
-    public:
-        static GEOMETRYMANIPULATIONSTRATEGIES_EXPORT LinePointsPlacementStrategyPtr Create() { return new LinePointsPlacementStrategy(); }
-        static GEOMETRYMANIPULATIONSTRATEGIES_EXPORT LinePointsPlacementStrategyPtr Create(LineManipulationStrategyR manipulationStrategy) { return new LinePointsPlacementStrategy(manipulationStrategy); }
-    };
-
-struct LinePointLengthAnglePlacementStrategy : LinePlacementStrategy
-    {
-    DEFINE_T_SUPER(LinePlacementStrategy);
-
-    private:
-        double m_length = 0;
-        double m_angle = 0;
-
-        DPlane3d m_workingPlane;
-
-    protected:
-        LinePointLengthAnglePlacementStrategy(DPlane3d const & workingPlane) : T_Super(), m_workingPlane(workingPlane) {}
-
-        virtual void _SetWorkingPlane(DPlane3d const & plane);
-        virtual DPlane3d _GetWorkingPlane() const { return m_workingPlane; }
-
-        virtual void _SetProperty(Utf8CP key, const double & value) override;
-        virtual BentleyStatus _TryGetProperty(Utf8CP key, double & value) const override;
-        using T_Super::_SetProperty;
-        using T_Super::_TryGetProperty;
-    
-        void SetLength(double const & length);
-        double GetLength() const;
-
-        void SetAngle(double const & angle);
-        double GetAngle() const;
-
-        GEOMETRYMANIPULATIONSTRATEGIES_EXPORT virtual void _AddKeyPoint(DPoint3dCR newKeyPoint) override;
-        GEOMETRYMANIPULATIONSTRATEGIES_EXPORT virtual void _AddDynamicKeyPoint(DPoint3dCR newDynamicKeyPoint) override;
-        GEOMETRYMANIPULATIONSTRATEGIES_EXPORT virtual void _AddDynamicKeyPoints(bvector<DPoint3d> const& newDynamicKeyPoints) override;
-        GEOMETRYMANIPULATIONSTRATEGIES_EXPORT virtual void _PopKeyPoint();
-
-        BentleyStatus CalculateEndPoint(DPoint3dR endPoint);
-        void UpdateEndPoint();
-    public:
-        static GEOMETRYMANIPULATIONSTRATEGIES_EXPORT LinePointLengthAnglePlacementStrategyPtr Create(DPlane3d const& plane) { return new LinePointLengthAnglePlacementStrategy(plane); }
-
-        GEOMETRYMANIPULATIONSTRATEGIES_EXPORT void          SetWorkingPlane(DPlane3d const & plane) { return _SetWorkingPlane(plane); }
-        GEOMETRYMANIPULATIONSTRATEGIES_EXPORT DPlane3d      GetWorkingPlane() const { return _GetWorkingPlane(); }
-    };
-
-<<<<<<< HEAD
-//=======================================================================================
-// @bsiclass                                     Mindaugas.Butkus               01/2018
-//=======================================================================================
-struct MetesAndBounds : GeometryManipulationStrategyProperty
-    {
-    typedef bpair<Utf8String, double> ValuePair;
-    DEFINE_T_SUPER(GeometryManipulationStrategyProperty)
-
-    private:
-        bvector<ValuePair> m_value;
-
-    public:
-        MetesAndBounds()
-            : T_Super()
-            {}
-        MetesAndBounds(Utf8CP directionString, double length)
-            : T_Super()
-            , m_value({ValuePair(directionString, length)})
-            {}
-        MetesAndBounds(ValuePair const& value)
-            : T_Super()
-            , m_value({value})
-            {}
-        MetesAndBounds(bvector<ValuePair> const& value)
-            : T_Super()
-            , m_value(value)
-            {}
-        GEOMETRYMANIPULATIONSTRATEGIES_EXPORT MetesAndBounds(bvector<Utf8String> directionStrings, bvector<double> lengths);
-
-        bvector<ValuePair> const& GetValue() const { return m_value; }
-    };
-
-//=======================================================================================
-// @bsiclass                                     Mindaugas.Butkus               01/2018
-//=======================================================================================
-struct LineMetesAndBoundsPlacementStrategy : public LinePointLengthAnglePlacementStrategy
-    {
-    DEFINE_T_SUPER(LinePointLengthAnglePlacementStrategy)
-
-    private:
-        Utf8String m_directionString;
-        
-    protected:
-        LineMetesAndBoundsPlacementStrategy(DPlane3d plane) : T_Super(plane), m_directionString("") {}
-
-        virtual void _SetProperty(Utf8CP key, GeometryManipulationStrategyProperty const& value) override;
-        virtual BentleyStatus _TryGetProperty(Utf8CP key, GeometryManipulationStrategyProperty& value) const override;
-
-    public:
-        GEOMETRYMANIPULATIONSTRATEGIES_EXPORT static const Utf8CP prop_MetesAndBounds;
-
-        static LineMetesAndBoundsPlacementStrategyPtr Create(DPlane3d const& plane) { return new LineMetesAndBoundsPlacementStrategy(plane); }
-    };
-
-struct EXPORT_VTABLE_ATTRIBUTE LinePointsLengthPlacementStrategy : LinePlacementStrategy
-=======
-struct LinePointsLengthPlacementStrategy : LinePlacementStrategy
->>>>>>> 256ba6cf
-    {
-    DEFINE_T_SUPER(LinePlacementStrategy);
-
-    private:
-        double m_length = 0;
-        DVec3d m_direction;
-
-    protected:
-        LinePointsLengthPlacementStrategy() : T_Super() {}
-
-        virtual void _SetProperty(Utf8CP key, const double & value) override;
-        virtual BentleyStatus _TryGetProperty(Utf8CP key, double & value) const override;
-
-        void SetLength(double const & length);
-        double GetLength() const;
-
-        GEOMETRYMANIPULATIONSTRATEGIES_EXPORT virtual void _AddKeyPoint(DPoint3dCR newKeyPoint) override;
-        GEOMETRYMANIPULATIONSTRATEGIES_EXPORT virtual void _AddDynamicKeyPoint(DPoint3dCR newDynamicKeyPoint) override;
-        GEOMETRYMANIPULATIONSTRATEGIES_EXPORT virtual void _AddDynamicKeyPoints(bvector<DPoint3d> const& newDynamicKeyPoints) override;
-
-        BentleyStatus AdjustEndPoint();
-    public:
-        static GEOMETRYMANIPULATIONSTRATEGIES_EXPORT LinePointsLengthPlacementStrategyPtr Create() { return new LinePointsLengthPlacementStrategy(); }
-    };
-
-struct LinePointsAnglePlacementStrategy : LinePlacementStrategy
-    {
-    DEFINE_T_SUPER(LinePlacementStrategy);
-
-    private:
-        double m_angle = 0;
-        DPlane3d m_workingPlane;
-
-    protected:
-        LinePointsAnglePlacementStrategy(DPlane3d plane) : T_Super(), m_workingPlane(plane) {}
-
-        virtual void _SetProperty(Utf8CP key, const double & value) override;
-        virtual BentleyStatus _TryGetProperty(Utf8CP key, double & value) const override;
-
-        void SetAngle(double const & angle);
-        double GetAngle() const;
-
-        virtual void _SetWorkingPlane(DPlane3d const & plane);
-        virtual DPlane3d _GetWorkingPlane() const { return m_workingPlane; }
-
-        GEOMETRYMANIPULATIONSTRATEGIES_EXPORT virtual void _AddKeyPoint(DPoint3dCR newKeyPoint) override;
-        GEOMETRYMANIPULATIONSTRATEGIES_EXPORT virtual void _AddDynamicKeyPoint(DPoint3dCR newDynamicKeyPoint) override;
-        GEOMETRYMANIPULATIONSTRATEGIES_EXPORT virtual void _AddDynamicKeyPoints(bvector<DPoint3d> const& newDynamicKeyPoints) override;
-
-        BentleyStatus AdjustEndPoint();
-    public:
-        static GEOMETRYMANIPULATIONSTRATEGIES_EXPORT LinePointsAnglePlacementStrategyPtr Create(DPlane3d plane) { return new LinePointsAnglePlacementStrategy(plane); }
-
-        GEOMETRYMANIPULATIONSTRATEGIES_EXPORT void          SetWorkingPlane(DPlane3d const & plane) { return _SetWorkingPlane(plane); }
-        GEOMETRYMANIPULATIONSTRATEGIES_EXPORT DPlane3d      GetWorkingPlane() const { return _GetWorkingPlane(); }
-    };
-
-
+/*--------------------------------------------------------------------------------------+
+|
+|     $Source: GeometryManipulationStrategies/PublicApi/LinePlacementStrategy.h $
+|
+|  $Copyright: (c) 2018 Bentley Systems, Incorporated. All rights reserved. $
+|
++--------------------------------------------------------------------------------------*/
+#pragma once
+
+
+BEGIN_BUILDING_SHARED_NAMESPACE
+
+enum class LinePlacementStrategyType
+    {
+    Points = 0,
+    PointLengthAngle,
+    PointsLength,
+    PointsAngle
+    };
+
+struct LinePlacementStrategy : CurvePrimitivePlacementStrategy
+    {
+    DEFINE_T_SUPER(CurvePrimitivePlacementStrategy)
+
+    private:
+        LineManipulationStrategyPtr m_manipulationStrategy;
+        
+    protected:
+        LinePlacementStrategy() : T_Super(), m_manipulationStrategy(LineManipulationStrategy::Create()) {}
+        LinePlacementStrategy(LineManipulationStrategyR manipulationStrategy);
+
+        virtual GeometryManipulationStrategyCR _GetManipulationStrategy() const override { return *m_manipulationStrategy; }
+        virtual GeometryManipulationStrategyR _GetManipulationStrategyR() override { return *m_manipulationStrategy; }
+        LineManipulationStrategyCR GetLineManipulationStrategy() const { return *m_manipulationStrategy; }
+        LineManipulationStrategyR GetLineManipulationStrategyR() { return *m_manipulationStrategy; }
+
+    public:
+        GEOMETRYMANIPULATIONSTRATEGIES_EXPORT static const Utf8CP prop_Length;
+        GEOMETRYMANIPULATIONSTRATEGIES_EXPORT static const Utf8CP prop_Angle;
+
+        static LinePlacementStrategyPtr Create(LinePlacementStrategyType strategyType);
+        static LinePlacementStrategyPtr Create(LinePlacementStrategyType strategyType, LineManipulationStrategyR manipulationStrategy);
+    };
+
+struct LinePointsPlacementStrategy : LinePlacementStrategy
+    {
+    DEFINE_T_SUPER(LinePlacementStrategy);
+
+    protected:
+        LinePointsPlacementStrategy() : T_Super() {};
+        LinePointsPlacementStrategy(LineManipulationStrategyR manipulationStrategy) : T_Super(manipulationStrategy) {}
+
+        GEOMETRYMANIPULATIONSTRATEGIES_EXPORT virtual void _AddKeyPoint(DPoint3dCR newKeyPoint) override;
+        GEOMETRYMANIPULATIONSTRATEGIES_EXPORT virtual void _AddDynamicKeyPoint(DPoint3dCR newDynamicKeyPoint) override;
+        GEOMETRYMANIPULATIONSTRATEGIES_EXPORT virtual void _AddDynamicKeyPoints(bvector<DPoint3d> const& newDynamicKeyPoints) override;
+    public:
+        static GEOMETRYMANIPULATIONSTRATEGIES_EXPORT LinePointsPlacementStrategyPtr Create() { return new LinePointsPlacementStrategy(); }
+        static GEOMETRYMANIPULATIONSTRATEGIES_EXPORT LinePointsPlacementStrategyPtr Create(LineManipulationStrategyR manipulationStrategy) { return new LinePointsPlacementStrategy(manipulationStrategy); }
+    };
+
+struct LinePointLengthAnglePlacementStrategy : LinePlacementStrategy
+    {
+    DEFINE_T_SUPER(LinePlacementStrategy);
+
+    private:
+        double m_length = 0;
+        double m_angle = 0;
+
+        DPlane3d m_workingPlane;
+
+    protected:
+        LinePointLengthAnglePlacementStrategy(DPlane3d const & workingPlane) : T_Super(), m_workingPlane(workingPlane) {}
+
+        virtual void _SetWorkingPlane(DPlane3d const & plane);
+        virtual DPlane3d _GetWorkingPlane() const { return m_workingPlane; }
+
+        virtual void _SetProperty(Utf8CP key, const double & value) override;
+        virtual BentleyStatus _TryGetProperty(Utf8CP key, double & value) const override;
+        using T_Super::_SetProperty;
+        using T_Super::_TryGetProperty;
+    
+        void SetLength(double const & length);
+        double GetLength() const;
+
+        void SetAngle(double const & angle);
+        double GetAngle() const;
+
+        GEOMETRYMANIPULATIONSTRATEGIES_EXPORT virtual void _AddKeyPoint(DPoint3dCR newKeyPoint) override;
+        GEOMETRYMANIPULATIONSTRATEGIES_EXPORT virtual void _AddDynamicKeyPoint(DPoint3dCR newDynamicKeyPoint) override;
+        GEOMETRYMANIPULATIONSTRATEGIES_EXPORT virtual void _AddDynamicKeyPoints(bvector<DPoint3d> const& newDynamicKeyPoints) override;
+        GEOMETRYMANIPULATIONSTRATEGIES_EXPORT virtual void _PopKeyPoint();
+
+        BentleyStatus CalculateEndPoint(DPoint3dR endPoint);
+        void UpdateEndPoint();
+    public:
+        static GEOMETRYMANIPULATIONSTRATEGIES_EXPORT LinePointLengthAnglePlacementStrategyPtr Create(DPlane3d const& plane) { return new LinePointLengthAnglePlacementStrategy(plane); }
+
+        GEOMETRYMANIPULATIONSTRATEGIES_EXPORT void          SetWorkingPlane(DPlane3d const & plane) { return _SetWorkingPlane(plane); }
+        GEOMETRYMANIPULATIONSTRATEGIES_EXPORT DPlane3d      GetWorkingPlane() const { return _GetWorkingPlane(); }
+    };
+
+//=======================================================================================
+// @bsiclass                                     Mindaugas.Butkus               01/2018
+//=======================================================================================
+struct MetesAndBounds : GeometryManipulationStrategyProperty
+    {
+    typedef bpair<Utf8String, double> ValuePair;
+    DEFINE_T_SUPER(GeometryManipulationStrategyProperty)
+
+    private:
+        bvector<ValuePair> m_value;
+
+    public:
+        MetesAndBounds()
+            : T_Super()
+            {}
+        MetesAndBounds(Utf8CP directionString, double length)
+            : T_Super()
+            , m_value({ValuePair(directionString, length)})
+            {}
+        MetesAndBounds(ValuePair const& value)
+            : T_Super()
+            , m_value({value})
+            {}
+        MetesAndBounds(bvector<ValuePair> const& value)
+            : T_Super()
+            , m_value(value)
+            {}
+        GEOMETRYMANIPULATIONSTRATEGIES_EXPORT MetesAndBounds(bvector<Utf8String> directionStrings, bvector<double> lengths);
+
+        bvector<ValuePair> const& GetValue() const { return m_value; }
+    };
+
+//=======================================================================================
+// @bsiclass                                     Mindaugas.Butkus               01/2018
+//=======================================================================================
+struct LineMetesAndBoundsPlacementStrategy : public LinePointLengthAnglePlacementStrategy
+    {
+    DEFINE_T_SUPER(LinePointLengthAnglePlacementStrategy)
+
+    private:
+        Utf8String m_directionString;
+        
+    protected:
+        LineMetesAndBoundsPlacementStrategy(DPlane3d plane) : T_Super(plane), m_directionString("") {}
+
+        virtual void _SetProperty(Utf8CP key, GeometryManipulationStrategyProperty const& value) override;
+        virtual BentleyStatus _TryGetProperty(Utf8CP key, GeometryManipulationStrategyProperty& value) const override;
+
+    public:
+        GEOMETRYMANIPULATIONSTRATEGIES_EXPORT static const Utf8CP prop_MetesAndBounds;
+
+        static LineMetesAndBoundsPlacementStrategyPtr Create(DPlane3d const& plane) { return new LineMetesAndBoundsPlacementStrategy(plane); }
+    };
+
+struct LinePointsLengthPlacementStrategy : LinePlacementStrategy
+    {
+    DEFINE_T_SUPER(LinePlacementStrategy);
+
+    private:
+        double m_length = 0;
+        DVec3d m_direction;
+
+    protected:
+        LinePointsLengthPlacementStrategy() : T_Super() {}
+
+        virtual void _SetProperty(Utf8CP key, const double & value) override;
+        virtual BentleyStatus _TryGetProperty(Utf8CP key, double & value) const override;
+
+        void SetLength(double const & length);
+        double GetLength() const;
+
+        GEOMETRYMANIPULATIONSTRATEGIES_EXPORT virtual void _AddKeyPoint(DPoint3dCR newKeyPoint) override;
+        GEOMETRYMANIPULATIONSTRATEGIES_EXPORT virtual void _AddDynamicKeyPoint(DPoint3dCR newDynamicKeyPoint) override;
+        GEOMETRYMANIPULATIONSTRATEGIES_EXPORT virtual void _AddDynamicKeyPoints(bvector<DPoint3d> const& newDynamicKeyPoints) override;
+
+        BentleyStatus AdjustEndPoint();
+    public:
+        static GEOMETRYMANIPULATIONSTRATEGIES_EXPORT LinePointsLengthPlacementStrategyPtr Create() { return new LinePointsLengthPlacementStrategy(); }
+    };
+
+struct LinePointsAnglePlacementStrategy : LinePlacementStrategy
+    {
+    DEFINE_T_SUPER(LinePlacementStrategy);
+
+    private:
+        double m_angle = 0;
+        DPlane3d m_workingPlane;
+
+    protected:
+        LinePointsAnglePlacementStrategy(DPlane3d plane) : T_Super(), m_workingPlane(plane) {}
+
+        virtual void _SetProperty(Utf8CP key, const double & value) override;
+        virtual BentleyStatus _TryGetProperty(Utf8CP key, double & value) const override;
+
+        void SetAngle(double const & angle);
+        double GetAngle() const;
+
+        virtual void _SetWorkingPlane(DPlane3d const & plane);
+        virtual DPlane3d _GetWorkingPlane() const { return m_workingPlane; }
+
+        GEOMETRYMANIPULATIONSTRATEGIES_EXPORT virtual void _AddKeyPoint(DPoint3dCR newKeyPoint) override;
+        GEOMETRYMANIPULATIONSTRATEGIES_EXPORT virtual void _AddDynamicKeyPoint(DPoint3dCR newDynamicKeyPoint) override;
+        GEOMETRYMANIPULATIONSTRATEGIES_EXPORT virtual void _AddDynamicKeyPoints(bvector<DPoint3d> const& newDynamicKeyPoints) override;
+
+        BentleyStatus AdjustEndPoint();
+    public:
+        static GEOMETRYMANIPULATIONSTRATEGIES_EXPORT LinePointsAnglePlacementStrategyPtr Create(DPlane3d plane) { return new LinePointsAnglePlacementStrategy(plane); }
+
+        GEOMETRYMANIPULATIONSTRATEGIES_EXPORT void          SetWorkingPlane(DPlane3d const & plane) { return _SetWorkingPlane(plane); }
+        GEOMETRYMANIPULATIONSTRATEGIES_EXPORT DPlane3d      GetWorkingPlane() const { return _GetWorkingPlane(); }
+    };
+
+
 END_BUILDING_SHARED_NAMESPACE