/*--------------------------------------------------------------------------------------+
|
|     $Source: GeometryManipulationStrategies/ElementPlacementStrategy.cpp $
|
|  $Copyright: (c) 2018 Bentley Systems, Incorporated. All rights reserved. $
|
+--------------------------------------------------------------------------------------*/
#include "PublicApi/GeometryManipulationStrategiesApi.h"

USING_NAMESPACE_BUILDING_SHARED
<<<<<<< HEAD
=======
USING_NAMESPACE_BENTLEY_DGN

//--------------------------------------------------------------------------------------
// @bsimethod                                    Mindaugas.Butkus                01/2018
//---------------+---------------+---------------+---------------+---------------+------
DgnElementPtr ElementPlacementStrategy::_FinishElement
(
    DgnModelR model
)
    {
    return _GetElementManipulationStrategyForEdit().FinishElement(model);
    }

//--------------------------------------------------------------------------------------
// @bsimethod                                    Mindaugas.Butkus                03/2018
//---------------+---------------+---------------+---------------+---------------+------
Dgn::DgnElementPtr ElementPlacementStrategy::_FinishElement()
    {
    return _GetElementManipulationStrategyForEdit().FinishElement();
    }

//--------------------------------------------------------------------------------------
// @bsimethod                                    Mindaugas.Butkus                01/2018
//---------------+---------------+---------------+---------------+---------------+------
DgnElementPtr ElementPlacementStrategy::FinishElement
(
    DgnModelR model
)
    {
    return _FinishElement(model);
    }

//--------------------------------------------------------------------------------------
// @bsimethod                                    Mindaugas.Butkus                03/2018
//---------------+---------------+---------------+---------------+---------------+------
Dgn::DgnElementPtr ElementPlacementStrategy::FinishElement()
    {
    return _FinishElement();
    }
    
//--------------------------------------------------------------------------------------
// @bsimethod                                    Vytautas.Kaniusonis             03/2018
//---------------+---------------+---------------+---------------+---------------+------
Utf8String ElementPlacementStrategy::GetMessage() const
    {
    return _GetMessage();
    }    

//--------------------------------------------------------------------------------------
// @bsimethod                                    Vytautas.Kaniusonis             03/2018
//---------------+---------------+---------------+---------------+---------------+------
void ElementPlacementStrategy::AddViewOverlay
(
    BentleyApi::Dgn::Render::GraphicBuilderR builder,
    DRange3dCR viewRange,
    TransformCR worldToView,
    ColorDefCR contrastingToBackgroundColor
) const
    {
    _AddViewOverlay(builder, viewRange, worldToView, contrastingToBackgroundColor);
    }
>>>>>>> c7c76bbe

//--------------------------------------------------------------------------------------
// @bsimethod                                    Haroldas.Vitunskas              02/2018
//---------------+---------------+---------------+---------------+---------------+------
bvector<DPoint3d> ElementPlacementStrategy::_GetKeyPoints() const
    {
    GeometryPlacementStrategyCPtr strategy = TryGetGeometryPlacementStrategy();
    if (strategy.IsNull())
        {
        BeAssert(false && "Invalid geometry placement strategy");
        return bvector<DPoint3d>();
        }
    return strategy->GetKeyPoints();
    }

//--------------------------------------------------------------------------------------
// @bsimethod                                    Haroldas.Vitunskas              02/2018
//---------------+---------------+---------------+---------------+---------------+------
bool ElementPlacementStrategy::_IsDynamicKeyPointSet() const
    {
    GeometryPlacementStrategyCPtr strategy = TryGetGeometryPlacementStrategy();
    if (strategy.IsNull())
        {
        BeAssert(false && "Invalid geometry placement strategy");
        return false;
        }
    return strategy->IsDynamicKeyPointSet();
    }

//--------------------------------------------------------------------------------------
// @bsimethod                                    Haroldas.Vitunskas              02/2018
//---------------+---------------+---------------+---------------+---------------+------
void ElementPlacementStrategy::_AddDynamicKeyPoint(DPoint3dCR newDynamicKeyPoint)
    {
    GeometryPlacementStrategyPtr strategy = TryGetGeometryPlacementStrategyForEdit();
    if (strategy.IsNull())
        {
        BeAssert(false && "Invalid geometry placement strategy");
        return;
        }

    strategy->AddDynamicKeyPoint(_GetManipulationStrategyForEdit().AdjustPoint(newDynamicKeyPoint));
    }

//--------------------------------------------------------------------------------------
// @bsimethod                                    Haroldas.Vitunskas              02/2018
//---------------+---------------+---------------+---------------+---------------+------
void ElementPlacementStrategy::_AddDynamicKeyPoints(bvector<DPoint3d> const & newDynamicKeyPoints)
    {
    GeometryPlacementStrategyPtr strategy = TryGetGeometryPlacementStrategyForEdit();
    if (strategy.IsNull())
        {
        BeAssert(false && "Invalid geometry placement strategy");
        return;
        }
    bvector<DPoint3d> adjusted(newDynamicKeyPoints.size());
    std::transform(newDynamicKeyPoints.begin(),
                   newDynamicKeyPoints.end(),
                   adjusted.begin(),
                   [&](DPoint3d point) {return _GetManipulationStrategyForEdit().AdjustPoint(point); });
    strategy->AddDynamicKeyPoints(adjusted);
    }

//--------------------------------------------------------------------------------------
// @bsimethod                                    Haroldas.Vitunskas              02/2018
//---------------+---------------+---------------+---------------+---------------+------
void ElementPlacementStrategy::_ResetDynamicKeyPoint()
    {
    GeometryPlacementStrategyPtr strategy = TryGetGeometryPlacementStrategyForEdit();
    if (strategy.IsNull())
        {
        BeAssert(false && "Invalid geometry placement strategy");
        return;
        }

    strategy->ResetDynamicKeyPoint();
    }

//--------------------------------------------------------------------------------------
// @bsimethod                                    Haroldas.Vitunskas              02/2018
//---------------+---------------+---------------+---------------+---------------+------
void ElementPlacementStrategy::_AddKeyPoint(DPoint3dCR newKeyPoint)
    {
    GeometryPlacementStrategyPtr strategy = TryGetGeometryPlacementStrategyForEdit();
    if (strategy.IsNull())
        {
        BeAssert(false && "Invalid geometry placement strategy");
        return;
        }
    strategy->AddKeyPoint(_GetManipulationStrategyForEdit().AdjustPoint(newKeyPoint));
    }

//--------------------------------------------------------------------------------------
// @bsimethod                                    Haroldas.Vitunskas              02/2018
//---------------+---------------+---------------+---------------+---------------+------
void ElementPlacementStrategy::_PopKeyPoint()
    {
    GeometryPlacementStrategyPtr strategy = TryGetGeometryPlacementStrategyForEdit();
    if (strategy.IsNull())
        {
        BeAssert(false && "Invalid geometry placement strategy");
        return;
        }
    strategy->PopKeyPoint();
    }

//--------------------------------------------------------------------------------------
// @bsimethod                                    Haroldas.Vitunskas              02/2018
//---------------+---------------+---------------+---------------+---------------+------
bool ElementPlacementStrategy::_IsComplete() const
    {
    GeometryPlacementStrategyCPtr strategy = TryGetGeometryPlacementStrategy();
    if (strategy.IsNull())
        {
        return T_Super::_IsComplete();
        }

    return strategy->IsComplete() && T_Super::_IsComplete();
    }

//--------------------------------------------------------------------------------------
// @bsimethod                                    Haroldas.Vitunskas              02/2018
//---------------+---------------+---------------+---------------+---------------+------
bool ElementPlacementStrategy::_CanAcceptMorePoints() const
    {
    GeometryPlacementStrategyCPtr strategy = TryGetGeometryPlacementStrategy();
    if (strategy.IsNull())
        {
        return false;
        }

    return strategy->CanAcceptMorePoints();
    }

//--------------------------------------------------------------------------------------
// @bsimethod                                    Mindaugas.Butkus                02/2018
//---------------+---------------+---------------+---------------+---------------+------
GeometryPlacementStrategyCPtr ElementPlacementStrategy::TryGetGeometryPlacementStrategy() const
    {
    return _GetElementManipulationStrategy()._TryGetGeometryPlacementStrategy();
    }

//--------------------------------------------------------------------------------------
// @bsimethod                                    Mindaugas.Butkus                02/2018
//---------------+---------------+---------------+---------------+---------------+------
GeometryPlacementStrategyPtr ElementPlacementStrategy::TryGetGeometryPlacementStrategyForEdit()
    {
    return _GetElementManipulationStrategyForEdit()._TryGetGeometryPlacementStrategyForEdit();
    }

#define EPS_PROPERTY_OVERRIDE_IMPL(value_type)                                                          \
    void ElementPlacementStrategy::_SetProperty(Utf8CP key, value_type const& value)                    \
        {                                                                                               \
        _GetManipulationStrategyForEdit().SetProperty(key, value);                                            \
        GeometryPlacementStrategyPtr strategy = TryGetGeometryPlacementStrategyForEdit();                    \
        if (strategy.IsValid())                                                                         \
            {                                                                                           \
            strategy->SetProperty(key, value);                                                          \
            }                                                                                           \
        }                                                                                               \
    BentleyStatus ElementPlacementStrategy::_TryGetProperty(Utf8CP key, value_type& value) const        \
        {                                                                                               \
        GeometryPlacementStrategyCPtr strategy = TryGetGeometryPlacementStrategy();                    \
        if (strategy.IsValid())                                                                         \
            {                                                                                           \
            if ((BentleyStatus::SUCCESS == _GetManipulationStrategy().TryGetProperty(key, value)) ||    \
                (BentleyStatus::SUCCESS == strategy->TryGetProperty(key, value)))                       \
            return BentleyStatus::SUCCESS;                                                              \
            }                                                                                           \
        return _GetManipulationStrategy().TryGetProperty(key, value);                                   \
        }

EPS_PROPERTY_OVERRIDE_IMPL(bool)
EPS_PROPERTY_OVERRIDE_IMPL(int)
EPS_PROPERTY_OVERRIDE_IMPL(double)
EPS_PROPERTY_OVERRIDE_IMPL(DVec3d)
EPS_PROPERTY_OVERRIDE_IMPL(DPlane3d)
EPS_PROPERTY_OVERRIDE_IMPL(RotMatrix)
EPS_PROPERTY_OVERRIDE_IMPL(Utf8String)
EPS_PROPERTY_OVERRIDE_IMPL(bvector<double>)
EPS_PROPERTY_OVERRIDE_IMPL(bvector<Utf8String>)
EPS_PROPERTY_OVERRIDE_IMPL(GeometryManipulationStrategyProperty)<|MERGE_RESOLUTION|>--- conflicted
+++ resolved
@@ -1,256 +1,214 @@
-/*--------------------------------------------------------------------------------------+
-|
-|     $Source: GeometryManipulationStrategies/ElementPlacementStrategy.cpp $
-|
-|  $Copyright: (c) 2018 Bentley Systems, Incorporated. All rights reserved. $
-|
-+--------------------------------------------------------------------------------------*/
-#include "PublicApi/GeometryManipulationStrategiesApi.h"
-
-USING_NAMESPACE_BUILDING_SHARED
-<<<<<<< HEAD
-=======
-USING_NAMESPACE_BENTLEY_DGN
-
-//--------------------------------------------------------------------------------------
-// @bsimethod                                    Mindaugas.Butkus                01/2018
-//---------------+---------------+---------------+---------------+---------------+------
-DgnElementPtr ElementPlacementStrategy::_FinishElement
-(
-    DgnModelR model
-)
-    {
-    return _GetElementManipulationStrategyForEdit().FinishElement(model);
-    }
-
-//--------------------------------------------------------------------------------------
-// @bsimethod                                    Mindaugas.Butkus                03/2018
-//---------------+---------------+---------------+---------------+---------------+------
-Dgn::DgnElementPtr ElementPlacementStrategy::_FinishElement()
-    {
-    return _GetElementManipulationStrategyForEdit().FinishElement();
-    }
-
-//--------------------------------------------------------------------------------------
-// @bsimethod                                    Mindaugas.Butkus                01/2018
-//---------------+---------------+---------------+---------------+---------------+------
-DgnElementPtr ElementPlacementStrategy::FinishElement
-(
-    DgnModelR model
-)
-    {
-    return _FinishElement(model);
-    }
-
-//--------------------------------------------------------------------------------------
-// @bsimethod                                    Mindaugas.Butkus                03/2018
-//---------------+---------------+---------------+---------------+---------------+------
-Dgn::DgnElementPtr ElementPlacementStrategy::FinishElement()
-    {
-    return _FinishElement();
-    }
-    
-//--------------------------------------------------------------------------------------
-// @bsimethod                                    Vytautas.Kaniusonis             03/2018
-//---------------+---------------+---------------+---------------+---------------+------
-Utf8String ElementPlacementStrategy::GetMessage() const
-    {
-    return _GetMessage();
-    }    
-
-//--------------------------------------------------------------------------------------
-// @bsimethod                                    Vytautas.Kaniusonis             03/2018
-//---------------+---------------+---------------+---------------+---------------+------
-void ElementPlacementStrategy::AddViewOverlay
-(
-    BentleyApi::Dgn::Render::GraphicBuilderR builder,
-    DRange3dCR viewRange,
-    TransformCR worldToView,
-    ColorDefCR contrastingToBackgroundColor
-) const
-    {
-    _AddViewOverlay(builder, viewRange, worldToView, contrastingToBackgroundColor);
-    }
->>>>>>> c7c76bbe
-
-//--------------------------------------------------------------------------------------
-// @bsimethod                                    Haroldas.Vitunskas              02/2018
-//---------------+---------------+---------------+---------------+---------------+------
-bvector<DPoint3d> ElementPlacementStrategy::_GetKeyPoints() const
-    {
-    GeometryPlacementStrategyCPtr strategy = TryGetGeometryPlacementStrategy();
-    if (strategy.IsNull())
-        {
-        BeAssert(false && "Invalid geometry placement strategy");
-        return bvector<DPoint3d>();
-        }
-    return strategy->GetKeyPoints();
-    }
-
-//--------------------------------------------------------------------------------------
-// @bsimethod                                    Haroldas.Vitunskas              02/2018
-//---------------+---------------+---------------+---------------+---------------+------
-bool ElementPlacementStrategy::_IsDynamicKeyPointSet() const
-    {
-    GeometryPlacementStrategyCPtr strategy = TryGetGeometryPlacementStrategy();
-    if (strategy.IsNull())
-        {
-        BeAssert(false && "Invalid geometry placement strategy");
-        return false;
-        }
-    return strategy->IsDynamicKeyPointSet();
-    }
-
-//--------------------------------------------------------------------------------------
-// @bsimethod                                    Haroldas.Vitunskas              02/2018
-//---------------+---------------+---------------+---------------+---------------+------
-void ElementPlacementStrategy::_AddDynamicKeyPoint(DPoint3dCR newDynamicKeyPoint)
-    {
-    GeometryPlacementStrategyPtr strategy = TryGetGeometryPlacementStrategyForEdit();
-    if (strategy.IsNull())
-        {
-        BeAssert(false && "Invalid geometry placement strategy");
-        return;
-        }
-
-    strategy->AddDynamicKeyPoint(_GetManipulationStrategyForEdit().AdjustPoint(newDynamicKeyPoint));
-    }
-
-//--------------------------------------------------------------------------------------
-// @bsimethod                                    Haroldas.Vitunskas              02/2018
-//---------------+---------------+---------------+---------------+---------------+------
-void ElementPlacementStrategy::_AddDynamicKeyPoints(bvector<DPoint3d> const & newDynamicKeyPoints)
-    {
-    GeometryPlacementStrategyPtr strategy = TryGetGeometryPlacementStrategyForEdit();
-    if (strategy.IsNull())
-        {
-        BeAssert(false && "Invalid geometry placement strategy");
-        return;
-        }
-    bvector<DPoint3d> adjusted(newDynamicKeyPoints.size());
-    std::transform(newDynamicKeyPoints.begin(),
-                   newDynamicKeyPoints.end(),
-                   adjusted.begin(),
-                   [&](DPoint3d point) {return _GetManipulationStrategyForEdit().AdjustPoint(point); });
-    strategy->AddDynamicKeyPoints(adjusted);
-    }
-
-//--------------------------------------------------------------------------------------
-// @bsimethod                                    Haroldas.Vitunskas              02/2018
-//---------------+---------------+---------------+---------------+---------------+------
-void ElementPlacementStrategy::_ResetDynamicKeyPoint()
-    {
-    GeometryPlacementStrategyPtr strategy = TryGetGeometryPlacementStrategyForEdit();
-    if (strategy.IsNull())
-        {
-        BeAssert(false && "Invalid geometry placement strategy");
-        return;
-        }
-
-    strategy->ResetDynamicKeyPoint();
-    }
-
-//--------------------------------------------------------------------------------------
-// @bsimethod                                    Haroldas.Vitunskas              02/2018
-//---------------+---------------+---------------+---------------+---------------+------
-void ElementPlacementStrategy::_AddKeyPoint(DPoint3dCR newKeyPoint)
-    {
-    GeometryPlacementStrategyPtr strategy = TryGetGeometryPlacementStrategyForEdit();
-    if (strategy.IsNull())
-        {
-        BeAssert(false && "Invalid geometry placement strategy");
-        return;
-        }
-    strategy->AddKeyPoint(_GetManipulationStrategyForEdit().AdjustPoint(newKeyPoint));
-    }
-
-//--------------------------------------------------------------------------------------
-// @bsimethod                                    Haroldas.Vitunskas              02/2018
-//---------------+---------------+---------------+---------------+---------------+------
-void ElementPlacementStrategy::_PopKeyPoint()
-    {
-    GeometryPlacementStrategyPtr strategy = TryGetGeometryPlacementStrategyForEdit();
-    if (strategy.IsNull())
-        {
-        BeAssert(false && "Invalid geometry placement strategy");
-        return;
-        }
-    strategy->PopKeyPoint();
-    }
-
-//--------------------------------------------------------------------------------------
-// @bsimethod                                    Haroldas.Vitunskas              02/2018
-//---------------+---------------+---------------+---------------+---------------+------
-bool ElementPlacementStrategy::_IsComplete() const
-    {
-    GeometryPlacementStrategyCPtr strategy = TryGetGeometryPlacementStrategy();
-    if (strategy.IsNull())
-        {
-        return T_Super::_IsComplete();
-        }
-
-    return strategy->IsComplete() && T_Super::_IsComplete();
-    }
-
-//--------------------------------------------------------------------------------------
-// @bsimethod                                    Haroldas.Vitunskas              02/2018
-//---------------+---------------+---------------+---------------+---------------+------
-bool ElementPlacementStrategy::_CanAcceptMorePoints() const
-    {
-    GeometryPlacementStrategyCPtr strategy = TryGetGeometryPlacementStrategy();
-    if (strategy.IsNull())
-        {
-        return false;
-        }
-
-    return strategy->CanAcceptMorePoints();
-    }
-
-//--------------------------------------------------------------------------------------
-// @bsimethod                                    Mindaugas.Butkus                02/2018
-//---------------+---------------+---------------+---------------+---------------+------
-GeometryPlacementStrategyCPtr ElementPlacementStrategy::TryGetGeometryPlacementStrategy() const
-    {
-    return _GetElementManipulationStrategy()._TryGetGeometryPlacementStrategy();
-    }
-
-//--------------------------------------------------------------------------------------
-// @bsimethod                                    Mindaugas.Butkus                02/2018
-//---------------+---------------+---------------+---------------+---------------+------
-GeometryPlacementStrategyPtr ElementPlacementStrategy::TryGetGeometryPlacementStrategyForEdit()
-    {
-    return _GetElementManipulationStrategyForEdit()._TryGetGeometryPlacementStrategyForEdit();
-    }
-
-#define EPS_PROPERTY_OVERRIDE_IMPL(value_type)                                                          \
-    void ElementPlacementStrategy::_SetProperty(Utf8CP key, value_type const& value)                    \
-        {                                                                                               \
-        _GetManipulationStrategyForEdit().SetProperty(key, value);                                            \
-        GeometryPlacementStrategyPtr strategy = TryGetGeometryPlacementStrategyForEdit();                    \
-        if (strategy.IsValid())                                                                         \
-            {                                                                                           \
-            strategy->SetProperty(key, value);                                                          \
-            }                                                                                           \
-        }                                                                                               \
-    BentleyStatus ElementPlacementStrategy::_TryGetProperty(Utf8CP key, value_type& value) const        \
-        {                                                                                               \
-        GeometryPlacementStrategyCPtr strategy = TryGetGeometryPlacementStrategy();                    \
-        if (strategy.IsValid())                                                                         \
-            {                                                                                           \
-            if ((BentleyStatus::SUCCESS == _GetManipulationStrategy().TryGetProperty(key, value)) ||    \
-                (BentleyStatus::SUCCESS == strategy->TryGetProperty(key, value)))                       \
-            return BentleyStatus::SUCCESS;                                                              \
-            }                                                                                           \
-        return _GetManipulationStrategy().TryGetProperty(key, value);                                   \
-        }
-
-EPS_PROPERTY_OVERRIDE_IMPL(bool)
-EPS_PROPERTY_OVERRIDE_IMPL(int)
-EPS_PROPERTY_OVERRIDE_IMPL(double)
-EPS_PROPERTY_OVERRIDE_IMPL(DVec3d)
-EPS_PROPERTY_OVERRIDE_IMPL(DPlane3d)
-EPS_PROPERTY_OVERRIDE_IMPL(RotMatrix)
-EPS_PROPERTY_OVERRIDE_IMPL(Utf8String)
-EPS_PROPERTY_OVERRIDE_IMPL(bvector<double>)
-EPS_PROPERTY_OVERRIDE_IMPL(bvector<Utf8String>)
+/*--------------------------------------------------------------------------------------+
+|
+|     $Source: GeometryManipulationStrategies/ElementPlacementStrategy.cpp $
+|
+|  $Copyright: (c) 2018 Bentley Systems, Incorporated. All rights reserved. $
+|
++--------------------------------------------------------------------------------------*/
+#include "PublicApi/GeometryManipulationStrategiesApi.h"
+
+USING_NAMESPACE_BUILDING_SHARED
+    
+//--------------------------------------------------------------------------------------
+// @bsimethod                                    Vytautas.Kaniusonis             03/2018
+//---------------+---------------+---------------+---------------+---------------+------
+Utf8String ElementPlacementStrategy::GetMessage() const
+    {
+    return _GetMessage();
+    }    
+
+//--------------------------------------------------------------------------------------
+// @bsimethod                                    Vytautas.Kaniusonis             03/2018
+//---------------+---------------+---------------+---------------+---------------+------
+void ElementPlacementStrategy::AddViewOverlay
+(
+    BentleyApi::Dgn::Render::GraphicBuilderR builder,
+    DRange3dCR viewRange,
+    TransformCR worldToView,
+    ColorDefCR contrastingToBackgroundColor
+) const
+    {
+    _AddViewOverlay(builder, viewRange, worldToView, contrastingToBackgroundColor);
+    }
+
+//--------------------------------------------------------------------------------------
+// @bsimethod                                    Haroldas.Vitunskas              02/2018
+//---------------+---------------+---------------+---------------+---------------+------
+bvector<DPoint3d> ElementPlacementStrategy::_GetKeyPoints() const
+    {
+    GeometryPlacementStrategyCPtr strategy = TryGetGeometryPlacementStrategy();
+    if (strategy.IsNull())
+        {
+        BeAssert(false && "Invalid geometry placement strategy");
+        return bvector<DPoint3d>();
+        }
+    return strategy->GetKeyPoints();
+    }
+
+//--------------------------------------------------------------------------------------
+// @bsimethod                                    Haroldas.Vitunskas              02/2018
+//---------------+---------------+---------------+---------------+---------------+------
+bool ElementPlacementStrategy::_IsDynamicKeyPointSet() const
+    {
+    GeometryPlacementStrategyCPtr strategy = TryGetGeometryPlacementStrategy();
+    if (strategy.IsNull())
+        {
+        BeAssert(false && "Invalid geometry placement strategy");
+        return false;
+        }
+    return strategy->IsDynamicKeyPointSet();
+    }
+
+//--------------------------------------------------------------------------------------
+// @bsimethod                                    Haroldas.Vitunskas              02/2018
+//---------------+---------------+---------------+---------------+---------------+------
+void ElementPlacementStrategy::_AddDynamicKeyPoint(DPoint3dCR newDynamicKeyPoint)
+    {
+    GeometryPlacementStrategyPtr strategy = TryGetGeometryPlacementStrategyForEdit();
+    if (strategy.IsNull())
+        {
+        BeAssert(false && "Invalid geometry placement strategy");
+        return;
+        }
+
+    strategy->AddDynamicKeyPoint(_GetManipulationStrategyForEdit().AdjustPoint(newDynamicKeyPoint));
+    }
+
+//--------------------------------------------------------------------------------------
+// @bsimethod                                    Haroldas.Vitunskas              02/2018
+//---------------+---------------+---------------+---------------+---------------+------
+void ElementPlacementStrategy::_AddDynamicKeyPoints(bvector<DPoint3d> const & newDynamicKeyPoints)
+    {
+    GeometryPlacementStrategyPtr strategy = TryGetGeometryPlacementStrategyForEdit();
+    if (strategy.IsNull())
+        {
+        BeAssert(false && "Invalid geometry placement strategy");
+        return;
+        }
+    bvector<DPoint3d> adjusted(newDynamicKeyPoints.size());
+    std::transform(newDynamicKeyPoints.begin(),
+                   newDynamicKeyPoints.end(),
+                   adjusted.begin(),
+                   [&](DPoint3d point) {return _GetManipulationStrategyForEdit().AdjustPoint(point); });
+    strategy->AddDynamicKeyPoints(adjusted);
+    }
+
+//--------------------------------------------------------------------------------------
+// @bsimethod                                    Haroldas.Vitunskas              02/2018
+//---------------+---------------+---------------+---------------+---------------+------
+void ElementPlacementStrategy::_ResetDynamicKeyPoint()
+    {
+    GeometryPlacementStrategyPtr strategy = TryGetGeometryPlacementStrategyForEdit();
+    if (strategy.IsNull())
+        {
+        BeAssert(false && "Invalid geometry placement strategy");
+        return;
+        }
+
+    strategy->ResetDynamicKeyPoint();
+    }
+
+//--------------------------------------------------------------------------------------
+// @bsimethod                                    Haroldas.Vitunskas              02/2018
+//---------------+---------------+---------------+---------------+---------------+------
+void ElementPlacementStrategy::_AddKeyPoint(DPoint3dCR newKeyPoint)
+    {
+    GeometryPlacementStrategyPtr strategy = TryGetGeometryPlacementStrategyForEdit();
+    if (strategy.IsNull())
+        {
+        BeAssert(false && "Invalid geometry placement strategy");
+        return;
+        }
+    strategy->AddKeyPoint(_GetManipulationStrategyForEdit().AdjustPoint(newKeyPoint));
+    }
+
+//--------------------------------------------------------------------------------------
+// @bsimethod                                    Haroldas.Vitunskas              02/2018
+//---------------+---------------+---------------+---------------+---------------+------
+void ElementPlacementStrategy::_PopKeyPoint()
+    {
+    GeometryPlacementStrategyPtr strategy = TryGetGeometryPlacementStrategyForEdit();
+    if (strategy.IsNull())
+        {
+        BeAssert(false && "Invalid geometry placement strategy");
+        return;
+        }
+    strategy->PopKeyPoint();
+    }
+
+//--------------------------------------------------------------------------------------
+// @bsimethod                                    Haroldas.Vitunskas              02/2018
+//---------------+---------------+---------------+---------------+---------------+------
+bool ElementPlacementStrategy::_IsComplete() const
+    {
+    GeometryPlacementStrategyCPtr strategy = TryGetGeometryPlacementStrategy();
+    if (strategy.IsNull())
+        {
+        return T_Super::_IsComplete();
+        }
+
+    return strategy->IsComplete() && T_Super::_IsComplete();
+    }
+
+//--------------------------------------------------------------------------------------
+// @bsimethod                                    Haroldas.Vitunskas              02/2018
+//---------------+---------------+---------------+---------------+---------------+------
+bool ElementPlacementStrategy::_CanAcceptMorePoints() const
+    {
+    GeometryPlacementStrategyCPtr strategy = TryGetGeometryPlacementStrategy();
+    if (strategy.IsNull())
+        {
+        return false;
+        }
+
+    return strategy->CanAcceptMorePoints();
+    }
+
+//--------------------------------------------------------------------------------------
+// @bsimethod                                    Mindaugas.Butkus                02/2018
+//---------------+---------------+---------------+---------------+---------------+------
+GeometryPlacementStrategyCPtr ElementPlacementStrategy::TryGetGeometryPlacementStrategy() const
+    {
+    return _GetElementManipulationStrategy()._TryGetGeometryPlacementStrategy();
+    }
+
+//--------------------------------------------------------------------------------------
+// @bsimethod                                    Mindaugas.Butkus                02/2018
+//---------------+---------------+---------------+---------------+---------------+------
+GeometryPlacementStrategyPtr ElementPlacementStrategy::TryGetGeometryPlacementStrategyForEdit()
+    {
+    return _GetElementManipulationStrategyForEdit()._TryGetGeometryPlacementStrategyForEdit();
+    }
+
+#define EPS_PROPERTY_OVERRIDE_IMPL(value_type)                                                          \
+    void ElementPlacementStrategy::_SetProperty(Utf8CP key, value_type const& value)                    \
+        {                                                                                               \
+        _GetManipulationStrategyForEdit().SetProperty(key, value);                                            \
+        GeometryPlacementStrategyPtr strategy = TryGetGeometryPlacementStrategyForEdit();                    \
+        if (strategy.IsValid())                                                                         \
+            {                                                                                           \
+            strategy->SetProperty(key, value);                                                          \
+            }                                                                                           \
+        }                                                                                               \
+    BentleyStatus ElementPlacementStrategy::_TryGetProperty(Utf8CP key, value_type& value) const        \
+        {                                                                                               \
+        GeometryPlacementStrategyCPtr strategy = TryGetGeometryPlacementStrategy();                    \
+        if (strategy.IsValid())                                                                         \
+            {                                                                                           \
+            if ((BentleyStatus::SUCCESS == _GetManipulationStrategy().TryGetProperty(key, value)) ||    \
+                (BentleyStatus::SUCCESS == strategy->TryGetProperty(key, value)))                       \
+            return BentleyStatus::SUCCESS;                                                              \
+            }                                                                                           \
+        return _GetManipulationStrategy().TryGetProperty(key, value);                                   \
+        }
+
+EPS_PROPERTY_OVERRIDE_IMPL(bool)
+EPS_PROPERTY_OVERRIDE_IMPL(int)
+EPS_PROPERTY_OVERRIDE_IMPL(double)
+EPS_PROPERTY_OVERRIDE_IMPL(DVec3d)
+EPS_PROPERTY_OVERRIDE_IMPL(DPlane3d)
+EPS_PROPERTY_OVERRIDE_IMPL(RotMatrix)
+EPS_PROPERTY_OVERRIDE_IMPL(Utf8String)
+EPS_PROPERTY_OVERRIDE_IMPL(bvector<double>)
+EPS_PROPERTY_OVERRIDE_IMPL(bvector<Utf8String>)
 EPS_PROPERTY_OVERRIDE_IMPL(GeometryManipulationStrategyProperty)