--- conflicted
+++ resolved
@@ -1,90 +1,92 @@
-/*--------------------------------------------------------------------------------------+
-|
-|     $Source: GeometryManipulationStrategies/CurveVectorPlacementStrategy.cpp $
-|
-|  $Copyright: (c) 2018 Bentley Systems, Incorporated. All rights reserved. $
-|
-+--------------------------------------------------------------------------------------*/
-#include "PublicApi/GeometryManipulationStrategiesApi.h"
-
-USING_NAMESPACE_BUILDING_SHARED
-
-//--------------------------------------------------------------------------------------
-// @bsimethod                                    Mindaugas.Butkus                01/2018
-//---------------+---------------+---------------+---------------+---------------+------
-CurveVectorPlacementStrategy::CurveVectorPlacementStrategy() 
-    : T_Super()
-    , m_manipulationStrategy(CurveVectorManipulationStrategy::Create())
-    {
-    BeAssert(m_manipulationStrategy.IsValid());
-    }
-
-//--------------------------------------------------------------------------------------
-// @bsimethod                                    Mindaugas.Butkus                12/2017
-//---------------+---------------+---------------+---------------+---------------+------
-CurveVectorPtr CurveVectorPlacementStrategy::_Finish() const
-    {
-    return m_manipulationStrategy->Finish();
-    }
-
-//--------------------------------------------------------------------------------------
-// @bsimethod                                    Mindaugas.Butkus                12/2017
-//---------------+---------------+---------------+---------------+---------------+------
-CurveVectorPtr CurveVectorPlacementStrategy::Finish() const
-    {
-    return _Finish();
-    }
-
-//--------------------------------------------------------------------------------------
-// @bsimethod                                    Mindaugas.Butkus                01/2018
-//---------------+---------------+---------------+---------------+---------------+------
-void CurveVectorPlacementStrategy::ChangeDefaultNewGeometryType
-(
-    DefaultNewGeometryType newGeometryType
-)
-    {
-    m_manipulationStrategy->ChangeDefaultNewGeometryType(newGeometryType);
-    }
-
-//--------------------------------------------------------------------------------------
-<<<<<<< HEAD
-// @bsimethod                                    Haroldas Vitunskas              01/2018
-//---------------+---------------+---------------+---------------+---------------+------
-bool CurveVectorPlacementStrategy::FinishContiniousPrimitive()
-    {
-    return m_manipulationStrategy->FinishContiniousPrimitive();
-    }
-
-=======
-// @bsimethod                                    Mindaugas.Butkus                01/2018
-//---------------+---------------+---------------+---------------+---------------+------
-void CurveVectorPlacementStrategy::ChangeDefaultPlacementStrategy
-(
-    LinePlacementStrategyType newPlacementStrategyType
-)
-    {
-    m_manipulationStrategy->ChangeDefaultPlacementStrategy(newPlacementStrategyType);
-    }
-
-//--------------------------------------------------------------------------------------
-// @bsimethod                                    Mindaugas.Butkus                01/2018
-//---------------+---------------+---------------+---------------+---------------+------
-void CurveVectorPlacementStrategy::ChangeDefaultPlacementStrategy
-(
-    ArcPlacementStrategyType newPlacementStrategyType
-)
-    {
-    m_manipulationStrategy->ChangeDefaultPlacementStrategy(newPlacementStrategyType);
-    }
-
-//--------------------------------------------------------------------------------------
-// @bsimethod                                    Mindaugas.Butkus                01/2018
-//---------------+---------------+---------------+---------------+---------------+------
-void CurveVectorPlacementStrategy::ChangeDefaultPlacementStrategy
-(
-    LineStringPlacementStrategyType newPlacementStrategyType
-)
-    {
-    m_manipulationStrategy->ChangeDefaultPlacementStrategy(newPlacementStrategyType);
-    }
->>>>>>> e5366138
+/*--------------------------------------------------------------------------------------+
+|
+|     $Source: GeometryManipulationStrategies/CurveVectorPlacementStrategy.cpp $
+|
+|  $Copyright: (c) 2018 Bentley Systems, Incorporated. All rights reserved. $
+|
++--------------------------------------------------------------------------------------*/
+#include "PublicApi/GeometryManipulationStrategiesApi.h"
+
+USING_NAMESPACE_BUILDING_SHARED
+
+//--------------------------------------------------------------------------------------
+// @bsimethod                                    Mindaugas.Butkus                01/2018
+//---------------+---------------+---------------+---------------+---------------+------
+CurveVectorPlacementStrategy::CurveVectorPlacementStrategy() 
+    : T_Super()
+    , m_manipulationStrategy(CurveVectorManipulationStrategy::Create())
+    {
+    BeAssert(m_manipulationStrategy.IsValid());
+    }
+
+//--------------------------------------------------------------------------------------
+// @bsimethod                                    Mindaugas.Butkus                12/2017
+//---------------+---------------+---------------+---------------+---------------+------
+CurveVectorPtr CurveVectorPlacementStrategy::_Finish() const
+    {
+    return m_manipulationStrategy->Finish();
+    }
+
+//--------------------------------------------------------------------------------------
+// @bsimethod                                    Mindaugas.Butkus                12/2017
+//---------------+---------------+---------------+---------------+---------------+------
+CurveVectorPtr CurveVectorPlacementStrategy::Finish() const
+    {
+    return _Finish();
+    }
+
+//--------------------------------------------------------------------------------------
+// @bsimethod                                    Mindaugas.Butkus                01/2018
+//---------------+---------------+---------------+---------------+---------------+------
+void CurveVectorPlacementStrategy::ChangeDefaultNewGeometryType
+(
+    DefaultNewGeometryType newGeometryType
+)
+    {
+    m_manipulationStrategy->ChangeDefaultNewGeometryType(newGeometryType);
+    }
+
+//--------------------------------------------------------------------------------------
+// @bsimethod                                    Haroldas Vitunskas              01/2018
+//---------------+---------------+---------------+---------------+---------------+------
+bool CurveVectorPlacementStrategy::FinishContiniousPrimitive()
+(
+    LinePlacementStrategyType newPlacementStrategyType
+)
+    {
+    return m_manipulationStrategy->FinishContiniousPrimitive();
+    }
+    
+//--------------------------------------------------------------------------------------
+// @bsimethod                                    Mindaugas.Butkus                01/2018
+//---------------+---------------+---------------+---------------+---------------+------
+void CurveVectorPlacementStrategy::ChangeDefaultPlacementStrategy
+(
+    LinePlacementStrategyType newPlacementStrategyType
+)
+    {
+    m_manipulationStrategy->ChangeDefaultPlacementStrategy(newPlacementStrategyType);
+    }
+    
+
+//--------------------------------------------------------------------------------------
+// @bsimethod                                    Mindaugas.Butkus                01/2018
+//---------------+---------------+---------------+---------------+---------------+------
+void CurveVectorPlacementStrategy::ChangeDefaultPlacementStrategy
+(
+    ArcPlacementStrategyType newPlacementStrategyType
+)
+    {
+    m_manipulationStrategy->ChangeDefaultPlacementStrategy(newPlacementStrategyType);
+    }
+
+//--------------------------------------------------------------------------------------
+// @bsimethod                                    Mindaugas.Butkus                01/2018
+//---------------+---------------+---------------+---------------+---------------+------
+void CurveVectorPlacementStrategy::ChangeDefaultPlacementStrategy
+(
+    LineStringPlacementStrategyType newPlacementStrategyType
+)
+    {
+    m_manipulationStrategy->ChangeDefaultPlacementStrategy(newPlacementStrategyType);
+    }