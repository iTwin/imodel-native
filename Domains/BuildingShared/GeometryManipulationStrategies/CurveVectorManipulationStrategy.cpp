--- conflicted
+++ resolved
@@ -1,436 +1,397 @@
-/*--------------------------------------------------------------------------------------+
-|
-|     $Source: GeometryManipulationStrategies/CurveVectorManipulationStrategy.cpp $
-|
-|  $Copyright: (c) 2018 Bentley Systems, Incorporated. All rights reserved. $
-|
-+--------------------------------------------------------------------------------------*/
-#include "PublicApi/GeometryManipulationStrategiesApi.h"
-
-#define DEFAULT_MANIPULATION_STRATEGY LineManipulationStrategy::Create()
-
-USING_NAMESPACE_BUILDING_SHARED
-
-//--------------------------------------------------------------------------------------
-// @bsimethod                                    Mindaugas.Butkus                01/2018
-//---------------+---------------+---------------+---------------+---------------+------
-CurveVectorManipulationStrategy::CurveVectorManipulationStrategy()
-    : T_Super()
-    , m_defaultNewGeometryType(DefaultNewGeometryType::Line)
-    , m_defaultLinePlacementStrategyType(LinePlacementStrategyType::Points)
-    , m_defaultArcPlacementStrategyType(ArcPlacementStrategyType::StartMidEnd)
-    , m_defaultLineStringPlacementStrategyType(LineStringPlacementStrategyType::Points)
-    {}
-
-//--------------------------------------------------------------------------------------
-// @bsimethod                                    Mindaugas.Butkus                12/2017
-//---------------+---------------+---------------+---------------+---------------+------
-CurveVectorPtr CurveVectorManipulationStrategy::_Finish() const
-    {
-    CurveVectorPtr cv = CurveVector::Create(CurveVector::BOUNDARY_TYPE_Open);
-    
-    for (CurvePrimitiveManipulationStrategyPtr const& strategy : m_primitiveStrategies)
-        {
-        ICurvePrimitivePtr primitive = strategy->FinishPrimitive();
-        if (primitive.IsNull())
-            continue;
-
-        cv->Add(primitive);
-        }
-
-    if (cv->empty())
-        return nullptr;
-
-    return cv;
-    }
-
-//--------------------------------------------------------------------------------------
-// @bsimethod                                    Mindaugas.Butkus                12/2017
-//---------------+---------------+---------------+---------------+---------------+------
-CurveVectorPtr CurveVectorManipulationStrategy::Finish() const
-    {
-    return _Finish();
-    }
-
-//--------------------------------------------------------------------------------------
-// @bsimethod                                    Mindaugas.Butkus                01/2018
-//---------------+---------------+---------------+---------------+---------------+------
-bool CurveVectorManipulationStrategy::_IsComplete() const
-    {
-    return !m_primitiveStrategies.empty() &&
-        std::none_of(m_primitiveStrategies.begin(), m_primitiveStrategies.end(),
-                    [] (CurvePrimitiveManipulationStrategyPtr const& s) { return !s->IsComplete(); });
-    }
-
-//--------------------------------------------------------------------------------------
-// @bsimethod                                    Mindaugas.Butkus                01/2018
-//---------------+---------------+---------------+---------------+---------------+------
-bvector<DPoint3d> CurveVectorManipulationStrategy::_GetKeyPoints() const
-    {
-    bvector<DPoint3d> allKeyPoints;
-
-    for (CurvePrimitiveManipulationStrategyPtr const& strategy : m_primitiveStrategies)
-        {
-        bvector<DPoint3d> const& strategyKeyPoints = strategy->GetKeyPoints();
-        allKeyPoints.insert(allKeyPoints.end(), strategyKeyPoints.begin(), strategyKeyPoints.end());
-        }
-
-    return allKeyPoints;
-    }
-
-//--------------------------------------------------------------------------------------
-// @bsimethod                                    Mindaugas.Butkus                01/2018
-//---------------+---------------+---------------+---------------+---------------+------
-bool CurveVectorManipulationStrategy::_IsDynamicKeyPointSet() const
-    {
-    return std::any_of(m_primitiveStrategies.rbegin(), m_primitiveStrategies.rend(),
-                       [] (CurvePrimitiveManipulationStrategyPtr const& s) { return s->IsDynamicKeyPointSet(); });
-    }
-
-//--------------------------------------------------------------------------------------
-// @bsimethod                                    Mindaugas.Butkus                01/2018
-//---------------+---------------+---------------+---------------+---------------+------
-void CurveVectorManipulationStrategy::_ResetDynamicKeyPoint()
-    {
-    for (CurvePrimitiveManipulationStrategyPtr const& strategy : m_primitiveStrategies)
-        {
-        strategy->ResetDynamicKeyPoint();
-        }
-
-    std::remove_if(m_primitiveStrategies.begin(), m_primitiveStrategies.end(),
-                   [] (CurvePrimitiveManipulationStrategyPtr const& strategy) { return strategy->GetKeyPoints().empty(); });
-    }
-
-//--------------------------------------------------------------------------------------
-// @bsimethod                                    Mindaugas.Butkus                01/2018
-//---------------+---------------+---------------+---------------+---------------+------
-bool CurveVectorManipulationStrategy::IsLastStrategyReadyForPop() const
-    {
-    if (m_primitiveStrategies.empty())
-        return false;
-
-    if (m_primitiveStrategies.size() == 1 && m_primitiveStrategies.back()->IsEmpty())
-        return true;
-
-    if (m_primitiveStrategies.size() > 1)
-        {
-        CurvePrimitiveManipulationStrategyR lastStrategy = *m_primitiveStrategies.back();
-        if (lastStrategy.IsEmpty())
-            return true;
-
-        CurvePrimitiveManipulationStrategyR secondToLastStrategy = *m_primitiveStrategies[m_primitiveStrategies.size() - 2];
-        if (lastStrategy.IsSingleKeyPointLeft() &&
-            lastStrategy.GetFirstKeyPoint().AlmostEqual(secondToLastStrategy.GetLastKeyPoint()))
-            return true;
-        }
-
-    return false;
-    }
-
-//--------------------------------------------------------------------------------------
-// @bsimethod                                    Mindaugas.Butkus                01/2018
-//---------------+---------------+---------------+---------------+---------------+------
-void CurveVectorManipulationStrategy::_PopKeyPoint()
-    {
-    if (m_primitiveStrategies.empty())
-        return;
-
-    m_primitiveStrategies.back()->CreateDefaultPlacementStrategy()->PopKeyPoint();
-
-    if (IsLastStrategyReadyForPop())
-        {
-        m_primitiveStrategies.pop_back();
-        }
-    }
-
-//--------------------------------------------------------------------------------------
-// @bsimethod                                    Haroldas Vitunskas              01/2018
-//---------------+---------------+---------------+---------------+---------------+------
-<<<<<<< HEAD
-CurvePrimitivePlacementStrategyPtr CurveVectorManipulationStrategy::ResetCurrentManipulationStrategy()
-=======
-CurvePrimitivePlacementStrategyPtr CurveVectorManipulationStrategy::GetPlacementStrategy
-(
-    CurvePrimitiveManipulationStrategyR manipulationStrategy
-) const
-    {
-    switch (m_defaultNewGeometryType)
-        {
-        case DefaultNewGeometryType::Arc:
-            return manipulationStrategy.CreateArcPlacementStrategy(m_defaultArcPlacementStrategyType);
-        case DefaultNewGeometryType::Line:
-            return manipulationStrategy.CreateLinePlacementStrategy(m_defaultLinePlacementStrategyType);
-        case DefaultNewGeometryType::LineString:
-            return manipulationStrategy.CreateLineStringPlacementStrategy(m_defaultLineStringPlacementStrategyType);
-        default:
-            return manipulationStrategy.CreateDefaultPlacementStrategy();
-        }
-    }
-
-//--------------------------------------------------------------------------------------
-// @bsimethod                                    Mindaugas.Butkus                01/2018
-//---------------+---------------+---------------+---------------+---------------+------
-CurvePrimitivePlacementStrategyPtr CurveVectorManipulationStrategy::GetStrategyForAppend()
->>>>>>> e5366138
-    {
-    CurvePrimitiveManipulationStrategyPtr manipulationStrategy;
-
-<<<<<<< HEAD
-    switch (m_defaultNewGeometryType)
-        {
-        case DefaultNewGeometryType::Arc:
-            manipulationStrategy = ArcManipulationStrategy::Create();
-            break;
-        case DefaultNewGeometryType::Line:
-            manipulationStrategy = LineManipulationStrategy::Create();
-            break;
-        case DefaultNewGeometryType::Spline:
-            manipulationStrategy = SplineControlPointsManipulationStrategy::Create(SplineControlPointsManipulationStrategy::default_Order);
-            break;
-        case DefaultNewGeometryType::InterpolationCurve:
-            manipulationStrategy = SplineThroughPointsManipulationStrategy::Create();
-            break;
-        default:
-            if (m_primitiveStrategies.empty())
-                manipulationStrategy = DEFAULT_MANIPULATION_STRATEGY;
-            else
-                manipulationStrategy = m_primitiveStrategies.back()->Clone();
-            break;
-        }
-
-    BeAssert(manipulationStrategy.IsValid());
-
-    CurvePrimitivePlacementStrategyPtr placementStrategy = manipulationStrategy->CreateDefaultPlacementStrategy();
-    if (!m_primitiveStrategies.empty())
-        {
-        bvector<DPoint3d> lastStrategyAcceptedKeyPoints = m_primitiveStrategies.back()->GetAcceptedKeyPoints();
-        if (!lastStrategyAcceptedKeyPoints.empty())
-            placementStrategy->AddKeyPoint(lastStrategyAcceptedKeyPoints.back());
-=======
-    if (!m_primitiveStrategies.empty() && m_primitiveStrategies.back()->CanAcceptMorePoints())
-        placementStrategy = GetPlacementStrategy(*m_primitiveStrategies.back());
-    else
-        {
-        CurvePrimitiveManipulationStrategyPtr manipulationStrategy;
-
-        switch (m_defaultNewGeometryType)
-            {
-            case DefaultNewGeometryType::Arc:
-                manipulationStrategy = ArcManipulationStrategy::Create();
-                break;
-            case DefaultNewGeometryType::Line:
-                manipulationStrategy = LineManipulationStrategy::Create();
-                break;
-            case DefaultNewGeometryType::LineString:
-                manipulationStrategy = LineStringManipulationStrategy::Create();
-                break;
-            default:
-                if (m_primitiveStrategies.empty())
-                    manipulationStrategy = DEFAULT_MANIPULATION_STRATEGY;
-                else
-                    manipulationStrategy = m_primitiveStrategies.back()->Clone();
-                break;
-            }
-
-        BeAssert(manipulationStrategy.IsValid());
-        placementStrategy = GetPlacementStrategy(*manipulationStrategy);
-
-        if (!m_primitiveStrategies.empty())
-            {
-            bvector<DPoint3d> lastStrategyAcceptedKeyPoints = m_primitiveStrategies.back()->GetAcceptedKeyPoints();
-            if (!lastStrategyAcceptedKeyPoints.empty())
-                placementStrategy->AddKeyPoint(lastStrategyAcceptedKeyPoints.back());
-            }
-        m_primitiveStrategies.push_back(manipulationStrategy);
->>>>>>> e5366138
-        }
-    m_primitiveStrategies.push_back(manipulationStrategy);
-    
-    return placementStrategy;
-    }
-
-//--------------------------------------------------------------------------------------
-// @bsimethod                                    Mindaugas.Butkus                01/2018
-//---------------+---------------+---------------+---------------+---------------+------
-CurvePrimitivePlacementStrategyPtr CurveVectorManipulationStrategy::GetStrategyForAppend()
-    {
-    if (!m_primitiveStrategies.empty() && m_primitiveStrategies.back()->CanAcceptMorePoints())
-        return m_primitiveStrategies.back()->CreateDefaultPlacementStrategy();
-    else
-        return ResetCurrentManipulationStrategy();
-    }
-
-//--------------------------------------------------------------------------------------
-// @bsimethod                                    Mindaugas.Butkus                01/2018
-//---------------+---------------+---------------+---------------+---------------+------
-void CurveVectorManipulationStrategy::_AppendKeyPoint
-(
-    DPoint3dCR newKeyPoint
-)
-    {
-    GetStrategyForAppend()->AddKeyPoint(newKeyPoint);
-    }
-
-//--------------------------------------------------------------------------------------
-// @bsimethod                                    Mindaugas.Butkus                01/2018
-//---------------+---------------+---------------+---------------+---------------+------
-void CurveVectorManipulationStrategy::_AppendDynamicKeyPoint
-(
-    DPoint3dCR newDynamicKeyPoint
-)
-    {
-    GetStrategyForAppend()->AddDynamicKeyPoint(newDynamicKeyPoint);
-    }
-
-//--------------------------------------------------------------------------------------
-// @bsimethod                                    Mindaugas.Butkus                01/2018
-//---------------+---------------+---------------+---------------+---------------+------
-void CurveVectorManipulationStrategy::ChangeDefaultNewGeometryType
-(
-    DefaultNewGeometryType newGeometryType
-)
-    {
-    if (m_defaultNewGeometryType == newGeometryType)
-        return;
-
-    if (!m_primitiveStrategies.empty() && !m_primitiveStrategies.back()->IsComplete())
-        {
-        bvector<DPoint3d> const& lastPrimitiveKeyPoints = m_primitiveStrategies.back()->GetKeyPoints();
-        CurvePrimitiveManipulationStrategyPtr newPrimitiveStrategy;
-        switch (newGeometryType)
-            {
-            case DefaultNewGeometryType::Line:
-            {
-                newPrimitiveStrategy = LineManipulationStrategy::Create();
-                CurvePrimitivePlacementStrategyPtr tmpPlacementStrategy = newPrimitiveStrategy->CreateDefaultPlacementStrategy();
-                if (!lastPrimitiveKeyPoints.empty())
-                    tmpPlacementStrategy->AddKeyPoint(lastPrimitiveKeyPoints.front());
-                break;
-            }
-            case DefaultNewGeometryType::Arc:
-            {
-                newPrimitiveStrategy = ArcManipulationStrategy::Create();
-                CurvePrimitivePlacementStrategyPtr tmpPlacementStrategy = newPrimitiveStrategy->CreateDefaultPlacementStrategy();
-                for (int i = 0; i < 2; ++i)
-                    {
-                    if (lastPrimitiveKeyPoints.size() - 1 < i)
-                        break;
-                    tmpPlacementStrategy->AddKeyPoint(lastPrimitiveKeyPoints[i]);
-                    }
-                break;
-            }
-<<<<<<< HEAD
-            case DefaultNewGeometryType::Spline:
-                {
-                newPrimitiveStrategy = SplineControlPointsManipulationStrategy::Create(SplineControlPointsManipulationStrategy::default_Order);
-                CurvePrimitivePlacementStrategyPtr tmpPlacementStrategy = newPrimitiveStrategy->CreateDefaultPlacementStrategy();
-                for (DPoint3d point : lastPrimitiveKeyPoints)
-                    if (!point.AlmostEqual(DPoint3d::From(std::numeric_limits<double>::max(), std::numeric_limits<double>::max(), std::numeric_limits<double>::max())))
-                        tmpPlacementStrategy->AddKeyPoint(point);
-                }
-                break;
-            case DefaultNewGeometryType::InterpolationCurve:
-                {
-                newPrimitiveStrategy = SplineThroughPointsManipulationStrategy::Create();
-                CurvePrimitivePlacementStrategyPtr tmpPlacementStrategy = newPrimitiveStrategy->CreateDefaultPlacementStrategy();
-                for (DPoint3d point : lastPrimitiveKeyPoints)
-                    if (!point.AlmostEqual(DPoint3d::From(std::numeric_limits<double>::max(), std::numeric_limits<double>::max(), std::numeric_limits<double>::max())))
-                        tmpPlacementStrategy->AddKeyPoint(point);
-                }
-                break;
-=======
-            case DefaultNewGeometryType::LineString:
-            {
-                newPrimitiveStrategy = LineStringManipulationStrategy::Create();
-                break;
-            }
->>>>>>> e5366138
-            default:
-                return;
-            }
-
-        m_primitiveStrategies[m_primitiveStrategies.size() - 1] = newPrimitiveStrategy;
-        }
-
-    m_defaultNewGeometryType = newGeometryType;
-    }
-
-//--------------------------------------------------------------------------------------
-<<<<<<< HEAD
-// @bsimethod                                    Haroldas Vitunskas              01/2018
-//---------------+---------------+---------------+---------------+---------------+------
-bool CurveVectorManipulationStrategy::FinishContiniousPrimitive()
-    {
-    if (!m_primitiveStrategies.empty() && m_primitiveStrategies.back()->IsContinious())
-        ResetCurrentManipulationStrategy();
-    else
-        return false;
-        
-    return true;
-    }
-
-=======
-// @bsimethod                                    Mindaugas.Butkus                01/2018
-//---------------+---------------+---------------+---------------+---------------+------
-void CurveVectorManipulationStrategy::ChangeDefaultPlacementStrategy
-(
-    LinePlacementStrategyType newPlacementStrategyType
-)
-    {
-    if (m_defaultLinePlacementStrategyType == newPlacementStrategyType)
-        return;
-
-    m_defaultLinePlacementStrategyType = newPlacementStrategyType;
-    }
-
-//--------------------------------------------------------------------------------------
-// @bsimethod                                    Mindaugas.Butkus                01/2018
-//---------------+---------------+---------------+---------------+---------------+------
-void CurveVectorManipulationStrategy::ChangeDefaultPlacementStrategy
-(
-    ArcPlacementStrategyType newPlacementStrategyType
-)
-    {
-    if (m_defaultArcPlacementStrategyType == newPlacementStrategyType)
-        return;
-
-    m_defaultArcPlacementStrategyType = newPlacementStrategyType;
-    }
-
-//--------------------------------------------------------------------------------------
-// @bsimethod                                    Mindaugas.Butkus                01/2018
-//---------------+---------------+---------------+---------------+---------------+------
-void CurveVectorManipulationStrategy::ChangeDefaultPlacementStrategy
-(
-    LineStringPlacementStrategyType newPlacementStrategyType
-)
-    {
-    if (m_defaultLineStringPlacementStrategyType == newPlacementStrategyType)
-        return;
-
-    m_defaultLineStringPlacementStrategyType = newPlacementStrategyType;
-    }
-
-#define GMS_PROPERTY_OVERRIDE_IMPL(value_type) \
-    void CurveVectorManipulationStrategy::_SetProperty(Utf8CP key, value_type const& value) \
-        { \
-        GetStrategyForAppend()->SetProperty(key, value); \
-        } \
-    BentleyStatus CurveVectorManipulationStrategy::_TryGetProperty(Utf8CP key, value_type& value) const \
-        { \
-        if(m_primitiveStrategies.empty()) \
-            return BentleyStatus::ERROR; \
-        return m_primitiveStrategies.back()->TryGetProperty(key, value); \
-        }
-
-GMS_PROPERTY_OVERRIDE_IMPL(int)
-GMS_PROPERTY_OVERRIDE_IMPL(double)
-GMS_PROPERTY_OVERRIDE_IMPL(DVec3d)
-GMS_PROPERTY_OVERRIDE_IMPL(DPlane3d)
-GMS_PROPERTY_OVERRIDE_IMPL(Dgn::DgnElementId)
-GMS_PROPERTY_OVERRIDE_IMPL(Dgn::DgnElement)
-GMS_PROPERTY_OVERRIDE_IMPL(Utf8String)
-GMS_PROPERTY_OVERRIDE_IMPL(bvector<double>)
-GMS_PROPERTY_OVERRIDE_IMPL(bvector<Utf8String>)
-GMS_PROPERTY_OVERRIDE_IMPL(GeometryManipulationStrategyProperty)
->>>>>>> e5366138
+/*--------------------------------------------------------------------------------------+
+|
+|     $Source: GeometryManipulationStrategies/CurveVectorManipulationStrategy.cpp $
+|
+|  $Copyright: (c) 2018 Bentley Systems, Incorporated. All rights reserved. $
+|
++--------------------------------------------------------------------------------------*/
+#include "PublicApi/GeometryManipulationStrategiesApi.h"
+
+#define DEFAULT_MANIPULATION_STRATEGY LineManipulationStrategy::Create()
+
+USING_NAMESPACE_BUILDING_SHARED
+
+//--------------------------------------------------------------------------------------
+// @bsimethod                                    Mindaugas.Butkus                01/2018
+//---------------+---------------+---------------+---------------+---------------+------
+CurveVectorManipulationStrategy::CurveVectorManipulationStrategy()
+    : T_Super()
+    , m_defaultNewGeometryType(DefaultNewGeometryType::Line)
+    , m_defaultLinePlacementStrategyType(LinePlacementStrategyType::Points)
+    , m_defaultArcPlacementStrategyType(ArcPlacementStrategyType::StartMidEnd)
+    , m_defaultLineStringPlacementStrategyType(LineStringPlacementStrategyType::Points)
+    {}
+
+//--------------------------------------------------------------------------------------
+// @bsimethod                                    Mindaugas.Butkus                12/2017
+//---------------+---------------+---------------+---------------+---------------+------
+CurveVectorPtr CurveVectorManipulationStrategy::_Finish() const
+    {
+    CurveVectorPtr cv = CurveVector::Create(CurveVector::BOUNDARY_TYPE_Open);
+    
+    for (CurvePrimitiveManipulationStrategyPtr const& strategy : m_primitiveStrategies)
+        {
+        ICurvePrimitivePtr primitive = strategy->FinishPrimitive();
+        if (primitive.IsNull())
+            continue;
+
+        cv->Add(primitive);
+        }
+
+    if (cv->empty())
+        return nullptr;
+
+    return cv;
+    }
+
+//--------------------------------------------------------------------------------------
+// @bsimethod                                    Mindaugas.Butkus                12/2017
+//---------------+---------------+---------------+---------------+---------------+------
+CurveVectorPtr CurveVectorManipulationStrategy::Finish() const
+    {
+    return _Finish();
+    }
+
+//--------------------------------------------------------------------------------------
+// @bsimethod                                    Mindaugas.Butkus                01/2018
+//---------------+---------------+---------------+---------------+---------------+------
+bool CurveVectorManipulationStrategy::_IsComplete() const
+    {
+    return !m_primitiveStrategies.empty() &&
+        std::none_of(m_primitiveStrategies.begin(), m_primitiveStrategies.end(),
+                    [] (CurvePrimitiveManipulationStrategyPtr const& s) { return !s->IsComplete(); });
+    }
+
+//--------------------------------------------------------------------------------------
+// @bsimethod                                    Mindaugas.Butkus                01/2018
+//---------------+---------------+---------------+---------------+---------------+------
+bvector<DPoint3d> CurveVectorManipulationStrategy::_GetKeyPoints() const
+    {
+    bvector<DPoint3d> allKeyPoints;
+
+    for (CurvePrimitiveManipulationStrategyPtr const& strategy : m_primitiveStrategies)
+        {
+        bvector<DPoint3d> const& strategyKeyPoints = strategy->GetKeyPoints();
+        allKeyPoints.insert(allKeyPoints.end(), strategyKeyPoints.begin(), strategyKeyPoints.end());
+        }
+
+    return allKeyPoints;
+    }
+
+//--------------------------------------------------------------------------------------
+// @bsimethod                                    Mindaugas.Butkus                01/2018
+//---------------+---------------+---------------+---------------+---------------+------
+bool CurveVectorManipulationStrategy::_IsDynamicKeyPointSet() const
+    {
+    return std::any_of(m_primitiveStrategies.rbegin(), m_primitiveStrategies.rend(),
+                       [] (CurvePrimitiveManipulationStrategyPtr const& s) { return s->IsDynamicKeyPointSet(); });
+    }
+
+//--------------------------------------------------------------------------------------
+// @bsimethod                                    Mindaugas.Butkus                01/2018
+//---------------+---------------+---------------+---------------+---------------+------
+void CurveVectorManipulationStrategy::_ResetDynamicKeyPoint()
+    {
+    for (CurvePrimitiveManipulationStrategyPtr const& strategy : m_primitiveStrategies)
+        {
+        strategy->ResetDynamicKeyPoint();
+        }
+
+    std::remove_if(m_primitiveStrategies.begin(), m_primitiveStrategies.end(),
+                   [] (CurvePrimitiveManipulationStrategyPtr const& strategy) { return strategy->GetKeyPoints().empty(); });
+    }
+
+//--------------------------------------------------------------------------------------
+// @bsimethod                                    Mindaugas.Butkus                01/2018
+//---------------+---------------+---------------+---------------+---------------+------
+bool CurveVectorManipulationStrategy::IsLastStrategyReadyForPop() const
+    {
+    if (m_primitiveStrategies.empty())
+        return false;
+
+    if (m_primitiveStrategies.size() == 1 && m_primitiveStrategies.back()->IsEmpty())
+        return true;
+
+    if (m_primitiveStrategies.size() > 1)
+        {
+        CurvePrimitiveManipulationStrategyR lastStrategy = *m_primitiveStrategies.back();
+        if (lastStrategy.IsEmpty())
+            return true;
+
+        CurvePrimitiveManipulationStrategyR secondToLastStrategy = *m_primitiveStrategies[m_primitiveStrategies.size() - 2];
+        if (lastStrategy.IsSingleKeyPointLeft() &&
+            lastStrategy.GetFirstKeyPoint().AlmostEqual(secondToLastStrategy.GetLastKeyPoint()))
+            return true;
+        }
+
+    return false;
+    }
+
+//--------------------------------------------------------------------------------------
+// @bsimethod                                    Mindaugas.Butkus                01/2018
+//---------------+---------------+---------------+---------------+---------------+------
+void CurveVectorManipulationStrategy::_PopKeyPoint()
+    {
+    if (m_primitiveStrategies.empty())
+        return;
+
+    m_primitiveStrategies.back()->CreateDefaultPlacementStrategy()->PopKeyPoint();
+
+    if (IsLastStrategyReadyForPop())
+        {
+        m_primitiveStrategies.pop_back();
+        }
+    }
+
+//--------------------------------------------------------------------------------------
+// @bsimethod                                    Haroldas Vitunskas              01/2018
+//---------------+---------------+---------------+---------------+---------------+------
+CurvePrimitivePlacementStrategyPtr CurveVectorManipulationStrategy::ResetCurrentManipulationStrategy()
+    {
+    CurvePrimitiveManipulationStrategyPtr manipulationStrategy;
+
+    switch (m_defaultNewGeometryType)
+        {
+        case DefaultNewGeometryType::Arc:
+            manipulationStrategy = ArcManipulationStrategy::Create();
+            break;
+        case DefaultNewGeometryType::Line:
+            manipulationStrategy = LineManipulationStrategy::Create();
+            break;
+        case DefaultNewGeometryType::Spline:
+            manipulationStrategy = SplineControlPointsManipulationStrategy::Create(SplineControlPointsManipulationStrategy::default_Order);
+            break;
+        case DefaultNewGeometryType::InterpolationCurve:
+            manipulationStrategy = SplineThroughPointsManipulationStrategy::Create();
+            break;
+        case DefaultNewGeometryType::LineString:
+            manipulationStrategy = LineStringManipulationStrategy::Create();   
+            break; 
+        default:
+            if (m_primitiveStrategies.empty())
+                manipulationStrategy = DEFAULT_MANIPULATION_STRATEGY;
+            else
+                manipulationStrategy = m_primitiveStrategies.back()->Clone();
+            break;
+        }
+
+    BeAssert(manipulationStrategy.IsValid());
+
+    CurvePrimitivePlacementStrategyPtr placementStrategy = GetPlacementStrategy(*manipulationStrategy);
+    if (!m_primitiveStrategies.empty())
+        {
+        bvector<DPoint3d> lastStrategyAcceptedKeyPoints = m_primitiveStrategies.back()->GetAcceptedKeyPoints();
+        if (!lastStrategyAcceptedKeyPoints.empty())
+            placementStrategy->AddKeyPoint(lastStrategyAcceptedKeyPoints.back());
+        }
+    m_primitiveStrategies.push_back(manipulationStrategy);
+    
+    return placementStrategy;
+    }
+
+//--------------------------------------------------------------------------------------
+// @bsimethod                                    Mindaugas.Butkus                01/2018
+//---------------+---------------+---------------+---------------+---------------+------
+CurvePrimitivePlacementStrategyPtr CurveVectorManipulationStrategy::GetPlacementStrategy
+(
+    CurvePrimitiveManipulationStrategyR manipulationStrategy
+) const
+    {
+    switch (m_defaultNewGeometryType)
+        {
+        case DefaultNewGeometryType::Arc:
+            return manipulationStrategy.CreateArcPlacementStrategy(m_defaultArcPlacementStrategyType);
+        case DefaultNewGeometryType::Line:
+            return manipulationStrategy.CreateLinePlacementStrategy(m_defaultLinePlacementStrategyType);
+        case DefaultNewGeometryType::LineString:
+            return manipulationStrategy.CreateLineStringPlacementStrategy(m_defaultLineStringPlacementStrategyType);
+        default:
+            return manipulationStrategy.CreateDefaultPlacementStrategy();
+        }
+    }
+
+    
+//--------------------------------------------------------------------------------------
+// @bsimethod                                    Mindaugas.Butkus                01/2018
+//---------------+---------------+---------------+---------------+---------------+------
+CurvePrimitivePlacementStrategyPtr CurveVectorManipulationStrategy::GetStrategyForAppend()
+    {
+    if (!m_primitiveStrategies.empty() && m_primitiveStrategies.back()->CanAcceptMorePoints())
+        return m_primitiveStrategies.back()->CreateDefaultPlacementStrategy();
+    else
+        return ResetCurrentManipulationStrategy();
+    }
+
+//--------------------------------------------------------------------------------------
+// @bsimethod                                    Mindaugas.Butkus                01/2018
+//---------------+---------------+---------------+---------------+---------------+------
+void CurveVectorManipulationStrategy::_AppendKeyPoint
+(
+    DPoint3dCR newKeyPoint
+)
+    {
+    GetStrategyForAppend()->AddKeyPoint(newKeyPoint);
+    }
+
+//--------------------------------------------------------------------------------------
+// @bsimethod                                    Mindaugas.Butkus                01/2018
+//---------------+---------------+---------------+---------------+---------------+------
+void CurveVectorManipulationStrategy::_AppendDynamicKeyPoint
+(
+    DPoint3dCR newDynamicKeyPoint
+)
+    {
+    GetStrategyForAppend()->AddDynamicKeyPoint(newDynamicKeyPoint);
+    }
+
+//--------------------------------------------------------------------------------------
+// @bsimethod                                    Mindaugas.Butkus                01/2018
+//---------------+---------------+---------------+---------------+---------------+------
+void CurveVectorManipulationStrategy::ChangeDefaultNewGeometryType
+(
+    DefaultNewGeometryType newGeometryType
+)
+    {
+    if (m_defaultNewGeometryType == newGeometryType)
+        return;
+
+    if (!m_primitiveStrategies.empty() && !m_primitiveStrategies.back()->IsComplete())
+        {
+        bvector<DPoint3d> const& lastPrimitiveKeyPoints = m_primitiveStrategies.back()->GetKeyPoints();
+        CurvePrimitiveManipulationStrategyPtr newPrimitiveStrategy;
+        switch (newGeometryType)
+            {
+            case DefaultNewGeometryType::Line:
+            {
+                newPrimitiveStrategy = LineManipulationStrategy::Create();
+                CurvePrimitivePlacementStrategyPtr tmpPlacementStrategy = newPrimitiveStrategy->CreateDefaultPlacementStrategy();
+                if (!lastPrimitiveKeyPoints.empty())
+                    tmpPlacementStrategy->AddKeyPoint(lastPrimitiveKeyPoints.front());
+                break;
+            }
+            case DefaultNewGeometryType::Arc:
+            {
+                newPrimitiveStrategy = ArcManipulationStrategy::Create();
+                CurvePrimitivePlacementStrategyPtr tmpPlacementStrategy = newPrimitiveStrategy->CreateDefaultPlacementStrategy();
+                for (int i = 0; i < 2; ++i)
+                    {
+                    if (lastPrimitiveKeyPoints.size() - 1 < i)
+                        break;
+                    tmpPlacementStrategy->AddKeyPoint(lastPrimitiveKeyPoints[i]);
+                    }
+                break;
+            }
+            case DefaultNewGeometryType::Spline:
+                {
+                newPrimitiveStrategy = SplineControlPointsManipulationStrategy::Create(SplineControlPointsManipulationStrategy::default_Order);
+                CurvePrimitivePlacementStrategyPtr tmpPlacementStrategy = newPrimitiveStrategy->CreateDefaultPlacementStrategy();
+                for (DPoint3d point : lastPrimitiveKeyPoints)
+                    if (!point.AlmostEqual(DPoint3d::From(std::numeric_limits<double>::max(), std::numeric_limits<double>::max(), std::numeric_limits<double>::max())))
+                        tmpPlacementStrategy->AddKeyPoint(point);
+                }
+                break;
+            case DefaultNewGeometryType::InterpolationCurve:
+                {
+                newPrimitiveStrategy = SplineThroughPointsManipulationStrategy::Create();
+                CurvePrimitivePlacementStrategyPtr tmpPlacementStrategy = newPrimitiveStrategy->CreateDefaultPlacementStrategy();
+                for (DPoint3d point : lastPrimitiveKeyPoints)
+                    if (!point.AlmostEqual(DPoint3d::From(std::numeric_limits<double>::max(), std::numeric_limits<double>::max(), std::numeric_limits<double>::max())))
+                        tmpPlacementStrategy->AddKeyPoint(point);
+                }
+                break;
+            case DefaultNewGeometryType::LineString:
+            {
+                newPrimitiveStrategy = LineStringManipulationStrategy::Create();
+	    }
+	    break;
+            default:
+                return;
+            }
+
+        m_primitiveStrategies[m_primitiveStrategies.size() - 1] = newPrimitiveStrategy;
+        }
+
+    m_defaultNewGeometryType = newGeometryType;
+    }
+
+//--------------------------------------------------------------------------------------
+// @bsimethod                                    Haroldas Vitunskas              01/2018
+//---------------+---------------+---------------+---------------+---------------+------
+bool CurveVectorManipulationStrategy::FinishContiniousPrimitive()
+(
+    LinePlacementStrategyType newPlacementStrategyType
+)
+    {
+    if (!m_primitiveStrategies.empty() && m_primitiveStrategies.back()->IsContinious())
+        ResetCurrentManipulationStrategy();
+    else
+        return false;
+        
+    return true;
+     }
+     
+//--------------------------------------------------------------------------------------
+// @bsimethod                                    Mindaugas.Butkus                01/2018
+//---------------+---------------+---------------+---------------+---------------+------
+void CurveVectorManipulationStrategy::ChangeDefaultPlacementStrategy
+(
+    LinePlacementStrategyType newPlacementStrategyType
+)
+    {
+    if (m_defaultLinePlacementStrategyType == newPlacementStrategyType)
+        return;
+
+    m_defaultLinePlacementStrategyType = newPlacementStrategyType;
+    }
+
+    
+//--------------------------------------------------------------------------------------
+// @bsimethod                                    Mindaugas.Butkus                01/2018
+//---------------+---------------+---------------+---------------+---------------+------
+void CurveVectorManipulationStrategy::ChangeDefaultPlacementStrategy
+(
+    ArcPlacementStrategyType newPlacementStrategyType
+)
+    {
+    if (m_defaultArcPlacementStrategyType == newPlacementStrategyType)
+        return;
+
+    m_defaultArcPlacementStrategyType = newPlacementStrategyType;
+    }
+
+//--------------------------------------------------------------------------------------
+// @bsimethod                                    Mindaugas.Butkus                01/2018
+//---------------+---------------+---------------+---------------+---------------+------
+void CurveVectorManipulationStrategy::ChangeDefaultPlacementStrategy
+(
+    LineStringPlacementStrategyType newPlacementStrategyType
+)
+    {
+    if (m_defaultLineStringPlacementStrategyType == newPlacementStrategyType)
+        return;
+
+    m_defaultLineStringPlacementStrategyType = newPlacementStrategyType;
+    }
+
+#define GMS_PROPERTY_OVERRIDE_IMPL(value_type) \
+    void CurveVectorManipulationStrategy::_SetProperty(Utf8CP key, value_type const& value) \
+        { \
+        GetStrategyForAppend()->SetProperty(key, value); \
+        } \
+    BentleyStatus CurveVectorManipulationStrategy::_TryGetProperty(Utf8CP key, value_type& value) const \
+        { \
+        if(m_primitiveStrategies.empty()) \
+            return BentleyStatus::ERROR; \
+        return m_primitiveStrategies.back()->TryGetProperty(key, value); \
+        }
+
+GMS_PROPERTY_OVERRIDE_IMPL(int)
+GMS_PROPERTY_OVERRIDE_IMPL(double)
+GMS_PROPERTY_OVERRIDE_IMPL(DVec3d)
+GMS_PROPERTY_OVERRIDE_IMPL(DPlane3d)
+GMS_PROPERTY_OVERRIDE_IMPL(Dgn::DgnElementId)
+GMS_PROPERTY_OVERRIDE_IMPL(Dgn::DgnElement)
+GMS_PROPERTY_OVERRIDE_IMPL(Utf8String)
+GMS_PROPERTY_OVERRIDE_IMPL(bvector<double>)
+GMS_PROPERTY_OVERRIDE_IMPL(bvector<Utf8String>)
+GMS_PROPERTY_OVERRIDE_IMPL(GeometryManipulationStrategyProperty)