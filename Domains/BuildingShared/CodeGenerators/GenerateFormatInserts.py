--- conflicted
+++ resolved
@@ -1,153 +1,147 @@
-#-----------------------------------------------------------
-# Generate script by Martynas.Saulius              04/2018
-#-----------------------------------------------------------
-import sys
-import xml.etree.ElementTree as ET
-import os.path
-import re
-import ntpath
-from datetime import datetime
-
-helpOutput = """
-GenerateFormatInserts.py [--help] XmlFilesDirectoryPath OutputFilePath SystemType
-
-Takes classification xml file, located in InputFilePath and parses it to C++ insert methods located at OutputFilePath
-
-Options:
-  --help     Shows this help message and exit terminates this script
-"""
-
-fileTemplate = """/*--------------------------------------------------------------------------------------+
-|
-<<<<<<< HEAD
-|  {dollarSign}Source: Domain/GeneratedInserts/{generatedFileName} {dollarSign}
-|
-|  {dollarSign}Copyright: (c) {currentYear} Bentley Systems, Incorporated. All rights reserved. {dollarSign}
-=======
-|  Copyright (c) Bentley Systems, Incorporated. All rights reserved.
->>>>>>> 6d068b25
-|
-+--------------------------------------------------------------------------------------*/
-//===========================================================================================
-// WARNING: This is an automatically generated code for building classification inserts 
-// WARNING: To generate, call "bb -r BuildingShared -f BuildingShared -p CodeGenerators b -c"
-//===========================================================================================\n
-
-#include "PublicApi/GeneratedInsertsApi.h"
-#include <BuildingShared/DgnUtils/BuildingDgnUtilsApi.h>
-
-
-namespace BS = BENTLEY_BUILDING_SHARED_NAMESPACE_NAME;
-
-BEGIN_CLASSIFICATIONSYSTEMS_NAMESPACE
-
-void GeneratedInserts::{functionName}(Dgn::DgnDbR db, Dgn::DgnModelCR model) const
-    {{
-    ClassificationSystemCPtr {classSystemVariableName} = TryAndGetSystem(db, model, "{systemType}", "{systemEdition}");
-    ClassificationTableCPtr {classTableVariableName} = TryAndGetTable(*{classSystemVariableName} , "{tableName}");
-
-{code}
-    }}
-
-END_CLASSIFICATIONSYSTEMS_NAMESPACE
-"""
-
-levelcount = 0
-codeOutput = ""
-
-toCamelCase = lambda s: s[:1].lower() + s[1:] if s else ''
-
-def CheckFiles(Files):
-    for f in Files:
-        if not os.path.isfile(f):
-            return 1
-    return 0
-
-def EscapeChars(string):
-    string = string.encode('ascii', 'backslashreplace')
-    string = re.sub(r'\\', r'\\\\', string)
-    string = re.sub(r'"', r'\\"', string)
-    return string
-
-def RemoveLF(string):
-     return re.sub('\n', " ", string)
-
-
-def ParseSection(section, level, systemType, classTableVariableName): 
-    global levelcount
-    global codeOutput
-
-    for subsection in section.findall('Section'):
-        if level is levelcount:
-            codeOutput += "    ClassificationPtr subsection" + str(level) + systemType + ";\n"
-            levelcount+=1
-
-        if subsection.find('Name').text is None:
-            return subsection.find('Code').text
-        else:
-            name = RemoveLF(EscapeChars(subsection.find('Name').text))
-            code = RemoveLF(subsection.find('Code').text)
-            for _i in range(0, level):
-    			codeOutput +="    "
-            codeOutput += "    subsection"+ str(level) + systemType + " = InsertClassification(*" + classTableVariableName + ", \"" + name + "\", \"" + code + "\", \"\", nullptr, "
-	    
-        if level is 0:
-            codeOutput += "nullptr);\n"
-        else: 
-            codeOutput += "subsection" + str(level-1) + systemType + ".get());\n"
-        
-        if subsection.findall('Section'):
-            level+=1
-            status = ParseSection(subsection, level, systemType, classTableVariableName)
-            if status is None:
-                print("Parent " + subsection.find('Code').text + " child <null> was skipped")
-            elif status is not 0:
-                print("Parent " + subsection.find('Code').text + " child " + status + " was skipped")
-            level-=1
-    return 0
-
-#TODO remove duplicate code at Recursion
-types = ['UniFormat','MasterFormat','OmniClass']
-
-
-if (len(sys.argv) < 2) or (not os.path.isfile(sys.argv[1])) or (sys.argv[1] == '--help') or (sys.argv[3] not in types):
-    print(helpOutput)
-    sys.exit()
-
-systemType = sys.argv[3]
-tree = ET.parse(sys.argv[1])
-root = tree.getroot()
-tp = ntpath.basename(sys.argv[2])
-tp = re.sub("Generated", "", tp)
-tp = re.sub("Inserts.cpp", "", tp)
-
-classSystemVariableName = toCamelCase(systemType) + "System"
-classTableVariableName = toCamelCase(systemType) + "Table"
-
-ParseSection(root, 0, systemType, classTableVariableName)
-
-systemEdition = ""
-if systemType == "MasterFormat" or systemType == "UniFormat":
-    systemEdition = "2010" 
-elif systemType == "OmniClass":
-    systemEdition = ntpath.basename(sys.argv[1]).split("_")[2].split(".")[0]
-
-filledTemplate = fileTemplate.format(
-    generatedFileName = ntpath.basename(sys.argv[2]),
-    currentYear = datetime.now().strftime('%Y'),
-    functionName = "Insert{}Definitions".format(tp),
-    systemType = systemType,
-    systemEdition = systemEdition,
-    classSystemVariableName = classSystemVariableName,
-    classTableVariableName = classTableVariableName,
-    tableName = root.find("Name").text,
-    code = codeOutput,
-    dollarSign = "$" # Needed, because template gets messed up when pushed to remote
-)
-
-f = open(sys.argv[2], 'w')
-f.write(filledTemplate)
-f.close()
-
-
-    
+#-----------------------------------------------------------
+# Generate script by Martynas.Saulius              04/2018
+#-----------------------------------------------------------
+import sys
+import xml.etree.ElementTree as ET
+import os.path
+import re
+import ntpath
+from datetime import datetime
+
+helpOutput = """
+GenerateFormatInserts.py [--help] XmlFilesDirectoryPath OutputFilePath SystemType
+
+Takes classification xml file, located in InputFilePath and parses it to C++ insert methods located at OutputFilePath
+
+Options:
+  --help     Shows this help message and exit terminates this script
+"""
+
+fileTemplate = """/*--------------------------------------------------------------------------------------+
+|
+|  {dollarSign}Source: Domain/GeneratedInserts/{generatedFileName} {dollarSign}
+|
++--------------------------------------------------------------------------------------*/
+//===========================================================================================
+// WARNING: This is an automatically generated code for building classification inserts 
+// WARNING: To generate, call "bb -r BuildingShared -f BuildingShared -p CodeGenerators b -c"
+//===========================================================================================\n
+
+#include "PublicApi/GeneratedInsertsApi.h"
+#include <BuildingShared/DgnUtils/BuildingDgnUtilsApi.h>
+
+
+namespace BS = BENTLEY_BUILDING_SHARED_NAMESPACE_NAME;
+
+BEGIN_CLASSIFICATIONSYSTEMS_NAMESPACE
+
+void GeneratedInserts::{functionName}(Dgn::DgnDbR db, Dgn::DgnModelCR model) const
+    {{
+    ClassificationSystemCPtr {classSystemVariableName} = TryAndGetSystem(db, model, "{systemType}", "{systemEdition}");
+    ClassificationTableCPtr {classTableVariableName} = TryAndGetTable(*{classSystemVariableName} , "{tableName}");
+
+{code}
+    }}
+
+END_CLASSIFICATIONSYSTEMS_NAMESPACE
+"""
+
+levelcount = 0
+codeOutput = ""
+
+toCamelCase = lambda s: s[:1].lower() + s[1:] if s else ''
+
+def CheckFiles(Files):
+    for f in Files:
+        if not os.path.isfile(f):
+            return 1
+    return 0
+
+def EscapeChars(string):
+    string = string.encode('ascii', 'backslashreplace')
+    string = re.sub(r'\\', r'\\\\', string)
+    string = re.sub(r'"', r'\\"', string)
+    return string
+
+def RemoveLF(string):
+     return re.sub('\n', " ", string)
+
+
+def ParseSection(section, level, systemType, classTableVariableName): 
+    global levelcount
+    global codeOutput
+
+    for subsection in section.findall('Section'):
+        if level is levelcount:
+            codeOutput += "    ClassificationPtr subsection" + str(level) + systemType + ";\n"
+            levelcount+=1
+
+        if subsection.find('Name').text is None:
+            return subsection.find('Code').text
+        else:
+            name = RemoveLF(EscapeChars(subsection.find('Name').text))
+            code = RemoveLF(subsection.find('Code').text)
+            for _i in range(0, level):
+    			codeOutput +="    "
+            codeOutput += "    subsection"+ str(level) + systemType + " = InsertClassification(*" + classTableVariableName + ", \"" + name + "\", \"" + code + "\", \"\", nullptr, "
+	    
+        if level is 0:
+            codeOutput += "nullptr);\n"
+        else: 
+            codeOutput += "subsection" + str(level-1) + systemType + ".get());\n"
+        
+        if subsection.findall('Section'):
+            level+=1
+            status = ParseSection(subsection, level, systemType, classTableVariableName)
+            if status is None:
+                print("Parent " + subsection.find('Code').text + " child <null> was skipped")
+            elif status is not 0:
+                print("Parent " + subsection.find('Code').text + " child " + status + " was skipped")
+            level-=1
+    return 0
+
+#TODO remove duplicate code at Recursion
+types = ['UniFormat','MasterFormat','OmniClass']
+
+
+if (len(sys.argv) < 2) or (not os.path.isfile(sys.argv[1])) or (sys.argv[1] == '--help') or (sys.argv[3] not in types):
+    print(helpOutput)
+    sys.exit()
+
+systemType = sys.argv[3]
+tree = ET.parse(sys.argv[1])
+root = tree.getroot()
+tp = ntpath.basename(sys.argv[2])
+tp = re.sub("Generated", "", tp)
+tp = re.sub("Inserts.cpp", "", tp)
+
+classSystemVariableName = toCamelCase(systemType) + "System"
+classTableVariableName = toCamelCase(systemType) + "Table"
+
+ParseSection(root, 0, systemType, classTableVariableName)
+
+systemEdition = ""
+if systemType == "MasterFormat" or systemType == "UniFormat":
+    systemEdition = "2010" 
+elif systemType == "OmniClass":
+    systemEdition = ntpath.basename(sys.argv[1]).split("_")[2].split(".")[0]
+
+filledTemplate = fileTemplate.format(
+    generatedFileName = ntpath.basename(sys.argv[2]),
+    currentYear = datetime.now().strftime('%Y'),
+    functionName = "Insert{}Definitions".format(tp),
+    systemType = systemType,
+    systemEdition = systemEdition,
+    classSystemVariableName = classSystemVariableName,
+    classTableVariableName = classTableVariableName,
+    tableName = root.find("Name").text,
+    code = codeOutput,
+    dollarSign = "$" # Needed, because template gets messed up when pushed to remote
+)
+
+f = open(sys.argv[2], 'w')
+f.write(filledTemplate)
+f.close()
+
+
+    