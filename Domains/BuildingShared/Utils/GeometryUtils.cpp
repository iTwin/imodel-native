--- conflicted
+++ resolved
@@ -1,2411 +1,2405 @@
-/*--------------------------------------------------------------------------------------+
-|
-<<<<<<< HEAD
-|     $Source: Utils/GeometryUtils.cpp $
-|
-|  $Copyright: (c) 2019 Bentley Systems, Incorporated. All rights reserved. $
-=======
-|  Copyright (c) Bentley Systems, Incorporated. All rights reserved.
->>>>>>> 1fdf76d6
-|
-+--------------------------------------------------------------------------------------*/
-
-#include "PublicApi/GeometryUtils.h"
-
-#define CONTAINEMENT_TOLERANCE 0.001
-
-BEGIN_BUILDING_SHARED_NAMESPACE
-
-//--------------------------------------------------------------------------------------
-// @bsimethod                                    Mindaugas.Butkus                03/2018
-//---------------+---------------+---------------+---------------+---------------+------
-ValidatedDVec3d GeometryUtils::CreateVectorFromRotateVectorAroundVector
-(
-    DVec3dCR vector, 
-    DVec3dCR axis, 
-    Angle angle
-)
-    {
-#ifndef DGNV8_BUILD
-    return DVec3d::FromRotateVectorAroundVector(vector, axis, angle);
-#else
-    // Copied from DVec3d::FromRotateVectorAroundVector
-    // Rodriguez formulat, https://en.wikipedia.org/wiki/Rodrigues'_rotation_formula
-    auto unitAxis = axis.ValidatedNormalize();
-    if (unitAxis.IsValid())
-        {
-        double c = angle.Cos();
-        double s = angle.Sin();
-        DVec3d unit = unitAxis.Value();
-        return ValidatedDVec3d
-        (
-            c * vector + s * DVec3d::FromCrossProduct(unit, vector) + (unit.DotProduct(vector) * (1.0 - c)) * unit,
-            true
-        );
-        }
-    // unchanged vector if axis is null
-    return ValidatedDVec3d(vector, false);
-#endif
-    }
-
-//--------------------------------------------------------------------------------------
-// @bsimethod                                    Mindaugas.Butkus                03/2018
-//---------------+---------------+---------------+---------------+---------------+------
-CurveVectorPtr GeometryUtils::CloneTransformed
-(
-    CurveVectorCR curve, 
-    TransformCR transform
-)
-    {
-    CurveVectorPtr transformed = curve.Clone();
-    transformed->TransformInPlace(transform);
-    return transformed;
-    }
-
-/*---------------------------------------------------------------------------------**//**
-* @bsimethod                                    Elonas.Seviakovas               04/2019
-+---------------+---------------+---------------+---------------+---------------+------*/
-CurveVectorPtr GeometryUtils::ProjectCurveOntoPlane(CurveVectorCR curve, DPlane3d const& plane)
-    {
-    bvector<STDVectorDPoint3d> pointVectors;
-    curve.CollectLinearGeometry(pointVectors);
-
-    CurveVectorPtr projectedCurves = CurveVector::Create(curve.GetBoundaryType());
-
-    for (STDVectorDPoint3dR points : pointVectors)
-        {
-        STDVectorDPoint3d projectedPoints;
-        for (DPoint3dR point : points)
-            {
-            DPoint3d projectedPoint;
-            plane.ProjectPoint(projectedPoint, point);
-            projectedPoints.push_back(projectedPoint);
-            }
-
-        CurveVectorPtr newCurve = CurveVector::CreateLinear(projectedPoints, curve.GetBoundaryType());
-
-        projectedCurves->Add(newCurve);
-        }
-    return projectedCurves;
-    }
-
-/*---------------------------------------------------------------------------------**//**
-* @bsimethod                                    Elonas.Seviakovas               04/2019
-+---------------+---------------+---------------+---------------+---------------+------*/
-CurveVectorPtr GeometryUtils::ProjectCurveOntoZeroPlane(CurveVectorCR curve)
-    {
-    DPlane3d plane = DPlane3d::From3Points(DPoint3d{0,0,0}, DPoint3d{1,0,0}, DPoint3d{0,1,0});
-    return ProjectCurveOntoPlane(curve, plane);
-    }
-
-//--------------------------------------------------------------------------------------
-// @bsimethod                                    Jonas.Valiunas                  03/2018
-//---------------+---------------+---------------+---------------+---------------+------
-CurveVectorPtr GeometryUtils::GetProfileOnZeroPlane
-(
-CurveVectorCR profile
-)
-    {
-    Transform localToWorld, worldToLocal;
-    DRange3d range;
-    profile.IsPlanar(localToWorld, worldToLocal, range);
-    DPlane3d surfacePlane;
-    DVec3d xVector, yVector;
-    localToWorld.GetOriginAndVectors (surfacePlane.origin, xVector, yVector, surfacePlane.normal);
-    Transform transToZeroPlane = Transform::From(0.0, 0.0, -surfacePlane.origin.z);
-    return CloneTransformed(profile, transToZeroPlane);
-    }
-
-//--------------------------------------------------------------------------------------
-// @bsimethod                                    Elonas.Seviakovas               04/2019
-//---------------+---------------+---------------+---------------+---------------+------
-double GeometryUtils::GetCurveArea(CurveVectorCR curve)
-    {
-    DPoint3d centroid;
-    DVec3d normal;
-    double area;
-    curve.CentroidNormalArea(centroid, normal, area);
-    return area;
-    }
-
-//--------------------------------------------------------------------------------------
-// @bsimethod                                    Elonas.Seviakovas               04/2019
-//---------------+---------------+---------------+---------------+---------------+------
-DVec3d GeometryUtils::GetCurveNormal(CurveVectorCR curve)
-    {
-    DPoint3d centroid;
-    DVec3d normal;
-    double area;
-    curve.CentroidNormalArea(centroid, normal, area);
-    return normal;
-    }
-
-//---------------------------------------------------------------------------------------
-// @bsimethod                                    Haroldas.Vitunskas              04/2017
-//---------------------------------------------------------------------------------------
-void GeometryUtils::FormRectangle
-(
-DPoint3dR point1,
-DPoint3dR point2,
-DPoint3dR point3,
-DPoint3dR point4,
-DPoint3d center,
-DVec3d lengthVector,
-DVec3d widthVector
-)
-    {
-    DPoint3d bound1 = center;
-    DPoint3d bound2 = center;
-    lengthVector.Scale(0.5);
-
-    bound1.Subtract(lengthVector);
-    bound2.Add(lengthVector);
-
-    FormRectangle(point1, point2, point3, point4, bound1, bound2, widthVector);
-    }
-
-//---------------------------------------------------------------------------------------
-// @bsimethod                                    Haroldas.Vitunskas              04/2017
-//---------------------------------------------------------------------------------------
-void GeometryUtils::FormRectangle
-(
-DPoint3dR point1,
-DPoint3dR point2,
-DPoint3dR point3,
-DPoint3dR point4,
-DPoint3d boundingPoint,
-DVec3d lengthVector,
-DVec3d widthVector,
-bool ccw
-)
-    {
-    DPoint3d boundingPoint2 = boundingPoint;
-
-    if (ccw)
-        {
-        boundingPoint2.Add(lengthVector);
-        FormRectangle(point1, point2, point3, point4, boundingPoint, boundingPoint2, widthVector);
-        }
-    else
-        {
-        boundingPoint2.Subtract(lengthVector);
-        FormRectangle(point1, point2, point3, point4, boundingPoint2, boundingPoint, widthVector);
-        }
-
-    }
-//---------------------------------------------------------------------------------------
-// @bsimethod                                    Haroldas.Vitunskas              04/2017
-//---------------------------------------------------------------------------------------
-void GeometryUtils::FormRectangle
-(
-DPoint3dR point1,
-DPoint3dR point2,
-DPoint3dR point3,
-DPoint3dR point4,
-DPoint3d boundingPoint1,
-DPoint3d boundingPoint2,
-DVec3d widthVector
-)
-    {
-    widthVector.Scale(0.5);
-
-    point1 = boundingPoint1;
-    point1.Add(widthVector);
-
-    point2 = boundingPoint2;
-    point2.Add(widthVector);
-
-    point3 = boundingPoint2;
-    point3.Subtract(widthVector);
-
-    point4 = boundingPoint1;
-    point4.Subtract(widthVector);
-    }
-
-//---------------------------------------------------------------------------------------
-// @bsimethod                                    Haroldas.Vitunskas                  07/17
-//---------------------------------------------------------------------------------------
-bool GeometryUtils::AlmostEqual(double a, double b, double tolerance)
-    {
-    return fabs(a - b) <= tolerance;
-    }
-
-//---------------------------------------------------------------------------------------
-// @bsimethod                                    Haroldas.Vitunskas              05/2017
-//---------------------------------------------------------------------------------------
-bool GeometryUtils::IsPointOnLine(DPoint3d pointToCheck, DSegment3d line)
-    {
-    DPoint3d point1, point2;
-    line.GetStartPoint(point1);
-    line.GetEndPoint(point2);
-
-    return AlmostEqual(pointToCheck.Distance(point1) + pointToCheck.Distance(point2), line.Length());
-    }
-
-//---------------------------------------------------------------------------------------
-// @bsimethod                                    Haroldas.Vitunskas              05/2017
-//---------------------------------------------------------------------------------------
-DVec3d GeometryUtils::FindTranslationToNearestEndPoint(DPoint3d pointToFit, DSegment3d line)
-    {
-    DPoint3d bound1, bound2;
-    line.GetStartPoint(bound1);
-    line.GetEndPoint(bound2);
-
-    if (pointToFit.Distance(bound1) < pointToFit.Distance(bound2))
-        return DVec3d::FromStartEnd(pointToFit, bound1);
-    else
-        return DVec3d::FromStartEnd(pointToFit, bound2);
-    }
-
-/*---------------------------------------------------------------------------------**//**
-*@bsimethod                                     Mindaugas.Butkus                 04/2017
-+---------------+---------------+---------------+---------------+---------------+------*/
-bvector<DPoint3d> GeometryUtils::ExtractSingleCurvePoints
-(
-    CurveVectorCR curve
-)
-    {
-    bvector<DPoint3d> points;
-    CurveVectorPtr curveCopy = curve.Clone();
-
-    curveCopy->ConsolidateAdjacentPrimitives(true);
-    if (!curveCopy.IsValid())
-        return points;
-
-    if (curveCopy->size() == 0)
-        return points;
-
-    ICurvePrimitivePtr boundaryCurve = curveCopy->at(0);
-    if (!boundaryCurve.IsValid())
-        return points;
-
-    if (boundaryCurve->GetCurvePrimitiveType() == ICurvePrimitive::CURVE_PRIMITIVE_TYPE_CurveVector)
-        boundaryCurve = boundaryCurve->GetChildCurveVectorP()->at(0);
-    if (!boundaryCurve.IsValid())
-        return points;
-
-
-    if (boundaryCurve->GetCurvePrimitiveType() == ICurvePrimitive::CURVE_PRIMITIVE_TYPE_LineString)
-        points = *boundaryCurve->GetLineStringP();
-
-    DPoint3d start, end;
-    boundaryCurve->GetStartEnd(start, end);
-    points.insert(points.begin(), start);
-    points.push_back(end);
-    auto pointCompare = [](DPoint3d const& p1, DPoint3d const& p2) { return p1.AlmostEqual(p2); };
-    points.erase(std::unique(points.begin(), points.end(), pointCompare), points.end());
-
-    return points;
-    }
-
-//---------------------------------------------------------------------------------------
-// @bsimethod                                    Haroldas.Vitunskas              05/2017
-//---------------------------------------------------------------------------------------
-void GeometryUtils::SetUpRectangleToAdjustToLine(bvector<DPoint3d>& points, DSegment3d spaceLine, DPoint3d rectangleCenter, double rectangleLength, double rectangleWidth)
-    {
-    DPoint3d boundingPoint1, boundingPoint2;
-    spaceLine.GetStartPoint(boundingPoint1);
-    spaceLine.GetEndPoint(boundingPoint2);
-
-    DVec3d lengthVector = DVec3d::FromStartEnd(boundingPoint1, boundingPoint2);
-    lengthVector.ScaleToLength(rectangleLength);
-
-    DVec3d widthVector = lengthVector;
-    widthVector.RotateXY(msGeomConst_pi / 2);
-    widthVector.ScaleToLength(rectangleWidth);
-
-    DPoint3d point1, point2, point3, point4;
-
-    if (boundingPoint1.Distance(boundingPoint2) < rectangleLength)
-        GeometryUtils::FormRectangle(point1, point2, point3, point4, boundingPoint1, boundingPoint2, widthVector);
-    else
-        {
-        if (boundingPoint1.Distance(rectangleCenter) < rectangleLength / 2)
-            GeometryUtils::FormRectangle(point1, point2, point3, point4, boundingPoint1, lengthVector, widthVector, true);
-        else if (boundingPoint2.Distance(rectangleCenter) < rectangleLength / 2)
-            GeometryUtils::FormRectangle(point1, point2, point3, point4, boundingPoint2, lengthVector, widthVector, false);
-        else
-            GeometryUtils::FormRectangle(point1, point2, point3, point4, rectangleCenter, lengthVector, widthVector);
-        }
-
-    points = {
-        point1,
-        point2,
-        point3,
-        point4
-        };
-    }
-
-//---------------------------------------------------------------------------------------
-// @bsimethod                                    Haroldas.Vitunskas              05/2017
-//---------------------------------------------------------------------------------------
-Transform GeometryUtils::GetTransformForMoveOnLine(DVec3dR translation, Transform toGlobal, DRay3d elementRay, DSegment3d line, DPoint3d targetPoint)
-    {
-    DPoint3d bound1, bound2;
-    line.GetStartPoint(bound1);
-    line.GetEndPoint(bound2);
-
-    translation = DVec3d::From(0, 0);
-
-    DPoint3d newPosition = targetPoint;
-    double closestParam;
-    line.ProjectPoint(newPosition, closestParam, targetPoint); //make sure new element center is on the line
-
-    DPoint3d originPoint = elementRay.origin;
-
-    translation = DVec3d::FromStartEnd(originPoint, newPosition);
-
-    DVec3d elementDirection = elementRay.direction;
-    RotMatrix toGlobalMatrix;
-    toGlobal.GetMatrix(toGlobalMatrix);
-    elementDirection.Multiply(toGlobalMatrix, elementDirection); //transfer element to global coordinates
-
-    DVec3d boundingLineVector = DVec3d::FromStartEnd(bound1, bound2);
-
-    double rotationAngle = elementDirection.AngleToXY(boundingLineVector);
-    RotMatrix rotationMatrix = RotMatrix::FromAxisAndRotationAngle(2, rotationAngle); //rotation around Z axis
-
-    Transform localTransformation = Transform::FromIdentity();
-    localTransformation.SetMatrix(rotationMatrix);
-
-    localTransformation.MultiplyTranslationTransform(translation, 1, localTransformation); //Rotating around center so translation should come before rotation
-
-    return Transform::FromProduct(toGlobal, localTransformation);
-    }
-
-//---------------------------------------------------------------------------------------
-// @bsimethod                                    Haroldas.Vitunskas              05/2017
-//---------------------------------------------------------------------------------------
-BentleyStatus GeometryUtils::ResizeLineToClosestPoint(DSegment3dR line, DSegment3d boundingLine, bool atEnd, DPoint3d target)
-    {
-    //Project line points and target on boundingLine
-    DPoint3d lineStart, lineEnd;
-    line.GetStartPoint(lineStart);
-    line.GetEndPoint(lineEnd);
-
-    double closestParam;
-    boundingLine.ProjectPoint(lineStart, closestParam, lineStart);
-    boundingLine.ProjectPoint(lineEnd, closestParam, lineEnd);
-
-    DPoint3d projectedTarget;
-    boundingLine.ProjectPoint(projectedTarget, closestParam, target);
-
-    //Select linePoint to extend
-    DPoint3d center = DPoint3d::From((lineStart.x + lineEnd.x) / 2, (lineStart.y + lineEnd.y) / 2, (lineStart.z + lineEnd.z) / 2);
-
-    DPoint3d bound1, bound2;
-    boundingLine.GetStartPoint(bound1);
-    boundingLine.GetEndPoint(bound2);
-
-    DPoint3d bound;
-    if (DVec3d::FromStartEnd(center, bound1).IsPositiveParallelTo(DVec3d::FromStartEnd(center, projectedTarget)))
-        bound = bound1;
-    else if (DVec3d::FromStartEnd(center, bound2).IsPositiveParallelTo(DVec3d::FromStartEnd(center, projectedTarget)))
-        bound = bound2;
-    else
-        return BentleyStatus::ERROR;
-
-    //Get Point to extend to
-    DPoint3d extendTarget;
-    if (center.Distance(bound) < center.Distance(projectedTarget))
-        extendTarget = bound;
-    else
-        extendTarget = projectedTarget;
-
-    // Get Point to extend from
-    DPoint3d newLineStart, resizeOrigin;
-    if (atEnd)
-        {
-        newLineStart = lineStart;
-        resizeOrigin = lineEnd;
-        }
-    else
-        {
-        newLineStart = lineEnd;
-        resizeOrigin = lineStart;
-        }
-
-    //check if new line direction doesn't negate the old one
-    if (!DVec3d::FromStartEnd(newLineStart, extendTarget).IsPositiveParallelTo(DVec3d::FromStartEnd(newLineStart, resizeOrigin)))
-        return BentleyStatus::ERROR;
-
-    //readjust new line
-    line = DSegment3d::From(newLineStart, extendTarget);
-    return BentleyStatus::SUCCESS;
-    }
-
-//---------------------------------------------------------------------------------------
-// @bsimethod                                    Haroldas.Vitunskas              07/2017
-//---------------------------------------------------------------------------------------
-CurveVectorPtr GeometryUtils::OffsetCurveInnerOuterChildren(CurveVectorCR originalCurve, double innerOffset, double outerOffset, bool mergeIntoDifference)
-    {
-    CurveVectorPtr offsetedCurve = CurveVector::Create(originalCurve.GetBoundaryType());
-
-    if (CurveVector::BoundaryType::BOUNDARY_TYPE_Inner == originalCurve.GetBoundaryType())
-        {
-        // area offset uses area union/difference to get the offseted area shape, so we will need to convert the shape to outer boundary type first to get the right shape area
-        CurveVectorPtr ccwCurve = CurveVector::ReduceToCCWAreas(originalCurve);
-        offsetedCurve = ccwCurve->AreaOffset(innerOffset);
-        if (!offsetedCurve.IsValid())
-            return nullptr;
-
-        offsetedCurve->SetBoundaryType(CurveVector::BoundaryType::BOUNDARY_TYPE_Inner);
-        }
-    else if (CurveVector::BoundaryType::BOUNDARY_TYPE_Outer == originalCurve.GetBoundaryType())
-        {
-        CurveVectorPtr ccwCurve = CurveVector::ReduceToCCWAreas(originalCurve);
-        offsetedCurve = ccwCurve->AreaOffset(outerOffset);
-        if (!offsetedCurve.IsValid())
-            return nullptr;
-
-        offsetedCurve->SetBoundaryType(CurveVector::BoundaryType::BOUNDARY_TYPE_Outer);
-        }
-    else
-        {
-        for (ICurvePrimitivePtr curvePrimitive : originalCurve)
-            {
-            CurveVectorCP child = curvePrimitive->GetChildCurveVectorCP();
-            CurveVectorPtr offsetedChild = OffsetCurveInnerOuterChildren(*child, innerOffset, outerOffset)->Clone();
-
-            if (offsetedChild.IsValid())
-                offsetedCurve->Add(offsetedChild);
-            }
-        }
-
-    if (!mergeIntoDifference)
-        return offsetedCurve;
-
-    // First merge all overlapping inner curve vectors. Since curve vectors are inner, (Acting like complement sets), to merge we will need to get union of their
-    CurveVectorPtr innerUnion = CurveVector::Create(CurveVector::BoundaryType::BOUNDARY_TYPE_Inner);
-    CurveVectorPtr outerUnion = CurveVector::Create(CurveVector::BoundaryType::BOUNDARY_TYPE_Outer);
-
-    if (CurveVector::BOUNDARY_TYPE_Inner == offsetedCurve->GetBoundaryType())
-        innerUnion = offsetedCurve;
-    else if (CurveVector::BOUNDARY_TYPE_Outer == offsetedCurve->GetBoundaryType())
-        outerUnion = offsetedCurve;
-    else
-        {
-        for (ICurvePrimitivePtr curvePrimitive : *offsetedCurve)
-            {
-            CurveVectorCP child = curvePrimitive->GetChildCurveVectorCP();
-            if (nullptr == child)
-                child = offsetedCurve.get(); // if no children, use the actual curve
-
-            if (CurveVector::BoundaryType::BOUNDARY_TYPE_Inner == child->GetBoundaryType())
-                innerUnion = CurveVector::AreaUnion(*innerUnion, *child);
-            else if (CurveVector::BoundaryType::BOUNDARY_TYPE_Outer == child->GetBoundaryType())
-                outerUnion = CurveVector::AreaUnion(*outerUnion, *child);
-            }
-        }
-
-    if (innerUnion.IsValid() && innerUnion->size() > 0 && outerUnion.IsValid() && outerUnion->size() > 0)
-        {
-        // Now to get the merged curve vector, we'll need to get difference between outer and inner unions
-        CurveVectorPtr merged = CurveVector::AreaDifference(*outerUnion, *innerUnion);
-        merged->ConsolidateAdjacentPrimitives(true);
-
-        return merged;
-        }
-    
-    if (outerUnion.IsValid())
-        return outerUnion;
-
-    return innerUnion;
-    }
-
-//---------------------------------------------------------------------------------------
-// @bsimethod                                    Haroldas.Vitunskas              06/2017
-//---------------------------------------------------------------------------------------
-DPoint3d GeometryUtils::FindFurthestPoint(CurveVectorCR curveVector, DPoint3d point)
-    {
-    DPoint3d furthestPoint = point;
-
-    // Project point on curve vector
-    CurveLocationDetail hit;
-    curveVector.ClosestPointBounded(point, hit);
-    point = hit.point;
-
-    DEllipse3d arc;
-    bvector<DPoint3d> const* lineString;
-    CurveVectorCP childCurveVector;
-
-    for (ICurvePrimitivePtr curvePrimitive : curveVector)
-        {
-        if (curvePrimitive->TryGetArc(arc))
-            {
-            //Check extreme points of arc
-            bvector<DPoint3d> vertices = { arc.center, arc.center, arc.center, arc.center };
-            vertices[0].Add(arc.vector0);
-            vertices[1].Subtract(arc.vector0);
-            vertices[2].Add(arc.vector90);
-            vertices[3].Subtract(arc.vector90);
-            vertices.push_back(arc.RadiansToPoint(arc.start)); //Add arc start
-            vertices.push_back(arc.RadiansToPoint(arc.start + arc.sweep)); //Add arc end
-
-            DPoint3d furthestVertex = point;
-            for (DPoint3d vertex : vertices)
-                if (furthestVertex.Distance(point) < vertex.Distance(point) && CurveVector::InOutClassification::INOUT_On == curveVector.PointInOnOutXY(vertex))
-                    furthestVertex = vertex;
-
-            DVec3d centerToPoint = DVec3d::FromStartEnd(arc.center, point);
-            DPoint3d arcStart = arc.RadiansToPoint(arc.start);
-            DVec3d centerToArcStart = DVec3d::FromStartEnd(arc.center, arcStart);
-            double anglePointToStart = centerToPoint.AngleToXY(centerToArcStart);
-            double anglePointToDiameterProjection = msGeomConst_pi;
-            double angleStartToDiameterProjection = anglePointToDiameterProjection - anglePointToStart;
-            DPoint3d diameterProjection = arc.RadiansToPoint(arc.start + angleStartToDiameterProjection); //Point that is on the other side of center in arc
-
-            if (diameterProjection.Distance(point) < furthestVertex.Distance(point))
-                {
-                if (furthestPoint.Distance(point) < furthestVertex.Distance(point))
-                    furthestPoint = furthestVertex;
-                }
-            else
-                if (furthestPoint.Distance(point) < diameterProjection.Distance(point) && CurveVector::InOutClassification::INOUT_On == curveVector.PointInOnOutXY(diameterProjection))
-                    furthestPoint = diameterProjection;
-            }
-        else if (nullptr != (lineString = curvePrimitive->GetLineStringCP()))
-            {
-            for (DPoint3d cvPoint : *lineString)
-                if (furthestPoint.Distance(point) < cvPoint.Distance(point))
-                    furthestPoint = cvPoint;
-            }
-        else if (nullptr != (childCurveVector = curvePrimitive->GetChildCurveVectorCP()))
-            {
-            if (CurveVector::INOUT_Out == childCurveVector->PointInOnOutXY(point))
-                continue;
-
-            DPoint3d furthestChildPoint = FindFurthestPoint(*childCurveVector, point);
-            if (furthestChildPoint.Distance(point) > furthestPoint.Distance(point))
-                furthestPoint = furthestChildPoint;
-            }
-        }
-
-    return furthestPoint;
-    }
-
-//---------------------------------------------------------------------------------------
-// @bsimethod                                    Haroldas.Vitunskas              06/2017
-//---------------------------------------------------------------------------------------
-DSegment3d GeometryUtils::FindEllipseTangent(DPoint3d point, DEllipse3d ellipse)
-    {
-    DPoint3d center = ellipse.center;
-
-    DVec3d radiusVec = DVec3d::FromStartEnd(point, center);
-    radiusVec.RotateXY(msGeomConst_pi / 2);
-
-    DPoint3d tangentStart = point, tangentEnd = point;
-
-    tangentStart.Subtract(radiusVec);
-    tangentEnd.Add(radiusVec);
-
-    return DSegment3d::From(tangentStart, tangentEnd);
-    }
-
-/*---------------------------------------------------------------------------------**//**
-* @bsimethod                                    Nerijus.Jakeliunas              08/2016
-+---------------+---------------+---------------+---------------+---------------+------*/
-int GeometryUtils::FindClosestPointIndex(bvector<DPoint3d>& keyPoints, DPoint3d point)
-    {
-    int closestPointIndex = -1;
-    double minDistance = DBL_MAX;
-    int index = 0;
-
-    for (auto&& keyPoint : keyPoints)
-        {
-        double distance = point.Distance(keyPoint);
-        if (distance < minDistance)
-            {
-            closestPointIndex = index;
-            minDistance = distance;
-            }
-        index++;
-        }
-
-    return closestPointIndex;
-    }
-
-//---------------------------------------------------------------------------------------
-// @bsimethod                                    Haroldas.Vitunskas              06/2017
-//---------------------------------------------------------------------------------------
-double GeometryUtils::RotMatrixToAngleXY(RotMatrix rotMatrix)
-    {
-    DVec3d v = DVec3d::From(1, 0, 0);
-
-    DPoint3d rV = v;
-    rotMatrix.Multiply(rV);
-
-    return - DVec3d::From(rV).AngleToXY(v);
-    }
-
-//---------------------------------------------------------------------------------------
-// @bsimethod                                    Haroldas.Vitunskas                  03/17
-//---------------------------------------------------------------------------------------
-void GeometryUtils::AddRotatedVectorToPoint(DPoint3dR point, DVec3d axis, double theta)
-    {
-    axis.RotateXY(theta);
-    point.Add(axis);
-    }
-
-//---------------------------------------------------------------------------------------
-// @bsimethod                                    Jonas.Valiunas                     01/18
-//---------------------------------------------------------------------------------------
-DEllipse3d GeometryUtils::CreateDEllipse3dArc(DPoint3d center, DPoint3d start, DPoint3d end, bool ccw)
-    {
-    DEllipse3d arc = DEllipse3d::FromArcCenterStartEnd(center, start, end);
-
-    if (ccw)
-        {
-        if (!arc.IsCCWSweepXY())
-            arc.SetStartEnd(start, end, false);
-        }
-    else
-        if (arc.IsCCWSweepXY())
-            arc.SetStartEnd(start, end, false);
-
-    return arc;
-    }
-
-//---------------------------------------------------------------------------------------
-// @bsimethod                                    Haroldas.Vitunskas                  03/17
-//---------------------------------------------------------------------------------------
-ICurvePrimitivePtr GeometryUtils::CreateArc(DPoint3d center, DPoint3d start, DPoint3d end, bool ccw)
-    {
-    return ICurvePrimitive::CreateArc(CreateDEllipse3dArc(center,start,end,ccw));
-    }
-
-//---------------------------------------------------------------------------------------
-// @bsimethod                                    Haroldas.Vitunskas                  06/17
-//---------------------------------------------------------------------------------------
-DgnExtrusionDetail GeometryUtils::CreatePlaneExtrusionDetail(double length, double height)
-    {
-    DVec3d gridNormal = DVec3d::From(1.0, 0.0, 0.0);
-
-    DPoint3d startPoint = DPoint3d::FromZero();
-    DPoint3d endPoint = DPoint3d::FromSumOf(startPoint, gridNormal, length);
-
-    return CreatePlaneExtrusionDetail(startPoint, endPoint, height);
-    }
-
-//---------------------------------------------------------------------------------------
-// @bsimethod                                    Haroldas.Vitunskas                  06/17
-//---------------------------------------------------------------------------------------
-DgnExtrusionDetail GeometryUtils::CreatePlaneExtrusionDetail(DPoint3d startPoint, DPoint3d endPoint, double height)
-    {
-    bvector<DPoint3d> points = { startPoint, endPoint };
-
-    CurveVectorPtr base = CurveVector::CreateLinear(points, CurveVector::BOUNDARY_TYPE_None);
-    DVec3d extrusionUp = DVec3d::From(0.0, 0.0, height);
-
-    return DgnExtrusionDetail(base, extrusionUp, false);
-    }
-
-//---------------------------------------------------------------------------------------
-// @bsimethod                                    Jonas.Valiunas                     01/18
-//---------------------------------------------------------------------------------------
-DEllipse3d GeometryUtils::CreateArc(double radius, double baseAngle, double extendLength)
-    {
-    double extendAngle = extendLength / radius;
-    if (baseAngle > 2 * (msGeomConst_pi - extendAngle))
-        extendAngle = (2 * msGeomConst_pi - baseAngle) / 3; //Do not allow arc overlapping
-
-    DPoint3d center = DPoint3d::FromZero();
-
-    DVec3d xVec = DVec3d::From(radius, 0.0, 0.0);
-    DVec3d yVec = DVec3d::From(0.0, radius, 0.0);
-
-    return DEllipse3d::FromVectors(center, xVec, yVec, -extendAngle, baseAngle + extendAngle);
-    }
-
-//---------------------------------------------------------------------------------------
-// @bsimethod                                    Haroldas.Vitunskas                  06/17
-//---------------------------------------------------------------------------------------
-DgnExtrusionDetail GeometryUtils::CreateArcExtrusionDetail(double radius, double baseAngle, double height, double extendLength)
-    {
-    double extendAngle = extendLength / radius;
-    if (baseAngle > 2 * (msGeomConst_pi - extendAngle))
-        extendAngle = (2 * msGeomConst_pi - baseAngle) / 3; //Do not allow arc overlapping
-
-    DPoint3d center = DPoint3d::FromZero();
-
-    DPoint3d start = center;
-    GeometryUtils::AddRotatedVectorToPoint(start, DVec3d::FromStartEnd(center, DPoint3d::From(radius, 0.0)), (baseAngle + extendAngle));
-
-    DPoint3d end = center;
-    GeometryUtils::AddRotatedVectorToPoint(end, DVec3d::FromStartEnd(center, DPoint3d::From(radius, 0.0)), -extendAngle);
-
-    CurveVectorPtr base = CurveVector::Create(GeometryUtils::CreateArc(center, start, end, false));
-
-    DVec3d extrusionUp = DVec3d::From(0.0, 0.0, height);
-
-    return DgnExtrusionDetail(base, extrusionUp, false);
-    }
-
-//---------------------------------------------------------------------------------------
-// @bsimethod                                    Jonas.Valiunas                     01/18
-//---------------------------------------------------------------------------------------
-ICurvePrimitivePtr GeometryUtils::CreateSplinePrimitive(bvector<DPoint3d> poles, int baseOrder)
-    {
-    bvector<double> weights;
-    for (DPoint3d pole : poles)
-        weights.push_back(1.0);
-
-    int order = poles.size() < baseOrder ? static_cast<int>(poles.size()) : baseOrder;
-
-    bvector<double> knots;
-    for (int i = 0; i < order + poles.size(); ++i)
-        knots.push_back(i);
-
-    MSBsplineCurvePtr bspline = MSBsplineCurve::CreateFromPolesAndOrder(poles, &weights, &knots, order, false, false);
-    return ICurvePrimitive::CreateBsplineCurve(bspline);
-    }
-
-//---------------------------------------------------------------------------------------
-// @bsimethod                                    Haroldas.Vitunskas                  06/17
-//---------------------------------------------------------------------------------------
-DgnExtrusionDetail GeometryUtils::CreateSplineExtrusionDetail(bvector<DPoint3d> poles, double height, int baseOrder)
-    {
-    CurveVectorPtr base = CurveVector::Create(CreateSplinePrimitive(poles, baseOrder));
-
-    DVec3d extrusionUp = DVec3d::From(0.0, 0.0, height);
-
-    return DgnExtrusionDetail(base, extrusionUp, false);
-    }
-
-//---------------------------------------------------------------------------------------
-// @bsimethod                                    Haroldas.Vitunskas                  07/17
-//---------------------------------------------------------------------------------------
-bool GeometryUtils::CheckIfLineIntersectsCurveVector(bvector<DSegment3d>& intersections, DSegment3d line, CurveVectorCR curveVector)
-    {
-    intersections.clear();
-
-    bool status = false;
-
-    DEllipse3d arc;
-    bvector<DPoint3d> const * lineString;
-    CurveVectorCP childCurveVector;
-
-    for (ICurvePrimitivePtr curvePrimitive : curveVector)
-        {
-        if (curvePrimitive->TryGetArc(arc))
-            {
-            DPoint3dP intersectionPoints = nullptr;
-            int intersectionCount = arc.IntersectSweptDSegment3dBounded(intersectionPoints, nullptr, nullptr, line);
-            if (nullptr == intersectionPoints)
-                continue;
-
-            if (intersectionCount > 0)
-                status = true;
-
-            for (size_t i = 0; i < intersectionCount; ++i)
-                {
-                DSegment3d intersection = DSegment3d::From(intersectionPoints[i], intersectionPoints[i]);
-                intersections.push_back(intersection);
-                }
-            }
-        else if (nullptr != (lineString = curvePrimitive->GetLineStringCP()))
-            {
-            for (size_t i = 0; i < lineString->size() - 1; ++i)
-                {
-                DSegment3d intersection;
-                if (!CheckIfTwoLinesIntersect(intersection, line, DSegment3d::From((*lineString)[i], (*lineString)[i + 1])))
-                    continue;
-
-                status = true;
-                intersections.push_back(intersection);
-                }
-            }
-        else if (nullptr != (childCurveVector = curvePrimitive->GetChildCurveVectorCP()))
-            {
-            bvector<DSegment3d> childIntersections;
-            if (!CheckIfLineIntersectsCurveVector(childIntersections, line, *childCurveVector))
-                continue;
-
-            status = true;
-            intersections.insert(intersections.begin(), childIntersections.begin(), childIntersections.end());
-            }
-        }
-
-    // Remove intersection points already covered by intersection segments
-    for (DSegment3d segment : intersections)
-        {
-        DRange3d segmentRange;
-        segment.GetRange(segmentRange);
-
-        if (segment.IsAlmostSinglePoint())
-            continue;
-
-        bvector<DSegment3d>::iterator it;
-
-        while (intersections.end() != (it = std::find_if(intersections.begin(), intersections.end(), [&](DSegment3d other) { return other.IsAlmostSinglePoint() && IsPointContainedInRangeToTolerance(segmentRange, other.point[0], BUILDING_TOLERANCE); })))
-            {
-            intersections.erase(it);
-            }
-        }
-
-    status = status && (intersections.size() > 0);
-
-    return status;
-    }
-
-//---------------------------------------------------------------------------------------
-// @bsimethod                                    Haroldas.Vitunskas                  07/17
-//---------------------------------------------------------------------------------------
-bool GeometryUtils::CheckIfTwoLinesIntersect(DSegment3dR intersectionSegment, DSegment3d line1, DSegment3d line2)
-    {
-    intersectionSegment = DSegment3d::FromZero();
-
-    // Convert lines to form [x, y, z] = v * dt
-    DVec3d v1, v2, d1, d2;
-    ToParametricForm(v1, d1, line1);
-    ToParametricForm(v2, d2, line2);
-
-    // Lines intersect if there are such a and b that v1 + a*d1 = v2 + b*d1. We get equasion system:
-    //                                       +-          -+ +- -+   +-           -+
-    // x0_1 + a * x1_1 = x0_2 + b * x1_2     | x1_1 -x1_2 | | a |   | x0_2 - x0_1 |
-    // y0_1 + a * y1_1 = y0_2 + b * y1_2  => | y1_1 -y1_2 | | b | = | y0_2 - y0_1 |
-    // z0_1 + a * z1_1 = z0_2 + b * z1_2     | z1_1 -z1_2 | |   |   | z0_2 - z0_1 |
-    //                                       +-          -+ +- -+   +-           -+
-
-    // Since we have 3 equasions and 2 unknown numbers let's solve the equasion on a 2d plane and check if it also works for the Z axis. So our equasion is:
-    //                                       +-          -+ +- -+   +-           -+
-    // x0_1 + a * x1_1 = x0_2 + b * x1_2     | x1_1 -x1_2 | | a |   | x0_2 - x0_1 |
-    // y0_1 + a * y1_1 = y0_2 + b * y1_2  => | y1_1 -y1_2 | | b | = | y0_2 - y0_1 |
-    //                                       +-          -+ +- -+   +-           -+
-
-    // Using Cramer's rule (https://en.wikipedia.org/wiki/Cramer%27s_rule):
-    double det = GetDeterminant2x2(d1.x, -d2.x,
-                                   d1.y, -d2.y);
-    if (0 == det) // Determinant is 0 => lines are either parallel and never intersect or they coincide
-        return CheckIfParallelLineSegmentsCoincide(intersectionSegment, line1, line2);
-        
-    double detA = GetDeterminant2x2((v2.x - v1.x), -d2.x,
-                                    (v2.y - v1.y), -d2.y);
-    double a = detA / det;
-
-
-    double detB = GetDeterminant2x2(d1.x, (v2.x - v1.x),
-                                    d1.y, (v2.y - v1.y));
-    double b = detB / det;
-
-    // Let's check a and b for the z axis:
-    if (v1.z + a * d1.z != v2.z + b * d2.z)
-        return false; // Line segments do not intersect
-       
-    // Intersection point will be either v1 + a*d1 or v2 + b*d2:
-    DPoint3d intersectionPoint = GetPointFromParamtericForm(v1, d1, a);
-
-    // This only shows that line segment's extensions intersect. Let's check if the intersection point is within range of both lines
-    DRange3d range1, range2;
-    line1.GetRange(range1);
-    line2.GetRange(range2);
-
-    if (!IsPointContainedInRangeToTolerance(range1, intersectionPoint, BUILDING_TOLERANCE) || !IsPointContainedInRangeToTolerance(range2, intersectionPoint, BUILDING_TOLERANCE))
-        return false;
-
-    // Set intersection segment to be a single point segment of the intersection point
-    intersectionSegment.point[0] = intersectionSegment.point[1] = intersectionPoint;
-    return true;
-    }
-    
-//---------------------------------------------------------------------------------------
-// @bsimethod                                    Haroldas.Vitunskas                  07/17
-//---------------------------------------------------------------------------------------
-void GeometryUtils::ToParametricForm(DVec3dR v, DVec3dR d, DSegment3d line)
-    {
-    // Converts line to [x, y, z] = [x0, y0, z0] + t[x1, y1, z1]
-    // Let's say that DVec3d v = [x0, y0, z0] and DVec3d d = [x1, y1, z1]
-
-    // x0 and x1 are such numbers that x = x0 + x1*t, respectively, (y0, y1) : y = y0 + y1*t and (z0, z1) : z = z0 + z1*t
-    // When t = 0, then x0 = x, y0 = y, z0 = z. Let's say that t = 0 is at first point of line segment
-    v = DVec3d::From(line.point[0]);
-
-    // When t = 1, then x1 = x - x0, y1 = y - y0, z1 = z - z0. Let's say that t = 1 is at second point of line segment
-    d = DVec3d::From(line.point[1]);
-    d.Subtract(v);
-    }
-
-//---------------------------------------------------------------------------------------
-// @bsimethod                                    Haroldas.Vitunskas                  07/17
-//---------------------------------------------------------------------------------------
-DPoint3d GeometryUtils::GetPointFromParamtericForm(DVec3d v, DVec3d d, double t)
-    {
-    d.Scale(t); // d * t
-    v.Add(d);   // v + d * t 
-    return v;
-    }
-
-//---------------------------------------------------------------------------------------
-// @bsimethod                                    Haroldas.Vitunskas                  07/17
-//---------------------------------------------------------------------------------------
-double GeometryUtils::GetDeterminant2x2(double a11, double a12, double a21, double a22)
-    {
-    //          |         |
-    // det =    | a11 a12 | = (a11 * a22) - (a21 * a12)
-    //          | a21 a22 |
-    //          |         |
-    return a11 * a22 - a21 * a12;
-    }
-
-//---------------------------------------------------------------------------------------
-// @bsimethod                                    Haroldas.Vitunskas                  07/17
-//---------------------------------------------------------------------------------------
-bool GeometryUtils::CheckIfParallelLineSegmentsCoincide(DSegment3dR intersectionSegment, DSegment3d line1, DSegment3d line2)
-    {
-    // If lines coincide, then any point P(x_p, y_p, z_p) of line1 can be calculated using parametric coordinates of line2:
-    // There exists such t that 
-    // x_p = x0_2 + x1_2 * t; 
-    // y_p = y0_2 + y1_2 * t;
-    // z_p = z0_2 + z1_2 * t;
-
-    intersectionSegment = DSegment3d::FromZero();
-
-    if (!DVec3d::FromStartEnd(line1.point[0], line1.point[1]).IsParallelTo(DVec3d::FromStartEnd(line2.point[0], line2.point[1])))
-        return false;
-
-    DVec3d v1, v2, d1, d2;
-    ToParametricForm(v1, d1, line1);
-    ToParametricForm(v2, d2, line2);
-
-    // Let's assume that x_p = x0_2 + x1_2 * t is true and therefore t = (x_p - x0_2) / x1_2. Then y_p = y0_2 + y1_2 * t; and z_p = z0_2 + z1_2 * t; must also be equal.
-    // In case of x1_2 being 0 we switch the x and y axises. In case of y1_2 being 0 we switch y and z axises. 
-    // If z1_2 is also 0 then we have x2 = x0_2; y2 = y0_2; z2 = z0_2 => line2 is a point
-
-    DPoint3d p = line1.point[0];
-    double t;
-
-    if (0 != d2.x)
-        t = (p.x - v2.x) / d2.x;
-    else if (0 != d2.y)
-        t = (p.y - v2.y) / d2.y;
-    else if (0 != d2.z)
-        t = (p.z - v2.z) / d2.z;
-    else // line 2 is a point
-        {
-        DPoint3d intersectionPoint = line2.point[0];
-
-        DRange3d range1;
-        line1.GetRange(range1);
-
-        if (!IsPointContainedInRangeToTolerance(range1, intersectionPoint, BUILDING_TOLERANCE))
-            return false;
-
-        // Set intersection segment to be a single point segment of the intersection point
-        intersectionSegment.point[0] = intersectionSegment.point[1] = intersectionPoint;
-        return true;
-        }
-
-    // Check if t is correct for all parametric equasions
-    // x_p = x0_2 + x1_2 * t; 
-    // y_p = y0_2 + y1_2 * t;
-    // z_p = z0_2 + z1_2 * t;
-
-    DPoint3d line2p = GetPointFromParamtericForm(v2, d2, t);
-
-    if (!p.AlmostEqual(line2p)) // lines do not coincide
-        return false;
-
-    // Lines coincide. Intersection segment is intersection of both lines ranges
-    DRange3d range1, range2;
-    line1.GetRange(range1);
-    line2.GetRange(range2);
-
-    DRange3d intersection = DRange3d::NullRange();
-    intersection.IntersectionOf(range1, range2);
-
-    if (intersection.IsEmpty() || intersection.IsNull()) // segments do not intersect
-        return false;
-
-    intersectionSegment.point[0] = intersection.low;
-    intersectionSegment.point[1] = intersection.high;
-    return true;
-    }
-
-//---------------------------------------------------------------------------------------
-// @bsimethod                                    Haroldas.Vitunskas                  07/17
-//---------------------------------------------------------------------------------------
-bool GeometryUtils::IsPointContainedInRangeToTolerance(DRange3d range, DPoint3d point, double tolerance)
-    {
-    DPoint3d low = range.low, high = range.high;
-
-    return point.x + tolerance >= low.x
-        && point.y + tolerance >= low.y
-        && point.z + tolerance >= low.z
-        && point.x - tolerance <= high.x
-        && point.y - tolerance <= high.y
-        && point.z - tolerance <= high.z;
-    }
-
-//---------------------------------------------------------------------------------------
-// @bsimethod                                    Haroldas.Vitunskas                  07/17
-//---------------------------------------------------------------------------------------
-void GeometryUtils::ExtractInnerOuterCurves(bvector<CurveVectorPtr>& innerCurves, bvector<CurveVectorPtr>& outerCurves, CurveVectorCR source)
-    {
-    if (CurveVector::BoundaryType::BOUNDARY_TYPE_Outer == source.GetBoundaryType())
-        outerCurves.push_back(source.Clone());
-    else if (CurveVector::BoundaryType::BOUNDARY_TYPE_Inner == source.GetBoundaryType())
-        innerCurves.push_back(source.Clone());
-    else
-        {
-        for (ICurvePrimitivePtr curvePrimitive : source)
-            {
-            CurveVectorCP child = curvePrimitive->GetChildCurveVectorCP();
-            if (nullptr == child)
-                return;
-
-            ExtractInnerOuterCurves(innerCurves, outerCurves, *child);
-            }
-        }
-    }
-
-//---------------------------------------------------------------------------------------
-// @bsimethod                                    Haroldas.Vitunskas                  07/17
-//---------------------------------------------------------------------------------------
-bvector<DPoint3d> GeometryUtils::ExtractLineString(CurveVectorCR curveVector)
-    {
-    bvector<DPoint3d> const * cpLineString = curveVector[0]->GetLineStringCP();
-    if (nullptr == cpLineString)
-        return bvector<DPoint3d>();
-
-    return *cpLineString;
-    }
-
-//---------------------------------------------------------------------------------------
-// @bsimethod                                    Haroldas.Vitunskas                  07/17
-//---------------------------------------------------------------------------------------
-bvector<bvector<DPoint3d>>::iterator findShortestPath(bvector<bvector<DPoint3d>>::iterator begin, bvector<bvector<DPoint3d>>::iterator end, const std::function <bool(bvector<DPoint3d>)>& predicate = [](bvector<DPoint3d> path) {return true; })
-    {
-    double minDistance = DBL_MAX;
-    bvector<bvector<DPoint3d>>::iterator shortestPath = end;
-    for (bvector<bvector<DPoint3d>>::iterator it = begin; it != end; ++it)
-        {
-        bvector<DPoint3d> path = *it;
-
-        if (!predicate(path))
-            continue;
-
-        double distance = GeometryUtils::GetPathLength(path);
-        if (distance < minDistance)
-            {
-            minDistance = distance;
-            shortestPath = it;
-            }
-        }
-    return shortestPath;
-    }
-
-//---------------------------------------------------------------------------------------
-// @bsimethod                                    Haroldas.Vitunskas                  07/17
-//---------------------------------------------------------------------------------------
-bmap<bvector<DPoint3d>::iterator, bvector<bvector<DPoint3d>>::iterator> findAllLineStringsThatContainPoint(bvector<bvector<DPoint3d>>& lineStrings,  DPoint3d pointToFind)
-    {
-    // If point is not a line string point, but is on any of the lines, put it between the line points
-    for (auto it = lineStrings.begin(); it != lineStrings.end(); ++it)
-        {
-        size_t i = std::distance(lineStrings.begin(), it);
-        if (it->end() == std::find_if(it->begin(), it->end(), [&](DPoint3d point) { return point.AlmostEqual(pointToFind); }))
-            {
-            for (auto itPoint = it->begin(); itPoint != it->end(); ++itPoint)
-                {
-                DPoint3d point = *itPoint, pointAfter;
-                if (it->end() == itPoint + 1)
-                    pointAfter = *(it->begin());
-                else
-                    pointAfter = *(itPoint + 1);
-
-                DSegment3d line = DSegment3d::From(point, pointAfter);
-
-                if (!GeometryUtils::IsPointOnLine(pointToFind, line))
-                    continue;
-
-                it->insert(itPoint + 1, pointToFind);
-                break;
-                }
-            }
-        
-        it = lineStrings.begin() + i; // revalidate iterator
-        }
-
-    bmap<bvector<DPoint3d>::iterator, bvector<bvector<DPoint3d>>::iterator> result;
-    for (auto it = lineStrings.begin(); it != lineStrings.end(); ++it)
-        {
-        auto itLineString = std::find_if(it->begin(), it->end(), [&](DPoint3d point) {return point.AlmostEqual(pointToFind); });
-        if (it->end() != itLineString)
-            result[itLineString] = it;
-        }
-
-    return result;
-    }
-
-//---------------------------------------------------------------------------------------
-// @bsimethod                                    Haroldas.Vitunskas                  07/17
-//---------------------------------------------------------------------------------------
-double GeometryUtils::DistanceFromPointToLine(DSegment3d line, DPoint3d point)
-    {
-    if (line.IsAlmostSinglePoint())
-        return line.point[0].Distance(point);
-
-    DPoint3d projectedPoint;
-    double closestParam;
-    line.ProjectPointBounded(projectedPoint, closestParam, point, false, false);
-
-    return projectedPoint.Distance(point);
-    }
-
-//---------------------------------------------------------------------------------------
-// @bsimethod                                    Haroldas.Vitunskas                  07/17
-//---------------------------------------------------------------------------------------
-DSegment3d findClosestLineStringSegmentThatIntersectsWithPath(bvector<bvector<DPoint3d>> lineStrings, DSegment3d path)
-    {
-    double minDistance = DBL_MAX;
-    DSegment3d closestSegment = DSegment3d::FromZero();
-
-    for (bvector<DPoint3d> lineString : lineStrings)
-        {
-        if (!lineString.front().AlmostEqual(lineString.back()))
-            lineString.push_back(lineString.front());
-
-        for (size_t i = 0; i < lineString.size() - 1; ++i)
-            {
-            DSegment3d segment = DSegment3d::From(lineString[i], lineString[i + 1]), intersection;
-            if (!GeometryUtils::CheckIfTwoLinesIntersect(intersection, path, segment) ||
-                intersection.point[0].AlmostEqual(path.point[0]) || intersection.point[1].AlmostEqual(path.point[0]) ||
-                intersection.point[0].AlmostEqual(path.point[1]) || intersection.point[1].AlmostEqual(path.point[1]))
-                continue;
-
-            double distance = GeometryUtils::DistanceFromPointToLine(segment, path.point[0]);
-            if (distance < minDistance)
-                {
-                minDistance = distance;
-                closestSegment = segment;
-                }
-            }
-        }
-
-    return closestSegment;
-    }
-
-//---------------------------------------------------------------------------------------
-// @bsimethod                                    Haroldas.Vitunskas                  07/17
-//---------------------------------------------------------------------------------------
-int alternatePathsIfPointsNotContained(bvector<bvector<DPoint3d>>& paths, bvector<bvector<DPoint3d>>::iterator itCurrent, bvector<DPoint3d> pointsToAdd)
-    {
-    // Remove points already in some path
-    auto removeBegin = std::remove_if(pointsToAdd.begin(), pointsToAdd.end(), [&](DPoint3d point) 
-        {
-        for (bvector<DPoint3d> path : paths)
-            {
-            if (path.end() != std::find_if(path.begin(), path.end(), [&](DPoint3d otherPoint) {return otherPoint.AlmostEqual(point); }))
-                return true;
-            }
-        return false;
-        });
-
-    pointsToAdd.erase(removeBegin, pointsToAdd.end());
-
-    int pointsAdded = 0;
-
-    // Add one path to the current path, for every other point, create an alternative and insert it to the paths vector
-    for (size_t i = 0; i < pointsToAdd.size(); ++i, ++pointsAdded)
-        {
-        if (pointsToAdd.size() - 1 == i) // Add the last point to the current path
-            {
-            itCurrent->push_back(pointsToAdd[i]);
-            }
-        else
-            {
-            bvector<DPoint3d> currentCopy = *itCurrent;
-            currentCopy.push_back(pointsToAdd[i]);
-            paths.push_back(currentCopy);
-            }
-        }
-
-    return pointsAdded;
-    }
-
-//---------------------------------------------------------------------------------------
-// @bsimethod                                    Haroldas.Vitunskas                  07/17
-//---------------------------------------------------------------------------------------
-bool GeometryUtils::CheckIfLineIntersectsWithLineString(bvector<DPoint3d> lineString, DSegment3d line)
-    {
-    if (!lineString.front().AlmostEqual(lineString.back()))
-        lineString.push_back(lineString.front());
-
-    for (size_t i = 0; i < lineString.size() - 1; ++i)
-        {
-        DSegment3d line2 = DSegment3d::From(lineString[i], lineString[i + 1]), intersection;
-        if (!GeometryUtils::CheckIfTwoLinesIntersect(intersection, line, line2) ||
-            intersection.point[0].AlmostEqual(line.point[0]) || intersection.point[1].AlmostEqual(line.point[0]) ||
-            intersection.point[0].AlmostEqual(line.point[1]) || intersection.point[1].AlmostEqual(line.point[1]))
-            continue;
-
-        return true;
-        }
-    return false;
-    }
-
-//---------------------------------------------------------------------------------------
-// @bsimethod                                    Haroldas.Vitunskas                  07/17
-//---------------------------------------------------------------------------------------
-void removeUnneededPoints(bvector<bvector<DPoint3d>>& lineStrings)
-    {
-    for (auto itLineString = lineStrings.begin(); itLineString != lineStrings.end(); ++itLineString)
-        {
-        size_t position = std::distance(lineStrings.begin(), itLineString);
-        auto itRemove = std::remove_if(itLineString->begin(), itLineString->end(), [&](DPoint3d point)
-            {
-            auto itPoint = std::find_if(itLineString->begin(), itLineString->end(), [&](DPoint3d point2) {return point.AlmostEqual(point2); });
-            if (itLineString->end() == itPoint)
-                return false;
-
-            auto itPointBefore = (itLineString->begin() == itPoint) ? itLineString->end() - 1 : itPoint - 1;
-            auto itPointAfter = (itLineString->end() - 1 == itPoint) ? itLineString->begin() : itPoint + 1;
-
-            return GeometryUtils::IsPointOnLine(*itPoint, DSegment3d::From(*itPointBefore, *itPointAfter));
-            });
-
-        itLineString->erase(itRemove, itLineString->end());
-
-        itLineString = lineStrings.begin() + position; // revalidate iterator
-        }
-    }
-
-//---------------------------------------------------------------------------------------
-// @bsimethod                                    Haroldas.Vitunskas                  07/17
-//---------------------------------------------------------------------------------------
-void getCorrectionPointsByClosestIntersection(bvector<DPoint3d>& pointsToAdd, bvector<bvector<DPoint3d>> lineStrings, CurveVectorCR walkableShape, DPoint3d source, DPoint3d target)
-    {
-    DSegment3d closestIntersectingSegment = findClosestLineStringSegmentThatIntersectsWithPath(lineStrings, DSegment3d::From(source, target));
-
-    if (!closestIntersectingSegment.IsAlmostSinglePoint())
-        {
-        if (GeometryUtils::CheckIfLineIsContainedInPolygonArea(walkableShape, DSegment3d::From(source, closestIntersectingSegment.point[0])))
-            pointsToAdd.push_back(closestIntersectingSegment.point[0]);
-
-        if (GeometryUtils::CheckIfLineIsContainedInPolygonArea(walkableShape, DSegment3d::From(source, closestIntersectingSegment.point[1])))
-            pointsToAdd.push_back(closestIntersectingSegment.point[1]);
-        }
-    }
-
-//---------------------------------------------------------------------------------------
-// @bsimethod                                    Haroldas.Vitunskas                  07/17
-//---------------------------------------------------------------------------------------
-void getCorrectionPointsByPointPositionInShapes(bvector<DPoint3d>& pointsToAdd, bvector<bvector<DPoint3d>> lineStrings, DPoint3d source, DPoint3d target)
-    {
-    bmap<bvector<DPoint3d>::iterator, bvector<bvector<DPoint3d>>::iterator> containingLineStrings = findAllLineStringsThatContainPoint(lineStrings, source);
-
-    for (auto pair : containingLineStrings)
-        {
-        bvector<DPoint3d> lineString = *pair.second;
-        if (lineString.front().AlmostEqual(lineString.back()))
-            pair.second->pop_back();
-
-        if (!GeometryUtils::CheckIfLineIntersectsWithLineString(lineString, DSegment3d::From(source, target)))
-            continue;
-
-        DPoint3d pointBefore = *((pair.first == pair.second->begin()) ? pair.second->end() - 1 : pair.first - 1);
-        DPoint3d pointAfter = *((pair.first + 1 == pair.second->end()) ? pair.second->begin() : pair.first + 1);
-
-        pointsToAdd.push_back(pointBefore);
-        pointsToAdd.push_back(pointAfter);
-        }
-    }
-
-//---------------------------------------------------------------------------------------
-// @bsimethod                                    Haroldas.Vitunskas                  07/17
-//---------------------------------------------------------------------------------------
-void findPathsNotIntersectingWithLineStringsFromPointToTarget(bvector<bvector<DPoint3d>>& paths, CurveVectorCR walkableShape, bvector<bvector<DPoint3d>> lineStrings, DPoint3d target)
-    {
-    // Find point with lowest distance
-    auto itShortest = findShortestPath(paths.begin(), paths.end(), [&](bvector<DPoint3d> path) {return !path.back().AlmostEqual(target); });
-
-    if (paths.end() == itShortest)
-        return; // All paths are complete
-
-    bvector<DPoint3d> path = *itShortest;
-    DPoint3d lastPoint = path.back();
-
-    int pointsAdded = 0;
-
-    DSegment3d directPath = DSegment3d::From(lastPoint, target);
-    if (GeometryUtils::CheckIfLineIsContainedInPolygonArea(walkableShape, directPath))
-        {
-        itShortest->push_back(target);
-        pointsAdded = 1;
-        }
-    else
-        {
-        // Check if direct path from X to Y intersects with any line strings
-        bvector<DPoint3d> pointsToAdd;
-        getCorrectionPointsByClosestIntersection(pointsToAdd, lineStrings, walkableShape, lastPoint, target);
-
-        if (0 == pointsToAdd.size())
-            {
-            // try adding neighbor points of the line string that point is on
-            getCorrectionPointsByPointPositionInShapes(pointsToAdd, lineStrings, lastPoint, target);
-            }
-
-        pointsAdded = alternatePathsIfPointsNotContained(paths, itShortest, pointsToAdd);
-        }
-
-    if (0 == pointsAdded) // no points could have been added. This path can never reach target. 
-        paths.erase(itShortest); // Will prevent infinite recursion
-
-    findPathsNotIntersectingWithLineStringsFromPointToTarget(paths, walkableShape, lineStrings, target);
-    }
-
-//---------------------------------------------------------------------------------------
-// @bsimethod                                    Haroldas.Vitunskas                  07/17
-//---------------------------------------------------------------------------------------
-void removeInnerPoints(bvector<bvector<DPoint3d>>& paths, CurveVectorCR walkableShape)
-    {
-    bool pointRemoved = true;
-    while (pointRemoved)
-        {
-        pointRemoved = false;
-        for (auto itCurrentPath = paths.begin(); itCurrentPath != paths.end(); ++itCurrentPath)
-            {
-            for (size_t i = 1; i < itCurrentPath->size() - 1; ++i)
-                {
-                DSegment3d line = DSegment3d::From((*itCurrentPath)[i - 1], (*itCurrentPath)[i + 1]);
-
-                if (!GeometryUtils::CheckIfLineIsContainedInPolygonArea(walkableShape, line))
-                    continue;
-                    
-                itCurrentPath->erase(itCurrentPath->begin() + i);
-                --i; // prevent skipping points
-                pointRemoved = true;
-                }
-            }
-        }
-    }
-
-//---------------------------------------------------------------------------------------
-// @bsimethod                                    Haroldas.Vitunskas                  07/17
-//---------------------------------------------------------------------------------------
-DPoint3d adjustToClosestLineString(bvector<bvector<DPoint3d>> lineStrings, DPoint3d point, CurveVector::InOutClassification positionToAdjustFrom)
-    {
-    double minDistance = DBL_MAX;
-    DPoint3d adjustedPoint = point;
-    for (bvector<DPoint3d> lineString : lineStrings)
-        {
-        CurveVectorPtr lineStringCurve = CurveVector::CreateLinear(lineString, CurveVector::BOUNDARY_TYPE_Outer);
-        if (positionToAdjustFrom == lineStringCurve->PointInOnOutXY(point))
-            {
-            CurveLocationDetail hit;
-            lineStringCurve->ClosestPointBounded(point, hit);
-            if (point.Distance(hit.point) < minDistance)
-                {
-                adjustedPoint = hit.point;
-                minDistance = adjustedPoint.Distance(point);
-                }
-            }
-        else
-            {
-            adjustedPoint = point;
-            minDistance = point.Distance(adjustedPoint);
-            }
-        }
-
-    return adjustedPoint;
-    }
-
-//---------------------------------------------------------------------------------------
-// @bsimethod                                    Haroldas.Vitunskas                  07/17
-//---------------------------------------------------------------------------------------
-DPoint3d adjustIfPositionNotCorrect(DPoint3d point, bvector<bvector<DPoint3d>> innerLineStrings, bvector<bvector<DPoint3d>> outerLineStrings)
-    {
-    DPoint3d adjusted = adjustToClosestLineString(outerLineStrings, point, CurveVector::INOUT_Out);
-    if (adjusted.AlmostEqual(point))
-        adjusted = adjustToClosestLineString(innerLineStrings, point, CurveVector::INOUT_In);
-
-    return adjusted;
-    }
-
-//---------------------------------------------------------------------------------------
-// @bsimethod                                    Haroldas.Vitunskas                  07/17
-//---------------------------------------------------------------------------------------
-bool checkIfPointsAreInTheSameSubarea(DPoint3d point1, DPoint3d point2, bvector<bvector<DPoint3d>> subareas)
-    {
-    for (bvector<DPoint3d> lineString : subareas)
-        {
-        CurveVectorPtr curve = CurveVector::CreateLinear(lineString, CurveVector::BOUNDARY_TYPE_Outer);
-        CurveVector::InOutClassification pos1 = curve->PointInOnOutXY(point1), pos2 = curve->PointInOnOutXY(point2);
-
-        if (pos1 != pos2 && (CurveVector::InOutClassification::INOUT_Out == pos1 || CurveVector::InOutClassification::INOUT_Out == pos2))
-            return false; 
-        }
-
-    return true;
-    }
-
-//---------------------------------------------------------------------------------------
-// @bsimethod                                    Haroldas.Vitunskas                  07/17
-//---------------------------------------------------------------------------------------
-Transform getTransformToSegmentAsXAxisXY(DSegment3d segment)
-    {
-    DPoint3d newOrigin = segment.point[0];
-    Transform translation = Transform::FromRowValues(1, 0, 0, newOrigin.x,
-                                                     0, 1, 0, newOrigin.y,
-                                                     0, 0, 1, 0);
-
-    double scaleFactor = segment.Length();
-    Transform scale = Transform::FromRowValues(scaleFactor, 0, 0, 0,
-                                               0, scaleFactor, 0, 0,
-                                               0, 0, 1, 0);
-
-    double rotAngle = DVec3d::From(1.0, 0.0, 0.0).AngleToXY(DVec3d::FromStartEnd(segment.point[0], segment.point[1]));
-    double cosTheta = std::cos(rotAngle);
-    double sinTheta = std::sin(rotAngle); 
-
-    RotMatrix rotMatrix = RotMatrix::FromRowValues(cosTheta, -sinTheta, 0,
-                                                   sinTheta, cosTheta, 0,
-                                                   0, 0, 1);
-    Transform rotation = Transform::From(rotMatrix);
-
-    Transform transform = Transform::FromProduct(translation, scale, rotation), inverse;
-    inverse.InverseOf(transform);
-    return inverse;
-    }
-
-//---------------------------------------------------------------------------------------
-// @bsimethod                                    Haroldas.Vitunskas                  07/17
-//---------------------------------------------------------------------------------------
-void GeometryUtils::ExtractInnerOuterLineStrings(bvector<bvector<DPoint3d>>& innerLineStrings, bvector<bvector<DPoint3d>>& outerLineStrings, CurveVectorCR shape)
-    {
-    bvector<CurveVectorPtr> innerCurveVectors, outerCurveVectors;
-    GeometryUtils::ExtractInnerOuterCurves(innerCurveVectors, outerCurveVectors, shape);
-
-    innerLineStrings = bvector<bvector<DPoint3d>>(innerCurveVectors.size());
-    outerLineStrings = bvector<bvector<DPoint3d>>(outerCurveVectors.size());
-
-    auto itInnerCurves = innerCurveVectors.begin();
-    auto itOuterCurves = outerCurveVectors.begin();
-
-    std::generate(innerLineStrings.begin(), innerLineStrings.end(), [&]() {return GeometryUtils::ExtractLineString(**(itInnerCurves++)); });
-    std::generate(outerLineStrings.begin(), outerLineStrings.end(), [&]() {return GeometryUtils::ExtractLineString(**(itOuterCurves++)); });
-
-    // Remove failed linestrings
-    auto itRemoveInner = std::remove_if(innerLineStrings.begin(), innerLineStrings.end(), [](bvector<DPoint3d> lineString) {return lineString.empty(); });
-    auto itRemoveOuter = std::remove_if(outerLineStrings.begin(), outerLineStrings.end(), [](bvector<DPoint3d> lineString) {return lineString.empty(); });
-
-    innerLineStrings.erase(itRemoveInner, innerLineStrings.end());
-    outerLineStrings.erase(itRemoveOuter, outerLineStrings.end());
-    }
-
-//---------------------------------------------------------------------------------------
-// @bsimethod                                    Haroldas.Vitunskas                  07/17
-//---------------------------------------------------------------------------------------
-bvector<DPoint3d> findIntersectionsWithXAxis(bvector<DPoint3d> lineString)
-    {
-    bvector<DPoint3d> intersectionPoints;
-
-    if (lineString.front().AlmostEqual(lineString.back()))
-        lineString.pop_back();
-
-    // Intersection is true if for any two points P_i (x_i, y_i) and P_i+1 (x_i+1, y_i+1), (y_i > 0 != y_i+1 > 0).
-
-    for (DPoint3d point : lineString)
-        {
-        if (!GeometryUtils::AlmostEqual(point.y, 0, CONTAINEMENT_TOLERANCE))
-            continue;
-
-        intersectionPoints.push_back(point);
-        }
-
-    lineString.push_back(lineString.front());
-    for (size_t i = 0; i < lineString.size() - 1; ++i)
-        {
-        DPoint3d point = lineString[i], pointAfter = lineString[i + 1];
-        if (GeometryUtils::AlmostEqual(point.y, 0, CONTAINEMENT_TOLERANCE) || GeometryUtils::AlmostEqual(pointAfter.y, 0, CONTAINEMENT_TOLERANCE))
-            continue; // If either end point is 0, no more intersections for this edge are possible
-
-        if (point.y > 0 != pointAfter.y > 0)
-            {
-            // Find intersection point
-            // vec v(a, b, c) is such that p + v = pPlus
-            // p + kv = (x, 0, z), k in (0, 1)
-            // k is such that p.y + k * b = 0 => k = -p.y / b, if b is non-zero.
-
-            DVec3d v = DVec3d::FromStartEnd(point, pointAfter);
-            BeAssert(0 != v.y); //  b can't be 0, because the if line intersects X axis and no end point is 0, line can't be parallel to X axis
-
-            DPoint3d intersectionPoint = DPoint3d::FromSumOf(point, v, -point.y / v.y);
-            intersectionPoints.push_back(intersectionPoint);
-            }
-        }
-    return intersectionPoints;
-    }
-
-//---------------------------------------------------------------------------------------
-// @bsimethod                                    Haroldas.Vitunskas                  07/17
-//---------------------------------------------------------------------------------------
-DSegment3d shrinkFromBothEnds(DSegment3d line, double magnitude)
-    {
-    if (2 * magnitude > line.Length())
-        return line; // no changes
-
-    DPoint3d offseted0 = line.point[0], offseted1 = line.point[1];
-
-    DVec3d insideLine = DVec3d::FromStartEnd(offseted0, offseted1);
-    insideLine.ScaleToLength(magnitude);
-
-    offseted0.Add(insideLine);
-    offseted1.Subtract(insideLine);
-
-    return DSegment3d::From(offseted0, offseted1);
-    }
-
-//---------------------------------------------------------------------------------------
-// @bsimethod                                    Haroldas.Vitunskas                  07/17
-//---------------------------------------------------------------------------------------
-bool checkIfLinePositionInTransformedLineStringsIsCorrect(bvector<bvector<DPoint3d>> lineStrings, DSegment3d originalLine, Transform coordinateSystem, CurveVector::InOutClassification expectedPosition, bool forAll)
-    {
-    BeAssert(CurveVector::INOUT_On != expectedPosition); // position On is not supported for expected position
-
-    CurveVector::InOutClassification badPosition = (CurveVector::INOUT_Out == expectedPosition) ? CurveVector::INOUT_In : CurveVector::INOUT_Out;
-
-    bool position = (forAll) ? true : false;
-    for (bvector<DPoint3d> lineString : lineStrings)
-        {
-        bool currentPositionCorrect = true;
-        // Find all intersections of polygon edges with X axis.
-        bvector<DPoint3d> intersectionPoints = findIntersectionsWithXAxis(lineString);
-
-        // Analysis of intersection points:
-        //  If intersection any point P(x, y) is such that 0 < x < 1, return false (line intersects with shape)
-        // If any line end point is also an intersection, additional analysis is needed. We'll check if deviated end points to inside of the line are inside/outside the shape
-        if (std::count_if(intersectionPoints.begin(), intersectionPoints.end(), [](DPoint3d point) {return point.x - CONTAINEMENT_TOLERANCE > 0 && point.x + CONTAINEMENT_TOLERANCE < 1; }) > 0)
-            return false;
-
-        if (intersectionPoints.end() != std::find_if(intersectionPoints.begin(), intersectionPoints.end(), [](DPoint3d point) {return GeometryUtils::AlmostEqual(point.x, 0, CONTAINEMENT_TOLERANCE) || GeometryUtils::AlmostEqual(point.x, 1, CONTAINEMENT_TOLERANCE); }))
-            {
-            DSegment3d shrinked = shrinkFromBothEnds(originalLine, CONTAINEMENT_TOLERANCE);
-            coordinateSystem.Multiply(shrinked); // apply the coordinate system
-
-            CurveVectorPtr outer = CurveVector::CreateLinear(lineString, CurveVector::BOUNDARY_TYPE_Outer);
-            currentPositionCorrect = (badPosition != outer->PointInOnOutXY(shrinked.point[0]) && badPosition != outer->PointInOnOutXY(shrinked.point[1]));
-            }
-
-        position = (forAll) ? position && currentPositionCorrect : position || currentPositionCorrect;
-
-        if (forAll && !position)
-            return false;
-        }
-
-    return position;
-    }
-
-//---------------------------------------------------------------------------------------
-// @bsimethod                                    Haroldas.Vitunskas                  07/17
-//---------------------------------------------------------------------------------------
-bool GeometryUtils::CheckIfLineIsContainedInPolygonArea(CurveVectorCR area, DSegment3d line)
-    {
-    if (CurveVector::INOUT_Out == area.PointInOnOutXY(line.point[0]) || CurveVector::INOUT_Out == area.PointInOnOutXY(line.point[1]))
-        return false; // If either end point is outside the polygon, the line is not contained
-
-     // 1. Transform line and curve vector in such way that line would be on X axis: {(x0, y0), (x1, y1)} = T{(0.0, 0.0), (1, 0)} and apply the transformation for the shape
-    Transform newCoordinateSystem = getTransformToSegmentAsXAxisXY(line);
-
-    CurveVectorPtr transformedArea = area.Clone();
-    transformedArea->TransformInPlace(newCoordinateSystem);
-
-    // Convert shape into inner/outer line strings
-    bvector<bvector<DPoint3d>> innerLineStrings, outerLineStrings;
-    ExtractInnerOuterLineStrings(innerLineStrings, outerLineStrings, *transformedArea);
-
-    // For outer line strings, line should be inside it and for all inner line strings, line should be out of it
-    bool insideOuters = checkIfLinePositionInTransformedLineStringsIsCorrect(outerLineStrings, line, newCoordinateSystem, CurveVector::INOUT_In, false);
-    bool outsideInners = checkIfLinePositionInTransformedLineStringsIsCorrect(innerLineStrings, line, newCoordinateSystem, CurveVector::INOUT_Out, true);
-
-    return insideOuters && outsideInners;
-    }
-
-//---------------------------------------------------------------------------------------
-// @bsimethod                                    Haroldas.Vitunskas                  07/17
-//---------------------------------------------------------------------------------------
-void restoreOriginalPathEnds(bvector<bvector<DPoint3d>>& paths, DPoint3d originalSource, DPoint3d originalDestination, bvector<bvector<DPoint3d>> originalLineStrings)
-    {
-    for (bvector<bvector<DPoint3d>>::iterator itPath = paths.begin(); itPath != paths.end(); ++itPath)
-        {
-        if (findClosestLineStringSegmentThatIntersectsWithPath(originalLineStrings, DSegment3d::From(originalSource, *(itPath->begin() + 1))).IsAlmostSinglePoint())
-            (*itPath)[0] = originalSource; // if no intersection between direct path from source/destination to point before/after it and any original line string, replace adjusted point with point
-        else if (findClosestLineStringSegmentThatIntersectsWithPath(originalLineStrings, DSegment3d::From(originalSource, itPath->front())).IsAlmostSinglePoint())
-            itPath->insert(itPath->begin(), originalSource); // else if no intersections for path between point and adjusted point, keep the adjusted point for path
-        else // path is invalid, it should be deleted
-            {
-            *itPath = bvector<DPoint3d>();
-            continue;
-            }
-
-        if (findClosestLineStringSegmentThatIntersectsWithPath(originalLineStrings, DSegment3d::From(originalDestination, *(itPath->end() - 2))).IsAlmostSinglePoint())
-            (*itPath)[itPath->size() - 1] = originalSource;
-        else if (findClosestLineStringSegmentThatIntersectsWithPath(originalLineStrings, DSegment3d::From(originalDestination, itPath->back())).IsAlmostSinglePoint())
-            itPath->push_back(originalSource);
-        else
-            *itPath = bvector<DPoint3d>();
-        }
-    }
-
-//---------------------------------------------------------------------------------------
-// @bsimethod                                    Haroldas.Vitunskas                  07/17
-//---------------------------------------------------------------------------------------
-void extractOriginalAndDeviationLineStrings(bvector<bvector<DPoint3d>>& originalLineStrings, bvector<bvector<DPoint3d>>& innerDeviationLineStrings, bvector<bvector<DPoint3d>>& outerDeviationLineStrings, CurveVectorCR originalCurve, CurveVectorCR deviatedCurve)
-    {
-    bvector<bvector<DPoint3d>> innerOriginal, outerOriginal;
-    GeometryUtils::ExtractInnerOuterLineStrings(innerOriginal, outerOriginal, originalCurve);
-    originalLineStrings = innerOriginal;
-    originalLineStrings.insert(originalLineStrings.end(), outerOriginal.begin(), outerOriginal.end());
-
-    GeometryUtils::ExtractInnerOuterLineStrings(innerDeviationLineStrings, outerDeviationLineStrings, deviatedCurve);
-    }
-
-//---------------------------------------------------------------------------------------
-// @bsimethod                                    Haroldas.Vitunskas                  07/17
-//---------------------------------------------------------------------------------------
-BentleyStatus GeometryUtils::FindShortestPathBetweenPointsInCurveVector(bvector<DPoint3d>& pathLineString, CurveVectorCR curveVector, DPoint3d source, DPoint3d destination)
-    {
-    CurveVectorPtr walkableShape = GeometryUtils::OffsetCurveInnerOuterChildren(curveVector, EGRESS_CORRECTION, -EGRESS_CORRECTION, true);
-    if (!walkableShape.IsValid())
-        return BentleyStatus::ERROR;
-
-    // Method:
-    // 1.   Create deviated line strings by extracting them from walkable area
-    bvector<bvector<DPoint3d>> innerDeviationLineStrings, outerDeviationLineStrings, originalLineStrings;
-    extractOriginalAndDeviationLineStrings(originalLineStrings, innerDeviationLineStrings, outerDeviationLineStrings, curveVector, *walkableShape);
-
-    // If source and destination points are out of deviated outer line string, use their projections on the line string
-    DPoint3d adjustedSource = adjustIfPositionNotCorrect(source, innerDeviationLineStrings, outerDeviationLineStrings);
-    DPoint3d adjustedDestination = adjustIfPositionNotCorrect(destination, innerDeviationLineStrings, outerDeviationLineStrings);
-
-    BeAssert(CurveVector::InOutClassification::INOUT_Out != curveVector.PointInOnOutXY(adjustedSource) && CurveVector::InOutClassification::INOUT_Out != curveVector.PointInOnOutXY(adjustedDestination));
-
-    if (!checkIfPointsAreInTheSameSubarea(adjustedSource, adjustedDestination, outerDeviationLineStrings))
-        return BentleyStatus::ERROR; // destination and source can't be in different areas
-
-    // 2.   Try finding path from X to Y while checking for intersections
-    bvector<bvector<DPoint3d>> allDeviationLineStrings;
-    allDeviationLineStrings.insert(allDeviationLineStrings.end(), innerDeviationLineStrings.begin(), innerDeviationLineStrings.end());
-    allDeviationLineStrings.insert(allDeviationLineStrings.end(), outerDeviationLineStrings.begin(), outerDeviationLineStrings.end());
-
-    bvector<bvector<DPoint3d>> paths = { { adjustedSource } };
-    findPathsNotIntersectingWithLineStringsFromPointToTarget(paths, *walkableShape, allDeviationLineStrings, adjustedDestination);
-
-    // 3.   Remove any inner points in paths. Inner point P is such that if you take points P- and P+ (where P- is point before P and P+ is point after P), 
-    //      line {P-, P+} doesn't intersect any line strings
-    removeInnerPoints(paths, *walkableShape);
-
-    // 4.   Find the path with shortest length
-
-    // 4.1. Switch adjusted points to actual ones and check for any intersections with any original linestrings 
-    //      for first and last lines of path
-    restoreOriginalPathEnds(paths, source, destination, originalLineStrings);
-
-    // 4.2. Remove invalid paths
-    bvector<bvector<DPoint3d>>::iterator itRemove = std::remove_if(paths.begin(), paths.end(), [&](bvector<DPoint3d> path) { return 0 == path.size(); });
-    paths.erase(itRemove, paths.end());
-
-    // 4.3. Select the shortest path
-    bvector<bvector<DPoint3d>>::iterator itShortest = findShortestPath(paths.begin(), paths.end());
-    if (paths.end() != itShortest)
-        {
-        pathLineString = *itShortest;
-        return BentleyStatus::SUCCESS;
-        }
-
-    return BentleyStatus::ERROR;
-    }
-
-//---------------------------------------------------------------------------------------
-// @bsimethod                                    Haroldas.Vitunskas                  07/17
-//---------------------------------------------------------------------------------------
-double GeometryUtils::GetPathLength(bvector<DPoint3d> path)
-    {
-    double length = 0;
-    for (size_t i = 0; i < path.size() - 1; ++i)
-        {
-        length += path[i].Distance(path[i + 1]);
-        }
-
-    return length;
-    }
-
-//---------------------------------------------------------------------------------------
-// @bsimethod                                    Haroldas.Vitunskas                  07/17
-//---------------------------------------------------------------------------------------
-double GeometryUtils::GetCorrectedPathLength(DPoint3d source, DPoint3d target, bvector<DPoint3d> correctionPoints)
-    {
-    if (correctionPoints.size() > 0)
-        {
-        DPoint3d first = correctionPoints.front();
-        DPoint3d last = correctionPoints.back();
-
-        return source.Distance(first) + GetPathLength(correctionPoints) + last.Distance(target);
-        }
-    else
-        return source.Distance(target);
-    }
-
-//--------------------------------------------------------------------------------------
-// @bsimethod                                    Mindaugas Butkus                09/2017
-//---------------+---------------+---------------+---------------+---------------+------
-void GeometryUtils::AddVertex(CurveVectorR cv, DPoint3d const& vertex)
-    {
-    if (CurveVector::BOUNDARY_TYPE_ParityRegion == cv.GetBoundaryType() ||
-        CurveVector::BOUNDARY_TYPE_UnionRegion == cv.GetBoundaryType())
-        {
-        for (ICurvePrimitivePtr& inner : cv)
-            {
-            AddVertex(*inner->GetChildCurveVectorP(), vertex);
-            }
-
-        return;
-        }
-
-    CurveVectorPtr openCV = cv.Clone();
-    openCV->SetBoundaryType(CurveVector::BOUNDARY_TYPE_Open);
-
-    CurveLocationDetail locationOnCurveVector;
-    openCV->ClosestPointBounded(vertex, locationOnCurveVector);
-    if (!locationOnCurveVector.point.AlmostEqual(vertex))
-        return;
-
-    if (DoubleOps::AlmostEqual(locationOnCurveVector.componentFraction, 0) ||
-        DoubleOps::AlmostEqual(locationOnCurveVector.componentFraction, 1))
-        return; // there should already be vertices at these points.
-
-    size_t indexOfPrimitive = openCV->FindIndexOfPrimitive(locationOnCurveVector.curve);
-    if (SIZE_MAX == indexOfPrimitive)
-        return;
-
-    CurveVectorPtr parts = openCV->GenerateAllParts(static_cast<int>(indexOfPrimitive), locationOnCurveVector.fraction, static_cast<int>(indexOfPrimitive), locationOnCurveVector.fraction);
-    if (parts.IsNull())
-        return;
-
-    //BOUNDARY_TYPE_Open - (A B), (B to end), (start to A)
-    // (A B) is null, so it is skipped.
-    if (parts->size() != 2)
-        {
-        BeAssert(false);
-        return;
-        }
-
-    cv.clear();
-    cv.AddPrimitives(*parts->at(1)->GetChildCurveVectorCP());
-    cv.AddPrimitives(*parts->at(0)->GetChildCurveVectorCP());
-
-    cv = *ConsolidateAdjacentLinestrings(cv);
-    }
-
-//--------------------------------------------------------------------------------------
-// @bsimethod                                    Mindaugas Butkus                07/2018
-//---------------+---------------+---------------+---------------+---------------+------
-CurveVectorPtr GeometryUtils::ConsolidateAdjacentLinestrings
-(
-    CurveVectorCR inCV
-)
-    {
-    CurveVectorPtr outCV = CurveVector::Create(inCV.GetBoundaryType());
-
-    if (inCV.size() == 1)
-        return inCV.Clone();
-
-    for (auto iter = inCV.begin(); iter != inCV.end(); ++iter)
-        {
-        ICurvePrimitivePtr currentPrimitive = (*iter);
-        ICurvePrimitive::CurvePrimitiveType currentType = currentPrimitive->GetCurvePrimitiveType();
-
-        if (outCV->empty())
-            {
-            if (ICurvePrimitive::CURVE_PRIMITIVE_TYPE_CurveVector == currentType)
-                {
-                outCV->Add(ConsolidateAdjacentLinestrings(*(*iter)->GetChildCurveVectorCP()));
-                }
-            else
-                {
-                outCV->Add(*iter);
-                }
-            continue;
-            }
-
-        if (ICurvePrimitive::CURVE_PRIMITIVE_TYPE_Line != currentType &&
-            ICurvePrimitive::CURVE_PRIMITIVE_TYPE_LineString != currentType)
-            {
-            outCV->Add(*iter);
-            continue;
-            }
-
-        ICurvePrimitivePtr lastPrimitive = outCV->back();
-        ICurvePrimitive::CurvePrimitiveType lastType = lastPrimitive->GetCurvePrimitiveType();
-
-        if (ICurvePrimitive::CURVE_PRIMITIVE_TYPE_Line != lastType &&
-            ICurvePrimitive::CURVE_PRIMITIVE_TYPE_LineString != lastType)
-            {
-            outCV->Add(*iter);
-            continue;
-            }
-
-        bvector<DPoint3d> lastLineStringPoints;
-        bvector<DPoint3d> currentLineStringPoints;
-
-        if (ICurvePrimitive::CURVE_PRIMITIVE_TYPE_Line == lastType)
-            {
-            DSegment3d line = *lastPrimitive->GetLineCP();
-            DPoint3d start, end;
-            line.GetEndPoints(start, end);
-            lastLineStringPoints.push_back(start);
-            lastLineStringPoints.push_back(end);
-            }
-        else if (ICurvePrimitive::CURVE_PRIMITIVE_TYPE_LineString == lastType)
-            {
-            lastLineStringPoints = *lastPrimitive->GetLineStringCP();
-            }
-
-        if (ICurvePrimitive::CURVE_PRIMITIVE_TYPE_Line == currentType)
-            {
-            DSegment3d line = *currentPrimitive->GetLineCP();
-            DPoint3d start, end;
-            line.GetEndPoints(start, end);
-            currentLineStringPoints.push_back(start);
-            currentLineStringPoints.push_back(end);
-            }
-        else if (ICurvePrimitive::CURVE_PRIMITIVE_TYPE_LineString == currentType)
-            {
-            currentLineStringPoints = *currentPrimitive->GetLineStringCP();
-            }
-
-        if (lastLineStringPoints.back().AlmostEqual(currentLineStringPoints.front()))
-            {
-            lastLineStringPoints.pop_back();
-            lastLineStringPoints.insert(lastLineStringPoints.end(), currentLineStringPoints.begin(), currentLineStringPoints.end());
-            outCV->pop_back();
-            outCV->Add(ICurvePrimitive::CreateLineString(lastLineStringPoints));
-            }
-        else
-            {
-            outCV->Add(currentPrimitive);
-            }
-        }
-
-    return outCV;
-    }
-
-//---------------------------------------------------------------------------------------
-// @bsimethod                                    Haroldas.Vitunskas              09/2017
-//--------------+---------------+---------------+---------------+---------------+--------
-void GeometryUtils::LineStringAsWeightedCurve(CurveVectorPtr& curve, double weight)
-    {
-    bvector<DPoint3d> lineString = ExtractLineString(*curve);
-    if (lineString.size() < 2)
-        return;
-
-    for (auto itPoint = lineString.end() - 1; itPoint != lineString.begin() - 1; --itPoint)
-        lineString.push_back(*itPoint); // {A, B, C, D } -> { A, B, C, D, D, C, B, A }
-    
-    bvector<DPoint3d> newLineString;
-    for (auto itPoint = lineString.begin(); itPoint != lineString.end(); ++itPoint)
-        {
-        auto itBefore = itPoint != lineString.begin() ? itPoint - 1 : lineString.end() - 1;
-        auto itAfter = itPoint != lineString.end() - 1 ? itPoint + 1 : lineString.begin();
-
-        DVec3d dirBefore = DVec3d::FromStartEnd(*itPoint, *itBefore);
-        DVec3d dirAfter = DVec3d::FromStartEnd(*itPoint, *itAfter);
-
-        DVec3d offsetVec;
-        if (0 == dirBefore.Magnitude() || 0 == dirAfter.Magnitude())
-            {
-            double rotationAngle = msGeomConst_pi / 2;
-            if (0 == dirBefore.Magnitude())
-                {
-                offsetVec = dirAfter;
-                rotationAngle *= -1;
-                }
-            else
-                {
-                offsetVec = dirBefore;
-                }
-            BeAssert(0 != offsetVec.Magnitude()); // In theory, this should be null only if the original curve vector has repeating points.
-
-            offsetVec.RotateXY(rotationAngle);
-            offsetVec.ScaleToLength(weight / 2);
-            }
-        else
-            {
-            double rotAngle = dirBefore.AngleToXY(dirAfter) / 2;
-            offsetVec.RotateXY(dirBefore, rotAngle);
-            offsetVec.ScaleToLength((weight / 2) / std::sin(rotAngle));
-            }
-        DPoint3d toInsert = *itPoint;
-        toInsert.Add(offsetVec);
-        newLineString.push_back(toInsert);
-        }
-
-    curve = CurveVector::CreateLinear(newLineString, CurveVector::BoundaryType::BOUNDARY_TYPE_Outer);
-    }
-
-//--------------------------------------------------------------------------------------
-// @bsimethod                                    Mindaugas.Butkus                10/2017
-//---------------+---------------+---------------+---------------+---------------+------
-bool GeometryUtils::AllPointsInOrOnShape
-(
-    bvector<DPoint3d> const& shapePoints,
-    bvector<DPoint3d> const& pointsToTest
-)
-    {
-    CurveVectorPtr shape = CurveVector::CreateLinear(shapePoints, CurveVector::BoundaryType::BOUNDARY_TYPE_Outer);
-
-    for (DPoint3d const& p : pointsToTest)
-        {
-        CurveVector::InOutClassification inout = shape->PointInOnOutXY(p);
-        if (CurveVector::InOutClassification::INOUT_Unknown == inout)
-            {
-            return false;
-            }
-        else if(CurveVector::InOutClassification::INOUT_Out == inout)
-            {
-            DPoint3d curveOrRegionPoint;
-            shape->ClosestCurveOrRegionPoint(p, curveOrRegionPoint);
-
-            double distance = p.Distance(curveOrRegionPoint);
-            if (!DoubleOps::AlmostEqual(distance, 0))
-                {
-                return false;
-                }
-            }
-        }
-
-    return true;
-    }
-
-//--------------------------------------------------------------------------------------
-// @bsimethod                                    Mindaugas.Butkus                10/2017
-//---------------+---------------+---------------+---------------+---------------+------
-bvector<DPoint3d> GeometryUtils::GetConvexPolygonVertices
-(
-    size_t n, 
-    double ccRadius, 
-    DPoint3d ccCenter, 
-    bool keepArea
-)
-    {
-    BeAssert(n >= 3);
-    
-    if (keepArea)
-        {
-        // compensate for the lost area by increasing radius
-        ccRadius = (sqrt(Angle::TwoPi())*ccRadius) / (sqrt(n * sin(Angle::TwoPi() / n)));
-        }
-
-    bvector<DPoint3d> vertices(n);
-    double step = Angle::TwoPi() / n;
-    for (int i = 0; i < n; i++)
-        {
-        vertices[i] = DPoint3d::From(ccCenter.x + ccRadius * cos(i * step), ccCenter.y + ccRadius * sin(i * step), 0.0);
-        }
-
-    return vertices;
-    }
-
-//--------------------------------------------------------------------------------------
-// @bsimethod                                    Mindaugas.Butkus                10/2017
-//---------------+---------------+---------------+---------------+---------------+------
-bvector<DPoint3d> GeometryUtils::GetCircularArcPoints
-(
-    DEllipse3d arc,
-    double maxEdgeLength,
-    bool keepSectorArea
-)
-    {
-    if (!arc.IsCircular())
-        return bvector<DPoint3d>();
-
-    double radius = arc.vector0.Magnitude();
-
-    // maximum maxEdgeLength cannot be more than the diameter of the circle.
-    maxEdgeLength = std::min(2 * radius, maxEdgeLength);
-
-    double maxAngle = acos(1 - (maxEdgeLength * maxEdgeLength) / (2 * radius * radius));
-
-    double sweep = abs(arc.sweep);
-
-    size_t nEdges = static_cast<size_t>(floor(sweep / maxAngle));
-    if (sweep - nEdges * maxAngle > 0)
-        nEdges += 1;
-
-    if (arc.IsFullEllipse())
-        {
-        if (nEdges < 3)
-            nEdges = 3;
-
-        // GetConvexPolygonVertices is a bit faster for a full ellipse
-        bvector<DPoint3d> points = GetConvexPolygonVertices(nEdges, radius, arc.center, keepSectorArea);
-        points.push_back(points.front());
-        return points;
-        }
-
-    size_t nVertices = nEdges + 1;
-    bvector<DPoint3d> points(nVertices);
-
-    double step = sweep / nEdges;
-    if (keepSectorArea)
-        radius = radius * sqrt(step / sin(step));
-
-    arc.vector0.ScaleToLength(radius);
-    arc.vector90.ScaleToLength(radius);
-
-    for (size_t i = 0; i < nVertices; i++)
-        {
-        points[i] = arc.FractionToPoint(step * i / sweep);
-        }
-
-    return points;
-    }
-
-//--------------------------------------------------------------------------------------
-// @bsimethod                                    Mindaugas.Butkus                10/2017
-//---------------+---------------+---------------+---------------+---------------+------
-bvector<DPoint3d> GeometryUtils::GetCurvePrimitivePoints
-(
-    ICurvePrimitiveCR curvePrimitive,
-    double maxEdgeLength,
-    bool keepSectorArea
-)
-    {
-    BeAssert(maxEdgeLength >= 0);
-
-    if (curvePrimitive.GetCurvePrimitiveType() == ICurvePrimitive::CurvePrimitiveType::CURVE_PRIMITIVE_TYPE_Arc)
-        {
-        DEllipse3d arc = *curvePrimitive.GetArcCP();
-        if (arc.IsCircular())
-            return GetCircularArcPoints(arc, maxEdgeLength, keepSectorArea);
-        }
-
-    if (curvePrimitive.GetCurvePrimitiveType() == ICurvePrimitive::CurvePrimitiveType::CURVE_PRIMITIVE_TYPE_Line)
-        {
-        DSegment3d line = *curvePrimitive.GetLineCP();
-        DPoint3d start, end;
-        line.GetEndPoints(start, end);
-        return {start, end};
-        }
-
-    if (curvePrimitive.GetCurvePrimitiveType() == ICurvePrimitive::CurvePrimitiveType::CURVE_PRIMITIVE_TYPE_LineString)
-        {
-        bvector<DPoint3d> points = *curvePrimitive.GetLineStringCP();
-        return points;
-        }
-
-    IFacetOptionsPtr  facetOptions = IFacetOptions::Create();
-    facetOptions->SetEdgeChainsRequired(true);
-    facetOptions->SetMaxEdgeLength(maxEdgeLength);
-
-    bvector<DPoint3d> points;
-    curvePrimitive.AddStrokes(points, *facetOptions);
-    return points;
-    }
-
-//--------------------------------------------------------------------------------------
-// @bsimethod                                    Mindaugas.Butkus                10/2017
-//---------------+---------------+---------------+---------------+---------------+------
-bvector<DPoint3d> GeometryUtils::GetCurveVectorPoints
-(
-    CurveVectorCR curveVectorPtr,
-    double maxEdgeLength,
-    bool keepSectorArea
-)
-    {
-    CurveVectorPtr target;
-    switch (curveVectorPtr.GetBoundaryType())
-        {
-        case CurveVector::BoundaryType::BOUNDARY_TYPE_None:
-            return bvector<DPoint3d>();
-            break;
-        case CurveVector::BoundaryType::BOUNDARY_TYPE_Outer:
-        case CurveVector::BoundaryType::BOUNDARY_TYPE_Inner:
-        case CurveVector::BoundaryType::BOUNDARY_TYPE_Open:
-            target = curveVectorPtr.Clone();
-            break;
-        default:
-            target = curveVectorPtr[0]->GetChildCurveVectorCP()->Clone();
-            break;
-        }
-
-    bvector<DPoint3d> curveVectorPoints;
-    for (ICurvePrimitivePtr const& cp : *target)
-        {
-        bvector<DPoint3d> primitivePoints = GeometryUtils::GetCurvePrimitivePoints(*cp, maxEdgeLength, keepSectorArea);
-        curveVectorPoints.insert(curveVectorPoints.end(), primitivePoints.begin(), primitivePoints.end());
-        }
-
-    return curveVectorPoints;
-    }
-
-//--------------------------------------------------------------------------------------
-// @bsimethod                                    Mindaugas.Butkus                01/2018
-//---------------+---------------+---------------+---------------+---------------+------
-bool GeometryUtils::IsSameSingleLoopGeometry
-(
-    ICurvePrimitiveCR geom1, 
-    ICurvePrimitiveCR geom2, 
-    double tolerance
-)
-    {
-    DPoint3d start1, end1, start2, end2;
-    geom1.GetStartEnd(start1, end1);
-    geom2.GetStartEnd(start2, end2);
-
-    if (!start1.AlmostEqual(end1) || !start2.AlmostEqual(end2))
-        return false;
-    
-    return IsSameSingleLoopGeometry(*CurveVector::Create(CurveVector::BOUNDARY_TYPE_Outer, geom1.Clone()),
-                                    *CurveVector::Create(CurveVector::BOUNDARY_TYPE_Outer, geom2.Clone()),
-                                    tolerance);
-    }
-
-//--------------------------------------------------------------------------------------
-// @bsimethod                                    Mindaugas.Butkus                11/2017
-//---------------+---------------+---------------+---------------+---------------+------
-bool GeometryUtils::IsSameSingleLoopGeometry
-(
-    CurveVectorCR geom1, 
-    CurveVectorCR geom2, 
-    double tolerance
-)
-    {
-    BeAssert(CurveVector::BoundaryType::BOUNDARY_TYPE_ParityRegion != geom1.GetBoundaryType());
-    BeAssert(CurveVector::BoundaryType::BOUNDARY_TYPE_UnionRegion != geom1.GetBoundaryType());
-    BeAssert(CurveVector::BoundaryType::BOUNDARY_TYPE_ParityRegion != geom2.GetBoundaryType());
-    BeAssert(CurveVector::BoundaryType::BOUNDARY_TYPE_UnionRegion != geom2.GetBoundaryType());
-
-    if (!geom1.IsClosedPath() || !geom2.IsClosedPath())
-        return false;
-
-    CurveVectorPtr cv1 = geom1.Clone();
-    CurveVectorPtr cv2 = geom2.Clone();
-
-    cv1->ConsolidateAdjacentPrimitives(true);
-    cv2->ConsolidateAdjacentPrimitives(true);
-
-    if (cv1->size() != cv2->size())
-        return false;
-
-    if (cv1->size() == 1 && cv2->size() == 1
-        && cv1->at(0)->GetCurvePrimitiveType() == ICurvePrimitive::CURVE_PRIMITIVE_TYPE_LineString
-        && cv2->at(0)->GetCurvePrimitiveType() == ICurvePrimitive::CURVE_PRIMITIVE_TYPE_LineString)
-        {
-        // rotate linestring
-        bvector<DPoint3d>* cv1LineString = cv1->at(0)->GetLineStringP();
-        bvector<DPoint3d>* cv2LineString = cv2->at(0)->GetLineStringP();
-        if (nullptr == cv1LineString || nullptr == cv2LineString)
-            return false;
-
-        if (cv1LineString->front().AlmostEqual(cv1LineString->back()))
-            cv1LineString->pop_back();
-        if (cv2LineString->front().AlmostEqual(cv2LineString->back()))
-            cv2LineString->pop_back();
-
-        if (cv1LineString->size() != cv2LineString->size())
-            return false;
-
-        DPoint3d cv1Start = cv1LineString->at(0);
-        auto cv1StartInCv2 = std::find_if(cv2LineString->begin(), cv2LineString->end(),
-                                          [cv1Start, tolerance] (DPoint3d const& p) { return cv1Start.AlmostEqual(p, tolerance); });
-        if (cv2LineString->end() == cv1StartInCv2)
-            return false;
-
-        std::rotate(cv2LineString->begin(), cv1StartInCv2, cv2LineString->end());
-        }
-    else
-        {
-        ICurvePrimitivePtr cv1Start = cv1->at(0);
-        auto cv1StartInCv2 = std::find_if(cv2->begin(), cv2->end(),
-                                          [cv1Start, tolerance] (ICurvePrimitivePtr const& geom2)
-            {
-            return IsSameGeometry(*cv1Start, *geom2, tolerance);
-            });
-        if (cv2->end() == cv1StartInCv2)
-            return false;
-
-        std::rotate(cv2->begin(), cv1StartInCv2, cv2->end());
-        }
-
-    if (cv1->IsSameStructureAndGeometry(*cv2, tolerance))
-        return true;
-
-    auto cv1Iter = cv1->begin();
-    auto cv2Iter = cv2->begin();
-    for (; cv1->end() != cv1Iter && cv2->end() != cv2Iter; ++cv1Iter, ++cv2Iter)
-        {
-        if (!IsSameGeometry(**cv1Iter, **cv2Iter, tolerance))
-            return false;
-        }
-
-    return true;
-    }
-
-//--------------------------------------------------------------------------------------
-// @bsimethod                                    Mindaugas.Butkus                11/2017
-//---------------+---------------+---------------+---------------+---------------+------
-bool GeometryUtils::IsSameGeometry
-(
-    ICurvePrimitiveCR geom1,
-    ICurvePrimitiveCR geom2,
-    double tolerance
-)
-    {
-    if (geom1.GetCurvePrimitiveType() != geom2.GetCurvePrimitiveType())
-        return false;
-
-    ICurvePrimitive::CurvePrimitiveType geomType = geom1.GetCurvePrimitiveType();
-    switch (geomType)
-        {
-        case ICurvePrimitive::CurvePrimitiveType::CURVE_PRIMITIVE_TYPE_Arc:
-            DEllipse3d arc1 = *geom1.GetArcCP();
-            DEllipse3d arc2 = *geom2.GetArcCP();
-
-            if (arc1.IsAlmostEqual(arc2, tolerance))
-                return true;
-
-            if (!arc1.center.AlmostEqual(arc2.center))
-                return false;
-
-            if (arc1.IsCircular() != arc2.IsCircular())
-                return false;
-
-            if (arc1.IsCircular())
-                {
-                if (DoubleOps::AlmostEqual(arc1.sweep, Angle::TwoPi())
-                    && DoubleOps::AlmostEqual(arc2.sweep, Angle::TwoPi()))
-                    return true;
-                }
-            else
-                {
-                if (arc1.vector0.AlmostEqual(arc2.vector0)
-                    && arc1.vector90.AlmostEqual(arc2.vector90)
-                    && DoubleOps::AlmostEqual(arc1.sweep, Angle::TwoPi())
-                    && DoubleOps::AlmostEqual(arc2.sweep, Angle::TwoPi()))
-                    return true;
-                }
-
-            if (!arc1.FractionToPoint(0).AlmostEqual(arc2.FractionToPoint(0), tolerance))
-                return false;
-            if (!arc1.FractionToPoint(0.5).AlmostEqual(arc2.FractionToPoint(0.5), tolerance))
-                return false;
-            if (!arc1.FractionToPoint(1).AlmostEqual(arc2.FractionToPoint(1), tolerance))
-                return false;
-
-            break;
-        case ICurvePrimitive::CurvePrimitiveType::CURVE_PRIMITIVE_TYPE_CurveVector:
-            if (!IsSameSingleLoopGeometry(*geom1.GetChildCurveVectorCP(), *geom2.GetChildCurveVectorCP(), tolerance))
-                return false;
-            break;
-        case ICurvePrimitive::CurvePrimitiveType::CURVE_PRIMITIVE_TYPE_Line:
-            if (!geom1.GetLineCP()->IsAlmostEqual(*geom2.GetLineCP(), tolerance))
-                return false;
-            break;
-        case ICurvePrimitive::CurvePrimitiveType::CURVE_PRIMITIVE_TYPE_LineString:
-            if (!DPoint3d::AlmostEqual(*geom1.GetLineStringCP(), *geom2.GetLineStringCP(), tolerance))
-                return false;
-            break;
-        case ICurvePrimitive::CurvePrimitiveType::CURVE_PRIMITIVE_TYPE_PointString:
-            if (!DPoint3d::AlmostEqual(*geom1.GetPointStringCP(), *geom2.GetPointStringCP(), tolerance))
-                return false;
-            break;
-        case ICurvePrimitive::CurvePrimitiveType::CURVE_PRIMITIVE_TYPE_AkimaCurve:
-            if (!DPoint3d::AlmostEqual(*geom1.GetAkimaCurveCP(), *geom2.GetAkimaCurveCP(), tolerance))
-                return false;
-            break;
-        case ICurvePrimitive::CurvePrimitiveType::CURVE_PRIMITIVE_TYPE_BsplineCurve:
-            if (!geom1.GetBsplineCurveCP()->AlmostEqual(*geom2.GetBsplineCurveCP(), tolerance))
-                return false;
-            break;
-#ifndef DGNV8_BUILD
-        case ICurvePrimitive::CurvePrimitiveType::CURVE_PRIMITIVE_TYPE_Catenary:
-            {
-            DCatenary3dPlacement catenary1, catenary2;
-            geom1.TryGetCatenary(catenary1);
-            geom2.TryGetCatenary(catenary2);
-            if (!catenary1.AlmostEqual(catenary2, tolerance))
-                return false;
-            break;
-            }
-#endif
-        case ICurvePrimitive::CurvePrimitiveType::CURVE_PRIMITIVE_TYPE_InterpolationCurve:
-            if (!geom1.GetInterpolationCurveCP()->AlmostEqual(*geom2.GetInterpolationCurveCP(), tolerance))
-                return false;
-            break;
-        default:
-            BeAssert(false && "Not implemented");
-        }
-
-    return true;
-    }
-
-//--------------------------------------------------------------------------------------
-// @bsimethod                                    Haroldas.Vitunskas              02/2018
-//---------------+---------------+---------------+---------------+---------------+------
-Transform GeometryUtils::FindTransformBetweenPlanes(DPlane3d const & source, DPlane3d const & target)
-    {
-    Transform transform = FindRotationTransformBetweenPlanes(source, target);
-    transform.SetTranslation(DVec3d::FromStartEnd(source.origin, target.origin));
-
-    return transform;
-    }
-
-//--------------------------------------------------------------------------------------
-// @bsimethod                                    Haroldas.Vitunskas              02/2018
-//---------------+---------------+---------------+---------------+---------------+------
-Transform GeometryUtils::FindRotationTransformBetweenPlanes(DPlane3d const & source, DPlane3d const & target)
-    {
-    Transform transform = Transform::FromIdentity();
-    if (!target.normal.IsPositiveParallelTo(source.normal)) // check if rotation is needed
-        {
-        double rotationAngle = DVec3d::From(source.normal).AngleTo(target.normal);
-        // Will be rotating around vector which is perpendicular to both planes' normals. 
-        // Cross product will never be invalid because normals aren't parallel 
-        DVec3d rotationAxis = DVec3d::FromCrossProduct(source.normal, target.normal);
-
-        transform = Transform::FromAxisAndRotationAngle(DRay3d::FromOriginAndVector({0, 0, 0}, rotationAxis),
-                                                        rotationAngle);
-        }
-    return transform;
-    }
-
-//--------------------------------------------------------------------------------------
-// @bsimethod                                    Haroldas.Vitunskas              01/2018
-//---------------+---------------+---------------+---------------+---------------+------
-void GeometryUtils::TransformVectorOnPlane(DVec3dR transformed, DVec3d vector, DPlane3d plane)
-    {
-    Transform transform = FindTransformBetweenPlanes(DPlane3d::FromOriginAndNormal(DPoint3d::From(0, 0, 0),
-                                                                    DVec3d::From(0, 0, 1)), /*XY plane*/
-                                                     plane);
-    transform.Multiply(transformed, vector);
-    }
-
-//--------------------------------------------------------------------------------------
-// @bsimethod                                    Haroldas.Vitunskas              02/2018
-//---------------+---------------+---------------+---------------+---------------+------
-void GeometryUtils::RotationTransformVectorOnPlane(DVec3dR transformed, DVec3d vector, DPlane3d plane)
-    {
-    Transform transform = FindRotationTransformBetweenPlanes(DPlane3d::FromOriginAndNormal(plane.origin,
-                                                                                           DVec3d::From(0, 0, 1)), /*XY plane*/
-                                                             plane);
-    transform.Multiply(transformed, vector);
-    }
-
-//--------------------------------------------------------------------------------------
-// @bsimethod                                    Haroldas.Vitunskas              01/2018
-//---------------+---------------+---------------+---------------+---------------+------
-void GeometryUtils::RotateLineEndPointToAngleOnPlane(DPoint3dR rotatedEndPoint, DPoint3dCR fixedEndPoint, double angle, DPlane3d plane)
-    {
-    DVec3d lineVec = DVec3d::From(rotatedEndPoint.Distance(fixedEndPoint), 0, 0);
-    lineVec.RotateXY(angle);
-
-    GeometryUtils::RotationTransformVectorOnPlane(lineVec, lineVec, plane);
-
-    rotatedEndPoint = fixedEndPoint;
-    rotatedEndPoint.Add(lineVec);
-
-    }
-
-END_BUILDING_SHARED_NAMESPACE
-
+/*--------------------------------------------------------------------------------------+
+|
+|  Copyright (c) Bentley Systems, Incorporated. All rights reserved.
+|
++--------------------------------------------------------------------------------------*/
+
+#include "PublicApi/GeometryUtils.h"
+
+#define CONTAINEMENT_TOLERANCE 0.001
+
+BEGIN_BUILDING_SHARED_NAMESPACE
+
+//--------------------------------------------------------------------------------------
+// @bsimethod                                    Mindaugas.Butkus                03/2018
+//---------------+---------------+---------------+---------------+---------------+------
+ValidatedDVec3d GeometryUtils::CreateVectorFromRotateVectorAroundVector
+(
+    DVec3dCR vector, 
+    DVec3dCR axis, 
+    Angle angle
+)
+    {
+#ifndef DGNV8_BUILD
+    return DVec3d::FromRotateVectorAroundVector(vector, axis, angle);
+#else
+    // Copied from DVec3d::FromRotateVectorAroundVector
+    // Rodriguez formulat, https://en.wikipedia.org/wiki/Rodrigues'_rotation_formula
+    auto unitAxis = axis.ValidatedNormalize();
+    if (unitAxis.IsValid())
+        {
+        double c = angle.Cos();
+        double s = angle.Sin();
+        DVec3d unit = unitAxis.Value();
+        return ValidatedDVec3d
+        (
+            c * vector + s * DVec3d::FromCrossProduct(unit, vector) + (unit.DotProduct(vector) * (1.0 - c)) * unit,
+            true
+        );
+        }
+    // unchanged vector if axis is null
+    return ValidatedDVec3d(vector, false);
+#endif
+    }
+
+//--------------------------------------------------------------------------------------
+// @bsimethod                                    Mindaugas.Butkus                03/2018
+//---------------+---------------+---------------+---------------+---------------+------
+CurveVectorPtr GeometryUtils::CloneTransformed
+(
+    CurveVectorCR curve, 
+    TransformCR transform
+)
+    {
+    CurveVectorPtr transformed = curve.Clone();
+    transformed->TransformInPlace(transform);
+    return transformed;
+    }
+
+/*---------------------------------------------------------------------------------**//**
+* @bsimethod                                    Elonas.Seviakovas               04/2019
++---------------+---------------+---------------+---------------+---------------+------*/
+CurveVectorPtr GeometryUtils::ProjectCurveOntoPlane(CurveVectorCR curve, DPlane3d const& plane)
+    {
+    bvector<STDVectorDPoint3d> pointVectors;
+    curve.CollectLinearGeometry(pointVectors);
+
+    CurveVectorPtr projectedCurves = CurveVector::Create(curve.GetBoundaryType());
+
+    for (STDVectorDPoint3dR points : pointVectors)
+        {
+        STDVectorDPoint3d projectedPoints;
+        for (DPoint3dR point : points)
+            {
+            DPoint3d projectedPoint;
+            plane.ProjectPoint(projectedPoint, point);
+            projectedPoints.push_back(projectedPoint);
+            }
+
+        CurveVectorPtr newCurve = CurveVector::CreateLinear(projectedPoints, curve.GetBoundaryType());
+
+        projectedCurves->Add(newCurve);
+        }
+    return projectedCurves;
+    }
+
+/*---------------------------------------------------------------------------------**//**
+* @bsimethod                                    Elonas.Seviakovas               04/2019
++---------------+---------------+---------------+---------------+---------------+------*/
+CurveVectorPtr GeometryUtils::ProjectCurveOntoZeroPlane(CurveVectorCR curve)
+    {
+    DPlane3d plane = DPlane3d::From3Points(DPoint3d{0,0,0}, DPoint3d{1,0,0}, DPoint3d{0,1,0});
+    return ProjectCurveOntoPlane(curve, plane);
+    }
+
+//--------------------------------------------------------------------------------------
+// @bsimethod                                    Jonas.Valiunas                  03/2018
+//---------------+---------------+---------------+---------------+---------------+------
+CurveVectorPtr GeometryUtils::GetProfileOnZeroPlane
+(
+CurveVectorCR profile
+)
+    {
+    Transform localToWorld, worldToLocal;
+    DRange3d range;
+    profile.IsPlanar(localToWorld, worldToLocal, range);
+    DPlane3d surfacePlane;
+    DVec3d xVector, yVector;
+    localToWorld.GetOriginAndVectors (surfacePlane.origin, xVector, yVector, surfacePlane.normal);
+    Transform transToZeroPlane = Transform::From(0.0, 0.0, -surfacePlane.origin.z);
+    return CloneTransformed(profile, transToZeroPlane);
+    }
+
+//--------------------------------------------------------------------------------------
+// @bsimethod                                    Elonas.Seviakovas               04/2019
+//---------------+---------------+---------------+---------------+---------------+------
+double GeometryUtils::GetCurveArea(CurveVectorCR curve)
+    {
+    DPoint3d centroid;
+    DVec3d normal;
+    double area;
+    curve.CentroidNormalArea(centroid, normal, area);
+    return area;
+    }
+
+//--------------------------------------------------------------------------------------
+// @bsimethod                                    Elonas.Seviakovas               04/2019
+//---------------+---------------+---------------+---------------+---------------+------
+DVec3d GeometryUtils::GetCurveNormal(CurveVectorCR curve)
+    {
+    DPoint3d centroid;
+    DVec3d normal;
+    double area;
+    curve.CentroidNormalArea(centroid, normal, area);
+    return normal;
+    }
+
+//---------------------------------------------------------------------------------------
+// @bsimethod                                    Haroldas.Vitunskas              04/2017
+//---------------------------------------------------------------------------------------
+void GeometryUtils::FormRectangle
+(
+DPoint3dR point1,
+DPoint3dR point2,
+DPoint3dR point3,
+DPoint3dR point4,
+DPoint3d center,
+DVec3d lengthVector,
+DVec3d widthVector
+)
+    {
+    DPoint3d bound1 = center;
+    DPoint3d bound2 = center;
+    lengthVector.Scale(0.5);
+
+    bound1.Subtract(lengthVector);
+    bound2.Add(lengthVector);
+
+    FormRectangle(point1, point2, point3, point4, bound1, bound2, widthVector);
+    }
+
+//---------------------------------------------------------------------------------------
+// @bsimethod                                    Haroldas.Vitunskas              04/2017
+//---------------------------------------------------------------------------------------
+void GeometryUtils::FormRectangle
+(
+DPoint3dR point1,
+DPoint3dR point2,
+DPoint3dR point3,
+DPoint3dR point4,
+DPoint3d boundingPoint,
+DVec3d lengthVector,
+DVec3d widthVector,
+bool ccw
+)
+    {
+    DPoint3d boundingPoint2 = boundingPoint;
+
+    if (ccw)
+        {
+        boundingPoint2.Add(lengthVector);
+        FormRectangle(point1, point2, point3, point4, boundingPoint, boundingPoint2, widthVector);
+        }
+    else
+        {
+        boundingPoint2.Subtract(lengthVector);
+        FormRectangle(point1, point2, point3, point4, boundingPoint2, boundingPoint, widthVector);
+        }
+
+    }
+//---------------------------------------------------------------------------------------
+// @bsimethod                                    Haroldas.Vitunskas              04/2017
+//---------------------------------------------------------------------------------------
+void GeometryUtils::FormRectangle
+(
+DPoint3dR point1,
+DPoint3dR point2,
+DPoint3dR point3,
+DPoint3dR point4,
+DPoint3d boundingPoint1,
+DPoint3d boundingPoint2,
+DVec3d widthVector
+)
+    {
+    widthVector.Scale(0.5);
+
+    point1 = boundingPoint1;
+    point1.Add(widthVector);
+
+    point2 = boundingPoint2;
+    point2.Add(widthVector);
+
+    point3 = boundingPoint2;
+    point3.Subtract(widthVector);
+
+    point4 = boundingPoint1;
+    point4.Subtract(widthVector);
+    }
+
+//---------------------------------------------------------------------------------------
+// @bsimethod                                    Haroldas.Vitunskas                  07/17
+//---------------------------------------------------------------------------------------
+bool GeometryUtils::AlmostEqual(double a, double b, double tolerance)
+    {
+    return fabs(a - b) <= tolerance;
+    }
+
+//---------------------------------------------------------------------------------------
+// @bsimethod                                    Haroldas.Vitunskas              05/2017
+//---------------------------------------------------------------------------------------
+bool GeometryUtils::IsPointOnLine(DPoint3d pointToCheck, DSegment3d line)
+    {
+    DPoint3d point1, point2;
+    line.GetStartPoint(point1);
+    line.GetEndPoint(point2);
+
+    return AlmostEqual(pointToCheck.Distance(point1) + pointToCheck.Distance(point2), line.Length());
+    }
+
+//---------------------------------------------------------------------------------------
+// @bsimethod                                    Haroldas.Vitunskas              05/2017
+//---------------------------------------------------------------------------------------
+DVec3d GeometryUtils::FindTranslationToNearestEndPoint(DPoint3d pointToFit, DSegment3d line)
+    {
+    DPoint3d bound1, bound2;
+    line.GetStartPoint(bound1);
+    line.GetEndPoint(bound2);
+
+    if (pointToFit.Distance(bound1) < pointToFit.Distance(bound2))
+        return DVec3d::FromStartEnd(pointToFit, bound1);
+    else
+        return DVec3d::FromStartEnd(pointToFit, bound2);
+    }
+
+/*---------------------------------------------------------------------------------**//**
+*@bsimethod                                     Mindaugas.Butkus                 04/2017
++---------------+---------------+---------------+---------------+---------------+------*/
+bvector<DPoint3d> GeometryUtils::ExtractSingleCurvePoints
+(
+    CurveVectorCR curve
+)
+    {
+    bvector<DPoint3d> points;
+    CurveVectorPtr curveCopy = curve.Clone();
+
+    curveCopy->ConsolidateAdjacentPrimitives(true);
+    if (!curveCopy.IsValid())
+        return points;
+
+    if (curveCopy->size() == 0)
+        return points;
+
+    ICurvePrimitivePtr boundaryCurve = curveCopy->at(0);
+    if (!boundaryCurve.IsValid())
+        return points;
+
+    if (boundaryCurve->GetCurvePrimitiveType() == ICurvePrimitive::CURVE_PRIMITIVE_TYPE_CurveVector)
+        boundaryCurve = boundaryCurve->GetChildCurveVectorP()->at(0);
+    if (!boundaryCurve.IsValid())
+        return points;
+
+
+    if (boundaryCurve->GetCurvePrimitiveType() == ICurvePrimitive::CURVE_PRIMITIVE_TYPE_LineString)
+        points = *boundaryCurve->GetLineStringP();
+
+    DPoint3d start, end;
+    boundaryCurve->GetStartEnd(start, end);
+    points.insert(points.begin(), start);
+    points.push_back(end);
+    auto pointCompare = [](DPoint3d const& p1, DPoint3d const& p2) { return p1.AlmostEqual(p2); };
+    points.erase(std::unique(points.begin(), points.end(), pointCompare), points.end());
+
+    return points;
+    }
+
+//---------------------------------------------------------------------------------------
+// @bsimethod                                    Haroldas.Vitunskas              05/2017
+//---------------------------------------------------------------------------------------
+void GeometryUtils::SetUpRectangleToAdjustToLine(bvector<DPoint3d>& points, DSegment3d spaceLine, DPoint3d rectangleCenter, double rectangleLength, double rectangleWidth)
+    {
+    DPoint3d boundingPoint1, boundingPoint2;
+    spaceLine.GetStartPoint(boundingPoint1);
+    spaceLine.GetEndPoint(boundingPoint2);
+
+    DVec3d lengthVector = DVec3d::FromStartEnd(boundingPoint1, boundingPoint2);
+    lengthVector.ScaleToLength(rectangleLength);
+
+    DVec3d widthVector = lengthVector;
+    widthVector.RotateXY(msGeomConst_pi / 2);
+    widthVector.ScaleToLength(rectangleWidth);
+
+    DPoint3d point1, point2, point3, point4;
+
+    if (boundingPoint1.Distance(boundingPoint2) < rectangleLength)
+        GeometryUtils::FormRectangle(point1, point2, point3, point4, boundingPoint1, boundingPoint2, widthVector);
+    else
+        {
+        if (boundingPoint1.Distance(rectangleCenter) < rectangleLength / 2)
+            GeometryUtils::FormRectangle(point1, point2, point3, point4, boundingPoint1, lengthVector, widthVector, true);
+        else if (boundingPoint2.Distance(rectangleCenter) < rectangleLength / 2)
+            GeometryUtils::FormRectangle(point1, point2, point3, point4, boundingPoint2, lengthVector, widthVector, false);
+        else
+            GeometryUtils::FormRectangle(point1, point2, point3, point4, rectangleCenter, lengthVector, widthVector);
+        }
+
+    points = {
+        point1,
+        point2,
+        point3,
+        point4
+        };
+    }
+
+//---------------------------------------------------------------------------------------
+// @bsimethod                                    Haroldas.Vitunskas              05/2017
+//---------------------------------------------------------------------------------------
+Transform GeometryUtils::GetTransformForMoveOnLine(DVec3dR translation, Transform toGlobal, DRay3d elementRay, DSegment3d line, DPoint3d targetPoint)
+    {
+    DPoint3d bound1, bound2;
+    line.GetStartPoint(bound1);
+    line.GetEndPoint(bound2);
+
+    translation = DVec3d::From(0, 0);
+
+    DPoint3d newPosition = targetPoint;
+    double closestParam;
+    line.ProjectPoint(newPosition, closestParam, targetPoint); //make sure new element center is on the line
+
+    DPoint3d originPoint = elementRay.origin;
+
+    translation = DVec3d::FromStartEnd(originPoint, newPosition);
+
+    DVec3d elementDirection = elementRay.direction;
+    RotMatrix toGlobalMatrix;
+    toGlobal.GetMatrix(toGlobalMatrix);
+    elementDirection.Multiply(toGlobalMatrix, elementDirection); //transfer element to global coordinates
+
+    DVec3d boundingLineVector = DVec3d::FromStartEnd(bound1, bound2);
+
+    double rotationAngle = elementDirection.AngleToXY(boundingLineVector);
+    RotMatrix rotationMatrix = RotMatrix::FromAxisAndRotationAngle(2, rotationAngle); //rotation around Z axis
+
+    Transform localTransformation = Transform::FromIdentity();
+    localTransformation.SetMatrix(rotationMatrix);
+
+    localTransformation.MultiplyTranslationTransform(translation, 1, localTransformation); //Rotating around center so translation should come before rotation
+
+    return Transform::FromProduct(toGlobal, localTransformation);
+    }
+
+//---------------------------------------------------------------------------------------
+// @bsimethod                                    Haroldas.Vitunskas              05/2017
+//---------------------------------------------------------------------------------------
+BentleyStatus GeometryUtils::ResizeLineToClosestPoint(DSegment3dR line, DSegment3d boundingLine, bool atEnd, DPoint3d target)
+    {
+    //Project line points and target on boundingLine
+    DPoint3d lineStart, lineEnd;
+    line.GetStartPoint(lineStart);
+    line.GetEndPoint(lineEnd);
+
+    double closestParam;
+    boundingLine.ProjectPoint(lineStart, closestParam, lineStart);
+    boundingLine.ProjectPoint(lineEnd, closestParam, lineEnd);
+
+    DPoint3d projectedTarget;
+    boundingLine.ProjectPoint(projectedTarget, closestParam, target);
+
+    //Select linePoint to extend
+    DPoint3d center = DPoint3d::From((lineStart.x + lineEnd.x) / 2, (lineStart.y + lineEnd.y) / 2, (lineStart.z + lineEnd.z) / 2);
+
+    DPoint3d bound1, bound2;
+    boundingLine.GetStartPoint(bound1);
+    boundingLine.GetEndPoint(bound2);
+
+    DPoint3d bound;
+    if (DVec3d::FromStartEnd(center, bound1).IsPositiveParallelTo(DVec3d::FromStartEnd(center, projectedTarget)))
+        bound = bound1;
+    else if (DVec3d::FromStartEnd(center, bound2).IsPositiveParallelTo(DVec3d::FromStartEnd(center, projectedTarget)))
+        bound = bound2;
+    else
+        return BentleyStatus::ERROR;
+
+    //Get Point to extend to
+    DPoint3d extendTarget;
+    if (center.Distance(bound) < center.Distance(projectedTarget))
+        extendTarget = bound;
+    else
+        extendTarget = projectedTarget;
+
+    // Get Point to extend from
+    DPoint3d newLineStart, resizeOrigin;
+    if (atEnd)
+        {
+        newLineStart = lineStart;
+        resizeOrigin = lineEnd;
+        }
+    else
+        {
+        newLineStart = lineEnd;
+        resizeOrigin = lineStart;
+        }
+
+    //check if new line direction doesn't negate the old one
+    if (!DVec3d::FromStartEnd(newLineStart, extendTarget).IsPositiveParallelTo(DVec3d::FromStartEnd(newLineStart, resizeOrigin)))
+        return BentleyStatus::ERROR;
+
+    //readjust new line
+    line = DSegment3d::From(newLineStart, extendTarget);
+    return BentleyStatus::SUCCESS;
+    }
+
+//---------------------------------------------------------------------------------------
+// @bsimethod                                    Haroldas.Vitunskas              07/2017
+//---------------------------------------------------------------------------------------
+CurveVectorPtr GeometryUtils::OffsetCurveInnerOuterChildren(CurveVectorCR originalCurve, double innerOffset, double outerOffset, bool mergeIntoDifference)
+    {
+    CurveVectorPtr offsetedCurve = CurveVector::Create(originalCurve.GetBoundaryType());
+
+    if (CurveVector::BoundaryType::BOUNDARY_TYPE_Inner == originalCurve.GetBoundaryType())
+        {
+        // area offset uses area union/difference to get the offseted area shape, so we will need to convert the shape to outer boundary type first to get the right shape area
+        CurveVectorPtr ccwCurve = CurveVector::ReduceToCCWAreas(originalCurve);
+        offsetedCurve = ccwCurve->AreaOffset(innerOffset);
+        if (!offsetedCurve.IsValid())
+            return nullptr;
+
+        offsetedCurve->SetBoundaryType(CurveVector::BoundaryType::BOUNDARY_TYPE_Inner);
+        }
+    else if (CurveVector::BoundaryType::BOUNDARY_TYPE_Outer == originalCurve.GetBoundaryType())
+        {
+        CurveVectorPtr ccwCurve = CurveVector::ReduceToCCWAreas(originalCurve);
+        offsetedCurve = ccwCurve->AreaOffset(outerOffset);
+        if (!offsetedCurve.IsValid())
+            return nullptr;
+
+        offsetedCurve->SetBoundaryType(CurveVector::BoundaryType::BOUNDARY_TYPE_Outer);
+        }
+    else
+        {
+        for (ICurvePrimitivePtr curvePrimitive : originalCurve)
+            {
+            CurveVectorCP child = curvePrimitive->GetChildCurveVectorCP();
+            CurveVectorPtr offsetedChild = OffsetCurveInnerOuterChildren(*child, innerOffset, outerOffset)->Clone();
+
+            if (offsetedChild.IsValid())
+                offsetedCurve->Add(offsetedChild);
+            }
+        }
+
+    if (!mergeIntoDifference)
+        return offsetedCurve;
+
+    // First merge all overlapping inner curve vectors. Since curve vectors are inner, (Acting like complement sets), to merge we will need to get union of their
+    CurveVectorPtr innerUnion = CurveVector::Create(CurveVector::BoundaryType::BOUNDARY_TYPE_Inner);
+    CurveVectorPtr outerUnion = CurveVector::Create(CurveVector::BoundaryType::BOUNDARY_TYPE_Outer);
+
+    if (CurveVector::BOUNDARY_TYPE_Inner == offsetedCurve->GetBoundaryType())
+        innerUnion = offsetedCurve;
+    else if (CurveVector::BOUNDARY_TYPE_Outer == offsetedCurve->GetBoundaryType())
+        outerUnion = offsetedCurve;
+    else
+        {
+        for (ICurvePrimitivePtr curvePrimitive : *offsetedCurve)
+            {
+            CurveVectorCP child = curvePrimitive->GetChildCurveVectorCP();
+            if (nullptr == child)
+                child = offsetedCurve.get(); // if no children, use the actual curve
+
+            if (CurveVector::BoundaryType::BOUNDARY_TYPE_Inner == child->GetBoundaryType())
+                innerUnion = CurveVector::AreaUnion(*innerUnion, *child);
+            else if (CurveVector::BoundaryType::BOUNDARY_TYPE_Outer == child->GetBoundaryType())
+                outerUnion = CurveVector::AreaUnion(*outerUnion, *child);
+            }
+        }
+
+    if (innerUnion.IsValid() && innerUnion->size() > 0 && outerUnion.IsValid() && outerUnion->size() > 0)
+        {
+        // Now to get the merged curve vector, we'll need to get difference between outer and inner unions
+        CurveVectorPtr merged = CurveVector::AreaDifference(*outerUnion, *innerUnion);
+        merged->ConsolidateAdjacentPrimitives(true);
+
+        return merged;
+        }
+    
+    if (outerUnion.IsValid())
+        return outerUnion;
+
+    return innerUnion;
+    }
+
+//---------------------------------------------------------------------------------------
+// @bsimethod                                    Haroldas.Vitunskas              06/2017
+//---------------------------------------------------------------------------------------
+DPoint3d GeometryUtils::FindFurthestPoint(CurveVectorCR curveVector, DPoint3d point)
+    {
+    DPoint3d furthestPoint = point;
+
+    // Project point on curve vector
+    CurveLocationDetail hit;
+    curveVector.ClosestPointBounded(point, hit);
+    point = hit.point;
+
+    DEllipse3d arc;
+    bvector<DPoint3d> const* lineString;
+    CurveVectorCP childCurveVector;
+
+    for (ICurvePrimitivePtr curvePrimitive : curveVector)
+        {
+        if (curvePrimitive->TryGetArc(arc))
+            {
+            //Check extreme points of arc
+            bvector<DPoint3d> vertices = { arc.center, arc.center, arc.center, arc.center };
+            vertices[0].Add(arc.vector0);
+            vertices[1].Subtract(arc.vector0);
+            vertices[2].Add(arc.vector90);
+            vertices[3].Subtract(arc.vector90);
+            vertices.push_back(arc.RadiansToPoint(arc.start)); //Add arc start
+            vertices.push_back(arc.RadiansToPoint(arc.start + arc.sweep)); //Add arc end
+
+            DPoint3d furthestVertex = point;
+            for (DPoint3d vertex : vertices)
+                if (furthestVertex.Distance(point) < vertex.Distance(point) && CurveVector::InOutClassification::INOUT_On == curveVector.PointInOnOutXY(vertex))
+                    furthestVertex = vertex;
+
+            DVec3d centerToPoint = DVec3d::FromStartEnd(arc.center, point);
+            DPoint3d arcStart = arc.RadiansToPoint(arc.start);
+            DVec3d centerToArcStart = DVec3d::FromStartEnd(arc.center, arcStart);
+            double anglePointToStart = centerToPoint.AngleToXY(centerToArcStart);
+            double anglePointToDiameterProjection = msGeomConst_pi;
+            double angleStartToDiameterProjection = anglePointToDiameterProjection - anglePointToStart;
+            DPoint3d diameterProjection = arc.RadiansToPoint(arc.start + angleStartToDiameterProjection); //Point that is on the other side of center in arc
+
+            if (diameterProjection.Distance(point) < furthestVertex.Distance(point))
+                {
+                if (furthestPoint.Distance(point) < furthestVertex.Distance(point))
+                    furthestPoint = furthestVertex;
+                }
+            else
+                if (furthestPoint.Distance(point) < diameterProjection.Distance(point) && CurveVector::InOutClassification::INOUT_On == curveVector.PointInOnOutXY(diameterProjection))
+                    furthestPoint = diameterProjection;
+            }
+        else if (nullptr != (lineString = curvePrimitive->GetLineStringCP()))
+            {
+            for (DPoint3d cvPoint : *lineString)
+                if (furthestPoint.Distance(point) < cvPoint.Distance(point))
+                    furthestPoint = cvPoint;
+            }
+        else if (nullptr != (childCurveVector = curvePrimitive->GetChildCurveVectorCP()))
+            {
+            if (CurveVector::INOUT_Out == childCurveVector->PointInOnOutXY(point))
+                continue;
+
+            DPoint3d furthestChildPoint = FindFurthestPoint(*childCurveVector, point);
+            if (furthestChildPoint.Distance(point) > furthestPoint.Distance(point))
+                furthestPoint = furthestChildPoint;
+            }
+        }
+
+    return furthestPoint;
+    }
+
+//---------------------------------------------------------------------------------------
+// @bsimethod                                    Haroldas.Vitunskas              06/2017
+//---------------------------------------------------------------------------------------
+DSegment3d GeometryUtils::FindEllipseTangent(DPoint3d point, DEllipse3d ellipse)
+    {
+    DPoint3d center = ellipse.center;
+
+    DVec3d radiusVec = DVec3d::FromStartEnd(point, center);
+    radiusVec.RotateXY(msGeomConst_pi / 2);
+
+    DPoint3d tangentStart = point, tangentEnd = point;
+
+    tangentStart.Subtract(radiusVec);
+    tangentEnd.Add(radiusVec);
+
+    return DSegment3d::From(tangentStart, tangentEnd);
+    }
+
+/*---------------------------------------------------------------------------------**//**
+* @bsimethod                                    Nerijus.Jakeliunas              08/2016
++---------------+---------------+---------------+---------------+---------------+------*/
+int GeometryUtils::FindClosestPointIndex(bvector<DPoint3d>& keyPoints, DPoint3d point)
+    {
+    int closestPointIndex = -1;
+    double minDistance = DBL_MAX;
+    int index = 0;
+
+    for (auto&& keyPoint : keyPoints)
+        {
+        double distance = point.Distance(keyPoint);
+        if (distance < minDistance)
+            {
+            closestPointIndex = index;
+            minDistance = distance;
+            }
+        index++;
+        }
+
+    return closestPointIndex;
+    }
+
+//---------------------------------------------------------------------------------------
+// @bsimethod                                    Haroldas.Vitunskas              06/2017
+//---------------------------------------------------------------------------------------
+double GeometryUtils::RotMatrixToAngleXY(RotMatrix rotMatrix)
+    {
+    DVec3d v = DVec3d::From(1, 0, 0);
+
+    DPoint3d rV = v;
+    rotMatrix.Multiply(rV);
+
+    return - DVec3d::From(rV).AngleToXY(v);
+    }
+
+//---------------------------------------------------------------------------------------
+// @bsimethod                                    Haroldas.Vitunskas                  03/17
+//---------------------------------------------------------------------------------------
+void GeometryUtils::AddRotatedVectorToPoint(DPoint3dR point, DVec3d axis, double theta)
+    {
+    axis.RotateXY(theta);
+    point.Add(axis);
+    }
+
+//---------------------------------------------------------------------------------------
+// @bsimethod                                    Jonas.Valiunas                     01/18
+//---------------------------------------------------------------------------------------
+DEllipse3d GeometryUtils::CreateDEllipse3dArc(DPoint3d center, DPoint3d start, DPoint3d end, bool ccw)
+    {
+    DEllipse3d arc = DEllipse3d::FromArcCenterStartEnd(center, start, end);
+
+    if (ccw)
+        {
+        if (!arc.IsCCWSweepXY())
+            arc.SetStartEnd(start, end, false);
+        }
+    else
+        if (arc.IsCCWSweepXY())
+            arc.SetStartEnd(start, end, false);
+
+    return arc;
+    }
+
+//---------------------------------------------------------------------------------------
+// @bsimethod                                    Haroldas.Vitunskas                  03/17
+//---------------------------------------------------------------------------------------
+ICurvePrimitivePtr GeometryUtils::CreateArc(DPoint3d center, DPoint3d start, DPoint3d end, bool ccw)
+    {
+    return ICurvePrimitive::CreateArc(CreateDEllipse3dArc(center,start,end,ccw));
+    }
+
+//---------------------------------------------------------------------------------------
+// @bsimethod                                    Haroldas.Vitunskas                  06/17
+//---------------------------------------------------------------------------------------
+DgnExtrusionDetail GeometryUtils::CreatePlaneExtrusionDetail(double length, double height)
+    {
+    DVec3d gridNormal = DVec3d::From(1.0, 0.0, 0.0);
+
+    DPoint3d startPoint = DPoint3d::FromZero();
+    DPoint3d endPoint = DPoint3d::FromSumOf(startPoint, gridNormal, length);
+
+    return CreatePlaneExtrusionDetail(startPoint, endPoint, height);
+    }
+
+//---------------------------------------------------------------------------------------
+// @bsimethod                                    Haroldas.Vitunskas                  06/17
+//---------------------------------------------------------------------------------------
+DgnExtrusionDetail GeometryUtils::CreatePlaneExtrusionDetail(DPoint3d startPoint, DPoint3d endPoint, double height)
+    {
+    bvector<DPoint3d> points = { startPoint, endPoint };
+
+    CurveVectorPtr base = CurveVector::CreateLinear(points, CurveVector::BOUNDARY_TYPE_None);
+    DVec3d extrusionUp = DVec3d::From(0.0, 0.0, height);
+
+    return DgnExtrusionDetail(base, extrusionUp, false);
+    }
+
+//---------------------------------------------------------------------------------------
+// @bsimethod                                    Jonas.Valiunas                     01/18
+//---------------------------------------------------------------------------------------
+DEllipse3d GeometryUtils::CreateArc(double radius, double baseAngle, double extendLength)
+    {
+    double extendAngle = extendLength / radius;
+    if (baseAngle > 2 * (msGeomConst_pi - extendAngle))
+        extendAngle = (2 * msGeomConst_pi - baseAngle) / 3; //Do not allow arc overlapping
+
+    DPoint3d center = DPoint3d::FromZero();
+
+    DVec3d xVec = DVec3d::From(radius, 0.0, 0.0);
+    DVec3d yVec = DVec3d::From(0.0, radius, 0.0);
+
+    return DEllipse3d::FromVectors(center, xVec, yVec, -extendAngle, baseAngle + extendAngle);
+    }
+
+//---------------------------------------------------------------------------------------
+// @bsimethod                                    Haroldas.Vitunskas                  06/17
+//---------------------------------------------------------------------------------------
+DgnExtrusionDetail GeometryUtils::CreateArcExtrusionDetail(double radius, double baseAngle, double height, double extendLength)
+    {
+    double extendAngle = extendLength / radius;
+    if (baseAngle > 2 * (msGeomConst_pi - extendAngle))
+        extendAngle = (2 * msGeomConst_pi - baseAngle) / 3; //Do not allow arc overlapping
+
+    DPoint3d center = DPoint3d::FromZero();
+
+    DPoint3d start = center;
+    GeometryUtils::AddRotatedVectorToPoint(start, DVec3d::FromStartEnd(center, DPoint3d::From(radius, 0.0)), (baseAngle + extendAngle));
+
+    DPoint3d end = center;
+    GeometryUtils::AddRotatedVectorToPoint(end, DVec3d::FromStartEnd(center, DPoint3d::From(radius, 0.0)), -extendAngle);
+
+    CurveVectorPtr base = CurveVector::Create(GeometryUtils::CreateArc(center, start, end, false));
+
+    DVec3d extrusionUp = DVec3d::From(0.0, 0.0, height);
+
+    return DgnExtrusionDetail(base, extrusionUp, false);
+    }
+
+//---------------------------------------------------------------------------------------
+// @bsimethod                                    Jonas.Valiunas                     01/18
+//---------------------------------------------------------------------------------------
+ICurvePrimitivePtr GeometryUtils::CreateSplinePrimitive(bvector<DPoint3d> poles, int baseOrder)
+    {
+    bvector<double> weights;
+    for (DPoint3d pole : poles)
+        weights.push_back(1.0);
+
+    int order = poles.size() < baseOrder ? static_cast<int>(poles.size()) : baseOrder;
+
+    bvector<double> knots;
+    for (int i = 0; i < order + poles.size(); ++i)
+        knots.push_back(i);
+
+    MSBsplineCurvePtr bspline = MSBsplineCurve::CreateFromPolesAndOrder(poles, &weights, &knots, order, false, false);
+    return ICurvePrimitive::CreateBsplineCurve(bspline);
+    }
+
+//---------------------------------------------------------------------------------------
+// @bsimethod                                    Haroldas.Vitunskas                  06/17
+//---------------------------------------------------------------------------------------
+DgnExtrusionDetail GeometryUtils::CreateSplineExtrusionDetail(bvector<DPoint3d> poles, double height, int baseOrder)
+    {
+    CurveVectorPtr base = CurveVector::Create(CreateSplinePrimitive(poles, baseOrder));
+
+    DVec3d extrusionUp = DVec3d::From(0.0, 0.0, height);
+
+    return DgnExtrusionDetail(base, extrusionUp, false);
+    }
+
+//---------------------------------------------------------------------------------------
+// @bsimethod                                    Haroldas.Vitunskas                  07/17
+//---------------------------------------------------------------------------------------
+bool GeometryUtils::CheckIfLineIntersectsCurveVector(bvector<DSegment3d>& intersections, DSegment3d line, CurveVectorCR curveVector)
+    {
+    intersections.clear();
+
+    bool status = false;
+
+    DEllipse3d arc;
+    bvector<DPoint3d> const * lineString;
+    CurveVectorCP childCurveVector;
+
+    for (ICurvePrimitivePtr curvePrimitive : curveVector)
+        {
+        if (curvePrimitive->TryGetArc(arc))
+            {
+            DPoint3dP intersectionPoints = nullptr;
+            int intersectionCount = arc.IntersectSweptDSegment3dBounded(intersectionPoints, nullptr, nullptr, line);
+            if (nullptr == intersectionPoints)
+                continue;
+
+            if (intersectionCount > 0)
+                status = true;
+
+            for (size_t i = 0; i < intersectionCount; ++i)
+                {
+                DSegment3d intersection = DSegment3d::From(intersectionPoints[i], intersectionPoints[i]);
+                intersections.push_back(intersection);
+                }
+            }
+        else if (nullptr != (lineString = curvePrimitive->GetLineStringCP()))
+            {
+            for (size_t i = 0; i < lineString->size() - 1; ++i)
+                {
+                DSegment3d intersection;
+                if (!CheckIfTwoLinesIntersect(intersection, line, DSegment3d::From((*lineString)[i], (*lineString)[i + 1])))
+                    continue;
+
+                status = true;
+                intersections.push_back(intersection);
+                }
+            }
+        else if (nullptr != (childCurveVector = curvePrimitive->GetChildCurveVectorCP()))
+            {
+            bvector<DSegment3d> childIntersections;
+            if (!CheckIfLineIntersectsCurveVector(childIntersections, line, *childCurveVector))
+                continue;
+
+            status = true;
+            intersections.insert(intersections.begin(), childIntersections.begin(), childIntersections.end());
+            }
+        }
+
+    // Remove intersection points already covered by intersection segments
+    for (DSegment3d segment : intersections)
+        {
+        DRange3d segmentRange;
+        segment.GetRange(segmentRange);
+
+        if (segment.IsAlmostSinglePoint())
+            continue;
+
+        bvector<DSegment3d>::iterator it;
+
+        while (intersections.end() != (it = std::find_if(intersections.begin(), intersections.end(), [&](DSegment3d other) { return other.IsAlmostSinglePoint() && IsPointContainedInRangeToTolerance(segmentRange, other.point[0], BUILDING_TOLERANCE); })))
+            {
+            intersections.erase(it);
+            }
+        }
+
+    status = status && (intersections.size() > 0);
+
+    return status;
+    }
+
+//---------------------------------------------------------------------------------------
+// @bsimethod                                    Haroldas.Vitunskas                  07/17
+//---------------------------------------------------------------------------------------
+bool GeometryUtils::CheckIfTwoLinesIntersect(DSegment3dR intersectionSegment, DSegment3d line1, DSegment3d line2)
+    {
+    intersectionSegment = DSegment3d::FromZero();
+
+    // Convert lines to form [x, y, z] = v * dt
+    DVec3d v1, v2, d1, d2;
+    ToParametricForm(v1, d1, line1);
+    ToParametricForm(v2, d2, line2);
+
+    // Lines intersect if there are such a and b that v1 + a*d1 = v2 + b*d1. We get equasion system:
+    //                                       +-          -+ +- -+   +-           -+
+    // x0_1 + a * x1_1 = x0_2 + b * x1_2     | x1_1 -x1_2 | | a |   | x0_2 - x0_1 |
+    // y0_1 + a * y1_1 = y0_2 + b * y1_2  => | y1_1 -y1_2 | | b | = | y0_2 - y0_1 |
+    // z0_1 + a * z1_1 = z0_2 + b * z1_2     | z1_1 -z1_2 | |   |   | z0_2 - z0_1 |
+    //                                       +-          -+ +- -+   +-           -+
+
+    // Since we have 3 equasions and 2 unknown numbers let's solve the equasion on a 2d plane and check if it also works for the Z axis. So our equasion is:
+    //                                       +-          -+ +- -+   +-           -+
+    // x0_1 + a * x1_1 = x0_2 + b * x1_2     | x1_1 -x1_2 | | a |   | x0_2 - x0_1 |
+    // y0_1 + a * y1_1 = y0_2 + b * y1_2  => | y1_1 -y1_2 | | b | = | y0_2 - y0_1 |
+    //                                       +-          -+ +- -+   +-           -+
+
+    // Using Cramer's rule (https://en.wikipedia.org/wiki/Cramer%27s_rule):
+    double det = GetDeterminant2x2(d1.x, -d2.x,
+                                   d1.y, -d2.y);
+    if (0 == det) // Determinant is 0 => lines are either parallel and never intersect or they coincide
+        return CheckIfParallelLineSegmentsCoincide(intersectionSegment, line1, line2);
+        
+    double detA = GetDeterminant2x2((v2.x - v1.x), -d2.x,
+                                    (v2.y - v1.y), -d2.y);
+    double a = detA / det;
+
+
+    double detB = GetDeterminant2x2(d1.x, (v2.x - v1.x),
+                                    d1.y, (v2.y - v1.y));
+    double b = detB / det;
+
+    // Let's check a and b for the z axis:
+    if (v1.z + a * d1.z != v2.z + b * d2.z)
+        return false; // Line segments do not intersect
+       
+    // Intersection point will be either v1 + a*d1 or v2 + b*d2:
+    DPoint3d intersectionPoint = GetPointFromParamtericForm(v1, d1, a);
+
+    // This only shows that line segment's extensions intersect. Let's check if the intersection point is within range of both lines
+    DRange3d range1, range2;
+    line1.GetRange(range1);
+    line2.GetRange(range2);
+
+    if (!IsPointContainedInRangeToTolerance(range1, intersectionPoint, BUILDING_TOLERANCE) || !IsPointContainedInRangeToTolerance(range2, intersectionPoint, BUILDING_TOLERANCE))
+        return false;
+
+    // Set intersection segment to be a single point segment of the intersection point
+    intersectionSegment.point[0] = intersectionSegment.point[1] = intersectionPoint;
+    return true;
+    }
+    
+//---------------------------------------------------------------------------------------
+// @bsimethod                                    Haroldas.Vitunskas                  07/17
+//---------------------------------------------------------------------------------------
+void GeometryUtils::ToParametricForm(DVec3dR v, DVec3dR d, DSegment3d line)
+    {
+    // Converts line to [x, y, z] = [x0, y0, z0] + t[x1, y1, z1]
+    // Let's say that DVec3d v = [x0, y0, z0] and DVec3d d = [x1, y1, z1]
+
+    // x0 and x1 are such numbers that x = x0 + x1*t, respectively, (y0, y1) : y = y0 + y1*t and (z0, z1) : z = z0 + z1*t
+    // When t = 0, then x0 = x, y0 = y, z0 = z. Let's say that t = 0 is at first point of line segment
+    v = DVec3d::From(line.point[0]);
+
+    // When t = 1, then x1 = x - x0, y1 = y - y0, z1 = z - z0. Let's say that t = 1 is at second point of line segment
+    d = DVec3d::From(line.point[1]);
+    d.Subtract(v);
+    }
+
+//---------------------------------------------------------------------------------------
+// @bsimethod                                    Haroldas.Vitunskas                  07/17
+//---------------------------------------------------------------------------------------
+DPoint3d GeometryUtils::GetPointFromParamtericForm(DVec3d v, DVec3d d, double t)
+    {
+    d.Scale(t); // d * t
+    v.Add(d);   // v + d * t 
+    return v;
+    }
+
+//---------------------------------------------------------------------------------------
+// @bsimethod                                    Haroldas.Vitunskas                  07/17
+//---------------------------------------------------------------------------------------
+double GeometryUtils::GetDeterminant2x2(double a11, double a12, double a21, double a22)
+    {
+    //          |         |
+    // det =    | a11 a12 | = (a11 * a22) - (a21 * a12)
+    //          | a21 a22 |
+    //          |         |
+    return a11 * a22 - a21 * a12;
+    }
+
+//---------------------------------------------------------------------------------------
+// @bsimethod                                    Haroldas.Vitunskas                  07/17
+//---------------------------------------------------------------------------------------
+bool GeometryUtils::CheckIfParallelLineSegmentsCoincide(DSegment3dR intersectionSegment, DSegment3d line1, DSegment3d line2)
+    {
+    // If lines coincide, then any point P(x_p, y_p, z_p) of line1 can be calculated using parametric coordinates of line2:
+    // There exists such t that 
+    // x_p = x0_2 + x1_2 * t; 
+    // y_p = y0_2 + y1_2 * t;
+    // z_p = z0_2 + z1_2 * t;
+
+    intersectionSegment = DSegment3d::FromZero();
+
+    if (!DVec3d::FromStartEnd(line1.point[0], line1.point[1]).IsParallelTo(DVec3d::FromStartEnd(line2.point[0], line2.point[1])))
+        return false;
+
+    DVec3d v1, v2, d1, d2;
+    ToParametricForm(v1, d1, line1);
+    ToParametricForm(v2, d2, line2);
+
+    // Let's assume that x_p = x0_2 + x1_2 * t is true and therefore t = (x_p - x0_2) / x1_2. Then y_p = y0_2 + y1_2 * t; and z_p = z0_2 + z1_2 * t; must also be equal.
+    // In case of x1_2 being 0 we switch the x and y axises. In case of y1_2 being 0 we switch y and z axises. 
+    // If z1_2 is also 0 then we have x2 = x0_2; y2 = y0_2; z2 = z0_2 => line2 is a point
+
+    DPoint3d p = line1.point[0];
+    double t;
+
+    if (0 != d2.x)
+        t = (p.x - v2.x) / d2.x;
+    else if (0 != d2.y)
+        t = (p.y - v2.y) / d2.y;
+    else if (0 != d2.z)
+        t = (p.z - v2.z) / d2.z;
+    else // line 2 is a point
+        {
+        DPoint3d intersectionPoint = line2.point[0];
+
+        DRange3d range1;
+        line1.GetRange(range1);
+
+        if (!IsPointContainedInRangeToTolerance(range1, intersectionPoint, BUILDING_TOLERANCE))
+            return false;
+
+        // Set intersection segment to be a single point segment of the intersection point
+        intersectionSegment.point[0] = intersectionSegment.point[1] = intersectionPoint;
+        return true;
+        }
+
+    // Check if t is correct for all parametric equasions
+    // x_p = x0_2 + x1_2 * t; 
+    // y_p = y0_2 + y1_2 * t;
+    // z_p = z0_2 + z1_2 * t;
+
+    DPoint3d line2p = GetPointFromParamtericForm(v2, d2, t);
+
+    if (!p.AlmostEqual(line2p)) // lines do not coincide
+        return false;
+
+    // Lines coincide. Intersection segment is intersection of both lines ranges
+    DRange3d range1, range2;
+    line1.GetRange(range1);
+    line2.GetRange(range2);
+
+    DRange3d intersection = DRange3d::NullRange();
+    intersection.IntersectionOf(range1, range2);
+
+    if (intersection.IsEmpty() || intersection.IsNull()) // segments do not intersect
+        return false;
+
+    intersectionSegment.point[0] = intersection.low;
+    intersectionSegment.point[1] = intersection.high;
+    return true;
+    }
+
+//---------------------------------------------------------------------------------------
+// @bsimethod                                    Haroldas.Vitunskas                  07/17
+//---------------------------------------------------------------------------------------
+bool GeometryUtils::IsPointContainedInRangeToTolerance(DRange3d range, DPoint3d point, double tolerance)
+    {
+    DPoint3d low = range.low, high = range.high;
+
+    return point.x + tolerance >= low.x
+        && point.y + tolerance >= low.y
+        && point.z + tolerance >= low.z
+        && point.x - tolerance <= high.x
+        && point.y - tolerance <= high.y
+        && point.z - tolerance <= high.z;
+    }
+
+//---------------------------------------------------------------------------------------
+// @bsimethod                                    Haroldas.Vitunskas                  07/17
+//---------------------------------------------------------------------------------------
+void GeometryUtils::ExtractInnerOuterCurves(bvector<CurveVectorPtr>& innerCurves, bvector<CurveVectorPtr>& outerCurves, CurveVectorCR source)
+    {
+    if (CurveVector::BoundaryType::BOUNDARY_TYPE_Outer == source.GetBoundaryType())
+        outerCurves.push_back(source.Clone());
+    else if (CurveVector::BoundaryType::BOUNDARY_TYPE_Inner == source.GetBoundaryType())
+        innerCurves.push_back(source.Clone());
+    else
+        {
+        for (ICurvePrimitivePtr curvePrimitive : source)
+            {
+            CurveVectorCP child = curvePrimitive->GetChildCurveVectorCP();
+            if (nullptr == child)
+                return;
+
+            ExtractInnerOuterCurves(innerCurves, outerCurves, *child);
+            }
+        }
+    }
+
+//---------------------------------------------------------------------------------------
+// @bsimethod                                    Haroldas.Vitunskas                  07/17
+//---------------------------------------------------------------------------------------
+bvector<DPoint3d> GeometryUtils::ExtractLineString(CurveVectorCR curveVector)
+    {
+    bvector<DPoint3d> const * cpLineString = curveVector[0]->GetLineStringCP();
+    if (nullptr == cpLineString)
+        return bvector<DPoint3d>();
+
+    return *cpLineString;
+    }
+
+//---------------------------------------------------------------------------------------
+// @bsimethod                                    Haroldas.Vitunskas                  07/17
+//---------------------------------------------------------------------------------------
+bvector<bvector<DPoint3d>>::iterator findShortestPath(bvector<bvector<DPoint3d>>::iterator begin, bvector<bvector<DPoint3d>>::iterator end, const std::function <bool(bvector<DPoint3d>)>& predicate = [](bvector<DPoint3d> path) {return true; })
+    {
+    double minDistance = DBL_MAX;
+    bvector<bvector<DPoint3d>>::iterator shortestPath = end;
+    for (bvector<bvector<DPoint3d>>::iterator it = begin; it != end; ++it)
+        {
+        bvector<DPoint3d> path = *it;
+
+        if (!predicate(path))
+            continue;
+
+        double distance = GeometryUtils::GetPathLength(path);
+        if (distance < minDistance)
+            {
+            minDistance = distance;
+            shortestPath = it;
+            }
+        }
+    return shortestPath;
+    }
+
+//---------------------------------------------------------------------------------------
+// @bsimethod                                    Haroldas.Vitunskas                  07/17
+//---------------------------------------------------------------------------------------
+bmap<bvector<DPoint3d>::iterator, bvector<bvector<DPoint3d>>::iterator> findAllLineStringsThatContainPoint(bvector<bvector<DPoint3d>>& lineStrings,  DPoint3d pointToFind)
+    {
+    // If point is not a line string point, but is on any of the lines, put it between the line points
+    for (auto it = lineStrings.begin(); it != lineStrings.end(); ++it)
+        {
+        size_t i = std::distance(lineStrings.begin(), it);
+        if (it->end() == std::find_if(it->begin(), it->end(), [&](DPoint3d point) { return point.AlmostEqual(pointToFind); }))
+            {
+            for (auto itPoint = it->begin(); itPoint != it->end(); ++itPoint)
+                {
+                DPoint3d point = *itPoint, pointAfter;
+                if (it->end() == itPoint + 1)
+                    pointAfter = *(it->begin());
+                else
+                    pointAfter = *(itPoint + 1);
+
+                DSegment3d line = DSegment3d::From(point, pointAfter);
+
+                if (!GeometryUtils::IsPointOnLine(pointToFind, line))
+                    continue;
+
+                it->insert(itPoint + 1, pointToFind);
+                break;
+                }
+            }
+        
+        it = lineStrings.begin() + i; // revalidate iterator
+        }
+
+    bmap<bvector<DPoint3d>::iterator, bvector<bvector<DPoint3d>>::iterator> result;
+    for (auto it = lineStrings.begin(); it != lineStrings.end(); ++it)
+        {
+        auto itLineString = std::find_if(it->begin(), it->end(), [&](DPoint3d point) {return point.AlmostEqual(pointToFind); });
+        if (it->end() != itLineString)
+            result[itLineString] = it;
+        }
+
+    return result;
+    }
+
+//---------------------------------------------------------------------------------------
+// @bsimethod                                    Haroldas.Vitunskas                  07/17
+//---------------------------------------------------------------------------------------
+double GeometryUtils::DistanceFromPointToLine(DSegment3d line, DPoint3d point)
+    {
+    if (line.IsAlmostSinglePoint())
+        return line.point[0].Distance(point);
+
+    DPoint3d projectedPoint;
+    double closestParam;
+    line.ProjectPointBounded(projectedPoint, closestParam, point, false, false);
+
+    return projectedPoint.Distance(point);
+    }
+
+//---------------------------------------------------------------------------------------
+// @bsimethod                                    Haroldas.Vitunskas                  07/17
+//---------------------------------------------------------------------------------------
+DSegment3d findClosestLineStringSegmentThatIntersectsWithPath(bvector<bvector<DPoint3d>> lineStrings, DSegment3d path)
+    {
+    double minDistance = DBL_MAX;
+    DSegment3d closestSegment = DSegment3d::FromZero();
+
+    for (bvector<DPoint3d> lineString : lineStrings)
+        {
+        if (!lineString.front().AlmostEqual(lineString.back()))
+            lineString.push_back(lineString.front());
+
+        for (size_t i = 0; i < lineString.size() - 1; ++i)
+            {
+            DSegment3d segment = DSegment3d::From(lineString[i], lineString[i + 1]), intersection;
+            if (!GeometryUtils::CheckIfTwoLinesIntersect(intersection, path, segment) ||
+                intersection.point[0].AlmostEqual(path.point[0]) || intersection.point[1].AlmostEqual(path.point[0]) ||
+                intersection.point[0].AlmostEqual(path.point[1]) || intersection.point[1].AlmostEqual(path.point[1]))
+                continue;
+
+            double distance = GeometryUtils::DistanceFromPointToLine(segment, path.point[0]);
+            if (distance < minDistance)
+                {
+                minDistance = distance;
+                closestSegment = segment;
+                }
+            }
+        }
+
+    return closestSegment;
+    }
+
+//---------------------------------------------------------------------------------------
+// @bsimethod                                    Haroldas.Vitunskas                  07/17
+//---------------------------------------------------------------------------------------
+int alternatePathsIfPointsNotContained(bvector<bvector<DPoint3d>>& paths, bvector<bvector<DPoint3d>>::iterator itCurrent, bvector<DPoint3d> pointsToAdd)
+    {
+    // Remove points already in some path
+    auto removeBegin = std::remove_if(pointsToAdd.begin(), pointsToAdd.end(), [&](DPoint3d point) 
+        {
+        for (bvector<DPoint3d> path : paths)
+            {
+            if (path.end() != std::find_if(path.begin(), path.end(), [&](DPoint3d otherPoint) {return otherPoint.AlmostEqual(point); }))
+                return true;
+            }
+        return false;
+        });
+
+    pointsToAdd.erase(removeBegin, pointsToAdd.end());
+
+    int pointsAdded = 0;
+
+    // Add one path to the current path, for every other point, create an alternative and insert it to the paths vector
+    for (size_t i = 0; i < pointsToAdd.size(); ++i, ++pointsAdded)
+        {
+        if (pointsToAdd.size() - 1 == i) // Add the last point to the current path
+            {
+            itCurrent->push_back(pointsToAdd[i]);
+            }
+        else
+            {
+            bvector<DPoint3d> currentCopy = *itCurrent;
+            currentCopy.push_back(pointsToAdd[i]);
+            paths.push_back(currentCopy);
+            }
+        }
+
+    return pointsAdded;
+    }
+
+//---------------------------------------------------------------------------------------
+// @bsimethod                                    Haroldas.Vitunskas                  07/17
+//---------------------------------------------------------------------------------------
+bool GeometryUtils::CheckIfLineIntersectsWithLineString(bvector<DPoint3d> lineString, DSegment3d line)
+    {
+    if (!lineString.front().AlmostEqual(lineString.back()))
+        lineString.push_back(lineString.front());
+
+    for (size_t i = 0; i < lineString.size() - 1; ++i)
+        {
+        DSegment3d line2 = DSegment3d::From(lineString[i], lineString[i + 1]), intersection;
+        if (!GeometryUtils::CheckIfTwoLinesIntersect(intersection, line, line2) ||
+            intersection.point[0].AlmostEqual(line.point[0]) || intersection.point[1].AlmostEqual(line.point[0]) ||
+            intersection.point[0].AlmostEqual(line.point[1]) || intersection.point[1].AlmostEqual(line.point[1]))
+            continue;
+
+        return true;
+        }
+    return false;
+    }
+
+//---------------------------------------------------------------------------------------
+// @bsimethod                                    Haroldas.Vitunskas                  07/17
+//---------------------------------------------------------------------------------------
+void removeUnneededPoints(bvector<bvector<DPoint3d>>& lineStrings)
+    {
+    for (auto itLineString = lineStrings.begin(); itLineString != lineStrings.end(); ++itLineString)
+        {
+        size_t position = std::distance(lineStrings.begin(), itLineString);
+        auto itRemove = std::remove_if(itLineString->begin(), itLineString->end(), [&](DPoint3d point)
+            {
+            auto itPoint = std::find_if(itLineString->begin(), itLineString->end(), [&](DPoint3d point2) {return point.AlmostEqual(point2); });
+            if (itLineString->end() == itPoint)
+                return false;
+
+            auto itPointBefore = (itLineString->begin() == itPoint) ? itLineString->end() - 1 : itPoint - 1;
+            auto itPointAfter = (itLineString->end() - 1 == itPoint) ? itLineString->begin() : itPoint + 1;
+
+            return GeometryUtils::IsPointOnLine(*itPoint, DSegment3d::From(*itPointBefore, *itPointAfter));
+            });
+
+        itLineString->erase(itRemove, itLineString->end());
+
+        itLineString = lineStrings.begin() + position; // revalidate iterator
+        }
+    }
+
+//---------------------------------------------------------------------------------------
+// @bsimethod                                    Haroldas.Vitunskas                  07/17
+//---------------------------------------------------------------------------------------
+void getCorrectionPointsByClosestIntersection(bvector<DPoint3d>& pointsToAdd, bvector<bvector<DPoint3d>> lineStrings, CurveVectorCR walkableShape, DPoint3d source, DPoint3d target)
+    {
+    DSegment3d closestIntersectingSegment = findClosestLineStringSegmentThatIntersectsWithPath(lineStrings, DSegment3d::From(source, target));
+
+    if (!closestIntersectingSegment.IsAlmostSinglePoint())
+        {
+        if (GeometryUtils::CheckIfLineIsContainedInPolygonArea(walkableShape, DSegment3d::From(source, closestIntersectingSegment.point[0])))
+            pointsToAdd.push_back(closestIntersectingSegment.point[0]);
+
+        if (GeometryUtils::CheckIfLineIsContainedInPolygonArea(walkableShape, DSegment3d::From(source, closestIntersectingSegment.point[1])))
+            pointsToAdd.push_back(closestIntersectingSegment.point[1]);
+        }
+    }
+
+//---------------------------------------------------------------------------------------
+// @bsimethod                                    Haroldas.Vitunskas                  07/17
+//---------------------------------------------------------------------------------------
+void getCorrectionPointsByPointPositionInShapes(bvector<DPoint3d>& pointsToAdd, bvector<bvector<DPoint3d>> lineStrings, DPoint3d source, DPoint3d target)
+    {
+    bmap<bvector<DPoint3d>::iterator, bvector<bvector<DPoint3d>>::iterator> containingLineStrings = findAllLineStringsThatContainPoint(lineStrings, source);
+
+    for (auto pair : containingLineStrings)
+        {
+        bvector<DPoint3d> lineString = *pair.second;
+        if (lineString.front().AlmostEqual(lineString.back()))
+            pair.second->pop_back();
+
+        if (!GeometryUtils::CheckIfLineIntersectsWithLineString(lineString, DSegment3d::From(source, target)))
+            continue;
+
+        DPoint3d pointBefore = *((pair.first == pair.second->begin()) ? pair.second->end() - 1 : pair.first - 1);
+        DPoint3d pointAfter = *((pair.first + 1 == pair.second->end()) ? pair.second->begin() : pair.first + 1);
+
+        pointsToAdd.push_back(pointBefore);
+        pointsToAdd.push_back(pointAfter);
+        }
+    }
+
+//---------------------------------------------------------------------------------------
+// @bsimethod                                    Haroldas.Vitunskas                  07/17
+//---------------------------------------------------------------------------------------
+void findPathsNotIntersectingWithLineStringsFromPointToTarget(bvector<bvector<DPoint3d>>& paths, CurveVectorCR walkableShape, bvector<bvector<DPoint3d>> lineStrings, DPoint3d target)
+    {
+    // Find point with lowest distance
+    auto itShortest = findShortestPath(paths.begin(), paths.end(), [&](bvector<DPoint3d> path) {return !path.back().AlmostEqual(target); });
+
+    if (paths.end() == itShortest)
+        return; // All paths are complete
+
+    bvector<DPoint3d> path = *itShortest;
+    DPoint3d lastPoint = path.back();
+
+    int pointsAdded = 0;
+
+    DSegment3d directPath = DSegment3d::From(lastPoint, target);
+    if (GeometryUtils::CheckIfLineIsContainedInPolygonArea(walkableShape, directPath))
+        {
+        itShortest->push_back(target);
+        pointsAdded = 1;
+        }
+    else
+        {
+        // Check if direct path from X to Y intersects with any line strings
+        bvector<DPoint3d> pointsToAdd;
+        getCorrectionPointsByClosestIntersection(pointsToAdd, lineStrings, walkableShape, lastPoint, target);
+
+        if (0 == pointsToAdd.size())
+            {
+            // try adding neighbor points of the line string that point is on
+            getCorrectionPointsByPointPositionInShapes(pointsToAdd, lineStrings, lastPoint, target);
+            }
+
+        pointsAdded = alternatePathsIfPointsNotContained(paths, itShortest, pointsToAdd);
+        }
+
+    if (0 == pointsAdded) // no points could have been added. This path can never reach target. 
+        paths.erase(itShortest); // Will prevent infinite recursion
+
+    findPathsNotIntersectingWithLineStringsFromPointToTarget(paths, walkableShape, lineStrings, target);
+    }
+
+//---------------------------------------------------------------------------------------
+// @bsimethod                                    Haroldas.Vitunskas                  07/17
+//---------------------------------------------------------------------------------------
+void removeInnerPoints(bvector<bvector<DPoint3d>>& paths, CurveVectorCR walkableShape)
+    {
+    bool pointRemoved = true;
+    while (pointRemoved)
+        {
+        pointRemoved = false;
+        for (auto itCurrentPath = paths.begin(); itCurrentPath != paths.end(); ++itCurrentPath)
+            {
+            for (size_t i = 1; i < itCurrentPath->size() - 1; ++i)
+                {
+                DSegment3d line = DSegment3d::From((*itCurrentPath)[i - 1], (*itCurrentPath)[i + 1]);
+
+                if (!GeometryUtils::CheckIfLineIsContainedInPolygonArea(walkableShape, line))
+                    continue;
+                    
+                itCurrentPath->erase(itCurrentPath->begin() + i);
+                --i; // prevent skipping points
+                pointRemoved = true;
+                }
+            }
+        }
+    }
+
+//---------------------------------------------------------------------------------------
+// @bsimethod                                    Haroldas.Vitunskas                  07/17
+//---------------------------------------------------------------------------------------
+DPoint3d adjustToClosestLineString(bvector<bvector<DPoint3d>> lineStrings, DPoint3d point, CurveVector::InOutClassification positionToAdjustFrom)
+    {
+    double minDistance = DBL_MAX;
+    DPoint3d adjustedPoint = point;
+    for (bvector<DPoint3d> lineString : lineStrings)
+        {
+        CurveVectorPtr lineStringCurve = CurveVector::CreateLinear(lineString, CurveVector::BOUNDARY_TYPE_Outer);
+        if (positionToAdjustFrom == lineStringCurve->PointInOnOutXY(point))
+            {
+            CurveLocationDetail hit;
+            lineStringCurve->ClosestPointBounded(point, hit);
+            if (point.Distance(hit.point) < minDistance)
+                {
+                adjustedPoint = hit.point;
+                minDistance = adjustedPoint.Distance(point);
+                }
+            }
+        else
+            {
+            adjustedPoint = point;
+            minDistance = point.Distance(adjustedPoint);
+            }
+        }
+
+    return adjustedPoint;
+    }
+
+//---------------------------------------------------------------------------------------
+// @bsimethod                                    Haroldas.Vitunskas                  07/17
+//---------------------------------------------------------------------------------------
+DPoint3d adjustIfPositionNotCorrect(DPoint3d point, bvector<bvector<DPoint3d>> innerLineStrings, bvector<bvector<DPoint3d>> outerLineStrings)
+    {
+    DPoint3d adjusted = adjustToClosestLineString(outerLineStrings, point, CurveVector::INOUT_Out);
+    if (adjusted.AlmostEqual(point))
+        adjusted = adjustToClosestLineString(innerLineStrings, point, CurveVector::INOUT_In);
+
+    return adjusted;
+    }
+
+//---------------------------------------------------------------------------------------
+// @bsimethod                                    Haroldas.Vitunskas                  07/17
+//---------------------------------------------------------------------------------------
+bool checkIfPointsAreInTheSameSubarea(DPoint3d point1, DPoint3d point2, bvector<bvector<DPoint3d>> subareas)
+    {
+    for (bvector<DPoint3d> lineString : subareas)
+        {
+        CurveVectorPtr curve = CurveVector::CreateLinear(lineString, CurveVector::BOUNDARY_TYPE_Outer);
+        CurveVector::InOutClassification pos1 = curve->PointInOnOutXY(point1), pos2 = curve->PointInOnOutXY(point2);
+
+        if (pos1 != pos2 && (CurveVector::InOutClassification::INOUT_Out == pos1 || CurveVector::InOutClassification::INOUT_Out == pos2))
+            return false; 
+        }
+
+    return true;
+    }
+
+//---------------------------------------------------------------------------------------
+// @bsimethod                                    Haroldas.Vitunskas                  07/17
+//---------------------------------------------------------------------------------------
+Transform getTransformToSegmentAsXAxisXY(DSegment3d segment)
+    {
+    DPoint3d newOrigin = segment.point[0];
+    Transform translation = Transform::FromRowValues(1, 0, 0, newOrigin.x,
+                                                     0, 1, 0, newOrigin.y,
+                                                     0, 0, 1, 0);
+
+    double scaleFactor = segment.Length();
+    Transform scale = Transform::FromRowValues(scaleFactor, 0, 0, 0,
+                                               0, scaleFactor, 0, 0,
+                                               0, 0, 1, 0);
+
+    double rotAngle = DVec3d::From(1.0, 0.0, 0.0).AngleToXY(DVec3d::FromStartEnd(segment.point[0], segment.point[1]));
+    double cosTheta = std::cos(rotAngle);
+    double sinTheta = std::sin(rotAngle); 
+
+    RotMatrix rotMatrix = RotMatrix::FromRowValues(cosTheta, -sinTheta, 0,
+                                                   sinTheta, cosTheta, 0,
+                                                   0, 0, 1);
+    Transform rotation = Transform::From(rotMatrix);
+
+    Transform transform = Transform::FromProduct(translation, scale, rotation), inverse;
+    inverse.InverseOf(transform);
+    return inverse;
+    }
+
+//---------------------------------------------------------------------------------------
+// @bsimethod                                    Haroldas.Vitunskas                  07/17
+//---------------------------------------------------------------------------------------
+void GeometryUtils::ExtractInnerOuterLineStrings(bvector<bvector<DPoint3d>>& innerLineStrings, bvector<bvector<DPoint3d>>& outerLineStrings, CurveVectorCR shape)
+    {
+    bvector<CurveVectorPtr> innerCurveVectors, outerCurveVectors;
+    GeometryUtils::ExtractInnerOuterCurves(innerCurveVectors, outerCurveVectors, shape);
+
+    innerLineStrings = bvector<bvector<DPoint3d>>(innerCurveVectors.size());
+    outerLineStrings = bvector<bvector<DPoint3d>>(outerCurveVectors.size());
+
+    auto itInnerCurves = innerCurveVectors.begin();
+    auto itOuterCurves = outerCurveVectors.begin();
+
+    std::generate(innerLineStrings.begin(), innerLineStrings.end(), [&]() {return GeometryUtils::ExtractLineString(**(itInnerCurves++)); });
+    std::generate(outerLineStrings.begin(), outerLineStrings.end(), [&]() {return GeometryUtils::ExtractLineString(**(itOuterCurves++)); });
+
+    // Remove failed linestrings
+    auto itRemoveInner = std::remove_if(innerLineStrings.begin(), innerLineStrings.end(), [](bvector<DPoint3d> lineString) {return lineString.empty(); });
+    auto itRemoveOuter = std::remove_if(outerLineStrings.begin(), outerLineStrings.end(), [](bvector<DPoint3d> lineString) {return lineString.empty(); });
+
+    innerLineStrings.erase(itRemoveInner, innerLineStrings.end());
+    outerLineStrings.erase(itRemoveOuter, outerLineStrings.end());
+    }
+
+//---------------------------------------------------------------------------------------
+// @bsimethod                                    Haroldas.Vitunskas                  07/17
+//---------------------------------------------------------------------------------------
+bvector<DPoint3d> findIntersectionsWithXAxis(bvector<DPoint3d> lineString)
+    {
+    bvector<DPoint3d> intersectionPoints;
+
+    if (lineString.front().AlmostEqual(lineString.back()))
+        lineString.pop_back();
+
+    // Intersection is true if for any two points P_i (x_i, y_i) and P_i+1 (x_i+1, y_i+1), (y_i > 0 != y_i+1 > 0).
+
+    for (DPoint3d point : lineString)
+        {
+        if (!GeometryUtils::AlmostEqual(point.y, 0, CONTAINEMENT_TOLERANCE))
+            continue;
+
+        intersectionPoints.push_back(point);
+        }
+
+    lineString.push_back(lineString.front());
+    for (size_t i = 0; i < lineString.size() - 1; ++i)
+        {
+        DPoint3d point = lineString[i], pointAfter = lineString[i + 1];
+        if (GeometryUtils::AlmostEqual(point.y, 0, CONTAINEMENT_TOLERANCE) || GeometryUtils::AlmostEqual(pointAfter.y, 0, CONTAINEMENT_TOLERANCE))
+            continue; // If either end point is 0, no more intersections for this edge are possible
+
+        if (point.y > 0 != pointAfter.y > 0)
+            {
+            // Find intersection point
+            // vec v(a, b, c) is such that p + v = pPlus
+            // p + kv = (x, 0, z), k in (0, 1)
+            // k is such that p.y + k * b = 0 => k = -p.y / b, if b is non-zero.
+
+            DVec3d v = DVec3d::FromStartEnd(point, pointAfter);
+            BeAssert(0 != v.y); //  b can't be 0, because the if line intersects X axis and no end point is 0, line can't be parallel to X axis
+
+            DPoint3d intersectionPoint = DPoint3d::FromSumOf(point, v, -point.y / v.y);
+            intersectionPoints.push_back(intersectionPoint);
+            }
+        }
+    return intersectionPoints;
+    }
+
+//---------------------------------------------------------------------------------------
+// @bsimethod                                    Haroldas.Vitunskas                  07/17
+//---------------------------------------------------------------------------------------
+DSegment3d shrinkFromBothEnds(DSegment3d line, double magnitude)
+    {
+    if (2 * magnitude > line.Length())
+        return line; // no changes
+
+    DPoint3d offseted0 = line.point[0], offseted1 = line.point[1];
+
+    DVec3d insideLine = DVec3d::FromStartEnd(offseted0, offseted1);
+    insideLine.ScaleToLength(magnitude);
+
+    offseted0.Add(insideLine);
+    offseted1.Subtract(insideLine);
+
+    return DSegment3d::From(offseted0, offseted1);
+    }
+
+//---------------------------------------------------------------------------------------
+// @bsimethod                                    Haroldas.Vitunskas                  07/17
+//---------------------------------------------------------------------------------------
+bool checkIfLinePositionInTransformedLineStringsIsCorrect(bvector<bvector<DPoint3d>> lineStrings, DSegment3d originalLine, Transform coordinateSystem, CurveVector::InOutClassification expectedPosition, bool forAll)
+    {
+    BeAssert(CurveVector::INOUT_On != expectedPosition); // position On is not supported for expected position
+
+    CurveVector::InOutClassification badPosition = (CurveVector::INOUT_Out == expectedPosition) ? CurveVector::INOUT_In : CurveVector::INOUT_Out;
+
+    bool position = (forAll) ? true : false;
+    for (bvector<DPoint3d> lineString : lineStrings)
+        {
+        bool currentPositionCorrect = true;
+        // Find all intersections of polygon edges with X axis.
+        bvector<DPoint3d> intersectionPoints = findIntersectionsWithXAxis(lineString);
+
+        // Analysis of intersection points:
+        //  If intersection any point P(x, y) is such that 0 < x < 1, return false (line intersects with shape)
+        // If any line end point is also an intersection, additional analysis is needed. We'll check if deviated end points to inside of the line are inside/outside the shape
+        if (std::count_if(intersectionPoints.begin(), intersectionPoints.end(), [](DPoint3d point) {return point.x - CONTAINEMENT_TOLERANCE > 0 && point.x + CONTAINEMENT_TOLERANCE < 1; }) > 0)
+            return false;
+
+        if (intersectionPoints.end() != std::find_if(intersectionPoints.begin(), intersectionPoints.end(), [](DPoint3d point) {return GeometryUtils::AlmostEqual(point.x, 0, CONTAINEMENT_TOLERANCE) || GeometryUtils::AlmostEqual(point.x, 1, CONTAINEMENT_TOLERANCE); }))
+            {
+            DSegment3d shrinked = shrinkFromBothEnds(originalLine, CONTAINEMENT_TOLERANCE);
+            coordinateSystem.Multiply(shrinked); // apply the coordinate system
+
+            CurveVectorPtr outer = CurveVector::CreateLinear(lineString, CurveVector::BOUNDARY_TYPE_Outer);
+            currentPositionCorrect = (badPosition != outer->PointInOnOutXY(shrinked.point[0]) && badPosition != outer->PointInOnOutXY(shrinked.point[1]));
+            }
+
+        position = (forAll) ? position && currentPositionCorrect : position || currentPositionCorrect;
+
+        if (forAll && !position)
+            return false;
+        }
+
+    return position;
+    }
+
+//---------------------------------------------------------------------------------------
+// @bsimethod                                    Haroldas.Vitunskas                  07/17
+//---------------------------------------------------------------------------------------
+bool GeometryUtils::CheckIfLineIsContainedInPolygonArea(CurveVectorCR area, DSegment3d line)
+    {
+    if (CurveVector::INOUT_Out == area.PointInOnOutXY(line.point[0]) || CurveVector::INOUT_Out == area.PointInOnOutXY(line.point[1]))
+        return false; // If either end point is outside the polygon, the line is not contained
+
+     // 1. Transform line and curve vector in such way that line would be on X axis: {(x0, y0), (x1, y1)} = T{(0.0, 0.0), (1, 0)} and apply the transformation for the shape
+    Transform newCoordinateSystem = getTransformToSegmentAsXAxisXY(line);
+
+    CurveVectorPtr transformedArea = area.Clone();
+    transformedArea->TransformInPlace(newCoordinateSystem);
+
+    // Convert shape into inner/outer line strings
+    bvector<bvector<DPoint3d>> innerLineStrings, outerLineStrings;
+    ExtractInnerOuterLineStrings(innerLineStrings, outerLineStrings, *transformedArea);
+
+    // For outer line strings, line should be inside it and for all inner line strings, line should be out of it
+    bool insideOuters = checkIfLinePositionInTransformedLineStringsIsCorrect(outerLineStrings, line, newCoordinateSystem, CurveVector::INOUT_In, false);
+    bool outsideInners = checkIfLinePositionInTransformedLineStringsIsCorrect(innerLineStrings, line, newCoordinateSystem, CurveVector::INOUT_Out, true);
+
+    return insideOuters && outsideInners;
+    }
+
+//---------------------------------------------------------------------------------------
+// @bsimethod                                    Haroldas.Vitunskas                  07/17
+//---------------------------------------------------------------------------------------
+void restoreOriginalPathEnds(bvector<bvector<DPoint3d>>& paths, DPoint3d originalSource, DPoint3d originalDestination, bvector<bvector<DPoint3d>> originalLineStrings)
+    {
+    for (bvector<bvector<DPoint3d>>::iterator itPath = paths.begin(); itPath != paths.end(); ++itPath)
+        {
+        if (findClosestLineStringSegmentThatIntersectsWithPath(originalLineStrings, DSegment3d::From(originalSource, *(itPath->begin() + 1))).IsAlmostSinglePoint())
+            (*itPath)[0] = originalSource; // if no intersection between direct path from source/destination to point before/after it and any original line string, replace adjusted point with point
+        else if (findClosestLineStringSegmentThatIntersectsWithPath(originalLineStrings, DSegment3d::From(originalSource, itPath->front())).IsAlmostSinglePoint())
+            itPath->insert(itPath->begin(), originalSource); // else if no intersections for path between point and adjusted point, keep the adjusted point for path
+        else // path is invalid, it should be deleted
+            {
+            *itPath = bvector<DPoint3d>();
+            continue;
+            }
+
+        if (findClosestLineStringSegmentThatIntersectsWithPath(originalLineStrings, DSegment3d::From(originalDestination, *(itPath->end() - 2))).IsAlmostSinglePoint())
+            (*itPath)[itPath->size() - 1] = originalSource;
+        else if (findClosestLineStringSegmentThatIntersectsWithPath(originalLineStrings, DSegment3d::From(originalDestination, itPath->back())).IsAlmostSinglePoint())
+            itPath->push_back(originalSource);
+        else
+            *itPath = bvector<DPoint3d>();
+        }
+    }
+
+//---------------------------------------------------------------------------------------
+// @bsimethod                                    Haroldas.Vitunskas                  07/17
+//---------------------------------------------------------------------------------------
+void extractOriginalAndDeviationLineStrings(bvector<bvector<DPoint3d>>& originalLineStrings, bvector<bvector<DPoint3d>>& innerDeviationLineStrings, bvector<bvector<DPoint3d>>& outerDeviationLineStrings, CurveVectorCR originalCurve, CurveVectorCR deviatedCurve)
+    {
+    bvector<bvector<DPoint3d>> innerOriginal, outerOriginal;
+    GeometryUtils::ExtractInnerOuterLineStrings(innerOriginal, outerOriginal, originalCurve);
+    originalLineStrings = innerOriginal;
+    originalLineStrings.insert(originalLineStrings.end(), outerOriginal.begin(), outerOriginal.end());
+
+    GeometryUtils::ExtractInnerOuterLineStrings(innerDeviationLineStrings, outerDeviationLineStrings, deviatedCurve);
+    }
+
+//---------------------------------------------------------------------------------------
+// @bsimethod                                    Haroldas.Vitunskas                  07/17
+//---------------------------------------------------------------------------------------
+BentleyStatus GeometryUtils::FindShortestPathBetweenPointsInCurveVector(bvector<DPoint3d>& pathLineString, CurveVectorCR curveVector, DPoint3d source, DPoint3d destination)
+    {
+    CurveVectorPtr walkableShape = GeometryUtils::OffsetCurveInnerOuterChildren(curveVector, EGRESS_CORRECTION, -EGRESS_CORRECTION, true);
+    if (!walkableShape.IsValid())
+        return BentleyStatus::ERROR;
+
+    // Method:
+    // 1.   Create deviated line strings by extracting them from walkable area
+    bvector<bvector<DPoint3d>> innerDeviationLineStrings, outerDeviationLineStrings, originalLineStrings;
+    extractOriginalAndDeviationLineStrings(originalLineStrings, innerDeviationLineStrings, outerDeviationLineStrings, curveVector, *walkableShape);
+
+    // If source and destination points are out of deviated outer line string, use their projections on the line string
+    DPoint3d adjustedSource = adjustIfPositionNotCorrect(source, innerDeviationLineStrings, outerDeviationLineStrings);
+    DPoint3d adjustedDestination = adjustIfPositionNotCorrect(destination, innerDeviationLineStrings, outerDeviationLineStrings);
+
+    BeAssert(CurveVector::InOutClassification::INOUT_Out != curveVector.PointInOnOutXY(adjustedSource) && CurveVector::InOutClassification::INOUT_Out != curveVector.PointInOnOutXY(adjustedDestination));
+
+    if (!checkIfPointsAreInTheSameSubarea(adjustedSource, adjustedDestination, outerDeviationLineStrings))
+        return BentleyStatus::ERROR; // destination and source can't be in different areas
+
+    // 2.   Try finding path from X to Y while checking for intersections
+    bvector<bvector<DPoint3d>> allDeviationLineStrings;
+    allDeviationLineStrings.insert(allDeviationLineStrings.end(), innerDeviationLineStrings.begin(), innerDeviationLineStrings.end());
+    allDeviationLineStrings.insert(allDeviationLineStrings.end(), outerDeviationLineStrings.begin(), outerDeviationLineStrings.end());
+
+    bvector<bvector<DPoint3d>> paths = { { adjustedSource } };
+    findPathsNotIntersectingWithLineStringsFromPointToTarget(paths, *walkableShape, allDeviationLineStrings, adjustedDestination);
+
+    // 3.   Remove any inner points in paths. Inner point P is such that if you take points P- and P+ (where P- is point before P and P+ is point after P), 
+    //      line {P-, P+} doesn't intersect any line strings
+    removeInnerPoints(paths, *walkableShape);
+
+    // 4.   Find the path with shortest length
+
+    // 4.1. Switch adjusted points to actual ones and check for any intersections with any original linestrings 
+    //      for first and last lines of path
+    restoreOriginalPathEnds(paths, source, destination, originalLineStrings);
+
+    // 4.2. Remove invalid paths
+    bvector<bvector<DPoint3d>>::iterator itRemove = std::remove_if(paths.begin(), paths.end(), [&](bvector<DPoint3d> path) { return 0 == path.size(); });
+    paths.erase(itRemove, paths.end());
+
+    // 4.3. Select the shortest path
+    bvector<bvector<DPoint3d>>::iterator itShortest = findShortestPath(paths.begin(), paths.end());
+    if (paths.end() != itShortest)
+        {
+        pathLineString = *itShortest;
+        return BentleyStatus::SUCCESS;
+        }
+
+    return BentleyStatus::ERROR;
+    }
+
+//---------------------------------------------------------------------------------------
+// @bsimethod                                    Haroldas.Vitunskas                  07/17
+//---------------------------------------------------------------------------------------
+double GeometryUtils::GetPathLength(bvector<DPoint3d> path)
+    {
+    double length = 0;
+    for (size_t i = 0; i < path.size() - 1; ++i)
+        {
+        length += path[i].Distance(path[i + 1]);
+        }
+
+    return length;
+    }
+
+//---------------------------------------------------------------------------------------
+// @bsimethod                                    Haroldas.Vitunskas                  07/17
+//---------------------------------------------------------------------------------------
+double GeometryUtils::GetCorrectedPathLength(DPoint3d source, DPoint3d target, bvector<DPoint3d> correctionPoints)
+    {
+    if (correctionPoints.size() > 0)
+        {
+        DPoint3d first = correctionPoints.front();
+        DPoint3d last = correctionPoints.back();
+
+        return source.Distance(first) + GetPathLength(correctionPoints) + last.Distance(target);
+        }
+    else
+        return source.Distance(target);
+    }
+
+//--------------------------------------------------------------------------------------
+// @bsimethod                                    Mindaugas Butkus                09/2017
+//---------------+---------------+---------------+---------------+---------------+------
+void GeometryUtils::AddVertex(CurveVectorR cv, DPoint3d const& vertex)
+    {
+    if (CurveVector::BOUNDARY_TYPE_ParityRegion == cv.GetBoundaryType() ||
+        CurveVector::BOUNDARY_TYPE_UnionRegion == cv.GetBoundaryType())
+        {
+        for (ICurvePrimitivePtr& inner : cv)
+            {
+            AddVertex(*inner->GetChildCurveVectorP(), vertex);
+            }
+
+        return;
+        }
+
+    CurveVectorPtr openCV = cv.Clone();
+    openCV->SetBoundaryType(CurveVector::BOUNDARY_TYPE_Open);
+
+    CurveLocationDetail locationOnCurveVector;
+    openCV->ClosestPointBounded(vertex, locationOnCurveVector);
+    if (!locationOnCurveVector.point.AlmostEqual(vertex))
+        return;
+
+    if (DoubleOps::AlmostEqual(locationOnCurveVector.componentFraction, 0) ||
+        DoubleOps::AlmostEqual(locationOnCurveVector.componentFraction, 1))
+        return; // there should already be vertices at these points.
+
+    size_t indexOfPrimitive = openCV->FindIndexOfPrimitive(locationOnCurveVector.curve);
+    if (SIZE_MAX == indexOfPrimitive)
+        return;
+
+    CurveVectorPtr parts = openCV->GenerateAllParts(static_cast<int>(indexOfPrimitive), locationOnCurveVector.fraction, static_cast<int>(indexOfPrimitive), locationOnCurveVector.fraction);
+    if (parts.IsNull())
+        return;
+
+    //BOUNDARY_TYPE_Open - (A B), (B to end), (start to A)
+    // (A B) is null, so it is skipped.
+    if (parts->size() != 2)
+        {
+        BeAssert(false);
+        return;
+        }
+
+    cv.clear();
+    cv.AddPrimitives(*parts->at(1)->GetChildCurveVectorCP());
+    cv.AddPrimitives(*parts->at(0)->GetChildCurveVectorCP());
+
+    cv = *ConsolidateAdjacentLinestrings(cv);
+    }
+
+//--------------------------------------------------------------------------------------
+// @bsimethod                                    Mindaugas Butkus                07/2018
+//---------------+---------------+---------------+---------------+---------------+------
+CurveVectorPtr GeometryUtils::ConsolidateAdjacentLinestrings
+(
+    CurveVectorCR inCV
+)
+    {
+    CurveVectorPtr outCV = CurveVector::Create(inCV.GetBoundaryType());
+
+    if (inCV.size() == 1)
+        return inCV.Clone();
+
+    for (auto iter = inCV.begin(); iter != inCV.end(); ++iter)
+        {
+        ICurvePrimitivePtr currentPrimitive = (*iter);
+        ICurvePrimitive::CurvePrimitiveType currentType = currentPrimitive->GetCurvePrimitiveType();
+
+        if (outCV->empty())
+            {
+            if (ICurvePrimitive::CURVE_PRIMITIVE_TYPE_CurveVector == currentType)
+                {
+                outCV->Add(ConsolidateAdjacentLinestrings(*(*iter)->GetChildCurveVectorCP()));
+                }
+            else
+                {
+                outCV->Add(*iter);
+                }
+            continue;
+            }
+
+        if (ICurvePrimitive::CURVE_PRIMITIVE_TYPE_Line != currentType &&
+            ICurvePrimitive::CURVE_PRIMITIVE_TYPE_LineString != currentType)
+            {
+            outCV->Add(*iter);
+            continue;
+            }
+
+        ICurvePrimitivePtr lastPrimitive = outCV->back();
+        ICurvePrimitive::CurvePrimitiveType lastType = lastPrimitive->GetCurvePrimitiveType();
+
+        if (ICurvePrimitive::CURVE_PRIMITIVE_TYPE_Line != lastType &&
+            ICurvePrimitive::CURVE_PRIMITIVE_TYPE_LineString != lastType)
+            {
+            outCV->Add(*iter);
+            continue;
+            }
+
+        bvector<DPoint3d> lastLineStringPoints;
+        bvector<DPoint3d> currentLineStringPoints;
+
+        if (ICurvePrimitive::CURVE_PRIMITIVE_TYPE_Line == lastType)
+            {
+            DSegment3d line = *lastPrimitive->GetLineCP();
+            DPoint3d start, end;
+            line.GetEndPoints(start, end);
+            lastLineStringPoints.push_back(start);
+            lastLineStringPoints.push_back(end);
+            }
+        else if (ICurvePrimitive::CURVE_PRIMITIVE_TYPE_LineString == lastType)
+            {
+            lastLineStringPoints = *lastPrimitive->GetLineStringCP();
+            }
+
+        if (ICurvePrimitive::CURVE_PRIMITIVE_TYPE_Line == currentType)
+            {
+            DSegment3d line = *currentPrimitive->GetLineCP();
+            DPoint3d start, end;
+            line.GetEndPoints(start, end);
+            currentLineStringPoints.push_back(start);
+            currentLineStringPoints.push_back(end);
+            }
+        else if (ICurvePrimitive::CURVE_PRIMITIVE_TYPE_LineString == currentType)
+            {
+            currentLineStringPoints = *currentPrimitive->GetLineStringCP();
+            }
+
+        if (lastLineStringPoints.back().AlmostEqual(currentLineStringPoints.front()))
+            {
+            lastLineStringPoints.pop_back();
+            lastLineStringPoints.insert(lastLineStringPoints.end(), currentLineStringPoints.begin(), currentLineStringPoints.end());
+            outCV->pop_back();
+            outCV->Add(ICurvePrimitive::CreateLineString(lastLineStringPoints));
+            }
+        else
+            {
+            outCV->Add(currentPrimitive);
+            }
+        }
+
+    return outCV;
+    }
+
+//---------------------------------------------------------------------------------------
+// @bsimethod                                    Haroldas.Vitunskas              09/2017
+//--------------+---------------+---------------+---------------+---------------+--------
+void GeometryUtils::LineStringAsWeightedCurve(CurveVectorPtr& curve, double weight)
+    {
+    bvector<DPoint3d> lineString = ExtractLineString(*curve);
+    if (lineString.size() < 2)
+        return;
+
+    for (auto itPoint = lineString.end() - 1; itPoint != lineString.begin() - 1; --itPoint)
+        lineString.push_back(*itPoint); // {A, B, C, D } -> { A, B, C, D, D, C, B, A }
+    
+    bvector<DPoint3d> newLineString;
+    for (auto itPoint = lineString.begin(); itPoint != lineString.end(); ++itPoint)
+        {
+        auto itBefore = itPoint != lineString.begin() ? itPoint - 1 : lineString.end() - 1;
+        auto itAfter = itPoint != lineString.end() - 1 ? itPoint + 1 : lineString.begin();
+
+        DVec3d dirBefore = DVec3d::FromStartEnd(*itPoint, *itBefore);
+        DVec3d dirAfter = DVec3d::FromStartEnd(*itPoint, *itAfter);
+
+        DVec3d offsetVec;
+        if (0 == dirBefore.Magnitude() || 0 == dirAfter.Magnitude())
+            {
+            double rotationAngle = msGeomConst_pi / 2;
+            if (0 == dirBefore.Magnitude())
+                {
+                offsetVec = dirAfter;
+                rotationAngle *= -1;
+                }
+            else
+                {
+                offsetVec = dirBefore;
+                }
+            BeAssert(0 != offsetVec.Magnitude()); // In theory, this should be null only if the original curve vector has repeating points.
+
+            offsetVec.RotateXY(rotationAngle);
+            offsetVec.ScaleToLength(weight / 2);
+            }
+        else
+            {
+            double rotAngle = dirBefore.AngleToXY(dirAfter) / 2;
+            offsetVec.RotateXY(dirBefore, rotAngle);
+            offsetVec.ScaleToLength((weight / 2) / std::sin(rotAngle));
+            }
+        DPoint3d toInsert = *itPoint;
+        toInsert.Add(offsetVec);
+        newLineString.push_back(toInsert);
+        }
+
+    curve = CurveVector::CreateLinear(newLineString, CurveVector::BoundaryType::BOUNDARY_TYPE_Outer);
+    }
+
+//--------------------------------------------------------------------------------------
+// @bsimethod                                    Mindaugas.Butkus                10/2017
+//---------------+---------------+---------------+---------------+---------------+------
+bool GeometryUtils::AllPointsInOrOnShape
+(
+    bvector<DPoint3d> const& shapePoints,
+    bvector<DPoint3d> const& pointsToTest
+)
+    {
+    CurveVectorPtr shape = CurveVector::CreateLinear(shapePoints, CurveVector::BoundaryType::BOUNDARY_TYPE_Outer);
+
+    for (DPoint3d const& p : pointsToTest)
+        {
+        CurveVector::InOutClassification inout = shape->PointInOnOutXY(p);
+        if (CurveVector::InOutClassification::INOUT_Unknown == inout)
+            {
+            return false;
+            }
+        else if(CurveVector::InOutClassification::INOUT_Out == inout)
+            {
+            DPoint3d curveOrRegionPoint;
+            shape->ClosestCurveOrRegionPoint(p, curveOrRegionPoint);
+
+            double distance = p.Distance(curveOrRegionPoint);
+            if (!DoubleOps::AlmostEqual(distance, 0))
+                {
+                return false;
+                }
+            }
+        }
+
+    return true;
+    }
+
+//--------------------------------------------------------------------------------------
+// @bsimethod                                    Mindaugas.Butkus                10/2017
+//---------------+---------------+---------------+---------------+---------------+------
+bvector<DPoint3d> GeometryUtils::GetConvexPolygonVertices
+(
+    size_t n, 
+    double ccRadius, 
+    DPoint3d ccCenter, 
+    bool keepArea
+)
+    {
+    BeAssert(n >= 3);
+    
+    if (keepArea)
+        {
+        // compensate for the lost area by increasing radius
+        ccRadius = (sqrt(Angle::TwoPi())*ccRadius) / (sqrt(n * sin(Angle::TwoPi() / n)));
+        }
+
+    bvector<DPoint3d> vertices(n);
+    double step = Angle::TwoPi() / n;
+    for (int i = 0; i < n; i++)
+        {
+        vertices[i] = DPoint3d::From(ccCenter.x + ccRadius * cos(i * step), ccCenter.y + ccRadius * sin(i * step), 0.0);
+        }
+
+    return vertices;
+    }
+
+//--------------------------------------------------------------------------------------
+// @bsimethod                                    Mindaugas.Butkus                10/2017
+//---------------+---------------+---------------+---------------+---------------+------
+bvector<DPoint3d> GeometryUtils::GetCircularArcPoints
+(
+    DEllipse3d arc,
+    double maxEdgeLength,
+    bool keepSectorArea
+)
+    {
+    if (!arc.IsCircular())
+        return bvector<DPoint3d>();
+
+    double radius = arc.vector0.Magnitude();
+
+    // maximum maxEdgeLength cannot be more than the diameter of the circle.
+    maxEdgeLength = std::min(2 * radius, maxEdgeLength);
+
+    double maxAngle = acos(1 - (maxEdgeLength * maxEdgeLength) / (2 * radius * radius));
+
+    double sweep = abs(arc.sweep);
+
+    size_t nEdges = static_cast<size_t>(floor(sweep / maxAngle));
+    if (sweep - nEdges * maxAngle > 0)
+        nEdges += 1;
+
+    if (arc.IsFullEllipse())
+        {
+        if (nEdges < 3)
+            nEdges = 3;
+
+        // GetConvexPolygonVertices is a bit faster for a full ellipse
+        bvector<DPoint3d> points = GetConvexPolygonVertices(nEdges, radius, arc.center, keepSectorArea);
+        points.push_back(points.front());
+        return points;
+        }
+
+    size_t nVertices = nEdges + 1;
+    bvector<DPoint3d> points(nVertices);
+
+    double step = sweep / nEdges;
+    if (keepSectorArea)
+        radius = radius * sqrt(step / sin(step));
+
+    arc.vector0.ScaleToLength(radius);
+    arc.vector90.ScaleToLength(radius);
+
+    for (size_t i = 0; i < nVertices; i++)
+        {
+        points[i] = arc.FractionToPoint(step * i / sweep);
+        }
+
+    return points;
+    }
+
+//--------------------------------------------------------------------------------------
+// @bsimethod                                    Mindaugas.Butkus                10/2017
+//---------------+---------------+---------------+---------------+---------------+------
+bvector<DPoint3d> GeometryUtils::GetCurvePrimitivePoints
+(
+    ICurvePrimitiveCR curvePrimitive,
+    double maxEdgeLength,
+    bool keepSectorArea
+)
+    {
+    BeAssert(maxEdgeLength >= 0);
+
+    if (curvePrimitive.GetCurvePrimitiveType() == ICurvePrimitive::CurvePrimitiveType::CURVE_PRIMITIVE_TYPE_Arc)
+        {
+        DEllipse3d arc = *curvePrimitive.GetArcCP();
+        if (arc.IsCircular())
+            return GetCircularArcPoints(arc, maxEdgeLength, keepSectorArea);
+        }
+
+    if (curvePrimitive.GetCurvePrimitiveType() == ICurvePrimitive::CurvePrimitiveType::CURVE_PRIMITIVE_TYPE_Line)
+        {
+        DSegment3d line = *curvePrimitive.GetLineCP();
+        DPoint3d start, end;
+        line.GetEndPoints(start, end);
+        return {start, end};
+        }
+
+    if (curvePrimitive.GetCurvePrimitiveType() == ICurvePrimitive::CurvePrimitiveType::CURVE_PRIMITIVE_TYPE_LineString)
+        {
+        bvector<DPoint3d> points = *curvePrimitive.GetLineStringCP();
+        return points;
+        }
+
+    IFacetOptionsPtr  facetOptions = IFacetOptions::Create();
+    facetOptions->SetEdgeChainsRequired(true);
+    facetOptions->SetMaxEdgeLength(maxEdgeLength);
+
+    bvector<DPoint3d> points;
+    curvePrimitive.AddStrokes(points, *facetOptions);
+    return points;
+    }
+
+//--------------------------------------------------------------------------------------
+// @bsimethod                                    Mindaugas.Butkus                10/2017
+//---------------+---------------+---------------+---------------+---------------+------
+bvector<DPoint3d> GeometryUtils::GetCurveVectorPoints
+(
+    CurveVectorCR curveVectorPtr,
+    double maxEdgeLength,
+    bool keepSectorArea
+)
+    {
+    CurveVectorPtr target;
+    switch (curveVectorPtr.GetBoundaryType())
+        {
+        case CurveVector::BoundaryType::BOUNDARY_TYPE_None:
+            return bvector<DPoint3d>();
+            break;
+        case CurveVector::BoundaryType::BOUNDARY_TYPE_Outer:
+        case CurveVector::BoundaryType::BOUNDARY_TYPE_Inner:
+        case CurveVector::BoundaryType::BOUNDARY_TYPE_Open:
+            target = curveVectorPtr.Clone();
+            break;
+        default:
+            target = curveVectorPtr[0]->GetChildCurveVectorCP()->Clone();
+            break;
+        }
+
+    bvector<DPoint3d> curveVectorPoints;
+    for (ICurvePrimitivePtr const& cp : *target)
+        {
+        bvector<DPoint3d> primitivePoints = GeometryUtils::GetCurvePrimitivePoints(*cp, maxEdgeLength, keepSectorArea);
+        curveVectorPoints.insert(curveVectorPoints.end(), primitivePoints.begin(), primitivePoints.end());
+        }
+
+    return curveVectorPoints;
+    }
+
+//--------------------------------------------------------------------------------------
+// @bsimethod                                    Mindaugas.Butkus                01/2018
+//---------------+---------------+---------------+---------------+---------------+------
+bool GeometryUtils::IsSameSingleLoopGeometry
+(
+    ICurvePrimitiveCR geom1, 
+    ICurvePrimitiveCR geom2, 
+    double tolerance
+)
+    {
+    DPoint3d start1, end1, start2, end2;
+    geom1.GetStartEnd(start1, end1);
+    geom2.GetStartEnd(start2, end2);
+
+    if (!start1.AlmostEqual(end1) || !start2.AlmostEqual(end2))
+        return false;
+    
+    return IsSameSingleLoopGeometry(*CurveVector::Create(CurveVector::BOUNDARY_TYPE_Outer, geom1.Clone()),
+                                    *CurveVector::Create(CurveVector::BOUNDARY_TYPE_Outer, geom2.Clone()),
+                                    tolerance);
+    }
+
+//--------------------------------------------------------------------------------------
+// @bsimethod                                    Mindaugas.Butkus                11/2017
+//---------------+---------------+---------------+---------------+---------------+------
+bool GeometryUtils::IsSameSingleLoopGeometry
+(
+    CurveVectorCR geom1, 
+    CurveVectorCR geom2, 
+    double tolerance
+)
+    {
+    BeAssert(CurveVector::BoundaryType::BOUNDARY_TYPE_ParityRegion != geom1.GetBoundaryType());
+    BeAssert(CurveVector::BoundaryType::BOUNDARY_TYPE_UnionRegion != geom1.GetBoundaryType());
+    BeAssert(CurveVector::BoundaryType::BOUNDARY_TYPE_ParityRegion != geom2.GetBoundaryType());
+    BeAssert(CurveVector::BoundaryType::BOUNDARY_TYPE_UnionRegion != geom2.GetBoundaryType());
+
+    if (!geom1.IsClosedPath() || !geom2.IsClosedPath())
+        return false;
+
+    CurveVectorPtr cv1 = geom1.Clone();
+    CurveVectorPtr cv2 = geom2.Clone();
+
+    cv1->ConsolidateAdjacentPrimitives(true);
+    cv2->ConsolidateAdjacentPrimitives(true);
+
+    if (cv1->size() != cv2->size())
+        return false;
+
+    if (cv1->size() == 1 && cv2->size() == 1
+        && cv1->at(0)->GetCurvePrimitiveType() == ICurvePrimitive::CURVE_PRIMITIVE_TYPE_LineString
+        && cv2->at(0)->GetCurvePrimitiveType() == ICurvePrimitive::CURVE_PRIMITIVE_TYPE_LineString)
+        {
+        // rotate linestring
+        bvector<DPoint3d>* cv1LineString = cv1->at(0)->GetLineStringP();
+        bvector<DPoint3d>* cv2LineString = cv2->at(0)->GetLineStringP();
+        if (nullptr == cv1LineString || nullptr == cv2LineString)
+            return false;
+
+        if (cv1LineString->front().AlmostEqual(cv1LineString->back()))
+            cv1LineString->pop_back();
+        if (cv2LineString->front().AlmostEqual(cv2LineString->back()))
+            cv2LineString->pop_back();
+
+        if (cv1LineString->size() != cv2LineString->size())
+            return false;
+
+        DPoint3d cv1Start = cv1LineString->at(0);
+        auto cv1StartInCv2 = std::find_if(cv2LineString->begin(), cv2LineString->end(),
+                                          [cv1Start, tolerance] (DPoint3d const& p) { return cv1Start.AlmostEqual(p, tolerance); });
+        if (cv2LineString->end() == cv1StartInCv2)
+            return false;
+
+        std::rotate(cv2LineString->begin(), cv1StartInCv2, cv2LineString->end());
+        }
+    else
+        {
+        ICurvePrimitivePtr cv1Start = cv1->at(0);
+        auto cv1StartInCv2 = std::find_if(cv2->begin(), cv2->end(),
+                                          [cv1Start, tolerance] (ICurvePrimitivePtr const& geom2)
+            {
+            return IsSameGeometry(*cv1Start, *geom2, tolerance);
+            });
+        if (cv2->end() == cv1StartInCv2)
+            return false;
+
+        std::rotate(cv2->begin(), cv1StartInCv2, cv2->end());
+        }
+
+    if (cv1->IsSameStructureAndGeometry(*cv2, tolerance))
+        return true;
+
+    auto cv1Iter = cv1->begin();
+    auto cv2Iter = cv2->begin();
+    for (; cv1->end() != cv1Iter && cv2->end() != cv2Iter; ++cv1Iter, ++cv2Iter)
+        {
+        if (!IsSameGeometry(**cv1Iter, **cv2Iter, tolerance))
+            return false;
+        }
+
+    return true;
+    }
+
+//--------------------------------------------------------------------------------------
+// @bsimethod                                    Mindaugas.Butkus                11/2017
+//---------------+---------------+---------------+---------------+---------------+------
+bool GeometryUtils::IsSameGeometry
+(
+    ICurvePrimitiveCR geom1,
+    ICurvePrimitiveCR geom2,
+    double tolerance
+)
+    {
+    if (geom1.GetCurvePrimitiveType() != geom2.GetCurvePrimitiveType())
+        return false;
+
+    ICurvePrimitive::CurvePrimitiveType geomType = geom1.GetCurvePrimitiveType();
+    switch (geomType)
+        {
+        case ICurvePrimitive::CurvePrimitiveType::CURVE_PRIMITIVE_TYPE_Arc:
+            DEllipse3d arc1 = *geom1.GetArcCP();
+            DEllipse3d arc2 = *geom2.GetArcCP();
+
+            if (arc1.IsAlmostEqual(arc2, tolerance))
+                return true;
+
+            if (!arc1.center.AlmostEqual(arc2.center))
+                return false;
+
+            if (arc1.IsCircular() != arc2.IsCircular())
+                return false;
+
+            if (arc1.IsCircular())
+                {
+                if (DoubleOps::AlmostEqual(arc1.sweep, Angle::TwoPi())
+                    && DoubleOps::AlmostEqual(arc2.sweep, Angle::TwoPi()))
+                    return true;
+                }
+            else
+                {
+                if (arc1.vector0.AlmostEqual(arc2.vector0)
+                    && arc1.vector90.AlmostEqual(arc2.vector90)
+                    && DoubleOps::AlmostEqual(arc1.sweep, Angle::TwoPi())
+                    && DoubleOps::AlmostEqual(arc2.sweep, Angle::TwoPi()))
+                    return true;
+                }
+
+            if (!arc1.FractionToPoint(0).AlmostEqual(arc2.FractionToPoint(0), tolerance))
+                return false;
+            if (!arc1.FractionToPoint(0.5).AlmostEqual(arc2.FractionToPoint(0.5), tolerance))
+                return false;
+            if (!arc1.FractionToPoint(1).AlmostEqual(arc2.FractionToPoint(1), tolerance))
+                return false;
+
+            break;
+        case ICurvePrimitive::CurvePrimitiveType::CURVE_PRIMITIVE_TYPE_CurveVector:
+            if (!IsSameSingleLoopGeometry(*geom1.GetChildCurveVectorCP(), *geom2.GetChildCurveVectorCP(), tolerance))
+                return false;
+            break;
+        case ICurvePrimitive::CurvePrimitiveType::CURVE_PRIMITIVE_TYPE_Line:
+            if (!geom1.GetLineCP()->IsAlmostEqual(*geom2.GetLineCP(), tolerance))
+                return false;
+            break;
+        case ICurvePrimitive::CurvePrimitiveType::CURVE_PRIMITIVE_TYPE_LineString:
+            if (!DPoint3d::AlmostEqual(*geom1.GetLineStringCP(), *geom2.GetLineStringCP(), tolerance))
+                return false;
+            break;
+        case ICurvePrimitive::CurvePrimitiveType::CURVE_PRIMITIVE_TYPE_PointString:
+            if (!DPoint3d::AlmostEqual(*geom1.GetPointStringCP(), *geom2.GetPointStringCP(), tolerance))
+                return false;
+            break;
+        case ICurvePrimitive::CurvePrimitiveType::CURVE_PRIMITIVE_TYPE_AkimaCurve:
+            if (!DPoint3d::AlmostEqual(*geom1.GetAkimaCurveCP(), *geom2.GetAkimaCurveCP(), tolerance))
+                return false;
+            break;
+        case ICurvePrimitive::CurvePrimitiveType::CURVE_PRIMITIVE_TYPE_BsplineCurve:
+            if (!geom1.GetBsplineCurveCP()->AlmostEqual(*geom2.GetBsplineCurveCP(), tolerance))
+                return false;
+            break;
+#ifndef DGNV8_BUILD
+        case ICurvePrimitive::CurvePrimitiveType::CURVE_PRIMITIVE_TYPE_Catenary:
+            {
+            DCatenary3dPlacement catenary1, catenary2;
+            geom1.TryGetCatenary(catenary1);
+            geom2.TryGetCatenary(catenary2);
+            if (!catenary1.AlmostEqual(catenary2, tolerance))
+                return false;
+            break;
+            }
+#endif
+        case ICurvePrimitive::CurvePrimitiveType::CURVE_PRIMITIVE_TYPE_InterpolationCurve:
+            if (!geom1.GetInterpolationCurveCP()->AlmostEqual(*geom2.GetInterpolationCurveCP(), tolerance))
+                return false;
+            break;
+        default:
+            BeAssert(false && "Not implemented");
+        }
+
+    return true;
+    }
+
+//--------------------------------------------------------------------------------------
+// @bsimethod                                    Haroldas.Vitunskas              02/2018
+//---------------+---------------+---------------+---------------+---------------+------
+Transform GeometryUtils::FindTransformBetweenPlanes(DPlane3d const & source, DPlane3d const & target)
+    {
+    Transform transform = FindRotationTransformBetweenPlanes(source, target);
+    transform.SetTranslation(DVec3d::FromStartEnd(source.origin, target.origin));
+
+    return transform;
+    }
+
+//--------------------------------------------------------------------------------------
+// @bsimethod                                    Haroldas.Vitunskas              02/2018
+//---------------+---------------+---------------+---------------+---------------+------
+Transform GeometryUtils::FindRotationTransformBetweenPlanes(DPlane3d const & source, DPlane3d const & target)
+    {
+    Transform transform = Transform::FromIdentity();
+    if (!target.normal.IsPositiveParallelTo(source.normal)) // check if rotation is needed
+        {
+        double rotationAngle = DVec3d::From(source.normal).AngleTo(target.normal);
+        // Will be rotating around vector which is perpendicular to both planes' normals. 
+        // Cross product will never be invalid because normals aren't parallel 
+        DVec3d rotationAxis = DVec3d::FromCrossProduct(source.normal, target.normal);
+
+        transform = Transform::FromAxisAndRotationAngle(DRay3d::FromOriginAndVector({0, 0, 0}, rotationAxis),
+                                                        rotationAngle);
+        }
+    return transform;
+    }
+
+//--------------------------------------------------------------------------------------
+// @bsimethod                                    Haroldas.Vitunskas              01/2018
+//---------------+---------------+---------------+---------------+---------------+------
+void GeometryUtils::TransformVectorOnPlane(DVec3dR transformed, DVec3d vector, DPlane3d plane)
+    {
+    Transform transform = FindTransformBetweenPlanes(DPlane3d::FromOriginAndNormal(DPoint3d::From(0, 0, 0),
+                                                                    DVec3d::From(0, 0, 1)), /*XY plane*/
+                                                     plane);
+    transform.Multiply(transformed, vector);
+    }
+
+//--------------------------------------------------------------------------------------
+// @bsimethod                                    Haroldas.Vitunskas              02/2018
+//---------------+---------------+---------------+---------------+---------------+------
+void GeometryUtils::RotationTransformVectorOnPlane(DVec3dR transformed, DVec3d vector, DPlane3d plane)
+    {
+    Transform transform = FindRotationTransformBetweenPlanes(DPlane3d::FromOriginAndNormal(plane.origin,
+                                                                                           DVec3d::From(0, 0, 1)), /*XY plane*/
+                                                             plane);
+    transform.Multiply(transformed, vector);
+    }
+
+//--------------------------------------------------------------------------------------
+// @bsimethod                                    Haroldas.Vitunskas              01/2018
+//---------------+---------------+---------------+---------------+---------------+------
+void GeometryUtils::RotateLineEndPointToAngleOnPlane(DPoint3dR rotatedEndPoint, DPoint3dCR fixedEndPoint, double angle, DPlane3d plane)
+    {
+    DVec3d lineVec = DVec3d::From(rotatedEndPoint.Distance(fixedEndPoint), 0, 0);
+    lineVec.RotateXY(angle);
+
+    GeometryUtils::RotationTransformVectorOnPlane(lineVec, lineVec, plane);
+
+    rotatedEndPoint = fixedEndPoint;
+    rotatedEndPoint.Add(lineVec);
+
+    }
+
+END_BUILDING_SHARED_NAMESPACE
+