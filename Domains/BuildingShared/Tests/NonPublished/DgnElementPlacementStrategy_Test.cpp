--- conflicted
+++ resolved
@@ -1,232 +1,226 @@
-/*--------------------------------------------------------------------------------------+
-|
-|  $Source: Tests/NonPublished/DgnElementPlacementStrategy_Test.cpp $
-|
-|  $Copyright: (c) 2018 Bentley Systems, Incorporated. All rights reserved. $
-|
-+--------------------------------------------------------------------------------------*/
-#include <Bentley\BeTest.h>
-#include <DgnPlatform\DgnPlatformApi.h>
-#include <BuildingShared/BuildingSharedApi.h>
-#include "BuildingSharedTestFixtureBase.h"
-#include "TestUtils.h"
-
-BUILDING_SHARED_REFCOUNTED_PTR_AND_TYPEDEFS(TestElementPlacementStrategy)
-BUILDING_SHARED_REFCOUNTED_PTR_AND_TYPEDEFS(TestElementManipulationStrategy)
-
-BEGIN_BUILDING_SHARED_NAMESPACE
-
-//=======================================================================================
-// @bsiclass                                     Mindaugas.Butkus               05/2018
-//=======================================================================================
-struct DgnElementPlacementStrategyTestFixture : public BuildingSharedTestFixtureBase
-    {
-    static Dgn::DgnDbR GetDgnDb() { return *DgnClientFx::DgnClientApp::App().Project(); }
-    };
-
-//=======================================================================================
-// @bsiclass                                     Mindaugas.Butkus               05/2018
-//=======================================================================================
-struct TestElementManipulationStrategy : DgnElementManipulationStrategy
-    {
-    DEFINE_T_SUPER(DgnElementManipulationStrategy)
-
-    private:
-        NullGeometryManipulationStrategyPtr m_geomManipStrategy;
-        NullGeometryPlacementStrategyPtr m_geomPlaceStrategy;
-
-        bvector<IGeometryPtr> m_constructionGeometry;
-
-    protected:
-        TestElementManipulationStrategy(Dgn::DgnDbR db) 
-            : T_Super(db) 
-            {
-            m_geomManipStrategy = NullGeometryManipulationStrategy::Create();
-            m_geomPlaceStrategy = NullGeometryPlacementStrategy::Create(*m_geomManipStrategy);
-            }
-
-        Dgn::DgnElementPtr _FinishElement() override { return nullptr; }
-        Dgn::DgnElementPtr _FinishElement(Dgn::DgnModelR) override { return nullptr; }
-
-        virtual GeometryManipulationStrategyCR _GetGeometryManipulationStrategy() const override { return *m_geomManipStrategy; }
-        virtual GeometryManipulationStrategyR _GetGeometryManipulationStrategyForEdit() override { return *m_geomManipStrategy; }
-        virtual GeometryPlacementStrategyCPtr _TryGetGeometryPlacementStrategy() const override { return m_geomPlaceStrategy; }
-        virtual GeometryPlacementStrategyPtr _TryGetGeometryPlacementStrategyForEdit() override { return m_geomPlaceStrategy; }
-        virtual bvector<DPoint3d> _GetKeyPoints() const override { return bvector<DPoint3d>(); }
-
-        virtual bool _IsDynamicKeyPointSet() const override { return false; }
-        virtual void _ResetDynamicKeyPoint() override {}
-        virtual bool _IsComplete() const override { return false; }
-        virtual bool _CanAcceptMorePoints() const override { return false; }
-
-        virtual bvector<IGeometryPtr> _FinishConstructionGeometry() const override { return m_constructionGeometry; }
-
-    public:
-        static TestElementManipulationStrategyPtr Create(Dgn::DgnDbR db) { return new TestElementManipulationStrategy(db); }
-
-        void SetConstructionGeometryForTest(bvector<IGeometryPtr> const& constructionGeometry) { m_constructionGeometry = constructionGeometry; }
-    };
-
-//=======================================================================================
-// @bsiclass                                     Mindaugas.Butkus               05/2018
-//=======================================================================================
-struct TestElementPlacementStrategy : DgnElementPlacementStrategy
-    {
-    DEFINE_T_SUPER(DgnElementPlacementStrategy)
-
-    private:
-        TestElementManipulationStrategyPtr m_manipStrategy;
-
-    protected:
-        TestElementPlacementStrategy(Dgn::DgnDbR db)
-            : T_Super(db)
-            , m_manipStrategy(TestElementManipulationStrategy::Create(db))
-            {}
-
-        virtual DgnElementManipulationStrategyCR _GetDgnElementManipulationStrategy() const override { return *m_manipStrategy; }
-        virtual DgnElementManipulationStrategyR _GetDgnElementManipulationStrategyForEdit() override { return *m_manipStrategy; }
-        virtual GeometryManipulationStrategyCR _GetManipulationStrategy() const override { return *m_manipStrategy; }
-        virtual GeometryManipulationStrategyR _GetManipulationStrategyForEdit() override { return *m_manipStrategy; }
-        virtual void _AddViewOverlay(Dgn::Render::GraphicBuilderR builder, DRange3dCR viewRange, TransformCR worldToView, Dgn::ColorDefCR contrastingToBackgroundColor = Dgn::ColorDef::Black()) const override {}
-        virtual Utf8String _GetMessage() const override { return ""; }
-
-    public:
-        static TestElementPlacementStrategyPtr Create(Dgn::DgnDbR db) { return new TestElementPlacementStrategy(db); }
-
-        void SetConstructionGeometryForTest(bvector<IGeometryPtr> const& constructionGeometry) { m_manipStrategy->SetConstructionGeometryForTest(constructionGeometry); }
-    };
-
-END_BUILDING_SHARED_NAMESPACE
-USING_NAMESPACE_BUILDING_SHARED
-
-//--------------------------------------------------------------------------------------
-// @betest                                       Mindaugas Butkus                05/2018
-//---------------+---------------+---------------+---------------+---------------+------
-TEST_F(DgnElementPlacementStrategyTestFixture, GetFUS_Defaults)
-    {
-    DgnElementPlacementStrategyPtr sut = TestElementPlacementStrategy::Create(GetDgnDb());
-    ASSERT_TRUE(sut.IsValid());
-
-    FUSProperty lengthFUSProp, areaFUSProp, volumeFUSProp;
-    ASSERT_EQ(BentleyStatus::SUCCESS, sut->TryGetProperty(DgnElementPlacementStrategy::prop_LengthFUS(), lengthFUSProp));
-    ASSERT_EQ(BentleyStatus::SUCCESS, sut->TryGetProperty(DgnElementPlacementStrategy::prop_AreaFUS(), areaFUSProp));
-    ASSERT_EQ(BentleyStatus::SUCCESS, sut->TryGetProperty(DgnElementPlacementStrategy::prop_VolumeFUS(), volumeFUSProp));
-
-    ASSERT_STREQ("M", lengthFUSProp.GetFUS().GetCompositeMajorUnit()->GetName().c_str());
-    ASSERT_STREQ("SQ_M", areaFUSProp.GetFUS().GetCompositeMajorUnit()->GetName().c_str());
-    ASSERT_STREQ("CUB_M", volumeFUSProp.GetFUS().GetCompositeMajorUnit()->GetName().c_str());
-    }
-
-//--------------------------------------------------------------------------------------
-// @betest                                       Mindaugas Butkus                05/2018
-//---------------+---------------+---------------+---------------+---------------+------
-TEST_F(DgnElementPlacementStrategyTestFixture, GetFUS_Inches)
-    {
-    DgnElementPlacementStrategyPtr sut = TestElementPlacementStrategy::Create(GetDgnDb());
-    ASSERT_TRUE(sut.IsValid());
-
-    ECN::ECUnitCP unit = GetDgnDb().Schemas().GetUnit("Units", "IN");
-
-    static Utf8String formatName = "DefaultRealU"; // real4u
-    static Utf8String formatSchema = "Formats";
-    ECN::ECFormatCP format = GetDgnDb().Schemas().GetFormat(formatSchema, formatName);
-
-    // This creates a copy of the original format so that we can make the precision change.
-    Formatting::Format formatOverride(*format);
-    formatOverride.GetNumericSpecP()->SetPrecision(Formatting::DecimalPrecision::Precision4);
-
-    auto compSpec = formatOverride.GetCompositeSpecP();
-    if (nullptr == compSpec)
-        {
-        Formatting::CompositeValueSpec comp;
-        Formatting::CompositeValueSpec::CreateCompositeSpec(comp, bvector<BEU::UnitCP>{unit});
-        formatOverride.SetCompositeSpec(comp);
-        }
-
-    sut->SetProperty(DgnElementPlacementStrategy::prop_LengthFUS(), FUSProperty(formatOverride));
-
-    FUSProperty lengthFUSProp, areaFUSProp, volumeFUSProp;
-    ASSERT_EQ(BentleyStatus::SUCCESS, sut->TryGetProperty(DgnElementPlacementStrategy::prop_LengthFUS(), lengthFUSProp));
-    ASSERT_EQ(BentleyStatus::SUCCESS, sut->TryGetProperty(DgnElementPlacementStrategy::prop_AreaFUS(), areaFUSProp));
-    ASSERT_EQ(BentleyStatus::SUCCESS, sut->TryGetProperty(DgnElementPlacementStrategy::prop_VolumeFUS(), volumeFUSProp));
-
-<<<<<<< HEAD
-    ASSERT_STREQ("IN", lengthFUSProp.GetFUS().GetCompositeMajorUnit()->GetName().c_str());
-    ASSERT_STREQ("SQ_IN", areaFUSProp.GetFUS().GetCompositeMajorUnit()->GetName().c_str());
-    ASSERT_STREQ("CUB_IN", volumeFUSProp.GetFUS().GetCompositeMajorUnit()->GetName().c_str());
-=======
-    ASSERT_STREQ("IN", lengthFUSProp.GetFUS().GetUnitName().c_str());
-    ASSERT_STREQ("SQ.IN", areaFUSProp.GetFUS().GetUnitName().c_str());
-    ASSERT_STREQ("CUB.IN", volumeFUSProp.GetFUS().GetUnitName().c_str());
-    }
-
-//--------------------------------------------------------------------------------------
-// @betest                                       Mindaugas Butkus                07/2018
-//---------------+---------------+---------------+---------------+---------------+------
-TEST_F(DgnElementPlacementStrategyTestFixture, AddWorldOverlay)
-    {
-    TestElementPlacementStrategyPtr sut = TestElementPlacementStrategy::Create(GetDgnDb());
-    ASSERT_TRUE(sut.IsValid());
-
-    if (true)
-        {
-        CurveVectorPtr expectedCV = CurveVector::CreateLinear({{0,0,0},{1,0,0},{1,1,0}}, CurveVector::BOUNDARY_TYPE_Open);
-        sut->SetConstructionGeometryForTest({IGeometry::Create(expectedCV)});
-        FakeGraphicBuilderPtr builder = FakeGraphicBuilder::Create(GraphicBuilder::CreateParams::Scene(GetDgnDb()));
-        sut->AddWorldOverlay(*builder);
-
-        ASSERT_EQ(1, builder->m_geometry.size());
-        IGeometryPtr actualGeometry = builder->m_geometry.front().m_geometry;
-        ASSERT_TRUE(actualGeometry.IsValid());
-        ASSERT_TRUE(actualGeometry->GetAsCurveVector().IsValid());
-        ASSERT_TRUE(actualGeometry->GetAsCurveVector()->IsSameStructureAndGeometry(*expectedCV));
-        ASSERT_EQ(1, builder->m_geometry.front().m_graphicParams.GetWidth());
-        }
-
-    if (true)
-        {
-        ICurvePrimitivePtr expectedLineString = ICurvePrimitive::CreateLineString({{1,0,0},{2,2,0},{3,3,0}});
-        sut->SetConstructionGeometryForTest({IGeometry::Create(expectedLineString)});
-        FakeGraphicBuilderPtr builder = FakeGraphicBuilder::Create(GraphicBuilder::CreateParams::Scene(GetDgnDb()));
-        sut->AddWorldOverlay(*builder);
-
-        ASSERT_EQ(1, builder->m_geometry.size());
-        IGeometryPtr actualGeometry = builder->m_geometry.front().m_geometry;
-        ASSERT_TRUE(actualGeometry.IsValid());
-        ASSERT_TRUE(actualGeometry->GetAsICurvePrimitive().IsValid());
-        ASSERT_TRUE(actualGeometry->GetAsICurvePrimitive()->IsSameStructureAndGeometry(*expectedLineString));
-        ASSERT_EQ(1, builder->m_geometry.front().m_graphicParams.GetWidth());
-        }
-
-    if (true)
-        {
-        bvector<DPoint3d> points {{2,2,0},{2,3,0},{1,3,0}};
-        ICurvePrimitivePtr expectedPointString = ICurvePrimitive::CreatePointString(points);
-        sut->SetConstructionGeometryForTest({IGeometry::Create(expectedPointString)});
-        FakeGraphicBuilderPtr builder = FakeGraphicBuilder::Create(GraphicBuilder::CreateParams::Scene(GetDgnDb()));
-        sut->AddWorldOverlay(*builder);
-
-        ASSERT_EQ(1, builder->m_geometry.size());
-        IGeometryPtr actualGeometry = builder->m_geometry.front().m_geometry;
-        ASSERT_TRUE(actualGeometry.IsValid());
-        ASSERT_TRUE(actualGeometry->GetAsICurvePrimitive().IsValid());
-        ASSERT_TRUE(actualGeometry->GetAsICurvePrimitive()->IsSameStructureAndGeometry(*expectedPointString));
-        ASSERT_EQ(6, builder->m_geometry.front().m_graphicParams.GetWidth());
-        }
-
-    if (true)
-        {
-        ICurvePrimitivePtr expectedArc = ICurvePrimitive::CreateArc(DEllipse3d::FromCenterNormalRadius({0,0,0}, DVec3d::From(0, 0, 1), 5));
-        sut->SetConstructionGeometryForTest({IGeometry::Create(expectedArc)});
-        FakeGraphicBuilderPtr builder = FakeGraphicBuilder::Create(GraphicBuilder::CreateParams::Scene(GetDgnDb()));
-        sut->AddWorldOverlay(*builder);
-
-        ASSERT_EQ(1, builder->m_geometry.size());
-        IGeometryPtr actualGeometry = builder->m_geometry.front().m_geometry;
-        ASSERT_TRUE(actualGeometry.IsValid());
-        ASSERT_TRUE(actualGeometry->GetAsICurvePrimitive().IsValid());
-        ASSERT_TRUE(actualGeometry->GetAsICurvePrimitive()->IsSameStructureAndGeometry(*expectedArc));
-        ASSERT_EQ(1, builder->m_geometry.front().m_graphicParams.GetWidth());
-        }
->>>>>>> 4af3ffd5
+/*--------------------------------------------------------------------------------------+
+|
+|  $Source: Tests/NonPublished/DgnElementPlacementStrategy_Test.cpp $
+|
+|  $Copyright: (c) 2018 Bentley Systems, Incorporated. All rights reserved. $
+|
++--------------------------------------------------------------------------------------*/
+#include <Bentley\BeTest.h>
+#include <DgnPlatform\DgnPlatformApi.h>
+#include <BuildingShared/BuildingSharedApi.h>
+#include "BuildingSharedTestFixtureBase.h"
+#include "TestUtils.h"
+
+BUILDING_SHARED_REFCOUNTED_PTR_AND_TYPEDEFS(TestElementPlacementStrategy)
+BUILDING_SHARED_REFCOUNTED_PTR_AND_TYPEDEFS(TestElementManipulationStrategy)
+
+BEGIN_BUILDING_SHARED_NAMESPACE
+
+//=======================================================================================
+// @bsiclass                                     Mindaugas.Butkus               05/2018
+//=======================================================================================
+struct DgnElementPlacementStrategyTestFixture : public BuildingSharedTestFixtureBase
+    {
+    static Dgn::DgnDbR GetDgnDb() { return *DgnClientFx::DgnClientApp::App().Project(); }
+    };
+
+//=======================================================================================
+// @bsiclass                                     Mindaugas.Butkus               05/2018
+//=======================================================================================
+struct TestElementManipulationStrategy : DgnElementManipulationStrategy
+    {
+    DEFINE_T_SUPER(DgnElementManipulationStrategy)
+
+    private:
+        NullGeometryManipulationStrategyPtr m_geomManipStrategy;
+        NullGeometryPlacementStrategyPtr m_geomPlaceStrategy;
+
+        bvector<IGeometryPtr> m_constructionGeometry;
+
+    protected:
+        TestElementManipulationStrategy(Dgn::DgnDbR db) 
+            : T_Super(db) 
+            {
+            m_geomManipStrategy = NullGeometryManipulationStrategy::Create();
+            m_geomPlaceStrategy = NullGeometryPlacementStrategy::Create(*m_geomManipStrategy);
+            }
+
+        Dgn::DgnElementPtr _FinishElement() override { return nullptr; }
+        Dgn::DgnElementPtr _FinishElement(Dgn::DgnModelR) override { return nullptr; }
+
+        virtual GeometryManipulationStrategyCR _GetGeometryManipulationStrategy() const override { return *m_geomManipStrategy; }
+        virtual GeometryManipulationStrategyR _GetGeometryManipulationStrategyForEdit() override { return *m_geomManipStrategy; }
+        virtual GeometryPlacementStrategyCPtr _TryGetGeometryPlacementStrategy() const override { return m_geomPlaceStrategy; }
+        virtual GeometryPlacementStrategyPtr _TryGetGeometryPlacementStrategyForEdit() override { return m_geomPlaceStrategy; }
+        virtual bvector<DPoint3d> _GetKeyPoints() const override { return bvector<DPoint3d>(); }
+
+        virtual bool _IsDynamicKeyPointSet() const override { return false; }
+        virtual void _ResetDynamicKeyPoint() override {}
+        virtual bool _IsComplete() const override { return false; }
+        virtual bool _CanAcceptMorePoints() const override { return false; }
+
+        virtual bvector<IGeometryPtr> _FinishConstructionGeometry() const override { return m_constructionGeometry; }
+
+    public:
+        static TestElementManipulationStrategyPtr Create(Dgn::DgnDbR db) { return new TestElementManipulationStrategy(db); }
+
+        void SetConstructionGeometryForTest(bvector<IGeometryPtr> const& constructionGeometry) { m_constructionGeometry = constructionGeometry; }
+    };
+
+//=======================================================================================
+// @bsiclass                                     Mindaugas.Butkus               05/2018
+//=======================================================================================
+struct TestElementPlacementStrategy : DgnElementPlacementStrategy
+    {
+    DEFINE_T_SUPER(DgnElementPlacementStrategy)
+
+    private:
+        TestElementManipulationStrategyPtr m_manipStrategy;
+
+    protected:
+        TestElementPlacementStrategy(Dgn::DgnDbR db)
+            : T_Super(db)
+            , m_manipStrategy(TestElementManipulationStrategy::Create(db))
+            {}
+
+        virtual DgnElementManipulationStrategyCR _GetDgnElementManipulationStrategy() const override { return *m_manipStrategy; }
+        virtual DgnElementManipulationStrategyR _GetDgnElementManipulationStrategyForEdit() override { return *m_manipStrategy; }
+        virtual GeometryManipulationStrategyCR _GetManipulationStrategy() const override { return *m_manipStrategy; }
+        virtual GeometryManipulationStrategyR _GetManipulationStrategyForEdit() override { return *m_manipStrategy; }
+        virtual void _AddViewOverlay(Dgn::Render::GraphicBuilderR builder, DRange3dCR viewRange, TransformCR worldToView, Dgn::ColorDefCR contrastingToBackgroundColor = Dgn::ColorDef::Black()) const override {}
+        virtual Utf8String _GetMessage() const override { return ""; }
+
+    public:
+        static TestElementPlacementStrategyPtr Create(Dgn::DgnDbR db) { return new TestElementPlacementStrategy(db); }
+
+        void SetConstructionGeometryForTest(bvector<IGeometryPtr> const& constructionGeometry) { m_manipStrategy->SetConstructionGeometryForTest(constructionGeometry); }
+    };
+
+END_BUILDING_SHARED_NAMESPACE
+USING_NAMESPACE_BUILDING_SHARED
+
+//--------------------------------------------------------------------------------------
+// @betest                                       Mindaugas Butkus                05/2018
+//---------------+---------------+---------------+---------------+---------------+------
+TEST_F(DgnElementPlacementStrategyTestFixture, GetFUS_Defaults)
+    {
+    DgnElementPlacementStrategyPtr sut = TestElementPlacementStrategy::Create(GetDgnDb());
+    ASSERT_TRUE(sut.IsValid());
+
+    FUSProperty lengthFUSProp, areaFUSProp, volumeFUSProp;
+    ASSERT_EQ(BentleyStatus::SUCCESS, sut->TryGetProperty(DgnElementPlacementStrategy::prop_LengthFUS(), lengthFUSProp));
+    ASSERT_EQ(BentleyStatus::SUCCESS, sut->TryGetProperty(DgnElementPlacementStrategy::prop_AreaFUS(), areaFUSProp));
+    ASSERT_EQ(BentleyStatus::SUCCESS, sut->TryGetProperty(DgnElementPlacementStrategy::prop_VolumeFUS(), volumeFUSProp));
+
+    ASSERT_STREQ("M", lengthFUSProp.GetFUS().GetCompositeMajorUnit()->GetName().c_str());
+    ASSERT_STREQ("SQ_M", areaFUSProp.GetFUS().GetCompositeMajorUnit()->GetName().c_str());
+    ASSERT_STREQ("CUB_M", volumeFUSProp.GetFUS().GetCompositeMajorUnit()->GetName().c_str());
+    }
+
+//--------------------------------------------------------------------------------------
+// @betest                                       Mindaugas Butkus                05/2018
+//---------------+---------------+---------------+---------------+---------------+------
+TEST_F(DgnElementPlacementStrategyTestFixture, GetFUS_Inches)
+    {
+    DgnElementPlacementStrategyPtr sut = TestElementPlacementStrategy::Create(GetDgnDb());
+    ASSERT_TRUE(sut.IsValid());
+
+    ECN::ECUnitCP unit = GetDgnDb().Schemas().GetUnit("Units", "IN");
+
+    static Utf8String formatName = "DefaultRealU"; // real4u
+    static Utf8String formatSchema = "Formats";
+    ECN::ECFormatCP format = GetDgnDb().Schemas().GetFormat(formatSchema, formatName);
+
+    // This creates a copy of the original format so that we can make the precision change.
+    Formatting::Format formatOverride(*format);
+    formatOverride.GetNumericSpecP()->SetPrecision(Formatting::DecimalPrecision::Precision4);
+
+    auto compSpec = formatOverride.GetCompositeSpecP();
+    if (nullptr == compSpec)
+        {
+        Formatting::CompositeValueSpec comp;
+        Formatting::CompositeValueSpec::CreateCompositeSpec(comp, bvector<BEU::UnitCP>{unit});
+        formatOverride.SetCompositeSpec(comp);
+        }
+
+    sut->SetProperty(DgnElementPlacementStrategy::prop_LengthFUS(), FUSProperty(formatOverride));
+
+    FUSProperty lengthFUSProp, areaFUSProp, volumeFUSProp;
+    ASSERT_EQ(BentleyStatus::SUCCESS, sut->TryGetProperty(DgnElementPlacementStrategy::prop_LengthFUS(), lengthFUSProp));
+    ASSERT_EQ(BentleyStatus::SUCCESS, sut->TryGetProperty(DgnElementPlacementStrategy::prop_AreaFUS(), areaFUSProp));
+    ASSERT_EQ(BentleyStatus::SUCCESS, sut->TryGetProperty(DgnElementPlacementStrategy::prop_VolumeFUS(), volumeFUSProp));
+
+    ASSERT_STREQ("IN", lengthFUSProp.GetFUS().GetCompositeMajorUnit()->GetName().c_str());
+    ASSERT_STREQ("SQ_IN", areaFUSProp.GetFUS().GetCompositeMajorUnit()->GetName().c_str());
+    ASSERT_STREQ("CUB_IN", volumeFUSProp.GetFUS().GetCompositeMajorUnit()->GetName().c_str());
+    }
+
+//--------------------------------------------------------------------------------------
+// @betest                                       Mindaugas Butkus                07/2018
+//---------------+---------------+---------------+---------------+---------------+------
+TEST_F(DgnElementPlacementStrategyTestFixture, AddWorldOverlay)
+    {
+    TestElementPlacementStrategyPtr sut = TestElementPlacementStrategy::Create(GetDgnDb());
+    ASSERT_TRUE(sut.IsValid());
+
+    if (true)
+        {
+        CurveVectorPtr expectedCV = CurveVector::CreateLinear({{0,0,0},{1,0,0},{1,1,0}}, CurveVector::BOUNDARY_TYPE_Open);
+        sut->SetConstructionGeometryForTest({IGeometry::Create(expectedCV)});
+        FakeGraphicBuilderPtr builder = FakeGraphicBuilder::Create(GraphicBuilder::CreateParams::Scene(GetDgnDb()));
+        sut->AddWorldOverlay(*builder);
+
+        ASSERT_EQ(1, builder->m_geometry.size());
+        IGeometryPtr actualGeometry = builder->m_geometry.front().m_geometry;
+        ASSERT_TRUE(actualGeometry.IsValid());
+        ASSERT_TRUE(actualGeometry->GetAsCurveVector().IsValid());
+        ASSERT_TRUE(actualGeometry->GetAsCurveVector()->IsSameStructureAndGeometry(*expectedCV));
+        ASSERT_EQ(1, builder->m_geometry.front().m_graphicParams.GetWidth());
+        }
+
+    if (true)
+        {
+        ICurvePrimitivePtr expectedLineString = ICurvePrimitive::CreateLineString({{1,0,0},{2,2,0},{3,3,0}});
+        sut->SetConstructionGeometryForTest({IGeometry::Create(expectedLineString)});
+        FakeGraphicBuilderPtr builder = FakeGraphicBuilder::Create(GraphicBuilder::CreateParams::Scene(GetDgnDb()));
+        sut->AddWorldOverlay(*builder);
+
+        ASSERT_EQ(1, builder->m_geometry.size());
+        IGeometryPtr actualGeometry = builder->m_geometry.front().m_geometry;
+        ASSERT_TRUE(actualGeometry.IsValid());
+        ASSERT_TRUE(actualGeometry->GetAsICurvePrimitive().IsValid());
+        ASSERT_TRUE(actualGeometry->GetAsICurvePrimitive()->IsSameStructureAndGeometry(*expectedLineString));
+        ASSERT_EQ(1, builder->m_geometry.front().m_graphicParams.GetWidth());
+        }
+
+    if (true)
+        {
+        bvector<DPoint3d> points {{2,2,0},{2,3,0},{1,3,0}};
+        ICurvePrimitivePtr expectedPointString = ICurvePrimitive::CreatePointString(points);
+        sut->SetConstructionGeometryForTest({IGeometry::Create(expectedPointString)});
+        FakeGraphicBuilderPtr builder = FakeGraphicBuilder::Create(GraphicBuilder::CreateParams::Scene(GetDgnDb()));
+        sut->AddWorldOverlay(*builder);
+
+        ASSERT_EQ(1, builder->m_geometry.size());
+        IGeometryPtr actualGeometry = builder->m_geometry.front().m_geometry;
+        ASSERT_TRUE(actualGeometry.IsValid());
+        ASSERT_TRUE(actualGeometry->GetAsICurvePrimitive().IsValid());
+        ASSERT_TRUE(actualGeometry->GetAsICurvePrimitive()->IsSameStructureAndGeometry(*expectedPointString));
+        ASSERT_EQ(6, builder->m_geometry.front().m_graphicParams.GetWidth());
+        }
+
+    if (true)
+        {
+        ICurvePrimitivePtr expectedArc = ICurvePrimitive::CreateArc(DEllipse3d::FromCenterNormalRadius({0,0,0}, DVec3d::From(0, 0, 1), 5));
+        sut->SetConstructionGeometryForTest({IGeometry::Create(expectedArc)});
+        FakeGraphicBuilderPtr builder = FakeGraphicBuilder::Create(GraphicBuilder::CreateParams::Scene(GetDgnDb()));
+        sut->AddWorldOverlay(*builder);
+
+        ASSERT_EQ(1, builder->m_geometry.size());
+        IGeometryPtr actualGeometry = builder->m_geometry.front().m_geometry;
+        ASSERT_TRUE(actualGeometry.IsValid());
+        ASSERT_TRUE(actualGeometry->GetAsICurvePrimitive().IsValid());
+        ASSERT_TRUE(actualGeometry->GetAsICurvePrimitive()->IsSameStructureAndGeometry(*expectedArc));
+        ASSERT_EQ(1, builder->m_geometry.front().m_graphicParams.GetWidth());
+        }
     }