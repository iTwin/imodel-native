/*--------------------------------------------------------------------------------------+
|
<<<<<<< HEAD
|  $Source: Tests/NonPublished/GeometryUtils_Test.cpp $
|
|  $Copyright: (c) 2019 Bentley Systems, Incorporated. All rights reserved. $
=======
|  Copyright (c) Bentley Systems, Incorporated. All rights reserved.
>>>>>>> 1fdf76d6
|
+--------------------------------------------------------------------------------------*/
#include <Bentley\BeTest.h>
#include <BuildingShared/BuildingSharedApi.h>
#include "BuildingSharedTestFixtureBase.h"

USING_NAMESPACE_BUILDING_SHARED

struct GeometryUtilsTests : public BuildingSharedTestFixtureBase
    {
    public:
        GeometryUtilsTests() {}
        ~GeometryUtilsTests() {};
    };

//--------------------------------------------------------------------------------------
// @betest                                       Mindaugas Butkus                09/2017
//---------------+---------------+---------------+---------------+---------------+------
TEST_F(GeometryUtilsTests, AddVertex_LinearCurveVector)
    {
    CurveVectorPtr cv = CurveVector::CreateLinear({ { 0,0,0 },{ 200,0,0 },{ 200,200,0 } });

    GeometryUtils::AddVertex(*cv, { 100,0,0 });

    CurveVectorPtr expectedCV = CurveVector::CreateLinear({ { 0,0,0 }, { 100,0,0 }, { 200,0,0 }, { 200,200,0 } });
    ASSERT_TRUE(cv->IsSameStructureAndGeometry(*expectedCV));
    }

//--------------------------------------------------------------------------------------
// @betest                                       Mindaugas Butkus                09/2017
//---------------+---------------+---------------+---------------+---------------+------
TEST_F(GeometryUtilsTests, AddVertex_LinearCurveVector_VertexAlreadyExists)
    {
    CurveVectorPtr cv = CurveVector::CreateLinear({ { 0,0,0 },{ 200,0,0 },{ 200,200,0 } });

    GeometryUtils::AddVertex(*cv, { 200,0,0 });

    CurveVectorPtr expectedCV = CurveVector::CreateLinear({ { 0,0,0 },{ 200,0,0 },{ 200,200,0 } });
    ASSERT_TRUE(cv->IsSameStructureAndGeometry(*expectedCV));
    }

//--------------------------------------------------------------------------------------
// @betest                                       Mindaugas.Butkus                07/2018
//---------------+---------------+---------------+---------------+---------------+------
TEST_F(GeometryUtilsTests, AddVertex_OnArc)
    {
    CurveVectorPtr cv = CurveVector::Create(CurveVector::BOUNDARY_TYPE_Open);
    cv->Add(ICurvePrimitive::CreateArc(DEllipse3d::FromVectors({ 0,0,0 }, DVec3d::From(1, 0, 0), DVec3d::From(0, 1, 0), 0, Angle::DegreesToRadians(270))));

    GeometryUtils::AddVertex(*cv, { -1,0,0 });

    CurveVectorPtr expectedCV = CurveVector::Create(CurveVector::BOUNDARY_TYPE_Open);
    expectedCV->Add(ICurvePrimitive::CreateArc(DEllipse3d::FromVectors({ 0,0,0 }, DVec3d::From(1, 0, 0), DVec3d::From(0, 1, 0), 0, Angle::DegreesToRadians(180))));
    expectedCV->Add(ICurvePrimitive::CreateArc(DEllipse3d::FromVectors({ 0,0,0 }, DVec3d::From(1, 0, 0), DVec3d::From(0, 1, 0), Angle::DegreesToRadians(180), Angle::DegreesToRadians(90))));
    ASSERT_TRUE(cv->IsSameStructureAndGeometry(*expectedCV));
    }

//--------------------------------------------------------------------------------------
// @betest                                       Mindaugas.Butkus                07/2018
//---------------+---------------+---------------+---------------+---------------+------
TEST_F(GeometryUtilsTests, AddVertex_OpenType_ClosedShape)
    {
    CurveVectorPtr cv = CurveVector::CreateLinear({ {0,0,0}, {0,200,0}, {200,200,0}, {200,0,0}, {0,0,0} }, CurveVector::BOUNDARY_TYPE_Open);

    GeometryUtils::AddVertex(*cv, { 100,0,0 });

    CurveVectorPtr expectedCV = CurveVector::CreateLinear({ {0,0,0},{0,200,0},{200,200,0},{200,0,0},{100,0,0},{0,0,0} }, CurveVector::BOUNDARY_TYPE_Open);
    ASSERT_TRUE(cv->IsSameStructureAndGeometry(*expectedCV));
    }

//--------------------------------------------------------------------------------------
// @betest                                       Mindaugas.Butkus                07/2018
//---------------+---------------+---------------+---------------+---------------+------
TEST_F(GeometryUtilsTests, AddVertex_OnInnerShape)
    {
    CurveVectorPtr cv = CurveVector::Create(CurveVector::BOUNDARY_TYPE_ParityRegion);
    cv->Add(CurveVector::CreateLinear({ {0,0,0}, {300,0,0}, {300,300,0}, {0,300,0}, {0,0,0} }, CurveVector::BOUNDARY_TYPE_Outer));
    cv->Add(CurveVector::CreateLinear({ {100,100,0}, {100,200,0}, {200,200,0}, {200,100,0}, {100,100,0} }, CurveVector::BOUNDARY_TYPE_Inner));

    GeometryUtils::AddVertex(*cv, { 150,100,0 });

    CurveVectorPtr expectedCV = CurveVector::Create(CurveVector::BOUNDARY_TYPE_ParityRegion);
    expectedCV->Add(CurveVector::CreateLinear({ {0,0,0}, {300,0,0}, {300,300,0}, {0,300,0}, {0,0,0} }, CurveVector::BOUNDARY_TYPE_Outer));
    expectedCV->Add(CurveVector::CreateLinear({ {100,100,0}, {100,200,0}, {200,200,0}, {200,100,0}, {150,100,0}, {100,100,0} }, CurveVector::BOUNDARY_TYPE_Inner));
    ASSERT_TRUE(cv->IsSameStructureAndGeometry(*expectedCV));
    }

//--------------------------------------------------------------------------------------
// @betest                                       Mindaugas.Butkus                07/2018
//---------------+---------------+---------------+---------------+---------------+------
TEST_F(GeometryUtilsTests, AddVertex_OuterCurveVector)
    {
    CurveVectorPtr cv = CurveVector::CreateLinear({ {0,0,0},{200,0,0},{200,200,0},{0,200,0},{0,0,0} }, CurveVector::BOUNDARY_TYPE_Outer);

    GeometryUtils::AddVertex(*cv, { 100,0,0 });

    CurveVectorPtr expectedCV = CurveVector::CreateLinear({ {0,0,0},{100,0,0},{200,0,0},{200,200,0},{0,200,0},{0,0,0} }, CurveVector::BOUNDARY_TYPE_Outer);
    ASSERT_TRUE(cv->IsSameStructureAndGeometry(*expectedCV));
    }

//---------------------------------------------------------------------------------------
// @betest                                      Mindaugas.Butkus                10/2017
//--------------+---------------+---------------+---------------+---------------+--------
TEST_F(GeometryUtilsTests, AllPointsInOrOnShape)
    {
    bvector<DPoint3d> shapePoints {{0,0,0}, {100,0,0}, {100,100,0}, {0,100,0}, {0,0,0}};
    bvector<DPoint3d> pointsToTest {{0,0,0}, {50,50,0}, {99,0,0}};

    ASSERT_TRUE(GeometryUtils::AllPointsInOrOnShape(shapePoints, pointsToTest));
    }

//---------------------------------------------------------------------------------------
// @betest                                      Mindaugas.Butkus                10/2017
//--------------+---------------+---------------+---------------+---------------+--------
TEST_F(GeometryUtilsTests, AllPointsInOrOnShape_1IsOut)
    {
    bvector<DPoint3d> shapePoints {{0,0,0}, {100,0,0}, {100,100,0}, {0,100,0}, {0,0,0}};
    bvector<DPoint3d> pointsToTest {{0,0,0}, {50,50,0}, {200,0,0}};

    ASSERT_FALSE(GeometryUtils::AllPointsInOrOnShape(shapePoints, pointsToTest));
    }

//---------------------------------------------------------------------------------------
// @betest                                      Mindaugas.Butkus                09/2017
//--------------+---------------+---------------+---------------+---------------+-------- 
TEST_F(GeometryUtilsTests, GetConvexPolygonVertices_KeepArea)
    {
    DPoint3d center {0,0,0};
    double radius = 50;
    int nVertices = 32;
    double expectedArea = PI * radius * radius;

    bvector<DPoint3d> polygonVertices = GeometryUtils::GetConvexPolygonVertices(nVertices, radius, center, true);
    ASSERT_EQ(polygonVertices.size(), nVertices);
    ASSERT_TRUE(PolygonOps::IsConvex(polygonVertices));

    CurveVectorPtr polygon = CurveVector::CreateLinear(polygonVertices, CurveVector::BoundaryType::BOUNDARY_TYPE_Outer);
    double actualArea;
    DPoint3d centroid;
    DVec3d normal;
    polygon->CentroidNormalArea(centroid, normal, actualArea);
    ASSERT_DOUBLE_EQ(actualArea, expectedArea);
    }

//---------------------------------------------------------------------------------------
// @betest                                      Mindaugas.Butkus                10/2017
//--------------+---------------+---------------+---------------+---------------+--------
TEST_F(GeometryUtilsTests, GetCircularArcPoints)
    {
    double radius = 10;
    DPoint3d center {0,0,0};
    DEllipse3d arc = DEllipse3d::FromCenterRadiusXY(center, radius);

    bvector<DPoint3d> pointsOnArc = GeometryUtils::GetCircularArcPoints(arc, PI / 4, false);

    ASSERT_EQ(pointsOnArc.size(), 81);
    ASSERT_TRUE(pointsOnArc.front().AlmostEqual(pointsOnArc.back()));
    for (DPoint3d const& p : pointsOnArc)
        {
        ASSERT_DOUBLE_EQ(p.Distance(center), radius);
        }
    }

//---------------------------------------------------------------------------------------
// @betest                                      Mindaugas.Butkus                10/2017
//--------------+---------------+---------------+---------------+---------------+--------
TEST_F(GeometryUtilsTests, GetCircularArcPoints_KeepArea)
    {
    double radius = 10;
    double expectedArea = PI * radius * radius;
    DEllipse3d arc = DEllipse3d::FromCenterRadiusXY({0,0,0}, radius);

    bvector<DPoint3d> points = GeometryUtils::GetCircularArcPoints(arc, PI / 2, true);

    CurveVectorPtr shape = CurveVector::CreateLinear(points, CurveVector::BoundaryType::BOUNDARY_TYPE_Outer);
    double actualArea;
    DPoint3d centroid;
    DVec3d normal;
    shape->CentroidNormalArea(centroid, normal, actualArea);

    ASSERT_DOUBLE_EQ(actualArea, expectedArea);
    }

//---------------------------------------------------------------------------------------
// @betest                                      Mindaugas.Butkus                10/2017
//--------------+---------------+---------------+---------------+---------------+--------
TEST_F(GeometryUtilsTests, GetCircularArcPoints_QuarterSection_KeepArea)
    {
    double radius = 10;
    double expectedArea = PI * radius * radius / 4;
    DPoint3d center {0,0,0};
    DEllipse3d arc = DEllipse3d::FromArcCenterStartEnd(center, {radius,0,0}, {0,radius,0});

    bvector<DPoint3d> points = GeometryUtils::GetCircularArcPoints(arc, PI / 4, true);

    bvector<DPoint3d> sectionPoints = {center};
    sectionPoints.insert(sectionPoints.end(), points.begin(), points.end());
    CurveVectorPtr shape = CurveVector::CreateLinear(sectionPoints, CurveVector::BoundaryType::BOUNDARY_TYPE_Outer);
    double actualArea;
    DPoint3d centroid;
    DVec3d normal;
    shape->CentroidNormalArea(centroid, normal, actualArea);

    ASSERT_DOUBLE_EQ(actualArea, expectedArea);
    }

//---------------------------------------------------------------------------------------
// @betest                                      Mindaugas.Butkus                10/2017
//--------------+---------------+---------------+---------------+---------------+--------
TEST_F(GeometryUtilsTests, GetCircularArcPoints_MaxEdgeLengthEqualToArcLength)
    {
    double radius = 10;
    DPoint3d start {radius,0,0};
    DPoint3d end {0,radius,0};
    DEllipse3d arc = DEllipse3d::FromArcCenterStartEnd({0,0,0}, start, end);
    double maxEdgeLength = arc.ArcLength();

    bvector<DPoint3d> points = GeometryUtils::GetCircularArcPoints(arc, maxEdgeLength, false);

    ASSERT_EQ(points.size(), 2);
    ASSERT_TRUE(points[0].AlmostEqual(start));
    ASSERT_TRUE(points[1].AlmostEqual(end));
    }

//---------------------------------------------------------------------------------------
// @betest                                      Mindaugas.Butkus                10/2017
//--------------+---------------+---------------+---------------+---------------+--------
TEST_F(GeometryUtilsTests, GetCircularArcPoints_MaxEdgeLengthEqualTo3QuartersOfArcLength)
    {
    double radius = 10;
    DPoint3d start {radius,0,0};
    DPoint3d mid {cos(PI / 4)*radius, sin(PI / 4)*radius, 0};
    DPoint3d end {0,radius,0};
    DEllipse3d arc = DEllipse3d::FromArcCenterStartEnd({0,0,0}, start, end);
    double maxEdgeLength = arc.ArcLength() * 3 / 4;

    bvector<DPoint3d> points = GeometryUtils::GetCircularArcPoints(arc, maxEdgeLength, false);

    ASSERT_EQ(points.size(), 3);
    ASSERT_TRUE(points[0].AlmostEqual(start));
    ASSERT_TRUE(points[1].AlmostEqual(mid));
    ASSERT_TRUE(points[2].AlmostEqual(end));
    }

//---------------------------------------------------------------------------------------
// @betest                                      Mindaugas.Butkus                10/2017
//--------------+---------------+---------------+---------------+---------------+--------
TEST_F(GeometryUtilsTests, GetCircularArcPoints_NonCircularArcProducesEmptyCollectionOfPoints)
    {
    DEllipse3d arc = DEllipse3d::FromVectors(DPoint3d {0,0,0}, DVec3d::From(10, 0, 0), DVec3d::From(0, 5, 0), 0, PI);

    bvector<DPoint3d> points = GeometryUtils::GetCircularArcPoints(arc);

    ASSERT_EQ(points.size(), 0);
    }

//---------------------------------------------------------------------------------------
// @betest                                      Mindaugas.Butkus                10/2017
//--------------+---------------+---------------+---------------+---------------+--------
TEST_F(GeometryUtilsTests, GetCurvePrimitivePoints_StrokesNotAddedToStraightSegments)
    {
    ICurvePrimitivePtr primitive = ICurvePrimitive::CreateLineString({{0,0,0},{10,0,0},{10,10,0}});

    bvector<DPoint3d> points = GeometryUtils::GetCurvePrimitivePoints(*primitive, 5);

    ASSERT_EQ(points.size(), 3);
    ASSERT_TRUE(points[0].AlmostEqual({0,0,0}));
    ASSERT_TRUE(points[1].AlmostEqual({10,0,0}));
    ASSERT_TRUE(points[2].AlmostEqual({10,10,0}));
    }

//---------------------------------------------------------------------------------------
// @betest                                      Mindaugas.Butkus                10/2017
//--------------+---------------+---------------+---------------+---------------+--------
TEST_F(GeometryUtilsTests, GetCurvePrimitivePoints_StrokesNotAddedToLine)
    {
    ICurvePrimitivePtr primitive = ICurvePrimitive::CreateLine(DSegment3d::From({0,0,0}, {10,0,0}));

    bvector<DPoint3d> points = GeometryUtils::GetCurvePrimitivePoints(*primitive, 5);

    ASSERT_EQ(points.size(), 2);
    ASSERT_TRUE(points[0].AlmostEqual({0,0,0}));
    ASSERT_TRUE(points[1].AlmostEqual({10,0,0}));
    }

//---------------------------------------------------------------------------------------
// @betest                                      Mindaugas.Butkus                11/2017
//--------------+---------------+---------------+---------------+---------------+--------
TEST_F(GeometryUtilsTests, IsSameSingleLoopGeometry)
    {
    ICurvePrimitivePtr curve1 = ICurvePrimitive::CreateLine(DSegment3d::From({-5,0,0}, {5,0,0}));
    ICurvePrimitivePtr curve2 = ICurvePrimitive::CreateArc(DEllipse3d::FromVectors(DPoint3d {0,0,0}, DVec3d::From(5, 0, 0), DVec3d::From(0, 5, 0), 0, PI));

    CurveVectorPtr cv1 = CurveVector::Create(CurveVector::BoundaryType::BOUNDARY_TYPE_Outer);
    CurveVectorPtr cv2 = CurveVector::Create(CurveVector::BoundaryType::BOUNDARY_TYPE_Outer);

    cv1->Add(curve1);
    cv1->Add(curve2);

    cv2->Add(curve1);
    cv2->Add(curve2);

    ASSERT_TRUE(GeometryUtils::IsSameSingleLoopGeometry(*cv1, *cv2));
    }

//---------------------------------------------------------------------------------------
// @betest                                      Mindaugas.Butkus                11/2017
//--------------+---------------+---------------+---------------+---------------+--------
TEST_F(GeometryUtilsTests, IsSameSingleLoopGeometry_DifferentOrder)
    {
    ICurvePrimitivePtr curve1 = ICurvePrimitive::CreateLine(DSegment3d::From({-5,0,0}, {5,0,0}));
    ICurvePrimitivePtr curve2 = ICurvePrimitive::CreateArc(DEllipse3d::FromVectors(DPoint3d {0,0,0}, DVec3d::From(5, 0, 0), DVec3d::From(0, 5, 0), 0, PI));

    CurveVectorPtr cv1 = CurveVector::Create(CurveVector::BoundaryType::BOUNDARY_TYPE_Outer);
    CurveVectorPtr cv2 = CurveVector::Create(CurveVector::BoundaryType::BOUNDARY_TYPE_Outer);

    cv1->Add(curve1);
    cv1->Add(curve2);

    cv2->Add(curve2);
    cv2->Add(curve1);

    ASSERT_TRUE(GeometryUtils::IsSameSingleLoopGeometry(*cv1, *cv2));
    }

//---------------------------------------------------------------------------------------
// @betest                                      Mindaugas.Butkus                11/2017
//--------------+---------------+---------------+---------------+---------------+--------
TEST_F(GeometryUtilsTests, IsSameSingleLoopGeometry_DifferentGeometry)
    {
    ICurvePrimitivePtr curve1 = ICurvePrimitive::CreateLine(DSegment3d::From({-5,0,0}, {5,0,0}));
    ICurvePrimitivePtr curve2 = ICurvePrimitive::CreateArc(DEllipse3d::FromVectors(DPoint3d {0,0,0}, DVec3d::From(5, 0, 0), DVec3d::From(0, 5, 0), 0, PI));
    ICurvePrimitivePtr curve3 = ICurvePrimitive::CreateLineString({{-5,0,0},{0,-5,0},{5,0,0}});

    CurveVectorPtr cv1 = CurveVector::Create(CurveVector::BoundaryType::BOUNDARY_TYPE_Outer);
    CurveVectorPtr cv2 = CurveVector::Create(CurveVector::BoundaryType::BOUNDARY_TYPE_Outer);

    cv1->Add(curve1);
    cv1->Add(curve2);

    cv2->Add(curve2);
    cv2->Add(curve3);

    ASSERT_FALSE(GeometryUtils::IsSameSingleLoopGeometry(*cv1, *cv2));
    }

//--------------------------------------------------------------------------------------
// @betest                                       Mindaugas Butkus                08/2018
//---------------+---------------+---------------+---------------+---------------+------
TEST_F(GeometryUtilsTests, IsSameSingleLoopGeometry_FullArcsWithDifferentStarts)
    {
    DEllipse3d arc1 = DEllipse3d::FromVectors({0,0,0}, DVec3d::From(1, 0, 0), DVec3d::From(0, 1, 0), 0, Angle::TwoPi());
    DEllipse3d arc2 = DEllipse3d::FromVectors({0,0,0}, DVec3d::From(1, 0, 0), DVec3d::From(0, 1, 0), Angle::Pi(), Angle::TwoPi());

    CurveVectorPtr cv1 = CurveVector::Create(ICurvePrimitive::CreateArc(arc1), CurveVector::BOUNDARY_TYPE_Outer);
    CurveVectorPtr cv2 = CurveVector::Create(ICurvePrimitive::CreateArc(arc2), CurveVector::BOUNDARY_TYPE_Outer);

    ASSERT_TRUE(GeometryUtils::IsSameSingleLoopGeometry(*cv1, *cv2));
    }

//--------------------------------------------------------------------------------------
// @betest                                       Mindaugas Butkus                08/2018
//---------------+---------------+---------------+---------------+---------------+------
TEST_F(GeometryUtilsTests, IsSameSingleLoopGeometry_DifferentEllipses)
    {
    DEllipse3d ellipse1 = DEllipse3d::FromVectors({0,0,0}, DVec3d::From(1, 0, 0), DVec3d::From(0, 2, 0), 0, Angle::TwoPi());
    DEllipse3d ellipse2 = DEllipse3d::FromVectors({0,0,0}, DVec3d::From(2, 0, 0), DVec3d::From(0, 1, 0), 0, Angle::TwoPi());

    CurveVectorPtr cv1 = CurveVector::Create(ICurvePrimitive::CreateArc(ellipse1), CurveVector::BOUNDARY_TYPE_Outer);
    CurveVectorPtr cv2 = CurveVector::Create(ICurvePrimitive::CreateArc(ellipse2), CurveVector::BOUNDARY_TYPE_Outer);

    ASSERT_FALSE(GeometryUtils::IsSameSingleLoopGeometry(*cv1, *cv2));
    }

//--------------------------------------------------------------------------------------
// @betest                                       Mindaugas Butkus                08/2018
//---------------+---------------+---------------+---------------+---------------+------
TEST_F(GeometryUtilsTests, IsSameSingleLoopGeometry_EqualEllipsesWithDifferentStarts)
    {
    DEllipse3d ellipse1 = DEllipse3d::FromVectors({0,0,0}, DVec3d::From(1, 0, 0), DVec3d::From(0, 2, 0), 0, Angle::TwoPi());
    DEllipse3d ellipse2 = DEllipse3d::FromVectors({0,0,0}, DVec3d::From(1, 0, 0), DVec3d::From(0, 2, 0), Angle::Pi(), Angle::TwoPi());

    CurveVectorPtr cv1 = CurveVector::Create(ICurvePrimitive::CreateArc(ellipse1), CurveVector::BOUNDARY_TYPE_Outer);
    CurveVectorPtr cv2 = CurveVector::Create(ICurvePrimitive::CreateArc(ellipse2), CurveVector::BOUNDARY_TYPE_Outer);

    ASSERT_TRUE(GeometryUtils::IsSameSingleLoopGeometry(*cv1, *cv2));
    }

//--------------------------------------------------------------------------------------
// @betest                                       Elonas.Seviakovas               04/2019
//---------------+---------------+---------------+---------------+---------------+------
TEST_F(GeometryUtilsTests, ProjectCurveOntoZeroPlane)
    {
    STDVectorDPoint3d points{{10, 0, 0}, {10, 10, 10}, {0, 10, 10}, {0, 0, 0}};
    CurveVectorPtr rectCurve = CurveVector::CreateLinear(points, CurveVector::BOUNDARY_TYPE_Outer);

    double area1 = GeometryUtils::GetCurveArea(*rectCurve);
    CurveVectorPtr curve = GeometryUtils::ProjectCurveOntoZeroPlane(*rectCurve);

    double area2 = GeometryUtils::GetCurveArea(*curve);

    ASSERT_EQ(100, area2);
    ASSERT_NE(area1, area2);
    }
<|MERGE_RESOLUTION|>--- conflicted
+++ resolved
@@ -1,413 +1,408 @@
-/*--------------------------------------------------------------------------------------+
-|
-<<<<<<< HEAD
-|  $Source: Tests/NonPublished/GeometryUtils_Test.cpp $
-|
-|  $Copyright: (c) 2019 Bentley Systems, Incorporated. All rights reserved. $
-=======
-|  Copyright (c) Bentley Systems, Incorporated. All rights reserved.
->>>>>>> 1fdf76d6
-|
-+--------------------------------------------------------------------------------------*/
-#include <Bentley\BeTest.h>
-#include <BuildingShared/BuildingSharedApi.h>
-#include "BuildingSharedTestFixtureBase.h"
-
-USING_NAMESPACE_BUILDING_SHARED
-
-struct GeometryUtilsTests : public BuildingSharedTestFixtureBase
-    {
-    public:
-        GeometryUtilsTests() {}
-        ~GeometryUtilsTests() {};
-    };
-
-//--------------------------------------------------------------------------------------
-// @betest                                       Mindaugas Butkus                09/2017
-//---------------+---------------+---------------+---------------+---------------+------
-TEST_F(GeometryUtilsTests, AddVertex_LinearCurveVector)
-    {
-    CurveVectorPtr cv = CurveVector::CreateLinear({ { 0,0,0 },{ 200,0,0 },{ 200,200,0 } });
-
-    GeometryUtils::AddVertex(*cv, { 100,0,0 });
-
-    CurveVectorPtr expectedCV = CurveVector::CreateLinear({ { 0,0,0 }, { 100,0,0 }, { 200,0,0 }, { 200,200,0 } });
-    ASSERT_TRUE(cv->IsSameStructureAndGeometry(*expectedCV));
-    }
-
-//--------------------------------------------------------------------------------------
-// @betest                                       Mindaugas Butkus                09/2017
-//---------------+---------------+---------------+---------------+---------------+------
-TEST_F(GeometryUtilsTests, AddVertex_LinearCurveVector_VertexAlreadyExists)
-    {
-    CurveVectorPtr cv = CurveVector::CreateLinear({ { 0,0,0 },{ 200,0,0 },{ 200,200,0 } });
-
-    GeometryUtils::AddVertex(*cv, { 200,0,0 });
-
-    CurveVectorPtr expectedCV = CurveVector::CreateLinear({ { 0,0,0 },{ 200,0,0 },{ 200,200,0 } });
-    ASSERT_TRUE(cv->IsSameStructureAndGeometry(*expectedCV));
-    }
-
-//--------------------------------------------------------------------------------------
-// @betest                                       Mindaugas.Butkus                07/2018
-//---------------+---------------+---------------+---------------+---------------+------
-TEST_F(GeometryUtilsTests, AddVertex_OnArc)
-    {
-    CurveVectorPtr cv = CurveVector::Create(CurveVector::BOUNDARY_TYPE_Open);
-    cv->Add(ICurvePrimitive::CreateArc(DEllipse3d::FromVectors({ 0,0,0 }, DVec3d::From(1, 0, 0), DVec3d::From(0, 1, 0), 0, Angle::DegreesToRadians(270))));
-
-    GeometryUtils::AddVertex(*cv, { -1,0,0 });
-
-    CurveVectorPtr expectedCV = CurveVector::Create(CurveVector::BOUNDARY_TYPE_Open);
-    expectedCV->Add(ICurvePrimitive::CreateArc(DEllipse3d::FromVectors({ 0,0,0 }, DVec3d::From(1, 0, 0), DVec3d::From(0, 1, 0), 0, Angle::DegreesToRadians(180))));
-    expectedCV->Add(ICurvePrimitive::CreateArc(DEllipse3d::FromVectors({ 0,0,0 }, DVec3d::From(1, 0, 0), DVec3d::From(0, 1, 0), Angle::DegreesToRadians(180), Angle::DegreesToRadians(90))));
-    ASSERT_TRUE(cv->IsSameStructureAndGeometry(*expectedCV));
-    }
-
-//--------------------------------------------------------------------------------------
-// @betest                                       Mindaugas.Butkus                07/2018
-//---------------+---------------+---------------+---------------+---------------+------
-TEST_F(GeometryUtilsTests, AddVertex_OpenType_ClosedShape)
-    {
-    CurveVectorPtr cv = CurveVector::CreateLinear({ {0,0,0}, {0,200,0}, {200,200,0}, {200,0,0}, {0,0,0} }, CurveVector::BOUNDARY_TYPE_Open);
-
-    GeometryUtils::AddVertex(*cv, { 100,0,0 });
-
-    CurveVectorPtr expectedCV = CurveVector::CreateLinear({ {0,0,0},{0,200,0},{200,200,0},{200,0,0},{100,0,0},{0,0,0} }, CurveVector::BOUNDARY_TYPE_Open);
-    ASSERT_TRUE(cv->IsSameStructureAndGeometry(*expectedCV));
-    }
-
-//--------------------------------------------------------------------------------------
-// @betest                                       Mindaugas.Butkus                07/2018
-//---------------+---------------+---------------+---------------+---------------+------
-TEST_F(GeometryUtilsTests, AddVertex_OnInnerShape)
-    {
-    CurveVectorPtr cv = CurveVector::Create(CurveVector::BOUNDARY_TYPE_ParityRegion);
-    cv->Add(CurveVector::CreateLinear({ {0,0,0}, {300,0,0}, {300,300,0}, {0,300,0}, {0,0,0} }, CurveVector::BOUNDARY_TYPE_Outer));
-    cv->Add(CurveVector::CreateLinear({ {100,100,0}, {100,200,0}, {200,200,0}, {200,100,0}, {100,100,0} }, CurveVector::BOUNDARY_TYPE_Inner));
-
-    GeometryUtils::AddVertex(*cv, { 150,100,0 });
-
-    CurveVectorPtr expectedCV = CurveVector::Create(CurveVector::BOUNDARY_TYPE_ParityRegion);
-    expectedCV->Add(CurveVector::CreateLinear({ {0,0,0}, {300,0,0}, {300,300,0}, {0,300,0}, {0,0,0} }, CurveVector::BOUNDARY_TYPE_Outer));
-    expectedCV->Add(CurveVector::CreateLinear({ {100,100,0}, {100,200,0}, {200,200,0}, {200,100,0}, {150,100,0}, {100,100,0} }, CurveVector::BOUNDARY_TYPE_Inner));
-    ASSERT_TRUE(cv->IsSameStructureAndGeometry(*expectedCV));
-    }
-
-//--------------------------------------------------------------------------------------
-// @betest                                       Mindaugas.Butkus                07/2018
-//---------------+---------------+---------------+---------------+---------------+------
-TEST_F(GeometryUtilsTests, AddVertex_OuterCurveVector)
-    {
-    CurveVectorPtr cv = CurveVector::CreateLinear({ {0,0,0},{200,0,0},{200,200,0},{0,200,0},{0,0,0} }, CurveVector::BOUNDARY_TYPE_Outer);
-
-    GeometryUtils::AddVertex(*cv, { 100,0,0 });
-
-    CurveVectorPtr expectedCV = CurveVector::CreateLinear({ {0,0,0},{100,0,0},{200,0,0},{200,200,0},{0,200,0},{0,0,0} }, CurveVector::BOUNDARY_TYPE_Outer);
-    ASSERT_TRUE(cv->IsSameStructureAndGeometry(*expectedCV));
-    }
-
-//---------------------------------------------------------------------------------------
-// @betest                                      Mindaugas.Butkus                10/2017
-//--------------+---------------+---------------+---------------+---------------+--------
-TEST_F(GeometryUtilsTests, AllPointsInOrOnShape)
-    {
-    bvector<DPoint3d> shapePoints {{0,0,0}, {100,0,0}, {100,100,0}, {0,100,0}, {0,0,0}};
-    bvector<DPoint3d> pointsToTest {{0,0,0}, {50,50,0}, {99,0,0}};
-
-    ASSERT_TRUE(GeometryUtils::AllPointsInOrOnShape(shapePoints, pointsToTest));
-    }
-
-//---------------------------------------------------------------------------------------
-// @betest                                      Mindaugas.Butkus                10/2017
-//--------------+---------------+---------------+---------------+---------------+--------
-TEST_F(GeometryUtilsTests, AllPointsInOrOnShape_1IsOut)
-    {
-    bvector<DPoint3d> shapePoints {{0,0,0}, {100,0,0}, {100,100,0}, {0,100,0}, {0,0,0}};
-    bvector<DPoint3d> pointsToTest {{0,0,0}, {50,50,0}, {200,0,0}};
-
-    ASSERT_FALSE(GeometryUtils::AllPointsInOrOnShape(shapePoints, pointsToTest));
-    }
-
-//---------------------------------------------------------------------------------------
-// @betest                                      Mindaugas.Butkus                09/2017
-//--------------+---------------+---------------+---------------+---------------+-------- 
-TEST_F(GeometryUtilsTests, GetConvexPolygonVertices_KeepArea)
-    {
-    DPoint3d center {0,0,0};
-    double radius = 50;
-    int nVertices = 32;
-    double expectedArea = PI * radius * radius;
-
-    bvector<DPoint3d> polygonVertices = GeometryUtils::GetConvexPolygonVertices(nVertices, radius, center, true);
-    ASSERT_EQ(polygonVertices.size(), nVertices);
-    ASSERT_TRUE(PolygonOps::IsConvex(polygonVertices));
-
-    CurveVectorPtr polygon = CurveVector::CreateLinear(polygonVertices, CurveVector::BoundaryType::BOUNDARY_TYPE_Outer);
-    double actualArea;
-    DPoint3d centroid;
-    DVec3d normal;
-    polygon->CentroidNormalArea(centroid, normal, actualArea);
-    ASSERT_DOUBLE_EQ(actualArea, expectedArea);
-    }
-
-//---------------------------------------------------------------------------------------
-// @betest                                      Mindaugas.Butkus                10/2017
-//--------------+---------------+---------------+---------------+---------------+--------
-TEST_F(GeometryUtilsTests, GetCircularArcPoints)
-    {
-    double radius = 10;
-    DPoint3d center {0,0,0};
-    DEllipse3d arc = DEllipse3d::FromCenterRadiusXY(center, radius);
-
-    bvector<DPoint3d> pointsOnArc = GeometryUtils::GetCircularArcPoints(arc, PI / 4, false);
-
-    ASSERT_EQ(pointsOnArc.size(), 81);
-    ASSERT_TRUE(pointsOnArc.front().AlmostEqual(pointsOnArc.back()));
-    for (DPoint3d const& p : pointsOnArc)
-        {
-        ASSERT_DOUBLE_EQ(p.Distance(center), radius);
-        }
-    }
-
-//---------------------------------------------------------------------------------------
-// @betest                                      Mindaugas.Butkus                10/2017
-//--------------+---------------+---------------+---------------+---------------+--------
-TEST_F(GeometryUtilsTests, GetCircularArcPoints_KeepArea)
-    {
-    double radius = 10;
-    double expectedArea = PI * radius * radius;
-    DEllipse3d arc = DEllipse3d::FromCenterRadiusXY({0,0,0}, radius);
-
-    bvector<DPoint3d> points = GeometryUtils::GetCircularArcPoints(arc, PI / 2, true);
-
-    CurveVectorPtr shape = CurveVector::CreateLinear(points, CurveVector::BoundaryType::BOUNDARY_TYPE_Outer);
-    double actualArea;
-    DPoint3d centroid;
-    DVec3d normal;
-    shape->CentroidNormalArea(centroid, normal, actualArea);
-
-    ASSERT_DOUBLE_EQ(actualArea, expectedArea);
-    }
-
-//---------------------------------------------------------------------------------------
-// @betest                                      Mindaugas.Butkus                10/2017
-//--------------+---------------+---------------+---------------+---------------+--------
-TEST_F(GeometryUtilsTests, GetCircularArcPoints_QuarterSection_KeepArea)
-    {
-    double radius = 10;
-    double expectedArea = PI * radius * radius / 4;
-    DPoint3d center {0,0,0};
-    DEllipse3d arc = DEllipse3d::FromArcCenterStartEnd(center, {radius,0,0}, {0,radius,0});
-
-    bvector<DPoint3d> points = GeometryUtils::GetCircularArcPoints(arc, PI / 4, true);
-
-    bvector<DPoint3d> sectionPoints = {center};
-    sectionPoints.insert(sectionPoints.end(), points.begin(), points.end());
-    CurveVectorPtr shape = CurveVector::CreateLinear(sectionPoints, CurveVector::BoundaryType::BOUNDARY_TYPE_Outer);
-    double actualArea;
-    DPoint3d centroid;
-    DVec3d normal;
-    shape->CentroidNormalArea(centroid, normal, actualArea);
-
-    ASSERT_DOUBLE_EQ(actualArea, expectedArea);
-    }
-
-//---------------------------------------------------------------------------------------
-// @betest                                      Mindaugas.Butkus                10/2017
-//--------------+---------------+---------------+---------------+---------------+--------
-TEST_F(GeometryUtilsTests, GetCircularArcPoints_MaxEdgeLengthEqualToArcLength)
-    {
-    double radius = 10;
-    DPoint3d start {radius,0,0};
-    DPoint3d end {0,radius,0};
-    DEllipse3d arc = DEllipse3d::FromArcCenterStartEnd({0,0,0}, start, end);
-    double maxEdgeLength = arc.ArcLength();
-
-    bvector<DPoint3d> points = GeometryUtils::GetCircularArcPoints(arc, maxEdgeLength, false);
-
-    ASSERT_EQ(points.size(), 2);
-    ASSERT_TRUE(points[0].AlmostEqual(start));
-    ASSERT_TRUE(points[1].AlmostEqual(end));
-    }
-
-//---------------------------------------------------------------------------------------
-// @betest                                      Mindaugas.Butkus                10/2017
-//--------------+---------------+---------------+---------------+---------------+--------
-TEST_F(GeometryUtilsTests, GetCircularArcPoints_MaxEdgeLengthEqualTo3QuartersOfArcLength)
-    {
-    double radius = 10;
-    DPoint3d start {radius,0,0};
-    DPoint3d mid {cos(PI / 4)*radius, sin(PI / 4)*radius, 0};
-    DPoint3d end {0,radius,0};
-    DEllipse3d arc = DEllipse3d::FromArcCenterStartEnd({0,0,0}, start, end);
-    double maxEdgeLength = arc.ArcLength() * 3 / 4;
-
-    bvector<DPoint3d> points = GeometryUtils::GetCircularArcPoints(arc, maxEdgeLength, false);
-
-    ASSERT_EQ(points.size(), 3);
-    ASSERT_TRUE(points[0].AlmostEqual(start));
-    ASSERT_TRUE(points[1].AlmostEqual(mid));
-    ASSERT_TRUE(points[2].AlmostEqual(end));
-    }
-
-//---------------------------------------------------------------------------------------
-// @betest                                      Mindaugas.Butkus                10/2017
-//--------------+---------------+---------------+---------------+---------------+--------
-TEST_F(GeometryUtilsTests, GetCircularArcPoints_NonCircularArcProducesEmptyCollectionOfPoints)
-    {
-    DEllipse3d arc = DEllipse3d::FromVectors(DPoint3d {0,0,0}, DVec3d::From(10, 0, 0), DVec3d::From(0, 5, 0), 0, PI);
-
-    bvector<DPoint3d> points = GeometryUtils::GetCircularArcPoints(arc);
-
-    ASSERT_EQ(points.size(), 0);
-    }
-
-//---------------------------------------------------------------------------------------
-// @betest                                      Mindaugas.Butkus                10/2017
-//--------------+---------------+---------------+---------------+---------------+--------
-TEST_F(GeometryUtilsTests, GetCurvePrimitivePoints_StrokesNotAddedToStraightSegments)
-    {
-    ICurvePrimitivePtr primitive = ICurvePrimitive::CreateLineString({{0,0,0},{10,0,0},{10,10,0}});
-
-    bvector<DPoint3d> points = GeometryUtils::GetCurvePrimitivePoints(*primitive, 5);
-
-    ASSERT_EQ(points.size(), 3);
-    ASSERT_TRUE(points[0].AlmostEqual({0,0,0}));
-    ASSERT_TRUE(points[1].AlmostEqual({10,0,0}));
-    ASSERT_TRUE(points[2].AlmostEqual({10,10,0}));
-    }
-
-//---------------------------------------------------------------------------------------
-// @betest                                      Mindaugas.Butkus                10/2017
-//--------------+---------------+---------------+---------------+---------------+--------
-TEST_F(GeometryUtilsTests, GetCurvePrimitivePoints_StrokesNotAddedToLine)
-    {
-    ICurvePrimitivePtr primitive = ICurvePrimitive::CreateLine(DSegment3d::From({0,0,0}, {10,0,0}));
-
-    bvector<DPoint3d> points = GeometryUtils::GetCurvePrimitivePoints(*primitive, 5);
-
-    ASSERT_EQ(points.size(), 2);
-    ASSERT_TRUE(points[0].AlmostEqual({0,0,0}));
-    ASSERT_TRUE(points[1].AlmostEqual({10,0,0}));
-    }
-
-//---------------------------------------------------------------------------------------
-// @betest                                      Mindaugas.Butkus                11/2017
-//--------------+---------------+---------------+---------------+---------------+--------
-TEST_F(GeometryUtilsTests, IsSameSingleLoopGeometry)
-    {
-    ICurvePrimitivePtr curve1 = ICurvePrimitive::CreateLine(DSegment3d::From({-5,0,0}, {5,0,0}));
-    ICurvePrimitivePtr curve2 = ICurvePrimitive::CreateArc(DEllipse3d::FromVectors(DPoint3d {0,0,0}, DVec3d::From(5, 0, 0), DVec3d::From(0, 5, 0), 0, PI));
-
-    CurveVectorPtr cv1 = CurveVector::Create(CurveVector::BoundaryType::BOUNDARY_TYPE_Outer);
-    CurveVectorPtr cv2 = CurveVector::Create(CurveVector::BoundaryType::BOUNDARY_TYPE_Outer);
-
-    cv1->Add(curve1);
-    cv1->Add(curve2);
-
-    cv2->Add(curve1);
-    cv2->Add(curve2);
-
-    ASSERT_TRUE(GeometryUtils::IsSameSingleLoopGeometry(*cv1, *cv2));
-    }
-
-//---------------------------------------------------------------------------------------
-// @betest                                      Mindaugas.Butkus                11/2017
-//--------------+---------------+---------------+---------------+---------------+--------
-TEST_F(GeometryUtilsTests, IsSameSingleLoopGeometry_DifferentOrder)
-    {
-    ICurvePrimitivePtr curve1 = ICurvePrimitive::CreateLine(DSegment3d::From({-5,0,0}, {5,0,0}));
-    ICurvePrimitivePtr curve2 = ICurvePrimitive::CreateArc(DEllipse3d::FromVectors(DPoint3d {0,0,0}, DVec3d::From(5, 0, 0), DVec3d::From(0, 5, 0), 0, PI));
-
-    CurveVectorPtr cv1 = CurveVector::Create(CurveVector::BoundaryType::BOUNDARY_TYPE_Outer);
-    CurveVectorPtr cv2 = CurveVector::Create(CurveVector::BoundaryType::BOUNDARY_TYPE_Outer);
-
-    cv1->Add(curve1);
-    cv1->Add(curve2);
-
-    cv2->Add(curve2);
-    cv2->Add(curve1);
-
-    ASSERT_TRUE(GeometryUtils::IsSameSingleLoopGeometry(*cv1, *cv2));
-    }
-
-//---------------------------------------------------------------------------------------
-// @betest                                      Mindaugas.Butkus                11/2017
-//--------------+---------------+---------------+---------------+---------------+--------
-TEST_F(GeometryUtilsTests, IsSameSingleLoopGeometry_DifferentGeometry)
-    {
-    ICurvePrimitivePtr curve1 = ICurvePrimitive::CreateLine(DSegment3d::From({-5,0,0}, {5,0,0}));
-    ICurvePrimitivePtr curve2 = ICurvePrimitive::CreateArc(DEllipse3d::FromVectors(DPoint3d {0,0,0}, DVec3d::From(5, 0, 0), DVec3d::From(0, 5, 0), 0, PI));
-    ICurvePrimitivePtr curve3 = ICurvePrimitive::CreateLineString({{-5,0,0},{0,-5,0},{5,0,0}});
-
-    CurveVectorPtr cv1 = CurveVector::Create(CurveVector::BoundaryType::BOUNDARY_TYPE_Outer);
-    CurveVectorPtr cv2 = CurveVector::Create(CurveVector::BoundaryType::BOUNDARY_TYPE_Outer);
-
-    cv1->Add(curve1);
-    cv1->Add(curve2);
-
-    cv2->Add(curve2);
-    cv2->Add(curve3);
-
-    ASSERT_FALSE(GeometryUtils::IsSameSingleLoopGeometry(*cv1, *cv2));
-    }
-
-//--------------------------------------------------------------------------------------
-// @betest                                       Mindaugas Butkus                08/2018
-//---------------+---------------+---------------+---------------+---------------+------
-TEST_F(GeometryUtilsTests, IsSameSingleLoopGeometry_FullArcsWithDifferentStarts)
-    {
-    DEllipse3d arc1 = DEllipse3d::FromVectors({0,0,0}, DVec3d::From(1, 0, 0), DVec3d::From(0, 1, 0), 0, Angle::TwoPi());
-    DEllipse3d arc2 = DEllipse3d::FromVectors({0,0,0}, DVec3d::From(1, 0, 0), DVec3d::From(0, 1, 0), Angle::Pi(), Angle::TwoPi());
-
-    CurveVectorPtr cv1 = CurveVector::Create(ICurvePrimitive::CreateArc(arc1), CurveVector::BOUNDARY_TYPE_Outer);
-    CurveVectorPtr cv2 = CurveVector::Create(ICurvePrimitive::CreateArc(arc2), CurveVector::BOUNDARY_TYPE_Outer);
-
-    ASSERT_TRUE(GeometryUtils::IsSameSingleLoopGeometry(*cv1, *cv2));
-    }
-
-//--------------------------------------------------------------------------------------
-// @betest                                       Mindaugas Butkus                08/2018
-//---------------+---------------+---------------+---------------+---------------+------
-TEST_F(GeometryUtilsTests, IsSameSingleLoopGeometry_DifferentEllipses)
-    {
-    DEllipse3d ellipse1 = DEllipse3d::FromVectors({0,0,0}, DVec3d::From(1, 0, 0), DVec3d::From(0, 2, 0), 0, Angle::TwoPi());
-    DEllipse3d ellipse2 = DEllipse3d::FromVectors({0,0,0}, DVec3d::From(2, 0, 0), DVec3d::From(0, 1, 0), 0, Angle::TwoPi());
-
-    CurveVectorPtr cv1 = CurveVector::Create(ICurvePrimitive::CreateArc(ellipse1), CurveVector::BOUNDARY_TYPE_Outer);
-    CurveVectorPtr cv2 = CurveVector::Create(ICurvePrimitive::CreateArc(ellipse2), CurveVector::BOUNDARY_TYPE_Outer);
-
-    ASSERT_FALSE(GeometryUtils::IsSameSingleLoopGeometry(*cv1, *cv2));
-    }
-
-//--------------------------------------------------------------------------------------
-// @betest                                       Mindaugas Butkus                08/2018
-//---------------+---------------+---------------+---------------+---------------+------
-TEST_F(GeometryUtilsTests, IsSameSingleLoopGeometry_EqualEllipsesWithDifferentStarts)
-    {
-    DEllipse3d ellipse1 = DEllipse3d::FromVectors({0,0,0}, DVec3d::From(1, 0, 0), DVec3d::From(0, 2, 0), 0, Angle::TwoPi());
-    DEllipse3d ellipse2 = DEllipse3d::FromVectors({0,0,0}, DVec3d::From(1, 0, 0), DVec3d::From(0, 2, 0), Angle::Pi(), Angle::TwoPi());
-
-    CurveVectorPtr cv1 = CurveVector::Create(ICurvePrimitive::CreateArc(ellipse1), CurveVector::BOUNDARY_TYPE_Outer);
-    CurveVectorPtr cv2 = CurveVector::Create(ICurvePrimitive::CreateArc(ellipse2), CurveVector::BOUNDARY_TYPE_Outer);
-
-    ASSERT_TRUE(GeometryUtils::IsSameSingleLoopGeometry(*cv1, *cv2));
-    }
-
-//--------------------------------------------------------------------------------------
-// @betest                                       Elonas.Seviakovas               04/2019
-//---------------+---------------+---------------+---------------+---------------+------
-TEST_F(GeometryUtilsTests, ProjectCurveOntoZeroPlane)
-    {
-    STDVectorDPoint3d points{{10, 0, 0}, {10, 10, 10}, {0, 10, 10}, {0, 0, 0}};
-    CurveVectorPtr rectCurve = CurveVector::CreateLinear(points, CurveVector::BOUNDARY_TYPE_Outer);
-
-    double area1 = GeometryUtils::GetCurveArea(*rectCurve);
-    CurveVectorPtr curve = GeometryUtils::ProjectCurveOntoZeroPlane(*rectCurve);
-
-    double area2 = GeometryUtils::GetCurveArea(*curve);
-
-    ASSERT_EQ(100, area2);
-    ASSERT_NE(area1, area2);
-    }
+/*--------------------------------------------------------------------------------------+
+|
+|  Copyright (c) Bentley Systems, Incorporated. All rights reserved.
+|
+|
++--------------------------------------------------------------------------------------*/
+#include <Bentley\BeTest.h>
+#include <BuildingShared/BuildingSharedApi.h>
+#include "BuildingSharedTestFixtureBase.h"
+
+USING_NAMESPACE_BUILDING_SHARED
+
+struct GeometryUtilsTests : public BuildingSharedTestFixtureBase
+    {
+    public:
+        GeometryUtilsTests() {}
+        ~GeometryUtilsTests() {};
+    };
+
+//--------------------------------------------------------------------------------------
+// @betest                                       Mindaugas Butkus                09/2017
+//---------------+---------------+---------------+---------------+---------------+------
+TEST_F(GeometryUtilsTests, AddVertex_LinearCurveVector)
+    {
+    CurveVectorPtr cv = CurveVector::CreateLinear({ { 0,0,0 },{ 200,0,0 },{ 200,200,0 } });
+
+    GeometryUtils::AddVertex(*cv, { 100,0,0 });
+
+    CurveVectorPtr expectedCV = CurveVector::CreateLinear({ { 0,0,0 }, { 100,0,0 }, { 200,0,0 }, { 200,200,0 } });
+    ASSERT_TRUE(cv->IsSameStructureAndGeometry(*expectedCV));
+    }
+
+//--------------------------------------------------------------------------------------
+// @betest                                       Mindaugas Butkus                09/2017
+//---------------+---------------+---------------+---------------+---------------+------
+TEST_F(GeometryUtilsTests, AddVertex_LinearCurveVector_VertexAlreadyExists)
+    {
+    CurveVectorPtr cv = CurveVector::CreateLinear({ { 0,0,0 },{ 200,0,0 },{ 200,200,0 } });
+
+    GeometryUtils::AddVertex(*cv, { 200,0,0 });
+
+    CurveVectorPtr expectedCV = CurveVector::CreateLinear({ { 0,0,0 },{ 200,0,0 },{ 200,200,0 } });
+    ASSERT_TRUE(cv->IsSameStructureAndGeometry(*expectedCV));
+    }
+
+//--------------------------------------------------------------------------------------
+// @betest                                       Mindaugas.Butkus                07/2018
+//---------------+---------------+---------------+---------------+---------------+------
+TEST_F(GeometryUtilsTests, AddVertex_OnArc)
+    {
+    CurveVectorPtr cv = CurveVector::Create(CurveVector::BOUNDARY_TYPE_Open);
+    cv->Add(ICurvePrimitive::CreateArc(DEllipse3d::FromVectors({ 0,0,0 }, DVec3d::From(1, 0, 0), DVec3d::From(0, 1, 0), 0, Angle::DegreesToRadians(270))));
+
+    GeometryUtils::AddVertex(*cv, { -1,0,0 });
+
+    CurveVectorPtr expectedCV = CurveVector::Create(CurveVector::BOUNDARY_TYPE_Open);
+    expectedCV->Add(ICurvePrimitive::CreateArc(DEllipse3d::FromVectors({ 0,0,0 }, DVec3d::From(1, 0, 0), DVec3d::From(0, 1, 0), 0, Angle::DegreesToRadians(180))));
+    expectedCV->Add(ICurvePrimitive::CreateArc(DEllipse3d::FromVectors({ 0,0,0 }, DVec3d::From(1, 0, 0), DVec3d::From(0, 1, 0), Angle::DegreesToRadians(180), Angle::DegreesToRadians(90))));
+    ASSERT_TRUE(cv->IsSameStructureAndGeometry(*expectedCV));
+    }
+
+//--------------------------------------------------------------------------------------
+// @betest                                       Mindaugas.Butkus                07/2018
+//---------------+---------------+---------------+---------------+---------------+------
+TEST_F(GeometryUtilsTests, AddVertex_OpenType_ClosedShape)
+    {
+    CurveVectorPtr cv = CurveVector::CreateLinear({ {0,0,0}, {0,200,0}, {200,200,0}, {200,0,0}, {0,0,0} }, CurveVector::BOUNDARY_TYPE_Open);
+
+    GeometryUtils::AddVertex(*cv, { 100,0,0 });
+
+    CurveVectorPtr expectedCV = CurveVector::CreateLinear({ {0,0,0},{0,200,0},{200,200,0},{200,0,0},{100,0,0},{0,0,0} }, CurveVector::BOUNDARY_TYPE_Open);
+    ASSERT_TRUE(cv->IsSameStructureAndGeometry(*expectedCV));
+    }
+
+//--------------------------------------------------------------------------------------
+// @betest                                       Mindaugas.Butkus                07/2018
+//---------------+---------------+---------------+---------------+---------------+------
+TEST_F(GeometryUtilsTests, AddVertex_OnInnerShape)
+    {
+    CurveVectorPtr cv = CurveVector::Create(CurveVector::BOUNDARY_TYPE_ParityRegion);
+    cv->Add(CurveVector::CreateLinear({ {0,0,0}, {300,0,0}, {300,300,0}, {0,300,0}, {0,0,0} }, CurveVector::BOUNDARY_TYPE_Outer));
+    cv->Add(CurveVector::CreateLinear({ {100,100,0}, {100,200,0}, {200,200,0}, {200,100,0}, {100,100,0} }, CurveVector::BOUNDARY_TYPE_Inner));
+
+    GeometryUtils::AddVertex(*cv, { 150,100,0 });
+
+    CurveVectorPtr expectedCV = CurveVector::Create(CurveVector::BOUNDARY_TYPE_ParityRegion);
+    expectedCV->Add(CurveVector::CreateLinear({ {0,0,0}, {300,0,0}, {300,300,0}, {0,300,0}, {0,0,0} }, CurveVector::BOUNDARY_TYPE_Outer));
+    expectedCV->Add(CurveVector::CreateLinear({ {100,100,0}, {100,200,0}, {200,200,0}, {200,100,0}, {150,100,0}, {100,100,0} }, CurveVector::BOUNDARY_TYPE_Inner));
+    ASSERT_TRUE(cv->IsSameStructureAndGeometry(*expectedCV));
+    }
+
+//--------------------------------------------------------------------------------------
+// @betest                                       Mindaugas.Butkus                07/2018
+//---------------+---------------+---------------+---------------+---------------+------
+TEST_F(GeometryUtilsTests, AddVertex_OuterCurveVector)
+    {
+    CurveVectorPtr cv = CurveVector::CreateLinear({ {0,0,0},{200,0,0},{200,200,0},{0,200,0},{0,0,0} }, CurveVector::BOUNDARY_TYPE_Outer);
+
+    GeometryUtils::AddVertex(*cv, { 100,0,0 });
+
+    CurveVectorPtr expectedCV = CurveVector::CreateLinear({ {0,0,0},{100,0,0},{200,0,0},{200,200,0},{0,200,0},{0,0,0} }, CurveVector::BOUNDARY_TYPE_Outer);
+    ASSERT_TRUE(cv->IsSameStructureAndGeometry(*expectedCV));
+    }
+
+//---------------------------------------------------------------------------------------
+// @betest                                      Mindaugas.Butkus                10/2017
+//--------------+---------------+---------------+---------------+---------------+--------
+TEST_F(GeometryUtilsTests, AllPointsInOrOnShape)
+    {
+    bvector<DPoint3d> shapePoints {{0,0,0}, {100,0,0}, {100,100,0}, {0,100,0}, {0,0,0}};
+    bvector<DPoint3d> pointsToTest {{0,0,0}, {50,50,0}, {99,0,0}};
+
+    ASSERT_TRUE(GeometryUtils::AllPointsInOrOnShape(shapePoints, pointsToTest));
+    }
+
+//---------------------------------------------------------------------------------------
+// @betest                                      Mindaugas.Butkus                10/2017
+//--------------+---------------+---------------+---------------+---------------+--------
+TEST_F(GeometryUtilsTests, AllPointsInOrOnShape_1IsOut)
+    {
+    bvector<DPoint3d> shapePoints {{0,0,0}, {100,0,0}, {100,100,0}, {0,100,0}, {0,0,0}};
+    bvector<DPoint3d> pointsToTest {{0,0,0}, {50,50,0}, {200,0,0}};
+
+    ASSERT_FALSE(GeometryUtils::AllPointsInOrOnShape(shapePoints, pointsToTest));
+    }
+
+//---------------------------------------------------------------------------------------
+// @betest                                      Mindaugas.Butkus                09/2017
+//--------------+---------------+---------------+---------------+---------------+-------- 
+TEST_F(GeometryUtilsTests, GetConvexPolygonVertices_KeepArea)
+    {
+    DPoint3d center {0,0,0};
+    double radius = 50;
+    int nVertices = 32;
+    double expectedArea = PI * radius * radius;
+
+    bvector<DPoint3d> polygonVertices = GeometryUtils::GetConvexPolygonVertices(nVertices, radius, center, true);
+    ASSERT_EQ(polygonVertices.size(), nVertices);
+    ASSERT_TRUE(PolygonOps::IsConvex(polygonVertices));
+
+    CurveVectorPtr polygon = CurveVector::CreateLinear(polygonVertices, CurveVector::BoundaryType::BOUNDARY_TYPE_Outer);
+    double actualArea;
+    DPoint3d centroid;
+    DVec3d normal;
+    polygon->CentroidNormalArea(centroid, normal, actualArea);
+    ASSERT_DOUBLE_EQ(actualArea, expectedArea);
+    }
+
+//---------------------------------------------------------------------------------------
+// @betest                                      Mindaugas.Butkus                10/2017
+//--------------+---------------+---------------+---------------+---------------+--------
+TEST_F(GeometryUtilsTests, GetCircularArcPoints)
+    {
+    double radius = 10;
+    DPoint3d center {0,0,0};
+    DEllipse3d arc = DEllipse3d::FromCenterRadiusXY(center, radius);
+
+    bvector<DPoint3d> pointsOnArc = GeometryUtils::GetCircularArcPoints(arc, PI / 4, false);
+
+    ASSERT_EQ(pointsOnArc.size(), 81);
+    ASSERT_TRUE(pointsOnArc.front().AlmostEqual(pointsOnArc.back()));
+    for (DPoint3d const& p : pointsOnArc)
+        {
+        ASSERT_DOUBLE_EQ(p.Distance(center), radius);
+        }
+    }
+
+//---------------------------------------------------------------------------------------
+// @betest                                      Mindaugas.Butkus                10/2017
+//--------------+---------------+---------------+---------------+---------------+--------
+TEST_F(GeometryUtilsTests, GetCircularArcPoints_KeepArea)
+    {
+    double radius = 10;
+    double expectedArea = PI * radius * radius;
+    DEllipse3d arc = DEllipse3d::FromCenterRadiusXY({0,0,0}, radius);
+
+    bvector<DPoint3d> points = GeometryUtils::GetCircularArcPoints(arc, PI / 2, true);
+
+    CurveVectorPtr shape = CurveVector::CreateLinear(points, CurveVector::BoundaryType::BOUNDARY_TYPE_Outer);
+    double actualArea;
+    DPoint3d centroid;
+    DVec3d normal;
+    shape->CentroidNormalArea(centroid, normal, actualArea);
+
+    ASSERT_DOUBLE_EQ(actualArea, expectedArea);
+    }
+
+//---------------------------------------------------------------------------------------
+// @betest                                      Mindaugas.Butkus                10/2017
+//--------------+---------------+---------------+---------------+---------------+--------
+TEST_F(GeometryUtilsTests, GetCircularArcPoints_QuarterSection_KeepArea)
+    {
+    double radius = 10;
+    double expectedArea = PI * radius * radius / 4;
+    DPoint3d center {0,0,0};
+    DEllipse3d arc = DEllipse3d::FromArcCenterStartEnd(center, {radius,0,0}, {0,radius,0});
+
+    bvector<DPoint3d> points = GeometryUtils::GetCircularArcPoints(arc, PI / 4, true);
+
+    bvector<DPoint3d> sectionPoints = {center};
+    sectionPoints.insert(sectionPoints.end(), points.begin(), points.end());
+    CurveVectorPtr shape = CurveVector::CreateLinear(sectionPoints, CurveVector::BoundaryType::BOUNDARY_TYPE_Outer);
+    double actualArea;
+    DPoint3d centroid;
+    DVec3d normal;
+    shape->CentroidNormalArea(centroid, normal, actualArea);
+
+    ASSERT_DOUBLE_EQ(actualArea, expectedArea);
+    }
+
+//---------------------------------------------------------------------------------------
+// @betest                                      Mindaugas.Butkus                10/2017
+//--------------+---------------+---------------+---------------+---------------+--------
+TEST_F(GeometryUtilsTests, GetCircularArcPoints_MaxEdgeLengthEqualToArcLength)
+    {
+    double radius = 10;
+    DPoint3d start {radius,0,0};
+    DPoint3d end {0,radius,0};
+    DEllipse3d arc = DEllipse3d::FromArcCenterStartEnd({0,0,0}, start, end);
+    double maxEdgeLength = arc.ArcLength();
+
+    bvector<DPoint3d> points = GeometryUtils::GetCircularArcPoints(arc, maxEdgeLength, false);
+
+    ASSERT_EQ(points.size(), 2);
+    ASSERT_TRUE(points[0].AlmostEqual(start));
+    ASSERT_TRUE(points[1].AlmostEqual(end));
+    }
+
+//---------------------------------------------------------------------------------------
+// @betest                                      Mindaugas.Butkus                10/2017
+//--------------+---------------+---------------+---------------+---------------+--------
+TEST_F(GeometryUtilsTests, GetCircularArcPoints_MaxEdgeLengthEqualTo3QuartersOfArcLength)
+    {
+    double radius = 10;
+    DPoint3d start {radius,0,0};
+    DPoint3d mid {cos(PI / 4)*radius, sin(PI / 4)*radius, 0};
+    DPoint3d end {0,radius,0};
+    DEllipse3d arc = DEllipse3d::FromArcCenterStartEnd({0,0,0}, start, end);
+    double maxEdgeLength = arc.ArcLength() * 3 / 4;
+
+    bvector<DPoint3d> points = GeometryUtils::GetCircularArcPoints(arc, maxEdgeLength, false);
+
+    ASSERT_EQ(points.size(), 3);
+    ASSERT_TRUE(points[0].AlmostEqual(start));
+    ASSERT_TRUE(points[1].AlmostEqual(mid));
+    ASSERT_TRUE(points[2].AlmostEqual(end));
+    }
+
+//---------------------------------------------------------------------------------------
+// @betest                                      Mindaugas.Butkus                10/2017
+//--------------+---------------+---------------+---------------+---------------+--------
+TEST_F(GeometryUtilsTests, GetCircularArcPoints_NonCircularArcProducesEmptyCollectionOfPoints)
+    {
+    DEllipse3d arc = DEllipse3d::FromVectors(DPoint3d {0,0,0}, DVec3d::From(10, 0, 0), DVec3d::From(0, 5, 0), 0, PI);
+
+    bvector<DPoint3d> points = GeometryUtils::GetCircularArcPoints(arc);
+
+    ASSERT_EQ(points.size(), 0);
+    }
+
+//---------------------------------------------------------------------------------------
+// @betest                                      Mindaugas.Butkus                10/2017
+//--------------+---------------+---------------+---------------+---------------+--------
+TEST_F(GeometryUtilsTests, GetCurvePrimitivePoints_StrokesNotAddedToStraightSegments)
+    {
+    ICurvePrimitivePtr primitive = ICurvePrimitive::CreateLineString({{0,0,0},{10,0,0},{10,10,0}});
+
+    bvector<DPoint3d> points = GeometryUtils::GetCurvePrimitivePoints(*primitive, 5);
+
+    ASSERT_EQ(points.size(), 3);
+    ASSERT_TRUE(points[0].AlmostEqual({0,0,0}));
+    ASSERT_TRUE(points[1].AlmostEqual({10,0,0}));
+    ASSERT_TRUE(points[2].AlmostEqual({10,10,0}));
+    }
+
+//---------------------------------------------------------------------------------------
+// @betest                                      Mindaugas.Butkus                10/2017
+//--------------+---------------+---------------+---------------+---------------+--------
+TEST_F(GeometryUtilsTests, GetCurvePrimitivePoints_StrokesNotAddedToLine)
+    {
+    ICurvePrimitivePtr primitive = ICurvePrimitive::CreateLine(DSegment3d::From({0,0,0}, {10,0,0}));
+
+    bvector<DPoint3d> points = GeometryUtils::GetCurvePrimitivePoints(*primitive, 5);
+
+    ASSERT_EQ(points.size(), 2);
+    ASSERT_TRUE(points[0].AlmostEqual({0,0,0}));
+    ASSERT_TRUE(points[1].AlmostEqual({10,0,0}));
+    }
+
+//---------------------------------------------------------------------------------------
+// @betest                                      Mindaugas.Butkus                11/2017
+//--------------+---------------+---------------+---------------+---------------+--------
+TEST_F(GeometryUtilsTests, IsSameSingleLoopGeometry)
+    {
+    ICurvePrimitivePtr curve1 = ICurvePrimitive::CreateLine(DSegment3d::From({-5,0,0}, {5,0,0}));
+    ICurvePrimitivePtr curve2 = ICurvePrimitive::CreateArc(DEllipse3d::FromVectors(DPoint3d {0,0,0}, DVec3d::From(5, 0, 0), DVec3d::From(0, 5, 0), 0, PI));
+
+    CurveVectorPtr cv1 = CurveVector::Create(CurveVector::BoundaryType::BOUNDARY_TYPE_Outer);
+    CurveVectorPtr cv2 = CurveVector::Create(CurveVector::BoundaryType::BOUNDARY_TYPE_Outer);
+
+    cv1->Add(curve1);
+    cv1->Add(curve2);
+
+    cv2->Add(curve1);
+    cv2->Add(curve2);
+
+    ASSERT_TRUE(GeometryUtils::IsSameSingleLoopGeometry(*cv1, *cv2));
+    }
+
+//---------------------------------------------------------------------------------------
+// @betest                                      Mindaugas.Butkus                11/2017
+//--------------+---------------+---------------+---------------+---------------+--------
+TEST_F(GeometryUtilsTests, IsSameSingleLoopGeometry_DifferentOrder)
+    {
+    ICurvePrimitivePtr curve1 = ICurvePrimitive::CreateLine(DSegment3d::From({-5,0,0}, {5,0,0}));
+    ICurvePrimitivePtr curve2 = ICurvePrimitive::CreateArc(DEllipse3d::FromVectors(DPoint3d {0,0,0}, DVec3d::From(5, 0, 0), DVec3d::From(0, 5, 0), 0, PI));
+
+    CurveVectorPtr cv1 = CurveVector::Create(CurveVector::BoundaryType::BOUNDARY_TYPE_Outer);
+    CurveVectorPtr cv2 = CurveVector::Create(CurveVector::BoundaryType::BOUNDARY_TYPE_Outer);
+
+    cv1->Add(curve1);
+    cv1->Add(curve2);
+
+    cv2->Add(curve2);
+    cv2->Add(curve1);
+
+    ASSERT_TRUE(GeometryUtils::IsSameSingleLoopGeometry(*cv1, *cv2));
+    }
+
+//---------------------------------------------------------------------------------------
+// @betest                                      Mindaugas.Butkus                11/2017
+//--------------+---------------+---------------+---------------+---------------+--------
+TEST_F(GeometryUtilsTests, IsSameSingleLoopGeometry_DifferentGeometry)
+    {
+    ICurvePrimitivePtr curve1 = ICurvePrimitive::CreateLine(DSegment3d::From({-5,0,0}, {5,0,0}));
+    ICurvePrimitivePtr curve2 = ICurvePrimitive::CreateArc(DEllipse3d::FromVectors(DPoint3d {0,0,0}, DVec3d::From(5, 0, 0), DVec3d::From(0, 5, 0), 0, PI));
+    ICurvePrimitivePtr curve3 = ICurvePrimitive::CreateLineString({{-5,0,0},{0,-5,0},{5,0,0}});
+
+    CurveVectorPtr cv1 = CurveVector::Create(CurveVector::BoundaryType::BOUNDARY_TYPE_Outer);
+    CurveVectorPtr cv2 = CurveVector::Create(CurveVector::BoundaryType::BOUNDARY_TYPE_Outer);
+
+    cv1->Add(curve1);
+    cv1->Add(curve2);
+
+    cv2->Add(curve2);
+    cv2->Add(curve3);
+
+    ASSERT_FALSE(GeometryUtils::IsSameSingleLoopGeometry(*cv1, *cv2));
+    }
+
+//--------------------------------------------------------------------------------------
+// @betest                                       Mindaugas Butkus                08/2018
+//---------------+---------------+---------------+---------------+---------------+------
+TEST_F(GeometryUtilsTests, IsSameSingleLoopGeometry_FullArcsWithDifferentStarts)
+    {
+    DEllipse3d arc1 = DEllipse3d::FromVectors({0,0,0}, DVec3d::From(1, 0, 0), DVec3d::From(0, 1, 0), 0, Angle::TwoPi());
+    DEllipse3d arc2 = DEllipse3d::FromVectors({0,0,0}, DVec3d::From(1, 0, 0), DVec3d::From(0, 1, 0), Angle::Pi(), Angle::TwoPi());
+
+    CurveVectorPtr cv1 = CurveVector::Create(ICurvePrimitive::CreateArc(arc1), CurveVector::BOUNDARY_TYPE_Outer);
+    CurveVectorPtr cv2 = CurveVector::Create(ICurvePrimitive::CreateArc(arc2), CurveVector::BOUNDARY_TYPE_Outer);
+
+    ASSERT_TRUE(GeometryUtils::IsSameSingleLoopGeometry(*cv1, *cv2));
+    }
+
+//--------------------------------------------------------------------------------------
+// @betest                                       Mindaugas Butkus                08/2018
+//---------------+---------------+---------------+---------------+---------------+------
+TEST_F(GeometryUtilsTests, IsSameSingleLoopGeometry_DifferentEllipses)
+    {
+    DEllipse3d ellipse1 = DEllipse3d::FromVectors({0,0,0}, DVec3d::From(1, 0, 0), DVec3d::From(0, 2, 0), 0, Angle::TwoPi());
+    DEllipse3d ellipse2 = DEllipse3d::FromVectors({0,0,0}, DVec3d::From(2, 0, 0), DVec3d::From(0, 1, 0), 0, Angle::TwoPi());
+
+    CurveVectorPtr cv1 = CurveVector::Create(ICurvePrimitive::CreateArc(ellipse1), CurveVector::BOUNDARY_TYPE_Outer);
+    CurveVectorPtr cv2 = CurveVector::Create(ICurvePrimitive::CreateArc(ellipse2), CurveVector::BOUNDARY_TYPE_Outer);
+
+    ASSERT_FALSE(GeometryUtils::IsSameSingleLoopGeometry(*cv1, *cv2));
+    }
+
+//--------------------------------------------------------------------------------------
+// @betest                                       Mindaugas Butkus                08/2018
+//---------------+---------------+---------------+---------------+---------------+------
+TEST_F(GeometryUtilsTests, IsSameSingleLoopGeometry_EqualEllipsesWithDifferentStarts)
+    {
+    DEllipse3d ellipse1 = DEllipse3d::FromVectors({0,0,0}, DVec3d::From(1, 0, 0), DVec3d::From(0, 2, 0), 0, Angle::TwoPi());
+    DEllipse3d ellipse2 = DEllipse3d::FromVectors({0,0,0}, DVec3d::From(1, 0, 0), DVec3d::From(0, 2, 0), Angle::Pi(), Angle::TwoPi());
+
+    CurveVectorPtr cv1 = CurveVector::Create(ICurvePrimitive::CreateArc(ellipse1), CurveVector::BOUNDARY_TYPE_Outer);
+    CurveVectorPtr cv2 = CurveVector::Create(ICurvePrimitive::CreateArc(ellipse2), CurveVector::BOUNDARY_TYPE_Outer);
+
+    ASSERT_TRUE(GeometryUtils::IsSameSingleLoopGeometry(*cv1, *cv2));
+    }
+
+//--------------------------------------------------------------------------------------
+// @betest                                       Elonas.Seviakovas               04/2019
+//---------------+---------------+---------------+---------------+---------------+------
+TEST_F(GeometryUtilsTests, ProjectCurveOntoZeroPlane)
+    {
+    STDVectorDPoint3d points{{10, 0, 0}, {10, 10, 10}, {0, 10, 10}, {0, 0, 0}};
+    CurveVectorPtr rectCurve = CurveVector::CreateLinear(points, CurveVector::BOUNDARY_TYPE_Outer);
+
+    double area1 = GeometryUtils::GetCurveArea(*rectCurve);
+    CurveVectorPtr curve = GeometryUtils::ProjectCurveOntoZeroPlane(*rectCurve);
+
+    double area2 = GeometryUtils::GetCurveArea(*curve);
+
+    ASSERT_EQ(100, area2);
+    ASSERT_NE(area1, area2);
+    }