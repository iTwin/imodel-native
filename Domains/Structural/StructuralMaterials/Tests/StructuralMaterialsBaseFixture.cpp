--- conflicted
+++ resolved
@@ -1,244 +1,240 @@
-/*--------------------------------------------------------------------------------------+
-|
-|     $Source: StructuralMaterials/Tests/StructuralMaterialsBaseFixture.cpp $
-|
-|  $Copyright: (c) 2017 Bentley Systems, Incorporated. All rights reserved. $
-|
-+--------------------------------------------------------------------------------------*/
-#include "StructuralMaterialsBaseFixture.h"
-#include <DgnPlatform/DgnPlatformLib.h>
-<<<<<<< HEAD
-#include <DgnPlatform/DesktopTools/KnownDesktopLocationsAdmin.h>
-=======
-#include <DgnPlatform/DesktopTools\KnownDesktopLocationsAdmin.h>
->>>>>>> 41471579
-#include <DgnPlatform/UnitTests/ScopedDgnHost.h>
-
-using namespace BeSQLite;
-using namespace Dgn;
-
-StructuralMaterialsTestsHost StructuralMaterialsBaseFixture::m_host;
-
-//=======================================================================================
-//! @bsiclass
-//=======================================================================================
-struct ConverterViewManager : ViewManager
-{
-protected:
-    virtual Display::SystemContext* _GetSystemContext() override {return nullptr;}
-    virtual bool _DoesHostHaveFocus() override {return true;}
-};
-
-/*---------------------------------------------------------------------------------**//**
-* @bsimethod                                    Sam.Wilson                      01/2012
-+---------------+---------------+---------------+---------------+---------------+------*/
-struct ConverterNotificationAdmin : DgnPlatformLib::Host::NotificationAdmin
-{
-    virtual BentleyApi::StatusInt _OutputMessage(NotifyMessageDetails const& msg) override
-        {
-        BentleyApi::NativeLogging::LoggingManager::GetLogger(L"NOTIFICATION-ADMIN")->warningv("MESSAGE: %s %s\n", msg.GetBriefMsg().c_str(), msg.GetDetailedMsg().c_str());
-        return BentleyApi::SUCCESS;
-        }
-
-    virtual NotificationManager::MessageBoxValue _OpenMessageBox(NotificationManager::MessageBoxType t, BentleyApi::Utf8CP msg, NotificationManager::MessageBoxIconType iconType) override
-        {
-        BentleyApi::NativeLogging::LoggingManager::GetLogger(L"NOTIFICATION-ADMIN")->warningv("MESSAGEBOX: %s\n", msg);
-        printf("<<NOTIFICATION MessageBox: %s >>\n", msg);
-        return NotificationManager::MESSAGEBOX_VALUE_Ok;
-        }
-
-    virtual void _OutputPrompt(BentleyApi::Utf8CP msg) override
-        { // Log this as an error because we cannot prompt while running a unit test!
-        BentleyApi::NativeLogging::LoggingManager::GetLogger(L"NOTIFICATION-ADMIN")->errorv("PROMPT (IGNORED): %s\n", msg);
-        }
-
-    virtual bool _GetLogSQLiteErrors() override
-        {
-        return BentleyApi::NativeLogging::LoggingManager::GetLogger("BeSQLite")->isSeverityEnabled(BentleyApi::NativeLogging::LOG_INFO);
-        }
-};
-
-
-/*---------------------------------------------------------------------------------**//**
-* @bsimethod                                    Sam.Wilson                      05/15
-+---------------+---------------+---------------+---------------+---------------+------*/
-DgnViewLib::Host::NotificationAdmin& StructuralMaterialsTestsHost::_SupplyNotificationAdmin()
-    {
-    return *new ConverterNotificationAdmin();
-    }
-
-/*---------------------------------------------------------------------------------**//**
-* @bsimethod                                    Sam.Wilson                      05/15
-+---------------+---------------+---------------+---------------+---------------+------*/
-L10N::SqlangFiles StructuralMaterialsTestsHost::_SupplySqlangFiles()
-    {
-    BentleyApi::BeFileName sqlangFile(GetIKnownLocationsAdmin().GetDgnPlatformAssetsDirectory());
-    sqlangFile.AppendToPath(L"sqlang/StructuralMaterialsTests_en-US.sqlang.db3");
-    BeAssert(sqlangFile.DoesPathExist());
-
-    return L10N::SqlangFiles(sqlangFile);
-    }
-
-/*---------------------------------------------------------------------------------**//**
-* @bsimethod                                    Sam.Wilson                      05/15
-+---------------+---------------+---------------+---------------+---------------+------*/
-ViewManager& StructuralMaterialsTestsHost::_SupplyViewManager()
-    {
-    return *new ConverterViewManager();
-    }
-
-/*---------------------------------------------------------------------------------**//**
-* @bsimethod                                    Sam.Wilson                      05/15
-+---------------+---------------+---------------+---------------+---------------+------*/
-DgnViewLib::Host::IKnownLocationsAdmin& StructuralMaterialsTestsHost::_SupplyIKnownLocationsAdmin()
-    {
-    return *new KnownDesktopLocationsAdmin();
-    }
-
-
-/*---------------------------------------------------------------------------------**//**
-* @bsimethod                                    Sam.Wilson                      04/15
-+---------------+---------------+---------------+---------------+---------------+------*/
-void StructuralMaterialsBaseFixture::SetUp_CreateNewDgnDb()
-    {
-//    CreateDgnDbParams createProjectParams;
-//    createProjectParams.SetRootSubjectName("StructuralMaterialsTests");
-//    DgnDbPtr db = DgnDb::CreateDgnDb(nullptr, m_seedDgnDbFileName, createProjectParams);
-//    ASSERT_TRUE(db.IsValid());
-
-    // Force the seed db to have non-zero briefcaseid, so that changes made to it will be in a txn
-//    db->ChangeBriefcaseId(BeSQLite::BeBriefcaseId(BeSQLite::BeBriefcaseId::Standalone()));
-//    db->SaveChanges();
-
-    }
-
-/*---------------------------------------------------------------------------------**//**
-* @bsimethod                                    Abeesh.Basheer                  05/2017
-+---------------+---------------+---------------+---------------+---------------+------*/
-void StructuralMaterialsBaseFixture::SetUp()
-    {
-    BeFileName tmpDir;
-    BeTest::GetHost().GetTempDir(tmpDir);
-
-    m_seedDgnDbFileName = tmpDir;
-    m_seedDgnDbFileName.AppendToPath(L"testSeed.bim");
-
-    /*static bool s_isSeedCreated;
-    if (!s_isSeedCreated)
-        {
-        BeFileName::CreateNewDirectory(tmpDir.c_str());
-        SetUp_CreateNewDgnDb();
-        s_isSeedCreated = true;
-        }*/
-    }
-
-/*---------------------------------------------------------------------------------**//**
-* @bsimethod                                    Abeesh.Basheer                  05/2017
-+---------------+---------------+---------------+---------------+---------------+------*/
-void StructuralMaterialsBaseFixture::TearDown()
-    {}
-
-//-----------------------------------------------------------------------------------------
-// Method called only once for the the test case.
-// Called before the first test in this test case.
-//-----------------------------------------------------------------------------------------
-void StructuralMaterialsBaseFixture::SetUpTestCase()
-    {
-    DgnViewLib::Initialize(m_host, true); // this initializes the DgnDb libraries
-    BeFileName::EmptyDirectory(GetOutputDir().c_str());
-    }
-
-//-----------------------------------------------------------------------------------------
-// Method called only once for the the test case.
-// Called after the last test in this test case.
-//-----------------------------------------------------------------------------------------
-void StructuralMaterialsBaseFixture::TearDownTestCase()
-    {
-    BeFileName::EmptyDirectory(GetOutputDir().c_str());
-    m_host.Terminate(false);
-    }
-
-/*---------------------------------------------------------------------------------**//**
-* @bsimethod                                    Abeesh.Basheer                  05/2017
-+---------------+---------------+---------------+---------------+---------------+------*/
-BeFileName StructuralMaterialsBaseFixture::GetOutputDir()
-    {
-    BentleyApi::BeFileName filepath;
-    BentleyApi::BeTest::GetHost().GetOutputRoot(filepath);
-    return filepath;
-    }
-
-/*---------------------------------------------------------------------------------**//**
-* @bsimethod                                    Abeesh.Basheer                  05/2017
-+---------------+---------------+---------------+---------------+---------------+------*/
-BeFileName StructuralMaterialsBaseFixture::GetOutputFileName(WCharCP filename)
-    {
-    BentleyApi::BeFileName filepath = GetOutputDir();
-    filepath.AppendToPath(filename);
-    return filepath;
-    }
-
-/*---------------------------------------------------------------------------------**//**
-* @bsimethod                                    Abeesh.Basheer                  05/2017
-+---------------+---------------+---------------+---------------+---------------+------*/
-void StructuralMaterialsBaseFixture::GetWriteableCopyOfTestData(BeFileNameR cpPath, WCharCP testFileName)
-    {
-    BeFileName srcFileName;
-    BentleyApi::BeTest::GetHost().GetDocumentsRoot(srcFileName);
-    srcFileName.AppendToPath(testFileName);
-
-    cpPath = GetOutputFileName(testFileName);
-
-    BeFileName dirName = cpPath.GetDirectoryName();
-    BeFileName::CreateNewDirectory(cpPath.GetDirectoryName().c_str());
-    ASSERT_EQ(BeFileNameStatus::Success, BeFileName::BeCopyFile(srcFileName, cpPath));
-    }
-
-/*---------------------------------------------------------------------------------**//**
-* @bsimethod                                    Abeesh.Basheer                  05/2017
-+---------------+---------------+---------------+---------------+---------------+------*/
-void StructuralMaterialsBaseFixture::GetWriteableCopyOfSeed(BeFileNameR cpPath, WCharCP cpName)
-    {
-    BeFileName seedDbName = m_seedDgnDbFileName;
-    cpPath = BeFileName(seedDbName.GetDirectoryName());
-    cpPath.AppendToPath(cpName);
-    BeFileName::CreateNewDirectory(cpPath.GetDirectoryName().c_str());
-    ASSERT_EQ(BeFileNameStatus::Success, BeFileName::BeCopyFile(seedDbName, cpPath));
-    }
-
-
-/*---------------------------------------------------------------------------------**//**
-* @bsimethod                                    Abeesh.Basheer                  05/2017
-+---------------+---------------+---------------+---------------+---------------+------*/
-void StructuralMaterialsTestFixture::SetUp()
-    {
-    StructuralMaterialsBaseFixture::SetUp();
-    }
-
-/*---------------------------------------------------------------------------------**//**
-* @bsimethod                                    Abeesh.Basheer                  05/2017
-+---------------+---------------+---------------+---------------+---------------+------*/
-void StructuralMaterialsTestFixture::TearDown()
-    {
-    StructuralMaterialsBaseFixture::TearDown();
-    }
-
-/*---------------------------------------------------------------------------------**//**
-* @bsimethod                                    Abeesh.Basheer                  05/2017
-+---------------+---------------+---------------+---------------+---------------+------*/
-void StructuralMaterialsTestFixture::GetWorkingDb(DgnDbPtr& db, BeFileNameR revitFile,  WCharCP rvtFileName)
-    {
-    GetWriteableCopyOfTestData(revitFile, rvtFileName);
-
-    WString testName(BeTest::GetNameOfCurrentTest(), BentleyCharEncoding::Utf8);
-    BeFileName outputFileName = GetOutputFileName(testName.c_str());
-
-    WChar args[] = {L"StructuralMaterials"};
-//    BentleyStatus status = m_bridge._Initialize(1, (WCharCP*) &args);
-//    ASSERT_EQ(BentleyStatus::SUCCESS, status);
-
-    CreateDgnDbParams createProjectParams;
-    createProjectParams.SetRootSubjectName("DomainTestFile");
-    db = DgnDb::CreateDgnDb(nullptr, outputFileName, createProjectParams);
-    ASSERT_EQ(true, db.IsValid());
+/*--------------------------------------------------------------------------------------+
+|
+|     $Source: StructuralMaterials/Tests/StructuralMaterialsBaseFixture.cpp $
+|
+|  $Copyright: (c) 2017 Bentley Systems, Incorporated. All rights reserved. $
+|
++--------------------------------------------------------------------------------------*/
+#include "StructuralMaterialsBaseFixture.h"
+#include <DgnPlatform/DgnPlatformLib.h>
+#include <DgnPlatform/DesktopTools/WindowsKnownLocationsAdmin.h>
+#include <DgnPlatform/UnitTests/ScopedDgnHost.h>
+
+using namespace BeSQLite;
+using namespace Dgn;
+
+StructuralMaterialsTestsHost StructuralMaterialsBaseFixture::m_host;
+
+//=======================================================================================
+//! @bsiclass
+//=======================================================================================
+struct ConverterViewManager : ViewManager
+{
+protected:
+    virtual Display::SystemContext* _GetSystemContext() override {return nullptr;}
+    virtual bool _DoesHostHaveFocus() override {return true;}
+};
+
+/*---------------------------------------------------------------------------------**//**
+* @bsimethod                                    Sam.Wilson                      01/2012
++---------------+---------------+---------------+---------------+---------------+------*/
+struct ConverterNotificationAdmin : DgnPlatformLib::Host::NotificationAdmin
+{
+    virtual BentleyApi::StatusInt _OutputMessage(NotifyMessageDetails const& msg) override
+        {
+        BentleyApi::NativeLogging::LoggingManager::GetLogger(L"NOTIFICATION-ADMIN")->warningv("MESSAGE: %s %s\n", msg.GetBriefMsg().c_str(), msg.GetDetailedMsg().c_str());
+        return BentleyApi::SUCCESS;
+        }
+
+    virtual NotificationManager::MessageBoxValue _OpenMessageBox(NotificationManager::MessageBoxType t, BentleyApi::Utf8CP msg, NotificationManager::MessageBoxIconType iconType) override
+        {
+        BentleyApi::NativeLogging::LoggingManager::GetLogger(L"NOTIFICATION-ADMIN")->warningv("MESSAGEBOX: %s\n", msg);
+        printf("<<NOTIFICATION MessageBox: %s >>\n", msg);
+        return NotificationManager::MESSAGEBOX_VALUE_Ok;
+        }
+
+    virtual void _OutputPrompt(BentleyApi::Utf8CP msg) override
+        { // Log this as an error because we cannot prompt while running a unit test!
+        BentleyApi::NativeLogging::LoggingManager::GetLogger(L"NOTIFICATION-ADMIN")->errorv("PROMPT (IGNORED): %s\n", msg);
+        }
+
+    virtual bool _GetLogSQLiteErrors() override
+        {
+        return BentleyApi::NativeLogging::LoggingManager::GetLogger("BeSQLite")->isSeverityEnabled(BentleyApi::NativeLogging::LOG_INFO);
+        }
+};
+
+
+/*---------------------------------------------------------------------------------**//**
+* @bsimethod                                    Sam.Wilson                      05/15
++---------------+---------------+---------------+---------------+---------------+------*/
+DgnViewLib::Host::NotificationAdmin& StructuralMaterialsTestsHost::_SupplyNotificationAdmin()
+    {
+    return *new ConverterNotificationAdmin();
+    }
+
+/*---------------------------------------------------------------------------------**//**
+* @bsimethod                                    Sam.Wilson                      05/15
++---------------+---------------+---------------+---------------+---------------+------*/
+L10N::SqlangFiles StructuralMaterialsTestsHost::_SupplySqlangFiles()
+    {
+    BentleyApi::BeFileName sqlangFile(GetIKnownLocationsAdmin().GetDgnPlatformAssetsDirectory());
+    sqlangFile.AppendToPath(L"sqlang/StructuralMaterialsTests_en-US.sqlang.db3");
+    BeAssert(sqlangFile.DoesPathExist());
+
+    return L10N::SqlangFiles(sqlangFile);
+    }
+
+/*---------------------------------------------------------------------------------**//**
+* @bsimethod                                    Sam.Wilson                      05/15
++---------------+---------------+---------------+---------------+---------------+------*/
+ViewManager& StructuralMaterialsTestsHost::_SupplyViewManager()
+    {
+    return *new ConverterViewManager();
+    }
+
+/*---------------------------------------------------------------------------------**//**
+* @bsimethod                                    Sam.Wilson                      05/15
++---------------+---------------+---------------+---------------+---------------+------*/
+DgnViewLib::Host::IKnownLocationsAdmin& StructuralMaterialsTestsHost::_SupplyIKnownLocationsAdmin()
+    {
+    return *new KnownDesktopLocationsAdmin();
+    }
+
+
+/*---------------------------------------------------------------------------------**//**
+* @bsimethod                                    Sam.Wilson                      04/15
++---------------+---------------+---------------+---------------+---------------+------*/
+void StructuralMaterialsBaseFixture::SetUp_CreateNewDgnDb()
+    {
+//    CreateDgnDbParams createProjectParams;
+//    createProjectParams.SetRootSubjectName("StructuralMaterialsTests");
+//    DgnDbPtr db = DgnDb::CreateDgnDb(nullptr, m_seedDgnDbFileName, createProjectParams);
+//    ASSERT_TRUE(db.IsValid());
+
+    // Force the seed db to have non-zero briefcaseid, so that changes made to it will be in a txn
+//    db->ChangeBriefcaseId(BeSQLite::BeBriefcaseId(BeSQLite::BeBriefcaseId::Standalone()));
+//    db->SaveChanges();
+
+    }
+
+/*---------------------------------------------------------------------------------**//**
+* @bsimethod                                    Abeesh.Basheer                  05/2017
++---------------+---------------+---------------+---------------+---------------+------*/
+void StructuralMaterialsBaseFixture::SetUp()
+    {
+    BeFileName tmpDir;
+    BeTest::GetHost().GetTempDir(tmpDir);
+
+    m_seedDgnDbFileName = tmpDir;
+    m_seedDgnDbFileName.AppendToPath(L"testSeed.bim");
+
+    /*static bool s_isSeedCreated;
+    if (!s_isSeedCreated)
+        {
+        BeFileName::CreateNewDirectory(tmpDir.c_str());
+        SetUp_CreateNewDgnDb();
+        s_isSeedCreated = true;
+        }*/
+    }
+
+/*---------------------------------------------------------------------------------**//**
+* @bsimethod                                    Abeesh.Basheer                  05/2017
++---------------+---------------+---------------+---------------+---------------+------*/
+void StructuralMaterialsBaseFixture::TearDown()
+    {}
+
+//-----------------------------------------------------------------------------------------
+// Method called only once for the the test case.
+// Called before the first test in this test case.
+//-----------------------------------------------------------------------------------------
+void StructuralMaterialsBaseFixture::SetUpTestCase()
+    {
+    DgnViewLib::Initialize(m_host, true); // this initializes the DgnDb libraries
+    BeFileName::EmptyDirectory(GetOutputDir().c_str());
+    }
+
+//-----------------------------------------------------------------------------------------
+// Method called only once for the the test case.
+// Called after the last test in this test case.
+//-----------------------------------------------------------------------------------------
+void StructuralMaterialsBaseFixture::TearDownTestCase()
+    {
+    BeFileName::EmptyDirectory(GetOutputDir().c_str());
+    m_host.Terminate(false);
+    }
+
+/*---------------------------------------------------------------------------------**//**
+* @bsimethod                                    Abeesh.Basheer                  05/2017
++---------------+---------------+---------------+---------------+---------------+------*/
+BeFileName StructuralMaterialsBaseFixture::GetOutputDir()
+    {
+    BentleyApi::BeFileName filepath;
+    BentleyApi::BeTest::GetHost().GetOutputRoot(filepath);
+    return filepath;
+    }
+
+/*---------------------------------------------------------------------------------**//**
+* @bsimethod                                    Abeesh.Basheer                  05/2017
++---------------+---------------+---------------+---------------+---------------+------*/
+BeFileName StructuralMaterialsBaseFixture::GetOutputFileName(WCharCP filename)
+    {
+    BentleyApi::BeFileName filepath = GetOutputDir();
+    filepath.AppendToPath(filename);
+    return filepath;
+    }
+
+/*---------------------------------------------------------------------------------**//**
+* @bsimethod                                    Abeesh.Basheer                  05/2017
++---------------+---------------+---------------+---------------+---------------+------*/
+void StructuralMaterialsBaseFixture::GetWriteableCopyOfTestData(BeFileNameR cpPath, WCharCP testFileName)
+    {
+    BeFileName srcFileName;
+    BentleyApi::BeTest::GetHost().GetDocumentsRoot(srcFileName);
+    srcFileName.AppendToPath(testFileName);
+
+    cpPath = GetOutputFileName(testFileName);
+
+    BeFileName dirName = cpPath.GetDirectoryName();
+    BeFileName::CreateNewDirectory(cpPath.GetDirectoryName().c_str());
+    ASSERT_EQ(BeFileNameStatus::Success, BeFileName::BeCopyFile(srcFileName, cpPath));
+    }
+
+/*---------------------------------------------------------------------------------**//**
+* @bsimethod                                    Abeesh.Basheer                  05/2017
++---------------+---------------+---------------+---------------+---------------+------*/
+void StructuralMaterialsBaseFixture::GetWriteableCopyOfSeed(BeFileNameR cpPath, WCharCP cpName)
+    {
+    BeFileName seedDbName = m_seedDgnDbFileName;
+    cpPath = BeFileName(seedDbName.GetDirectoryName());
+    cpPath.AppendToPath(cpName);
+    BeFileName::CreateNewDirectory(cpPath.GetDirectoryName().c_str());
+    ASSERT_EQ(BeFileNameStatus::Success, BeFileName::BeCopyFile(seedDbName, cpPath));
+    }
+
+
+/*---------------------------------------------------------------------------------**//**
+* @bsimethod                                    Abeesh.Basheer                  05/2017
++---------------+---------------+---------------+---------------+---------------+------*/
+void StructuralMaterialsTestFixture::SetUp()
+    {
+    StructuralMaterialsBaseFixture::SetUp();
+    }
+
+/*---------------------------------------------------------------------------------**//**
+* @bsimethod                                    Abeesh.Basheer                  05/2017
++---------------+---------------+---------------+---------------+---------------+------*/
+void StructuralMaterialsTestFixture::TearDown()
+    {
+    StructuralMaterialsBaseFixture::TearDown();
+    }
+
+/*---------------------------------------------------------------------------------**//**
+* @bsimethod                                    Abeesh.Basheer                  05/2017
++---------------+---------------+---------------+---------------+---------------+------*/
+void StructuralMaterialsTestFixture::GetWorkingDb(DgnDbPtr& db, BeFileNameR revitFile,  WCharCP rvtFileName)
+    {
+    GetWriteableCopyOfTestData(revitFile, rvtFileName);
+
+    WString testName(BeTest::GetNameOfCurrentTest(), BentleyCharEncoding::Utf8);
+    BeFileName outputFileName = GetOutputFileName(testName.c_str());
+
+    WChar args[] = {L"StructuralMaterials"};
+//    BentleyStatus status = m_bridge._Initialize(1, (WCharCP*) &args);
+//    ASSERT_EQ(BentleyStatus::SUCCESS, status);
+
+    CreateDgnDbParams createProjectParams;
+    createProjectParams.SetRootSubjectName("DomainTestFile");
+    db = DgnDb::CreateDgnDb(nullptr, outputFileName, createProjectParams);
+    ASSERT_EQ(true, db.IsValid());
     }