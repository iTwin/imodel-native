--- conflicted
+++ resolved
@@ -1,282 +1,272 @@
-/*--------------------------------------------------------------------------------------+
-|
-|  Copyright (c) Bentley Systems, Incorporated. All rights reserved.
-|
-+--------------------------------------------------------------------------------------*/
-#include "PublicApi/GridElementsAPI.h"
-#include <BuildingShared/DgnUtils/BuildingDgnUtilsApi.h>
-#include <limits>
-
-USING_NAMESPACE_GRIDS
-USING_NAMESPACE_BENTLEY_DGN
-USING_NAMESPACE_BUILDING_SHARED
-
-DEFINE_GRIDS_ELEMENT_BASE_METHODS(GridCurveBundle)
-
-//--------------------------------------------------------------------------------------
-// @bsimethod                                    Mindaugas.Butkus                06/2018
-//---------------+---------------+---------------+---------------+---------------+------
-GridCurveBundlePtr GridCurveBundle::CreateAndInsert
-(
-    Dgn::DgnDbR db,
-    GridCurvesSetCR portion,
-    GridSurfaceCR surface1,
-    GridSurfaceCR surface2
-)
-    {
-    CreateParams params = CreateParams(db, db.GetRepositoryModel()->GetModelId(), QueryClassId(db));
-    GridCurveBundlePtr bundle = new GridCurveBundle(params);
-    bundle->SetCurvesSet(portion);
-
-    Dgn::DgnDbStatus status;
-    bundle->Insert(&status);
-    if (Dgn::DgnDbStatus::Success != status)
-        {
-        BeAssert(Dgn::DgnDbStatus::Success == status);
-        return nullptr;
-        }
-
-    GridSurfaceDrivesGridCurveBundleHandler::Insert(db, surface1, *bundle);
-    GridSurfaceDrivesGridCurveBundleHandler::Insert(db, surface2, *bundle);
-
-    return bundle;
-    }
-
-//--------------------------------------------------------------------------------------
-// @bsimethod                                    Mindaugas.Butkus                06/2018
-//---------------+---------------+---------------+---------------+---------------+------
-ECN::ECClassId GridCurveBundle::GetCurvesSetRelClassId
-(
-    Dgn::DgnDbR db
-)
-    {
-    return db.Schemas().GetClassId(GRIDS_SCHEMA_NAME, GRIDS_REL_GridCurveBundleRefersToGridCurvesSet);
-    }
-
-//--------------------------------------------------------------------------------------
-// @bsimethod                                    Mindaugas.Butkus                06/2018
-//---------------+---------------+---------------+---------------+---------------+------
-void GridCurveBundle::SetCurvesSet
-(
-    GridCurvesSetCR portion
-)
-    {
-    ECN::ECClassId relClassId = GetCurvesSetRelClassId(GetDgnDb());
-    SetPropertyValue(prop_CurvesSet(), portion.GetElementId(), relClassId);
-    }
-
-//--------------------------------------------------------------------------------------
-// @bsimethod                                    Mindaugas.Butkus                06/2018
-//---------------+---------------+---------------+---------------+---------------+------
-Dgn::DgnElementId GridCurveBundle::GetCurvesSetId() const
-    {
-    return GetPropertyValueId<Dgn::DgnElementId>(prop_CurvesSet());
-    }
-
-//--------------------------------------------------------------------------------------
-// @bsimethod                                    Mindaugas.Butkus                06/2018
-//---------------+---------------+---------------+---------------+---------------+------
-Dgn::ElementIterator GridCurveBundle::MakeGridCurveBundleIterator
-(
-    GridCurvesSetCR portion
-)
-    {
-    Dgn::DgnDbR db = portion.GetDgnDb();
-
-    Dgn::ElementIterator bundleIterator = db.Elements().MakeIterator(GRIDS_SCHEMA(GRIDS_CLASS_GridCurveBundle), "WHERE CurvesSet=?");
-    ECN::ECClassId relClassId = GetCurvesSetRelClassId(db);
-    if (BeSQLite::EC::ECSqlStatement* pStmnt = bundleIterator.GetStatement())
-        {
-        pStmnt->BindNavigationValue(1, portion.GetElementId(), relClassId);
-        }
-
-    return bundleIterator;
-    }
-
-//--------------------------------------------------------------------------------------
-// @bsimethod                                    Mindaugas.Butkus                06/2018
-//---------------+---------------+---------------+---------------+---------------+------
-GridCurveCPtr GridCurveBundle::GetGridCurve() const
-    {
-    return GridCurveBundleCreatesGridCurveHandler::GetGridCurve(*this);
-    }
-
-//--------------------------------------------------------------------------------------
-// @bsimethod                                    Mindaugas.Butkus                06/2018
-//---------------+---------------+---------------+---------------+---------------+------
-ElementIdIterator GridCurveBundle::MakeDrivingSurfaceIterator
-(
-    GridCurveCR curve
-)
-    {
-    GridCurveBundleCPtr bundle = GridCurveBundleCreatesGridCurveHandler::GetBundle(curve);
-    if (bundle.IsNull())
-        return ElementIdIterator();
-
-    return GridSurfaceDrivesGridCurveBundleHandler::MakeGridSurfaceIterator(*bundle);
-    }
-
-//--------------------------------------------------------------------------------------
-// @bsimethod                                    Mindaugas.Butkus                06/2018
-//---------------+---------------+---------------+---------------+---------------+------
-Dgn::DgnDbStatus GridCurveBundle::_OnDelete() const
-    {
-    GridCurveCPtr gridCurve = GetGridCurve();
-    if (gridCurve.IsValid())
-        {
-        Dgn::DgnDbStatus gridCurveDeleteStatus = gridCurve->Delete();
-        if (Dgn::DgnDbStatus::Success != gridCurveDeleteStatus)
-            return gridCurveDeleteStatus;
-        }
-
-    return T_Super::_OnDelete();
-    }
-
-/*---------------------------------------------------------------------------------**//**
-* @bsimethod                                    Elonas.Seviakovas               07/19
-+---------------+---------------+---------------+---------------+---------------+------*/
-Dgn::IBRepEntityPtr getBRepFromElevationSurface(ElevationGridSurfaceCR surface)
-    {
-    Dgn::IBRepEntityPtr bRep;
-    
-    constexpr double minValue = std::numeric_limits<float>::lowest();
-    constexpr double maxValue = std::numeric_limits<float>::max();
-
-    CurveVectorCPtr curve = CurveVector::CreateRectangle(minValue, minValue, maxValue, maxValue, surface.GetElevation());
-    BRepUtil::Create::BodyFromCurveVector(bRep, *curve);
-
-    return bRep;
-    }
-
-/*---------------------------------------------------------------------------------**//**
-* @bsimethod                                    Elonas.Seviakovas               07/19
-+---------------+---------------+---------------+---------------+---------------+------*/
-Dgn::IBRepEntityPtr getBRepFromSurface(GridSurfaceCR surface)
-    {
-    if (!surface.HasGeometry())
-        {
-<<<<<<< HEAD
-        // unused - Dgn::IBRepEntity::EntityType type1 = brepsThis[0]->GetEntityType();
-        // unused - Dgn::IBRepEntity::EntityType type2 = brepsThat[0]->GetEntityType();
-        CurveVectorPtr result;
-        BRepUtil::Modify::IntersectSheetFaces(result, *brepsThis[0], *brepsThat[0]);
-        if (result->size() > 0)
-            return *result->begin();
-        return nullptr; // TODO get the curvePrimitive
-=======
-        // Elevation surface might have no curve specified, but still have an elevation,
-        // so we try to create an infinite plane if that's the case
-        ElevationGridSurfaceCP elevationSurface = dynamic_cast<ElevationGridSurfaceCP>(&surface);
-        if(!elevationSurface)
-            return nullptr;
-
-        return getBRepFromElevationSurface(*elevationSurface);
->>>>>>> 4e26387e
-        }
-
-    bvector<Dgn::IBRepEntityPtr> bReps;
-    if (SUCCESS != DgnGeometryUtils::GetIBRepEntitiesFromGeometricElement(bReps, &surface))
-        return nullptr;
-
-    if (bReps.size() == 0)
-        return nullptr;
-
-    return *bReps.begin();
-    }
-
-/*---------------------------------------------------------------------------------**//**
-* @bsimethod                                    Elonas.Seviakovas               07/19
-+---------------+---------------+---------------+---------------+---------------+------*/
-ICurvePrimitivePtr GridCurveBundle::ComputeIntersection
-(
-GridSurfaceCR firstSurface,
-GridSurfaceCR secondSurface
-)
-    {
-    Dgn::IBRepEntityPtr firstSurfaceBRep = getBRepFromSurface(firstSurface);
-    if(firstSurfaceBRep.IsNull())
-        return nullptr;
-
-    Dgn::IBRepEntityPtr secondSurfaceBRep = getBRepFromSurface(secondSurface);
-    if (secondSurfaceBRep.IsNull())
-        return nullptr;
-
-    CurveVectorPtr intersectionCurve;
-    BRepUtil::Modify::IntersectSheetFaces(intersectionCurve, *firstSurfaceBRep, *secondSurfaceBRep);
-
-    if (intersectionCurve.IsNull() || intersectionCurve->size() == 0)
-        return nullptr;
-
-    return *intersectionCurve->begin();
-    }
-
-//--------------------------------------------------------------------------------------
-// @bsimethod                                    Mindaugas.Butkus                06/2018
-//---------------+---------------+---------------+---------------+---------------+------
-void GridCurveBundle::UpdateGridCurve()
-    {
-    ElementIdIterator idIter = GridSurfaceDrivesGridCurveBundleHandler::MakeGridSurfaceIterator(*this);
-    bvector<Dgn::DgnElementId> ids = idIter.BuildIdList<Dgn::DgnElementId>();
-    if (ids.size() != 2)
-        return;
-
-    GridSurfaceCPtr surface1 = GridSurface::Get(GetDgnDb(), ids[0]);
-    GridSurfaceCPtr surface2 = GridSurface::Get(GetDgnDb(), ids[1]);
-
-    BeAssert(surface1.IsValid());
-    BeAssert(surface2.IsValid());
-
-    GridCurvePtr gridCurve = GridCurveBundleCreatesGridCurveHandler::GetGridCurveForEdit(*this);
-    ICurvePrimitivePtr intersection = ComputeIntersection(*surface1, *surface2);
-
-    if (gridCurve.IsValid())
-        {
-        if (intersection.IsValid())
-            {
-            gridCurve->SetCurve(intersection);
-            gridCurve->Update();
-            }
-        else
-            {
-            gridCurve->Delete();
-            }
-        }
-    else
-        {
-        if (intersection.IsNull())
-            return;
-
-        Dgn::DgnElementId portionId = GetPropertyValueId<Dgn::DgnElementId>(prop_CurvesSet());
-        GridCurvesSetCPtr portion = GridCurvesSet::Get(GetDgnDb(), portionId);
-        BeAssert(portion.IsValid());
-
-        if (intersection->GetLineCP())
-            gridCurve = GridLine::Create(*portion, intersection);
-        else if (intersection->GetArcCP())
-            gridCurve = GridArc::Create(*portion, intersection);
-        else if (intersection->GetBsplineCurveCP() || intersection->GetInterpolationCurveCP())
-            gridCurve = GridSpline::Create(*portion, intersection);
-
-        Dgn::DgnDbStatus status;
-        gridCurve->Insert(&status);
-        BeAssert(Dgn::DgnDbStatus::Success == status);
-
-        GridCurveBundleCreatesGridCurveHandler::Insert(GetDgnDb(), *this, *gridCurve);
-        }
-    }
-
-//--------------------------------------------------------------------------------------
-// @bsimethod                                    Mindaugas.Butkus                06/2018
-//---------------+---------------+---------------+---------------+---------------+------
-void GridCurveBundle::_OnAllInputsHandled()
-    {
-    UpdateGridCurve();
-    }
-
-//--------------------------------------------------------------------------------------
-// @bsimethod                                    Mindaugas.Butkus                06/2018
-//---------------+---------------+---------------+---------------+---------------+------
-void GridCurveBundle::_OnBeforeOutputsHandled()
-    {
-    UpdateGridCurve();
+/*--------------------------------------------------------------------------------------+
+|
+|  Copyright (c) Bentley Systems, Incorporated. All rights reserved.
+|
++--------------------------------------------------------------------------------------*/
+#include "PublicApi/GridElementsAPI.h"
+#include <BuildingShared/DgnUtils/BuildingDgnUtilsApi.h>
+#include <limits>
+
+USING_NAMESPACE_GRIDS
+USING_NAMESPACE_BENTLEY_DGN
+USING_NAMESPACE_BUILDING_SHARED
+
+DEFINE_GRIDS_ELEMENT_BASE_METHODS(GridCurveBundle)
+
+//--------------------------------------------------------------------------------------
+// @bsimethod                                    Mindaugas.Butkus                06/2018
+//---------------+---------------+---------------+---------------+---------------+------
+GridCurveBundlePtr GridCurveBundle::CreateAndInsert
+(
+    Dgn::DgnDbR db,
+    GridCurvesSetCR portion,
+    GridSurfaceCR surface1,
+    GridSurfaceCR surface2
+)
+    {
+    CreateParams params = CreateParams(db, db.GetRepositoryModel()->GetModelId(), QueryClassId(db));
+    GridCurveBundlePtr bundle = new GridCurveBundle(params);
+    bundle->SetCurvesSet(portion);
+
+    Dgn::DgnDbStatus status;
+    bundle->Insert(&status);
+    if (Dgn::DgnDbStatus::Success != status)
+        {
+        BeAssert(Dgn::DgnDbStatus::Success == status);
+        return nullptr;
+        }
+
+    GridSurfaceDrivesGridCurveBundleHandler::Insert(db, surface1, *bundle);
+    GridSurfaceDrivesGridCurveBundleHandler::Insert(db, surface2, *bundle);
+
+    return bundle;
+    }
+
+//--------------------------------------------------------------------------------------
+// @bsimethod                                    Mindaugas.Butkus                06/2018
+//---------------+---------------+---------------+---------------+---------------+------
+ECN::ECClassId GridCurveBundle::GetCurvesSetRelClassId
+(
+    Dgn::DgnDbR db
+)
+    {
+    return db.Schemas().GetClassId(GRIDS_SCHEMA_NAME, GRIDS_REL_GridCurveBundleRefersToGridCurvesSet);
+    }
+
+//--------------------------------------------------------------------------------------
+// @bsimethod                                    Mindaugas.Butkus                06/2018
+//---------------+---------------+---------------+---------------+---------------+------
+void GridCurveBundle::SetCurvesSet
+(
+    GridCurvesSetCR portion
+)
+    {
+    ECN::ECClassId relClassId = GetCurvesSetRelClassId(GetDgnDb());
+    SetPropertyValue(prop_CurvesSet(), portion.GetElementId(), relClassId);
+    }
+
+//--------------------------------------------------------------------------------------
+// @bsimethod                                    Mindaugas.Butkus                06/2018
+//---------------+---------------+---------------+---------------+---------------+------
+Dgn::DgnElementId GridCurveBundle::GetCurvesSetId() const
+    {
+    return GetPropertyValueId<Dgn::DgnElementId>(prop_CurvesSet());
+    }
+
+//--------------------------------------------------------------------------------------
+// @bsimethod                                    Mindaugas.Butkus                06/2018
+//---------------+---------------+---------------+---------------+---------------+------
+Dgn::ElementIterator GridCurveBundle::MakeGridCurveBundleIterator
+(
+    GridCurvesSetCR portion
+)
+    {
+    Dgn::DgnDbR db = portion.GetDgnDb();
+
+    Dgn::ElementIterator bundleIterator = db.Elements().MakeIterator(GRIDS_SCHEMA(GRIDS_CLASS_GridCurveBundle), "WHERE CurvesSet=?");
+    ECN::ECClassId relClassId = GetCurvesSetRelClassId(db);
+    if (BeSQLite::EC::ECSqlStatement* pStmnt = bundleIterator.GetStatement())
+        {
+        pStmnt->BindNavigationValue(1, portion.GetElementId(), relClassId);
+        }
+
+    return bundleIterator;
+    }
+
+//--------------------------------------------------------------------------------------
+// @bsimethod                                    Mindaugas.Butkus                06/2018
+//---------------+---------------+---------------+---------------+---------------+------
+GridCurveCPtr GridCurveBundle::GetGridCurve() const
+    {
+    return GridCurveBundleCreatesGridCurveHandler::GetGridCurve(*this);
+    }
+
+//--------------------------------------------------------------------------------------
+// @bsimethod                                    Mindaugas.Butkus                06/2018
+//---------------+---------------+---------------+---------------+---------------+------
+ElementIdIterator GridCurveBundle::MakeDrivingSurfaceIterator
+(
+    GridCurveCR curve
+)
+    {
+    GridCurveBundleCPtr bundle = GridCurveBundleCreatesGridCurveHandler::GetBundle(curve);
+    if (bundle.IsNull())
+        return ElementIdIterator();
+
+    return GridSurfaceDrivesGridCurveBundleHandler::MakeGridSurfaceIterator(*bundle);
+    }
+
+//--------------------------------------------------------------------------------------
+// @bsimethod                                    Mindaugas.Butkus                06/2018
+//---------------+---------------+---------------+---------------+---------------+------
+Dgn::DgnDbStatus GridCurveBundle::_OnDelete() const
+    {
+    GridCurveCPtr gridCurve = GetGridCurve();
+    if (gridCurve.IsValid())
+        {
+        Dgn::DgnDbStatus gridCurveDeleteStatus = gridCurve->Delete();
+        if (Dgn::DgnDbStatus::Success != gridCurveDeleteStatus)
+            return gridCurveDeleteStatus;
+        }
+
+    return T_Super::_OnDelete();
+    }
+
+/*---------------------------------------------------------------------------------**//**
+* @bsimethod                                    Elonas.Seviakovas               07/19
++---------------+---------------+---------------+---------------+---------------+------*/
+Dgn::IBRepEntityPtr getBRepFromElevationSurface(ElevationGridSurfaceCR surface)
+    {
+    Dgn::IBRepEntityPtr bRep;
+    
+    constexpr double minValue = std::numeric_limits<float>::lowest();
+    constexpr double maxValue = std::numeric_limits<float>::max();
+
+    CurveVectorCPtr curve = CurveVector::CreateRectangle(minValue, minValue, maxValue, maxValue, surface.GetElevation());
+    BRepUtil::Create::BodyFromCurveVector(bRep, *curve);
+
+    return bRep;
+    }
+
+/*---------------------------------------------------------------------------------**//**
+* @bsimethod                                    Elonas.Seviakovas               07/19
++---------------+---------------+---------------+---------------+---------------+------*/
+Dgn::IBRepEntityPtr getBRepFromSurface(GridSurfaceCR surface)
+    {
+    if (!surface.HasGeometry())
+        {
+        // Elevation surface might have no curve specified, but still have an elevation,
+        // so we try to create an infinite plane if that's the case
+        ElevationGridSurfaceCP elevationSurface = dynamic_cast<ElevationGridSurfaceCP>(&surface);
+        if(!elevationSurface)
+            return nullptr;
+
+        return getBRepFromElevationSurface(*elevationSurface);
+        }
+
+    bvector<Dgn::IBRepEntityPtr> bReps;
+    if (SUCCESS != DgnGeometryUtils::GetIBRepEntitiesFromGeometricElement(bReps, &surface))
+        return nullptr;
+
+    if (bReps.size() == 0)
+        return nullptr;
+
+    return *bReps.begin();
+    }
+
+/*---------------------------------------------------------------------------------**//**
+* @bsimethod                                    Elonas.Seviakovas               07/19
++---------------+---------------+---------------+---------------+---------------+------*/
+ICurvePrimitivePtr GridCurveBundle::ComputeIntersection
+(
+GridSurfaceCR firstSurface,
+GridSurfaceCR secondSurface
+)
+    {
+    Dgn::IBRepEntityPtr firstSurfaceBRep = getBRepFromSurface(firstSurface);
+    if(firstSurfaceBRep.IsNull())
+        return nullptr;
+
+    Dgn::IBRepEntityPtr secondSurfaceBRep = getBRepFromSurface(secondSurface);
+    if (secondSurfaceBRep.IsNull())
+        return nullptr;
+
+    CurveVectorPtr intersectionCurve;
+    BRepUtil::Modify::IntersectSheetFaces(intersectionCurve, *firstSurfaceBRep, *secondSurfaceBRep);
+
+    if (intersectionCurve.IsNull() || intersectionCurve->size() == 0)
+        return nullptr;
+
+    return *intersectionCurve->begin();
+    }
+
+//--------------------------------------------------------------------------------------
+// @bsimethod                                    Mindaugas.Butkus                06/2018
+//---------------+---------------+---------------+---------------+---------------+------
+void GridCurveBundle::UpdateGridCurve()
+    {
+    ElementIdIterator idIter = GridSurfaceDrivesGridCurveBundleHandler::MakeGridSurfaceIterator(*this);
+    bvector<Dgn::DgnElementId> ids = idIter.BuildIdList<Dgn::DgnElementId>();
+    if (ids.size() != 2)
+        return;
+
+    GridSurfaceCPtr surface1 = GridSurface::Get(GetDgnDb(), ids[0]);
+    GridSurfaceCPtr surface2 = GridSurface::Get(GetDgnDb(), ids[1]);
+
+    BeAssert(surface1.IsValid());
+    BeAssert(surface2.IsValid());
+
+    GridCurvePtr gridCurve = GridCurveBundleCreatesGridCurveHandler::GetGridCurveForEdit(*this);
+    ICurvePrimitivePtr intersection = ComputeIntersection(*surface1, *surface2);
+
+    if (gridCurve.IsValid())
+        {
+        if (intersection.IsValid())
+            {
+            gridCurve->SetCurve(intersection);
+            gridCurve->Update();
+            }
+        else
+            {
+            gridCurve->Delete();
+            }
+        }
+    else
+        {
+        if (intersection.IsNull())
+            return;
+
+        Dgn::DgnElementId portionId = GetPropertyValueId<Dgn::DgnElementId>(prop_CurvesSet());
+        GridCurvesSetCPtr portion = GridCurvesSet::Get(GetDgnDb(), portionId);
+        BeAssert(portion.IsValid());
+
+        if (intersection->GetLineCP())
+            gridCurve = GridLine::Create(*portion, intersection);
+        else if (intersection->GetArcCP())
+            gridCurve = GridArc::Create(*portion, intersection);
+        else if (intersection->GetBsplineCurveCP() || intersection->GetInterpolationCurveCP())
+            gridCurve = GridSpline::Create(*portion, intersection);
+
+        Dgn::DgnDbStatus status;
+        gridCurve->Insert(&status);
+        BeAssert(Dgn::DgnDbStatus::Success == status);
+
+        GridCurveBundleCreatesGridCurveHandler::Insert(GetDgnDb(), *this, *gridCurve);
+        }
+    }
+
+//--------------------------------------------------------------------------------------
+// @bsimethod                                    Mindaugas.Butkus                06/2018
+//---------------+---------------+---------------+---------------+---------------+------
+void GridCurveBundle::_OnAllInputsHandled()
+    {
+    UpdateGridCurve();
+    }
+
+//--------------------------------------------------------------------------------------
+// @bsimethod                                    Mindaugas.Butkus                06/2018
+//---------------+---------------+---------------+---------------+---------------+------
+void GridCurveBundle::_OnBeforeOutputsHandled()
+    {
+    UpdateGridCurve();
     }