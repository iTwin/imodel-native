--- conflicted
+++ resolved
@@ -1,259 +1,253 @@
-/*--------------------------------------------------------------------------------------+
-|
-|     $Source: Grids/Elements/GridPortion.cpp $
-|
-|  $Copyright: (c) 2017 Bentley Systems, Incorporated. All rights reserved. $
-|
-+--------------------------------------------------------------------------------------*/
-#include <Grids/gridsApi.h>
-#include <DgnPlatform/DgnDb.h>
-#include <DgnPlatform/DgnCategory.h>
-#include <DgnPlatform/ElementGeometry.h>
-#include <DgnPlatform/ViewController.h>
-#include <ConstraintSystem/ConstraintSystemApi.h>
-//#include <DimensionHandler.h>
-
-BEGIN_GRIDS_NAMESPACE
-USING_NAMESPACE_BENTLEY_DGN
-USING_NAMESPACE_CONSTRAINTMODEL
-USING_NAMESPACE_BUILDING
-
-DEFINE_GRIDS_ELEMENT_BASE_METHODS (GridPortion)
-
-
-/*---------------------------------------------------------------------------------**//**
-* @bsimethod                                    Jonas.Valiunas                  09/2017
-+---------------+---------------+---------------+---------------+---------------+------*/
-GridPortion::GridPortion
-(
-T_Super::CreateParams const& params,
-DVec3d          normal
-) : T_Super(params) 
-    {
-    if (!m_categoryId.IsValid () && m_classId.IsValid()) //really odd tests in platform.. attempts to create elements with 0 class id and 0 categoryId. NEEDS WORK: PLATFORM
-        {
-        Dgn::DgnCategoryId catId = SpatialCategory::QueryCategoryId (params.m_dgndb.GetDictionaryModel (), GRIDS_CATEGORY_CODE_GridSurface);
-        if (catId.IsValid ())
-            DoSetCategoryId (catId);
-
-        SetPropertyValue (prop_Normal (), normal);
-        }
-    }
-/*---------------------------------------------------------------------------------**//**
-* @bsimethod                                    Jonas.Valiunas                  03/2017
-+---------------+---------------+---------------+---------------+---------------+------*/
-GridPortion::CreateParams           GridPortion::CreateParamsFromModel
-(
-Dgn::DgnModelCR model,
-DgnClassId classId
-)
-    {
-    DgnElement::CreateParams createParams (model.GetDgnDb (), model.GetModelId (), classId);
-
-    return CreateParams(createParams);
-    }
-
-/*---------------------------------------------------------------------------------**//**
-* @bsimethod                                    Jonas.Valiunas                  03/2017
-+---------------+---------------+---------------+---------------+---------------+------*/
-GridPortionPtr                 GridPortion::Create 
-(
-Dgn::DgnModelCR model,
-DVec3d          normal
-)
-    {
-    return new GridPortion (CreateParamsFromModel(model, QueryClassId(model.GetDgnDb())), normal);
-    }
-
-//---------------------------------------------------------------------------------------
-// @bsimethod                                    Haroldas.Vitunskas                  06/17
-//---------------------------------------------------------------------------------------
-BentleyStatus GridPortion::InsertGridMapElements(GridAxisMap elements)
-    {
-    for (bpair<Utf8String, GridElementVector> pair : elements)
-        for (GridSurfacePtr gridSurface : pair.second)
-            if (BentleyStatus::ERROR == BuildingUtils::InsertElement(gridSurface))
-                return BentleyStatus::ERROR;
-
-    return BentleyStatus::SUCCESS;
-    }
-
-//---------------------------------------------------------------------------------------
-// @bsimethod                                    Haroldas.Vitunskas                  06/17
-//---------------------------------------------------------------------------------------
-void GridPortion::TranslateToPoint(GridElementVector& grid, DPoint3d point)
-    {
-    if (grid.empty())
-        return;
-
-    DVec3d translation = DVec3d::FromStartEnd(grid.front()->GetPlacement().GetOrigin(), point);
-
-    for (GridSurfacePtr gridElement : grid)
-        gridElement->Translate(translation);
-    }
-
-//---------------------------------------------------------------------------------------
-// @bsimethod                                    Haroldas.Vitunskas                  06/17
-//---------------------------------------------------------------------------------------
-void GridPortion::RotateToAngleXY(GridElementVector& grid, double theta)
-    {
-    if (grid.empty())
-        return;
-
-    for (GridSurfacePtr gridElement : grid)
-        gridElement->RotateXY(theta);
-    }
-
-
-//---------------------------------------------------------------------------------------
-// @bsimethod                                    Jonas.Valiunas                     09/17
-//---------------------------------------------------------------------------------------
-DPlane3d GridPortion::GetPlane ()
-    {
-    DPlane3d plane;
-    plane.Zero ();
-    plane.normal = DVec3d::From (GetPropertyValueDPoint3d (prop_Normal ()));
-    return plane;
-    }
-
-//---------------------------------------------------------------------------------------
-// @bsimethod                                    Haroldas.Vitunskas                  06/17
-//---------------------------------------------------------------------------------------
-RepositoryStatus GridPortion::RotateToAngleXY (double theta)
-    {
-    RepositoryStatus status = RepositoryStatus::Success;
-    for (Dgn::ElementIteratorEntry pIterEntry : MakeIterator ())
-        {
-        GridSurfacePtr gridSurface = GetDgnDb ().Elements ().GetForEdit<GridSurface> (pIterEntry.GetElementId ());
-        gridSurface->RotateXY (theta);
-        if (RepositoryStatus::Success != (status = BuildingLocks_LockElementForOperation (*gridSurface, BeSQLite::DbOpcode::Update, "update GridSurface")))
-            return status;
-        gridSurface->Update ();
-        }
-    return status;
-    }
-
-//---------------------------------------------------------------------------------------
-// @bsimethod                                    Haroldas.Vitunskas                  06/17
-//---------------------------------------------------------------------------------------
-RepositoryStatus GridPortion::TranslateToPoint (DPoint3d point)
-    {
-    RepositoryStatus status = RepositoryStatus::Success;
-    Dgn::ElementIterator gridElements = MakeIterator ();
-
-    GridSurfaceCPtr firstGridElem = GetDgnDb ().Elements ().Get<GridSurface> ((*gridElements.begin()).GetElementId ());
-
-    DVec3d translation = DVec3d::FromStartEnd (firstGridElem->GetPlacement ().GetOrigin (), point);
-
-    for (Dgn::ElementIteratorEntry pIterEntry : gridElements)
-        {
-        GridSurfacePtr gridSurface = GetDgnDb ().Elements ().GetForEdit<GridSurface> (pIterEntry.GetElementId());
-        gridSurface->Translate (translation);
-        if (RepositoryStatus::Success != (status = BuildingLocks_LockElementForOperation (*gridSurface, BeSQLite::DbOpcode::Update, "update GridSurface")))
-            return status;
-        gridSurface->Update ();
-        }
-    return status;
-    }
-
-//---------------------------------------------------------------------------------------
-// @bsimethod                                    Haroldas.Vitunskas                  10/17
-//---------------------------------------------------------------------------------------
-BentleyStatus GridPortion::GetGridRotationAngleXY(double& angle) const
-    {
-    bvector<DgnElementId> gridElementIds = MakeIterator().BuildIdList<DgnElementId>();
-    if (gridElementIds.empty() || !gridElementIds.front().IsValid())
-        return BentleyStatus::ERROR;
-
-    GridSurfaceCPtr firstElem = GetDgnDb().Elements().Get<GridSurface>(gridElementIds.front());
-    angle = GeometryUtils::PlacementToAngleXY(firstElem->GetPlacement());
-
-    return BentleyStatus::SUCCESS;
-    }
-
-//--------------------------------------------------------------------------------------
-// @bsimethod                                    Jonas.Valiunas                  10/17
-//---------------+---------------+---------------+---------------+---------------+------
-Dgn::ElementIterator GridPortion::MakeIterator () const
-    {
-    Dgn::ElementIterator iterator;
-    if (GetSubModelId ().IsValid ())
-        {
-        iterator = GetDgnDb ().Elements ().MakeIterator (GRIDS_SCHEMA (GRIDS_CLASS_GridSurface), "WHERE Model.Id=?", "ORDER BY ECInstanceId ASC");
-        iterator.GetStatement ()->BindId (1, GetSubModelId ());
-        }
-    return iterator;
-    }
-
-/*---------------------------------------------------------------------------------**//**
-* @bsimethod                                    Jonas.Valiunas                  10/2017
-+---------------+---------------+---------------+---------------+---------------+------*/
-Dgn::SpatialLocationModelPtr    GridPortion::GetSurfacesModel
-(
-) const
-    {
-    Dgn::DgnModelPtr subModel = GetSubModel ();
-
-    if (subModel.IsValid ())
-        {
-        Dgn::SpatialLocationModelPtr surfacesModel = dynamic_cast<Dgn::SpatialLocationModel*>(subModel.get ());
-        BeAssert (surfacesModel.IsValid () && "GridPortion submodel is not spatialLocationModel!");
-        return surfacesModel;
-        }
-    return CreateSubModel ();
-    }
-
-/*---------------------------------------------------------------------------------**//**
-* @bsimethod                                    Jonas.Valiunas                  10/2017
-+---------------+---------------+---------------+---------------+---------------+------*/
-Dgn::SpatialLocationModelPtr    GridPortion::CreateSubModel
-(
-) const
-    {
-    Dgn::SpatialLocationModelPtr model = SpatialLocationModel::Create (*this);
-    if (!model.IsValid ())
-        return nullptr;
-
-    Dgn::IBriefcaseManager::Request req;
-    GetDgnDb().BriefcaseManager ().PrepareForModelInsert (req, *model, Dgn::IBriefcaseManager::PrepareAction::Acquire);
-
-    if (Dgn::DgnDbStatus::Success != model->Insert ())
-        return nullptr;
-
-    return model;
-    }
-
-<<<<<<< HEAD
-
-//--------------------------------------------------------------------------------------
-// @bsimethod                                    Jonas.Valiunas                  10/2017
-//---------------+---------------+---------------+---------------+---------------+------
-Dgn::ElementIterator GridPortion::MakeAxesIterator () const
-    {
-    Dgn::ElementIterator iterator = GetDgnDb ().Elements ().MakeIterator (GRIDS_SCHEMA (GRIDS_CLASS_GridAxis), "WHERE Grid=?");
-    ECN::ECClassId relClassId = GetDgnDb ().Schemas ().GetClassId (GRIDS_SCHEMA, GRIDS_REL_GridPortionHasAxes);
-    if (BeSQLite::EC::ECSqlStatement* pStmnt = iterator.GetStatement ())
-        {
-        pStmnt->BindNavigationValue (1, GetElementId (), relClassId);
-        }
-    return iterator;
-    }
-
-END_GRIDS_NAMESPACE
-=======
-//---------------------------------------------------------------------------------------
-// @bsimethod                                    Haroldas.Vitunskas                  10/17
-//---------------------------------------------------------------------------------------
-GridPortionPtr GridPortion::TryGet(Dgn::DgnDbR db, Dgn::DgnElementId parentId, Utf8CP gridName)
-    {
-    return db.Elements().GetForEdit<Grids::GridPortion>(BuildingElementsUtils::GetElementIdByParentElementAuthorityAndName(db,
-                                                                                                                    GRIDS_AUTHORITY_GridPortion,
-                                                                                                                    parentId,
-                                                                                                                    gridName));
-    }
-
-
-END_GRIDS_NAMESPACE
-
-
->>>>>>> 07e77601
+/*--------------------------------------------------------------------------------------+
+|
+|     $Source: Grids/Elements/GridPortion.cpp $
+|
+|  $Copyright: (c) 2017 Bentley Systems, Incorporated. All rights reserved. $
+|
++--------------------------------------------------------------------------------------*/
+#include <Grids/gridsApi.h>
+#include <DgnPlatform/DgnDb.h>
+#include <DgnPlatform/DgnCategory.h>
+#include <DgnPlatform/ElementGeometry.h>
+#include <DgnPlatform/ViewController.h>
+#include <ConstraintSystem/ConstraintSystemApi.h>
+//#include <DimensionHandler.h>
+
+BEGIN_GRIDS_NAMESPACE
+USING_NAMESPACE_BENTLEY_DGN
+USING_NAMESPACE_CONSTRAINTMODEL
+USING_NAMESPACE_BUILDING
+
+DEFINE_GRIDS_ELEMENT_BASE_METHODS (GridPortion)
+
+
+/*---------------------------------------------------------------------------------**//**
+* @bsimethod                                    Jonas.Valiunas                  09/2017
++---------------+---------------+---------------+---------------+---------------+------*/
+GridPortion::GridPortion
+(
+T_Super::CreateParams const& params,
+DVec3d          normal
+) : T_Super(params) 
+    {
+    if (!m_categoryId.IsValid () && m_classId.IsValid()) //really odd tests in platform.. attempts to create elements with 0 class id and 0 categoryId. NEEDS WORK: PLATFORM
+        {
+        Dgn::DgnCategoryId catId = SpatialCategory::QueryCategoryId (params.m_dgndb.GetDictionaryModel (), GRIDS_CATEGORY_CODE_GridSurface);
+        if (catId.IsValid ())
+            DoSetCategoryId (catId);
+
+        SetPropertyValue (prop_Normal (), normal);
+        }
+    }
+/*---------------------------------------------------------------------------------**//**
+* @bsimethod                                    Jonas.Valiunas                  03/2017
++---------------+---------------+---------------+---------------+---------------+------*/
+GridPortion::CreateParams           GridPortion::CreateParamsFromModel
+(
+Dgn::DgnModelCR model,
+DgnClassId classId
+)
+    {
+    DgnElement::CreateParams createParams (model.GetDgnDb (), model.GetModelId (), classId);
+
+    return CreateParams(createParams);
+    }
+
+/*---------------------------------------------------------------------------------**//**
+* @bsimethod                                    Jonas.Valiunas                  03/2017
++---------------+---------------+---------------+---------------+---------------+------*/
+GridPortionPtr                 GridPortion::Create 
+(
+Dgn::DgnModelCR model,
+DVec3d          normal
+)
+    {
+    return new GridPortion (CreateParamsFromModel(model, QueryClassId(model.GetDgnDb())), normal);
+    }
+
+//---------------------------------------------------------------------------------------
+// @bsimethod                                    Haroldas.Vitunskas                  06/17
+//---------------------------------------------------------------------------------------
+BentleyStatus GridPortion::InsertGridMapElements(GridAxisMap elements)
+    {
+    for (bpair<Utf8String, GridElementVector> pair : elements)
+        for (GridSurfacePtr gridSurface : pair.second)
+            if (BentleyStatus::ERROR == BuildingUtils::InsertElement(gridSurface))
+                return BentleyStatus::ERROR;
+
+    return BentleyStatus::SUCCESS;
+    }
+
+//---------------------------------------------------------------------------------------
+// @bsimethod                                    Haroldas.Vitunskas                  06/17
+//---------------------------------------------------------------------------------------
+void GridPortion::TranslateToPoint(GridElementVector& grid, DPoint3d point)
+    {
+    if (grid.empty())
+        return;
+
+    DVec3d translation = DVec3d::FromStartEnd(grid.front()->GetPlacement().GetOrigin(), point);
+
+    for (GridSurfacePtr gridElement : grid)
+        gridElement->Translate(translation);
+    }
+
+//---------------------------------------------------------------------------------------
+// @bsimethod                                    Haroldas.Vitunskas                  06/17
+//---------------------------------------------------------------------------------------
+void GridPortion::RotateToAngleXY(GridElementVector& grid, double theta)
+    {
+    if (grid.empty())
+        return;
+
+    for (GridSurfacePtr gridElement : grid)
+        gridElement->RotateXY(theta);
+    }
+
+
+//---------------------------------------------------------------------------------------
+// @bsimethod                                    Jonas.Valiunas                     09/17
+//---------------------------------------------------------------------------------------
+DPlane3d GridPortion::GetPlane ()
+    {
+    DPlane3d plane;
+    plane.Zero ();
+    plane.normal = DVec3d::From (GetPropertyValueDPoint3d (prop_Normal ()));
+    return plane;
+    }
+
+//---------------------------------------------------------------------------------------
+// @bsimethod                                    Haroldas.Vitunskas                  06/17
+//---------------------------------------------------------------------------------------
+RepositoryStatus GridPortion::RotateToAngleXY (double theta)
+    {
+    RepositoryStatus status = RepositoryStatus::Success;
+    for (Dgn::ElementIteratorEntry pIterEntry : MakeIterator ())
+        {
+        GridSurfacePtr gridSurface = GetDgnDb ().Elements ().GetForEdit<GridSurface> (pIterEntry.GetElementId ());
+        gridSurface->RotateXY (theta);
+        if (RepositoryStatus::Success != (status = BuildingLocks_LockElementForOperation (*gridSurface, BeSQLite::DbOpcode::Update, "update GridSurface")))
+            return status;
+        gridSurface->Update ();
+        }
+    return status;
+    }
+
+//---------------------------------------------------------------------------------------
+// @bsimethod                                    Haroldas.Vitunskas                  06/17
+//---------------------------------------------------------------------------------------
+RepositoryStatus GridPortion::TranslateToPoint (DPoint3d point)
+    {
+    RepositoryStatus status = RepositoryStatus::Success;
+    Dgn::ElementIterator gridElements = MakeIterator ();
+
+    GridSurfaceCPtr firstGridElem = GetDgnDb ().Elements ().Get<GridSurface> ((*gridElements.begin()).GetElementId ());
+
+    DVec3d translation = DVec3d::FromStartEnd (firstGridElem->GetPlacement ().GetOrigin (), point);
+
+    for (Dgn::ElementIteratorEntry pIterEntry : gridElements)
+        {
+        GridSurfacePtr gridSurface = GetDgnDb ().Elements ().GetForEdit<GridSurface> (pIterEntry.GetElementId());
+        gridSurface->Translate (translation);
+        if (RepositoryStatus::Success != (status = BuildingLocks_LockElementForOperation (*gridSurface, BeSQLite::DbOpcode::Update, "update GridSurface")))
+            return status;
+        gridSurface->Update ();
+        }
+    return status;
+    }
+
+//---------------------------------------------------------------------------------------
+// @bsimethod                                    Haroldas.Vitunskas                  10/17
+//---------------------------------------------------------------------------------------
+BentleyStatus GridPortion::GetGridRotationAngleXY(double& angle) const
+    {
+    bvector<DgnElementId> gridElementIds = MakeIterator().BuildIdList<DgnElementId>();
+    if (gridElementIds.empty() || !gridElementIds.front().IsValid())
+        return BentleyStatus::ERROR;
+
+    GridSurfaceCPtr firstElem = GetDgnDb().Elements().Get<GridSurface>(gridElementIds.front());
+    angle = GeometryUtils::PlacementToAngleXY(firstElem->GetPlacement());
+
+    return BentleyStatus::SUCCESS;
+    }
+
+//--------------------------------------------------------------------------------------
+// @bsimethod                                    Jonas.Valiunas                  10/17
+//---------------+---------------+---------------+---------------+---------------+------
+Dgn::ElementIterator GridPortion::MakeIterator () const
+    {
+    Dgn::ElementIterator iterator;
+    if (GetSubModelId ().IsValid ())
+        {
+        iterator = GetDgnDb ().Elements ().MakeIterator (GRIDS_SCHEMA (GRIDS_CLASS_GridSurface), "WHERE Model.Id=?", "ORDER BY ECInstanceId ASC");
+        iterator.GetStatement ()->BindId (1, GetSubModelId ());
+        }
+    return iterator;
+    }
+
+/*---------------------------------------------------------------------------------**//**
+* @bsimethod                                    Jonas.Valiunas                  10/2017
++---------------+---------------+---------------+---------------+---------------+------*/
+Dgn::SpatialLocationModelPtr    GridPortion::GetSurfacesModel
+(
+) const
+    {
+    Dgn::DgnModelPtr subModel = GetSubModel ();
+
+    if (subModel.IsValid ())
+        {
+        Dgn::SpatialLocationModelPtr surfacesModel = dynamic_cast<Dgn::SpatialLocationModel*>(subModel.get ());
+        BeAssert (surfacesModel.IsValid () && "GridPortion submodel is not spatialLocationModel!");
+        return surfacesModel;
+        }
+    return CreateSubModel ();
+    }
+
+/*---------------------------------------------------------------------------------**//**
+* @bsimethod                                    Jonas.Valiunas                  10/2017
++---------------+---------------+---------------+---------------+---------------+------*/
+Dgn::SpatialLocationModelPtr    GridPortion::CreateSubModel
+(
+) const
+    {
+    Dgn::SpatialLocationModelPtr model = SpatialLocationModel::Create (*this);
+    if (!model.IsValid ())
+        return nullptr;
+
+    Dgn::IBriefcaseManager::Request req;
+    GetDgnDb().BriefcaseManager ().PrepareForModelInsert (req, *model, Dgn::IBriefcaseManager::PrepareAction::Acquire);
+
+    if (Dgn::DgnDbStatus::Success != model->Insert ())
+        return nullptr;
+
+    return model;
+    }
+
+
+//--------------------------------------------------------------------------------------
+// @bsimethod                                    Jonas.Valiunas                  10/2017
+//---------------+---------------+---------------+---------------+---------------+------
+Dgn::ElementIterator GridPortion::MakeAxesIterator () const
+    {
+    Dgn::ElementIterator iterator = GetDgnDb ().Elements ().MakeIterator (GRIDS_SCHEMA (GRIDS_CLASS_GridAxis), "WHERE Grid=?");
+    ECN::ECClassId relClassId = GetDgnDb ().Schemas ().GetClassId (GRIDS_SCHEMA_NAME, GRIDS_REL_GridPortionHasAxes);
+    if (BeSQLite::EC::ECSqlStatement* pStmnt = iterator.GetStatement ())
+        {
+        pStmnt->BindNavigationValue (1, GetElementId (), relClassId);
+        }
+    return iterator;
+    }
+//---------------------------------------------------------------------------------------
+// @bsimethod                                    Haroldas.Vitunskas                  10/17
+//---------------------------------------------------------------------------------------
+GridPortionPtr GridPortion::TryGet(Dgn::DgnDbR db, Dgn::DgnElementId parentId, Utf8CP gridName)
+    {
+    return db.Elements().GetForEdit<Grids::GridPortion>(BuildingElementsUtils::GetElementIdByParentElementAuthorityAndName(db,
+                                                                                                                    GRIDS_AUTHORITY_GridPortion,
+                                                                                                                    parentId,
+                                                                                                                    gridName));
+    }
+
+
+END_GRIDS_NAMESPACE
+