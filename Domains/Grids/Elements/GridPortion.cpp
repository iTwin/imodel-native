/*--------------------------------------------------------------------------------------+
|
|     $Source: Grids/Elements/GridPortion.cpp $
|
|  $Copyright: (c) 2017 Bentley Systems, Incorporated. All rights reserved. $
|
+--------------------------------------------------------------------------------------*/
#include <Grids/gridsApi.h>
#include <DgnPlatform/DgnDb.h>
#include <DgnPlatform/DgnCategory.h>
#include <DgnPlatform/ElementGeometry.h>
#include <DgnPlatform/ViewController.h>
#include <ConstraintSystem/ConstraintSystemApi.h>
//#include <DimensionHandler.h>

BEGIN_GRIDS_NAMESPACE
USING_NAMESPACE_BENTLEY_DGN
USING_NAMESPACE_CONSTRAINTMODEL
USING_NAMESPACE_BUILDING

DEFINE_GRIDS_ELEMENT_BASE_METHODS (Grid)
DEFINE_GRIDS_ELEMENT_BASE_METHODS (PlanGrid)


/*---------------------------------------------------------------------------------**//**
* @bsimethod                                    Jonas.Valiunas                  09/2017
+---------------+---------------+---------------+---------------+---------------+------*/
Grid::Grid
(
T_Super::CreateParams const& params
) : T_Super(params) 
    {
    if (!m_categoryId.IsValid () && m_classId.IsValid()) //really odd tests in platform.. attempts to create elements with 0 class id and 0 categoryId. NEEDS WORK: PLATFORM
        {
        Dgn::DgnCategoryId catId = SpatialCategory::QueryCategoryId (params.m_dgndb.GetDictionaryModel (), GRIDS_CATEGORY_CODE_Uncategorized);
        if (catId.IsValid ())
            DoSetCategoryId (catId);
        }
    }
/*---------------------------------------------------------------------------------**//**
* @bsimethod                                    Jonas.Valiunas                  03/2017
+---------------+---------------+---------------+---------------+---------------+------*/
Grid::CreateParams           Grid::CreateParamsFromModel
(
Dgn::DgnModelCR model,
DgnClassId classId
)
    {
    DgnElement::CreateParams createParams (model.GetDgnDb (), model.GetModelId (), classId);

    return CreateParams(createParams);
    }

//---------------------------------------------------------------------------------------
// @bsimethod                                    Jonas.Valiunas                     09/17
//---------------------------------------------------------------------------------------
DPlane3d PlanGrid::GetPlane 
(
) const
    {
    DPlane3d plane;
    bsiDPlane3d_initFromOriginAndNormalXYZXYZ (&plane, 0.0, 0.0, 0.0, 0.0, 0.0, 1.0);
    YawPitchRollAngles angles = GetPlacement().GetAngles ();
    RotMatrix rotMatrix = angles.ToRotMatrix ();
    rotMatrix.Multiply (plane.normal);
    return plane;
    }

//---------------------------------------------------------------------------------------
// @bsimethod                                    Haroldas.Vitunskas                  06/17
//---------------------------------------------------------------------------------------
RepositoryStatus Grid::RotateToAngleXY (double theta)
    {
    RepositoryStatus status = RepositoryStatus::Success;
    for (Dgn::ElementIteratorEntry pIterEntry : MakeIterator ())
        {
        GridSurfacePtr gridSurface = GetDgnDb ().Elements ().GetForEdit<GridSurface> (pIterEntry.GetElementId ());
        gridSurface->RotateXY (theta);
        if (RepositoryStatus::Success != (status = BuildingLocks_LockElementForOperation (*gridSurface, BeSQLite::DbOpcode::Update, "update GridSurface")))
            return status;
        gridSurface->Update ();
        }
    return status;
    }

//---------------------------------------------------------------------------------------
// @bsimethod                                    Haroldas.Vitunskas                  06/17
//---------------------------------------------------------------------------------------
RepositoryStatus Grid::TranslateToPoint (DPoint3d point)
    {
    RepositoryStatus status = RepositoryStatus::Success;
    Dgn::ElementIterator gridElements = MakeIterator ();

    GridSurfaceCPtr firstGridElem = GetDgnDb ().Elements ().Get<GridSurface> ((*gridElements.begin()).GetElementId ());

    DVec3d translation = DVec3d::FromStartEnd (firstGridElem->GetPlacement ().GetOrigin (), point);

    for (Dgn::ElementIteratorEntry pIterEntry : gridElements)
        {
        GridSurfacePtr gridSurface = GetDgnDb ().Elements ().GetForEdit<GridSurface> (pIterEntry.GetElementId());
        gridSurface->Translate (translation);
        if (RepositoryStatus::Success != (status = BuildingLocks_LockElementForOperation (*gridSurface, BeSQLite::DbOpcode::Update, "update GridSurface")))
            return status;
        gridSurface->Update ();
        }
    return status;
    }

//---------------------------------------------------------------------------------------
// @bsimethod                                    Haroldas.Vitunskas                  10/17
//---------------------------------------------------------------------------------------
BentleyStatus Grid::GetGridRotationAngleXY(double& angle) const
    {
    bvector<DgnElementId> gridElementIds = MakeIterator().BuildIdList<DgnElementId>();
    if (gridElementIds.empty() || !gridElementIds.front().IsValid())
        return BentleyStatus::ERROR;

    GridSurfaceCPtr firstElem = GetDgnDb().Elements().Get<GridSurface>(gridElementIds.front());
    angle = GeometryUtils::PlacementToAngleXY(firstElem->GetPlacement());

    return BentleyStatus::SUCCESS;
    }

//--------------------------------------------------------------------------------------
// @bsimethod                                    Jonas.Valiunas                  10/17
//---------------+---------------+---------------+---------------+---------------+------
Dgn::ElementIterator Grid::MakeIterator () const
    {
    Dgn::ElementIterator iterator;
    if (GetSubModelId ().IsValid ())
        {
        iterator = GetDgnDb ().Elements ().MakeIterator (GRIDS_SCHEMA (GRIDS_CLASS_GridSurface), "WHERE Model.Id=?", "ORDER BY ECInstanceId ASC");
        iterator.GetStatement ()->BindId (1, GetSubModelId ());
        }
    return iterator;
    }

/*---------------------------------------------------------------------------------**//**
* @bsimethod                                    Jonas.Valiunas                  10/2017
+---------------+---------------+---------------+---------------+---------------+------*/
Dgn::SpatialLocationModelPtr    Grid::GetSurfacesModel
(
) const
    {
    Dgn::DgnModelPtr subModel = GetSubModel ();

    if (subModel.IsValid ())
        {
        Dgn::SpatialLocationModelPtr surfacesModel = dynamic_cast<Dgn::SpatialLocationModel*>(subModel.get ());
        BeAssert (surfacesModel.IsValid () && "Grid submodel is not spatialLocationModel!");
        return surfacesModel;
        }
    return CreateSubModel ();
    }

/*---------------------------------------------------------------------------------**//**
* @bsimethod                                    Jonas.Valiunas                  10/2017
+---------------+---------------+---------------+---------------+---------------+------*/
Dgn::SpatialLocationModelPtr    Grid::CreateSubModel
(
) const
    {
    Dgn::SpatialLocationModelPtr model = SpatialLocationModel::Create (*this);
    if (!model.IsValid ())
        return nullptr;

    Dgn::IBriefcaseManager::Request req;
    GetDgnDb().BriefcaseManager ().PrepareForModelInsert (req, *model, Dgn::IBriefcaseManager::PrepareAction::Acquire);

    if (Dgn::DgnDbStatus::Success != model->Insert ())
        return nullptr;

    return model;
    }


//--------------------------------------------------------------------------------------
// @bsimethod                                    Jonas.Valiunas                  10/2017
//---------------+---------------+---------------+---------------+---------------+------
Dgn::ElementIterator Grid::MakeAxesIterator () const
    {
    Dgn::ElementIterator iterator = GetDgnDb ().Elements ().MakeIterator (GRIDS_SCHEMA (GRIDS_CLASS_GridAxis), "WHERE Grid=?", "ORDER BY ECInstanceId ASC");
    ECN::ECClassId relClassId = GetDgnDb ().Schemas ().GetClassId (GRIDS_SCHEMA_NAME, GRIDS_REL_GridHasAxes);
    if (BeSQLite::EC::ECSqlStatement* pStmnt = iterator.GetStatement ())
        {
        pStmnt->BindNavigationValue (1, GetElementId (), relClassId);
        }
    return iterator;
    }
//---------------------------------------------------------------------------------------
// @bsimethod                                    Haroldas.Vitunskas                  10/17
//---------------------------------------------------------------------------------------
GridPtr Grid::TryGet(Dgn::DgnDbR db, Dgn::DgnElementId parentId, Utf8CP gridName)
    {
    return db.Elements().GetForEdit<Grids::Grid>(BuildingElementsUtils::GetElementIdByParentElementAuthorityAndName(db,
                                                                                                                    GRIDS_AUTHORITY_Grid,
                                                                                                                    parentId,
                                                                                                                    gridName));
    }

//---------------------------------------------------------------------------------------
// @bsimethod                                    Haroldas.Vitunskas                  10/17
//---------------------------------------------------------------------------------------
Utf8CP  Grid::GetName() const
    {
    return GetCode().GetValueUtf8CP();
    }

//--------------------------------------------------------------------------------------
// @bsimethod                                    Jonas.Valiunas                  10/2017
//---------------+---------------+---------------+---------------+---------------+------
Dgn::DgnDbStatus      Grid::_Validate
(
) const
    {
    return Dgn::DgnDbStatus::Success;
    }

//--------------------------------------------------------------------------------------
// @bsimethod                                    Jonas.Valiunas                  10/2017
//---------------+---------------+---------------+---------------+---------------+------
Dgn::DgnDbStatus      Grid::_OnInsert
(
)
    {
    Dgn::DgnDbStatus status = T_Super::_OnInsert ();
    if (status == Dgn::DgnDbStatus::Success)
        {
        return _Validate ();
        }
    return status;
    }

//--------------------------------------------------------------------------------------
// @bsimethod                                    Jonas.Valiunas                  10/2017
//---------------+---------------+---------------+---------------+---------------+------
Dgn::DgnDbStatus      Grid::_OnUpdate
(
    Dgn::DgnElementCR original
)
    {
    Dgn::DgnDbStatus status = T_Super::_OnUpdate(original);
    if (status == Dgn::DgnDbStatus::Success)
        {
<<<<<<< HEAD
        return _Validate ();
=======
        return Validate();
>>>>>>> a749b07a
        }
    return status;
    }

//---------------------------------------------------------------------------------------
// @bsimethod                                    Haroldas.Vitunskas                  11/17
//---------------------------------------------------------------------------------------
Dgn::DgnDbStatus Grid::_OnDelete() const
    {
    for (DgnElementId axisId : MakeAxesIterator().BuildIdList<DgnElementId>())
        GetDgnDb().Elements().Delete(axisId);

    GetSurfacesModel()->Delete();

    return T_Super::_OnDelete();
    }

/*---------------------------------------------------------------------------------**//**
* @bsimethod                                    Jonas.Valiunas                  05/17
+---------------+---------------+---------------+---------------+---------------+------*/
BentleyStatus   Grid::IntersectGridSurface 
(
GridSurfaceCPtr surface, 
Dgn::DgnModelCR targetModel
) const
    {
    Dgn::DgnModelPtr model = GetSubModel ();
    if (!model.IsValid ())
        {
        return ERROR;
        }

    Dgn::DgnDbR db = model->GetDgnDb ();

    for (Dgn::ElementIteratorEntry elementEntry : model->MakeIterator ())
        {
        GridSurfaceCPtr innerSurface = db.Elements ().Get<GridSurface> (elementEntry.GetElementId ());
        if (innerSurface.IsValid())
            {
            GridSurfaceCreatesGridCurveHandler::Insert (db, innerSurface, surface, targetModel);
            }
        }

    return SUCCESS;
    }

END_GRIDS_NAMESPACE

<|MERGE_RESOLUTION|>--- conflicted
+++ resolved
@@ -1,297 +1,293 @@
-/*--------------------------------------------------------------------------------------+
-|
-|     $Source: Grids/Elements/GridPortion.cpp $
-|
-|  $Copyright: (c) 2017 Bentley Systems, Incorporated. All rights reserved. $
-|
-+--------------------------------------------------------------------------------------*/
-#include <Grids/gridsApi.h>
-#include <DgnPlatform/DgnDb.h>
-#include <DgnPlatform/DgnCategory.h>
-#include <DgnPlatform/ElementGeometry.h>
-#include <DgnPlatform/ViewController.h>
-#include <ConstraintSystem/ConstraintSystemApi.h>
-//#include <DimensionHandler.h>
-
-BEGIN_GRIDS_NAMESPACE
-USING_NAMESPACE_BENTLEY_DGN
-USING_NAMESPACE_CONSTRAINTMODEL
-USING_NAMESPACE_BUILDING
-
-DEFINE_GRIDS_ELEMENT_BASE_METHODS (Grid)
-DEFINE_GRIDS_ELEMENT_BASE_METHODS (PlanGrid)
-
-
-/*---------------------------------------------------------------------------------**//**
-* @bsimethod                                    Jonas.Valiunas                  09/2017
-+---------------+---------------+---------------+---------------+---------------+------*/
-Grid::Grid
-(
-T_Super::CreateParams const& params
-) : T_Super(params) 
-    {
-    if (!m_categoryId.IsValid () && m_classId.IsValid()) //really odd tests in platform.. attempts to create elements with 0 class id and 0 categoryId. NEEDS WORK: PLATFORM
-        {
-        Dgn::DgnCategoryId catId = SpatialCategory::QueryCategoryId (params.m_dgndb.GetDictionaryModel (), GRIDS_CATEGORY_CODE_Uncategorized);
-        if (catId.IsValid ())
-            DoSetCategoryId (catId);
-        }
-    }
-/*---------------------------------------------------------------------------------**//**
-* @bsimethod                                    Jonas.Valiunas                  03/2017
-+---------------+---------------+---------------+---------------+---------------+------*/
-Grid::CreateParams           Grid::CreateParamsFromModel
-(
-Dgn::DgnModelCR model,
-DgnClassId classId
-)
-    {
-    DgnElement::CreateParams createParams (model.GetDgnDb (), model.GetModelId (), classId);
-
-    return CreateParams(createParams);
-    }
-
-//---------------------------------------------------------------------------------------
-// @bsimethod                                    Jonas.Valiunas                     09/17
-//---------------------------------------------------------------------------------------
-DPlane3d PlanGrid::GetPlane 
-(
-) const
-    {
-    DPlane3d plane;
-    bsiDPlane3d_initFromOriginAndNormalXYZXYZ (&plane, 0.0, 0.0, 0.0, 0.0, 0.0, 1.0);
-    YawPitchRollAngles angles = GetPlacement().GetAngles ();
-    RotMatrix rotMatrix = angles.ToRotMatrix ();
-    rotMatrix.Multiply (plane.normal);
-    return plane;
-    }
-
-//---------------------------------------------------------------------------------------
-// @bsimethod                                    Haroldas.Vitunskas                  06/17
-//---------------------------------------------------------------------------------------
-RepositoryStatus Grid::RotateToAngleXY (double theta)
-    {
-    RepositoryStatus status = RepositoryStatus::Success;
-    for (Dgn::ElementIteratorEntry pIterEntry : MakeIterator ())
-        {
-        GridSurfacePtr gridSurface = GetDgnDb ().Elements ().GetForEdit<GridSurface> (pIterEntry.GetElementId ());
-        gridSurface->RotateXY (theta);
-        if (RepositoryStatus::Success != (status = BuildingLocks_LockElementForOperation (*gridSurface, BeSQLite::DbOpcode::Update, "update GridSurface")))
-            return status;
-        gridSurface->Update ();
-        }
-    return status;
-    }
-
-//---------------------------------------------------------------------------------------
-// @bsimethod                                    Haroldas.Vitunskas                  06/17
-//---------------------------------------------------------------------------------------
-RepositoryStatus Grid::TranslateToPoint (DPoint3d point)
-    {
-    RepositoryStatus status = RepositoryStatus::Success;
-    Dgn::ElementIterator gridElements = MakeIterator ();
-
-    GridSurfaceCPtr firstGridElem = GetDgnDb ().Elements ().Get<GridSurface> ((*gridElements.begin()).GetElementId ());
-
-    DVec3d translation = DVec3d::FromStartEnd (firstGridElem->GetPlacement ().GetOrigin (), point);
-
-    for (Dgn::ElementIteratorEntry pIterEntry : gridElements)
-        {
-        GridSurfacePtr gridSurface = GetDgnDb ().Elements ().GetForEdit<GridSurface> (pIterEntry.GetElementId());
-        gridSurface->Translate (translation);
-        if (RepositoryStatus::Success != (status = BuildingLocks_LockElementForOperation (*gridSurface, BeSQLite::DbOpcode::Update, "update GridSurface")))
-            return status;
-        gridSurface->Update ();
-        }
-    return status;
-    }
-
-//---------------------------------------------------------------------------------------
-// @bsimethod                                    Haroldas.Vitunskas                  10/17
-//---------------------------------------------------------------------------------------
-BentleyStatus Grid::GetGridRotationAngleXY(double& angle) const
-    {
-    bvector<DgnElementId> gridElementIds = MakeIterator().BuildIdList<DgnElementId>();
-    if (gridElementIds.empty() || !gridElementIds.front().IsValid())
-        return BentleyStatus::ERROR;
-
-    GridSurfaceCPtr firstElem = GetDgnDb().Elements().Get<GridSurface>(gridElementIds.front());
-    angle = GeometryUtils::PlacementToAngleXY(firstElem->GetPlacement());
-
-    return BentleyStatus::SUCCESS;
-    }
-
-//--------------------------------------------------------------------------------------
-// @bsimethod                                    Jonas.Valiunas                  10/17
-//---------------+---------------+---------------+---------------+---------------+------
-Dgn::ElementIterator Grid::MakeIterator () const
-    {
-    Dgn::ElementIterator iterator;
-    if (GetSubModelId ().IsValid ())
-        {
-        iterator = GetDgnDb ().Elements ().MakeIterator (GRIDS_SCHEMA (GRIDS_CLASS_GridSurface), "WHERE Model.Id=?", "ORDER BY ECInstanceId ASC");
-        iterator.GetStatement ()->BindId (1, GetSubModelId ());
-        }
-    return iterator;
-    }
-
-/*---------------------------------------------------------------------------------**//**
-* @bsimethod                                    Jonas.Valiunas                  10/2017
-+---------------+---------------+---------------+---------------+---------------+------*/
-Dgn::SpatialLocationModelPtr    Grid::GetSurfacesModel
-(
-) const
-    {
-    Dgn::DgnModelPtr subModel = GetSubModel ();
-
-    if (subModel.IsValid ())
-        {
-        Dgn::SpatialLocationModelPtr surfacesModel = dynamic_cast<Dgn::SpatialLocationModel*>(subModel.get ());
-        BeAssert (surfacesModel.IsValid () && "Grid submodel is not spatialLocationModel!");
-        return surfacesModel;
-        }
-    return CreateSubModel ();
-    }
-
-/*---------------------------------------------------------------------------------**//**
-* @bsimethod                                    Jonas.Valiunas                  10/2017
-+---------------+---------------+---------------+---------------+---------------+------*/
-Dgn::SpatialLocationModelPtr    Grid::CreateSubModel
-(
-) const
-    {
-    Dgn::SpatialLocationModelPtr model = SpatialLocationModel::Create (*this);
-    if (!model.IsValid ())
-        return nullptr;
-
-    Dgn::IBriefcaseManager::Request req;
-    GetDgnDb().BriefcaseManager ().PrepareForModelInsert (req, *model, Dgn::IBriefcaseManager::PrepareAction::Acquire);
-
-    if (Dgn::DgnDbStatus::Success != model->Insert ())
-        return nullptr;
-
-    return model;
-    }
-
-
-//--------------------------------------------------------------------------------------
-// @bsimethod                                    Jonas.Valiunas                  10/2017
-//---------------+---------------+---------------+---------------+---------------+------
-Dgn::ElementIterator Grid::MakeAxesIterator () const
-    {
-    Dgn::ElementIterator iterator = GetDgnDb ().Elements ().MakeIterator (GRIDS_SCHEMA (GRIDS_CLASS_GridAxis), "WHERE Grid=?", "ORDER BY ECInstanceId ASC");
-    ECN::ECClassId relClassId = GetDgnDb ().Schemas ().GetClassId (GRIDS_SCHEMA_NAME, GRIDS_REL_GridHasAxes);
-    if (BeSQLite::EC::ECSqlStatement* pStmnt = iterator.GetStatement ())
-        {
-        pStmnt->BindNavigationValue (1, GetElementId (), relClassId);
-        }
-    return iterator;
-    }
-//---------------------------------------------------------------------------------------
-// @bsimethod                                    Haroldas.Vitunskas                  10/17
-//---------------------------------------------------------------------------------------
-GridPtr Grid::TryGet(Dgn::DgnDbR db, Dgn::DgnElementId parentId, Utf8CP gridName)
-    {
-    return db.Elements().GetForEdit<Grids::Grid>(BuildingElementsUtils::GetElementIdByParentElementAuthorityAndName(db,
-                                                                                                                    GRIDS_AUTHORITY_Grid,
-                                                                                                                    parentId,
-                                                                                                                    gridName));
-    }
-
-//---------------------------------------------------------------------------------------
-// @bsimethod                                    Haroldas.Vitunskas                  10/17
-//---------------------------------------------------------------------------------------
-Utf8CP  Grid::GetName() const
-    {
-    return GetCode().GetValueUtf8CP();
-    }
-
-//--------------------------------------------------------------------------------------
-// @bsimethod                                    Jonas.Valiunas                  10/2017
-//---------------+---------------+---------------+---------------+---------------+------
-Dgn::DgnDbStatus      Grid::_Validate
-(
-) const
-    {
-    return Dgn::DgnDbStatus::Success;
-    }
-
-//--------------------------------------------------------------------------------------
-// @bsimethod                                    Jonas.Valiunas                  10/2017
-//---------------+---------------+---------------+---------------+---------------+------
-Dgn::DgnDbStatus      Grid::_OnInsert
-(
-)
-    {
-    Dgn::DgnDbStatus status = T_Super::_OnInsert ();
-    if (status == Dgn::DgnDbStatus::Success)
-        {
-        return _Validate ();
-        }
-    return status;
-    }
-
-//--------------------------------------------------------------------------------------
-// @bsimethod                                    Jonas.Valiunas                  10/2017
-//---------------+---------------+---------------+---------------+---------------+------
-Dgn::DgnDbStatus      Grid::_OnUpdate
-(
-    Dgn::DgnElementCR original
-)
-    {
-    Dgn::DgnDbStatus status = T_Super::_OnUpdate(original);
-    if (status == Dgn::DgnDbStatus::Success)
-        {
-<<<<<<< HEAD
-        return _Validate ();
-=======
-        return Validate();
->>>>>>> a749b07a
-        }
-    return status;
-    }
-
-//---------------------------------------------------------------------------------------
-// @bsimethod                                    Haroldas.Vitunskas                  11/17
-//---------------------------------------------------------------------------------------
-Dgn::DgnDbStatus Grid::_OnDelete() const
-    {
-    for (DgnElementId axisId : MakeAxesIterator().BuildIdList<DgnElementId>())
-        GetDgnDb().Elements().Delete(axisId);
-
-    GetSurfacesModel()->Delete();
-
-    return T_Super::_OnDelete();
-    }
-
-/*---------------------------------------------------------------------------------**//**
-* @bsimethod                                    Jonas.Valiunas                  05/17
-+---------------+---------------+---------------+---------------+---------------+------*/
-BentleyStatus   Grid::IntersectGridSurface 
-(
-GridSurfaceCPtr surface, 
-Dgn::DgnModelCR targetModel
-) const
-    {
-    Dgn::DgnModelPtr model = GetSubModel ();
-    if (!model.IsValid ())
-        {
-        return ERROR;
-        }
-
-    Dgn::DgnDbR db = model->GetDgnDb ();
-
-    for (Dgn::ElementIteratorEntry elementEntry : model->MakeIterator ())
-        {
-        GridSurfaceCPtr innerSurface = db.Elements ().Get<GridSurface> (elementEntry.GetElementId ());
-        if (innerSurface.IsValid())
-            {
-            GridSurfaceCreatesGridCurveHandler::Insert (db, innerSurface, surface, targetModel);
-            }
-        }
-
-    return SUCCESS;
-    }
-
-END_GRIDS_NAMESPACE
-
+/*--------------------------------------------------------------------------------------+
+|
+|     $Source: Grids/Elements/GridPortion.cpp $
+|
+|  $Copyright: (c) 2017 Bentley Systems, Incorporated. All rights reserved. $
+|
++--------------------------------------------------------------------------------------*/
+#include <Grids/gridsApi.h>
+#include <DgnPlatform/DgnDb.h>
+#include <DgnPlatform/DgnCategory.h>
+#include <DgnPlatform/ElementGeometry.h>
+#include <DgnPlatform/ViewController.h>
+#include <ConstraintSystem/ConstraintSystemApi.h>
+//#include <DimensionHandler.h>
+
+BEGIN_GRIDS_NAMESPACE
+USING_NAMESPACE_BENTLEY_DGN
+USING_NAMESPACE_CONSTRAINTMODEL
+USING_NAMESPACE_BUILDING
+
+DEFINE_GRIDS_ELEMENT_BASE_METHODS (Grid)
+DEFINE_GRIDS_ELEMENT_BASE_METHODS (PlanGrid)
+
+
+/*---------------------------------------------------------------------------------**//**
+* @bsimethod                                    Jonas.Valiunas                  09/2017
++---------------+---------------+---------------+---------------+---------------+------*/
+Grid::Grid
+(
+T_Super::CreateParams const& params
+) : T_Super(params) 
+    {
+    if (!m_categoryId.IsValid () && m_classId.IsValid()) //really odd tests in platform.. attempts to create elements with 0 class id and 0 categoryId. NEEDS WORK: PLATFORM
+        {
+        Dgn::DgnCategoryId catId = SpatialCategory::QueryCategoryId (params.m_dgndb.GetDictionaryModel (), GRIDS_CATEGORY_CODE_Uncategorized);
+        if (catId.IsValid ())
+            DoSetCategoryId (catId);
+        }
+    }
+/*---------------------------------------------------------------------------------**//**
+* @bsimethod                                    Jonas.Valiunas                  03/2017
++---------------+---------------+---------------+---------------+---------------+------*/
+Grid::CreateParams           Grid::CreateParamsFromModel
+(
+Dgn::DgnModelCR model,
+DgnClassId classId
+)
+    {
+    DgnElement::CreateParams createParams (model.GetDgnDb (), model.GetModelId (), classId);
+
+    return CreateParams(createParams);
+    }
+
+//---------------------------------------------------------------------------------------
+// @bsimethod                                    Jonas.Valiunas                     09/17
+//---------------------------------------------------------------------------------------
+DPlane3d PlanGrid::GetPlane 
+(
+) const
+    {
+    DPlane3d plane;
+    bsiDPlane3d_initFromOriginAndNormalXYZXYZ (&plane, 0.0, 0.0, 0.0, 0.0, 0.0, 1.0);
+    YawPitchRollAngles angles = GetPlacement().GetAngles ();
+    RotMatrix rotMatrix = angles.ToRotMatrix ();
+    rotMatrix.Multiply (plane.normal);
+    return plane;
+    }
+
+//---------------------------------------------------------------------------------------
+// @bsimethod                                    Haroldas.Vitunskas                  06/17
+//---------------------------------------------------------------------------------------
+RepositoryStatus Grid::RotateToAngleXY (double theta)
+    {
+    RepositoryStatus status = RepositoryStatus::Success;
+    for (Dgn::ElementIteratorEntry pIterEntry : MakeIterator ())
+        {
+        GridSurfacePtr gridSurface = GetDgnDb ().Elements ().GetForEdit<GridSurface> (pIterEntry.GetElementId ());
+        gridSurface->RotateXY (theta);
+        if (RepositoryStatus::Success != (status = BuildingLocks_LockElementForOperation (*gridSurface, BeSQLite::DbOpcode::Update, "update GridSurface")))
+            return status;
+        gridSurface->Update ();
+        }
+    return status;
+    }
+
+//---------------------------------------------------------------------------------------
+// @bsimethod                                    Haroldas.Vitunskas                  06/17
+//---------------------------------------------------------------------------------------
+RepositoryStatus Grid::TranslateToPoint (DPoint3d point)
+    {
+    RepositoryStatus status = RepositoryStatus::Success;
+    Dgn::ElementIterator gridElements = MakeIterator ();
+
+    GridSurfaceCPtr firstGridElem = GetDgnDb ().Elements ().Get<GridSurface> ((*gridElements.begin()).GetElementId ());
+
+    DVec3d translation = DVec3d::FromStartEnd (firstGridElem->GetPlacement ().GetOrigin (), point);
+
+    for (Dgn::ElementIteratorEntry pIterEntry : gridElements)
+        {
+        GridSurfacePtr gridSurface = GetDgnDb ().Elements ().GetForEdit<GridSurface> (pIterEntry.GetElementId());
+        gridSurface->Translate (translation);
+        if (RepositoryStatus::Success != (status = BuildingLocks_LockElementForOperation (*gridSurface, BeSQLite::DbOpcode::Update, "update GridSurface")))
+            return status;
+        gridSurface->Update ();
+        }
+    return status;
+    }
+
+//---------------------------------------------------------------------------------------
+// @bsimethod                                    Haroldas.Vitunskas                  10/17
+//---------------------------------------------------------------------------------------
+BentleyStatus Grid::GetGridRotationAngleXY(double& angle) const
+    {
+    bvector<DgnElementId> gridElementIds = MakeIterator().BuildIdList<DgnElementId>();
+    if (gridElementIds.empty() || !gridElementIds.front().IsValid())
+        return BentleyStatus::ERROR;
+
+    GridSurfaceCPtr firstElem = GetDgnDb().Elements().Get<GridSurface>(gridElementIds.front());
+    angle = GeometryUtils::PlacementToAngleXY(firstElem->GetPlacement());
+
+    return BentleyStatus::SUCCESS;
+    }
+
+//--------------------------------------------------------------------------------------
+// @bsimethod                                    Jonas.Valiunas                  10/17
+//---------------+---------------+---------------+---------------+---------------+------
+Dgn::ElementIterator Grid::MakeIterator () const
+    {
+    Dgn::ElementIterator iterator;
+    if (GetSubModelId ().IsValid ())
+        {
+        iterator = GetDgnDb ().Elements ().MakeIterator (GRIDS_SCHEMA (GRIDS_CLASS_GridSurface), "WHERE Model.Id=?", "ORDER BY ECInstanceId ASC");
+        iterator.GetStatement ()->BindId (1, GetSubModelId ());
+        }
+    return iterator;
+    }
+
+/*---------------------------------------------------------------------------------**//**
+* @bsimethod                                    Jonas.Valiunas                  10/2017
++---------------+---------------+---------------+---------------+---------------+------*/
+Dgn::SpatialLocationModelPtr    Grid::GetSurfacesModel
+(
+) const
+    {
+    Dgn::DgnModelPtr subModel = GetSubModel ();
+
+    if (subModel.IsValid ())
+        {
+        Dgn::SpatialLocationModelPtr surfacesModel = dynamic_cast<Dgn::SpatialLocationModel*>(subModel.get ());
+        BeAssert (surfacesModel.IsValid () && "Grid submodel is not spatialLocationModel!");
+        return surfacesModel;
+        }
+    return CreateSubModel ();
+    }
+
+/*---------------------------------------------------------------------------------**//**
+* @bsimethod                                    Jonas.Valiunas                  10/2017
++---------------+---------------+---------------+---------------+---------------+------*/
+Dgn::SpatialLocationModelPtr    Grid::CreateSubModel
+(
+) const
+    {
+    Dgn::SpatialLocationModelPtr model = SpatialLocationModel::Create (*this);
+    if (!model.IsValid ())
+        return nullptr;
+
+    Dgn::IBriefcaseManager::Request req;
+    GetDgnDb().BriefcaseManager ().PrepareForModelInsert (req, *model, Dgn::IBriefcaseManager::PrepareAction::Acquire);
+
+    if (Dgn::DgnDbStatus::Success != model->Insert ())
+        return nullptr;
+
+    return model;
+    }
+
+
+//--------------------------------------------------------------------------------------
+// @bsimethod                                    Jonas.Valiunas                  10/2017
+//---------------+---------------+---------------+---------------+---------------+------
+Dgn::ElementIterator Grid::MakeAxesIterator () const
+    {
+    Dgn::ElementIterator iterator = GetDgnDb ().Elements ().MakeIterator (GRIDS_SCHEMA (GRIDS_CLASS_GridAxis), "WHERE Grid=?", "ORDER BY ECInstanceId ASC");
+    ECN::ECClassId relClassId = GetDgnDb ().Schemas ().GetClassId (GRIDS_SCHEMA_NAME, GRIDS_REL_GridHasAxes);
+    if (BeSQLite::EC::ECSqlStatement* pStmnt = iterator.GetStatement ())
+        {
+        pStmnt->BindNavigationValue (1, GetElementId (), relClassId);
+        }
+    return iterator;
+    }
+//---------------------------------------------------------------------------------------
+// @bsimethod                                    Haroldas.Vitunskas                  10/17
+//---------------------------------------------------------------------------------------
+GridPtr Grid::TryGet(Dgn::DgnDbR db, Dgn::DgnElementId parentId, Utf8CP gridName)
+    {
+    return db.Elements().GetForEdit<Grids::Grid>(BuildingElementsUtils::GetElementIdByParentElementAuthorityAndName(db,
+                                                                                                                    GRIDS_AUTHORITY_Grid,
+                                                                                                                    parentId,
+                                                                                                                    gridName));
+    }
+
+//---------------------------------------------------------------------------------------
+// @bsimethod                                    Haroldas.Vitunskas                  10/17
+//---------------------------------------------------------------------------------------
+Utf8CP  Grid::GetName() const
+    {
+    return GetCode().GetValueUtf8CP();
+    }
+
+//--------------------------------------------------------------------------------------
+// @bsimethod                                    Jonas.Valiunas                  10/2017
+//---------------+---------------+---------------+---------------+---------------+------
+Dgn::DgnDbStatus      Grid::_Validate
+(
+) const
+    {
+    return Dgn::DgnDbStatus::Success;
+    }
+
+//--------------------------------------------------------------------------------------
+// @bsimethod                                    Jonas.Valiunas                  10/2017
+//---------------+---------------+---------------+---------------+---------------+------
+Dgn::DgnDbStatus      Grid::_OnInsert
+(
+)
+    {
+    Dgn::DgnDbStatus status = T_Super::_OnInsert ();
+    if (status == Dgn::DgnDbStatus::Success)
+        {
+        return _Validate ();
+        }
+    return status;
+    }
+
+//--------------------------------------------------------------------------------------
+// @bsimethod                                    Jonas.Valiunas                  10/2017
+//---------------+---------------+---------------+---------------+---------------+------
+Dgn::DgnDbStatus      Grid::_OnUpdate
+(
+    Dgn::DgnElementCR original
+)
+    {
+    Dgn::DgnDbStatus status = T_Super::_OnUpdate(original);
+    if (status == Dgn::DgnDbStatus::Success)
+        {
+        return _Validate ();
+        }
+    return status;
+    }
+
+//---------------------------------------------------------------------------------------
+// @bsimethod                                    Haroldas.Vitunskas                  11/17
+//---------------------------------------------------------------------------------------
+Dgn::DgnDbStatus Grid::_OnDelete() const
+    {
+    for (DgnElementId axisId : MakeAxesIterator().BuildIdList<DgnElementId>())
+        GetDgnDb().Elements().Delete(axisId);
+
+    GetSurfacesModel()->Delete();
+
+    return T_Super::_OnDelete();
+    }
+
+/*---------------------------------------------------------------------------------**//**
+* @bsimethod                                    Jonas.Valiunas                  05/17
++---------------+---------------+---------------+---------------+---------------+------*/
+BentleyStatus   Grid::IntersectGridSurface 
+(
+GridSurfaceCPtr surface, 
+Dgn::DgnModelCR targetModel
+) const
+    {
+    Dgn::DgnModelPtr model = GetSubModel ();
+    if (!model.IsValid ())
+        {
+        return ERROR;
+        }
+
+    Dgn::DgnDbR db = model->GetDgnDb ();
+
+    for (Dgn::ElementIteratorEntry elementEntry : model->MakeIterator ())
+        {
+        GridSurfaceCPtr innerSurface = db.Elements ().Get<GridSurface> (elementEntry.GetElementId ());
+        if (innerSurface.IsValid())
+            {
+            GridSurfaceCreatesGridCurveHandler::Insert (db, innerSurface, surface, targetModel);
+            }
+        }
+
+    return SUCCESS;
+    }
+
+END_GRIDS_NAMESPACE
+