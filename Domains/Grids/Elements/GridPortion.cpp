--- conflicted
+++ resolved
@@ -1,413 +1,409 @@
-/*--------------------------------------------------------------------------------------+
-|
-|     $Source: Grids/Elements/GridPortion.cpp $
-|
-|  $Copyright: (c) 2018 Bentley Systems, Incorporated. All rights reserved. $
-|
-+--------------------------------------------------------------------------------------*/
-#include <Grids/gridsApi.h>
-#include <DgnPlatform/DgnDb.h>
-#include <DgnPlatform/DgnCategory.h>
-#include <DgnPlatform/ElementGeometry.h>
-#include <DgnPlatform/ViewController.h>
-#include <BuildingShared/BuildingSharedApi.h>
-//#include <DimensionHandler.h>
-
-BEGIN_GRIDS_NAMESPACE
-USING_NAMESPACE_BENTLEY_DGN
-USING_NAMESPACE_CONSTRAINTMODEL
-USING_NAMESPACE_BUILDING
-USING_NAMESPACE_BUILDING_SHARED
-
-DEFINE_GRIDS_ELEMENT_BASE_METHODS(Grid)
-DEFINE_GRIDS_ELEMENT_BASE_METHODS(ElevationGrid)
-DEFINE_GRIDS_ELEMENT_BASE_METHODS(PlanGrid)
-
-/*---------------------------------------------------------------------------------**//**
-* @bsimethod                                    Jonas.Valiunas                  09/2017
-+---------------+---------------+---------------+---------------+---------------+------*/
-Grid::Grid
-(
-T_Super::CreateParams const& params
-) : T_Super(params) 
-    {
-    if (!m_categoryId.IsValid () && m_classId.IsValid()) //really odd tests in platform.. attempts to create elements with 0 class id and 0 categoryId. NEEDS WORK: PLATFORM
-        {
-        Dgn::DgnCategoryId catId = SpatialCategory::QueryCategoryId (params.m_dgndb.GetDictionaryModel (), GRIDS_CATEGORY_CODE_Uncategorized);
-        if (catId.IsValid ())
-            DoSetCategoryId (catId);
-        }
-    }
-/*---------------------------------------------------------------------------------**//**
-* @bsimethod                                    Jonas.Valiunas                  03/2017
-+---------------+---------------+---------------+---------------+---------------+------*/
-Grid::CreateParams           Grid::CreateParamsFromModel
-(
-Dgn::DgnModelCR model,
-DgnClassId classId
-)
-    {
-    DgnElement::CreateParams createParams (model.GetDgnDb (), model.GetModelId (), classId);
-
-    return CreateParams(createParams);
-    }
-
-//---------------------------------------------------------------------------------------
-// @bsimethod                                    Jonas.Valiunas                     12/17
-//---------------------------------------------------------------------------------------
-PlanGrid::PlanGrid
-(
-CreateParams const& params
-) : T_Super(params)
-    {
-    if (params.m_classId.IsValid()) // elements created via handler have no classid.
-        {
-        SetDefaultStartElevation(params.m_defaultStartElevation);
-        SetDefaultEndElevation(params.m_defaultEndElevation);
-        }
-    }
-
-//---------------------------------------------------------------------------------------
-// @bsimethod                                    Jonas.Valiunas                     09/17
-//---------------------------------------------------------------------------------------
-DPlane3d PlanGrid::GetPlane 
-(
-) const
-    {
-    DPlane3d plane;
-    plane.InitFromOriginAndNormal(0.0, 0.0, 0.0, 0.0, 0.0, 1.0);
-    YawPitchRollAngles angles = GetPlacement().GetAngles ();
-    RotMatrix rotMatrix = angles.ToRotMatrix ();
-    rotMatrix.Multiply (plane.normal);
-    return plane;
-    }
-
-//--------------------------------------------------------------------------------------
-// @bsimethod                                    Jonas.Valiunas                  10/17
-//---------------+---------------+---------------+---------------+---------------+------
-Dgn::ElementIterator Grid::MakeIterator () const
-    {
-    Dgn::ElementIterator iterator;
-    if (GetSubModelId ().IsValid ())
-        {
-        iterator = GetDgnDb ().Elements ().MakeIterator (GRIDS_SCHEMA (GRIDS_CLASS_GridSurface), "WHERE Model.Id=?", "ORDER BY ECInstanceId ASC");
-        iterator.GetStatement ()->BindId (1, GetSubModelId ());
-        }
-    return iterator;
-    }
-
-/*---------------------------------------------------------------------------------**//**
-* @bsimethod                                    Jonas.Valiunas                  10/2017
-+---------------+---------------+---------------+---------------+---------------+------*/
-Dgn::SpatialLocationModelPtr    Grid::GetSurfacesModel
-(
-) const
-    {
-    Dgn::DgnModelPtr subModel = GetSubModel ();
-
-    if (subModel.IsValid ())
-        {
-        Dgn::SpatialLocationModelPtr surfacesModel = dynamic_cast<Dgn::SpatialLocationModel*>(subModel.get ());
-        BeAssert (surfacesModel.IsValid () && "Grid submodel is not spatialLocationModel!");
-        return surfacesModel;
-        }
-    return CreateSubModel ();
-    }
-
-/*---------------------------------------------------------------------------------**//**
-* @bsimethod                                    Jonas.Valiunas                  10/2017
-+---------------+---------------+---------------+---------------+---------------+------*/
-Dgn::SpatialLocationModelPtr    Grid::CreateSubModel
-(
-) const
-    {
-    Dgn::SpatialLocationModelPtr model = SpatialLocationModel::Create (*this);
-    if (!model.IsValid ())
-        return nullptr;
-
-    Dgn::IBriefcaseManager::Request req;
-    GetDgnDb().BriefcaseManager ().PrepareForModelInsert (req, *model, Dgn::IBriefcaseManager::PrepareAction::Acquire);
-
-    if (Dgn::DgnDbStatus::Success != model->Insert ())
-        return nullptr;
-
-    return model;
-    }
-
-
-//--------------------------------------------------------------------------------------
-// @bsimethod                                    Jonas.Valiunas                  10/2017
-//---------------+---------------+---------------+---------------+---------------+------
-Dgn::ElementIterator Grid::MakeAxesIterator () const
-    {
-    Dgn::ElementIterator iterator = GetDgnDb ().Elements ().MakeIterator (GRIDS_SCHEMA (GRIDS_CLASS_GridAxis), "WHERE Grid=?", "ORDER BY ECInstanceId ASC");
-    ECN::ECClassId relClassId = GetDgnDb ().Schemas ().GetClassId (GRIDS_SCHEMA_NAME, GRIDS_REL_GridHasAxes);
-    if (BeSQLite::EC::ECSqlStatement* pStmnt = iterator.GetStatement ())
-        {
-        pStmnt->BindNavigationValue (1, GetElementId (), relClassId);
-        }
-    return iterator;
-    }
-//---------------------------------------------------------------------------------------
-// @bsimethod                                    Haroldas.Vitunskas                  10/17
-//---------------------------------------------------------------------------------------
-GridPtr Grid::TryGet(Dgn::DgnDbR db, Dgn::DgnElementId parentId, Utf8CP gridName)
-    {
-    return db.Elements().GetForEdit<Grids::Grid>(BuildingElementsUtils::GetElementIdByParentElementAuthorityAndName(db,
-                                                                                                                    GRIDS_AUTHORITY_Grid,
-                                                                                                                    parentId,
-                                                                                                                    gridName));
-    }
-
-//---------------------------------------------------------------------------------------
-// @bsimethod                                    Haroldas.Vitunskas                  10/17
-//---------------------------------------------------------------------------------------
-Utf8CP  Grid::GetName() const
-    {
-    return GetCode().GetValueUtf8CP();
-    }
-
-//--------------------------------------------------------------------------------------
-// @bsimethod                                    Mindaugas.Butkus                05/2018
-//---------------+---------------+---------------+---------------+---------------+------
-void Grid::SetName
-(
-    Utf8String newName
-)
-    {
-    Dgn::DgnCode currentCode = GetCode();
-    Dgn::DgnCode newCode(currentCode.GetCodeSpecId(), currentCode.GetScopeElementId(GetDgnDb()), newName);
-    SetCode(newCode);
-    }
-
-//---------------------------------------------------------------------------------------
-// @bsimethod                                    Haroldas.Vitunskas                  11/17
-//---------------------------------------------------------------------------------------
-Dgn::DgnDbStatus Grid::_OnDelete() const
-    {
-    for (DgnElementId axisId : MakeAxesIterator().BuildIdList<DgnElementId>())
-        GetDgnDb().Elements().Delete(axisId);
-
-    GetSurfacesModel()->Delete();
-
-    return T_Super::_OnDelete();
-    }
-
-/*---------------------------------------------------------------------------------**//**
-* @bsimethod                                    Jonas.Valiunas                  05/17
-+---------------+---------------+---------------+---------------+---------------+------*/
-BentleyStatus   Grid::IntersectGridSurface 
-(
-GridSurfaceCPtr surface,
-GridCurvesPortionCR targetPortion
-) const
-    {
-    Dgn::DgnModelPtr model = GetSubModel ();
-    if (!model.IsValid ())
-        {
-        return ERROR;
-        }
-
-    Dgn::DgnDbR db = model->GetDgnDb ();
-
-    for (Dgn::ElementIteratorEntry elementEntry : model->MakeIterator ())
-        {
-        GridSurfaceCPtr innerSurface = db.Elements ().Get<GridSurface> (elementEntry.GetElementId ());
-        if (innerSurface.IsValid())
-            {
-            GridSurfaceCreatesGridCurveHandler::Insert (db, innerSurface, surface, targetPortion);
-            }
-        }
-
-    return SUCCESS;
-    }
-
-/*---------------------------------------------------------------------------------**//**
-* @bsimethod                                    Jonas.Valiunas                  12/2017
-+---------------+---------------+---------------+---------------+---------------+------*/
-BentleyStatus                   ElevationGrid::ValidateSurfaces
-(
-bvector<CurveVectorPtr> const& surfaces
-)
-    {
-    DPlane3d zPlane;
-    zPlane.origin = DPoint3d::FromZero ();
-    zPlane.normal = DVec3d::From (0.0, 0.0, 1.0);
-    for (CurveVectorPtr gridPlaneGeom : surfaces)
-        {
-        DPlane3d planeThis;
-        Transform localToWorld, worldToLocal;
-        DRange3d range;
-
-        if (!gridPlaneGeom->IsPlanar (localToWorld, worldToLocal, range))
-            return ERROR;
-
-        bsiTransform_getOriginAndVectors (&localToWorld, &planeThis.origin, NULL, NULL, &planeThis.normal);
-
-        //if planes are not parallel to Z, then fail
-        if (!bsiDVec3d_areParallelTolerance (&planeThis.normal, &zPlane.normal, BUILDING_TOLERANCE))
-            {
-            return ERROR;
-            }
-        }
-    return SUCCESS;
-    }
-
-/*---------------------------------------------------------------------------------**//**
-* @bsimethod                                    Jonas.Valiunas                  12/2017
-+---------------+---------------+---------------+---------------+---------------+------*/
-BentleyStatus                   ElevationGrid::CreateElevationGridPlanes
-(
-bvector<CurveVectorPtr> const& surfaces,
-GridAxisCR gridAxis,
-bool createDimensions
-)
-    {
-    BentleyStatus status = BentleyStatus::ERROR;
-    Dgn::SpatialLocationModelPtr subModel = GetSurfacesModel ();
-
-    if (subModel.IsValid ())
-        {
-        status = BentleyStatus::SUCCESS;
-
-        //not putting into same method yet.. will do as GridAxis element is introduced.
-        GridPlanarSurfacePtr lastGridPlane = nullptr;
-        DPlane3d planeLast;
-        for (CurveVectorPtr gridPlaneGeom : surfaces)
-            {
-            Transform localToWorld, worldToLocal;
-            DRange3d range;
-            gridPlaneGeom->IsPlanar (localToWorld, worldToLocal, range);
-            DPlane3d geomPlane;
-            bsiTransform_getOriginAndVectors (&localToWorld, &geomPlane.origin, NULL, NULL, &geomPlane.normal);
-
-            if (!DoubleOps::AlmostEqualFraction (abs (geomPlane.normal.z), 1.0))
-                return BentleyStatus::ERROR;   //if the Z direction is not 1, fail
-
-            double elevation = geomPlane.origin.z;
-
-            Transform negatedElev = Transform::From(0.0, 0.0, -elevation);
-
-            CurveVectorPtr surface = gridPlaneGeom->Clone (negatedElev);
-
-            ElevationGridSurface::CreateParams params (*subModel, gridAxis, *surface, elevation);
-            ElevationGridSurfacePtr gridPlane = ElevationGridSurface::Create (params);
-            BuildingLocks_LockElementForOperation (*gridPlane, BeSQLite::DbOpcode::Insert, "Inserting ElevationSurface");
-            gridPlane->Insert ();
-            DPlane3d planeThis;
-            planeThis = gridPlane->GetPlane ();
-            if (lastGridPlane.IsValid () && createDimensions)
-                {
-<<<<<<< HEAD
-                DimensionHandler::Insert (GetDgnDb(), lastGridPlane->GetElementId (), gridPlane->GetElementId (), 0, 0, planeThis.normal, planeLast.Evaluate(planeThis.origin));
-=======
-                DimensionHandler::Insert(GetDgnDb(), lastGridPlane->GetElementId(), gridPlane->GetElementId(), 0, 0, planeThis.normal, planeLast.Evaluate(planeThis.origin));
->>>>>>> 6bf10bae
-                }
-            planeLast = planeThis;
-            lastGridPlane = gridPlane;
-            }
-        }
-    return status;
-    }
-/*---------------------------------------------------------------------------------**//**
-* @bsimethod                                    Jonas.Valiunas                  12/2017
-+---------------+---------------+---------------+---------------+---------------+------*/
-ElevationGridPtr        ElevationGrid::CreateAndInsertWithSurfaces
-(
-CreateParams const& params,
-bvector<CurveVectorPtr> const& surfaces,
-bool createDimensions
-)
-    {
-    if (BentleyStatus::SUCCESS != ValidateSurfaces (surfaces))
-        return nullptr;
-
-    ElevationGridPtr thisGrid = ElevationGrid::CreateAndInsert (params);
-    
-    if (BentleyStatus::SUCCESS != thisGrid->CreateElevationGridPlanes (surfaces, *thisGrid->GetAxis(), createDimensions))
-        BeAssert (!"error inserting gridSurfaces into elevation grid..");
-    return thisGrid;
-    }
-/*---------------------------------------------------------------------------------**//**
-* @bsimethod                                    Jonas.Valiunas                  03/2018
-+---------------+---------------+---------------+---------------+---------------+------*/
-ElevationGridPtr        ElevationGrid::CreateAndInsert
-(
-CreateParams const& params
-)
-    {
-    ElevationGridPtr thisGrid = new ElevationGrid (params);
-
-    BuildingLocks_LockElementForOperation (*thisGrid, BeSQLite::DbOpcode::Insert, "Inserting elevation grid");
-    if (!thisGrid->Insert ().IsValid ())
-        return nullptr;
-
-    Dgn::DefinitionModelCR defModel = thisGrid->GetDgnDb ().GetDictionaryModel ();
-
-    GeneralGridAxisPtr horizontalAxis = GeneralGridAxis::CreateAndInsert(defModel, *thisGrid);
-
-    return thisGrid;
-    }
-
-/*---------------------------------------------------------------------------------**//**
-* @bsimethod                                    Jonas.Valiunas                  12/2017
-+---------------+---------------+---------------+---------------+---------------+------*/
-void                            ElevationGrid::SetDefaultSurface2d
-(
-CurveVectorPtr surface
-)
-    {
-    if (!surface.IsValid())
-        return;
-    Transform localToWorld, worldToLocal;
-    DRange3d range;
-    surface->IsPlanar (localToWorld, worldToLocal, range);
-    DPlane3d surfacePlane;
-    bsiTransform_getOriginAndVectors (&localToWorld, &surfacePlane.origin, NULL, NULL, &surfacePlane.normal);
-
-    if (!DoubleOps::AlmostEqualFraction (surfacePlane.origin.z, 0.0) ||
-        !DoubleOps::AlmostEqualFraction (abs (surfacePlane.normal.z), 1.0)) //must be a zero Z plane
-        return;
-
-    IGeometryPtr geometryPtr = IGeometry::Create (surface);
-
-    ECN::ECValue surface2dValue;
-    surface2dValue.SetIGeometry (*geometryPtr);
-
-    SetPropertyValue (prop_DefaultSurface2d(), surface2dValue);
-    }
-
-
-/*---------------------------------------------------------------------------------**//**
-* @bsimethod                                    Jonas.Valiunas                  12/2017
-+---------------+---------------+---------------+---------------+---------------+------*/
-CurveVectorPtr                   ElevationGrid::GetDefaultSurface2d
-(
-) const
-    {
-    ECN::ECValue surface2dValue;
-
-    GetPropertyValue (surface2dValue, prop_DefaultSurface2d ());
-
-    IGeometryPtr geometryPtr = surface2dValue.GetIGeometry ();
-    if (!geometryPtr.IsValid ())
-        return nullptr;
-
-    CurveVectorPtr surface = geometryPtr->GetAsCurveVector ();
-
-    return surface;
-    }
-
-/*---------------------------------------------------------------------------------**//**
-* @bsimethod                                    Jonas.Valiunas                  02/2018
-+---------------+---------------+---------------+---------------+---------------+------*/
-GridAxisCPtr                    ElevationGrid::GetAxis
-(
-) const
-    {
-    return GetDgnDb().Elements().Get<GridAxis>((*MakeAxesIterator().begin()).GetElementId());
-    }
-
-END_GRIDS_NAMESPACE
-
+/*--------------------------------------------------------------------------------------+
+|
+|     $Source: Grids/Elements/GridPortion.cpp $
+|
+|  $Copyright: (c) 2018 Bentley Systems, Incorporated. All rights reserved. $
+|
++--------------------------------------------------------------------------------------*/
+#include <Grids/gridsApi.h>
+#include <DgnPlatform/DgnDb.h>
+#include <DgnPlatform/DgnCategory.h>
+#include <DgnPlatform/ElementGeometry.h>
+#include <DgnPlatform/ViewController.h>
+#include <BuildingShared/BuildingSharedApi.h>
+//#include <DimensionHandler.h>
+
+BEGIN_GRIDS_NAMESPACE
+USING_NAMESPACE_BENTLEY_DGN
+USING_NAMESPACE_CONSTRAINTMODEL
+USING_NAMESPACE_BUILDING
+USING_NAMESPACE_BUILDING_SHARED
+
+DEFINE_GRIDS_ELEMENT_BASE_METHODS(Grid)
+DEFINE_GRIDS_ELEMENT_BASE_METHODS(ElevationGrid)
+DEFINE_GRIDS_ELEMENT_BASE_METHODS(PlanGrid)
+
+/*---------------------------------------------------------------------------------**//**
+* @bsimethod                                    Jonas.Valiunas                  09/2017
++---------------+---------------+---------------+---------------+---------------+------*/
+Grid::Grid
+(
+T_Super::CreateParams const& params
+) : T_Super(params) 
+    {
+    if (!m_categoryId.IsValid () && m_classId.IsValid()) //really odd tests in platform.. attempts to create elements with 0 class id and 0 categoryId. NEEDS WORK: PLATFORM
+        {
+        Dgn::DgnCategoryId catId = SpatialCategory::QueryCategoryId (params.m_dgndb.GetDictionaryModel (), GRIDS_CATEGORY_CODE_Uncategorized);
+        if (catId.IsValid ())
+            DoSetCategoryId (catId);
+        }
+    }
+/*---------------------------------------------------------------------------------**//**
+* @bsimethod                                    Jonas.Valiunas                  03/2017
++---------------+---------------+---------------+---------------+---------------+------*/
+Grid::CreateParams           Grid::CreateParamsFromModel
+(
+Dgn::DgnModelCR model,
+DgnClassId classId
+)
+    {
+    DgnElement::CreateParams createParams (model.GetDgnDb (), model.GetModelId (), classId);
+
+    return CreateParams(createParams);
+    }
+
+//---------------------------------------------------------------------------------------
+// @bsimethod                                    Jonas.Valiunas                     12/17
+//---------------------------------------------------------------------------------------
+PlanGrid::PlanGrid
+(
+CreateParams const& params
+) : T_Super(params)
+    {
+    if (params.m_classId.IsValid()) // elements created via handler have no classid.
+        {
+        SetDefaultStartElevation(params.m_defaultStartElevation);
+        SetDefaultEndElevation(params.m_defaultEndElevation);
+        }
+    }
+
+//---------------------------------------------------------------------------------------
+// @bsimethod                                    Jonas.Valiunas                     09/17
+//---------------------------------------------------------------------------------------
+DPlane3d PlanGrid::GetPlane 
+(
+) const
+    {
+    DPlane3d plane;
+    plane.InitFromOriginAndNormal(0.0, 0.0, 0.0, 0.0, 0.0, 1.0);
+    YawPitchRollAngles angles = GetPlacement().GetAngles ();
+    RotMatrix rotMatrix = angles.ToRotMatrix ();
+    rotMatrix.Multiply (plane.normal);
+    return plane;
+    }
+
+//--------------------------------------------------------------------------------------
+// @bsimethod                                    Jonas.Valiunas                  10/17
+//---------------+---------------+---------------+---------------+---------------+------
+Dgn::ElementIterator Grid::MakeIterator () const
+    {
+    Dgn::ElementIterator iterator;
+    if (GetSubModelId ().IsValid ())
+        {
+        iterator = GetDgnDb ().Elements ().MakeIterator (GRIDS_SCHEMA (GRIDS_CLASS_GridSurface), "WHERE Model.Id=?", "ORDER BY ECInstanceId ASC");
+        iterator.GetStatement ()->BindId (1, GetSubModelId ());
+        }
+    return iterator;
+    }
+
+/*---------------------------------------------------------------------------------**//**
+* @bsimethod                                    Jonas.Valiunas                  10/2017
++---------------+---------------+---------------+---------------+---------------+------*/
+Dgn::SpatialLocationModelPtr    Grid::GetSurfacesModel
+(
+) const
+    {
+    Dgn::DgnModelPtr subModel = GetSubModel ();
+
+    if (subModel.IsValid ())
+        {
+        Dgn::SpatialLocationModelPtr surfacesModel = dynamic_cast<Dgn::SpatialLocationModel*>(subModel.get ());
+        BeAssert (surfacesModel.IsValid () && "Grid submodel is not spatialLocationModel!");
+        return surfacesModel;
+        }
+    return CreateSubModel ();
+    }
+
+/*---------------------------------------------------------------------------------**//**
+* @bsimethod                                    Jonas.Valiunas                  10/2017
++---------------+---------------+---------------+---------------+---------------+------*/
+Dgn::SpatialLocationModelPtr    Grid::CreateSubModel
+(
+) const
+    {
+    Dgn::SpatialLocationModelPtr model = SpatialLocationModel::Create (*this);
+    if (!model.IsValid ())
+        return nullptr;
+
+    Dgn::IBriefcaseManager::Request req;
+    GetDgnDb().BriefcaseManager ().PrepareForModelInsert (req, *model, Dgn::IBriefcaseManager::PrepareAction::Acquire);
+
+    if (Dgn::DgnDbStatus::Success != model->Insert ())
+        return nullptr;
+
+    return model;
+    }
+
+
+//--------------------------------------------------------------------------------------
+// @bsimethod                                    Jonas.Valiunas                  10/2017
+//---------------+---------------+---------------+---------------+---------------+------
+Dgn::ElementIterator Grid::MakeAxesIterator () const
+    {
+    Dgn::ElementIterator iterator = GetDgnDb ().Elements ().MakeIterator (GRIDS_SCHEMA (GRIDS_CLASS_GridAxis), "WHERE Grid=?", "ORDER BY ECInstanceId ASC");
+    ECN::ECClassId relClassId = GetDgnDb ().Schemas ().GetClassId (GRIDS_SCHEMA_NAME, GRIDS_REL_GridHasAxes);
+    if (BeSQLite::EC::ECSqlStatement* pStmnt = iterator.GetStatement ())
+        {
+        pStmnt->BindNavigationValue (1, GetElementId (), relClassId);
+        }
+    return iterator;
+    }
+//---------------------------------------------------------------------------------------
+// @bsimethod                                    Haroldas.Vitunskas                  10/17
+//---------------------------------------------------------------------------------------
+GridPtr Grid::TryGet(Dgn::DgnDbR db, Dgn::DgnElementId parentId, Utf8CP gridName)
+    {
+    return db.Elements().GetForEdit<Grids::Grid>(BuildingElementsUtils::GetElementIdByParentElementAuthorityAndName(db,
+                                                                                                                    GRIDS_AUTHORITY_Grid,
+                                                                                                                    parentId,
+                                                                                                                    gridName));
+    }
+
+//---------------------------------------------------------------------------------------
+// @bsimethod                                    Haroldas.Vitunskas                  10/17
+//---------------------------------------------------------------------------------------
+Utf8CP  Grid::GetName() const
+    {
+    return GetCode().GetValueUtf8CP();
+    }
+
+//--------------------------------------------------------------------------------------
+// @bsimethod                                    Mindaugas.Butkus                05/2018
+//---------------+---------------+---------------+---------------+---------------+------
+void Grid::SetName
+(
+    Utf8String newName
+)
+    {
+    Dgn::DgnCode currentCode = GetCode();
+    Dgn::DgnCode newCode(currentCode.GetCodeSpecId(), currentCode.GetScopeElementId(GetDgnDb()), newName);
+    SetCode(newCode);
+    }
+
+//---------------------------------------------------------------------------------------
+// @bsimethod                                    Haroldas.Vitunskas                  11/17
+//---------------------------------------------------------------------------------------
+Dgn::DgnDbStatus Grid::_OnDelete() const
+    {
+    for (DgnElementId axisId : MakeAxesIterator().BuildIdList<DgnElementId>())
+        GetDgnDb().Elements().Delete(axisId);
+
+    GetSurfacesModel()->Delete();
+
+    return T_Super::_OnDelete();
+    }
+
+/*---------------------------------------------------------------------------------**//**
+* @bsimethod                                    Jonas.Valiunas                  05/17
++---------------+---------------+---------------+---------------+---------------+------*/
+BentleyStatus   Grid::IntersectGridSurface 
+(
+GridSurfaceCPtr surface,
+GridCurvesPortionCR targetPortion
+) const
+    {
+    Dgn::DgnModelPtr model = GetSubModel ();
+    if (!model.IsValid ())
+        {
+        return ERROR;
+        }
+
+    Dgn::DgnDbR db = model->GetDgnDb ();
+
+    for (Dgn::ElementIteratorEntry elementEntry : model->MakeIterator ())
+        {
+        GridSurfaceCPtr innerSurface = db.Elements ().Get<GridSurface> (elementEntry.GetElementId ());
+        if (innerSurface.IsValid())
+            {
+            GridSurfaceCreatesGridCurveHandler::Insert (db, innerSurface, surface, targetPortion);
+            }
+        }
+
+    return SUCCESS;
+    }
+
+/*---------------------------------------------------------------------------------**//**
+* @bsimethod                                    Jonas.Valiunas                  12/2017
++---------------+---------------+---------------+---------------+---------------+------*/
+BentleyStatus                   ElevationGrid::ValidateSurfaces
+(
+bvector<CurveVectorPtr> const& surfaces
+)
+    {
+    DPlane3d zPlane;
+    zPlane.origin = DPoint3d::FromZero ();
+    zPlane.normal = DVec3d::From (0.0, 0.0, 1.0);
+    for (CurveVectorPtr gridPlaneGeom : surfaces)
+        {
+        DPlane3d planeThis;
+        Transform localToWorld, worldToLocal;
+        DRange3d range;
+
+        if (!gridPlaneGeom->IsPlanar (localToWorld, worldToLocal, range))
+            return ERROR;
+
+        bsiTransform_getOriginAndVectors (&localToWorld, &planeThis.origin, NULL, NULL, &planeThis.normal);
+
+        //if planes are not parallel to Z, then fail
+        if (!bsiDVec3d_areParallelTolerance (&planeThis.normal, &zPlane.normal, BUILDING_TOLERANCE))
+            {
+            return ERROR;
+            }
+        }
+    return SUCCESS;
+    }
+
+/*---------------------------------------------------------------------------------**//**
+* @bsimethod                                    Jonas.Valiunas                  12/2017
++---------------+---------------+---------------+---------------+---------------+------*/
+BentleyStatus                   ElevationGrid::CreateElevationGridPlanes
+(
+bvector<CurveVectorPtr> const& surfaces,
+GridAxisCR gridAxis,
+bool createDimensions
+)
+    {
+    BentleyStatus status = BentleyStatus::ERROR;
+    Dgn::SpatialLocationModelPtr subModel = GetSurfacesModel ();
+
+    if (subModel.IsValid ())
+        {
+        status = BentleyStatus::SUCCESS;
+
+        //not putting into same method yet.. will do as GridAxis element is introduced.
+        GridPlanarSurfacePtr lastGridPlane = nullptr;
+        DPlane3d planeLast;
+        for (CurveVectorPtr gridPlaneGeom : surfaces)
+            {
+            Transform localToWorld, worldToLocal;
+            DRange3d range;
+            gridPlaneGeom->IsPlanar (localToWorld, worldToLocal, range);
+            DPlane3d geomPlane;
+            bsiTransform_getOriginAndVectors (&localToWorld, &geomPlane.origin, NULL, NULL, &geomPlane.normal);
+
+            if (!DoubleOps::AlmostEqualFraction (abs (geomPlane.normal.z), 1.0))
+                return BentleyStatus::ERROR;   //if the Z direction is not 1, fail
+
+            double elevation = geomPlane.origin.z;
+
+            Transform negatedElev = Transform::From(0.0, 0.0, -elevation);
+
+            CurveVectorPtr surface = gridPlaneGeom->Clone (negatedElev);
+
+            ElevationGridSurface::CreateParams params (*subModel, gridAxis, *surface, elevation);
+            ElevationGridSurfacePtr gridPlane = ElevationGridSurface::Create (params);
+            BuildingLocks_LockElementForOperation (*gridPlane, BeSQLite::DbOpcode::Insert, "Inserting ElevationSurface");
+            gridPlane->Insert ();
+            DPlane3d planeThis;
+            planeThis = gridPlane->GetPlane ();
+            if (lastGridPlane.IsValid () && createDimensions)
+                {
+                DimensionHandler::Insert(GetDgnDb(), lastGridPlane->GetElementId(), gridPlane->GetElementId(), 0, 0, planeThis.normal, planeLast.Evaluate(planeThis.origin));
+                }
+            planeLast = planeThis;
+            lastGridPlane = gridPlane;
+            }
+        }
+    return status;
+    }
+/*---------------------------------------------------------------------------------**//**
+* @bsimethod                                    Jonas.Valiunas                  12/2017
++---------------+---------------+---------------+---------------+---------------+------*/
+ElevationGridPtr        ElevationGrid::CreateAndInsertWithSurfaces
+(
+CreateParams const& params,
+bvector<CurveVectorPtr> const& surfaces,
+bool createDimensions
+)
+    {
+    if (BentleyStatus::SUCCESS != ValidateSurfaces (surfaces))
+        return nullptr;
+
+    ElevationGridPtr thisGrid = ElevationGrid::CreateAndInsert (params);
+    
+    if (BentleyStatus::SUCCESS != thisGrid->CreateElevationGridPlanes (surfaces, *thisGrid->GetAxis(), createDimensions))
+        BeAssert (!"error inserting gridSurfaces into elevation grid..");
+    return thisGrid;
+    }
+/*---------------------------------------------------------------------------------**//**
+* @bsimethod                                    Jonas.Valiunas                  03/2018
++---------------+---------------+---------------+---------------+---------------+------*/
+ElevationGridPtr        ElevationGrid::CreateAndInsert
+(
+CreateParams const& params
+)
+    {
+    ElevationGridPtr thisGrid = new ElevationGrid (params);
+
+    BuildingLocks_LockElementForOperation (*thisGrid, BeSQLite::DbOpcode::Insert, "Inserting elevation grid");
+    if (!thisGrid->Insert ().IsValid ())
+        return nullptr;
+
+    Dgn::DefinitionModelCR defModel = thisGrid->GetDgnDb ().GetDictionaryModel ();
+
+    GeneralGridAxisPtr horizontalAxis = GeneralGridAxis::CreateAndInsert(defModel, *thisGrid);
+
+    return thisGrid;
+    }
+
+/*---------------------------------------------------------------------------------**//**
+* @bsimethod                                    Jonas.Valiunas                  12/2017
++---------------+---------------+---------------+---------------+---------------+------*/
+void                            ElevationGrid::SetDefaultSurface2d
+(
+CurveVectorPtr surface
+)
+    {
+    if (!surface.IsValid())
+        return;
+    Transform localToWorld, worldToLocal;
+    DRange3d range;
+    surface->IsPlanar (localToWorld, worldToLocal, range);
+    DPlane3d surfacePlane;
+    bsiTransform_getOriginAndVectors (&localToWorld, &surfacePlane.origin, NULL, NULL, &surfacePlane.normal);
+
+    if (!DoubleOps::AlmostEqualFraction (surfacePlane.origin.z, 0.0) ||
+        !DoubleOps::AlmostEqualFraction (abs (surfacePlane.normal.z), 1.0)) //must be a zero Z plane
+        return;
+
+    IGeometryPtr geometryPtr = IGeometry::Create (surface);
+
+    ECN::ECValue surface2dValue;
+    surface2dValue.SetIGeometry (*geometryPtr);
+
+    SetPropertyValue (prop_DefaultSurface2d(), surface2dValue);
+    }
+
+
+/*---------------------------------------------------------------------------------**//**
+* @bsimethod                                    Jonas.Valiunas                  12/2017
++---------------+---------------+---------------+---------------+---------------+------*/
+CurveVectorPtr                   ElevationGrid::GetDefaultSurface2d
+(
+) const
+    {
+    ECN::ECValue surface2dValue;
+
+    GetPropertyValue (surface2dValue, prop_DefaultSurface2d ());
+
+    IGeometryPtr geometryPtr = surface2dValue.GetIGeometry ();
+    if (!geometryPtr.IsValid ())
+        return nullptr;
+
+    CurveVectorPtr surface = geometryPtr->GetAsCurveVector ();
+
+    return surface;
+    }
+
+/*---------------------------------------------------------------------------------**//**
+* @bsimethod                                    Jonas.Valiunas                  02/2018
++---------------+---------------+---------------+---------------+---------------+------*/
+GridAxisCPtr                    ElevationGrid::GetAxis
+(
+) const
+    {
+    return GetDgnDb().Elements().Get<GridAxis>((*MakeAxesIterator().begin()).GetElementId());
+    }
+
+END_GRIDS_NAMESPACE
+