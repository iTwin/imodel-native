/*--------------------------------------------------------------------------------------+
|
|     $Source: Grids/Elements/PublicApi/SketchGridPortion.h $
|
|  $Copyright: (c) 2017 Bentley Systems, Incorporated. All rights reserved. $
|
+--------------------------------------------------------------------------------------*/
#pragma once

#include <Bentley/Heapzone.h>
#include <DgnPlatform/Render.h>
#include <DgnPlatform/ClipPrimitive.h>
#include <DgnPlatform/DgnElement.h>
#include <Grids/gridsApi.h>

BEGIN_GRIDS_NAMESPACE

//=======================================================================================
//! Physical building element
//=======================================================================================
struct EXPORT_VTABLE_ATTRIBUTE SketchGrid : PlanGrid
{
    DGNELEMENT_DECLARE_MEMBERS (GRIDS_CLASS_SketchGrid, PlanGrid);

protected:
    explicit GRIDELEMENTS_EXPORT SketchGrid (T_Super::CreateParams const& params);
    friend struct SketchGridHandler;

public:
    DECLARE_GRIDS_ELEMENT_BASE_METHODS (SketchGrid, GRIDELEMENTS_EXPORT)

    //---------------------------------------------------------------------------------------
    // Creation
    //---------------------------------------------------------------------------------------
    //! Creates an empty sketch grid
    //! @param[in]  model   model for the radialgridportion
    //! @return             sketch grid
<<<<<<< HEAD
    GRIDELEMENTS_EXPORT static SketchGridPtr Create (Dgn::DgnModelCR model, DVec3d normal, Utf8CP name);
    };
=======
    GRIDELEMENTS_EXPORT static SketchGridPtr Create (Dgn::DgnModelCR model, Utf8CP name);

    //---------------------------------------------------------------------------------------
    // Queries
    //---------------------------------------------------------------------------------------
    //! Returns a sketch grid portion with given parent element and name
    //! @param[in]  db          db to try get sketch grid portion from
    //! @param[in]  parentId    id of parent element for grid portion
    //! @param[in]  gridName    name for grid portion
    //! @return                 if grid portion is found, returns a ptr to it
    //!                         else nullptr is returned
    GRIDELEMENTS_EXPORT static SketchGridPtr TryGet(Dgn::DgnDbR db, Dgn::DgnElementId parentId, Utf8CP gridName);
};
>>>>>>> 615f8ebb

END_GRIDS_NAMESPACE<|MERGE_RESOLUTION|>--- conflicted
+++ resolved
@@ -1,57 +1,41 @@
-/*--------------------------------------------------------------------------------------+
-|
-|     $Source: Grids/Elements/PublicApi/SketchGridPortion.h $
-|
-|  $Copyright: (c) 2017 Bentley Systems, Incorporated. All rights reserved. $
-|
-+--------------------------------------------------------------------------------------*/
-#pragma once
-
-#include <Bentley/Heapzone.h>
-#include <DgnPlatform/Render.h>
-#include <DgnPlatform/ClipPrimitive.h>
-#include <DgnPlatform/DgnElement.h>
-#include <Grids/gridsApi.h>
-
-BEGIN_GRIDS_NAMESPACE
-
-//=======================================================================================
-//! Physical building element
-//=======================================================================================
-struct EXPORT_VTABLE_ATTRIBUTE SketchGrid : PlanGrid
-{
-    DGNELEMENT_DECLARE_MEMBERS (GRIDS_CLASS_SketchGrid, PlanGrid);
-
-protected:
-    explicit GRIDELEMENTS_EXPORT SketchGrid (T_Super::CreateParams const& params);
-    friend struct SketchGridHandler;
-
-public:
-    DECLARE_GRIDS_ELEMENT_BASE_METHODS (SketchGrid, GRIDELEMENTS_EXPORT)
-
-    //---------------------------------------------------------------------------------------
-    // Creation
-    //---------------------------------------------------------------------------------------
-    //! Creates an empty sketch grid
-    //! @param[in]  model   model for the radialgridportion
-    //! @return             sketch grid
-<<<<<<< HEAD
-    GRIDELEMENTS_EXPORT static SketchGridPtr Create (Dgn::DgnModelCR model, DVec3d normal, Utf8CP name);
-    };
-=======
-    GRIDELEMENTS_EXPORT static SketchGridPtr Create (Dgn::DgnModelCR model, Utf8CP name);
-
-    //---------------------------------------------------------------------------------------
-    // Queries
-    //---------------------------------------------------------------------------------------
-    //! Returns a sketch grid portion with given parent element and name
-    //! @param[in]  db          db to try get sketch grid portion from
-    //! @param[in]  parentId    id of parent element for grid portion
-    //! @param[in]  gridName    name for grid portion
-    //! @return                 if grid portion is found, returns a ptr to it
-    //!                         else nullptr is returned
-    GRIDELEMENTS_EXPORT static SketchGridPtr TryGet(Dgn::DgnDbR db, Dgn::DgnElementId parentId, Utf8CP gridName);
-};
->>>>>>> 615f8ebb
-
+/*--------------------------------------------------------------------------------------+
+|
+|     $Source: Grids/Elements/PublicApi/SketchGridPortion.h $
+|
+|  $Copyright: (c) 2017 Bentley Systems, Incorporated. All rights reserved. $
+|
++--------------------------------------------------------------------------------------*/
+#pragma once
+
+#include <Bentley/Heapzone.h>
+#include <DgnPlatform/Render.h>
+#include <DgnPlatform/ClipPrimitive.h>
+#include <DgnPlatform/DgnElement.h>
+#include <Grids/gridsApi.h>
+
+BEGIN_GRIDS_NAMESPACE
+
+//=======================================================================================
+//! Physical building element
+//=======================================================================================
+struct EXPORT_VTABLE_ATTRIBUTE SketchGrid : PlanGrid
+{
+    DGNELEMENT_DECLARE_MEMBERS (GRIDS_CLASS_SketchGrid, PlanGrid);
+
+protected:
+    explicit GRIDELEMENTS_EXPORT SketchGrid (T_Super::CreateParams const& params);
+    friend struct SketchGridHandler;
+
+public:
+    DECLARE_GRIDS_ELEMENT_BASE_METHODS (SketchGrid, GRIDELEMENTS_EXPORT)
+
+    //---------------------------------------------------------------------------------------
+    // Creation
+    //---------------------------------------------------------------------------------------
+    //! Creates an empty sketch grid
+    //! @param[in]  model   model for the radialgridportion
+    //! @return             sketch grid
+    GRIDELEMENTS_EXPORT static SketchGridPtr Create (Dgn::DgnModelCR model, Utf8CP name);
+    };
+
 END_GRIDS_NAMESPACE