--- conflicted
+++ resolved
@@ -1,52 +1,48 @@
-/*--------------------------------------------------------------------------------------+
-|
-|     $Source: Grids/Elements/PublicApi/SketchGridPortion.h $
-|
-|  $Copyright: (c) 2017 Bentley Systems, Incorporated. All rights reserved. $
-|
-+--------------------------------------------------------------------------------------*/
-#pragma once
-
-#include <Bentley/Heapzone.h>
-#include <DgnPlatform/Render.h>
-#include <DgnPlatform/ClipPrimitive.h>
-#include <DgnPlatform/DgnElement.h>
-#include <Grids/gridsApi.h>
-
-BEGIN_GRIDS_NAMESPACE
-
-//=======================================================================================
-//! Physical building element
-//=======================================================================================
-struct EXPORT_VTABLE_ATTRIBUTE SketchGridPortion : GridPortion
-{
-    DGNELEMENT_DECLARE_MEMBERS (GRIDS_CLASS_SketchGridPortion, GridPortion);
-
-protected:
-    explicit GRIDELEMENTS_EXPORT SketchGridPortion (T_Super::CreateParams const& params);
-    explicit GRIDELEMENTS_EXPORT SketchGridPortion (T_Super::CreateParams const& params, DVec3d normal);
-    friend struct SketchGridPortionHandler;
-
-public:
-    DECLARE_GRIDS_ELEMENT_BASE_METHODS (SketchGridPortion, GRIDELEMENTS_EXPORT)
-
-    //! Creates an empty sketch grid
-    //! @param[in]  model   model for the radialgridportion
-    //! @param[in]  normal  perpendicularity plane of this Grid
-    //! @return             sketch grid
-    GRIDELEMENTS_EXPORT static SketchGridPortionPtr Create (Dgn::DgnModelCR model, DVec3d normal, Utf8CP name);
-
-    //! Creates an empty sketch axis
-    //! @param[in]  gridSurface   gridSurfacel for the sketchgridportion
-    //! @return             SUCCESS if successful
-<<<<<<< HEAD
-    GRIDELEMENTS_EXPORT         BentleyStatus AddGridAxis (GridAxisPtr gridAxis);
-=======
-    GRIDELEMENTS_EXPORT         BentleyStatus AddGridSurface (GridSurfacePtr gridSurface);
-
-    //! Returns a sketch grid portion with given parent element and name
-    GRIDELEMENTS_EXPORT static SketchGridPortionPtr TryGet(Dgn::DgnDbR db, Dgn::DgnElementId parentId, Utf8CP gridName);
->>>>>>> 07e77601
-};
-
+/*--------------------------------------------------------------------------------------+
+|
+|     $Source: Grids/Elements/PublicApi/SketchGridPortion.h $
+|
+|  $Copyright: (c) 2017 Bentley Systems, Incorporated. All rights reserved. $
+|
++--------------------------------------------------------------------------------------*/
+#pragma once
+
+#include <Bentley/Heapzone.h>
+#include <DgnPlatform/Render.h>
+#include <DgnPlatform/ClipPrimitive.h>
+#include <DgnPlatform/DgnElement.h>
+#include <Grids/gridsApi.h>
+
+BEGIN_GRIDS_NAMESPACE
+
+//=======================================================================================
+//! Physical building element
+//=======================================================================================
+struct EXPORT_VTABLE_ATTRIBUTE SketchGridPortion : GridPortion
+{
+    DGNELEMENT_DECLARE_MEMBERS (GRIDS_CLASS_SketchGridPortion, GridPortion);
+
+protected:
+    explicit GRIDELEMENTS_EXPORT SketchGridPortion (T_Super::CreateParams const& params);
+    explicit GRIDELEMENTS_EXPORT SketchGridPortion (T_Super::CreateParams const& params, DVec3d normal);
+    friend struct SketchGridPortionHandler;
+
+public:
+    DECLARE_GRIDS_ELEMENT_BASE_METHODS (SketchGridPortion, GRIDELEMENTS_EXPORT)
+
+    //! Creates an empty sketch grid
+    //! @param[in]  model   model for the radialgridportion
+    //! @param[in]  normal  perpendicularity plane of this Grid
+    //! @return             sketch grid
+    GRIDELEMENTS_EXPORT static SketchGridPortionPtr Create (Dgn::DgnModelCR model, DVec3d normal, Utf8CP name);
+
+    //! Creates an empty sketch axis
+    //! @param[in]  gridSurface   gridSurfacel for the sketchgridportion
+    //! @return             SUCCESS if successful
+    GRIDELEMENTS_EXPORT         BentleyStatus AddGridAxis (GridAxisPtr gridAxis);
+
+    //! Returns a sketch grid portion with given parent element and name
+    GRIDELEMENTS_EXPORT static SketchGridPortionPtr TryGet(Dgn::DgnDbR db, Dgn::DgnElementId parentId, Utf8CP gridName);
+};
+
 END_GRIDS_NAMESPACE