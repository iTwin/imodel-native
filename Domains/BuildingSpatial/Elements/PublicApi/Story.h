--- conflicted
+++ resolved
@@ -1,26 +1,21 @@
-/*--------------------------------------------------------------------------------------+
-|
-<<<<<<< HEAD
-|     $Source: Elements/PublicApi/Story.h $
-|
-|  $Copyright: (c) 2019 Bentley Systems, Incorporated. All rights reserved. $
-=======
-|  Copyright (c) Bentley Systems, Incorporated. All rights reserved.
->>>>>>> 56aa873c
-|
-+--------------------------------------------------------------------------------------*/
-#pragma once
-
-#include <BuildingSpatial/Domain/BuildingSpatialMacros.h>
-#include <SpatialComposition/Elements/SpatialCompositionElementsApi.h>
-
-BEGIN_BUILDINGSPATIAL_NAMESPACE
-
-struct Story : SPATIALCOMPOSITION_NAMESPACE_NAME::CompositeVolume
-    {
-    typedef SPATIALCOMPOSITION_NAMESPACE_NAME::CompositeVolume T_Super;
-    protected:
-        explicit Story(CreateParams const& params) : T_Super(params) {}
-    };
-
+/*--------------------------------------------------------------------------------------+
+|
+|  Copyright (c) Bentley Systems, Incorporated. All rights reserved.
+|
+|
++--------------------------------------------------------------------------------------*/
+#pragma once
+
+#include <BuildingSpatial/Domain/BuildingSpatialMacros.h>
+#include <SpatialComposition/Elements/SpatialCompositionElementsApi.h>
+
+BEGIN_BUILDINGSPATIAL_NAMESPACE
+
+struct Story : SPATIALCOMPOSITION_NAMESPACE_NAME::CompositeVolume
+    {
+    typedef SPATIALCOMPOSITION_NAMESPACE_NAME::CompositeVolume T_Super;
+    protected:
+        explicit Story(CreateParams const& params) : T_Super(params) {}
+    };
+
 END_BUILDINGSPATIAL_NAMESPACE