--- conflicted
+++ resolved
@@ -1,73 +1,64 @@
-/*--------------------------------------------------------------------------------------+
-|
-<<<<<<< HEAD
-|     $Source: Elements/Building.cpp $
-|
-|  $Copyright: (c) 2019 Bentley Systems, Incorporated. All rights reserved. $
-|
-+--------------------------------------------------------------------------------------*/
-#include "PublicApi/Building.h"
-#include <BuildingShared/BuildingSharedApi.h>
-
-USING_NAMESPACE_BUILDING_SHARED
-=======
-|  Copyright (c) Bentley Systems, Incorporated. All rights reserved.
-|
-+--------------------------------------------------------------------------------------*/
-#include <BuildingSpatial/Domain/BuildingSpatialMacros.h>
-#include <BuildingSpatial/Elements/Building.h>
->>>>>>> 56aa873c
-
-BEGIN_BUILDINGSPATIAL_NAMESPACE
-
-//--------------------------------------------------------------------------------------
-// @bsimethod                                    Elonas.Seviakovas               04/2019
-//---------------+---------------+---------------+---------------+---------------+------
-Dgn::Render::GeometryParams Building::_CreateGeometryParameters()
-    {
-    Dgn::Render::GeometryParams parameters(Dgn::SpatialCategory::QueryCategoryId(GetModel()->GetDgnDb().GetDictionaryModel(), BUILDINGSPATIAL_CATEGORY_CODE_Building));
-
-    return parameters;
-    }
-
-/*---------------------------------------------------------------------------------**//**
-* @bsimethod                                    Joana.Smitaite                  11/2018
-+---------------+---------------+---------------+---------------+---------------+------*/
-
-Dgn::DgnClassId Building::QueryClassId(Dgn::DgnDbR db)
-    {
-    return Dgn::DgnClassId(db.Schemas().GetClassId(BUILDINGSPATIAL_SCHEMA_NAME, BUILDINGSPATIAL_CLASS_Building));
-    }
-
-/*---------------------------------------------------------------------------------**//**
-* @bsimethod                                    Joana.Smitaite                  11/2018
-+---------------+---------------+---------------+---------------+---------------+------*/
-BuildingPtr Building::Create (Dgn::DgnModelCR model)
-    { 
-    Dgn::DictionaryModelR dictionaryModel = model.GetDgnDb ().GetDictionaryModel ();
-    Dgn::DgnCategoryId categoryId = Dgn::SpatialCategory::QueryCategoryId (dictionaryModel, BUILDINGSPATIAL_CATEGORY_CODE_Building);
-
-    if (!categoryId.IsValid ())
-        return nullptr;
-
-    Dgn::DgnClassId classId = QueryClassId(model.GetDgnDb());
-    Dgn::GeometricElement3d::CreateParams createParams (model.GetDgnDb (), model.GetModelId (), classId, categoryId);
-    
-    return new Building (createParams);
-    }
-
-//--------------------------------------------------------------------------------------
-// @bsimethod                                    Elonas.Seviakovas               04/2019
-//---------------+---------------+---------------+---------------+---------------+------
-bool Building::SetFootprintShape
-(
-    CurveVectorCPtr curveVector,
-    bool updatePlacementOrigin
-)
-    {
-    Dgn::Render::GeometryParams geometryParameters = _CreateGeometryParameters();
-
-    return DgnGeometryUtils::UpdateExtrusionGeometry(*this, &geometryParameters, Dgn::DgnSubCategoryId(), curveVector, updatePlacementOrigin);
-    }
-
-END_BUILDINGSPATIAL_NAMESPACE
+/*--------------------------------------------------------------------------------------+
+|
+|  Copyright (c) Bentley Systems, Incorporated. All rights reserved.
+|
+|
++--------------------------------------------------------------------------------------*/
+#include "PublicApi/Building.h"
+#include <BuildingShared/BuildingSharedApi.h>
+
+USING_NAMESPACE_BUILDING_SHARED
+
+BEGIN_BUILDINGSPATIAL_NAMESPACE
+
+//--------------------------------------------------------------------------------------
+// @bsimethod                                    Elonas.Seviakovas               04/2019
+//---------------+---------------+---------------+---------------+---------------+------
+Dgn::Render::GeometryParams Building::_CreateGeometryParameters()
+    {
+    Dgn::Render::GeometryParams parameters(Dgn::SpatialCategory::QueryCategoryId(GetModel()->GetDgnDb().GetDictionaryModel(), BUILDINGSPATIAL_CATEGORY_CODE_Building));
+
+    return parameters;
+    }
+
+/*---------------------------------------------------------------------------------**//**
+* @bsimethod                                    Joana.Smitaite                  11/2018
++---------------+---------------+---------------+---------------+---------------+------*/
+
+Dgn::DgnClassId Building::QueryClassId(Dgn::DgnDbR db)
+    {
+    return Dgn::DgnClassId(db.Schemas().GetClassId(BUILDINGSPATIAL_SCHEMA_NAME, BUILDINGSPATIAL_CLASS_Building));
+    }
+
+/*---------------------------------------------------------------------------------**//**
+* @bsimethod                                    Joana.Smitaite                  11/2018
++---------------+---------------+---------------+---------------+---------------+------*/
+BuildingPtr Building::Create (Dgn::DgnModelCR model)
+    { 
+    Dgn::DictionaryModelR dictionaryModel = model.GetDgnDb ().GetDictionaryModel ();
+    Dgn::DgnCategoryId categoryId = Dgn::SpatialCategory::QueryCategoryId (dictionaryModel, BUILDINGSPATIAL_CATEGORY_CODE_Building);
+
+    if (!categoryId.IsValid ())
+        return nullptr;
+
+    Dgn::DgnClassId classId = QueryClassId(model.GetDgnDb());
+    Dgn::GeometricElement3d::CreateParams createParams (model.GetDgnDb (), model.GetModelId (), classId, categoryId);
+    
+    return new Building (createParams);
+    }
+
+//--------------------------------------------------------------------------------------
+// @bsimethod                                    Elonas.Seviakovas               04/2019
+//---------------+---------------+---------------+---------------+---------------+------
+bool Building::SetFootprintShape
+(
+    CurveVectorCPtr curveVector,
+    bool updatePlacementOrigin
+)
+    {
+    Dgn::Render::GeometryParams geometryParameters = _CreateGeometryParameters();
+
+    return DgnGeometryUtils::UpdateExtrusionGeometry(*this, &geometryParameters, Dgn::DgnSubCategoryId(), curveVector, updatePlacementOrigin);
+    }
+
+END_BUILDINGSPATIAL_NAMESPACE