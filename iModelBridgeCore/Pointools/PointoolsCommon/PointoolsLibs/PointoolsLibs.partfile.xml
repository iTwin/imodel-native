--- conflicted
+++ resolved
@@ -1,520 +1,516 @@
-<?xml version="1.0" encoding="utf-8"?>
-
-<!-- 
-********************************************************************************************************
-* Copyright: (c) 2015 Bentley Systems, Incorporated. All rights reserved.
-*
-* Main PointoolsLibs Build (VS2005 and VS2012)
-*
-* Author: Lee Bull
-*
-******************************************************************************************************** 
--->
-
-<BuildContext xmlns:xsi="http://www.w3.org/2001/XMLSchema-instance" xsi:noNamespaceSchemaLocation="../build/PartFile.xsd">
-
-  <Part Name="PointoolsLibs">
-
-    <SubPart PartName="PointoolsLibs_VS2005"/>
-    <SubPart PartName="PointoolsLibs_VS2012"/>
-
-    <Bindings>
-      <VendorAPI Domain="Dummy"/>
-      <Libs>
-      </Libs>
-    </Bindings>
-
-
-  </Part>
-
-<!--
-  ********************************************************************************************************
-  * PointoolsLibs VS2012 Parts
-  ********************************************************************************************************
--->
-  <Part Name="PointoolsLibs_VS2012" BMakeOptions="+dPOINTOOLS_BUILD_USING_VS2012=1">
-    <SubPart PartName="PointoolsLibsVortex_VS2012" Repository="PointoolsLibs"/>
-    <SubPart PartName="PointoolsLibsIO_VS2012" Repository="PointoolsLibs"/>
-  </Part>
-
-<!--
-  ********************************************************************************************************
-  * Pointools Common VS2012 Parts
-  ********************************************************************************************************
--->
-
-  <Part Name="PointoolsLibsCommon_VS2012" BMakeOptions="+dPOINTOOLS_BUILD_USING_VS2012=1">
-    <SubPart PartName="Boost_1_4_3_VS2012" Repository="PointoolsLibs"/>  
-    <SubPart PartName="Boost_1_5_7_VS2012" Repository="PointoolsLibs"/>
-    <SubPart PartName="GL_VS2012" Repository="PointoolsLibs"/>
-    <SubPart PartName="GLEW_VS2012" Repository="PointoolsLibs"/>
-    <SubPart PartName="ttl" PartFile="ttl" Repository="libsrc-ttl"/>
-    <SubPart PartName="wildmagic_VS2012" PartFile="wildmagic" Repository="libsrc-geometrictools"/>
-  </Part>
-
-  
-  <Part Name="BoostHeaders_1_4_3" BMakeFile="PointoolsLibsCommon/Boost_1_4_3/BoostHeaders_1_4_3.mke" BMakeOptions="+dPOINTOOLS_BUILD_USING_VS2012=1">
-    <RequiredRepository>Bsibin-Boostheaders</RequiredRepository>
-  </Part>
-
-                                                                                                  <!-- This boost headers places includes in subfolder Boost_1_4_3 to avoid clashes with other versions -->
-  <Part Name="Boost_1_4_3_VS2012" BMakeFile="PointoolsLibsCommon/Boost_1_4_3/Boost_1_4_3.mke" BMakeOptions="+dPOINTOOLS_BUILD_USING_VS2012=1">
-    <SubPart PartName="BoostHeaders_1_4_3"/>
-  </Part>
-  
-  <Part Name="BoostHeaders_1_5_7_VS2012" BMakeFile="PointoolsLibsCommon/Boost_1_5_7/BoostHeaders_1_5_7.mke" BMakeOptions="+dPOINTOOLS_BUILD_USING_VS2012=1">
-    <RequiredRepository>BoostHeaders_1.57</RequiredRepository>
-  </Part>
-
-                                                                                                  <!-- This boost headers places includes in subfolder Boost_1_5_7 to avoid clashes with other versions -->
-  <Part Name="Boost_1_5_7_VS2012" BMakeOptions="+dPOINTOOLS_BUILD_USING_VS2012=1">
-    <SubPart PartName="BoostHeaders_1_5_7_VS2012"/>    
-    <SubPart PartName="BoostStaticLibraries" PartFile="BoostLib_1_57" Repository="BoostLibs_1.57"/>
-  </Part>
-  
-<!--  
-  <Part Name="Boost_1_5_7_VS2012" BMakeFile="PointoolsLibsCommon/Boost_1_5_7/Boost_1_5_7.mke" BMakeOptions="+dPOINTOOLS_BUILD_USING_VS2012=1">
-    <SubPart PartName="BoostHeaders_1_5_7_VS2012"/>    
-  </Part>
--->  
-
-  <Part Name="GL_VS2012" BMakeFile="PointoolsLibsCommon/GL/GL.mke" BMakeOptions="+dPOINTOOLS_BUILD_USING_VS2012=1">
-  </Part>
-
-  <Part Name="GLEW_VS2012" BMakeFile="PointoolsLibsCommon/GLEW/GLEW.mke" BMakeOptions="+dPOINTOOLS_BUILD_USING_VS2012=1">
-  </Part>
-
-  <Part Name="TTL_VS2012" BMakeFile="PointoolsLibsCommon/TTL/TTL.mke" BMakeOptions="+dPOINTOOLS_BUILD_USING_VS2012=1">
-  </Part>
-
-  <Part Name="WildMagic4_VS2012" BMakeFile="PointoolsLibsCommon/WildMagic4/WildMagic4.mke" BMakeOptions="+dPOINTOOLS_BUILD_USING_VS2012=1">
-  </Part>
-
-  
-  <!--
-  ********************************************************************************************************
-  * Pointools Libs VS2012 Parts
-  ********************************************************************************************************
--->
-
-  <Part Name="PointoolsLibsVortex_VS2012">
-    <SubPart PartName="PointoolsLibsCommon_VS2012" Repository="PointoolsLibs"/>
-    <SubPart PartName="GLUI_VS2012" Repository="PointoolsLibs"/>
-    <SubPart PartName="FastDelegate_VS2012" Repository="PointoolsLibs"/>
-    <SubPart PartName="Loki_VS2012" Repository="PointoolsLibs"/>
-    <SubPart PartName="SCZ_Compress_VS2012" PartFile="scz_compress" Repository="libsrc-scz_compress"/>
-  </Part>
-
-  <Part Name="FreeGlut_VS2012" BMakeFile="PointoolsLibsVortex/FreeGlut/FreeGlut.mke" BMakeOptions="+dPOINTOOLS_BUILD_USING_VS2012=1">
-    <Bindings>
-      <Assemblies ProductDirectoryName="PointoolsAssemblies">
-        Delivery\Freeglut.dll
-      </Assemblies>
-    </Bindings>
-  </Part>
-
-  <Part Name="GLUI_VS2012" BMakeFile="PointoolsLibsVortex/GLUI/GLUI.mke" BMakeOptions="+dPOINTOOLS_BUILD_USING_VS2012=1">
-  </Part>
-
-  <Part Name="FastDelegate_VS2012" BMakeFile="PointoolsLibsVortex/FastDelegate/FastDelegate.mke" BMakeOptions="+dPOINTOOLS_BUILD_USING_VS2012=1">
-  </Part>
-
-  <Part Name="Loki_VS2012" BMakeFile="PointoolsLibsVortex/Loki/Loki.mke" BMakeOptions="+dPOINTOOLS_BUILD_USING_VS2012=1">
-  </Part>
-
-  <Part Name="SCZ_Compress_VS2012" BMakeFile="PointoolsLibsVortex/SCZ_Compress/SCZ_Compress.mke" BMakeOptions="+dPOINTOOLS_BUILD_USING_VS2012=1">
-  </Part>
-
-  <!--
-  ********************************************************************************************************
-  * PointoolsIO Parts
-  ********************************************************************************************************
--->
-
-  <!--  
-  <Part Name="PointoolsLibsIO_VS2012" BMakeFile="PointoolsLibsIO_VS2012.mke" BMakeOptions="+dPOINTOOLS_BUILD_USING_VS2012=1">
--->
-
-  <Part Name="PointoolsLibsIO_VS2012" BMakeOptions="+dPOINTOOLS_BUILD_USING_VS2012=1">
-    <SubPart PartName="PointoolsLibsCommon_VS2012" Repository="PointoolsLibs"/>
-<<<<<<< HEAD
-=======
-    <SubPart PartName="Xerces_3_1_2_XercesLib_VS2012" PartFile="xerces-c-3_1_2" Repository="Libsrc-xerces-c-3.1.2" />
->>>>>>> e6e2f8c4
-    <SubPart PartName="GNOME_LIBXML2_2_9_1_VS2012" Repository="PointoolsLibs"/>
-    <SubPart PartName="GNU_IConv_1_1_4_VS2012" Repository="PointoolsLibs"/>
-    <SubPart PartName="Loki_VS2012" Repository="PointoolsLibs"/>
-    <SubPart PartName="Format_Leica_PTZ_6_0_0_VS2012" Repository="PointoolsLibs"/>
-    <SubPart PartName="libLAS_VS2012" PartFile="liblas" Repository="libsrc-libLAS" />
-    <SubPart PartName="Format_TopconCodec_VS2012" Repository="PointoolsLibs"/>
-    <SubPart PartName="libE57_VS2012" PartFile="libE57" Repository="libsrc-libE57"/>
-    <SubPart PartName="Format_ZF_8_5_0_VS2012" Repository="PointoolsLibs"/>
-    <SubPart PartName="Format_Riegl_RivLib_1_3_2_VS2012" Repository="PointoolsLibs"/>
-    <SubPart PartName="Format_Riegl_RiscanLib_3_5_VS2012" Repository="PointoolsLibs"/>
-    <SubPart PartName="Format_Faro_5_2_0_VS2012" Repository="PointoolsLibs"/>
-  </Part>
-
-      
-  <Part Name="GDAL_1_11_1_VS2012" OnlyPlatforms="x64" BMakeFile="PointoolsLibsIO/GDAL/GDAL_1_11_1.mke" BMakeOptions="+dPOINTOOLS_BUILD_USING_VS2012=1">
-  </Part>
-
-  <Part Name="GNOME_LIBXML2_2_9_1_VS2012" OnlyPlatforms="x64" BMakeFile="PointoolsLibsIO/GNOME/LIBXML2/GNOME_LIBXML2_2_9_1.mke" BMakeOptions="+dPOINTOOLS_BUILD_USING_VS2012=1">
-    <Bindings>
-      <Assemblies ProductDirectoryName="PointoolsAssemblies">
-        Delivery\libxml2.dll
-      </Assemblies>
-    </Bindings>
-  </Part>
-
-
-  <Part Name="GNU_IConv_1_1_4_VS2012" OnlyPlatforms="x64" BMakeFile="PointoolsLibsIO/GNU/IConv/GNU_IConv_1_1_4.mke" BMakeOptions="+dPOINTOOLS_BUILD_USING_VS2012=1">
-    <Bindings>
-      <Assemblies ProductDirectoryName="PointoolsAssemblies">
-        Delivery\libiconv.dll
-      </Assemblies>
-    </Bindings>
-  </Part>
-
-  <Part Name="LibTIFF_3_9_4_VS2012" OnlyPlatforms="x64" BMakeFile="PointoolsLibsIO/LibTIFF/LibTIFF_3_9_4.mke" BMakeOptions="+dPOINTOOLS_BUILD_USING_VS2012=1">
-  </Part>
-
-  <Part Name="LibGeoTIFF_1_3_0_VS2012" OnlyPlatforms="x64" BMakeFile="PointoolsLibsIO/OsGeo/LibGeoTIFF/LibGeoTIFF_1_3_0.mke" BMakeOptions="+dPOINTOOLS_BUILD_USING_VS2012=1">
-  </Part>
-
-  <Part Name="Format_Faro_5_2_0_VS2012" OnlyPlatforms="x64" BMakeFile="PointoolsLibsIO/Formats/Faro/Format_Faro_5_2_0.mke" BMakeOptions="+dPOINTOOLS_BUILD_USING_VS2012=1">
-    <Bindings>
-      <Assemblies ProductDirectoryName="PointoolsAssemblies" ExtractReg="include">
-        Delivery\IQOpen.dll
-      </Assemblies>
-
-      <Assemblies ProductDirectoryName="PointoolsAssemblies" ExtractReg="include">
-        Delivery\FARO.LS.SDK.dll
-      </Assemblies>
-
-      <Assemblies ProductDirectoryName="PointoolsAssemblies" >
-        Delivery\IQBase.dll
-        Delivery\geotifflib.dll
-        Delivery\hasp_act_windows_x64.dll
-        Delivery\hasp_windows_x64_79264.dll
-        Delivery\IQLib.dll
-        Delivery\jsoncpp.dll
-        Delivery\LSBase.dll
-        Delivery\MSPCoordinateConversionService.dll
-        Delivery\opencv_calib3d242.dll
-        Delivery\opencv_core242.dll
-        Delivery\opencv_features2d242.dll
-        Delivery\opencv_flann242.dll
-        Delivery\opencv_imgproc242.dll
-        Delivery\xerces-c_3_1.dll
-      </Assemblies>
-      <Files SubPartDirectory="PointoolsLibs_Faro_5_2_0">
-        Delivery\_tbb.dll
-      </Files>
-
-      <Files BindToWixBuild="true">
-          ComRegistry\IQOpen.dll.wxi
-          ComRegistry\FARO.LS.SDK.dll.wxi
-      </Files>
-    </Bindings>
-  </Part>
-
-  <Part Name="Format_LASZip_2_1_0_VS2012" OnlyPlatforms="x64" BMakeFile="PointoolsLibsIO/Formats/LASZip/Format_LASZip_2_1_0.mke" BMakeOptions="+dPOINTOOLS_BUILD_USING_VS2012=1">
-    <Bindings>
-      <Assemblies ProductDirectoryName="PointoolsAssemblies">
-        Delivery\laszip.dll
-      </Assemblies>
-    </Bindings>
-  </Part>
-
-  <Part Name="Format_Leica_PTZ_6_0_0_VS2012" OnlyPlatforms="x64" BMakeFile="PointoolsLibsIO\Formats\Leica\Format_Leica_PTZ_6_0_0.mke" BMakeOptions="+dPOINTOOLS_BUILD_USING_VS2012=1">
-    <Bindings>
-      <Assemblies ProductDirectoryName="PointoolsAssemblies">
-        Delivery\ptzreader80x64.dll
-      </Assemblies>
-    </Bindings>
-  </Part>
-
-  <Part Name="Format_LibE57_VS2012" OnlyPlatforms="x64" BMakeFile="PointoolsLibsIO/Formats/LibE57/Format_LibE57.mke" BMakeOptions="+dPOINTOOLS_BUILD_USING_VS2012=1">
-  </Part>
-
-  <Part Name="Format_LibLAS_1_8_0_VS2012" OnlyPlatforms="x64" BMakeFile="PointoolsLibsIO\Formats\LibLAS\Format_LibLAS_1_8_0.mke" BMakeOptions="+dPOINTOOLS_BUILD_USING_VS2012=1">                                                                                                  <!-- Specify this PartFile to force Repository Checkout (otherwise it doesn't happen!)-->
-    <SubPart PartName="BoostHeaders_1_5_7_VS2012" Repository="Bsibin-Boostheaders"/>
-  </Part>
-
-  <Part Name="Format_Riegl_RivLib_1_3_2_VS2012" OnlyPlatforms="x64" BMakeFile="PointoolsLibsIO\Formats\Riegl\Format_Riegl_RivLib_1_3_2.mke" BMakeOptions="+dPOINTOOLS_BUILD_USING_VS2012=1">
-    <Bindings>
-      <Assemblies ProductDirectoryName="PointoolsAssemblies">
-        Delivery\scanifc-mt.dll
-      </Assemblies>
-    </Bindings>
-  </Part>
-
-  <Part Name="Format_Riegl_RiscanLib_3_5_VS2012" OnlyPlatforms="x86" BMakeFile="PointoolsLibsIO/Formats/Riegl/Format_Riegl_RiscanLib_3_5.mke" BMakeOptions="+dPOINTOOLS_BUILD_USING_VS2012=1">
-    <Bindings>
-      <Assemblies ProductDirectoryName="PointoolsAssemblies">
-        Delivery\scannermod.dll
-      </Assemblies>
-    </Bindings>
-  </Part>
-
-  <Part Name="Format_TopconCodec_VS2012" OnlyPlatforms="x64" BMakeFile="PointoolsLibsIO/Formats/Topcon/Format_TopconCodec.mke" BMakeOptions="+dPOINTOOLS_BUILD_USING_VS2012=1">
-    <Bindings>
-      <Assemblies ProductDirectoryName="PointoolsAssemblies">
-        Delivery\TopconCodec.dll       
-      </Assemblies>
-    </Bindings>
-  </Part>
-
-  <Part Name="Format_ZF_8_5_0_VS2012" OnlyPlatforms="x64" BMakeFile="PointoolsLibsIO\Formats\ZF\Format_ZF_8_5_0.mke" BMakeOptions="+dPOINTOOLS_BUILD_USING_VS2012=1">
-    <Bindings>
-      <Assemblies ProductDirectoryName="PointoolsAssemblies">
-        Delivery\zfs.dll
-      </Assemblies>
-    </Bindings>
-  </Part>
-
-<!--
-  ********************************************************************************************************
-  * PointoolsLibs VS2005 Parts
-  ********************************************************************************************************
--->
-  <Part Name="PointoolsLibs_VS2005" BMakeOptions="+dPOINTOOLS_BUILD_USING_VS2005=1">
-    <SubPart PartName="PointoolsLibsVortex_2_VS2005" Repository="PointoolsLibs"/>
-    <SubPart PartName="PointoolsLibsIO_2_VS2005" Repository="PointoolsLibs"/>
-  </Part>
-
-<!--
-  ********************************************************************************************************
-  * Pointools Common VS2005 Parts
-  ********************************************************************************************************
--->
-
-  <Part Name="PointoolsLibsCommon_2_VS2005" BMakeOptions="+dPOINTOOLS_BUILD_USING_VS2005=1">
-
-    <SubPart PartName="Boost_1_4_3_VS2005" Repository="PointoolsLibs"/>
-    <SubPart PartName="GL_VS2005" Repository="PointoolsLibs"/>
-    <SubPart PartName="GLEW_VS2005" Repository="PointoolsLibs"/>
-    <SubPart PartName="TTL_VS2005" Repository="PointoolsLibs"/>
-    <SubPart PartName="WildMagic4_VS2005" Repository="PointoolsLibs"/>
-
-  </Part>
-
-  <Part Name="BoostHeaders_1_4_3_VS2005" BMakeFile="PointoolsLibsCommon/VS2005/Boost_1_4_3/BoostHeaders_1_4_3.mke" BMakeOptions="+dPOINTOOLS_BUILD_USING_VS2005=1">
-  </Part>
-
-                                                                                                  <!-- This boost headers places includes in subfolder Boost_1_4_3 to avoid clashes with other versions -->
-  <Part Name="Boost_1_4_3_VS2005" BMakeFile="PointoolsLibsCommon/VS2005/Boost_1_4_3/Boost_1_4_3.mke" BMakeOptions="+dPOINTOOLS_BUILD_USING_VS2005=1">
-                                                                                                  <!-- Specify this PartFile to force Repository Checkout (otherwise it doesn't happen!)-->
-    <SubPart PartName="BoostHeaders_1_4_3_VS2005" PartFile="${SrcRoot}Pointools/PointoolsCommon/PointoolsLibs/PointoolsLibs_VS2005" Repository="Bsibin-Boostheaders"/>
-    
-  </Part>
-
-  <Part Name="GL_VS2005" BMakeFile="PointoolsLibsCommon/VS2005/GL/GL.mke" BMakeOptions="+dPOINTOOLS_BUILD_USING_VS2005=1">
-  </Part>
- 
-  <Part Name="GLEW_VS2005" BMakeFile="PointoolsLibsCommon/VS2005/GLEW/GLEW.mke" BMakeOptions="+dPOINTOOLS_BUILD_USING_VS2005=1">
-  </Part>
-  
-  <Part Name="TTL_VS2005" BMakeFile="PointoolsLibsCommon/VS2005/TTL/TTL.mke" BMakeOptions="+dPOINTOOLS_BUILD_USING_VS2005=1">
-  </Part>
-  
-  <Part Name="WildMagic4_VS2005" BMakeFile="PointoolsLibsCommon/VS2005/WildMagic4/WildMagic4.mke" BMakeOptions="+dPOINTOOLS_BUILD_USING_VS2005=1">
-  </Part>
-  
-<!--
-  ********************************************************************************************************
-  * PointoolsVortexAPI DLL VS2005 Parts
-  ********************************************************************************************************
--->
-
-  <Part Name="PointoolsLibsVortex_2_VS2005" BMakeFile="PointoolsLibsVortex_VS2005.mke" BMakeOptions="+dPOINTOOLS_BUILD_USING_VS2005=1">
-
-    <SubPart PartName="PointoolsLibsCommon_2_VS2005" Repository="PointoolsLibs"/>
-
-    <!-- SubPart PartName="FreeGlut_VS2005" Repository="PointoolsLibs"/ -->
-    <SubPart PartName="GLUI_VS2005" Repository="PointoolsLibs"/>
-    <SubPart PartName="FastDelegate_VS2005" Repository="PointoolsLibs"/>
-    <SubPart PartName="Loki_VS2005" Repository="PointoolsLibs"/>
-    <SubPart PartName="SCZ_Compress_VS2005" Repository="PointoolsLibs"/>
-    
-  </Part>
-  
-  <Part Name="FreeGlut_VS2005" BMakeFile="PointoolsLibsVortex/FreeGlut/FreeGlut.mke" BMakeOptions="+dPOINTOOLS_BUILD_USING_VS2005=1">
-  </Part>
-
-  <Part Name="GLUI_VS2005" BMakeFile="PointoolsLibsVortex/GLUI/GLUI.mke" BMakeOptions="+dPOINTOOLS_BUILD_USING_VS2005=1">
-  </Part>
-
-  <Part Name="FastDelegate_VS2005" BMakeFile="PointoolsLibsVortex/FastDelegate/FastDelegate.mke" BMakeOptions="+dPOINTOOLS_BUILD_USING_VS2005=1">
-  </Part>
-
-  <Part Name="Loki_VS2005" BMakeFile="PointoolsLibsVortex/Loki/Loki.mke" BMakeOptions="+dPOINTOOLS_BUILD_USING_VS2005=1">
-  </Part>
-
-  <Part Name="SCZ_Compress_VS2005" BMakeFile="PointoolsLibsVortex/SCZ_Compress/SCZ_Compress.mke" BMakeOptions="+dPOINTOOLS_BUILD_USING_VS2005=1">
-  </Part>
-
-<!--
-  ********************************************************************************************************
-  * PointoolsIO VS2005 Parts
-  ********************************************************************************************************
--->
-  <Part Name="PointoolsLibsIO_2_VS2005" BMakeOptions="+dPOINTOOLS_BUILD_USING_VS2005=1">
-
-    <SubPart PartName="PointoolsLibsCommon_2_VS2005" Repository="PointoolsLibs"/>
-
-    <!--<SubPart PartName="GNOME_LIBXML2_2_9_1_VS2005" Repository="PointoolsLibs"/>-->
-    <!--<SubPart PartName="GNU_IConv_1_1_4_VS2005" Repository="PointoolsLibs"/>-->
-
-    <SubPart PartName="Xerces_VS2005" Repository="PointoolsLibs"/>
-    <SubPart PartName="GDAL_1_7_2_VS2005" Repository="PointoolsLibs"/>
-    <SubPart PartName="GNOME_XML_VS2005" Repository="PointoolsLibs"/>
-    <SubPart PartName="LibTIFF_3_9_4_VS2005" Repository="PointoolsLibs"/>
-    <SubPart PartName="LibGeoTIFF_1_3_0_VS2005" Repository="PointoolsLibs"/>
-
-    <SubPart PartName="Format_Leica_PTZ_6_0_0_VS2005" Repository="PointoolsLibs"/>
-    <SubPart PartName="Format_LibLAS_1_6_0_VS2005" Repository="PointoolsLibs"/>
-    <!-- <SubPart PartName="Format_LibLAS_1_7_0_VS2005" Repository="PointoolsLibs"/> -->
-    <SubPart PartName="Format_LibLAS_1_8_0_VS2005" Repository="PointoolsLibs"/>
-    <SubPart PartName="Format_LASZip_2_1_0_VS2005" Repository="PointoolsLibs"/>
-    <SubPart PartName="Format_TopconCodec_VS2005" Repository="PointoolsLibs"/>
-    <SubPart PartName="Format_LibE57_VS2005" Repository="PointoolsLibs"/>
-    <SubPart PartName="Format_ZF_8_5_0_VS2005" Repository="PointoolsLibs="/>
-    <SubPart PartName="Format_Riegl_RivLib_1_3_2_VS2005" Repository="PointoolsLibs"/>
-    <SubPart PartName="Format_Riegl_RiscanLib_3_5_VS2005" Repository="PointoolsLibs"/>
-    <SubPart PartName="Format_Faro_5_2_0_VS2005" Repository="PointoolsLibs"/>
-
-  </Part>
-  
-  <Part Name="PointoolsLibsIO_2_32_PODWriter_VS2005" BMakeOptions="+dPOINTOOLS_BUILD_USING_VS2005=1">
-
-    <SubPart PartName="PointoolsLibsCommon_2_VS2005" Repository="PointoolsLibs"/>
-
-  </Part>
-  
-  
-  <Part Name="PointoolsLibsIO_2_32_Ext_VS2005" BMakeOptions="+dPOINTOOLS_BUILD_USING_VS2005=1">
-
-    <SubPart PartName="PointoolsLibsCommon_2_VS2005" Repository="PointoolsLibs"/>
-    <SubPart PartName="GNOME_XML_VS2005" Repository="PointoolsLibs"/>
-    <!-- <SubPart PartName="Xerces_VS2005" Repository="PointoolsLibs"/> -->
-    <SubPart PartName="Format_Riegl_RivLib_1_3_2_VS2005" Repository="PointoolsLibs"/>
-    <SubPart PartName="Format_Riegl_RiscanLib_3_5_VS2005" Repository="PointoolsLibs"/>
-
-  </Part>
-  
-
-  <Part Name="Xerces_VS2005" OnlyPlatforms="x86,x64" BMakeFile="PointoolsLibsIO/Apache/Xerces/Xerces.mke" BMakeOptions="+dPOINTOOLS_BUILD_USING_VS2005=1">
-  </Part>
-
-  <Part Name="GDAL_1_7_2_VS2005" OnlyPlatforms="x86" BMakeFile="PointoolsLibsIO/GDAL/GDAL_1_7_2.mke" BMakeOptions="+dPOINTOOLS_BUILD_USING_VS2005=1">
-  </Part>
-
-  <Part Name="GNOME_XML_VS2005" OnlyPlatforms="x86" BMakeFile="PointoolsLibsIO/GNOME/XML/GNOME_XML.mke" BMakeOptions="+dPOINTOOLS_BUILD_USING_VS2005=1">
-    <Bindings>
-      <Assemblies ProductDirectoryName="PointoolsAssemblies" >
-        Delivery\libxml2.dll
-      </Assemblies>
-
-    </Bindings>
-  </Part>
-  
-  <Part Name="GNU_IConv_1_1_4_VS2005" OnlyPlatforms="x86,x64" BMakeFile="PointoolsLibsIO/GNU/GNU_IConv_1_1_4.mke" BMakeOptions="+dPOINTOOLS_BUILD_USING_VS2005=1">
-    <Bindings>
-      <Assemblies ProductDirectoryName="PointoolsAssemblies">
-        Delivery\libiconv.dll
-      </Assemblies>
-    </Bindings>
-  </Part>
-
-  <Part Name="LibTIFF_3_9_4_VS2005" OnlyPlatforms="x86" BMakeFile="PointoolsLibsIO/LibTIFF/LibTIFF_3_9_4.mke" BMakeOptions="+dPOINTOOLS_BUILD_USING_VS2005=1">
-  </Part>
-
-  <Part Name="LibGeoTIFF_1_3_0_VS2005" OnlyPlatforms="x86,x64" BMakeFile="PointoolsLibsIO/OsGeo/LibGeoTIFF/LibGeoTIFF_1_3_0.mke" BMakeOptions="+dPOINTOOLS_BUILD_USING_VS2005=1">
-  </Part>
-
-  <Part Name="Format_Faro_5_2_0_VS2005" OnlyPlatforms="x86,x64" BMakeFile="PointoolsLibsIO/Formats/Faro/Format_Faro_5_2_0.mke" BMakeOptions="+dPOINTOOLS_BUILD_USING_VS2005=1">
-    <Bindings>
-      <Assemblies ProductDirectoryName="PointoolsAssemblies">
-        Delivery\FARO.LS.SDK.dll
-        Delivery\geotifflib.dll
-        Delivery\hasp_act_windows.dll
-        Delivery\hasp_windows_79264.dll
-        Delivery\IQBase.dll
-        Delivery\IQLib.dll
-        Delivery\IQOpen.dll
-        Delivery\jsoncpp.dll
-        Delivery\LSBase.dll
-        Delivery\MSPCoordinateConversionService.dll
-        Delivery\opencv_calib3d242.dll
-        Delivery\opencv_core242.dll
-        Delivery\opencv_features2d242.dll
-        Delivery\opencv_flann242.dll
-        Delivery\opencv_imgproc242.dll
-        Delivery\xerces-c_3_1.dll
-        Delivery\_tbb.dll
-      </Assemblies>
-    </Bindings>
-  </Part>  
-
-  <Part Name="Format_LASZip_2_1_0_VS2005" OnlyPlatforms="x86" BMakeFile="PointoolsLibsIO/Formats/LASZip/Format_LASZip_2_1_0.mke" BMakeOptions="+dPOINTOOLS_BUILD_USING_VS2005=1">
-    <Bindings>
-      <Assemblies ProductDirectoryName="PointoolsAssemblies">
-        Delivery\laszip.dll
-      </Assemblies>
-    </Bindings>
-  </Part>
-
-  <Part Name="Format_Leica_PTZ_6_0_0_VS2005" OnlyPlatforms="x86,x64" BMakeFile="PointoolsLibsIO\Formats\Leica\Format_Leica_PTZ_6_0_0.mke" BMakeOptions="+dPOINTOOLS_BUILD_USING_VS2005=1">
-    <Bindings>
-      <Assemblies ProductDirectoryName="PointoolsAssemblies">
-        Delivery\ptzreader80.dll
-      </Assemblies>
-    </Bindings>
-  </Part>
-
-  <Part Name="Format_LibE57_VS2005" OnlyPlatforms="x86,x64" BMakeFile="PointoolsLibsIO/Formats/LibE57/Format_LibE57.mke" BMakeOptions="+dPOINTOOLS_BUILD_USING_VS2005=1">
-  </Part>
-
-  <Part Name="Format_LibLAS_1_6_0_VS2005" OnlyPlatforms="x64" BMakeFile="PointoolsLibsIO\Formats\LibLAS\Format_LibLAS_1_6_0.mke" BMakeOptions="+dPOINTOOLS_BUILD_USING_VS2005=1">
-  </Part>
-
-  <Part Name="Format_LibLAS_1_7_0_VS2005" OnlyPlatforms="x86" BMakeFile="PointoolsLibsIO\Formats\LibLAS\Format_LibLAS_1_7_0.mke" BMakeOptions="+dPOINTOOLS_BUILD_USING_VS2005=1">
-  </Part>
-
-  <Part Name="Format_LibLAS_1_8_0_VS2005" OnlyPlatforms="x86" BMakeFile="PointoolsLibsIO\Formats\LibLAS\Format_LibLAS_1_8_0.mke" BMakeOptions="+dPOINTOOLS_BUILD_USING_VS2005=1">
-  </Part>
-
-  <Part Name="Format_Riegl_RivLib_1_3_2_VS2005" OnlyPlatforms="x86" BMakeFile="PointoolsLibsIO\Formats\Riegl\Format_Riegl_RivLib_1_3_2.mke" BMakeOptions="+dPOINTOOLS_BUILD_USING_VS2005=1">
-    <Bindings>
-      <Assemblies ProductDirectoryName="PointoolsAssemblies">
-        Delivery\scanifc-mt.dll
-      </Assemblies>
-    </Bindings>
-  </Part>
-
-  <Part Name="Format_Riegl_RiscanLib_3_5_VS2005" OnlyPlatforms="x86,x64" BMakeFile="PointoolsLibsIO/Formats/Riegl/Format_Riegl_RiscanLib_3_5.mke" BMakeOptions="+dPOINTOOLS_BUILD_USING_VS2005=1">
-    <Bindings>
-      <Assemblies ProductDirectoryName="PointoolsAssemblies" ExtractReg="true">
-        Delivery\scannermod.dll
-      </Assemblies>
-    </Bindings>
-  </Part>
-
-  <Part Name="Format_TopconCodec_VS2005" OnlyPlatforms="x86,x64" BMakeFile="PointoolsLibsIO/Formats/Topcon/Format_TopconCodec.mke" BMakeOptions="+dPOINTOOLS_BUILD_USING_VS2005=1">
-    <Bindings>
-      <Assemblies ProductDirectoryName="PointoolsAssemblies">
-        Delivery\TopconCodec.dll
-      </Assemblies>
-    </Bindings>
-  </Part>
-
-  <Part Name="Format_ZF_8_5_0_VS2005" OnlyPlatforms="x86" BMakeFile="PointoolsLibsIO\Formats\ZF\Format_ZF_8_5_0.mke" BMakeOptions="+dPOINTOOLS_BUILD_USING_VS2005=1">
-    <Bindings>
-      <Assemblies ProductDirectoryName="PointoolsAssemblies">
-          Delivery\zfs.dll
-      </Assemblies>
-    </Bindings>
-  </Part>
-  
-</BuildContext>
+<?xml version="1.0" encoding="utf-8"?>
+
+<!-- 
+********************************************************************************************************
+* Copyright: (c) 2015 Bentley Systems, Incorporated. All rights reserved.
+*
+* Main PointoolsLibs Build (VS2005 and VS2012)
+*
+* Author: Lee Bull
+*
+******************************************************************************************************** 
+-->
+
+<BuildContext xmlns:xsi="http://www.w3.org/2001/XMLSchema-instance" xsi:noNamespaceSchemaLocation="../build/PartFile.xsd">
+
+  <Part Name="PointoolsLibs">
+
+    <SubPart PartName="PointoolsLibs_VS2005"/>
+    <SubPart PartName="PointoolsLibs_VS2012"/>
+
+    <Bindings>
+      <VendorAPI Domain="Dummy"/>
+      <Libs>
+      </Libs>
+    </Bindings>
+
+
+  </Part>
+
+<!--
+  ********************************************************************************************************
+  * PointoolsLibs VS2012 Parts
+  ********************************************************************************************************
+-->
+  <Part Name="PointoolsLibs_VS2012" BMakeOptions="+dPOINTOOLS_BUILD_USING_VS2012=1">
+    <SubPart PartName="PointoolsLibsVortex_VS2012" Repository="PointoolsLibs"/>
+    <SubPart PartName="PointoolsLibsIO_VS2012" Repository="PointoolsLibs"/>
+  </Part>
+
+<!--
+  ********************************************************************************************************
+  * Pointools Common VS2012 Parts
+  ********************************************************************************************************
+-->
+
+  <Part Name="PointoolsLibsCommon_VS2012" BMakeOptions="+dPOINTOOLS_BUILD_USING_VS2012=1">
+    <SubPart PartName="Boost_1_4_3_VS2012" Repository="PointoolsLibs"/>  
+    <SubPart PartName="Boost_1_5_7_VS2012" Repository="PointoolsLibs"/>
+    <SubPart PartName="GL_VS2012" Repository="PointoolsLibs"/>
+    <SubPart PartName="GLEW_VS2012" Repository="PointoolsLibs"/>
+    <SubPart PartName="ttl" PartFile="ttl" Repository="libsrc-ttl"/>
+    <SubPart PartName="wildmagic_VS2012" PartFile="wildmagic" Repository="libsrc-geometrictools"/>
+  </Part>
+
+  
+  <Part Name="BoostHeaders_1_4_3" BMakeFile="PointoolsLibsCommon/Boost_1_4_3/BoostHeaders_1_4_3.mke" BMakeOptions="+dPOINTOOLS_BUILD_USING_VS2012=1">
+    <RequiredRepository>Bsibin-Boostheaders</RequiredRepository>
+  </Part>
+
+                                                                                                  <!-- This boost headers places includes in subfolder Boost_1_4_3 to avoid clashes with other versions -->
+  <Part Name="Boost_1_4_3_VS2012" BMakeFile="PointoolsLibsCommon/Boost_1_4_3/Boost_1_4_3.mke" BMakeOptions="+dPOINTOOLS_BUILD_USING_VS2012=1">
+    <SubPart PartName="BoostHeaders_1_4_3"/>
+  </Part>
+  
+  <Part Name="BoostHeaders_1_5_7_VS2012" BMakeFile="PointoolsLibsCommon/Boost_1_5_7/BoostHeaders_1_5_7.mke" BMakeOptions="+dPOINTOOLS_BUILD_USING_VS2012=1">
+    <RequiredRepository>BoostHeaders_1.57</RequiredRepository>
+  </Part>
+
+                                                                                                  <!-- This boost headers places includes in subfolder Boost_1_5_7 to avoid clashes with other versions -->
+  <Part Name="Boost_1_5_7_VS2012" BMakeOptions="+dPOINTOOLS_BUILD_USING_VS2012=1">
+    <SubPart PartName="BoostHeaders_1_5_7_VS2012"/>    
+    <SubPart PartName="BoostStaticLibraries" PartFile="BoostLib_1_57" Repository="BoostLibs_1.57"/>
+  </Part>
+  
+<!--  
+  <Part Name="Boost_1_5_7_VS2012" BMakeFile="PointoolsLibsCommon/Boost_1_5_7/Boost_1_5_7.mke" BMakeOptions="+dPOINTOOLS_BUILD_USING_VS2012=1">
+    <SubPart PartName="BoostHeaders_1_5_7_VS2012"/>    
+  </Part>
+-->  
+
+  <Part Name="GL_VS2012" BMakeFile="PointoolsLibsCommon/GL/GL.mke" BMakeOptions="+dPOINTOOLS_BUILD_USING_VS2012=1">
+  </Part>
+
+  <Part Name="GLEW_VS2012" BMakeFile="PointoolsLibsCommon/GLEW/GLEW.mke" BMakeOptions="+dPOINTOOLS_BUILD_USING_VS2012=1">
+  </Part>
+
+  <Part Name="TTL_VS2012" BMakeFile="PointoolsLibsCommon/TTL/TTL.mke" BMakeOptions="+dPOINTOOLS_BUILD_USING_VS2012=1">
+  </Part>
+
+  <Part Name="WildMagic4_VS2012" BMakeFile="PointoolsLibsCommon/WildMagic4/WildMagic4.mke" BMakeOptions="+dPOINTOOLS_BUILD_USING_VS2012=1">
+  </Part>
+
+  
+  <!--
+  ********************************************************************************************************
+  * Pointools Libs VS2012 Parts
+  ********************************************************************************************************
+-->
+
+  <Part Name="PointoolsLibsVortex_VS2012">
+    <SubPart PartName="PointoolsLibsCommon_VS2012" Repository="PointoolsLibs"/>
+    <SubPart PartName="GLUI_VS2012" Repository="PointoolsLibs"/>
+    <SubPart PartName="FastDelegate_VS2012" Repository="PointoolsLibs"/>
+    <SubPart PartName="Loki_VS2012" Repository="PointoolsLibs"/>
+    <SubPart PartName="SCZ_Compress_VS2012" PartFile="scz_compress" Repository="libsrc-scz_compress"/>
+  </Part>
+
+  <Part Name="FreeGlut_VS2012" BMakeFile="PointoolsLibsVortex/FreeGlut/FreeGlut.mke" BMakeOptions="+dPOINTOOLS_BUILD_USING_VS2012=1">
+    <Bindings>
+      <Assemblies ProductDirectoryName="PointoolsAssemblies">
+        Delivery\Freeglut.dll
+      </Assemblies>
+    </Bindings>
+  </Part>
+
+  <Part Name="GLUI_VS2012" BMakeFile="PointoolsLibsVortex/GLUI/GLUI.mke" BMakeOptions="+dPOINTOOLS_BUILD_USING_VS2012=1">
+  </Part>
+
+  <Part Name="FastDelegate_VS2012" BMakeFile="PointoolsLibsVortex/FastDelegate/FastDelegate.mke" BMakeOptions="+dPOINTOOLS_BUILD_USING_VS2012=1">
+  </Part>
+
+  <Part Name="Loki_VS2012" BMakeFile="PointoolsLibsVortex/Loki/Loki.mke" BMakeOptions="+dPOINTOOLS_BUILD_USING_VS2012=1">
+  </Part>
+
+  <Part Name="SCZ_Compress_VS2012" BMakeFile="PointoolsLibsVortex/SCZ_Compress/SCZ_Compress.mke" BMakeOptions="+dPOINTOOLS_BUILD_USING_VS2012=1">
+  </Part>
+
+  <!--
+  ********************************************************************************************************
+  * PointoolsIO Parts
+  ********************************************************************************************************
+-->
+
+  <!--  
+  <Part Name="PointoolsLibsIO_VS2012" BMakeFile="PointoolsLibsIO_VS2012.mke" BMakeOptions="+dPOINTOOLS_BUILD_USING_VS2012=1">
+-->
+
+  <Part Name="PointoolsLibsIO_VS2012" BMakeOptions="+dPOINTOOLS_BUILD_USING_VS2012=1">
+    <SubPart PartName="PointoolsLibsCommon_VS2012" Repository="PointoolsLibs"/>
+    <SubPart PartName="GNOME_LIBXML2_2_9_1_VS2012" Repository="PointoolsLibs"/>
+    <SubPart PartName="GNU_IConv_1_1_4_VS2012" Repository="PointoolsLibs"/>
+    <SubPart PartName="Loki_VS2012" Repository="PointoolsLibs"/>
+    <SubPart PartName="Format_Leica_PTZ_6_0_0_VS2012" Repository="PointoolsLibs"/>
+    <SubPart PartName="libLAS_VS2012" PartFile="liblas" Repository="libsrc-libLAS" />
+    <SubPart PartName="Format_TopconCodec_VS2012" Repository="PointoolsLibs"/>
+    <SubPart PartName="libE57_VS2012" PartFile="libE57" Repository="libsrc-libE57"/>
+    <SubPart PartName="Format_ZF_8_5_0_VS2012" Repository="PointoolsLibs"/>
+    <SubPart PartName="Format_Riegl_RivLib_1_3_2_VS2012" Repository="PointoolsLibs"/>
+    <SubPart PartName="Format_Riegl_RiscanLib_3_5_VS2012" Repository="PointoolsLibs"/>
+    <SubPart PartName="Format_Faro_5_2_0_VS2012" Repository="PointoolsLibs"/>
+  </Part>
+
+      
+  <Part Name="GDAL_1_11_1_VS2012" OnlyPlatforms="x64" BMakeFile="PointoolsLibsIO/GDAL/GDAL_1_11_1.mke" BMakeOptions="+dPOINTOOLS_BUILD_USING_VS2012=1">
+  </Part>
+
+  <Part Name="GNOME_LIBXML2_2_9_1_VS2012" OnlyPlatforms="x64" BMakeFile="PointoolsLibsIO/GNOME/LIBXML2/GNOME_LIBXML2_2_9_1.mke" BMakeOptions="+dPOINTOOLS_BUILD_USING_VS2012=1">
+    <Bindings>
+      <Assemblies ProductDirectoryName="PointoolsAssemblies">
+        Delivery\libxml2.dll
+      </Assemblies>
+    </Bindings>
+  </Part>
+
+
+  <Part Name="GNU_IConv_1_1_4_VS2012" OnlyPlatforms="x64" BMakeFile="PointoolsLibsIO/GNU/IConv/GNU_IConv_1_1_4.mke" BMakeOptions="+dPOINTOOLS_BUILD_USING_VS2012=1">
+    <Bindings>
+      <Assemblies ProductDirectoryName="PointoolsAssemblies">
+        Delivery\libiconv.dll
+      </Assemblies>
+    </Bindings>
+  </Part>
+
+  <Part Name="LibTIFF_3_9_4_VS2012" OnlyPlatforms="x64" BMakeFile="PointoolsLibsIO/LibTIFF/LibTIFF_3_9_4.mke" BMakeOptions="+dPOINTOOLS_BUILD_USING_VS2012=1">
+  </Part>
+
+  <Part Name="LibGeoTIFF_1_3_0_VS2012" OnlyPlatforms="x64" BMakeFile="PointoolsLibsIO/OsGeo/LibGeoTIFF/LibGeoTIFF_1_3_0.mke" BMakeOptions="+dPOINTOOLS_BUILD_USING_VS2012=1">
+  </Part>
+
+  <Part Name="Format_Faro_5_2_0_VS2012" OnlyPlatforms="x64" BMakeFile="PointoolsLibsIO/Formats/Faro/Format_Faro_5_2_0.mke" BMakeOptions="+dPOINTOOLS_BUILD_USING_VS2012=1">
+    <Bindings>
+      <Assemblies ProductDirectoryName="PointoolsAssemblies" ExtractReg="include">
+        Delivery\IQOpen.dll
+      </Assemblies>
+
+      <Assemblies ProductDirectoryName="PointoolsAssemblies" ExtractReg="include">
+        Delivery\FARO.LS.SDK.dll
+      </Assemblies>
+
+      <Assemblies ProductDirectoryName="PointoolsAssemblies" >
+        Delivery\IQBase.dll
+        Delivery\geotifflib.dll
+        Delivery\hasp_act_windows_x64.dll
+        Delivery\hasp_windows_x64_79264.dll
+        Delivery\IQLib.dll
+        Delivery\jsoncpp.dll
+        Delivery\LSBase.dll
+        Delivery\MSPCoordinateConversionService.dll
+        Delivery\opencv_calib3d242.dll
+        Delivery\opencv_core242.dll
+        Delivery\opencv_features2d242.dll
+        Delivery\opencv_flann242.dll
+        Delivery\opencv_imgproc242.dll
+        Delivery\xerces-c_3_1.dll
+      </Assemblies>
+      <Files SubPartDirectory="PointoolsLibs_Faro_5_2_0">
+        Delivery\_tbb.dll
+      </Files>
+
+      <Files BindToWixBuild="true">
+          ComRegistry\IQOpen.dll.wxi
+          ComRegistry\FARO.LS.SDK.dll.wxi
+      </Files>
+    </Bindings>
+  </Part>
+
+  <Part Name="Format_LASZip_2_1_0_VS2012" OnlyPlatforms="x64" BMakeFile="PointoolsLibsIO/Formats/LASZip/Format_LASZip_2_1_0.mke" BMakeOptions="+dPOINTOOLS_BUILD_USING_VS2012=1">
+    <Bindings>
+      <Assemblies ProductDirectoryName="PointoolsAssemblies">
+        Delivery\laszip.dll
+      </Assemblies>
+    </Bindings>
+  </Part>
+
+  <Part Name="Format_Leica_PTZ_6_0_0_VS2012" OnlyPlatforms="x64" BMakeFile="PointoolsLibsIO\Formats\Leica\Format_Leica_PTZ_6_0_0.mke" BMakeOptions="+dPOINTOOLS_BUILD_USING_VS2012=1">
+    <Bindings>
+      <Assemblies ProductDirectoryName="PointoolsAssemblies">
+        Delivery\ptzreader80x64.dll
+      </Assemblies>
+    </Bindings>
+  </Part>
+
+  <Part Name="Format_LibE57_VS2012" OnlyPlatforms="x64" BMakeFile="PointoolsLibsIO/Formats/LibE57/Format_LibE57.mke" BMakeOptions="+dPOINTOOLS_BUILD_USING_VS2012=1">
+  </Part>
+
+  <Part Name="Format_LibLAS_1_8_0_VS2012" OnlyPlatforms="x64" BMakeFile="PointoolsLibsIO\Formats\LibLAS\Format_LibLAS_1_8_0.mke" BMakeOptions="+dPOINTOOLS_BUILD_USING_VS2012=1">                                                                                                  <!-- Specify this PartFile to force Repository Checkout (otherwise it doesn't happen!)-->
+    <SubPart PartName="BoostHeaders_1_5_7_VS2012" Repository="Bsibin-Boostheaders"/>
+  </Part>
+
+  <Part Name="Format_Riegl_RivLib_1_3_2_VS2012" OnlyPlatforms="x64" BMakeFile="PointoolsLibsIO\Formats\Riegl\Format_Riegl_RivLib_1_3_2.mke" BMakeOptions="+dPOINTOOLS_BUILD_USING_VS2012=1">
+    <Bindings>
+      <Assemblies ProductDirectoryName="PointoolsAssemblies">
+        Delivery\scanifc-mt.dll
+      </Assemblies>
+    </Bindings>
+  </Part>
+
+  <Part Name="Format_Riegl_RiscanLib_3_5_VS2012" OnlyPlatforms="x86" BMakeFile="PointoolsLibsIO/Formats/Riegl/Format_Riegl_RiscanLib_3_5.mke" BMakeOptions="+dPOINTOOLS_BUILD_USING_VS2012=1">
+    <Bindings>
+      <Assemblies ProductDirectoryName="PointoolsAssemblies">
+        Delivery\scannermod.dll
+      </Assemblies>
+    </Bindings>
+  </Part>
+
+  <Part Name="Format_TopconCodec_VS2012" OnlyPlatforms="x64" BMakeFile="PointoolsLibsIO/Formats/Topcon/Format_TopconCodec.mke" BMakeOptions="+dPOINTOOLS_BUILD_USING_VS2012=1">
+    <Bindings>
+      <Assemblies ProductDirectoryName="PointoolsAssemblies">
+        Delivery\TopconCodec.dll       
+      </Assemblies>
+    </Bindings>
+  </Part>
+
+  <Part Name="Format_ZF_8_5_0_VS2012" OnlyPlatforms="x64" BMakeFile="PointoolsLibsIO\Formats\ZF\Format_ZF_8_5_0.mke" BMakeOptions="+dPOINTOOLS_BUILD_USING_VS2012=1">
+    <Bindings>
+      <Assemblies ProductDirectoryName="PointoolsAssemblies">
+        Delivery\zfs.dll
+      </Assemblies>
+    </Bindings>
+  </Part>
+
+<!--
+  ********************************************************************************************************
+  * PointoolsLibs VS2005 Parts
+  ********************************************************************************************************
+-->
+  <Part Name="PointoolsLibs_VS2005" BMakeOptions="+dPOINTOOLS_BUILD_USING_VS2005=1">
+    <SubPart PartName="PointoolsLibsVortex_2_VS2005" Repository="PointoolsLibs"/>
+    <SubPart PartName="PointoolsLibsIO_2_VS2005" Repository="PointoolsLibs"/>
+  </Part>
+
+<!--
+  ********************************************************************************************************
+  * Pointools Common VS2005 Parts
+  ********************************************************************************************************
+-->
+
+  <Part Name="PointoolsLibsCommon_2_VS2005" BMakeOptions="+dPOINTOOLS_BUILD_USING_VS2005=1">
+
+    <SubPart PartName="Boost_1_4_3_VS2005" Repository="PointoolsLibs"/>
+    <SubPart PartName="GL_VS2005" Repository="PointoolsLibs"/>
+    <SubPart PartName="GLEW_VS2005" Repository="PointoolsLibs"/>
+    <SubPart PartName="TTL_VS2005" Repository="PointoolsLibs"/>
+    <SubPart PartName="WildMagic4_VS2005" Repository="PointoolsLibs"/>
+
+  </Part>
+
+  <Part Name="BoostHeaders_1_4_3_VS2005" BMakeFile="PointoolsLibsCommon/VS2005/Boost_1_4_3/BoostHeaders_1_4_3.mke" BMakeOptions="+dPOINTOOLS_BUILD_USING_VS2005=1">
+  </Part>
+
+                                                                                                  <!-- This boost headers places includes in subfolder Boost_1_4_3 to avoid clashes with other versions -->
+  <Part Name="Boost_1_4_3_VS2005" BMakeFile="PointoolsLibsCommon/VS2005/Boost_1_4_3/Boost_1_4_3.mke" BMakeOptions="+dPOINTOOLS_BUILD_USING_VS2005=1">
+                                                                                                  <!-- Specify this PartFile to force Repository Checkout (otherwise it doesn't happen!)-->
+    <SubPart PartName="BoostHeaders_1_4_3_VS2005" PartFile="${SrcRoot}Pointools/PointoolsCommon/PointoolsLibs/PointoolsLibs_VS2005" Repository="Bsibin-Boostheaders"/>
+    
+  </Part>
+
+  <Part Name="GL_VS2005" BMakeFile="PointoolsLibsCommon/VS2005/GL/GL.mke" BMakeOptions="+dPOINTOOLS_BUILD_USING_VS2005=1">
+  </Part>
+ 
+  <Part Name="GLEW_VS2005" BMakeFile="PointoolsLibsCommon/VS2005/GLEW/GLEW.mke" BMakeOptions="+dPOINTOOLS_BUILD_USING_VS2005=1">
+  </Part>
+  
+  <Part Name="TTL_VS2005" BMakeFile="PointoolsLibsCommon/VS2005/TTL/TTL.mke" BMakeOptions="+dPOINTOOLS_BUILD_USING_VS2005=1">
+  </Part>
+  
+  <Part Name="WildMagic4_VS2005" BMakeFile="PointoolsLibsCommon/VS2005/WildMagic4/WildMagic4.mke" BMakeOptions="+dPOINTOOLS_BUILD_USING_VS2005=1">
+  </Part>
+  
+<!--
+  ********************************************************************************************************
+  * PointoolsVortexAPI DLL VS2005 Parts
+  ********************************************************************************************************
+-->
+
+  <Part Name="PointoolsLibsVortex_2_VS2005" BMakeFile="PointoolsLibsVortex_VS2005.mke" BMakeOptions="+dPOINTOOLS_BUILD_USING_VS2005=1">
+
+    <SubPart PartName="PointoolsLibsCommon_2_VS2005" Repository="PointoolsLibs"/>
+
+    <!-- SubPart PartName="FreeGlut_VS2005" Repository="PointoolsLibs"/ -->
+    <SubPart PartName="GLUI_VS2005" Repository="PointoolsLibs"/>
+    <SubPart PartName="FastDelegate_VS2005" Repository="PointoolsLibs"/>
+    <SubPart PartName="Loki_VS2005" Repository="PointoolsLibs"/>
+    <SubPart PartName="SCZ_Compress_VS2005" Repository="PointoolsLibs"/>
+    
+  </Part>
+  
+  <Part Name="FreeGlut_VS2005" BMakeFile="PointoolsLibsVortex/FreeGlut/FreeGlut.mke" BMakeOptions="+dPOINTOOLS_BUILD_USING_VS2005=1">
+  </Part>
+
+  <Part Name="GLUI_VS2005" BMakeFile="PointoolsLibsVortex/GLUI/GLUI.mke" BMakeOptions="+dPOINTOOLS_BUILD_USING_VS2005=1">
+  </Part>
+
+  <Part Name="FastDelegate_VS2005" BMakeFile="PointoolsLibsVortex/FastDelegate/FastDelegate.mke" BMakeOptions="+dPOINTOOLS_BUILD_USING_VS2005=1">
+  </Part>
+
+  <Part Name="Loki_VS2005" BMakeFile="PointoolsLibsVortex/Loki/Loki.mke" BMakeOptions="+dPOINTOOLS_BUILD_USING_VS2005=1">
+  </Part>
+
+  <Part Name="SCZ_Compress_VS2005" BMakeFile="PointoolsLibsVortex/SCZ_Compress/SCZ_Compress.mke" BMakeOptions="+dPOINTOOLS_BUILD_USING_VS2005=1">
+  </Part>
+
+<!--
+  ********************************************************************************************************
+  * PointoolsIO VS2005 Parts
+  ********************************************************************************************************
+-->
+  <Part Name="PointoolsLibsIO_2_VS2005" BMakeOptions="+dPOINTOOLS_BUILD_USING_VS2005=1">
+
+    <SubPart PartName="PointoolsLibsCommon_2_VS2005" Repository="PointoolsLibs"/>
+
+    <!--<SubPart PartName="GNOME_LIBXML2_2_9_1_VS2005" Repository="PointoolsLibs"/>-->
+    <!--<SubPart PartName="GNU_IConv_1_1_4_VS2005" Repository="PointoolsLibs"/>-->
+
+    <SubPart PartName="Xerces_VS2005" Repository="PointoolsLibs"/>
+    <SubPart PartName="GDAL_1_7_2_VS2005" Repository="PointoolsLibs"/>
+    <SubPart PartName="GNOME_XML_VS2005" Repository="PointoolsLibs"/>
+    <SubPart PartName="LibTIFF_3_9_4_VS2005" Repository="PointoolsLibs"/>
+    <SubPart PartName="LibGeoTIFF_1_3_0_VS2005" Repository="PointoolsLibs"/>
+
+    <SubPart PartName="Format_Leica_PTZ_6_0_0_VS2005" Repository="PointoolsLibs"/>
+    <SubPart PartName="Format_LibLAS_1_6_0_VS2005" Repository="PointoolsLibs"/>
+    <!-- <SubPart PartName="Format_LibLAS_1_7_0_VS2005" Repository="PointoolsLibs"/> -->
+    <SubPart PartName="Format_LibLAS_1_8_0_VS2005" Repository="PointoolsLibs"/>
+    <SubPart PartName="Format_LASZip_2_1_0_VS2005" Repository="PointoolsLibs"/>
+    <SubPart PartName="Format_TopconCodec_VS2005" Repository="PointoolsLibs"/>
+    <SubPart PartName="Format_LibE57_VS2005" Repository="PointoolsLibs"/>
+    <SubPart PartName="Format_ZF_8_5_0_VS2005" Repository="PointoolsLibs="/>
+    <SubPart PartName="Format_Riegl_RivLib_1_3_2_VS2005" Repository="PointoolsLibs"/>
+    <SubPart PartName="Format_Riegl_RiscanLib_3_5_VS2005" Repository="PointoolsLibs"/>
+    <SubPart PartName="Format_Faro_5_2_0_VS2005" Repository="PointoolsLibs"/>
+
+  </Part>
+  
+  <Part Name="PointoolsLibsIO_2_32_PODWriter_VS2005" BMakeOptions="+dPOINTOOLS_BUILD_USING_VS2005=1">
+
+    <SubPart PartName="PointoolsLibsCommon_2_VS2005" Repository="PointoolsLibs"/>
+
+  </Part>
+  
+  
+  <Part Name="PointoolsLibsIO_2_32_Ext_VS2005" BMakeOptions="+dPOINTOOLS_BUILD_USING_VS2005=1">
+
+    <SubPart PartName="PointoolsLibsCommon_2_VS2005" Repository="PointoolsLibs"/>
+    <SubPart PartName="GNOME_XML_VS2005" Repository="PointoolsLibs"/>
+    <!-- <SubPart PartName="Xerces_VS2005" Repository="PointoolsLibs"/> -->
+    <SubPart PartName="Format_Riegl_RivLib_1_3_2_VS2005" Repository="PointoolsLibs"/>
+    <SubPart PartName="Format_Riegl_RiscanLib_3_5_VS2005" Repository="PointoolsLibs"/>
+
+  </Part>
+  
+
+  <Part Name="Xerces_VS2005" OnlyPlatforms="x86,x64" BMakeFile="PointoolsLibsIO/Apache/Xerces/Xerces.mke" BMakeOptions="+dPOINTOOLS_BUILD_USING_VS2005=1">
+  </Part>
+
+  <Part Name="GDAL_1_7_2_VS2005" OnlyPlatforms="x86" BMakeFile="PointoolsLibsIO/GDAL/GDAL_1_7_2.mke" BMakeOptions="+dPOINTOOLS_BUILD_USING_VS2005=1">
+  </Part>
+
+  <Part Name="GNOME_XML_VS2005" OnlyPlatforms="x86" BMakeFile="PointoolsLibsIO/GNOME/XML/GNOME_XML.mke" BMakeOptions="+dPOINTOOLS_BUILD_USING_VS2005=1">
+    <Bindings>
+      <Assemblies ProductDirectoryName="PointoolsAssemblies" >
+        Delivery\libxml2.dll
+      </Assemblies>
+
+    </Bindings>
+  </Part>
+  
+  <Part Name="GNU_IConv_1_1_4_VS2005" OnlyPlatforms="x86,x64" BMakeFile="PointoolsLibsIO/GNU/GNU_IConv_1_1_4.mke" BMakeOptions="+dPOINTOOLS_BUILD_USING_VS2005=1">
+    <Bindings>
+      <Assemblies ProductDirectoryName="PointoolsAssemblies">
+        Delivery\libiconv.dll
+      </Assemblies>
+    </Bindings>
+  </Part>
+
+  <Part Name="LibTIFF_3_9_4_VS2005" OnlyPlatforms="x86" BMakeFile="PointoolsLibsIO/LibTIFF/LibTIFF_3_9_4.mke" BMakeOptions="+dPOINTOOLS_BUILD_USING_VS2005=1">
+  </Part>
+
+  <Part Name="LibGeoTIFF_1_3_0_VS2005" OnlyPlatforms="x86,x64" BMakeFile="PointoolsLibsIO/OsGeo/LibGeoTIFF/LibGeoTIFF_1_3_0.mke" BMakeOptions="+dPOINTOOLS_BUILD_USING_VS2005=1">
+  </Part>
+
+  <Part Name="Format_Faro_5_2_0_VS2005" OnlyPlatforms="x86,x64" BMakeFile="PointoolsLibsIO/Formats/Faro/Format_Faro_5_2_0.mke" BMakeOptions="+dPOINTOOLS_BUILD_USING_VS2005=1">
+    <Bindings>
+      <Assemblies ProductDirectoryName="PointoolsAssemblies">
+        Delivery\FARO.LS.SDK.dll
+        Delivery\geotifflib.dll
+        Delivery\hasp_act_windows.dll
+        Delivery\hasp_windows_79264.dll
+        Delivery\IQBase.dll
+        Delivery\IQLib.dll
+        Delivery\IQOpen.dll
+        Delivery\jsoncpp.dll
+        Delivery\LSBase.dll
+        Delivery\MSPCoordinateConversionService.dll
+        Delivery\opencv_calib3d242.dll
+        Delivery\opencv_core242.dll
+        Delivery\opencv_features2d242.dll
+        Delivery\opencv_flann242.dll
+        Delivery\opencv_imgproc242.dll
+        Delivery\xerces-c_3_1.dll
+        Delivery\_tbb.dll
+      </Assemblies>
+    </Bindings>
+  </Part>  
+
+  <Part Name="Format_LASZip_2_1_0_VS2005" OnlyPlatforms="x86" BMakeFile="PointoolsLibsIO/Formats/LASZip/Format_LASZip_2_1_0.mke" BMakeOptions="+dPOINTOOLS_BUILD_USING_VS2005=1">
+    <Bindings>
+      <Assemblies ProductDirectoryName="PointoolsAssemblies">
+        Delivery\laszip.dll
+      </Assemblies>
+    </Bindings>
+  </Part>
+
+  <Part Name="Format_Leica_PTZ_6_0_0_VS2005" OnlyPlatforms="x86,x64" BMakeFile="PointoolsLibsIO\Formats\Leica\Format_Leica_PTZ_6_0_0.mke" BMakeOptions="+dPOINTOOLS_BUILD_USING_VS2005=1">
+    <Bindings>
+      <Assemblies ProductDirectoryName="PointoolsAssemblies">
+        Delivery\ptzreader80.dll
+      </Assemblies>
+    </Bindings>
+  </Part>
+
+  <Part Name="Format_LibE57_VS2005" OnlyPlatforms="x86,x64" BMakeFile="PointoolsLibsIO/Formats/LibE57/Format_LibE57.mke" BMakeOptions="+dPOINTOOLS_BUILD_USING_VS2005=1">
+  </Part>
+
+  <Part Name="Format_LibLAS_1_6_0_VS2005" OnlyPlatforms="x64" BMakeFile="PointoolsLibsIO\Formats\LibLAS\Format_LibLAS_1_6_0.mke" BMakeOptions="+dPOINTOOLS_BUILD_USING_VS2005=1">
+  </Part>
+
+  <Part Name="Format_LibLAS_1_7_0_VS2005" OnlyPlatforms="x86" BMakeFile="PointoolsLibsIO\Formats\LibLAS\Format_LibLAS_1_7_0.mke" BMakeOptions="+dPOINTOOLS_BUILD_USING_VS2005=1">
+  </Part>
+
+  <Part Name="Format_LibLAS_1_8_0_VS2005" OnlyPlatforms="x86" BMakeFile="PointoolsLibsIO\Formats\LibLAS\Format_LibLAS_1_8_0.mke" BMakeOptions="+dPOINTOOLS_BUILD_USING_VS2005=1">
+  </Part>
+
+  <Part Name="Format_Riegl_RivLib_1_3_2_VS2005" OnlyPlatforms="x86" BMakeFile="PointoolsLibsIO\Formats\Riegl\Format_Riegl_RivLib_1_3_2.mke" BMakeOptions="+dPOINTOOLS_BUILD_USING_VS2005=1">
+    <Bindings>
+      <Assemblies ProductDirectoryName="PointoolsAssemblies">
+        Delivery\scanifc-mt.dll
+      </Assemblies>
+    </Bindings>
+  </Part>
+
+  <Part Name="Format_Riegl_RiscanLib_3_5_VS2005" OnlyPlatforms="x86,x64" BMakeFile="PointoolsLibsIO/Formats/Riegl/Format_Riegl_RiscanLib_3_5.mke" BMakeOptions="+dPOINTOOLS_BUILD_USING_VS2005=1">
+    <Bindings>
+      <Assemblies ProductDirectoryName="PointoolsAssemblies" ExtractReg="true">
+        Delivery\scannermod.dll
+      </Assemblies>
+    </Bindings>
+  </Part>
+
+  <Part Name="Format_TopconCodec_VS2005" OnlyPlatforms="x86,x64" BMakeFile="PointoolsLibsIO/Formats/Topcon/Format_TopconCodec.mke" BMakeOptions="+dPOINTOOLS_BUILD_USING_VS2005=1">
+    <Bindings>
+      <Assemblies ProductDirectoryName="PointoolsAssemblies">
+        Delivery\TopconCodec.dll
+      </Assemblies>
+    </Bindings>
+  </Part>
+
+  <Part Name="Format_ZF_8_5_0_VS2005" OnlyPlatforms="x86" BMakeFile="PointoolsLibsIO\Formats\ZF\Format_ZF_8_5_0.mke" BMakeOptions="+dPOINTOOLS_BUILD_USING_VS2005=1">
+    <Bindings>
+      <Assemblies ProductDirectoryName="PointoolsAssemblies">
+          Delivery\zfs.dll
+      </Assemblies>
+    </Bindings>
+  </Part>
+  
+</BuildContext>