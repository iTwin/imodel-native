<?xml version="1.0" encoding="utf-8"?>

<!-- 
********************************************************************************************************
* Copyright: (c) 2013 Bentley Systems, Incorporated. All rights reserved.
*
* Main PointoolsLibs Build (VS2012)
*
* Author: Lee Bull
*
******************************************************************************************************** 
-->

<BuildContext xmlns:xsi="http://www.w3.org/2001/XMLSchema-instance" xsi:noNamespaceSchemaLocation="../build/PartFile.xsd">

  <Part Name="PointoolsLibs_VS2012" BMakeOptions="+dPOINTOOLS_BUILD_USING_VS2012=1">

    <SubPart PartName="PointoolsLibsVortex_2_VS2012" Repository="PointoolsLibs"/>

    <SubPart PartName="PointoolsLibsIO_2_VS2012" Repository="PointoolsLibs"/>

  </Part>

  <!--
  ********************************************************************************************************
  * Pointools Common VS2012 Parts
  ********************************************************************************************************
-->

  <Part Name="PointoolsLibsCommon_2_VS2012" BMakeOptions="+dPOINTOOLS_BUILD_USING_VS2012=1">

    <SubPart PartName="Boost_1_4_3_VS2012" Repository="PointoolsLibs"/>
    <SubPart PartName="GL_VS2012" Repository="PointoolsLibs"/>
    <SubPart PartName="GLEW_VS2012" Repository="PointoolsLibs"/>
    <SubPart PartName="TTL_VS2012" Repository="PointoolsLibs"/>
    <SubPart PartName="WildMagic4_VS2012" Repository="PointoolsLibs"/>

  </Part>

  <Part Name="BoostHeaders_1_4_3_VS2012" BMakeFile="PointoolsLibsCommon/VS2012/Boost_1_4_3/BoostHeaders_1_4_3.mke" BMakeOptions="+dPOINTOOLS_BUILD_USING_VS2012=1">

  </Part>

                                                                                                  <!-- This boost headers places includes in subfolder Boost_1_4_3 to avoid clashes with other versions -->
  <Part Name="Boost_1_4_3_VS2012" BMakeFile="PointoolsLibsCommon/VS2012/Boost_1_4_3/Boost_1_4_3.mke" BMakeOptions="+dPOINTOOLS_BUILD_USING_VS2012=1">
                                                                                                  <!-- Specify this PartFile to force Repository Checkout (otherwise it doesn't happen!)-->
    <SubPart PartName="BoostHeaders_1_4_3_VS2012" PartFile="${SrcRoot}Pointools/PointoolsCommon/PointoolsLibs/PointoolsLibs_VS2012" Repository="Bsibin-Boostheaders"/>
    
  </Part>

  <Part Name="GL_VS2012" BMakeFile="PointoolsLibsCommon/VS2012/GL/GL.mke" BMakeOptions="+dPOINTOOLS_BUILD_USING_VS2012=1">
  </Part>

  <Part Name="GLEW_VS2012" BMakeFile="PointoolsLibsCommon/VS2012/GLEW/GLEW.mke" BMakeOptions="+dPOINTOOLS_BUILD_USING_VS2012=1">
  </Part>

  <Part Name="TTL_VS2012" BMakeFile="PointoolsLibsCommon/VS2012/TTL/TTL.mke" BMakeOptions="+dPOINTOOLS_BUILD_USING_VS2012=1">
  </Part>

  <Part Name="WildMagic4_VS2012" BMakeFile="PointoolsLibsCommon/VS2012/WildMagic4/WildMagic4.mke" BMakeOptions="+dPOINTOOLS_BUILD_USING_VS2012=1">
  </Part>

  
  <!--
  ********************************************************************************************************
  * Pointools Libs VS2012 Parts
  ********************************************************************************************************
-->

  <Part Name="PointoolsLibsVortex_2_VS2012" BMakeFile="PointoolsLibsVortex_VS2012.mke" BMakeOptions="+dPOINTOOLS_BUILD_USING_VS2012=1">

    <SubPart PartName="PointoolsLibsCommon_2_VS2012" Repository="PointoolsLibs"/>

    <!-- SubPart PartName="FreeGlut_VS2012" Repository="PointoolsLibs"/ -->

    <SubPart PartName="GLUI_VS2012" Repository="PointoolsLibs"/>
    <SubPart PartName="FastDelegate_VS2012" Repository="PointoolsLibs"/>
    <SubPart PartName="Loki_VS2012" Repository="PointoolsLibs"/>
    <SubPart PartName="SCZ_Compress_VS2012" Repository="PointoolsLibs"/>

  </Part>

  <Part Name="FreeGlut_VS2012" BMakeFile="PointoolsLibsVortex/VS2012/FreeGlut/FreeGlut.mke" BMakeOptions="+dPOINTOOLS_BUILD_USING_VS2012=1">
  </Part>

  <Part Name="GLUI_VS2012" BMakeFile="PointoolsLibsVortex/VS2012/GLUI/GLUI.mke" BMakeOptions="+dPOINTOOLS_BUILD_USING_VS2012=1">
  </Part>

  <Part Name="FastDelegate_VS2012" BMakeFile="PointoolsLibsVortex/VS2012/FastDelegate/FastDelegate.mke" BMakeOptions="+dPOINTOOLS_BUILD_USING_VS2012=1">
  </Part>

  <Part Name="Loki_VS2012" BMakeFile="PointoolsLibsVortex/VS2012/Loki/Loki.mke" BMakeOptions="+dPOINTOOLS_BUILD_USING_VS2012=1">
  </Part>

  <Part Name="SCZ_Compress_VS2012" BMakeFile="PointoolsLibsVortex/VS2012/SCZ_Compress/SCZ_Compress.mke" BMakeOptions="+dPOINTOOLS_BUILD_USING_VS2012=1">
  </Part>

  <!--
  ********************************************************************************************************
  * PointoolsIO Parts
  ********************************************************************************************************
-->

  <!--  
  <Part Name="PointoolsLibsIO_2_VS2012" BMakeFile="PointoolsLibsIO_2_VS2012.mke" BMakeOptions="+dPOINTOOLS_BUILD_USING_VS2012=1">
-->

  <Part Name="PointoolsLibsIO_2_VS2012" BMakeOptions="+dPOINTOOLS_BUILD_USING_VS2012=1">

    <SubPart PartName="PointoolsLibsCommon_2_VS2012" Repository="PointoolsLibs"/>

    <SubPart PartName="Xerces_VS2012" Repository="PointoolsLibs"/>
    <SubPart PartName="GNOME_LIBXML2_2_9_1_VS2012" Repository="PointoolsLibs"/>
    <SubPart PartName="GNU_IConv_1_1_4_VS2012" Repository="PointoolsLibs"/>
    <SubPart PartName="GDAL_1_7_2_VS2012" Repository="PointoolsLibs"/>
    <SubPart PartName="LibTIFF_3_9_4_VS2012" Repository="PointoolsLibs"/>
    
    <SubPart PartName="LibGeoTIFF_1_3_0_VS2012" Repository="PointoolsLibs"/>

    <SubPart PartName="Format_Leica_PTZ_6_0_0_VS2012" Repository="PointoolsLibs"/>
    <SubPart PartName="Format_LibLAS_1_7_0_VS2012" Repository="PointoolsLibs"/>
    <SubPart PartName="Format_LASZip_2_1_0_VS2012" Repository="PointoolsLibs"/>
    <SubPart PartName="Format_TopconCodec_VS2012" Repository="PointoolsLibs"/>
    <SubPart PartName="Format_LibE57_VS2012" Repository="PointoolsLibs"/>
    <SubPart PartName="Format_ZF_8_5_0_VS2012" Repository="PointoolsLibs"/>
    <SubPart PartName="Format_Riegl_RivLib_1_3_2_VS2012" Repository="PointoolsLibs"/>
    <SubPart PartName="Format_Riegl_RiscanLib_3_5_VS2012" Repository="PointoolsLibs"/>
    <SubPart PartName="Format_Faro_5_2_0_VS2012" Repository="PointoolsLibs"/>

  </Part>

  
  <Part Name="Xerces_VS2012" OnlyPlatforms="x86,x64" BMakeFile="PointoolsLibsIO/VS2012/Apache/Xerces/Xerces.mke" BMakeOptions="+dPOINTOOLS_BUILD_USING_VS2012=1">
  </Part>
    
  <Part Name="GDAL_1_7_2_VS2012" OnlyPlatforms="x64" BMakeFile="PointoolsLibsIO/VS2012/GDAL/GDAL_1_7_2.mke" BMakeOptions="+dPOINTOOLS_BUILD_USING_VS2012=1">
  </Part>

  <Part Name="GNOME_LIBXML2_2_9_1_VS2012" OnlyPlatforms="x64" BMakeFile="PointoolsLibsIO/VS2012/GNOME/LIBXML2/GNOME_LIBXML2_2_9_1.mke" BMakeOptions="+dPOINTOOLS_BUILD_USING_VS2012=1">
    <Bindings>
      <Assemblies ProductDirectoryName="PointoolsAssemblies">
        Delivery\libxml2.dll
      </Assemblies>
    </Bindings>
  </Part>


  <Part Name="GNU_IConv_1_1_4_VS2012" OnlyPlatforms="x64" BMakeFile="PointoolsLibsIO/VS2012/GNU/IConv/GNU_IConv_1_1_4.mke" BMakeOptions="+dPOINTOOLS_BUILD_USING_VS2012=1">
    <Bindings>
      <Assemblies ProductDirectoryName="PointoolsAssemblies">
        Delivery\libiconv.dll
      </Assemblies>
    </Bindings>
  </Part>

  <Part Name="LibTIFF_3_9_4_VS2012" OnlyPlatforms="x64" BMakeFile="PointoolsLibsIO/VS2012/LibTIFF/LibTIFF_3_9_4.mke" BMakeOptions="+dPOINTOOLS_BUILD_USING_VS2012=1">
  </Part>

  <Part Name="LibGeoTIFF_1_3_0_VS2012" OnlyPlatforms="x64" BMakeFile="PointoolsLibsIO/VS2012/OsGeo/LibGeoTIFF/LibGeoTIFF_1_3_0.mke" BMakeOptions="+dPOINTOOLS_BUILD_USING_VS2012=1">
  </Part>

  <Part Name="Format_Faro_5_2_0_VS2012" OnlyPlatforms="x64" BMakeFile="PointoolsLibsIO/VS2012/Formats/Faro/Format_Faro_5_2_0.mke" BMakeOptions="+dPOINTOOLS_BUILD_USING_VS2012=1">
    <Bindings>

<<<<<<< HEAD
      <Assemblies ProductDirectoryName="PointoolsAssemblies" ExtractReg="false">
        Delivery\IQOpen.dll
      </Assemblies>

      <Assemblies ProductDirectoryName="PointoolsAssemblies" ExtractReg="false">
=======
      <Assemblies ProductDirectoryName="PointoolsAssemblies" ExtractReg="include">
        Delivery\IQOpen.dll
      </Assemblies>

      <Assemblies ProductDirectoryName="PointoolsAssemblies" ExtractReg="include">
>>>>>>> a02e0e59
        Delivery\FARO.LS.SDK.dll
      </Assemblies>

      <Assemblies ProductDirectoryName="PointoolsAssemblies" >
        Delivery\IQBase.dll
        Delivery\geotifflib.dll
        Delivery\hasp_act_windows_x64.dll
        Delivery\hasp_windows_x64_79264.dll
        Delivery\IQLib.dll
        Delivery\jsoncpp.dll
        Delivery\LSBase.dll
        Delivery\MSPCoordinateConversionService.dll
        Delivery\opencv_calib3d242.dll
        Delivery\opencv_core242.dll
        Delivery\opencv_features2d242.dll
        Delivery\opencv_flann242.dll
        Delivery\opencv_imgproc242.dll
        Delivery\xerces-c_3_1.dll
      </Assemblies>
      <Files SubPartDirectory="PointoolsLibs_Faro_5_2_0">
        Delivery\_tbb.dll
      </Files>

        <Files BindToWixBuild="true">
            ComRegistry\IQOpen.dll.wxi
            ComRegistry\FARO.LS.SDK.dll.wxi
        </Files>

    </Bindings>
  </Part>

  <Part Name="Format_LASZip_2_1_0_VS2012" OnlyPlatforms="x64" BMakeFile="PointoolsLibsIO/VS2012/Formats/LASZip/Format_LASZip_2_1_0.mke" BMakeOptions="+dPOINTOOLS_BUILD_USING_VS2012=1">
    <Bindings>
      <Assemblies ProductDirectoryName="PointoolsAssemblies">
        Delivery\laszip.dll
      </Assemblies>
    </Bindings>
  </Part>

  <Part Name="Format_Leica_PTZ_6_0_0_VS2012" OnlyPlatforms="x64" BMakeFile="PointoolsLibsIO\VS2012\Formats\Leica\Format_Leica_PTZ_6_0_0.mke" BMakeOptions="+dPOINTOOLS_BUILD_USING_VS2012=1">
    <Bindings>
      <Assemblies ProductDirectoryName="PointoolsAssemblies">
        Delivery\ptzreader80x64.dll
      </Assemblies>
    </Bindings>
  </Part>

  <Part Name="Format_LibE57_VS2012" OnlyPlatforms="x64" BMakeFile="PointoolsLibsIO/VS2012/Formats/LibE57/Format_LibE57.mke" BMakeOptions="+dPOINTOOLS_BUILD_USING_VS2012=1">
  </Part>

  <Part Name="Format_LibLAS_1_7_0_VS2012" OnlyPlatforms="x64" BMakeFile="PointoolsLibsIO\VS2012\Formats\LibLAS\Format_LibLAS_1_7_0.mke" BMakeOptions="+dPOINTOOLS_BUILD_USING_VS2012=1">
                                                                                                  <!-- Specify this PartFile to force Repository Checkout (otherwise it doesn't happen!)-->
    <SubPart PartName="BoostHeaders_1_4_3_VS2012" PartFile="${SrcRoot}Pointools/PointoolsCommon/PointoolsLibs/PointoolsLibs_VS2012" Repository="Bsibin-Boostheaders"/>

  </Part>

  <Part Name="Format_Riegl_RivLib_1_3_2_VS2012" OnlyPlatforms="x64" BMakeFile="PointoolsLibsIO\VS2012\Formats\Riegl\Format_Riegl_RivLib_1_3_2.mke" BMakeOptions="+dPOINTOOLS_BUILD_USING_VS2012=1">
    <Bindings>
      <Assemblies ProductDirectoryName="PointoolsAssemblies">
        Delivery\scanifc-mt.dll
      </Assemblies>
    </Bindings>
  </Part>

  <Part Name="Format_Riegl_RiscanLib_3_5_VS2012" OnlyPlatforms="x86" BMakeFile="PointoolsLibsIO/VS2012/Formats/Riegl/Format_Riegl_RiscanLib_3_5.mke" BMakeOptions="+dPOINTOOLS_BUILD_USING_VS2012=1">
    <Bindings>
      <Assemblies ProductDirectoryName="PointoolsAssemblies">
        Delivery\scannermod.dll
      </Assemblies>
    </Bindings>
  </Part>

  <Part Name="Format_TopconCodec_VS2012" OnlyPlatforms="x64" BMakeFile="PointoolsLibsIO/VS2012/Formats/Topcon/Format_TopconCodec.mke" BMakeOptions="+dPOINTOOLS_BUILD_USING_VS2012=1">
    <Bindings>
      <Assemblies ProductDirectoryName="PointoolsAssemblies">
        Delivery\TopconCodec.dll       
      </Assemblies>
    </Bindings>
  </Part>

  <Part Name="Format_ZF_8_5_0_VS2012" OnlyPlatforms="x64" BMakeFile="PointoolsLibsIO\VS2012\Formats\ZF\Format_ZF_8_5_0.mke" BMakeOptions="+dPOINTOOLS_BUILD_USING_VS2012=1">
    <Bindings>
      <Assemblies ProductDirectoryName="PointoolsAssemblies">
        Delivery\zfs.dll
      </Assemblies>
    </Bindings>
  </Part>

</BuildContext>
<|MERGE_RESOLUTION|>--- conflicted
+++ resolved
@@ -1,266 +1,258 @@
-<?xml version="1.0" encoding="utf-8"?>
-
-<!-- 
-********************************************************************************************************
-* Copyright: (c) 2013 Bentley Systems, Incorporated. All rights reserved.
-*
-* Main PointoolsLibs Build (VS2012)
-*
-* Author: Lee Bull
-*
-******************************************************************************************************** 
--->
-
-<BuildContext xmlns:xsi="http://www.w3.org/2001/XMLSchema-instance" xsi:noNamespaceSchemaLocation="../build/PartFile.xsd">
-
-  <Part Name="PointoolsLibs_VS2012" BMakeOptions="+dPOINTOOLS_BUILD_USING_VS2012=1">
-
-    <SubPart PartName="PointoolsLibsVortex_2_VS2012" Repository="PointoolsLibs"/>
-
-    <SubPart PartName="PointoolsLibsIO_2_VS2012" Repository="PointoolsLibs"/>
-
-  </Part>
-
-  <!--
-  ********************************************************************************************************
-  * Pointools Common VS2012 Parts
-  ********************************************************************************************************
--->
-
-  <Part Name="PointoolsLibsCommon_2_VS2012" BMakeOptions="+dPOINTOOLS_BUILD_USING_VS2012=1">
-
-    <SubPart PartName="Boost_1_4_3_VS2012" Repository="PointoolsLibs"/>
-    <SubPart PartName="GL_VS2012" Repository="PointoolsLibs"/>
-    <SubPart PartName="GLEW_VS2012" Repository="PointoolsLibs"/>
-    <SubPart PartName="TTL_VS2012" Repository="PointoolsLibs"/>
-    <SubPart PartName="WildMagic4_VS2012" Repository="PointoolsLibs"/>
-
-  </Part>
-
-  <Part Name="BoostHeaders_1_4_3_VS2012" BMakeFile="PointoolsLibsCommon/VS2012/Boost_1_4_3/BoostHeaders_1_4_3.mke" BMakeOptions="+dPOINTOOLS_BUILD_USING_VS2012=1">
-
-  </Part>
-
-                                                                                                  <!-- This boost headers places includes in subfolder Boost_1_4_3 to avoid clashes with other versions -->
-  <Part Name="Boost_1_4_3_VS2012" BMakeFile="PointoolsLibsCommon/VS2012/Boost_1_4_3/Boost_1_4_3.mke" BMakeOptions="+dPOINTOOLS_BUILD_USING_VS2012=1">
-                                                                                                  <!-- Specify this PartFile to force Repository Checkout (otherwise it doesn't happen!)-->
-    <SubPart PartName="BoostHeaders_1_4_3_VS2012" PartFile="${SrcRoot}Pointools/PointoolsCommon/PointoolsLibs/PointoolsLibs_VS2012" Repository="Bsibin-Boostheaders"/>
-    
-  </Part>
-
-  <Part Name="GL_VS2012" BMakeFile="PointoolsLibsCommon/VS2012/GL/GL.mke" BMakeOptions="+dPOINTOOLS_BUILD_USING_VS2012=1">
-  </Part>
-
-  <Part Name="GLEW_VS2012" BMakeFile="PointoolsLibsCommon/VS2012/GLEW/GLEW.mke" BMakeOptions="+dPOINTOOLS_BUILD_USING_VS2012=1">
-  </Part>
-
-  <Part Name="TTL_VS2012" BMakeFile="PointoolsLibsCommon/VS2012/TTL/TTL.mke" BMakeOptions="+dPOINTOOLS_BUILD_USING_VS2012=1">
-  </Part>
-
-  <Part Name="WildMagic4_VS2012" BMakeFile="PointoolsLibsCommon/VS2012/WildMagic4/WildMagic4.mke" BMakeOptions="+dPOINTOOLS_BUILD_USING_VS2012=1">
-  </Part>
-
-  
-  <!--
-  ********************************************************************************************************
-  * Pointools Libs VS2012 Parts
-  ********************************************************************************************************
--->
-
-  <Part Name="PointoolsLibsVortex_2_VS2012" BMakeFile="PointoolsLibsVortex_VS2012.mke" BMakeOptions="+dPOINTOOLS_BUILD_USING_VS2012=1">
-
-    <SubPart PartName="PointoolsLibsCommon_2_VS2012" Repository="PointoolsLibs"/>
-
-    <!-- SubPart PartName="FreeGlut_VS2012" Repository="PointoolsLibs"/ -->
-
-    <SubPart PartName="GLUI_VS2012" Repository="PointoolsLibs"/>
-    <SubPart PartName="FastDelegate_VS2012" Repository="PointoolsLibs"/>
-    <SubPart PartName="Loki_VS2012" Repository="PointoolsLibs"/>
-    <SubPart PartName="SCZ_Compress_VS2012" Repository="PointoolsLibs"/>
-
-  </Part>
-
-  <Part Name="FreeGlut_VS2012" BMakeFile="PointoolsLibsVortex/VS2012/FreeGlut/FreeGlut.mke" BMakeOptions="+dPOINTOOLS_BUILD_USING_VS2012=1">
-  </Part>
-
-  <Part Name="GLUI_VS2012" BMakeFile="PointoolsLibsVortex/VS2012/GLUI/GLUI.mke" BMakeOptions="+dPOINTOOLS_BUILD_USING_VS2012=1">
-  </Part>
-
-  <Part Name="FastDelegate_VS2012" BMakeFile="PointoolsLibsVortex/VS2012/FastDelegate/FastDelegate.mke" BMakeOptions="+dPOINTOOLS_BUILD_USING_VS2012=1">
-  </Part>
-
-  <Part Name="Loki_VS2012" BMakeFile="PointoolsLibsVortex/VS2012/Loki/Loki.mke" BMakeOptions="+dPOINTOOLS_BUILD_USING_VS2012=1">
-  </Part>
-
-  <Part Name="SCZ_Compress_VS2012" BMakeFile="PointoolsLibsVortex/VS2012/SCZ_Compress/SCZ_Compress.mke" BMakeOptions="+dPOINTOOLS_BUILD_USING_VS2012=1">
-  </Part>
-
-  <!--
-  ********************************************************************************************************
-  * PointoolsIO Parts
-  ********************************************************************************************************
--->
-
-  <!--  
-  <Part Name="PointoolsLibsIO_2_VS2012" BMakeFile="PointoolsLibsIO_2_VS2012.mke" BMakeOptions="+dPOINTOOLS_BUILD_USING_VS2012=1">
--->
-
-  <Part Name="PointoolsLibsIO_2_VS2012" BMakeOptions="+dPOINTOOLS_BUILD_USING_VS2012=1">
-
-    <SubPart PartName="PointoolsLibsCommon_2_VS2012" Repository="PointoolsLibs"/>
-
-    <SubPart PartName="Xerces_VS2012" Repository="PointoolsLibs"/>
-    <SubPart PartName="GNOME_LIBXML2_2_9_1_VS2012" Repository="PointoolsLibs"/>
-    <SubPart PartName="GNU_IConv_1_1_4_VS2012" Repository="PointoolsLibs"/>
-    <SubPart PartName="GDAL_1_7_2_VS2012" Repository="PointoolsLibs"/>
-    <SubPart PartName="LibTIFF_3_9_4_VS2012" Repository="PointoolsLibs"/>
-    
-    <SubPart PartName="LibGeoTIFF_1_3_0_VS2012" Repository="PointoolsLibs"/>
-
-    <SubPart PartName="Format_Leica_PTZ_6_0_0_VS2012" Repository="PointoolsLibs"/>
-    <SubPart PartName="Format_LibLAS_1_7_0_VS2012" Repository="PointoolsLibs"/>
-    <SubPart PartName="Format_LASZip_2_1_0_VS2012" Repository="PointoolsLibs"/>
-    <SubPart PartName="Format_TopconCodec_VS2012" Repository="PointoolsLibs"/>
-    <SubPart PartName="Format_LibE57_VS2012" Repository="PointoolsLibs"/>
-    <SubPart PartName="Format_ZF_8_5_0_VS2012" Repository="PointoolsLibs"/>
-    <SubPart PartName="Format_Riegl_RivLib_1_3_2_VS2012" Repository="PointoolsLibs"/>
-    <SubPart PartName="Format_Riegl_RiscanLib_3_5_VS2012" Repository="PointoolsLibs"/>
-    <SubPart PartName="Format_Faro_5_2_0_VS2012" Repository="PointoolsLibs"/>
-
-  </Part>
-
-  
-  <Part Name="Xerces_VS2012" OnlyPlatforms="x86,x64" BMakeFile="PointoolsLibsIO/VS2012/Apache/Xerces/Xerces.mke" BMakeOptions="+dPOINTOOLS_BUILD_USING_VS2012=1">
-  </Part>
-    
-  <Part Name="GDAL_1_7_2_VS2012" OnlyPlatforms="x64" BMakeFile="PointoolsLibsIO/VS2012/GDAL/GDAL_1_7_2.mke" BMakeOptions="+dPOINTOOLS_BUILD_USING_VS2012=1">
-  </Part>
-
-  <Part Name="GNOME_LIBXML2_2_9_1_VS2012" OnlyPlatforms="x64" BMakeFile="PointoolsLibsIO/VS2012/GNOME/LIBXML2/GNOME_LIBXML2_2_9_1.mke" BMakeOptions="+dPOINTOOLS_BUILD_USING_VS2012=1">
-    <Bindings>
-      <Assemblies ProductDirectoryName="PointoolsAssemblies">
-        Delivery\libxml2.dll
-      </Assemblies>
-    </Bindings>
-  </Part>
-
-
-  <Part Name="GNU_IConv_1_1_4_VS2012" OnlyPlatforms="x64" BMakeFile="PointoolsLibsIO/VS2012/GNU/IConv/GNU_IConv_1_1_4.mke" BMakeOptions="+dPOINTOOLS_BUILD_USING_VS2012=1">
-    <Bindings>
-      <Assemblies ProductDirectoryName="PointoolsAssemblies">
-        Delivery\libiconv.dll
-      </Assemblies>
-    </Bindings>
-  </Part>
-
-  <Part Name="LibTIFF_3_9_4_VS2012" OnlyPlatforms="x64" BMakeFile="PointoolsLibsIO/VS2012/LibTIFF/LibTIFF_3_9_4.mke" BMakeOptions="+dPOINTOOLS_BUILD_USING_VS2012=1">
-  </Part>
-
-  <Part Name="LibGeoTIFF_1_3_0_VS2012" OnlyPlatforms="x64" BMakeFile="PointoolsLibsIO/VS2012/OsGeo/LibGeoTIFF/LibGeoTIFF_1_3_0.mke" BMakeOptions="+dPOINTOOLS_BUILD_USING_VS2012=1">
-  </Part>
-
-  <Part Name="Format_Faro_5_2_0_VS2012" OnlyPlatforms="x64" BMakeFile="PointoolsLibsIO/VS2012/Formats/Faro/Format_Faro_5_2_0.mke" BMakeOptions="+dPOINTOOLS_BUILD_USING_VS2012=1">
-    <Bindings>
-
-<<<<<<< HEAD
-      <Assemblies ProductDirectoryName="PointoolsAssemblies" ExtractReg="false">
-        Delivery\IQOpen.dll
-      </Assemblies>
-
-      <Assemblies ProductDirectoryName="PointoolsAssemblies" ExtractReg="false">
-=======
-      <Assemblies ProductDirectoryName="PointoolsAssemblies" ExtractReg="include">
-        Delivery\IQOpen.dll
-      </Assemblies>
-
-      <Assemblies ProductDirectoryName="PointoolsAssemblies" ExtractReg="include">
->>>>>>> a02e0e59
-        Delivery\FARO.LS.SDK.dll
-      </Assemblies>
-
-      <Assemblies ProductDirectoryName="PointoolsAssemblies" >
-        Delivery\IQBase.dll
-        Delivery\geotifflib.dll
-        Delivery\hasp_act_windows_x64.dll
-        Delivery\hasp_windows_x64_79264.dll
-        Delivery\IQLib.dll
-        Delivery\jsoncpp.dll
-        Delivery\LSBase.dll
-        Delivery\MSPCoordinateConversionService.dll
-        Delivery\opencv_calib3d242.dll
-        Delivery\opencv_core242.dll
-        Delivery\opencv_features2d242.dll
-        Delivery\opencv_flann242.dll
-        Delivery\opencv_imgproc242.dll
-        Delivery\xerces-c_3_1.dll
-      </Assemblies>
-      <Files SubPartDirectory="PointoolsLibs_Faro_5_2_0">
-        Delivery\_tbb.dll
-      </Files>
-
-        <Files BindToWixBuild="true">
-            ComRegistry\IQOpen.dll.wxi
-            ComRegistry\FARO.LS.SDK.dll.wxi
-        </Files>
-
-    </Bindings>
-  </Part>
-
-  <Part Name="Format_LASZip_2_1_0_VS2012" OnlyPlatforms="x64" BMakeFile="PointoolsLibsIO/VS2012/Formats/LASZip/Format_LASZip_2_1_0.mke" BMakeOptions="+dPOINTOOLS_BUILD_USING_VS2012=1">
-    <Bindings>
-      <Assemblies ProductDirectoryName="PointoolsAssemblies">
-        Delivery\laszip.dll
-      </Assemblies>
-    </Bindings>
-  </Part>
-
-  <Part Name="Format_Leica_PTZ_6_0_0_VS2012" OnlyPlatforms="x64" BMakeFile="PointoolsLibsIO\VS2012\Formats\Leica\Format_Leica_PTZ_6_0_0.mke" BMakeOptions="+dPOINTOOLS_BUILD_USING_VS2012=1">
-    <Bindings>
-      <Assemblies ProductDirectoryName="PointoolsAssemblies">
-        Delivery\ptzreader80x64.dll
-      </Assemblies>
-    </Bindings>
-  </Part>
-
-  <Part Name="Format_LibE57_VS2012" OnlyPlatforms="x64" BMakeFile="PointoolsLibsIO/VS2012/Formats/LibE57/Format_LibE57.mke" BMakeOptions="+dPOINTOOLS_BUILD_USING_VS2012=1">
-  </Part>
-
-  <Part Name="Format_LibLAS_1_7_0_VS2012" OnlyPlatforms="x64" BMakeFile="PointoolsLibsIO\VS2012\Formats\LibLAS\Format_LibLAS_1_7_0.mke" BMakeOptions="+dPOINTOOLS_BUILD_USING_VS2012=1">
-                                                                                                  <!-- Specify this PartFile to force Repository Checkout (otherwise it doesn't happen!)-->
-    <SubPart PartName="BoostHeaders_1_4_3_VS2012" PartFile="${SrcRoot}Pointools/PointoolsCommon/PointoolsLibs/PointoolsLibs_VS2012" Repository="Bsibin-Boostheaders"/>
-
-  </Part>
-
-  <Part Name="Format_Riegl_RivLib_1_3_2_VS2012" OnlyPlatforms="x64" BMakeFile="PointoolsLibsIO\VS2012\Formats\Riegl\Format_Riegl_RivLib_1_3_2.mke" BMakeOptions="+dPOINTOOLS_BUILD_USING_VS2012=1">
-    <Bindings>
-      <Assemblies ProductDirectoryName="PointoolsAssemblies">
-        Delivery\scanifc-mt.dll
-      </Assemblies>
-    </Bindings>
-  </Part>
-
-  <Part Name="Format_Riegl_RiscanLib_3_5_VS2012" OnlyPlatforms="x86" BMakeFile="PointoolsLibsIO/VS2012/Formats/Riegl/Format_Riegl_RiscanLib_3_5.mke" BMakeOptions="+dPOINTOOLS_BUILD_USING_VS2012=1">
-    <Bindings>
-      <Assemblies ProductDirectoryName="PointoolsAssemblies">
-        Delivery\scannermod.dll
-      </Assemblies>
-    </Bindings>
-  </Part>
-
-  <Part Name="Format_TopconCodec_VS2012" OnlyPlatforms="x64" BMakeFile="PointoolsLibsIO/VS2012/Formats/Topcon/Format_TopconCodec.mke" BMakeOptions="+dPOINTOOLS_BUILD_USING_VS2012=1">
-    <Bindings>
-      <Assemblies ProductDirectoryName="PointoolsAssemblies">
-        Delivery\TopconCodec.dll       
-      </Assemblies>
-    </Bindings>
-  </Part>
-
-  <Part Name="Format_ZF_8_5_0_VS2012" OnlyPlatforms="x64" BMakeFile="PointoolsLibsIO\VS2012\Formats\ZF\Format_ZF_8_5_0.mke" BMakeOptions="+dPOINTOOLS_BUILD_USING_VS2012=1">
-    <Bindings>
-      <Assemblies ProductDirectoryName="PointoolsAssemblies">
-        Delivery\zfs.dll
-      </Assemblies>
-    </Bindings>
-  </Part>
-
-</BuildContext>
+<?xml version="1.0" encoding="utf-8"?>
+
+<!-- 
+********************************************************************************************************
+* Copyright: (c) 2013 Bentley Systems, Incorporated. All rights reserved.
+*
+* Main PointoolsLibs Build (VS2012)
+*
+* Author: Lee Bull
+*
+******************************************************************************************************** 
+-->
+
+<BuildContext xmlns:xsi="http://www.w3.org/2001/XMLSchema-instance" xsi:noNamespaceSchemaLocation="../build/PartFile.xsd">
+
+  <Part Name="PointoolsLibs_VS2012" BMakeOptions="+dPOINTOOLS_BUILD_USING_VS2012=1">
+
+    <SubPart PartName="PointoolsLibsVortex_2_VS2012" Repository="PointoolsLibs"/>
+
+    <SubPart PartName="PointoolsLibsIO_2_VS2012" Repository="PointoolsLibs"/>
+
+  </Part>
+
+  <!--
+  ********************************************************************************************************
+  * Pointools Common VS2012 Parts
+  ********************************************************************************************************
+-->
+
+  <Part Name="PointoolsLibsCommon_2_VS2012" BMakeOptions="+dPOINTOOLS_BUILD_USING_VS2012=1">
+
+    <SubPart PartName="Boost_1_4_3_VS2012" Repository="PointoolsLibs"/>
+    <SubPart PartName="GL_VS2012" Repository="PointoolsLibs"/>
+    <SubPart PartName="GLEW_VS2012" Repository="PointoolsLibs"/>
+    <SubPart PartName="TTL_VS2012" Repository="PointoolsLibs"/>
+    <SubPart PartName="WildMagic4_VS2012" Repository="PointoolsLibs"/>
+
+  </Part>
+
+  <Part Name="BoostHeaders_1_4_3_VS2012" BMakeFile="PointoolsLibsCommon/VS2012/Boost_1_4_3/BoostHeaders_1_4_3.mke" BMakeOptions="+dPOINTOOLS_BUILD_USING_VS2012=1">
+
+  </Part>
+
+                                                                                                  <!-- This boost headers places includes in subfolder Boost_1_4_3 to avoid clashes with other versions -->
+  <Part Name="Boost_1_4_3_VS2012" BMakeFile="PointoolsLibsCommon/VS2012/Boost_1_4_3/Boost_1_4_3.mke" BMakeOptions="+dPOINTOOLS_BUILD_USING_VS2012=1">
+                                                                                                  <!-- Specify this PartFile to force Repository Checkout (otherwise it doesn't happen!)-->
+    <SubPart PartName="BoostHeaders_1_4_3_VS2012" PartFile="${SrcRoot}Pointools/PointoolsCommon/PointoolsLibs/PointoolsLibs_VS2012" Repository="Bsibin-Boostheaders"/>
+    
+  </Part>
+
+  <Part Name="GL_VS2012" BMakeFile="PointoolsLibsCommon/VS2012/GL/GL.mke" BMakeOptions="+dPOINTOOLS_BUILD_USING_VS2012=1">
+  </Part>
+
+  <Part Name="GLEW_VS2012" BMakeFile="PointoolsLibsCommon/VS2012/GLEW/GLEW.mke" BMakeOptions="+dPOINTOOLS_BUILD_USING_VS2012=1">
+  </Part>
+
+  <Part Name="TTL_VS2012" BMakeFile="PointoolsLibsCommon/VS2012/TTL/TTL.mke" BMakeOptions="+dPOINTOOLS_BUILD_USING_VS2012=1">
+  </Part>
+
+  <Part Name="WildMagic4_VS2012" BMakeFile="PointoolsLibsCommon/VS2012/WildMagic4/WildMagic4.mke" BMakeOptions="+dPOINTOOLS_BUILD_USING_VS2012=1">
+  </Part>
+
+  
+  <!--
+  ********************************************************************************************************
+  * Pointools Libs VS2012 Parts
+  ********************************************************************************************************
+-->
+
+  <Part Name="PointoolsLibsVortex_2_VS2012" BMakeFile="PointoolsLibsVortex_VS2012.mke" BMakeOptions="+dPOINTOOLS_BUILD_USING_VS2012=1">
+
+    <SubPart PartName="PointoolsLibsCommon_2_VS2012" Repository="PointoolsLibs"/>
+
+    <!-- SubPart PartName="FreeGlut_VS2012" Repository="PointoolsLibs"/ -->
+
+    <SubPart PartName="GLUI_VS2012" Repository="PointoolsLibs"/>
+    <SubPart PartName="FastDelegate_VS2012" Repository="PointoolsLibs"/>
+    <SubPart PartName="Loki_VS2012" Repository="PointoolsLibs"/>
+    <SubPart PartName="SCZ_Compress_VS2012" Repository="PointoolsLibs"/>
+
+  </Part>
+
+  <Part Name="FreeGlut_VS2012" BMakeFile="PointoolsLibsVortex/VS2012/FreeGlut/FreeGlut.mke" BMakeOptions="+dPOINTOOLS_BUILD_USING_VS2012=1">
+  </Part>
+
+  <Part Name="GLUI_VS2012" BMakeFile="PointoolsLibsVortex/VS2012/GLUI/GLUI.mke" BMakeOptions="+dPOINTOOLS_BUILD_USING_VS2012=1">
+  </Part>
+
+  <Part Name="FastDelegate_VS2012" BMakeFile="PointoolsLibsVortex/VS2012/FastDelegate/FastDelegate.mke" BMakeOptions="+dPOINTOOLS_BUILD_USING_VS2012=1">
+  </Part>
+
+  <Part Name="Loki_VS2012" BMakeFile="PointoolsLibsVortex/VS2012/Loki/Loki.mke" BMakeOptions="+dPOINTOOLS_BUILD_USING_VS2012=1">
+  </Part>
+
+  <Part Name="SCZ_Compress_VS2012" BMakeFile="PointoolsLibsVortex/VS2012/SCZ_Compress/SCZ_Compress.mke" BMakeOptions="+dPOINTOOLS_BUILD_USING_VS2012=1">
+  </Part>
+
+  <!--
+  ********************************************************************************************************
+  * PointoolsIO Parts
+  ********************************************************************************************************
+-->
+
+  <!--  
+  <Part Name="PointoolsLibsIO_2_VS2012" BMakeFile="PointoolsLibsIO_2_VS2012.mke" BMakeOptions="+dPOINTOOLS_BUILD_USING_VS2012=1">
+-->
+
+  <Part Name="PointoolsLibsIO_2_VS2012" BMakeOptions="+dPOINTOOLS_BUILD_USING_VS2012=1">
+
+    <SubPart PartName="PointoolsLibsCommon_2_VS2012" Repository="PointoolsLibs"/>
+
+    <SubPart PartName="Xerces_VS2012" Repository="PointoolsLibs"/>
+    <SubPart PartName="GNOME_LIBXML2_2_9_1_VS2012" Repository="PointoolsLibs"/>
+    <SubPart PartName="GNU_IConv_1_1_4_VS2012" Repository="PointoolsLibs"/>
+    <SubPart PartName="GDAL_1_7_2_VS2012" Repository="PointoolsLibs"/>
+    <SubPart PartName="LibTIFF_3_9_4_VS2012" Repository="PointoolsLibs"/>
+    
+    <SubPart PartName="LibGeoTIFF_1_3_0_VS2012" Repository="PointoolsLibs"/>
+
+    <SubPart PartName="Format_Leica_PTZ_6_0_0_VS2012" Repository="PointoolsLibs"/>
+    <SubPart PartName="Format_LibLAS_1_7_0_VS2012" Repository="PointoolsLibs"/>
+    <SubPart PartName="Format_LASZip_2_1_0_VS2012" Repository="PointoolsLibs"/>
+    <SubPart PartName="Format_TopconCodec_VS2012" Repository="PointoolsLibs"/>
+    <SubPart PartName="Format_LibE57_VS2012" Repository="PointoolsLibs"/>
+    <SubPart PartName="Format_ZF_8_5_0_VS2012" Repository="PointoolsLibs"/>
+    <SubPart PartName="Format_Riegl_RivLib_1_3_2_VS2012" Repository="PointoolsLibs"/>
+    <SubPart PartName="Format_Riegl_RiscanLib_3_5_VS2012" Repository="PointoolsLibs"/>
+    <SubPart PartName="Format_Faro_5_2_0_VS2012" Repository="PointoolsLibs"/>
+
+  </Part>
+
+  
+  <Part Name="Xerces_VS2012" OnlyPlatforms="x86,x64" BMakeFile="PointoolsLibsIO/VS2012/Apache/Xerces/Xerces.mke" BMakeOptions="+dPOINTOOLS_BUILD_USING_VS2012=1">
+  </Part>
+    
+  <Part Name="GDAL_1_7_2_VS2012" OnlyPlatforms="x64" BMakeFile="PointoolsLibsIO/VS2012/GDAL/GDAL_1_7_2.mke" BMakeOptions="+dPOINTOOLS_BUILD_USING_VS2012=1">
+  </Part>
+
+  <Part Name="GNOME_LIBXML2_2_9_1_VS2012" OnlyPlatforms="x64" BMakeFile="PointoolsLibsIO/VS2012/GNOME/LIBXML2/GNOME_LIBXML2_2_9_1.mke" BMakeOptions="+dPOINTOOLS_BUILD_USING_VS2012=1">
+    <Bindings>
+      <Assemblies ProductDirectoryName="PointoolsAssemblies">
+        Delivery\libxml2.dll
+      </Assemblies>
+    </Bindings>
+  </Part>
+
+
+  <Part Name="GNU_IConv_1_1_4_VS2012" OnlyPlatforms="x64" BMakeFile="PointoolsLibsIO/VS2012/GNU/IConv/GNU_IConv_1_1_4.mke" BMakeOptions="+dPOINTOOLS_BUILD_USING_VS2012=1">
+    <Bindings>
+      <Assemblies ProductDirectoryName="PointoolsAssemblies">
+        Delivery\libiconv.dll
+      </Assemblies>
+    </Bindings>
+  </Part>
+
+  <Part Name="LibTIFF_3_9_4_VS2012" OnlyPlatforms="x64" BMakeFile="PointoolsLibsIO/VS2012/LibTIFF/LibTIFF_3_9_4.mke" BMakeOptions="+dPOINTOOLS_BUILD_USING_VS2012=1">
+  </Part>
+
+  <Part Name="LibGeoTIFF_1_3_0_VS2012" OnlyPlatforms="x64" BMakeFile="PointoolsLibsIO/VS2012/OsGeo/LibGeoTIFF/LibGeoTIFF_1_3_0.mke" BMakeOptions="+dPOINTOOLS_BUILD_USING_VS2012=1">
+  </Part>
+
+  <Part Name="Format_Faro_5_2_0_VS2012" OnlyPlatforms="x64" BMakeFile="PointoolsLibsIO/VS2012/Formats/Faro/Format_Faro_5_2_0.mke" BMakeOptions="+dPOINTOOLS_BUILD_USING_VS2012=1">
+    <Bindings>
+
+      <Assemblies ProductDirectoryName="PointoolsAssemblies" ExtractReg="include">
+        Delivery\IQOpen.dll
+      </Assemblies>
+
+      <Assemblies ProductDirectoryName="PointoolsAssemblies" ExtractReg="include">
+        Delivery\FARO.LS.SDK.dll
+      </Assemblies>
+
+      <Assemblies ProductDirectoryName="PointoolsAssemblies" >
+        Delivery\IQBase.dll
+        Delivery\geotifflib.dll
+        Delivery\hasp_act_windows_x64.dll
+        Delivery\hasp_windows_x64_79264.dll
+        Delivery\IQLib.dll
+        Delivery\jsoncpp.dll
+        Delivery\LSBase.dll
+        Delivery\MSPCoordinateConversionService.dll
+        Delivery\opencv_calib3d242.dll
+        Delivery\opencv_core242.dll
+        Delivery\opencv_features2d242.dll
+        Delivery\opencv_flann242.dll
+        Delivery\opencv_imgproc242.dll
+        Delivery\xerces-c_3_1.dll
+      </Assemblies>
+      <Files SubPartDirectory="PointoolsLibs_Faro_5_2_0">
+        Delivery\_tbb.dll
+      </Files>
+
+        <Files BindToWixBuild="true">
+            ComRegistry\IQOpen.dll.wxi
+            ComRegistry\FARO.LS.SDK.dll.wxi
+        </Files>
+
+    </Bindings>
+  </Part>
+
+  <Part Name="Format_LASZip_2_1_0_VS2012" OnlyPlatforms="x64" BMakeFile="PointoolsLibsIO/VS2012/Formats/LASZip/Format_LASZip_2_1_0.mke" BMakeOptions="+dPOINTOOLS_BUILD_USING_VS2012=1">
+    <Bindings>
+      <Assemblies ProductDirectoryName="PointoolsAssemblies">
+        Delivery\laszip.dll
+      </Assemblies>
+    </Bindings>
+  </Part>
+
+  <Part Name="Format_Leica_PTZ_6_0_0_VS2012" OnlyPlatforms="x64" BMakeFile="PointoolsLibsIO\VS2012\Formats\Leica\Format_Leica_PTZ_6_0_0.mke" BMakeOptions="+dPOINTOOLS_BUILD_USING_VS2012=1">
+    <Bindings>
+      <Assemblies ProductDirectoryName="PointoolsAssemblies">
+        Delivery\ptzreader80x64.dll
+      </Assemblies>
+    </Bindings>
+  </Part>
+
+  <Part Name="Format_LibE57_VS2012" OnlyPlatforms="x64" BMakeFile="PointoolsLibsIO/VS2012/Formats/LibE57/Format_LibE57.mke" BMakeOptions="+dPOINTOOLS_BUILD_USING_VS2012=1">
+  </Part>
+
+  <Part Name="Format_LibLAS_1_7_0_VS2012" OnlyPlatforms="x64" BMakeFile="PointoolsLibsIO\VS2012\Formats\LibLAS\Format_LibLAS_1_7_0.mke" BMakeOptions="+dPOINTOOLS_BUILD_USING_VS2012=1">
+                                                                                                  <!-- Specify this PartFile to force Repository Checkout (otherwise it doesn't happen!)-->
+    <SubPart PartName="BoostHeaders_1_4_3_VS2012" PartFile="${SrcRoot}Pointools/PointoolsCommon/PointoolsLibs/PointoolsLibs_VS2012" Repository="Bsibin-Boostheaders"/>
+
+  </Part>
+
+  <Part Name="Format_Riegl_RivLib_1_3_2_VS2012" OnlyPlatforms="x64" BMakeFile="PointoolsLibsIO\VS2012\Formats\Riegl\Format_Riegl_RivLib_1_3_2.mke" BMakeOptions="+dPOINTOOLS_BUILD_USING_VS2012=1">
+    <Bindings>
+      <Assemblies ProductDirectoryName="PointoolsAssemblies">
+        Delivery\scanifc-mt.dll
+      </Assemblies>
+    </Bindings>
+  </Part>
+
+  <Part Name="Format_Riegl_RiscanLib_3_5_VS2012" OnlyPlatforms="x86" BMakeFile="PointoolsLibsIO/VS2012/Formats/Riegl/Format_Riegl_RiscanLib_3_5.mke" BMakeOptions="+dPOINTOOLS_BUILD_USING_VS2012=1">
+    <Bindings>
+      <Assemblies ProductDirectoryName="PointoolsAssemblies">
+        Delivery\scannermod.dll
+      </Assemblies>
+    </Bindings>
+  </Part>
+
+  <Part Name="Format_TopconCodec_VS2012" OnlyPlatforms="x64" BMakeFile="PointoolsLibsIO/VS2012/Formats/Topcon/Format_TopconCodec.mke" BMakeOptions="+dPOINTOOLS_BUILD_USING_VS2012=1">
+    <Bindings>
+      <Assemblies ProductDirectoryName="PointoolsAssemblies">
+        Delivery\TopconCodec.dll       
+      </Assemblies>
+    </Bindings>
+  </Part>
+
+  <Part Name="Format_ZF_8_5_0_VS2012" OnlyPlatforms="x64" BMakeFile="PointoolsLibsIO\VS2012\Formats\ZF\Format_ZF_8_5_0.mke" BMakeOptions="+dPOINTOOLS_BUILD_USING_VS2012=1">
+    <Bindings>
+      <Assemblies ProductDirectoryName="PointoolsAssemblies">
+        Delivery\zfs.dll
+      </Assemblies>
+    </Bindings>
+  </Part>
+
+</BuildContext>