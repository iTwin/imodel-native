--- conflicted
+++ resolved
@@ -1,164 +1,160 @@
-/*--------------------------------------------------------------------------------------+
-|
-|     $Source: PublicApi/BePointCloud/PointCloudVortex.h $
-|
-|  $Copyright: (c) 2016 Bentley Systems, Incorporated. All rights reserved. $
-|
-+--------------------------------------------------------------------------------------*/
-#pragma once
-
-//__BENTLEY_INTERNAL_ONLY__
-
-#include <BePointCloud/BePointCloudCommon.h>
-#include <BePointCloud/ExportMacros.h>
-
-BEGIN_BENTLEY_BEPOINTCLOUD_NAMESPACE
-
-enum PtEnable
-    {
-    RGB_SHADER              = 0x01,
-    INTENSITY_SHADER        = 0x02,
-    BLENDING_SHADER         = 0x03,
-    PLANE_SHADER            = 0x04,
-    LIGHTING                = 0x05,
-    CLIPPING                = 0x06,
-    ADAPTIVE_POINT_SIZE     = 0X100,
-    FRONT_BIAS              = 0X101,
-    DELAYED_CHANNEL_LOAD    = 0X102
-    };
-
-enum PtShaderOptions
-    {
-    PLANE_SHADER_DISTANCE       = 0x11,
-    PLANE_SHADER_VECTOR         = 0x12,
-    PLANE_SHADER_OFFSET         = 0x13,
-    INTENSITY_SHADER_CONTRAST   = 0x14,
-    INTENSITY_SHADER_BRIGHTNESS = 0x15,
-    RGB_SHADER_CONTRAST         = 0x16,
-    RGB_SHADER_BRIGHTNESS       = 0x17,
-    INTENSITY_SHADER_RAMP       = 0x23,
-    PLANE_SHADER_RAMP           = 0x24,
-    PLANE_SHADER_EDGE           = 0x29,
-    MATERIAL_AMBIENT            = 0X25,
-    MATERIAL_DIFFUSE            = 0x26,
-    MATERIAL_SPECULAR           = 0x27,
-    MATERIAL_GLOSSINESS         = 0x28,
-    };
-
-enum PtRampType
-    {
-    INTENSITY_RAMP_TYPE = 0x01,
-    PLANE_RAMP_TYPE     = 0x02
-    };
-
-enum PtQueryDensity
-    {
-    QUERY_DENSITY_FULL          = 0x01,
-    QUERY_DENSITY_VIEW          = 0X02,
-    QUERY_DENSITY_LIMIT         = 0X03,
-    QUERY_DENSITY_VIEW_COMPLETE = 0X04,
-    QUERY_DENSITY_SPATIAL       = 0x07,
-    };
-
-enum PtQueryRgbMode
-    {
-    QUERY_RGB_MODE_ACTUAL            = 0x04,
-    QUERY_RGB_MODE_SHADER            = 0x05,
-    QUERY_RGB_MODE_SHADER_NO_SELECT  = 0x06,
-    };
-   
-enum PtPerspectiveType
-    {
-    PROJ_PERSPECTIVE_GL     = 0x01,
-    PROJ_PERSPECTIVE_DX     = 0x02,
-    PROJ_PERSPECTIVE_BLINN  = 0x03,
-    };
-    
-//========================================================================================
-// This class contains exports from PtVortex that are punctually needed from client dlls. 
-// At some point, we could refactor these methods into a more OO Api.
-// 
-// @bsiclass                                                        Eric.Paquet     3/2015
-//========================================================================================
-struct PointCloudVortex
-    {
-    public:
-
-        BEPOINTCLOUD_EXPORT static void        SetEnabledState (PtEnable option, int32_t value);
-
-        // viewport management
-        BEPOINTCLOUD_EXPORT static  void       SetViewport(int32_t index);
-        BEPOINTCLOUD_EXPORT static int32_t     AddViewport( int32_t index, WCharCP name);
-        BEPOINTCLOUD_EXPORT static void        RemoveViewport( int32_t index);
-
-        // management
-        BEPOINTCLOUD_EXPORT static PThandle    CreateSelPointsQuery();
-        BEPOINTCLOUD_EXPORT static PThandle    CreateVisPointsQuery();
-        BEPOINTCLOUD_EXPORT static PThandle    CreateBoundingBoxQuery(double minx, double miny, double minz, double maxx, double maxy, double maxz);
-        BEPOINTCLOUD_EXPORT static PThandle    CreateOrientedBoundingBoxQuery(double minx, double miny, double minz, double maxx,double maxy, double maxz, double posx, double posy, double posz, double ux, double uy, double uz, double vx, double vy, double vz);
-        BEPOINTCLOUD_EXPORT static PThandle    CreateBoundingSphereQuery( double *cen, double radius );
-        BEPOINTCLOUD_EXPORT static PThandle    CreateKrigSurfaceQuery (uint32_t numPoints, double *pnts );
-        //BEPOINTCLOUD_EXPORT static PThandle    CreateFrustumPointsCache( uint32_t maxPoints );
-        BEPOINTCLOUD_EXPORT static PThandle    CreateFrustumPointsQuery();
-        BEPOINTCLOUD_EXPORT static bool        ResetQuery( PThandle query );
-        BEPOINTCLOUD_EXPORT static void        SetQueryRGBMode( PThandle query, PtQueryRgbMode mode );
-        BEPOINTCLOUD_EXPORT static bool        DeleteQuery( PThandle query );
-        BEPOINTCLOUD_EXPORT static void        SetQueryScope( PThandle query, PThandle sceneOrCloudHandle );
-        BEPOINTCLOUD_EXPORT static void        SetQueryDensity( PThandle query, PtQueryDensity densityType, float densityValue );
-        BEPOINTCLOUD_EXPORT static uint32_t    GetQueryPointsd (PThandle query, uint32_t buffersize, double *geomBuffer, Byte *rgbBuffer, int16_t *intensityBuffer, Byte *selectionBuffer, Byte *classificationBuffer);
-        BEPOINTCLOUD_EXPORT static uint32_t    GetQueryPointsf( PThandle query, uint32_t buffersize, float *geomBuffer, Byte *rgbBuffer, int16_t *intensityBuffer, Byte *selectionBuffer, Byte *classificationBuffer);
-        BEPOINTCLOUD_EXPORT static uint32_t    GetDetailedQueryPointsf( PThandle query, uint32_t bufferSize, float *geomBuffer, Byte *rgbBuffer, int16_t *intensityBuffer, float *normalBuffer, Byte *filter, Byte *classificationBuffer, uint32_t numPointChannels, const PThandle *pointChannelsReq, void **pointChannels );
-        BEPOINTCLOUD_EXPORT static uint32_t    GetDetailedQueryPointsd (PThandle query, uint32_t bufferSize, double *geomBuffer, Byte *rgbBuffer, int16_t *intensityBuffer, float *normalBuffer, Byte *filter, Byte *classificationBuffer, uint32_t numPointChannels, const PThandle *pointChannelsReq, void **pointChannels );
-
-        // options
-        BEPOINTCLOUD_EXPORT static void        DynamicFrameRate(float fps);
-        BEPOINTCLOUD_EXPORT static float       GetDynamicFrameRate();
-        //BEPOINTCLOUD_EXPORT static void        StaticOptimizer(float opt);
-        //BEPOINTCLOUD_EXPORT static float       GetStaticOptimizer();
-        BEPOINTCLOUD_EXPORT static void        GlobalDensity(float opt);
-        BEPOINTCLOUD_EXPORT static float       GetGlobalDensity();
-
-        // draw
-        BEPOINTCLOUD_EXPORT static int64_t     PtsLoadedInViewportSinceLastDraw(PThandle hScene);
-        BEPOINTCLOUD_EXPORT static int64_t     PtsToLoadInViewport(PThandle hScene, bool recompute);
-        BEPOINTCLOUD_EXPORT static void        StartDrawFrameMetrics();
-        BEPOINTCLOUD_EXPORT static void        EndDrawFrameMetrics();
-
-        // shader options
-        BEPOINTCLOUD_EXPORT static void        Enable(PtEnable option);
-        BEPOINTCLOUD_EXPORT static void        Disable(PtEnable option);
-        BEPOINTCLOUD_EXPORT static bool        IsEnabled(PtEnable option);
-        BEPOINTCLOUD_EXPORT static void        PointSize(float size);
-        BEPOINTCLOUD_EXPORT static void        ShaderOptionf(PtShaderOptions shader_option, float value);
-        BEPOINTCLOUD_EXPORT static void        ShaderOptionfv(PtShaderOptions shader_option, float *value);
-        BEPOINTCLOUD_EXPORT static void        ShaderOptioni(PtShaderOptions shader_option, int32_t value);
-        BEPOINTCLOUD_EXPORT static StatusInt   GetShaderOptionf(PtShaderOptions shader_option, float *value);
-        BEPOINTCLOUD_EXPORT static StatusInt   GetShaderOptionfv(PtShaderOptions shader_option, float *values);
-        BEPOINTCLOUD_EXPORT static StatusInt   GetShaderOptioni(PtShaderOptions shader_option, int32_t *value);
-        BEPOINTCLOUD_EXPORT static void        ResetShaderOptions();
-        BEPOINTCLOUD_EXPORT static void        CopyShaderSettings(uint32_t dest_viewport);
-        BEPOINTCLOUD_EXPORT static void        CopyShaderSettingsToAll();
-        BEPOINTCLOUD_EXPORT static int32_t     NumRamps();
-        BEPOINTCLOUD_EXPORT static WCharCP     RampInfo( int32_t ramp, PtRampType *type );
-        BEPOINTCLOUD_EXPORT static StatusInt   AddCustomRamp(WCharCP name, int32_t numKeys, const float *positions, const Byte* colour3vals, bool interpolateInHSL);
-
-        // view
-<<<<<<< HEAD
-        //BEPOINTCLOUD_EXPORT static bool        ReadViewFromGL();
-=======
->>>>>>> e93418da
-        BEPOINTCLOUD_EXPORT static void        SetViewProjectionOrtho( double l, double r, double b, double t, double n, double f );
-        BEPOINTCLOUD_EXPORT static void        SetViewProjectionFrustum( double l, double r, double b, double t, double n, double f );
-        BEPOINTCLOUD_EXPORT static void        SetViewProjectionMatrix( const double *matrix, bool row_major );
-        BEPOINTCLOUD_EXPORT static void        SetViewProjectionPerspective( PtPerspectiveType perspective_type, double fov_deg, double aspect, double n, double f);
-        BEPOINTCLOUD_EXPORT static void        SetViewEyeLookAt( const double *eye, const double *target, const double *up );
-        BEPOINTCLOUD_EXPORT static void        SetViewEyeMatrix( const double *matrix, bool row_major );
-        BEPOINTCLOUD_EXPORT static void        SetViewportSize( int32_t left, int32_t bottom, uint32_t width, uint32_t height );
-        BEPOINTCLOUD_EXPORT static void        GetViewEyeMatrix( double *matrix );
-        BEPOINTCLOUD_EXPORT static void        GetViewProjectionMatrix( double *matrix );
-
-    private:
-    };
-
-
-END_BENTLEY_BEPOINTCLOUD_NAMESPACE
+/*--------------------------------------------------------------------------------------+
+|
+|     $Source: PublicApi/BePointCloud/PointCloudVortex.h $
+|
+|  $Copyright: (c) 2016 Bentley Systems, Incorporated. All rights reserved. $
+|
++--------------------------------------------------------------------------------------*/
+#pragma once
+
+//__BENTLEY_INTERNAL_ONLY__
+
+#include <BePointCloud/BePointCloudCommon.h>
+#include <BePointCloud/ExportMacros.h>
+
+BEGIN_BENTLEY_BEPOINTCLOUD_NAMESPACE
+
+enum PtEnable
+    {
+    RGB_SHADER              = 0x01,
+    INTENSITY_SHADER        = 0x02,
+    BLENDING_SHADER         = 0x03,
+    PLANE_SHADER            = 0x04,
+    LIGHTING                = 0x05,
+    CLIPPING                = 0x06,
+    ADAPTIVE_POINT_SIZE     = 0X100,
+    FRONT_BIAS              = 0X101,
+    DELAYED_CHANNEL_LOAD    = 0X102
+    };
+
+enum PtShaderOptions
+    {
+    PLANE_SHADER_DISTANCE       = 0x11,
+    PLANE_SHADER_VECTOR         = 0x12,
+    PLANE_SHADER_OFFSET         = 0x13,
+    INTENSITY_SHADER_CONTRAST   = 0x14,
+    INTENSITY_SHADER_BRIGHTNESS = 0x15,
+    RGB_SHADER_CONTRAST         = 0x16,
+    RGB_SHADER_BRIGHTNESS       = 0x17,
+    INTENSITY_SHADER_RAMP       = 0x23,
+    PLANE_SHADER_RAMP           = 0x24,
+    PLANE_SHADER_EDGE           = 0x29,
+    MATERIAL_AMBIENT            = 0X25,
+    MATERIAL_DIFFUSE            = 0x26,
+    MATERIAL_SPECULAR           = 0x27,
+    MATERIAL_GLOSSINESS         = 0x28,
+    };
+
+enum PtRampType
+    {
+    INTENSITY_RAMP_TYPE = 0x01,
+    PLANE_RAMP_TYPE     = 0x02
+    };
+
+enum PtQueryDensity
+    {
+    QUERY_DENSITY_FULL          = 0x01,
+    QUERY_DENSITY_VIEW          = 0X02,
+    QUERY_DENSITY_LIMIT         = 0X03,
+    QUERY_DENSITY_VIEW_COMPLETE = 0X04,
+    QUERY_DENSITY_SPATIAL       = 0x07,
+    };
+
+enum PtQueryRgbMode
+    {
+    QUERY_RGB_MODE_ACTUAL            = 0x04,
+    QUERY_RGB_MODE_SHADER            = 0x05,
+    QUERY_RGB_MODE_SHADER_NO_SELECT  = 0x06,
+    };
+   
+enum PtPerspectiveType
+    {
+    PROJ_PERSPECTIVE_GL     = 0x01,
+    PROJ_PERSPECTIVE_DX     = 0x02,
+    PROJ_PERSPECTIVE_BLINN  = 0x03,
+    };
+    
+//========================================================================================
+// This class contains exports from PtVortex that are punctually needed from client dlls. 
+// At some point, we could refactor these methods into a more OO Api.
+// 
+// @bsiclass                                                        Eric.Paquet     3/2015
+//========================================================================================
+struct PointCloudVortex
+    {
+    public:
+
+        BEPOINTCLOUD_EXPORT static void        SetEnabledState (PtEnable option, int32_t value);
+
+        // viewport management
+        BEPOINTCLOUD_EXPORT static  void       SetViewport(int32_t index);
+        BEPOINTCLOUD_EXPORT static int32_t     AddViewport( int32_t index, WCharCP name);
+        BEPOINTCLOUD_EXPORT static void        RemoveViewport( int32_t index);
+
+        // management
+        BEPOINTCLOUD_EXPORT static PThandle    CreateSelPointsQuery();
+        BEPOINTCLOUD_EXPORT static PThandle    CreateVisPointsQuery();
+        BEPOINTCLOUD_EXPORT static PThandle    CreateBoundingBoxQuery(double minx, double miny, double minz, double maxx, double maxy, double maxz);
+        BEPOINTCLOUD_EXPORT static PThandle    CreateOrientedBoundingBoxQuery(double minx, double miny, double minz, double maxx,double maxy, double maxz, double posx, double posy, double posz, double ux, double uy, double uz, double vx, double vy, double vz);
+        BEPOINTCLOUD_EXPORT static PThandle    CreateBoundingSphereQuery( double *cen, double radius );
+        BEPOINTCLOUD_EXPORT static PThandle    CreateKrigSurfaceQuery (uint32_t numPoints, double *pnts );
+        //BEPOINTCLOUD_EXPORT static PThandle    CreateFrustumPointsCache( uint32_t maxPoints );
+        BEPOINTCLOUD_EXPORT static PThandle    CreateFrustumPointsQuery();
+        BEPOINTCLOUD_EXPORT static bool        ResetQuery( PThandle query );
+        BEPOINTCLOUD_EXPORT static void        SetQueryRGBMode( PThandle query, PtQueryRgbMode mode );
+        BEPOINTCLOUD_EXPORT static bool        DeleteQuery( PThandle query );
+        BEPOINTCLOUD_EXPORT static void        SetQueryScope( PThandle query, PThandle sceneOrCloudHandle );
+        BEPOINTCLOUD_EXPORT static void        SetQueryDensity( PThandle query, PtQueryDensity densityType, float densityValue );
+        BEPOINTCLOUD_EXPORT static uint32_t    GetQueryPointsd (PThandle query, uint32_t buffersize, double *geomBuffer, Byte *rgbBuffer, int16_t *intensityBuffer, Byte *selectionBuffer, Byte *classificationBuffer);
+        BEPOINTCLOUD_EXPORT static uint32_t    GetQueryPointsf( PThandle query, uint32_t buffersize, float *geomBuffer, Byte *rgbBuffer, int16_t *intensityBuffer, Byte *selectionBuffer, Byte *classificationBuffer);
+        BEPOINTCLOUD_EXPORT static uint32_t    GetDetailedQueryPointsf( PThandle query, uint32_t bufferSize, float *geomBuffer, Byte *rgbBuffer, int16_t *intensityBuffer, float *normalBuffer, Byte *filter, Byte *classificationBuffer, uint32_t numPointChannels, const PThandle *pointChannelsReq, void **pointChannels );
+        BEPOINTCLOUD_EXPORT static uint32_t    GetDetailedQueryPointsd (PThandle query, uint32_t bufferSize, double *geomBuffer, Byte *rgbBuffer, int16_t *intensityBuffer, float *normalBuffer, Byte *filter, Byte *classificationBuffer, uint32_t numPointChannels, const PThandle *pointChannelsReq, void **pointChannels );
+
+        // options
+        BEPOINTCLOUD_EXPORT static void        DynamicFrameRate(float fps);
+        BEPOINTCLOUD_EXPORT static float       GetDynamicFrameRate();
+        //BEPOINTCLOUD_EXPORT static void        StaticOptimizer(float opt);
+        //BEPOINTCLOUD_EXPORT static float       GetStaticOptimizer();
+        BEPOINTCLOUD_EXPORT static void        GlobalDensity(float opt);
+        BEPOINTCLOUD_EXPORT static float       GetGlobalDensity();
+
+        // draw
+        BEPOINTCLOUD_EXPORT static int64_t     PtsLoadedInViewportSinceLastDraw(PThandle hScene);
+        BEPOINTCLOUD_EXPORT static int64_t     PtsToLoadInViewport(PThandle hScene, bool recompute);
+        BEPOINTCLOUD_EXPORT static void        StartDrawFrameMetrics();
+        BEPOINTCLOUD_EXPORT static void        EndDrawFrameMetrics();
+
+        // shader options
+        BEPOINTCLOUD_EXPORT static void        Enable(PtEnable option);
+        BEPOINTCLOUD_EXPORT static void        Disable(PtEnable option);
+        BEPOINTCLOUD_EXPORT static bool        IsEnabled(PtEnable option);
+        BEPOINTCLOUD_EXPORT static void        PointSize(float size);
+        BEPOINTCLOUD_EXPORT static void        ShaderOptionf(PtShaderOptions shader_option, float value);
+        BEPOINTCLOUD_EXPORT static void        ShaderOptionfv(PtShaderOptions shader_option, float *value);
+        BEPOINTCLOUD_EXPORT static void        ShaderOptioni(PtShaderOptions shader_option, int32_t value);
+        BEPOINTCLOUD_EXPORT static StatusInt   GetShaderOptionf(PtShaderOptions shader_option, float *value);
+        BEPOINTCLOUD_EXPORT static StatusInt   GetShaderOptionfv(PtShaderOptions shader_option, float *values);
+        BEPOINTCLOUD_EXPORT static StatusInt   GetShaderOptioni(PtShaderOptions shader_option, int32_t *value);
+        BEPOINTCLOUD_EXPORT static void        ResetShaderOptions();
+        BEPOINTCLOUD_EXPORT static void        CopyShaderSettings(uint32_t dest_viewport);
+        BEPOINTCLOUD_EXPORT static void        CopyShaderSettingsToAll();
+        BEPOINTCLOUD_EXPORT static int32_t     NumRamps();
+        BEPOINTCLOUD_EXPORT static WCharCP     RampInfo( int32_t ramp, PtRampType *type );
+        BEPOINTCLOUD_EXPORT static StatusInt   AddCustomRamp(WCharCP name, int32_t numKeys, const float *positions, const Byte* colour3vals, bool interpolateInHSL);
+
+        // view
+        BEPOINTCLOUD_EXPORT static void        SetViewProjectionOrtho( double l, double r, double b, double t, double n, double f );
+        BEPOINTCLOUD_EXPORT static void        SetViewProjectionFrustum( double l, double r, double b, double t, double n, double f );
+        BEPOINTCLOUD_EXPORT static void        SetViewProjectionMatrix( const double *matrix, bool row_major );
+        BEPOINTCLOUD_EXPORT static void        SetViewProjectionPerspective( PtPerspectiveType perspective_type, double fov_deg, double aspect, double n, double f);
+        BEPOINTCLOUD_EXPORT static void        SetViewEyeLookAt( const double *eye, const double *target, const double *up );
+        BEPOINTCLOUD_EXPORT static void        SetViewEyeMatrix( const double *matrix, bool row_major );
+        BEPOINTCLOUD_EXPORT static void        SetViewportSize( int32_t left, int32_t bottom, uint32_t width, uint32_t height );
+        BEPOINTCLOUD_EXPORT static void        GetViewEyeMatrix( double *matrix );
+        BEPOINTCLOUD_EXPORT static void        GetViewProjectionMatrix( double *matrix );
+
+    private:
+    };
+
+
+END_BENTLEY_BEPOINTCLOUD_NAMESPACE