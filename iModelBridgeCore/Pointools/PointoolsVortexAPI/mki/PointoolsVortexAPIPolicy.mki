#--------------------------------------------------------------------------------------
#
#     $Source: mki/PointoolsVortexAPIPolicy.mki $
#
#  $Copyright: (c) 2016 Bentley Systems, Incorporated. All rights reserved. $
#
#--------------------------------------------------------------------------------------

%include $(SrcRoot)/Pointools/PointoolsCommon/mki/PolicyCommon.mki
%include $(SrcRoot)/Pointools/PointoolsVortexAPI/mki/PointoolsVortexAPI_Version.mki

appName                         = PointoolsVortexAPI
o                               = $(OutputRootDir)build/Pointools/$(appName)$(VSOutputSubfolder)/
CCompPDBName                    = $(appName)
MultiCompileIntermediatePdbFile = $(o)$(CCompPDBName).pdb
IntermediatePdbFile             = $(MultiCompileIntermediatePdbFile)

PointoolsVortexAPISrcDir=$(SrcRoot)Pointools/PointoolsVortexAPI/
PointoolsVortexAPI=$(SrcRoot)Pointools/PointoolsVortexAPI/
PointoolsVortexAPIInclude = $(PointoolsVortexAPI)include/
PointoolsVortexAPISrc = $(PointoolsVortexAPI)src/
PointoolsVortexAPIShaderSrc=$(SrcRoot)Pointools/PointoolsVortexAPI/shaders/
PointoolsVortexAPIShaderSrcEnc=$(o)shaders/
pointoolsVortexAPIVendorAPI     = $(OutBuildContexts)PointoolsVortexAPI/VendorAPI/

nameToDefine = __PointoolsVortexAPI_BUILD__
%include cdefapnd.mki

dirToSearch=$(PointoolsVortexAPIInclude)
%include cincapnd.mki

dirToSearch=$(pointoolsVortexAPIVendorAPI)glew
%include cincapnd.mki

dirToSearch=$(pointoolsVortexAPIVendorAPI)OpenGLExt
%include cincapnd.mki


dirToSearch=$(pointoolsVortexAPIVendorAPI)wildmagic/core
%include cincapnd.mki

<<<<<<< HEAD
#dirToSearch=$(PointoolsLibsVendorAPI)
#%include cincapnd.mki

HAVE_PERMISSION_TO_COMPILE_AT_W3    = 1
#warnLevel = -W1
NO_LEAN_AND_MEAN=1
=======
warnLevel = -W1
>>>>>>> a9b76474
BUILD_NO_STACK_CHECK=1

#NOSTRICT=1
CCompOpts + -DREL_V=$(REL_V)
CCompOpts + -DMAJ_V=$(MAJ_V)
CCompOpts + -DMIN_V=$(MIN_V)
CCompOpts + -DSUBMIN_V=$(SUBMIN_V)
CCompOpts + -DVERSION=$(REL_V).$(MAJ_V).$(MIN_V).$(SUBMIN_V)
CCompOpts + -D"UNICODE"
CCompOpts + -D"_UNICODE"
CCompOpts + -D"PTRMI_LOGGING"
CCompOpts + -D"_TEST"
CCompOpts + -D"_WINDOWS"
CCompOpts + -D"_USRDLL"
CCompOpts + -D"POINTOOLS_API"
CCompOpts + -D"POINTOOLS_API_INCLUDE"
CCompOpts + -D"PTENG_DELAY_LOAD"
CCompOpts + -D"PTLANG_ENGLISH"
CCompOpts + -D"_CRT_SECURE_NO_DEPRECATE"
CCompOpts + -D"_CRT_NON_CONFORMING_SWPRINTFS"
CCompOpts + -D"DATATREE_NO_PARAMMAP"
CCompOpts + -D"GLEW_STATIC"
CCompOpts + -D"POINTOOLS_PTRMI_PIPE_MANAGER_EXT"
<<<<<<< HEAD
CCompOpts + -D"VORTEX_OBJECTS_API"
CCompOpts + -D"POINTOOLS_API"
#CCompOpts + -wd4005							# Ignore macro redefinition warnings (conflicts between Boost and Microsoft librairies)

=======
CCompOpts + -D"VORTEX_OBJECTS_API"

>>>>>>> a9b76474
<|MERGE_RESOLUTION|>--- conflicted
+++ resolved
@@ -1,83 +1,67 @@
-#--------------------------------------------------------------------------------------
-#
-#     $Source: mki/PointoolsVortexAPIPolicy.mki $
-#
-#  $Copyright: (c) 2016 Bentley Systems, Incorporated. All rights reserved. $
-#
-#--------------------------------------------------------------------------------------
-
-%include $(SrcRoot)/Pointools/PointoolsCommon/mki/PolicyCommon.mki
-%include $(SrcRoot)/Pointools/PointoolsVortexAPI/mki/PointoolsVortexAPI_Version.mki
-
-appName                         = PointoolsVortexAPI
-o                               = $(OutputRootDir)build/Pointools/$(appName)$(VSOutputSubfolder)/
-CCompPDBName                    = $(appName)
-MultiCompileIntermediatePdbFile = $(o)$(CCompPDBName).pdb
-IntermediatePdbFile             = $(MultiCompileIntermediatePdbFile)
-
-PointoolsVortexAPISrcDir=$(SrcRoot)Pointools/PointoolsVortexAPI/
-PointoolsVortexAPI=$(SrcRoot)Pointools/PointoolsVortexAPI/
-PointoolsVortexAPIInclude = $(PointoolsVortexAPI)include/
-PointoolsVortexAPISrc = $(PointoolsVortexAPI)src/
-PointoolsVortexAPIShaderSrc=$(SrcRoot)Pointools/PointoolsVortexAPI/shaders/
-PointoolsVortexAPIShaderSrcEnc=$(o)shaders/
-pointoolsVortexAPIVendorAPI     = $(OutBuildContexts)PointoolsVortexAPI/VendorAPI/
-
-nameToDefine = __PointoolsVortexAPI_BUILD__
-%include cdefapnd.mki
-
-dirToSearch=$(PointoolsVortexAPIInclude)
-%include cincapnd.mki
-
-dirToSearch=$(pointoolsVortexAPIVendorAPI)glew
-%include cincapnd.mki
-
-dirToSearch=$(pointoolsVortexAPIVendorAPI)OpenGLExt
-%include cincapnd.mki
-
-
-dirToSearch=$(pointoolsVortexAPIVendorAPI)wildmagic/core
-%include cincapnd.mki
-
-<<<<<<< HEAD
-#dirToSearch=$(PointoolsLibsVendorAPI)
-#%include cincapnd.mki
-
-HAVE_PERMISSION_TO_COMPILE_AT_W3    = 1
-#warnLevel = -W1
-NO_LEAN_AND_MEAN=1
-=======
-warnLevel = -W1
->>>>>>> a9b76474
-BUILD_NO_STACK_CHECK=1
-
-#NOSTRICT=1
-CCompOpts + -DREL_V=$(REL_V)
-CCompOpts + -DMAJ_V=$(MAJ_V)
-CCompOpts + -DMIN_V=$(MIN_V)
-CCompOpts + -DSUBMIN_V=$(SUBMIN_V)
-CCompOpts + -DVERSION=$(REL_V).$(MAJ_V).$(MIN_V).$(SUBMIN_V)
-CCompOpts + -D"UNICODE"
-CCompOpts + -D"_UNICODE"
-CCompOpts + -D"PTRMI_LOGGING"
-CCompOpts + -D"_TEST"
-CCompOpts + -D"_WINDOWS"
-CCompOpts + -D"_USRDLL"
-CCompOpts + -D"POINTOOLS_API"
-CCompOpts + -D"POINTOOLS_API_INCLUDE"
-CCompOpts + -D"PTENG_DELAY_LOAD"
-CCompOpts + -D"PTLANG_ENGLISH"
-CCompOpts + -D"_CRT_SECURE_NO_DEPRECATE"
-CCompOpts + -D"_CRT_NON_CONFORMING_SWPRINTFS"
-CCompOpts + -D"DATATREE_NO_PARAMMAP"
-CCompOpts + -D"GLEW_STATIC"
-CCompOpts + -D"POINTOOLS_PTRMI_PIPE_MANAGER_EXT"
-<<<<<<< HEAD
-CCompOpts + -D"VORTEX_OBJECTS_API"
-CCompOpts + -D"POINTOOLS_API"
-#CCompOpts + -wd4005							# Ignore macro redefinition warnings (conflicts between Boost and Microsoft librairies)
-
-=======
-CCompOpts + -D"VORTEX_OBJECTS_API"
-
->>>>>>> a9b76474
+#--------------------------------------------------------------------------------------
+#
+#     $Source: mki/PointoolsVortexAPIPolicy.mki $
+#
+#  $Copyright: (c) 2016 Bentley Systems, Incorporated. All rights reserved. $
+#
+#--------------------------------------------------------------------------------------
+
+%include $(SrcRoot)/Pointools/PointoolsCommon/mki/PolicyCommon.mki
+%include $(SrcRoot)/Pointools/PointoolsVortexAPI/mki/PointoolsVortexAPI_Version.mki
+
+appName                         = PointoolsVortexAPI
+o                               = $(OutputRootDir)build/Pointools/$(appName)$(VSOutputSubfolder)/
+CCompPDBName                    = $(appName)
+MultiCompileIntermediatePdbFile = $(o)$(CCompPDBName).pdb
+IntermediatePdbFile             = $(MultiCompileIntermediatePdbFile)
+
+PointoolsVortexAPISrcDir=$(SrcRoot)Pointools/PointoolsVortexAPI/
+PointoolsVortexAPI=$(SrcRoot)Pointools/PointoolsVortexAPI/
+PointoolsVortexAPIInclude = $(PointoolsVortexAPI)include/
+PointoolsVortexAPISrc = $(PointoolsVortexAPI)src/
+PointoolsVortexAPIShaderSrc=$(SrcRoot)Pointools/PointoolsVortexAPI/shaders/
+PointoolsVortexAPIShaderSrcEnc=$(o)shaders/
+pointoolsVortexAPIVendorAPI     = $(OutBuildContexts)PointoolsVortexAPI/VendorAPI/
+
+nameToDefine = __PointoolsVortexAPI_BUILD__
+%include cdefapnd.mki
+
+dirToSearch=$(PointoolsVortexAPIInclude)
+%include cincapnd.mki
+
+dirToSearch=$(pointoolsVortexAPIVendorAPI)glew
+%include cincapnd.mki
+
+dirToSearch=$(pointoolsVortexAPIVendorAPI)OpenGLExt
+%include cincapnd.mki
+
+
+dirToSearch=$(pointoolsVortexAPIVendorAPI)wildmagic/core
+%include cincapnd.mki
+
+HAVE_PERMISSION_TO_COMPILE_AT_W3    = 1
+#warnLevel = -W1
+BUILD_NO_STACK_CHECK=1
+
+#NOSTRICT=1
+CCompOpts + -DREL_V=$(REL_V)
+CCompOpts + -DMAJ_V=$(MAJ_V)
+CCompOpts + -DMIN_V=$(MIN_V)
+CCompOpts + -DSUBMIN_V=$(SUBMIN_V)
+CCompOpts + -DVERSION=$(REL_V).$(MAJ_V).$(MIN_V).$(SUBMIN_V)
+CCompOpts + -D"UNICODE"
+CCompOpts + -D"_UNICODE"
+CCompOpts + -D"PTRMI_LOGGING"
+CCompOpts + -D"_TEST"
+CCompOpts + -D"_WINDOWS"
+CCompOpts + -D"_USRDLL"
+CCompOpts + -D"POINTOOLS_API"
+CCompOpts + -D"POINTOOLS_API_INCLUDE"
+CCompOpts + -D"PTENG_DELAY_LOAD"
+CCompOpts + -D"PTLANG_ENGLISH"
+CCompOpts + -D"_CRT_SECURE_NO_DEPRECATE"
+CCompOpts + -D"_CRT_NON_CONFORMING_SWPRINTFS"
+CCompOpts + -D"DATATREE_NO_PARAMMAP"
+CCompOpts + -D"GLEW_STATIC"
+CCompOpts + -D"POINTOOLS_PTRMI_PIPE_MANAGER_EXT"
+CCompOpts + -D"VORTEX_OBJECTS_API"