/*--------------------------------------------------------------------------*/ 
/*	Pointools App class class												*/ 
/*  (C) 2003 Copyright Pointools Ltd, UK - All Rights Reserved				*/ 
/*																			*/ 
/*  Last Updated 30 Jan 2004 Faraz Ravi										*/ 
/*--------------------------------------------------------------------------*/ 
#pragma warning ( disable : 4251)

#include "PointoolsVortexAPIInternal.h"
#include <ptappdll/ptapp.h>
#include <pt/parametermap.h>
#include <ptfs/filepath.H>

<<<<<<< HEAD
#ifdef WIN32
#include <windows.h>
#endif

=======
>>>>>>> a9b76474
using namespace pt;
using namespace ptapp;

#define PTVIEW_UNKNOWN_VERSION 0
#define PTVIEW_STD_VERSION 1
#define PTVIEW_PRO_VERSION 2
#define PTVIEW_CYCLOPS_VERSION 3

namespace 
{
	ModulesManager *__app = 0;
	ParameterMap _environment; 
	ptds::FilePath _apppath;
	std::string _apppathA;
	bool _pathinit = false;
	int _version = PTVIEW_UNKNOWN_VERSION;
	char _appString[64];
}
ModulesManager *ptapp::application()
{
	return __app;
}
void ptapp::_setapp(ModulesManager *m)
{
	__app = m;
}
static void determineVersion()
{
	static bool init = false;
	if (!init)
	{
		TCHAR path[MAX_PATH];
		::GetModuleFileName(NULL, path, sizeof(path));

		if (_tcscmp(&path[_tcslen(path)-13],_T("PTViewPro.exe"))==0)
		{
			strcpy(_appString, "Pointools View 1.6 Pro");
			_version = PTVIEW_PRO_VERSION;
		}
		else if (_tcscmp(&path[_tcslen(path)-11],_T("Cyclops.exe"))==0)
		{
			strcpy(_appString, "Cyclops 1.1");
			_version = PTVIEW_CYCLOPS_VERSION;
		}
		else if (_tcscmp(&path[_tcslen(path)-10],_T("PTView.exe"))==0)
		{
			strcpy(_appString, "Pointools View 1.6");
			_version = PTVIEW_STD_VERSION;
		}
		else
		{
			strcpy(_appString, "Pointools View");
			_version = PTVIEW_UNKNOWN_VERSION;
		}
		init = true;
	}
}
//
// application string
//
const char *ptapp::applicationString()
{
	determineVersion();
	return _appString;
}
//
// version string
//
const char *ptapp::versionString()
{
	determineVersion();
	return (_version == PTVIEW_CYCLOPS_VERSION) ? "1.1" : "1.6";
}
//
// version string
//
const char *ptapp::fullVersionString()
{
	return "1.6061113";  
}
//
// edition string
//
const char *ptapp::editionString()
{
	determineVersion();
	return (_version == PTVIEW_PRO_VERSION) ? "Pro" : "Std";
}
//
// application path
//
const wchar_t*ptapp::apppathW()
{
	if (!_pathinit)
	{
		wchar_t fp[PT_MAXPATH];

		GetModuleFileNameW(NULL, fp, PT_MAXPATH);
		_apppath.setPath(fp);
		_apppath.stripFilename();

		_pathinit = true;
		_apppathA = Unicode2Ascii::convert(_apppath.path());
	}
	return _apppath.path();
}
const char*ptapp::apppathA()
{
	if (!_pathinit) apppathW();
	return _apppathA.c_str();
}
pt::ParameterMap *ptapp::env() { return &_environment; } 
//
// set application path - used by plugins to other hosts
//
void ptapp::setAppPathA(const char *path)
{
	_apppath = ptds::FilePath(path);
	_pathinit = true;
	_apppathA = std::string(path);	
}
void ptapp::setAppPathW(const wchar_t *path)
{
	_apppath = ptds::FilePath(path);
	_pathinit = true;
	_apppathA = Unicode2Ascii::convert(_apppath.path());	
}
#ifdef UNICODE
	const wchar_t* ptapp::apppath() { return apppathW(); }
	void ptapp::setAppPath(const wchar_t *path) { setAppPathW(path); }
#else
	const char* ptapp::apppath() { return apppathA(); }
	void ptapp::setAppPath(const char *path) { setAppPathA(path); }
#endif<|MERGE_RESOLUTION|>--- conflicted
+++ resolved
@@ -1,154 +1,147 @@
-/*--------------------------------------------------------------------------*/ 
-/*	Pointools App class class												*/ 
-/*  (C) 2003 Copyright Pointools Ltd, UK - All Rights Reserved				*/ 
-/*																			*/ 
-/*  Last Updated 30 Jan 2004 Faraz Ravi										*/ 
-/*--------------------------------------------------------------------------*/ 
-#pragma warning ( disable : 4251)
-
-#include "PointoolsVortexAPIInternal.h"
-#include <ptappdll/ptapp.h>
-#include <pt/parametermap.h>
-#include <ptfs/filepath.H>
-
-<<<<<<< HEAD
-#ifdef WIN32
-#include <windows.h>
-#endif
-
-=======
->>>>>>> a9b76474
-using namespace pt;
-using namespace ptapp;
-
-#define PTVIEW_UNKNOWN_VERSION 0
-#define PTVIEW_STD_VERSION 1
-#define PTVIEW_PRO_VERSION 2
-#define PTVIEW_CYCLOPS_VERSION 3
-
-namespace 
-{
-	ModulesManager *__app = 0;
-	ParameterMap _environment; 
-	ptds::FilePath _apppath;
-	std::string _apppathA;
-	bool _pathinit = false;
-	int _version = PTVIEW_UNKNOWN_VERSION;
-	char _appString[64];
-}
-ModulesManager *ptapp::application()
-{
-	return __app;
-}
-void ptapp::_setapp(ModulesManager *m)
-{
-	__app = m;
-}
-static void determineVersion()
-{
-	static bool init = false;
-	if (!init)
-	{
-		TCHAR path[MAX_PATH];
-		::GetModuleFileName(NULL, path, sizeof(path));
-
-		if (_tcscmp(&path[_tcslen(path)-13],_T("PTViewPro.exe"))==0)
-		{
-			strcpy(_appString, "Pointools View 1.6 Pro");
-			_version = PTVIEW_PRO_VERSION;
-		}
-		else if (_tcscmp(&path[_tcslen(path)-11],_T("Cyclops.exe"))==0)
-		{
-			strcpy(_appString, "Cyclops 1.1");
-			_version = PTVIEW_CYCLOPS_VERSION;
-		}
-		else if (_tcscmp(&path[_tcslen(path)-10],_T("PTView.exe"))==0)
-		{
-			strcpy(_appString, "Pointools View 1.6");
-			_version = PTVIEW_STD_VERSION;
-		}
-		else
-		{
-			strcpy(_appString, "Pointools View");
-			_version = PTVIEW_UNKNOWN_VERSION;
-		}
-		init = true;
-	}
-}
-//
-// application string
-//
-const char *ptapp::applicationString()
-{
-	determineVersion();
-	return _appString;
-}
-//
-// version string
-//
-const char *ptapp::versionString()
-{
-	determineVersion();
-	return (_version == PTVIEW_CYCLOPS_VERSION) ? "1.1" : "1.6";
-}
-//
-// version string
-//
-const char *ptapp::fullVersionString()
-{
-	return "1.6061113";  
-}
-//
-// edition string
-//
-const char *ptapp::editionString()
-{
-	determineVersion();
-	return (_version == PTVIEW_PRO_VERSION) ? "Pro" : "Std";
-}
-//
-// application path
-//
-const wchar_t*ptapp::apppathW()
-{
-	if (!_pathinit)
-	{
-		wchar_t fp[PT_MAXPATH];
-
-		GetModuleFileNameW(NULL, fp, PT_MAXPATH);
-		_apppath.setPath(fp);
-		_apppath.stripFilename();
-
-		_pathinit = true;
-		_apppathA = Unicode2Ascii::convert(_apppath.path());
-	}
-	return _apppath.path();
-}
-const char*ptapp::apppathA()
-{
-	if (!_pathinit) apppathW();
-	return _apppathA.c_str();
-}
-pt::ParameterMap *ptapp::env() { return &_environment; } 
-//
-// set application path - used by plugins to other hosts
-//
-void ptapp::setAppPathA(const char *path)
-{
-	_apppath = ptds::FilePath(path);
-	_pathinit = true;
-	_apppathA = std::string(path);	
-}
-void ptapp::setAppPathW(const wchar_t *path)
-{
-	_apppath = ptds::FilePath(path);
-	_pathinit = true;
-	_apppathA = Unicode2Ascii::convert(_apppath.path());	
-}
-#ifdef UNICODE
-	const wchar_t* ptapp::apppath() { return apppathW(); }
-	void ptapp::setAppPath(const wchar_t *path) { setAppPathW(path); }
-#else
-	const char* ptapp::apppath() { return apppathA(); }
-	void ptapp::setAppPath(const char *path) { setAppPathA(path); }
+/*--------------------------------------------------------------------------*/ 
+/*	Pointools App class class												*/ 
+/*  (C) 2003 Copyright Pointools Ltd, UK - All Rights Reserved				*/ 
+/*																			*/ 
+/*  Last Updated 30 Jan 2004 Faraz Ravi										*/ 
+/*--------------------------------------------------------------------------*/ 
+#pragma warning ( disable : 4251)
+
+#include "PointoolsVortexAPIInternal.h"
+#include <ptappdll/ptapp.h>
+#include <pt/parametermap.h>
+#include <ptfs/filepath.H>
+
+using namespace pt;
+using namespace ptapp;
+
+#define PTVIEW_UNKNOWN_VERSION 0
+#define PTVIEW_STD_VERSION 1
+#define PTVIEW_PRO_VERSION 2
+#define PTVIEW_CYCLOPS_VERSION 3
+
+namespace 
+{
+	ModulesManager *__app = 0;
+	ParameterMap _environment; 
+	ptds::FilePath _apppath;
+	std::string _apppathA;
+	bool _pathinit = false;
+	int _version = PTVIEW_UNKNOWN_VERSION;
+	char _appString[64];
+}
+ModulesManager *ptapp::application()
+{
+	return __app;
+}
+void ptapp::_setapp(ModulesManager *m)
+{
+	__app = m;
+}
+static void determineVersion()
+{
+	static bool init = false;
+	if (!init)
+	{
+		TCHAR path[MAX_PATH];
+		::GetModuleFileName(NULL, path, sizeof(path));
+
+		if (_tcscmp(&path[_tcslen(path)-13],_T("PTViewPro.exe"))==0)
+		{
+			strcpy(_appString, "Pointools View 1.6 Pro");
+			_version = PTVIEW_PRO_VERSION;
+		}
+		else if (_tcscmp(&path[_tcslen(path)-11],_T("Cyclops.exe"))==0)
+		{
+			strcpy(_appString, "Cyclops 1.1");
+			_version = PTVIEW_CYCLOPS_VERSION;
+		}
+		else if (_tcscmp(&path[_tcslen(path)-10],_T("PTView.exe"))==0)
+		{
+			strcpy(_appString, "Pointools View 1.6");
+			_version = PTVIEW_STD_VERSION;
+		}
+		else
+		{
+			strcpy(_appString, "Pointools View");
+			_version = PTVIEW_UNKNOWN_VERSION;
+		}
+		init = true;
+	}
+}
+//
+// application string
+//
+const char *ptapp::applicationString()
+{
+	determineVersion();
+	return _appString;
+}
+//
+// version string
+//
+const char *ptapp::versionString()
+{
+	determineVersion();
+	return (_version == PTVIEW_CYCLOPS_VERSION) ? "1.1" : "1.6";
+}
+//
+// version string
+//
+const char *ptapp::fullVersionString()
+{
+	return "1.6061113";  
+}
+//
+// edition string
+//
+const char *ptapp::editionString()
+{
+	determineVersion();
+	return (_version == PTVIEW_PRO_VERSION) ? "Pro" : "Std";
+}
+//
+// application path
+//
+const wchar_t*ptapp::apppathW()
+{
+	if (!_pathinit)
+	{
+		wchar_t fp[PT_MAXPATH];
+
+		GetModuleFileNameW(NULL, fp, PT_MAXPATH);
+		_apppath.setPath(fp);
+		_apppath.stripFilename();
+
+		_pathinit = true;
+		_apppathA = Unicode2Ascii::convert(_apppath.path());
+	}
+	return _apppath.path();
+}
+const char*ptapp::apppathA()
+{
+	if (!_pathinit) apppathW();
+	return _apppathA.c_str();
+}
+pt::ParameterMap *ptapp::env() { return &_environment; } 
+//
+// set application path - used by plugins to other hosts
+//
+void ptapp::setAppPathA(const char *path)
+{
+	_apppath = ptds::FilePath(path);
+	_pathinit = true;
+	_apppathA = std::string(path);	
+}
+void ptapp::setAppPathW(const wchar_t *path)
+{
+	_apppath = ptds::FilePath(path);
+	_pathinit = true;
+	_apppathA = Unicode2Ascii::convert(_apppath.path());	
+}
+#ifdef UNICODE
+	const wchar_t* ptapp::apppath() { return apppathW(); }
+	void ptapp::setAppPath(const wchar_t *path) { setAppPathW(path); }
+#else
+	const char* ptapp::apppath() { return apppathA(); }
+	void ptapp::setAppPath(const char *path) { setAppPathA(path); }
 #endif