--- conflicted
+++ resolved
@@ -1,698 +1,691 @@
-<?xml version="1.0" encoding="utf-8"?>
-
-<BuildContext xmlns:xsi="http://www.w3.org/2001/XMLSchema-instance" xsi:noNamespaceSchemaLocation="..\BentleyBuild\PartFile.xsd">
-
-    <Part Name="VersionedV8_InternalSDK" BentleyBuildMakeFile="DgnV8/DgnPlatformV8.Prewire.mke" OnlyPlatforms="x64" ExcludeLibType="Static">
-      <NuGetPackage targetFramework="native">V8_InternalSDKNuget</NuGetPackage>
-        <Bindings>
-            <PublicAPI ProductDirectoryName="VersionedDgnV8Api" Domain="VersionedDgnV8Api"/>
-            <Files ProductDirectoryName="DgnV8Dlls" SubPartDirectory="DgnPlatformV8Sdk/Dlls" Required="true">
-                Delivery/DgnPlatformV8Sdk/Dlls/*.dll
-            </Files>
-            <Directory SourceName="Delivery/DgnPlatformV8Sdk/Dlls/ECSchemas" ProductDirectoryName="DgnV8Dlls" ProductSubDirectory="ECSchemas" SubPartDirectory="DgnPlatformV8Sdk/Dlls/ECSchemas" Required="true"/>
-            <Directory SourceName="Delivery/DgnPlatformV8Sdk/Dlls/Fonts" ProductDirectoryName="DgnV8Dlls" ProductSubDirectory="Fonts" SubPartDirectory="DgnPlatformV8Sdk/Dlls/Fonts" Required="true"/>
-            <Directory SourceName="Delivery/DgnPlatformV8Sdk/Dlls/RealDwg" ProductDirectoryName="DgnV8Dlls" ProductSubDirectory="RealDwg" SubPartDirectory="DgnPlatformV8Sdk/Dlls/RealDwg" Required="true"/>
-            <Directory SourceName="Delivery/DgnPlatformV8Sdk/Dlls/schema" ProductDirectoryName="DgnV8Dlls" ProductSubDirectory="schema" SubPartDirectory="DgnPlatformV8Sdk/Dlls/schema" Required="true"/>
-            <Directory SourceName="Delivery/DgnPlatformV8Sdk/Dlls/Seed" ProductDirectoryName="DgnV8Dlls" ProductSubDirectory="Seed" SubPartDirectory="DgnPlatformV8Sdk/Dlls/Seed" Required="true"/>
-            <Directory SourceName="Delivery/DgnPlatformV8Sdk/Dlls/Symb" ProductDirectoryName="DgnV8Dlls" ProductSubDirectory="Symb" SubPartDirectory="DgnPlatformV8Sdk/Dlls/Symb" Required="true"/>
-            <Directory SourceName="Delivery/DgnPlatformV8Sdk/Libs" Required="false" SubPartDirectory="VersionedDgnV8Libs" />
-        </Bindings>
-    </Part>
-
-    <!-- Bind my own PublicAPI into BuildContext/PublicAPI. -->
-    <Part Name="PublicAPI" BentleyBuildMakeFile="DgnDbSync.prewire.mke">
-        <Bindings>
-            <PublicAPI Domain="DgnDbSync" />
-        </Bindings>
-    </Part>
-
-    <Part Name="DgnV8ConverterDLL" BentleyBuildMakeFile="DgnV8/Converter.mke" ApiNumber="M02"  OnlyPlatforms="x64" ExcludeLibType="Static">
-        <RequiredRepository>Bsitools-WinX86</RequiredRepository>
-        <RequiredRepository>V8IModelExtraFiles</RequiredRepository>
-        <SubPart PartName="DgnPlatformDLL" PartFile="DgnPlatform" Repository="DgnPlatform"/>
-        <SubPart PartName="VersionedV8_InternalSDK" />
-        <SubPart PartName="RapidXml2Json" PartFile="Libsrc-Nugets" Repository="bsicommon"/>
-        <SubPart PartName="PublicAPI"/>
-        <SubPart PartName="BeJpeg" PartFile="Bentley" Repository="Bentley"/>
-        <SubPart PartName="iModelBridgeLibrary" PartFile="iModelBridge"     Repository="DgnDbSync" />
-        <!-- The following subparts produce libraries that define optional domains. If you intend to use these domains and if you do not depend on the DgnClientSDK, then you must depend on these subcategories directly. -->
-        <SubPart PartName="Raster"              PartFile="RealityModeling"  Repository="DgnDomains-RealityModeling" />
-        <SubPart PartName="PointCloud"          PartFile="RealityModeling"  Repository="DgnDomains-RealityModeling" />
-        <SubPart PartName="ThreeMx"             PartFile="RealityModeling"  Repository="DgnDomains-RealityModeling" />
-        <SubPart PartName="ScalableMeshSchema"  PartFile="RealityModeling"  Repository="DgnDomains-RealityModeling" />
-        <SubPart PartName="RealityPlatformTools"             PartFile="RealityModFramework"  Repository="RealityModFramework"/>
-        <SubPart PartName="ECPresentation"      PartFile="ECPresentation"   Repository="ECPresentation"/>
-        <Bindings>
-            <Libs ProductDirectoryName="DgnV8ConverterLibs" Required="false">Delivery/$(libprefix)DgnV8Converter$(libext)</Libs>
-            <Assemblies>Delivery/$(shlibprefix)DgnV8Converter$(ApiNumber)$(shlibext)</Assemblies>
-            <Files ProductDirectoryName="DgnPlatformXliffs" Required="false" SubPartDirectory="xliffs">Delivery/xliffs/DgnV8Converter_en.xliff</Files>
-            <Files Required="false" ProductDirectoryName="Assets">Delivery/ImportConfig*</Files>
-            <Files ProductDirectoryName="Assets" ProductSubDirectory="ECSchemas/DgnDbSync" SubPartDirectory="ECSchemas/DgnDbSync">
-                ECSchemas/DgnDbSync/*.ecschema.xml
-            </Files>
-            <Files ProductDirectoryName="Assets" ProductSubDirectory="ECSchemas/Standard" SubPartDirectory="ECSchemas/Standard">
-                ECSchemas/Standard/*.ecschema.xml
-            </Files>
-            <Directory SourceName="ECSchemas/Supplemental" ProductDirectoryName="Assets" ProductSubDirectory="ECSchemas/Supplemental" SubPartDirectory="ECSchemas/Supplemental" />
-            <Files ProductDirectoryName="Assets" ProductSubDirectory="ECSchemas/V3Conversion" SubPartDirectory="ECSchemas/V3Conversion">
-                ECSchemas/V3Conversion/*.ecschema.xml
-            </Files>
-        </Bindings>
-    </Part>
-
-
-    <Part Name="ScalableMeshV8SDK" BentleyBuildMakeFile="DgnV8/DgnPlatformV8.Prewire.mke" BentleyBuildMakeOptions="+dDGNV8_DGNPLATFORM_SDK=$(BuildContext)SdkSources\ScalableMeshSDK\" OnlyPlatforms="x64" ExcludeLibType="Static">
-        <SdkSource>ScalableMeshSDK</SdkSource>
-        <Bindings>
-            <PublicAPI ProductDirectoryName="VersionedDgnV8Api" Domain="VersionedDgnV8Api" />
-            <Directory SourceName="SdkSources/ScalableMeshSDK/Dlls" ProductDirectoryName="ScalableMeshV8SDK" Required="true" />
-            <Directory SourceName="SdkSources/ScalableMeshSDK/Libs" Required="false" SubPartDirectory="VersionedDgnV8Libs" />
-            <Files ProductDirectoryName="VendorNotices">
-                SdkSources/ScalableMeshSDK/Notices/eigen-license.txt
-                SdkSources/ScalableMeshSDK/Notices/flann-license.txt
-                SdkSources/ScalableMeshSDK/Notices/pcl-license.txt
-                SdkSources/ScalableMeshSDK/Notices/vtk-license.txt
-            </Files>
-        </Bindings>
-    </Part>
-
-    <Part Name="ConceptStationDgnV8ConverterDLL" BentleyBuildMakeFile="DgnV8/Converter.mke" ApiNumber="M02"  OnlyPlatforms="x64" ExcludeLibType="Static">
-        <RequiredRepository>V8IModelExtraFiles</RequiredRepository>
-        <SubPart PartName="DgnPlatformDLL" PartFile="DgnPlatform" Repository="DgnPlatform"/>
-        <SubPart PartName="ScalableMeshV8SDK" />
-        <SubPart PartName="RapidXml2Json" PartFile="Libsrc-Nugets" Repository="bsicommon"/>
-        <SubPart PartName="PublicAPI"/>
-        <SubPart PartName="ImagePP"               PartFile="ImagePP"          Repository="ImagePP" />
-        <SubPart PartName="BeJpeg" PartFile="Bentley" Repository="Bentley"/>
-        <SubPart PartName="Raster"                PartFile="RealityModeling"  Repository="DgnDomains-RealityModeling" />
-        <SubPart PartName="PointCloud"            PartFile="RealityModeling"  Repository="DgnDomains-RealityModeling" />
-        <Bindings>
-            <Libs ProductDirectoryName="DgnV8ConverterLibs" Required="false">Delivery/$(libprefix)DgnV8Converter$(libext)</Libs>
-            <Assemblies>Delivery/$(shlibprefix)DgnV8Converter$(ApiNumber)$(shlibext)</Assemblies>
-            <Files ProductDirectoryName="DgnPlatformXliffs" Required="false" SubPartDirectory="xliffs">Delivery/xliffs/DgnV8Converter_en.xliff</Files>
-            <Files Required="false" ProductDirectoryName="Assets">Delivery/ImportConfig*</Files>
-            <Files ProductDirectoryName="Assets" ProductSubDirectory="ECSchemas/DgnDbSync" SubPartDirectory="ECSchemas/DgnDbSync">
-                ECSchemas/DgnDbSync/*.ecschema.xml
-            </Files>
-            <Files ProductDirectoryName="Assets" ProductSubDirectory="ECSchemas/Standard" SubPartDirectory="ECSchemas/Standard">
-                ECSchemas/Standard/*.ecschema.xml
-            </Files>
-            <Directory SourceName="ECSchemas/Supplemental" ProductDirectoryName="Assets" ProductSubDirectory="ECSchemas/Supplemental" SubPartDirectory="ECSchemas/Supplemental" />
-        </Bindings>
-    </Part>
-
-    <Part Name="DgnV8Converter-PublishedApiAndDoc" DeferType="BuildDocs" BentleyBuildMakeFile="DgnV8/BuildDoc.mke" OnlyPlatforms="x64">
-        <RequiredRepository>Bsitools-Doxygen</RequiredRepository>
-        <SubPart PartName="BentleyDocConfig" PartFile="DgnPlatform" Repository="DgnPlatform"/>
-        <SubPart PartName="DgnV8Converter_PublishedApi"/>
-    </Part>
-
-    <Part Name ="DgnV8Converter_PublishedApi" BentleyBuildMakeFile="DgnV8/PublishedApi.mke">
-        <SubPart PartName="DgnV8ConverterDLL"/>
-        <Bindings>
-            <Directory SourceName="Delivery/PublishedApi" ProductDirectoryName="DgnV8Converter_PublishedApi" SubPartDirectory="DgnV8Converter_PublishedApi"/>
-        </Bindings>
-    </Part>
-
-    <Part Name="SyncManager" BentleyBuildMakeFile="SyncManager/SyncManager.mke" ApiNumber="M02"  OnlyPlatforms="x64,x86">
-        <SubPart PartName="PublicAPI"/>
-        <SubPart PartName="DgnPlatformDLL" PartFile="DgnPlatform" Repository="DgnPlatform"/>
-        <SubPart PartName="BentleyDll" PartFile="Bentley"  Repository="Bentley"/>
-        <SubPart PartName="BeJsonCpp" PartFile="BeJsonCpp" Repository="Libsrc-JsonCpp"/>
-        <SubPart PartName="LoggingNative" PartFile="LoggingSDK" Repository="loggingsdk" />
-        <Bindings>
-            <Libs ProductDirectoryName="DgnV8ConverterLibs" Required="false">Delivery/$(libprefix)SyncManager$(libext)</Libs>
-            <Assemblies>Delivery/$(shlibprefix)SyncManager$(ApiNumber)$(shlibext)</Assemblies>
-        </Bindings>
-    </Part>
-
-    <ProductDirectoryList ListName="DgnDbSyncAppCommonDirList">
-        <ProductDirectory Name="applicationroot"            Path=""/>
-        <ProductDirectory Name="Assets"                     RelativeTo="applicationroot" Path="assets"/>
-        <ProductDirectory Name="Assets"                     RelativeTo="applicationroot" Path="assets" LibType="static"/>
-        <ProductDirectory Name="VendorNotices"              RelativeTo="applicationroot" Path="notices"/>
-        <ProductDirectory Name="VendorNotices"              RelativeTo="applicationroot" Path="notices" LibType="Static"/>
-        <ProductDirectory Name="BentleyEulaDelivery"        RelativeTo="applicationroot" Path="notices"/>
-        <ProductDirectory Name="Assemblies"                 RelativeTo="applicationroot"/>
-        <ProductDirectory Name="dgnplatformlinestylersc"    RelativeTo="applicationroot" Path="LineStyles"/>
-        <ProductDirectory Name="PublisherLoggingConfigXml"  RelativeTo="applicationroot"/>
-        <ProductDirectory Name="DgnV8Dlls"                  RelativeTo="applicationroot" Path="DgnV8"/>
-        
-        <ProductDirectory Name="Assemblies" LibType="Static" Deliver="false"/>
-        <ProductDirectory Name="PdfLibInitNativeAssemblies" Deliver="false"/>
-    </ProductDirectoryList>
-
-    <!-- - - - - - - - - - - - - - - - - - - - - - - - - - - - - - - - - - - - - - - - - - - - - - - - - - - - - - - -->
-    <!-- DgnV8Bridge - Part of Vancouver Bridge SDK              -->
-    <!-- - - - - - - - - - - - - - - - - - - - - - - - - - - - - - - - - - - - - - - - - - - - - - - - - - - - - - - -->
-    <Product Name="DgnV8Bridge" SaveProduct="true">
-        <SubPart PartName="DgnV8ConverterExe" />
-        <SubPart PartName="DgnV8ConverterDLL" />
-        <SubPart PartName="iModelBridgeFwkExe" PartFile="iModelBridge" Repository="DgnDbSync"/>
-        <Directories DirectoryListName="DgnDbSyncAppCommonDirList"/>
-        <Directories DirectoryListName="DgnV8BridgeDirList" />
-    </Product>
-
-    <ProductDirectoryList ListName="DgnV8BridgeDirList">
-        <ProductDirectory Name="applicationroot" Path=""/>
-        <ProductDirectory Name="Assemblies"     Path="lib/x64"  RelativeTo="applicationroot"/>
-        <ProductDirectory Name="Assemblies" LibType="Static" Path="lib/x64"  RelativeTo="applicationroot"/>
-        <ProductDirectory Name="DgnV8ConverterLibs" Path="lib/x64"  RelativeTo="applicationroot"/>
-        <ProductDirectory Name="BentleyClientSharedAssemblies" Path="lib/x64"  RelativeTo="applicationroot"/>
-        <ProductDirectory Name="BentleyDesktopClientApi" Path="lib/x64"  RelativeTo="applicationroot"/>
-        <ProductDirectory Name="BentleyDesktopClientApi_Native" Path="lib/x64"  RelativeTo="applicationroot"/>
-        <ProductDirectory Name="DgnV8Dlls"      Path="DgnV8"    RelativeTo="Assemblies"/>
-        <ProductDirectory Name="DgnV8DummyUstation"      Path="DgnV8"    RelativeTo="Assemblies"/>
-        <ProductDirectory Name="PublicApi"      Path="include"  RelativeTo="applicationroot"/>
-        <ProductDirectory Name="PublicApi" LibType="Static" Path="include"  RelativeTo="applicationroot"/>
-        <ProductDirectory Name="VersionedDgnV8Api" Path="include"  RelativeTo="applicationroot"/>
-        <ProductDirectory Name="VendorApi"      Path="include"  RelativeTo="applicationroot"/>
-        <ProductDirectory Name="VendorApi" LibType="Static" Path="include"  RelativeTo="applicationroot"/>
-        <ProductDirectory Name="Libs"           Path=""         RelativeTo="Assemblies"/>
-        <ProductDirectory Name="Libs" LibType="Static" Path=""         RelativeTo="Assemblies"/>
-        <ProductDirectory Name="DgnV8ConverterLibs" Path=""     RelativeTo="Assemblies"/>
-        <ProductDirectory Name="BentleyClientSharedAssemblies"  Path=""     RelativeTo="Assemblies"/>
-        <ProductDirectory Name="BentleyDesktopClientApi"        Path=""     RelativeTo="Assemblies" />
-        <ProductDirectory Name="BentleyDesktopClientApi_Native" Path=""     RelativeTo="Assemblies"/>
-    </ProductDirectoryList>
-
-    <Product Name="DgnV8Converter">
-        <SubPart PartName="TiledDgnV8ConverterExe" />
-        <Directories DirectoryListName="DgnDbSyncAppCommonDirList"/>
-        <Directories DirectoryListName="DgnV8ConverterDirList" />
-    </Product>
-
-    <ProductDirectoryList ListName="DgnV8ConverterNugetDirsOverride">
-        <ProductDirectory Name="applicationroot" Path="DgnV8Converter"/>
-    </ProductDirectoryList>
-
-    <NuGetProduct Name="DgnV8Converter_2_0_Nuget" OnlyPlatforms="x64" Description="DgnV8ConverterNuget">
-        <SubPart PartName="TiledDgnV8ConverterExe"/>
-        <Directories DirectoryListName="DgnDbSyncAppCommonDirList"/>
-        <Directories DirectoryListName="DgnV8ConverterDirList"/>
-        <Directories DirectoryListName="DgnV8ConverterNugetDirsOverride"/>
-    </NuGetProduct>
-    
-    <ProductDirectoryList ListName="Bimv8SyncSDKDirList">
-        <ProductDirectory Name="PublicAPI"                  Deliver="true" Path="PublicAPI"/>
-        <ProductDirectory Name="DgnV8ConverterLibs"         Deliver="true" Path="Libs"/>
-        <ProductDirectory Name="Libs"                       Deliver="true" Path="Libs"/>
-        <ProductDirectory Name="DgnV8Dlls"                  Deliver="false" Path="DgnV8"/>
-        <ProductDirectory Name="BeJsonCppStaticLibDir"      Deliver="true" Path="Libs"/>
-        <ProductDirectory Name="CsmapStaticLibDir"          Deliver="true" Path="Libs"/>
-        <ProductDirectory Name="MicrosoftCRT"               Deliver="true" Path="Libs"/>
-        <ProductDirectory Name="MicrosoftMFC"               Deliver="true" Path="Libs"/>
-        <ProductDirectory Name="MrSidAssemblies"            Deliver="true" Path="Libs" />
-        <ProductDirectory Name="DataCaptureAssemblies"      Deliver="true" Path="Libs"/>
-        <ProductDirectory Name="DataCaptureLibs"            Deliver="true" Path="Libs"/>
-        <ProductDirectory Name="BentleyClientSharedAssemblies"  Deliver="true" Path="Libs"/>
-        <ProductDirectory Name="BentleyDesktopClientApi"        Deliver="true" Path="Libs" />
-        <ProductDirectory Name="BentleyDesktopClientApi_Native" Deliver="true" Path="Libs"/>
-
-    </ProductDirectoryList>
-
-    <Part Name="Bimv8SyncVendorAPI" BentleyBuildMakeFile="Bimv8SyncVendorAPI.mke"  OnlyPlatforms="x64">
-        <SubPart PartName="DgnV8ConverterDLL"/>
-        <Bindings>
-            <PublicAPI Domain="json" />
-            <PublicAPI Domain="rapidjsonapi" />
-            <PublicAPI Domain="libxml" />
-            <PublicAPI Domain="csmap" />
-            <PublicAPI Domain="zlib" />
-            <PublicAPI Domain="folly" />
-        </Bindings>
-    </Part>
-
-    <Product Name="Bimv8SyncSDK">
-        <SubPart PartName="PublicAPI"/>
-        <SubPart PartName="DgnV8ConverterDLL"/>
-        <SubPart PartName="SyncManager"/>
-        <SubPart PartName="Bimv8SyncVendorAPI" />
-        <SubPart PartName="iModelBridgeFwkExe" PartFile="iModelBridge" Repository="DgnDbSync"/>
-        <SubPart PartName="DgnV8ConverterExe"/>
-        <Directories DirectoryListName="DgnDbSyncAppCommonDirList"/>
-        <Directories DirectoryListName="DgnV8ConverterDirList" />
-        <Directories DirectoryListName="Bimv8SyncSDKDirList" />
-    </Product>
-
-    <ProductDirectoryList ListName="DgnV8ConverterDirList">
-        <ProductDirectory Name="applicationroot" Path=""/>
-        <ProductDirectory Name="DgnPlatformV8Assemblies"        RelativeTo="applicationroot"/>
-        <ProductDirectory Name="DgnPlatformV8TranskitEn"        RelativeTo="applicationroot" Path="en"/>
-        <ProductDirectory Name="BentleyClientSharedAssemblies"  RelativeTo="applicationroot"/>
-        <ProductDirectory Name="BentleyDesktopClientApi"        RelativeTo="applicationroot"/>
-        <ProductDirectory Name="BentleyDesktopClientApi_Native" RelativeTo="applicationroot"/>
-    </ProductDirectoryList>
-
-    <Part Name="ConverterApp-Source" BentleyBuildMakeFile="DgnV8/Converters/DeliverConverterAppSource.mke" OnlyPlatforms="x64" ExcludeLibType="Static">
-        <Bindings>
-            <Files SubPartDirectory="DgnDbSync/ConverterApp">Delivery\DgnV8Bridge.cpp</Files>
-        </Bindings>
-    </Part>
-
-    <Part Name="DgnV8ConverterSqlang" BentleyBuildMakeFile="${SrcRoot}bsicommon/sqlang/mki/XliffsToDb.mke" BentleyBuildMakeOptions="-dSQLANG_OutputDb=$(OutputRootDir)Build/DgnDbSync/DgnV8Converter_en-US.sqlang.db3 -dSQLANG_XliffWildcard=$(BuildContext)SubParts/xliffs/*.xliff">
-        <SubPart PartName="DgnV8ConverterDLL" />
-        <Bindings>
-            <Files ProductDirectoryName="Assets" ProductSubDirectory="sqlang">Delivery\sqlang\DgnV8Converter_en-US.sqlang.db3</Files>
-        </Bindings>
-    </Part>
-
-<<<<<<< HEAD
-    <Part Name="DgnV8ConverterExe" BentleyBuildMakeFile="DgnV8/Converters/DgnV8Converter.mke" ApiNumber="M02" OnlyPlatforms="x64" ExcludeLibType="Static">
-        <SubPart PartName="LoggingNative" PartFile="LoggingSDK" Repository="loggingsdk" />
-        <SubPart PartName="DgnV8ConverterDLL" />
-=======
-    <Part Name="DgnV8BridgeBase" BentleyBuildMakeFile="DgnV8\Converters/DgnV8BridgeBase.mke" ApiNumber="B02" OnlyPlatforms="x64" ExcludeLibType="Static" >
-        <SubPart PartName="LoggingNative" PartFile="LoggingSDK" Repository="loggingsdk" />
-        <SubPart PartName="DgnV8ConverterDLL" />
-        <Bindings>
-            <Assemblies>Delivery/$(shlibprefix)DgnV8BridgeBase$(ApiNumber)$(shlibext)</Assemblies>
-            <Libs>Delivery/$(libprefix)DgnV8BridgeBase$(libext)</Libs>
-        </Bindings>
-    </Part>
-
-    <Part Name="DgnV8ConverterExe" BentleyBuildMakeFile="DgnV8/Converters/DgnV8Converter.mke" ApiNumber="B02" OnlyPlatforms="x64" ExcludeLibType="Static">
-        <SubPart PartName="LoggingNative" PartFile="LoggingSDK" Repository="loggingsdk" />
-        <SubPart PartName="DgnV8ConverterDLL" />
-        <SubPart PartName="DgnV8BridgeBase"/>
-        <SubPart PartName="DgnView" PartFile="DgnDisplay" Repository="DgnDisplay" />
->>>>>>> 8d66cfe4
-        <SubPart PartName="GeoCoordData" PartFile="csmap" Repository="libsrc-csmap"/>
-        <SubPart PartName="iModelBridgeLibrary" PartFile="iModelBridge"     Repository="DgnDbSync" />
-        <SubPart PartName="iModelBridgeFwk-en" PartFile="iModelBridge"     Repository="DgnDbSync" />
-        <SubPart PartName="DgnV8ConverterSqlang" />
-        <SubPart PartName="iModelBridgeFwkLib" PartFile="iModelBridge"     Repository="DgnDbSync" />
-        <Bindings>
-            <Files ProductDirectoryName="ApplicationRoot">Delivery\DgnV8Converter.exe</Files>
-            <Files ProductDirectoryName="PublisherLoggingConfigXml">Delivery/DgnV8Converter.logging.config.xml</Files>
-            <Assemblies>Delivery/$(shlibprefix)DgnV8Bridge$(ApiNumber)$(shlibext)</Assemblies>
-            <Libs>Delivery/$(libprefix)DgnV8Bridge$(libext)</Libs>
-        </Bindings>
-    </Part>
-
-    <Part Name="TiledDgnV8ConverterExe" BentleyBuildMakeFile="DgnV8/Converters/TiledConverterApp.mke" OnlyPlatforms="x64" ExcludeLibType="Static">
-        <SubPart PartName="DgnV8ConverterExe" />
-        <Bindings>
-            <Files ProductDirectoryName="ApplicationRoot">Delivery\TiledDgnV8Converter.exe</Files>
-        </Bindings>
-    </Part>
-
-    <!--DgnV8 to DgnDb converter used by ConceptStation which uses the ScalableMeshSDK instead of the Dgn V8 internal SDK-->
-    <Part Name="ConceptStationDgnV8ConverterSqlang" BentleyBuildMakeFile="${SrcRoot}bsicommon/sqlang/mki/XliffsToDb.mke" BentleyBuildMakeOptions="-dSQLANG_OutputDb=$(OutputRootDir)Build/DgnDbSync/DgnV8Converter_en-US.sqlang.db3 -dSQLANG_XliffWildcard=$(BuildContext)SubParts/xliffs/*.xliff">
-        <SubPart PartName="ConceptStationDgnV8ConverterDLL" />
-        <Bindings>
-            <Files ProductDirectoryName="Assets" ProductSubDirectory="sqlang">Delivery\sqlang\DgnV8Converter_en-US.sqlang.db3</Files>
-        </Bindings>
-    </Part>
-
-    <Part Name="ConceptStationDgnV8ConverterExe" BentleyBuildMakeFile="DgnV8/Converters/DgnV8Converter.mke" OnlyPlatforms="x64" ExcludeLibType="Static">
-        <SubPart PartName="LoggingNative" PartFile="LoggingSDK" Repository="loggingsdk" />
-        <SubPart PartName="ConceptStationDgnV8ConverterDLL" />
-        <SubPart PartName="GeoCoordData" PartFile="csmap" Repository="libsrc-csmap"/>
-        <SubPart PartName="ConceptStationDgnV8ConverterSqlang" />
-        <Bindings>
-            <Files ProductDirectoryName="ApplicationRoot">Delivery\DgnV8Converter.exe</Files>
-            <Files ProductDirectoryName="ApplicationRoot">Delivery\ImportConfig.xml</Files>
-            <Files ProductDirectoryName="PublisherLoggingConfigXml">Delivery/DgnV8Converter.logging.config.xml</Files>
-        </Bindings>
-    </Part>
-
-    <!-- - - - - - - - - - - - - - - - - - - - - - - - - - - - - - - - - - - - - - - - - - - - - - - - - - - - - - - -->
-    <!-- DgnV8ConverterTests -->
-    <!-- - - - - - - - - - - - - - - - - - - - - - - - - - - - - - - - - - - - - - - - - - - - - - - - - - - - - - - -->
-    <Part Name="GTestDependencies" DeferType="BuildUnitTests">
-        <SubPart PartName="Gtest-Tools" PartFile="BeGTest" Repository="BeGTest"/>
-        <SubPart PartName="google_gtest_lib"     PartFile="gtest"                   Repository="util-gtest" />
-    </Part>
-
-    <Part Name="DgnDbUnitTestsData" DeferType="BuildUnitTests" OnlyPlatforms="x64,x86">
-        <RequiredRepository>DgnClientSdkUnitTestData</RequiredRepository>
-    </Part>
-
-    <Part Name="DgnV8ConverterTestsExe" DeferType="BuildUnitTests" BentleyBuildMakeFile="DgnV8/Tests/Tests.mke" OnlyPlatforms="x64">
-        <SubPart PartName="GTestDependencies"/>
-        <SubPart PartName="DgnV8ConverterDLL"/>
-        <SubPart PartName="DgnDbTestUtils" PartFile="DgnPlatform" Repository="DgnPlatform" />
-        <SubPart PartName="DgnPlatformUnitTestHelpers" PartFile="DgnPlatform" Repository="DgnPlatform"/>
-        <SubPart PartName="DgnDbUnitTestsData"/>
-        <SubPart PartName="DgnPlatformSqlang"            Repository="DgnPlatform" PartFile="DgnPlatform"/>
-        <Bindings>
-            <Files ProductDirectoryName="DgnV8ConverterTestsExe">Delivery/DgnV8ConverterTests.exe</Files>
-            <Files ProductDirectoryName="DgnV8ConverterTestsExe">Delivery/DgnV8ConverterTests.logging.config.xml</Files>
-            <Files ProductDirectoryName="Assets" ProductSubDirectory="sqlang">Delivery/DgnV8ConverterTests_en-US.sqlang.db3</Files>
-            <Files Required="false" ProductDirectoryName="Assets">Delivery/ImportConfig*</Files>
-            <Files ProductDirectoryName="Assets" ProductSubDirectory="Ignore">Delivery/ignore_list.txt</Files>
-            <Files ProductDirectoryName="TestSchemas">
-                Delivery/NamedGroupTestSchema_DgnDbSync.01.00.ecschema.xml
-            </Files>
-            <Directory SourceName="Delivery/DgnDbSyncTestData"  SubPartDirectory="TestData"  ProductDirectoryName="DgnDbSync_TestData" />
-        </Bindings>
-    </Part>
-    
-    <ProductDirectoryList ListName="Tests">
-        <ProductDirectory Name="DgnV8ConverterTestsExe"         Path=""/>
-        <ProductDirectory Name="DgnV8ConverterSeedData"         Path="SeedData"/>
-        <ProductDirectory Name="DgnDbSync_TestData"             Path="TestData"/>
-        <ProductDirectory Name="DgnPlatformSqlang"              Path="sqlang"/>
-        <ProductDirectory Name="TestSchemas"                    Path="Assets/ECSchemas/DgnDbSync"/>
-        <ProductDirectory Name="UnitTests-Assets" Deliver="false"/>
-        <ProductDirectory Name="UnitTests-IgnoreList" Deliver="false"/>
-        <ProductDirectory Name="UnitTests-Objects" Deliver="false"/>
-        <ProductDirectory Name="WorkSpace" RelativeTo="DgnV8Dlls" />
-    </ProductDirectoryList>
-
-    <Product Name="DgnV8ConverterTests" OnlyPlatforms="x64">
-        <SubPart PartName="DgnV8ConverterExe"/>
-        <SubPart PartName="DgnV8ConverterTestsExe"/>
-        <SubPart PartName="StaticAppData"  PartFile="MstnAppData"      Repository="miscdev-mstnappdata"    />
-        <!--
-        <Directories PartFile="BeGTest" Repository="BeGTest" DirectoryListName="BeGTestDirList"/>
-        -->
-        <Directories DirectoryListName="DgnDbSyncAppCommonDirList"/>
-        <Directories DirectoryListName="DgnV8ConverterDirList" />
-        <Directories DirectoryListName="Tests"/>
-    </Product>
-
-    <Part Name="RunDgnV8ConverterTests" DeferType="RunUnitTests" BentleyBuildMakeFile="$(BuildContext)/SubParts/BeGTest/gtest/RunGtest.mke" BentleyBuildMakeOptions="-dGTEST_PRODUCT=DgnV8ConverterTests -dGTEST_NAME=DgnV8ConverterTests" OnlyPlatforms="x64" ExcludeLibType="Static">
-        <SubProduct ProductName="DgnV8ConverterTests" />
-        <Bindings>
-            <Files Required="false" SubPartDirectory="Gtest/Logs">Delivery/Gtest/Logs/DgnV8ConverterTests.log</Files>
-        </Bindings>
-    </Part>
-
-    <!-- Memory leak testing of DgnV8Converter tests. Only called on demand -->
-    <Part Name="MemLeakTests" BentleyBuildMakeFile="${SrcRoot}DgnDbTestingScripts/MemoryLeak/RunMemLeakDetection.mke" BentleyBuildMakeOptions="-dGTEST_PRODUCT=DgnV8ConverterTests -dGTEST_NAME=DgnV8ConverterTests" OnlyPlatforms="x64">
-        <SubPart PartFile="DgnDbTestingScripts" Repository="DgnDbTestingScripts" PartName="MemLeakTests" />
-        <SubProduct ProductName="DgnV8ConverterTests" />
-    </Part>
-
-    <Part Name="FontConverterAppExe" BentleyBuildMakeFile="DgnV8/Converters/FontConverterApp.mke" OnlyPlatforms="x64,x86" ExcludeLibType="Static">
-        <SubPart PartName="DgnV8ConverterDLL"/>
-        <SubPart PartName="LoggingNative" PartFile="LoggingSDK" Repository="loggingsdk"/>
-        <SubPart PartName="RmgrToolsDll" PartFile="RmgrTools" Repository="RmgrTools"/>
-        <Bindings>
-            <Files ProductDirectoryName="ApplicationRoot">Delivery\FontConverter.exe</Files>
-            <Files ProductDirectoryName="PublisherLoggingConfigXml">Delivery/FontConverter.logging.config.xml</Files>
-            <Files ProductDirectoryName="Assets" ProductSubDirectory="sqlang">Delivery\FontConverter_en-US.sqlang.db3</Files>
-        </Bindings>
-    </Part>
-
-    <Product Name="FontConverterApp">
-        <SubPart PartName="FontConverterAppExe" />
-        <Directories DirectoryListName="DgnDbSyncAppCommonDirList"/>
-        <Directories DirectoryListName="DgnV8ConverterDirList" />
-    </Product>
-
-    <Part Name="Converters-Untested" >
-        <!-- V8 converter -->
-        <SubPart PartName="DgnV8ConverterExe" />
-        <SubProduct ProductName="DgnV8Converter" />
-        <SubPart PartName="DwgConverter" PartFile="DwgConverter"/>
-    </Part>
-
-    <Part Name="BimFromDgnDbPublicApi" BentleyBuildMakeFile="BimFromDgnDb/BimFromDgnDb.prewire.mke" OnlyPlatforms="x64,iOSARM64,AndroidARM64">
-        <Bindings>
-            <PublicAPI Domain="BimFromDgnDb" />
-        </Bindings>
-    </Part>
-
-    <Part Name="BimFromJson">
-        <SubPart PartName="BimFromDgnDbPublicApi"/>
-        <SubPart PartName="BimFromJsonLib"/>
-        <SubPart PartName="BimFromDgnDb-Xliffs"/>
-    </Part>
-    
-    <Part Name="BimFromJsonLib" BentleyBuildMakeFile="BimFromDgnDb/BimImporter/lib/BimFromJson.mke" OnlyPlatforms="x64,iOSARM64,AndroidARM64" ApiNumber="M02">
-        <SubPart PartName="DgnPlatformDLL"  PartFile="DgnPlatform"      Repository="DgnPlatform"/>
-        <SubPart PartName="ECPresentation"  PartFile="ECPresentation"   Repository="ECPresentation"/>
-        <SubPart PartName="Planning"        PartFile="Planning"         Repository="DgnDomains-Planning"/>
-        <SubPart PartName="Raster"              PartFile="RealityModeling"  Repository="DgnDomains-RealityModeling" />
-        <SubPart PartName="PointCloud"          PartFile="RealityModeling"  Repository="DgnDomains-RealityModeling" />
-        <SubPart PartName="ScalableMeshSchema"  PartFile="RealityModeling"  Repository="DgnDomains-RealityModeling" />
-        <SubPart PartName="ScalableMeshSchemaMobile"  PartFile="RealityModeling"  Repository="DgnDomains-RealityModeling" />
-        <SubPart PartName="ThreeMx"             PartFile="RealityModeling"  Repository="DgnDomains-RealityModeling" />
-        <SubPart PartName="BimFromDgnDbPublicApi"/>
-        <Bindings>
-            <Libs ProductDirectoryName="BimFromDgnDbLibs" Required="false">Delivery/$(libprefix)BimFromJson$(libext)</Libs>
-            <Assemblies>Delivery/$(shlibprefix)BimFromJson$(ApiNumber)$(shlibext)</Assemblies>
-        </Bindings>
-    </Part>
-
-    <Part Name="BimFromJsonSqlang" BentleyBuildMakeFile="${SrcRoot}bsicommon/sqlang/mki/XliffsToDb.mke" BentleyBuildMakeOptions="-dSQLANG_OutputDb=$(OutputRootDir)build/BimFromDgnDb/BimFromJson/SQLang/BimFromJson_en-US.sqlang.db3 -dSQLANG_XliffWildcard=$(BuildContext)SubParts/xliffs/*.xliff">
-        <SubPart PartName="BimFromJson"/>
-        <Bindings>
-            <Files ProductDirectoryName="Assets" ProductSubDirectory="sqlang">Delivery/sqlang/BimFromJson_en-US.sqlang.db3</Files>
-        </Bindings>
-    </Part>
-    
-    <Part Name="BimImporterExe" BentleyBuildMakeFile="BimFromDgnDb/BimImporter/exe/BimImporter.mke" OnlyPlatforms="x64" ExcludeLibType="Static">
-        <SubPart PartName="DgnPlatformDLL" PartFile="DgnPlatform" Repository="DgnPlatform"/>
-        <SubPart PartName="BimFromJson"/>
-        <SubPart PartName="BimFromJsonSqlang"/>
-        <Bindings>
-            <Files ProductDirectoryName="ApplicationRoot">Delivery\BimImporter.exe</Files>
-            <Files ProductDirectoryName="PublisherLoggingConfigXml">Delivery/BimFromDgnDb.logging.config.xml</Files>
-        </Bindings>
-    </Part>
-
-    <Part Name="BimUpgraderExe" BentleyBuildMakeFile="BimFromDgnDb/BimUpgrader/BimUpgrader.mke" OnlyPlatforms="x64" ExcludeLibType="Static">
-        <SubPart PartName="BimFromJson"/>
-        <SubPart PartName="DgnDb0601ToJson" PartFile="BimUpgrader" />
-        <SubPart PartName="BimFromDgnDb" />
-        <SubPart PartName="BimFromJsonSqlang"/>
-        <Bindings>
-            <Files ProductDirectoryName="ApplicationRoot">Delivery\BimUpgrader.exe</Files>
-            <Files ProductDirectoryName="PublisherLoggingConfigXml">Delivery/BimUpgrader.logging.config.xml</Files>
-        </Bindings>
-    </Part>
-
-    <Part Name="BimFromDgnDb" BentleyBuildMakeFile="BimFromDgnDb/src/BimFromDgnDb.mke" OnlyPlatforms="x64,iOSARM64" ApiNumber="M02">
-        <SubPart PartName="BimFromJson"/>
-        <SubPart PartName="DgnDb0601ToJson" PartFile="BimUpgrader" />
-        <Bindings>
-            <Libs ProductDirectoryName="BimFromDgnDbLibs" Required="false">Delivery/$(libprefix)BimFromDgnDb$(libext)</Libs>
-            <Assemblies>Delivery/$(shlibprefix)BimFromDgnDb$(ApiNumber)$(shlibext)</Assemblies>
-        </Bindings>
-    </Part>
-
-    <ProductDirectoryList ListName="BimUpgraderDirList">
-        <ProductDirectory Name="applicationroot" Path=""/>
-        <ProductDirectory Name="DgnDbAssemblies"                        Path=""/>
-        <ProductDirectory Name="Assets"                                 Path="Assets"/>
-        <ProductDirectory Name="DgnDbPlatformAssets"                    Path="Assets"/>
-        <ProductDirectory Name="DgnDb06PlatformAssets"                  Path="Assets06"/>
-    </ProductDirectoryList>
-
-    <Product Name="BimImporter">
-        <SubPart PartName="BimImporterExe"/>
-        <Directories DirectoryListName="DgnDbSyncAppCommonDirList"/>
-        <Directories DirectoryListName="BimUpgraderDirList" />
-    </Product>
-
-    <Product Name="BimExporter0601">
-        <SubPart PartFile="BimUpgrader" PartName="BimExporter0601Exe"/>
-        <Directories DirectoryListName="DgnDbSyncAppCommonDirList"/>
-        <Directories DirectoryListName="BimUpgraderDirList" />
-    </Product>
-
-    <Product Name="BimUpgrader">
-        <SubPart PartName="BimUpgraderExe"/>
-        <Directories DirectoryListName="DgnDbSyncAppCommonDirList"/>
-        <Directories DirectoryListName="BimUpgraderDirList" />
-    </Product>
-
-    <Part Name="BimUpgraderTestsExe" BentleyBuildMakeFile="BimFromDgnDb/Tests/Tests.mke" OnlyPlatforms="x64" ExcludeLibType="Static">
-        <SubPart PartName="GTestDependencies"/>
-        <SubPart PartName="DgnDbCreator" PartFile="BimUpgrader" />
-        <SubPart PartName="BimFromDgnDb"/>
-        <Bindings>
-            <Files ProductDirectoryName="ApplicationRoot">Delivery/BimUpgraderTests.exe</Files>
-        </Bindings>
-    </Part>
-    
-    <Product Name="BimUpgraderTests">
-        <SubPart PartName="BimUpgraderTestsExe" />
-        <Directories DirectoryListName="BimUpgraderDirList"/>
-        <Directories DirectoryListName="DgnDbSyncAppCommonDirList"/>
-    </Product>
-    
-    <!-- //////////////////////////////////////////////////////////////////////////// -->
-    <!-- // L10N                                                                   // -->
-    <!-- //////////////////////////////////////////////////////////////////////////// -->
-    <Part Name="BimFromDgnDb-Xliffs" BentleyBuildMakeFile="BimFromDgnDb/Localization/xliffs.mke">
-        <Bindings>
-            <Files ProductDirectoryName="L10N-BimFromDgnDbXliffs" Required="false" SubPartDirectory="xliffs">Delivery/xliffs/BimFromDgnDb_en.xliff</Files>
-        </Bindings>
-    </Part>
-
-
-    <!-- English Xliffs generated during the build are pushed (by PRG only) to Mercurial next to translations for L10N vendor convenience -->
-    <Part Name="L10N-BimFromDgnDbXliffs-en" OnlyPlatforms="x64"
-        BentleyBuildMakeFile="${SrcRoot}bsicommon/sqlang/mki/PushXliffsFromBuild.mke"
-        BentleyBuildMakeOptions="-dBUILD_XLIFF_DIRECTORY=$(OutputRootDir)BuildContexts/DgnDbSync/Delivery/xliffs/ -dL10N_XLIFF_DIRECTORY=$(SrcRoot)l10n/l10n-BimFromDgnDb/ -dL10N_XLIFF_LANG_DIRECTORY=en">
-        <SubPart PartName="BimFromDgnDb-Xliffs" />
-    </Part>
-
-    <!-- Translated Xliffs are linked into the BuildContext here -->
-    <Part Name="L10N-BimFromDgnDbXliffs-cs" BentleyBuildMakeFile="BimFromDgnDb/Localization/l10n-BimFromDgnDb.mke" BentleyBuildMakeOptions="-dL10N_LANGUAGE_TAG=cs">
-        <RequiredRepository>l10n-BimFromDgnDb</RequiredRepository>
-        <Bindings>
-            <Files ProductDirectoryName="L10N-BimFromDgnDbXliffs" Required="false" ProductSubDirectory="cs" SubPartDirectory="l10n/cs">Delivery/l10n/cs/BimFromDgnDb_cs.xliff</Files>
-        </Bindings>
-    </Part>
-    <Part Name="L10N-BimFromDgnDbXliffs-de" BentleyBuildMakeFile="BimFromDgnDb/Localization/l10n-BimFromDgnDb.mke" BentleyBuildMakeOptions="-dL10N_LANGUAGE_TAG=de">
-        <RequiredRepository>l10n-BimFromDgnDb</RequiredRepository>
-        <Bindings>
-            <Files ProductDirectoryName="L10N-BimFromDgnDbXliffs" Required="false" ProductSubDirectory="de" SubPartDirectory="l10n/de">Delivery/l10n/de/BimFromDgnDb_de.xliff</Files>
-        </Bindings>
-    </Part>
-    <Part Name="L10N-BimFromDgnDbXliffs-es" BentleyBuildMakeFile="BimFromDgnDb/Localization/l10n-BimFromDgnDb.mke" BentleyBuildMakeOptions="-dL10N_LANGUAGE_TAG=es">
-        <RequiredRepository>l10n-BimFromDgnDb</RequiredRepository>
-        <Bindings>
-            <Files ProductDirectoryName="L10N-BimFromDgnDbXliffs" Required="false" ProductSubDirectory="es" SubPartDirectory="l10n/es">Delivery/l10n/es/BimFromDgnDb_es.xliff</Files>
-        </Bindings>
-    </Part>
-    <Part Name="L10N-BimFromDgnDbXliffs-fi" BentleyBuildMakeFile="BimFromDgnDb/Localization/l10n-BimFromDgnDb.mke" BentleyBuildMakeOptions="-dL10N_LANGUAGE_TAG=fi">
-        <RequiredRepository>l10n-BimFromDgnDb</RequiredRepository>
-        <Bindings>
-            <Files ProductDirectoryName="L10N-BimFromDgnDbXliffs" Required="false" ProductSubDirectory="fi" SubPartDirectory="l10n/fi">Delivery/l10n/fi/BimFromDgnDb_fi.xliff</Files>
-        </Bindings>
-    </Part>
-    <Part Name="L10N-BimFromDgnDbXliffs-fr" BentleyBuildMakeFile="BimFromDgnDb/Localization/l10n-BimFromDgnDb.mke" BentleyBuildMakeOptions="-dL10N_LANGUAGE_TAG=fr">
-        <RequiredRepository>l10n-BimFromDgnDb</RequiredRepository>
-        <Bindings>
-            <Files ProductDirectoryName="L10N-BimFromDgnDbXliffs" Required="false" ProductSubDirectory="fr" SubPartDirectory="l10n/fr">Delivery/l10n/fr/BimFromDgnDb_fr.xliff</Files>
-        </Bindings>
-    </Part>
-    <Part Name="L10N-BimFromDgnDbXliffs-it" BentleyBuildMakeFile="BimFromDgnDb/Localization/l10n-BimFromDgnDb.mke" BentleyBuildMakeOptions="-dL10N_LANGUAGE_TAG=it">
-        <RequiredRepository>l10n-BimFromDgnDb</RequiredRepository>
-        <Bindings>
-            <Files ProductDirectoryName="L10N-BimFromDgnDbXliffs" Required="false" ProductSubDirectory="it" SubPartDirectory="l10n/it">Delivery/l10n/it/BimFromDgnDb_it.xliff</Files>
-        </Bindings>
-    </Part>
-    <Part Name="L10N-BimFromDgnDbXliffs-ja" BentleyBuildMakeFile="BimFromDgnDb/Localization/l10n-BimFromDgnDb.mke" BentleyBuildMakeOptions="-dL10N_LANGUAGE_TAG=ja">
-        <RequiredRepository>l10n-BimFromDgnDb</RequiredRepository>
-        <Bindings>
-            <Files ProductDirectoryName="L10N-BimFromDgnDbXliffs" Required="false" ProductSubDirectory="ja" SubPartDirectory="l10n/ja">Delivery/l10n/ja/BimFromDgnDb_ja.xliff</Files>
-        </Bindings>
-    </Part>
-    <Part Name="L10N-BimFromDgnDbXliffs-ko" BentleyBuildMakeFile="BimFromDgnDb/Localization/l10n-BimFromDgnDb.mke" BentleyBuildMakeOptions="-dL10N_LANGUAGE_TAG=ko">
-        <RequiredRepository>l10n-BimFromDgnDb</RequiredRepository>
-        <Bindings>
-            <Files ProductDirectoryName="L10N-BimFromDgnDbXliffs" Required="false" ProductSubDirectory="ko" SubPartDirectory="l10n/ko">Delivery/l10n/ko/BimFromDgnDb_ko.xliff</Files>
-        </Bindings>
-    </Part>
-    <Part Name="L10N-BimFromDgnDbXliffs-nl" BentleyBuildMakeFile="BimFromDgnDb/Localization/l10n-BimFromDgnDb.mke" BentleyBuildMakeOptions="-dL10N_LANGUAGE_TAG=nl">
-        <RequiredRepository>l10n-BimFromDgnDb</RequiredRepository>
-        <Bindings>
-            <Files ProductDirectoryName="L10N-BimFromDgnDbXliffs" Required="false" ProductSubDirectory="nl" SubPartDirectory="l10n/nl">Delivery/l10n/nl/BimFromDgnDb_nl.xliff</Files>
-        </Bindings>
-    </Part>
-    <Part Name="L10N-BimFromDgnDbXliffs-pl" BentleyBuildMakeFile="BimFromDgnDb/Localization/l10n-BimFromDgnDb.mke" BentleyBuildMakeOptions="-dL10N_LANGUAGE_TAG=pl">
-        <RequiredRepository>l10n-BimFromDgnDb</RequiredRepository>
-        <Bindings>
-            <Files ProductDirectoryName="L10N-BimFromDgnDbXliffs" Required="false" ProductSubDirectory="pl" SubPartDirectory="l10n/pl">Delivery/l10n/pl/BimFromDgnDb_pl.xliff</Files>
-        </Bindings>
-    </Part>
-    <Part Name="L10N-BimFromDgnDbXliffs-pt" BentleyBuildMakeFile="BimFromDgnDb/Localization/l10n-BimFromDgnDb.mke" BentleyBuildMakeOptions="-dL10N_LANGUAGE_TAG=pt">
-        <RequiredRepository>l10n-BimFromDgnDb</RequiredRepository>
-        <Bindings>
-            <Files ProductDirectoryName="L10N-BimFromDgnDbXliffs" Required="false" ProductSubDirectory="pt" SubPartDirectory="l10n/pt">Delivery/l10n/pt/BimFromDgnDb_pt.xliff</Files>
-        </Bindings>
-    </Part>
-    <Part Name="L10N-BimFromDgnDbXliffs-ru" BentleyBuildMakeFile="BimFromDgnDb/Localization/l10n-BimFromDgnDb.mke" BentleyBuildMakeOptions="-dL10N_LANGUAGE_TAG=ru">
-        <RequiredRepository>l10n-BimFromDgnDb</RequiredRepository>
-        <Bindings>
-            <Files ProductDirectoryName="L10N-BimFromDgnDbXliffs" Required="false" ProductSubDirectory="ru" SubPartDirectory="l10n/ru">Delivery/l10n/ru/BimFromDgnDb_ru.xliff</Files>
-        </Bindings>
-    </Part>
-    <Part Name="L10N-BimFromDgnDbXliffs-sv" BentleyBuildMakeFile="BimFromDgnDb/Localization/l10n-BimFromDgnDb.mke" BentleyBuildMakeOptions="-dL10N_LANGUAGE_TAG=sv">
-        <RequiredRepository>l10n-BimFromDgnDb</RequiredRepository>
-        <Bindings>
-            <Files ProductDirectoryName="L10N-BimFromDgnDbXliffs" Required="false" ProductSubDirectory="sv" SubPartDirectory="l10n/sv">Delivery/l10n/sv/BimFromDgnDb_sv.xliff</Files>
-        </Bindings>
-    </Part>
-    <Part Name="L10N-BimFromDgnDbXliffs-tr" BentleyBuildMakeFile="BimFromDgnDb/Localization/l10n-BimFromDgnDb.mke" BentleyBuildMakeOptions="-dL10N_LANGUAGE_TAG=tr">
-        <RequiredRepository>l10n-BimFromDgnDb</RequiredRepository>
-        <Bindings>
-            <Files ProductDirectoryName="L10N-BimFromDgnDbXliffs" Required="false" ProductSubDirectory="tr" SubPartDirectory="l10n/tr">Delivery/l10n/tr/BimFromDgnDb_tr.xliff</Files>
-        </Bindings>
-    </Part>
-    <Part Name="L10N-BimFromDgnDbXliffs-zh-cn" BentleyBuildMakeFile="BimFromDgnDb/Localization/l10n-BimFromDgnDb.mke" BentleyBuildMakeOptions="-dL10N_LANGUAGE_TAG=zh-cn">
-        <RequiredRepository>l10n-BimFromDgnDb</RequiredRepository>
-        <Bindings>
-            <Files ProductDirectoryName="L10N-BimFromDgnDbXliffs" Required="false" ProductSubDirectory="zh-cn" SubPartDirectory="l10n/zh-cn">Delivery/l10n/zh-cn/BimFromDgnDb_zh-cn.xliff</Files>
-        </Bindings>
-    </Part>
-    <Part Name="L10N-BimFromDgnDbXliffs-zh-tw" BentleyBuildMakeFile="BimFromDgnDb/Localization/l10n-BimFromDgnDb.mke" BentleyBuildMakeOptions="-dL10N_LANGUAGE_TAG=zh-tw">
-        <RequiredRepository>l10n-BimFromDgnDb</RequiredRepository>
-        <Bindings>
-            <Files ProductDirectoryName="L10N-BimFromDgnDbXliffs" Required="false" ProductSubDirectory="zh-tw" SubPartDirectory="l10n/zh-tw">Delivery/l10n/zh-tw/BimFromDgnDb_zh-tw.xliff</Files>
-        </Bindings>
-    </Part>
-
-
-    <!-- VVVVVVVVVVVVVVVVVVVVVVVVVVVVVVVVVVVVVVVVVVVVVVVVVVVVVVVVVVVVVVVVVVVVVVVVVVVVVVVVVVVVVVVVVVVVVVVVVVVVVVVVVVVVVVVVVVVVVVVVVVVVVVVVVVVVVVVV -->
-    <!-- The below parts exist to work around a `bb buildinstallset` deficiency that ignores <VendorNotice> bindings. -->
-
-    <ProductDirectoryList ListName="DgnV8ConverterNoticesDirList">
-        <ProductDirectory Name="ApplicationRoot" Deliver="false"/>
-        <ProductDirectory Name="Assemblies" Deliver="false"/>
-        <ProductDirectory Name="Assemblies" LibType="Static" Deliver="false"/>
-        <ProductDirectory Name="Assets" Deliver="false"/>
-        <ProductDirectory Name="DgnV8Dlls" Deliver="false"/>
-        <ProductDirectory Name="DgnV8DummyUstation" Deliver="false"/>
-        <ProductDirectory Name="PublisherLoggingConfigXml" Deliver="false"/>
-
-        <ProductDirectory Name="VendorNotices" Path=""/>
-        <ProductDirectory Name="VendorNotices" LibType="Static" Path=""/>
-    </ProductDirectoryList>
-
-    <Product Name="__DgnV8ConverterNotices" SaveProduct="false">
-        <Directories DirectoryListName="DgnV8ConverterNoticesDirList"/>
-        <SubPart PartName="DgnV8ConverterExe"/>
-    </Product>
-
-    <Part Name="__GatherDgnV8ConverterNotices" BentleyBuildMakeFile="DgnV8/Converters/DgnV8ConverterInstaller/GatherNotices.mke">
-        <SubProduct ProductName="__DgnV8ConverterNotices"/>
-        <Bindings>
-            <Files ProductDirectoryName="VendorNotices">
-                Delivery/DgnV8ConverterNotices/*.*
-            </Files>
-        </Bindings>
-    </Part>
-
-    <!-- ^^^^^^^^^^^^^^^^^^^^^^^^^^^^^^^^^^^^^^^^^^^^^^^^^^^^^^^^^^^^^^^^^^^^^^^^^^^^^^^^^^^^^^^^^^^^^^^^^^^^^^^^^^^^^^^^^^^^^^^^^^^^^^^^^^^^^^^^ -->
-
-    <Product Name="DgnV8ConverterMsi" BuildInstallSet="true" SaveProduct="false">
-        <SubPart PartName="DgnV8ConverterExe"/>
-        <SubPart PartName="DgnV8ConverterMsiFiles"/>
-        <SubPart PartName="__GatherDgnV8ConverterNotices"/>
-
-        <SubPart PartName="InstallFrameworkBase" PartFile="InstallFramework" Repository="InstallFramework"/>
-        <InstallerWixFile SourceFile="DgnV8/Converters/DgnV8ConverterInstaller/DgnV8Converter"/>
-
-        <Directories DirectoryListName="DgnDbSyncAppCommonDirList"/>
-        <Directories DirectoryListName="DgnV8ConverterDirList"/>
-        <Directories DirectoryListName="DgnV8ConverterMsiDirList"/>
-    </Product>
-
-    <ProductDirectoryList ListName="DgnV8ConverterMsiDirList">
-        <ProductDirectory Name="ConfigDir" Deliver="false"/>
-    </ProductDirectoryList>
-
-    <Part Name="DgnV8ConverterMsiFiles" OnlyPlatforms="x64" BentleyBuildMakeFile="DgnV8/Converters/DgnV8ConverterInstaller/DgnV8ConverterMsiFiles.mke">
-        <RequiredRepository>Mergemodule-Microsoft_VC_14.0</RequiredRepository>
-        <SubPart Repository="Miscdev-Eula" PartFile="Eula" PartName="Eula"/>
-        <Bindings>
-            <Files BindToWixBuild="true" SubPartDirectory="installer">
-                DgnV8ConverterMsiFiles/DgnV8ConverterInstallerOpts.mki
-                DgnV8ConverterMsiFiles/DgnV8Converter.wix.xml
-            </Files>
-            <MergeModules ProductDirectoryName="Assemblies" BindToWixBuild="true">
-                DgnV8ConverterMsiFiles/msvc140/*x64.msm
-            </MergeModules>
-        </Bindings>
-    </Part>
-
-</BuildContext>
+<?xml version="1.0" encoding="utf-8"?>
+
+<BuildContext xmlns:xsi="http://www.w3.org/2001/XMLSchema-instance" xsi:noNamespaceSchemaLocation="..\BentleyBuild\PartFile.xsd">
+
+    <Part Name="VersionedV8_InternalSDK" BentleyBuildMakeFile="DgnV8/DgnPlatformV8.Prewire.mke" OnlyPlatforms="x64" ExcludeLibType="Static">
+      <NuGetPackage targetFramework="native">V8_InternalSDKNuget</NuGetPackage>
+        <Bindings>
+            <PublicAPI ProductDirectoryName="VersionedDgnV8Api" Domain="VersionedDgnV8Api"/>
+            <Files ProductDirectoryName="DgnV8Dlls" SubPartDirectory="DgnPlatformV8Sdk/Dlls" Required="true">
+                Delivery/DgnPlatformV8Sdk/Dlls/*.dll
+            </Files>
+            <Directory SourceName="Delivery/DgnPlatformV8Sdk/Dlls/ECSchemas" ProductDirectoryName="DgnV8Dlls" ProductSubDirectory="ECSchemas" SubPartDirectory="DgnPlatformV8Sdk/Dlls/ECSchemas" Required="true"/>
+            <Directory SourceName="Delivery/DgnPlatformV8Sdk/Dlls/Fonts" ProductDirectoryName="DgnV8Dlls" ProductSubDirectory="Fonts" SubPartDirectory="DgnPlatformV8Sdk/Dlls/Fonts" Required="true"/>
+            <Directory SourceName="Delivery/DgnPlatformV8Sdk/Dlls/RealDwg" ProductDirectoryName="DgnV8Dlls" ProductSubDirectory="RealDwg" SubPartDirectory="DgnPlatformV8Sdk/Dlls/RealDwg" Required="true"/>
+            <Directory SourceName="Delivery/DgnPlatformV8Sdk/Dlls/schema" ProductDirectoryName="DgnV8Dlls" ProductSubDirectory="schema" SubPartDirectory="DgnPlatformV8Sdk/Dlls/schema" Required="true"/>
+            <Directory SourceName="Delivery/DgnPlatformV8Sdk/Dlls/Seed" ProductDirectoryName="DgnV8Dlls" ProductSubDirectory="Seed" SubPartDirectory="DgnPlatformV8Sdk/Dlls/Seed" Required="true"/>
+            <Directory SourceName="Delivery/DgnPlatformV8Sdk/Dlls/Symb" ProductDirectoryName="DgnV8Dlls" ProductSubDirectory="Symb" SubPartDirectory="DgnPlatformV8Sdk/Dlls/Symb" Required="true"/>
+            <Directory SourceName="Delivery/DgnPlatformV8Sdk/Libs" Required="false" SubPartDirectory="VersionedDgnV8Libs" />
+        </Bindings>
+    </Part>
+
+    <!-- Bind my own PublicAPI into BuildContext/PublicAPI. -->
+    <Part Name="PublicAPI" BentleyBuildMakeFile="DgnDbSync.prewire.mke">
+        <Bindings>
+            <PublicAPI Domain="DgnDbSync" />
+        </Bindings>
+    </Part>
+
+    <Part Name="DgnV8ConverterDLL" BentleyBuildMakeFile="DgnV8/Converter.mke" ApiNumber="M02"  OnlyPlatforms="x64" ExcludeLibType="Static">
+        <RequiredRepository>Bsitools-WinX86</RequiredRepository>
+        <RequiredRepository>V8IModelExtraFiles</RequiredRepository>
+        <SubPart PartName="DgnPlatformDLL" PartFile="DgnPlatform" Repository="DgnPlatform"/>
+        <SubPart PartName="VersionedV8_InternalSDK" />
+        <SubPart PartName="RapidXml2Json" PartFile="Libsrc-Nugets" Repository="bsicommon"/>
+        <SubPart PartName="PublicAPI"/>
+        <SubPart PartName="BeJpeg" PartFile="Bentley" Repository="Bentley"/>
+        <SubPart PartName="iModelBridgeLibrary" PartFile="iModelBridge"     Repository="DgnDbSync" />
+        <!-- The following subparts produce libraries that define optional domains. If you intend to use these domains and if you do not depend on the DgnClientSDK, then you must depend on these subcategories directly. -->
+        <SubPart PartName="Raster"              PartFile="RealityModeling"  Repository="DgnDomains-RealityModeling" />
+        <SubPart PartName="PointCloud"          PartFile="RealityModeling"  Repository="DgnDomains-RealityModeling" />
+        <SubPart PartName="ThreeMx"             PartFile="RealityModeling"  Repository="DgnDomains-RealityModeling" />
+        <SubPart PartName="ScalableMeshSchema"  PartFile="RealityModeling"  Repository="DgnDomains-RealityModeling" />
+        <SubPart PartName="RealityPlatformTools"             PartFile="RealityModFramework"  Repository="RealityModFramework"/>
+        <SubPart PartName="ECPresentation"      PartFile="ECPresentation"   Repository="ECPresentation"/>
+        <Bindings>
+            <Libs ProductDirectoryName="DgnV8ConverterLibs" Required="false">Delivery/$(libprefix)DgnV8Converter$(libext)</Libs>
+            <Assemblies>Delivery/$(shlibprefix)DgnV8Converter$(ApiNumber)$(shlibext)</Assemblies>
+            <Files ProductDirectoryName="DgnPlatformXliffs" Required="false" SubPartDirectory="xliffs">Delivery/xliffs/DgnV8Converter_en.xliff</Files>
+            <Files Required="false" ProductDirectoryName="Assets">Delivery/ImportConfig*</Files>
+            <Files ProductDirectoryName="Assets" ProductSubDirectory="ECSchemas/DgnDbSync" SubPartDirectory="ECSchemas/DgnDbSync">
+                ECSchemas/DgnDbSync/*.ecschema.xml
+            </Files>
+            <Files ProductDirectoryName="Assets" ProductSubDirectory="ECSchemas/Standard" SubPartDirectory="ECSchemas/Standard">
+                ECSchemas/Standard/*.ecschema.xml
+            </Files>
+            <Directory SourceName="ECSchemas/Supplemental" ProductDirectoryName="Assets" ProductSubDirectory="ECSchemas/Supplemental" SubPartDirectory="ECSchemas/Supplemental" />
+            <Files ProductDirectoryName="Assets" ProductSubDirectory="ECSchemas/V3Conversion" SubPartDirectory="ECSchemas/V3Conversion">
+                ECSchemas/V3Conversion/*.ecschema.xml
+            </Files>
+        </Bindings>
+    </Part>
+
+
+    <Part Name="ScalableMeshV8SDK" BentleyBuildMakeFile="DgnV8/DgnPlatformV8.Prewire.mke" BentleyBuildMakeOptions="+dDGNV8_DGNPLATFORM_SDK=$(BuildContext)SdkSources\ScalableMeshSDK\" OnlyPlatforms="x64" ExcludeLibType="Static">
+        <SdkSource>ScalableMeshSDK</SdkSource>
+        <Bindings>
+            <PublicAPI ProductDirectoryName="VersionedDgnV8Api" Domain="VersionedDgnV8Api" />
+            <Directory SourceName="SdkSources/ScalableMeshSDK/Dlls" ProductDirectoryName="ScalableMeshV8SDK" Required="true" />
+            <Directory SourceName="SdkSources/ScalableMeshSDK/Libs" Required="false" SubPartDirectory="VersionedDgnV8Libs" />
+            <Files ProductDirectoryName="VendorNotices">
+                SdkSources/ScalableMeshSDK/Notices/eigen-license.txt
+                SdkSources/ScalableMeshSDK/Notices/flann-license.txt
+                SdkSources/ScalableMeshSDK/Notices/pcl-license.txt
+                SdkSources/ScalableMeshSDK/Notices/vtk-license.txt
+            </Files>
+        </Bindings>
+    </Part>
+
+    <Part Name="ConceptStationDgnV8ConverterDLL" BentleyBuildMakeFile="DgnV8/Converter.mke" ApiNumber="M02"  OnlyPlatforms="x64" ExcludeLibType="Static">
+        <RequiredRepository>V8IModelExtraFiles</RequiredRepository>
+        <SubPart PartName="DgnPlatformDLL" PartFile="DgnPlatform" Repository="DgnPlatform"/>
+        <SubPart PartName="ScalableMeshV8SDK" />
+        <SubPart PartName="RapidXml2Json" PartFile="Libsrc-Nugets" Repository="bsicommon"/>
+        <SubPart PartName="PublicAPI"/>
+        <SubPart PartName="ImagePP"               PartFile="ImagePP"          Repository="ImagePP" />
+        <SubPart PartName="BeJpeg" PartFile="Bentley" Repository="Bentley"/>
+        <SubPart PartName="Raster"                PartFile="RealityModeling"  Repository="DgnDomains-RealityModeling" />
+        <SubPart PartName="PointCloud"            PartFile="RealityModeling"  Repository="DgnDomains-RealityModeling" />
+        <Bindings>
+            <Libs ProductDirectoryName="DgnV8ConverterLibs" Required="false">Delivery/$(libprefix)DgnV8Converter$(libext)</Libs>
+            <Assemblies>Delivery/$(shlibprefix)DgnV8Converter$(ApiNumber)$(shlibext)</Assemblies>
+            <Files ProductDirectoryName="DgnPlatformXliffs" Required="false" SubPartDirectory="xliffs">Delivery/xliffs/DgnV8Converter_en.xliff</Files>
+            <Files Required="false" ProductDirectoryName="Assets">Delivery/ImportConfig*</Files>
+            <Files ProductDirectoryName="Assets" ProductSubDirectory="ECSchemas/DgnDbSync" SubPartDirectory="ECSchemas/DgnDbSync">
+                ECSchemas/DgnDbSync/*.ecschema.xml
+            </Files>
+            <Files ProductDirectoryName="Assets" ProductSubDirectory="ECSchemas/Standard" SubPartDirectory="ECSchemas/Standard">
+                ECSchemas/Standard/*.ecschema.xml
+            </Files>
+            <Directory SourceName="ECSchemas/Supplemental" ProductDirectoryName="Assets" ProductSubDirectory="ECSchemas/Supplemental" SubPartDirectory="ECSchemas/Supplemental" />
+        </Bindings>
+    </Part>
+
+    <Part Name="DgnV8Converter-PublishedApiAndDoc" DeferType="BuildDocs" BentleyBuildMakeFile="DgnV8/BuildDoc.mke" OnlyPlatforms="x64">
+        <RequiredRepository>Bsitools-Doxygen</RequiredRepository>
+        <SubPart PartName="BentleyDocConfig" PartFile="DgnPlatform" Repository="DgnPlatform"/>
+        <SubPart PartName="DgnV8Converter_PublishedApi"/>
+    </Part>
+
+    <Part Name ="DgnV8Converter_PublishedApi" BentleyBuildMakeFile="DgnV8/PublishedApi.mke">
+        <SubPart PartName="DgnV8ConverterDLL"/>
+        <Bindings>
+            <Directory SourceName="Delivery/PublishedApi" ProductDirectoryName="DgnV8Converter_PublishedApi" SubPartDirectory="DgnV8Converter_PublishedApi"/>
+        </Bindings>
+    </Part>
+
+    <Part Name="SyncManager" BentleyBuildMakeFile="SyncManager/SyncManager.mke" ApiNumber="M02"  OnlyPlatforms="x64,x86">
+        <SubPart PartName="PublicAPI"/>
+        <SubPart PartName="DgnPlatformDLL" PartFile="DgnPlatform" Repository="DgnPlatform"/>
+        <SubPart PartName="BentleyDll" PartFile="Bentley"  Repository="Bentley"/>
+        <SubPart PartName="BeJsonCpp" PartFile="BeJsonCpp" Repository="Libsrc-JsonCpp"/>
+        <SubPart PartName="LoggingNative" PartFile="LoggingSDK" Repository="loggingsdk" />
+        <Bindings>
+            <Libs ProductDirectoryName="DgnV8ConverterLibs" Required="false">Delivery/$(libprefix)SyncManager$(libext)</Libs>
+            <Assemblies>Delivery/$(shlibprefix)SyncManager$(ApiNumber)$(shlibext)</Assemblies>
+        </Bindings>
+    </Part>
+
+    <ProductDirectoryList ListName="DgnDbSyncAppCommonDirList">
+        <ProductDirectory Name="applicationroot"            Path=""/>
+        <ProductDirectory Name="Assets"                     RelativeTo="applicationroot" Path="assets"/>
+        <ProductDirectory Name="Assets"                     RelativeTo="applicationroot" Path="assets" LibType="static"/>
+        <ProductDirectory Name="VendorNotices"              RelativeTo="applicationroot" Path="notices"/>
+        <ProductDirectory Name="VendorNotices"              RelativeTo="applicationroot" Path="notices" LibType="Static"/>
+        <ProductDirectory Name="BentleyEulaDelivery"        RelativeTo="applicationroot" Path="notices"/>
+        <ProductDirectory Name="Assemblies"                 RelativeTo="applicationroot"/>
+        <ProductDirectory Name="dgnplatformlinestylersc"    RelativeTo="applicationroot" Path="LineStyles"/>
+        <ProductDirectory Name="PublisherLoggingConfigXml"  RelativeTo="applicationroot"/>
+        <ProductDirectory Name="DgnV8Dlls"                  RelativeTo="applicationroot" Path="DgnV8"/>
+        
+        <ProductDirectory Name="Assemblies" LibType="Static" Deliver="false"/>
+        <ProductDirectory Name="PdfLibInitNativeAssemblies" Deliver="false"/>
+    </ProductDirectoryList>
+
+    <!-- - - - - - - - - - - - - - - - - - - - - - - - - - - - - - - - - - - - - - - - - - - - - - - - - - - - - - - -->
+    <!-- DgnV8Bridge - Part of Vancouver Bridge SDK              -->
+    <!-- - - - - - - - - - - - - - - - - - - - - - - - - - - - - - - - - - - - - - - - - - - - - - - - - - - - - - - -->
+    <Product Name="DgnV8Bridge" SaveProduct="true">
+        <SubPart PartName="DgnV8ConverterExe" />
+        <SubPart PartName="DgnV8ConverterDLL" />
+        <SubPart PartName="iModelBridgeFwkExe" PartFile="iModelBridge" Repository="DgnDbSync"/>
+        <Directories DirectoryListName="DgnDbSyncAppCommonDirList"/>
+        <Directories DirectoryListName="DgnV8BridgeDirList" />
+    </Product>
+
+    <ProductDirectoryList ListName="DgnV8BridgeDirList">
+        <ProductDirectory Name="applicationroot" Path=""/>
+        <ProductDirectory Name="Assemblies"     Path="lib/x64"  RelativeTo="applicationroot"/>
+        <ProductDirectory Name="Assemblies" LibType="Static" Path="lib/x64"  RelativeTo="applicationroot"/>
+        <ProductDirectory Name="DgnV8ConverterLibs" Path="lib/x64"  RelativeTo="applicationroot"/>
+        <ProductDirectory Name="BentleyClientSharedAssemblies" Path="lib/x64"  RelativeTo="applicationroot"/>
+        <ProductDirectory Name="BentleyDesktopClientApi" Path="lib/x64"  RelativeTo="applicationroot"/>
+        <ProductDirectory Name="BentleyDesktopClientApi_Native" Path="lib/x64"  RelativeTo="applicationroot"/>
+        <ProductDirectory Name="DgnV8Dlls"      Path="DgnV8"    RelativeTo="Assemblies"/>
+        <ProductDirectory Name="DgnV8DummyUstation"      Path="DgnV8"    RelativeTo="Assemblies"/>
+        <ProductDirectory Name="PublicApi"      Path="include"  RelativeTo="applicationroot"/>
+        <ProductDirectory Name="PublicApi" LibType="Static" Path="include"  RelativeTo="applicationroot"/>
+        <ProductDirectory Name="VersionedDgnV8Api" Path="include"  RelativeTo="applicationroot"/>
+        <ProductDirectory Name="VendorApi"      Path="include"  RelativeTo="applicationroot"/>
+        <ProductDirectory Name="VendorApi" LibType="Static" Path="include"  RelativeTo="applicationroot"/>
+        <ProductDirectory Name="Libs"           Path=""         RelativeTo="Assemblies"/>
+        <ProductDirectory Name="Libs" LibType="Static" Path=""         RelativeTo="Assemblies"/>
+        <ProductDirectory Name="DgnV8ConverterLibs" Path=""     RelativeTo="Assemblies"/>
+        <ProductDirectory Name="BentleyClientSharedAssemblies"  Path=""     RelativeTo="Assemblies"/>
+        <ProductDirectory Name="BentleyDesktopClientApi"        Path=""     RelativeTo="Assemblies" />
+        <ProductDirectory Name="BentleyDesktopClientApi_Native" Path=""     RelativeTo="Assemblies"/>
+    </ProductDirectoryList>
+
+    <Product Name="DgnV8Converter">
+        <SubPart PartName="TiledDgnV8ConverterExe" />
+        <Directories DirectoryListName="DgnDbSyncAppCommonDirList"/>
+        <Directories DirectoryListName="DgnV8ConverterDirList" />
+    </Product>
+
+    <ProductDirectoryList ListName="DgnV8ConverterNugetDirsOverride">
+        <ProductDirectory Name="applicationroot" Path="DgnV8Converter"/>
+    </ProductDirectoryList>
+
+    <NuGetProduct Name="DgnV8Converter_2_0_Nuget" OnlyPlatforms="x64" Description="DgnV8ConverterNuget">
+        <SubPart PartName="TiledDgnV8ConverterExe"/>
+        <Directories DirectoryListName="DgnDbSyncAppCommonDirList"/>
+        <Directories DirectoryListName="DgnV8ConverterDirList"/>
+        <Directories DirectoryListName="DgnV8ConverterNugetDirsOverride"/>
+    </NuGetProduct>
+    
+    <ProductDirectoryList ListName="Bimv8SyncSDKDirList">
+        <ProductDirectory Name="PublicAPI"                  Deliver="true" Path="PublicAPI"/>
+        <ProductDirectory Name="DgnV8ConverterLibs"         Deliver="true" Path="Libs"/>
+        <ProductDirectory Name="Libs"                       Deliver="true" Path="Libs"/>
+        <ProductDirectory Name="DgnV8Dlls"                  Deliver="false" Path="DgnV8"/>
+        <ProductDirectory Name="BeJsonCppStaticLibDir"      Deliver="true" Path="Libs"/>
+        <ProductDirectory Name="CsmapStaticLibDir"          Deliver="true" Path="Libs"/>
+        <ProductDirectory Name="MicrosoftCRT"               Deliver="true" Path="Libs"/>
+        <ProductDirectory Name="MicrosoftMFC"               Deliver="true" Path="Libs"/>
+        <ProductDirectory Name="MrSidAssemblies"            Deliver="true" Path="Libs" />
+        <ProductDirectory Name="DataCaptureAssemblies"      Deliver="true" Path="Libs"/>
+        <ProductDirectory Name="DataCaptureLibs"            Deliver="true" Path="Libs"/>
+        <ProductDirectory Name="BentleyClientSharedAssemblies"  Deliver="true" Path="Libs"/>
+        <ProductDirectory Name="BentleyDesktopClientApi"        Deliver="true" Path="Libs" />
+        <ProductDirectory Name="BentleyDesktopClientApi_Native" Deliver="true" Path="Libs"/>
+
+    </ProductDirectoryList>
+
+    <Part Name="Bimv8SyncVendorAPI" BentleyBuildMakeFile="Bimv8SyncVendorAPI.mke"  OnlyPlatforms="x64">
+        <SubPart PartName="DgnV8ConverterDLL"/>
+        <Bindings>
+            <PublicAPI Domain="json" />
+            <PublicAPI Domain="rapidjsonapi" />
+            <PublicAPI Domain="libxml" />
+            <PublicAPI Domain="csmap" />
+            <PublicAPI Domain="zlib" />
+            <PublicAPI Domain="folly" />
+        </Bindings>
+    </Part>
+
+    <Product Name="Bimv8SyncSDK">
+        <SubPart PartName="PublicAPI"/>
+        <SubPart PartName="DgnV8ConverterDLL"/>
+        <SubPart PartName="SyncManager"/>
+        <SubPart PartName="Bimv8SyncVendorAPI" />
+        <SubPart PartName="iModelBridgeFwkExe" PartFile="iModelBridge" Repository="DgnDbSync"/>
+        <SubPart PartName="DgnV8ConverterExe"/>
+        <Directories DirectoryListName="DgnDbSyncAppCommonDirList"/>
+        <Directories DirectoryListName="DgnV8ConverterDirList" />
+        <Directories DirectoryListName="Bimv8SyncSDKDirList" />
+    </Product>
+
+    <ProductDirectoryList ListName="DgnV8ConverterDirList">
+        <ProductDirectory Name="applicationroot" Path=""/>
+        <ProductDirectory Name="DgnPlatformV8Assemblies"        RelativeTo="applicationroot"/>
+        <ProductDirectory Name="DgnPlatformV8TranskitEn"        RelativeTo="applicationroot" Path="en"/>
+        <ProductDirectory Name="BentleyClientSharedAssemblies"  RelativeTo="applicationroot"/>
+        <ProductDirectory Name="BentleyDesktopClientApi"        RelativeTo="applicationroot"/>
+        <ProductDirectory Name="BentleyDesktopClientApi_Native" RelativeTo="applicationroot"/>
+    </ProductDirectoryList>
+
+    <Part Name="ConverterApp-Source" BentleyBuildMakeFile="DgnV8/Converters/DeliverConverterAppSource.mke" OnlyPlatforms="x64" ExcludeLibType="Static">
+        <Bindings>
+            <Files SubPartDirectory="DgnDbSync/ConverterApp">Delivery\DgnV8Bridge.cpp</Files>
+        </Bindings>
+    </Part>
+
+    <Part Name="DgnV8ConverterSqlang" BentleyBuildMakeFile="${SrcRoot}bsicommon/sqlang/mki/XliffsToDb.mke" BentleyBuildMakeOptions="-dSQLANG_OutputDb=$(OutputRootDir)Build/DgnDbSync/DgnV8Converter_en-US.sqlang.db3 -dSQLANG_XliffWildcard=$(BuildContext)SubParts/xliffs/*.xliff">
+        <SubPart PartName="DgnV8ConverterDLL" />
+        <Bindings>
+            <Files ProductDirectoryName="Assets" ProductSubDirectory="sqlang">Delivery\sqlang\DgnV8Converter_en-US.sqlang.db3</Files>
+        </Bindings>
+    </Part>
+
+    <Part Name="DgnV8BridgeBase" BentleyBuildMakeFile="DgnV8\Converters/DgnV8BridgeBase.mke" ApiNumber="M02" OnlyPlatforms="x64" ExcludeLibType="Static" >
+        <SubPart PartName="LoggingNative" PartFile="LoggingSDK" Repository="loggingsdk" />
+        <SubPart PartName="DgnV8ConverterDLL" />
+        <Bindings>
+            <Assemblies>Delivery/$(shlibprefix)DgnV8BridgeBase$(ApiNumber)$(shlibext)</Assemblies>
+            <Libs>Delivery/$(libprefix)DgnV8BridgeBase$(libext)</Libs>
+        </Bindings>
+    </Part>
+
+    <Part Name="DgnV8ConverterExe" BentleyBuildMakeFile="DgnV8/Converters/DgnV8Converter.mke" ApiNumber="M02" OnlyPlatforms="x64" ExcludeLibType="Static">
+        <SubPart PartName="LoggingNative" PartFile="LoggingSDK" Repository="loggingsdk" />
+        <SubPart PartName="DgnV8ConverterDLL" />
+        <SubPart PartName="DgnV8BridgeBase"/>
+        <SubPart PartName="GeoCoordData" PartFile="csmap" Repository="libsrc-csmap"/>
+        <SubPart PartName="iModelBridgeLibrary" PartFile="iModelBridge"     Repository="DgnDbSync" />
+        <SubPart PartName="iModelBridgeFwk-en" PartFile="iModelBridge"     Repository="DgnDbSync" />
+        <SubPart PartName="DgnV8ConverterSqlang" />
+        <SubPart PartName="iModelBridgeFwkLib" PartFile="iModelBridge"     Repository="DgnDbSync" />
+        <Bindings>
+            <Files ProductDirectoryName="ApplicationRoot">Delivery\DgnV8Converter.exe</Files>
+            <Files ProductDirectoryName="PublisherLoggingConfigXml">Delivery/DgnV8Converter.logging.config.xml</Files>
+            <Assemblies>Delivery/$(shlibprefix)DgnV8Bridge$(ApiNumber)$(shlibext)</Assemblies>
+            <Libs>Delivery/$(libprefix)DgnV8Bridge$(libext)</Libs>
+        </Bindings>
+    </Part>
+
+    <Part Name="TiledDgnV8ConverterExe" BentleyBuildMakeFile="DgnV8/Converters/TiledConverterApp.mke" OnlyPlatforms="x64" ExcludeLibType="Static">
+        <SubPart PartName="DgnV8ConverterExe" />
+        <Bindings>
+            <Files ProductDirectoryName="ApplicationRoot">Delivery\TiledDgnV8Converter.exe</Files>
+        </Bindings>
+    </Part>
+
+    <!--DgnV8 to DgnDb converter used by ConceptStation which uses the ScalableMeshSDK instead of the Dgn V8 internal SDK-->
+    <Part Name="ConceptStationDgnV8ConverterSqlang" BentleyBuildMakeFile="${SrcRoot}bsicommon/sqlang/mki/XliffsToDb.mke" BentleyBuildMakeOptions="-dSQLANG_OutputDb=$(OutputRootDir)Build/DgnDbSync/DgnV8Converter_en-US.sqlang.db3 -dSQLANG_XliffWildcard=$(BuildContext)SubParts/xliffs/*.xliff">
+        <SubPart PartName="ConceptStationDgnV8ConverterDLL" />
+        <Bindings>
+            <Files ProductDirectoryName="Assets" ProductSubDirectory="sqlang">Delivery\sqlang\DgnV8Converter_en-US.sqlang.db3</Files>
+        </Bindings>
+    </Part>
+
+    <Part Name="ConceptStationDgnV8ConverterExe" BentleyBuildMakeFile="DgnV8/Converters/DgnV8Converter.mke" OnlyPlatforms="x64" ExcludeLibType="Static">
+        <SubPart PartName="LoggingNative" PartFile="LoggingSDK" Repository="loggingsdk" />
+        <SubPart PartName="ConceptStationDgnV8ConverterDLL" />
+        <SubPart PartName="GeoCoordData" PartFile="csmap" Repository="libsrc-csmap"/>
+        <SubPart PartName="ConceptStationDgnV8ConverterSqlang" />
+        <Bindings>
+            <Files ProductDirectoryName="ApplicationRoot">Delivery\DgnV8Converter.exe</Files>
+            <Files ProductDirectoryName="ApplicationRoot">Delivery\ImportConfig.xml</Files>
+            <Files ProductDirectoryName="PublisherLoggingConfigXml">Delivery/DgnV8Converter.logging.config.xml</Files>
+        </Bindings>
+    </Part>
+
+    <!-- - - - - - - - - - - - - - - - - - - - - - - - - - - - - - - - - - - - - - - - - - - - - - - - - - - - - - - -->
+    <!-- DgnV8ConverterTests -->
+    <!-- - - - - - - - - - - - - - - - - - - - - - - - - - - - - - - - - - - - - - - - - - - - - - - - - - - - - - - -->
+    <Part Name="GTestDependencies" DeferType="BuildUnitTests">
+        <SubPart PartName="Gtest-Tools" PartFile="BeGTest" Repository="BeGTest"/>
+        <SubPart PartName="google_gtest_lib"     PartFile="gtest"                   Repository="util-gtest" />
+    </Part>
+
+    <Part Name="DgnDbUnitTestsData" DeferType="BuildUnitTests" OnlyPlatforms="x64,x86">
+        <RequiredRepository>DgnClientSdkUnitTestData</RequiredRepository>
+    </Part>
+
+    <Part Name="DgnV8ConverterTestsExe" DeferType="BuildUnitTests" BentleyBuildMakeFile="DgnV8/Tests/Tests.mke" OnlyPlatforms="x64">
+        <SubPart PartName="GTestDependencies"/>
+        <SubPart PartName="DgnV8ConverterDLL"/>
+        <SubPart PartName="DgnDbTestUtils" PartFile="DgnPlatform" Repository="DgnPlatform" />
+        <SubPart PartName="DgnPlatformUnitTestHelpers" PartFile="DgnPlatform" Repository="DgnPlatform"/>
+        <SubPart PartName="DgnDbUnitTestsData"/>
+        <SubPart PartName="DgnPlatformSqlang"            Repository="DgnPlatform" PartFile="DgnPlatform"/>
+        <Bindings>
+            <Files ProductDirectoryName="DgnV8ConverterTestsExe">Delivery/DgnV8ConverterTests.exe</Files>
+            <Files ProductDirectoryName="DgnV8ConverterTestsExe">Delivery/DgnV8ConverterTests.logging.config.xml</Files>
+            <Files ProductDirectoryName="Assets" ProductSubDirectory="sqlang">Delivery/DgnV8ConverterTests_en-US.sqlang.db3</Files>
+            <Files Required="false" ProductDirectoryName="Assets">Delivery/ImportConfig*</Files>
+            <Files ProductDirectoryName="Assets" ProductSubDirectory="Ignore">Delivery/ignore_list.txt</Files>
+            <Files ProductDirectoryName="TestSchemas">
+                Delivery/NamedGroupTestSchema_DgnDbSync.01.00.ecschema.xml
+            </Files>
+            <Directory SourceName="Delivery/DgnDbSyncTestData"  SubPartDirectory="TestData"  ProductDirectoryName="DgnDbSync_TestData" />
+        </Bindings>
+    </Part>
+    
+    <ProductDirectoryList ListName="Tests">
+        <ProductDirectory Name="DgnV8ConverterTestsExe"         Path=""/>
+        <ProductDirectory Name="DgnV8ConverterSeedData"         Path="SeedData"/>
+        <ProductDirectory Name="DgnDbSync_TestData"             Path="TestData"/>
+        <ProductDirectory Name="DgnPlatformSqlang"              Path="sqlang"/>
+        <ProductDirectory Name="TestSchemas"                    Path="Assets/ECSchemas/DgnDbSync"/>
+        <ProductDirectory Name="UnitTests-Assets" Deliver="false"/>
+        <ProductDirectory Name="UnitTests-IgnoreList" Deliver="false"/>
+        <ProductDirectory Name="UnitTests-Objects" Deliver="false"/>
+        <ProductDirectory Name="WorkSpace" RelativeTo="DgnV8Dlls" />
+    </ProductDirectoryList>
+
+    <Product Name="DgnV8ConverterTests" OnlyPlatforms="x64">
+        <SubPart PartName="DgnV8ConverterExe"/>
+        <SubPart PartName="DgnV8ConverterTestsExe"/>
+        <SubPart PartName="StaticAppData"  PartFile="MstnAppData"      Repository="miscdev-mstnappdata"    />
+        <!--
+        <Directories PartFile="BeGTest" Repository="BeGTest" DirectoryListName="BeGTestDirList"/>
+        -->
+        <Directories DirectoryListName="DgnDbSyncAppCommonDirList"/>
+        <Directories DirectoryListName="DgnV8ConverterDirList" />
+        <Directories DirectoryListName="Tests"/>
+    </Product>
+
+    <Part Name="RunDgnV8ConverterTests" DeferType="RunUnitTests" BentleyBuildMakeFile="$(BuildContext)/SubParts/BeGTest/gtest/RunGtest.mke" BentleyBuildMakeOptions="-dGTEST_PRODUCT=DgnV8ConverterTests -dGTEST_NAME=DgnV8ConverterTests" OnlyPlatforms="x64" ExcludeLibType="Static">
+        <SubProduct ProductName="DgnV8ConverterTests" />
+        <Bindings>
+            <Files Required="false" SubPartDirectory="Gtest/Logs">Delivery/Gtest/Logs/DgnV8ConverterTests.log</Files>
+        </Bindings>
+    </Part>
+
+    <!-- Memory leak testing of DgnV8Converter tests. Only called on demand -->
+    <Part Name="MemLeakTests" BentleyBuildMakeFile="${SrcRoot}DgnDbTestingScripts/MemoryLeak/RunMemLeakDetection.mke" BentleyBuildMakeOptions="-dGTEST_PRODUCT=DgnV8ConverterTests -dGTEST_NAME=DgnV8ConverterTests" OnlyPlatforms="x64">
+        <SubPart PartFile="DgnDbTestingScripts" Repository="DgnDbTestingScripts" PartName="MemLeakTests" />
+        <SubProduct ProductName="DgnV8ConverterTests" />
+    </Part>
+
+    <Part Name="FontConverterAppExe" BentleyBuildMakeFile="DgnV8/Converters/FontConverterApp.mke" OnlyPlatforms="x64,x86" ExcludeLibType="Static">
+        <SubPart PartName="DgnV8ConverterDLL"/>
+        <SubPart PartName="LoggingNative" PartFile="LoggingSDK" Repository="loggingsdk"/>
+        <SubPart PartName="RmgrToolsDll" PartFile="RmgrTools" Repository="RmgrTools"/>
+        <Bindings>
+            <Files ProductDirectoryName="ApplicationRoot">Delivery\FontConverter.exe</Files>
+            <Files ProductDirectoryName="PublisherLoggingConfigXml">Delivery/FontConverter.logging.config.xml</Files>
+            <Files ProductDirectoryName="Assets" ProductSubDirectory="sqlang">Delivery\FontConverter_en-US.sqlang.db3</Files>
+        </Bindings>
+    </Part>
+
+    <Product Name="FontConverterApp">
+        <SubPart PartName="FontConverterAppExe" />
+        <Directories DirectoryListName="DgnDbSyncAppCommonDirList"/>
+        <Directories DirectoryListName="DgnV8ConverterDirList" />
+    </Product>
+
+    <Part Name="Converters-Untested" >
+        <!-- V8 converter -->
+        <SubPart PartName="DgnV8ConverterExe" />
+        <SubProduct ProductName="DgnV8Converter" />
+        <SubPart PartName="DwgConverter" PartFile="DwgConverter"/>
+    </Part>
+
+    <Part Name="BimFromDgnDbPublicApi" BentleyBuildMakeFile="BimFromDgnDb/BimFromDgnDb.prewire.mke" OnlyPlatforms="x64,iOSARM64,AndroidARM64">
+        <Bindings>
+            <PublicAPI Domain="BimFromDgnDb" />
+        </Bindings>
+    </Part>
+
+    <Part Name="BimFromJson">
+        <SubPart PartName="BimFromDgnDbPublicApi"/>
+        <SubPart PartName="BimFromJsonLib"/>
+        <SubPart PartName="BimFromDgnDb-Xliffs"/>
+    </Part>
+    
+    <Part Name="BimFromJsonLib" BentleyBuildMakeFile="BimFromDgnDb/BimImporter/lib/BimFromJson.mke" OnlyPlatforms="x64,iOSARM64,AndroidARM64" ApiNumber="M02">
+        <SubPart PartName="DgnPlatformDLL"  PartFile="DgnPlatform"      Repository="DgnPlatform"/>
+        <SubPart PartName="ECPresentation"  PartFile="ECPresentation"   Repository="ECPresentation"/>
+        <SubPart PartName="Planning"        PartFile="Planning"         Repository="DgnDomains-Planning"/>
+        <SubPart PartName="Raster"              PartFile="RealityModeling"  Repository="DgnDomains-RealityModeling" />
+        <SubPart PartName="PointCloud"          PartFile="RealityModeling"  Repository="DgnDomains-RealityModeling" />
+        <SubPart PartName="ScalableMeshSchema"  PartFile="RealityModeling"  Repository="DgnDomains-RealityModeling" />
+        <SubPart PartName="ScalableMeshSchemaMobile"  PartFile="RealityModeling"  Repository="DgnDomains-RealityModeling" />
+        <SubPart PartName="ThreeMx"             PartFile="RealityModeling"  Repository="DgnDomains-RealityModeling" />
+        <SubPart PartName="BimFromDgnDbPublicApi"/>
+        <Bindings>
+            <Libs ProductDirectoryName="BimFromDgnDbLibs" Required="false">Delivery/$(libprefix)BimFromJson$(libext)</Libs>
+            <Assemblies>Delivery/$(shlibprefix)BimFromJson$(ApiNumber)$(shlibext)</Assemblies>
+        </Bindings>
+    </Part>
+
+    <Part Name="BimFromJsonSqlang" BentleyBuildMakeFile="${SrcRoot}bsicommon/sqlang/mki/XliffsToDb.mke" BentleyBuildMakeOptions="-dSQLANG_OutputDb=$(OutputRootDir)build/BimFromDgnDb/BimFromJson/SQLang/BimFromJson_en-US.sqlang.db3 -dSQLANG_XliffWildcard=$(BuildContext)SubParts/xliffs/*.xliff">
+        <SubPart PartName="BimFromJson"/>
+        <Bindings>
+            <Files ProductDirectoryName="Assets" ProductSubDirectory="sqlang">Delivery/sqlang/BimFromJson_en-US.sqlang.db3</Files>
+        </Bindings>
+    </Part>
+    
+    <Part Name="BimImporterExe" BentleyBuildMakeFile="BimFromDgnDb/BimImporter/exe/BimImporter.mke" OnlyPlatforms="x64" ExcludeLibType="Static">
+        <SubPart PartName="DgnPlatformDLL" PartFile="DgnPlatform" Repository="DgnPlatform"/>
+        <SubPart PartName="BimFromJson"/>
+        <SubPart PartName="BimFromJsonSqlang"/>
+        <Bindings>
+            <Files ProductDirectoryName="ApplicationRoot">Delivery\BimImporter.exe</Files>
+            <Files ProductDirectoryName="PublisherLoggingConfigXml">Delivery/BimFromDgnDb.logging.config.xml</Files>
+        </Bindings>
+    </Part>
+
+    <Part Name="BimUpgraderExe" BentleyBuildMakeFile="BimFromDgnDb/BimUpgrader/BimUpgrader.mke" OnlyPlatforms="x64" ExcludeLibType="Static">
+        <SubPart PartName="BimFromJson"/>
+        <SubPart PartName="DgnDb0601ToJson" PartFile="BimUpgrader" />
+        <SubPart PartName="BimFromDgnDb" />
+        <SubPart PartName="BimFromJsonSqlang"/>
+        <Bindings>
+            <Files ProductDirectoryName="ApplicationRoot">Delivery\BimUpgrader.exe</Files>
+            <Files ProductDirectoryName="PublisherLoggingConfigXml">Delivery/BimUpgrader.logging.config.xml</Files>
+        </Bindings>
+    </Part>
+
+    <Part Name="BimFromDgnDb" BentleyBuildMakeFile="BimFromDgnDb/src/BimFromDgnDb.mke" OnlyPlatforms="x64,iOSARM64" ApiNumber="M02">
+        <SubPart PartName="BimFromJson"/>
+        <SubPart PartName="DgnDb0601ToJson" PartFile="BimUpgrader" />
+        <Bindings>
+            <Libs ProductDirectoryName="BimFromDgnDbLibs" Required="false">Delivery/$(libprefix)BimFromDgnDb$(libext)</Libs>
+            <Assemblies>Delivery/$(shlibprefix)BimFromDgnDb$(ApiNumber)$(shlibext)</Assemblies>
+        </Bindings>
+    </Part>
+
+    <ProductDirectoryList ListName="BimUpgraderDirList">
+        <ProductDirectory Name="applicationroot" Path=""/>
+        <ProductDirectory Name="DgnDbAssemblies"                        Path=""/>
+        <ProductDirectory Name="Assets"                                 Path="Assets"/>
+        <ProductDirectory Name="DgnDbPlatformAssets"                    Path="Assets"/>
+        <ProductDirectory Name="DgnDb06PlatformAssets"                  Path="Assets06"/>
+    </ProductDirectoryList>
+
+    <Product Name="BimImporter">
+        <SubPart PartName="BimImporterExe"/>
+        <Directories DirectoryListName="DgnDbSyncAppCommonDirList"/>
+        <Directories DirectoryListName="BimUpgraderDirList" />
+    </Product>
+
+    <Product Name="BimExporter0601">
+        <SubPart PartFile="BimUpgrader" PartName="BimExporter0601Exe"/>
+        <Directories DirectoryListName="DgnDbSyncAppCommonDirList"/>
+        <Directories DirectoryListName="BimUpgraderDirList" />
+    </Product>
+
+    <Product Name="BimUpgrader">
+        <SubPart PartName="BimUpgraderExe"/>
+        <Directories DirectoryListName="DgnDbSyncAppCommonDirList"/>
+        <Directories DirectoryListName="BimUpgraderDirList" />
+    </Product>
+
+    <Part Name="BimUpgraderTestsExe" BentleyBuildMakeFile="BimFromDgnDb/Tests/Tests.mke" OnlyPlatforms="x64" ExcludeLibType="Static">
+        <SubPart PartName="GTestDependencies"/>
+        <SubPart PartName="DgnDbCreator" PartFile="BimUpgrader" />
+        <SubPart PartName="BimFromDgnDb"/>
+        <Bindings>
+            <Files ProductDirectoryName="ApplicationRoot">Delivery/BimUpgraderTests.exe</Files>
+        </Bindings>
+    </Part>
+    
+    <Product Name="BimUpgraderTests">
+        <SubPart PartName="BimUpgraderTestsExe" />
+        <Directories DirectoryListName="BimUpgraderDirList"/>
+        <Directories DirectoryListName="DgnDbSyncAppCommonDirList"/>
+    </Product>
+    
+    <!-- //////////////////////////////////////////////////////////////////////////// -->
+    <!-- // L10N                                                                   // -->
+    <!-- //////////////////////////////////////////////////////////////////////////// -->
+    <Part Name="BimFromDgnDb-Xliffs" BentleyBuildMakeFile="BimFromDgnDb/Localization/xliffs.mke">
+        <Bindings>
+            <Files ProductDirectoryName="L10N-BimFromDgnDbXliffs" Required="false" SubPartDirectory="xliffs">Delivery/xliffs/BimFromDgnDb_en.xliff</Files>
+        </Bindings>
+    </Part>
+
+
+    <!-- English Xliffs generated during the build are pushed (by PRG only) to Mercurial next to translations for L10N vendor convenience -->
+    <Part Name="L10N-BimFromDgnDbXliffs-en" OnlyPlatforms="x64"
+        BentleyBuildMakeFile="${SrcRoot}bsicommon/sqlang/mki/PushXliffsFromBuild.mke"
+        BentleyBuildMakeOptions="-dBUILD_XLIFF_DIRECTORY=$(OutputRootDir)BuildContexts/DgnDbSync/Delivery/xliffs/ -dL10N_XLIFF_DIRECTORY=$(SrcRoot)l10n/l10n-BimFromDgnDb/ -dL10N_XLIFF_LANG_DIRECTORY=en">
+        <SubPart PartName="BimFromDgnDb-Xliffs" />
+    </Part>
+
+    <!-- Translated Xliffs are linked into the BuildContext here -->
+    <Part Name="L10N-BimFromDgnDbXliffs-cs" BentleyBuildMakeFile="BimFromDgnDb/Localization/l10n-BimFromDgnDb.mke" BentleyBuildMakeOptions="-dL10N_LANGUAGE_TAG=cs">
+        <RequiredRepository>l10n-BimFromDgnDb</RequiredRepository>
+        <Bindings>
+            <Files ProductDirectoryName="L10N-BimFromDgnDbXliffs" Required="false" ProductSubDirectory="cs" SubPartDirectory="l10n/cs">Delivery/l10n/cs/BimFromDgnDb_cs.xliff</Files>
+        </Bindings>
+    </Part>
+    <Part Name="L10N-BimFromDgnDbXliffs-de" BentleyBuildMakeFile="BimFromDgnDb/Localization/l10n-BimFromDgnDb.mke" BentleyBuildMakeOptions="-dL10N_LANGUAGE_TAG=de">
+        <RequiredRepository>l10n-BimFromDgnDb</RequiredRepository>
+        <Bindings>
+            <Files ProductDirectoryName="L10N-BimFromDgnDbXliffs" Required="false" ProductSubDirectory="de" SubPartDirectory="l10n/de">Delivery/l10n/de/BimFromDgnDb_de.xliff</Files>
+        </Bindings>
+    </Part>
+    <Part Name="L10N-BimFromDgnDbXliffs-es" BentleyBuildMakeFile="BimFromDgnDb/Localization/l10n-BimFromDgnDb.mke" BentleyBuildMakeOptions="-dL10N_LANGUAGE_TAG=es">
+        <RequiredRepository>l10n-BimFromDgnDb</RequiredRepository>
+        <Bindings>
+            <Files ProductDirectoryName="L10N-BimFromDgnDbXliffs" Required="false" ProductSubDirectory="es" SubPartDirectory="l10n/es">Delivery/l10n/es/BimFromDgnDb_es.xliff</Files>
+        </Bindings>
+    </Part>
+    <Part Name="L10N-BimFromDgnDbXliffs-fi" BentleyBuildMakeFile="BimFromDgnDb/Localization/l10n-BimFromDgnDb.mke" BentleyBuildMakeOptions="-dL10N_LANGUAGE_TAG=fi">
+        <RequiredRepository>l10n-BimFromDgnDb</RequiredRepository>
+        <Bindings>
+            <Files ProductDirectoryName="L10N-BimFromDgnDbXliffs" Required="false" ProductSubDirectory="fi" SubPartDirectory="l10n/fi">Delivery/l10n/fi/BimFromDgnDb_fi.xliff</Files>
+        </Bindings>
+    </Part>
+    <Part Name="L10N-BimFromDgnDbXliffs-fr" BentleyBuildMakeFile="BimFromDgnDb/Localization/l10n-BimFromDgnDb.mke" BentleyBuildMakeOptions="-dL10N_LANGUAGE_TAG=fr">
+        <RequiredRepository>l10n-BimFromDgnDb</RequiredRepository>
+        <Bindings>
+            <Files ProductDirectoryName="L10N-BimFromDgnDbXliffs" Required="false" ProductSubDirectory="fr" SubPartDirectory="l10n/fr">Delivery/l10n/fr/BimFromDgnDb_fr.xliff</Files>
+        </Bindings>
+    </Part>
+    <Part Name="L10N-BimFromDgnDbXliffs-it" BentleyBuildMakeFile="BimFromDgnDb/Localization/l10n-BimFromDgnDb.mke" BentleyBuildMakeOptions="-dL10N_LANGUAGE_TAG=it">
+        <RequiredRepository>l10n-BimFromDgnDb</RequiredRepository>
+        <Bindings>
+            <Files ProductDirectoryName="L10N-BimFromDgnDbXliffs" Required="false" ProductSubDirectory="it" SubPartDirectory="l10n/it">Delivery/l10n/it/BimFromDgnDb_it.xliff</Files>
+        </Bindings>
+    </Part>
+    <Part Name="L10N-BimFromDgnDbXliffs-ja" BentleyBuildMakeFile="BimFromDgnDb/Localization/l10n-BimFromDgnDb.mke" BentleyBuildMakeOptions="-dL10N_LANGUAGE_TAG=ja">
+        <RequiredRepository>l10n-BimFromDgnDb</RequiredRepository>
+        <Bindings>
+            <Files ProductDirectoryName="L10N-BimFromDgnDbXliffs" Required="false" ProductSubDirectory="ja" SubPartDirectory="l10n/ja">Delivery/l10n/ja/BimFromDgnDb_ja.xliff</Files>
+        </Bindings>
+    </Part>
+    <Part Name="L10N-BimFromDgnDbXliffs-ko" BentleyBuildMakeFile="BimFromDgnDb/Localization/l10n-BimFromDgnDb.mke" BentleyBuildMakeOptions="-dL10N_LANGUAGE_TAG=ko">
+        <RequiredRepository>l10n-BimFromDgnDb</RequiredRepository>
+        <Bindings>
+            <Files ProductDirectoryName="L10N-BimFromDgnDbXliffs" Required="false" ProductSubDirectory="ko" SubPartDirectory="l10n/ko">Delivery/l10n/ko/BimFromDgnDb_ko.xliff</Files>
+        </Bindings>
+    </Part>
+    <Part Name="L10N-BimFromDgnDbXliffs-nl" BentleyBuildMakeFile="BimFromDgnDb/Localization/l10n-BimFromDgnDb.mke" BentleyBuildMakeOptions="-dL10N_LANGUAGE_TAG=nl">
+        <RequiredRepository>l10n-BimFromDgnDb</RequiredRepository>
+        <Bindings>
+            <Files ProductDirectoryName="L10N-BimFromDgnDbXliffs" Required="false" ProductSubDirectory="nl" SubPartDirectory="l10n/nl">Delivery/l10n/nl/BimFromDgnDb_nl.xliff</Files>
+        </Bindings>
+    </Part>
+    <Part Name="L10N-BimFromDgnDbXliffs-pl" BentleyBuildMakeFile="BimFromDgnDb/Localization/l10n-BimFromDgnDb.mke" BentleyBuildMakeOptions="-dL10N_LANGUAGE_TAG=pl">
+        <RequiredRepository>l10n-BimFromDgnDb</RequiredRepository>
+        <Bindings>
+            <Files ProductDirectoryName="L10N-BimFromDgnDbXliffs" Required="false" ProductSubDirectory="pl" SubPartDirectory="l10n/pl">Delivery/l10n/pl/BimFromDgnDb_pl.xliff</Files>
+        </Bindings>
+    </Part>
+    <Part Name="L10N-BimFromDgnDbXliffs-pt" BentleyBuildMakeFile="BimFromDgnDb/Localization/l10n-BimFromDgnDb.mke" BentleyBuildMakeOptions="-dL10N_LANGUAGE_TAG=pt">
+        <RequiredRepository>l10n-BimFromDgnDb</RequiredRepository>
+        <Bindings>
+            <Files ProductDirectoryName="L10N-BimFromDgnDbXliffs" Required="false" ProductSubDirectory="pt" SubPartDirectory="l10n/pt">Delivery/l10n/pt/BimFromDgnDb_pt.xliff</Files>
+        </Bindings>
+    </Part>
+    <Part Name="L10N-BimFromDgnDbXliffs-ru" BentleyBuildMakeFile="BimFromDgnDb/Localization/l10n-BimFromDgnDb.mke" BentleyBuildMakeOptions="-dL10N_LANGUAGE_TAG=ru">
+        <RequiredRepository>l10n-BimFromDgnDb</RequiredRepository>
+        <Bindings>
+            <Files ProductDirectoryName="L10N-BimFromDgnDbXliffs" Required="false" ProductSubDirectory="ru" SubPartDirectory="l10n/ru">Delivery/l10n/ru/BimFromDgnDb_ru.xliff</Files>
+        </Bindings>
+    </Part>
+    <Part Name="L10N-BimFromDgnDbXliffs-sv" BentleyBuildMakeFile="BimFromDgnDb/Localization/l10n-BimFromDgnDb.mke" BentleyBuildMakeOptions="-dL10N_LANGUAGE_TAG=sv">
+        <RequiredRepository>l10n-BimFromDgnDb</RequiredRepository>
+        <Bindings>
+            <Files ProductDirectoryName="L10N-BimFromDgnDbXliffs" Required="false" ProductSubDirectory="sv" SubPartDirectory="l10n/sv">Delivery/l10n/sv/BimFromDgnDb_sv.xliff</Files>
+        </Bindings>
+    </Part>
+    <Part Name="L10N-BimFromDgnDbXliffs-tr" BentleyBuildMakeFile="BimFromDgnDb/Localization/l10n-BimFromDgnDb.mke" BentleyBuildMakeOptions="-dL10N_LANGUAGE_TAG=tr">
+        <RequiredRepository>l10n-BimFromDgnDb</RequiredRepository>
+        <Bindings>
+            <Files ProductDirectoryName="L10N-BimFromDgnDbXliffs" Required="false" ProductSubDirectory="tr" SubPartDirectory="l10n/tr">Delivery/l10n/tr/BimFromDgnDb_tr.xliff</Files>
+        </Bindings>
+    </Part>
+    <Part Name="L10N-BimFromDgnDbXliffs-zh-cn" BentleyBuildMakeFile="BimFromDgnDb/Localization/l10n-BimFromDgnDb.mke" BentleyBuildMakeOptions="-dL10N_LANGUAGE_TAG=zh-cn">
+        <RequiredRepository>l10n-BimFromDgnDb</RequiredRepository>
+        <Bindings>
+            <Files ProductDirectoryName="L10N-BimFromDgnDbXliffs" Required="false" ProductSubDirectory="zh-cn" SubPartDirectory="l10n/zh-cn">Delivery/l10n/zh-cn/BimFromDgnDb_zh-cn.xliff</Files>
+        </Bindings>
+    </Part>
+    <Part Name="L10N-BimFromDgnDbXliffs-zh-tw" BentleyBuildMakeFile="BimFromDgnDb/Localization/l10n-BimFromDgnDb.mke" BentleyBuildMakeOptions="-dL10N_LANGUAGE_TAG=zh-tw">
+        <RequiredRepository>l10n-BimFromDgnDb</RequiredRepository>
+        <Bindings>
+            <Files ProductDirectoryName="L10N-BimFromDgnDbXliffs" Required="false" ProductSubDirectory="zh-tw" SubPartDirectory="l10n/zh-tw">Delivery/l10n/zh-tw/BimFromDgnDb_zh-tw.xliff</Files>
+        </Bindings>
+    </Part>
+
+
+    <!-- VVVVVVVVVVVVVVVVVVVVVVVVVVVVVVVVVVVVVVVVVVVVVVVVVVVVVVVVVVVVVVVVVVVVVVVVVVVVVVVVVVVVVVVVVVVVVVVVVVVVVVVVVVVVVVVVVVVVVVVVVVVVVVVVVVVVVVVV -->
+    <!-- The below parts exist to work around a `bb buildinstallset` deficiency that ignores <VendorNotice> bindings. -->
+
+    <ProductDirectoryList ListName="DgnV8ConverterNoticesDirList">
+        <ProductDirectory Name="ApplicationRoot" Deliver="false"/>
+        <ProductDirectory Name="Assemblies" Deliver="false"/>
+        <ProductDirectory Name="Assemblies" LibType="Static" Deliver="false"/>
+        <ProductDirectory Name="Assets" Deliver="false"/>
+        <ProductDirectory Name="DgnV8Dlls" Deliver="false"/>
+        <ProductDirectory Name="DgnV8DummyUstation" Deliver="false"/>
+        <ProductDirectory Name="PublisherLoggingConfigXml" Deliver="false"/>
+
+        <ProductDirectory Name="VendorNotices" Path=""/>
+        <ProductDirectory Name="VendorNotices" LibType="Static" Path=""/>
+    </ProductDirectoryList>
+
+    <Product Name="__DgnV8ConverterNotices" SaveProduct="false">
+        <Directories DirectoryListName="DgnV8ConverterNoticesDirList"/>
+        <SubPart PartName="DgnV8ConverterExe"/>
+    </Product>
+
+    <Part Name="__GatherDgnV8ConverterNotices" BentleyBuildMakeFile="DgnV8/Converters/DgnV8ConverterInstaller/GatherNotices.mke">
+        <SubProduct ProductName="__DgnV8ConverterNotices"/>
+        <Bindings>
+            <Files ProductDirectoryName="VendorNotices">
+                Delivery/DgnV8ConverterNotices/*.*
+            </Files>
+        </Bindings>
+    </Part>
+
+    <!-- ^^^^^^^^^^^^^^^^^^^^^^^^^^^^^^^^^^^^^^^^^^^^^^^^^^^^^^^^^^^^^^^^^^^^^^^^^^^^^^^^^^^^^^^^^^^^^^^^^^^^^^^^^^^^^^^^^^^^^^^^^^^^^^^^^^^^^^^^ -->
+
+    <Product Name="DgnV8ConverterMsi" BuildInstallSet="true" SaveProduct="false">
+        <SubPart PartName="DgnV8ConverterExe"/>
+        <SubPart PartName="DgnV8ConverterMsiFiles"/>
+        <SubPart PartName="__GatherDgnV8ConverterNotices"/>
+
+        <SubPart PartName="InstallFrameworkBase" PartFile="InstallFramework" Repository="InstallFramework"/>
+        <InstallerWixFile SourceFile="DgnV8/Converters/DgnV8ConverterInstaller/DgnV8Converter"/>
+
+        <Directories DirectoryListName="DgnDbSyncAppCommonDirList"/>
+        <Directories DirectoryListName="DgnV8ConverterDirList"/>
+        <Directories DirectoryListName="DgnV8ConverterMsiDirList"/>
+    </Product>
+
+    <ProductDirectoryList ListName="DgnV8ConverterMsiDirList">
+        <ProductDirectory Name="ConfigDir" Deliver="false"/>
+    </ProductDirectoryList>
+
+    <Part Name="DgnV8ConverterMsiFiles" OnlyPlatforms="x64" BentleyBuildMakeFile="DgnV8/Converters/DgnV8ConverterInstaller/DgnV8ConverterMsiFiles.mke">
+        <RequiredRepository>Mergemodule-Microsoft_VC_14.0</RequiredRepository>
+        <SubPart Repository="Miscdev-Eula" PartFile="Eula" PartName="Eula"/>
+        <Bindings>
+            <Files BindToWixBuild="true" SubPartDirectory="installer">
+                DgnV8ConverterMsiFiles/DgnV8ConverterInstallerOpts.mki
+                DgnV8ConverterMsiFiles/DgnV8Converter.wix.xml
+            </Files>
+            <MergeModules ProductDirectoryName="Assemblies" BindToWixBuild="true">
+                DgnV8ConverterMsiFiles/msvc140/*x64.msm
+            </MergeModules>
+        </Bindings>
+    </Part>
+
+</BuildContext>