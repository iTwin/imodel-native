--- conflicted
+++ resolved
@@ -1,1396 +1,1396 @@
-/*--------------------------------------------------------------------------------------+
-|
-|  Copyright (c) Bentley Systems, Incorporated. All rights reserved.
-|
-+--------------------------------------------------------------------------------------*/
-#include <iModelBridge/iModelBridge.h>
-#include <DgnPlatform/DgnGeoCoord.h>
-#include <BeSQLite/L10N.h>
-#include <Bentley/BeTextFile.h>
-#include <GeomJsonWireFormat/JsonUtils.h>
-#include <Bentley/BeNumerical.h>
-#include "iModelBridgeHelpers.h"
-#include "iModelBridgeLdClient.h"
-#include <Licensing/SaasClient.h>
-#include <WebServices/Configuration/UrlProvider.h>
-#include "Fwk/OidcToken.h"
-#include <iModelBridge/iModelBridgeError.h>
-USING_NAMESPACE_BENTLEY_DGN
-USING_NAMESPACE_BENTLEY_LOGGING
-USING_NAMESPACE_BENTLEY_SQLITE
-
-#undef LOG
-#define LOG (*LoggingManager::GetLogger(L"iModelBridge"))
-
-static L10NLookup* s_bridgeL10NLookup = NULL;
-
-/*---------------------------------------------------------------------------------**//**
-* @bsimethod                                    Sam.Wilson                      10/17
-+---------------+---------------+---------------+---------------+---------------+------*/
-iModelBridge::Params::Params()
-    :m_dmsSupport(NULL)
-    {
-    m_spatialDataTransform.InitIdentity();
-    }
-
-/*---------------------------------------------------------------------------------**//**
-* @bsimethod                                    Sam.Wilson                      04/17
-+---------------+---------------+---------------+---------------+---------------+------*/
-BeFileName iModelBridge::ComputeReportFileName(BeFileNameCR bcName)
-    {
-    BeFileName reportFileName(bcName);
-    reportFileName.append(L"-issues");
-    return reportFileName;
-    }
-
-/*---------------------------------------------------------------------------------**//**
-* @bsimethod                                    Sam.Wilson                      04/17
-+---------------+---------------+---------------+---------------+---------------+------*/
-void iModelBridge::Params::SetReportFileName()
-    {
-    m_reportFileName = ComputeReportFileName(GetBriefcaseName());
-    }
-
-/*---------------------------------------------------------------------------------**//**
-* @bsimethod                                    Sam.Wilson                      10/17
-+---------------+---------------+---------------+---------------+---------------+------*/
-void iModelBridge::ReportIssue(WStringCR msg)
-    {
-    BeFileStatus status;
-    auto tf = BeTextFile::Open(status, _GetParams().GetReportFileName().c_str(), TextFileOpenType::Append, TextFileOptions::None);
-    if (!tf.IsValid())
-        {
-        BeAssert(false);
-        return;
-        }
-    tf->PutLine(msg.c_str(), true);
-    }
-
-/*---------------------------------------------------------------------------------**//**
-* @bsimethod                                    Sam.Wilson                      04/17
-+---------------+---------------+---------------+---------------+---------------+------*/
-static void queryAllModels(bvector<DgnModelId>& models, DgnDbR db)
-    {
-    BeSQLite::Statement stmt;
-    stmt.Prepare(db, "SELECT Id from bis_Model");
-    while (BeSQLite::BE_SQLITE_ROW == stmt.Step())
-        models.push_back(stmt.GetValueId<DgnModelId>(0));
-    }
-
-/*---------------------------------------------------------------------------------**//**
-* @bsimethod                                    Sam.Wilson                      04/17
-+---------------+---------------+---------------+---------------+---------------+------*/
-DgnDbPtr iModelBridge::DoCreateDgnDb(bvector<DgnModelId>& jobModels, Utf8CP rootSubjectDescription)
-    {
-    BeAssert(!_GetParams().GetInputFileName().empty());
-    BeAssert(!_GetParams().GetBriefcaseName().empty());
-
-    CreateDgnDbParams createProjectParams;
-    if (nullptr != rootSubjectDescription)
-        createProjectParams.SetRootSubjectDescription(rootSubjectDescription);
-
-    Utf8String rootSubjName(_GetParams().GetBriefcaseName().GetBaseName());
-    createProjectParams.SetRootSubjectName(rootSubjName.c_str());
-
-    // Create the DgnDb file. All currently registered domain schemas are imported.
-    BeSQLite::DbResult createStatus;
-    auto db = DgnDb::CreateDgnDb(&createStatus, _GetParams().GetBriefcaseName(), createProjectParams);
-    if (!db.IsValid())
-        {
-        LOG.fatalv(L"Failed to create repository [%s] with error %x", _GetParams().GetBriefcaseName().c_str(), createStatus);
-        return nullptr;
-        }
-
-    if (nullptr != rootSubjectDescription)
-        db->SavePropertyString(DgnProjectProperty::Description(), rootSubjectDescription);
-
-    bvector<DgnModelId> baseModels;
-    queryAllModels(baseModels, *db);
-
-    _GetParams().SetIsCreatingNewDgnDb(true);
-    _GetParams().SetIsUpdating(false);
-
-    iModelBridgeCallOpenCloseFunctions callCloseOnReturn(*this, *db);
-    if (!callCloseOnReturn.IsReady())
-        {
-        LOG.fatalv("Bridge is not ready or could not open source file");
-        return nullptr;
-        }
-
-    db->SaveChanges(); // If the _OnOpenBim or _OpenSource callbacks did things like attaching syncinfo, we need to commit that before going on.
-                       // This also prevents a call to AbandonChanges in _MakeSchemaChanges from undoing what the open calls did.
-
-    // Tell the bridge to generate schemas
-    if (BSISUCCESS != _MakeSchemaChanges())
-        {
-        LOG.fatalv("_MakeSchemaChanges failed");
-        return nullptr; // caller must call abandon changes
-        }
-    
-    db->BriefcaseManager().GetChannelPropsR().isInitializingChannel = true;
-    auto jobsubj = _InitializeJob();
-    db->BriefcaseManager().GetChannelPropsR().isInitializingChannel = false;
-    if (!jobsubj.IsValid())
-        {
-        LOG.fatalv("Failed to create job structure");
-        return nullptr;
-        }
-
-    _GetParams().SetJobSubjectId(jobsubj->GetElementId());
-
-    if (BSISUCCESS != _MakeDefinitionChanges(*jobsubj))
-        {
-        LOG.fatalv("_MakeDefinitionChanges failed");
-        return nullptr; // caller must call abandon changes
-        }
-
-    if (BSISUCCESS != _ConvertToBim(*jobsubj))
-        {
-        LOG.fatalv("Failed to populate new repository");
-        return nullptr;
-        }
-
-    callCloseOnReturn.m_status = BSISUCCESS;
-
-    bvector<DgnModelId> models;
-    queryAllModels(models, *db);
-    for (auto modelId : models)
-        {
-        if (baseModels.end() == std::find(baseModels.begin(), baseModels.end(), modelId))
-            jobModels.push_back(modelId);
-        }
-
-    return db;
-    // Call bridge's _CloseSource and _OnConvertedToBim
-    }
-
-/*---------------------------------------------------------------------------------**//**
-* @bsimethod                                    Abeesh.Basheer                  05/2019
-+---------------+---------------+---------------+---------------+---------------+------*/
-DgnDbPtr        iModelBridge::OpenBimAndMergeSchemaChanges(BeSQLite::DbResult& dbres, bool& madeSchemaChanges, BeFileNameCR dbName, DgnDb::OpenParams& oparams)
-    {
-     // Try to open the BIM without permitting schema changes. That's the common case, and that's the only way we have
-    // of detecting the case where we do have domain schema changes (by looking for an error result).
-
-    // (Note that OpenDgnDb will also merge in any pending schema changes that were recently pulled from iModelHub.)
-
-    madeSchemaChanges = false;
-    
-    auto db = DgnDb::OpenDgnDb(&dbres, dbName, oparams);
-    if (!db.IsValid())
-        {
-        if (!(BeSQLite::BE_SQLITE_ERROR_SchemaUpgradeRequired == dbres || 
-            BeSQLite::BE_SQLITE_ERROR_SchemaUpgradeRecommended == dbres))
-            return nullptr;
-
-        // We must do a schema upgrade.
-        // Probably, the bridge registered some required domains, and they must be imported
-        oparams.GetSchemaUpgradeOptionsR().SetUpgradeFromDomains(SchemaUpgradeOptions::DomainUpgradeOptions::Upgrade);
-        db = DgnDb::OpenDgnDb(&dbres, dbName, oparams);
-        if (!db.IsValid())
-            return nullptr;
-
-        dbres = db->SaveChanges();
-        if (BeSQLite::BE_SQLITE_OK != dbres)
-            {
-            BeAssert(false);
-            LOG.fatalv("Failed to save results of importing domain schemas");
-            return nullptr;
-            }
-
-        madeSchemaChanges = true;
-        }
-
-    return db;
-    }
-
-/*---------------------------------------------------------------------------------**//**
-* @bsimethod                                    Sam.Wilson                      07/14
-+---------------+---------------+---------------+---------------+---------------+------*/
-DgnDbPtr iModelBridge::OpenBimAndMergeSchemaChanges(BeSQLite::DbResult& dbres, bool& madeSchemaChanges, BeFileNameCR dbName)
-    {
-    DgnDb::OpenParams oparams(DgnDb::OpenMode::ReadWrite, BeSQLite::DefaultTxn::Exclusive);
-    oparams.GetSchemaUpgradeOptionsR().SetUpgradeFromDomains(SchemaUpgradeOptions::DomainUpgradeOptions::CheckRecommendedUpgrades);
-
-    return OpenBimAndMergeSchemaChanges(dbres, madeSchemaChanges, dbName, oparams);
-    }
-
-/*---------------------------------------------------------------------------------**//**
-* @bsimethod                                    Sam.Wilson                      04/17
-+---------------+---------------+---------------+---------------+---------------+------*/
-BentleyStatus iModelBridge::DoMakeDefinitionChanges(SubjectCPtr& jobsubj, DgnDbR db)
-    {
-    BeAssert(db.BriefcaseManager().IsSharedChannel());
-
-    if (_GetParams().GetInputFileName().empty())
-        return BSISUCCESS;
-
-    _GetParams().SetIsCreatingNewDgnDb(false);
-    _GetParams().SetIsUpdating(true);
-
-    BeAssert(!db.BriefcaseManager().IsBulkOperation());
-
-    db.BriefcaseManager().StartBulkOperation();
-    bool runningInBulkMode = db.BriefcaseManager().IsBulkOperation();
-
-    //  First, make sure we have a JobSubject element. When initializing, this will entail reserving a Code and inserting into the RepositoryModel.
-    jobsubj = _FindJob();
-    if (!jobsubj.IsValid())
-        {
-        _GetParams().SetIsUpdating(false);
-        db.BriefcaseManager().GetChannelPropsR().isInitializingChannel = true;
-        jobsubj = _InitializeJob();    // this is the first time that this bridge has tried to convert this input file into this iModel
-        db.BriefcaseManager().GetChannelPropsR().isInitializingChannel = false;
-        if (!jobsubj.IsValid())
-            {
-            LOG.fatalv("Failed to create job structure");
-            return BSIERROR;
-            }
-        }
-
-    _GetParams().SetJobSubjectId(jobsubj->GetElementId());
-    db.BriefcaseManager().GetChannelPropsR().channelParentId = jobsubj->GetElementId();
-
-    //  Now make normal definition changes, such as converting levels into Categories.
-    if (BSISUCCESS != _MakeDefinitionChanges(*jobsubj))
-        {
-        LOG.fatalv("_MakeDefinitionChanges failed");
-        return BSIERROR; // caller must call abandon changes
-        }
-
-    // Must either succeed in getting all required locks and codes ... or abort the whole txn.
-    BeAssert(!runningInBulkMode || db.BriefcaseManager().IsBulkOperation());
-
-    auto response = db.BriefcaseManager().EndBulkOperation();
-    if (RepositoryStatus::Success != response.Result())
-        {
-        LOG.fatalv("DoMakeDefinitionChanges Failed to acquire locks and/or codes with error %x", response.Result());
-        return BSIERROR;
-        }
-
-    return BSISUCCESS;
-    }
-
-/*---------------------------------------------------------------------------------**//**
-* @bsimethod                                    Sam.Wilson                      04/17
-+---------------+---------------+---------------+---------------+---------------+------*/
-BentleyStatus iModelBridge::DoConvertToExistingBim(DgnDbR db, SubjectCR jobsubj, bool detectDeletedFiles)
-    {
-    BeAssert(db.BriefcaseManager().IsNormalChannel());
-    BeAssert(!db.BriefcaseManager().IsBulkOperation());
-
-    db.BriefcaseManager().StartBulkOperation();
-    bool runningInBulkMode = db.BriefcaseManager().IsBulkOperation();
-
-    bool haveInputFile = !_GetParams().GetInputFileName().empty();
-    if (haveInputFile)
-        {
-        if (BSISUCCESS != _ConvertToBim(jobsubj))
-            {
-            LOG.fatalv("_ConvertToBim failed");
-            return BSIERROR; // caller must call abandon changes
-            }
-        }
-
-    if (detectDeletedFiles)
-        _DetectDeletedDocuments();
-
-    // Must either succeed in getting all required locks and codes ... or abort the whole txn.
-    BeAssert(!runningInBulkMode || db.BriefcaseManager().IsBulkOperation());
-    auto response = db.BriefcaseManager().EndBulkOperation();
-    if (RepositoryStatus::Success != response.Result())
-        {
-        LOG.fatalv("DoConvertToExistingBim Failed to acquire locks and/or codes with error %x", response.Result());
-        return BSIERROR;
-        }
-
-    return BSISUCCESS;
-    }
-
-/*---------------------------------------------------------------------------------**//**
-* @bsimethod                                    Sam.Wilson                      04/17
-+---------------+---------------+---------------+---------------+---------------+------*/
-BentleyStatus iModelBridge::DoOnAllDocumentsProcessed(DgnDbR db)
-    {
-    BeAssert(db.BriefcaseManager().IsNormalChannel());
-    BeAssert(!db.BriefcaseManager().IsBulkOperation());
-
-    db.BriefcaseManager().StartBulkOperation();
-    bool runningInBulkMode = db.BriefcaseManager().IsBulkOperation();
-
-    if (BSISUCCESS != _OnAllDocumentsProcessed())
-        {
-        LOG.fatalv("_ConvertToBim failed");
-        return BSIERROR; // caller must call abandon changes
-        }
-
-    // Must either succeed in getting all required locks and codes ... or abort the whole txn.
-    BeAssert(!runningInBulkMode || db.BriefcaseManager().IsBulkOperation());
-    auto response = db.BriefcaseManager().EndBulkOperation();
-    if (RepositoryStatus::Success != response.Result())
-        {
-        LOG.fatalv("DoOnAllDocumentsProcessed Failed to acquire locks and/or codes with error %x", response.Result());
-        return BSIERROR;
-        }
-
-    return BSISUCCESS;
-    }
-
-// *******************
-/// Command-line parsing utilities
-
-
-/*---------------------------------------------------------------------------------**//**
-* @bsimethod                                    Barry.Bentley                   04/17
-+---------------+---------------+---------------+---------------+---------------+------*/
-BentleyStatus iModelBridge::Params::GCSCalculationMethodFromString(GCSCalculationMethod& cm, Utf8StringCR value)
-    {
-    if (value.EqualsI("default"))
-        {
-        cm = GCSCalculationMethod::UseDefault;
-        return BSISUCCESS;
-        }
-    if (value.EqualsI("reproject"))
-        {
-        cm = GCSCalculationMethod::UseReprojection;
-        return BSISUCCESS;
-        }
-    if (value.EqualsI("transform"))
-        {
-        cm = GCSCalculationMethod::UseGcsTransform;
-        return BSISUCCESS;
-        }
-    if (value.EqualsI("transformscaled"))
-        {
-        cm = GCSCalculationMethod::UseGcsTransformWithScaling;
-        return BSISUCCESS;
-        }
-    return BSIERROR;
-    }
-
-/*---------------------------------------------------------------------------------**//**
-* @bsimethod                                    Barry.Bentley                   04/17
-+---------------+---------------+---------------+---------------+---------------+------*/
-Utf8String iModelBridge::Params::GCSCalculationMethodToString(GCSCalculationMethod const& cm)
-    {
-    switch(cm)
-        {
-        case GCSCalculationMethod::UseDefault: return "default";
-        case GCSCalculationMethod::UseReprojection: return "reproject";
-        case GCSCalculationMethod::UseGcsTransform: return "transform";
-        case GCSCalculationMethod::UseGcsTransformWithScaling: return "transformscaled";
-        }
-    BeAssert(false && "unrecognized GCSCalculationMethod -- keep this function consistent with the enum definition!");
-    return "";
-    }
-
-/*---------------------------------------------------------------------------------**//**
-* @bsimethod                                    Sam.Wilson                      04/17
-+---------------+---------------+---------------+---------------+---------------+------*/
-DgnGCSPtr iModelBridge::GCSDefinition::CreateGcs(DgnDbR db)
-    {
-    if (!m_isValid)
-        return nullptr;
-
-    if (!m_coordSysKeyName.empty() && !m_coordSysKeyName.Equals("AZMEA"))
-        return DgnGCS::CreateGCS(WString(m_coordSysKeyName.c_str(), BentleyCharEncoding::Utf8).c_str(), db);
-
-    auto gcs = DgnGCS::CreateGCS(db);
-    if (BSISUCCESS != gcs->InitAzimuthalEqualArea(NULL, L"WGS84", L"METER", m_geoPoint.longitude, m_geoPoint.latitude, m_azimuthAngle, 1.0, m_originUors.x, m_originUors.y, 0))
-        {
-        BeAssert(false && "missing basegeocoord dat files?");
-        return nullptr;
-        }
-
-    return gcs;
-    }
-
-//---------------------------------------------------------------------------------------
-// @bsimethod                                   Sam.Wilson                      11/17
-//---------------------------------------------------------------------------------------
-void iModelBridge::Params::SetGcsJson(JsonValueR json, GCSDefinition const& gcsDef, GCSCalculationMethod const& gcsCalculationMethod)
-    {
-    if (!gcsDef.m_isValid)
-        {
-        BeAssert(false);
-        }
-
-    if (gcsCalculationMethod != GCSCalculationMethod::UseDefault)
-        json[json_gcs()]["gcsCalculationMethod"] = GCSCalculationMethodToString(gcsCalculationMethod);
-
-    if (!gcsDef.m_coordSysKeyName.empty())
-        {
-        auto& member = json[json_gcs()]["coordinateSystemKeyName"];
-        member["key"] = gcsDef.m_coordSysKeyName;
-        return;
-        }
-
-    auto& member = json[json_gcs()]["azmea"];
-    JsonUtils::DPoint3dToJson(member["sourceOrigin"], gcsDef.m_originUors);
-    member["azimuthAngle"] = gcsDef.m_azimuthAngle;   // The angle, clockwise from true north in decimal degrees, of the rotation to be applied.
-    auto& geoPoint = member["geoPoint"];
-    geoPoint["latitude"] = gcsDef.m_geoPoint.latitude;
-    geoPoint["longitude"] = gcsDef.m_geoPoint.longitude;
-    geoPoint["elevation"] = gcsDef.m_geoPoint.elevation;
-    }
-
-//---------------------------------------------------------------------------------------
-// @bsimethod                                   Sam.Wilson                      11/17
-//---------------------------------------------------------------------------------------
-BentleyStatus iModelBridge::Params::ParseGcsJson(GCSDefinition& gcsDef, GCSCalculationMethod& gcsCalculationMethod, JsonValueCR json)
-    {
-    if (!json.isMember("gcsCalculationMethod"))
-        gcsCalculationMethod = GCSCalculationMethod::UseDefault;
-    else
-        {
-        auto const& member = json["gcsCalculationMethod"];
-        if (BSISUCCESS != GCSCalculationMethodFromString(gcsCalculationMethod, member.asCString()))
-            return BSIERROR;
-        }
-
-    if (json.isMember("coordinateSystemKeyName"))
-        {
-        gcsDef.m_coordSysKeyName = json["coordinateSystemKeyName"].asCString();
-        return BSISUCCESS;
-        }
-
-    if (json.isMember("azmea"))
-        {
-        auto const& member = json["azmea"];
-        gcsDef.m_azimuthAngle = member["azimuthAngle"].asDouble();
-        auto const& geoPoint = member["geoPoint"];
-        gcsDef.m_geoPoint.latitude = geoPoint["latitude"].asDouble();
-        gcsDef.m_geoPoint.longitude = geoPoint["longitude"].asDouble();
-        gcsDef.m_geoPoint.elevation = geoPoint["elevation"].asDouble();
-        return BSISUCCESS;
-        }
-
-    BeAssert(false);
-    return BSIERROR;
-    }
-
-//---------------------------------------------------------------------------------------
-// @bsimethod                                   Sam.Wilson                      11/17
-//---------------------------------------------------------------------------------------
-void iModelBridge::Params::SetTransformJson(JsonValueR json, TransformCR transform)
-    {
-    auto& member = json[json_transform()]["transform"];
-    JsonUtils::TransformToJson(member, transform);
-    }
-
-//---------------------------------------------------------------------------------------
-// @bsimethod                                   Sam.Wilson                      11/17
-//---------------------------------------------------------------------------------------
-void iModelBridge::Params::SetOffsetJson(JsonValueR json, DPoint3dCR offset, AngleInDegrees azimuthAngle)
-    {
-    auto& member = json[json_transform()]["offsetAndAngle"];
-    JsonUtils::DPoint3dToJson(member["offset"], offset);
-    member["angle"] = azimuthAngle.Degrees();
-    }
-
-/*---------------------------------------------------------------------------------**//**
-* @bsimethod                                    Sam.Wilson                      04/17
-+---------------+---------------+---------------+---------------+---------------+------*/
-BentleyStatus iModelBridge::Params::ParseTransformJson(Transform& trans, JsonValueCR json)
-    {
-    if (json.isMember("transform"))
-        {
-        JsonUtils::TransformFromJson(trans, json["transform"]);
-        return BSISUCCESS;
-        }
-
-    if (json.isMember("offsetAndAngle"))
-        {
-        auto& member = json["offsetAndAngle"];
-        DPoint3d sourceOrigin;
-        JsonUtils::DPoint3dFromJson(sourceOrigin, member["sourceOrigin"]);
-        DPoint3d offset;
-        JsonUtils::DPoint3dFromJson(offset, member["offset"]);
-        double rdeg = 0;
-        if (member.isMember("angle"))
-            rdeg = member["angle"].asDouble();
-        double rrad = Angle::DegreesToRadians(rdeg);
-        auto zAxis = DRay3d::FromOriginAndVector(DPoint3d::FromZero(), DVec3d::From(0, 0, 1));
-        trans = Transform::FromAxisAndRotationAngle(zAxis, rrad);
-        trans.SetTranslation(offset);
-        return BSISUCCESS;
-        }
-
-    BeAssert(false && "malformed iModelBridge transform JSON data");
-
-    return BSIERROR;
-    }
-
-//---------------------------------------------------------------------------------------
-// @bsimethod                                   Sam.Wilson                      10/17
-//---------------------------------------------------------------------------------------
-BentleyStatus iModelBridge::Params::ParseJsonArgs(JsonValueCR obj, bool isForInputGcs)
-    {
-    for (auto const& propName : obj.getMemberNames())
-        {
-        if (propName.EqualsI(json_transform()))
-            {
-            if (obj.isMember(json_gcs())|| obj.isMember(json_ecef()))
-                {
-                BeAssert(false);
-                fprintf(stderr, "Specify transform or GCS, but not both\n");
-                return BSIERROR;
-                }
-
-            if (BSISUCCESS != ParseTransformJson(m_spatialDataTransform, obj[json_transform()]))
-                return BSIERROR;
-            }
-        else if (propName.EqualsI(json_gcs()))
-            {
-            if (obj.isMember(json_transform()) || obj.isMember(json_ecef()))
-                {
-                BeAssert(false);
-                fprintf(stderr, "Specify transform or GCS, but not both\n");
-                return BSIERROR;
-                }
-
-            BentleyStatus status;
-            if (isForInputGcs)
-                status = ParseGcsJson(m_inputGcs, m_gcsCalculationMethod, obj[json_gcs()]);
-            else
-                {
-                GCSCalculationMethod ignore;
-                status = ParseGcsJson(m_outputGcs, ignore, obj[json_gcs()]);
-                }
-
-            if (BSISUCCESS != status)
-                return status;
-            }
-        else if (propName.EqualsI(json_ecef()))
-            {
-            if (obj.isMember(json_transform()) || obj.isMember(json_gcs()))
-                {
-                BeAssert(false);
-                fprintf(stderr, "Specify transform or GCS, but not both\n");
-                return BSIERROR;
-                }
-            m_ecEFLocation.FromJson(obj[json_ecef()]);
-            return m_ecEFLocation.m_isValid ? SUCCESS : ERROR;
-            }
-        else
-            {
-            BeAssert(false);
-            fprintf(stderr, "%s - unrecognized JSON value\n", propName.c_str());
-            return BSIERROR;
-            }
-        }
-
-    return BSISUCCESS;
-    }
-
-/*---------------------------------------------------------------------------------**//**
-* @bsimethod                                    Sam.Wilson                      04/17
-+---------------+---------------+---------------+---------------+---------------+------*/
-WString iModelBridge::GetArgValueW(WCharCP arg)
-    {
-    WString argValue(arg);
-    argValue = argValue.substr(argValue.find_first_of('=', 0) + 1);
-    argValue.Trim(L"\"");
-    argValue.Trim();
-    return argValue;
-    }
-
-/*---------------------------------------------------------------------------------**//**
-* @bsimethod                                    Sam.Wilson                      04/17
-+---------------+---------------+---------------+---------------+---------------+------*/
-Utf8String iModelBridge::GetArgValue(WCharCP arg)
-    {
-    return Utf8String(GetArgValueW(arg));
-    }
-
-/*---------------------------------------------------------------------------------**//**
-* @bsimethod                                    Sam.Wilson                      04/17
-+---------------+---------------+---------------+---------------+---------------+------*/
-BentleyStatus iModelBridge::Params::Validate()
-    {
-    if (m_briefcaseName.empty())
-        {
-        fprintf(stderr, "Missing output briefcase name\n");
-        return BentleyStatus::ERROR;
-        }
-
-    if (m_inputFileName.empty())
-        {
-        fprintf(stderr, "Missing input file name\n");
-        return BentleyStatus::ERROR;
-        }
-
-    if (m_assetsDir.empty())
-        {
-        fprintf(stderr, "Missing assets directory name\n");
-        return BentleyStatus::ERROR;
-        }
-
-    if (!m_assetsDir.DoesPathExist() || !m_assetsDir.IsDirectory())
-        {
-        fwprintf(stderr, L"%ls: invalid assets directory name\n", m_assetsDir.c_str());
-        return BentleyStatus::ERROR;
-        }
-
-    if (m_libraryDir.empty())
-        {
-        fprintf(stderr, "Missing library directory name\n");
-        return BentleyStatus::ERROR;
-        }
-
-    if (!m_libraryDir.DoesPathExist() || !m_libraryDir.IsDirectory())
-        {
-        fwprintf(stderr, L"%ls: invalid bridge library directory name\n", m_libraryDir.c_str());
-        return BentleyStatus::ERROR;
-        }
-
-    return BentleyStatus::SUCCESS;
-    }
-
-//---------------------------------------------------------------------------------------
-// @bsimethod                                   Sam.Wilson              07/17
-//---------------------------------------------------------------------------------------
-BentleyStatus iModelBridge::L10N::Initialize(BeSQLite::L10N::SqlangFiles const & bridgeSqlangFiles)
-    {
-    if (NULL != s_bridgeL10NLookup)
-        {
-        // should only call initialize once
-        BeAssert(false);
-        return BSISUCCESS;
-        }
-
-    if (!bridgeSqlangFiles.m_default.DoesPathExist())
-        {
-        // invalid last resort sqlang database
-        BeAssert(false);
-        return BSIERROR;
-        }
-
-    s_bridgeL10NLookup = new L10NLookup(bridgeSqlangFiles);
-    return BSISUCCESS;
-    }
-
-//---------------------------------------------------------------------------------------
-// @bsimethod                                   Sam.Wilson              07/17
-//---------------------------------------------------------------------------------------
-void iModelBridge::L10N::Terminate()
-    {
-    if (s_bridgeL10NLookup)
-        delete s_bridgeL10NLookup;
-    s_bridgeL10NLookup = nullptr;
-    }
-
-//---------------------------------------------------------------------------------------
-// @bsimethod                                   Sam.Wilson              07/17
-//---------------------------------------------------------------------------------------
-Utf8String iModelBridge::L10N::GetString(BeSQLite::L10N::NameSpace scope, BeSQLite::L10N::StringId name)
-    {
-    bool hasString = false;
-
-    if (NULL != s_bridgeL10NLookup)
-        {
-        Utf8String appString = s_bridgeL10NLookup->GetString(scope, name, &hasString);
-        if (!appString.empty() || hasString)
-            return appString;
-        }
-
-    // no bridge string found, search platform strings
-    return BeSQLite::L10N::GetString(scope, name, &hasString);
-    }
-
-//---------------------------------------------------------------------------------------
-// @bsimethod                                   Sam.Wilson              08/17
-//---------------------------------------------------------------------------------------
-bool iModelBridge::Params::IsFileAssignedToBridge(BeFileNameCR fn) const
-    {
-    if (nullptr == m_documentPropertiesAccessor) // if there is no checker assigned, then assume that this is a standalone converter. It converts everything fed to it.
-        return true;
-    return m_documentPropertiesAccessor->_IsFileAssignedToBridge(fn, m_thisBridgeRegSubKey.c_str());
-    }
-
-//---------------------------------------------------------------------------------------
-// @bsimethod                                   Sam.Wilson              08/17
-//---------------------------------------------------------------------------------------
-void iModelBridge::Params::QueryAllFilesAssignedToBridge(bvector<BeFileName>& fns) const
-    {
-    if (nullptr == m_documentPropertiesAccessor)
-        {
-        fns.push_back(GetInputFileName());
-        return;
-        }
-    return m_documentPropertiesAccessor->_QueryAllFilesAssignedToBridge(fns, m_thisBridgeRegSubKey.c_str());
-    }
-
-//---------------------------------------------------------------------------------------
-// @bsimethod                                   Sam.Wilson              08/17
-//---------------------------------------------------------------------------------------
-bool iModelBridge::Params::IsDocumentInRegistry(Utf8StringCR docId) const
-    {
-    if (nullptr == m_documentPropertiesAccessor) // if there is no checker assigned, then assume that this is a standalone converter. It converts everything fed to it.
-        {
-        BeAssert(false);
-        return true;
-        }
-
-    iModelBridgeDocumentProperties docpropsdontcare;
-
-    BeGuid docGuid;
-    docGuid.FromString(docId.c_str());
-    if (docGuid.IsValid())
-        {
-        // always prefer to check documents by GUID, if available.
-        BeFileName localfilepathdontcare;
-        return BSISUCCESS == m_documentPropertiesAccessor->_GetDocumentPropertiesByGuid(docpropsdontcare, localfilepathdontcare, docGuid);
-        }
-
-    // Assume docId is a localFilePath
-    return BSISUCCESS == m_documentPropertiesAccessor->_GetDocumentProperties(docpropsdontcare, BeFileName(docId.c_str(), true));
-    }
-
-/*---------------------------------------------------------------------------------**//**
-* @bsimethod                                    Sam.Wilson                      03/17
-+---------------+---------------+---------------+---------------+---------------+------*/
-BeSQLite::BeGuid iModelBridge::Params::QueryDocumentGuid(BeFileNameCR localFileName) const
-    {
-    if (nullptr == m_documentPropertiesAccessor)
-        return BeGuid();
-
-    iModelBridgeDocumentProperties docProps;
-    m_documentPropertiesAccessor->_GetDocumentProperties(docProps, localFileName);
-    BeGuid docGuid;
-    docGuid.FromString(docProps.m_docGuid.c_str());
-    return docGuid;
-    }
-
-/*---------------------------------------------------------------------------------**//**
-* @bsimethod                                    Sam.Wilson                      03/17
-+---------------+---------------+---------------+---------------+---------------+------*/
-Utf8String iModelBridge::Params::QueryDocumentURN(BeFileNameCR localFileName) const
-    {
-    if (nullptr == m_documentPropertiesAccessor)
-        return "";
-
-    iModelBridgeDocumentProperties docProps;
-    m_documentPropertiesAccessor->_GetDocumentProperties(docProps, localFileName);
-    return docProps.m_desktopURN;
-    }
-
-/*---------------------------------------------------------------------------------**//**
-* @bsimethod                                    Sam.Wilson                      03/17
-+---------------+---------------+---------------+---------------+---------------+------*/
-BeGuid iModelBridge::ParseDocGuidFromPwUri(Utf8StringCR pwUrl)
-    {
-    BeGuid guid;
-
-    if (!pwUrl.StartsWith("pw://"))
-        return guid;
-
-    auto startDguid = pwUrl.find("/D{");
-    if (Utf8String::npos == startDguid)
-        startDguid = pwUrl.find("/d{");
-
-    auto endDguid = pwUrl.find("}", startDguid);
-    if (Utf8String::npos == startDguid || Utf8String::npos == endDguid)
-        return guid;
-
-    auto startGuid = startDguid + 3;
-    auto guidLen = endDguid - startGuid;
-
-    guid.FromString(pwUrl.substr(startGuid, guidLen).c_str());
-    return guid;
-    }
-
-/*---------------------------------------------------------------------------------**//**
-* @bsimethod                                    Sam.Wilson                      03/17
-+---------------+---------------+---------------+---------------+---------------+------*/
-SHA1 iModelBridge::ComputeRepositoryLinkHash(RepositoryLinkCR el)
-    {
-    SHA1 sha1;
-    sha1(el.GetDocumentProperties().ToString());
-    BeGuid guid = el.GetRepositoryGuid();
-    sha1(&guid, sizeof(guid));
-    sha1(el.GetUrl());
-    return sha1;
-    }
-
-/*---------------------------------------------------------------------------------**//**
-* @bsimethod                                    Sam.Wilson                      03/17
-+---------------+---------------+---------------+---------------+---------------+------*/
-void iModelBridge::GetRepositoryLinkInfo(DgnCode& code, iModelBridgeDocumentProperties& docProps, DgnDbR db, Params const& params,
-                                                BeFileNameCR localFileName, Utf8StringCR defaultCode, Utf8StringCR defaultURN, InformationModelR lmodel, bool preferDefaultCode)
-    {
-    if (nullptr != params.GetDocumentPropertiesAccessor())
-        params.GetDocumentPropertiesAccessor()->_GetDocumentProperties(docProps, localFileName);
-
-    // URN. The preferred outcome to get a PW URN from document properties.
-    if (docProps.m_desktopURN.empty() || (!IsPwUrn(docProps.m_desktopURN) && IsPwUrn(defaultURN)))
-        {
-        docProps.m_desktopURN = defaultURN;
-        }
-
-    // GUID. This will go into the RepositoryLink element's RepositoryGUID property.
-    if (docProps.m_docGuid.empty())
-        {
-        BeGuid guid = ParseDocGuidFromPwUri(docProps.m_desktopURN);
-        if (guid.IsValid())
-            docProps.m_docGuid = guid.ToString();
-        }
-
-    // Code. 
-    
-    // By default, prefer the document GUID (that's how this was originally coded, and now clients, such as iModelBridgeSyncInfoFile, depend on this behavior).
-    // As an option, prefer the code supplied by the caller (that's how DgnV8Converter wants it to work, because it has to deal with i.dgns).
-    Utf8String firstChoice(docProps.m_docGuid), secondChoice(defaultCode);
-    if (preferDefaultCode)
-        std::swap(firstChoice, secondChoice);
-
-    Utf8String codeStr(firstChoice);
-    if (codeStr.empty())
-        {
-        if ((codeStr = secondChoice).empty())
-            {
-            if ((codeStr = docProps.m_desktopURN).empty())
-                codeStr = Utf8String(localFileName);
-            }
-        }
-
-    if (docProps.m_desktopURN.empty())
-        docProps.m_desktopURN = Utf8String(localFileName);      // We get here only if there is no URN
-
-    code = RepositoryLink::CreateCode(lmodel, codeStr.c_str());
-    }
-
-/*---------------------------------------------------------------------------------**//**
-* @bsimethod                                    Sam.Wilson                      03/17
-+---------------+---------------+---------------+---------------+---------------+------*/
-RepositoryLinkPtr iModelBridge::MakeRepositoryLink(DgnDbR db, Params const& params, BeFileNameCR localFileName, Utf8StringCR defaultCode, Utf8StringCR defaultURN, bool preferDefaultCode)
-    {
-    auto lmodel = db.GetRepositoryModel();
-    if (!lmodel.IsValid())
-        return nullptr;
-
-    DgnCode code;
-    iModelBridgeDocumentProperties docProps;
-    GetRepositoryLinkInfo(code, docProps, db, params, localFileName, defaultCode, defaultURN, *lmodel, preferDefaultCode);
-
-    RepositoryLinkCPtr rlinkPersist = db.Elements().Get<RepositoryLink>(db.Elements().QueryElementIdByCode(code));
-
-    RepositoryLinkPtr rlink;
-    if (rlinkPersist.IsValid())
-        rlink = rlinkPersist->MakeCopy<RepositoryLink>();
-    else
-        rlink = RepositoryLink::Create(*lmodel, "", code.GetValue().GetUtf8CP());
-
-    rlink->SetUrl(docProps.m_desktopURN.c_str());
-    rlink->SetDescription("");
-    WString relFileName;
-    BeFileName::FindRelativePath(relFileName, localFileName.c_str(), params.GetInputFileName().GetDirectoryName().c_str());
-    rlink->SetUserLabel(Utf8String(relFileName).c_str());
-
-    if (!docProps.m_docGuid.empty())
-        {
-        BeGuid beguid;
-        if (SUCCESS == beguid.FromString(docProps.m_docGuid.c_str()))
-            rlink->SetRepositoryGuid(beguid);
-        }
-
-    if (!docProps.m_desktopURN.empty() || !docProps.m_attributesJSON.empty())
-        {
-        Json::Value jsonValue = Json::objectValue;
-        jsonValue["desktopURN"] = docProps.m_desktopURN;
-        jsonValue["webURN"] = docProps.m_webURN;
-        jsonValue["attributes"] = Json::Value::From(docProps.m_attributesJSON);
-        rlink->SetDocumentProperties(jsonValue);
-        }
-
-    return rlink;
-    }
-
-//---------------------------------------------------------------------------------------
-// @bsimethod                                   Sam.Wilson      09/16
-//---------------------------------------------------------------------------------------
-DgnDbStatus iModelBridge::InsertLinkTableRelationship(DgnDbR db, Utf8CP relClassName, DgnElementId source, DgnElementId target, Utf8CP schemaName)
-    {
-    auto relClass = db.Schemas().GetClass(schemaName, relClassName);
-    if (nullptr == relClass || nullptr == relClass->GetRelationshipClassCP())
-        {
-        BeAssert(false);
-        return DgnDbStatus::NotFound;
-        }
-    EC::ECInstanceKey relKey;
-    auto status = db.InsertLinkTableRelationship(relKey, *relClass->GetRelationshipClassCP(), source, target);
-    BeAssert(BE_SQLITE_OK == status);
-    return (BE_SQLITE_OK == status)? DgnDbStatus::Success: DgnDbStatus::WriteError;
-    }
-
-/*---------------------------------------------------------------------------------**//**
-* @bsimethod                                    Sam.Wilson                      10/17
-+---------------+---------------+---------------+---------------+---------------+------*/
-bool iModelBridge::AreTransformsEqual(Transform const& t1, Transform const& t2)
-    {
-    auto matrixTolerance = Angle::TinyAngle();
-
-    DPoint3d x1, x2;
-    t1.GetTranslation(x1);
-    t2.GetTranslation(x2);
-
-    double maxCoord = std::max<double>(x1.MaxAbs(), x2.MaxAbs());
-    double empericalTolernace = 100 * DoubleOps::SmallCoordinateRelTol();
-
-    if (fabs(x1.MaxDiff(x2)) > DoubleOps::SmallCoordinateRelTol())
-        LOG.tracev("Existing distance  %f x 1e-10 is greater than SmallCoordinateRelTol for model duplicate detection", x1.MaxDiff(x2) * 1.0e10);
-    auto xlatTolerance = std::max<double>(empericalTolernace, BentleyApi::BeNumerical::NextafterDelta(maxCoord));
-    
-    return t1.IsEqual(t2, matrixTolerance, xlatTolerance);
-    }
-
-/*---------------------------------------------------------------------------------**//**
-* @bsimethod                                    Sam.Wilson                      10/17
-+---------------+---------------+---------------+---------------+---------------+------*/
-Transform iModelBridge::GetSpatialDataTransform(Params const& params, SubjectCR jobSubject)
-    {
-    Transform jobTrans = params.GetSpatialDataTransform();
-
-    // Report the jobTrans in a property of the JobSubject.
-    // Note that we NOT getting the transform from the JobSubject. We are SETTING
-    // the property on the JobSubject, so that the user and apps can see what the
-    // bridge configuration transform is.
-    Transform jobSubjectTransform;
-    if ((BSISUCCESS != JobSubjectUtils::GetTransform(jobSubjectTransform, jobSubject)) || !AreTransformsEqual(jobSubjectTransform, jobTrans))
-        {
-        auto jobSubjectED = jobSubject.MakeCopy<Subject>();
-        JobSubjectUtils::SetTransform(*jobSubjectED, jobTrans);
-        jobSubjectED->Update();
-        }
-
-    return jobTrans;
-    }
-
-/*---------------------------------------------------------------------------------**//**
-* @bsimethod                                    Abeesh.Basheer                  05/2018
-+---------------+---------------+---------------+---------------+---------------+------*/
-Utf8String      iModelBridge::ComputeJobSubjectName(SubjectCR parent, Params const& params, Utf8StringCR bridgeSpecificSuffix)
-    {
-    auto& db = parent.GetDgnDb();
-
-    // Use the document GUID, if available, to ensure a unique Job subject name.
-    Utf8String docIdStr;
-    auto docGuid = params.QueryDocumentGuid(params.GetInputFileName());
-    if (docGuid.IsValid())
-        docIdStr = docGuid.ToString();
-    else
-        docIdStr = Utf8String(params.GetInputFileName());
-
-    Utf8String jobName(params.GetBridgeRegSubKey());
-    jobName.append(":");
-    jobName.append(docIdStr.c_str());
-    if (!bridgeSpecificSuffix.empty())
-        {
-        jobName.append(", ");
-        jobName.append(bridgeSpecificSuffix);
-        }
-
-    DgnCode code = Subject::CreateCode(parent, jobName.c_str());
-    int i = 0;
-    while (db.Elements().QueryElementIdByCode(code).IsValid())
-        {
-        Utf8String uniqueJobName(jobName);
-        uniqueJobName.append(Utf8PrintfString("%d", ++i).c_str());
-        code = Subject::CreateCode(parent, uniqueJobName.c_str());
-        }
-    jobName = code.GetValueUtf8();
-    return jobName;
-    }
-
-/*---------------------------------------------------------------------------------**//**
-* @bsimethod                                    Abeesh.Basheer                  06/2018
-+---------------+---------------+---------------+---------------+---------------+------*/
-Http::IHttpHeaderProviderPtr iModelBridge::Params::GetDefaultHeaderProvider() const
-    {
-    if (m_jobRunCorrelationId.empty())
-        return nullptr;
-
-    Http::HttpRequestHeaders headers;
-    headers.SetValue("X-Correlation-ID", m_jobRunCorrelationId.c_str());
-    return Http::HttpHeaderProvider::Create(headers);
-    }
-
-/*---------------------------------------------------------------------------------**//**
-* @bsimethod                                    Sam.Wilson                      03/16
-+---------------+---------------+---------------+---------------+---------------+------*/
-WebServices::ClientInfoPtr iModelBridge::Params::GetClientInfo() const
-    {
-    if (nullptr != m_clientInfo)
-        return m_clientInfo;
-    //Else provide a dummy default
-    static Utf8CP s_productId = "1654"; // Navigator Desktop
-    // MT Note: C++11 guarantees that the following line of code will be executed only once and in a thread-safe manner:
-    WebServices::ClientInfoPtr clientInfo = WebServices::ClientInfoPtr(
-        new WebServices::ClientInfo("Bentley-Test", BeVersion(1, 0), "{41FE7A91-A984-432D-ABCF-9B860A8D5360}", "TestDeviceId", "TestSystem", s_productId, GetDefaultHeaderProvider()));
-    return clientInfo;
-    }
-
-struct MemoryUsageAppData : DgnDb::AppData
-    {
-    int m_rowsChanged{};
-    static Key const& GetKey() { static Key s_key; return s_key; }
-
-    static RefCountedPtr<MemoryUsageAppData> FindOrAdd(DgnDbR db)
-        {
-        return reinterpret_cast<MemoryUsageAppData*>(db.FindOrAddAppData(GetKey(), []() { return new MemoryUsageAppData(); }).get());
-        }
-    };
-
-/*---------------------------------------------------------------------------------**//**
-* @bsimethod                                    Sam.Wilson                      03/16
-+---------------+---------------+---------------+---------------+---------------+------*/
-BentleyStatus iModelBridge::SaveChangesToConserveMemory(DgnDbR db, Utf8CP commitComment, int maxRowsChangedPerTxn)
-    {
-    bool runningInBulkMode = db.BriefcaseManager().IsBulkOperation();
-
-    auto lastCheck = MemoryUsageAppData::FindOrAdd(db);
-
-    int rowsChanged = db.GetTotalModifiedRowCount();
-    if ((rowsChanged - lastCheck->m_rowsChanged) <= maxRowsChangedPerTxn)
-        return BSISUCCESS;
-
-    lastCheck->m_rowsChanged = rowsChanged;
-
-    auto status = db.SaveChanges(commitComment);
-    if (BE_SQLITE_OK != status)
-        return BSIERROR;
-
-    if (runningInBulkMode)
-        db.BriefcaseManager().StartBulkOperation();
-
-    return BSISUCCESS;
-    }
-
-/*---------------------------------------------------------------------------------**//**
-* @bsimethod                                    Sam.Wilson                      03/16
-+---------------+---------------+---------------+---------------+---------------+------*/
-BentleyStatus iModelBridge::SaveChanges(DgnDbR db, Utf8CP commitComment)
-    {
-    bool runningInBulkMode = db.BriefcaseManager().IsBulkOperation();
-
-    auto lastCheck = MemoryUsageAppData::FindOrAdd(db);
-
-    lastCheck->m_rowsChanged = db.GetTotalModifiedRowCount();
-
-    auto status = db.SaveChanges(commitComment);
-    if (BE_SQLITE_OK != status)
-        return BSIERROR;
-
-    if (runningInBulkMode)
-        db.BriefcaseManager().StartBulkOperation();
-
-    return BSISUCCESS;
-    }
-
-/*---------------------------------------------------------------------------------**//**
-* @bsimethod                                    Sam.Wilson                      11/18
-+---------------+---------------+---------------+---------------+---------------+------*/
-Utf8String iModelBridge::_FormatPushComment(DgnDbR db, Utf8CP commitComment)
-    {
-    Params const& params = _GetParams();
-
-    auto key = params.GetBridgeRegSubKeyUtf8();
-
-    auto localFileName = params.GetInputFileName();
-    iModelBridgeDocumentProperties docProps;
-    if (nullptr != params.GetDocumentPropertiesAccessor())
-        params.GetDocumentPropertiesAccessor()->_GetDocumentProperties(docProps, localFileName);
-
-    Utf8PrintfString comment("%s - %s (%s)", key.c_str(), Utf8String(localFileName.GetBaseName()).c_str(), docProps.m_docGuid.c_str());
-
-    if (commitComment)
-        comment.append(" - ").append(commitComment);
-
-    return comment;
-    }
-
-/*---------------------------------------------------------------------------------**//**
-* @bsimethod                                    Sam.Wilson                      03/16
-+---------------+---------------+---------------+---------------+---------------+------*/
-iModelBridge::IBriefcaseManager::PushStatus iModelBridge::PushChanges(DgnDbR db, Params const& params, Utf8StringCR commitComment)
-    {
-    auto bcMgr = params.m_briefcaseManager;
-    if (nullptr == bcMgr)
-        return iModelBridge::IBriefcaseManager::PushStatus::UnknownError;
-
-    if (db.BriefcaseManager().IsBulkOperation())
-        {
-        SaveChanges(db, commitComment.c_str());
-        auto response = db.BriefcaseManager().EndBulkOperation();
-        if (RepositoryStatus::Success != response.Result())
-            {
-            LOG.errorv("Failed to acquire locks and/or codes with error %x", response.Result());
-            return iModelBridge::IBriefcaseManager::PushStatus::UnknownError;
-            }
-        auto status = bcMgr->_Push(commitComment.c_str());
-        db.BriefcaseManager().StartBulkOperation();
-        return status;
-        }
-
-    db.SaveChanges(commitComment.c_str());
-    return bcMgr->_Push(commitComment.c_str());
-    }
-
-/*---------------------------------------------------------------------------------**//**
-* @bsimethod                                    Sam.Wilson                      07/14
-+---------------+---------------+---------------+---------------+---------------+------*/
-bool iModelBridge::AnyTxns(DgnDbR db)
-    {
-    Statement stmt;
-    stmt.Prepare(db, "SELECT Id FROM " DGN_TABLE_Txns " LIMIT 1");
-    return (BE_SQLITE_ROW == stmt.Step());
-    }
-
-/*---------------------------------------------------------------------------------**//**
-* @bsimethod                                    Sam.Wilson                      07/14
-+---------------+---------------+---------------+---------------+---------------+------*/
-bool iModelBridge::AnyChangesToPush(DgnDbR db)
-    {
-    return db.Txns().HasChanges() || AnyTxns(db);
-    }
-
-/*---------------------------------------------------------------------------------**//**
-* @bsimethod                                    Sam.Wilson                      07/14
-+---------------+---------------+---------------+---------------+---------------+------*/
-bool iModelBridge::HoldsSchemaLock(DgnDbR db)
-    {
-    LockableId schemasLock(db.Schemas());
-    return db.BriefcaseManager().QueryLockLevel(schemasLock) == LockLevel::Exclusive;
-    }
-
-/*---------------------------------------------------------------------------------**//**
-* @bsimethod                                    Sam.Wilson                      07/14
-+---------------+---------------+---------------+---------------+---------------+------*/
-bool iModelBridge::TestFeatureFlag(CharCP ff)
-    {
-    bool flagVal = false;
-    iModelBridgeLdClient::GetInstance((WebServices::UrlProvider::Environment)GetParamsCR().GetUrlEnvironment()).IsFeatureOn(flagVal, ff);
-    return flagVal;
-    }
-
-/*---------------------------------------------------------------------------------**//**
-* @bsimethod                                    John.Majerle                      07/19
-+---------------+---------------+---------------+---------------+---------------+------*/
-Utf8String iModelBridge::GetFeatureValue(CharCP ff)
-    {
-    Utf8String value;
-    iModelBridgeLdClient::GetInstance((WebServices::UrlProvider::Environment)GetParamsCR().GetUrlEnvironment()).GetFeatureValue(value, ff);
-    return value;
-    }    
-
-/*---------------------------------------------------------------------------------**//**
-* @bsimethod                                    Sam.Wilson                      04/17
-+---------------+---------------+---------------+---------------+---------------+------*/
-BentleyStatus iModelBridge::doParseCommandLine(int argc, WCharCP argv[])
-    {
-    for (int i=1; i<argc; ++i)  // no point in processing argv[0] as that is just the program name
-        {
-        auto status = _ParseCommandLineArg(i, argc, argv);
-        if (iModelBridge::CmdLineArgStatus::Success == status)
-            continue;
-
-        if (iModelBridge::CmdLineArgStatus::NotRecognized != status)
-            fwprintf(stderr, L"unrecognized option: %s\n", argv[i]);
-        else
-            fwprintf(stderr, L"invalid option: %s\n", argv[i]);
-        
-        // return BSIERROR;
-        }
-
-    return BSISUCCESS;
-    }
-
-/*---------------------------------------------------------------------------------**//**
-* @bsimethod                                    Sam.Wilson                      04/17
-+---------------+---------------+---------------+---------------+---------------+------*/
-BentleyStatus iModelBridge::_ParseCommandLine(int argc, WCharCP argv[])
-    {
-    // return doParseCommandLine(argc, argv);
-    return BSISUCCESS;
-    }
-
-/*---------------------------------------------------------------------------------**//**
-* @bsimethod                                    Abeesh.Basheer                  05/19
-+---------------+---------------+---------------+---------------+---------------+------*/
-static Licensing::SaasClientPtr GetUlasClientInstance(WebServices::ClientInfoPtr clientInfo)
-    {
-    static Licensing::SaasClientPtr s_instance;
-    if (nullptr != s_instance)
-        return s_instance;
-
-    if (nullptr == clientInfo)
-        return nullptr;
-
-    int productId = atoi(clientInfo->GetApplicationProductId().c_str());
-    s_instance = Licensing::SaasClient::Create(productId, clientInfo->GetApplicationGUID().c_str());
-    return s_instance;
-	}
-
-/*---------------------------------------------------------------------------------**//**
-* @bsimethod                                    Abeesh.Basheer                  06/2019
-+---------------+---------------+---------------+---------------+---------------+------*/
-//static Utf8String GetUsageUrl (int env)
-//    {
-//    switch (env)
-//        {
-//        case WebServices::UrlProvider::Environment::Dev: return "https://dev-connect-ulastm.bentley.com/Bentley.Entitlement.PolicyService/PolicySvcWebApi/api";
-//        case WebServices::UrlProvider::Environment::Perf:
-//        case WebServices::UrlProvider::Environment::Qa: return "https://qa-connect-ulastm.bentley.com/Bentley.Entitlement.PolicyService/PolicySvcWebApi/api";
-//        case WebServices::UrlProvider::Environment::Release: 
-//        default:
-//            return "https://connect-ulastm.bentley.com/Bentley.Entitlement.PolicyService/PolicySvcWebApi/api";
-//        }
-
-// Feature tracking url https://qa-connect-ulastm.bentley.com/Bentley.ULAS.PostingService/PostingSvcWebApi
-//    }
-
-
-/*---------------------------------------------------------------------------------**//**
-* @bsimethod                                    Abeesh.Basheer                  06/2019
-+---------------+---------------+---------------+---------------+---------------+------*/
-WebServices::ISecurityTokenPtr iModelBridge::GetSecurityToken()
-    {
-    WebServices::IConnectSignInManagerPtr  mgr = _GetParams().GetConnectSigninManager();
-    if (nullptr == mgr)
-        return nullptr;
-
-    auto tokenProvider = mgr->GetTokenProvider("https://connect-wsg20.bentley.com");
-    //auto tokenProvider = mgr->GetTokenProvider(GetUsageUrl(_GetParams().m_environment));
-    if (nullptr == tokenProvider)
-        return nullptr;
-
-    auto tokenPtr = tokenProvider->GetToken();
-    if (nullptr == tokenPtr)
-        {
-        //Token was not generated yet. Try updating it.
-        return tokenProvider->UpdateToken()->GetResult();
-        }
-
-    return tokenPtr;
-    }
-
-/*---------------------------------------------------------------------------------**//**
-* @bsimethod                                    Abeesh.Basheer                  05/19
-+---------------+---------------+---------------+---------------+---------------+------*/
-BentleyStatus	iModelBridge::TrackUsage()
-	{
-    WebServices::ClientInfoPtr clientInfo = _GetParams().GetClientInfo();
-    if (nullptr == clientInfo)
-        return ERROR;
-
-    auto token = GetSecurityToken();
-    if (nullptr == token)
-        return ERROR;
-    //TODO: IF it is a saml token get a an OIDC token.
-
-    Licensing::SaasClientPtr client = GetUlasClientInstance(clientInfo);
-    bool isOidcTokan = NULL != dynamic_cast<OidcToken*>(token.get());
-    client->TrackUsage(token->ToAuthorizationString(),clientInfo->GetApplicationVersion(),_GetParams().GetProjectGuid(), isOidcTokan ? Licensing::AuthType::OIDC : Licensing::AuthType::SAML);
-    return SUCCESS;
-	}
-
-<<<<<<< HEAD
-/*---------------------------------------------------------------------------------**//**
-* @bsimethod                                    Abeesh.Basheer                  07/2019
-+---------------+---------------+---------------+---------------+---------------+------*/
- void iModelBridge::LogPerformance(StopWatch& stopWatch, Utf8CP scope, Utf8CP description, va_list args)
-    {
-    stopWatch.Stop();
-    const NativeLogging::SEVERITY severity = NativeLogging::LOG_INFO;
-    NativeLogging::ILogger* logger = NativeLogging::LoggingManager::GetLogger("iModelBridge.Performance");
-    if (NULL == logger)
-        return;
-
-    if (!logger->isSeverityEnabled(severity))
-        return;
-
-    Utf8String formattedDescription;
-    formattedDescription.VSprintf(description, args);
-    
-    rapidjson::Document document;
-    document.SetObject();
-
-    auto& allocator = document.GetAllocator();
-    rapidjson::Value propValue(rapidjson::kObjectType);
-    document.AddMember("Scope", rapidjson::Value(scope, allocator), allocator);
-    document.AddMember("StepName", rapidjson::Value(formattedDescription.c_str(), allocator), allocator);
-    document.AddMember("Duration", rapidjson::Value(stopWatch.GetElapsedSeconds() * 1000.0), allocator);
-    rapidjson::StringBuffer buffer;
-    rapidjson::Writer<rapidjson::StringBuffer> writer(buffer);
-    document.Accept(writer);
-
-    logger->messagev(severity, "%s",buffer.GetString());
-    }
-
-/*---------------------------------------------------------------------------------**//**
-* @bsimethod                                    Abeesh.Basheer                  07/2019
-+---------------+---------------+---------------+---------------+---------------+------*/
- void iModelBridge::LogPerformance(StopWatch& stopWatch, Utf8CP description, ...)
-    {
-     va_list args;
-     va_start(args, description);
-     LogPerformance(stopWatch, "iModelBridgeFwk", description, args);
-     va_end(args);
-    }
-
-/*---------------------------------------------------------------------------------**//**
-* @bsimethod                                                    Sam.Wilson      07/19
-+---------------+---------------+---------------+---------------+---------------+------*/
-void iModelBridge::FindParentJobSubject(iModelBridge::JobMemberInfo& info, DgnElementCR child)
-    {
-    if (child.GetElementId() == child.GetDgnDb().Elements().GetRootSubjectId())
-        return;
-
-    auto thisParent = child.GetDgnDb().Elements().GetElement(child.GetParentId());
-    if (!thisParent.IsValid())
-        {
-        // If the child has no parent, then see if its model is a child of the JobSubject
-        return FindParentJobSubject(info, *child.GetModel()->GetModeledElement());
-        }
-
-    // The element has a parent.
-
-    // See if the parent is a Job Subject.
-    auto parentSubject = dynamic_cast<SubjectCP>(thisParent.get());
-    if ((nullptr != parentSubject) && JobSubjectUtils::IsJobSubject(*parentSubject))
-        {
-        info.m_jobSubject = parentSubject;
-        return;     // found it!
-        }
-
-    // The element's parent is not a Subject or is not a Job Subject. 
-    // Recurse to see if the parent is the child of a Job Subject.
-    return FindParentJobSubject(info, *thisParent);
-    }
-
-/*---------------------------------------------------------------------------------**//**
-* @bsimethod                                                    Sam.Wilson      07/19
-+---------------+---------------+---------------+---------------+---------------+------*/
-iModelBridge::JobMemberInfo iModelBridge::ComputeJobMemberInfo(DgnElementCR el)
-    {
-    iModelBridge::JobMemberInfo info(el, nullptr);
-
-    auto subj = dynamic_cast<SubjectCP>(&el);
-    if ((nullptr != subj) && JobSubjectUtils::IsJobSubject((*subj)))
-        info.m_jobSubject = subj;
-    else
-        iModelBridge::FindParentJobSubject(info, el);
-    return info;
-=======
-//---------------------------------------------------------------------------------------
-// @bsimethod                                   Carole.MacDonald            08/2019
-//---------------+---------------+---------------+---------------+---------------+-------
-BeVersion iModelBridge::Params::GetBridgeVersion() const
-    {
-    WebServices::ClientInfoPtr clientInfo = GetClientInfo();
-    if (nullptr == clientInfo)
-        return BeVersion();
-
-    return clientInfo->GetApplicationVersion();
->>>>>>> 581c3e30
-    }+/*--------------------------------------------------------------------------------------+
+|
+|  Copyright (c) Bentley Systems, Incorporated. All rights reserved.
+|
++--------------------------------------------------------------------------------------*/
+#include <iModelBridge/iModelBridge.h>
+#include <DgnPlatform/DgnGeoCoord.h>
+#include <BeSQLite/L10N.h>
+#include <Bentley/BeTextFile.h>
+#include <GeomJsonWireFormat/JsonUtils.h>
+#include <Bentley/BeNumerical.h>
+#include "iModelBridgeHelpers.h"
+#include "iModelBridgeLdClient.h"
+#include <Licensing/SaasClient.h>
+#include <WebServices/Configuration/UrlProvider.h>
+#include "Fwk/OidcToken.h"
+#include <iModelBridge/iModelBridgeError.h>
+USING_NAMESPACE_BENTLEY_DGN
+USING_NAMESPACE_BENTLEY_LOGGING
+USING_NAMESPACE_BENTLEY_SQLITE
+
+#undef LOG
+#define LOG (*LoggingManager::GetLogger(L"iModelBridge"))
+
+static L10NLookup* s_bridgeL10NLookup = NULL;
+
+/*---------------------------------------------------------------------------------**//**
+* @bsimethod                                    Sam.Wilson                      10/17
++---------------+---------------+---------------+---------------+---------------+------*/
+iModelBridge::Params::Params()
+    :m_dmsSupport(NULL)
+    {
+    m_spatialDataTransform.InitIdentity();
+    }
+
+/*---------------------------------------------------------------------------------**//**
+* @bsimethod                                    Sam.Wilson                      04/17
++---------------+---------------+---------------+---------------+---------------+------*/
+BeFileName iModelBridge::ComputeReportFileName(BeFileNameCR bcName)
+    {
+    BeFileName reportFileName(bcName);
+    reportFileName.append(L"-issues");
+    return reportFileName;
+    }
+
+/*---------------------------------------------------------------------------------**//**
+* @bsimethod                                    Sam.Wilson                      04/17
++---------------+---------------+---------------+---------------+---------------+------*/
+void iModelBridge::Params::SetReportFileName()
+    {
+    m_reportFileName = ComputeReportFileName(GetBriefcaseName());
+    }
+
+/*---------------------------------------------------------------------------------**//**
+* @bsimethod                                    Sam.Wilson                      10/17
++---------------+---------------+---------------+---------------+---------------+------*/
+void iModelBridge::ReportIssue(WStringCR msg)
+    {
+    BeFileStatus status;
+    auto tf = BeTextFile::Open(status, _GetParams().GetReportFileName().c_str(), TextFileOpenType::Append, TextFileOptions::None);
+    if (!tf.IsValid())
+        {
+        BeAssert(false);
+        return;
+        }
+    tf->PutLine(msg.c_str(), true);
+    }
+
+/*---------------------------------------------------------------------------------**//**
+* @bsimethod                                    Sam.Wilson                      04/17
++---------------+---------------+---------------+---------------+---------------+------*/
+static void queryAllModels(bvector<DgnModelId>& models, DgnDbR db)
+    {
+    BeSQLite::Statement stmt;
+    stmt.Prepare(db, "SELECT Id from bis_Model");
+    while (BeSQLite::BE_SQLITE_ROW == stmt.Step())
+        models.push_back(stmt.GetValueId<DgnModelId>(0));
+    }
+
+/*---------------------------------------------------------------------------------**//**
+* @bsimethod                                    Sam.Wilson                      04/17
++---------------+---------------+---------------+---------------+---------------+------*/
+DgnDbPtr iModelBridge::DoCreateDgnDb(bvector<DgnModelId>& jobModels, Utf8CP rootSubjectDescription)
+    {
+    BeAssert(!_GetParams().GetInputFileName().empty());
+    BeAssert(!_GetParams().GetBriefcaseName().empty());
+
+    CreateDgnDbParams createProjectParams;
+    if (nullptr != rootSubjectDescription)
+        createProjectParams.SetRootSubjectDescription(rootSubjectDescription);
+
+    Utf8String rootSubjName(_GetParams().GetBriefcaseName().GetBaseName());
+    createProjectParams.SetRootSubjectName(rootSubjName.c_str());
+
+    // Create the DgnDb file. All currently registered domain schemas are imported.
+    BeSQLite::DbResult createStatus;
+    auto db = DgnDb::CreateDgnDb(&createStatus, _GetParams().GetBriefcaseName(), createProjectParams);
+    if (!db.IsValid())
+        {
+        LOG.fatalv(L"Failed to create repository [%s] with error %x", _GetParams().GetBriefcaseName().c_str(), createStatus);
+        return nullptr;
+        }
+
+    if (nullptr != rootSubjectDescription)
+        db->SavePropertyString(DgnProjectProperty::Description(), rootSubjectDescription);
+
+    bvector<DgnModelId> baseModels;
+    queryAllModels(baseModels, *db);
+
+    _GetParams().SetIsCreatingNewDgnDb(true);
+    _GetParams().SetIsUpdating(false);
+
+    iModelBridgeCallOpenCloseFunctions callCloseOnReturn(*this, *db);
+    if (!callCloseOnReturn.IsReady())
+        {
+        LOG.fatalv("Bridge is not ready or could not open source file");
+        return nullptr;
+        }
+
+    db->SaveChanges(); // If the _OnOpenBim or _OpenSource callbacks did things like attaching syncinfo, we need to commit that before going on.
+                       // This also prevents a call to AbandonChanges in _MakeSchemaChanges from undoing what the open calls did.
+
+    // Tell the bridge to generate schemas
+    if (BSISUCCESS != _MakeSchemaChanges())
+        {
+        LOG.fatalv("_MakeSchemaChanges failed");
+        return nullptr; // caller must call abandon changes
+        }
+    
+    db->BriefcaseManager().GetChannelPropsR().isInitializingChannel = true;
+    auto jobsubj = _InitializeJob();
+    db->BriefcaseManager().GetChannelPropsR().isInitializingChannel = false;
+    if (!jobsubj.IsValid())
+        {
+        LOG.fatalv("Failed to create job structure");
+        return nullptr;
+        }
+
+    _GetParams().SetJobSubjectId(jobsubj->GetElementId());
+
+    if (BSISUCCESS != _MakeDefinitionChanges(*jobsubj))
+        {
+        LOG.fatalv("_MakeDefinitionChanges failed");
+        return nullptr; // caller must call abandon changes
+        }
+
+    if (BSISUCCESS != _ConvertToBim(*jobsubj))
+        {
+        LOG.fatalv("Failed to populate new repository");
+        return nullptr;
+        }
+
+    callCloseOnReturn.m_status = BSISUCCESS;
+
+    bvector<DgnModelId> models;
+    queryAllModels(models, *db);
+    for (auto modelId : models)
+        {
+        if (baseModels.end() == std::find(baseModels.begin(), baseModels.end(), modelId))
+            jobModels.push_back(modelId);
+        }
+
+    return db;
+    // Call bridge's _CloseSource and _OnConvertedToBim
+    }
+
+/*---------------------------------------------------------------------------------**//**
+* @bsimethod                                    Abeesh.Basheer                  05/2019
++---------------+---------------+---------------+---------------+---------------+------*/
+DgnDbPtr        iModelBridge::OpenBimAndMergeSchemaChanges(BeSQLite::DbResult& dbres, bool& madeSchemaChanges, BeFileNameCR dbName, DgnDb::OpenParams& oparams)
+    {
+     // Try to open the BIM without permitting schema changes. That's the common case, and that's the only way we have
+    // of detecting the case where we do have domain schema changes (by looking for an error result).
+
+    // (Note that OpenDgnDb will also merge in any pending schema changes that were recently pulled from iModelHub.)
+
+    madeSchemaChanges = false;
+    
+    auto db = DgnDb::OpenDgnDb(&dbres, dbName, oparams);
+    if (!db.IsValid())
+        {
+        if (!(BeSQLite::BE_SQLITE_ERROR_SchemaUpgradeRequired == dbres || 
+            BeSQLite::BE_SQLITE_ERROR_SchemaUpgradeRecommended == dbres))
+            return nullptr;
+
+        // We must do a schema upgrade.
+        // Probably, the bridge registered some required domains, and they must be imported
+        oparams.GetSchemaUpgradeOptionsR().SetUpgradeFromDomains(SchemaUpgradeOptions::DomainUpgradeOptions::Upgrade);
+        db = DgnDb::OpenDgnDb(&dbres, dbName, oparams);
+        if (!db.IsValid())
+            return nullptr;
+
+        dbres = db->SaveChanges();
+        if (BeSQLite::BE_SQLITE_OK != dbres)
+            {
+            BeAssert(false);
+            LOG.fatalv("Failed to save results of importing domain schemas");
+            return nullptr;
+            }
+
+        madeSchemaChanges = true;
+        }
+
+    return db;
+    }
+
+/*---------------------------------------------------------------------------------**//**
+* @bsimethod                                    Sam.Wilson                      07/14
++---------------+---------------+---------------+---------------+---------------+------*/
+DgnDbPtr iModelBridge::OpenBimAndMergeSchemaChanges(BeSQLite::DbResult& dbres, bool& madeSchemaChanges, BeFileNameCR dbName)
+    {
+    DgnDb::OpenParams oparams(DgnDb::OpenMode::ReadWrite, BeSQLite::DefaultTxn::Exclusive);
+    oparams.GetSchemaUpgradeOptionsR().SetUpgradeFromDomains(SchemaUpgradeOptions::DomainUpgradeOptions::CheckRecommendedUpgrades);
+
+    return OpenBimAndMergeSchemaChanges(dbres, madeSchemaChanges, dbName, oparams);
+    }
+
+/*---------------------------------------------------------------------------------**//**
+* @bsimethod                                    Sam.Wilson                      04/17
++---------------+---------------+---------------+---------------+---------------+------*/
+BentleyStatus iModelBridge::DoMakeDefinitionChanges(SubjectCPtr& jobsubj, DgnDbR db)
+    {
+    BeAssert(db.BriefcaseManager().IsSharedChannel());
+
+    if (_GetParams().GetInputFileName().empty())
+        return BSISUCCESS;
+
+    _GetParams().SetIsCreatingNewDgnDb(false);
+    _GetParams().SetIsUpdating(true);
+
+    BeAssert(!db.BriefcaseManager().IsBulkOperation());
+
+    db.BriefcaseManager().StartBulkOperation();
+    bool runningInBulkMode = db.BriefcaseManager().IsBulkOperation();
+
+    //  First, make sure we have a JobSubject element. When initializing, this will entail reserving a Code and inserting into the RepositoryModel.
+    jobsubj = _FindJob();
+    if (!jobsubj.IsValid())
+        {
+        _GetParams().SetIsUpdating(false);
+        db.BriefcaseManager().GetChannelPropsR().isInitializingChannel = true;
+        jobsubj = _InitializeJob();    // this is the first time that this bridge has tried to convert this input file into this iModel
+        db.BriefcaseManager().GetChannelPropsR().isInitializingChannel = false;
+        if (!jobsubj.IsValid())
+            {
+            LOG.fatalv("Failed to create job structure");
+            return BSIERROR;
+            }
+        }
+
+    _GetParams().SetJobSubjectId(jobsubj->GetElementId());
+    db.BriefcaseManager().GetChannelPropsR().channelParentId = jobsubj->GetElementId();
+
+    //  Now make normal definition changes, such as converting levels into Categories.
+    if (BSISUCCESS != _MakeDefinitionChanges(*jobsubj))
+        {
+        LOG.fatalv("_MakeDefinitionChanges failed");
+        return BSIERROR; // caller must call abandon changes
+        }
+
+    // Must either succeed in getting all required locks and codes ... or abort the whole txn.
+    BeAssert(!runningInBulkMode || db.BriefcaseManager().IsBulkOperation());
+
+    auto response = db.BriefcaseManager().EndBulkOperation();
+    if (RepositoryStatus::Success != response.Result())
+        {
+        LOG.fatalv("DoMakeDefinitionChanges Failed to acquire locks and/or codes with error %x", response.Result());
+        return BSIERROR;
+        }
+
+    return BSISUCCESS;
+    }
+
+/*---------------------------------------------------------------------------------**//**
+* @bsimethod                                    Sam.Wilson                      04/17
++---------------+---------------+---------------+---------------+---------------+------*/
+BentleyStatus iModelBridge::DoConvertToExistingBim(DgnDbR db, SubjectCR jobsubj, bool detectDeletedFiles)
+    {
+    BeAssert(db.BriefcaseManager().IsNormalChannel());
+    BeAssert(!db.BriefcaseManager().IsBulkOperation());
+
+    db.BriefcaseManager().StartBulkOperation();
+    bool runningInBulkMode = db.BriefcaseManager().IsBulkOperation();
+
+    bool haveInputFile = !_GetParams().GetInputFileName().empty();
+    if (haveInputFile)
+        {
+        if (BSISUCCESS != _ConvertToBim(jobsubj))
+            {
+            LOG.fatalv("_ConvertToBim failed");
+            return BSIERROR; // caller must call abandon changes
+            }
+        }
+
+    if (detectDeletedFiles)
+        _DetectDeletedDocuments();
+
+    // Must either succeed in getting all required locks and codes ... or abort the whole txn.
+    BeAssert(!runningInBulkMode || db.BriefcaseManager().IsBulkOperation());
+    auto response = db.BriefcaseManager().EndBulkOperation();
+    if (RepositoryStatus::Success != response.Result())
+        {
+        LOG.fatalv("DoConvertToExistingBim Failed to acquire locks and/or codes with error %x", response.Result());
+        return BSIERROR;
+        }
+
+    return BSISUCCESS;
+    }
+
+/*---------------------------------------------------------------------------------**//**
+* @bsimethod                                    Sam.Wilson                      04/17
++---------------+---------------+---------------+---------------+---------------+------*/
+BentleyStatus iModelBridge::DoOnAllDocumentsProcessed(DgnDbR db)
+    {
+    BeAssert(db.BriefcaseManager().IsNormalChannel());
+    BeAssert(!db.BriefcaseManager().IsBulkOperation());
+
+    db.BriefcaseManager().StartBulkOperation();
+    bool runningInBulkMode = db.BriefcaseManager().IsBulkOperation();
+
+    if (BSISUCCESS != _OnAllDocumentsProcessed())
+        {
+        LOG.fatalv("_ConvertToBim failed");
+        return BSIERROR; // caller must call abandon changes
+        }
+
+    // Must either succeed in getting all required locks and codes ... or abort the whole txn.
+    BeAssert(!runningInBulkMode || db.BriefcaseManager().IsBulkOperation());
+    auto response = db.BriefcaseManager().EndBulkOperation();
+    if (RepositoryStatus::Success != response.Result())
+        {
+        LOG.fatalv("DoOnAllDocumentsProcessed Failed to acquire locks and/or codes with error %x", response.Result());
+        return BSIERROR;
+        }
+
+    return BSISUCCESS;
+    }
+
+// *******************
+/// Command-line parsing utilities
+
+
+/*---------------------------------------------------------------------------------**//**
+* @bsimethod                                    Barry.Bentley                   04/17
++---------------+---------------+---------------+---------------+---------------+------*/
+BentleyStatus iModelBridge::Params::GCSCalculationMethodFromString(GCSCalculationMethod& cm, Utf8StringCR value)
+    {
+    if (value.EqualsI("default"))
+        {
+        cm = GCSCalculationMethod::UseDefault;
+        return BSISUCCESS;
+        }
+    if (value.EqualsI("reproject"))
+        {
+        cm = GCSCalculationMethod::UseReprojection;
+        return BSISUCCESS;
+        }
+    if (value.EqualsI("transform"))
+        {
+        cm = GCSCalculationMethod::UseGcsTransform;
+        return BSISUCCESS;
+        }
+    if (value.EqualsI("transformscaled"))
+        {
+        cm = GCSCalculationMethod::UseGcsTransformWithScaling;
+        return BSISUCCESS;
+        }
+    return BSIERROR;
+    }
+
+/*---------------------------------------------------------------------------------**//**
+* @bsimethod                                    Barry.Bentley                   04/17
++---------------+---------------+---------------+---------------+---------------+------*/
+Utf8String iModelBridge::Params::GCSCalculationMethodToString(GCSCalculationMethod const& cm)
+    {
+    switch(cm)
+        {
+        case GCSCalculationMethod::UseDefault: return "default";
+        case GCSCalculationMethod::UseReprojection: return "reproject";
+        case GCSCalculationMethod::UseGcsTransform: return "transform";
+        case GCSCalculationMethod::UseGcsTransformWithScaling: return "transformscaled";
+        }
+    BeAssert(false && "unrecognized GCSCalculationMethod -- keep this function consistent with the enum definition!");
+    return "";
+    }
+
+/*---------------------------------------------------------------------------------**//**
+* @bsimethod                                    Sam.Wilson                      04/17
++---------------+---------------+---------------+---------------+---------------+------*/
+DgnGCSPtr iModelBridge::GCSDefinition::CreateGcs(DgnDbR db)
+    {
+    if (!m_isValid)
+        return nullptr;
+
+    if (!m_coordSysKeyName.empty() && !m_coordSysKeyName.Equals("AZMEA"))
+        return DgnGCS::CreateGCS(WString(m_coordSysKeyName.c_str(), BentleyCharEncoding::Utf8).c_str(), db);
+
+    auto gcs = DgnGCS::CreateGCS(db);
+    if (BSISUCCESS != gcs->InitAzimuthalEqualArea(NULL, L"WGS84", L"METER", m_geoPoint.longitude, m_geoPoint.latitude, m_azimuthAngle, 1.0, m_originUors.x, m_originUors.y, 0))
+        {
+        BeAssert(false && "missing basegeocoord dat files?");
+        return nullptr;
+        }
+
+    return gcs;
+    }
+
+//---------------------------------------------------------------------------------------
+// @bsimethod                                   Sam.Wilson                      11/17
+//---------------------------------------------------------------------------------------
+void iModelBridge::Params::SetGcsJson(JsonValueR json, GCSDefinition const& gcsDef, GCSCalculationMethod const& gcsCalculationMethod)
+    {
+    if (!gcsDef.m_isValid)
+        {
+        BeAssert(false);
+        }
+
+    if (gcsCalculationMethod != GCSCalculationMethod::UseDefault)
+        json[json_gcs()]["gcsCalculationMethod"] = GCSCalculationMethodToString(gcsCalculationMethod);
+
+    if (!gcsDef.m_coordSysKeyName.empty())
+        {
+        auto& member = json[json_gcs()]["coordinateSystemKeyName"];
+        member["key"] = gcsDef.m_coordSysKeyName;
+        return;
+        }
+
+    auto& member = json[json_gcs()]["azmea"];
+    JsonUtils::DPoint3dToJson(member["sourceOrigin"], gcsDef.m_originUors);
+    member["azimuthAngle"] = gcsDef.m_azimuthAngle;   // The angle, clockwise from true north in decimal degrees, of the rotation to be applied.
+    auto& geoPoint = member["geoPoint"];
+    geoPoint["latitude"] = gcsDef.m_geoPoint.latitude;
+    geoPoint["longitude"] = gcsDef.m_geoPoint.longitude;
+    geoPoint["elevation"] = gcsDef.m_geoPoint.elevation;
+    }
+
+//---------------------------------------------------------------------------------------
+// @bsimethod                                   Sam.Wilson                      11/17
+//---------------------------------------------------------------------------------------
+BentleyStatus iModelBridge::Params::ParseGcsJson(GCSDefinition& gcsDef, GCSCalculationMethod& gcsCalculationMethod, JsonValueCR json)
+    {
+    if (!json.isMember("gcsCalculationMethod"))
+        gcsCalculationMethod = GCSCalculationMethod::UseDefault;
+    else
+        {
+        auto const& member = json["gcsCalculationMethod"];
+        if (BSISUCCESS != GCSCalculationMethodFromString(gcsCalculationMethod, member.asCString()))
+            return BSIERROR;
+        }
+
+    if (json.isMember("coordinateSystemKeyName"))
+        {
+        gcsDef.m_coordSysKeyName = json["coordinateSystemKeyName"].asCString();
+        return BSISUCCESS;
+        }
+
+    if (json.isMember("azmea"))
+        {
+        auto const& member = json["azmea"];
+        gcsDef.m_azimuthAngle = member["azimuthAngle"].asDouble();
+        auto const& geoPoint = member["geoPoint"];
+        gcsDef.m_geoPoint.latitude = geoPoint["latitude"].asDouble();
+        gcsDef.m_geoPoint.longitude = geoPoint["longitude"].asDouble();
+        gcsDef.m_geoPoint.elevation = geoPoint["elevation"].asDouble();
+        return BSISUCCESS;
+        }
+
+    BeAssert(false);
+    return BSIERROR;
+    }
+
+//---------------------------------------------------------------------------------------
+// @bsimethod                                   Sam.Wilson                      11/17
+//---------------------------------------------------------------------------------------
+void iModelBridge::Params::SetTransformJson(JsonValueR json, TransformCR transform)
+    {
+    auto& member = json[json_transform()]["transform"];
+    JsonUtils::TransformToJson(member, transform);
+    }
+
+//---------------------------------------------------------------------------------------
+// @bsimethod                                   Sam.Wilson                      11/17
+//---------------------------------------------------------------------------------------
+void iModelBridge::Params::SetOffsetJson(JsonValueR json, DPoint3dCR offset, AngleInDegrees azimuthAngle)
+    {
+    auto& member = json[json_transform()]["offsetAndAngle"];
+    JsonUtils::DPoint3dToJson(member["offset"], offset);
+    member["angle"] = azimuthAngle.Degrees();
+    }
+
+/*---------------------------------------------------------------------------------**//**
+* @bsimethod                                    Sam.Wilson                      04/17
++---------------+---------------+---------------+---------------+---------------+------*/
+BentleyStatus iModelBridge::Params::ParseTransformJson(Transform& trans, JsonValueCR json)
+    {
+    if (json.isMember("transform"))
+        {
+        JsonUtils::TransformFromJson(trans, json["transform"]);
+        return BSISUCCESS;
+        }
+
+    if (json.isMember("offsetAndAngle"))
+        {
+        auto& member = json["offsetAndAngle"];
+        DPoint3d sourceOrigin;
+        JsonUtils::DPoint3dFromJson(sourceOrigin, member["sourceOrigin"]);
+        DPoint3d offset;
+        JsonUtils::DPoint3dFromJson(offset, member["offset"]);
+        double rdeg = 0;
+        if (member.isMember("angle"))
+            rdeg = member["angle"].asDouble();
+        double rrad = Angle::DegreesToRadians(rdeg);
+        auto zAxis = DRay3d::FromOriginAndVector(DPoint3d::FromZero(), DVec3d::From(0, 0, 1));
+        trans = Transform::FromAxisAndRotationAngle(zAxis, rrad);
+        trans.SetTranslation(offset);
+        return BSISUCCESS;
+        }
+
+    BeAssert(false && "malformed iModelBridge transform JSON data");
+
+    return BSIERROR;
+    }
+
+//---------------------------------------------------------------------------------------
+// @bsimethod                                   Sam.Wilson                      10/17
+//---------------------------------------------------------------------------------------
+BentleyStatus iModelBridge::Params::ParseJsonArgs(JsonValueCR obj, bool isForInputGcs)
+    {
+    for (auto const& propName : obj.getMemberNames())
+        {
+        if (propName.EqualsI(json_transform()))
+            {
+            if (obj.isMember(json_gcs())|| obj.isMember(json_ecef()))
+                {
+                BeAssert(false);
+                fprintf(stderr, "Specify transform or GCS, but not both\n");
+                return BSIERROR;
+                }
+
+            if (BSISUCCESS != ParseTransformJson(m_spatialDataTransform, obj[json_transform()]))
+                return BSIERROR;
+            }
+        else if (propName.EqualsI(json_gcs()))
+            {
+            if (obj.isMember(json_transform()) || obj.isMember(json_ecef()))
+                {
+                BeAssert(false);
+                fprintf(stderr, "Specify transform or GCS, but not both\n");
+                return BSIERROR;
+                }
+
+            BentleyStatus status;
+            if (isForInputGcs)
+                status = ParseGcsJson(m_inputGcs, m_gcsCalculationMethod, obj[json_gcs()]);
+            else
+                {
+                GCSCalculationMethod ignore;
+                status = ParseGcsJson(m_outputGcs, ignore, obj[json_gcs()]);
+                }
+
+            if (BSISUCCESS != status)
+                return status;
+            }
+        else if (propName.EqualsI(json_ecef()))
+            {
+            if (obj.isMember(json_transform()) || obj.isMember(json_gcs()))
+                {
+                BeAssert(false);
+                fprintf(stderr, "Specify transform or GCS, but not both\n");
+                return BSIERROR;
+                }
+            m_ecEFLocation.FromJson(obj[json_ecef()]);
+            return m_ecEFLocation.m_isValid ? SUCCESS : ERROR;
+            }
+        else
+            {
+            BeAssert(false);
+            fprintf(stderr, "%s - unrecognized JSON value\n", propName.c_str());
+            return BSIERROR;
+            }
+        }
+
+    return BSISUCCESS;
+    }
+
+/*---------------------------------------------------------------------------------**//**
+* @bsimethod                                    Sam.Wilson                      04/17
++---------------+---------------+---------------+---------------+---------------+------*/
+WString iModelBridge::GetArgValueW(WCharCP arg)
+    {
+    WString argValue(arg);
+    argValue = argValue.substr(argValue.find_first_of('=', 0) + 1);
+    argValue.Trim(L"\"");
+    argValue.Trim();
+    return argValue;
+    }
+
+/*---------------------------------------------------------------------------------**//**
+* @bsimethod                                    Sam.Wilson                      04/17
++---------------+---------------+---------------+---------------+---------------+------*/
+Utf8String iModelBridge::GetArgValue(WCharCP arg)
+    {
+    return Utf8String(GetArgValueW(arg));
+    }
+
+/*---------------------------------------------------------------------------------**//**
+* @bsimethod                                    Sam.Wilson                      04/17
++---------------+---------------+---------------+---------------+---------------+------*/
+BentleyStatus iModelBridge::Params::Validate()
+    {
+    if (m_briefcaseName.empty())
+        {
+        fprintf(stderr, "Missing output briefcase name\n");
+        return BentleyStatus::ERROR;
+        }
+
+    if (m_inputFileName.empty())
+        {
+        fprintf(stderr, "Missing input file name\n");
+        return BentleyStatus::ERROR;
+        }
+
+    if (m_assetsDir.empty())
+        {
+        fprintf(stderr, "Missing assets directory name\n");
+        return BentleyStatus::ERROR;
+        }
+
+    if (!m_assetsDir.DoesPathExist() || !m_assetsDir.IsDirectory())
+        {
+        fwprintf(stderr, L"%ls: invalid assets directory name\n", m_assetsDir.c_str());
+        return BentleyStatus::ERROR;
+        }
+
+    if (m_libraryDir.empty())
+        {
+        fprintf(stderr, "Missing library directory name\n");
+        return BentleyStatus::ERROR;
+        }
+
+    if (!m_libraryDir.DoesPathExist() || !m_libraryDir.IsDirectory())
+        {
+        fwprintf(stderr, L"%ls: invalid bridge library directory name\n", m_libraryDir.c_str());
+        return BentleyStatus::ERROR;
+        }
+
+    return BentleyStatus::SUCCESS;
+    }
+
+//---------------------------------------------------------------------------------------
+// @bsimethod                                   Sam.Wilson              07/17
+//---------------------------------------------------------------------------------------
+BentleyStatus iModelBridge::L10N::Initialize(BeSQLite::L10N::SqlangFiles const & bridgeSqlangFiles)
+    {
+    if (NULL != s_bridgeL10NLookup)
+        {
+        // should only call initialize once
+        BeAssert(false);
+        return BSISUCCESS;
+        }
+
+    if (!bridgeSqlangFiles.m_default.DoesPathExist())
+        {
+        // invalid last resort sqlang database
+        BeAssert(false);
+        return BSIERROR;
+        }
+
+    s_bridgeL10NLookup = new L10NLookup(bridgeSqlangFiles);
+    return BSISUCCESS;
+    }
+
+//---------------------------------------------------------------------------------------
+// @bsimethod                                   Sam.Wilson              07/17
+//---------------------------------------------------------------------------------------
+void iModelBridge::L10N::Terminate()
+    {
+    if (s_bridgeL10NLookup)
+        delete s_bridgeL10NLookup;
+    s_bridgeL10NLookup = nullptr;
+    }
+
+//---------------------------------------------------------------------------------------
+// @bsimethod                                   Sam.Wilson              07/17
+//---------------------------------------------------------------------------------------
+Utf8String iModelBridge::L10N::GetString(BeSQLite::L10N::NameSpace scope, BeSQLite::L10N::StringId name)
+    {
+    bool hasString = false;
+
+    if (NULL != s_bridgeL10NLookup)
+        {
+        Utf8String appString = s_bridgeL10NLookup->GetString(scope, name, &hasString);
+        if (!appString.empty() || hasString)
+            return appString;
+        }
+
+    // no bridge string found, search platform strings
+    return BeSQLite::L10N::GetString(scope, name, &hasString);
+    }
+
+//---------------------------------------------------------------------------------------
+// @bsimethod                                   Sam.Wilson              08/17
+//---------------------------------------------------------------------------------------
+bool iModelBridge::Params::IsFileAssignedToBridge(BeFileNameCR fn) const
+    {
+    if (nullptr == m_documentPropertiesAccessor) // if there is no checker assigned, then assume that this is a standalone converter. It converts everything fed to it.
+        return true;
+    return m_documentPropertiesAccessor->_IsFileAssignedToBridge(fn, m_thisBridgeRegSubKey.c_str());
+    }
+
+//---------------------------------------------------------------------------------------
+// @bsimethod                                   Sam.Wilson              08/17
+//---------------------------------------------------------------------------------------
+void iModelBridge::Params::QueryAllFilesAssignedToBridge(bvector<BeFileName>& fns) const
+    {
+    if (nullptr == m_documentPropertiesAccessor)
+        {
+        fns.push_back(GetInputFileName());
+        return;
+        }
+    return m_documentPropertiesAccessor->_QueryAllFilesAssignedToBridge(fns, m_thisBridgeRegSubKey.c_str());
+    }
+
+//---------------------------------------------------------------------------------------
+// @bsimethod                                   Sam.Wilson              08/17
+//---------------------------------------------------------------------------------------
+bool iModelBridge::Params::IsDocumentInRegistry(Utf8StringCR docId) const
+    {
+    if (nullptr == m_documentPropertiesAccessor) // if there is no checker assigned, then assume that this is a standalone converter. It converts everything fed to it.
+        {
+        BeAssert(false);
+        return true;
+        }
+
+    iModelBridgeDocumentProperties docpropsdontcare;
+
+    BeGuid docGuid;
+    docGuid.FromString(docId.c_str());
+    if (docGuid.IsValid())
+        {
+        // always prefer to check documents by GUID, if available.
+        BeFileName localfilepathdontcare;
+        return BSISUCCESS == m_documentPropertiesAccessor->_GetDocumentPropertiesByGuid(docpropsdontcare, localfilepathdontcare, docGuid);
+        }
+
+    // Assume docId is a localFilePath
+    return BSISUCCESS == m_documentPropertiesAccessor->_GetDocumentProperties(docpropsdontcare, BeFileName(docId.c_str(), true));
+    }
+
+/*---------------------------------------------------------------------------------**//**
+* @bsimethod                                    Sam.Wilson                      03/17
++---------------+---------------+---------------+---------------+---------------+------*/
+BeSQLite::BeGuid iModelBridge::Params::QueryDocumentGuid(BeFileNameCR localFileName) const
+    {
+    if (nullptr == m_documentPropertiesAccessor)
+        return BeGuid();
+
+    iModelBridgeDocumentProperties docProps;
+    m_documentPropertiesAccessor->_GetDocumentProperties(docProps, localFileName);
+    BeGuid docGuid;
+    docGuid.FromString(docProps.m_docGuid.c_str());
+    return docGuid;
+    }
+
+/*---------------------------------------------------------------------------------**//**
+* @bsimethod                                    Sam.Wilson                      03/17
++---------------+---------------+---------------+---------------+---------------+------*/
+Utf8String iModelBridge::Params::QueryDocumentURN(BeFileNameCR localFileName) const
+    {
+    if (nullptr == m_documentPropertiesAccessor)
+        return "";
+
+    iModelBridgeDocumentProperties docProps;
+    m_documentPropertiesAccessor->_GetDocumentProperties(docProps, localFileName);
+    return docProps.m_desktopURN;
+    }
+
+/*---------------------------------------------------------------------------------**//**
+* @bsimethod                                    Sam.Wilson                      03/17
++---------------+---------------+---------------+---------------+---------------+------*/
+BeGuid iModelBridge::ParseDocGuidFromPwUri(Utf8StringCR pwUrl)
+    {
+    BeGuid guid;
+
+    if (!pwUrl.StartsWith("pw://"))
+        return guid;
+
+    auto startDguid = pwUrl.find("/D{");
+    if (Utf8String::npos == startDguid)
+        startDguid = pwUrl.find("/d{");
+
+    auto endDguid = pwUrl.find("}", startDguid);
+    if (Utf8String::npos == startDguid || Utf8String::npos == endDguid)
+        return guid;
+
+    auto startGuid = startDguid + 3;
+    auto guidLen = endDguid - startGuid;
+
+    guid.FromString(pwUrl.substr(startGuid, guidLen).c_str());
+    return guid;
+    }
+
+/*---------------------------------------------------------------------------------**//**
+* @bsimethod                                    Sam.Wilson                      03/17
++---------------+---------------+---------------+---------------+---------------+------*/
+SHA1 iModelBridge::ComputeRepositoryLinkHash(RepositoryLinkCR el)
+    {
+    SHA1 sha1;
+    sha1(el.GetDocumentProperties().ToString());
+    BeGuid guid = el.GetRepositoryGuid();
+    sha1(&guid, sizeof(guid));
+    sha1(el.GetUrl());
+    return sha1;
+    }
+
+/*---------------------------------------------------------------------------------**//**
+* @bsimethod                                    Sam.Wilson                      03/17
++---------------+---------------+---------------+---------------+---------------+------*/
+void iModelBridge::GetRepositoryLinkInfo(DgnCode& code, iModelBridgeDocumentProperties& docProps, DgnDbR db, Params const& params,
+                                                BeFileNameCR localFileName, Utf8StringCR defaultCode, Utf8StringCR defaultURN, InformationModelR lmodel, bool preferDefaultCode)
+    {
+    if (nullptr != params.GetDocumentPropertiesAccessor())
+        params.GetDocumentPropertiesAccessor()->_GetDocumentProperties(docProps, localFileName);
+
+    // URN. The preferred outcome to get a PW URN from document properties.
+    if (docProps.m_desktopURN.empty() || (!IsPwUrn(docProps.m_desktopURN) && IsPwUrn(defaultURN)))
+        {
+        docProps.m_desktopURN = defaultURN;
+        }
+
+    // GUID. This will go into the RepositoryLink element's RepositoryGUID property.
+    if (docProps.m_docGuid.empty())
+        {
+        BeGuid guid = ParseDocGuidFromPwUri(docProps.m_desktopURN);
+        if (guid.IsValid())
+            docProps.m_docGuid = guid.ToString();
+        }
+
+    // Code. 
+    
+    // By default, prefer the document GUID (that's how this was originally coded, and now clients, such as iModelBridgeSyncInfoFile, depend on this behavior).
+    // As an option, prefer the code supplied by the caller (that's how DgnV8Converter wants it to work, because it has to deal with i.dgns).
+    Utf8String firstChoice(docProps.m_docGuid), secondChoice(defaultCode);
+    if (preferDefaultCode)
+        std::swap(firstChoice, secondChoice);
+
+    Utf8String codeStr(firstChoice);
+    if (codeStr.empty())
+        {
+        if ((codeStr = secondChoice).empty())
+            {
+            if ((codeStr = docProps.m_desktopURN).empty())
+                codeStr = Utf8String(localFileName);
+            }
+        }
+
+    if (docProps.m_desktopURN.empty())
+        docProps.m_desktopURN = Utf8String(localFileName);      // We get here only if there is no URN
+
+    code = RepositoryLink::CreateCode(lmodel, codeStr.c_str());
+    }
+
+/*---------------------------------------------------------------------------------**//**
+* @bsimethod                                    Sam.Wilson                      03/17
++---------------+---------------+---------------+---------------+---------------+------*/
+RepositoryLinkPtr iModelBridge::MakeRepositoryLink(DgnDbR db, Params const& params, BeFileNameCR localFileName, Utf8StringCR defaultCode, Utf8StringCR defaultURN, bool preferDefaultCode)
+    {
+    auto lmodel = db.GetRepositoryModel();
+    if (!lmodel.IsValid())
+        return nullptr;
+
+    DgnCode code;
+    iModelBridgeDocumentProperties docProps;
+    GetRepositoryLinkInfo(code, docProps, db, params, localFileName, defaultCode, defaultURN, *lmodel, preferDefaultCode);
+
+    RepositoryLinkCPtr rlinkPersist = db.Elements().Get<RepositoryLink>(db.Elements().QueryElementIdByCode(code));
+
+    RepositoryLinkPtr rlink;
+    if (rlinkPersist.IsValid())
+        rlink = rlinkPersist->MakeCopy<RepositoryLink>();
+    else
+        rlink = RepositoryLink::Create(*lmodel, "", code.GetValue().GetUtf8CP());
+
+    rlink->SetUrl(docProps.m_desktopURN.c_str());
+    rlink->SetDescription("");
+    WString relFileName;
+    BeFileName::FindRelativePath(relFileName, localFileName.c_str(), params.GetInputFileName().GetDirectoryName().c_str());
+    rlink->SetUserLabel(Utf8String(relFileName).c_str());
+
+    if (!docProps.m_docGuid.empty())
+        {
+        BeGuid beguid;
+        if (SUCCESS == beguid.FromString(docProps.m_docGuid.c_str()))
+            rlink->SetRepositoryGuid(beguid);
+        }
+
+    if (!docProps.m_desktopURN.empty() || !docProps.m_attributesJSON.empty())
+        {
+        Json::Value jsonValue = Json::objectValue;
+        jsonValue["desktopURN"] = docProps.m_desktopURN;
+        jsonValue["webURN"] = docProps.m_webURN;
+        jsonValue["attributes"] = Json::Value::From(docProps.m_attributesJSON);
+        rlink->SetDocumentProperties(jsonValue);
+        }
+
+    return rlink;
+    }
+
+//---------------------------------------------------------------------------------------
+// @bsimethod                                   Sam.Wilson      09/16
+//---------------------------------------------------------------------------------------
+DgnDbStatus iModelBridge::InsertLinkTableRelationship(DgnDbR db, Utf8CP relClassName, DgnElementId source, DgnElementId target, Utf8CP schemaName)
+    {
+    auto relClass = db.Schemas().GetClass(schemaName, relClassName);
+    if (nullptr == relClass || nullptr == relClass->GetRelationshipClassCP())
+        {
+        BeAssert(false);
+        return DgnDbStatus::NotFound;
+        }
+    EC::ECInstanceKey relKey;
+    auto status = db.InsertLinkTableRelationship(relKey, *relClass->GetRelationshipClassCP(), source, target);
+    BeAssert(BE_SQLITE_OK == status);
+    return (BE_SQLITE_OK == status)? DgnDbStatus::Success: DgnDbStatus::WriteError;
+    }
+
+/*---------------------------------------------------------------------------------**//**
+* @bsimethod                                    Sam.Wilson                      10/17
++---------------+---------------+---------------+---------------+---------------+------*/
+bool iModelBridge::AreTransformsEqual(Transform const& t1, Transform const& t2)
+    {
+    auto matrixTolerance = Angle::TinyAngle();
+
+    DPoint3d x1, x2;
+    t1.GetTranslation(x1);
+    t2.GetTranslation(x2);
+
+    double maxCoord = std::max<double>(x1.MaxAbs(), x2.MaxAbs());
+    double empericalTolernace = 100 * DoubleOps::SmallCoordinateRelTol();
+
+    if (fabs(x1.MaxDiff(x2)) > DoubleOps::SmallCoordinateRelTol())
+        LOG.tracev("Existing distance  %f x 1e-10 is greater than SmallCoordinateRelTol for model duplicate detection", x1.MaxDiff(x2) * 1.0e10);
+    auto xlatTolerance = std::max<double>(empericalTolernace, BentleyApi::BeNumerical::NextafterDelta(maxCoord));
+    
+    return t1.IsEqual(t2, matrixTolerance, xlatTolerance);
+    }
+
+/*---------------------------------------------------------------------------------**//**
+* @bsimethod                                    Sam.Wilson                      10/17
++---------------+---------------+---------------+---------------+---------------+------*/
+Transform iModelBridge::GetSpatialDataTransform(Params const& params, SubjectCR jobSubject)
+    {
+    Transform jobTrans = params.GetSpatialDataTransform();
+
+    // Report the jobTrans in a property of the JobSubject.
+    // Note that we NOT getting the transform from the JobSubject. We are SETTING
+    // the property on the JobSubject, so that the user and apps can see what the
+    // bridge configuration transform is.
+    Transform jobSubjectTransform;
+    if ((BSISUCCESS != JobSubjectUtils::GetTransform(jobSubjectTransform, jobSubject)) || !AreTransformsEqual(jobSubjectTransform, jobTrans))
+        {
+        auto jobSubjectED = jobSubject.MakeCopy<Subject>();
+        JobSubjectUtils::SetTransform(*jobSubjectED, jobTrans);
+        jobSubjectED->Update();
+        }
+
+    return jobTrans;
+    }
+
+/*---------------------------------------------------------------------------------**//**
+* @bsimethod                                    Abeesh.Basheer                  05/2018
++---------------+---------------+---------------+---------------+---------------+------*/
+Utf8String      iModelBridge::ComputeJobSubjectName(SubjectCR parent, Params const& params, Utf8StringCR bridgeSpecificSuffix)
+    {
+    auto& db = parent.GetDgnDb();
+
+    // Use the document GUID, if available, to ensure a unique Job subject name.
+    Utf8String docIdStr;
+    auto docGuid = params.QueryDocumentGuid(params.GetInputFileName());
+    if (docGuid.IsValid())
+        docIdStr = docGuid.ToString();
+    else
+        docIdStr = Utf8String(params.GetInputFileName());
+
+    Utf8String jobName(params.GetBridgeRegSubKey());
+    jobName.append(":");
+    jobName.append(docIdStr.c_str());
+    if (!bridgeSpecificSuffix.empty())
+        {
+        jobName.append(", ");
+        jobName.append(bridgeSpecificSuffix);
+        }
+
+    DgnCode code = Subject::CreateCode(parent, jobName.c_str());
+    int i = 0;
+    while (db.Elements().QueryElementIdByCode(code).IsValid())
+        {
+        Utf8String uniqueJobName(jobName);
+        uniqueJobName.append(Utf8PrintfString("%d", ++i).c_str());
+        code = Subject::CreateCode(parent, uniqueJobName.c_str());
+        }
+    jobName = code.GetValueUtf8();
+    return jobName;
+    }
+
+/*---------------------------------------------------------------------------------**//**
+* @bsimethod                                    Abeesh.Basheer                  06/2018
++---------------+---------------+---------------+---------------+---------------+------*/
+Http::IHttpHeaderProviderPtr iModelBridge::Params::GetDefaultHeaderProvider() const
+    {
+    if (m_jobRunCorrelationId.empty())
+        return nullptr;
+
+    Http::HttpRequestHeaders headers;
+    headers.SetValue("X-Correlation-ID", m_jobRunCorrelationId.c_str());
+    return Http::HttpHeaderProvider::Create(headers);
+    }
+
+/*---------------------------------------------------------------------------------**//**
+* @bsimethod                                    Sam.Wilson                      03/16
++---------------+---------------+---------------+---------------+---------------+------*/
+WebServices::ClientInfoPtr iModelBridge::Params::GetClientInfo() const
+    {
+    if (nullptr != m_clientInfo)
+        return m_clientInfo;
+    //Else provide a dummy default
+    static Utf8CP s_productId = "1654"; // Navigator Desktop
+    // MT Note: C++11 guarantees that the following line of code will be executed only once and in a thread-safe manner:
+    WebServices::ClientInfoPtr clientInfo = WebServices::ClientInfoPtr(
+        new WebServices::ClientInfo("Bentley-Test", BeVersion(1, 0), "{41FE7A91-A984-432D-ABCF-9B860A8D5360}", "TestDeviceId", "TestSystem", s_productId, GetDefaultHeaderProvider()));
+    return clientInfo;
+    }
+
+struct MemoryUsageAppData : DgnDb::AppData
+    {
+    int m_rowsChanged{};
+    static Key const& GetKey() { static Key s_key; return s_key; }
+
+    static RefCountedPtr<MemoryUsageAppData> FindOrAdd(DgnDbR db)
+        {
+        return reinterpret_cast<MemoryUsageAppData*>(db.FindOrAddAppData(GetKey(), []() { return new MemoryUsageAppData(); }).get());
+        }
+    };
+
+/*---------------------------------------------------------------------------------**//**
+* @bsimethod                                    Sam.Wilson                      03/16
++---------------+---------------+---------------+---------------+---------------+------*/
+BentleyStatus iModelBridge::SaveChangesToConserveMemory(DgnDbR db, Utf8CP commitComment, int maxRowsChangedPerTxn)
+    {
+    bool runningInBulkMode = db.BriefcaseManager().IsBulkOperation();
+
+    auto lastCheck = MemoryUsageAppData::FindOrAdd(db);
+
+    int rowsChanged = db.GetTotalModifiedRowCount();
+    if ((rowsChanged - lastCheck->m_rowsChanged) <= maxRowsChangedPerTxn)
+        return BSISUCCESS;
+
+    lastCheck->m_rowsChanged = rowsChanged;
+
+    auto status = db.SaveChanges(commitComment);
+    if (BE_SQLITE_OK != status)
+        return BSIERROR;
+
+    if (runningInBulkMode)
+        db.BriefcaseManager().StartBulkOperation();
+
+    return BSISUCCESS;
+    }
+
+/*---------------------------------------------------------------------------------**//**
+* @bsimethod                                    Sam.Wilson                      03/16
++---------------+---------------+---------------+---------------+---------------+------*/
+BentleyStatus iModelBridge::SaveChanges(DgnDbR db, Utf8CP commitComment)
+    {
+    bool runningInBulkMode = db.BriefcaseManager().IsBulkOperation();
+
+    auto lastCheck = MemoryUsageAppData::FindOrAdd(db);
+
+    lastCheck->m_rowsChanged = db.GetTotalModifiedRowCount();
+
+    auto status = db.SaveChanges(commitComment);
+    if (BE_SQLITE_OK != status)
+        return BSIERROR;
+
+    if (runningInBulkMode)
+        db.BriefcaseManager().StartBulkOperation();
+
+    return BSISUCCESS;
+    }
+
+/*---------------------------------------------------------------------------------**//**
+* @bsimethod                                    Sam.Wilson                      11/18
++---------------+---------------+---------------+---------------+---------------+------*/
+Utf8String iModelBridge::_FormatPushComment(DgnDbR db, Utf8CP commitComment)
+    {
+    Params const& params = _GetParams();
+
+    auto key = params.GetBridgeRegSubKeyUtf8();
+
+    auto localFileName = params.GetInputFileName();
+    iModelBridgeDocumentProperties docProps;
+    if (nullptr != params.GetDocumentPropertiesAccessor())
+        params.GetDocumentPropertiesAccessor()->_GetDocumentProperties(docProps, localFileName);
+
+    Utf8PrintfString comment("%s - %s (%s)", key.c_str(), Utf8String(localFileName.GetBaseName()).c_str(), docProps.m_docGuid.c_str());
+
+    if (commitComment)
+        comment.append(" - ").append(commitComment);
+
+    return comment;
+    }
+
+/*---------------------------------------------------------------------------------**//**
+* @bsimethod                                    Sam.Wilson                      03/16
++---------------+---------------+---------------+---------------+---------------+------*/
+iModelBridge::IBriefcaseManager::PushStatus iModelBridge::PushChanges(DgnDbR db, Params const& params, Utf8StringCR commitComment)
+    {
+    auto bcMgr = params.m_briefcaseManager;
+    if (nullptr == bcMgr)
+        return iModelBridge::IBriefcaseManager::PushStatus::UnknownError;
+
+    if (db.BriefcaseManager().IsBulkOperation())
+        {
+        SaveChanges(db, commitComment.c_str());
+        auto response = db.BriefcaseManager().EndBulkOperation();
+        if (RepositoryStatus::Success != response.Result())
+            {
+            LOG.errorv("Failed to acquire locks and/or codes with error %x", response.Result());
+            return iModelBridge::IBriefcaseManager::PushStatus::UnknownError;
+            }
+        auto status = bcMgr->_Push(commitComment.c_str());
+        db.BriefcaseManager().StartBulkOperation();
+        return status;
+        }
+
+    db.SaveChanges(commitComment.c_str());
+    return bcMgr->_Push(commitComment.c_str());
+    }
+
+/*---------------------------------------------------------------------------------**//**
+* @bsimethod                                    Sam.Wilson                      07/14
++---------------+---------------+---------------+---------------+---------------+------*/
+bool iModelBridge::AnyTxns(DgnDbR db)
+    {
+    Statement stmt;
+    stmt.Prepare(db, "SELECT Id FROM " DGN_TABLE_Txns " LIMIT 1");
+    return (BE_SQLITE_ROW == stmt.Step());
+    }
+
+/*---------------------------------------------------------------------------------**//**
+* @bsimethod                                    Sam.Wilson                      07/14
++---------------+---------------+---------------+---------------+---------------+------*/
+bool iModelBridge::AnyChangesToPush(DgnDbR db)
+    {
+    return db.Txns().HasChanges() || AnyTxns(db);
+    }
+
+/*---------------------------------------------------------------------------------**//**
+* @bsimethod                                    Sam.Wilson                      07/14
++---------------+---------------+---------------+---------------+---------------+------*/
+bool iModelBridge::HoldsSchemaLock(DgnDbR db)
+    {
+    LockableId schemasLock(db.Schemas());
+    return db.BriefcaseManager().QueryLockLevel(schemasLock) == LockLevel::Exclusive;
+    }
+
+/*---------------------------------------------------------------------------------**//**
+* @bsimethod                                    Sam.Wilson                      07/14
++---------------+---------------+---------------+---------------+---------------+------*/
+bool iModelBridge::TestFeatureFlag(CharCP ff)
+    {
+    bool flagVal = false;
+    iModelBridgeLdClient::GetInstance((WebServices::UrlProvider::Environment)GetParamsCR().GetUrlEnvironment()).IsFeatureOn(flagVal, ff);
+    return flagVal;
+    }
+
+/*---------------------------------------------------------------------------------**//**
+* @bsimethod                                    John.Majerle                      07/19
++---------------+---------------+---------------+---------------+---------------+------*/
+Utf8String iModelBridge::GetFeatureValue(CharCP ff)
+    {
+    Utf8String value;
+    iModelBridgeLdClient::GetInstance((WebServices::UrlProvider::Environment)GetParamsCR().GetUrlEnvironment()).GetFeatureValue(value, ff);
+    return value;
+    }    
+
+/*---------------------------------------------------------------------------------**//**
+* @bsimethod                                    Sam.Wilson                      04/17
++---------------+---------------+---------------+---------------+---------------+------*/
+BentleyStatus iModelBridge::doParseCommandLine(int argc, WCharCP argv[])
+    {
+    for (int i=1; i<argc; ++i)  // no point in processing argv[0] as that is just the program name
+        {
+        auto status = _ParseCommandLineArg(i, argc, argv);
+        if (iModelBridge::CmdLineArgStatus::Success == status)
+            continue;
+
+        if (iModelBridge::CmdLineArgStatus::NotRecognized != status)
+            fwprintf(stderr, L"unrecognized option: %s\n", argv[i]);
+        else
+            fwprintf(stderr, L"invalid option: %s\n", argv[i]);
+        
+        // return BSIERROR;
+        }
+
+    return BSISUCCESS;
+    }
+
+/*---------------------------------------------------------------------------------**//**
+* @bsimethod                                    Sam.Wilson                      04/17
++---------------+---------------+---------------+---------------+---------------+------*/
+BentleyStatus iModelBridge::_ParseCommandLine(int argc, WCharCP argv[])
+    {
+    // return doParseCommandLine(argc, argv);
+    return BSISUCCESS;
+    }
+
+/*---------------------------------------------------------------------------------**//**
+* @bsimethod                                    Abeesh.Basheer                  05/19
++---------------+---------------+---------------+---------------+---------------+------*/
+static Licensing::SaasClientPtr GetUlasClientInstance(WebServices::ClientInfoPtr clientInfo)
+    {
+    static Licensing::SaasClientPtr s_instance;
+    if (nullptr != s_instance)
+        return s_instance;
+
+    if (nullptr == clientInfo)
+        return nullptr;
+
+    int productId = atoi(clientInfo->GetApplicationProductId().c_str());
+    s_instance = Licensing::SaasClient::Create(productId, clientInfo->GetApplicationGUID().c_str());
+    return s_instance;
+	}
+
+/*---------------------------------------------------------------------------------**//**
+* @bsimethod                                    Abeesh.Basheer                  06/2019
++---------------+---------------+---------------+---------------+---------------+------*/
+//static Utf8String GetUsageUrl (int env)
+//    {
+//    switch (env)
+//        {
+//        case WebServices::UrlProvider::Environment::Dev: return "https://dev-connect-ulastm.bentley.com/Bentley.Entitlement.PolicyService/PolicySvcWebApi/api";
+//        case WebServices::UrlProvider::Environment::Perf:
+//        case WebServices::UrlProvider::Environment::Qa: return "https://qa-connect-ulastm.bentley.com/Bentley.Entitlement.PolicyService/PolicySvcWebApi/api";
+//        case WebServices::UrlProvider::Environment::Release: 
+//        default:
+//            return "https://connect-ulastm.bentley.com/Bentley.Entitlement.PolicyService/PolicySvcWebApi/api";
+//        }
+
+// Feature tracking url https://qa-connect-ulastm.bentley.com/Bentley.ULAS.PostingService/PostingSvcWebApi
+//    }
+
+
+/*---------------------------------------------------------------------------------**//**
+* @bsimethod                                    Abeesh.Basheer                  06/2019
++---------------+---------------+---------------+---------------+---------------+------*/
+WebServices::ISecurityTokenPtr iModelBridge::GetSecurityToken()
+    {
+    WebServices::IConnectSignInManagerPtr  mgr = _GetParams().GetConnectSigninManager();
+    if (nullptr == mgr)
+        return nullptr;
+
+    auto tokenProvider = mgr->GetTokenProvider("https://connect-wsg20.bentley.com");
+    //auto tokenProvider = mgr->GetTokenProvider(GetUsageUrl(_GetParams().m_environment));
+    if (nullptr == tokenProvider)
+        return nullptr;
+
+    auto tokenPtr = tokenProvider->GetToken();
+    if (nullptr == tokenPtr)
+        {
+        //Token was not generated yet. Try updating it.
+        return tokenProvider->UpdateToken()->GetResult();
+        }
+
+    return tokenPtr;
+    }
+
+/*---------------------------------------------------------------------------------**//**
+* @bsimethod                                    Abeesh.Basheer                  05/19
++---------------+---------------+---------------+---------------+---------------+------*/
+BentleyStatus	iModelBridge::TrackUsage()
+	{
+    WebServices::ClientInfoPtr clientInfo = _GetParams().GetClientInfo();
+    if (nullptr == clientInfo)
+        return ERROR;
+
+    auto token = GetSecurityToken();
+    if (nullptr == token)
+        return ERROR;
+    //TODO: IF it is a saml token get a an OIDC token.
+
+    Licensing::SaasClientPtr client = GetUlasClientInstance(clientInfo);
+    bool isOidcTokan = NULL != dynamic_cast<OidcToken*>(token.get());
+    client->TrackUsage(token->ToAuthorizationString(),clientInfo->GetApplicationVersion(),_GetParams().GetProjectGuid(), isOidcTokan ? Licensing::AuthType::OIDC : Licensing::AuthType::SAML);
+    return SUCCESS;
+	}
+
+//---------------------------------------------------------------------------------------
+// @bsimethod                                   Carole.MacDonald            08/2019
+//---------------+---------------+---------------+---------------+---------------+-------
+BeVersion iModelBridge::Params::GetBridgeVersion() const
+    {
+    WebServices::ClientInfoPtr clientInfo = GetClientInfo();
+    if (nullptr == clientInfo)
+        return BeVersion();
+
+    return clientInfo->GetApplicationVersion();
+    }
+    
+/*---------------------------------------------------------------------------------**//**
+* @bsimethod                                    Abeesh.Basheer                  07/2019
++---------------+---------------+---------------+---------------+---------------+------*/
+ void iModelBridge::LogPerformance(StopWatch& stopWatch, Utf8CP scope, Utf8CP description, va_list args)
+    {
+    stopWatch.Stop();
+    const NativeLogging::SEVERITY severity = NativeLogging::LOG_INFO;
+    NativeLogging::ILogger* logger = NativeLogging::LoggingManager::GetLogger("iModelBridge.Performance");
+    if (NULL == logger)
+        return;
+
+    if (!logger->isSeverityEnabled(severity))
+        return;
+
+    Utf8String formattedDescription;
+    formattedDescription.VSprintf(description, args);
+    
+    rapidjson::Document document;
+    document.SetObject();
+
+    auto& allocator = document.GetAllocator();
+    rapidjson::Value propValue(rapidjson::kObjectType);
+    document.AddMember("Scope", rapidjson::Value(scope, allocator), allocator);
+    document.AddMember("StepName", rapidjson::Value(formattedDescription.c_str(), allocator), allocator);
+    document.AddMember("Duration", rapidjson::Value(stopWatch.GetElapsedSeconds() * 1000.0), allocator);
+    rapidjson::StringBuffer buffer;
+    rapidjson::Writer<rapidjson::StringBuffer> writer(buffer);
+    document.Accept(writer);
+
+    logger->messagev(severity, "%s",buffer.GetString());
+    }
+
+/*---------------------------------------------------------------------------------**//**
+* @bsimethod                                    Abeesh.Basheer                  07/2019
++---------------+---------------+---------------+---------------+---------------+------*/
+ void iModelBridge::LogPerformance(StopWatch& stopWatch, Utf8CP description, ...)
+    {
+     va_list args;
+     va_start(args, description);
+     LogPerformance(stopWatch, "iModelBridgeFwk", description, args);
+     va_end(args);
+    }
+
+/*---------------------------------------------------------------------------------**//**
+* @bsimethod                                                    Sam.Wilson      07/19
++---------------+---------------+---------------+---------------+---------------+------*/
+void iModelBridge::FindParentJobSubject(iModelBridge::JobMemberInfo& info, DgnElementCR child)
+    {
+    if (child.GetElementId() == child.GetDgnDb().Elements().GetRootSubjectId())
+        return;
+
+    auto thisParent = child.GetDgnDb().Elements().GetElement(child.GetParentId());
+    if (!thisParent.IsValid())
+        {
+        // If the child has no parent, then see if its model is a child of the JobSubject
+        return FindParentJobSubject(info, *child.GetModel()->GetModeledElement());
+        }
+
+    // The element has a parent.
+
+    // See if the parent is a Job Subject.
+    auto parentSubject = dynamic_cast<SubjectCP>(thisParent.get());
+    if ((nullptr != parentSubject) && JobSubjectUtils::IsJobSubject(*parentSubject))
+        {
+        info.m_jobSubject = parentSubject;
+        return;     // found it!
+        }
+
+    // The element's parent is not a Subject or is not a Job Subject. 
+    // Recurse to see if the parent is the child of a Job Subject.
+    return FindParentJobSubject(info, *thisParent);
+    }
+
+/*---------------------------------------------------------------------------------**//**
+* @bsimethod                                                    Sam.Wilson      07/19
++---------------+---------------+---------------+---------------+---------------+------*/
+iModelBridge::JobMemberInfo iModelBridge::ComputeJobMemberInfo(DgnElementCR el)
+    {
+    iModelBridge::JobMemberInfo info(el, nullptr);
+
+    auto subj = dynamic_cast<SubjectCP>(&el);
+    if ((nullptr != subj) && JobSubjectUtils::IsJobSubject((*subj)))
+        info.m_jobSubject = subj;
+    else
+        iModelBridge::FindParentJobSubject(info, el);
+    return info;
+    }
+    