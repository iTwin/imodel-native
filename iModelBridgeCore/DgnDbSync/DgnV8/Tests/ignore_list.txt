--- conflicted
+++ resolved
@@ -1,48 +1,36 @@
-ExternalSourceAspectTests.Performance   # ignore performance test in normal builds
-
-# [CGM] Drawings are now converted using the ExtractionGraphics processing and it does not process named groups anymore
-NamedGroupTests.NamedGroupOf2dElement
-    # [ RUN      ] NamedGroupTests.NamedGroupOf2dElement
-    # F:\Bim0200\src\DgnDbSync\DgnV8\Tests\GeomTestHelper.cpp(54): error: Value of: elem1.IsValid()
-    #   Actual: false
-    # Expected: true
-    # F:\Bim0200\src\DgnDbSync\DgnV8\Tests\NamedGroupTests.cpp(571): error: Value of: elem1.IsValid()
-    #   Actual: false
-    # Expected: true
-    # [  FAILED  ] NamedGroupTests.NamedGroupOf2dElement (330 ms)
-
-NamedGroupTests.NamedGroupAcrossReference # Sam broke this with switch to aspects for normal elements. Hopefully, Carole can fix it.
-
-ConverterTests.UseConverterAsLibrary # Sam - decide if we want to support the "record level mapping" feature of ConverterLibrary or not
-
-ChangeSummaryTestFixture.ElementChildRelationshipChanges
-    # bim0200, PRG, x64
-    # [ RUN      ] ChangeSummaryTestFixture.ElementChildRelationshipChanges
-    # e:\Builds\dcsdk020002194\Source\DgnPlatform\Tests\DgnProject\Published\ChangeSummary_Test.cpp(646): error:       Expected: 3
-    # To be equal to: instance.MakeValueIterator().QueryCount()
-    #       Which is: 2
-    # [  FAILED  ] ChangeSummaryTestFixture.ElementChildRelationshipChanges (76 ms)
-<<<<<<< HEAD
-
-DTMElementTests.TerrainModel
-    # notified Daryl and Carole
-    # [ RUN      ] DTMElementTests.TerrainModel
-    # F:\Bim0200\src\DgnDbSync\DgnV8\Tests\gtestmain.cpp(303): error: Failed
-    # F:\Bim0200\out\Winx64\BuildContexts\DgnPlatform\PublicAPI\BeSQLite/BeSQLite.h(1243): ASSERTION FAILURE (0): val.IsValid()
-    # [  FAILED  ] DTMElementTests.TerrainModel (838 ms)
-
-ConverterTests.DetectDeletionsInEmbeddedFiles
-    # [ RUN      ] ConverterTests.DetectDeletionsInEmbeddedFiles
-    # F:\hg-imodel02\src\DgnDbSync\DgnV8\Tests\ConverterTestsBaseFixture.cpp(400): error:       Expected: BentleyApi::SUCCESS
-    #       Which is: 0
-    # To be equal to: updater.InitRootModel()
-    #       Which is: 86018
-    # F:\hg-imodel02\src\DgnDbSync\DgnV8\Tests\ConverterTests.cpp(1501): error: Value of: db->Models().GetModel(ref__1__ModelId).IsValid()
-    #   Actual: true
-    # Expected: false
-    # [  FAILED  ] ConverterTests.DetectDeletionsInEmbeddedFiles (1041 ms)
-
-=======
-
-
->>>>>>> 154f19ce
+ExternalSourceAspectTests.Performance   # ignore performance test in normal builds
+
+# [CGM] Drawings are now converted using the ExtractionGraphics processing and it does not process named groups anymore
+NamedGroupTests.NamedGroupOf2dElement
+    # [ RUN      ] NamedGroupTests.NamedGroupOf2dElement
+    # F:\Bim0200\src\DgnDbSync\DgnV8\Tests\GeomTestHelper.cpp(54): error: Value of: elem1.IsValid()
+    #   Actual: false
+    # Expected: true
+    # F:\Bim0200\src\DgnDbSync\DgnV8\Tests\NamedGroupTests.cpp(571): error: Value of: elem1.IsValid()
+    #   Actual: false
+    # Expected: true
+    # [  FAILED  ] NamedGroupTests.NamedGroupOf2dElement (330 ms)
+
+NamedGroupTests.NamedGroupAcrossReference # Sam broke this with switch to aspects for normal elements. Hopefully, Carole can fix it.
+
+ConverterTests.UseConverterAsLibrary # Sam - decide if we want to support the "record level mapping" feature of ConverterLibrary or not
+
+ChangeSummaryTestFixture.ElementChildRelationshipChanges
+    # bim0200, PRG, x64
+    # [ RUN      ] ChangeSummaryTestFixture.ElementChildRelationshipChanges
+    # e:\Builds\dcsdk020002194\Source\DgnPlatform\Tests\DgnProject\Published\ChangeSummary_Test.cpp(646): error:       Expected: 3
+    # To be equal to: instance.MakeValueIterator().QueryCount()
+    #       Which is: 2
+    # [  FAILED  ] ChangeSummaryTestFixture.ElementChildRelationshipChanges (76 ms)
+
+
+ConverterTests.DetectDeletionsInEmbeddedFiles
+    # [ RUN      ] ConverterTests.DetectDeletionsInEmbeddedFiles
+    # F:\hg-imodel02\src\DgnDbSync\DgnV8\Tests\ConverterTestsBaseFixture.cpp(400): error:       Expected: BentleyApi::SUCCESS
+    #       Which is: 0
+    # To be equal to: updater.InitRootModel()
+    #       Which is: 86018
+    # F:\hg-imodel02\src\DgnDbSync\DgnV8\Tests\ConverterTests.cpp(1501): error: Value of: db->Models().GetModel(ref__1__ModelId).IsValid()
+    #   Actual: true
+    # Expected: false
+    # [  FAILED  ] ConverterTests.DetectDeletionsInEmbeddedFiles (1041 ms)