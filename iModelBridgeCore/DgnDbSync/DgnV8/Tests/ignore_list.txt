--- conflicted
+++ resolved
@@ -1,70 +1,31 @@
-<<<<<<< HEAD
-DrawingTests.Sheet_SheetAttachment
-DrawingTests.SheetScale_WithMultiAttachmentOfSameStoredScale
-=======
-
-ConverterTests.UpdateWithDeletedParent
-
-    # TFS#812546
-    # Stream:bim0200dev, build configuration :NDEBUG, architecture: (x64), Date: 01/29/2018
-    # c:\build\src\mds06t\DgnDbSync\DgnV8\Tests\ConverterTests.cpp(1081): error: Value of: child1.IsValid()
-    # Actual: false
-    # Expected: true
-
-# newly added sheet composition tests
-SheetCompositionTests.SheetNameTest
-SheetCompositionTests.SheetSizeTest
-SheetCompositionTests.HasDgnAttachment    
-SheetCompositionTests.HasSheetBorder
-SheetCompositionTests.HasDrawingBoundary
-
-DrawingTests.Cyclic2dModels_AttachToSheet
-
-    # TFS#875991
-    # Stream:bim0200dev, build configuration :NDEBUG, architecture: (x64), Device: Desktop, Date: 04/13/2018
-    # c:\build\src\mds06t\DgnDbSync\DgnV8\Tests\ConverterTestsBaseFixture.cpp(759): error:       Expected: ndrawings_expected
-    # Which is: 4
-    # To be equal to: ndrawings
-    # Which is: 5
-    # c:\build\src\mds06t\DgnDbSync\DgnV8\Tests\DrawingTests.cpp(1150): error:       Expected: 3
-    # To be equal to: SelectCountFromECClass(*db, "BisCore" "." "Drawing")
-    # Which is: 4
-
-DrawingTests.SheetProperties
-
-    # TFS#875991
-    # Stream:bim0200dev, build configuration :NDEBUG, architecture: (x64), Device: Desktop, Date: 04/13/2018
-    # c:\build\src\mds06t\DgnDbSync\DgnV8\Tests\ConverterTestsBaseFixture.cpp(759): error:       Expected: ndrawings_expected
-    # Which is: 2
-    # To be equal to: ndrawings
-    # Which is: 3
-
->>>>>>> f0e09969
-DrawingTests.SheetScale_WithMultiAttachmentOfDiffStoredScale
-DrawingTests.Attach3dmodeltoSheet
-DrawingTests.BorderAttachmenttoSheet
-DrawingTests.AttachDwg
-DrawingTests.AttachNameViewtoSheet
-DrawingTests.Cyclic2dModels_AttachToSheet
-
-DimensionTests.NotetoSheet
-
-    # TFS#875993
-    # Stream:bim0200dev, build configuration :NDEBUG, architecture: (x64), Device: Desktop, Date: 04/13/2018
-    # c:\build\src\mds06t\DgnDbSync\DgnV8\Tests\ConverterTestsBaseFixture.cpp(759): error:       Expected: ndrawings_expected
-    # Which is: 2
-    # To be equal to: ndrawings
-    # Which is: 3
-    # c:\build\src\mds06t\DgnDbSync\DgnV8\Tests\DimensionTests.cpp(300): error:       Expected: 1
-    # To be equal to: idlist.size()
-    # Which is: 3
-
-NamedGroupTests.NamedGroupOf2dElement
-    # [ RUN      ] NamedGroupTests.NamedGroupOf2dElement
-    # F:\Bim0200\src\DgnDbSync\DgnV8\Tests\GeomTestHelper.cpp(54): error: Value of: elem1.IsValid()
-    #   Actual: false
-    # Expected: true
-    # F:\Bim0200\src\DgnDbSync\DgnV8\Tests\NamedGroupTests.cpp(571): error: Value of: elem1.IsValid()
-    #   Actual: false
-    # Expected: true
-    # [  FAILED  ] NamedGroupTests.NamedGroupOf2dElement (330 ms)
+
+DrawingTests.Sheet_SheetAttachment
+DrawingTests.SheetScale_WithMultiAttachmentOfSameStoredScale
+DrawingTests.SheetScale_WithMultiAttachmentOfDiffStoredScale
+DrawingTests.Attach3dmodeltoSheet
+DrawingTests.BorderAttachmenttoSheet
+DrawingTests.AttachDwg
+DrawingTests.AttachNameViewtoSheet
+DrawingTests.Cyclic2dModels_AttachToSheet
+
+DimensionTests.NotetoSheet
+
+    # TFS#875993
+    # Stream:bim0200dev, build configuration :NDEBUG, architecture: (x64), Device: Desktop, Date: 04/13/2018
+    # c:\build\src\mds06t\DgnDbSync\DgnV8\Tests\ConverterTestsBaseFixture.cpp(759): error:       Expected: ndrawings_expected
+    # Which is: 2
+    # To be equal to: ndrawings
+    # Which is: 3
+    # c:\build\src\mds06t\DgnDbSync\DgnV8\Tests\DimensionTests.cpp(300): error:       Expected: 1
+    # To be equal to: idlist.size()
+    # Which is: 3
+
+NamedGroupTests.NamedGroupOf2dElement
+    # [ RUN      ] NamedGroupTests.NamedGroupOf2dElement
+    # F:\Bim0200\src\DgnDbSync\DgnV8\Tests\GeomTestHelper.cpp(54): error: Value of: elem1.IsValid()
+    #   Actual: false
+    # Expected: true
+    # F:\Bim0200\src\DgnDbSync\DgnV8\Tests\NamedGroupTests.cpp(571): error: Value of: elem1.IsValid()
+    #   Actual: false
+    # Expected: true
+    # [  FAILED  ] NamedGroupTests.NamedGroupOf2dElement (330 ms)