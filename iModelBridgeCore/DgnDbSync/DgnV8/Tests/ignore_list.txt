    #----------------------------------------------------------------------------------------
#   Tests that are ignored on purpose
#----------------------------------------------------------------------------------------
# to be executed by testing team after the build, for EC Data and views verifications. 
DataValidation_Tests.* 
DataValidationTests.*

#----------------------------------------------------------------------------------------
#   Tests that need attention
#----------------------------------------------------------------------------------------
#TFS 365625: DgnDbSync DgnV8Converter does embed configuration file
ImportConfigTests.embedConfigFile

ECConversionTests.RelationshipInstance       # WIP UmarH

# Fails after the merge
ECSchemaTests.RemapReservedPropertyNames

<<<<<<< HEAD
#----------------------------------------------------------------------------------------
#   Tests that are failing only on tiles branch
#----------------------------------------------------------------------------------------
ECSchemaTests.RemapSerializedInstance

=======
ConverterAppTests.VerifyConversionApp_CreateBim
    # bim0200, x64, NDEBUG, random
    # [ RUN      ] ConverterAppTests.VerifyConversionApp_CreateBim
    # Command to Run = F:\Bim0200\out.ndebug\Winx64\Product\DgnV8ConverterTests\DgnV8Converter.exe --input=C:\Users\JEFF~1.MAR\AppData\Local\Temp\Bentley\Build\tmp19076\DgnV8ConverterTests\ConverterAppTests\VerifyConversionApp_CreateBim\Output\Test3d.dgn --output=C:\Users\JEFF~1.MAR\AppData\Local\Temp\Bentley\Build\tmp19076\DgnV8ConverterTests\ConverterAppTests\VerifyConversionApp_CreateBim\Output 
    # status = -1073741819 
    # F:\Bim0200\src\DgnDbSync\DgnV8\Tests\ConverterAppTests.cpp(45): error:       Expected: SUCCESS
    #       Which is: 0
    # To be equal to: RunCMD(m_command)
    #       Which is: 32768
    # [  FAILED  ] ConverterAppTests.VerifyConversionApp_CreateBim (17856 ms)

BasicGeometryTests.Line
    # bim0200, x64, NDEBUG, random
    # [ RUN      ] BasicGeometryTests.Line
    # !!!!!!!!!!!!!!!!!! DgnDb::CreateNewDgnDb C:\Users\JEFF~1.MAR\AppData\Local\Temp\Bentley\Build\tmp19076\DgnV8ConverterTests\testSeed.bim
    # F:\Bim0200\src\DgnDbSync\DgnV8\Tests\ConverterTestsBaseFixture.cpp(46): error: Value of: dgndb.IsValid()
    #   Actual: false
    # Expected: true
    # [  FAILED  ] BasicGeometryTests.Line (380 ms)

BasicGeometryTests.LineUpdateWithoutAnyChange
    # bim0200, x64, NDEBUG, random
    # [ RUN      ] BasicGeometryTests.LineUpdateWithoutAnyChange
    # !!!!!!!!!!!!!!!!!! DgnDb::CreateNewDgnDb C:\Users\JEFF~1.MAR\AppData\Local\Temp\Bentley\Build\tmp19076\DgnV8ConverterTests\testSeed.bim
    # F:\Bim0200\src\DgnDbSync\DgnV8\Tests\ConverterTestsBaseFixture.cpp(46): error: Value of: dgndb.IsValid()
    #   Actual: false
    # Expected: true
    # [  FAILED  ] BasicGeometryTests.LineUpdateWithoutAnyChange (43 ms)

>>>>>>> 9ab45f95
<|MERGE_RESOLUTION|>--- conflicted
+++ resolved
@@ -1,55 +1,51 @@
-    #----------------------------------------------------------------------------------------
-#   Tests that are ignored on purpose
-#----------------------------------------------------------------------------------------
-# to be executed by testing team after the build, for EC Data and views verifications. 
-DataValidation_Tests.* 
-DataValidationTests.*
-
-#----------------------------------------------------------------------------------------
-#   Tests that need attention
-#----------------------------------------------------------------------------------------
-#TFS 365625: DgnDbSync DgnV8Converter does embed configuration file
-ImportConfigTests.embedConfigFile
-
-ECConversionTests.RelationshipInstance       # WIP UmarH
-
-# Fails after the merge
-ECSchemaTests.RemapReservedPropertyNames
-
-<<<<<<< HEAD
-#----------------------------------------------------------------------------------------
-#   Tests that are failing only on tiles branch
-#----------------------------------------------------------------------------------------
-ECSchemaTests.RemapSerializedInstance
-
-=======
-ConverterAppTests.VerifyConversionApp_CreateBim
-    # bim0200, x64, NDEBUG, random
-    # [ RUN      ] ConverterAppTests.VerifyConversionApp_CreateBim
-    # Command to Run = F:\Bim0200\out.ndebug\Winx64\Product\DgnV8ConverterTests\DgnV8Converter.exe --input=C:\Users\JEFF~1.MAR\AppData\Local\Temp\Bentley\Build\tmp19076\DgnV8ConverterTests\ConverterAppTests\VerifyConversionApp_CreateBim\Output\Test3d.dgn --output=C:\Users\JEFF~1.MAR\AppData\Local\Temp\Bentley\Build\tmp19076\DgnV8ConverterTests\ConverterAppTests\VerifyConversionApp_CreateBim\Output 
-    # status = -1073741819 
-    # F:\Bim0200\src\DgnDbSync\DgnV8\Tests\ConverterAppTests.cpp(45): error:       Expected: SUCCESS
-    #       Which is: 0
-    # To be equal to: RunCMD(m_command)
-    #       Which is: 32768
-    # [  FAILED  ] ConverterAppTests.VerifyConversionApp_CreateBim (17856 ms)
-
-BasicGeometryTests.Line
-    # bim0200, x64, NDEBUG, random
-    # [ RUN      ] BasicGeometryTests.Line
-    # !!!!!!!!!!!!!!!!!! DgnDb::CreateNewDgnDb C:\Users\JEFF~1.MAR\AppData\Local\Temp\Bentley\Build\tmp19076\DgnV8ConverterTests\testSeed.bim
-    # F:\Bim0200\src\DgnDbSync\DgnV8\Tests\ConverterTestsBaseFixture.cpp(46): error: Value of: dgndb.IsValid()
-    #   Actual: false
-    # Expected: true
-    # [  FAILED  ] BasicGeometryTests.Line (380 ms)
-
-BasicGeometryTests.LineUpdateWithoutAnyChange
-    # bim0200, x64, NDEBUG, random
-    # [ RUN      ] BasicGeometryTests.LineUpdateWithoutAnyChange
-    # !!!!!!!!!!!!!!!!!! DgnDb::CreateNewDgnDb C:\Users\JEFF~1.MAR\AppData\Local\Temp\Bentley\Build\tmp19076\DgnV8ConverterTests\testSeed.bim
-    # F:\Bim0200\src\DgnDbSync\DgnV8\Tests\ConverterTestsBaseFixture.cpp(46): error: Value of: dgndb.IsValid()
-    #   Actual: false
-    # Expected: true
-    # [  FAILED  ] BasicGeometryTests.LineUpdateWithoutAnyChange (43 ms)
-
->>>>>>> 9ab45f95
+    #----------------------------------------------------------------------------------------
+#   Tests that are ignored on purpose
+#----------------------------------------------------------------------------------------
+# to be executed by testing team after the build, for EC Data and views verifications. 
+DataValidation_Tests.* 
+DataValidationTests.*
+
+#----------------------------------------------------------------------------------------
+#   Tests that need attention
+#----------------------------------------------------------------------------------------
+#TFS 365625: DgnDbSync DgnV8Converter does embed configuration file
+ImportConfigTests.embedConfigFile
+
+ECConversionTests.RelationshipInstance       # WIP UmarH
+
+# Fails after the merge
+ECSchemaTests.RemapReservedPropertyNames
+
+ConverterAppTests.VerifyConversionApp_CreateBim
+    # bim0200, x64, NDEBUG, random
+    # [ RUN      ] ConverterAppTests.VerifyConversionApp_CreateBim
+    # Command to Run = F:\Bim0200\out.ndebug\Winx64\Product\DgnV8ConverterTests\DgnV8Converter.exe --input=C:\Users\JEFF~1.MAR\AppData\Local\Temp\Bentley\Build\tmp19076\DgnV8ConverterTests\ConverterAppTests\VerifyConversionApp_CreateBim\Output\Test3d.dgn --output=C:\Users\JEFF~1.MAR\AppData\Local\Temp\Bentley\Build\tmp19076\DgnV8ConverterTests\ConverterAppTests\VerifyConversionApp_CreateBim\Output 
+    # status = -1073741819 
+    # F:\Bim0200\src\DgnDbSync\DgnV8\Tests\ConverterAppTests.cpp(45): error:       Expected: SUCCESS
+    #       Which is: 0
+    # To be equal to: RunCMD(m_command)
+    #       Which is: 32768
+    # [  FAILED  ] ConverterAppTests.VerifyConversionApp_CreateBim (17856 ms)
+
+BasicGeometryTests.Line
+    # bim0200, x64, NDEBUG, random
+    # [ RUN      ] BasicGeometryTests.Line
+    # !!!!!!!!!!!!!!!!!! DgnDb::CreateNewDgnDb C:\Users\JEFF~1.MAR\AppData\Local\Temp\Bentley\Build\tmp19076\DgnV8ConverterTests\testSeed.bim
+    # F:\Bim0200\src\DgnDbSync\DgnV8\Tests\ConverterTestsBaseFixture.cpp(46): error: Value of: dgndb.IsValid()
+    #   Actual: false
+    # Expected: true
+    # [  FAILED  ] BasicGeometryTests.Line (380 ms)
+
+BasicGeometryTests.LineUpdateWithoutAnyChange
+    # bim0200, x64, NDEBUG, random
+    # [ RUN      ] BasicGeometryTests.LineUpdateWithoutAnyChange
+    # !!!!!!!!!!!!!!!!!! DgnDb::CreateNewDgnDb C:\Users\JEFF~1.MAR\AppData\Local\Temp\Bentley\Build\tmp19076\DgnV8ConverterTests\testSeed.bim
+    # F:\Bim0200\src\DgnDbSync\DgnV8\Tests\ConverterTestsBaseFixture.cpp(46): error: Value of: dgndb.IsValid()
+    #   Actual: false
+    # Expected: true
+    # [  FAILED  ] BasicGeometryTests.LineUpdateWithoutAnyChange (43 ms)
+
+#----------------------------------------------------------------------------------------
+#   Tests that are failing only on tiles branch
+#----------------------------------------------------------------------------------------
+ECSchemaTests.RemapSerializedInstance