#--------------------------------------------------------------------------------------
#
#     $Source: ext/jpeg/jpeg.mke $
#    $RCSfile: imagepp.mke,v $
#   $Revision: 1.50 $
#       $Date: 2007/03/07 13:34:13 $
#     $Author: Bern.McCarty $
#
#  $Copyright: (c) 2016 Bentley Systems, Incorporated. All rights reserved. $
#
#--------------------------------------------------------------------------------------
IS_THIRD_PARTY_LIBRARY              = 1
<<<<<<< HEAD
HAVE_PERMISSION_TO_COMPILE_AT_W3    = 1
=======

>>>>>>> f4296d94

%include mdl.mki
%include $(SrcRoot)ImagePP/mki/imageppdirs.mki

jpegSrcDir  = $(_MakeFilePath)

%if defined(JPEGLIB_SUPPORT_12BITS)
    appName = IppJpeg12Bits
%else
    appName = IppJpegLib
%endif
CCompPDBName    = $(appName)

#----------------------------------------------------------------------
#       Create output directories
#----------------------------------------------------------------------
always:
    !~@mkdir $(o)
    
#----------------------------------------------------------
# Preprocessor definition.
#----------------------------------------------------------
%if defined(JPEGLIB_SUPPORT_12BITS)
    nameToDefine=JPEGLIB_SUPPORT_12BITS
    %include cdefapnd.mki
%endif


#----------------------------------------------------------
#       Compiler options
#----------------------------------------------------------   
# Disable some warnings in this external lib, we do not want to modify it.
CCompOpts+-wd4267
    
#----------------------------------------------------------------------
#       Build source files
#----------------------------------------------------------------------

MultiCompileDepends=$(_MakeFileSpec)
%include MultiCppCompileRule.mki

$(o)jcapimin$(oext) : $(jpegSrcDir)jcapimin.c ${MultiCompileDepends}

$(o)jcapistd$(oext) : $(jpegSrcDir)jcapistd.c ${MultiCompileDepends}

$(o)jccoefct$(oext) : $(jpegSrcDir)jccoefct.c ${MultiCompileDepends}

$(o)jccolor$(oext) : $(jpegSrcDir)jccolor.c ${MultiCompileDepends}

$(o)jcdctmgr$(oext) : $(jpegSrcDir)jcdctmgr.c ${MultiCompileDepends}

$(o)jchuff$(oext) : $(jpegSrcDir)jchuff.c ${MultiCompileDepends}

$(o)jcinit$(oext) : $(jpegSrcDir)jcinit.c ${MultiCompileDepends}

$(o)jcmainct$(oext) : $(jpegSrcDir)jcmainct.c ${MultiCompileDepends}

$(o)jcmarker$(oext) : $(jpegSrcDir)jcmarker.c ${MultiCompileDepends}

$(o)jcmaster$(oext) : $(jpegSrcDir)jcmaster.c ${MultiCompileDepends}

$(o)jcomapi$(oext) : $(jpegSrcDir)jcomapi.c ${MultiCompileDepends}

$(o)jcparam$(oext) : $(jpegSrcDir)jcparam.c ${MultiCompileDepends}

$(o)jcprepct$(oext) : $(jpegSrcDir)jcprepct.c ${MultiCompileDepends}

$(o)jcsample$(oext) : $(jpegSrcDir)jcsample.c ${MultiCompileDepends}

$(o)jctrans$(oext) : $(jpegSrcDir)jctrans.c ${MultiCompileDepends}

$(o)jdapimin$(oext) : $(jpegSrcDir)jdapimin.c ${MultiCompileDepends}

$(o)jdapistd$(oext) : $(jpegSrcDir)jdapistd.c ${MultiCompileDepends}

$(o)jdatadst$(oext) : $(jpegSrcDir)jdatadst.c ${MultiCompileDepends}

$(o)jdatasrc$(oext) : $(jpegSrcDir)jdatasrc.c ${MultiCompileDepends}

$(o)jdcoefct$(oext) : $(jpegSrcDir)jdcoefct.c ${MultiCompileDepends}

$(o)jdcolor$(oext) : $(jpegSrcDir)jdcolor.c ${MultiCompileDepends}

$(o)jddctmgr$(oext) : $(jpegSrcDir)jddctmgr.c ${MultiCompileDepends}

$(o)jdhuff$(oext) : $(jpegSrcDir)jdhuff.c ${MultiCompileDepends}

$(o)jdinput$(oext) : $(jpegSrcDir)jdinput.c ${MultiCompileDepends}

$(o)jdmainct$(oext) : $(jpegSrcDir)jdmainct.c ${MultiCompileDepends}

$(o)jdmarker$(oext) : $(jpegSrcDir)jdmarker.c ${MultiCompileDepends}

$(o)jdmaster$(oext) : $(jpegSrcDir)jdmaster.c ${MultiCompileDepends}

$(o)jdmerge$(oext) : $(jpegSrcDir)jdmerge.c ${MultiCompileDepends}

$(o)jdpostct$(oext) : $(jpegSrcDir)jdpostct.c ${MultiCompileDepends}

$(o)jdsample$(oext) : $(jpegSrcDir)jdsample.c ${MultiCompileDepends}

$(o)jdtrans$(oext) : $(jpegSrcDir)jdtrans.c ${MultiCompileDepends}

$(o)jerror$(oext) : $(jpegSrcDir)jerror.c ${MultiCompileDepends}

$(o)jfdctflt$(oext) : $(jpegSrcDir)jfdctflt.c ${MultiCompileDepends}

$(o)jfdctfst$(oext) : $(jpegSrcDir)jfdctfst.c ${MultiCompileDepends}

$(o)jfdctint$(oext) : $(jpegSrcDir)jfdctint.c ${MultiCompileDepends}

$(o)jidctflt$(oext) : $(jpegSrcDir)jidctflt.c ${MultiCompileDepends}

$(o)jidctfst$(oext) : $(jpegSrcDir)jidctfst.c ${MultiCompileDepends}

$(o)jidctint$(oext) : $(jpegSrcDir)jidctint.c ${MultiCompileDepends}

$(o)jmemnobs$(oext) : $(jpegSrcDir)jmemnobs.c ${MultiCompileDepends}

$(o)jmemmgr$(oext) : $(jpegSrcDir)jmemmgr.c ${MultiCompileDepends}

$(o)jquant1$(oext) : $(jpegSrcDir)jquant1.c ${MultiCompileDepends}

$(o)jquant2$(oext) : $(jpegSrcDir)jquant2.c ${MultiCompileDepends}

$(o)jutils$(oext) : $(jpegSrcDir)jutils.c ${MultiCompileDepends}

$(o)jcarith$(oext) : $(jpegSrcDir)jcarith.c ${MultiCompileDepends}

$(o)jaricom$(oext) : $(jpegSrcDir)jaricom.c ${MultiCompileDepends}

$(o)jdarith$(oext) : $(jpegSrcDir)jdarith.c ${MultiCompileDepends}

$(o)transupp$(oext) : $(jpegSrcDir)transupp.c ${MultiCompileDepends}

#
# Compile the above uniform set of dependency blocks in a single invocation of the Visual C compiler.
# After the below include of MultiCppCompileGo.mki $(MultiCompileObjectList) will represent the
# list of uniform object files created. You may present $(MultiCompileObjectList) to the linker.
#
%include MultiCppCompileGo.mki

#----------------------------------------------------------------------
#       Lib creation
#----------------------------------------------------------------------
LIB_NAME  = $(appName)
LIB_DEST  = $(o)
LIB_OBJS  = $(MultiCompileObjectList)
LIB_CONTEXT_LOCATION    = $(BuildContext)Delivery/


%include creatlib.mki

%if !defined(JPEGLIB_SUPPORT_12BITS)
CreateBuildContext:
    CreateSymLinks.py -m"$(OutBuildContexts)ImagePP/VendorAPI/ImagePP-jpeglib=$(jpegSrcDir)jpeglib.h" \
                      -m"$(OutBuildContexts)ImagePP/VendorAPI/ImagePP-jpeglib=$(jpegSrcDir)jconfig.h" \
                      -m"$(OutBuildContexts)ImagePP/VendorAPI/ImagePP-jpeglib=$(jpegSrcDir)jmorecfg.h" \
                      -m"$(OutBuildContexts)ImagePP/VendorAPI/ImagePP-jpeglib=$(jpegSrcDir)jconfig.vc" \
                      -m"$(OutBuildContexts)ImagePP/VendorAPI/ImagePP-jpeglib=$(jpegSrcDir)jconfig.dj" \
                      -m"$(OutBuildContexts)ImagePP/VendorAPI/ImagePP-jpeglib=$(jpegSrcDir)jerror.h" \
                      -m"$(OutBuildContexts)ImagePP/VendorAPI/ImagePP-jpeglib=$(jpegSrcDir)transupp.h"

$(BuildContext)Delivery/jpeg-notice.txt : $(jpegSrcDir)jpeg-notice.txt
    $(LinkFirstDepToFirstTarget)

%endif
<|MERGE_RESOLUTION|>--- conflicted
+++ resolved
@@ -1,184 +1,180 @@
-#--------------------------------------------------------------------------------------
-#
-#     $Source: ext/jpeg/jpeg.mke $
-#    $RCSfile: imagepp.mke,v $
-#   $Revision: 1.50 $
-#       $Date: 2007/03/07 13:34:13 $
-#     $Author: Bern.McCarty $
-#
-#  $Copyright: (c) 2016 Bentley Systems, Incorporated. All rights reserved. $
-#
-#--------------------------------------------------------------------------------------
-IS_THIRD_PARTY_LIBRARY              = 1
-<<<<<<< HEAD
-HAVE_PERMISSION_TO_COMPILE_AT_W3    = 1
-=======
-
->>>>>>> f4296d94
-
-%include mdl.mki
-%include $(SrcRoot)ImagePP/mki/imageppdirs.mki
-
-jpegSrcDir  = $(_MakeFilePath)
-
-%if defined(JPEGLIB_SUPPORT_12BITS)
-    appName = IppJpeg12Bits
-%else
-    appName = IppJpegLib
-%endif
-CCompPDBName    = $(appName)
-
-#----------------------------------------------------------------------
-#       Create output directories
-#----------------------------------------------------------------------
-always:
-    !~@mkdir $(o)
-    
-#----------------------------------------------------------
-# Preprocessor definition.
-#----------------------------------------------------------
-%if defined(JPEGLIB_SUPPORT_12BITS)
-    nameToDefine=JPEGLIB_SUPPORT_12BITS
-    %include cdefapnd.mki
-%endif
-
-
-#----------------------------------------------------------
-#       Compiler options
-#----------------------------------------------------------   
-# Disable some warnings in this external lib, we do not want to modify it.
-CCompOpts+-wd4267
-    
-#----------------------------------------------------------------------
-#       Build source files
-#----------------------------------------------------------------------
-
-MultiCompileDepends=$(_MakeFileSpec)
-%include MultiCppCompileRule.mki
-
-$(o)jcapimin$(oext) : $(jpegSrcDir)jcapimin.c ${MultiCompileDepends}
-
-$(o)jcapistd$(oext) : $(jpegSrcDir)jcapistd.c ${MultiCompileDepends}
-
-$(o)jccoefct$(oext) : $(jpegSrcDir)jccoefct.c ${MultiCompileDepends}
-
-$(o)jccolor$(oext) : $(jpegSrcDir)jccolor.c ${MultiCompileDepends}
-
-$(o)jcdctmgr$(oext) : $(jpegSrcDir)jcdctmgr.c ${MultiCompileDepends}
-
-$(o)jchuff$(oext) : $(jpegSrcDir)jchuff.c ${MultiCompileDepends}
-
-$(o)jcinit$(oext) : $(jpegSrcDir)jcinit.c ${MultiCompileDepends}
-
-$(o)jcmainct$(oext) : $(jpegSrcDir)jcmainct.c ${MultiCompileDepends}
-
-$(o)jcmarker$(oext) : $(jpegSrcDir)jcmarker.c ${MultiCompileDepends}
-
-$(o)jcmaster$(oext) : $(jpegSrcDir)jcmaster.c ${MultiCompileDepends}
-
-$(o)jcomapi$(oext) : $(jpegSrcDir)jcomapi.c ${MultiCompileDepends}
-
-$(o)jcparam$(oext) : $(jpegSrcDir)jcparam.c ${MultiCompileDepends}
-
-$(o)jcprepct$(oext) : $(jpegSrcDir)jcprepct.c ${MultiCompileDepends}
-
-$(o)jcsample$(oext) : $(jpegSrcDir)jcsample.c ${MultiCompileDepends}
-
-$(o)jctrans$(oext) : $(jpegSrcDir)jctrans.c ${MultiCompileDepends}
-
-$(o)jdapimin$(oext) : $(jpegSrcDir)jdapimin.c ${MultiCompileDepends}
-
-$(o)jdapistd$(oext) : $(jpegSrcDir)jdapistd.c ${MultiCompileDepends}
-
-$(o)jdatadst$(oext) : $(jpegSrcDir)jdatadst.c ${MultiCompileDepends}
-
-$(o)jdatasrc$(oext) : $(jpegSrcDir)jdatasrc.c ${MultiCompileDepends}
-
-$(o)jdcoefct$(oext) : $(jpegSrcDir)jdcoefct.c ${MultiCompileDepends}
-
-$(o)jdcolor$(oext) : $(jpegSrcDir)jdcolor.c ${MultiCompileDepends}
-
-$(o)jddctmgr$(oext) : $(jpegSrcDir)jddctmgr.c ${MultiCompileDepends}
-
-$(o)jdhuff$(oext) : $(jpegSrcDir)jdhuff.c ${MultiCompileDepends}
-
-$(o)jdinput$(oext) : $(jpegSrcDir)jdinput.c ${MultiCompileDepends}
-
-$(o)jdmainct$(oext) : $(jpegSrcDir)jdmainct.c ${MultiCompileDepends}
-
-$(o)jdmarker$(oext) : $(jpegSrcDir)jdmarker.c ${MultiCompileDepends}
-
-$(o)jdmaster$(oext) : $(jpegSrcDir)jdmaster.c ${MultiCompileDepends}
-
-$(o)jdmerge$(oext) : $(jpegSrcDir)jdmerge.c ${MultiCompileDepends}
-
-$(o)jdpostct$(oext) : $(jpegSrcDir)jdpostct.c ${MultiCompileDepends}
-
-$(o)jdsample$(oext) : $(jpegSrcDir)jdsample.c ${MultiCompileDepends}
-
-$(o)jdtrans$(oext) : $(jpegSrcDir)jdtrans.c ${MultiCompileDepends}
-
-$(o)jerror$(oext) : $(jpegSrcDir)jerror.c ${MultiCompileDepends}
-
-$(o)jfdctflt$(oext) : $(jpegSrcDir)jfdctflt.c ${MultiCompileDepends}
-
-$(o)jfdctfst$(oext) : $(jpegSrcDir)jfdctfst.c ${MultiCompileDepends}
-
-$(o)jfdctint$(oext) : $(jpegSrcDir)jfdctint.c ${MultiCompileDepends}
-
-$(o)jidctflt$(oext) : $(jpegSrcDir)jidctflt.c ${MultiCompileDepends}
-
-$(o)jidctfst$(oext) : $(jpegSrcDir)jidctfst.c ${MultiCompileDepends}
-
-$(o)jidctint$(oext) : $(jpegSrcDir)jidctint.c ${MultiCompileDepends}
-
-$(o)jmemnobs$(oext) : $(jpegSrcDir)jmemnobs.c ${MultiCompileDepends}
-
-$(o)jmemmgr$(oext) : $(jpegSrcDir)jmemmgr.c ${MultiCompileDepends}
-
-$(o)jquant1$(oext) : $(jpegSrcDir)jquant1.c ${MultiCompileDepends}
-
-$(o)jquant2$(oext) : $(jpegSrcDir)jquant2.c ${MultiCompileDepends}
-
-$(o)jutils$(oext) : $(jpegSrcDir)jutils.c ${MultiCompileDepends}
-
-$(o)jcarith$(oext) : $(jpegSrcDir)jcarith.c ${MultiCompileDepends}
-
-$(o)jaricom$(oext) : $(jpegSrcDir)jaricom.c ${MultiCompileDepends}
-
-$(o)jdarith$(oext) : $(jpegSrcDir)jdarith.c ${MultiCompileDepends}
-
-$(o)transupp$(oext) : $(jpegSrcDir)transupp.c ${MultiCompileDepends}
-
-#
-# Compile the above uniform set of dependency blocks in a single invocation of the Visual C compiler.
-# After the below include of MultiCppCompileGo.mki $(MultiCompileObjectList) will represent the
-# list of uniform object files created. You may present $(MultiCompileObjectList) to the linker.
-#
-%include MultiCppCompileGo.mki
-
-#----------------------------------------------------------------------
-#       Lib creation
-#----------------------------------------------------------------------
-LIB_NAME  = $(appName)
-LIB_DEST  = $(o)
-LIB_OBJS  = $(MultiCompileObjectList)
-LIB_CONTEXT_LOCATION    = $(BuildContext)Delivery/
-
-
-%include creatlib.mki
-
-%if !defined(JPEGLIB_SUPPORT_12BITS)
-CreateBuildContext:
-    CreateSymLinks.py -m"$(OutBuildContexts)ImagePP/VendorAPI/ImagePP-jpeglib=$(jpegSrcDir)jpeglib.h" \
-                      -m"$(OutBuildContexts)ImagePP/VendorAPI/ImagePP-jpeglib=$(jpegSrcDir)jconfig.h" \
-                      -m"$(OutBuildContexts)ImagePP/VendorAPI/ImagePP-jpeglib=$(jpegSrcDir)jmorecfg.h" \
-                      -m"$(OutBuildContexts)ImagePP/VendorAPI/ImagePP-jpeglib=$(jpegSrcDir)jconfig.vc" \
-                      -m"$(OutBuildContexts)ImagePP/VendorAPI/ImagePP-jpeglib=$(jpegSrcDir)jconfig.dj" \
-                      -m"$(OutBuildContexts)ImagePP/VendorAPI/ImagePP-jpeglib=$(jpegSrcDir)jerror.h" \
-                      -m"$(OutBuildContexts)ImagePP/VendorAPI/ImagePP-jpeglib=$(jpegSrcDir)transupp.h"
-
-$(BuildContext)Delivery/jpeg-notice.txt : $(jpegSrcDir)jpeg-notice.txt
-    $(LinkFirstDepToFirstTarget)
-
-%endif
+#--------------------------------------------------------------------------------------
+#
+#     $Source: ext/jpeg/jpeg.mke $
+#    $RCSfile: imagepp.mke,v $
+#   $Revision: 1.50 $
+#       $Date: 2007/03/07 13:34:13 $
+#     $Author: Bern.McCarty $
+#
+#  $Copyright: (c) 2016 Bentley Systems, Incorporated. All rights reserved. $
+#
+#--------------------------------------------------------------------------------------
+IS_THIRD_PARTY_LIBRARY              = 1
+
+
+%include mdl.mki
+%include $(SrcRoot)ImagePP/mki/imageppdirs.mki
+
+jpegSrcDir  = $(_MakeFilePath)
+
+%if defined(JPEGLIB_SUPPORT_12BITS)
+    appName = IppJpeg12Bits
+%else
+    appName = IppJpegLib
+%endif
+CCompPDBName    = $(appName)
+
+#----------------------------------------------------------------------
+#       Create output directories
+#----------------------------------------------------------------------
+always:
+    !~@mkdir $(o)
+    
+#----------------------------------------------------------
+# Preprocessor definition.
+#----------------------------------------------------------
+%if defined(JPEGLIB_SUPPORT_12BITS)
+    nameToDefine=JPEGLIB_SUPPORT_12BITS
+    %include cdefapnd.mki
+%endif
+
+
+#----------------------------------------------------------
+#       Compiler options
+#----------------------------------------------------------   
+# Disable some warnings in this external lib, we do not want to modify it.
+CCompOpts+-wd4267
+    
+#----------------------------------------------------------------------
+#       Build source files
+#----------------------------------------------------------------------
+
+MultiCompileDepends=$(_MakeFileSpec)
+%include MultiCppCompileRule.mki
+
+$(o)jcapimin$(oext) : $(jpegSrcDir)jcapimin.c ${MultiCompileDepends}
+
+$(o)jcapistd$(oext) : $(jpegSrcDir)jcapistd.c ${MultiCompileDepends}
+
+$(o)jccoefct$(oext) : $(jpegSrcDir)jccoefct.c ${MultiCompileDepends}
+
+$(o)jccolor$(oext) : $(jpegSrcDir)jccolor.c ${MultiCompileDepends}
+
+$(o)jcdctmgr$(oext) : $(jpegSrcDir)jcdctmgr.c ${MultiCompileDepends}
+
+$(o)jchuff$(oext) : $(jpegSrcDir)jchuff.c ${MultiCompileDepends}
+
+$(o)jcinit$(oext) : $(jpegSrcDir)jcinit.c ${MultiCompileDepends}
+
+$(o)jcmainct$(oext) : $(jpegSrcDir)jcmainct.c ${MultiCompileDepends}
+
+$(o)jcmarker$(oext) : $(jpegSrcDir)jcmarker.c ${MultiCompileDepends}
+
+$(o)jcmaster$(oext) : $(jpegSrcDir)jcmaster.c ${MultiCompileDepends}
+
+$(o)jcomapi$(oext) : $(jpegSrcDir)jcomapi.c ${MultiCompileDepends}
+
+$(o)jcparam$(oext) : $(jpegSrcDir)jcparam.c ${MultiCompileDepends}
+
+$(o)jcprepct$(oext) : $(jpegSrcDir)jcprepct.c ${MultiCompileDepends}
+
+$(o)jcsample$(oext) : $(jpegSrcDir)jcsample.c ${MultiCompileDepends}
+
+$(o)jctrans$(oext) : $(jpegSrcDir)jctrans.c ${MultiCompileDepends}
+
+$(o)jdapimin$(oext) : $(jpegSrcDir)jdapimin.c ${MultiCompileDepends}
+
+$(o)jdapistd$(oext) : $(jpegSrcDir)jdapistd.c ${MultiCompileDepends}
+
+$(o)jdatadst$(oext) : $(jpegSrcDir)jdatadst.c ${MultiCompileDepends}
+
+$(o)jdatasrc$(oext) : $(jpegSrcDir)jdatasrc.c ${MultiCompileDepends}
+
+$(o)jdcoefct$(oext) : $(jpegSrcDir)jdcoefct.c ${MultiCompileDepends}
+
+$(o)jdcolor$(oext) : $(jpegSrcDir)jdcolor.c ${MultiCompileDepends}
+
+$(o)jddctmgr$(oext) : $(jpegSrcDir)jddctmgr.c ${MultiCompileDepends}
+
+$(o)jdhuff$(oext) : $(jpegSrcDir)jdhuff.c ${MultiCompileDepends}
+
+$(o)jdinput$(oext) : $(jpegSrcDir)jdinput.c ${MultiCompileDepends}
+
+$(o)jdmainct$(oext) : $(jpegSrcDir)jdmainct.c ${MultiCompileDepends}
+
+$(o)jdmarker$(oext) : $(jpegSrcDir)jdmarker.c ${MultiCompileDepends}
+
+$(o)jdmaster$(oext) : $(jpegSrcDir)jdmaster.c ${MultiCompileDepends}
+
+$(o)jdmerge$(oext) : $(jpegSrcDir)jdmerge.c ${MultiCompileDepends}
+
+$(o)jdpostct$(oext) : $(jpegSrcDir)jdpostct.c ${MultiCompileDepends}
+
+$(o)jdsample$(oext) : $(jpegSrcDir)jdsample.c ${MultiCompileDepends}
+
+$(o)jdtrans$(oext) : $(jpegSrcDir)jdtrans.c ${MultiCompileDepends}
+
+$(o)jerror$(oext) : $(jpegSrcDir)jerror.c ${MultiCompileDepends}
+
+$(o)jfdctflt$(oext) : $(jpegSrcDir)jfdctflt.c ${MultiCompileDepends}
+
+$(o)jfdctfst$(oext) : $(jpegSrcDir)jfdctfst.c ${MultiCompileDepends}
+
+$(o)jfdctint$(oext) : $(jpegSrcDir)jfdctint.c ${MultiCompileDepends}
+
+$(o)jidctflt$(oext) : $(jpegSrcDir)jidctflt.c ${MultiCompileDepends}
+
+$(o)jidctfst$(oext) : $(jpegSrcDir)jidctfst.c ${MultiCompileDepends}
+
+$(o)jidctint$(oext) : $(jpegSrcDir)jidctint.c ${MultiCompileDepends}
+
+$(o)jmemnobs$(oext) : $(jpegSrcDir)jmemnobs.c ${MultiCompileDepends}
+
+$(o)jmemmgr$(oext) : $(jpegSrcDir)jmemmgr.c ${MultiCompileDepends}
+
+$(o)jquant1$(oext) : $(jpegSrcDir)jquant1.c ${MultiCompileDepends}
+
+$(o)jquant2$(oext) : $(jpegSrcDir)jquant2.c ${MultiCompileDepends}
+
+$(o)jutils$(oext) : $(jpegSrcDir)jutils.c ${MultiCompileDepends}
+
+$(o)jcarith$(oext) : $(jpegSrcDir)jcarith.c ${MultiCompileDepends}
+
+$(o)jaricom$(oext) : $(jpegSrcDir)jaricom.c ${MultiCompileDepends}
+
+$(o)jdarith$(oext) : $(jpegSrcDir)jdarith.c ${MultiCompileDepends}
+
+$(o)transupp$(oext) : $(jpegSrcDir)transupp.c ${MultiCompileDepends}
+
+#
+# Compile the above uniform set of dependency blocks in a single invocation of the Visual C compiler.
+# After the below include of MultiCppCompileGo.mki $(MultiCompileObjectList) will represent the
+# list of uniform object files created. You may present $(MultiCompileObjectList) to the linker.
+#
+%include MultiCppCompileGo.mki
+
+#----------------------------------------------------------------------
+#       Lib creation
+#----------------------------------------------------------------------
+LIB_NAME  = $(appName)
+LIB_DEST  = $(o)
+LIB_OBJS  = $(MultiCompileObjectList)
+LIB_CONTEXT_LOCATION    = $(BuildContext)Delivery/
+
+
+%include creatlib.mki
+
+%if !defined(JPEGLIB_SUPPORT_12BITS)
+CreateBuildContext:
+    CreateSymLinks.py -m"$(OutBuildContexts)ImagePP/VendorAPI/ImagePP-jpeglib=$(jpegSrcDir)jpeglib.h" \
+                      -m"$(OutBuildContexts)ImagePP/VendorAPI/ImagePP-jpeglib=$(jpegSrcDir)jconfig.h" \
+                      -m"$(OutBuildContexts)ImagePP/VendorAPI/ImagePP-jpeglib=$(jpegSrcDir)jmorecfg.h" \
+                      -m"$(OutBuildContexts)ImagePP/VendorAPI/ImagePP-jpeglib=$(jpegSrcDir)jconfig.vc" \
+                      -m"$(OutBuildContexts)ImagePP/VendorAPI/ImagePP-jpeglib=$(jpegSrcDir)jconfig.dj" \
+                      -m"$(OutBuildContexts)ImagePP/VendorAPI/ImagePP-jpeglib=$(jpegSrcDir)jerror.h" \
+                      -m"$(OutBuildContexts)ImagePP/VendorAPI/ImagePP-jpeglib=$(jpegSrcDir)transupp.h"
+
+$(BuildContext)Delivery/jpeg-notice.txt : $(jpegSrcDir)jpeg-notice.txt
+    $(LinkFirstDepToFirstTarget)
+
+%endif