//:>--------------------------------------------------------------------------------------+
//:>
//:>     $Source: all/utl/hfc/src/HFCStat.cpp $
//:>
//:>  $Copyright: (c) 2016 Bentley Systems, Incorporated. All rights reserved. $
//:>
//:>+--------------------------------------------------------------------------------------
// Methods for class HFCStat
//-----------------------------------------------------------------------------

#include <ImageppInternal.h>

#include <Imagepp/all/h/HFCURLHTTP.h>
#include <Imagepp/all/h/HFCURLHTTPS.h>
#include <Imagepp/all/h/HFCStat.h>
#include <Imagepp/all/h/HFCURLFile.h>
#include <Imagepp/all/h/HFCURLMemFile.h>
#include <Imagepp/all/h/HFCURLEmbedFile.h>
#include <Imagepp/all/h/interface/IFileReaderHandler.h>

//-----------------------------------------------------------------------------
// Static member Initialization
//-----------------------------------------------------------------------------

HFCStat::ImplList* HFCStat::s_pImplList = 0;
struct HFCStatImplListDestroyer
    {
    ~HFCStatImplListDestroyer()
        {
        delete HFCStat::s_pImplList;
        HFCStat::s_pImplList = 0;
        }
    } s_ImplListDestroyer;

//-----------------------------------------------------------------------------
// File Implementation Declaration
//-----------------------------------------------------------------------------

class HFCStatFileImpl : public HFCStatImpl
    {
public:
    //--------------------------------------
    // Construction / Destruction
    //--------------------------------------

    HFCStatFileImpl();
    virtual             ~HFCStatFileImpl();


    //--------------------------------------
    // Methods
    //--------------------------------------

    // Indicates if an impl can handle an URL
    virtual bool       CanHandle(const HFCURL& pi_rURL) const override;

    // Resource time
    virtual time_t      GetCreationTime(const HFCURL& pi_rURL) const override;
    virtual time_t      GetLastAccessTime(const HFCURL& pi_rURL) const override;
    virtual time_t      GetModificationTime(const HFCURL& pi_rURL) const override;
    virtual void        SetModificationTime(const HFCURL& pi_rURL, time_t pi_NewTime) const override;

    // Resource size
    virtual uint64_t   GetSize(const HFCURL& pi_rURL) const override;

    virtual HFCStat::AccessStatus
    DetectAccess(const HFCURL& pi_rURL) const override;

    // Resource access mode
    virtual HFCAccessMode
    GetAccessMode(const HFCURL& pi_rURL) const override;
    };

//-----------------------------------------------------------------------------
// Instantiate the file implementation
//-----------------------------------------------------------------------------

//-----------------------------------------------------------------------------
// File Implementation Definition
//-----------------------------------------------------------------------------
/*---------------------------------------------------------------------------------**//**
* @bsimethod                                    Marc.Bedard                     02/2013
+---------------+---------------+---------------+---------------+---------------+------*/
void HFCStatFile::Register()
    {
    static HFCStatFileImpl s_impl;
    }

//-----------------------------------------------------------------------------
// Public
//
//-----------------------------------------------------------------------------
HFCStatFileImpl::HFCStatFileImpl()
    {
    RegisterImpl(this);
    }


//-----------------------------------------------------------------------------
// Public
//
//-----------------------------------------------------------------------------
HFCStatFileImpl::~HFCStatFileImpl()
    {
    UnregisterImpl(this);
    }


//-----------------------------------------------------------------------------
// Public
// Indicates if an impl can handle an URL
//-----------------------------------------------------------------------------
bool HFCStatFileImpl::CanHandle(const HFCURL& pi_rURL) const
    {
    return (pi_rURL.GetSchemeType() == HFCURLFile::s_SchemeName());
    }



//-----------------------------------------------------------------------------
// Public
// Resource modification time
//-----------------------------------------------------------------------------
time_t HFCStatFileImpl::GetCreationTime(const HFCURL& pi_rURL) const
    {
    HPRECONDITION(CanHandle(pi_rURL));
    time_t    Result = 0;

<<<<<<< HEAD
    BeFileName FileName(((HFCURLFile&) pi_rURL).GetAbsoluteFileName());
    FileName.GetFileTime (&Result, 0, 0);
=======
    // Build a string filename
    WString FileName(static_cast<HFCURLFile const&>(pi_rURL).GetAbsoluteFileName());

    BeFileName::GetFileTime (&Result, 0, 0, FileName.c_str());
>>>>>>> 168d3c52

    return (Result);
    }

//-----------------------------------------------------------------------------
// Public
// Resource modification time
//-----------------------------------------------------------------------------
time_t HFCStatFileImpl::GetLastAccessTime(const HFCURL& pi_rURL) const
    {
    HPRECONDITION(CanHandle(pi_rURL));
    time_t Result = 0;

<<<<<<< HEAD
    BeFileName FileName(((HFCURLFile&) pi_rURL).GetAbsoluteFileName());
    FileName.GetFileTime (0, &Result, 0);
=======
    // Build a string filename
    WString FileName(static_cast<HFCURLFile const&>(pi_rURL).GetAbsoluteFileName());

    BeFileName::GetFileTime (0, &Result, 0, FileName.c_str());
>>>>>>> 168d3c52
    
    return (Result);
    }


//-----------------------------------------------------------------------------
// Public
// Resource modification time
//-----------------------------------------------------------------------------
time_t HFCStatFileImpl::GetModificationTime(const HFCURL& pi_rURL) const
    {
    HPRECONDITION(CanHandle(pi_rURL));
    time_t Result = 0;

<<<<<<< HEAD
    BeFileName FileName(((HFCURLFile&) pi_rURL).GetAbsoluteFileName());
=======
    // Build a string filename
    WString FileName(static_cast<HFCURLFile const&>(pi_rURL).GetAbsoluteFileName());
>>>>>>> 168d3c52

    FileName.GetFileTime (0, 0, &Result);
    
    return (Result);
    }


//-----------------------------------------------------------------------------
// Public
//
//-----------------------------------------------------------------------------
void HFCStatFileImpl::SetModificationTime(const HFCURL& pi_rURL,
                                          time_t        pi_NewTime) const
    {
    HPRECONDITION(CanHandle(pi_rURL));

<<<<<<< HEAD
    BeFileName FileName(((HFCURLFile&)pi_rURL).GetAbsoluteFileName());
    FileName.SetFileTime (0, &pi_NewTime);
=======
    // Build a string filename
    WString FileName(static_cast<HFCURLFile const&>(pi_rURL).GetAbsoluteFileName());

    BeFileName::SetFileTime (FileName.c_str(), 0, &pi_NewTime);
>>>>>>> 168d3c52
    }


//-----------------------------------------------------------------------------
// Public
//
// Resource size
//-----------------------------------------------------------------------------
uint64_t HFCStatFileImpl::GetSize(const HFCURL& pi_rURL) const
    {
    HPRECONDITION(CanHandle(pi_rURL));

    uint64_t FileSize = 0;
<<<<<<< HEAD
=======
    // Build a string filename
    WString FileName(static_cast<HFCURLFile const&>(pi_rURL).GetAbsoluteFileName());
>>>>>>> 168d3c52

    BeFileName FileName(((HFCURLFile&) pi_rURL).GetAbsoluteFileName());
    FileName.GetFileSize(FileSize, FileName.c_str());

    return FileSize;
    }

//-----------------------------------------------------------------------------
// Public
// detect access
//-----------------------------------------------------------------------------
HFCStat::AccessStatus HFCStatFileImpl::DetectAccess(const HFCURL& pi_rURL) const
    {
    HPRECONDITION(CanHandle(pi_rURL));

<<<<<<< HEAD
    BeFileName FileName(((HFCURLFile&) pi_rURL).GetAbsoluteFileName());
=======
    // Build a string filename
    WString FileName(static_cast<HFCURLFile const&>(pi_rURL).GetAbsoluteFileName());   
>>>>>>> 168d3c52

    // Check if the file exist.
    if (FileName.DoesPathExist())
        return HFCStat::AccessGranted;
    else
        return HFCStat::TargetNotFound;
    }


//-----------------------------------------------------------------------------
// Public
// Resource access mode
//-----------------------------------------------------------------------------
HFCAccessMode HFCStatFileImpl::GetAccessMode(const HFCURL& pi_rURL) const
    {
    HPRECONDITION(CanHandle(pi_rURL));
    HFCAccessMode Result = HFC_NO_ACCESS;

<<<<<<< HEAD
=======
    // Build a string filename
    WString FileName(static_cast<HFCURLFile const&>(pi_rURL).GetAbsoluteFileName());

>>>>>>> 168d3c52
    if (IsExistent(pi_rURL))
        {
        BeFileName FileName(((HFCURLFile&) pi_rURL).GetAbsoluteFileName());
        // Try to find the access mode of the specified file.
        if (FileName.CheckAccess(BeFileNameAccess::ReadWrite) == BeFileNameStatus::Success)
            Result = HFC_READ_WRITE_OPEN;
        else
            Result = HFC_READ_ONLY;
        }

    return (Result);
    }


//-----------------------------------------------------------------------------
// Mem file Implementation Declaration
//-----------------------------------------------------------------------------

class HFCStatMemFileImpl : public HFCStatImpl
    {
public:
    //--------------------------------------
    // Construction / Destruction
    //--------------------------------------

    HFCStatMemFileImpl();
    virtual             ~HFCStatMemFileImpl();


    //--------------------------------------
    // Methods
    //--------------------------------------

    // Indicates if an impl can handle an URL
    virtual bool       CanHandle(const HFCURL& pi_rURL) const override;

    // Resource time
    virtual time_t      GetCreationTime(const HFCURL& pi_rURL) const override;
    virtual time_t      GetLastAccessTime(const HFCURL& pi_rURL) const override;
    virtual time_t      GetModificationTime(const HFCURL& pi_rURL) const override;
    virtual void        SetModificationTime(const HFCURL& pi_rURL, time_t pi_NewTime) const override;

    // Resource size
    virtual uint64_t   GetSize(const HFCURL& pi_rURL) const override;

    HFCStat::AccessStatus
    DetectAccess(const HFCURL& pi_rURL) const override;

    // Resource access mode
    virtual HFCAccessMode
    GetAccessMode(const HFCURL& pi_rURL) const override;
    };

//-----------------------------------------------------------------------------
// Instantiate the file implementation
//-----------------------------------------------------------------------------



//-----------------------------------------------------------------------------
// Mem File Implementation Definition
//-----------------------------------------------------------------------------
/*---------------------------------------------------------------------------------**//**
* @bsimethod                                    Marc.Bedard                     02/2013
+---------------+---------------+---------------+---------------+---------------+------*/
void HFCStatMemFile::Register()
    {
    static HFCStatMemFileImpl s_impl;
    }

//-----------------------------------------------------------------------------
// Public
//
//-----------------------------------------------------------------------------
HFCStatMemFileImpl::HFCStatMemFileImpl()
    {
    RegisterImpl(this);
    }


//-----------------------------------------------------------------------------
// Public
//
//-----------------------------------------------------------------------------
HFCStatMemFileImpl::~HFCStatMemFileImpl()
    {
    UnregisterImpl(this);
    }


//-----------------------------------------------------------------------------
// Public
// Indicates if an impl can handle an URL
//-----------------------------------------------------------------------------
bool HFCStatMemFileImpl::CanHandle(const HFCURL& pi_rURL) const
    {
    return (pi_rURL.GetSchemeType() == HFCURLMemFile::s_SchemeName());
    }

//-----------------------------------------------------------------------------
// Public
// Resource modification time
//-----------------------------------------------------------------------------
time_t HFCStatMemFileImpl::GetCreationTime(const HFCURL& pi_rURL) const
    {
    HPRECONDITION(CanHandle(pi_rURL));
    const HFCURLMemFile& memFileURLConst = reinterpret_cast<const HFCURLMemFile&>(pi_rURL);
    time_t Result = memFileURLConst.GetCreationTime();

    return (Result);
    }

//-----------------------------------------------------------------------------
// Public
// Resource modification time
//-----------------------------------------------------------------------------
time_t HFCStatMemFileImpl::GetLastAccessTime(const HFCURL& pi_rURL) const
    {
    HPRECONDITION(CanHandle(pi_rURL));
    //Don't know last access time, just return last modification time
    const HFCURLMemFile& memFileURLConst = reinterpret_cast<const HFCURLMemFile&>(pi_rURL);
    time_t Result = memFileURLConst.GetModificationTime();
    return (Result);
    }


//-----------------------------------------------------------------------------
// Public
// Resource modification time
//-----------------------------------------------------------------------------
time_t HFCStatMemFileImpl::GetModificationTime(const HFCURL& pi_rURL) const
    {
    HPRECONDITION(CanHandle(pi_rURL));
    const HFCURLMemFile& memFileURLConst = reinterpret_cast<const HFCURLMemFile&>(pi_rURL);
    time_t Result = memFileURLConst.GetModificationTime();
    return (Result);
    }


//-----------------------------------------------------------------------------
// Public
//
//-----------------------------------------------------------------------------
void HFCStatMemFileImpl::SetModificationTime(const HFCURL& pi_rURL,
                                             time_t        pi_NewTime) const
    {
    HPRECONDITION(CanHandle(pi_rURL));
    const HFCURLMemFile& memFileURLConst = reinterpret_cast<const HFCURLMemFile&>(pi_rURL);
    HFCURLMemFile& memFileURL = const_cast<HFCURLMemFile&>(memFileURLConst);
    memFileURL.SetModificationTime(pi_NewTime);
    }


//-----------------------------------------------------------------------------
// Public
//
// Resource size
//-----------------------------------------------------------------------------
uint64_t HFCStatMemFileImpl::GetSize(const HFCURL& pi_rURL) const
    {
    HPRECONDITION(CanHandle(pi_rURL));
    const HFCURLMemFile& memFileURLConst = reinterpret_cast<const HFCURLMemFile&>(pi_rURL);
    HFCURLMemFile& memFileURL = const_cast<HFCURLMemFile&>(memFileURLConst);

    uint64_t FileSize(memFileURL.GetBuffer()!=NULL ? memFileURL.GetBuffer()->GetDataSize() : 0);

    return FileSize;
    }

//-----------------------------------------------------------------------------
// Public
// Detect existence
//-----------------------------------------------------------------------------
HFCStat::AccessStatus HFCStatMemFileImpl::DetectAccess(const HFCURL& pi_rURL) const
    {
    HPRECONDITION(CanHandle(pi_rURL));

    const HFCURLMemFile& memFileURLConst = reinterpret_cast<const HFCURLMemFile&>(pi_rURL);
    HFCURLMemFile& memFileURL = const_cast<HFCURLMemFile&>(memFileURLConst);

    if(memFileURL.GetBuffer() != NULL && memFileURL.GetBuffer()->GetDataSize() > 0)
        return HFCStat::AccessGranted;

    return HFCStat::TargetNotFound;
    }

//-----------------------------------------------------------------------------
// Public
// Resource access mode
//-----------------------------------------------------------------------------
HFCAccessMode HFCStatMemFileImpl::GetAccessMode(const HFCURL& pi_rURL) const
    {
    HPRECONDITION(CanHandle(pi_rURL));

    HFCAccessMode Result = HFC_READ_WRITE;

    return (Result);
    }

//-----------------------------------------------------------------------------
// Store file Implementation Declaration
//-----------------------------------------------------------------------------

class HFCStatEmbedFileImpl : public HFCStatImpl
    {
public:
    //--------------------------------------
    // Construction / Destruction
    //--------------------------------------

    HFCStatEmbedFileImpl();
    virtual             ~HFCStatEmbedFileImpl();


    //--------------------------------------
    // Methods
    //--------------------------------------

    // Indicates if an impl can handle an URL
    virtual bool       CanHandle(const HFCURL& pi_rURL) const override;

    // Resource time
    virtual time_t      GetCreationTime(const HFCURL& pi_rURL) const override;
    virtual time_t      GetLastAccessTime(const HFCURL& pi_rURL) const override;
    virtual time_t      GetModificationTime(const HFCURL& pi_rURL) const override;
    virtual void        SetModificationTime(const HFCURL& pi_rURL, time_t pi_NewTime) const override;

    // Resource size
    virtual uint64_t   GetSize(const HFCURL& pi_rURL) const override;

    HFCStat::AccessStatus
    DetectAccess(const HFCURL& pi_rURL) const override;

    // Resource access mode
    virtual HFCAccessMode
    GetAccessMode(const HFCURL& pi_rURL) const override;
    };

//-----------------------------------------------------------------------------
// Instantiate the file implementation
//-----------------------------------------------------------------------------


//-----------------------------------------------------------------------------
// Mem File Implementation Definition
//-----------------------------------------------------------------------------
/*---------------------------------------------------------------------------------**//**
* @bsimethod                                    Marc.Bedard                     02/2013
+---------------+---------------+---------------+---------------+---------------+------*/
void HFCStatEmbedFile::Register()
    {
    static HFCStatEmbedFileImpl s_impl;
    }

//-----------------------------------------------------------------------------
// Public
//
//-----------------------------------------------------------------------------
HFCStatEmbedFileImpl::HFCStatEmbedFileImpl()
    {
    RegisterImpl(this);
    }


//-----------------------------------------------------------------------------
// Public
//
//-----------------------------------------------------------------------------
HFCStatEmbedFileImpl::~HFCStatEmbedFileImpl()
    {
    UnregisterImpl(this);
    }


//-----------------------------------------------------------------------------
// Public
// Indicates if an impl can handle an URL
//-----------------------------------------------------------------------------
bool HFCStatEmbedFileImpl::CanHandle(const HFCURL& pi_rURL) const
    {
    return (pi_rURL.GetSchemeType() == HFCURLEmbedFile::s_SchemeName());
    }

//-----------------------------------------------------------------------------
// Public
// Resource modification time
//-----------------------------------------------------------------------------
time_t HFCStatEmbedFileImpl::GetCreationTime(const HFCURL& pi_rURL) const
    {
    HPRECONDITION(CanHandle(pi_rURL));
    const HFCURLEmbedFile& embedFileURLConst = reinterpret_cast<const HFCURLEmbedFile&>(pi_rURL);
    time_t Result = embedFileURLConst.GetCreationTime();

    return (Result);
    }

//-----------------------------------------------------------------------------
// Public
// Resource modification time
//-----------------------------------------------------------------------------
time_t HFCStatEmbedFileImpl::GetLastAccessTime(const HFCURL& pi_rURL) const
    {
    HPRECONDITION(CanHandle(pi_rURL));
    //Don't know last access time, just return last modification time
    const HFCURLEmbedFile& embedFileURLConst = reinterpret_cast<const HFCURLEmbedFile&>(pi_rURL);
    time_t Result = embedFileURLConst.GetModificationTime();
    return (Result);
    }


//-----------------------------------------------------------------------------
// Public
// Resource modification time
//-----------------------------------------------------------------------------
time_t HFCStatEmbedFileImpl::GetModificationTime(const HFCURL& pi_rURL) const
    {
    HPRECONDITION(CanHandle(pi_rURL));
    const HFCURLEmbedFile& embedFileURLConst = reinterpret_cast<const HFCURLEmbedFile&>(pi_rURL);
    time_t Result = embedFileURLConst.GetModificationTime();
    return (Result);
    }


//-----------------------------------------------------------------------------
// Public
//
//-----------------------------------------------------------------------------
void HFCStatEmbedFileImpl::SetModificationTime(const HFCURL& pi_rURL,
                                               time_t        pi_NewTime) const
    {
    HPRECONDITION(CanHandle(pi_rURL));
    const HFCURLEmbedFile& embedFileURLConst = reinterpret_cast<const HFCURLEmbedFile&>(pi_rURL);
    HFCURLEmbedFile& embedFileURL = const_cast<HFCURLEmbedFile&>(embedFileURLConst);
    embedFileURL.SetModificationTime(pi_NewTime);
    }


//-----------------------------------------------------------------------------
// Public
//
// Resource size
//-----------------------------------------------------------------------------
uint64_t HFCStatEmbedFileImpl::GetSize(const HFCURL& pi_rURL) const
    {
    HPRECONDITION(CanHandle(pi_rURL));
    const HFCURLEmbedFile& embedFileURLConst = reinterpret_cast<const HFCURLEmbedFile&>(pi_rURL);
    HFCURLEmbedFile& embedFileURL = const_cast<HFCURLEmbedFile&>(embedFileURLConst);

    uint64_t FileSize;
    embedFileURL.GetFileReaderHandler()->GetSize(FileSize);

    return FileSize;
    }

//-----------------------------------------------------------------------------
// Public
// Detect existence
//-----------------------------------------------------------------------------
HFCStat::AccessStatus HFCStatEmbedFileImpl::DetectAccess(const HFCURL& pi_rURL) const
    {
    HPRECONDITION(CanHandle(pi_rURL));

    const HFCURLEmbedFile& embedFileURLConst = reinterpret_cast<const HFCURLEmbedFile&>(pi_rURL);
    HFCURLEmbedFile& embedFileURL = const_cast<HFCURLEmbedFile&>(embedFileURLConst);

    if(embedFileURL.GetFileReaderHandler() != NULL)
        return HFCStat::AccessGranted;

    return HFCStat::TargetNotFound;
    }

//-----------------------------------------------------------------------------
// Public
// Resource access mode
//-----------------------------------------------------------------------------
HFCAccessMode HFCStatEmbedFileImpl::GetAccessMode(const HFCURL& pi_rURL) const
    {
    HPRECONDITION(CanHandle(pi_rURL));

    HFCAccessMode Result = HFC_READ_ONLY;

    return (Result);
    }


///-----------------------------------------------------------------------------
// Http file HFCStat Implementation Declaration
//-----------------------------------------------------------------------------

class HFCStatHttpFileImpl : public HFCStatImpl
    {
    private:
        bool IsURLInternetImaging(const HFCURL* pi_pURL) const;

    public:
        //--------------------------------------
        // Construction / Destruction
        //--------------------------------------

        HFCStatHttpFileImpl();
        virtual             ~HFCStatHttpFileImpl();


        //--------------------------------------
        // Methods
        //--------------------------------------

        // Indicates if an impl can handle an URL
        virtual bool       CanHandle(const HFCURL& pi_rURL) const override;

        // Resource time
        virtual time_t      GetCreationTime     (const HFCURL& pi_rURL) const override;
        virtual time_t      GetLastAccessTime   (const HFCURL& pi_rURL) const override;
        virtual time_t      GetModificationTime (const HFCURL& pi_rURL) const override;
        virtual void        SetModificationTime (const HFCURL& pi_rURL, time_t pi_NewTime) const override;

        // Resource size
        virtual uint64_t   GetSize(const HFCURL& pi_rURL) const override;

        virtual HFCStat::AccessStatus
            DetectAccess(const HFCURL& pi_rURL) const override;

        // Resource access mode
        virtual HFCAccessMode
            GetAccessMode(const HFCURL& pi_rURL) const override;
    };

/*---------------------------------------------------------------------------------**//**
* @bsimethod                                    Marc.Bedard                     02/2013
+---------------+---------------+---------------+---------------+---------------+------*/
void HFCStatHttpFile::Register()
    {
    static HFCStatHttpFileImpl s_impl;
    }


//-----------------------------------------------------------------------------
// Public
//
//-----------------------------------------------------------------------------
HFCStatHttpFileImpl::HFCStatHttpFileImpl()
    {
    RegisterImpl(this);
    }


//-----------------------------------------------------------------------------
// Public
//
//-----------------------------------------------------------------------------
HFCStatHttpFileImpl::~HFCStatHttpFileImpl()
    {
    UnregisterImpl(this);
    }

//-----------------------------------------------------------------------------
// Indicates if the given URL is a HTTP-IIP url
//-----------------------------------------------------------------------------
bool HFCStatHttpFileImpl::IsURLInternetImaging(const HFCURL* pi_pURL) const
    {
    HPRECONDITION(pi_pURL != 0);
    bool Result = false;

    if ((pi_pURL->GetSchemeType() == HFCURLHTTP::s_SchemeName()) ||
        (pi_pURL->GetSchemeType() == HFCURLHTTPS::s_SchemeName()))
        {
        // get the first 4 bytes of the search part and lower case them
        Utf8String SearchPart(((const HFCURLHTTPBase*)pi_pURL)->GetSearchPart(), 0, 4);

        // verify that it starts with "fif="
        Result = SearchPart.CompareToI("fif=");
        }

    return (Result);
    }

//-----------------------------------------------------------------------------
// Public
// Indicates if an impl can handle an URL
//-----------------------------------------------------------------------------
bool HFCStatHttpFileImpl::CanHandle(const HFCURL& pi_rURL) const
    {
    return (((pi_rURL.GetSchemeType() == HFCURLHTTP::s_SchemeName())) &&
            (!IsURLInternetImaging(&pi_rURL))) ;
    }


//-----------------------------------------------------------------------------
// Public
// Resource modification time
//-----------------------------------------------------------------------------
time_t HFCStatHttpFileImpl::GetCreationTime(const HFCURL& pi_rURL) const
    {
    HPRECONDITION(CanHandle(pi_rURL));
    time_t Result = 0;

    /* NEEDS_WORK
        It looks like there is no easy/safe way to retrieve file information without downloading the file.

    try
    {
        // Copy the URL
        HFCPtr<HFCURL> pURL(HFCURL::Instanciate(pi_rURL.GetURL()));
        HASSERT(pURL != 0);

        // Create an web file but use the cache copy only. i.e. do not download the file
        Result = HFCStat(HRFWebFile(pURL, HFC_READ_ONLY|HFC_SHARE_READ_WRITE).GetLocalURL()).GetCreationTime();
    }
    catch(...)
    {
        HASSERT(false);
    }
    */

    return Result;
    }

//-----------------------------------------------------------------------------
// Public
// Resource modification time
//-----------------------------------------------------------------------------
time_t HFCStatHttpFileImpl::GetLastAccessTime(const HFCURL& pi_rURL) const
    {
    HPRECONDITION(CanHandle(pi_rURL));
    time_t Result = 0;

    /* NEEDS_WORK
        It seems like there is no easy/safe way to retrieve file information without downloading the file.

    try
    {
        // Copy the URL
        HFCPtr<HFCURL> pURL(HFCURL::Instanciate(pi_rURL.GetURL()));
        HASSERT(pURL != 0);

        // Create an web file but use the cache copy only. i.e. do not download the file
        Result = HFCStat(HRFWebFile(pURL, HFC_READ_ONLY|HFC_SHARE_READ_WRITE).GetLocalURL()).GetLastAccessTime();
    }
    catch(...)
    {
        HASSERT(false);
    }
    */

    return Result;
    }

//-----------------------------------------------------------------------------
// Public
// Resource modification time
//-----------------------------------------------------------------------------
time_t HFCStatHttpFileImpl::GetModificationTime(const HFCURL& pi_rURL) const
    {
    HPRECONDITION(CanHandle(pi_rURL));
    time_t Result = 0;

    /* NEEDS_WORK
        It looks like there is no easy/safe way to retrieve file information without downloading the file.

    try
    {
        // Copy the URL
        HFCPtr<HFCURL> pURL(HFCURL::Instanciate(pi_rURL.GetURL()));
        HASSERT(pURL != 0);

        // Create an web file but use the cache copy only. i.e. do not download the file
        Result = HFCStat(HRFWebFile(pURL, HFC_READ_ONLY|HFC_SHARE_READ_WRITE).GetLocalURL()).GetModificationTime();
    }
    catch(...)
    {
        HASSERT(false);
    }
    */

    return Result;
    }


//-----------------------------------------------------------------------------
// Public
//
//-----------------------------------------------------------------------------
void HFCStatHttpFileImpl::SetModificationTime(const HFCURL& pi_rURL, time_t pi_NewTime) const
    {
    HPRECONDITION(CanHandle(pi_rURL));

    // Cannot so do nothing
    }

//-----------------------------------------------------------------------------
// Public
// Resource size
//-----------------------------------------------------------------------------
uint64_t HFCStatHttpFileImpl::GetSize(const HFCURL& pi_rURL) const
    {
    HPRECONDITION(CanHandle(pi_rURL));
    uint64_t Result = 0;

    /* NEEDS_WORK
        It looks like there is no easy/safe way to retrieve file information without downloading the file.

    try
    {
        // Copy the URL
        HFCPtr<HFCURL> pURL(HFCURL::Instanciate(pi_rURL.GetURL()));
        HASSERT(pURL != 0);

        // Create an web file but use the cache copy only. i.e. do not download the file
        Result = HFCStat(HRFWebFile(pURL, HFC_READ_ONLY|HFC_SHARE_READ_WRITE).GetLocalURL()).GetSize();
    }
    catch(...)
    {
        HASSERT(false);
    }
    */

    return Result;
    }

//-----------------------------------------------------------------------------
// Public
// Detect existence
//-----------------------------------------------------------------------------
HFCStat::AccessStatus HFCStatHttpFileImpl::DetectAccess(const HFCURL& pi_rURL) const
    {
    HPRECONDITION(CanHandle(pi_rURL));

    return HFCStat::AccessGranted;
    }

//-----------------------------------------------------------------------------
// Public
// Resource access mode
//-----------------------------------------------------------------------------
HFCAccessMode HFCStatHttpFileImpl::GetAccessMode(const HFCURL& pi_rURL) const
    {
    HPRECONDITION(CanHandle(pi_rURL));

    return (HFC_READ_ONLY);
    }
<|MERGE_RESOLUTION|>--- conflicted
+++ resolved
@@ -1,907 +1,872 @@
-//:>--------------------------------------------------------------------------------------+
-//:>
-//:>     $Source: all/utl/hfc/src/HFCStat.cpp $
-//:>
-//:>  $Copyright: (c) 2016 Bentley Systems, Incorporated. All rights reserved. $
-//:>
-//:>+--------------------------------------------------------------------------------------
-// Methods for class HFCStat
-//-----------------------------------------------------------------------------
-
-#include <ImageppInternal.h>
-
-#include <Imagepp/all/h/HFCURLHTTP.h>
-#include <Imagepp/all/h/HFCURLHTTPS.h>
-#include <Imagepp/all/h/HFCStat.h>
-#include <Imagepp/all/h/HFCURLFile.h>
-#include <Imagepp/all/h/HFCURLMemFile.h>
-#include <Imagepp/all/h/HFCURLEmbedFile.h>
-#include <Imagepp/all/h/interface/IFileReaderHandler.h>
-
-//-----------------------------------------------------------------------------
-// Static member Initialization
-//-----------------------------------------------------------------------------
-
-HFCStat::ImplList* HFCStat::s_pImplList = 0;
-struct HFCStatImplListDestroyer
-    {
-    ~HFCStatImplListDestroyer()
-        {
-        delete HFCStat::s_pImplList;
-        HFCStat::s_pImplList = 0;
-        }
-    } s_ImplListDestroyer;
-
-//-----------------------------------------------------------------------------
-// File Implementation Declaration
-//-----------------------------------------------------------------------------
-
-class HFCStatFileImpl : public HFCStatImpl
-    {
-public:
-    //--------------------------------------
-    // Construction / Destruction
-    //--------------------------------------
-
-    HFCStatFileImpl();
-    virtual             ~HFCStatFileImpl();
-
-
-    //--------------------------------------
-    // Methods
-    //--------------------------------------
-
-    // Indicates if an impl can handle an URL
-    virtual bool       CanHandle(const HFCURL& pi_rURL) const override;
-
-    // Resource time
-    virtual time_t      GetCreationTime(const HFCURL& pi_rURL) const override;
-    virtual time_t      GetLastAccessTime(const HFCURL& pi_rURL) const override;
-    virtual time_t      GetModificationTime(const HFCURL& pi_rURL) const override;
-    virtual void        SetModificationTime(const HFCURL& pi_rURL, time_t pi_NewTime) const override;
-
-    // Resource size
-    virtual uint64_t   GetSize(const HFCURL& pi_rURL) const override;
-
-    virtual HFCStat::AccessStatus
-    DetectAccess(const HFCURL& pi_rURL) const override;
-
-    // Resource access mode
-    virtual HFCAccessMode
-    GetAccessMode(const HFCURL& pi_rURL) const override;
-    };
-
-//-----------------------------------------------------------------------------
-// Instantiate the file implementation
-//-----------------------------------------------------------------------------
-
-//-----------------------------------------------------------------------------
-// File Implementation Definition
-//-----------------------------------------------------------------------------
-/*---------------------------------------------------------------------------------**//**
-* @bsimethod                                    Marc.Bedard                     02/2013
-+---------------+---------------+---------------+---------------+---------------+------*/
-void HFCStatFile::Register()
-    {
-    static HFCStatFileImpl s_impl;
-    }
-
-//-----------------------------------------------------------------------------
-// Public
-//
-//-----------------------------------------------------------------------------
-HFCStatFileImpl::HFCStatFileImpl()
-    {
-    RegisterImpl(this);
-    }
-
-
-//-----------------------------------------------------------------------------
-// Public
-//
-//-----------------------------------------------------------------------------
-HFCStatFileImpl::~HFCStatFileImpl()
-    {
-    UnregisterImpl(this);
-    }
-
-
-//-----------------------------------------------------------------------------
-// Public
-// Indicates if an impl can handle an URL
-//-----------------------------------------------------------------------------
-bool HFCStatFileImpl::CanHandle(const HFCURL& pi_rURL) const
-    {
-    return (pi_rURL.GetSchemeType() == HFCURLFile::s_SchemeName());
-    }
-
-
-
-//-----------------------------------------------------------------------------
-// Public
-// Resource modification time
-//-----------------------------------------------------------------------------
-time_t HFCStatFileImpl::GetCreationTime(const HFCURL& pi_rURL) const
-    {
-    HPRECONDITION(CanHandle(pi_rURL));
-    time_t    Result = 0;
-
-<<<<<<< HEAD
-    BeFileName FileName(((HFCURLFile&) pi_rURL).GetAbsoluteFileName());
-    FileName.GetFileTime (&Result, 0, 0);
-=======
-    // Build a string filename
-    WString FileName(static_cast<HFCURLFile const&>(pi_rURL).GetAbsoluteFileName());
-
-    BeFileName::GetFileTime (&Result, 0, 0, FileName.c_str());
->>>>>>> 168d3c52
-
-    return (Result);
-    }
-
-//-----------------------------------------------------------------------------
-// Public
-// Resource modification time
-//-----------------------------------------------------------------------------
-time_t HFCStatFileImpl::GetLastAccessTime(const HFCURL& pi_rURL) const
-    {
-    HPRECONDITION(CanHandle(pi_rURL));
-    time_t Result = 0;
-
-<<<<<<< HEAD
-    BeFileName FileName(((HFCURLFile&) pi_rURL).GetAbsoluteFileName());
-    FileName.GetFileTime (0, &Result, 0);
-=======
-    // Build a string filename
-    WString FileName(static_cast<HFCURLFile const&>(pi_rURL).GetAbsoluteFileName());
-
-    BeFileName::GetFileTime (0, &Result, 0, FileName.c_str());
->>>>>>> 168d3c52
-    
-    return (Result);
-    }
-
-
-//-----------------------------------------------------------------------------
-// Public
-// Resource modification time
-//-----------------------------------------------------------------------------
-time_t HFCStatFileImpl::GetModificationTime(const HFCURL& pi_rURL) const
-    {
-    HPRECONDITION(CanHandle(pi_rURL));
-    time_t Result = 0;
-
-<<<<<<< HEAD
-    BeFileName FileName(((HFCURLFile&) pi_rURL).GetAbsoluteFileName());
-=======
-    // Build a string filename
-    WString FileName(static_cast<HFCURLFile const&>(pi_rURL).GetAbsoluteFileName());
->>>>>>> 168d3c52
-
-    FileName.GetFileTime (0, 0, &Result);
-    
-    return (Result);
-    }
-
-
-//-----------------------------------------------------------------------------
-// Public
-//
-//-----------------------------------------------------------------------------
-void HFCStatFileImpl::SetModificationTime(const HFCURL& pi_rURL,
-                                          time_t        pi_NewTime) const
-    {
-    HPRECONDITION(CanHandle(pi_rURL));
-
-<<<<<<< HEAD
-    BeFileName FileName(((HFCURLFile&)pi_rURL).GetAbsoluteFileName());
-    FileName.SetFileTime (0, &pi_NewTime);
-=======
-    // Build a string filename
-    WString FileName(static_cast<HFCURLFile const&>(pi_rURL).GetAbsoluteFileName());
-
-    BeFileName::SetFileTime (FileName.c_str(), 0, &pi_NewTime);
->>>>>>> 168d3c52
-    }
-
-
-//-----------------------------------------------------------------------------
-// Public
-//
-// Resource size
-//-----------------------------------------------------------------------------
-uint64_t HFCStatFileImpl::GetSize(const HFCURL& pi_rURL) const
-    {
-    HPRECONDITION(CanHandle(pi_rURL));
-
-    uint64_t FileSize = 0;
-<<<<<<< HEAD
-=======
-    // Build a string filename
-    WString FileName(static_cast<HFCURLFile const&>(pi_rURL).GetAbsoluteFileName());
->>>>>>> 168d3c52
-
-    BeFileName FileName(((HFCURLFile&) pi_rURL).GetAbsoluteFileName());
-    FileName.GetFileSize(FileSize, FileName.c_str());
-
-    return FileSize;
-    }
-
-//-----------------------------------------------------------------------------
-// Public
-// detect access
-//-----------------------------------------------------------------------------
-HFCStat::AccessStatus HFCStatFileImpl::DetectAccess(const HFCURL& pi_rURL) const
-    {
-    HPRECONDITION(CanHandle(pi_rURL));
-
-<<<<<<< HEAD
-    BeFileName FileName(((HFCURLFile&) pi_rURL).GetAbsoluteFileName());
-=======
-    // Build a string filename
-    WString FileName(static_cast<HFCURLFile const&>(pi_rURL).GetAbsoluteFileName());   
->>>>>>> 168d3c52
-
-    // Check if the file exist.
-    if (FileName.DoesPathExist())
-        return HFCStat::AccessGranted;
-    else
-        return HFCStat::TargetNotFound;
-    }
-
-
-//-----------------------------------------------------------------------------
-// Public
-// Resource access mode
-//-----------------------------------------------------------------------------
-HFCAccessMode HFCStatFileImpl::GetAccessMode(const HFCURL& pi_rURL) const
-    {
-    HPRECONDITION(CanHandle(pi_rURL));
-    HFCAccessMode Result = HFC_NO_ACCESS;
-
-<<<<<<< HEAD
-=======
-    // Build a string filename
-    WString FileName(static_cast<HFCURLFile const&>(pi_rURL).GetAbsoluteFileName());
-
->>>>>>> 168d3c52
-    if (IsExistent(pi_rURL))
-        {
-        BeFileName FileName(((HFCURLFile&) pi_rURL).GetAbsoluteFileName());
-        // Try to find the access mode of the specified file.
-        if (FileName.CheckAccess(BeFileNameAccess::ReadWrite) == BeFileNameStatus::Success)
-            Result = HFC_READ_WRITE_OPEN;
-        else
-            Result = HFC_READ_ONLY;
-        }
-
-    return (Result);
-    }
-
-
-//-----------------------------------------------------------------------------
-// Mem file Implementation Declaration
-//-----------------------------------------------------------------------------
-
-class HFCStatMemFileImpl : public HFCStatImpl
-    {
-public:
-    //--------------------------------------
-    // Construction / Destruction
-    //--------------------------------------
-
-    HFCStatMemFileImpl();
-    virtual             ~HFCStatMemFileImpl();
-
-
-    //--------------------------------------
-    // Methods
-    //--------------------------------------
-
-    // Indicates if an impl can handle an URL
-    virtual bool       CanHandle(const HFCURL& pi_rURL) const override;
-
-    // Resource time
-    virtual time_t      GetCreationTime(const HFCURL& pi_rURL) const override;
-    virtual time_t      GetLastAccessTime(const HFCURL& pi_rURL) const override;
-    virtual time_t      GetModificationTime(const HFCURL& pi_rURL) const override;
-    virtual void        SetModificationTime(const HFCURL& pi_rURL, time_t pi_NewTime) const override;
-
-    // Resource size
-    virtual uint64_t   GetSize(const HFCURL& pi_rURL) const override;
-
-    HFCStat::AccessStatus
-    DetectAccess(const HFCURL& pi_rURL) const override;
-
-    // Resource access mode
-    virtual HFCAccessMode
-    GetAccessMode(const HFCURL& pi_rURL) const override;
-    };
-
-//-----------------------------------------------------------------------------
-// Instantiate the file implementation
-//-----------------------------------------------------------------------------
-
-
-
-//-----------------------------------------------------------------------------
-// Mem File Implementation Definition
-//-----------------------------------------------------------------------------
-/*---------------------------------------------------------------------------------**//**
-* @bsimethod                                    Marc.Bedard                     02/2013
-+---------------+---------------+---------------+---------------+---------------+------*/
-void HFCStatMemFile::Register()
-    {
-    static HFCStatMemFileImpl s_impl;
-    }
-
-//-----------------------------------------------------------------------------
-// Public
-//
-//-----------------------------------------------------------------------------
-HFCStatMemFileImpl::HFCStatMemFileImpl()
-    {
-    RegisterImpl(this);
-    }
-
-
-//-----------------------------------------------------------------------------
-// Public
-//
-//-----------------------------------------------------------------------------
-HFCStatMemFileImpl::~HFCStatMemFileImpl()
-    {
-    UnregisterImpl(this);
-    }
-
-
-//-----------------------------------------------------------------------------
-// Public
-// Indicates if an impl can handle an URL
-//-----------------------------------------------------------------------------
-bool HFCStatMemFileImpl::CanHandle(const HFCURL& pi_rURL) const
-    {
-    return (pi_rURL.GetSchemeType() == HFCURLMemFile::s_SchemeName());
-    }
-
-//-----------------------------------------------------------------------------
-// Public
-// Resource modification time
-//-----------------------------------------------------------------------------
-time_t HFCStatMemFileImpl::GetCreationTime(const HFCURL& pi_rURL) const
-    {
-    HPRECONDITION(CanHandle(pi_rURL));
-    const HFCURLMemFile& memFileURLConst = reinterpret_cast<const HFCURLMemFile&>(pi_rURL);
-    time_t Result = memFileURLConst.GetCreationTime();
-
-    return (Result);
-    }
-
-//-----------------------------------------------------------------------------
-// Public
-// Resource modification time
-//-----------------------------------------------------------------------------
-time_t HFCStatMemFileImpl::GetLastAccessTime(const HFCURL& pi_rURL) const
-    {
-    HPRECONDITION(CanHandle(pi_rURL));
-    //Don't know last access time, just return last modification time
-    const HFCURLMemFile& memFileURLConst = reinterpret_cast<const HFCURLMemFile&>(pi_rURL);
-    time_t Result = memFileURLConst.GetModificationTime();
-    return (Result);
-    }
-
-
-//-----------------------------------------------------------------------------
-// Public
-// Resource modification time
-//-----------------------------------------------------------------------------
-time_t HFCStatMemFileImpl::GetModificationTime(const HFCURL& pi_rURL) const
-    {
-    HPRECONDITION(CanHandle(pi_rURL));
-    const HFCURLMemFile& memFileURLConst = reinterpret_cast<const HFCURLMemFile&>(pi_rURL);
-    time_t Result = memFileURLConst.GetModificationTime();
-    return (Result);
-    }
-
-
-//-----------------------------------------------------------------------------
-// Public
-//
-//-----------------------------------------------------------------------------
-void HFCStatMemFileImpl::SetModificationTime(const HFCURL& pi_rURL,
-                                             time_t        pi_NewTime) const
-    {
-    HPRECONDITION(CanHandle(pi_rURL));
-    const HFCURLMemFile& memFileURLConst = reinterpret_cast<const HFCURLMemFile&>(pi_rURL);
-    HFCURLMemFile& memFileURL = const_cast<HFCURLMemFile&>(memFileURLConst);
-    memFileURL.SetModificationTime(pi_NewTime);
-    }
-
-
-//-----------------------------------------------------------------------------
-// Public
-//
-// Resource size
-//-----------------------------------------------------------------------------
-uint64_t HFCStatMemFileImpl::GetSize(const HFCURL& pi_rURL) const
-    {
-    HPRECONDITION(CanHandle(pi_rURL));
-    const HFCURLMemFile& memFileURLConst = reinterpret_cast<const HFCURLMemFile&>(pi_rURL);
-    HFCURLMemFile& memFileURL = const_cast<HFCURLMemFile&>(memFileURLConst);
-
-    uint64_t FileSize(memFileURL.GetBuffer()!=NULL ? memFileURL.GetBuffer()->GetDataSize() : 0);
-
-    return FileSize;
-    }
-
-//-----------------------------------------------------------------------------
-// Public
-// Detect existence
-//-----------------------------------------------------------------------------
-HFCStat::AccessStatus HFCStatMemFileImpl::DetectAccess(const HFCURL& pi_rURL) const
-    {
-    HPRECONDITION(CanHandle(pi_rURL));
-
-    const HFCURLMemFile& memFileURLConst = reinterpret_cast<const HFCURLMemFile&>(pi_rURL);
-    HFCURLMemFile& memFileURL = const_cast<HFCURLMemFile&>(memFileURLConst);
-
-    if(memFileURL.GetBuffer() != NULL && memFileURL.GetBuffer()->GetDataSize() > 0)
-        return HFCStat::AccessGranted;
-
-    return HFCStat::TargetNotFound;
-    }
-
-//-----------------------------------------------------------------------------
-// Public
-// Resource access mode
-//-----------------------------------------------------------------------------
-HFCAccessMode HFCStatMemFileImpl::GetAccessMode(const HFCURL& pi_rURL) const
-    {
-    HPRECONDITION(CanHandle(pi_rURL));
-
-    HFCAccessMode Result = HFC_READ_WRITE;
-
-    return (Result);
-    }
-
-//-----------------------------------------------------------------------------
-// Store file Implementation Declaration
-//-----------------------------------------------------------------------------
-
-class HFCStatEmbedFileImpl : public HFCStatImpl
-    {
-public:
-    //--------------------------------------
-    // Construction / Destruction
-    //--------------------------------------
-
-    HFCStatEmbedFileImpl();
-    virtual             ~HFCStatEmbedFileImpl();
-
-
-    //--------------------------------------
-    // Methods
-    //--------------------------------------
-
-    // Indicates if an impl can handle an URL
-    virtual bool       CanHandle(const HFCURL& pi_rURL) const override;
-
-    // Resource time
-    virtual time_t      GetCreationTime(const HFCURL& pi_rURL) const override;
-    virtual time_t      GetLastAccessTime(const HFCURL& pi_rURL) const override;
-    virtual time_t      GetModificationTime(const HFCURL& pi_rURL) const override;
-    virtual void        SetModificationTime(const HFCURL& pi_rURL, time_t pi_NewTime) const override;
-
-    // Resource size
-    virtual uint64_t   GetSize(const HFCURL& pi_rURL) const override;
-
-    HFCStat::AccessStatus
-    DetectAccess(const HFCURL& pi_rURL) const override;
-
-    // Resource access mode
-    virtual HFCAccessMode
-    GetAccessMode(const HFCURL& pi_rURL) const override;
-    };
-
-//-----------------------------------------------------------------------------
-// Instantiate the file implementation
-//-----------------------------------------------------------------------------
-
-
-//-----------------------------------------------------------------------------
-// Mem File Implementation Definition
-//-----------------------------------------------------------------------------
-/*---------------------------------------------------------------------------------**//**
-* @bsimethod                                    Marc.Bedard                     02/2013
-+---------------+---------------+---------------+---------------+---------------+------*/
-void HFCStatEmbedFile::Register()
-    {
-    static HFCStatEmbedFileImpl s_impl;
-    }
-
-//-----------------------------------------------------------------------------
-// Public
-//
-//-----------------------------------------------------------------------------
-HFCStatEmbedFileImpl::HFCStatEmbedFileImpl()
-    {
-    RegisterImpl(this);
-    }
-
-
-//-----------------------------------------------------------------------------
-// Public
-//
-//-----------------------------------------------------------------------------
-HFCStatEmbedFileImpl::~HFCStatEmbedFileImpl()
-    {
-    UnregisterImpl(this);
-    }
-
-
-//-----------------------------------------------------------------------------
-// Public
-// Indicates if an impl can handle an URL
-//-----------------------------------------------------------------------------
-bool HFCStatEmbedFileImpl::CanHandle(const HFCURL& pi_rURL) const
-    {
-    return (pi_rURL.GetSchemeType() == HFCURLEmbedFile::s_SchemeName());
-    }
-
-//-----------------------------------------------------------------------------
-// Public
-// Resource modification time
-//-----------------------------------------------------------------------------
-time_t HFCStatEmbedFileImpl::GetCreationTime(const HFCURL& pi_rURL) const
-    {
-    HPRECONDITION(CanHandle(pi_rURL));
-    const HFCURLEmbedFile& embedFileURLConst = reinterpret_cast<const HFCURLEmbedFile&>(pi_rURL);
-    time_t Result = embedFileURLConst.GetCreationTime();
-
-    return (Result);
-    }
-
-//-----------------------------------------------------------------------------
-// Public
-// Resource modification time
-//-----------------------------------------------------------------------------
-time_t HFCStatEmbedFileImpl::GetLastAccessTime(const HFCURL& pi_rURL) const
-    {
-    HPRECONDITION(CanHandle(pi_rURL));
-    //Don't know last access time, just return last modification time
-    const HFCURLEmbedFile& embedFileURLConst = reinterpret_cast<const HFCURLEmbedFile&>(pi_rURL);
-    time_t Result = embedFileURLConst.GetModificationTime();
-    return (Result);
-    }
-
-
-//-----------------------------------------------------------------------------
-// Public
-// Resource modification time
-//-----------------------------------------------------------------------------
-time_t HFCStatEmbedFileImpl::GetModificationTime(const HFCURL& pi_rURL) const
-    {
-    HPRECONDITION(CanHandle(pi_rURL));
-    const HFCURLEmbedFile& embedFileURLConst = reinterpret_cast<const HFCURLEmbedFile&>(pi_rURL);
-    time_t Result = embedFileURLConst.GetModificationTime();
-    return (Result);
-    }
-
-
-//-----------------------------------------------------------------------------
-// Public
-//
-//-----------------------------------------------------------------------------
-void HFCStatEmbedFileImpl::SetModificationTime(const HFCURL& pi_rURL,
-                                               time_t        pi_NewTime) const
-    {
-    HPRECONDITION(CanHandle(pi_rURL));
-    const HFCURLEmbedFile& embedFileURLConst = reinterpret_cast<const HFCURLEmbedFile&>(pi_rURL);
-    HFCURLEmbedFile& embedFileURL = const_cast<HFCURLEmbedFile&>(embedFileURLConst);
-    embedFileURL.SetModificationTime(pi_NewTime);
-    }
-
-
-//-----------------------------------------------------------------------------
-// Public
-//
-// Resource size
-//-----------------------------------------------------------------------------
-uint64_t HFCStatEmbedFileImpl::GetSize(const HFCURL& pi_rURL) const
-    {
-    HPRECONDITION(CanHandle(pi_rURL));
-    const HFCURLEmbedFile& embedFileURLConst = reinterpret_cast<const HFCURLEmbedFile&>(pi_rURL);
-    HFCURLEmbedFile& embedFileURL = const_cast<HFCURLEmbedFile&>(embedFileURLConst);
-
-    uint64_t FileSize;
-    embedFileURL.GetFileReaderHandler()->GetSize(FileSize);
-
-    return FileSize;
-    }
-
-//-----------------------------------------------------------------------------
-// Public
-// Detect existence
-//-----------------------------------------------------------------------------
-HFCStat::AccessStatus HFCStatEmbedFileImpl::DetectAccess(const HFCURL& pi_rURL) const
-    {
-    HPRECONDITION(CanHandle(pi_rURL));
-
-    const HFCURLEmbedFile& embedFileURLConst = reinterpret_cast<const HFCURLEmbedFile&>(pi_rURL);
-    HFCURLEmbedFile& embedFileURL = const_cast<HFCURLEmbedFile&>(embedFileURLConst);
-
-    if(embedFileURL.GetFileReaderHandler() != NULL)
-        return HFCStat::AccessGranted;
-
-    return HFCStat::TargetNotFound;
-    }
-
-//-----------------------------------------------------------------------------
-// Public
-// Resource access mode
-//-----------------------------------------------------------------------------
-HFCAccessMode HFCStatEmbedFileImpl::GetAccessMode(const HFCURL& pi_rURL) const
-    {
-    HPRECONDITION(CanHandle(pi_rURL));
-
-    HFCAccessMode Result = HFC_READ_ONLY;
-
-    return (Result);
-    }
-
-
-///-----------------------------------------------------------------------------
-// Http file HFCStat Implementation Declaration
-//-----------------------------------------------------------------------------
-
-class HFCStatHttpFileImpl : public HFCStatImpl
-    {
-    private:
-        bool IsURLInternetImaging(const HFCURL* pi_pURL) const;
-
-    public:
-        //--------------------------------------
-        // Construction / Destruction
-        //--------------------------------------
-
-        HFCStatHttpFileImpl();
-        virtual             ~HFCStatHttpFileImpl();
-
-
-        //--------------------------------------
-        // Methods
-        //--------------------------------------
-
-        // Indicates if an impl can handle an URL
-        virtual bool       CanHandle(const HFCURL& pi_rURL) const override;
-
-        // Resource time
-        virtual time_t      GetCreationTime     (const HFCURL& pi_rURL) const override;
-        virtual time_t      GetLastAccessTime   (const HFCURL& pi_rURL) const override;
-        virtual time_t      GetModificationTime (const HFCURL& pi_rURL) const override;
-        virtual void        SetModificationTime (const HFCURL& pi_rURL, time_t pi_NewTime) const override;
-
-        // Resource size
-        virtual uint64_t   GetSize(const HFCURL& pi_rURL) const override;
-
-        virtual HFCStat::AccessStatus
-            DetectAccess(const HFCURL& pi_rURL) const override;
-
-        // Resource access mode
-        virtual HFCAccessMode
-            GetAccessMode(const HFCURL& pi_rURL) const override;
-    };
-
-/*---------------------------------------------------------------------------------**//**
-* @bsimethod                                    Marc.Bedard                     02/2013
-+---------------+---------------+---------------+---------------+---------------+------*/
-void HFCStatHttpFile::Register()
-    {
-    static HFCStatHttpFileImpl s_impl;
-    }
-
-
-//-----------------------------------------------------------------------------
-// Public
-//
-//-----------------------------------------------------------------------------
-HFCStatHttpFileImpl::HFCStatHttpFileImpl()
-    {
-    RegisterImpl(this);
-    }
-
-
-//-----------------------------------------------------------------------------
-// Public
-//
-//-----------------------------------------------------------------------------
-HFCStatHttpFileImpl::~HFCStatHttpFileImpl()
-    {
-    UnregisterImpl(this);
-    }
-
-//-----------------------------------------------------------------------------
-// Indicates if the given URL is a HTTP-IIP url
-//-----------------------------------------------------------------------------
-bool HFCStatHttpFileImpl::IsURLInternetImaging(const HFCURL* pi_pURL) const
-    {
-    HPRECONDITION(pi_pURL != 0);
-    bool Result = false;
-
-    if ((pi_pURL->GetSchemeType() == HFCURLHTTP::s_SchemeName()) ||
-        (pi_pURL->GetSchemeType() == HFCURLHTTPS::s_SchemeName()))
-        {
-        // get the first 4 bytes of the search part and lower case them
-        Utf8String SearchPart(((const HFCURLHTTPBase*)pi_pURL)->GetSearchPart(), 0, 4);
-
-        // verify that it starts with "fif="
-        Result = SearchPart.CompareToI("fif=");
-        }
-
-    return (Result);
-    }
-
-//-----------------------------------------------------------------------------
-// Public
-// Indicates if an impl can handle an URL
-//-----------------------------------------------------------------------------
-bool HFCStatHttpFileImpl::CanHandle(const HFCURL& pi_rURL) const
-    {
-    return (((pi_rURL.GetSchemeType() == HFCURLHTTP::s_SchemeName())) &&
-            (!IsURLInternetImaging(&pi_rURL))) ;
-    }
-
-
-//-----------------------------------------------------------------------------
-// Public
-// Resource modification time
-//-----------------------------------------------------------------------------
-time_t HFCStatHttpFileImpl::GetCreationTime(const HFCURL& pi_rURL) const
-    {
-    HPRECONDITION(CanHandle(pi_rURL));
-    time_t Result = 0;
-
-    /* NEEDS_WORK
-        It looks like there is no easy/safe way to retrieve file information without downloading the file.
-
-    try
-    {
-        // Copy the URL
-        HFCPtr<HFCURL> pURL(HFCURL::Instanciate(pi_rURL.GetURL()));
-        HASSERT(pURL != 0);
-
-        // Create an web file but use the cache copy only. i.e. do not download the file
-        Result = HFCStat(HRFWebFile(pURL, HFC_READ_ONLY|HFC_SHARE_READ_WRITE).GetLocalURL()).GetCreationTime();
-    }
-    catch(...)
-    {
-        HASSERT(false);
-    }
-    */
-
-    return Result;
-    }
-
-//-----------------------------------------------------------------------------
-// Public
-// Resource modification time
-//-----------------------------------------------------------------------------
-time_t HFCStatHttpFileImpl::GetLastAccessTime(const HFCURL& pi_rURL) const
-    {
-    HPRECONDITION(CanHandle(pi_rURL));
-    time_t Result = 0;
-
-    /* NEEDS_WORK
-        It seems like there is no easy/safe way to retrieve file information without downloading the file.
-
-    try
-    {
-        // Copy the URL
-        HFCPtr<HFCURL> pURL(HFCURL::Instanciate(pi_rURL.GetURL()));
-        HASSERT(pURL != 0);
-
-        // Create an web file but use the cache copy only. i.e. do not download the file
-        Result = HFCStat(HRFWebFile(pURL, HFC_READ_ONLY|HFC_SHARE_READ_WRITE).GetLocalURL()).GetLastAccessTime();
-    }
-    catch(...)
-    {
-        HASSERT(false);
-    }
-    */
-
-    return Result;
-    }
-
-//-----------------------------------------------------------------------------
-// Public
-// Resource modification time
-//-----------------------------------------------------------------------------
-time_t HFCStatHttpFileImpl::GetModificationTime(const HFCURL& pi_rURL) const
-    {
-    HPRECONDITION(CanHandle(pi_rURL));
-    time_t Result = 0;
-
-    /* NEEDS_WORK
-        It looks like there is no easy/safe way to retrieve file information without downloading the file.
-
-    try
-    {
-        // Copy the URL
-        HFCPtr<HFCURL> pURL(HFCURL::Instanciate(pi_rURL.GetURL()));
-        HASSERT(pURL != 0);
-
-        // Create an web file but use the cache copy only. i.e. do not download the file
-        Result = HFCStat(HRFWebFile(pURL, HFC_READ_ONLY|HFC_SHARE_READ_WRITE).GetLocalURL()).GetModificationTime();
-    }
-    catch(...)
-    {
-        HASSERT(false);
-    }
-    */
-
-    return Result;
-    }
-
-
-//-----------------------------------------------------------------------------
-// Public
-//
-//-----------------------------------------------------------------------------
-void HFCStatHttpFileImpl::SetModificationTime(const HFCURL& pi_rURL, time_t pi_NewTime) const
-    {
-    HPRECONDITION(CanHandle(pi_rURL));
-
-    // Cannot so do nothing
-    }
-
-//-----------------------------------------------------------------------------
-// Public
-// Resource size
-//-----------------------------------------------------------------------------
-uint64_t HFCStatHttpFileImpl::GetSize(const HFCURL& pi_rURL) const
-    {
-    HPRECONDITION(CanHandle(pi_rURL));
-    uint64_t Result = 0;
-
-    /* NEEDS_WORK
-        It looks like there is no easy/safe way to retrieve file information without downloading the file.
-
-    try
-    {
-        // Copy the URL
-        HFCPtr<HFCURL> pURL(HFCURL::Instanciate(pi_rURL.GetURL()));
-        HASSERT(pURL != 0);
-
-        // Create an web file but use the cache copy only. i.e. do not download the file
-        Result = HFCStat(HRFWebFile(pURL, HFC_READ_ONLY|HFC_SHARE_READ_WRITE).GetLocalURL()).GetSize();
-    }
-    catch(...)
-    {
-        HASSERT(false);
-    }
-    */
-
-    return Result;
-    }
-
-//-----------------------------------------------------------------------------
-// Public
-// Detect existence
-//-----------------------------------------------------------------------------
-HFCStat::AccessStatus HFCStatHttpFileImpl::DetectAccess(const HFCURL& pi_rURL) const
-    {
-    HPRECONDITION(CanHandle(pi_rURL));
-
-    return HFCStat::AccessGranted;
-    }
-
-//-----------------------------------------------------------------------------
-// Public
-// Resource access mode
-//-----------------------------------------------------------------------------
-HFCAccessMode HFCStatHttpFileImpl::GetAccessMode(const HFCURL& pi_rURL) const
-    {
-    HPRECONDITION(CanHandle(pi_rURL));
-
-    return (HFC_READ_ONLY);
-    }
+//:>--------------------------------------------------------------------------------------+
+//:>
+//:>     $Source: all/utl/hfc/src/HFCStat.cpp $
+//:>
+//:>  $Copyright: (c) 2016 Bentley Systems, Incorporated. All rights reserved. $
+//:>
+//:>+--------------------------------------------------------------------------------------
+// Methods for class HFCStat
+//-----------------------------------------------------------------------------
+
+#include <ImageppInternal.h>
+
+#include <Imagepp/all/h/HFCURLHTTP.h>
+#include <Imagepp/all/h/HFCURLHTTPS.h>
+#include <Imagepp/all/h/HFCStat.h>
+#include <Imagepp/all/h/HFCURLFile.h>
+#include <Imagepp/all/h/HFCURLMemFile.h>
+#include <Imagepp/all/h/HFCURLEmbedFile.h>
+#include <Imagepp/all/h/interface/IFileReaderHandler.h>
+
+//-----------------------------------------------------------------------------
+// Static member Initialization
+//-----------------------------------------------------------------------------
+
+HFCStat::ImplList* HFCStat::s_pImplList = 0;
+struct HFCStatImplListDestroyer
+    {
+    ~HFCStatImplListDestroyer()
+        {
+        delete HFCStat::s_pImplList;
+        HFCStat::s_pImplList = 0;
+        }
+    } s_ImplListDestroyer;
+
+//-----------------------------------------------------------------------------
+// File Implementation Declaration
+//-----------------------------------------------------------------------------
+
+class HFCStatFileImpl : public HFCStatImpl
+    {
+public:
+    //--------------------------------------
+    // Construction / Destruction
+    //--------------------------------------
+
+    HFCStatFileImpl();
+    virtual             ~HFCStatFileImpl();
+
+
+    //--------------------------------------
+    // Methods
+    //--------------------------------------
+
+    // Indicates if an impl can handle an URL
+    virtual bool       CanHandle(const HFCURL& pi_rURL) const override;
+
+    // Resource time
+    virtual time_t      GetCreationTime(const HFCURL& pi_rURL) const override;
+    virtual time_t      GetLastAccessTime(const HFCURL& pi_rURL) const override;
+    virtual time_t      GetModificationTime(const HFCURL& pi_rURL) const override;
+    virtual void        SetModificationTime(const HFCURL& pi_rURL, time_t pi_NewTime) const override;
+
+    // Resource size
+    virtual uint64_t   GetSize(const HFCURL& pi_rURL) const override;
+
+    virtual HFCStat::AccessStatus
+    DetectAccess(const HFCURL& pi_rURL) const override;
+
+    // Resource access mode
+    virtual HFCAccessMode
+    GetAccessMode(const HFCURL& pi_rURL) const override;
+    };
+
+//-----------------------------------------------------------------------------
+// Instantiate the file implementation
+//-----------------------------------------------------------------------------
+
+//-----------------------------------------------------------------------------
+// File Implementation Definition
+//-----------------------------------------------------------------------------
+/*---------------------------------------------------------------------------------**//**
+* @bsimethod                                    Marc.Bedard                     02/2013
++---------------+---------------+---------------+---------------+---------------+------*/
+void HFCStatFile::Register()
+    {
+    static HFCStatFileImpl s_impl;
+    }
+
+//-----------------------------------------------------------------------------
+// Public
+//
+//-----------------------------------------------------------------------------
+HFCStatFileImpl::HFCStatFileImpl()
+    {
+    RegisterImpl(this);
+    }
+
+
+//-----------------------------------------------------------------------------
+// Public
+//
+//-----------------------------------------------------------------------------
+HFCStatFileImpl::~HFCStatFileImpl()
+    {
+    UnregisterImpl(this);
+    }
+
+
+//-----------------------------------------------------------------------------
+// Public
+// Indicates if an impl can handle an URL
+//-----------------------------------------------------------------------------
+bool HFCStatFileImpl::CanHandle(const HFCURL& pi_rURL) const
+    {
+    return (pi_rURL.GetSchemeType() == HFCURLFile::s_SchemeName());
+    }
+
+
+
+//-----------------------------------------------------------------------------
+// Public
+// Resource modification time
+//-----------------------------------------------------------------------------
+time_t HFCStatFileImpl::GetCreationTime(const HFCURL& pi_rURL) const
+    {
+    HPRECONDITION(CanHandle(pi_rURL));
+    time_t    Result = 0;
+
+    // Build a string filename
+    WString FileName(static_cast<HFCURLFile const&>(pi_rURL).GetAbsoluteFileName());
+    FileName.GetFileTime (&Result, 0, 0);
+
+    return (Result);
+    }
+
+//-----------------------------------------------------------------------------
+// Public
+// Resource modification time
+//-----------------------------------------------------------------------------
+time_t HFCStatFileImpl::GetLastAccessTime(const HFCURL& pi_rURL) const
+    {
+    HPRECONDITION(CanHandle(pi_rURL));
+    time_t Result = 0;
+
+    // Build a string filename
+    WString FileName(static_cast<HFCURLFile const&>(pi_rURL).GetAbsoluteFileName());
+    FileName.GetFileTime (0, &Result, 0);
+    
+    return (Result);
+    }
+
+
+//-----------------------------------------------------------------------------
+// Public
+// Resource modification time
+//-----------------------------------------------------------------------------
+time_t HFCStatFileImpl::GetModificationTime(const HFCURL& pi_rURL) const
+    {
+    HPRECONDITION(CanHandle(pi_rURL));
+    time_t Result = 0;
+
+    // Build a string filename
+    WString FileName(static_cast<HFCURLFile const&>(pi_rURL).GetAbsoluteFileName());
+
+    FileName.GetFileTime (0, 0, &Result);
+    
+    return (Result);
+    }
+
+
+//-----------------------------------------------------------------------------
+// Public
+//
+//-----------------------------------------------------------------------------
+void HFCStatFileImpl::SetModificationTime(const HFCURL& pi_rURL,
+                                          time_t        pi_NewTime) const
+    {
+    HPRECONDITION(CanHandle(pi_rURL));
+
+    // Build a string filename
+    WString FileName(static_cast<HFCURLFile const&>(pi_rURL).GetAbsoluteFileName());
+    FileName.SetFileTime (0, &pi_NewTime);
+    }
+
+
+//-----------------------------------------------------------------------------
+// Public
+//
+// Resource size
+//-----------------------------------------------------------------------------
+uint64_t HFCStatFileImpl::GetSize(const HFCURL& pi_rURL) const
+    {
+    HPRECONDITION(CanHandle(pi_rURL));
+
+    uint64_t FileSize = 0;
+    // Build a string filename
+    WString FileName(static_cast<HFCURLFile const&>(pi_rURL).GetAbsoluteFileName());
+    FileName.GetFileSize(FileSize, FileName.c_str());
+
+    return FileSize;
+    }
+
+//-----------------------------------------------------------------------------
+// Public
+// detect access
+//-----------------------------------------------------------------------------
+HFCStat::AccessStatus HFCStatFileImpl::DetectAccess(const HFCURL& pi_rURL) const
+    {
+    HPRECONDITION(CanHandle(pi_rURL));
+
+    // Build a string filename
+    WString FileName(static_cast<HFCURLFile const&>(pi_rURL).GetAbsoluteFileName());   
+
+    // Check if the file exist.
+    if (FileName.DoesPathExist())
+        return HFCStat::AccessGranted;
+    else
+        return HFCStat::TargetNotFound;
+    }
+
+
+//-----------------------------------------------------------------------------
+// Public
+// Resource access mode
+//-----------------------------------------------------------------------------
+HFCAccessMode HFCStatFileImpl::GetAccessMode(const HFCURL& pi_rURL) const
+    {
+    HPRECONDITION(CanHandle(pi_rURL));
+    HFCAccessMode Result = HFC_NO_ACCESS;
+
+    // Build a string filename
+    WString FileName(static_cast<HFCURLFile const&>(pi_rURL).GetAbsoluteFileName());
+    if (IsExistent(pi_rURL))
+        {
+        BeFileName FileName(((HFCURLFile&) pi_rURL).GetAbsoluteFileName());
+        // Try to find the access mode of the specified file.
+        if (FileName.CheckAccess(BeFileNameAccess::ReadWrite) == BeFileNameStatus::Success)
+            Result = HFC_READ_WRITE_OPEN;
+        else
+            Result = HFC_READ_ONLY;
+        }
+
+    return (Result);
+    }
+
+
+//-----------------------------------------------------------------------------
+// Mem file Implementation Declaration
+//-----------------------------------------------------------------------------
+
+class HFCStatMemFileImpl : public HFCStatImpl
+    {
+public:
+    //--------------------------------------
+    // Construction / Destruction
+    //--------------------------------------
+
+    HFCStatMemFileImpl();
+    virtual             ~HFCStatMemFileImpl();
+
+
+    //--------------------------------------
+    // Methods
+    //--------------------------------------
+
+    // Indicates if an impl can handle an URL
+    virtual bool       CanHandle(const HFCURL& pi_rURL) const override;
+
+    // Resource time
+    virtual time_t      GetCreationTime(const HFCURL& pi_rURL) const override;
+    virtual time_t      GetLastAccessTime(const HFCURL& pi_rURL) const override;
+    virtual time_t      GetModificationTime(const HFCURL& pi_rURL) const override;
+    virtual void        SetModificationTime(const HFCURL& pi_rURL, time_t pi_NewTime) const override;
+
+    // Resource size
+    virtual uint64_t   GetSize(const HFCURL& pi_rURL) const override;
+
+    HFCStat::AccessStatus
+    DetectAccess(const HFCURL& pi_rURL) const override;
+
+    // Resource access mode
+    virtual HFCAccessMode
+    GetAccessMode(const HFCURL& pi_rURL) const override;
+    };
+
+//-----------------------------------------------------------------------------
+// Instantiate the file implementation
+//-----------------------------------------------------------------------------
+
+
+
+//-----------------------------------------------------------------------------
+// Mem File Implementation Definition
+//-----------------------------------------------------------------------------
+/*---------------------------------------------------------------------------------**//**
+* @bsimethod                                    Marc.Bedard                     02/2013
++---------------+---------------+---------------+---------------+---------------+------*/
+void HFCStatMemFile::Register()
+    {
+    static HFCStatMemFileImpl s_impl;
+    }
+
+//-----------------------------------------------------------------------------
+// Public
+//
+//-----------------------------------------------------------------------------
+HFCStatMemFileImpl::HFCStatMemFileImpl()
+    {
+    RegisterImpl(this);
+    }
+
+
+//-----------------------------------------------------------------------------
+// Public
+//
+//-----------------------------------------------------------------------------
+HFCStatMemFileImpl::~HFCStatMemFileImpl()
+    {
+    UnregisterImpl(this);
+    }
+
+
+//-----------------------------------------------------------------------------
+// Public
+// Indicates if an impl can handle an URL
+//-----------------------------------------------------------------------------
+bool HFCStatMemFileImpl::CanHandle(const HFCURL& pi_rURL) const
+    {
+    return (pi_rURL.GetSchemeType() == HFCURLMemFile::s_SchemeName());
+    }
+
+//-----------------------------------------------------------------------------
+// Public
+// Resource modification time
+//-----------------------------------------------------------------------------
+time_t HFCStatMemFileImpl::GetCreationTime(const HFCURL& pi_rURL) const
+    {
+    HPRECONDITION(CanHandle(pi_rURL));
+    const HFCURLMemFile& memFileURLConst = reinterpret_cast<const HFCURLMemFile&>(pi_rURL);
+    time_t Result = memFileURLConst.GetCreationTime();
+
+    return (Result);
+    }
+
+//-----------------------------------------------------------------------------
+// Public
+// Resource modification time
+//-----------------------------------------------------------------------------
+time_t HFCStatMemFileImpl::GetLastAccessTime(const HFCURL& pi_rURL) const
+    {
+    HPRECONDITION(CanHandle(pi_rURL));
+    //Don't know last access time, just return last modification time
+    const HFCURLMemFile& memFileURLConst = reinterpret_cast<const HFCURLMemFile&>(pi_rURL);
+    time_t Result = memFileURLConst.GetModificationTime();
+    return (Result);
+    }
+
+
+//-----------------------------------------------------------------------------
+// Public
+// Resource modification time
+//-----------------------------------------------------------------------------
+time_t HFCStatMemFileImpl::GetModificationTime(const HFCURL& pi_rURL) const
+    {
+    HPRECONDITION(CanHandle(pi_rURL));
+    const HFCURLMemFile& memFileURLConst = reinterpret_cast<const HFCURLMemFile&>(pi_rURL);
+    time_t Result = memFileURLConst.GetModificationTime();
+    return (Result);
+    }
+
+
+//-----------------------------------------------------------------------------
+// Public
+//
+//-----------------------------------------------------------------------------
+void HFCStatMemFileImpl::SetModificationTime(const HFCURL& pi_rURL,
+                                             time_t        pi_NewTime) const
+    {
+    HPRECONDITION(CanHandle(pi_rURL));
+    const HFCURLMemFile& memFileURLConst = reinterpret_cast<const HFCURLMemFile&>(pi_rURL);
+    HFCURLMemFile& memFileURL = const_cast<HFCURLMemFile&>(memFileURLConst);
+    memFileURL.SetModificationTime(pi_NewTime);
+    }
+
+
+//-----------------------------------------------------------------------------
+// Public
+//
+// Resource size
+//-----------------------------------------------------------------------------
+uint64_t HFCStatMemFileImpl::GetSize(const HFCURL& pi_rURL) const
+    {
+    HPRECONDITION(CanHandle(pi_rURL));
+    const HFCURLMemFile& memFileURLConst = reinterpret_cast<const HFCURLMemFile&>(pi_rURL);
+    HFCURLMemFile& memFileURL = const_cast<HFCURLMemFile&>(memFileURLConst);
+
+    uint64_t FileSize(memFileURL.GetBuffer()!=NULL ? memFileURL.GetBuffer()->GetDataSize() : 0);
+
+    return FileSize;
+    }
+
+//-----------------------------------------------------------------------------
+// Public
+// Detect existence
+//-----------------------------------------------------------------------------
+HFCStat::AccessStatus HFCStatMemFileImpl::DetectAccess(const HFCURL& pi_rURL) const
+    {
+    HPRECONDITION(CanHandle(pi_rURL));
+
+    const HFCURLMemFile& memFileURLConst = reinterpret_cast<const HFCURLMemFile&>(pi_rURL);
+    HFCURLMemFile& memFileURL = const_cast<HFCURLMemFile&>(memFileURLConst);
+
+    if(memFileURL.GetBuffer() != NULL && memFileURL.GetBuffer()->GetDataSize() > 0)
+        return HFCStat::AccessGranted;
+
+    return HFCStat::TargetNotFound;
+    }
+
+//-----------------------------------------------------------------------------
+// Public
+// Resource access mode
+//-----------------------------------------------------------------------------
+HFCAccessMode HFCStatMemFileImpl::GetAccessMode(const HFCURL& pi_rURL) const
+    {
+    HPRECONDITION(CanHandle(pi_rURL));
+
+    HFCAccessMode Result = HFC_READ_WRITE;
+
+    return (Result);
+    }
+
+//-----------------------------------------------------------------------------
+// Store file Implementation Declaration
+//-----------------------------------------------------------------------------
+
+class HFCStatEmbedFileImpl : public HFCStatImpl
+    {
+public:
+    //--------------------------------------
+    // Construction / Destruction
+    //--------------------------------------
+
+    HFCStatEmbedFileImpl();
+    virtual             ~HFCStatEmbedFileImpl();
+
+
+    //--------------------------------------
+    // Methods
+    //--------------------------------------
+
+    // Indicates if an impl can handle an URL
+    virtual bool       CanHandle(const HFCURL& pi_rURL) const override;
+
+    // Resource time
+    virtual time_t      GetCreationTime(const HFCURL& pi_rURL) const override;
+    virtual time_t      GetLastAccessTime(const HFCURL& pi_rURL) const override;
+    virtual time_t      GetModificationTime(const HFCURL& pi_rURL) const override;
+    virtual void        SetModificationTime(const HFCURL& pi_rURL, time_t pi_NewTime) const override;
+
+    // Resource size
+    virtual uint64_t   GetSize(const HFCURL& pi_rURL) const override;
+
+    HFCStat::AccessStatus
+    DetectAccess(const HFCURL& pi_rURL) const override;
+
+    // Resource access mode
+    virtual HFCAccessMode
+    GetAccessMode(const HFCURL& pi_rURL) const override;
+    };
+
+//-----------------------------------------------------------------------------
+// Instantiate the file implementation
+//-----------------------------------------------------------------------------
+
+
+//-----------------------------------------------------------------------------
+// Mem File Implementation Definition
+//-----------------------------------------------------------------------------
+/*---------------------------------------------------------------------------------**//**
+* @bsimethod                                    Marc.Bedard                     02/2013
++---------------+---------------+---------------+---------------+---------------+------*/
+void HFCStatEmbedFile::Register()
+    {
+    static HFCStatEmbedFileImpl s_impl;
+    }
+
+//-----------------------------------------------------------------------------
+// Public
+//
+//-----------------------------------------------------------------------------
+HFCStatEmbedFileImpl::HFCStatEmbedFileImpl()
+    {
+    RegisterImpl(this);
+    }
+
+
+//-----------------------------------------------------------------------------
+// Public
+//
+//-----------------------------------------------------------------------------
+HFCStatEmbedFileImpl::~HFCStatEmbedFileImpl()
+    {
+    UnregisterImpl(this);
+    }
+
+
+//-----------------------------------------------------------------------------
+// Public
+// Indicates if an impl can handle an URL
+//-----------------------------------------------------------------------------
+bool HFCStatEmbedFileImpl::CanHandle(const HFCURL& pi_rURL) const
+    {
+    return (pi_rURL.GetSchemeType() == HFCURLEmbedFile::s_SchemeName());
+    }
+
+//-----------------------------------------------------------------------------
+// Public
+// Resource modification time
+//-----------------------------------------------------------------------------
+time_t HFCStatEmbedFileImpl::GetCreationTime(const HFCURL& pi_rURL) const
+    {
+    HPRECONDITION(CanHandle(pi_rURL));
+    const HFCURLEmbedFile& embedFileURLConst = reinterpret_cast<const HFCURLEmbedFile&>(pi_rURL);
+    time_t Result = embedFileURLConst.GetCreationTime();
+
+    return (Result);
+    }
+
+//-----------------------------------------------------------------------------
+// Public
+// Resource modification time
+//-----------------------------------------------------------------------------
+time_t HFCStatEmbedFileImpl::GetLastAccessTime(const HFCURL& pi_rURL) const
+    {
+    HPRECONDITION(CanHandle(pi_rURL));
+    //Don't know last access time, just return last modification time
+    const HFCURLEmbedFile& embedFileURLConst = reinterpret_cast<const HFCURLEmbedFile&>(pi_rURL);
+    time_t Result = embedFileURLConst.GetModificationTime();
+    return (Result);
+    }
+
+
+//-----------------------------------------------------------------------------
+// Public
+// Resource modification time
+//-----------------------------------------------------------------------------
+time_t HFCStatEmbedFileImpl::GetModificationTime(const HFCURL& pi_rURL) const
+    {
+    HPRECONDITION(CanHandle(pi_rURL));
+    const HFCURLEmbedFile& embedFileURLConst = reinterpret_cast<const HFCURLEmbedFile&>(pi_rURL);
+    time_t Result = embedFileURLConst.GetModificationTime();
+    return (Result);
+    }
+
+
+//-----------------------------------------------------------------------------
+// Public
+//
+//-----------------------------------------------------------------------------
+void HFCStatEmbedFileImpl::SetModificationTime(const HFCURL& pi_rURL,
+                                               time_t        pi_NewTime) const
+    {
+    HPRECONDITION(CanHandle(pi_rURL));
+    const HFCURLEmbedFile& embedFileURLConst = reinterpret_cast<const HFCURLEmbedFile&>(pi_rURL);
+    HFCURLEmbedFile& embedFileURL = const_cast<HFCURLEmbedFile&>(embedFileURLConst);
+    embedFileURL.SetModificationTime(pi_NewTime);
+    }
+
+
+//-----------------------------------------------------------------------------
+// Public
+//
+// Resource size
+//-----------------------------------------------------------------------------
+uint64_t HFCStatEmbedFileImpl::GetSize(const HFCURL& pi_rURL) const
+    {
+    HPRECONDITION(CanHandle(pi_rURL));
+    const HFCURLEmbedFile& embedFileURLConst = reinterpret_cast<const HFCURLEmbedFile&>(pi_rURL);
+    HFCURLEmbedFile& embedFileURL = const_cast<HFCURLEmbedFile&>(embedFileURLConst);
+
+    uint64_t FileSize;
+    embedFileURL.GetFileReaderHandler()->GetSize(FileSize);
+
+    return FileSize;
+    }
+
+//-----------------------------------------------------------------------------
+// Public
+// Detect existence
+//-----------------------------------------------------------------------------
+HFCStat::AccessStatus HFCStatEmbedFileImpl::DetectAccess(const HFCURL& pi_rURL) const
+    {
+    HPRECONDITION(CanHandle(pi_rURL));
+
+    const HFCURLEmbedFile& embedFileURLConst = reinterpret_cast<const HFCURLEmbedFile&>(pi_rURL);
+    HFCURLEmbedFile& embedFileURL = const_cast<HFCURLEmbedFile&>(embedFileURLConst);
+
+    if(embedFileURL.GetFileReaderHandler() != NULL)
+        return HFCStat::AccessGranted;
+
+    return HFCStat::TargetNotFound;
+    }
+
+//-----------------------------------------------------------------------------
+// Public
+// Resource access mode
+//-----------------------------------------------------------------------------
+HFCAccessMode HFCStatEmbedFileImpl::GetAccessMode(const HFCURL& pi_rURL) const
+    {
+    HPRECONDITION(CanHandle(pi_rURL));
+
+    HFCAccessMode Result = HFC_READ_ONLY;
+
+    return (Result);
+    }
+
+
+///-----------------------------------------------------------------------------
+// Http file HFCStat Implementation Declaration
+//-----------------------------------------------------------------------------
+
+class HFCStatHttpFileImpl : public HFCStatImpl
+    {
+    private:
+        bool IsURLInternetImaging(const HFCURL* pi_pURL) const;
+
+    public:
+        //--------------------------------------
+        // Construction / Destruction
+        //--------------------------------------
+
+        HFCStatHttpFileImpl();
+        virtual             ~HFCStatHttpFileImpl();
+
+
+        //--------------------------------------
+        // Methods
+        //--------------------------------------
+
+        // Indicates if an impl can handle an URL
+        virtual bool       CanHandle(const HFCURL& pi_rURL) const override;
+
+        // Resource time
+        virtual time_t      GetCreationTime     (const HFCURL& pi_rURL) const override;
+        virtual time_t      GetLastAccessTime   (const HFCURL& pi_rURL) const override;
+        virtual time_t      GetModificationTime (const HFCURL& pi_rURL) const override;
+        virtual void        SetModificationTime (const HFCURL& pi_rURL, time_t pi_NewTime) const override;
+
+        // Resource size
+        virtual uint64_t   GetSize(const HFCURL& pi_rURL) const override;
+
+        virtual HFCStat::AccessStatus
+            DetectAccess(const HFCURL& pi_rURL) const override;
+
+        // Resource access mode
+        virtual HFCAccessMode
+            GetAccessMode(const HFCURL& pi_rURL) const override;
+    };
+
+/*---------------------------------------------------------------------------------**//**
+* @bsimethod                                    Marc.Bedard                     02/2013
++---------------+---------------+---------------+---------------+---------------+------*/
+void HFCStatHttpFile::Register()
+    {
+    static HFCStatHttpFileImpl s_impl;
+    }
+
+
+//-----------------------------------------------------------------------------
+// Public
+//
+//-----------------------------------------------------------------------------
+HFCStatHttpFileImpl::HFCStatHttpFileImpl()
+    {
+    RegisterImpl(this);
+    }
+
+
+//-----------------------------------------------------------------------------
+// Public
+//
+//-----------------------------------------------------------------------------
+HFCStatHttpFileImpl::~HFCStatHttpFileImpl()
+    {
+    UnregisterImpl(this);
+    }
+
+//-----------------------------------------------------------------------------
+// Indicates if the given URL is a HTTP-IIP url
+//-----------------------------------------------------------------------------
+bool HFCStatHttpFileImpl::IsURLInternetImaging(const HFCURL* pi_pURL) const
+    {
+    HPRECONDITION(pi_pURL != 0);
+    bool Result = false;
+
+    if ((pi_pURL->GetSchemeType() == HFCURLHTTP::s_SchemeName()) ||
+        (pi_pURL->GetSchemeType() == HFCURLHTTPS::s_SchemeName()))
+        {
+        // get the first 4 bytes of the search part and lower case them
+        Utf8String SearchPart(((const HFCURLHTTPBase*)pi_pURL)->GetSearchPart(), 0, 4);
+
+        // verify that it starts with "fif="
+        Result = SearchPart.CompareToI("fif=");
+        }
+
+    return (Result);
+    }
+
+//-----------------------------------------------------------------------------
+// Public
+// Indicates if an impl can handle an URL
+//-----------------------------------------------------------------------------
+bool HFCStatHttpFileImpl::CanHandle(const HFCURL& pi_rURL) const
+    {
+    return (((pi_rURL.GetSchemeType() == HFCURLHTTP::s_SchemeName())) &&
+            (!IsURLInternetImaging(&pi_rURL))) ;
+    }
+
+
+//-----------------------------------------------------------------------------
+// Public
+// Resource modification time
+//-----------------------------------------------------------------------------
+time_t HFCStatHttpFileImpl::GetCreationTime(const HFCURL& pi_rURL) const
+    {
+    HPRECONDITION(CanHandle(pi_rURL));
+    time_t Result = 0;
+
+    /* NEEDS_WORK
+        It looks like there is no easy/safe way to retrieve file information without downloading the file.
+
+    try
+    {
+        // Copy the URL
+        HFCPtr<HFCURL> pURL(HFCURL::Instanciate(pi_rURL.GetURL()));
+        HASSERT(pURL != 0);
+
+        // Create an web file but use the cache copy only. i.e. do not download the file
+        Result = HFCStat(HRFWebFile(pURL, HFC_READ_ONLY|HFC_SHARE_READ_WRITE).GetLocalURL()).GetCreationTime();
+    }
+    catch(...)
+    {
+        HASSERT(false);
+    }
+    */
+
+    return Result;
+    }
+
+//-----------------------------------------------------------------------------
+// Public
+// Resource modification time
+//-----------------------------------------------------------------------------
+time_t HFCStatHttpFileImpl::GetLastAccessTime(const HFCURL& pi_rURL) const
+    {
+    HPRECONDITION(CanHandle(pi_rURL));
+    time_t Result = 0;
+
+    /* NEEDS_WORK
+        It seems like there is no easy/safe way to retrieve file information without downloading the file.
+
+    try
+    {
+        // Copy the URL
+        HFCPtr<HFCURL> pURL(HFCURL::Instanciate(pi_rURL.GetURL()));
+        HASSERT(pURL != 0);
+
+        // Create an web file but use the cache copy only. i.e. do not download the file
+        Result = HFCStat(HRFWebFile(pURL, HFC_READ_ONLY|HFC_SHARE_READ_WRITE).GetLocalURL()).GetLastAccessTime();
+    }
+    catch(...)
+    {
+        HASSERT(false);
+    }
+    */
+
+    return Result;
+    }
+
+//-----------------------------------------------------------------------------
+// Public
+// Resource modification time
+//-----------------------------------------------------------------------------
+time_t HFCStatHttpFileImpl::GetModificationTime(const HFCURL& pi_rURL) const
+    {
+    HPRECONDITION(CanHandle(pi_rURL));
+    time_t Result = 0;
+
+    /* NEEDS_WORK
+        It looks like there is no easy/safe way to retrieve file information without downloading the file.
+
+    try
+    {
+        // Copy the URL
+        HFCPtr<HFCURL> pURL(HFCURL::Instanciate(pi_rURL.GetURL()));
+        HASSERT(pURL != 0);
+
+        // Create an web file but use the cache copy only. i.e. do not download the file
+        Result = HFCStat(HRFWebFile(pURL, HFC_READ_ONLY|HFC_SHARE_READ_WRITE).GetLocalURL()).GetModificationTime();
+    }
+    catch(...)
+    {
+        HASSERT(false);
+    }
+    */
+
+    return Result;
+    }
+
+
+//-----------------------------------------------------------------------------
+// Public
+//
+//-----------------------------------------------------------------------------
+void HFCStatHttpFileImpl::SetModificationTime(const HFCURL& pi_rURL, time_t pi_NewTime) const
+    {
+    HPRECONDITION(CanHandle(pi_rURL));
+
+    // Cannot so do nothing
+    }
+
+//-----------------------------------------------------------------------------
+// Public
+// Resource size
+//-----------------------------------------------------------------------------
+uint64_t HFCStatHttpFileImpl::GetSize(const HFCURL& pi_rURL) const
+    {
+    HPRECONDITION(CanHandle(pi_rURL));
+    uint64_t Result = 0;
+
+    /* NEEDS_WORK
+        It looks like there is no easy/safe way to retrieve file information without downloading the file.
+
+    try
+    {
+        // Copy the URL
+        HFCPtr<HFCURL> pURL(HFCURL::Instanciate(pi_rURL.GetURL()));
+        HASSERT(pURL != 0);
+
+        // Create an web file but use the cache copy only. i.e. do not download the file
+        Result = HFCStat(HRFWebFile(pURL, HFC_READ_ONLY|HFC_SHARE_READ_WRITE).GetLocalURL()).GetSize();
+    }
+    catch(...)
+    {
+        HASSERT(false);
+    }
+    */
+
+    return Result;
+    }
+
+//-----------------------------------------------------------------------------
+// Public
+// Detect existence
+//-----------------------------------------------------------------------------
+HFCStat::AccessStatus HFCStatHttpFileImpl::DetectAccess(const HFCURL& pi_rURL) const
+    {
+    HPRECONDITION(CanHandle(pi_rURL));
+
+    return HFCStat::AccessGranted;
+    }
+
+//-----------------------------------------------------------------------------
+// Public
+// Resource access mode
+//-----------------------------------------------------------------------------
+HFCAccessMode HFCStatHttpFileImpl::GetAccessMode(const HFCURL& pi_rURL) const
+    {
+    HPRECONDITION(CanHandle(pi_rURL));
+
+    return (HFC_READ_ONLY);
+    }