//:>--------------------------------------------------------------------------------------+
//:>
//:>     $Source: all/gra/hrf/src/HRFxChFile.cpp $
//:>
//:>  $Copyright: (c) 2016 Bentley Systems, Incorporated. All rights reserved. $
//:>
//:>+--------------------------------------------------------------------------------------
// Class HRFxChFile
//-----------------------------------------------------------------------------

#include <ImageppInternal.h>


#include <Imagepp/all/h/HRFxChFile.h>
#include <Imagepp/all/h/HRFxChEditor.h>

#include <Imagepp/all/h/HRFRasterFileFactory.h>
#include <Imagepp/all/h/HFCURLFile.h>
#include <Imagepp/all/h/HRFRasterFileCapabilities.h>
#include <Imagepp/all/h/HRFUtility.h>
#include <Imagepp/all/h/HRFException.h>
#include <Imagepp/all/h/HRFHMRFile.h>

#include <Imagepp/all/h/HFCStat.h>

#include <Imagepp/all/h/HRPPixelType.h>

#include <Imagepp/all/h/HCDCodecIdentity.h>

#include <Imagepp/all/h/HRPPixelTypeI8R8G8B8.h>
#include <Imagepp/all/h/HRPPixelTypeV8Gray8.h>
#include <Imagepp/all/h/HRPPixelTypeV16Gray16.h>
#include <Imagepp/all/h/HRPPixelTypeV24R8G8B8.h>
#include <Imagepp/all/h/HRPPixelTypeV48R16G16B16.h>
#include <Imagepp/all/h/HRPPixelTypeV32R8G8B8A8.h>
#include <Imagepp/all/h/HRPPixelTypeV64R16G16B16A16.h>

#include <Imagepp/all/h/HGF2DProjective.h>
#include <Imagepp/all/h/HGF2DSimilitude.h>
#include <Imagepp/all/h/HGF2DStretch.h>
#include <Imagepp/all/h/HGF2DTranslation.h>
#include <Imagepp/all/h/HGF2DAffine.h>
#include <Imagepp/all/h/HGF2DIdentity.h>


#include <Imagepp/all/h/ImagePPMessages.xliff.h>

#include <BeXml/BeXml.h>



/** ---------------------------------------------------------------------------
    URL composition utility.

      @return HFCPtr<HFCURLFile>
    ---------------------------------------------------------------------------
 */
static HFCPtr<HFCURL> ComposeChannelURL(const HFCPtr<HFCURLFile>& pi_rpXMLFileURL,
                                        const Utf8String             pi_ChannelStr)
    {
    HPRECONDITION(pi_rpXMLFileURL != 0);
    HPRECONDITION(!pi_ChannelStr.empty());

    HFCPtr<HFCURL> pChURL = 0;
    Utf8String NewChPathNameStr;

    // Compose URL string
    if ((pi_ChannelStr.find(":\\\\") != Utf8String::npos) || (pi_ChannelStr.find("://") != Utf8String::npos))
        {
        // Complete URL nothing to do
        NewChPathNameStr = pi_ChannelStr;
        }
    else if (  (pi_ChannelStr.find("\\\\") != Utf8String::npos) || (pi_ChannelStr.find("//") != Utf8String::npos)
               || (pi_ChannelStr.find(":\\") != Utf8String::npos) || (pi_ChannelStr.find(":/") != Utf8String::npos) )
        {
        // Path is complete but we must add "file://" prefix
        NewChPathNameStr = Utf8String(HFCURLFile::s_SchemeName() + "://") + pi_ChannelStr;
        }
    else
        {
        // Path is relative to xml file location
        Utf8String Path     = pi_rpXMLFileURL->GetPath();
        Utf8String FileName = pi_rpXMLFileURL->GetFilename();

        Utf8String::size_type FileNamePos = Path.rfind(FileName);

        if (FileNamePos != Utf8String::npos)
            Path = Path.substr(0, FileNamePos);

        NewChPathNameStr = Utf8String(HFCURLFile::s_SchemeName() + "://")
                           + pi_rpXMLFileURL->GetHost() + "\\"
                           + Path
                           + pi_ChannelStr;
        }

    // Compose real URL
    try
        {
        pChURL = HFCURL::Instanciate(NewChPathNameStr);
        return pChURL;
        }
    catch(...)
        {
        return 0; // not a valid URL
        }
    }


/** ---------------------------------------------------------------------------
    Block capabilities of the xCh file format.
    Any access is posssible, it depends of the channels file format.
    ---------------------------------------------------------------------------
 */
class HRFxChBlockCapabilities : public HRFRasterFileCapabilities
    {
public:
    //:> Constructor
    HRFxChBlockCapabilities()
        : HRFRasterFileCapabilities()
        {
        // Line Capability
        Add (new HRFLineCapability(HFC_READ_ONLY,            // AccessMode
                                   INT32_MAX,                 // MaxWidth
                                   HRFBlockAccess::RANDOM)); // BlockAccess

        // Tile Capability
        Add(new HRFTileCapability(HFC_READ_ONLY, // AccessMode
                                  INT32_MAX,      // MaxSizeInBytes
                                  1,             // MinWidth
                                  INT32_MAX,      // MaxWidth
                                  1,             // WidthIncrement
                                  1,             // MinHeight
                                  INT32_MAX,      // MaxHeight
                                  1,             // HeightIncrement
                                  false));       // Not Square

        // Strip Capability
        Add(new HRFStripCapability(HFC_READ_ONLY,  // AccessMode
                                   INT32_MAX,       // MaxSizeInBytes
                                   1,              // MinHeight
                                   INT32_MAX,       // MaxHeight
                                   1));            // HeightIncrement
        }
    };


/** ---------------------------------------------------------------------------
    Codec capability of the xCh file format.
    xCh file format is always seen as it does not support any compression.
    But channels can! (Handled by their respective HRF)
    ---------------------------------------------------------------------------
 */
class HRFxChCodecCapabilities : public  HRFRasterFileCapabilities
    {
public:
    // Constructor
    HRFxChCodecCapabilities()
        : HRFRasterFileCapabilities()
        {
        // Codec Identity
        Add(new HRFCodecCapability(HFC_READ_ONLY,
                                   HCDCodecIdentity::CLASS_ID,
                                   new HRFxChBlockCapabilities()));
        }
    };


/** ---------------------------------------------------------------------------
    HRFxChCapabilities
    ---------------------------------------------------------------------------
 */
HRFxChCapabilities::HRFxChCapabilities()
    : HRFRasterFileCapabilities()
    {
    // PixelTypeV24R8G8B8
    Add(new HRFPixelTypeCapability(HFC_READ_ONLY,
                                   HRPPixelTypeV24R8G8B8::CLASS_ID,
                                   new HRFxChCodecCapabilities()));

    // PixelTypeV32R8G8B8A8
    Add(new HRFPixelTypeCapability(HFC_READ_ONLY,
                                   HRPPixelTypeV32R8G8B8A8::CLASS_ID,
                                   new HRFxChCodecCapabilities()));

    // PixelTypeV48R16G16B16
    Add(new HRFPixelTypeCapability(HFC_READ_ONLY,
                                   HRPPixelTypeV48R16G16B16::CLASS_ID,
                                   new HRFxChCodecCapabilities()));

    // Scanline orientation capability
    Add(new HRFScanlineOrientationCapability(HFC_READ_ONLY, HRFScanlineOrientation::UPPER_LEFT_HORIZONTAL));
    Add(new HRFScanlineOrientationCapability(HFC_READ_ONLY, HRFScanlineOrientation::UPPER_LEFT_VERTICAL));
    Add(new HRFScanlineOrientationCapability(HFC_READ_ONLY, HRFScanlineOrientation::UPPER_RIGHT_HORIZONTAL));
    Add(new HRFScanlineOrientationCapability(HFC_READ_ONLY, HRFScanlineOrientation::UPPER_RIGHT_VERTICAL));
    Add(new HRFScanlineOrientationCapability(HFC_READ_ONLY, HRFScanlineOrientation::LOWER_LEFT_HORIZONTAL));
    Add(new HRFScanlineOrientationCapability(HFC_READ_ONLY, HRFScanlineOrientation::LOWER_LEFT_VERTICAL));
    Add(new HRFScanlineOrientationCapability(HFC_READ_ONLY, HRFScanlineOrientation::LOWER_RIGHT_HORIZONTAL));
    Add(new HRFScanlineOrientationCapability(HFC_READ_ONLY, HRFScanlineOrientation::LOWER_RIGHT_VERTICAL));

    // Interleave capability
    Add(new HRFInterleaveCapability(HFC_READ_ONLY, HRFInterleaveType::PIXEL));

    // Single resolution capability
    Add(new HRFSingleResolutionCapability(HFC_READ_ONLY));

    // MultiResolution Capability
    HFCPtr<HRFCapability> pMultiResolutionCapability = new HRFMultiResolutionCapability(
        HFC_READ_ONLY,  // AccessMode,
        true,           // SinglePixelType,
        true,           // SingleBlockType,
        true,           // ArbitaryXRatio,
        true);          // ArbitaryYRatio);
    Add(pMultiResolutionCapability);

    // Media type capability
    Add(new HRFStillImageCapability(HFC_READ_ONLY));

    // Transfo model
    Add(new HRFTransfoModelCapability(HFC_READ_ONLY,
                                      HGF2DProjective::CLASS_ID));

    Add(new HRFTransfoModelCapability(HFC_READ_ONLY,
                                      HGF2DAffine::CLASS_ID));

    Add(new HRFTransfoModelCapability(HFC_READ_ONLY,
                                      HGF2DSimilitude::CLASS_ID));

    Add(new HRFTransfoModelCapability(HFC_READ_ONLY,
                                      HGF2DStretch::CLASS_ID));

    Add(new HRFTransfoModelCapability(HFC_READ_ONLY,
                                      HGF2DTranslation::CLASS_ID));

    Add(new HRFTransfoModelCapability(HFC_READ_ONLY,
                                      HGF2DIdentity::CLASS_ID));

    // Embeding capability
    Add(new HRFEmbedingCapability(HFC_READ_ONLY));

    // Shape capabilities
    Add(new HRFClipShapeCapability(HFC_READ_ONLY, HRFCoordinateType::PHYSICAL));
    Add(new HRFClipShapeCapability(HFC_READ_ONLY, HRFCoordinateType::LOGICAL));

    // Histogram capability
    Add(new HRFHistogramCapability(HFC_READ_ONLY));

    // BlockDataFlag capability
    Add(new HRFBlocksDataFlagCapability(HFC_READ_ONLY));

    // All tags
    Add(new HRFTagCapability(HFC_READ_ONLY, new HRFAttributeImageDescription));
    Add(new HRFTagCapability(HFC_READ_ONLY, new HRFAttributePageName));
    Add(new HRFTagCapability(HFC_READ_ONLY, new HRFAttributeDocumentName));
    Add(new HRFTagCapability(HFC_READ_ONLY, new HRFAttributeTitle));
    Add(new HRFTagCapability(HFC_READ_ONLY, new HRFAttributeNotes));
    Add(new HRFTagCapability(HFC_READ_ONLY, new HRFAttributeKeyWord));
    Add(new HRFTagCapability(HFC_READ_ONLY, new HRFAttributeSoftware));
    Add(new HRFTagCapability(HFC_READ_ONLY, new HRFAttributeVersion));
    Add(new HRFTagCapability(HFC_READ_ONLY, new HRFAttributeCopyright));
    Add(new HRFTagCapability(HFC_READ_ONLY, new HRFAttributeArtist));
    Add(new HRFTagCapability(HFC_READ_ONLY, new HRFAttributeDirector));
    Add(new HRFTagCapability(HFC_READ_ONLY, new HRFAttributeCompany));
    Add(new HRFTagCapability(HFC_READ_ONLY, new HRFAttributeVendor));
    Add(new HRFTagCapability(HFC_READ_ONLY, new HRFAttributeHostComputer));
    Add(new HRFTagCapability(HFC_READ_ONLY, new HRFAttributeDateTime));
    Add(new HRFTagCapability(HFC_READ_ONLY, new HRFAttributeInkNames));
    Add(new HRFTagCapability(HFC_READ_ONLY, new HRFAttributeSecurityLevel));
    Add(new HRFTagCapability(HFC_READ_ONLY, new HRFAttributeLegalDisclaimer));
    Add(new HRFTagCapability(HFC_READ_ONLY, new HRFAttributeContentWarning));
    Add(new HRFTagCapability(HFC_READ_ONLY, new HRFAttributeResolutionUnit(0)));
    Add(new HRFTagCapability(HFC_READ_ONLY, new HRFAttributeXResolution(0.0)));
    Add(new HRFTagCapability(HFC_READ_ONLY, new HRFAttributeYResolution(0.0)));
    Add(new HRFTagCapability(HFC_READ_ONLY, new HRFAttributeForeground(0)));
    Add(new HRFTagCapability(HFC_READ_ONLY, new HRFAttributeBackground(0)));
    Add(new HRFTagCapability(HFC_READ_ONLY, new HRFAttributeDontSupportPersistentColor(true)));
    Add(new HRFTagCapability(HFC_READ_ONLY, new HRFAttributeImageSlo(4)));

    // Geocoding capability
    HFCPtr<HRFGeocodingCapability> pGeocodingCapability(new HRFGeocodingCapability(HFC_READ_ONLY));

    pGeocodingCapability->AddSupportedKey(GTModelType);
    pGeocodingCapability->AddSupportedKey(GTRasterType);
    pGeocodingCapability->AddSupportedKey(PCSCitation);
    pGeocodingCapability->AddSupportedKey(ProjectedCSType);
    pGeocodingCapability->AddSupportedKey(ProjectedCSTypeLong);
    pGeocodingCapability->AddSupportedKey(GTCitation);
    pGeocodingCapability->AddSupportedKey(Projection);
    pGeocodingCapability->AddSupportedKey(ProjCoordTrans);
    pGeocodingCapability->AddSupportedKey(ProjLinearUnits);
    pGeocodingCapability->AddSupportedKey(ProjLinearUnitSize);
    pGeocodingCapability->AddSupportedKey(GeographicType);
    pGeocodingCapability->AddSupportedKey(GeogCitation);
    pGeocodingCapability->AddSupportedKey(GeogGeodeticDatum);
    pGeocodingCapability->AddSupportedKey(GeogPrimeMeridian);
    pGeocodingCapability->AddSupportedKey(GeogLinearUnits);
    pGeocodingCapability->AddSupportedKey(GeogLinearUnitSize);
    pGeocodingCapability->AddSupportedKey(GeogAngularUnits);
    pGeocodingCapability->AddSupportedKey(GeogAngularUnitSize);
    pGeocodingCapability->AddSupportedKey(GeogEllipsoid);
    pGeocodingCapability->AddSupportedKey(GeogSemiMajorAxis);
    pGeocodingCapability->AddSupportedKey(GeogSemiMinorAxis);
    pGeocodingCapability->AddSupportedKey(GeogInvFlattening);
    pGeocodingCapability->AddSupportedKey(GeogAzimuthUnits);
    pGeocodingCapability->AddSupportedKey(GeogPrimeMeridianLong);
    pGeocodingCapability->AddSupportedKey(ProjStdParallel1);
    pGeocodingCapability->AddSupportedKey(ProjStdParallel2);
    pGeocodingCapability->AddSupportedKey(ProjNatOriginLong);
    pGeocodingCapability->AddSupportedKey(ProjNatOriginLat);
    pGeocodingCapability->AddSupportedKey(ProjFalseEasting);
    pGeocodingCapability->AddSupportedKey(ProjFalseNorthing);
    pGeocodingCapability->AddSupportedKey(ProjFalseOriginLong);
    pGeocodingCapability->AddSupportedKey(ProjFalseOriginLat);
    pGeocodingCapability->AddSupportedKey(ProjFalseOriginEasting);
    pGeocodingCapability->AddSupportedKey(ProjFalseOriginNorthing);
    pGeocodingCapability->AddSupportedKey(ProjCenterLong);
    pGeocodingCapability->AddSupportedKey(ProjCenterLat);
    pGeocodingCapability->AddSupportedKey(ProjCenterEasting);
    pGeocodingCapability->AddSupportedKey(ProjCenterNorthing);
    pGeocodingCapability->AddSupportedKey(ProjScaleAtNatOrigin);
    pGeocodingCapability->AddSupportedKey(ProjScaleAtCenter);
    pGeocodingCapability->AddSupportedKey(ProjAzimuthAngle);
    pGeocodingCapability->AddSupportedKey(ProjStraightVertPoleLong);
    pGeocodingCapability->AddSupportedKey(ProjRectifiedGridAngle);
    pGeocodingCapability->AddSupportedKey(VerticalCSType);
    pGeocodingCapability->AddSupportedKey(VerticalCitation);
    pGeocodingCapability->AddSupportedKey(VerticalDatum);
    pGeocodingCapability->AddSupportedKey(VerticalUnits);

    Add((HFCPtr<HRFCapability>&)pGeocodingCapability);
    }


HFC_IMPLEMENT_SINGLETON(HRFxChCreator)


/** ---------------------------------------------------------------------------
    Constructor.
    Creator.
    ---------------------------------------------------------------------------
 */
HRFxChCreator::HRFxChCreator()
    : HRFRasterFileCreator(HRFxChFile::CLASS_ID)
    {
    // xCh capabilities instance member initialization
    m_pCapabilities = 0;
    }


/** ---------------------------------------------------------------------------
    Return file format label.

    @return string xCh file format label.
    ---------------------------------------------------------------------------
 */
Utf8String HRFxChCreator::GetLabel() const
    {
    return ImagePPMessages::GetString(ImagePPMessages::FILEFORMAT_MultiChannel()); // Multi Channel Image File Format
    }


/** ---------------------------------------------------------------------------
    Return file format scheme.

    @return string scheme of URL.
    ---------------------------------------------------------------------------
 */
Utf8String HRFxChCreator::GetSchemes() const
    {
    return Utf8String(HFCURLFile::s_SchemeName());
    }


/** ---------------------------------------------------------------------------
    Return file format extension.

    @return string xCh extension.
    ---------------------------------------------------------------------------
 */
Utf8String HRFxChCreator::GetExtensions() const
    {
    return Utf8String("*.xch");
    }


/** ---------------------------------------------------------------------------
    Open/Create xCh raster file.

    @param pi_rpURL      File's URL.
    @param pi_AccessMode Access and sharing mode.
    @param pi_Offset     Starting point in the file.

    @return HFCPtr<HRFRasterFile> Address of the created HRFRasterFile instance.
    ---------------------------------------------------------------------------
 */
HFCPtr<HRFRasterFile> HRFxChCreator::Create(const HFCPtr<HFCURL>& pi_rpURL,
                                            HFCAccessMode         pi_AccessMode,
                                            uint64_t             pi_Offset) const
    {
    HPRECONDITION(pi_rpURL != 0);

    // open the new file with the given options
    HFCPtr<HRFRasterFile> pFile = new HRFxChFile(pi_rpURL, pi_AccessMode, pi_Offset);
    HASSERT(pFile != 0);

    return (pFile);
    }


/** ---------------------------------------------------------------------------
    Verify file validity.

    @param pi_rpURL  File's URL.
    @param pi_Offset Starting point in the file (not supported).

    @return true if the file is a valid xCh file, false otherwise.
    ---------------------------------------------------------------------------
 */
bool HRFxChCreator::IsKindOfFile(const HFCPtr<HFCURL>& pi_rpURL,
                                  uint64_t             pi_Offset) const
    {
    bool   bResult = false;

    if (pi_rpURL->IsCompatibleWith(HFCURLFile::CLASS_ID))
        {
        HFCPtr<HFCURLFile>& rpURL((HFCPtr<HFCURLFile>&)pi_rpURL);
        // at least, the file must be have the right extension...
        if (rpURL->GetExtension().EqualsI("xch"))
            {
            Utf8String XMLFileName;

            // Extract the standard file name from the main URL
            XMLFileName = ((HFCPtr<HFCURLFile>&)pi_rpURL)->GetHost();
            XMLFileName += "\\";
            XMLFileName += ((HFCPtr<HFCURLFile>&)pi_rpURL)->GetPath();

            // Open XML file
            BeXmlStatus xmlStatus;
            BeXmlDomPtr pDom = BeXmlDom::CreateAndReadFromFile (xmlStatus, XMLFileName.c_str ());

            //Validate pDom
            if (pDom.IsValid() && (BEXML_Success == xmlStatus))
                {
                // Validate main node presence       
                BeXmlNodeP pMainNode = pDom->GetRootElement();
                if (NULL != pMainNode && BeStringUtilities::Stricmp(pMainNode->GetName(), "MultiChannelImageFileFormat") == 0)
                {
                    bResult = true;

                    // Validate VERSION node presence (for now only validate node presence)          
                    BeXmlNodeP pVersionNode = pMainNode->SelectSingleNode("VERSION");
                    if (!pVersionNode)
                        bResult = false;

                    // Validate CHANNELS node presence
                    BeXmlNodeP pChannelNode = pMainNode->SelectSingleNode("CHANNELS");
                    if (!bResult || !pChannelNode)
                        bResult = false;
                    else
                    {
                        // Validate COUNT node presence
                        BeXmlNodeP pCountNode = pChannelNode->SelectSingleNode("COUNT");
                        if (!pCountNode)
                            bResult = false;
                        else
                            {
                            // Validate channel count, must be 3 or 4 (type = UInt32)
                            uint32_t ChannelCount = 0;
                            if (BEXML_Success != pCountNode->GetContentUInt32Value(ChannelCount) || !(ChannelCount == 3 || ChannelCount == 4))
                                bResult = false;

                            // Validate RED node presence
                            BeXmlNodeP pRedNode = pChannelNode->SelectSingleNode("RED");
                            if (!pRedNode)
                                bResult = false;

                            // Validate GREEN node presence
                            BeXmlNodeP pGreenNode = pChannelNode->SelectSingleNode("GREEN");
                            if (!pGreenNode)
                                bResult = false;

                            // Validate BLUE node presence
                            BeXmlNodeP pBlueNode = pChannelNode->SelectSingleNode("BLUE");
                            if (!pBlueNode)
                                bResult = false;

                            if (ChannelCount == 4)
                                {
                                // Validate Alpha or Panchromatic node presence    
                                BeXmlNodeP pAlphaNode = pChannelNode->SelectSingleNode("ALPHA");
                                BeXmlNodeP pPanchromNode = pChannelNode->SelectSingleNode("PANCHROMATIC");
                                if (!(pAlphaNode || pPanchromNode) || (pAlphaNode && pPanchromNode))
                                    bResult = false;
                                }
                            }
                        }
                    }
                }
            }
        }

    return bResult;
    }

/** ---------------------------------------------------------------------------
    Get list of related files from a given URL.

    @param pi_rpURL          Main file's URL.
    @param pio_rRelatedURLs  List of related URLs.

    @return true (current file format is multi-file).
    ---------------------------------------------------------------------------
 */
bool HRFxChCreator::GetRelatedURLs(const HFCPtr<HFCURL>& pi_rpURL,
                                    ListOfRelatedURLs&    pio_rRelatedURLs) const
    {
    HASSERT (pio_rRelatedURLs.size() == 0);

<<<<<<< HEAD
    Utf8String XMLFileName;
    Utf8String RedFileNameStr;
    Utf8String GreenFileNameStr;
    Utf8String BlueFileNameStr;
    Utf8String AlphaFileNameStr;
    Utf8String PanChromaticFileNameStr;
=======
    WString XMLFileName;
    WString RedFileNameStr;
    WString GreenFileNameStr;
    WString BlueFileNameStr;
    WString AlphaFileNameStr;
    WString PanChromaticFileNameStr;
>>>>>>> 8788afff

    HFCPtr<HFCURL> pRedFileURL   = 0;
    HFCPtr<HFCURL> pGreenFileURL = 0;
    HFCPtr<HFCURL> pBlueFileURL  = 0;
    HFCPtr<HFCURL> pAlphaFileURL = 0;
    HFCPtr<HFCURL> pPanChromaticFileURL = 0;

    // Extract the standard file name from the main URL
    XMLFileName = ((HFCPtr<HFCURLFile>&)pi_rpURL)->GetHost();
    XMLFileName += "\\";
    XMLFileName += ((HFCPtr<HFCURLFile>&)pi_rpURL)->GetPath();

    // Open XML file
    BeXmlStatus xmlStatus;
    BeXmlDomPtr pDom = BeXmlDom::CreateAndReadFromFile (xmlStatus, XMLFileName.c_str ());

    //Validate pDom
    if (pDom.IsNull() || (BEXML_Success != xmlStatus))
        return false;

    // Validate main node presence       
    BeXmlNodeP pMainNode = pDom->GetRootElement ();
    if (NULL == pMainNode)
        return false;

    // Validate RED node presence
    BeXmlNodeP pRedNode = pMainNode->SelectSingleNode ("CHANNELS/RED");
    pRedNode->GetContent (RedFileNameStr);

    // Validate GREEN node presence
    BeXmlNodeP pGreenNode = pMainNode->SelectSingleNode ("CHANNELS/GREEN");
    pGreenNode->GetContent (GreenFileNameStr);

    // Validate BLUE node presence
    BeXmlNodeP pBlueNode = pMainNode->SelectSingleNode ("CHANNELS/BLUE");
    pBlueNode->GetContent (BlueFileNameStr);

    // Empty fields ?
    if ((RedFileNameStr == "") || (GreenFileNameStr == "") || (BlueFileNameStr == ""))
        return false;

    // Compose URLs
    if (!(pRedFileURL = ComposeChannelURL((HFCPtr<HFCURLFile>&)pi_rpURL, RedFileNameStr)))
        return false;
    if (!(pGreenFileURL = ComposeChannelURL((HFCPtr<HFCURLFile>&)pi_rpURL, GreenFileNameStr)))
        return false;
    if (!(pBlueFileURL = ComposeChannelURL((HFCPtr<HFCURLFile>&)pi_rpURL, BlueFileNameStr)))
        return false;

    // Construct related URLs list
    pio_rRelatedURLs.push_back(pRedFileURL);
    pio_rRelatedURLs.push_back(pGreenFileURL);
    pio_rRelatedURLs.push_back(pBlueFileURL);

    // Alpha and panchromatic files
    BeXmlNodeP pAlphaNode = pMainNode->SelectSingleNode("CHANNELS/ALPHA");
    pAlphaNode->GetContent(AlphaFileNameStr);
<<<<<<< HEAD
    if (AlphaFileNameStr != "")
=======
    if (AlphaFileNameStr != L"")
>>>>>>> 8788afff
        {
        if (!(pAlphaFileURL = ComposeChannelURL((HFCPtr<HFCURLFile>&)pi_rpURL, AlphaFileNameStr)))
            return false;

        pio_rRelatedURLs.push_back(pAlphaFileURL);
        }

    // Validate panchromatic node presence
    BeXmlNodeP pPanchromNode = pMainNode->SelectSingleNode("CHANNELS/PANCHROMATIC");
    pPanchromNode->GetContent(PanChromaticFileNameStr);
<<<<<<< HEAD
    if (PanChromaticFileNameStr != "")
=======
    if (PanChromaticFileNameStr != L"")
>>>>>>> 8788afff
    {
        if (!(pPanChromaticFileURL = ComposeChannelURL((HFCPtr<HFCURLFile>&)pi_rpURL, PanChromaticFileNameStr)))
            return false;

        pio_rRelatedURLs.push_back(pPanChromaticFileURL);
    }

    return true;
    }

/** ---------------------------------------------------------------------------
    Get capabilities of the xCh file format.

    @return xCh format capabilities.
    ---------------------------------------------------------------------------
 */
const HFCPtr<HRFRasterFileCapabilities>& HRFxChCreator::GetCapabilities()
    {
    if (m_pCapabilities == 0)
        m_pCapabilities  = new HRFxChCapabilities();

    return m_pCapabilities;
    }


/** ---------------------------------------------------------------------------
    Constructor.
    Open xCh raster file.

    @param pi_rpURL      File's URL.
    @param pi_AccessMode Access and sharing mode.
    @param pi_Offset     Starting point in the file.
    ---------------------------------------------------------------------------
 */
HRFxChFile::HRFxChFile(const HFCPtr<HFCURL>& pi_rpURL,
                       HFCAccessMode         pi_AccessMode,
                       uint64_t             pi_Offset)
    : HRFRasterFile(pi_rpURL, pi_AccessMode, pi_Offset)
    {

    // The ancestor stores the access mode
    m_IsOpen = false;
    m_ChannelCount = 0;

    if (GetAccessMode().m_HasCreateAccess || GetAccessMode().m_HasWriteAccess)
        {
        //this is a read-only format
        throw HFCFileReadOnlyException(pi_rpURL->GetURL());
        }


    Open();
    HASSERT(m_IsOpen == true);
    CreateDescriptors();
    CreateChannelResolutionEditors();
    }


/** ---------------------------------------------------------------------------
    Special constructor.
    Open xCh raster file.

    @param pi_rpRedFileURL   URL of red channel file.
    @param pi_rpGreenFileURL URL of green channel file.
    @param pi_rpBlueFileURL  URL of blue channel file.
    @param pi_rpAlphaFileURL URL of alpha channel file.
    ---------------------------------------------------------------------------
 */
HRFxChFile::HRFxChFile(const HFCPtr<HFCURL>& pi_rpRedFileURL,
                       const HFCPtr<HFCURL>& pi_rpGreenFileURL,
                       const HFCPtr<HFCURL>& pi_rpBlueFileURL,
                       const HFCPtr<HFCURL>& pi_rpAlphaFileURL)
    : HRFRasterFile(pi_rpRedFileURL/*will be modified*/, HFC_READ_ONLY, 0)
    {
    HPRECONDITION(pi_rpRedFileURL != 0);
    HPRECONDITION(pi_rpGreenFileURL != 0);
    HPRECONDITION(pi_rpBlueFileURL != 0);

    m_IsOpen = false;

    if (GetAccessMode().m_HasCreateAccess || GetAccessMode().m_HasWriteAccess)
        {
        //this is a read-only format
        throw HFCFileReadOnlyException(pi_rpRedFileURL->GetURL());
        }

    // Compose a pseudo, unique, main URL (lightly modified red file URL)
    Utf8String newURLHostStr;
    Utf8String newURLPathStr;

    newURLHostStr = ((HFCPtr<HFCURLFile>&)GetURL())->GetHost();
    newURLPathStr = ((HFCPtr<HFCURLFile>&)GetURL())->GetPath() + "_xCh";

    m_pURL = new HFCURLFile(newURLHostStr, newURLPathStr);

    // Validate each file existence
    HFCStat RedFileStat(pi_rpRedFileURL);
    HFCStat GreenFileStat(pi_rpGreenFileURL);
    HFCStat BlueFileStat(pi_rpBlueFileURL);

    if (!RedFileStat.IsExistent())
        throw HRFCannotOpenChildFileException(GetURL()->GetURL(),
                                    pi_rpRedFileURL->GetURL());
    if (!GreenFileStat.IsExistent())
        throw HRFCannotOpenChildFileException( GetURL()->GetURL(),
                                    pi_rpGreenFileURL->GetURL());
    if (!BlueFileStat.IsExistent())
        throw HRFCannotOpenChildFileException(GetURL()->GetURL(),
                                    pi_rpBlueFileURL->GetURL());

    // Construct related URLs list
    m_ListOfRelatedURLs.push_back(pi_rpRedFileURL);
    m_ListOfRelatedURLs.push_back(pi_rpGreenFileURL);
    m_ListOfRelatedURLs.push_back(pi_rpBlueFileURL);

    if (!pi_rpAlphaFileURL)
        m_ChannelCount = 3;
    else
        {
        m_ChannelCount = 4;

        HFCStat AlphaFileStat(pi_rpAlphaFileURL);

        if (!AlphaFileStat.IsExistent())
            throw HRFCannotOpenChildFileException(GetURL()->GetURL(),
                                        pi_rpAlphaFileURL->GetURL());

        m_ListOfRelatedURLs.push_back(pi_rpAlphaFileURL);
        }

    // Open files read-only
    m_pRedFile   = HRFRasterFileFactory::GetInstance()->OpenFile(pi_rpRedFileURL, true);
    m_pGreenFile = HRFRasterFileFactory::GetInstance()->OpenFile(pi_rpGreenFileURL, true);
    m_pBlueFile  = HRFRasterFileFactory::GetInstance()->OpenFile(pi_rpBlueFileURL, true);

    if (!m_pRedFile)
        throw HRFCannotOpenChildFileException( GetURL()->GetURL(),
                                    pi_rpRedFileURL->GetURL());

    if (!m_pGreenFile)
        throw HRFCannotOpenChildFileException(GetURL()->GetURL(),
                                    pi_rpGreenFileURL->GetURL());

    if (!m_pBlueFile)
        throw HRFCannotOpenChildFileException(GetURL()->GetURL(),
                                    pi_rpBlueFileURL->GetURL());

    if (m_ChannelCount == 4) // 32 or 64 bits - there is an alpha channel!
        {
        m_pAlphaFile = HRFRasterFileFactory::GetInstance()->OpenFile(pi_rpAlphaFileURL, true);

        if (!m_pAlphaFile)
            throw HRFCannotOpenChildFileException(GetURL()->GetURL(),
                                        pi_rpAlphaFileURL->GetURL());
        }

    // Validate channel files
    ValidateChannelFilesRGBA(m_pRedFile, m_pGreenFile, m_pBlueFile, m_pAlphaFile);

    m_IsOpen = true;

    CreateDescriptors();
    CreateChannelResolutionEditors();
    }


/** ---------------------------------------------------------------------------
    Destructor.
    Destroy xCh file object.
    ---------------------------------------------------------------------------
 */
HRFxChFile::~HRFxChFile()
    {
    // Close the file
    Close();
    }


/** ---------------------------------------------------------------------------
    Create wrapper editor for all channel data manipulation (read).

    @param pi_Page        Page to create an editor for.
    @param pi_Resolution  Resolution.
    @param pi_AccessMode  Access and sharing mode.

    @return appropriate created resolution editor wrapper.
    ---------------------------------------------------------------------------
 */
HRFResolutionEditor* HRFxChFile::CreateResolutionEditor(uint32_t       pi_Page,
                                                        uint16_t pi_Resolution,
                                                        HFCAccessMode  pi_AccessMode)
    {
    HPRECONDITION(pi_Page < CountPages());
    HPRECONDITION(GetPageDescriptor(pi_Page) != 0);
    HPRECONDITION(pi_Resolution < GetPageDescriptor(pi_Page)->CountResolutions());
    HPRECONDITION(GetPageDescriptor(pi_Page)->GetResolutionDescriptor(pi_Resolution) != 0);

    HRFResolutionEditor* pEditor = 0;

    if (m_pPanchromaticFile)
        pEditor = new HRFxChEditorPanchromatic(this, pi_Page, pi_Resolution, pi_AccessMode);
    else
        pEditor = new HRFxChEditorRGBA(this, pi_Page, pi_Resolution, pi_AccessMode);

    return pEditor;
    }


/** ---------------------------------------------------------------------------
    Get capabilities of xCh file format.

    @return xCh file format capabilities.
    ---------------------------------------------------------------------------
 */
const HFCPtr<HRFRasterFileCapabilities>& HRFxChFile::GetCapabilities () const
    {
    return HRFxChCreator::GetInstance()->GetCapabilities();
    }


/** ---------------------------------------------------------------------------
    Get a grayscale palette from the pixel type color palette.

    @return a new grayscale palette if original pixel type palette entries were
    all grayscale, 0 otherwise.
    ---------------------------------------------------------------------------
 */
Byte* HRFxChFile::GetGrayscalePalette (HFCPtr<HRPPixelType> pi_pPixelType)
    {
    HArrayAutoPtr<Byte> pGrayscalePal;
    pGrayscalePal = new Byte[256];

    const HRPPixelPalette& rPalette = pi_pPixelType->GetPalette();

    uint32_t PaletteSize = rPalette.GetMaxEntries();

    if (PaletteSize < 256)
        return 0;

    uint32_t Index;
    for(Index = 0; Index < 256; Index++)
        {
        Byte* pValue = (Byte*)rPalette.GetCompositeValue(Index);

        if((pValue[0] != pValue[1]) || (pValue[0]  != pValue[2]))
            break;

        pGrayscalePal[Index] = pValue[0];
        }

    if (Index < 256)
        return 0;
    else
        return pGrayscalePal.release();
    }


/** ---------------------------------------------------------------------------
    Channel files validation
    All channels' pixel type must be HRPPixelTypeV8Gray8, HRPPixelTypeV16Gray16
    or HRPPixelTypeI1R8G8B8 (with grayscale palette). Also, all channel files must be of the same type,
    same compression, same block organization, same resolution type (multi or single).
    ---------------------------------------------------------------------------
 */
void HRFxChFile::ValidateChannelFilesRGB (const HFCPtr<HRFRasterFile>& pi_rpRedFile,
                                          const HFCPtr<HRFRasterFile>& pi_rpGreenFile,
                                          const HFCPtr<HRFRasterFile>& pi_rpBlueFile)
    {
    // Rasters must be of the same format
    if (!((pi_rpRedFile->GetClassID() == pi_rpGreenFile->GetClassID()) &&
          (pi_rpRedFile->GetClassID() == pi_rpBlueFile->GetClassID())))
        throw HRFXCHChannelsAreNotOfTheSameFormatException(GetURL()->GetURL());

    // ...and same compression type
    HCLASS_ID RedFileCodecClsid   = pi_rpRedFile->GetPageDescriptor(0)->GetResolutionDescriptor(0)->GetCodec()->GetClassID();
    HCLASS_ID GreenFileCodecClsid = pi_rpGreenFile->GetPageDescriptor(0)->GetResolutionDescriptor(0)->GetCodec()->GetClassID();
    HCLASS_ID BlueFileCodecClsid  = pi_rpBlueFile->GetPageDescriptor(0)->GetResolutionDescriptor(0)->GetCodec()->GetClassID();

    if (!((RedFileCodecClsid == GreenFileCodecClsid) &&
          (RedFileCodecClsid == BlueFileCodecClsid)))
        throw HRFXCHChannelsDoNotHaveSameCompressionException(GetURL()->GetURL());

    // All files must be grayscale
    HFCPtr<HRPPixelType> pRedChPixelType   = pi_rpRedFile->GetPageDescriptor(0)->GetResolutionDescriptor(0)->GetPixelType();
    HFCPtr<HRPPixelType> pGreenChPixelType = pi_rpGreenFile->GetPageDescriptor(0)->GetResolutionDescriptor(0)->GetPixelType();
    HFCPtr<HRPPixelType> pBlueChPixelType  = pi_rpBlueFile->GetPageDescriptor(0)->GetResolutionDescriptor(0)->GetPixelType();

    if (!( pRedChPixelType->IsCompatibleWith(HRPPixelTypeV8Gray8::CLASS_ID) ||
           pRedChPixelType->IsCompatibleWith(HRPPixelTypeV16Gray16::CLASS_ID) ) &&
        (pi_rpRedFile->GetClassID() != HRFHMRFile::CLASS_ID) )
        {
        // not a valid pixel type!
        throw HRFXCHChannelsIsNotAValidGrayscaleException(pi_rpRedFile->GetURL()->GetURL());
        }
    else if (pi_rpRedFile->GetClassID() == HRFHMRFile::CLASS_ID)
        {
        // OK but only for a grayscale palette
        if (!((pRedChPixelType->IsCompatibleWith(HRPPixelTypeI8R8G8B8::CLASS_ID)) &&
              (m_pRedMap = GetGrayscalePalette(pRedChPixelType))))
            throw HRFXCHChannelsIsNotAValidGrayscaleException(pi_rpRedFile->GetURL()->GetURL());
        }

    if (!(pGreenChPixelType->IsCompatibleWith(HRPPixelTypeV8Gray8::CLASS_ID) ||
          pGreenChPixelType->IsCompatibleWith(HRPPixelTypeV16Gray16::CLASS_ID)  ) &&
        (pi_rpGreenFile->GetClassID() != HRFHMRFile::CLASS_ID) )
        {
        // not a valid pixel type!
        throw HRFXCHChannelsIsNotAValidGrayscaleException( pi_rpGreenFile->GetURL()->GetURL());
        }
    else if (pi_rpGreenFile->GetClassID() == HRFHMRFile::CLASS_ID)
        {
        // OK but only for a grayscale palette
        if (!((pGreenChPixelType->IsCompatibleWith(HRPPixelTypeI8R8G8B8::CLASS_ID)) &&
              (m_pGreenMap = GetGrayscalePalette(pGreenChPixelType))))
            throw HRFXCHChannelsIsNotAValidGrayscaleException( pi_rpGreenFile->GetURL()->GetURL());
        }

    if (!(pBlueChPixelType->IsCompatibleWith(HRPPixelTypeV8Gray8::CLASS_ID) ||
          pBlueChPixelType->IsCompatibleWith(HRPPixelTypeV16Gray16::CLASS_ID)  ) &&
        (pi_rpBlueFile->GetClassID() != HRFHMRFile::CLASS_ID) )
        {
        // not a valid pixel type!
        throw HRFXCHChannelsIsNotAValidGrayscaleException(pi_rpBlueFile->GetURL()->GetURL());
        }
    else if (pi_rpBlueFile->GetClassID() == HRFHMRFile::CLASS_ID)
        {
        // OK but only for a grayscale palette
        if (!((pBlueChPixelType->IsCompatibleWith(HRPPixelTypeI8R8G8B8::CLASS_ID)) &&
              (m_pBlueMap = GetGrayscalePalette(pBlueChPixelType))))
            throw HRFXCHChannelsIsNotAValidGrayscaleException(pi_rpBlueFile->GetURL()->GetURL());
        }

    // All files must have same dimensions
    if (! (  (pi_rpRedFile->GetPageDescriptor(0)->GetResolutionDescriptor(0)->GetWidth()
              == pi_rpGreenFile->GetPageDescriptor(0)->GetResolutionDescriptor(0)->GetWidth())
             && (pi_rpRedFile->GetPageDescriptor(0)->GetResolutionDescriptor(0)->GetWidth()
                 == pi_rpBlueFile->GetPageDescriptor(0)->GetResolutionDescriptor(0)->GetWidth())
             && (pi_rpRedFile->GetPageDescriptor(0)->GetResolutionDescriptor(0)->GetHeight()
                 == pi_rpGreenFile->GetPageDescriptor(0)->GetResolutionDescriptor(0)->GetHeight())
             && (pi_rpRedFile->GetPageDescriptor(0)->GetResolutionDescriptor(0)->GetHeight()
                 == pi_rpBlueFile->GetPageDescriptor(0)->GetResolutionDescriptor(0)->GetHeight())))
        throw HRFFXHChannelsDoNotHaveTheSameDimensionsException(GetURL()->GetURL());

    // All files must have same resolution number
    if (! (  (pi_rpRedFile->GetPageDescriptor(0)->CountResolutions()
              == pi_rpGreenFile->GetPageDescriptor(0)->CountResolutions())
             && (pi_rpRedFile->GetPageDescriptor(0)->CountResolutions()
                 == pi_rpBlueFile->GetPageDescriptor(0)->CountResolutions())))
        throw HRFFXHChannelsDoNotHaveTheSameResCountException( GetURL()->GetURL());

    // All files must have same block dimensions
    if (! (  (pi_rpRedFile->GetPageDescriptor(0)->GetResolutionDescriptor(0)->GetBlockWidth()
              == pi_rpGreenFile->GetPageDescriptor(0)->GetResolutionDescriptor(0)->GetBlockWidth())
             && (pi_rpRedFile->GetPageDescriptor(0)->GetResolutionDescriptor(0)->GetBlockWidth()
                 == pi_rpBlueFile->GetPageDescriptor(0)->GetResolutionDescriptor(0)->GetBlockWidth())
             && (pi_rpRedFile->GetPageDescriptor(0)->GetResolutionDescriptor(0)->GetBlockHeight()
                 == pi_rpGreenFile->GetPageDescriptor(0)->GetResolutionDescriptor(0)->GetBlockHeight())
             && (pi_rpRedFile->GetPageDescriptor(0)->GetResolutionDescriptor(0)->GetBlockHeight()
                 == pi_rpBlueFile->GetPageDescriptor(0)->GetResolutionDescriptor(0)->GetBlockHeight())))
        throw HRFXCHChannelsBlockDimensionsDifferException(GetURL()->GetURL());
    }

    void HRFxChFile::ValidateChannelFilesRGBA(const HFCPtr<HRFRasterFile>& pi_rpRedFile,
                                              const HFCPtr<HRFRasterFile>& pi_rpGreenFile,
                                              const HFCPtr<HRFRasterFile>& pi_rpBlueFile,
                                              const HFCPtr<HRFRasterFile>& pi_rpAlphaFile)
    {
        ValidateChannelFilesRGB(pi_rpRedFile, pi_rpGreenFile, pi_rpBlueFile);

        // Verify alpha channel
        // Rasters must be of the same format
        if (!(pi_rpRedFile->GetClassID() == pi_rpAlphaFile->GetClassID()))
            throw HRFXCHChannelsAreNotOfTheSameFormatException(GetURL()->GetURL());

        // ...and same compression type
        HCLASS_ID AlphaFileCodecClsid = pi_rpAlphaFile->GetPageDescriptor(0)->GetResolutionDescriptor(0)->GetCodec()->GetClassID();
        HCLASS_ID RedFileCodecClsid = pi_rpRedFile->GetPageDescriptor(0)->GetResolutionDescriptor(0)->GetCodec()->GetClassID();

        if (!(RedFileCodecClsid == AlphaFileCodecClsid))
            throw HRFXCHChannelsDoNotHaveSameCompressionException(GetURL()->GetURL());

        // All files must be grayscale
        HFCPtr<HRPPixelType> pAlphaChPixelType = pi_rpAlphaFile->GetPageDescriptor(0)->GetResolutionDescriptor(0)->GetPixelType();

        if (!(pAlphaChPixelType->IsCompatibleWith(HRPPixelTypeV8Gray8::CLASS_ID) ||
            pAlphaChPixelType->IsCompatibleWith(HRPPixelTypeV16Gray16::CLASS_ID)) &&
            (pi_rpAlphaFile->GetClassID() != HRFHMRFile::CLASS_ID))
        {
            // not a valid pixel type!
            throw HRFXCHChannelsIsNotAValidGrayscaleException(pi_rpAlphaFile->GetURL()->GetURL());
        }
        else if (pi_rpAlphaFile->GetClassID() == HRFHMRFile::CLASS_ID)
        {
            // OK but only for a grayscale palette
            if (!((pAlphaChPixelType->IsCompatibleWith(HRPPixelTypeI8R8G8B8::CLASS_ID)) &&
                (m_pAlphaMap = GetGrayscalePalette(pAlphaChPixelType))))
                throw HRFXCHChannelsIsNotAValidGrayscaleException(pi_rpAlphaFile->GetURL()->GetURL());
        }

        // All files must have same dimensions
        if (!((pi_rpRedFile->GetPageDescriptor(0)->GetResolutionDescriptor(0)->GetWidth()
            == pi_rpAlphaFile->GetPageDescriptor(0)->GetResolutionDescriptor(0)->GetWidth())
            && (pi_rpRedFile->GetPageDescriptor(0)->GetResolutionDescriptor(0)->GetHeight()
                == pi_rpAlphaFile->GetPageDescriptor(0)->GetResolutionDescriptor(0)->GetHeight())))
            throw HRFFXHChannelsDoNotHaveTheSameDimensionsException(GetURL()->GetURL());

        // All files must have same resolution number
        if (!(pi_rpRedFile->GetPageDescriptor(0)->CountResolutions()
            == pi_rpAlphaFile->GetPageDescriptor(0)->CountResolutions()))
            throw HRFFXHChannelsDoNotHaveTheSameResCountException(GetURL()->GetURL());

        // All files must have same block dimensions
        if (!((pi_rpRedFile->GetPageDescriptor(0)->GetResolutionDescriptor(0)->GetBlockWidth()
            == pi_rpAlphaFile->GetPageDescriptor(0)->GetResolutionDescriptor(0)->GetBlockWidth())
            && (pi_rpRedFile->GetPageDescriptor(0)->GetResolutionDescriptor(0)->GetBlockHeight()
                == pi_rpAlphaFile->GetPageDescriptor(0)->GetResolutionDescriptor(0)->GetBlockHeight())))
            throw HRFXCHChannelsBlockDimensionsDifferException(GetURL()->GetURL());
    }

void HRFxChFile::ValidateChannelFilesPanchromatic(const HFCPtr<HRFRasterFile>& pi_rpPanchromaticFile,
                                                  const HFCPtr<HRFRasterFile>& pi_rpRedFile,
                                                  const HFCPtr<HRFRasterFile>& pi_rpGreenFile,
                                                  const HFCPtr<HRFRasterFile>& pi_rpBlueFile)
    {
        ValidateChannelFilesRGB(pi_rpRedFile, pi_rpGreenFile, pi_rpBlueFile);

        // Verify panchromatic channel
        // Rasters must be of the same format
        if (!(pi_rpRedFile->GetClassID() == pi_rpPanchromaticFile->GetClassID()))
            throw HRFXCHChannelsAreNotOfTheSameFormatException(GetURL()->GetURL());

        // ...and same compression type
        HCLASS_ID FileCodecClsid = pi_rpPanchromaticFile->GetPageDescriptor(0)->GetResolutionDescriptor(0)->GetCodec()->GetClassID();
        HCLASS_ID RedFileCodecClsid = pi_rpRedFile->GetPageDescriptor(0)->GetResolutionDescriptor(0)->GetCodec()->GetClassID();
        if (!(RedFileCodecClsid == FileCodecClsid))
            throw HRFXCHChannelsDoNotHaveSameCompressionException(GetURL()->GetURL());

        // All files must be grayscale
        HFCPtr<HRPPixelType> pPixelType = pi_rpPanchromaticFile->GetPageDescriptor(0)->GetResolutionDescriptor(0)->GetPixelType();
        if (!(pPixelType->IsCompatibleWith(HRPPixelTypeV8Gray8::CLASS_ID) ||
            pPixelType->IsCompatibleWith(HRPPixelTypeV16Gray16::CLASS_ID)))
        {
            // not a valid pixel type!
            throw HRFXCHChannelsIsNotAValidGrayscaleException(pi_rpPanchromaticFile->GetURL()->GetURL());
        }

        // Panchromatic resolution == 2x RGB files
        if (!((((pi_rpRedFile->GetPageDescriptor(0)->GetResolutionDescriptor(0)->GetWidth()*2)-1)
               == pi_rpPanchromaticFile->GetPageDescriptor(0)->GetResolutionDescriptor(0)->GetWidth())
             && (((pi_rpRedFile->GetPageDescriptor(0)->GetResolutionDescriptor(0)->GetHeight()*2)-1)
                == pi_rpPanchromaticFile->GetPageDescriptor(0)->GetResolutionDescriptor(0)->GetHeight())))
            throw HRFFXHChannelsDoNotHaveTheSameDimensionsException(GetURL()->GetURL());

        // All files must have same resolution number
        if (!(pi_rpRedFile->GetPageDescriptor(0)->CountResolutions()
            == pi_rpPanchromaticFile->GetPageDescriptor(0)->CountResolutions()))
            throw HRFFXHChannelsDoNotHaveTheSameResCountException(GetURL()->GetURL());

        // All files must have same block dimensions
        //if (!((pi_rpRedFile->GetPageDescriptor(0)->GetResolutionDescriptor(0)->GetBlockWidth()
        //    == pi_rpPanchromaticFile->GetPageDescriptor(0)->GetResolutionDescriptor(0)->GetBlockWidth())
        //    && (pi_rpRedFile->GetPageDescriptor(0)->GetResolutionDescriptor(0)->GetBlockHeight()
        //        == pi_rpPanchromaticFile->GetPageDescriptor(0)->GetResolutionDescriptor(0)->GetBlockHeight())))
        //    throw HRFXCHChannelsBlockDimensionsDifferException(GetURL()->GetURL());
        
<<<<<<< HEAD
        // Same block type
        if (pi_rpPanchromaticFile->GetPageDescriptor(0)->GetResolutionDescriptor(0)->GetBlockType() !=
=======
        // Only strip input file supported for the moment.
        if (pi_rpPanchromaticFile->GetPageDescriptor(0)->GetResolutionDescriptor(0)->GetBlockType() != HRFBlockType::STRIP ||
            pi_rpPanchromaticFile->GetPageDescriptor(0)->GetResolutionDescriptor(0)->GetBlockType() !=
>>>>>>> 8788afff
            pi_rpRedFile->GetPageDescriptor(0)->GetResolutionDescriptor(0)->GetBlockType())
            throw HRFXCHChannelsBlockDimensionsDifferException(GetURL()->GetURL());
    }



/** ---------------------------------------------------------------------------
    Open all 3 or 4 channel raster files.
    Creator's IsKindOfFile() method should have been called first to
    validate files.

    @return true, raster files have been created.
    ---------------------------------------------------------------------------
 */
bool HRFxChFile::Open()
    {
    // Open the file
    if (!m_IsOpen)
        {
<<<<<<< HEAD
        Utf8String XMLFileName;
        Utf8String ChannelCountStr;
        Utf8String RedFileNameStr;
        Utf8String GreenFileNameStr;
        Utf8String BlueFileNameStr;
        Utf8String AlphaFileNameStr;
        Utf8String PanchromaticFileNameStr;
=======
        WString XMLFileName;
        WString ChannelCountStr;
        WString RedFileNameStr;
        WString GreenFileNameStr;
        WString BlueFileNameStr;
        WString AlphaFileNameStr;
        WString PanchromaticFileNameStr;
>>>>>>> 8788afff

        HFCPtr<HFCURL> pRedFileURL   = 0;
        HFCPtr<HFCURL> pGreenFileURL = 0;
        HFCPtr<HFCURL> pBlueFileURL  = 0;
        HFCPtr<HFCURL> pAlphaFileURL = 0;
        HFCPtr<HFCURL> pPanchromaticFileURL = 0;

        // Extract the standard file name from the main URL
        XMLFileName = ((HFCPtr<HFCURLFile>&)GetURL())->GetHost();
        XMLFileName += "\\";
        XMLFileName += ((HFCPtr<HFCURLFile>&)GetURL())->GetPath();

        // Open XML file
        BeXmlStatus xmlStatus;
        BeXmlDomPtr pDom = BeXmlDom::CreateAndReadFromFile (xmlStatus, XMLFileName.c_str ());

        // Validate pDom
        if (pDom.IsNull() || (BEXML_Success != xmlStatus))
            return false;

        // Validate main node presence       
        BeXmlNodeP pMainNode = pDom->GetRootElement ();
        if (NULL == pMainNode)
            return false;

        // Get count node
        BeXmlNodeP pCountNode = pMainNode->SelectSingleNode ("CHANNELS/COUNT");
        pCountNode->GetContentUInt32Value (m_ChannelCount);

        // Validate RED node presence
        BeXmlNodeP pRedNode = pMainNode->SelectSingleNode ("CHANNELS/RED");
        pRedNode->GetContent (RedFileNameStr);

        // Validate GREEN node presence
        BeXmlNodeP pGreenNode = pMainNode->SelectSingleNode ("CHANNELS/GREEN");
        pGreenNode->GetContent (GreenFileNameStr);

        // Validate BLUE node presence
        BeXmlNodeP pBlueNode = pMainNode->SelectSingleNode ("CHANNELS/BLUE");
        pBlueNode->GetContent (BlueFileNameStr);

        // Empty fields ?
        if (RedFileNameStr == "")
            throw HRFInvalidParamValueException(GetURL()->GetURL(),
                                            "RED");
        if (GreenFileNameStr == "")
            throw HRFInvalidParamValueException( GetURL()->GetURL(),
                                            "GREEN");
        if (BlueFileNameStr == "")
            throw HRFInvalidParamValueException(GetURL()->GetURL(),
                                            "BLUE");

        // Compose URLs
        if (!(pRedFileURL = ComposeChannelURL((HFCPtr<HFCURLFile>&)GetURL(), RedFileNameStr)))
            throw HRFCannotOpenChildFileException(GetURL()->GetURL(),
                                        RedFileNameStr);
        if (!(pGreenFileURL = ComposeChannelURL((HFCPtr<HFCURLFile>&)GetURL(), GreenFileNameStr)))
            throw HRFCannotOpenChildFileException(GetURL()->GetURL(),
                                        GreenFileNameStr);
        if (!(pBlueFileURL = ComposeChannelURL((HFCPtr<HFCURLFile>&)GetURL(), BlueFileNameStr)))
            throw HRFCannotOpenChildFileException(GetURL()->GetURL(),
                                        BlueFileNameStr);

        // Validate each file existence
        HFCStat RedFileStat(pRedFileURL);
        HFCStat GreenFileStat(pGreenFileURL);
        HFCStat BlueFileStat(pBlueFileURL);

        if (!RedFileStat.IsExistent())
            throw HRFCannotOpenChildFileException(GetURL()->GetURL(),
                                        RedFileNameStr);
        if (!GreenFileStat.IsExistent())
            throw HRFCannotOpenChildFileException(GetURL()->GetURL(),
                                        GreenFileNameStr);
        if (!BlueFileStat.IsExistent())
            throw HRFCannotOpenChildFileException(GetURL()->GetURL(),
                                        BlueFileNameStr);

        // Construct related URLs list
        m_ListOfRelatedURLs.push_back(pRedFileURL);
        m_ListOfRelatedURLs.push_back(pGreenFileURL);
        m_ListOfRelatedURLs.push_back(pBlueFileURL);

        // Open files read-only
        m_pRedFile   = HRFRasterFileFactory::GetInstance()->OpenFile(pRedFileURL, true);
        m_pGreenFile = HRFRasterFileFactory::GetInstance()->OpenFile(pGreenFileURL, true);
        m_pBlueFile  = HRFRasterFileFactory::GetInstance()->OpenFile(pBlueFileURL, true);

        if (!m_pRedFile)
            throw HRFCannotOpenChildFileException(GetURL()->GetURL(),pRedFileURL->GetURL());

        if (!m_pGreenFile)
            throw HRFCannotOpenChildFileException(GetURL()->GetURL(),pGreenFileURL->GetURL());

        if (!m_pBlueFile)
            throw HRFCannotOpenChildFileException(GetURL()->GetURL(),pBlueFileURL->GetURL());

        // there is an alpha channel or panchromatic file ?
        if (m_ChannelCount == 4) 
            {
            // Validate Alpha node presence
            BeXmlNodeP pAlphaNode = pMainNode->SelectSingleNode ("CHANNELS/ALPHA");
            pAlphaNode->GetContent (AlphaFileNameStr);

            // Validate panchromatic node presence
            BeXmlNodeP pPanchromNode = pMainNode->SelectSingleNode("CHANNELS/PANCHROMATIC");
            pPanchromNode->GetContent(PanchromaticFileNameStr);

            // Empty field ?
<<<<<<< HEAD
            if (AlphaFileNameStr != "")
=======
            if (AlphaFileNameStr != L"")
>>>>>>> 8788afff
                {
                // Compose URL
                if (!(pAlphaFileURL = ComposeChannelURL((HFCPtr<HFCURLFile>&)GetURL(), AlphaFileNameStr)))
                    throw HRFInvalidParamValueException(GetURL()->GetURL(),
                                                AlphaFileNameStr);

                HFCStat AlphaFileStat(pAlphaFileURL);

                if (!AlphaFileStat.IsExistent())
                    throw HRFCannotOpenChildFileException(GetURL()->GetURL(),
                                                AlphaFileNameStr);

                m_ListOfRelatedURLs.push_back(pAlphaFileURL);

                m_pAlphaFile = HRFRasterFileFactory::GetInstance()->OpenFile(pAlphaFileURL, true);

                if (!m_pAlphaFile)
                    throw HRFCannotOpenChildFileException(GetURL()->GetURL(),
                                                pAlphaFileURL->GetURL());

                ValidateChannelFilesRGBA(m_pRedFile, m_pGreenFile, m_pBlueFile, m_pAlphaFile);
                }
<<<<<<< HEAD
            else if(PanchromaticFileNameStr != "")
=======
            else if(PanchromaticFileNameStr != L"")
>>>>>>> 8788afff
                {
                // Compose URL
                if (!(pPanchromaticFileURL = ComposeChannelURL((HFCPtr<HFCURLFile>&)GetURL(), PanchromaticFileNameStr)))
                    throw HRFInvalidParamValueException(GetURL()->GetURL(),
                        PanchromaticFileNameStr);

                HFCStat AlphaFileStat(pPanchromaticFileURL);

                if (!AlphaFileStat.IsExistent())
                    throw HRFCannotOpenChildFileException(GetURL()->GetURL(),
                        PanchromaticFileNameStr);

                m_ListOfRelatedURLs.push_back(pPanchromaticFileURL);

                m_pPanchromaticFile = HRFRasterFileFactory::GetInstance()->OpenFile(pPanchromaticFileURL, true);

                if (!m_pPanchromaticFile)
                    throw HRFCannotOpenChildFileException(GetURL()->GetURL(), pPanchromaticFileURL->GetURL());

                ValidateChannelFilesPanchromatic(m_pPanchromaticFile, m_pRedFile, m_pGreenFile, m_pBlueFile);
                }
            else
<<<<<<< HEAD
                throw HRFInvalidParamValueException(GetURL()->GetURL(), "Invalid channel 4");
=======
                throw HRFInvalidParamValueException(GetURL()->GetURL(), L"Invalid channel 4");
>>>>>>> 8788afff
            }

        m_IsOpen = true;
        }

    return true;
    }


/** ---------------------------------------------------------------------------
    Create resolutions and page descriptors based on red channel raster file.
    ---------------------------------------------------------------------------
 */
void HRFxChFile::CreateDescriptors()
    {
    HPRECONDITION (m_IsOpen);

    HFCPtr<HRFPageDescriptor> pChannelPageDescriptor;
    HFCPtr<HRPPixelType> pChannelPixelType;
    HFCPtr<HRPPixelType> pPixelType;

    if (m_pPanchromaticFile)
        {
        // use Panchromatic page descriptor, the resolution is 2x better.
        pChannelPageDescriptor = m_pPanchromaticFile->GetPageDescriptor(0);
        pChannelPixelType = pChannelPageDescriptor->GetResolutionDescriptor(0)->GetPixelType();
        if (pChannelPixelType->IsCompatibleWith(HRPPixelTypeV16Gray16::CLASS_ID))
            pPixelType = new HRPPixelTypeV48R16G16B16();
        else
            pPixelType = new HRPPixelTypeV24R8G8B8();
        HASSERT(m_ChannelCount == 4);
        }
    else
        {
        pChannelPageDescriptor = m_pRedFile->GetPageDescriptor(0);
        pChannelPixelType = pChannelPageDescriptor->GetResolutionDescriptor(0)->GetPixelType();

        if (m_ChannelCount == 3)
            if (pChannelPixelType->IsCompatibleWith(HRPPixelTypeV16Gray16::CLASS_ID))
                pPixelType = new HRPPixelTypeV48R16G16B16();
            else
                pPixelType = new HRPPixelTypeV24R8G8B8();
        else
            if (pChannelPixelType->IsCompatibleWith(HRPPixelTypeV16Gray16::CLASS_ID))
                pPixelType = new HRPPixelTypeV64R16G16B16A16();
            else
                pPixelType = new HRPPixelTypeV32R8G8B8A8();
        }

    // Compose resolution descriptors
    HRFPageDescriptor::ListOfResolutionDescriptor  ListOfResolutionDescriptor;
    for (uint16_t Resolution=0; Resolution < pChannelPageDescriptor->CountResolutions(); Resolution++)
        {
        HFCPtr<HRFResolutionDescriptor> pChannelResolutionDescriptor = pChannelPageDescriptor->GetResolutionDescriptor(Resolution);

        const HRFDataFlag* pDataFlag = 0;
        if (pChannelResolutionDescriptor->HasBlocksDataFlag())
            pDataFlag = pChannelResolutionDescriptor->GetBlocksDataFlag();

        HFCPtr<HRFResolutionDescriptor> pResolution =  new HRFResolutionDescriptor(
            HFC_READ_ONLY,                                          // AccessMode,
            GetCapabilities(),                                      // Capabilities,
            pChannelResolutionDescriptor->GetResolutionXRatio(),    // XResolutionRatio,
            pChannelResolutionDescriptor->GetResolutionYRatio(),    // YResolutionRatio,
            pPixelType,                                             // PixelType (24 bits RGB or 32 bits RGBA),
            new HCDCodecIdentity(),                                 // Codec,
            pChannelResolutionDescriptor->GetReaderBlockAccess(),   // RBlockAccess,
            pChannelResolutionDescriptor->GetWriterBlockAccess(),   // WBlockAccess,
            pChannelResolutionDescriptor->GetScanlineOrientation(), // ScanLineOrientation,
            pChannelResolutionDescriptor->GetInterleaveType(),      // InterleaveType
            pChannelResolutionDescriptor->IsInterlace(),            // IsInterlace,
            pChannelResolutionDescriptor->GetWidth(),               // Width,
            pChannelResolutionDescriptor->GetHeight(),              // Height,
            pChannelResolutionDescriptor->GetBlockWidth(),          // BlockWidth,
            pChannelResolutionDescriptor->GetBlockHeight(),         // BlockHeight,
            pDataFlag,                                              // BlocksDataFlag,
            pChannelResolutionDescriptor->GetBlockType());             // BlockType

        ListOfResolutionDescriptor.push_back(pResolution);
        }

    HFCPtr<HRFClipShape> pClipShape         = 0;
    HFCPtr<HGF2DTransfoModel> pTransfoModel = 0;
    HRPFilter*                      pFilter = 0;

    if (pChannelPageDescriptor->HasClipShape())
        pClipShape = pChannelPageDescriptor->GetClipShape();

    if (pChannelPageDescriptor->HasTransfoModel())
        pTransfoModel = pChannelPageDescriptor->GetTransfoModel();

    if (pChannelPageDescriptor->HasFilter())
        pFilter = (HRPFilter*)&(pChannelPageDescriptor->GetFilter());


    HFCPtr<HRFPageDescriptor> pPage;
    pPage = new HRFPageDescriptor (HFC_READ_ONLY,
                                   GetCapabilities(),                      // Capabilities,
                                   ListOfResolutionDescriptor,              // ResolutionDescriptor,
                                   0,                                      // RepresentativePalette,
                                   0,                                      // Histogram,
                                   0,                                      // Thumbnail,
                                   pClipShape,                              // ClipShape,
                                   pTransfoModel,                         // TransfoModel,
                                   pFilter,                                  // Filters
                                   pChannelPageDescriptor->GetTagsPtr()); // Defined Tag

    const HFCPtr<HMDMetaDataContainerList>& prMDContainerList(pChannelPageDescriptor->GetListOfMetaDataContainer());

    if (prMDContainerList != 0)
        {
        HFCPtr<HMDMetaDataContainerList> pClonedMDContainerList(new HMDMetaDataContainerList(*prMDContainerList));

        pPage->SetListOfMetaDataContainer(pClonedMDContainerList);
        }

    // Geocoding
    if (NULL != pChannelPageDescriptor->GetGeocodingCP())
        pPage->SetGeocoding(pChannelPageDescriptor->GetGeocodingCP());

    m_ListOfPageDescriptor.push_back(pPage);
    }


/** ---------------------------------------------------------------------------
    Create resolution editors for each channel raster file.
    ---------------------------------------------------------------------------
 */
void HRFxChFile::CreateChannelResolutionEditors()
    {
    // Create editors for each channel
    for (uint16_t i=0; i<m_pRedFile->GetPageDescriptor(0)->CountResolutions(); i++)
        {
        m_RedFileResolutionEditor.push_back(m_pRedFile->CreateResolutionEditor(0, i, HFC_READ_ONLY));
        HASSERT(m_RedFileResolutionEditor[i] != 0);
        m_GreenFileResolutionEditor.push_back(m_pGreenFile->CreateResolutionEditor(0, i, HFC_READ_ONLY));
        HASSERT(m_GreenFileResolutionEditor[i] != 0);
        m_BlueFileResolutionEditor.push_back(m_pBlueFile->CreateResolutionEditor(0, i, HFC_READ_ONLY));
        HASSERT(m_BlueFileResolutionEditor[i] != 0);
        }

    if (m_ChannelCount == 4 && m_pAlphaFile)
<<<<<<< HEAD
        for (uint16_t i=0; i<m_pRedFile->GetPageDescriptor(0)->CountResolutions(); i++)
=======
        for (unsigned short i=0; i<m_pRedFile->GetPageDescriptor(0)->CountResolutions(); i++)
>>>>>>> 8788afff
            {
            m_AlphaFileResolutionEditor.push_back(m_pAlphaFile->CreateResolutionEditor(0, i, HFC_READ_ONLY));
            HASSERT(m_AlphaFileResolutionEditor[i] != 0);
            }

    if (m_ChannelCount == 4 && m_pPanchromaticFile)
<<<<<<< HEAD
        for (uint16_t i = 0; i < m_pRedFile->GetPageDescriptor(0)->CountResolutions(); i++)
=======
        for (unsigned short i = 0; i < m_pRedFile->GetPageDescriptor(0)->CountResolutions(); i++)
>>>>>>> 8788afff
        {
            m_PanchromaticFileResolutionEditor.push_back(m_pPanchromaticFile->CreateResolutionEditor(0, i, HFC_READ_ONLY));
            HASSERT(m_PanchromaticFileResolutionEditor[i] != 0);
        }

    }


/** ---------------------------------------------------------------------------
    Close all channel raster files.
    ---------------------------------------------------------------------------
 */
void HRFxChFile::Close()
    {
    if (m_IsOpen && m_ListOfPageDescriptor.size() > 0)
        {

        // Clean up the ResolutionEditor lists
        for (size_t i=0; i<m_RedFileResolutionEditor.size(); i++)
            {
            delete m_RedFileResolutionEditor[i];
            delete m_GreenFileResolutionEditor[i];
            delete m_BlueFileResolutionEditor[i];
            }

        m_RedFileResolutionEditor.clear();
        m_GreenFileResolutionEditor.clear();
        m_BlueFileResolutionEditor.clear();

        if (m_ChannelCount == 4)
            {
            for (size_t i=0; i<m_AlphaFileResolutionEditor.size(); i++)
                delete m_AlphaFileResolutionEditor[i];
            m_AlphaFileResolutionEditor.clear();

            for (size_t i = 0; i < m_PanchromaticFileResolutionEditor.size(); i++)
                delete m_PanchromaticFileResolutionEditor[i];
            m_PanchromaticFileResolutionEditor.clear();
            }

        m_IsOpen = false;
        }
    }

/** ---------------------------------------------------------------------------
Save files
---------------------------------------------------------------------------
*/
void HRFxChFile::Save()
    {

    HASSERT(!"HRFxChFile::Save():xCh format is read only");
    }

/** ---------------------------------------------------------------------------
    Get the world identificator of the xCh file format.
    (Based on red channel raster file)
    ---------------------------------------------------------------------------
 */
const HGF2DWorldIdentificator HRFxChFile::GetWorldIdentificator () const
    {
    HASSERT(m_pRedFile != 0);

    return m_pRedFile->GetWorldIdentificator();
    }
<|MERGE_RESOLUTION|>--- conflicted
+++ resolved
@@ -1,1509 +1,1462 @@
-//:>--------------------------------------------------------------------------------------+
-//:>
-//:>     $Source: all/gra/hrf/src/HRFxChFile.cpp $
-//:>
-//:>  $Copyright: (c) 2016 Bentley Systems, Incorporated. All rights reserved. $
-//:>
-//:>+--------------------------------------------------------------------------------------
-// Class HRFxChFile
-//-----------------------------------------------------------------------------
-
-#include <ImageppInternal.h>
-
-
-#include <Imagepp/all/h/HRFxChFile.h>
-#include <Imagepp/all/h/HRFxChEditor.h>
-
-#include <Imagepp/all/h/HRFRasterFileFactory.h>
-#include <Imagepp/all/h/HFCURLFile.h>
-#include <Imagepp/all/h/HRFRasterFileCapabilities.h>
-#include <Imagepp/all/h/HRFUtility.h>
-#include <Imagepp/all/h/HRFException.h>
-#include <Imagepp/all/h/HRFHMRFile.h>
-
-#include <Imagepp/all/h/HFCStat.h>
-
-#include <Imagepp/all/h/HRPPixelType.h>
-
-#include <Imagepp/all/h/HCDCodecIdentity.h>
-
-#include <Imagepp/all/h/HRPPixelTypeI8R8G8B8.h>
-#include <Imagepp/all/h/HRPPixelTypeV8Gray8.h>
-#include <Imagepp/all/h/HRPPixelTypeV16Gray16.h>
-#include <Imagepp/all/h/HRPPixelTypeV24R8G8B8.h>
-#include <Imagepp/all/h/HRPPixelTypeV48R16G16B16.h>
-#include <Imagepp/all/h/HRPPixelTypeV32R8G8B8A8.h>
-#include <Imagepp/all/h/HRPPixelTypeV64R16G16B16A16.h>
-
-#include <Imagepp/all/h/HGF2DProjective.h>
-#include <Imagepp/all/h/HGF2DSimilitude.h>
-#include <Imagepp/all/h/HGF2DStretch.h>
-#include <Imagepp/all/h/HGF2DTranslation.h>
-#include <Imagepp/all/h/HGF2DAffine.h>
-#include <Imagepp/all/h/HGF2DIdentity.h>
-
-
-#include <Imagepp/all/h/ImagePPMessages.xliff.h>
-
-#include <BeXml/BeXml.h>
-
-
-
-/** ---------------------------------------------------------------------------
-    URL composition utility.
-
-      @return HFCPtr<HFCURLFile>
-    ---------------------------------------------------------------------------
- */
-static HFCPtr<HFCURL> ComposeChannelURL(const HFCPtr<HFCURLFile>& pi_rpXMLFileURL,
-                                        const Utf8String             pi_ChannelStr)
-    {
-    HPRECONDITION(pi_rpXMLFileURL != 0);
-    HPRECONDITION(!pi_ChannelStr.empty());
-
-    HFCPtr<HFCURL> pChURL = 0;
-    Utf8String NewChPathNameStr;
-
-    // Compose URL string
-    if ((pi_ChannelStr.find(":\\\\") != Utf8String::npos) || (pi_ChannelStr.find("://") != Utf8String::npos))
-        {
-        // Complete URL nothing to do
-        NewChPathNameStr = pi_ChannelStr;
-        }
-    else if (  (pi_ChannelStr.find("\\\\") != Utf8String::npos) || (pi_ChannelStr.find("//") != Utf8String::npos)
-               || (pi_ChannelStr.find(":\\") != Utf8String::npos) || (pi_ChannelStr.find(":/") != Utf8String::npos) )
-        {
-        // Path is complete but we must add "file://" prefix
-        NewChPathNameStr = Utf8String(HFCURLFile::s_SchemeName() + "://") + pi_ChannelStr;
-        }
-    else
-        {
-        // Path is relative to xml file location
-        Utf8String Path     = pi_rpXMLFileURL->GetPath();
-        Utf8String FileName = pi_rpXMLFileURL->GetFilename();
-
-        Utf8String::size_type FileNamePos = Path.rfind(FileName);
-
-        if (FileNamePos != Utf8String::npos)
-            Path = Path.substr(0, FileNamePos);
-
-        NewChPathNameStr = Utf8String(HFCURLFile::s_SchemeName() + "://")
-                           + pi_rpXMLFileURL->GetHost() + "\\"
-                           + Path
-                           + pi_ChannelStr;
-        }
-
-    // Compose real URL
-    try
-        {
-        pChURL = HFCURL::Instanciate(NewChPathNameStr);
-        return pChURL;
-        }
-    catch(...)
-        {
-        return 0; // not a valid URL
-        }
-    }
-
-
-/** ---------------------------------------------------------------------------
-    Block capabilities of the xCh file format.
-    Any access is posssible, it depends of the channels file format.
-    ---------------------------------------------------------------------------
- */
-class HRFxChBlockCapabilities : public HRFRasterFileCapabilities
-    {
-public:
-    //:> Constructor
-    HRFxChBlockCapabilities()
-        : HRFRasterFileCapabilities()
-        {
-        // Line Capability
-        Add (new HRFLineCapability(HFC_READ_ONLY,            // AccessMode
-                                   INT32_MAX,                 // MaxWidth
-                                   HRFBlockAccess::RANDOM)); // BlockAccess
-
-        // Tile Capability
-        Add(new HRFTileCapability(HFC_READ_ONLY, // AccessMode
-                                  INT32_MAX,      // MaxSizeInBytes
-                                  1,             // MinWidth
-                                  INT32_MAX,      // MaxWidth
-                                  1,             // WidthIncrement
-                                  1,             // MinHeight
-                                  INT32_MAX,      // MaxHeight
-                                  1,             // HeightIncrement
-                                  false));       // Not Square
-
-        // Strip Capability
-        Add(new HRFStripCapability(HFC_READ_ONLY,  // AccessMode
-                                   INT32_MAX,       // MaxSizeInBytes
-                                   1,              // MinHeight
-                                   INT32_MAX,       // MaxHeight
-                                   1));            // HeightIncrement
-        }
-    };
-
-
-/** ---------------------------------------------------------------------------
-    Codec capability of the xCh file format.
-    xCh file format is always seen as it does not support any compression.
-    But channels can! (Handled by their respective HRF)
-    ---------------------------------------------------------------------------
- */
-class HRFxChCodecCapabilities : public  HRFRasterFileCapabilities
-    {
-public:
-    // Constructor
-    HRFxChCodecCapabilities()
-        : HRFRasterFileCapabilities()
-        {
-        // Codec Identity
-        Add(new HRFCodecCapability(HFC_READ_ONLY,
-                                   HCDCodecIdentity::CLASS_ID,
-                                   new HRFxChBlockCapabilities()));
-        }
-    };
-
-
-/** ---------------------------------------------------------------------------
-    HRFxChCapabilities
-    ---------------------------------------------------------------------------
- */
-HRFxChCapabilities::HRFxChCapabilities()
-    : HRFRasterFileCapabilities()
-    {
-    // PixelTypeV24R8G8B8
-    Add(new HRFPixelTypeCapability(HFC_READ_ONLY,
-                                   HRPPixelTypeV24R8G8B8::CLASS_ID,
-                                   new HRFxChCodecCapabilities()));
-
-    // PixelTypeV32R8G8B8A8
-    Add(new HRFPixelTypeCapability(HFC_READ_ONLY,
-                                   HRPPixelTypeV32R8G8B8A8::CLASS_ID,
-                                   new HRFxChCodecCapabilities()));
-
-    // PixelTypeV48R16G16B16
-    Add(new HRFPixelTypeCapability(HFC_READ_ONLY,
-                                   HRPPixelTypeV48R16G16B16::CLASS_ID,
-                                   new HRFxChCodecCapabilities()));
-
-    // Scanline orientation capability
-    Add(new HRFScanlineOrientationCapability(HFC_READ_ONLY, HRFScanlineOrientation::UPPER_LEFT_HORIZONTAL));
-    Add(new HRFScanlineOrientationCapability(HFC_READ_ONLY, HRFScanlineOrientation::UPPER_LEFT_VERTICAL));
-    Add(new HRFScanlineOrientationCapability(HFC_READ_ONLY, HRFScanlineOrientation::UPPER_RIGHT_HORIZONTAL));
-    Add(new HRFScanlineOrientationCapability(HFC_READ_ONLY, HRFScanlineOrientation::UPPER_RIGHT_VERTICAL));
-    Add(new HRFScanlineOrientationCapability(HFC_READ_ONLY, HRFScanlineOrientation::LOWER_LEFT_HORIZONTAL));
-    Add(new HRFScanlineOrientationCapability(HFC_READ_ONLY, HRFScanlineOrientation::LOWER_LEFT_VERTICAL));
-    Add(new HRFScanlineOrientationCapability(HFC_READ_ONLY, HRFScanlineOrientation::LOWER_RIGHT_HORIZONTAL));
-    Add(new HRFScanlineOrientationCapability(HFC_READ_ONLY, HRFScanlineOrientation::LOWER_RIGHT_VERTICAL));
-
-    // Interleave capability
-    Add(new HRFInterleaveCapability(HFC_READ_ONLY, HRFInterleaveType::PIXEL));
-
-    // Single resolution capability
-    Add(new HRFSingleResolutionCapability(HFC_READ_ONLY));
-
-    // MultiResolution Capability
-    HFCPtr<HRFCapability> pMultiResolutionCapability = new HRFMultiResolutionCapability(
-        HFC_READ_ONLY,  // AccessMode,
-        true,           // SinglePixelType,
-        true,           // SingleBlockType,
-        true,           // ArbitaryXRatio,
-        true);          // ArbitaryYRatio);
-    Add(pMultiResolutionCapability);
-
-    // Media type capability
-    Add(new HRFStillImageCapability(HFC_READ_ONLY));
-
-    // Transfo model
-    Add(new HRFTransfoModelCapability(HFC_READ_ONLY,
-                                      HGF2DProjective::CLASS_ID));
-
-    Add(new HRFTransfoModelCapability(HFC_READ_ONLY,
-                                      HGF2DAffine::CLASS_ID));
-
-    Add(new HRFTransfoModelCapability(HFC_READ_ONLY,
-                                      HGF2DSimilitude::CLASS_ID));
-
-    Add(new HRFTransfoModelCapability(HFC_READ_ONLY,
-                                      HGF2DStretch::CLASS_ID));
-
-    Add(new HRFTransfoModelCapability(HFC_READ_ONLY,
-                                      HGF2DTranslation::CLASS_ID));
-
-    Add(new HRFTransfoModelCapability(HFC_READ_ONLY,
-                                      HGF2DIdentity::CLASS_ID));
-
-    // Embeding capability
-    Add(new HRFEmbedingCapability(HFC_READ_ONLY));
-
-    // Shape capabilities
-    Add(new HRFClipShapeCapability(HFC_READ_ONLY, HRFCoordinateType::PHYSICAL));
-    Add(new HRFClipShapeCapability(HFC_READ_ONLY, HRFCoordinateType::LOGICAL));
-
-    // Histogram capability
-    Add(new HRFHistogramCapability(HFC_READ_ONLY));
-
-    // BlockDataFlag capability
-    Add(new HRFBlocksDataFlagCapability(HFC_READ_ONLY));
-
-    // All tags
-    Add(new HRFTagCapability(HFC_READ_ONLY, new HRFAttributeImageDescription));
-    Add(new HRFTagCapability(HFC_READ_ONLY, new HRFAttributePageName));
-    Add(new HRFTagCapability(HFC_READ_ONLY, new HRFAttributeDocumentName));
-    Add(new HRFTagCapability(HFC_READ_ONLY, new HRFAttributeTitle));
-    Add(new HRFTagCapability(HFC_READ_ONLY, new HRFAttributeNotes));
-    Add(new HRFTagCapability(HFC_READ_ONLY, new HRFAttributeKeyWord));
-    Add(new HRFTagCapability(HFC_READ_ONLY, new HRFAttributeSoftware));
-    Add(new HRFTagCapability(HFC_READ_ONLY, new HRFAttributeVersion));
-    Add(new HRFTagCapability(HFC_READ_ONLY, new HRFAttributeCopyright));
-    Add(new HRFTagCapability(HFC_READ_ONLY, new HRFAttributeArtist));
-    Add(new HRFTagCapability(HFC_READ_ONLY, new HRFAttributeDirector));
-    Add(new HRFTagCapability(HFC_READ_ONLY, new HRFAttributeCompany));
-    Add(new HRFTagCapability(HFC_READ_ONLY, new HRFAttributeVendor));
-    Add(new HRFTagCapability(HFC_READ_ONLY, new HRFAttributeHostComputer));
-    Add(new HRFTagCapability(HFC_READ_ONLY, new HRFAttributeDateTime));
-    Add(new HRFTagCapability(HFC_READ_ONLY, new HRFAttributeInkNames));
-    Add(new HRFTagCapability(HFC_READ_ONLY, new HRFAttributeSecurityLevel));
-    Add(new HRFTagCapability(HFC_READ_ONLY, new HRFAttributeLegalDisclaimer));
-    Add(new HRFTagCapability(HFC_READ_ONLY, new HRFAttributeContentWarning));
-    Add(new HRFTagCapability(HFC_READ_ONLY, new HRFAttributeResolutionUnit(0)));
-    Add(new HRFTagCapability(HFC_READ_ONLY, new HRFAttributeXResolution(0.0)));
-    Add(new HRFTagCapability(HFC_READ_ONLY, new HRFAttributeYResolution(0.0)));
-    Add(new HRFTagCapability(HFC_READ_ONLY, new HRFAttributeForeground(0)));
-    Add(new HRFTagCapability(HFC_READ_ONLY, new HRFAttributeBackground(0)));
-    Add(new HRFTagCapability(HFC_READ_ONLY, new HRFAttributeDontSupportPersistentColor(true)));
-    Add(new HRFTagCapability(HFC_READ_ONLY, new HRFAttributeImageSlo(4)));
-
-    // Geocoding capability
-    HFCPtr<HRFGeocodingCapability> pGeocodingCapability(new HRFGeocodingCapability(HFC_READ_ONLY));
-
-    pGeocodingCapability->AddSupportedKey(GTModelType);
-    pGeocodingCapability->AddSupportedKey(GTRasterType);
-    pGeocodingCapability->AddSupportedKey(PCSCitation);
-    pGeocodingCapability->AddSupportedKey(ProjectedCSType);
-    pGeocodingCapability->AddSupportedKey(ProjectedCSTypeLong);
-    pGeocodingCapability->AddSupportedKey(GTCitation);
-    pGeocodingCapability->AddSupportedKey(Projection);
-    pGeocodingCapability->AddSupportedKey(ProjCoordTrans);
-    pGeocodingCapability->AddSupportedKey(ProjLinearUnits);
-    pGeocodingCapability->AddSupportedKey(ProjLinearUnitSize);
-    pGeocodingCapability->AddSupportedKey(GeographicType);
-    pGeocodingCapability->AddSupportedKey(GeogCitation);
-    pGeocodingCapability->AddSupportedKey(GeogGeodeticDatum);
-    pGeocodingCapability->AddSupportedKey(GeogPrimeMeridian);
-    pGeocodingCapability->AddSupportedKey(GeogLinearUnits);
-    pGeocodingCapability->AddSupportedKey(GeogLinearUnitSize);
-    pGeocodingCapability->AddSupportedKey(GeogAngularUnits);
-    pGeocodingCapability->AddSupportedKey(GeogAngularUnitSize);
-    pGeocodingCapability->AddSupportedKey(GeogEllipsoid);
-    pGeocodingCapability->AddSupportedKey(GeogSemiMajorAxis);
-    pGeocodingCapability->AddSupportedKey(GeogSemiMinorAxis);
-    pGeocodingCapability->AddSupportedKey(GeogInvFlattening);
-    pGeocodingCapability->AddSupportedKey(GeogAzimuthUnits);
-    pGeocodingCapability->AddSupportedKey(GeogPrimeMeridianLong);
-    pGeocodingCapability->AddSupportedKey(ProjStdParallel1);
-    pGeocodingCapability->AddSupportedKey(ProjStdParallel2);
-    pGeocodingCapability->AddSupportedKey(ProjNatOriginLong);
-    pGeocodingCapability->AddSupportedKey(ProjNatOriginLat);
-    pGeocodingCapability->AddSupportedKey(ProjFalseEasting);
-    pGeocodingCapability->AddSupportedKey(ProjFalseNorthing);
-    pGeocodingCapability->AddSupportedKey(ProjFalseOriginLong);
-    pGeocodingCapability->AddSupportedKey(ProjFalseOriginLat);
-    pGeocodingCapability->AddSupportedKey(ProjFalseOriginEasting);
-    pGeocodingCapability->AddSupportedKey(ProjFalseOriginNorthing);
-    pGeocodingCapability->AddSupportedKey(ProjCenterLong);
-    pGeocodingCapability->AddSupportedKey(ProjCenterLat);
-    pGeocodingCapability->AddSupportedKey(ProjCenterEasting);
-    pGeocodingCapability->AddSupportedKey(ProjCenterNorthing);
-    pGeocodingCapability->AddSupportedKey(ProjScaleAtNatOrigin);
-    pGeocodingCapability->AddSupportedKey(ProjScaleAtCenter);
-    pGeocodingCapability->AddSupportedKey(ProjAzimuthAngle);
-    pGeocodingCapability->AddSupportedKey(ProjStraightVertPoleLong);
-    pGeocodingCapability->AddSupportedKey(ProjRectifiedGridAngle);
-    pGeocodingCapability->AddSupportedKey(VerticalCSType);
-    pGeocodingCapability->AddSupportedKey(VerticalCitation);
-    pGeocodingCapability->AddSupportedKey(VerticalDatum);
-    pGeocodingCapability->AddSupportedKey(VerticalUnits);
-
-    Add((HFCPtr<HRFCapability>&)pGeocodingCapability);
-    }
-
-
-HFC_IMPLEMENT_SINGLETON(HRFxChCreator)
-
-
-/** ---------------------------------------------------------------------------
-    Constructor.
-    Creator.
-    ---------------------------------------------------------------------------
- */
-HRFxChCreator::HRFxChCreator()
-    : HRFRasterFileCreator(HRFxChFile::CLASS_ID)
-    {
-    // xCh capabilities instance member initialization
-    m_pCapabilities = 0;
-    }
-
-
-/** ---------------------------------------------------------------------------
-    Return file format label.
-
-    @return string xCh file format label.
-    ---------------------------------------------------------------------------
- */
-Utf8String HRFxChCreator::GetLabel() const
-    {
-    return ImagePPMessages::GetString(ImagePPMessages::FILEFORMAT_MultiChannel()); // Multi Channel Image File Format
-    }
-
-
-/** ---------------------------------------------------------------------------
-    Return file format scheme.
-
-    @return string scheme of URL.
-    ---------------------------------------------------------------------------
- */
-Utf8String HRFxChCreator::GetSchemes() const
-    {
-    return Utf8String(HFCURLFile::s_SchemeName());
-    }
-
-
-/** ---------------------------------------------------------------------------
-    Return file format extension.
-
-    @return string xCh extension.
-    ---------------------------------------------------------------------------
- */
-Utf8String HRFxChCreator::GetExtensions() const
-    {
-    return Utf8String("*.xch");
-    }
-
-
-/** ---------------------------------------------------------------------------
-    Open/Create xCh raster file.
-
-    @param pi_rpURL      File's URL.
-    @param pi_AccessMode Access and sharing mode.
-    @param pi_Offset     Starting point in the file.
-
-    @return HFCPtr<HRFRasterFile> Address of the created HRFRasterFile instance.
-    ---------------------------------------------------------------------------
- */
-HFCPtr<HRFRasterFile> HRFxChCreator::Create(const HFCPtr<HFCURL>& pi_rpURL,
-                                            HFCAccessMode         pi_AccessMode,
-                                            uint64_t             pi_Offset) const
-    {
-    HPRECONDITION(pi_rpURL != 0);
-
-    // open the new file with the given options
-    HFCPtr<HRFRasterFile> pFile = new HRFxChFile(pi_rpURL, pi_AccessMode, pi_Offset);
-    HASSERT(pFile != 0);
-
-    return (pFile);
-    }
-
-
-/** ---------------------------------------------------------------------------
-    Verify file validity.
-
-    @param pi_rpURL  File's URL.
-    @param pi_Offset Starting point in the file (not supported).
-
-    @return true if the file is a valid xCh file, false otherwise.
-    ---------------------------------------------------------------------------
- */
-bool HRFxChCreator::IsKindOfFile(const HFCPtr<HFCURL>& pi_rpURL,
-                                  uint64_t             pi_Offset) const
-    {
-    bool   bResult = false;
-
-    if (pi_rpURL->IsCompatibleWith(HFCURLFile::CLASS_ID))
-        {
-        HFCPtr<HFCURLFile>& rpURL((HFCPtr<HFCURLFile>&)pi_rpURL);
-        // at least, the file must be have the right extension...
-        if (rpURL->GetExtension().EqualsI("xch"))
-            {
-            Utf8String XMLFileName;
-
-            // Extract the standard file name from the main URL
-            XMLFileName = ((HFCPtr<HFCURLFile>&)pi_rpURL)->GetHost();
-            XMLFileName += "\\";
-            XMLFileName += ((HFCPtr<HFCURLFile>&)pi_rpURL)->GetPath();
-
-            // Open XML file
-            BeXmlStatus xmlStatus;
-            BeXmlDomPtr pDom = BeXmlDom::CreateAndReadFromFile (xmlStatus, XMLFileName.c_str ());
-
-            //Validate pDom
-            if (pDom.IsValid() && (BEXML_Success == xmlStatus))
-                {
-                // Validate main node presence       
-                BeXmlNodeP pMainNode = pDom->GetRootElement();
-                if (NULL != pMainNode && BeStringUtilities::Stricmp(pMainNode->GetName(), "MultiChannelImageFileFormat") == 0)
-                {
-                    bResult = true;
-
-                    // Validate VERSION node presence (for now only validate node presence)          
-                    BeXmlNodeP pVersionNode = pMainNode->SelectSingleNode("VERSION");
-                    if (!pVersionNode)
-                        bResult = false;
-
-                    // Validate CHANNELS node presence
-                    BeXmlNodeP pChannelNode = pMainNode->SelectSingleNode("CHANNELS");
-                    if (!bResult || !pChannelNode)
-                        bResult = false;
-                    else
-                    {
-                        // Validate COUNT node presence
-                        BeXmlNodeP pCountNode = pChannelNode->SelectSingleNode("COUNT");
-                        if (!pCountNode)
-                            bResult = false;
-                        else
-                            {
-                            // Validate channel count, must be 3 or 4 (type = UInt32)
-                            uint32_t ChannelCount = 0;
-                            if (BEXML_Success != pCountNode->GetContentUInt32Value(ChannelCount) || !(ChannelCount == 3 || ChannelCount == 4))
-                                bResult = false;
-
-                            // Validate RED node presence
-                            BeXmlNodeP pRedNode = pChannelNode->SelectSingleNode("RED");
-                            if (!pRedNode)
-                                bResult = false;
-
-                            // Validate GREEN node presence
-                            BeXmlNodeP pGreenNode = pChannelNode->SelectSingleNode("GREEN");
-                            if (!pGreenNode)
-                                bResult = false;
-
-                            // Validate BLUE node presence
-                            BeXmlNodeP pBlueNode = pChannelNode->SelectSingleNode("BLUE");
-                            if (!pBlueNode)
-                                bResult = false;
-
-                            if (ChannelCount == 4)
-                                {
-                                // Validate Alpha or Panchromatic node presence    
-                                BeXmlNodeP pAlphaNode = pChannelNode->SelectSingleNode("ALPHA");
-                                BeXmlNodeP pPanchromNode = pChannelNode->SelectSingleNode("PANCHROMATIC");
-                                if (!(pAlphaNode || pPanchromNode) || (pAlphaNode && pPanchromNode))
-                                    bResult = false;
-                                }
-                            }
-                        }
-                    }
-                }
-            }
-        }
-
-    return bResult;
-    }
-
-/** ---------------------------------------------------------------------------
-    Get list of related files from a given URL.
-
-    @param pi_rpURL          Main file's URL.
-    @param pio_rRelatedURLs  List of related URLs.
-
-    @return true (current file format is multi-file).
-    ---------------------------------------------------------------------------
- */
-bool HRFxChCreator::GetRelatedURLs(const HFCPtr<HFCURL>& pi_rpURL,
-                                    ListOfRelatedURLs&    pio_rRelatedURLs) const
-    {
-    HASSERT (pio_rRelatedURLs.size() == 0);
-
-<<<<<<< HEAD
-    Utf8String XMLFileName;
-    Utf8String RedFileNameStr;
-    Utf8String GreenFileNameStr;
-    Utf8String BlueFileNameStr;
-    Utf8String AlphaFileNameStr;
-    Utf8String PanChromaticFileNameStr;
-=======
-    WString XMLFileName;
-    WString RedFileNameStr;
-    WString GreenFileNameStr;
-    WString BlueFileNameStr;
-    WString AlphaFileNameStr;
-    WString PanChromaticFileNameStr;
->>>>>>> 8788afff
-
-    HFCPtr<HFCURL> pRedFileURL   = 0;
-    HFCPtr<HFCURL> pGreenFileURL = 0;
-    HFCPtr<HFCURL> pBlueFileURL  = 0;
-    HFCPtr<HFCURL> pAlphaFileURL = 0;
-    HFCPtr<HFCURL> pPanChromaticFileURL = 0;
-
-    // Extract the standard file name from the main URL
-    XMLFileName = ((HFCPtr<HFCURLFile>&)pi_rpURL)->GetHost();
-    XMLFileName += "\\";
-    XMLFileName += ((HFCPtr<HFCURLFile>&)pi_rpURL)->GetPath();
-
-    // Open XML file
-    BeXmlStatus xmlStatus;
-    BeXmlDomPtr pDom = BeXmlDom::CreateAndReadFromFile (xmlStatus, XMLFileName.c_str ());
-
-    //Validate pDom
-    if (pDom.IsNull() || (BEXML_Success != xmlStatus))
-        return false;
-
-    // Validate main node presence       
-    BeXmlNodeP pMainNode = pDom->GetRootElement ();
-    if (NULL == pMainNode)
-        return false;
-
-    // Validate RED node presence
-    BeXmlNodeP pRedNode = pMainNode->SelectSingleNode ("CHANNELS/RED");
-    pRedNode->GetContent (RedFileNameStr);
-
-    // Validate GREEN node presence
-    BeXmlNodeP pGreenNode = pMainNode->SelectSingleNode ("CHANNELS/GREEN");
-    pGreenNode->GetContent (GreenFileNameStr);
-
-    // Validate BLUE node presence
-    BeXmlNodeP pBlueNode = pMainNode->SelectSingleNode ("CHANNELS/BLUE");
-    pBlueNode->GetContent (BlueFileNameStr);
-
-    // Empty fields ?
-    if ((RedFileNameStr == "") || (GreenFileNameStr == "") || (BlueFileNameStr == ""))
-        return false;
-
-    // Compose URLs
-    if (!(pRedFileURL = ComposeChannelURL((HFCPtr<HFCURLFile>&)pi_rpURL, RedFileNameStr)))
-        return false;
-    if (!(pGreenFileURL = ComposeChannelURL((HFCPtr<HFCURLFile>&)pi_rpURL, GreenFileNameStr)))
-        return false;
-    if (!(pBlueFileURL = ComposeChannelURL((HFCPtr<HFCURLFile>&)pi_rpURL, BlueFileNameStr)))
-        return false;
-
-    // Construct related URLs list
-    pio_rRelatedURLs.push_back(pRedFileURL);
-    pio_rRelatedURLs.push_back(pGreenFileURL);
-    pio_rRelatedURLs.push_back(pBlueFileURL);
-
-    // Alpha and panchromatic files
-    BeXmlNodeP pAlphaNode = pMainNode->SelectSingleNode("CHANNELS/ALPHA");
-    pAlphaNode->GetContent(AlphaFileNameStr);
-<<<<<<< HEAD
-    if (AlphaFileNameStr != "")
-=======
-    if (AlphaFileNameStr != L"")
->>>>>>> 8788afff
-        {
-        if (!(pAlphaFileURL = ComposeChannelURL((HFCPtr<HFCURLFile>&)pi_rpURL, AlphaFileNameStr)))
-            return false;
-
-        pio_rRelatedURLs.push_back(pAlphaFileURL);
-        }
-
-    // Validate panchromatic node presence
-    BeXmlNodeP pPanchromNode = pMainNode->SelectSingleNode("CHANNELS/PANCHROMATIC");
-    pPanchromNode->GetContent(PanChromaticFileNameStr);
-<<<<<<< HEAD
-    if (PanChromaticFileNameStr != "")
-=======
-    if (PanChromaticFileNameStr != L"")
->>>>>>> 8788afff
-    {
-        if (!(pPanChromaticFileURL = ComposeChannelURL((HFCPtr<HFCURLFile>&)pi_rpURL, PanChromaticFileNameStr)))
-            return false;
-
-        pio_rRelatedURLs.push_back(pPanChromaticFileURL);
-    }
-
-    return true;
-    }
-
-/** ---------------------------------------------------------------------------
-    Get capabilities of the xCh file format.
-
-    @return xCh format capabilities.
-    ---------------------------------------------------------------------------
- */
-const HFCPtr<HRFRasterFileCapabilities>& HRFxChCreator::GetCapabilities()
-    {
-    if (m_pCapabilities == 0)
-        m_pCapabilities  = new HRFxChCapabilities();
-
-    return m_pCapabilities;
-    }
-
-
-/** ---------------------------------------------------------------------------
-    Constructor.
-    Open xCh raster file.
-
-    @param pi_rpURL      File's URL.
-    @param pi_AccessMode Access and sharing mode.
-    @param pi_Offset     Starting point in the file.
-    ---------------------------------------------------------------------------
- */
-HRFxChFile::HRFxChFile(const HFCPtr<HFCURL>& pi_rpURL,
-                       HFCAccessMode         pi_AccessMode,
-                       uint64_t             pi_Offset)
-    : HRFRasterFile(pi_rpURL, pi_AccessMode, pi_Offset)
-    {
-
-    // The ancestor stores the access mode
-    m_IsOpen = false;
-    m_ChannelCount = 0;
-
-    if (GetAccessMode().m_HasCreateAccess || GetAccessMode().m_HasWriteAccess)
-        {
-        //this is a read-only format
-        throw HFCFileReadOnlyException(pi_rpURL->GetURL());
-        }
-
-
-    Open();
-    HASSERT(m_IsOpen == true);
-    CreateDescriptors();
-    CreateChannelResolutionEditors();
-    }
-
-
-/** ---------------------------------------------------------------------------
-    Special constructor.
-    Open xCh raster file.
-
-    @param pi_rpRedFileURL   URL of red channel file.
-    @param pi_rpGreenFileURL URL of green channel file.
-    @param pi_rpBlueFileURL  URL of blue channel file.
-    @param pi_rpAlphaFileURL URL of alpha channel file.
-    ---------------------------------------------------------------------------
- */
-HRFxChFile::HRFxChFile(const HFCPtr<HFCURL>& pi_rpRedFileURL,
-                       const HFCPtr<HFCURL>& pi_rpGreenFileURL,
-                       const HFCPtr<HFCURL>& pi_rpBlueFileURL,
-                       const HFCPtr<HFCURL>& pi_rpAlphaFileURL)
-    : HRFRasterFile(pi_rpRedFileURL/*will be modified*/, HFC_READ_ONLY, 0)
-    {
-    HPRECONDITION(pi_rpRedFileURL != 0);
-    HPRECONDITION(pi_rpGreenFileURL != 0);
-    HPRECONDITION(pi_rpBlueFileURL != 0);
-
-    m_IsOpen = false;
-
-    if (GetAccessMode().m_HasCreateAccess || GetAccessMode().m_HasWriteAccess)
-        {
-        //this is a read-only format
-        throw HFCFileReadOnlyException(pi_rpRedFileURL->GetURL());
-        }
-
-    // Compose a pseudo, unique, main URL (lightly modified red file URL)
-    Utf8String newURLHostStr;
-    Utf8String newURLPathStr;
-
-    newURLHostStr = ((HFCPtr<HFCURLFile>&)GetURL())->GetHost();
-    newURLPathStr = ((HFCPtr<HFCURLFile>&)GetURL())->GetPath() + "_xCh";
-
-    m_pURL = new HFCURLFile(newURLHostStr, newURLPathStr);
-
-    // Validate each file existence
-    HFCStat RedFileStat(pi_rpRedFileURL);
-    HFCStat GreenFileStat(pi_rpGreenFileURL);
-    HFCStat BlueFileStat(pi_rpBlueFileURL);
-
-    if (!RedFileStat.IsExistent())
-        throw HRFCannotOpenChildFileException(GetURL()->GetURL(),
-                                    pi_rpRedFileURL->GetURL());
-    if (!GreenFileStat.IsExistent())
-        throw HRFCannotOpenChildFileException( GetURL()->GetURL(),
-                                    pi_rpGreenFileURL->GetURL());
-    if (!BlueFileStat.IsExistent())
-        throw HRFCannotOpenChildFileException(GetURL()->GetURL(),
-                                    pi_rpBlueFileURL->GetURL());
-
-    // Construct related URLs list
-    m_ListOfRelatedURLs.push_back(pi_rpRedFileURL);
-    m_ListOfRelatedURLs.push_back(pi_rpGreenFileURL);
-    m_ListOfRelatedURLs.push_back(pi_rpBlueFileURL);
-
-    if (!pi_rpAlphaFileURL)
-        m_ChannelCount = 3;
-    else
-        {
-        m_ChannelCount = 4;
-
-        HFCStat AlphaFileStat(pi_rpAlphaFileURL);
-
-        if (!AlphaFileStat.IsExistent())
-            throw HRFCannotOpenChildFileException(GetURL()->GetURL(),
-                                        pi_rpAlphaFileURL->GetURL());
-
-        m_ListOfRelatedURLs.push_back(pi_rpAlphaFileURL);
-        }
-
-    // Open files read-only
-    m_pRedFile   = HRFRasterFileFactory::GetInstance()->OpenFile(pi_rpRedFileURL, true);
-    m_pGreenFile = HRFRasterFileFactory::GetInstance()->OpenFile(pi_rpGreenFileURL, true);
-    m_pBlueFile  = HRFRasterFileFactory::GetInstance()->OpenFile(pi_rpBlueFileURL, true);
-
-    if (!m_pRedFile)
-        throw HRFCannotOpenChildFileException( GetURL()->GetURL(),
-                                    pi_rpRedFileURL->GetURL());
-
-    if (!m_pGreenFile)
-        throw HRFCannotOpenChildFileException(GetURL()->GetURL(),
-                                    pi_rpGreenFileURL->GetURL());
-
-    if (!m_pBlueFile)
-        throw HRFCannotOpenChildFileException(GetURL()->GetURL(),
-                                    pi_rpBlueFileURL->GetURL());
-
-    if (m_ChannelCount == 4) // 32 or 64 bits - there is an alpha channel!
-        {
-        m_pAlphaFile = HRFRasterFileFactory::GetInstance()->OpenFile(pi_rpAlphaFileURL, true);
-
-        if (!m_pAlphaFile)
-            throw HRFCannotOpenChildFileException(GetURL()->GetURL(),
-                                        pi_rpAlphaFileURL->GetURL());
-        }
-
-    // Validate channel files
-    ValidateChannelFilesRGBA(m_pRedFile, m_pGreenFile, m_pBlueFile, m_pAlphaFile);
-
-    m_IsOpen = true;
-
-    CreateDescriptors();
-    CreateChannelResolutionEditors();
-    }
-
-
-/** ---------------------------------------------------------------------------
-    Destructor.
-    Destroy xCh file object.
-    ---------------------------------------------------------------------------
- */
-HRFxChFile::~HRFxChFile()
-    {
-    // Close the file
-    Close();
-    }
-
-
-/** ---------------------------------------------------------------------------
-    Create wrapper editor for all channel data manipulation (read).
-
-    @param pi_Page        Page to create an editor for.
-    @param pi_Resolution  Resolution.
-    @param pi_AccessMode  Access and sharing mode.
-
-    @return appropriate created resolution editor wrapper.
-    ---------------------------------------------------------------------------
- */
-HRFResolutionEditor* HRFxChFile::CreateResolutionEditor(uint32_t       pi_Page,
-                                                        uint16_t pi_Resolution,
-                                                        HFCAccessMode  pi_AccessMode)
-    {
-    HPRECONDITION(pi_Page < CountPages());
-    HPRECONDITION(GetPageDescriptor(pi_Page) != 0);
-    HPRECONDITION(pi_Resolution < GetPageDescriptor(pi_Page)->CountResolutions());
-    HPRECONDITION(GetPageDescriptor(pi_Page)->GetResolutionDescriptor(pi_Resolution) != 0);
-
-    HRFResolutionEditor* pEditor = 0;
-
-    if (m_pPanchromaticFile)
-        pEditor = new HRFxChEditorPanchromatic(this, pi_Page, pi_Resolution, pi_AccessMode);
-    else
-        pEditor = new HRFxChEditorRGBA(this, pi_Page, pi_Resolution, pi_AccessMode);
-
-    return pEditor;
-    }
-
-
-/** ---------------------------------------------------------------------------
-    Get capabilities of xCh file format.
-
-    @return xCh file format capabilities.
-    ---------------------------------------------------------------------------
- */
-const HFCPtr<HRFRasterFileCapabilities>& HRFxChFile::GetCapabilities () const
-    {
-    return HRFxChCreator::GetInstance()->GetCapabilities();
-    }
-
-
-/** ---------------------------------------------------------------------------
-    Get a grayscale palette from the pixel type color palette.
-
-    @return a new grayscale palette if original pixel type palette entries were
-    all grayscale, 0 otherwise.
-    ---------------------------------------------------------------------------
- */
-Byte* HRFxChFile::GetGrayscalePalette (HFCPtr<HRPPixelType> pi_pPixelType)
-    {
-    HArrayAutoPtr<Byte> pGrayscalePal;
-    pGrayscalePal = new Byte[256];
-
-    const HRPPixelPalette& rPalette = pi_pPixelType->GetPalette();
-
-    uint32_t PaletteSize = rPalette.GetMaxEntries();
-
-    if (PaletteSize < 256)
-        return 0;
-
-    uint32_t Index;
-    for(Index = 0; Index < 256; Index++)
-        {
-        Byte* pValue = (Byte*)rPalette.GetCompositeValue(Index);
-
-        if((pValue[0] != pValue[1]) || (pValue[0]  != pValue[2]))
-            break;
-
-        pGrayscalePal[Index] = pValue[0];
-        }
-
-    if (Index < 256)
-        return 0;
-    else
-        return pGrayscalePal.release();
-    }
-
-
-/** ---------------------------------------------------------------------------
-    Channel files validation
-    All channels' pixel type must be HRPPixelTypeV8Gray8, HRPPixelTypeV16Gray16
-    or HRPPixelTypeI1R8G8B8 (with grayscale palette). Also, all channel files must be of the same type,
-    same compression, same block organization, same resolution type (multi or single).
-    ---------------------------------------------------------------------------
- */
-void HRFxChFile::ValidateChannelFilesRGB (const HFCPtr<HRFRasterFile>& pi_rpRedFile,
-                                          const HFCPtr<HRFRasterFile>& pi_rpGreenFile,
-                                          const HFCPtr<HRFRasterFile>& pi_rpBlueFile)
-    {
-    // Rasters must be of the same format
-    if (!((pi_rpRedFile->GetClassID() == pi_rpGreenFile->GetClassID()) &&
-          (pi_rpRedFile->GetClassID() == pi_rpBlueFile->GetClassID())))
-        throw HRFXCHChannelsAreNotOfTheSameFormatException(GetURL()->GetURL());
-
-    // ...and same compression type
-    HCLASS_ID RedFileCodecClsid   = pi_rpRedFile->GetPageDescriptor(0)->GetResolutionDescriptor(0)->GetCodec()->GetClassID();
-    HCLASS_ID GreenFileCodecClsid = pi_rpGreenFile->GetPageDescriptor(0)->GetResolutionDescriptor(0)->GetCodec()->GetClassID();
-    HCLASS_ID BlueFileCodecClsid  = pi_rpBlueFile->GetPageDescriptor(0)->GetResolutionDescriptor(0)->GetCodec()->GetClassID();
-
-    if (!((RedFileCodecClsid == GreenFileCodecClsid) &&
-          (RedFileCodecClsid == BlueFileCodecClsid)))
-        throw HRFXCHChannelsDoNotHaveSameCompressionException(GetURL()->GetURL());
-
-    // All files must be grayscale
-    HFCPtr<HRPPixelType> pRedChPixelType   = pi_rpRedFile->GetPageDescriptor(0)->GetResolutionDescriptor(0)->GetPixelType();
-    HFCPtr<HRPPixelType> pGreenChPixelType = pi_rpGreenFile->GetPageDescriptor(0)->GetResolutionDescriptor(0)->GetPixelType();
-    HFCPtr<HRPPixelType> pBlueChPixelType  = pi_rpBlueFile->GetPageDescriptor(0)->GetResolutionDescriptor(0)->GetPixelType();
-
-    if (!( pRedChPixelType->IsCompatibleWith(HRPPixelTypeV8Gray8::CLASS_ID) ||
-           pRedChPixelType->IsCompatibleWith(HRPPixelTypeV16Gray16::CLASS_ID) ) &&
-        (pi_rpRedFile->GetClassID() != HRFHMRFile::CLASS_ID) )
-        {
-        // not a valid pixel type!
-        throw HRFXCHChannelsIsNotAValidGrayscaleException(pi_rpRedFile->GetURL()->GetURL());
-        }
-    else if (pi_rpRedFile->GetClassID() == HRFHMRFile::CLASS_ID)
-        {
-        // OK but only for a grayscale palette
-        if (!((pRedChPixelType->IsCompatibleWith(HRPPixelTypeI8R8G8B8::CLASS_ID)) &&
-              (m_pRedMap = GetGrayscalePalette(pRedChPixelType))))
-            throw HRFXCHChannelsIsNotAValidGrayscaleException(pi_rpRedFile->GetURL()->GetURL());
-        }
-
-    if (!(pGreenChPixelType->IsCompatibleWith(HRPPixelTypeV8Gray8::CLASS_ID) ||
-          pGreenChPixelType->IsCompatibleWith(HRPPixelTypeV16Gray16::CLASS_ID)  ) &&
-        (pi_rpGreenFile->GetClassID() != HRFHMRFile::CLASS_ID) )
-        {
-        // not a valid pixel type!
-        throw HRFXCHChannelsIsNotAValidGrayscaleException( pi_rpGreenFile->GetURL()->GetURL());
-        }
-    else if (pi_rpGreenFile->GetClassID() == HRFHMRFile::CLASS_ID)
-        {
-        // OK but only for a grayscale palette
-        if (!((pGreenChPixelType->IsCompatibleWith(HRPPixelTypeI8R8G8B8::CLASS_ID)) &&
-              (m_pGreenMap = GetGrayscalePalette(pGreenChPixelType))))
-            throw HRFXCHChannelsIsNotAValidGrayscaleException( pi_rpGreenFile->GetURL()->GetURL());
-        }
-
-    if (!(pBlueChPixelType->IsCompatibleWith(HRPPixelTypeV8Gray8::CLASS_ID) ||
-          pBlueChPixelType->IsCompatibleWith(HRPPixelTypeV16Gray16::CLASS_ID)  ) &&
-        (pi_rpBlueFile->GetClassID() != HRFHMRFile::CLASS_ID) )
-        {
-        // not a valid pixel type!
-        throw HRFXCHChannelsIsNotAValidGrayscaleException(pi_rpBlueFile->GetURL()->GetURL());
-        }
-    else if (pi_rpBlueFile->GetClassID() == HRFHMRFile::CLASS_ID)
-        {
-        // OK but only for a grayscale palette
-        if (!((pBlueChPixelType->IsCompatibleWith(HRPPixelTypeI8R8G8B8::CLASS_ID)) &&
-              (m_pBlueMap = GetGrayscalePalette(pBlueChPixelType))))
-            throw HRFXCHChannelsIsNotAValidGrayscaleException(pi_rpBlueFile->GetURL()->GetURL());
-        }
-
-    // All files must have same dimensions
-    if (! (  (pi_rpRedFile->GetPageDescriptor(0)->GetResolutionDescriptor(0)->GetWidth()
-              == pi_rpGreenFile->GetPageDescriptor(0)->GetResolutionDescriptor(0)->GetWidth())
-             && (pi_rpRedFile->GetPageDescriptor(0)->GetResolutionDescriptor(0)->GetWidth()
-                 == pi_rpBlueFile->GetPageDescriptor(0)->GetResolutionDescriptor(0)->GetWidth())
-             && (pi_rpRedFile->GetPageDescriptor(0)->GetResolutionDescriptor(0)->GetHeight()
-                 == pi_rpGreenFile->GetPageDescriptor(0)->GetResolutionDescriptor(0)->GetHeight())
-             && (pi_rpRedFile->GetPageDescriptor(0)->GetResolutionDescriptor(0)->GetHeight()
-                 == pi_rpBlueFile->GetPageDescriptor(0)->GetResolutionDescriptor(0)->GetHeight())))
-        throw HRFFXHChannelsDoNotHaveTheSameDimensionsException(GetURL()->GetURL());
-
-    // All files must have same resolution number
-    if (! (  (pi_rpRedFile->GetPageDescriptor(0)->CountResolutions()
-              == pi_rpGreenFile->GetPageDescriptor(0)->CountResolutions())
-             && (pi_rpRedFile->GetPageDescriptor(0)->CountResolutions()
-                 == pi_rpBlueFile->GetPageDescriptor(0)->CountResolutions())))
-        throw HRFFXHChannelsDoNotHaveTheSameResCountException( GetURL()->GetURL());
-
-    // All files must have same block dimensions
-    if (! (  (pi_rpRedFile->GetPageDescriptor(0)->GetResolutionDescriptor(0)->GetBlockWidth()
-              == pi_rpGreenFile->GetPageDescriptor(0)->GetResolutionDescriptor(0)->GetBlockWidth())
-             && (pi_rpRedFile->GetPageDescriptor(0)->GetResolutionDescriptor(0)->GetBlockWidth()
-                 == pi_rpBlueFile->GetPageDescriptor(0)->GetResolutionDescriptor(0)->GetBlockWidth())
-             && (pi_rpRedFile->GetPageDescriptor(0)->GetResolutionDescriptor(0)->GetBlockHeight()
-                 == pi_rpGreenFile->GetPageDescriptor(0)->GetResolutionDescriptor(0)->GetBlockHeight())
-             && (pi_rpRedFile->GetPageDescriptor(0)->GetResolutionDescriptor(0)->GetBlockHeight()
-                 == pi_rpBlueFile->GetPageDescriptor(0)->GetResolutionDescriptor(0)->GetBlockHeight())))
-        throw HRFXCHChannelsBlockDimensionsDifferException(GetURL()->GetURL());
-    }
-
-    void HRFxChFile::ValidateChannelFilesRGBA(const HFCPtr<HRFRasterFile>& pi_rpRedFile,
-                                              const HFCPtr<HRFRasterFile>& pi_rpGreenFile,
-                                              const HFCPtr<HRFRasterFile>& pi_rpBlueFile,
-                                              const HFCPtr<HRFRasterFile>& pi_rpAlphaFile)
-    {
-        ValidateChannelFilesRGB(pi_rpRedFile, pi_rpGreenFile, pi_rpBlueFile);
-
-        // Verify alpha channel
-        // Rasters must be of the same format
-        if (!(pi_rpRedFile->GetClassID() == pi_rpAlphaFile->GetClassID()))
-            throw HRFXCHChannelsAreNotOfTheSameFormatException(GetURL()->GetURL());
-
-        // ...and same compression type
-        HCLASS_ID AlphaFileCodecClsid = pi_rpAlphaFile->GetPageDescriptor(0)->GetResolutionDescriptor(0)->GetCodec()->GetClassID();
-        HCLASS_ID RedFileCodecClsid = pi_rpRedFile->GetPageDescriptor(0)->GetResolutionDescriptor(0)->GetCodec()->GetClassID();
-
-        if (!(RedFileCodecClsid == AlphaFileCodecClsid))
-            throw HRFXCHChannelsDoNotHaveSameCompressionException(GetURL()->GetURL());
-
-        // All files must be grayscale
-        HFCPtr<HRPPixelType> pAlphaChPixelType = pi_rpAlphaFile->GetPageDescriptor(0)->GetResolutionDescriptor(0)->GetPixelType();
-
-        if (!(pAlphaChPixelType->IsCompatibleWith(HRPPixelTypeV8Gray8::CLASS_ID) ||
-            pAlphaChPixelType->IsCompatibleWith(HRPPixelTypeV16Gray16::CLASS_ID)) &&
-            (pi_rpAlphaFile->GetClassID() != HRFHMRFile::CLASS_ID))
-        {
-            // not a valid pixel type!
-            throw HRFXCHChannelsIsNotAValidGrayscaleException(pi_rpAlphaFile->GetURL()->GetURL());
-        }
-        else if (pi_rpAlphaFile->GetClassID() == HRFHMRFile::CLASS_ID)
-        {
-            // OK but only for a grayscale palette
-            if (!((pAlphaChPixelType->IsCompatibleWith(HRPPixelTypeI8R8G8B8::CLASS_ID)) &&
-                (m_pAlphaMap = GetGrayscalePalette(pAlphaChPixelType))))
-                throw HRFXCHChannelsIsNotAValidGrayscaleException(pi_rpAlphaFile->GetURL()->GetURL());
-        }
-
-        // All files must have same dimensions
-        if (!((pi_rpRedFile->GetPageDescriptor(0)->GetResolutionDescriptor(0)->GetWidth()
-            == pi_rpAlphaFile->GetPageDescriptor(0)->GetResolutionDescriptor(0)->GetWidth())
-            && (pi_rpRedFile->GetPageDescriptor(0)->GetResolutionDescriptor(0)->GetHeight()
-                == pi_rpAlphaFile->GetPageDescriptor(0)->GetResolutionDescriptor(0)->GetHeight())))
-            throw HRFFXHChannelsDoNotHaveTheSameDimensionsException(GetURL()->GetURL());
-
-        // All files must have same resolution number
-        if (!(pi_rpRedFile->GetPageDescriptor(0)->CountResolutions()
-            == pi_rpAlphaFile->GetPageDescriptor(0)->CountResolutions()))
-            throw HRFFXHChannelsDoNotHaveTheSameResCountException(GetURL()->GetURL());
-
-        // All files must have same block dimensions
-        if (!((pi_rpRedFile->GetPageDescriptor(0)->GetResolutionDescriptor(0)->GetBlockWidth()
-            == pi_rpAlphaFile->GetPageDescriptor(0)->GetResolutionDescriptor(0)->GetBlockWidth())
-            && (pi_rpRedFile->GetPageDescriptor(0)->GetResolutionDescriptor(0)->GetBlockHeight()
-                == pi_rpAlphaFile->GetPageDescriptor(0)->GetResolutionDescriptor(0)->GetBlockHeight())))
-            throw HRFXCHChannelsBlockDimensionsDifferException(GetURL()->GetURL());
-    }
-
-void HRFxChFile::ValidateChannelFilesPanchromatic(const HFCPtr<HRFRasterFile>& pi_rpPanchromaticFile,
-                                                  const HFCPtr<HRFRasterFile>& pi_rpRedFile,
-                                                  const HFCPtr<HRFRasterFile>& pi_rpGreenFile,
-                                                  const HFCPtr<HRFRasterFile>& pi_rpBlueFile)
-    {
-        ValidateChannelFilesRGB(pi_rpRedFile, pi_rpGreenFile, pi_rpBlueFile);
-
-        // Verify panchromatic channel
-        // Rasters must be of the same format
-        if (!(pi_rpRedFile->GetClassID() == pi_rpPanchromaticFile->GetClassID()))
-            throw HRFXCHChannelsAreNotOfTheSameFormatException(GetURL()->GetURL());
-
-        // ...and same compression type
-        HCLASS_ID FileCodecClsid = pi_rpPanchromaticFile->GetPageDescriptor(0)->GetResolutionDescriptor(0)->GetCodec()->GetClassID();
-        HCLASS_ID RedFileCodecClsid = pi_rpRedFile->GetPageDescriptor(0)->GetResolutionDescriptor(0)->GetCodec()->GetClassID();
-        if (!(RedFileCodecClsid == FileCodecClsid))
-            throw HRFXCHChannelsDoNotHaveSameCompressionException(GetURL()->GetURL());
-
-        // All files must be grayscale
-        HFCPtr<HRPPixelType> pPixelType = pi_rpPanchromaticFile->GetPageDescriptor(0)->GetResolutionDescriptor(0)->GetPixelType();
-        if (!(pPixelType->IsCompatibleWith(HRPPixelTypeV8Gray8::CLASS_ID) ||
-            pPixelType->IsCompatibleWith(HRPPixelTypeV16Gray16::CLASS_ID)))
-        {
-            // not a valid pixel type!
-            throw HRFXCHChannelsIsNotAValidGrayscaleException(pi_rpPanchromaticFile->GetURL()->GetURL());
-        }
-
-        // Panchromatic resolution == 2x RGB files
-        if (!((((pi_rpRedFile->GetPageDescriptor(0)->GetResolutionDescriptor(0)->GetWidth()*2)-1)
-               == pi_rpPanchromaticFile->GetPageDescriptor(0)->GetResolutionDescriptor(0)->GetWidth())
-             && (((pi_rpRedFile->GetPageDescriptor(0)->GetResolutionDescriptor(0)->GetHeight()*2)-1)
-                == pi_rpPanchromaticFile->GetPageDescriptor(0)->GetResolutionDescriptor(0)->GetHeight())))
-            throw HRFFXHChannelsDoNotHaveTheSameDimensionsException(GetURL()->GetURL());
-
-        // All files must have same resolution number
-        if (!(pi_rpRedFile->GetPageDescriptor(0)->CountResolutions()
-            == pi_rpPanchromaticFile->GetPageDescriptor(0)->CountResolutions()))
-            throw HRFFXHChannelsDoNotHaveTheSameResCountException(GetURL()->GetURL());
-
-        // All files must have same block dimensions
-        //if (!((pi_rpRedFile->GetPageDescriptor(0)->GetResolutionDescriptor(0)->GetBlockWidth()
-        //    == pi_rpPanchromaticFile->GetPageDescriptor(0)->GetResolutionDescriptor(0)->GetBlockWidth())
-        //    && (pi_rpRedFile->GetPageDescriptor(0)->GetResolutionDescriptor(0)->GetBlockHeight()
-        //        == pi_rpPanchromaticFile->GetPageDescriptor(0)->GetResolutionDescriptor(0)->GetBlockHeight())))
-        //    throw HRFXCHChannelsBlockDimensionsDifferException(GetURL()->GetURL());
-        
-<<<<<<< HEAD
-        // Same block type
-        if (pi_rpPanchromaticFile->GetPageDescriptor(0)->GetResolutionDescriptor(0)->GetBlockType() !=
-=======
-        // Only strip input file supported for the moment.
-        if (pi_rpPanchromaticFile->GetPageDescriptor(0)->GetResolutionDescriptor(0)->GetBlockType() != HRFBlockType::STRIP ||
-            pi_rpPanchromaticFile->GetPageDescriptor(0)->GetResolutionDescriptor(0)->GetBlockType() !=
->>>>>>> 8788afff
-            pi_rpRedFile->GetPageDescriptor(0)->GetResolutionDescriptor(0)->GetBlockType())
-            throw HRFXCHChannelsBlockDimensionsDifferException(GetURL()->GetURL());
-    }
-
-
-
-/** ---------------------------------------------------------------------------
-    Open all 3 or 4 channel raster files.
-    Creator's IsKindOfFile() method should have been called first to
-    validate files.
-
-    @return true, raster files have been created.
-    ---------------------------------------------------------------------------
- */
-bool HRFxChFile::Open()
-    {
-    // Open the file
-    if (!m_IsOpen)
-        {
-<<<<<<< HEAD
-        Utf8String XMLFileName;
-        Utf8String ChannelCountStr;
-        Utf8String RedFileNameStr;
-        Utf8String GreenFileNameStr;
-        Utf8String BlueFileNameStr;
-        Utf8String AlphaFileNameStr;
-        Utf8String PanchromaticFileNameStr;
-=======
-        WString XMLFileName;
-        WString ChannelCountStr;
-        WString RedFileNameStr;
-        WString GreenFileNameStr;
-        WString BlueFileNameStr;
-        WString AlphaFileNameStr;
-        WString PanchromaticFileNameStr;
->>>>>>> 8788afff
-
-        HFCPtr<HFCURL> pRedFileURL   = 0;
-        HFCPtr<HFCURL> pGreenFileURL = 0;
-        HFCPtr<HFCURL> pBlueFileURL  = 0;
-        HFCPtr<HFCURL> pAlphaFileURL = 0;
-        HFCPtr<HFCURL> pPanchromaticFileURL = 0;
-
-        // Extract the standard file name from the main URL
-        XMLFileName = ((HFCPtr<HFCURLFile>&)GetURL())->GetHost();
-        XMLFileName += "\\";
-        XMLFileName += ((HFCPtr<HFCURLFile>&)GetURL())->GetPath();
-
-        // Open XML file
-        BeXmlStatus xmlStatus;
-        BeXmlDomPtr pDom = BeXmlDom::CreateAndReadFromFile (xmlStatus, XMLFileName.c_str ());
-
-        // Validate pDom
-        if (pDom.IsNull() || (BEXML_Success != xmlStatus))
-            return false;
-
-        // Validate main node presence       
-        BeXmlNodeP pMainNode = pDom->GetRootElement ();
-        if (NULL == pMainNode)
-            return false;
-
-        // Get count node
-        BeXmlNodeP pCountNode = pMainNode->SelectSingleNode ("CHANNELS/COUNT");
-        pCountNode->GetContentUInt32Value (m_ChannelCount);
-
-        // Validate RED node presence
-        BeXmlNodeP pRedNode = pMainNode->SelectSingleNode ("CHANNELS/RED");
-        pRedNode->GetContent (RedFileNameStr);
-
-        // Validate GREEN node presence
-        BeXmlNodeP pGreenNode = pMainNode->SelectSingleNode ("CHANNELS/GREEN");
-        pGreenNode->GetContent (GreenFileNameStr);
-
-        // Validate BLUE node presence
-        BeXmlNodeP pBlueNode = pMainNode->SelectSingleNode ("CHANNELS/BLUE");
-        pBlueNode->GetContent (BlueFileNameStr);
-
-        // Empty fields ?
-        if (RedFileNameStr == "")
-            throw HRFInvalidParamValueException(GetURL()->GetURL(),
-                                            "RED");
-        if (GreenFileNameStr == "")
-            throw HRFInvalidParamValueException( GetURL()->GetURL(),
-                                            "GREEN");
-        if (BlueFileNameStr == "")
-            throw HRFInvalidParamValueException(GetURL()->GetURL(),
-                                            "BLUE");
-
-        // Compose URLs
-        if (!(pRedFileURL = ComposeChannelURL((HFCPtr<HFCURLFile>&)GetURL(), RedFileNameStr)))
-            throw HRFCannotOpenChildFileException(GetURL()->GetURL(),
-                                        RedFileNameStr);
-        if (!(pGreenFileURL = ComposeChannelURL((HFCPtr<HFCURLFile>&)GetURL(), GreenFileNameStr)))
-            throw HRFCannotOpenChildFileException(GetURL()->GetURL(),
-                                        GreenFileNameStr);
-        if (!(pBlueFileURL = ComposeChannelURL((HFCPtr<HFCURLFile>&)GetURL(), BlueFileNameStr)))
-            throw HRFCannotOpenChildFileException(GetURL()->GetURL(),
-                                        BlueFileNameStr);
-
-        // Validate each file existence
-        HFCStat RedFileStat(pRedFileURL);
-        HFCStat GreenFileStat(pGreenFileURL);
-        HFCStat BlueFileStat(pBlueFileURL);
-
-        if (!RedFileStat.IsExistent())
-            throw HRFCannotOpenChildFileException(GetURL()->GetURL(),
-                                        RedFileNameStr);
-        if (!GreenFileStat.IsExistent())
-            throw HRFCannotOpenChildFileException(GetURL()->GetURL(),
-                                        GreenFileNameStr);
-        if (!BlueFileStat.IsExistent())
-            throw HRFCannotOpenChildFileException(GetURL()->GetURL(),
-                                        BlueFileNameStr);
-
-        // Construct related URLs list
-        m_ListOfRelatedURLs.push_back(pRedFileURL);
-        m_ListOfRelatedURLs.push_back(pGreenFileURL);
-        m_ListOfRelatedURLs.push_back(pBlueFileURL);
-
-        // Open files read-only
-        m_pRedFile   = HRFRasterFileFactory::GetInstance()->OpenFile(pRedFileURL, true);
-        m_pGreenFile = HRFRasterFileFactory::GetInstance()->OpenFile(pGreenFileURL, true);
-        m_pBlueFile  = HRFRasterFileFactory::GetInstance()->OpenFile(pBlueFileURL, true);
-
-        if (!m_pRedFile)
-            throw HRFCannotOpenChildFileException(GetURL()->GetURL(),pRedFileURL->GetURL());
-
-        if (!m_pGreenFile)
-            throw HRFCannotOpenChildFileException(GetURL()->GetURL(),pGreenFileURL->GetURL());
-
-        if (!m_pBlueFile)
-            throw HRFCannotOpenChildFileException(GetURL()->GetURL(),pBlueFileURL->GetURL());
-
-        // there is an alpha channel or panchromatic file ?
-        if (m_ChannelCount == 4) 
-            {
-            // Validate Alpha node presence
-            BeXmlNodeP pAlphaNode = pMainNode->SelectSingleNode ("CHANNELS/ALPHA");
-            pAlphaNode->GetContent (AlphaFileNameStr);
-
-            // Validate panchromatic node presence
-            BeXmlNodeP pPanchromNode = pMainNode->SelectSingleNode("CHANNELS/PANCHROMATIC");
-            pPanchromNode->GetContent(PanchromaticFileNameStr);
-
-            // Empty field ?
-<<<<<<< HEAD
-            if (AlphaFileNameStr != "")
-=======
-            if (AlphaFileNameStr != L"")
->>>>>>> 8788afff
-                {
-                // Compose URL
-                if (!(pAlphaFileURL = ComposeChannelURL((HFCPtr<HFCURLFile>&)GetURL(), AlphaFileNameStr)))
-                    throw HRFInvalidParamValueException(GetURL()->GetURL(),
-                                                AlphaFileNameStr);
-
-                HFCStat AlphaFileStat(pAlphaFileURL);
-
-                if (!AlphaFileStat.IsExistent())
-                    throw HRFCannotOpenChildFileException(GetURL()->GetURL(),
-                                                AlphaFileNameStr);
-
-                m_ListOfRelatedURLs.push_back(pAlphaFileURL);
-
-                m_pAlphaFile = HRFRasterFileFactory::GetInstance()->OpenFile(pAlphaFileURL, true);
-
-                if (!m_pAlphaFile)
-                    throw HRFCannotOpenChildFileException(GetURL()->GetURL(),
-                                                pAlphaFileURL->GetURL());
-
-                ValidateChannelFilesRGBA(m_pRedFile, m_pGreenFile, m_pBlueFile, m_pAlphaFile);
-                }
-<<<<<<< HEAD
-            else if(PanchromaticFileNameStr != "")
-=======
-            else if(PanchromaticFileNameStr != L"")
->>>>>>> 8788afff
-                {
-                // Compose URL
-                if (!(pPanchromaticFileURL = ComposeChannelURL((HFCPtr<HFCURLFile>&)GetURL(), PanchromaticFileNameStr)))
-                    throw HRFInvalidParamValueException(GetURL()->GetURL(),
-                        PanchromaticFileNameStr);
-
-                HFCStat AlphaFileStat(pPanchromaticFileURL);
-
-                if (!AlphaFileStat.IsExistent())
-                    throw HRFCannotOpenChildFileException(GetURL()->GetURL(),
-                        PanchromaticFileNameStr);
-
-                m_ListOfRelatedURLs.push_back(pPanchromaticFileURL);
-
-                m_pPanchromaticFile = HRFRasterFileFactory::GetInstance()->OpenFile(pPanchromaticFileURL, true);
-
-                if (!m_pPanchromaticFile)
-                    throw HRFCannotOpenChildFileException(GetURL()->GetURL(), pPanchromaticFileURL->GetURL());
-
-                ValidateChannelFilesPanchromatic(m_pPanchromaticFile, m_pRedFile, m_pGreenFile, m_pBlueFile);
-                }
-            else
-<<<<<<< HEAD
-                throw HRFInvalidParamValueException(GetURL()->GetURL(), "Invalid channel 4");
-=======
-                throw HRFInvalidParamValueException(GetURL()->GetURL(), L"Invalid channel 4");
->>>>>>> 8788afff
-            }
-
-        m_IsOpen = true;
-        }
-
-    return true;
-    }
-
-
-/** ---------------------------------------------------------------------------
-    Create resolutions and page descriptors based on red channel raster file.
-    ---------------------------------------------------------------------------
- */
-void HRFxChFile::CreateDescriptors()
-    {
-    HPRECONDITION (m_IsOpen);
-
-    HFCPtr<HRFPageDescriptor> pChannelPageDescriptor;
-    HFCPtr<HRPPixelType> pChannelPixelType;
-    HFCPtr<HRPPixelType> pPixelType;
-
-    if (m_pPanchromaticFile)
-        {
-        // use Panchromatic page descriptor, the resolution is 2x better.
-        pChannelPageDescriptor = m_pPanchromaticFile->GetPageDescriptor(0);
-        pChannelPixelType = pChannelPageDescriptor->GetResolutionDescriptor(0)->GetPixelType();
-        if (pChannelPixelType->IsCompatibleWith(HRPPixelTypeV16Gray16::CLASS_ID))
-            pPixelType = new HRPPixelTypeV48R16G16B16();
-        else
-            pPixelType = new HRPPixelTypeV24R8G8B8();
-        HASSERT(m_ChannelCount == 4);
-        }
-    else
-        {
-        pChannelPageDescriptor = m_pRedFile->GetPageDescriptor(0);
-        pChannelPixelType = pChannelPageDescriptor->GetResolutionDescriptor(0)->GetPixelType();
-
-        if (m_ChannelCount == 3)
-            if (pChannelPixelType->IsCompatibleWith(HRPPixelTypeV16Gray16::CLASS_ID))
-                pPixelType = new HRPPixelTypeV48R16G16B16();
-            else
-                pPixelType = new HRPPixelTypeV24R8G8B8();
-        else
-            if (pChannelPixelType->IsCompatibleWith(HRPPixelTypeV16Gray16::CLASS_ID))
-                pPixelType = new HRPPixelTypeV64R16G16B16A16();
-            else
-                pPixelType = new HRPPixelTypeV32R8G8B8A8();
-        }
-
-    // Compose resolution descriptors
-    HRFPageDescriptor::ListOfResolutionDescriptor  ListOfResolutionDescriptor;
-    for (uint16_t Resolution=0; Resolution < pChannelPageDescriptor->CountResolutions(); Resolution++)
-        {
-        HFCPtr<HRFResolutionDescriptor> pChannelResolutionDescriptor = pChannelPageDescriptor->GetResolutionDescriptor(Resolution);
-
-        const HRFDataFlag* pDataFlag = 0;
-        if (pChannelResolutionDescriptor->HasBlocksDataFlag())
-            pDataFlag = pChannelResolutionDescriptor->GetBlocksDataFlag();
-
-        HFCPtr<HRFResolutionDescriptor> pResolution =  new HRFResolutionDescriptor(
-            HFC_READ_ONLY,                                          // AccessMode,
-            GetCapabilities(),                                      // Capabilities,
-            pChannelResolutionDescriptor->GetResolutionXRatio(),    // XResolutionRatio,
-            pChannelResolutionDescriptor->GetResolutionYRatio(),    // YResolutionRatio,
-            pPixelType,                                             // PixelType (24 bits RGB or 32 bits RGBA),
-            new HCDCodecIdentity(),                                 // Codec,
-            pChannelResolutionDescriptor->GetReaderBlockAccess(),   // RBlockAccess,
-            pChannelResolutionDescriptor->GetWriterBlockAccess(),   // WBlockAccess,
-            pChannelResolutionDescriptor->GetScanlineOrientation(), // ScanLineOrientation,
-            pChannelResolutionDescriptor->GetInterleaveType(),      // InterleaveType
-            pChannelResolutionDescriptor->IsInterlace(),            // IsInterlace,
-            pChannelResolutionDescriptor->GetWidth(),               // Width,
-            pChannelResolutionDescriptor->GetHeight(),              // Height,
-            pChannelResolutionDescriptor->GetBlockWidth(),          // BlockWidth,
-            pChannelResolutionDescriptor->GetBlockHeight(),         // BlockHeight,
-            pDataFlag,                                              // BlocksDataFlag,
-            pChannelResolutionDescriptor->GetBlockType());             // BlockType
-
-        ListOfResolutionDescriptor.push_back(pResolution);
-        }
-
-    HFCPtr<HRFClipShape> pClipShape         = 0;
-    HFCPtr<HGF2DTransfoModel> pTransfoModel = 0;
-    HRPFilter*                      pFilter = 0;
-
-    if (pChannelPageDescriptor->HasClipShape())
-        pClipShape = pChannelPageDescriptor->GetClipShape();
-
-    if (pChannelPageDescriptor->HasTransfoModel())
-        pTransfoModel = pChannelPageDescriptor->GetTransfoModel();
-
-    if (pChannelPageDescriptor->HasFilter())
-        pFilter = (HRPFilter*)&(pChannelPageDescriptor->GetFilter());
-
-
-    HFCPtr<HRFPageDescriptor> pPage;
-    pPage = new HRFPageDescriptor (HFC_READ_ONLY,
-                                   GetCapabilities(),                      // Capabilities,
-                                   ListOfResolutionDescriptor,              // ResolutionDescriptor,
-                                   0,                                      // RepresentativePalette,
-                                   0,                                      // Histogram,
-                                   0,                                      // Thumbnail,
-                                   pClipShape,                              // ClipShape,
-                                   pTransfoModel,                         // TransfoModel,
-                                   pFilter,                                  // Filters
-                                   pChannelPageDescriptor->GetTagsPtr()); // Defined Tag
-
-    const HFCPtr<HMDMetaDataContainerList>& prMDContainerList(pChannelPageDescriptor->GetListOfMetaDataContainer());
-
-    if (prMDContainerList != 0)
-        {
-        HFCPtr<HMDMetaDataContainerList> pClonedMDContainerList(new HMDMetaDataContainerList(*prMDContainerList));
-
-        pPage->SetListOfMetaDataContainer(pClonedMDContainerList);
-        }
-
-    // Geocoding
-    if (NULL != pChannelPageDescriptor->GetGeocodingCP())
-        pPage->SetGeocoding(pChannelPageDescriptor->GetGeocodingCP());
-
-    m_ListOfPageDescriptor.push_back(pPage);
-    }
-
-
-/** ---------------------------------------------------------------------------
-    Create resolution editors for each channel raster file.
-    ---------------------------------------------------------------------------
- */
-void HRFxChFile::CreateChannelResolutionEditors()
-    {
-    // Create editors for each channel
-    for (uint16_t i=0; i<m_pRedFile->GetPageDescriptor(0)->CountResolutions(); i++)
-        {
-        m_RedFileResolutionEditor.push_back(m_pRedFile->CreateResolutionEditor(0, i, HFC_READ_ONLY));
-        HASSERT(m_RedFileResolutionEditor[i] != 0);
-        m_GreenFileResolutionEditor.push_back(m_pGreenFile->CreateResolutionEditor(0, i, HFC_READ_ONLY));
-        HASSERT(m_GreenFileResolutionEditor[i] != 0);
-        m_BlueFileResolutionEditor.push_back(m_pBlueFile->CreateResolutionEditor(0, i, HFC_READ_ONLY));
-        HASSERT(m_BlueFileResolutionEditor[i] != 0);
-        }
-
-    if (m_ChannelCount == 4 && m_pAlphaFile)
-<<<<<<< HEAD
-        for (uint16_t i=0; i<m_pRedFile->GetPageDescriptor(0)->CountResolutions(); i++)
-=======
-        for (unsigned short i=0; i<m_pRedFile->GetPageDescriptor(0)->CountResolutions(); i++)
->>>>>>> 8788afff
-            {
-            m_AlphaFileResolutionEditor.push_back(m_pAlphaFile->CreateResolutionEditor(0, i, HFC_READ_ONLY));
-            HASSERT(m_AlphaFileResolutionEditor[i] != 0);
-            }
-
-    if (m_ChannelCount == 4 && m_pPanchromaticFile)
-<<<<<<< HEAD
-        for (uint16_t i = 0; i < m_pRedFile->GetPageDescriptor(0)->CountResolutions(); i++)
-=======
-        for (unsigned short i = 0; i < m_pRedFile->GetPageDescriptor(0)->CountResolutions(); i++)
->>>>>>> 8788afff
-        {
-            m_PanchromaticFileResolutionEditor.push_back(m_pPanchromaticFile->CreateResolutionEditor(0, i, HFC_READ_ONLY));
-            HASSERT(m_PanchromaticFileResolutionEditor[i] != 0);
-        }
-
-    }
-
-
-/** ---------------------------------------------------------------------------
-    Close all channel raster files.
-    ---------------------------------------------------------------------------
- */
-void HRFxChFile::Close()
-    {
-    if (m_IsOpen && m_ListOfPageDescriptor.size() > 0)
-        {
-
-        // Clean up the ResolutionEditor lists
-        for (size_t i=0; i<m_RedFileResolutionEditor.size(); i++)
-            {
-            delete m_RedFileResolutionEditor[i];
-            delete m_GreenFileResolutionEditor[i];
-            delete m_BlueFileResolutionEditor[i];
-            }
-
-        m_RedFileResolutionEditor.clear();
-        m_GreenFileResolutionEditor.clear();
-        m_BlueFileResolutionEditor.clear();
-
-        if (m_ChannelCount == 4)
-            {
-            for (size_t i=0; i<m_AlphaFileResolutionEditor.size(); i++)
-                delete m_AlphaFileResolutionEditor[i];
-            m_AlphaFileResolutionEditor.clear();
-
-            for (size_t i = 0; i < m_PanchromaticFileResolutionEditor.size(); i++)
-                delete m_PanchromaticFileResolutionEditor[i];
-            m_PanchromaticFileResolutionEditor.clear();
-            }
-
-        m_IsOpen = false;
-        }
-    }
-
-/** ---------------------------------------------------------------------------
-Save files
----------------------------------------------------------------------------
-*/
-void HRFxChFile::Save()
-    {
-
-    HASSERT(!"HRFxChFile::Save():xCh format is read only");
-    }
-
-/** ---------------------------------------------------------------------------
-    Get the world identificator of the xCh file format.
-    (Based on red channel raster file)
-    ---------------------------------------------------------------------------
- */
-const HGF2DWorldIdentificator HRFxChFile::GetWorldIdentificator () const
-    {
-    HASSERT(m_pRedFile != 0);
-
-    return m_pRedFile->GetWorldIdentificator();
-    }
+//:>--------------------------------------------------------------------------------------+
+//:>
+//:>     $Source: all/gra/hrf/src/HRFxChFile.cpp $
+//:>
+//:>  $Copyright: (c) 2016 Bentley Systems, Incorporated. All rights reserved. $
+//:>
+//:>+--------------------------------------------------------------------------------------
+// Class HRFxChFile
+//-----------------------------------------------------------------------------
+
+#include <ImageppInternal.h>
+
+
+#include <Imagepp/all/h/HRFxChFile.h>
+#include <Imagepp/all/h/HRFxChEditor.h>
+
+#include <Imagepp/all/h/HRFRasterFileFactory.h>
+#include <Imagepp/all/h/HFCURLFile.h>
+#include <Imagepp/all/h/HRFRasterFileCapabilities.h>
+#include <Imagepp/all/h/HRFUtility.h>
+#include <Imagepp/all/h/HRFException.h>
+#include <Imagepp/all/h/HRFHMRFile.h>
+
+#include <Imagepp/all/h/HFCStat.h>
+
+#include <Imagepp/all/h/HRPPixelType.h>
+
+#include <Imagepp/all/h/HCDCodecIdentity.h>
+
+#include <Imagepp/all/h/HRPPixelTypeI8R8G8B8.h>
+#include <Imagepp/all/h/HRPPixelTypeV8Gray8.h>
+#include <Imagepp/all/h/HRPPixelTypeV16Gray16.h>
+#include <Imagepp/all/h/HRPPixelTypeV24R8G8B8.h>
+#include <Imagepp/all/h/HRPPixelTypeV48R16G16B16.h>
+#include <Imagepp/all/h/HRPPixelTypeV32R8G8B8A8.h>
+#include <Imagepp/all/h/HRPPixelTypeV64R16G16B16A16.h>
+
+#include <Imagepp/all/h/HGF2DProjective.h>
+#include <Imagepp/all/h/HGF2DSimilitude.h>
+#include <Imagepp/all/h/HGF2DStretch.h>
+#include <Imagepp/all/h/HGF2DTranslation.h>
+#include <Imagepp/all/h/HGF2DAffine.h>
+#include <Imagepp/all/h/HGF2DIdentity.h>
+
+
+#include <Imagepp/all/h/ImagePPMessages.xliff.h>
+
+#include <BeXml/BeXml.h>
+
+
+
+/** ---------------------------------------------------------------------------
+    URL composition utility.
+
+      @return HFCPtr<HFCURLFile>
+    ---------------------------------------------------------------------------
+ */
+static HFCPtr<HFCURL> ComposeChannelURL(const HFCPtr<HFCURLFile>& pi_rpXMLFileURL,
+                                        const Utf8String             pi_ChannelStr)
+    {
+    HPRECONDITION(pi_rpXMLFileURL != 0);
+    HPRECONDITION(!pi_ChannelStr.empty());
+
+    HFCPtr<HFCURL> pChURL = 0;
+    Utf8String NewChPathNameStr;
+
+    // Compose URL string
+    if ((pi_ChannelStr.find(":\\\\") != Utf8String::npos) || (pi_ChannelStr.find("://") != Utf8String::npos))
+        {
+        // Complete URL nothing to do
+        NewChPathNameStr = pi_ChannelStr;
+        }
+    else if (  (pi_ChannelStr.find("\\\\") != Utf8String::npos) || (pi_ChannelStr.find("//") != Utf8String::npos)
+               || (pi_ChannelStr.find(":\\") != Utf8String::npos) || (pi_ChannelStr.find(":/") != Utf8String::npos) )
+        {
+        // Path is complete but we must add "file://" prefix
+        NewChPathNameStr = Utf8String(HFCURLFile::s_SchemeName() + "://") + pi_ChannelStr;
+        }
+    else
+        {
+        // Path is relative to xml file location
+        Utf8String Path     = pi_rpXMLFileURL->GetPath();
+        Utf8String FileName = pi_rpXMLFileURL->GetFilename();
+
+        Utf8String::size_type FileNamePos = Path.rfind(FileName);
+
+        if (FileNamePos != Utf8String::npos)
+            Path = Path.substr(0, FileNamePos);
+
+        NewChPathNameStr = Utf8String(HFCURLFile::s_SchemeName() + "://")
+                           + pi_rpXMLFileURL->GetHost() + "\\"
+                           + Path
+                           + pi_ChannelStr;
+        }
+
+    // Compose real URL
+    try
+        {
+        pChURL = HFCURL::Instanciate(NewChPathNameStr);
+        return pChURL;
+        }
+    catch(...)
+        {
+        return 0; // not a valid URL
+        }
+    }
+
+
+/** ---------------------------------------------------------------------------
+    Block capabilities of the xCh file format.
+    Any access is posssible, it depends of the channels file format.
+    ---------------------------------------------------------------------------
+ */
+class HRFxChBlockCapabilities : public HRFRasterFileCapabilities
+    {
+public:
+    //:> Constructor
+    HRFxChBlockCapabilities()
+        : HRFRasterFileCapabilities()
+        {
+        // Line Capability
+        Add (new HRFLineCapability(HFC_READ_ONLY,            // AccessMode
+                                   INT32_MAX,                 // MaxWidth
+                                   HRFBlockAccess::RANDOM)); // BlockAccess
+
+        // Tile Capability
+        Add(new HRFTileCapability(HFC_READ_ONLY, // AccessMode
+                                  INT32_MAX,      // MaxSizeInBytes
+                                  1,             // MinWidth
+                                  INT32_MAX,      // MaxWidth
+                                  1,             // WidthIncrement
+                                  1,             // MinHeight
+                                  INT32_MAX,      // MaxHeight
+                                  1,             // HeightIncrement
+                                  false));       // Not Square
+
+        // Strip Capability
+        Add(new HRFStripCapability(HFC_READ_ONLY,  // AccessMode
+                                   INT32_MAX,       // MaxSizeInBytes
+                                   1,              // MinHeight
+                                   INT32_MAX,       // MaxHeight
+                                   1));            // HeightIncrement
+        }
+    };
+
+
+/** ---------------------------------------------------------------------------
+    Codec capability of the xCh file format.
+    xCh file format is always seen as it does not support any compression.
+    But channels can! (Handled by their respective HRF)
+    ---------------------------------------------------------------------------
+ */
+class HRFxChCodecCapabilities : public  HRFRasterFileCapabilities
+    {
+public:
+    // Constructor
+    HRFxChCodecCapabilities()
+        : HRFRasterFileCapabilities()
+        {
+        // Codec Identity
+        Add(new HRFCodecCapability(HFC_READ_ONLY,
+                                   HCDCodecIdentity::CLASS_ID,
+                                   new HRFxChBlockCapabilities()));
+        }
+    };
+
+
+/** ---------------------------------------------------------------------------
+    HRFxChCapabilities
+    ---------------------------------------------------------------------------
+ */
+HRFxChCapabilities::HRFxChCapabilities()
+    : HRFRasterFileCapabilities()
+    {
+    // PixelTypeV24R8G8B8
+    Add(new HRFPixelTypeCapability(HFC_READ_ONLY,
+                                   HRPPixelTypeV24R8G8B8::CLASS_ID,
+                                   new HRFxChCodecCapabilities()));
+
+    // PixelTypeV32R8G8B8A8
+    Add(new HRFPixelTypeCapability(HFC_READ_ONLY,
+                                   HRPPixelTypeV32R8G8B8A8::CLASS_ID,
+                                   new HRFxChCodecCapabilities()));
+
+    // PixelTypeV48R16G16B16
+    Add(new HRFPixelTypeCapability(HFC_READ_ONLY,
+                                   HRPPixelTypeV48R16G16B16::CLASS_ID,
+                                   new HRFxChCodecCapabilities()));
+
+    // PixelTypeV48R16G16B16
+    Add(new HRFPixelTypeCapability(HFC_READ_ONLY,
+                                   HRPPixelTypeV48R16G16B16::CLASS_ID,
+                                   new HRFxChCodecCapabilities()));
+
+    // Scanline orientation capability
+    Add(new HRFScanlineOrientationCapability(HFC_READ_ONLY, HRFScanlineOrientation::UPPER_LEFT_HORIZONTAL));
+    Add(new HRFScanlineOrientationCapability(HFC_READ_ONLY, HRFScanlineOrientation::UPPER_LEFT_VERTICAL));
+    Add(new HRFScanlineOrientationCapability(HFC_READ_ONLY, HRFScanlineOrientation::UPPER_RIGHT_HORIZONTAL));
+    Add(new HRFScanlineOrientationCapability(HFC_READ_ONLY, HRFScanlineOrientation::UPPER_RIGHT_VERTICAL));
+    Add(new HRFScanlineOrientationCapability(HFC_READ_ONLY, HRFScanlineOrientation::LOWER_LEFT_HORIZONTAL));
+    Add(new HRFScanlineOrientationCapability(HFC_READ_ONLY, HRFScanlineOrientation::LOWER_LEFT_VERTICAL));
+    Add(new HRFScanlineOrientationCapability(HFC_READ_ONLY, HRFScanlineOrientation::LOWER_RIGHT_HORIZONTAL));
+    Add(new HRFScanlineOrientationCapability(HFC_READ_ONLY, HRFScanlineOrientation::LOWER_RIGHT_VERTICAL));
+
+    // Interleave capability
+    Add(new HRFInterleaveCapability(HFC_READ_ONLY, HRFInterleaveType::PIXEL));
+
+    // Single resolution capability
+    Add(new HRFSingleResolutionCapability(HFC_READ_ONLY));
+
+    // MultiResolution Capability
+    HFCPtr<HRFCapability> pMultiResolutionCapability = new HRFMultiResolutionCapability(
+        HFC_READ_ONLY,  // AccessMode,
+        true,           // SinglePixelType,
+        true,           // SingleBlockType,
+        true,           // ArbitaryXRatio,
+        true);          // ArbitaryYRatio);
+    Add(pMultiResolutionCapability);
+
+    // Media type capability
+    Add(new HRFStillImageCapability(HFC_READ_ONLY));
+
+    // Transfo model
+    Add(new HRFTransfoModelCapability(HFC_READ_ONLY,
+                                      HGF2DProjective::CLASS_ID));
+
+    Add(new HRFTransfoModelCapability(HFC_READ_ONLY,
+                                      HGF2DAffine::CLASS_ID));
+
+    Add(new HRFTransfoModelCapability(HFC_READ_ONLY,
+                                      HGF2DSimilitude::CLASS_ID));
+
+    Add(new HRFTransfoModelCapability(HFC_READ_ONLY,
+                                      HGF2DStretch::CLASS_ID));
+
+    Add(new HRFTransfoModelCapability(HFC_READ_ONLY,
+                                      HGF2DTranslation::CLASS_ID));
+
+    Add(new HRFTransfoModelCapability(HFC_READ_ONLY,
+                                      HGF2DIdentity::CLASS_ID));
+
+    // Embeding capability
+    Add(new HRFEmbedingCapability(HFC_READ_ONLY));
+
+    // Shape capabilities
+    Add(new HRFClipShapeCapability(HFC_READ_ONLY, HRFCoordinateType::PHYSICAL));
+    Add(new HRFClipShapeCapability(HFC_READ_ONLY, HRFCoordinateType::LOGICAL));
+
+    // Histogram capability
+    Add(new HRFHistogramCapability(HFC_READ_ONLY));
+
+    // BlockDataFlag capability
+    Add(new HRFBlocksDataFlagCapability(HFC_READ_ONLY));
+
+    // All tags
+    Add(new HRFTagCapability(HFC_READ_ONLY, new HRFAttributeImageDescription));
+    Add(new HRFTagCapability(HFC_READ_ONLY, new HRFAttributePageName));
+    Add(new HRFTagCapability(HFC_READ_ONLY, new HRFAttributeDocumentName));
+    Add(new HRFTagCapability(HFC_READ_ONLY, new HRFAttributeTitle));
+    Add(new HRFTagCapability(HFC_READ_ONLY, new HRFAttributeNotes));
+    Add(new HRFTagCapability(HFC_READ_ONLY, new HRFAttributeKeyWord));
+    Add(new HRFTagCapability(HFC_READ_ONLY, new HRFAttributeSoftware));
+    Add(new HRFTagCapability(HFC_READ_ONLY, new HRFAttributeVersion));
+    Add(new HRFTagCapability(HFC_READ_ONLY, new HRFAttributeCopyright));
+    Add(new HRFTagCapability(HFC_READ_ONLY, new HRFAttributeArtist));
+    Add(new HRFTagCapability(HFC_READ_ONLY, new HRFAttributeDirector));
+    Add(new HRFTagCapability(HFC_READ_ONLY, new HRFAttributeCompany));
+    Add(new HRFTagCapability(HFC_READ_ONLY, new HRFAttributeVendor));
+    Add(new HRFTagCapability(HFC_READ_ONLY, new HRFAttributeHostComputer));
+    Add(new HRFTagCapability(HFC_READ_ONLY, new HRFAttributeDateTime));
+    Add(new HRFTagCapability(HFC_READ_ONLY, new HRFAttributeInkNames));
+    Add(new HRFTagCapability(HFC_READ_ONLY, new HRFAttributeSecurityLevel));
+    Add(new HRFTagCapability(HFC_READ_ONLY, new HRFAttributeLegalDisclaimer));
+    Add(new HRFTagCapability(HFC_READ_ONLY, new HRFAttributeContentWarning));
+    Add(new HRFTagCapability(HFC_READ_ONLY, new HRFAttributeResolutionUnit(0)));
+    Add(new HRFTagCapability(HFC_READ_ONLY, new HRFAttributeXResolution(0.0)));
+    Add(new HRFTagCapability(HFC_READ_ONLY, new HRFAttributeYResolution(0.0)));
+    Add(new HRFTagCapability(HFC_READ_ONLY, new HRFAttributeForeground(0)));
+    Add(new HRFTagCapability(HFC_READ_ONLY, new HRFAttributeBackground(0)));
+    Add(new HRFTagCapability(HFC_READ_ONLY, new HRFAttributeDontSupportPersistentColor(true)));
+    Add(new HRFTagCapability(HFC_READ_ONLY, new HRFAttributeImageSlo(4)));
+
+    // Geocoding capability
+    HFCPtr<HRFGeocodingCapability> pGeocodingCapability(new HRFGeocodingCapability(HFC_READ_ONLY));
+
+    pGeocodingCapability->AddSupportedKey(GTModelType);
+    pGeocodingCapability->AddSupportedKey(GTRasterType);
+    pGeocodingCapability->AddSupportedKey(PCSCitation);
+    pGeocodingCapability->AddSupportedKey(ProjectedCSType);
+    pGeocodingCapability->AddSupportedKey(ProjectedCSTypeLong);
+    pGeocodingCapability->AddSupportedKey(GTCitation);
+    pGeocodingCapability->AddSupportedKey(Projection);
+    pGeocodingCapability->AddSupportedKey(ProjCoordTrans);
+    pGeocodingCapability->AddSupportedKey(ProjLinearUnits);
+    pGeocodingCapability->AddSupportedKey(ProjLinearUnitSize);
+    pGeocodingCapability->AddSupportedKey(GeographicType);
+    pGeocodingCapability->AddSupportedKey(GeogCitation);
+    pGeocodingCapability->AddSupportedKey(GeogGeodeticDatum);
+    pGeocodingCapability->AddSupportedKey(GeogPrimeMeridian);
+    pGeocodingCapability->AddSupportedKey(GeogLinearUnits);
+    pGeocodingCapability->AddSupportedKey(GeogLinearUnitSize);
+    pGeocodingCapability->AddSupportedKey(GeogAngularUnits);
+    pGeocodingCapability->AddSupportedKey(GeogAngularUnitSize);
+    pGeocodingCapability->AddSupportedKey(GeogEllipsoid);
+    pGeocodingCapability->AddSupportedKey(GeogSemiMajorAxis);
+    pGeocodingCapability->AddSupportedKey(GeogSemiMinorAxis);
+    pGeocodingCapability->AddSupportedKey(GeogInvFlattening);
+    pGeocodingCapability->AddSupportedKey(GeogAzimuthUnits);
+    pGeocodingCapability->AddSupportedKey(GeogPrimeMeridianLong);
+    pGeocodingCapability->AddSupportedKey(ProjStdParallel1);
+    pGeocodingCapability->AddSupportedKey(ProjStdParallel2);
+    pGeocodingCapability->AddSupportedKey(ProjNatOriginLong);
+    pGeocodingCapability->AddSupportedKey(ProjNatOriginLat);
+    pGeocodingCapability->AddSupportedKey(ProjFalseEasting);
+    pGeocodingCapability->AddSupportedKey(ProjFalseNorthing);
+    pGeocodingCapability->AddSupportedKey(ProjFalseOriginLong);
+    pGeocodingCapability->AddSupportedKey(ProjFalseOriginLat);
+    pGeocodingCapability->AddSupportedKey(ProjFalseOriginEasting);
+    pGeocodingCapability->AddSupportedKey(ProjFalseOriginNorthing);
+    pGeocodingCapability->AddSupportedKey(ProjCenterLong);
+    pGeocodingCapability->AddSupportedKey(ProjCenterLat);
+    pGeocodingCapability->AddSupportedKey(ProjCenterEasting);
+    pGeocodingCapability->AddSupportedKey(ProjCenterNorthing);
+    pGeocodingCapability->AddSupportedKey(ProjScaleAtNatOrigin);
+    pGeocodingCapability->AddSupportedKey(ProjScaleAtCenter);
+    pGeocodingCapability->AddSupportedKey(ProjAzimuthAngle);
+    pGeocodingCapability->AddSupportedKey(ProjStraightVertPoleLong);
+    pGeocodingCapability->AddSupportedKey(ProjRectifiedGridAngle);
+    pGeocodingCapability->AddSupportedKey(VerticalCSType);
+    pGeocodingCapability->AddSupportedKey(VerticalCitation);
+    pGeocodingCapability->AddSupportedKey(VerticalDatum);
+    pGeocodingCapability->AddSupportedKey(VerticalUnits);
+
+    Add((HFCPtr<HRFCapability>&)pGeocodingCapability);
+    }
+
+
+HFC_IMPLEMENT_SINGLETON(HRFxChCreator)
+
+
+/** ---------------------------------------------------------------------------
+    Constructor.
+    Creator.
+    ---------------------------------------------------------------------------
+ */
+HRFxChCreator::HRFxChCreator()
+    : HRFRasterFileCreator(HRFxChFile::CLASS_ID)
+    {
+    // xCh capabilities instance member initialization
+    m_pCapabilities = 0;
+    }
+
+
+/** ---------------------------------------------------------------------------
+    Return file format label.
+
+    @return string xCh file format label.
+    ---------------------------------------------------------------------------
+ */
+Utf8String HRFxChCreator::GetLabel() const
+    {
+    return ImagePPMessages::GetString(ImagePPMessages::FILEFORMAT_MultiChannel()); // Multi Channel Image File Format
+    }
+
+
+/** ---------------------------------------------------------------------------
+    Return file format scheme.
+
+    @return string scheme of URL.
+    ---------------------------------------------------------------------------
+ */
+Utf8String HRFxChCreator::GetSchemes() const
+    {
+    return Utf8String(HFCURLFile::s_SchemeName());
+    }
+
+
+/** ---------------------------------------------------------------------------
+    Return file format extension.
+
+    @return string xCh extension.
+    ---------------------------------------------------------------------------
+ */
+Utf8String HRFxChCreator::GetExtensions() const
+    {
+    return Utf8String("*.xch");
+    }
+
+
+/** ---------------------------------------------------------------------------
+    Open/Create xCh raster file.
+
+    @param pi_rpURL      File's URL.
+    @param pi_AccessMode Access and sharing mode.
+    @param pi_Offset     Starting point in the file.
+
+    @return HFCPtr<HRFRasterFile> Address of the created HRFRasterFile instance.
+    ---------------------------------------------------------------------------
+ */
+HFCPtr<HRFRasterFile> HRFxChCreator::Create(const HFCPtr<HFCURL>& pi_rpURL,
+                                            HFCAccessMode         pi_AccessMode,
+                                            uint64_t             pi_Offset) const
+    {
+    HPRECONDITION(pi_rpURL != 0);
+
+    // open the new file with the given options
+    HFCPtr<HRFRasterFile> pFile = new HRFxChFile(pi_rpURL, pi_AccessMode, pi_Offset);
+    HASSERT(pFile != 0);
+
+    return (pFile);
+    }
+
+
+/** ---------------------------------------------------------------------------
+    Verify file validity.
+
+    @param pi_rpURL  File's URL.
+    @param pi_Offset Starting point in the file (not supported).
+
+    @return true if the file is a valid xCh file, false otherwise.
+    ---------------------------------------------------------------------------
+ */
+bool HRFxChCreator::IsKindOfFile(const HFCPtr<HFCURL>& pi_rpURL,
+                                  uint64_t             pi_Offset) const
+    {
+    bool   bResult = false;
+
+    if (pi_rpURL->IsCompatibleWith(HFCURLFile::CLASS_ID))
+        {
+        HFCPtr<HFCURLFile>& rpURL((HFCPtr<HFCURLFile>&)pi_rpURL);
+        // at least, the file must be have the right extension...
+        if (rpURL->GetExtension().EqualsI("xch"))
+            {
+            Utf8String XMLFileName;
+
+            // Extract the standard file name from the main URL
+            XMLFileName = ((HFCPtr<HFCURLFile>&)pi_rpURL)->GetHost();
+            XMLFileName += "\\";
+            XMLFileName += ((HFCPtr<HFCURLFile>&)pi_rpURL)->GetPath();
+
+            // Open XML file
+            BeXmlStatus xmlStatus;
+            BeXmlDomPtr pDom = BeXmlDom::CreateAndReadFromFile (xmlStatus, XMLFileName.c_str ());
+
+            //Validate pDom
+            if (pDom.IsValid() && (BEXML_Success == xmlStatus))
+                {
+                // Validate main node presence       
+                BeXmlNodeP pMainNode = pDom->GetRootElement();
+                if (NULL != pMainNode && BeStringUtilities::Stricmp(pMainNode->GetName(), "MultiChannelImageFileFormat") == 0)
+                {
+                    bResult = true;
+
+                    // Validate VERSION node presence (for now only validate node presence)          
+                    BeXmlNodeP pVersionNode = pMainNode->SelectSingleNode("VERSION");
+                    if (!pVersionNode)
+                        bResult = false;
+
+                    // Validate CHANNELS node presence
+                    BeXmlNodeP pChannelNode = pMainNode->SelectSingleNode("CHANNELS");
+                    if (!bResult || !pChannelNode)
+                        bResult = false;
+                    else
+                    {
+                        // Validate COUNT node presence
+                        BeXmlNodeP pCountNode = pChannelNode->SelectSingleNode("COUNT");
+                        if (!pCountNode)
+                            bResult = false;
+                        else
+                            {
+                            // Validate channel count, must be 3 or 4 (type = UInt32)
+                            uint32_t ChannelCount = 0;
+                            if (BEXML_Success != pCountNode->GetContentUInt32Value(ChannelCount) || !(ChannelCount == 3 || ChannelCount == 4))
+                                bResult = false;
+
+                            // Validate RED node presence
+                            BeXmlNodeP pRedNode = pChannelNode->SelectSingleNode("RED");
+                            if (!pRedNode)
+                                bResult = false;
+
+                            // Validate GREEN node presence
+                            BeXmlNodeP pGreenNode = pChannelNode->SelectSingleNode("GREEN");
+                            if (!pGreenNode)
+                                bResult = false;
+
+                            // Validate BLUE node presence
+                            BeXmlNodeP pBlueNode = pChannelNode->SelectSingleNode("BLUE");
+                            if (!pBlueNode)
+                                bResult = false;
+
+                            if (ChannelCount == 4)
+                                {
+                                // Validate Alpha or Panchromatic node presence    
+                                BeXmlNodeP pAlphaNode = pChannelNode->SelectSingleNode("ALPHA");
+                                BeXmlNodeP pPanchromNode = pChannelNode->SelectSingleNode("PANCHROMATIC");
+                                if (!(pAlphaNode || pPanchromNode) || (pAlphaNode && pPanchromNode))
+                                    bResult = false;
+                                }
+                            }
+                        }
+                    }
+                }
+            }
+        }
+
+    return bResult;
+    }
+
+/** ---------------------------------------------------------------------------
+    Get list of related files from a given URL.
+
+    @param pi_rpURL          Main file's URL.
+    @param pio_rRelatedURLs  List of related URLs.
+
+    @return true (current file format is multi-file).
+    ---------------------------------------------------------------------------
+ */
+bool HRFxChCreator::GetRelatedURLs(const HFCPtr<HFCURL>& pi_rpURL,
+                                    ListOfRelatedURLs&    pio_rRelatedURLs) const
+    {
+    HASSERT (pio_rRelatedURLs.size() == 0);
+
+    Utf8String XMLFileName;
+    Utf8String RedFileNameStr;
+    Utf8String GreenFileNameStr;
+    Utf8String BlueFileNameStr;
+    Utf8String AlphaFileNameStr;
+    Utf8String PanChromaticFileNameStr;
+
+    HFCPtr<HFCURL> pRedFileURL   = 0;
+    HFCPtr<HFCURL> pGreenFileURL = 0;
+    HFCPtr<HFCURL> pBlueFileURL  = 0;
+    HFCPtr<HFCURL> pAlphaFileURL = 0;
+    HFCPtr<HFCURL> pPanChromaticFileURL = 0;
+
+    // Extract the standard file name from the main URL
+    XMLFileName = ((HFCPtr<HFCURLFile>&)pi_rpURL)->GetHost();
+    XMLFileName += "\\";
+    XMLFileName += ((HFCPtr<HFCURLFile>&)pi_rpURL)->GetPath();
+
+    // Open XML file
+    BeXmlStatus xmlStatus;
+    BeXmlDomPtr pDom = BeXmlDom::CreateAndReadFromFile (xmlStatus, XMLFileName.c_str ());
+
+    //Validate pDom
+    if (pDom.IsNull() || (BEXML_Success != xmlStatus))
+        return false;
+
+    // Validate main node presence       
+    BeXmlNodeP pMainNode = pDom->GetRootElement ();
+    if (NULL == pMainNode)
+        return false;
+
+    // Validate RED node presence
+    BeXmlNodeP pRedNode = pMainNode->SelectSingleNode ("CHANNELS/RED");
+    pRedNode->GetContent (RedFileNameStr);
+
+    // Validate GREEN node presence
+    BeXmlNodeP pGreenNode = pMainNode->SelectSingleNode ("CHANNELS/GREEN");
+    pGreenNode->GetContent (GreenFileNameStr);
+
+    // Validate BLUE node presence
+    BeXmlNodeP pBlueNode = pMainNode->SelectSingleNode ("CHANNELS/BLUE");
+    pBlueNode->GetContent (BlueFileNameStr);
+
+    // Empty fields ?
+    if ((RedFileNameStr == "") || (GreenFileNameStr == "") || (BlueFileNameStr == ""))
+        return false;
+
+    // Compose URLs
+    if (!(pRedFileURL = ComposeChannelURL((HFCPtr<HFCURLFile>&)pi_rpURL, RedFileNameStr)))
+        return false;
+    if (!(pGreenFileURL = ComposeChannelURL((HFCPtr<HFCURLFile>&)pi_rpURL, GreenFileNameStr)))
+        return false;
+    if (!(pBlueFileURL = ComposeChannelURL((HFCPtr<HFCURLFile>&)pi_rpURL, BlueFileNameStr)))
+        return false;
+
+    // Construct related URLs list
+    pio_rRelatedURLs.push_back(pRedFileURL);
+    pio_rRelatedURLs.push_back(pGreenFileURL);
+    pio_rRelatedURLs.push_back(pBlueFileURL);
+
+    // Alpha and panchromatic files
+    BeXmlNodeP pAlphaNode = pMainNode->SelectSingleNode("CHANNELS/ALPHA");
+    pAlphaNode->GetContent(AlphaFileNameStr);
+    if (AlphaFileNameStr != "")
+        {
+        if (!(pAlphaFileURL = ComposeChannelURL((HFCPtr<HFCURLFile>&)pi_rpURL, AlphaFileNameStr)))
+            return false;
+
+        pio_rRelatedURLs.push_back(pAlphaFileURL);
+        }
+
+    // Validate panchromatic node presence
+    BeXmlNodeP pPanchromNode = pMainNode->SelectSingleNode("CHANNELS/PANCHROMATIC");
+    pPanchromNode->GetContent(PanChromaticFileNameStr);
+    if (PanChromaticFileNameStr != "")
+    {
+        if (!(pPanChromaticFileURL = ComposeChannelURL((HFCPtr<HFCURLFile>&)pi_rpURL, PanChromaticFileNameStr)))
+            return false;
+
+        pio_rRelatedURLs.push_back(pPanChromaticFileURL);
+    }
+
+    return true;
+    }
+
+/** ---------------------------------------------------------------------------
+    Get capabilities of the xCh file format.
+
+    @return xCh format capabilities.
+    ---------------------------------------------------------------------------
+ */
+const HFCPtr<HRFRasterFileCapabilities>& HRFxChCreator::GetCapabilities()
+    {
+    if (m_pCapabilities == 0)
+        m_pCapabilities  = new HRFxChCapabilities();
+
+    return m_pCapabilities;
+    }
+
+
+/** ---------------------------------------------------------------------------
+    Constructor.
+    Open xCh raster file.
+
+    @param pi_rpURL      File's URL.
+    @param pi_AccessMode Access and sharing mode.
+    @param pi_Offset     Starting point in the file.
+    ---------------------------------------------------------------------------
+ */
+HRFxChFile::HRFxChFile(const HFCPtr<HFCURL>& pi_rpURL,
+                       HFCAccessMode         pi_AccessMode,
+                       uint64_t             pi_Offset)
+    : HRFRasterFile(pi_rpURL, pi_AccessMode, pi_Offset)
+    {
+
+    // The ancestor stores the access mode
+    m_IsOpen = false;
+    m_ChannelCount = 0;
+
+    if (GetAccessMode().m_HasCreateAccess || GetAccessMode().m_HasWriteAccess)
+        {
+        //this is a read-only format
+        throw HFCFileReadOnlyException(pi_rpURL->GetURL());
+        }
+
+
+    Open();
+    HASSERT(m_IsOpen == true);
+    CreateDescriptors();
+    CreateChannelResolutionEditors();
+    }
+
+
+/** ---------------------------------------------------------------------------
+    Special constructor.
+    Open xCh raster file.
+
+    @param pi_rpRedFileURL   URL of red channel file.
+    @param pi_rpGreenFileURL URL of green channel file.
+    @param pi_rpBlueFileURL  URL of blue channel file.
+    @param pi_rpAlphaFileURL URL of alpha channel file.
+    ---------------------------------------------------------------------------
+ */
+HRFxChFile::HRFxChFile(const HFCPtr<HFCURL>& pi_rpRedFileURL,
+                       const HFCPtr<HFCURL>& pi_rpGreenFileURL,
+                       const HFCPtr<HFCURL>& pi_rpBlueFileURL,
+                       const HFCPtr<HFCURL>& pi_rpAlphaFileURL)
+    : HRFRasterFile(pi_rpRedFileURL/*will be modified*/, HFC_READ_ONLY, 0)
+    {
+    HPRECONDITION(pi_rpRedFileURL != 0);
+    HPRECONDITION(pi_rpGreenFileURL != 0);
+    HPRECONDITION(pi_rpBlueFileURL != 0);
+
+    m_IsOpen = false;
+
+    if (GetAccessMode().m_HasCreateAccess || GetAccessMode().m_HasWriteAccess)
+        {
+        //this is a read-only format
+        throw HFCFileReadOnlyException(pi_rpRedFileURL->GetURL());
+        }
+
+    // Compose a pseudo, unique, main URL (lightly modified red file URL)
+    Utf8String newURLHostStr;
+    Utf8String newURLPathStr;
+
+    newURLHostStr = ((HFCPtr<HFCURLFile>&)GetURL())->GetHost();
+    newURLPathStr = ((HFCPtr<HFCURLFile>&)GetURL())->GetPath() + "_xCh";
+
+    m_pURL = new HFCURLFile(newURLHostStr, newURLPathStr);
+
+    // Validate each file existence
+    HFCStat RedFileStat(pi_rpRedFileURL);
+    HFCStat GreenFileStat(pi_rpGreenFileURL);
+    HFCStat BlueFileStat(pi_rpBlueFileURL);
+
+    if (!RedFileStat.IsExistent())
+        throw HRFCannotOpenChildFileException(GetURL()->GetURL(),
+                                    pi_rpRedFileURL->GetURL());
+    if (!GreenFileStat.IsExistent())
+        throw HRFCannotOpenChildFileException( GetURL()->GetURL(),
+                                    pi_rpGreenFileURL->GetURL());
+    if (!BlueFileStat.IsExistent())
+        throw HRFCannotOpenChildFileException(GetURL()->GetURL(),
+                                    pi_rpBlueFileURL->GetURL());
+
+    // Construct related URLs list
+    m_ListOfRelatedURLs.push_back(pi_rpRedFileURL);
+    m_ListOfRelatedURLs.push_back(pi_rpGreenFileURL);
+    m_ListOfRelatedURLs.push_back(pi_rpBlueFileURL);
+
+    if (!pi_rpAlphaFileURL)
+        m_ChannelCount = 3;
+    else
+        {
+        m_ChannelCount = 4;
+
+        HFCStat AlphaFileStat(pi_rpAlphaFileURL);
+
+        if (!AlphaFileStat.IsExistent())
+            throw HRFCannotOpenChildFileException(GetURL()->GetURL(),
+                                        pi_rpAlphaFileURL->GetURL());
+
+        m_ListOfRelatedURLs.push_back(pi_rpAlphaFileURL);
+        }
+
+    // Open files read-only
+    m_pRedFile   = HRFRasterFileFactory::GetInstance()->OpenFile(pi_rpRedFileURL, true);
+    m_pGreenFile = HRFRasterFileFactory::GetInstance()->OpenFile(pi_rpGreenFileURL, true);
+    m_pBlueFile  = HRFRasterFileFactory::GetInstance()->OpenFile(pi_rpBlueFileURL, true);
+
+    if (!m_pRedFile)
+        throw HRFCannotOpenChildFileException( GetURL()->GetURL(),
+                                    pi_rpRedFileURL->GetURL());
+
+    if (!m_pGreenFile)
+        throw HRFCannotOpenChildFileException(GetURL()->GetURL(),
+                                    pi_rpGreenFileURL->GetURL());
+
+    if (!m_pBlueFile)
+        throw HRFCannotOpenChildFileException(GetURL()->GetURL(),
+                                    pi_rpBlueFileURL->GetURL());
+
+    if (m_ChannelCount == 4) // 32 or 64 bits - there is an alpha channel!
+        {
+        m_pAlphaFile = HRFRasterFileFactory::GetInstance()->OpenFile(pi_rpAlphaFileURL, true);
+
+        if (!m_pAlphaFile)
+            throw HRFCannotOpenChildFileException(GetURL()->GetURL(),
+                                        pi_rpAlphaFileURL->GetURL());
+        }
+
+    // Validate channel files
+    ValidateChannelFilesRGBA(m_pRedFile, m_pGreenFile, m_pBlueFile, m_pAlphaFile);
+
+    m_IsOpen = true;
+
+    CreateDescriptors();
+    CreateChannelResolutionEditors();
+    }
+
+
+/** ---------------------------------------------------------------------------
+    Destructor.
+    Destroy xCh file object.
+    ---------------------------------------------------------------------------
+ */
+HRFxChFile::~HRFxChFile()
+    {
+    // Close the file
+    Close();
+    }
+
+
+/** ---------------------------------------------------------------------------
+    Create wrapper editor for all channel data manipulation (read).
+
+    @param pi_Page        Page to create an editor for.
+    @param pi_Resolution  Resolution.
+    @param pi_AccessMode  Access and sharing mode.
+
+    @return appropriate created resolution editor wrapper.
+    ---------------------------------------------------------------------------
+ */
+HRFResolutionEditor* HRFxChFile::CreateResolutionEditor(uint32_t       pi_Page,
+                                                        uint16_t pi_Resolution,
+                                                        HFCAccessMode  pi_AccessMode)
+    {
+    HPRECONDITION(pi_Page < CountPages());
+    HPRECONDITION(GetPageDescriptor(pi_Page) != 0);
+    HPRECONDITION(pi_Resolution < GetPageDescriptor(pi_Page)->CountResolutions());
+    HPRECONDITION(GetPageDescriptor(pi_Page)->GetResolutionDescriptor(pi_Resolution) != 0);
+
+    HRFResolutionEditor* pEditor = 0;
+
+    if (m_pPanchromaticFile)
+        pEditor = new HRFxChEditorPanchromatic(this, pi_Page, pi_Resolution, pi_AccessMode);
+    else
+        pEditor = new HRFxChEditorRGBA(this, pi_Page, pi_Resolution, pi_AccessMode);
+
+    return pEditor;
+    }
+
+
+/** ---------------------------------------------------------------------------
+    Get capabilities of xCh file format.
+
+    @return xCh file format capabilities.
+    ---------------------------------------------------------------------------
+ */
+const HFCPtr<HRFRasterFileCapabilities>& HRFxChFile::GetCapabilities () const
+    {
+    return HRFxChCreator::GetInstance()->GetCapabilities();
+    }
+
+
+/** ---------------------------------------------------------------------------
+    Get a grayscale palette from the pixel type color palette.
+
+    @return a new grayscale palette if original pixel type palette entries were
+    all grayscale, 0 otherwise.
+    ---------------------------------------------------------------------------
+ */
+Byte* HRFxChFile::GetGrayscalePalette (HFCPtr<HRPPixelType> pi_pPixelType)
+    {
+    HArrayAutoPtr<Byte> pGrayscalePal;
+    pGrayscalePal = new Byte[256];
+
+    const HRPPixelPalette& rPalette = pi_pPixelType->GetPalette();
+
+    uint32_t PaletteSize = rPalette.GetMaxEntries();
+
+    if (PaletteSize < 256)
+        return 0;
+
+    uint32_t Index;
+    for(Index = 0; Index < 256; Index++)
+        {
+        Byte* pValue = (Byte*)rPalette.GetCompositeValue(Index);
+
+        if((pValue[0] != pValue[1]) || (pValue[0]  != pValue[2]))
+            break;
+
+        pGrayscalePal[Index] = pValue[0];
+        }
+
+    if (Index < 256)
+        return 0;
+    else
+        return pGrayscalePal.release();
+    }
+
+
+/** ---------------------------------------------------------------------------
+    Channel files validation
+    All channels' pixel type must be HRPPixelTypeV8Gray8, HRPPixelTypeV16Gray16
+    or HRPPixelTypeI1R8G8B8 (with grayscale palette). Also, all channel files must be of the same type,
+    same compression, same block organization, same resolution type (multi or single).
+    ---------------------------------------------------------------------------
+ */
+void HRFxChFile::ValidateChannelFilesRGB (const HFCPtr<HRFRasterFile>& pi_rpRedFile,
+                                          const HFCPtr<HRFRasterFile>& pi_rpGreenFile,
+                                          const HFCPtr<HRFRasterFile>& pi_rpBlueFile)
+    {
+    // Rasters must be of the same format
+    if (!((pi_rpRedFile->GetClassID() == pi_rpGreenFile->GetClassID()) &&
+          (pi_rpRedFile->GetClassID() == pi_rpBlueFile->GetClassID())))
+        throw HRFXCHChannelsAreNotOfTheSameFormatException(GetURL()->GetURL());
+
+    // ...and same compression type
+    HCLASS_ID RedFileCodecClsid   = pi_rpRedFile->GetPageDescriptor(0)->GetResolutionDescriptor(0)->GetCodec()->GetClassID();
+    HCLASS_ID GreenFileCodecClsid = pi_rpGreenFile->GetPageDescriptor(0)->GetResolutionDescriptor(0)->GetCodec()->GetClassID();
+    HCLASS_ID BlueFileCodecClsid  = pi_rpBlueFile->GetPageDescriptor(0)->GetResolutionDescriptor(0)->GetCodec()->GetClassID();
+
+    if (!((RedFileCodecClsid == GreenFileCodecClsid) &&
+          (RedFileCodecClsid == BlueFileCodecClsid)))
+        throw HRFXCHChannelsDoNotHaveSameCompressionException(GetURL()->GetURL());
+
+    // All files must be grayscale
+    HFCPtr<HRPPixelType> pRedChPixelType   = pi_rpRedFile->GetPageDescriptor(0)->GetResolutionDescriptor(0)->GetPixelType();
+    HFCPtr<HRPPixelType> pGreenChPixelType = pi_rpGreenFile->GetPageDescriptor(0)->GetResolutionDescriptor(0)->GetPixelType();
+    HFCPtr<HRPPixelType> pBlueChPixelType  = pi_rpBlueFile->GetPageDescriptor(0)->GetResolutionDescriptor(0)->GetPixelType();
+
+    if (!( pRedChPixelType->IsCompatibleWith(HRPPixelTypeV8Gray8::CLASS_ID) ||
+           pRedChPixelType->IsCompatibleWith(HRPPixelTypeV16Gray16::CLASS_ID) ) &&
+        (pi_rpRedFile->GetClassID() != HRFHMRFile::CLASS_ID) )
+        {
+        // not a valid pixel type!
+        throw HRFXCHChannelsIsNotAValidGrayscaleException(pi_rpRedFile->GetURL()->GetURL());
+        }
+    else if (pi_rpRedFile->GetClassID() == HRFHMRFile::CLASS_ID)
+        {
+        // OK but only for a grayscale palette
+        if (!((pRedChPixelType->IsCompatibleWith(HRPPixelTypeI8R8G8B8::CLASS_ID)) &&
+              (m_pRedMap = GetGrayscalePalette(pRedChPixelType))))
+            throw HRFXCHChannelsIsNotAValidGrayscaleException(pi_rpRedFile->GetURL()->GetURL());
+        }
+
+    if (!(pGreenChPixelType->IsCompatibleWith(HRPPixelTypeV8Gray8::CLASS_ID) ||
+          pGreenChPixelType->IsCompatibleWith(HRPPixelTypeV16Gray16::CLASS_ID)  ) &&
+        (pi_rpGreenFile->GetClassID() != HRFHMRFile::CLASS_ID) )
+        {
+        // not a valid pixel type!
+        throw HRFXCHChannelsIsNotAValidGrayscaleException( pi_rpGreenFile->GetURL()->GetURL());
+        }
+    else if (pi_rpGreenFile->GetClassID() == HRFHMRFile::CLASS_ID)
+        {
+        // OK but only for a grayscale palette
+        if (!((pGreenChPixelType->IsCompatibleWith(HRPPixelTypeI8R8G8B8::CLASS_ID)) &&
+              (m_pGreenMap = GetGrayscalePalette(pGreenChPixelType))))
+            throw HRFXCHChannelsIsNotAValidGrayscaleException( pi_rpGreenFile->GetURL()->GetURL());
+        }
+
+    if (!(pBlueChPixelType->IsCompatibleWith(HRPPixelTypeV8Gray8::CLASS_ID) ||
+          pBlueChPixelType->IsCompatibleWith(HRPPixelTypeV16Gray16::CLASS_ID)  ) &&
+        (pi_rpBlueFile->GetClassID() != HRFHMRFile::CLASS_ID) )
+        {
+        // not a valid pixel type!
+        throw HRFXCHChannelsIsNotAValidGrayscaleException(pi_rpBlueFile->GetURL()->GetURL());
+        }
+    else if (pi_rpBlueFile->GetClassID() == HRFHMRFile::CLASS_ID)
+        {
+        // OK but only for a grayscale palette
+        if (!((pBlueChPixelType->IsCompatibleWith(HRPPixelTypeI8R8G8B8::CLASS_ID)) &&
+              (m_pBlueMap = GetGrayscalePalette(pBlueChPixelType))))
+            throw HRFXCHChannelsIsNotAValidGrayscaleException(pi_rpBlueFile->GetURL()->GetURL());
+        }
+
+    // All files must have same dimensions
+    if (! (  (pi_rpRedFile->GetPageDescriptor(0)->GetResolutionDescriptor(0)->GetWidth()
+              == pi_rpGreenFile->GetPageDescriptor(0)->GetResolutionDescriptor(0)->GetWidth())
+             && (pi_rpRedFile->GetPageDescriptor(0)->GetResolutionDescriptor(0)->GetWidth()
+                 == pi_rpBlueFile->GetPageDescriptor(0)->GetResolutionDescriptor(0)->GetWidth())
+             && (pi_rpRedFile->GetPageDescriptor(0)->GetResolutionDescriptor(0)->GetHeight()
+                 == pi_rpGreenFile->GetPageDescriptor(0)->GetResolutionDescriptor(0)->GetHeight())
+             && (pi_rpRedFile->GetPageDescriptor(0)->GetResolutionDescriptor(0)->GetHeight()
+                 == pi_rpBlueFile->GetPageDescriptor(0)->GetResolutionDescriptor(0)->GetHeight())))
+        throw HRFFXHChannelsDoNotHaveTheSameDimensionsException(GetURL()->GetURL());
+
+    // All files must have same resolution number
+    if (! (  (pi_rpRedFile->GetPageDescriptor(0)->CountResolutions()
+              == pi_rpGreenFile->GetPageDescriptor(0)->CountResolutions())
+             && (pi_rpRedFile->GetPageDescriptor(0)->CountResolutions()
+                 == pi_rpBlueFile->GetPageDescriptor(0)->CountResolutions())))
+        throw HRFFXHChannelsDoNotHaveTheSameResCountException( GetURL()->GetURL());
+
+    // All files must have same block dimensions
+    if (! (  (pi_rpRedFile->GetPageDescriptor(0)->GetResolutionDescriptor(0)->GetBlockWidth()
+              == pi_rpGreenFile->GetPageDescriptor(0)->GetResolutionDescriptor(0)->GetBlockWidth())
+             && (pi_rpRedFile->GetPageDescriptor(0)->GetResolutionDescriptor(0)->GetBlockWidth()
+                 == pi_rpBlueFile->GetPageDescriptor(0)->GetResolutionDescriptor(0)->GetBlockWidth())
+             && (pi_rpRedFile->GetPageDescriptor(0)->GetResolutionDescriptor(0)->GetBlockHeight()
+                 == pi_rpGreenFile->GetPageDescriptor(0)->GetResolutionDescriptor(0)->GetBlockHeight())
+             && (pi_rpRedFile->GetPageDescriptor(0)->GetResolutionDescriptor(0)->GetBlockHeight()
+                 == pi_rpBlueFile->GetPageDescriptor(0)->GetResolutionDescriptor(0)->GetBlockHeight())))
+        throw HRFXCHChannelsBlockDimensionsDifferException(GetURL()->GetURL());
+    }
+
+    void HRFxChFile::ValidateChannelFilesRGBA(const HFCPtr<HRFRasterFile>& pi_rpRedFile,
+                                              const HFCPtr<HRFRasterFile>& pi_rpGreenFile,
+                                              const HFCPtr<HRFRasterFile>& pi_rpBlueFile,
+                                              const HFCPtr<HRFRasterFile>& pi_rpAlphaFile)
+    {
+        ValidateChannelFilesRGB(pi_rpRedFile, pi_rpGreenFile, pi_rpBlueFile);
+
+        // Verify alpha channel
+        // Rasters must be of the same format
+        if (!(pi_rpRedFile->GetClassID() == pi_rpAlphaFile->GetClassID()))
+            throw HRFXCHChannelsAreNotOfTheSameFormatException(GetURL()->GetURL());
+
+        // ...and same compression type
+        HCLASS_ID AlphaFileCodecClsid = pi_rpAlphaFile->GetPageDescriptor(0)->GetResolutionDescriptor(0)->GetCodec()->GetClassID();
+        HCLASS_ID RedFileCodecClsid = pi_rpRedFile->GetPageDescriptor(0)->GetResolutionDescriptor(0)->GetCodec()->GetClassID();
+
+        if (!(RedFileCodecClsid == AlphaFileCodecClsid))
+            throw HRFXCHChannelsDoNotHaveSameCompressionException(GetURL()->GetURL());
+
+        // All files must be grayscale
+        HFCPtr<HRPPixelType> pAlphaChPixelType = pi_rpAlphaFile->GetPageDescriptor(0)->GetResolutionDescriptor(0)->GetPixelType();
+
+        if (!(pAlphaChPixelType->IsCompatibleWith(HRPPixelTypeV8Gray8::CLASS_ID) ||
+            pAlphaChPixelType->IsCompatibleWith(HRPPixelTypeV16Gray16::CLASS_ID)) &&
+            (pi_rpAlphaFile->GetClassID() != HRFHMRFile::CLASS_ID))
+        {
+            // not a valid pixel type!
+            throw HRFXCHChannelsIsNotAValidGrayscaleException(pi_rpAlphaFile->GetURL()->GetURL());
+        }
+        else if (pi_rpAlphaFile->GetClassID() == HRFHMRFile::CLASS_ID)
+        {
+            // OK but only for a grayscale palette
+            if (!((pAlphaChPixelType->IsCompatibleWith(HRPPixelTypeI8R8G8B8::CLASS_ID)) &&
+                (m_pAlphaMap = GetGrayscalePalette(pAlphaChPixelType))))
+                throw HRFXCHChannelsIsNotAValidGrayscaleException(pi_rpAlphaFile->GetURL()->GetURL());
+        }
+
+        // All files must have same dimensions
+        if (!((pi_rpRedFile->GetPageDescriptor(0)->GetResolutionDescriptor(0)->GetWidth()
+            == pi_rpAlphaFile->GetPageDescriptor(0)->GetResolutionDescriptor(0)->GetWidth())
+            && (pi_rpRedFile->GetPageDescriptor(0)->GetResolutionDescriptor(0)->GetHeight()
+                == pi_rpAlphaFile->GetPageDescriptor(0)->GetResolutionDescriptor(0)->GetHeight())))
+            throw HRFFXHChannelsDoNotHaveTheSameDimensionsException(GetURL()->GetURL());
+
+        // All files must have same resolution number
+        if (!(pi_rpRedFile->GetPageDescriptor(0)->CountResolutions()
+            == pi_rpAlphaFile->GetPageDescriptor(0)->CountResolutions()))
+            throw HRFFXHChannelsDoNotHaveTheSameResCountException(GetURL()->GetURL());
+
+        // All files must have same block dimensions
+        if (!((pi_rpRedFile->GetPageDescriptor(0)->GetResolutionDescriptor(0)->GetBlockWidth()
+            == pi_rpAlphaFile->GetPageDescriptor(0)->GetResolutionDescriptor(0)->GetBlockWidth())
+            && (pi_rpRedFile->GetPageDescriptor(0)->GetResolutionDescriptor(0)->GetBlockHeight()
+                == pi_rpAlphaFile->GetPageDescriptor(0)->GetResolutionDescriptor(0)->GetBlockHeight())))
+            throw HRFXCHChannelsBlockDimensionsDifferException(GetURL()->GetURL());
+    }
+
+void HRFxChFile::ValidateChannelFilesPanchromatic(const HFCPtr<HRFRasterFile>& pi_rpPanchromaticFile,
+                                                  const HFCPtr<HRFRasterFile>& pi_rpRedFile,
+                                                  const HFCPtr<HRFRasterFile>& pi_rpGreenFile,
+                                                  const HFCPtr<HRFRasterFile>& pi_rpBlueFile)
+    {
+        ValidateChannelFilesRGB(pi_rpRedFile, pi_rpGreenFile, pi_rpBlueFile);
+
+        // Verify panchromatic channel
+        // Rasters must be of the same format
+        if (!(pi_rpRedFile->GetClassID() == pi_rpPanchromaticFile->GetClassID()))
+            throw HRFXCHChannelsAreNotOfTheSameFormatException(GetURL()->GetURL());
+
+        // ...and same compression type
+        HCLASS_ID FileCodecClsid = pi_rpPanchromaticFile->GetPageDescriptor(0)->GetResolutionDescriptor(0)->GetCodec()->GetClassID();
+        HCLASS_ID RedFileCodecClsid = pi_rpRedFile->GetPageDescriptor(0)->GetResolutionDescriptor(0)->GetCodec()->GetClassID();
+        if (!(RedFileCodecClsid == FileCodecClsid))
+            throw HRFXCHChannelsDoNotHaveSameCompressionException(GetURL()->GetURL());
+
+        // All files must be grayscale
+        HFCPtr<HRPPixelType> pPixelType = pi_rpPanchromaticFile->GetPageDescriptor(0)->GetResolutionDescriptor(0)->GetPixelType();
+        if (!(pPixelType->IsCompatibleWith(HRPPixelTypeV8Gray8::CLASS_ID) ||
+            pPixelType->IsCompatibleWith(HRPPixelTypeV16Gray16::CLASS_ID)))
+        {
+            // not a valid pixel type!
+            throw HRFXCHChannelsIsNotAValidGrayscaleException(pi_rpPanchromaticFile->GetURL()->GetURL());
+        }
+
+        // Panchromatic resolution == 2x RGB files
+        if (!((((pi_rpRedFile->GetPageDescriptor(0)->GetResolutionDescriptor(0)->GetWidth()*2)-1)
+               == pi_rpPanchromaticFile->GetPageDescriptor(0)->GetResolutionDescriptor(0)->GetWidth())
+             && (((pi_rpRedFile->GetPageDescriptor(0)->GetResolutionDescriptor(0)->GetHeight()*2)-1)
+                == pi_rpPanchromaticFile->GetPageDescriptor(0)->GetResolutionDescriptor(0)->GetHeight())))
+            throw HRFFXHChannelsDoNotHaveTheSameDimensionsException(GetURL()->GetURL());
+
+        // All files must have same resolution number
+        if (!(pi_rpRedFile->GetPageDescriptor(0)->CountResolutions()
+            == pi_rpPanchromaticFile->GetPageDescriptor(0)->CountResolutions()))
+            throw HRFFXHChannelsDoNotHaveTheSameResCountException(GetURL()->GetURL());
+
+        // All files must have same block dimensions
+        //if (!((pi_rpRedFile->GetPageDescriptor(0)->GetResolutionDescriptor(0)->GetBlockWidth()
+        //    == pi_rpPanchromaticFile->GetPageDescriptor(0)->GetResolutionDescriptor(0)->GetBlockWidth())
+        //    && (pi_rpRedFile->GetPageDescriptor(0)->GetResolutionDescriptor(0)->GetBlockHeight()
+        //        == pi_rpPanchromaticFile->GetPageDescriptor(0)->GetResolutionDescriptor(0)->GetBlockHeight())))
+        //    throw HRFXCHChannelsBlockDimensionsDifferException(GetURL()->GetURL());
+        
+        // Same block type
+        if (pi_rpPanchromaticFile->GetPageDescriptor(0)->GetResolutionDescriptor(0)->GetBlockType() !=
+            pi_rpRedFile->GetPageDescriptor(0)->GetResolutionDescriptor(0)->GetBlockType())
+            throw HRFXCHChannelsBlockDimensionsDifferException(GetURL()->GetURL());
+    }
+
+
+
+
+/** ---------------------------------------------------------------------------
+    Open all 3 or 4 channel raster files.
+    Creator's IsKindOfFile() method should have been called first to
+    validate files.
+
+    @return true, raster files have been created.
+    ---------------------------------------------------------------------------
+ */
+bool HRFxChFile::Open()
+    {
+    // Open the file
+    if (!m_IsOpen)
+        {
+        Utf8String XMLFileName;
+        Utf8String ChannelCountStr;
+        Utf8String RedFileNameStr;
+        Utf8String GreenFileNameStr;
+        Utf8String BlueFileNameStr;
+        Utf8String AlphaFileNameStr;
+        Utf8String PanchromaticFileNameStr;
+
+        HFCPtr<HFCURL> pRedFileURL   = 0;
+        HFCPtr<HFCURL> pGreenFileURL = 0;
+        HFCPtr<HFCURL> pBlueFileURL  = 0;
+        HFCPtr<HFCURL> pAlphaFileURL = 0;
+        HFCPtr<HFCURL> pPanchromaticFileURL = 0;
+
+        // Extract the standard file name from the main URL
+        XMLFileName = ((HFCPtr<HFCURLFile>&)GetURL())->GetHost();
+        XMLFileName += "\\";
+        XMLFileName += ((HFCPtr<HFCURLFile>&)GetURL())->GetPath();
+
+        // Open XML file
+        BeXmlStatus xmlStatus;
+        BeXmlDomPtr pDom = BeXmlDom::CreateAndReadFromFile (xmlStatus, XMLFileName.c_str ());
+
+        // Validate pDom
+        if (pDom.IsNull() || (BEXML_Success != xmlStatus))
+            return false;
+
+        // Validate main node presence       
+        BeXmlNodeP pMainNode = pDom->GetRootElement ();
+        if (NULL == pMainNode)
+            return false;
+
+        // Get count node
+        BeXmlNodeP pCountNode = pMainNode->SelectSingleNode ("CHANNELS/COUNT");
+        pCountNode->GetContentUInt32Value (m_ChannelCount);
+
+        // Validate RED node presence
+        BeXmlNodeP pRedNode = pMainNode->SelectSingleNode ("CHANNELS/RED");
+        pRedNode->GetContent (RedFileNameStr);
+
+        // Validate GREEN node presence
+        BeXmlNodeP pGreenNode = pMainNode->SelectSingleNode ("CHANNELS/GREEN");
+        pGreenNode->GetContent (GreenFileNameStr);
+
+        // Validate BLUE node presence
+        BeXmlNodeP pBlueNode = pMainNode->SelectSingleNode ("CHANNELS/BLUE");
+        pBlueNode->GetContent (BlueFileNameStr);
+
+        // Empty fields ?
+        if (RedFileNameStr == "")
+            throw HRFInvalidParamValueException(GetURL()->GetURL(),
+                                            "RED");
+        if (GreenFileNameStr == "")
+            throw HRFInvalidParamValueException( GetURL()->GetURL(),
+                                            "GREEN");
+        if (BlueFileNameStr == "")
+            throw HRFInvalidParamValueException(GetURL()->GetURL(),
+                                            "BLUE");
+
+        // Compose URLs
+        if (!(pRedFileURL = ComposeChannelURL((HFCPtr<HFCURLFile>&)GetURL(), RedFileNameStr)))
+            throw HRFCannotOpenChildFileException(GetURL()->GetURL(),
+                                        RedFileNameStr);
+        if (!(pGreenFileURL = ComposeChannelURL((HFCPtr<HFCURLFile>&)GetURL(), GreenFileNameStr)))
+            throw HRFCannotOpenChildFileException(GetURL()->GetURL(),
+                                        GreenFileNameStr);
+        if (!(pBlueFileURL = ComposeChannelURL((HFCPtr<HFCURLFile>&)GetURL(), BlueFileNameStr)))
+            throw HRFCannotOpenChildFileException(GetURL()->GetURL(),
+                                        BlueFileNameStr);
+
+        // Validate each file existence
+        HFCStat RedFileStat(pRedFileURL);
+        HFCStat GreenFileStat(pGreenFileURL);
+        HFCStat BlueFileStat(pBlueFileURL);
+
+        if (!RedFileStat.IsExistent())
+            throw HRFCannotOpenChildFileException(GetURL()->GetURL(),
+                                        RedFileNameStr);
+        if (!GreenFileStat.IsExistent())
+            throw HRFCannotOpenChildFileException(GetURL()->GetURL(),
+                                        GreenFileNameStr);
+        if (!BlueFileStat.IsExistent())
+            throw HRFCannotOpenChildFileException(GetURL()->GetURL(),
+                                        BlueFileNameStr);
+
+        // Construct related URLs list
+        m_ListOfRelatedURLs.push_back(pRedFileURL);
+        m_ListOfRelatedURLs.push_back(pGreenFileURL);
+        m_ListOfRelatedURLs.push_back(pBlueFileURL);
+
+        // Open files read-only
+        m_pRedFile   = HRFRasterFileFactory::GetInstance()->OpenFile(pRedFileURL, true);
+        m_pGreenFile = HRFRasterFileFactory::GetInstance()->OpenFile(pGreenFileURL, true);
+        m_pBlueFile  = HRFRasterFileFactory::GetInstance()->OpenFile(pBlueFileURL, true);
+
+        if (!m_pRedFile)
+            throw HRFCannotOpenChildFileException(GetURL()->GetURL(),pRedFileURL->GetURL());
+
+        if (!m_pGreenFile)
+            throw HRFCannotOpenChildFileException(GetURL()->GetURL(),pGreenFileURL->GetURL());
+
+        if (!m_pBlueFile)
+            throw HRFCannotOpenChildFileException(GetURL()->GetURL(),pBlueFileURL->GetURL());
+
+        // there is an alpha channel or panchromatic file ?
+        if (m_ChannelCount == 4) 
+            {
+            // Validate Alpha node presence
+            BeXmlNodeP pAlphaNode = pMainNode->SelectSingleNode ("CHANNELS/ALPHA");
+            pAlphaNode->GetContent (AlphaFileNameStr);
+
+            // Validate panchromatic node presence
+            BeXmlNodeP pPanchromNode = pMainNode->SelectSingleNode("CHANNELS/PANCHROMATIC");
+            pPanchromNode->GetContent(PanchromaticFileNameStr);
+
+            // Empty field ?
+            if (AlphaFileNameStr != "")
+                {
+                // Compose URL
+                if (!(pAlphaFileURL = ComposeChannelURL((HFCPtr<HFCURLFile>&)GetURL(), AlphaFileNameStr)))
+                    throw HRFInvalidParamValueException(GetURL()->GetURL(),
+                                                AlphaFileNameStr);
+
+                HFCStat AlphaFileStat(pAlphaFileURL);
+
+                if (!AlphaFileStat.IsExistent())
+                    throw HRFCannotOpenChildFileException(GetURL()->GetURL(),
+                                                AlphaFileNameStr);
+
+                m_ListOfRelatedURLs.push_back(pAlphaFileURL);
+
+                m_pAlphaFile = HRFRasterFileFactory::GetInstance()->OpenFile(pAlphaFileURL, true);
+
+                if (!m_pAlphaFile)
+                    throw HRFCannotOpenChildFileException(GetURL()->GetURL(),
+                                                pAlphaFileURL->GetURL());
+
+                ValidateChannelFilesRGBA(m_pRedFile, m_pGreenFile, m_pBlueFile, m_pAlphaFile);
+                }
+            else if(PanchromaticFileNameStr != "")
+                {
+                // Compose URL
+                if (!(pPanchromaticFileURL = ComposeChannelURL((HFCPtr<HFCURLFile>&)GetURL(), PanchromaticFileNameStr)))
+                    throw HRFInvalidParamValueException(GetURL()->GetURL(),
+                        PanchromaticFileNameStr);
+
+                HFCStat AlphaFileStat(pPanchromaticFileURL);
+
+                if (!AlphaFileStat.IsExistent())
+                    throw HRFCannotOpenChildFileException(GetURL()->GetURL(),
+                        PanchromaticFileNameStr);
+
+                m_ListOfRelatedURLs.push_back(pPanchromaticFileURL);
+
+                m_pPanchromaticFile = HRFRasterFileFactory::GetInstance()->OpenFile(pPanchromaticFileURL, true);
+
+                if (!m_pPanchromaticFile)
+                    throw HRFCannotOpenChildFileException(GetURL()->GetURL(), pPanchromaticFileURL->GetURL());
+
+                ValidateChannelFilesPanchromatic(m_pPanchromaticFile, m_pRedFile, m_pGreenFile, m_pBlueFile);
+                }
+            else
+                throw HRFInvalidParamValueException(GetURL()->GetURL(), "Invalid channel 4");
+            }
+
+        m_IsOpen = true;
+        }
+
+    return true;
+    }
+
+
+/** ---------------------------------------------------------------------------
+    Create resolutions and page descriptors based on red channel raster file.
+    ---------------------------------------------------------------------------
+ */
+void HRFxChFile::CreateDescriptors()
+    {
+    HPRECONDITION (m_IsOpen);
+
+    HFCPtr<HRFPageDescriptor> pChannelPageDescriptor;
+    HFCPtr<HRPPixelType> pChannelPixelType;
+    HFCPtr<HRPPixelType> pPixelType;
+
+    if (m_pPanchromaticFile)
+        {
+        // use Panchromatic page descriptor, the resolution is 2x better.
+        pChannelPageDescriptor = m_pPanchromaticFile->GetPageDescriptor(0);
+        pChannelPixelType = pChannelPageDescriptor->GetResolutionDescriptor(0)->GetPixelType();
+        if (pChannelPixelType->IsCompatibleWith(HRPPixelTypeV16Gray16::CLASS_ID))
+            pPixelType = new HRPPixelTypeV48R16G16B16();
+        else
+            pPixelType = new HRPPixelTypeV24R8G8B8();
+        HASSERT(m_ChannelCount == 4);
+        }
+    else
+        {
+        pChannelPageDescriptor = m_pRedFile->GetPageDescriptor(0);
+        pChannelPixelType = pChannelPageDescriptor->GetResolutionDescriptor(0)->GetPixelType();
+
+        if (m_ChannelCount == 3)
+            if (pChannelPixelType->IsCompatibleWith(HRPPixelTypeV16Gray16::CLASS_ID))
+                pPixelType = new HRPPixelTypeV48R16G16B16();
+            else
+                pPixelType = new HRPPixelTypeV24R8G8B8();
+        else
+            if (pChannelPixelType->IsCompatibleWith(HRPPixelTypeV16Gray16::CLASS_ID))
+                pPixelType = new HRPPixelTypeV64R16G16B16A16();
+            else
+                pPixelType = new HRPPixelTypeV32R8G8B8A8();
+        }
+
+    // Compose resolution descriptors
+    HRFPageDescriptor::ListOfResolutionDescriptor  ListOfResolutionDescriptor;
+    for (uint16_t Resolution=0; Resolution < pChannelPageDescriptor->CountResolutions(); Resolution++)
+        {
+        HFCPtr<HRFResolutionDescriptor> pChannelResolutionDescriptor = pChannelPageDescriptor->GetResolutionDescriptor(Resolution);
+
+        const HRFDataFlag* pDataFlag = 0;
+        if (pChannelResolutionDescriptor->HasBlocksDataFlag())
+            pDataFlag = pChannelResolutionDescriptor->GetBlocksDataFlag();
+
+        HFCPtr<HRFResolutionDescriptor> pResolution =  new HRFResolutionDescriptor(
+            HFC_READ_ONLY,                                          // AccessMode,
+            GetCapabilities(),                                      // Capabilities,
+            pChannelResolutionDescriptor->GetResolutionXRatio(),    // XResolutionRatio,
+            pChannelResolutionDescriptor->GetResolutionYRatio(),    // YResolutionRatio,
+            pPixelType,                                             // PixelType (24 bits RGB or 32 bits RGBA),
+            new HCDCodecIdentity(),                                 // Codec,
+            pChannelResolutionDescriptor->GetReaderBlockAccess(),   // RBlockAccess,
+            pChannelResolutionDescriptor->GetWriterBlockAccess(),   // WBlockAccess,
+            pChannelResolutionDescriptor->GetScanlineOrientation(), // ScanLineOrientation,
+            pChannelResolutionDescriptor->GetInterleaveType(),      // InterleaveType
+            pChannelResolutionDescriptor->IsInterlace(),            // IsInterlace,
+            pChannelResolutionDescriptor->GetWidth(),               // Width,
+            pChannelResolutionDescriptor->GetHeight(),              // Height,
+            pChannelResolutionDescriptor->GetBlockWidth(),          // BlockWidth,
+            pChannelResolutionDescriptor->GetBlockHeight(),         // BlockHeight,
+            pDataFlag,                                              // BlocksDataFlag,
+            pChannelResolutionDescriptor->GetBlockType());             // BlockType
+
+        ListOfResolutionDescriptor.push_back(pResolution);
+        }
+
+    HFCPtr<HRFClipShape> pClipShape         = 0;
+    HFCPtr<HGF2DTransfoModel> pTransfoModel = 0;
+    HRPFilter*                      pFilter = 0;
+
+    if (pChannelPageDescriptor->HasClipShape())
+        pClipShape = pChannelPageDescriptor->GetClipShape();
+
+    if (pChannelPageDescriptor->HasTransfoModel())
+        pTransfoModel = pChannelPageDescriptor->GetTransfoModel();
+
+    if (pChannelPageDescriptor->HasFilter())
+        pFilter = (HRPFilter*)&(pChannelPageDescriptor->GetFilter());
+
+
+    HFCPtr<HRFPageDescriptor> pPage;
+    pPage = new HRFPageDescriptor (HFC_READ_ONLY,
+                                   GetCapabilities(),                      // Capabilities,
+                                   ListOfResolutionDescriptor,              // ResolutionDescriptor,
+                                   0,                                      // RepresentativePalette,
+                                   0,                                      // Histogram,
+                                   0,                                      // Thumbnail,
+                                   pClipShape,                              // ClipShape,
+                                   pTransfoModel,                         // TransfoModel,
+                                   pFilter,                                  // Filters
+                                   pChannelPageDescriptor->GetTagsPtr()); // Defined Tag
+
+    const HFCPtr<HMDMetaDataContainerList>& prMDContainerList(pChannelPageDescriptor->GetListOfMetaDataContainer());
+
+    if (prMDContainerList != 0)
+        {
+        HFCPtr<HMDMetaDataContainerList> pClonedMDContainerList(new HMDMetaDataContainerList(*prMDContainerList));
+
+        pPage->SetListOfMetaDataContainer(pClonedMDContainerList);
+        }
+
+    // Geocoding
+    if (NULL != pChannelPageDescriptor->GetGeocodingCP())
+        pPage->SetGeocoding(pChannelPageDescriptor->GetGeocodingCP());
+
+    m_ListOfPageDescriptor.push_back(pPage);
+    }
+
+
+/** ---------------------------------------------------------------------------
+    Create resolution editors for each channel raster file.
+    ---------------------------------------------------------------------------
+ */
+void HRFxChFile::CreateChannelResolutionEditors()
+    {
+    // Create editors for each channel
+    for (uint16_t i=0; i<m_pRedFile->GetPageDescriptor(0)->CountResolutions(); i++)
+        {
+        m_RedFileResolutionEditor.push_back(m_pRedFile->CreateResolutionEditor(0, i, HFC_READ_ONLY));
+        HASSERT(m_RedFileResolutionEditor[i] != 0);
+        m_GreenFileResolutionEditor.push_back(m_pGreenFile->CreateResolutionEditor(0, i, HFC_READ_ONLY));
+        HASSERT(m_GreenFileResolutionEditor[i] != 0);
+        m_BlueFileResolutionEditor.push_back(m_pBlueFile->CreateResolutionEditor(0, i, HFC_READ_ONLY));
+        HASSERT(m_BlueFileResolutionEditor[i] != 0);
+        }
+
+    if (m_ChannelCount == 4 && m_pAlphaFile)
+        for (uint16_t i=0; i<m_pRedFile->GetPageDescriptor(0)->CountResolutions(); i++)
+            {
+            m_AlphaFileResolutionEditor.push_back(m_pAlphaFile->CreateResolutionEditor(0, i, HFC_READ_ONLY));
+            HASSERT(m_AlphaFileResolutionEditor[i] != 0);
+            }
+
+    if (m_ChannelCount == 4 && m_pPanchromaticFile)
+        for (uint16_t i = 0; i < m_pRedFile->GetPageDescriptor(0)->CountResolutions(); i++)
+        {
+            m_PanchromaticFileResolutionEditor.push_back(m_pPanchromaticFile->CreateResolutionEditor(0, i, HFC_READ_ONLY));
+            HASSERT(m_PanchromaticFileResolutionEditor[i] != 0);
+        }
+
+    }
+
+
+/** ---------------------------------------------------------------------------
+    Close all channel raster files.
+    ---------------------------------------------------------------------------
+ */
+void HRFxChFile::Close()
+    {
+    if (m_IsOpen && m_ListOfPageDescriptor.size() > 0)
+        {
+
+        // Clean up the ResolutionEditor lists
+        for (size_t i=0; i<m_RedFileResolutionEditor.size(); i++)
+            {
+            delete m_RedFileResolutionEditor[i];
+            delete m_GreenFileResolutionEditor[i];
+            delete m_BlueFileResolutionEditor[i];
+            }
+
+        m_RedFileResolutionEditor.clear();
+        m_GreenFileResolutionEditor.clear();
+        m_BlueFileResolutionEditor.clear();
+
+        if (m_ChannelCount == 4)
+            {
+            for (size_t i=0; i<m_AlphaFileResolutionEditor.size(); i++)
+                delete m_AlphaFileResolutionEditor[i];
+            m_AlphaFileResolutionEditor.clear();
+
+            for (size_t i = 0; i < m_PanchromaticFileResolutionEditor.size(); i++)
+                delete m_PanchromaticFileResolutionEditor[i];
+            m_PanchromaticFileResolutionEditor.clear();
+            }
+
+        m_IsOpen = false;
+        }
+    }
+
+/** ---------------------------------------------------------------------------
+Save files
+---------------------------------------------------------------------------
+*/
+void HRFxChFile::Save()
+    {
+
+    HASSERT(!"HRFxChFile::Save():xCh format is read only");
+    }
+
+/** ---------------------------------------------------------------------------
+    Get the world identificator of the xCh file format.
+    (Based on red channel raster file)
+    ---------------------------------------------------------------------------
+ */
+const HGF2DWorldIdentificator HRFxChFile::GetWorldIdentificator () const
+    {
+    HASSERT(m_pRedFile != 0);
+
+    return m_pRedFile->GetWorldIdentificator();
+    }