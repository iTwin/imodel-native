--- conflicted
+++ resolved
@@ -1,670 +1,664 @@
-//:>--------------------------------------------------------------------------------------+
-//:>
-//:>     $Source: all/gra/hrf/src/HRFVirtualEarthEditor.cpp $
-//:>
-//:>  $Copyright: (c) 2017 Bentley Systems, Incorporated. All rights reserved. $
-//:>
-//:>+--------------------------------------------------------------------------------------
-// Class HRFVirtualEarthEditor
-//-----------------------------------------------------------------------------
-
-#include <ImageppInternal.h>
-
-
-#include "HRFVirtualEarthEditor.h"
-<<<<<<< HEAD
-#include <ImagePP/all/h/HRFVirtualEarthFile.h>
-#include <ImagePP/all/h/HRPPixelConverter.h>
-#include <ImagePP/all/h/HRFPngFile.h>
-=======
-#include <ImagePP/all/h/HFCCallbacks.h>
-#include <Imagepp/all/h/HRFVirtualEarthFile.h>
-#include <Imagepp/all/h/HRPPixelConverter.h>
-#include <Imagepp/all/h/HRFPngFile.h>
->>>>>>> d5f9c09a
-#include <ImagePPInternal/gra/Task.h>
-#include <ImagePPInternal/HttpConnection.h>
-#include <BeJpeg/BeJpeg.h>
-
-//----------------------------------------------------------------------------------------
-// @bsimethod                                                   Mathieu.Marchand  1/2016
-//----------------------------------------------------------------------------------------
-void VirtualEarthTileQuery::_Run()
-    {
-    HttpSession& session = m_rasterFile.GetThreadLocalHttpSession();
-    HttpRequest request(m_tileUri.c_str());
-    
-    SetProxyInfo(request);
-
-    HttpResponsePtr response;
-    if(HttpRequestStatus::Success != session.Request(response, request) || response.IsNull() || response->GetBody().empty())
-        return;
-
-    auto contentTypeItr = response->GetHeader().find("Content-Type"); // case insensitive find.
-    if(contentTypeItr == response->GetHeader().end())
-        return;
-
-    auto tileInfoItr = response->GetHeader().find("X-VE-Tile-Info");
-    if (tileInfoItr != response->GetHeader().end())
-        {
-        // We can tell from the header response if the tile is a missing tile(Kodak) or the real thing.
-        m_isNoTile = tileInfoItr->second.EqualsI("no-tile");
-        } 
-       
-    if(contentTypeItr->second.EqualsI("image/png"))
-        {
-        bool isRGBA = false;
-        uint32_t width, height;       
-        if(SUCCESS == HRFPngFile::ReadToBuffer(m_tileData, width, height, isRGBA, response->GetBody().data(), response->GetBody().size()))
-            {
-            BeAssert(256 == width && 256 == height);
-
-            if(isRGBA)  // we always output rgb, convert now if not.
-                {
-                bvector<Byte> rgbData(256*256*3);
-
-                HRPPixelTypeV24R8G8B8 v24;
-                HFCPtr<HRPPixelConverter> pRgbaToRgb = HRPPixelTypeV32R8G8B8A8().GetConverterTo(&v24);
-
-                for(uint32_t line=0; line < height; ++line)
-                    pRgbaToRgb->Convert(m_tileData.data() + line*width*4, rgbData.data() + line*256*3, width);
-
-                m_tileData = std::move(rgbData);
-                }
-            }
-        else
-            {
-            m_tileData.clear(); // ERROR
-            }
-        }
-    else if(contentTypeItr->second.EqualsI("image/jpeg"))
-        {
-        m_tileData.resize(256*256*3); // assumed we have rgb data.
-        
-        BeJpegDecompressor decomp;                             
-        if(SUCCESS != decomp.Decompress(m_tileData.data(), m_tileData.size(), response->GetBody().data(), response->GetBody().size(), BeJpegPixelType::BE_JPEG_PIXELTYPE_Rgb))
-            m_tileData.clear(); // ERROR
-        }
-    else
-        {
-        BeAssertOnce(!"unsupported Content-Type");
-        }
-
-    m_rasterFile.NotifyBlockReady(0/*page*/, m_tileId);
-    }
-
-//-----------------------------------------------------------------------------
-// Constructor
-//-----------------------------------------------------------------------------
-HRFVirtualEarthEditor::HRFVirtualEarthEditor(HFCPtr<HRFRasterFile> pi_rpRasterFile,
-                                             uint32_t              pi_Page,
-                                             uint16_t       pi_Resolution,
-                                             HFCAccessMode         pi_AccessMode)
-    : HRFResolutionEditor(pi_rpRasterFile,
-                          pi_Page,
-                          pi_Resolution,
-                          pi_AccessMode)
-    {
-    m_TileIDDescriptor = HGFTileIDDescriptor(m_pResolutionDescriptor->GetWidth(),
-                                             m_pResolutionDescriptor->GetHeight(),
-                                             m_pResolutionDescriptor->GetBlockWidth(),
-                                             m_pResolutionDescriptor->GetBlockHeight());
-
-    // Our tile query assumed that we received 256x256 tiles and that we want RGB output.
-    BeAssertOnce(m_pResolutionDescriptor->GetBlockWidth() == 256 && m_pResolutionDescriptor->GetBlockHeight() == 256 && 
-                 m_pResolutionDescriptor->GetPixelType()->IsCompatibleWith(HRPPixelTypeId_V24R8G8B8));
-    }
-
-//-----------------------------------------------------------------------------
-// Destructor
-//-----------------------------------------------------------------------------
-HRFVirtualEarthEditor::~HRFVirtualEarthEditor()
-    {
-    }
-
-//-----------------------------------------------------------------------------
-// Read a block of data
-//-----------------------------------------------------------------------------
-HSTATUS HRFVirtualEarthEditor::ReadBlock(uint64_t pi_PosBlockX, uint64_t pi_PosBlockY, Byte* po_pData)
-    {
-    HPRECONDITION(m_AccessMode.m_HasReadAccess);
-    HPRECONDITION(po_pData != 0);
-    HPRECONDITION(m_pResolutionDescriptor->GetBlockType() == HRFBlockType::TILE);
-
-    ReadTileStatus readStatus = QueryTile(po_pData, pi_PosBlockX, pi_PosBlockY);
-    if (ReadTileStatus::Success == readStatus)
-        return H_SUCCESS;
-
-    if (ReadTileStatus::NoTile == readStatus)
-        {
-        // No tile data(aka Kodak/cameras), attempt to generate one using sub-resolution otherwise we return the original data.
-        QueryTileSubstitute(po_pData, pi_PosBlockX, pi_PosBlockY);
-        return H_SUCCESS;
-        }
-
-    // If the connection failed or whatever...
-    // Clear output and return SUCCESS anyway because HRFObjectStore will add an empty tile to the pool and 
-    // every CopyFrom will failed to copy pixels which will leave the destination with uninitialized pixels.
-    // Lets hope we can improve this behavior in the future. e.g. do not add it to the pool and try again next time.
-    memset(po_pData, 0, GetResolutionDescriptor()->GetBlockSizeInBytes());
-
-    return H_SUCCESS;
-    }
-
-//-----------------------------------------------------------------------------
-// Read a block of data
-//-----------------------------------------------------------------------------
-HRFVirtualEarthEditor::ReadTileStatus HRFVirtualEarthEditor::QueryTile(Byte* po_pData, uint64_t pi_PosBlockX, uint64_t pi_PosBlockY)
-    {
-    // check if the tile is already in the pool
-    uint64_t TileID = m_TileIDDescriptor.ComputeID(pi_PosBlockX, pi_PosBlockY, m_Resolution);
-
-    RefCountedPtr<VirtualEarthTileQuery> pTileQuery;
-
-    HRFVirtualEarthFile& rasterFile = static_cast<HRFVirtualEarthFile&>(*GetRasterFile());
-
-    rasterFile.m_tileQueryMapMutex.lock();
-    auto tileQueryItr = rasterFile.m_tileQueryMap.find(TileID);
-    bool notFoundNode = tileQueryItr == rasterFile.m_tileQueryMap.end();    
-
-    if(notFoundNode)
-        {
-        rasterFile.m_tileQueryMapMutex.unlock();
-
-#ifdef _RETURN_RED_TILES_IF_NOT_IN_LOOKAHEAD    // Debug purpose only
-        memset(po_pData, 0, GetResolutionDescriptor()->GetBlockSizeInBytes()); 
-
-        // Mark all non lookahead tiles in red.
-        for(uint64_t i=0; i < GetResolutionDescriptor()->GetBlockWidth()*GetResolutionDescriptor()->GetBlockHeight(); ++i)
-            po_pData[i*3] = 255;
-        
-        return ReadTileStatus::Success;
-#else
-        // Tile was not in lookAHead create a request.
-        pTileQuery = new VirtualEarthTileQuery(TileID, BuildTileUri(TileID), rasterFile);
-
-        // Add to the query map so QueryTileSubstitute can reuse them when possible.
-        rasterFile.m_tileQueryMap.insert({TileID, pTileQuery});
-
-        WorkerPool& pool = rasterFile.GetWorkerPool();
-        pool.Enqueue(*pTileQuery, true/*atFront*/); 
-#endif    
-        }
-    else
-        {
-        pTileQuery = tileQueryItr->second;
-        rasterFile.m_tileQueryMapMutex.unlock();
-        }
-
-    pTileQuery->Wait();
-
-    if (pTileQuery->m_tileData.empty())
-        return ReadTileStatus::Error;
-
-    BeAssert(pTileQuery->m_tileData.size() == GetResolutionDescriptor()->GetBlockSizeInBytes());
-    memcpy(po_pData, pTileQuery->m_tileData.data(), GetResolutionDescriptor()->GetBlockSizeInBytes());
-
-    return pTileQuery->m_isNoTile ? ReadTileStatus::NoTile : ReadTileStatus::Success;
-    }
-
-//----------------------------------------------------------------------------------------
-// @bsimethod                                                   Mathieu.Marchand  4/2016
-//----------------------------------------------------------------------------------------
-void HRFVirtualEarthEditor::MagnifyTile(Byte* pOutput, Byte const* pSource, size_t srcOffsetX, size_t srcOffsetY, uint32_t srcResolution)
-    {
-    BeAssert(srcResolution > GetResolutionIndex());
-
-    const size_t tilePitch = 256 * 3;
-    Byte const* pSrc = pSource + (srcOffsetY*tilePitch) + (srcOffsetX * 3);
-
-    uint32_t resolutionDelta = srcResolution - GetResolutionIndex();
-
-    static bool s_nearest = false;
-    if (s_nearest)
-        {
-        for (size_t line = 0; line < 256; ++line)
-            {
-            Byte* pOutLine = pOutput + line * tilePitch;
-            Byte const* pSrcLine = pSrc + ((line >> resolutionDelta) * tilePitch);
-            for (uint32_t pixel = 0; pixel < 256; ++pixel)
-                {
-                memcpy(pOutLine + pixel * 3, pSrcLine + (pixel >> resolutionDelta) * 3, 3);
-                }
-            }
-        }
-    else // bilinear
-        {
-        BeAssert(srcOffsetX <= 256 && srcOffsetY <= 256);
-
-        size_t xMax = (256 - srcOffsetX) - 1;
-        size_t yMax = (256 - srcOffsetY) - 1;
-
-        for (size_t line = 0; line < 256; ++line)
-            {
-            Byte* pOutLine = pOutput + line * tilePitch;
-
-            float srcY = (line + 0.5f) / (1 << resolutionDelta);
-            uint32_t   srcPixelY = (uint32_t) srcY;
-
-            Byte const* pSrcLine0 = pSrc + (srcPixelY * tilePitch);
-            Byte const* pSrcLine1 = pSrc + (MIN(srcPixelY + 1, yMax) * tilePitch);
-
-            float fy = srcY - srcPixelY;
-            float fy1 = 1.0f - fy;
-
-            for (size_t pixel = 0; pixel < 256; ++pixel)
-                {
-                float srcX = (pixel + 0.5f) / (1 << resolutionDelta);
-                uint32_t   srcPixelX = (uint32_t) srcX;
-
-                // Calculate the weights for each pixel  
-                float fx = srcX - srcPixelX;
-                float fx1 = 1.0f - fx;
-                float w1 = fx1 * fy1;
-                float w2 = fx  * fy1;
-                float w3 = fx1 * fy;
-                float w4 = fx  * fy;
-
-                for (size_t channel = 0; channel < 3; ++channel)
-                    {
-                    pOutLine[pixel * 3 + channel] = (Byte) (pSrcLine0[srcPixelX * 3 + channel] * w1 +
-                                                            pSrcLine0[MIN(srcPixelX + 1, xMax) * 3 + channel] * w2 +
-                                                            pSrcLine1[srcPixelX * 3 + channel] * w3 +
-                                                            pSrcLine1[MIN(srcPixelX + 1, xMax) * 3 + channel] * w4);
-                    }
-                }
-            }
-        }
-    }
-
-//----------------------------------------------------------------------------------------
-// @bsimethod                                                   Mathieu.Marchand  4/2016
-//----------------------------------------------------------------------------------------
-bool HRFVirtualEarthEditor::QueryTileSubstitute(Byte* pOutput, uint64_t blockPosX, uint64_t blockPosY)
-    {
-    uint64_t subPixelPosX = blockPosX;
-    uint64_t subPixelPosY = blockPosY;
-
-    if (m_pSubTileData.get() == nullptr)
-        m_pSubTileData.reset(new Byte[GetResolutionDescriptor()->GetBlockSizeInBytes()]);
-
-    HRFVirtualEarthFile& rasterFile = static_cast<HRFVirtualEarthFile&>(*GetRasterFile());
-
-    ReadTileStatus rasterStatus = ReadTileStatus::Error;
-
-    for (uint16_t subResolution = GetResolutionIndex() + 1; subResolution < rasterFile.GetPageDescriptor(m_Page)->CountResolutions(); ++subResolution)
-        {
-        HRFVirtualEarthEditor* pSubResolutionEditor = (HRFVirtualEarthEditor*) rasterFile.GetResolutionEditor(subResolution);
-        if (nullptr == pSubResolutionEditor)
-            break;
-
-        // Compute position in next sub-res.
-        subPixelPosX = subPixelPosX >> 1;
-        subPixelPosY = subPixelPosY >> 1;
-
-        // snap to sub-res tile boundary
-        uint64_t subTilePosX = subPixelPosX / 256;
-        uint64_t subTilePosY = subPixelPosY / 256;
-
-        uint64_t subTile_PixelPosX = subTilePosX * 256;
-        uint64_t subTile_PixelPosY = subTilePosY * 256;
-
-        rasterStatus = pSubResolutionEditor->QueryTile(m_pSubTileData.get(), subTile_PixelPosX, subTile_PixelPosY);
-        if (ReadTileStatus::Success == rasterStatus)
-            {
-            size_t srcOffsetX = (size_t)(subPixelPosX - subTile_PixelPosX);
-            size_t srcOffsetY = (size_t)(subPixelPosY - subTile_PixelPosY);
-            MagnifyTile(pOutput, m_pSubTileData.get(), srcOffsetX, srcOffsetY, pSubResolutionEditor->GetResolutionIndex());
-            break;  // we found a valid tile.
-            }
-        }
-
-    return ReadTileStatus::Success == rasterStatus ? true : false;
-    }
-
-//-----------------------------------------------------------------------------
-// Write a block of data
-//-----------------------------------------------------------------------------
-HSTATUS HRFVirtualEarthEditor::WriteBlock(uint64_t pi_PosBlockX,
-                                          uint64_t pi_PosBlockY,
-                                          const Byte* pi_pData)
-    {
-    //Virtual Earth is supported only in read only mode.
-    HASSERT(false);
-    return H_ERROR;
-    }
-
-//-----------------------------------------------------------------------------
-// Write a block of data
-//-----------------------------------------------------------------------------
-HSTATUS HRFVirtualEarthEditor::WriteBlock(uint64_t pi_PosBlockX,
-                                          uint64_t pi_PosBlockY,
-                                          const HFCPtr<HCDPacket>&    pi_rpPacket)
-    {
-    //Virtual Earth is supported only in read only mode.
-    HASSERT(false);
-    return H_ERROR;
-    }
-
-//-----------------------------------------------------------------------------
-// Protected
-// Request a look ahead for this resolution editor
-//-----------------------------------------------------------------------------
-void HRFVirtualEarthEditor::RequestLookAhead(const HGFTileIDList& pi_rTileIDList, uint32_t pi_ConsumerID)
-    {
-    HPRECONDITION(!pi_rTileIDList.empty());
-
-    std::map<uint64_t, RefCountedPtr<VirtualEarthTileQuery>> newTileQuery;
-
-    HRFVirtualEarthFile& rasterFile = static_cast<HRFVirtualEarthFile&>(*GetRasterFile());
-
-    WorkerPool& pool = rasterFile.GetWorkerPool();
-
-    for(auto tileId : pi_rTileIDList)
-        {
-        rasterFile.m_tileQueryMapMutex.lock();
-        auto tileQueryItr = rasterFile.m_tileQueryMap.find(tileId);
-        bool found = (tileQueryItr != rasterFile.m_tileQueryMap.end());
-        rasterFile.m_tileQueryMapMutex.unlock();
-
-        if(found)
-            {
-            // Reuse existing query.
-            
-            if (pi_ConsumerID < BINGMAPS_MULTIPLE_SETLOOKAHEAD_MIN_CONSUMER_ID)
-                newTileQuery.insert(*tileQueryItr);
-            
-            // Not sure about that?? should we notify again? tile may or may not be ready at this point.
-            //GetRasterFile()->NotifyBlockReady(GetPage(), TileItr->first);
-            }
-        else
-            {
-            // Tile was not in lookAHead, create a new request
-            RefCountedPtr<VirtualEarthTileQuery> pTileQuery = new VirtualEarthTileQuery(tileId, BuildTileUri(tileId), rasterFile);
-
-            if (pi_ConsumerID < BINGMAPS_MULTIPLE_SETLOOKAHEAD_MIN_CONSUMER_ID)
-                { 
-                newTileQuery.insert({ tileId, pTileQuery });
-                }
-            else
-                {
-                rasterFile.m_tileQueryMapMutex.lock();
-                rasterFile.m_tileQueryMap.insert({ tileId, pTileQuery });
-                rasterFile.m_tileQueryMapMutex.unlock();
-                }
-            
-            pool.Enqueue(*pTileQuery);
-            }        
-        }
-
-    if (pi_ConsumerID < BINGMAPS_MULTIPLE_SETLOOKAHEAD_MIN_CONSUMER_ID)
-        {
-        rasterFile.m_tileQueryMap = std::move(newTileQuery);       // Replace with the new queries, old ones will be canceled.
-        }
-    }
-
-
-//-----------------------------------------------------------------------------
-// Translate resolution index to Virtual earth level of detail.
-//-----------------------------------------------------------------------------
-int32_t HRFVirtualEarthEditor::GetLevelOfDetail() const
-    {
-    return m_pRasterFile->GetPageDescriptor(m_Page)->CountResolutions() - GetResolutionIndex();
-    }
-//----------------------------------------------------------------------------------------
-// @bsimethod                                                   Mathieu.Marchand  1/2016
-//----------------------------------------------------------------------------------------
-Utf8String HRFVirtualEarthEditor::BuildTileUri(uint64_t tileId)
-    {
-    HRFVirtualEarthFile& rasterFile = static_cast<HRFVirtualEarthFile&>(*GetRasterFile());
-
-    uint64_t tilePosX, tilePosY;
-    m_TileIDDescriptor.GetPositionFromID(tileId, &tilePosX, &tilePosY);
-    Utf8String tileUri(rasterFile.GetTileURI((int32_t)tilePosX, (int32_t)tilePosY, GetLevelOfDetail()));
-    return tileUri;
-    }
-
-
-//-----------------------------------------------------------------------------//
-//                         Extern - VirtualEarthTileSystem API                 //
-// This is an extern API that has been put here instead of in the extern       //
-// library because it was more practical.                                      //
-//-----------------------------------------------------------------------------//
-const double HRFVirtualEarthEditor::VirtualEarthTileSystem::EarthRadius = 6378137;
-const double HRFVirtualEarthEditor::VirtualEarthTileSystem::MinLatitude = -85.05112878;
-const double HRFVirtualEarthEditor::VirtualEarthTileSystem::MaxLatitude = 85.05112878;
-const double HRFVirtualEarthEditor::VirtualEarthTileSystem::MinLongitude = -180;
-const double HRFVirtualEarthEditor::VirtualEarthTileSystem::MaxLongitude = 180;
-
-/// <summary>
-/// Clips a number to the specified minimum and maximum values.
-/// </summary>
-/// <param name="n">The number to clip.</param>
-/// <param name="minValue">Minimum allowable value.</param>
-/// <param name="maxValue">Maximum allowable value.</param>
-/// <returns>The clipped value.</returns>
-double HRFVirtualEarthEditor::VirtualEarthTileSystem::Clip(double n, double minValue, double maxValue)
-    {
-    return MIN(MAX(n, minValue), maxValue);
-    }
-
-/// <summary>
-/// Determines the map width and height (in pixels) at a specified level
-/// of detail.
-/// </summary>
-/// <param name="levelOfDetail">Level of detail, from 1 (lowest detail)
-/// to 23 (highest detail).</param>
-/// <returns>The map width and height in pixels.</returns>
-uint32_t HRFVirtualEarthEditor::VirtualEarthTileSystem::MapSize(int32_t levelOfDetail)
-    {
-    return (uint32_t) 256 << levelOfDetail;
-    }
-
-/// <summary>
-/// Determines the ground resolution (in meters per pixel) at a specified
-/// latitude and level of detail.
-/// </summary>
-/// <param name="latitude">Latitude (in degrees) at which to measure the
-/// ground resolution.</param>
-/// <param name="levelOfDetail">Level of detail, from 1 (lowest detail)
-/// to 23 (highest detail).</param>
-/// <returns>The ground resolution, in meters per pixel.</returns>
-double HRFVirtualEarthEditor::VirtualEarthTileSystem::GroundResolution(double latitude, int32_t levelOfDetail)
-    {
-    latitude = Clip(latitude, MinLatitude, MaxLatitude);
-    return cos(latitude * PI / 180) * 2 * PI * EarthRadius /
-           MapSize(levelOfDetail);
-    }
-
-/// <summary>
-/// Determines the map scale at a specified latitude, level of detail,
-/// and screen resolution.
-/// </summary>
-/// <param name="latitude">Latitude (in degrees) at which to measure the
-/// map scale.</param>
-/// <param name="levelOfDetail">Level of detail, from 1 (lowest detail)
-/// to 23 (highest detail).</param>
-/// <param name="screenDpi">Resolution of the screen, in dots per inch.</param>
-/// <returns>The map scale, expressed as the denominator N of the ratio 1 : N.</returns>
-double HRFVirtualEarthEditor::VirtualEarthTileSystem::MapScale(double latitude, int32_t levelOfDetail, int32_t screenDpi)
-    {
-    return GroundResolution(latitude, levelOfDetail) * screenDpi / 0.0254;
-    }
-
-/// <summary>
-/// Converts a point from latitude/longitude WGS-84 coordinates (in degrees)
-/// into pixel XY coordinates at a specified level of detail.
-/// </summary>
-/// <param name="latitude">Latitude of the point, in degrees.</param>
-/// <param name="longitude">Longitude of the point, in degrees.</param>
-/// <param name="levelOfDetail">Level of detail, from 1 (lowest detail)
-/// to 23 (highest detail).</param>
-/// <param name="pixelX">Output parameter receiving the X coordinate in pixels.</param>
-/// <param name="pixelY">Output parameter receiving the Y coordinate in pixels.</param>
-void HRFVirtualEarthEditor::VirtualEarthTileSystem::LatLongToPixelXY(double latitude, double longitude, int32_t levelOfDetail,
-                                                                     int32_t* pixelX, int32_t* pixelY)
-    {
-    latitude = Clip(latitude, MinLatitude, MaxLatitude);
-    longitude = Clip(longitude, MinLongitude, MaxLongitude);
-
-    double x = (longitude + 180) / 360;
-    double sinLatitude = sin(latitude * PI / 180);
-    double y = 0.5 - log((1 + sinLatitude) / (1 - sinLatitude)) / (4 * PI);
-
-    uint32_t mapSize = MapSize(levelOfDetail);
-    *pixelX = (int32_t) Clip(x * mapSize + 0.5, 0, mapSize - 1);
-    *pixelY = (int32_t) Clip(y * mapSize + 0.5, 0, mapSize - 1);
-    }
-
-/// <summary>
-/// Converts a pixel from pixel XY coordinates at a specified level of detail
-/// into latitude/longitude WGS-84 coordinates (in degrees).
-/// </summary>
-/// <param name="pixelX">X coordinate of the point, in pixels.</param>
-/// <param name="pixelY">Y coordinates of the point, in pixels.</param>
-/// <param name="levelOfDetail">Level of detail, from 1 (lowest detail)
-/// to 23 (highest detail).</param>
-/// <param name="latitude">Output parameter receiving the latitude in degrees.</param>
-/// <param name="longitude">Output parameter receiving the longitude in degrees.</param>
-void HRFVirtualEarthEditor::VirtualEarthTileSystem::PixelXYToLatLong(int32_t pixelX, int32_t pixelY, int32_t levelOfDetail,
-                                                                     double* latitude, double* longitude)
-    {
-    double mapSize = MapSize(levelOfDetail);
-    double x = (Clip(pixelX, 0, mapSize - 1) / mapSize) - 0.5;
-    double y = 0.5 - (Clip(pixelY, 0, mapSize - 1) / mapSize);
-
-    *latitude = 90 - 360 * atan(exp(-y * 2 * PI)) / PI;
-    *longitude = 360 * x;
-    }
-
-/// <summary>
-/// Converts pixel XY coordinates into tile XY coordinates of the tile containing
-/// the specified pixel.
-/// </summary>
-/// <param name="pixelX">Pixel X coordinate.</param>
-/// <param name="pixelY">Pixel Y coordinate.</param>
-/// <param name="tileX">Output parameter receiving the tile X coordinate.</param>
-/// <param name="tileY">Output parameter receiving the tile Y coordinate.</param>
-void HRFVirtualEarthEditor::VirtualEarthTileSystem::PixelXYToTileXY(int32_t pixelX, int32_t pixelY,
-                                                                    int32_t* tileX, int32_t* tileY)
-    {
-    *tileX = pixelX / 256;
-    *tileY = pixelY / 256;
-    }
-
-/// <summary>
-/// Converts tile XY coordinates into pixel XY coordinates of the upper-left pixel
-/// of the specified tile.
-/// </summary>
-/// <param name="tileX">Tile X coordinate.</param>
-/// <param name="tileY">Tile Y coordinate.</param>
-/// <param name="pixelX">Output parameter receiving the pixel X coordinate.</param>
-/// <param name="pixelY">Output parameter receiving the pixel Y coordinate.</param>
-void HRFVirtualEarthEditor::VirtualEarthTileSystem::TileXYToPixelXY(int32_t tileX, int32_t tileY,
-                                                                    int32_t* pixelX, int32_t* pixelY)
-    {
-    *pixelX = tileX * 256;
-    *pixelY = tileY * 256;
-    }
-
-/// <summary>
-/// Converts tile XY coordinates into a QuadKey at a specified level of detail.
-/// </summary>
-/// <param name="tileX">Tile X coordinate.</param>
-/// <param name="tileY">Tile Y coordinate.</param>
-/// <param name="levelOfDetail">Level of detail, from 1 (lowest detail)
-/// to 23 (highest detail).</param>
-/// <returns>A string containing the QuadKey.</returns>
-string HRFVirtualEarthEditor::VirtualEarthTileSystem::TileXYToQuadKey(int32_t tileX, int32_t tileY, int32_t levelOfDetail)
-    {
-    string quadKey;
-    for (int32_t i = levelOfDetail; i > 0; i--)
-        {
-        char digit = '0';
-        int32_t mask = 1 << (i - 1);
-        if ((tileX & mask) != 0)
-            {
-            digit++;
-            }
-        if ((tileY & mask) != 0)
-            {
-            digit++;
-            digit++;
-            }
-        quadKey += digit;
-        }
-    return quadKey;
-    }
-
-/// <summary>
-/// Converts pixel XY coordinates into a QuadKey at a specified level of detail.
-/// </summary>
-/// <param name="pixelX">Pixel X coordinate.</param>
-/// <param name="pixelY">Pixel Y coordinate.</param>
-/// <param name="levelOfDetail">Level of detail, from 1 (lowest detail)
-/// to 23 (highest detail).</param>
-/// <returns>A string containing the QuadKey.</returns>
-string HRFVirtualEarthEditor::VirtualEarthTileSystem::PixelXYToQuadKey(int32_t pi_PixelX, int32_t pi_PixelY, int32_t pi_LevelOfDetail)
-    {
-    string quadKey;
-
-    pi_PixelX /= 256;
-    pi_PixelY /= 256;
-
-    for (int32_t i = pi_LevelOfDetail; i > 0; i--)
-        {
-        char digit = '0';
-        int32_t mask = 1 << (i - 1);
-        if ((pi_PixelX & mask) != 0)
-            {
-            digit++;
-            }
-        if ((pi_PixelY & mask) != 0)
-            {
-            digit++;
-            digit++;
-            }
-        quadKey += digit;
-        }
-    return quadKey;
-    }
-
-/// <summary>
-/// Converts a QuadKey into tile XY coordinates.
-/// </summary>
-/// <param name="quadKey">QuadKey of the tile.</param>
-/// <param name="tileX">Output parameter receiving the tile X coordinate.</param>
-/// <param name="tileY">Output parameter receiving the tile Y coordinate.</param>
-/// <param name="levelOfDetail">Output parameter receiving the level of detail.</param>
-void HRFVirtualEarthEditor::VirtualEarthTileSystem::QuadKeyToTileXY(string quadKey,
-                                                                    int32_t* tileX, int32_t* tileY, int32_t* levelOfDetail)
-    {
-    *tileX = *tileY = 0;
-    *levelOfDetail = (int32_t)quadKey.size();
-    for (int32_t i = *levelOfDetail; i > 0; i--)
-        {
-        int32_t mask = 1 << (i - 1);
-        switch (quadKey[*levelOfDetail - i])
-            {
-            case '0':
-                break;
-
-            case '1':
-                *tileX |= mask;
-                break;
-
-            case '2':
-                *tileY |= mask;
-                break;
-
-            case '3':
-                *tileX |= mask;
-                *tileY |= mask;
-                break;
-
-            default:
-                break;
-            }
-        }
-    }
-
+//:>--------------------------------------------------------------------------------------+
+//:>
+//:>     $Source: all/gra/hrf/src/HRFVirtualEarthEditor.cpp $
+//:>
+//:>  $Copyright: (c) 2017 Bentley Systems, Incorporated. All rights reserved. $
+//:>
+//:>+--------------------------------------------------------------------------------------
+// Class HRFVirtualEarthEditor
+//-----------------------------------------------------------------------------
+
+#include <ImageppInternal.h>
+
+
+#include "HRFVirtualEarthEditor.h"
+#include <ImagePP/all/h/HFCCallbacks.h>
+#include <ImagePP/all/h/HRFVirtualEarthFile.h>
+#include <ImagePP/all/h/HRPPixelConverter.h>
+#include <ImagePP/all/h/HRFPngFile.h>
+#include <ImagePPInternal/gra/Task.h>
+#include <ImagePPInternal/HttpConnection.h>
+#include <BeJpeg/BeJpeg.h>
+
+//----------------------------------------------------------------------------------------
+// @bsimethod                                                   Mathieu.Marchand  1/2016
+//----------------------------------------------------------------------------------------
+void VirtualEarthTileQuery::_Run()
+    {
+    HttpSession& session = m_rasterFile.GetThreadLocalHttpSession();
+    HttpRequest request(m_tileUri.c_str());
+    
+    SetProxyInfo(request);
+
+    HttpResponsePtr response;
+    if(HttpRequestStatus::Success != session.Request(response, request) || response.IsNull() || response->GetBody().empty())
+        return;
+
+    auto contentTypeItr = response->GetHeader().find("Content-Type"); // case insensitive find.
+    if(contentTypeItr == response->GetHeader().end())
+        return;
+
+    auto tileInfoItr = response->GetHeader().find("X-VE-Tile-Info");
+    if (tileInfoItr != response->GetHeader().end())
+        {
+        // We can tell from the header response if the tile is a missing tile(Kodak) or the real thing.
+        m_isNoTile = tileInfoItr->second.EqualsI("no-tile");
+        } 
+       
+    if(contentTypeItr->second.EqualsI("image/png"))
+        {
+        bool isRGBA = false;
+        uint32_t width, height;       
+        if(SUCCESS == HRFPngFile::ReadToBuffer(m_tileData, width, height, isRGBA, response->GetBody().data(), response->GetBody().size()))
+            {
+            BeAssert(256 == width && 256 == height);
+
+            if(isRGBA)  // we always output rgb, convert now if not.
+                {
+                bvector<Byte> rgbData(256*256*3);
+
+                HRPPixelTypeV24R8G8B8 v24;
+                HFCPtr<HRPPixelConverter> pRgbaToRgb = HRPPixelTypeV32R8G8B8A8().GetConverterTo(&v24);
+
+                for(uint32_t line=0; line < height; ++line)
+                    pRgbaToRgb->Convert(m_tileData.data() + line*width*4, rgbData.data() + line*256*3, width);
+
+                m_tileData = std::move(rgbData);
+                }
+            }
+        else
+            {
+            m_tileData.clear(); // ERROR
+            }
+        }
+    else if(contentTypeItr->second.EqualsI("image/jpeg"))
+        {
+        m_tileData.resize(256*256*3); // assumed we have rgb data.
+        
+        BeJpegDecompressor decomp;                             
+        if(SUCCESS != decomp.Decompress(m_tileData.data(), m_tileData.size(), response->GetBody().data(), response->GetBody().size(), BeJpegPixelType::BE_JPEG_PIXELTYPE_Rgb))
+            m_tileData.clear(); // ERROR
+        }
+    else
+        {
+        BeAssertOnce(!"unsupported Content-Type");
+        }
+
+    m_rasterFile.NotifyBlockReady(0/*page*/, m_tileId);
+    }
+
+//-----------------------------------------------------------------------------
+// Constructor
+//-----------------------------------------------------------------------------
+HRFVirtualEarthEditor::HRFVirtualEarthEditor(HFCPtr<HRFRasterFile> pi_rpRasterFile,
+                                             uint32_t              pi_Page,
+                                             uint16_t       pi_Resolution,
+                                             HFCAccessMode         pi_AccessMode)
+    : HRFResolutionEditor(pi_rpRasterFile,
+                          pi_Page,
+                          pi_Resolution,
+                          pi_AccessMode)
+    {
+    m_TileIDDescriptor = HGFTileIDDescriptor(m_pResolutionDescriptor->GetWidth(),
+                                             m_pResolutionDescriptor->GetHeight(),
+                                             m_pResolutionDescriptor->GetBlockWidth(),
+                                             m_pResolutionDescriptor->GetBlockHeight());
+
+    // Our tile query assumed that we received 256x256 tiles and that we want RGB output.
+    BeAssertOnce(m_pResolutionDescriptor->GetBlockWidth() == 256 && m_pResolutionDescriptor->GetBlockHeight() == 256 && 
+                 m_pResolutionDescriptor->GetPixelType()->IsCompatibleWith(HRPPixelTypeId_V24R8G8B8));
+    }
+
+//-----------------------------------------------------------------------------
+// Destructor
+//-----------------------------------------------------------------------------
+HRFVirtualEarthEditor::~HRFVirtualEarthEditor()
+    {
+    }
+
+//-----------------------------------------------------------------------------
+// Read a block of data
+//-----------------------------------------------------------------------------
+HSTATUS HRFVirtualEarthEditor::ReadBlock(uint64_t pi_PosBlockX, uint64_t pi_PosBlockY, Byte* po_pData)
+    {
+    HPRECONDITION(m_AccessMode.m_HasReadAccess);
+    HPRECONDITION(po_pData != 0);
+    HPRECONDITION(m_pResolutionDescriptor->GetBlockType() == HRFBlockType::TILE);
+
+    ReadTileStatus readStatus = QueryTile(po_pData, pi_PosBlockX, pi_PosBlockY);
+    if (ReadTileStatus::Success == readStatus)
+        return H_SUCCESS;
+
+    if (ReadTileStatus::NoTile == readStatus)
+        {
+        // No tile data(aka Kodak/cameras), attempt to generate one using sub-resolution otherwise we return the original data.
+        QueryTileSubstitute(po_pData, pi_PosBlockX, pi_PosBlockY);
+        return H_SUCCESS;
+        }
+
+    // If the connection failed or whatever...
+    // Clear output and return SUCCESS anyway because HRFObjectStore will add an empty tile to the pool and 
+    // every CopyFrom will failed to copy pixels which will leave the destination with uninitialized pixels.
+    // Lets hope we can improve this behavior in the future. e.g. do not add it to the pool and try again next time.
+    memset(po_pData, 0, GetResolutionDescriptor()->GetBlockSizeInBytes());
+
+    return H_SUCCESS;
+    }
+
+//-----------------------------------------------------------------------------
+// Read a block of data
+//-----------------------------------------------------------------------------
+HRFVirtualEarthEditor::ReadTileStatus HRFVirtualEarthEditor::QueryTile(Byte* po_pData, uint64_t pi_PosBlockX, uint64_t pi_PosBlockY)
+    {
+    // check if the tile is already in the pool
+    uint64_t TileID = m_TileIDDescriptor.ComputeID(pi_PosBlockX, pi_PosBlockY, m_Resolution);
+
+    RefCountedPtr<VirtualEarthTileQuery> pTileQuery;
+
+    HRFVirtualEarthFile& rasterFile = static_cast<HRFVirtualEarthFile&>(*GetRasterFile());
+
+    rasterFile.m_tileQueryMapMutex.lock();
+    auto tileQueryItr = rasterFile.m_tileQueryMap.find(TileID);
+    bool notFoundNode = tileQueryItr == rasterFile.m_tileQueryMap.end();    
+
+    if(notFoundNode)
+        {
+        rasterFile.m_tileQueryMapMutex.unlock();
+
+#ifdef _RETURN_RED_TILES_IF_NOT_IN_LOOKAHEAD    // Debug purpose only
+        memset(po_pData, 0, GetResolutionDescriptor()->GetBlockSizeInBytes()); 
+
+        // Mark all non lookahead tiles in red.
+        for(uint64_t i=0; i < GetResolutionDescriptor()->GetBlockWidth()*GetResolutionDescriptor()->GetBlockHeight(); ++i)
+            po_pData[i*3] = 255;
+        
+        return ReadTileStatus::Success;
+#else
+        // Tile was not in lookAHead create a request.
+        pTileQuery = new VirtualEarthTileQuery(TileID, BuildTileUri(TileID), rasterFile);
+
+        // Add to the query map so QueryTileSubstitute can reuse them when possible.
+        rasterFile.m_tileQueryMap.insert({TileID, pTileQuery});
+
+        WorkerPool& pool = rasterFile.GetWorkerPool();
+        pool.Enqueue(*pTileQuery, true/*atFront*/); 
+#endif    
+        }
+    else
+        {
+        pTileQuery = tileQueryItr->second;
+        rasterFile.m_tileQueryMapMutex.unlock();
+        }
+
+    pTileQuery->Wait();
+
+    if (pTileQuery->m_tileData.empty())
+        return ReadTileStatus::Error;
+
+    BeAssert(pTileQuery->m_tileData.size() == GetResolutionDescriptor()->GetBlockSizeInBytes());
+    memcpy(po_pData, pTileQuery->m_tileData.data(), GetResolutionDescriptor()->GetBlockSizeInBytes());
+
+    return pTileQuery->m_isNoTile ? ReadTileStatus::NoTile : ReadTileStatus::Success;
+    }
+
+//----------------------------------------------------------------------------------------
+// @bsimethod                                                   Mathieu.Marchand  4/2016
+//----------------------------------------------------------------------------------------
+void HRFVirtualEarthEditor::MagnifyTile(Byte* pOutput, Byte const* pSource, size_t srcOffsetX, size_t srcOffsetY, uint32_t srcResolution)
+    {
+    BeAssert(srcResolution > GetResolutionIndex());
+
+    const size_t tilePitch = 256 * 3;
+    Byte const* pSrc = pSource + (srcOffsetY*tilePitch) + (srcOffsetX * 3);
+
+    uint32_t resolutionDelta = srcResolution - GetResolutionIndex();
+
+    static bool s_nearest = false;
+    if (s_nearest)
+        {
+        for (size_t line = 0; line < 256; ++line)
+            {
+            Byte* pOutLine = pOutput + line * tilePitch;
+            Byte const* pSrcLine = pSrc + ((line >> resolutionDelta) * tilePitch);
+            for (uint32_t pixel = 0; pixel < 256; ++pixel)
+                {
+                memcpy(pOutLine + pixel * 3, pSrcLine + (pixel >> resolutionDelta) * 3, 3);
+                }
+            }
+        }
+    else // bilinear
+        {
+        BeAssert(srcOffsetX <= 256 && srcOffsetY <= 256);
+
+        size_t xMax = (256 - srcOffsetX) - 1;
+        size_t yMax = (256 - srcOffsetY) - 1;
+
+        for (size_t line = 0; line < 256; ++line)
+            {
+            Byte* pOutLine = pOutput + line * tilePitch;
+
+            float srcY = (line + 0.5f) / (1 << resolutionDelta);
+            uint32_t   srcPixelY = (uint32_t) srcY;
+
+            Byte const* pSrcLine0 = pSrc + (srcPixelY * tilePitch);
+            Byte const* pSrcLine1 = pSrc + (MIN(srcPixelY + 1, yMax) * tilePitch);
+
+            float fy = srcY - srcPixelY;
+            float fy1 = 1.0f - fy;
+
+            for (size_t pixel = 0; pixel < 256; ++pixel)
+                {
+                float srcX = (pixel + 0.5f) / (1 << resolutionDelta);
+                uint32_t   srcPixelX = (uint32_t) srcX;
+
+                // Calculate the weights for each pixel  
+                float fx = srcX - srcPixelX;
+                float fx1 = 1.0f - fx;
+                float w1 = fx1 * fy1;
+                float w2 = fx  * fy1;
+                float w3 = fx1 * fy;
+                float w4 = fx  * fy;
+
+                for (size_t channel = 0; channel < 3; ++channel)
+                    {
+                    pOutLine[pixel * 3 + channel] = (Byte) (pSrcLine0[srcPixelX * 3 + channel] * w1 +
+                                                            pSrcLine0[MIN(srcPixelX + 1, xMax) * 3 + channel] * w2 +
+                                                            pSrcLine1[srcPixelX * 3 + channel] * w3 +
+                                                            pSrcLine1[MIN(srcPixelX + 1, xMax) * 3 + channel] * w4);
+                    }
+                }
+            }
+        }
+    }
+
+//----------------------------------------------------------------------------------------
+// @bsimethod                                                   Mathieu.Marchand  4/2016
+//----------------------------------------------------------------------------------------
+bool HRFVirtualEarthEditor::QueryTileSubstitute(Byte* pOutput, uint64_t blockPosX, uint64_t blockPosY)
+    {
+    uint64_t subPixelPosX = blockPosX;
+    uint64_t subPixelPosY = blockPosY;
+
+    if (m_pSubTileData.get() == nullptr)
+        m_pSubTileData.reset(new Byte[GetResolutionDescriptor()->GetBlockSizeInBytes()]);
+
+    HRFVirtualEarthFile& rasterFile = static_cast<HRFVirtualEarthFile&>(*GetRasterFile());
+
+    ReadTileStatus rasterStatus = ReadTileStatus::Error;
+
+    for (uint16_t subResolution = GetResolutionIndex() + 1; subResolution < rasterFile.GetPageDescriptor(m_Page)->CountResolutions(); ++subResolution)
+        {
+        HRFVirtualEarthEditor* pSubResolutionEditor = (HRFVirtualEarthEditor*) rasterFile.GetResolutionEditor(subResolution);
+        if (nullptr == pSubResolutionEditor)
+            break;
+
+        // Compute position in next sub-res.
+        subPixelPosX = subPixelPosX >> 1;
+        subPixelPosY = subPixelPosY >> 1;
+
+        // snap to sub-res tile boundary
+        uint64_t subTilePosX = subPixelPosX / 256;
+        uint64_t subTilePosY = subPixelPosY / 256;
+
+        uint64_t subTile_PixelPosX = subTilePosX * 256;
+        uint64_t subTile_PixelPosY = subTilePosY * 256;
+
+        rasterStatus = pSubResolutionEditor->QueryTile(m_pSubTileData.get(), subTile_PixelPosX, subTile_PixelPosY);
+        if (ReadTileStatus::Success == rasterStatus)
+            {
+            size_t srcOffsetX = (size_t)(subPixelPosX - subTile_PixelPosX);
+            size_t srcOffsetY = (size_t)(subPixelPosY - subTile_PixelPosY);
+            MagnifyTile(pOutput, m_pSubTileData.get(), srcOffsetX, srcOffsetY, pSubResolutionEditor->GetResolutionIndex());
+            break;  // we found a valid tile.
+            }
+        }
+
+    return ReadTileStatus::Success == rasterStatus ? true : false;
+    }
+
+//-----------------------------------------------------------------------------
+// Write a block of data
+//-----------------------------------------------------------------------------
+HSTATUS HRFVirtualEarthEditor::WriteBlock(uint64_t pi_PosBlockX,
+                                          uint64_t pi_PosBlockY,
+                                          const Byte* pi_pData)
+    {
+    //Virtual Earth is supported only in read only mode.
+    HASSERT(false);
+    return H_ERROR;
+    }
+
+//-----------------------------------------------------------------------------
+// Write a block of data
+//-----------------------------------------------------------------------------
+HSTATUS HRFVirtualEarthEditor::WriteBlock(uint64_t pi_PosBlockX,
+                                          uint64_t pi_PosBlockY,
+                                          const HFCPtr<HCDPacket>&    pi_rpPacket)
+    {
+    //Virtual Earth is supported only in read only mode.
+    HASSERT(false);
+    return H_ERROR;
+    }
+
+//-----------------------------------------------------------------------------
+// Protected
+// Request a look ahead for this resolution editor
+//-----------------------------------------------------------------------------
+void HRFVirtualEarthEditor::RequestLookAhead(const HGFTileIDList& pi_rTileIDList, uint32_t pi_ConsumerID)
+    {
+    HPRECONDITION(!pi_rTileIDList.empty());
+
+    std::map<uint64_t, RefCountedPtr<VirtualEarthTileQuery>> newTileQuery;
+
+    HRFVirtualEarthFile& rasterFile = static_cast<HRFVirtualEarthFile&>(*GetRasterFile());
+
+    WorkerPool& pool = rasterFile.GetWorkerPool();
+
+    for(auto tileId : pi_rTileIDList)
+        {
+        rasterFile.m_tileQueryMapMutex.lock();
+        auto tileQueryItr = rasterFile.m_tileQueryMap.find(tileId);
+        bool found = (tileQueryItr != rasterFile.m_tileQueryMap.end());
+        rasterFile.m_tileQueryMapMutex.unlock();
+
+        if(found)
+            {
+            // Reuse existing query.
+            
+            if (pi_ConsumerID < BINGMAPS_MULTIPLE_SETLOOKAHEAD_MIN_CONSUMER_ID)
+                newTileQuery.insert(*tileQueryItr);
+            
+            // Not sure about that?? should we notify again? tile may or may not be ready at this point.
+            //GetRasterFile()->NotifyBlockReady(GetPage(), TileItr->first);
+            }
+        else
+            {
+            // Tile was not in lookAHead, create a new request
+            RefCountedPtr<VirtualEarthTileQuery> pTileQuery = new VirtualEarthTileQuery(tileId, BuildTileUri(tileId), rasterFile);
+
+            if (pi_ConsumerID < BINGMAPS_MULTIPLE_SETLOOKAHEAD_MIN_CONSUMER_ID)
+                { 
+                newTileQuery.insert({ tileId, pTileQuery });
+                }
+            else
+                {
+                rasterFile.m_tileQueryMapMutex.lock();
+                rasterFile.m_tileQueryMap.insert({ tileId, pTileQuery });
+                rasterFile.m_tileQueryMapMutex.unlock();
+                }
+            
+            pool.Enqueue(*pTileQuery);
+            }        
+        }
+
+    if (pi_ConsumerID < BINGMAPS_MULTIPLE_SETLOOKAHEAD_MIN_CONSUMER_ID)
+        {
+        rasterFile.m_tileQueryMap = std::move(newTileQuery);       // Replace with the new queries, old ones will be canceled.
+        }
+    }
+
+
+//-----------------------------------------------------------------------------
+// Translate resolution index to Virtual earth level of detail.
+//-----------------------------------------------------------------------------
+int32_t HRFVirtualEarthEditor::GetLevelOfDetail() const
+    {
+    return m_pRasterFile->GetPageDescriptor(m_Page)->CountResolutions() - GetResolutionIndex();
+    }
+//----------------------------------------------------------------------------------------
+// @bsimethod                                                   Mathieu.Marchand  1/2016
+//----------------------------------------------------------------------------------------
+Utf8String HRFVirtualEarthEditor::BuildTileUri(uint64_t tileId)
+    {
+    HRFVirtualEarthFile& rasterFile = static_cast<HRFVirtualEarthFile&>(*GetRasterFile());
+
+    uint64_t tilePosX, tilePosY;
+    m_TileIDDescriptor.GetPositionFromID(tileId, &tilePosX, &tilePosY);
+    Utf8String tileUri(rasterFile.GetTileURI((int32_t)tilePosX, (int32_t)tilePosY, GetLevelOfDetail()));
+    return tileUri;
+    }
+
+
+//-----------------------------------------------------------------------------//
+//                         Extern - VirtualEarthTileSystem API                 //
+// This is an extern API that has been put here instead of in the extern       //
+// library because it was more practical.                                      //
+//-----------------------------------------------------------------------------//
+const double HRFVirtualEarthEditor::VirtualEarthTileSystem::EarthRadius = 6378137;
+const double HRFVirtualEarthEditor::VirtualEarthTileSystem::MinLatitude = -85.05112878;
+const double HRFVirtualEarthEditor::VirtualEarthTileSystem::MaxLatitude = 85.05112878;
+const double HRFVirtualEarthEditor::VirtualEarthTileSystem::MinLongitude = -180;
+const double HRFVirtualEarthEditor::VirtualEarthTileSystem::MaxLongitude = 180;
+
+/// <summary>
+/// Clips a number to the specified minimum and maximum values.
+/// </summary>
+/// <param name="n">The number to clip.</param>
+/// <param name="minValue">Minimum allowable value.</param>
+/// <param name="maxValue">Maximum allowable value.</param>
+/// <returns>The clipped value.</returns>
+double HRFVirtualEarthEditor::VirtualEarthTileSystem::Clip(double n, double minValue, double maxValue)
+    {
+    return MIN(MAX(n, minValue), maxValue);
+    }
+
+/// <summary>
+/// Determines the map width and height (in pixels) at a specified level
+/// of detail.
+/// </summary>
+/// <param name="levelOfDetail">Level of detail, from 1 (lowest detail)
+/// to 23 (highest detail).</param>
+/// <returns>The map width and height in pixels.</returns>
+uint32_t HRFVirtualEarthEditor::VirtualEarthTileSystem::MapSize(int32_t levelOfDetail)
+    {
+    return (uint32_t) 256 << levelOfDetail;
+    }
+
+/// <summary>
+/// Determines the ground resolution (in meters per pixel) at a specified
+/// latitude and level of detail.
+/// </summary>
+/// <param name="latitude">Latitude (in degrees) at which to measure the
+/// ground resolution.</param>
+/// <param name="levelOfDetail">Level of detail, from 1 (lowest detail)
+/// to 23 (highest detail).</param>
+/// <returns>The ground resolution, in meters per pixel.</returns>
+double HRFVirtualEarthEditor::VirtualEarthTileSystem::GroundResolution(double latitude, int32_t levelOfDetail)
+    {
+    latitude = Clip(latitude, MinLatitude, MaxLatitude);
+    return cos(latitude * PI / 180) * 2 * PI * EarthRadius /
+           MapSize(levelOfDetail);
+    }
+
+/// <summary>
+/// Determines the map scale at a specified latitude, level of detail,
+/// and screen resolution.
+/// </summary>
+/// <param name="latitude">Latitude (in degrees) at which to measure the
+/// map scale.</param>
+/// <param name="levelOfDetail">Level of detail, from 1 (lowest detail)
+/// to 23 (highest detail).</param>
+/// <param name="screenDpi">Resolution of the screen, in dots per inch.</param>
+/// <returns>The map scale, expressed as the denominator N of the ratio 1 : N.</returns>
+double HRFVirtualEarthEditor::VirtualEarthTileSystem::MapScale(double latitude, int32_t levelOfDetail, int32_t screenDpi)
+    {
+    return GroundResolution(latitude, levelOfDetail) * screenDpi / 0.0254;
+    }
+
+/// <summary>
+/// Converts a point from latitude/longitude WGS-84 coordinates (in degrees)
+/// into pixel XY coordinates at a specified level of detail.
+/// </summary>
+/// <param name="latitude">Latitude of the point, in degrees.</param>
+/// <param name="longitude">Longitude of the point, in degrees.</param>
+/// <param name="levelOfDetail">Level of detail, from 1 (lowest detail)
+/// to 23 (highest detail).</param>
+/// <param name="pixelX">Output parameter receiving the X coordinate in pixels.</param>
+/// <param name="pixelY">Output parameter receiving the Y coordinate in pixels.</param>
+void HRFVirtualEarthEditor::VirtualEarthTileSystem::LatLongToPixelXY(double latitude, double longitude, int32_t levelOfDetail,
+                                                                     int32_t* pixelX, int32_t* pixelY)
+    {
+    latitude = Clip(latitude, MinLatitude, MaxLatitude);
+    longitude = Clip(longitude, MinLongitude, MaxLongitude);
+
+    double x = (longitude + 180) / 360;
+    double sinLatitude = sin(latitude * PI / 180);
+    double y = 0.5 - log((1 + sinLatitude) / (1 - sinLatitude)) / (4 * PI);
+
+    uint32_t mapSize = MapSize(levelOfDetail);
+    *pixelX = (int32_t) Clip(x * mapSize + 0.5, 0, mapSize - 1);
+    *pixelY = (int32_t) Clip(y * mapSize + 0.5, 0, mapSize - 1);
+    }
+
+/// <summary>
+/// Converts a pixel from pixel XY coordinates at a specified level of detail
+/// into latitude/longitude WGS-84 coordinates (in degrees).
+/// </summary>
+/// <param name="pixelX">X coordinate of the point, in pixels.</param>
+/// <param name="pixelY">Y coordinates of the point, in pixels.</param>
+/// <param name="levelOfDetail">Level of detail, from 1 (lowest detail)
+/// to 23 (highest detail).</param>
+/// <param name="latitude">Output parameter receiving the latitude in degrees.</param>
+/// <param name="longitude">Output parameter receiving the longitude in degrees.</param>
+void HRFVirtualEarthEditor::VirtualEarthTileSystem::PixelXYToLatLong(int32_t pixelX, int32_t pixelY, int32_t levelOfDetail,
+                                                                     double* latitude, double* longitude)
+    {
+    double mapSize = MapSize(levelOfDetail);
+    double x = (Clip(pixelX, 0, mapSize - 1) / mapSize) - 0.5;
+    double y = 0.5 - (Clip(pixelY, 0, mapSize - 1) / mapSize);
+
+    *latitude = 90 - 360 * atan(exp(-y * 2 * PI)) / PI;
+    *longitude = 360 * x;
+    }
+
+/// <summary>
+/// Converts pixel XY coordinates into tile XY coordinates of the tile containing
+/// the specified pixel.
+/// </summary>
+/// <param name="pixelX">Pixel X coordinate.</param>
+/// <param name="pixelY">Pixel Y coordinate.</param>
+/// <param name="tileX">Output parameter receiving the tile X coordinate.</param>
+/// <param name="tileY">Output parameter receiving the tile Y coordinate.</param>
+void HRFVirtualEarthEditor::VirtualEarthTileSystem::PixelXYToTileXY(int32_t pixelX, int32_t pixelY,
+                                                                    int32_t* tileX, int32_t* tileY)
+    {
+    *tileX = pixelX / 256;
+    *tileY = pixelY / 256;
+    }
+
+/// <summary>
+/// Converts tile XY coordinates into pixel XY coordinates of the upper-left pixel
+/// of the specified tile.
+/// </summary>
+/// <param name="tileX">Tile X coordinate.</param>
+/// <param name="tileY">Tile Y coordinate.</param>
+/// <param name="pixelX">Output parameter receiving the pixel X coordinate.</param>
+/// <param name="pixelY">Output parameter receiving the pixel Y coordinate.</param>
+void HRFVirtualEarthEditor::VirtualEarthTileSystem::TileXYToPixelXY(int32_t tileX, int32_t tileY,
+                                                                    int32_t* pixelX, int32_t* pixelY)
+    {
+    *pixelX = tileX * 256;
+    *pixelY = tileY * 256;
+    }
+
+/// <summary>
+/// Converts tile XY coordinates into a QuadKey at a specified level of detail.
+/// </summary>
+/// <param name="tileX">Tile X coordinate.</param>
+/// <param name="tileY">Tile Y coordinate.</param>
+/// <param name="levelOfDetail">Level of detail, from 1 (lowest detail)
+/// to 23 (highest detail).</param>
+/// <returns>A string containing the QuadKey.</returns>
+string HRFVirtualEarthEditor::VirtualEarthTileSystem::TileXYToQuadKey(int32_t tileX, int32_t tileY, int32_t levelOfDetail)
+    {
+    string quadKey;
+    for (int32_t i = levelOfDetail; i > 0; i--)
+        {
+        char digit = '0';
+        int32_t mask = 1 << (i - 1);
+        if ((tileX & mask) != 0)
+            {
+            digit++;
+            }
+        if ((tileY & mask) != 0)
+            {
+            digit++;
+            digit++;
+            }
+        quadKey += digit;
+        }
+    return quadKey;
+    }
+
+/// <summary>
+/// Converts pixel XY coordinates into a QuadKey at a specified level of detail.
+/// </summary>
+/// <param name="pixelX">Pixel X coordinate.</param>
+/// <param name="pixelY">Pixel Y coordinate.</param>
+/// <param name="levelOfDetail">Level of detail, from 1 (lowest detail)
+/// to 23 (highest detail).</param>
+/// <returns>A string containing the QuadKey.</returns>
+string HRFVirtualEarthEditor::VirtualEarthTileSystem::PixelXYToQuadKey(int32_t pi_PixelX, int32_t pi_PixelY, int32_t pi_LevelOfDetail)
+    {
+    string quadKey;
+
+    pi_PixelX /= 256;
+    pi_PixelY /= 256;
+
+    for (int32_t i = pi_LevelOfDetail; i > 0; i--)
+        {
+        char digit = '0';
+        int32_t mask = 1 << (i - 1);
+        if ((pi_PixelX & mask) != 0)
+            {
+            digit++;
+            }
+        if ((pi_PixelY & mask) != 0)
+            {
+            digit++;
+            digit++;
+            }
+        quadKey += digit;
+        }
+    return quadKey;
+    }
+
+/// <summary>
+/// Converts a QuadKey into tile XY coordinates.
+/// </summary>
+/// <param name="quadKey">QuadKey of the tile.</param>
+/// <param name="tileX">Output parameter receiving the tile X coordinate.</param>
+/// <param name="tileY">Output parameter receiving the tile Y coordinate.</param>
+/// <param name="levelOfDetail">Output parameter receiving the level of detail.</param>
+void HRFVirtualEarthEditor::VirtualEarthTileSystem::QuadKeyToTileXY(string quadKey,
+                                                                    int32_t* tileX, int32_t* tileY, int32_t* levelOfDetail)
+    {
+    *tileX = *tileY = 0;
+    *levelOfDetail = (int32_t)quadKey.size();
+    for (int32_t i = *levelOfDetail; i > 0; i--)
+        {
+        int32_t mask = 1 << (i - 1);
+        switch (quadKey[*levelOfDetail - i])
+            {
+            case '0':
+                break;
+
+            case '1':
+                *tileX |= mask;
+                break;
+
+            case '2':
+                *tileY |= mask;
+                break;
+
+            case '3':
+                *tileX |= mask;
+                *tileY |= mask;
+                break;
+
+            default:
+                break;
+            }
+        }
+    }
+