--- conflicted
+++ resolved
@@ -1,526 +1,506 @@
-//:>--------------------------------------------------------------------------------------+
-//:>
-//:>     $Source: all/gra/hrf/src/HRFSRTMFile.cpp $
-//:>
-//:>  $Copyright: (c) 2016 Bentley Systems, Incorporated. All rights reserved. $
-//:>
-//:>+--------------------------------------------------------------------------------------
-// Class HRFSRTMFile
-//-----------------------------------------------------------------------------
-
-#include <ImageppInternal.h>
-
-#include <Imagepp/all/h/HFCURLFile.h>
-#include <Imagepp/all/h/HGF2DStretch.h>
-#include <Imagepp/all/h/HRFSRTMFile.h>
-#include <Imagepp/all/h/HRFSRTMEditor.h>
-#include <Imagepp/all/h/HRPPixelTypeV16Int16.h>
-#include <Imagepp/all/h/HCDCodecIdentity.h>
-
-
-#include <Imagepp/all/h/HRFRasterFileCapabilities.h>
-
-#include <Imagepp/all/h/ImagePPMessages.xliff.h>
-
-// Constant initialization
-const uint32_t HRFSRTMFile::SRTM1_SIZE = 25934402;
-const uint32_t HRFSRTMFile::SRTM3_SIZE = 2884802;
-const uint32_t HRFSRTMFile::SRTM1_LINEWIDTH = 3601;
-const uint32_t HRFSRTMFile::SRTM3_LINEWIDTH = 1201;
-const uint32_t HRFSRTMFile::SRTM1_LINEBYTES = 7202;
-const uint32_t HRFSRTMFile::SRTM3_LINEBYTES = 2402;
-const int16_t  HRFSRTMFile::SRTM_NODATAVALUE = -32768;
-const double   HRFSRTMFile::SRTM1_RES = 1 / 3600.0; // 1 arcsecond 
-const double   HRFSRTMFile::SRTM3_RES = 3 / 3600.0; // 3 arcseconds
-
-//-----------------------------------------------------------------------------
-// HRFSRTMBlockCapabilities
-//-----------------------------------------------------------------------------
-class HRFSRTMBlockCapabilities : public HRFRasterFileCapabilities
-    {
-    public:
-        // Constructor
-        HRFSRTMBlockCapabilities()
-            : HRFRasterFileCapabilities()
-            {
-            Add(new HRFLineCapability(HFC_READ_ONLY,
-                HRFSRTMFile::SRTM1_LINEBYTES,
-                HRFBlockAccess::RANDOM));
-
-            Add(new HRFImageCapability(HFC_READ_ONLY,     // AccessMode
-                INT32_MAX,                                 // MaxSizeInBytes
-                HRFSRTMFile::SRTM3_LINEWIDTH,               // MinWidth
-                HRFSRTMFile::SRTM1_LINEWIDTH,               // MaxWidth
-                HRFSRTMFile::SRTM3_LINEWIDTH,               // MinHeight
-                HRFSRTMFile::SRTM1_LINEWIDTH));             // MaxHeight
-            }
-    };
-
-//-----------------------------------------------------------------------------
-// HRFSRTMCodecIdentityCapabilities
-//-----------------------------------------------------------------------------
-class HRFSRTMCodecIdentityCapabilities : public  HRFRasterFileCapabilities
-    {
-    public:
-        // Constructor
-        HRFSRTMCodecIdentityCapabilities()
-            : HRFRasterFileCapabilities()
-            {
-            // Codec
-            Add(new HRFCodecCapability(HFC_READ_ONLY,
-                HCDCodecIdentity::CLASS_ID,
-                new HRFSRTMBlockCapabilities()));
-            }
-    };
-
-//-----------------------------------------------------------------------------
-// HRFSRTMCapabilities
-//-----------------------------------------------------------------------------
-HRFSRTMCapabilities::HRFSRTMCapabilities()
-    : HRFRasterFileCapabilities()
-    {
-    // Read/Write/Create capabilities
-    Add(new HRFPixelTypeCapability(HFC_READ_ONLY,
-        HRPPixelTypeV16Int16::CLASS_ID,
-        new HRFSRTMCodecIdentityCapabilities()));
-
-    // Scanline orientation capability
-    Add(new HRFScanlineOrientationCapability(HFC_READ_ONLY, HRFScanlineOrientation::UPPER_LEFT_HORIZONTAL));
-
-    // Interleave capability
-    Add(new HRFInterleaveCapability(HFC_READ_ONLY, HRFInterleaveType::PIXEL));
-
-    // Single Resolution Capability
-    Add(new HRFSingleResolutionCapability(HFC_READ_ONLY));
-
-    // Media type capability
-    Add(new HRFStillImageCapability(HFC_READ_ONLY));
-
-    // Geocoding capability
-    HFCPtr<HRFGeocodingCapability> pGeocodingCapability;
-
-    pGeocodingCapability = new HRFGeocodingCapability(HFC_READ_ONLY);
-
-    pGeocodingCapability->AddSupportedKey(GTModelType);
-    pGeocodingCapability->AddSupportedKey(GTRasterType);
-    pGeocodingCapability->AddSupportedKey(ProjectedCSTypeLong);
-    pGeocodingCapability->AddSupportedKey(GTCitation);
-    pGeocodingCapability->AddSupportedKey(Projection);
-    pGeocodingCapability->AddSupportedKey(ProjCoordTrans);
-    pGeocodingCapability->AddSupportedKey(ProjLinearUnits);
-    pGeocodingCapability->AddSupportedKey(ProjLinearUnitSize);
-    pGeocodingCapability->AddSupportedKey(GeographicType);
-    pGeocodingCapability->AddSupportedKey(GeogCitation);
-    pGeocodingCapability->AddSupportedKey(GeogGeodeticDatum);
-    pGeocodingCapability->AddSupportedKey(GeogPrimeMeridian);
-    pGeocodingCapability->AddSupportedKey(GeogLinearUnits);
-    pGeocodingCapability->AddSupportedKey(GeogLinearUnitSize);
-    pGeocodingCapability->AddSupportedKey(GeogAngularUnits);
-    pGeocodingCapability->AddSupportedKey(GeogAngularUnitSize);
-    pGeocodingCapability->AddSupportedKey(GeogEllipsoid);
-    pGeocodingCapability->AddSupportedKey(GeogSemiMajorAxis);
-    pGeocodingCapability->AddSupportedKey(GeogSemiMinorAxis);
-    pGeocodingCapability->AddSupportedKey(GeogInvFlattening);
-    pGeocodingCapability->AddSupportedKey(GeogAzimuthUnits);
-    pGeocodingCapability->AddSupportedKey(GeogPrimeMeridianLong);
-    pGeocodingCapability->AddSupportedKey(ProjStdParallel1);
-    pGeocodingCapability->AddSupportedKey(ProjStdParallel2);
-    pGeocodingCapability->AddSupportedKey(ProjNatOriginLong);
-    pGeocodingCapability->AddSupportedKey(ProjNatOriginLat);
-    pGeocodingCapability->AddSupportedKey(ProjFalseEasting);
-    pGeocodingCapability->AddSupportedKey(ProjFalseNorthing);
-    pGeocodingCapability->AddSupportedKey(ProjFalseOriginLong);
-    pGeocodingCapability->AddSupportedKey(ProjFalseOriginLat);
-    pGeocodingCapability->AddSupportedKey(ProjFalseOriginEasting);
-    pGeocodingCapability->AddSupportedKey(ProjFalseOriginNorthing);
-    pGeocodingCapability->AddSupportedKey(ProjCenterLong);
-    pGeocodingCapability->AddSupportedKey(ProjCenterLat);
-    pGeocodingCapability->AddSupportedKey(ProjCenterEasting);
-    pGeocodingCapability->AddSupportedKey(ProjCenterNorthing);
-    pGeocodingCapability->AddSupportedKey(ProjScaleAtNatOrigin);
-    pGeocodingCapability->AddSupportedKey(ProjScaleAtCenter);
-    pGeocodingCapability->AddSupportedKey(ProjAzimuthAngle);
-    pGeocodingCapability->AddSupportedKey(ProjRectifiedGridAngle);
-    pGeocodingCapability->AddSupportedKey(ProjStraightVertPoleLong);
-    pGeocodingCapability->AddSupportedKey(VerticalCSType);
-    pGeocodingCapability->AddSupportedKey(VerticalCitation);
-    pGeocodingCapability->AddSupportedKey(VerticalDatum);
-    pGeocodingCapability->AddSupportedKey(VerticalUnits);
-
-    Add((HFCPtr<HRFCapability>&)pGeocodingCapability);
-
-    // Transfo Model
-    Add(new HRFTransfoModelCapability(HFC_READ_ONLY, HGF2DStretch::CLASS_ID));
-
-    }
-
-HFC_IMPLEMENT_SINGLETON(HRFSRTMCreator)
-
-//-----------------------------------------------------------------------------
-// Constructor
-// Public (HRFSRTMCreator)
-// This is the creator to instantiate SRTM format
-//-----------------------------------------------------------------------------
-HRFSRTMCreator::HRFSRTMCreator()
-: HRFRasterFileCreator(HRFSRTMFile::CLASS_ID)
-    {
-    // SRTM capabilities instance member initialization
-    m_pCapabilities = 0;
-    }
-
-//-----------------------------------------------------------------------------
-// GetLabel
-// Public (HRFSRTMCreator)
-// Identification information
-//-----------------------------------------------------------------------------
-Utf8String HRFSRTMCreator::GetLabel() const
-    {
-    return ImagePPMessages::GetString(ImagePPMessages::FILEFORMAT_SRTM()); // SRTM File Format
-    }
-
-//-----------------------------------------------------------------------------
-// GetSchemes
-// Public (HRFSRTMCreator)
-// Identification information
-//-----------------------------------------------------------------------------
-Utf8String HRFSRTMCreator::GetSchemes() const
-    {
-    return Utf8String(HFCURLFile::s_SchemeName());
-    }
-
-//-----------------------------------------------------------------------------
-// GetExtensions
-// Public (HRFSRTMCreator)
-// Identification information
-//-----------------------------------------------------------------------------
-Utf8String HRFSRTMCreator::GetExtensions() const
-    {
-    return Utf8String("*.hgt");
-    }
-
-//-----------------------------------------------------------------------------
-// Create
-// Public (HRFSRTMCreator)
-// allow to Open an image file
-//-----------------------------------------------------------------------------
-HFCPtr<HRFRasterFile> HRFSRTMCreator::Create(const HFCPtr<HFCURL>&  pi_rpURL,
-                                             HFCAccessMode          pi_AccessMode,
-                                             uint64_t               pi_Offset) const
-    {
-    HPRECONDITION(pi_rpURL != 0);
-
-    // Open the new file with the given options
-    HFCPtr<HRFRasterFile> pFile = new HRFSRTMFile(pi_rpURL, pi_AccessMode, pi_Offset);
-    HASSERT(pFile != 0);
-
-    return (pFile);
-    }
-
-
-//-----------------------------------------------------------------------------
-// IsKindOfFile
-// Public (HRFSRTMCreator)
-// Opens the file and verifies if it is the right type
-//-----------------------------------------------------------------------------
-bool HRFSRTMCreator::IsKindOfFile(const HFCPtr<HFCURL>& pi_rpURL,
-                                  uint64_t              pi_Offset) const
-    {
-    HPRECONDITION(pi_rpURL != 0);
-
-    bool                   bResult = false;
-    HAutoPtr<HFCBinStream>  pFile;
-
-    // Open the SRTM File & place file pointer at the start of the file
-    pFile = HFCBinStream::Instanciate(pi_rpURL, pi_Offset, HFC_READ_ONLY | HFC_SHARE_READ_WRITE);
-
-    if (pFile == 0 || pFile->GetLastException() != 0)
-        goto WRAPUP;
-
-    //An SRTM file will always have one of two specific sizes
-    if ((pFile->GetSize() != HRFSRTMFile::SRTM1_SIZE) && (pFile->GetSize() != HRFSRTMFile::SRTM3_SIZE))
-        goto WRAPUP;
-
-    //Since the only criteria we have is the filesize, we check the file extension to eliminate the possibility of error.
-    if (!((HFCPtr<HFCURLFile>&)pi_rpURL)->GetExtension().EqualsI("hgt"))
-        goto WRAPUP;
-
-    bResult = true;
-
-WRAPUP:
-    return bResult;
-    }
-
-//-----------------------------------------------------------------------------
-// GetCapabilities
-// Public (HRFSRTMCreator)
-// Create or get the singleton capabilities of SRTM file.
-//-----------------------------------------------------------------------------
-const HFCPtr<HRFRasterFileCapabilities>& HRFSRTMCreator::GetCapabilities()
-    {
-    if (m_pCapabilities == 0)
-        m_pCapabilities = new HRFSRTMCapabilities();
-
-    return m_pCapabilities;
-    }
-
-//-----------------------------------------------------------------------------
-// Public
-// Constructor
-// allow to Open an image file
-//-----------------------------------------------------------------------------
-
-HRFSRTMFile::HRFSRTMFile(const HFCPtr<HFCURL>& pi_rURL,
-                       HFCAccessMode           pi_AccessMode,
-                       uint64_t                pi_Offset)
-: HRFRasterFile(pi_rURL, pi_AccessMode, pi_Offset)
-    {
-    // The ancestor store the access mode
-    m_IsOpen = false;
-
-    if (GetAccessMode().m_HasCreateAccess || GetAccessMode().m_HasWriteAccess)
-        {
-        //this is a read-only format
-        throw HFCFileReadOnlyException(pi_rURL->GetURL());
-        }
-    else
-        {
-        // Create Page and Res Descriptors.
-        Open();
-        CreateDescriptors();
-        }
-    }
-
-//-----------------------------------------------------------------------------
-// Destructor
-// Public
-// Destroy SRTM file object
-//-----------------------------------------------------------------------------
-HRFSRTMFile::~HRFSRTMFile()
-    {}
-
-//-----------------------------------------------------------------------------
-// Open
-// Protected
-// This method open the file.
-//-----------------------------------------------------------------------------
-bool HRFSRTMFile::Open()
-    {
-    // Open the file
-    if (!m_IsOpen)
-        {
-        m_pSRTMFile = HFCBinStream::Instanciate(GetURL(), m_Offset, GetAccessMode(), 0, true);
-
-        if (IsSRTM1())
-            {
-            m_Width = 3601;
-            }
-        else
-            {
-            m_Width = 1201;
-            }
-
-        m_IsOpen = true;
-        }
-
-    return true;
-    }
-
-//-----------------------------------------------------------------------------
-// AddPage
-// Public
-// File manipulation
-//-----------------------------------------------------------------------------
-bool HRFSRTMFile::AddPage(HFCPtr<HRFPageDescriptor> pi_pPage)
-    {
-    //Read-only file format
-    HASSERT(false);
-
-    return false;
-    }
-
-//-----------------------------------------------------------------------------
-// GetCapabilities
-// Public
-// Returnt the capabilities of the file.
-//-----------------------------------------------------------------------------
-const HFCPtr<HRFRasterFileCapabilities>& HRFSRTMFile::GetCapabilities() const
-    {
-    return (HRFSRTMCreator::GetInstance()->GetCapabilities());
-    }
-
-//-----------------------------------------------------------------------------
-// CreateDescriptors
-// Protected
-// Create SRTM File Descriptors
-//-----------------------------------------------------------------------------
-void HRFSRTMFile::CreateDescriptors()
-    {
-    HFCPtr<HRFResolutionDescriptor>     pResolution;
-    HFCPtr<HRFPageDescriptor>           pPage;
-
-    HFCPtr<HRPPixelType>  pPixelType = new HRPPixelTypeV16Int16(HRPChannelType::USER, &HRFSRTMFile::SRTM_NODATAVALUE);;
-
-    double scale;
-    double offsetLatitude;
-    double offsetLongitude;
-
-    if (IsSRTM1())
-        {
-        scale = HRFSRTMFile::SRTM1_RES;
-        }
-    else
-        {
-        scale = HRFSRTMFile::SRTM3_RES;
-        }
-
-    ExtractLatLong(&offsetLatitude, &offsetLongitude);
-
-    if (offsetLongitude < -179.9999999999)
-        offsetLongitude = -179.9999999999;
-    if (offsetLongitude > 179.9999999999)
-        offsetLongitude = 179.9999999999;
-
-    // Geocoding and Reference
-    HFCPtr<HGF2DTransfoModel> pTransfoModel;
-
-    GeoCoordinates::BaseGCSPtr pBaseGCS;
-
-    // Obtain the GCS
-    pBaseGCS = GeoCoordinates::BaseGCS::CreateGCS(L"LL84");
-    pTransfoModel = new HGF2DStretch(HGF2DDisplacement(offsetLongitude, offsetLatitude + 1.0), scale, scale);
-
-    // Flip the Y Axe because the origin of ModelSpace is lower-left
-    HFCPtr<HGF2DStretch> pFlipModel = new HGF2DStretch();
-    pFlipModel->SetYScaling(-1.0);
-    pTransfoModel = pFlipModel->ComposeInverseWithDirectOf(*pTransfoModel);
-
-    // Create Resolution Descriptor
-    pResolution = new HRFResolutionDescriptor(
-        GetAccessMode(),               // AccessMode,
-        GetCapabilities(),             // Capabilities,
-        1.0,                           // XResolutionRatio,
-        1.0,                           // YResolutionRatio,
-        pPixelType,                    // PixelType,
-        new HCDCodecIdentity(),        // Codec,
-        HRFBlockAccess::RANDOM,        // RBlockAccess,
-        HRFBlockAccess::RANDOM,        // WBlockAccess,
-        HRFScanlineOrientation::UPPER_LEFT_HORIZONTAL,  // ScanLineOrientation,
-        HRFInterleaveType::PIXEL,      // InterleaveType
-        0,                             // IsInterlace,
-        m_Width,                       // Width,
-        m_Width,                       // Height,
-        m_Width,                       // BlockWidth,
-        1,                             // BlockHeight,
-        0,                             // BlocksDataFlag
-<<<<<<< HEAD
-        HRFBlockType::LINE);           // BlockType
-=======
-        HRFBlockType::LINE);          // BlockType
->>>>>>> ca26ff9a
-
-
-    pPage = new HRFPageDescriptor(GetAccessMode(),
-                                  GetCapabilities(),   // Capabilities,
-                                  pResolution,         // ResolutionDescriptor,
-                                  0,                   // RepresentativePalette,
-                                  0,                   // Histogram,
-                                  0,                   // Thumbnail,
-                                  0,                   // ClipShape,
-                                  pTransfoModel,       // TransfoModel,
-                                  0,                   // Filters
-                                  0);                  // Defined Tag
-
-	if (!pBaseGCS.IsNull() && pBaseGCS->IsValid())
-        pPage->SetGeocoding(pBaseGCS.get());
-								  
-    m_ListOfPageDescriptor.push_back(pPage);
-    }
-
-//-----------------------------------------------------------------------------
-// Public
-// GetWorldIdentificator
-// File information
-//-----------------------------------------------------------------------------
-const HGF2DWorldIdentificator HRFSRTMFile::GetWorldIdentificator() const
-    {
-	return HGF2DWorld_HMRWORLD;
-    }
-
-//-----------------------------------------------------------------------------
-// CreateResolutionEditor
-// Public
-// File manipulation
-//-----------------------------------------------------------------------------
-HRFResolutionEditor* HRFSRTMFile::CreateResolutionEditor(uint32_t       pi_Page,
-                                                         uint16_t       pi_Resolution,
-                                                         HFCAccessMode  pi_AccessMode)
-    {
-    // Verify that the page number is 0, because we have one image per file
-    HPRECONDITION(GetPageDescriptor(pi_Page) != 0);
-    HPRECONDITION(GetPageDescriptor(pi_Page)->GetResolutionDescriptor(pi_Resolution) != 0);
-
-    HRFResolutionEditor* pEditor = 0;
-
-    //pEditor = new HRFSRTMImageEditor(this, pi_Page, pi_Resolution, pi_AccessMode);
-    pEditor = new HRFSRTMLineEditor(this, pi_Page, pi_Resolution, pi_AccessMode);
-
-    return pEditor;
-    }
-
-//-----------------------------------------------------------------------------
-// Save
-// Disabled
-//-----------------------------------------------------------------------------
-void HRFSRTMFile::Save()
-    {}
-
-//-----------------------------------------------------------------------------
-// Private
-// ExtractLatLong
-// Outputs the latitude and longitude of the bottom-left corner of the SRTM file
-//-----------------------------------------------------------------------------
-void HRFSRTMFile::ExtractLatLong(double* latitude, double* longitude) const
-    {
-    const HFCPtr<HFCURL>& urlFile = m_pSRTMFile->GetURL();
-<<<<<<< HEAD
-    Utf8String fileName = ((HFCPtr<HFCURLFile>&) urlFile)->GetFilename();
-    char latHemi = fileName[0];
-    char lonHemi = fileName[3];
-
-    HASSERT(fileName[1] >= '0' && (fileName[1] <= '9'));
-    HASSERT(fileName[2] >= '0' && (fileName[2] <= '9'));
-    HASSERT(fileName[4] >= '0' && (fileName[4] <= '9'));
-    HASSERT(fileName[5] >= '0' && (fileName[5] <= '9'));
-    HASSERT(fileName[6] >= '0' && (fileName[6] <= '9'));
-
-    *latitude = (double) atof(fileName.substr(1, 2).c_str());
-    *longitude = (double) atof(fileName.substr(4, 3).c_str());
-    if (latHemi == 'S')
-=======
-    WString fileName = ((HFCPtr<HFCURLFile>&) urlFile)->GetFilename();
-    wchar_t latHemi = fileName[0];
-    wchar_t lonHemi = fileName[3];
-
-    *latitude = (double) _wtof(fileName.substr(1, 2).c_str());
-    *longitude = (double) _wtof(fileName.substr(4, 3).c_str());
-    if (latHemi == L'S')
->>>>>>> ca26ff9a
-        {
-        *latitude *= -1;
-        }
-    if (lonHemi == 'W')
-        {
-        *longitude *= -1;
-        }
-    }
-
-//-----------------------------------------------------------------------------
-// Private
-// IsSRTM1
-// Outputs true if the file is SRTM1, false otherwise (should be SRTM3)
-//-----------------------------------------------------------------------------
-
-bool HRFSRTMFile::IsSRTM1() const
-    {
-    return (m_pSRTMFile->GetSize() == HRFSRTMFile::SRTM1_SIZE);
+//:>--------------------------------------------------------------------------------------+
+//:>
+//:>     $Source: all/gra/hrf/src/HRFSRTMFile.cpp $
+//:>
+//:>  $Copyright: (c) 2016 Bentley Systems, Incorporated. All rights reserved. $
+//:>
+//:>+--------------------------------------------------------------------------------------
+// Class HRFSRTMFile
+//-----------------------------------------------------------------------------
+
+#include <ImageppInternal.h>
+
+#include <Imagepp/all/h/HFCURLFile.h>
+#include <Imagepp/all/h/HGF2DStretch.h>
+#include <Imagepp/all/h/HRFSRTMFile.h>
+#include <Imagepp/all/h/HRFSRTMEditor.h>
+#include <Imagepp/all/h/HRPPixelTypeV16Int16.h>
+#include <Imagepp/all/h/HCDCodecIdentity.h>
+
+
+#include <Imagepp/all/h/HRFRasterFileCapabilities.h>
+
+#include <Imagepp/all/h/ImagePPMessages.xliff.h>
+
+// Constant initialization
+const uint32_t HRFSRTMFile::SRTM1_SIZE = 25934402;
+const uint32_t HRFSRTMFile::SRTM3_SIZE = 2884802;
+const uint32_t HRFSRTMFile::SRTM1_LINEWIDTH = 3601;
+const uint32_t HRFSRTMFile::SRTM3_LINEWIDTH = 1201;
+const uint32_t HRFSRTMFile::SRTM1_LINEBYTES = 7202;
+const uint32_t HRFSRTMFile::SRTM3_LINEBYTES = 2402;
+const int16_t  HRFSRTMFile::SRTM_NODATAVALUE = -32768;
+const double   HRFSRTMFile::SRTM1_RES = 1 / 3600.0; // 1 arcsecond 
+const double   HRFSRTMFile::SRTM3_RES = 3 / 3600.0; // 3 arcseconds
+
+//-----------------------------------------------------------------------------
+// HRFSRTMBlockCapabilities
+//-----------------------------------------------------------------------------
+class HRFSRTMBlockCapabilities : public HRFRasterFileCapabilities
+    {
+    public:
+        // Constructor
+        HRFSRTMBlockCapabilities()
+            : HRFRasterFileCapabilities()
+            {
+            Add(new HRFLineCapability(HFC_READ_ONLY,
+                HRFSRTMFile::SRTM1_LINEBYTES,
+                HRFBlockAccess::RANDOM));
+
+            Add(new HRFImageCapability(HFC_READ_ONLY,     // AccessMode
+                INT32_MAX,                                 // MaxSizeInBytes
+                HRFSRTMFile::SRTM3_LINEWIDTH,               // MinWidth
+                HRFSRTMFile::SRTM1_LINEWIDTH,               // MaxWidth
+                HRFSRTMFile::SRTM3_LINEWIDTH,               // MinHeight
+                HRFSRTMFile::SRTM1_LINEWIDTH));             // MaxHeight
+            }
+    };
+
+//-----------------------------------------------------------------------------
+// HRFSRTMCodecIdentityCapabilities
+//-----------------------------------------------------------------------------
+class HRFSRTMCodecIdentityCapabilities : public  HRFRasterFileCapabilities
+    {
+    public:
+        // Constructor
+        HRFSRTMCodecIdentityCapabilities()
+            : HRFRasterFileCapabilities()
+            {
+            // Codec
+            Add(new HRFCodecCapability(HFC_READ_ONLY,
+                HCDCodecIdentity::CLASS_ID,
+                new HRFSRTMBlockCapabilities()));
+            }
+    };
+
+//-----------------------------------------------------------------------------
+// HRFSRTMCapabilities
+//-----------------------------------------------------------------------------
+HRFSRTMCapabilities::HRFSRTMCapabilities()
+    : HRFRasterFileCapabilities()
+    {
+    // Read/Write/Create capabilities
+    Add(new HRFPixelTypeCapability(HFC_READ_ONLY,
+        HRPPixelTypeV16Int16::CLASS_ID,
+        new HRFSRTMCodecIdentityCapabilities()));
+
+    // Scanline orientation capability
+    Add(new HRFScanlineOrientationCapability(HFC_READ_ONLY, HRFScanlineOrientation::UPPER_LEFT_HORIZONTAL));
+
+    // Interleave capability
+    Add(new HRFInterleaveCapability(HFC_READ_ONLY, HRFInterleaveType::PIXEL));
+
+    // Single Resolution Capability
+    Add(new HRFSingleResolutionCapability(HFC_READ_ONLY));
+
+    // Media type capability
+    Add(new HRFStillImageCapability(HFC_READ_ONLY));
+
+    // Geocoding capability
+    HFCPtr<HRFGeocodingCapability> pGeocodingCapability;
+
+    pGeocodingCapability = new HRFGeocodingCapability(HFC_READ_ONLY);
+
+    pGeocodingCapability->AddSupportedKey(GTModelType);
+    pGeocodingCapability->AddSupportedKey(GTRasterType);
+    pGeocodingCapability->AddSupportedKey(ProjectedCSTypeLong);
+    pGeocodingCapability->AddSupportedKey(GTCitation);
+    pGeocodingCapability->AddSupportedKey(Projection);
+    pGeocodingCapability->AddSupportedKey(ProjCoordTrans);
+    pGeocodingCapability->AddSupportedKey(ProjLinearUnits);
+    pGeocodingCapability->AddSupportedKey(ProjLinearUnitSize);
+    pGeocodingCapability->AddSupportedKey(GeographicType);
+    pGeocodingCapability->AddSupportedKey(GeogCitation);
+    pGeocodingCapability->AddSupportedKey(GeogGeodeticDatum);
+    pGeocodingCapability->AddSupportedKey(GeogPrimeMeridian);
+    pGeocodingCapability->AddSupportedKey(GeogLinearUnits);
+    pGeocodingCapability->AddSupportedKey(GeogLinearUnitSize);
+    pGeocodingCapability->AddSupportedKey(GeogAngularUnits);
+    pGeocodingCapability->AddSupportedKey(GeogAngularUnitSize);
+    pGeocodingCapability->AddSupportedKey(GeogEllipsoid);
+    pGeocodingCapability->AddSupportedKey(GeogSemiMajorAxis);
+    pGeocodingCapability->AddSupportedKey(GeogSemiMinorAxis);
+    pGeocodingCapability->AddSupportedKey(GeogInvFlattening);
+    pGeocodingCapability->AddSupportedKey(GeogAzimuthUnits);
+    pGeocodingCapability->AddSupportedKey(GeogPrimeMeridianLong);
+    pGeocodingCapability->AddSupportedKey(ProjStdParallel1);
+    pGeocodingCapability->AddSupportedKey(ProjStdParallel2);
+    pGeocodingCapability->AddSupportedKey(ProjNatOriginLong);
+    pGeocodingCapability->AddSupportedKey(ProjNatOriginLat);
+    pGeocodingCapability->AddSupportedKey(ProjFalseEasting);
+    pGeocodingCapability->AddSupportedKey(ProjFalseNorthing);
+    pGeocodingCapability->AddSupportedKey(ProjFalseOriginLong);
+    pGeocodingCapability->AddSupportedKey(ProjFalseOriginLat);
+    pGeocodingCapability->AddSupportedKey(ProjFalseOriginEasting);
+    pGeocodingCapability->AddSupportedKey(ProjFalseOriginNorthing);
+    pGeocodingCapability->AddSupportedKey(ProjCenterLong);
+    pGeocodingCapability->AddSupportedKey(ProjCenterLat);
+    pGeocodingCapability->AddSupportedKey(ProjCenterEasting);
+    pGeocodingCapability->AddSupportedKey(ProjCenterNorthing);
+    pGeocodingCapability->AddSupportedKey(ProjScaleAtNatOrigin);
+    pGeocodingCapability->AddSupportedKey(ProjScaleAtCenter);
+    pGeocodingCapability->AddSupportedKey(ProjAzimuthAngle);
+    pGeocodingCapability->AddSupportedKey(ProjRectifiedGridAngle);
+    pGeocodingCapability->AddSupportedKey(ProjStraightVertPoleLong);
+    pGeocodingCapability->AddSupportedKey(VerticalCSType);
+    pGeocodingCapability->AddSupportedKey(VerticalCitation);
+    pGeocodingCapability->AddSupportedKey(VerticalDatum);
+    pGeocodingCapability->AddSupportedKey(VerticalUnits);
+
+    Add((HFCPtr<HRFCapability>&)pGeocodingCapability);
+
+    // Transfo Model
+    Add(new HRFTransfoModelCapability(HFC_READ_ONLY, HGF2DStretch::CLASS_ID));
+
+    }
+
+HFC_IMPLEMENT_SINGLETON(HRFSRTMCreator)
+
+//-----------------------------------------------------------------------------
+// Constructor
+// Public (HRFSRTMCreator)
+// This is the creator to instantiate SRTM format
+//-----------------------------------------------------------------------------
+HRFSRTMCreator::HRFSRTMCreator()
+: HRFRasterFileCreator(HRFSRTMFile::CLASS_ID)
+    {
+    // SRTM capabilities instance member initialization
+    m_pCapabilities = 0;
+    }
+
+//-----------------------------------------------------------------------------
+// GetLabel
+// Public (HRFSRTMCreator)
+// Identification information
+//-----------------------------------------------------------------------------
+Utf8String HRFSRTMCreator::GetLabel() const
+    {
+    return ImagePPMessages::GetString(ImagePPMessages::FILEFORMAT_SRTM()); // SRTM File Format
+    }
+
+//-----------------------------------------------------------------------------
+// GetSchemes
+// Public (HRFSRTMCreator)
+// Identification information
+//-----------------------------------------------------------------------------
+Utf8String HRFSRTMCreator::GetSchemes() const
+    {
+    return Utf8String(HFCURLFile::s_SchemeName());
+    }
+
+//-----------------------------------------------------------------------------
+// GetExtensions
+// Public (HRFSRTMCreator)
+// Identification information
+//-----------------------------------------------------------------------------
+Utf8String HRFSRTMCreator::GetExtensions() const
+    {
+    return Utf8String("*.hgt");
+    }
+
+//-----------------------------------------------------------------------------
+// Create
+// Public (HRFSRTMCreator)
+// allow to Open an image file
+//-----------------------------------------------------------------------------
+HFCPtr<HRFRasterFile> HRFSRTMCreator::Create(const HFCPtr<HFCURL>&  pi_rpURL,
+                                             HFCAccessMode          pi_AccessMode,
+                                             uint64_t               pi_Offset) const
+    {
+    HPRECONDITION(pi_rpURL != 0);
+
+    // Open the new file with the given options
+    HFCPtr<HRFRasterFile> pFile = new HRFSRTMFile(pi_rpURL, pi_AccessMode, pi_Offset);
+    HASSERT(pFile != 0);
+
+    return (pFile);
+    }
+
+
+//-----------------------------------------------------------------------------
+// IsKindOfFile
+// Public (HRFSRTMCreator)
+// Opens the file and verifies if it is the right type
+//-----------------------------------------------------------------------------
+bool HRFSRTMCreator::IsKindOfFile(const HFCPtr<HFCURL>& pi_rpURL,
+                                  uint64_t              pi_Offset) const
+    {
+    HPRECONDITION(pi_rpURL != 0);
+
+    bool                   bResult = false;
+    HAutoPtr<HFCBinStream>  pFile;
+
+    // Open the SRTM File & place file pointer at the start of the file
+    pFile = HFCBinStream::Instanciate(pi_rpURL, pi_Offset, HFC_READ_ONLY | HFC_SHARE_READ_WRITE);
+
+    if (pFile == 0 || pFile->GetLastException() != 0)
+        goto WRAPUP;
+
+    //An SRTM file will always have one of two specific sizes
+    if ((pFile->GetSize() != HRFSRTMFile::SRTM1_SIZE) && (pFile->GetSize() != HRFSRTMFile::SRTM3_SIZE))
+        goto WRAPUP;
+
+    //Since the only criteria we have is the filesize, we check the file extension to eliminate the possibility of error.
+    if (!((HFCPtr<HFCURLFile>&)pi_rpURL)->GetExtension().EqualsI("hgt"))
+        goto WRAPUP;
+
+    bResult = true;
+
+WRAPUP:
+    return bResult;
+    }
+
+//-----------------------------------------------------------------------------
+// GetCapabilities
+// Public (HRFSRTMCreator)
+// Create or get the singleton capabilities of SRTM file.
+//-----------------------------------------------------------------------------
+const HFCPtr<HRFRasterFileCapabilities>& HRFSRTMCreator::GetCapabilities()
+    {
+    if (m_pCapabilities == 0)
+        m_pCapabilities = new HRFSRTMCapabilities();
+
+    return m_pCapabilities;
+    }
+
+//-----------------------------------------------------------------------------
+// Public
+// Constructor
+// allow to Open an image file
+//-----------------------------------------------------------------------------
+
+HRFSRTMFile::HRFSRTMFile(const HFCPtr<HFCURL>& pi_rURL,
+                       HFCAccessMode           pi_AccessMode,
+                       uint64_t                pi_Offset)
+: HRFRasterFile(pi_rURL, pi_AccessMode, pi_Offset)
+    {
+    // The ancestor store the access mode
+    m_IsOpen = false;
+
+    if (GetAccessMode().m_HasCreateAccess || GetAccessMode().m_HasWriteAccess)
+        {
+        //this is a read-only format
+        throw HFCFileReadOnlyException(pi_rURL->GetURL());
+        }
+    else
+        {
+        // Create Page and Res Descriptors.
+        Open();
+        CreateDescriptors();
+        }
+    }
+
+//-----------------------------------------------------------------------------
+// Destructor
+// Public
+// Destroy SRTM file object
+//-----------------------------------------------------------------------------
+HRFSRTMFile::~HRFSRTMFile()
+    {}
+
+//-----------------------------------------------------------------------------
+// Open
+// Protected
+// This method open the file.
+//-----------------------------------------------------------------------------
+bool HRFSRTMFile::Open()
+    {
+    // Open the file
+    if (!m_IsOpen)
+        {
+        m_pSRTMFile = HFCBinStream::Instanciate(GetURL(), m_Offset, GetAccessMode(), 0, true);
+
+        if (IsSRTM1())
+            {
+            m_Width = 3601;
+            }
+        else
+            {
+            m_Width = 1201;
+            }
+
+        m_IsOpen = true;
+        }
+
+    return true;
+    }
+
+//-----------------------------------------------------------------------------
+// AddPage
+// Public
+// File manipulation
+//-----------------------------------------------------------------------------
+bool HRFSRTMFile::AddPage(HFCPtr<HRFPageDescriptor> pi_pPage)
+    {
+    //Read-only file format
+    HASSERT(false);
+
+    return false;
+    }
+
+//-----------------------------------------------------------------------------
+// GetCapabilities
+// Public
+// Returnt the capabilities of the file.
+//-----------------------------------------------------------------------------
+const HFCPtr<HRFRasterFileCapabilities>& HRFSRTMFile::GetCapabilities() const
+    {
+    return (HRFSRTMCreator::GetInstance()->GetCapabilities());
+    }
+
+//-----------------------------------------------------------------------------
+// CreateDescriptors
+// Protected
+// Create SRTM File Descriptors
+//-----------------------------------------------------------------------------
+void HRFSRTMFile::CreateDescriptors()
+    {
+    HFCPtr<HRFResolutionDescriptor>     pResolution;
+    HFCPtr<HRFPageDescriptor>           pPage;
+
+    HFCPtr<HRPPixelType>  pPixelType = new HRPPixelTypeV16Int16(HRPChannelType::USER, &HRFSRTMFile::SRTM_NODATAVALUE);;
+
+    double scale;
+    double offsetLatitude;
+    double offsetLongitude;
+
+    if (IsSRTM1())
+        {
+        scale = HRFSRTMFile::SRTM1_RES;
+        }
+    else
+        {
+        scale = HRFSRTMFile::SRTM3_RES;
+        }
+
+    ExtractLatLong(&offsetLatitude, &offsetLongitude);
+
+    if (offsetLongitude < -179.9999999999)
+        offsetLongitude = -179.9999999999;
+    if (offsetLongitude > 179.9999999999)
+        offsetLongitude = 179.9999999999;
+
+    // Geocoding and Reference
+    HFCPtr<HGF2DTransfoModel> pTransfoModel;
+
+    GeoCoordinates::BaseGCSPtr pBaseGCS;
+
+    // Obtain the GCS
+    pBaseGCS = GeoCoordinates::BaseGCS::CreateGCS(L"LL84");
+    pTransfoModel = new HGF2DStretch(HGF2DDisplacement(offsetLongitude, offsetLatitude + 1.0), scale, scale);
+
+    // Flip the Y Axe because the origin of ModelSpace is lower-left
+    HFCPtr<HGF2DStretch> pFlipModel = new HGF2DStretch();
+    pFlipModel->SetYScaling(-1.0);
+    pTransfoModel = pFlipModel->ComposeInverseWithDirectOf(*pTransfoModel);
+
+    // Create Resolution Descriptor
+    pResolution = new HRFResolutionDescriptor(
+        GetAccessMode(),               // AccessMode,
+        GetCapabilities(),             // Capabilities,
+        1.0,                           // XResolutionRatio,
+        1.0,                           // YResolutionRatio,
+        pPixelType,                    // PixelType,
+        new HCDCodecIdentity(),        // Codec,
+        HRFBlockAccess::RANDOM,        // RBlockAccess,
+        HRFBlockAccess::RANDOM,        // WBlockAccess,
+        HRFScanlineOrientation::UPPER_LEFT_HORIZONTAL,  // ScanLineOrientation,
+        HRFInterleaveType::PIXEL,      // InterleaveType
+        0,                             // IsInterlace,
+        m_Width,                       // Width,
+        m_Width,                       // Height,
+        m_Width,                       // BlockWidth,
+        1,                             // BlockHeight,
+        0,                             // BlocksDataFlag
+        HRFBlockType::LINE);           // BlockType
+
+
+    pPage = new HRFPageDescriptor(GetAccessMode(),
+                                  GetCapabilities(),   // Capabilities,
+                                  pResolution,         // ResolutionDescriptor,
+                                  0,                   // RepresentativePalette,
+                                  0,                   // Histogram,
+                                  0,                   // Thumbnail,
+                                  0,                   // ClipShape,
+                                  pTransfoModel,       // TransfoModel,
+                                  0,                   // Filters
+                                  0);                  // Defined Tag
+
+	if (!pBaseGCS.IsNull() && pBaseGCS->IsValid())
+        pPage->SetGeocoding(pBaseGCS.get());
+								  
+    m_ListOfPageDescriptor.push_back(pPage);
+    }
+
+//-----------------------------------------------------------------------------
+// Public
+// GetWorldIdentificator
+// File information
+//-----------------------------------------------------------------------------
+const HGF2DWorldIdentificator HRFSRTMFile::GetWorldIdentificator() const
+    {
+	return HGF2DWorld_HMRWORLD;
+    }
+
+//-----------------------------------------------------------------------------
+// CreateResolutionEditor
+// Public
+// File manipulation
+//-----------------------------------------------------------------------------
+HRFResolutionEditor* HRFSRTMFile::CreateResolutionEditor(uint32_t       pi_Page,
+                                                         uint16_t       pi_Resolution,
+                                                         HFCAccessMode  pi_AccessMode)
+    {
+    // Verify that the page number is 0, because we have one image per file
+    HPRECONDITION(GetPageDescriptor(pi_Page) != 0);
+    HPRECONDITION(GetPageDescriptor(pi_Page)->GetResolutionDescriptor(pi_Resolution) != 0);
+
+    HRFResolutionEditor* pEditor = 0;
+
+    //pEditor = new HRFSRTMImageEditor(this, pi_Page, pi_Resolution, pi_AccessMode);
+    pEditor = new HRFSRTMLineEditor(this, pi_Page, pi_Resolution, pi_AccessMode);
+
+    return pEditor;
+    }
+
+//-----------------------------------------------------------------------------
+// Save
+// Disabled
+//-----------------------------------------------------------------------------
+void HRFSRTMFile::Save()
+    {}
+
+//-----------------------------------------------------------------------------
+// Private
+// ExtractLatLong
+// Outputs the latitude and longitude of the bottom-left corner of the SRTM file
+//-----------------------------------------------------------------------------
+void HRFSRTMFile::ExtractLatLong(double* latitude, double* longitude) const
+    {
+    const HFCPtr<HFCURL>& urlFile = m_pSRTMFile->GetURL();
+    Utf8String fileName = ((HFCPtr<HFCURLFile>&) urlFile)->GetFilename();
+    char latHemi = fileName[0];
+    char lonHemi = fileName[3];
+
+    *latitude = (double) atof(fileName.substr(1, 2).c_str());
+    *longitude = (double) atof(fileName.substr(4, 3).c_str());
+    if (latHemi == 'S')
+        {
+        *latitude *= -1;
+        }
+    if (lonHemi == 'W')
+        {
+        *longitude *= -1;
+        }
+    }
+
+//-----------------------------------------------------------------------------
+// Private
+// IsSRTM1
+// Outputs true if the file is SRTM1, false otherwise (should be SRTM3)
+//-----------------------------------------------------------------------------
+
+bool HRFSRTMFile::IsSRTM1() const
+    {
+    return (m_pSRTMFile->GetSize() == HRFSRTMFile::SRTM1_SIZE);
     }