--- conflicted
+++ resolved
@@ -1,196 +1,191 @@
-//:>--------------------------------------------------------------------------------------+
-//:>
-//:>     $Source: all/gra/hrf/src/HRFPngImageEditor.cpp $
-//:>
-//:>  $Copyright: (c) 2017 Bentley Systems, Incorporated. All rights reserved. $
-//:>
-//:>+--------------------------------------------------------------------------------------
-// Class HRFPngImageEditor
-//-----------------------------------------------------------------------------
-
-#include <ImageppInternal.h>
-
-#include <ImagePP/all/h/HRFPngImageEditor.h>
-#include <ImagePP/all/h/HRFPngFile.h>
-#include <png/png.h>
-<<<<<<< HEAD
-#include <ImagePP/all/h/HCDPacket.h>
-#include <ImagePP/all/h/HCDCodecIdentity.h>
-=======
-#include <png/pngstruct.h>
-#include <Imagepp/all/h/HCDPacket.h>
-#include <Imagepp/all/h/HCDCodecIdentity.h>
->>>>>>> e4e8cc00
-
-
-#define PNG_RASTERFILE  static_cast<HRFPngFile*>(GetRasterFile().GetPtr())
-
-//-----------------------------------------------------------------------------
-// public
-// Construction
-//-----------------------------------------------------------------------------
-HRFPngImageEditor::HRFPngImageEditor(HFCPtr<HRFRasterFile> pi_rpRasterFile,
-                                     uint32_t              pi_Page,
-                                     uint16_t       pi_Resolution,
-                                     HFCAccessMode         pi_AccessMode)
-    : HRFResolutionEditor(pi_rpRasterFile,
-                          pi_Page,
-                          pi_Resolution,
-                          pi_AccessMode)
-    {
-    // Set the number of pass need to read a line.
-    png_set_interlace_handling(PNG_RASTERFILE->m_pPngFileStruct);
-
-    m_BytesByRow  = (uint32_t)GetResolutionDescriptor()->GetBytesPerWidth();
-    }
-
-//-----------------------------------------------------------------------------
-// public
-// Destruction
-//-----------------------------------------------------------------------------
-HRFPngImageEditor::~HRFPngImageEditor()
-    {
-    }
-
-//-----------------------------------------------------------------------------
-// public
-// ReadBlock
-// Edition by Block
-//-----------------------------------------------------------------------------
-HSTATUS HRFPngImageEditor::ReadBlock(uint64_t pi_PosBlockX,
-                                       uint64_t pi_PosBlockY,
-                                       Byte*  po_pData)
-    {
-    HPRECONDITION(po_pData != 0);
-    HPRECONDITION(m_AccessMode.m_HasReadAccess);
-
-    HSTATUS Status = H_SUCCESS;
-
-    // Temporary need for virtual ptr.
-    if (!GetRasterFile()->GetAccessMode().m_HasCreateAccess)
-        {
-        // Restart the file at the beginning when the ask for a before block
-        if ((PNG_RASTERFILE->m_InterlaceFileReaded))
-            {
-            PNG_RASTERFILE->SavePngFile(true);
-            PNG_RASTERFILE->Open();
-
-            // Set the number of pass need to read a line.
-            png_set_interlace_handling(PNG_RASTERFILE->m_pPngFileStruct);
-
-            m_BytesByRow  = ((uint32_t)GetResolutionDescriptor()->GetWidth() *
-                             GetResolutionDescriptor()->GetPixelType()->CountPixelRawDataBits()) / 8;
-
-            //  The entire image is not read
-            PNG_RASTERFILE->m_InterlaceFileReaded = false;
-            }
-
-        // Create the lines pointer array that will contains the image and connect each
-        // line pointer on the data that it represent.
-        HArrayAutoPtr<Byte*> ppLines(new Byte*[(uint32_t)GetResolutionDescriptor()->GetHeight()]);
-
-        // Set the pointer lines in the output buffer
-        for (uint32_t line = 0; line < (uint32_t)GetResolutionDescriptor()->GetHeight(); line++)
-            ppLines[line] = po_pData + (line * m_BytesByRow);
-
-        png_read_image(PNG_RASTERFILE->m_pPngFileStruct, ppLines);
-
-        //  The entire image is read
-        PNG_RASTERFILE->m_InterlaceFileReaded = true;
-        }
-    else
-        Status = H_NOT_FOUND;
-
-    return Status;
-    }
-
-//-----------------------------------------------------------------------------
-// public
-// WriteBlock
-// Edition by Block
-//-----------------------------------------------------------------------------
-HSTATUS HRFPngImageEditor::WriteBlock(uint64_t     pi_PosBlockX,
-                                        uint64_t     pi_PosBlockY,
-                                        const Byte*  pi_pData)
-    {
-    HPRECONDITION(m_AccessMode.m_HasWriteAccess || m_AccessMode.m_HasCreateAccess);
-    HPRECONDITION(pi_pData != 0);
-
-    HSTATUS Status = H_SUCCESS;
-
-    // Restart the file at the begining when the ask for a before block
-    if ((PNG_RASTERFILE->m_pPngFileStruct->row_number > pi_PosBlockY) ||
-        ((!GetRasterFile()->GetAccessMode().m_HasCreateAccess) && (pi_PosBlockY == 0)))
-        {
-        PNG_RASTERFILE->SavePngFile(true);
-        PNG_RASTERFILE->Create();
-        PNG_RASTERFILE->AssignStructTo(PNG_RASTERFILE->GetPageDescriptor(0));
-
-        // Set the number of pass need to read a line.
-        png_set_interlace_handling(PNG_RASTERFILE->m_pPngFileStruct);
-
-        m_BytesByRow  = ((uint32_t)GetResolutionDescriptor()->GetWidth() *
-                         GetResolutionDescriptor()->GetPixelType()->CountPixelRawDataBits()) / 8;
-        }
-
-    // Create the lines pointer array that will contains the image and connect each
-    // line pointer on the data that it represent.
-    HArrayAutoPtr<Byte*> ppLines(new Byte*[(uint32_t)GetResolutionDescriptor()->GetHeight()]);
-
-    // Set the pointer lines in buffer
-    for (uint32_t line = 0; line < GetResolutionDescriptor()->GetHeight(); line++)
-        ppLines[line] = (Byte*)pi_pData + (line * m_BytesByRow);
-
-    png_write_image(PNG_RASTERFILE->m_pPngFileStruct, ppLines);
-
-    return Status;
-    }
-
-//-----------------------------------------------------------------------------
-// Public
-// ReadBlock
-// Edition by Block
-//-----------------------------------------------------------------------------
-HSTATUS HRFPngImageEditor::ReadBlock(uint64_t           pi_PosBlockX,
-                                     uint64_t           pi_PosBlockY,
-                                     HFCPtr<HCDPacket>& po_rpPacket)
-    {
-    HPRECONDITION (m_AccessMode.m_HasReadAccess);
-
-    // The compession is handel by the pnglib
-    if(po_rpPacket->GetBufferSize() == 0)
-        {
-        // if not, create a buffer
-        po_rpPacket->SetBuffer(new Byte[m_pResolutionDescriptor->GetBlockSizeInBytes()],
-                               m_pResolutionDescriptor->GetBlockSizeInBytes());
-        po_rpPacket->SetBufferOwnership(true);
-        }
-
-    po_rpPacket->SetDataSize(m_pResolutionDescriptor->GetBlockSizeInBytes());
-    po_rpPacket->SetCodec(new HCDCodecIdentity(m_pResolutionDescriptor->GetBlockSizeInBytes()));
-
-    return ReadBlock(pi_PosBlockX, pi_PosBlockY, po_rpPacket->GetBufferAddress());
-    }
-
-//-----------------------------------------------------------------------------
-// Public
-// WriteBlock
-// Edition by Block
-//-----------------------------------------------------------------------------
-HSTATUS HRFPngImageEditor::WriteBlock(uint64_t                 pi_PosBlockX,
-                                      uint64_t                 pi_PosBlockY,
-                                      const HFCPtr<HCDPacket>& pi_rpPacket)
-    {
-    HPRECONDITION (m_AccessMode.m_HasWriteAccess || m_AccessMode.m_HasCreateAccess);
-    HSTATUS Status = H_SUCCESS;
-
-    // We decompress the data
-    HCDPacket Uncompressed(new Byte[m_pResolutionDescriptor->GetBlockSizeInBytes()], m_pResolutionDescriptor->GetBlockSizeInBytes());
-    Uncompressed.SetBufferOwnership(true);
-
-    pi_rpPacket->Decompress(&Uncompressed);
-
-    WriteBlock(pi_PosBlockX, pi_PosBlockY, Uncompressed.GetBufferAddress());
-
-    return Status;
-    }
+//:>--------------------------------------------------------------------------------------+
+//:>
+//:>     $Source: all/gra/hrf/src/HRFPngImageEditor.cpp $
+//:>
+//:>  $Copyright: (c) 2017 Bentley Systems, Incorporated. All rights reserved. $
+//:>
+//:>+--------------------------------------------------------------------------------------
+// Class HRFPngImageEditor
+//-----------------------------------------------------------------------------
+
+#include <ImageppInternal.h>
+
+#include <ImagePP/all/h/HRFPngImageEditor.h>
+#include <ImagePP/all/h/HRFPngFile.h>
+#include <png/png.h>
+#include <png/pngstruct.h>
+#include <ImagePP/all/h/HCDPacket.h>
+#include <ImagePP/all/h/HCDCodecIdentity.h>
+
+
+#define PNG_RASTERFILE  static_cast<HRFPngFile*>(GetRasterFile().GetPtr())
+
+//-----------------------------------------------------------------------------
+// public
+// Construction
+//-----------------------------------------------------------------------------
+HRFPngImageEditor::HRFPngImageEditor(HFCPtr<HRFRasterFile> pi_rpRasterFile,
+                                     uint32_t              pi_Page,
+                                     uint16_t       pi_Resolution,
+                                     HFCAccessMode         pi_AccessMode)
+    : HRFResolutionEditor(pi_rpRasterFile,
+                          pi_Page,
+                          pi_Resolution,
+                          pi_AccessMode)
+    {
+    // Set the number of pass need to read a line.
+    png_set_interlace_handling(PNG_RASTERFILE->m_pPngFileStruct);
+
+    m_BytesByRow  = (uint32_t)GetResolutionDescriptor()->GetBytesPerWidth();
+    }
+
+//-----------------------------------------------------------------------------
+// public
+// Destruction
+//-----------------------------------------------------------------------------
+HRFPngImageEditor::~HRFPngImageEditor()
+    {
+    }
+
+//-----------------------------------------------------------------------------
+// public
+// ReadBlock
+// Edition by Block
+//-----------------------------------------------------------------------------
+HSTATUS HRFPngImageEditor::ReadBlock(uint64_t pi_PosBlockX,
+                                       uint64_t pi_PosBlockY,
+                                       Byte*  po_pData)
+    {
+    HPRECONDITION(po_pData != 0);
+    HPRECONDITION(m_AccessMode.m_HasReadAccess);
+
+    HSTATUS Status = H_SUCCESS;
+
+    // Temporary need for virtual ptr.
+    if (!GetRasterFile()->GetAccessMode().m_HasCreateAccess)
+        {
+        // Restart the file at the beginning when the ask for a before block
+        if ((PNG_RASTERFILE->m_InterlaceFileReaded))
+            {
+            PNG_RASTERFILE->SavePngFile(true);
+            PNG_RASTERFILE->Open();
+
+            // Set the number of pass need to read a line.
+            png_set_interlace_handling(PNG_RASTERFILE->m_pPngFileStruct);
+
+            m_BytesByRow  = ((uint32_t)GetResolutionDescriptor()->GetWidth() *
+                             GetResolutionDescriptor()->GetPixelType()->CountPixelRawDataBits()) / 8;
+
+            //  The entire image is not read
+            PNG_RASTERFILE->m_InterlaceFileReaded = false;
+            }
+
+        // Create the lines pointer array that will contains the image and connect each
+        // line pointer on the data that it represent.
+        HArrayAutoPtr<Byte*> ppLines(new Byte*[(uint32_t)GetResolutionDescriptor()->GetHeight()]);
+
+        // Set the pointer lines in the output buffer
+        for (uint32_t line = 0; line < (uint32_t)GetResolutionDescriptor()->GetHeight(); line++)
+            ppLines[line] = po_pData + (line * m_BytesByRow);
+
+        png_read_image(PNG_RASTERFILE->m_pPngFileStruct, ppLines);
+
+        //  The entire image is read
+        PNG_RASTERFILE->m_InterlaceFileReaded = true;
+        }
+    else
+        Status = H_NOT_FOUND;
+
+    return Status;
+    }
+
+//-----------------------------------------------------------------------------
+// public
+// WriteBlock
+// Edition by Block
+//-----------------------------------------------------------------------------
+HSTATUS HRFPngImageEditor::WriteBlock(uint64_t     pi_PosBlockX,
+                                        uint64_t     pi_PosBlockY,
+                                        const Byte*  pi_pData)
+    {
+    HPRECONDITION(m_AccessMode.m_HasWriteAccess || m_AccessMode.m_HasCreateAccess);
+    HPRECONDITION(pi_pData != 0);
+
+    HSTATUS Status = H_SUCCESS;
+
+    // Restart the file at the begining when the ask for a before block
+    if ((PNG_RASTERFILE->m_pPngFileStruct->row_number > pi_PosBlockY) ||
+        ((!GetRasterFile()->GetAccessMode().m_HasCreateAccess) && (pi_PosBlockY == 0)))
+        {
+        PNG_RASTERFILE->SavePngFile(true);
+        PNG_RASTERFILE->Create();
+        PNG_RASTERFILE->AssignStructTo(PNG_RASTERFILE->GetPageDescriptor(0));
+
+        // Set the number of pass need to read a line.
+        png_set_interlace_handling(PNG_RASTERFILE->m_pPngFileStruct);
+
+        m_BytesByRow  = ((uint32_t)GetResolutionDescriptor()->GetWidth() *
+                         GetResolutionDescriptor()->GetPixelType()->CountPixelRawDataBits()) / 8;
+        }
+
+    // Create the lines pointer array that will contains the image and connect each
+    // line pointer on the data that it represent.
+    HArrayAutoPtr<Byte*> ppLines(new Byte*[(uint32_t)GetResolutionDescriptor()->GetHeight()]);
+
+    // Set the pointer lines in buffer
+    for (uint32_t line = 0; line < GetResolutionDescriptor()->GetHeight(); line++)
+        ppLines[line] = (Byte*)pi_pData + (line * m_BytesByRow);
+
+    png_write_image(PNG_RASTERFILE->m_pPngFileStruct, ppLines);
+
+    return Status;
+    }
+
+//-----------------------------------------------------------------------------
+// Public
+// ReadBlock
+// Edition by Block
+//-----------------------------------------------------------------------------
+HSTATUS HRFPngImageEditor::ReadBlock(uint64_t           pi_PosBlockX,
+                                     uint64_t           pi_PosBlockY,
+                                     HFCPtr<HCDPacket>& po_rpPacket)
+    {
+    HPRECONDITION (m_AccessMode.m_HasReadAccess);
+
+    // The compession is handel by the pnglib
+    if(po_rpPacket->GetBufferSize() == 0)
+        {
+        // if not, create a buffer
+        po_rpPacket->SetBuffer(new Byte[m_pResolutionDescriptor->GetBlockSizeInBytes()],
+                               m_pResolutionDescriptor->GetBlockSizeInBytes());
+        po_rpPacket->SetBufferOwnership(true);
+        }
+
+    po_rpPacket->SetDataSize(m_pResolutionDescriptor->GetBlockSizeInBytes());
+    po_rpPacket->SetCodec(new HCDCodecIdentity(m_pResolutionDescriptor->GetBlockSizeInBytes()));
+
+    return ReadBlock(pi_PosBlockX, pi_PosBlockY, po_rpPacket->GetBufferAddress());
+    }
+
+//-----------------------------------------------------------------------------
+// Public
+// WriteBlock
+// Edition by Block
+//-----------------------------------------------------------------------------
+HSTATUS HRFPngImageEditor::WriteBlock(uint64_t                 pi_PosBlockX,
+                                      uint64_t                 pi_PosBlockY,
+                                      const HFCPtr<HCDPacket>& pi_rpPacket)
+    {
+    HPRECONDITION (m_AccessMode.m_HasWriteAccess || m_AccessMode.m_HasCreateAccess);
+    HSTATUS Status = H_SUCCESS;
+
+    // We decompress the data
+    HCDPacket Uncompressed(new Byte[m_pResolutionDescriptor->GetBlockSizeInBytes()], m_pResolutionDescriptor->GetBlockSizeInBytes());
+    Uncompressed.SetBufferOwnership(true);
+
+    pi_rpPacket->Decompress(&Uncompressed);
+
+    WriteBlock(pi_PosBlockX, pi_PosBlockY, Uncompressed.GetBufferAddress());
+
+    return Status;
+    }