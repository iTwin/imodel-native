//:>--------------------------------------------------------------------------------------+
//:>
//:>     $Source: all/gra/hgf/src/HGF2DComplexTransfoModel.cpp $
//:>
//:>  $Copyright: (c) 2016 Bentley Systems, Incorporated. All rights reserved. $
//:>
//:>+--------------------------------------------------------------------------------------
//-----------------------------------------------------------------------------
// Methods for class HGF2DComplexTransfoModel
//-----------------------------------------------------------------------------

#include <ImageppInternal.h>


#include <Imagepp/all/h/HGF2DIdentity.h>

#include <Imagepp/all/h/HGF2DComplexTransfoModel.h>
#include <Imagepp/all/h/HGF2DDisplacement.h>
#include <Imagepp/all/h/HGF2DUniverse.h>


//-----------------------------------------------------------------------------
// Constructor
//-----------------------------------------------------------------------------
HGF2DComplexTransfoModel::HGF2DComplexTransfoModel()
    : HGF2DTransfoModel(),
      m_hasDomain(false)
    {
    }


/** -----------------------------------------------------------------------------
    Copy constructor
    This create a new copy of the provided complex transformation model.
    A deep copy of the contained models is performed.

    @code
        HGF2DComplexTransfoModel        MyFirstModel ();
        HGF2DComplexTransfoModel        MySecondModel (MyFirstModel);
    @end
    -----------------------------------------------------------------------------
*/
HGF2DComplexTransfoModel::HGF2DComplexTransfoModel(const HGF2DComplexTransfoModel& pi_rObj)
    : HGF2DTransfoModel(),
      m_hasDomain(false)
    {
    try
        {
        Copy (pi_rObj);
        }
    catch(...)
        {
        // Destroy all models in the list
        List_TransfoModel::iterator Itr;

        for (Itr = m_ListOfModels.begin(); (Itr != m_ListOfModels.end()); ++Itr)
            {
            delete (*Itr);
            }

        // Clear list
        m_ListOfModels.clear();

        // Continue the exception propagation.
        throw;
        }
    }

/** -----------------------------------------------------------------------------
    Destroyer
    This destroys the complex transformation model. It therefore destroys all
    transformation models it contains in the list.
    -----------------------------------------------------------------------------
*/
HGF2DComplexTransfoModel::~HGF2DComplexTransfoModel()
    {
    // Destroy all models in the list
    List_TransfoModel::iterator Itr;

    for (Itr = m_ListOfModels.begin(); (Itr != m_ListOfModels.end()); ++Itr)
        {
        delete (*Itr);
        }

    // Clear list
    m_ListOfModels.clear();
    }

/** -----------------------------------------------------------------------------
    Assignment operator
    It copies the given HGF2DComplexTransfoModel to this one. The copy is deep.
    The models included in the list of transformation models from the source
    are themselves duplicated.

    @code
        HGF2DComplexTransfoModel    MyModel ();
        HGF2DComplexTransfoModel    MyOtherModel = MyModel;
    @end
    -----------------------------------------------------------------------------
*/
HGF2DComplexTransfoModel& HGF2DComplexTransfoModel::operator=(const HGF2DComplexTransfoModel& pi_rObj)
    {
    // Check that object to copy is not self
    if (this != &pi_rObj)
        {
        HGF2DTransfoModel::operator=(pi_rObj);
        Copy (pi_rObj);
        }

    // Return reference to self
    return (*this);
    }


/** -----------------------------------------------------------------------------
    This method adds a copy of the given transformation model at the end of the
    complex transformation model chain. The domain will be copied,
    compossed and transformed appropriately if needed.

    @param pi_rModelToAdd IN Constant reference to a transformation model to
                             add to complex..

    @code

        HGF2DComplexTransfoModel    MyModel;
        HGF2DSimilitude             MySimi(Meters, Meters, Meters, Meters);

        MyModel.AddModel(MySimi);

    @end
    -----------------------------------------------------------------------------
*/
void  HGF2DComplexTransfoModel::AddModel (const HGF2DTransfoModel& pi_rModelToAdd)
    {

    // Allocate dynamically a copy of the model
    HGF2DTransfoModel* pModelCopy = pi_rModelToAdd.Clone();

    if (m_ListOfModels.size() <= 0)
        {
        // This is the first model
        // Check if it has a domain defined
        if (pModelCopy->HasDomain())
            {
            // Transformation has domain ... we get these domains
            // Note that we do not copy the shapes as these are
            // shared objects and belong to a transformation model
            // copy owned by the present object.
            m_directDomain = pModelCopy->GetDirectDomain();
            m_inverseDomain = pModelCopy->GetInverseDomain();
            }
        }
    else
        {
        // We check if either transformation model to add or current 
        // state of the complex have domains defined.
        if (pModelCopy->HasDomain() || HasDomain())
            {
            // At least one has a domain ... the result will have a domain
            // Check if model to add has a domain
            if (pModelCopy->HasDomain())
                {
                // Given model has a model ... Check if complex already has one
                if (HasDomain())
                    {
                    // Both have domains. We must compose both domains together
                    // First we intersect the inverse domain of complex and direct domain of added.
                    HFCPtr<HGF2DShape> tempShape = GetInverseDomain()->IntersectShape(*(pModelCopy->GetDirectDomain()));

                    m_inverseDomain = tempShape->AllocTransformDirect(*pModelCopy);
                    m_directDomain = tempShape->AllocTransformInverse(*this);
                    }
                else
                    {
                    // Only the given model has a domain
                    // The inverse domain will be the model inverse domain while we
                    // must compute the direct domain by passing through the list of existing 
                    // transformation models in the list.
                    // Here we use the current complex model taking advantage of the fact it has not been modified yet.
                    m_inverseDomain = pModelCopy->GetInverseDomain(); 
                    m_directDomain = pModelCopy->GetDirectDomain()->AllocTransformInverse(*this);
                    }
                }
            else
                {
                // If we get here then the complex transformation model (self) must
                // already have a domain.
                HASSERT(HasDomain());

                // The direct domain remains the same yet the inverse domain must be modified
                // to be expressing in post-transformation coordinates.
                m_inverseDomain = m_inverseDomain->AllocTransformDirect(*pModelCopy);
                }
            }

        }

    // Add this pointer to the list
    m_ListOfModels.push_back (pModelCopy);
    }


/** -----------------------------------------------------------------------------
    PRIAVTE
    This method adds a copy of the given transformation model at the beginning of the
    complex transformation model chain. 
    Domain is composed or copied and transformed if required

    @param pi_rModelToAdd IN Constant reference to a transformation model to
                             add to front of complex..
    -----------------------------------------------------------------------------
*/
void  HGF2DComplexTransfoModel::AddFrontModel (const HGF2DTransfoModel& pi_rModelToAdd)
    {

    // Allocate dynamically a copy of the model
    HGF2DTransfoModel* pModelCopy = pi_rModelToAdd.Clone();

    // If this is first model added ... set direct units
    if (m_ListOfModels.size() <= 0)
        {
        // This is the first model
        // Check if it has a domain defined
        if (pModelCopy->HasDomain())
            {
            // Transformation has domain ... we get these domains
            // Note that we do not copy the shapes as these are
            // shared objects and belong to a transformation model
            // copy owned by the present object.
            m_directDomain = pModelCopy->GetDirectDomain();
            m_inverseDomain = pModelCopy->GetInverseDomain();
            }
        }
    else
        {
        // We check if either transformation model to add or current 
        // state of the complex have domains defined.
        if (pModelCopy->HasDomain() || HasDomain())
            {
            // At least one has a domain ... the result will have a domain
            // Check if model to add has a domain
            if (pModelCopy->HasDomain())
                {
                // Given model has a domain ... Check if complex already has one
                if (HasDomain())
                    {
                    // Both have domains. We must compose both domains together
                    // First we intersect the inverse domain of complex and direct domain of added.
                    HFCPtr<HGF2DShape> tempShape = GetDirectDomain()->IntersectShape(*(pModelCopy->GetInverseDomain()));

                    m_directDomain = tempShape->AllocTransformInverse(*pModelCopy);
                    m_inverseDomain = tempShape->AllocTransformDirect(*this);
                    }
                else
                    {
                    // Only the given model has a domain
                    // The direct domain will be the added model direct domain while we
                    // must compute the inverse domain by passing through the list of existing 
                    // transformation models in the list.
                    // Here we use the current complex model taking advantage of the fact it has not been modified yet.
                    m_directDomain = pModelCopy->GetDirectDomain(); 
                    m_inverseDomain = pModelCopy->GetInverseDomain()->AllocTransformDirect(*this);
                    }
                }
            else
                {
                // If we get here then the complex transformation model (self) must
                // already have a domain.
                HASSERT(HasDomain());

                // The inverse domain remains the same yet the direct domain must be modified
                // to be expressing in post-transformation coordinates.
                m_directDomain = m_directDomain->AllocTransformInverse(*pModelCopy);
                }
            }

        }

    // Add this pointer to the list
    m_ListOfModels.push_front (pModelCopy);
    }


/** -----------------------------------------------------------------------------
    This method returns the number of models in the complex

    @return The number of models in the complex model
    ----------------------------------------------------------------------------- 
*/
size_t  HGF2DComplexTransfoModel::GetNumberOfModels () const
    {
    return m_ListOfModels.size();
    }

/** -----------------------------------------------------------------------------
    This method returns a pointer to the internal model in the complex. 
    The returned transformation model shall not be modified nor deallocated.
    The model returned shall not be used unless the complex transformation model
    is maintained in memory.
    Note that if the complex transformation model has a domain, the component
    transformation model should not have any domain set unless the initial component 
    added had a domain.

    @return The indicated transformation model
    ----------------------------------------------------------------------------- 
*/
HGF2DTransfoModel* HGF2DComplexTransfoModel::GetModel (size_t modelNumber) 
    {
    HGF2DTransfoModel* result = NULL;

    List_TransfoModel::iterator itr = m_ListOfModels.begin();
    size_t currentModelIndex = 0;
    while (itr != m_ListOfModels.end() && currentModelIndex < modelNumber)
        {
        itr++;
        currentModelIndex++;
        }

    if (itr != m_ListOfModels.end())
        result = *itr;

    return result;
    }


//-----------------------------------------------------------------------------
// Converter (direct)
//-----------------------------------------------------------------------------
StatusInt HGF2DComplexTransfoModel::_ConvertDirect(double* pio_pXInOut,
                                                  double* pio_pYInOut) const
    {
    // Make sure recipient variables are provided
    HPRECONDITION(pio_pXInOut != 0);
    HPRECONDITION(pio_pYInOut != 0);

    StatusInt status = SUCCESS;

    double NewX;
    double NewY;

    // Iterate if the model is complex
    List_TransfoModel::const_iterator Itr;
    for (Itr = m_ListOfModels.begin(); ((SUCCESS == status || 1 == status/*&&AR*/) && (Itr != m_ListOfModels.end())); ++Itr)
        {
        status = (*Itr)->ConvertDirect (*pio_pXInOut, *pio_pYInOut, &NewX, &NewY);

        // Copy result
        *pio_pXInOut = NewX;
        *pio_pYInOut = NewY;
        }

    return status;
    }


//-----------------------------------------------------------------------------
// Converter (direct)
//-----------------------------------------------------------------------------
StatusInt HGF2DComplexTransfoModel::_ConvertDirect (double pi_YIn, double pi_XInStart, size_t pi_NumLoc, double pi_XInStep, 
                                                   double* po_aXOut, double* po_aYOut) const
    {
    StatusInt status = SUCCESS;

    // Iterate if the model is complex
    List_TransfoModel::const_iterator Itr;

    for (Itr = m_ListOfModels.begin(); ((SUCCESS == status || 1 == status/*&&AR*/) && (Itr != m_ListOfModels.end())); ++Itr)
        {
        if (Itr == m_ListOfModels.begin())
            {
            status = (*Itr)->ConvertDirect (pi_YIn, pi_XInStart, pi_NumLoc, pi_XInStep, po_aXOut, po_aYOut);
            }
        else
            {
            status = (*Itr)->ConvertDirect(pi_NumLoc, po_aXOut, po_aYOut);
            }
        }

    return status;
    }


//-----------------------------------------------------------------------------
// Converter (direct)
//-----------------------------------------------------------------------------
StatusInt HGF2DComplexTransfoModel::_ConvertDirect(double pi_XIn, double pi_YIn, double* po_pXOut, double* po_pYOut) const
    {
        *po_pXOut = pi_XIn;
        *po_pYOut = pi_YIn;
        return ConvertDirect(po_pXOut, po_pYOut);
    }


//-----------------------------------------------------------------------------
// Converter (direct)
//-----------------------------------------------------------------------------
StatusInt HGF2DComplexTransfoModel::_ConvertDirect(size_t pi_NumLoc, double* pio_aXInOut, double* pio_aYInOut) const
    {
    StatusInt status = SUCCESS;

    // Iterate if the model is complex
    List_TransfoModel::const_iterator Itr;

    for (Itr = m_ListOfModels.begin(); ((SUCCESS == status || 1 == status/*&&AR*/) && (Itr != m_ListOfModels.end())); ++Itr)
        {
        status = (*Itr)->ConvertDirect(pi_NumLoc, pio_aXInOut, pio_aYInOut);
        }

    return status;
    }

//-----------------------------------------------------------------------------
// Converter (inverse)
//-----------------------------------------------------------------------------
StatusInt HGF2DComplexTransfoModel::_ConvertInverse(double* pio_pXInOut,
                                                     double* pio_pYInOut) const
    {
    // Make sure the recipient variables are provided
    HPRECONDITION(pio_pXInOut != 0);
    HPRECONDITION(pio_pYInOut != 0);

    StatusInt status = SUCCESS;
    double NewX;
    double NewY;

    // There are at least one model...
    // For each call direct transformation in reverse order
    List_TransfoModel::const_reverse_iterator Itr;
    for (Itr = m_ListOfModels.rbegin(); ((SUCCESS == status || 1 == status/*&&AR*/) && (Itr != m_ListOfModels.rend())); ++Itr)
        {
        status = (*Itr)->ConvertInverse (*pio_pXInOut, *pio_pYInOut, &NewX, &NewY);

        // Copy result
        *pio_pXInOut = NewX;
        *pio_pYInOut = NewY;
        }

    return status;
    }

//-----------------------------------------------------------------------------
// Converter (inverse)
//-----------------------------------------------------------------------------
StatusInt HGF2DComplexTransfoModel::_ConvertInverse (double pi_YIn, double pi_XInStart, size_t pi_NumLoc, double pi_XInStep, 
                                                    double* po_aXOut, double* po_aYOut) const
    {
    StatusInt status = SUCCESS;

    // Iterate if the model is complex
    List_TransfoModel::const_iterator Itr;
    for (Itr = m_ListOfModels.begin(); ((SUCCESS == status || 1 == status/*&&AR*/) && (Itr != m_ListOfModels.end())); ++Itr)
        {
        if (Itr == m_ListOfModels.begin())
            {
            status = (*Itr)->ConvertInverse (pi_YIn, pi_XInStart, pi_NumLoc, pi_XInStep, po_aXOut, po_aYOut);
            }
        else
            {
            status = (*Itr)->ConvertInverse(pi_NumLoc, po_aXOut, po_aYOut);
            }
        }

    return status;
    }

//-----------------------------------------------------------------------------
// Converter (inverse)
//-----------------------------------------------------------------------------
StatusInt HGF2DComplexTransfoModel::_ConvertInverse(double pi_XIn, double pi_YIn, double* po_pXOut, double* po_pYOut) const
    {
        *po_pXOut = pi_XIn;
        *po_pYOut = pi_YIn;
        return ConvertInverse(po_pXOut, po_pYOut);
    }

//-----------------------------------------------------------------------------
// Converter (inverse)
//-----------------------------------------------------------------------------
StatusInt HGF2DComplexTransfoModel::_ConvertInverse(size_t pi_NumLoc, double* pio_aXInOut, double* pio_aYInOut) const
    {
    StatusInt status = SUCCESS;

    // Iterate if the model is complex
    List_TransfoModel::const_iterator Itr;

    for (Itr = m_ListOfModels.begin(); ((SUCCESS == status || 1 == status/*&&AR*/) && (Itr != m_ListOfModels.end())); ++Itr)
        {
        status = (*Itr)->ConvertInverse(pi_NumLoc, pio_aXInOut, pio_aYInOut);
        }

    return status;
    }

//-----------------------------------------------------------------------------
// IsIdentity
//-----------------------------------------------------------------------------
<<<<<<< HEAD
bool   HGF2DComplexTransfoModel::IsIdentity () const
=======
bool   HGF2DComplexTransfoModel::_IsIdentity () const
>>>>>>> b5af4e87
    {
    bool   ReturnValue = true;

    List_TransfoModel::const_iterator Itr;
    for (Itr = m_ListOfModels.begin(); ReturnValue && (Itr != m_ListOfModels.end()); ++Itr)
        {
        // There are at least one model...
        ReturnValue = (*Itr)->IsIdentity();
        }

    return (ReturnValue);
    }


//-----------------------------------------------------------------------------
// IsStretchable
// This askes all the component model if they are stretchable. All must
// answer affirmative for the result to be true
//-----------------------------------------------------------------------------
<<<<<<< HEAD
bool   HGF2DComplexTransfoModel::IsStretchable (double pi_AngleTolerance) const
=======
bool   HGF2DComplexTransfoModel::_IsStretchable (double pi_AngleTolerance) const
>>>>>>> b5af4e87
    {
    bool   ReturnValue = true;

    List_TransfoModel::const_iterator Itr;
    for (Itr = m_ListOfModels.begin(); ReturnValue && (Itr != m_ListOfModels.end()); ++Itr)
        {
        // There are at least one model...
        ReturnValue = (*Itr)->IsStretchable(pi_AngleTolerance);
        }

    return (ReturnValue);
    }

//-----------------------------------------------------------------------------
// GetStretchParams
//-----------------------------------------------------------------------------
<<<<<<< HEAD
void    HGF2DComplexTransfoModel::GetStretchParams (double*  po_pScaleFactorX,
=======
void    HGF2DComplexTransfoModel::_GetStretchParams (double*  po_pScaleFactorX,
>>>>>>> b5af4e87
                                                           double*  po_pScaleFactorY,
                                                           HGF2DDisplacement* po_pDisplacement) const
    {
    HPRECONDITION(po_pScaleFactorX != 0);
    HPRECONDITION(po_pScaleFactorY != 0);
    HPRECONDITION(po_pDisplacement != 0);

    double             ScaleX;
    double             ScaleY;
    HGF2DDisplacement   Translation;

    // Init stretch parameters
    *po_pScaleFactorX = 1.0;
    *po_pScaleFactorY = 1.0;
    *po_pDisplacement = HGF2DDisplacement();

    List_TransfoModel::const_iterator Itr;
    for (Itr = m_ListOfModels.begin(); (Itr != m_ListOfModels.end()); ++Itr)
        {
        // Convert
        (*Itr)->GetStretchParams (&ScaleX, &ScaleY, &Translation);

        // Add stretch parameters together
        *po_pScaleFactorX *= ScaleX;
        *po_pScaleFactorY *= ScaleY;
        *po_pDisplacement += Translation;
        }
    }


//-----------------------------------------------------------------------------
// Reverse
// This method reverses the transformation model
//-----------------------------------------------------------------------------
void    HGF2DComplexTransfoModel::_Reverse()
    {
    // Create copy of list of models
    List_TransfoModel  TempListOfModels (m_ListOfModels);

    // Clear present list
    m_ListOfModels.clear();

    List_TransfoModel::reverse_iterator rItr;

    // There are at least one model...
    // For each append to list in reverse order
    for (rItr = TempListOfModels.rbegin(); (rItr != TempListOfModels.rend()); ++rItr)
        {
        // Set the units of both channels (direct and inverse) to those of previewed
        // Input (direct) units
        // Copy ref to model
        m_ListOfModels.push_back((*rItr));
        }

    List_TransfoModel::iterator Itr;
    // For each model, reverse model
    for (Itr = m_ListOfModels.begin(); (Itr != m_ListOfModels.end()); ++Itr)
        {
        // Copy ref to model
        (*Itr)->Reverse ();
        }

    // Domain mamangement 
    if (HasDomain())
        {
        std::swap(m_directDomain, m_inverseDomain);
        }

    // Invoque reverse of ancester, wich will reverse the inverse and direct units
    HGF2DTransfoModel::_Reverse();

    }

//-----------------------------------------------------------------------------
// ComposeInverseWithDirectOf
// Composes a new transformation model as a combination of self and given
//-----------------------------------------------------------------------------
HFCPtr<HGF2DTransfoModel>  HGF2DComplexTransfoModel::_ComposeInverseWithDirectOf (const HGF2DTransfoModel& pi_rModel) const
    {
    // Recipient
    HFCPtr<HGF2DTransfoModel> pResultModel;

    // Check if the type of the given model is known
    HCLASS_ID     TheModelType  = pi_rModel.GetClassID();

    // The only models known are NEUTRAL and COMPLEX
    if (TheModelType == HGF2DIdentity::CLASS_ID)
        {
        // Model is neutral ... return copy of self
        pResultModel = new HGF2DComplexTransfoModel (*this);

        }
    else if (TheModelType == HGF2DComplexTransfoModel::CLASS_ID)
        {
        // Other model is also a complex ... we create a duplicate of this
        HGF2DComplexTransfoModel* pNewModel = new HGF2DComplexTransfoModel (*this);

        // Cast to a complex
        HGF2DComplexTransfoModel* pCmplxModel = (HGF2DComplexTransfoModel*)&pi_rModel;

        // For each model in given ... we add
        List_TransfoModel::iterator Itr;
        for (Itr = pCmplxModel->m_ListOfModels.begin(); (Itr != pCmplxModel->m_ListOfModels.end()); ++Itr)
            {
            pNewModel->AddModel (*(*Itr));
            }

        // Assign to smart pointer
        pResultModel = pNewModel;
        }
    else
        {
        // Model unknown add it at the end of copy
        // Make copy
        HGF2DComplexTransfoModel* pNewModel = new HGF2DComplexTransfoModel (*this);

        // Add model
        pNewModel->AddModel(pi_rModel);

        pResultModel = pNewModel;
        }

    return (pResultModel);
    }





//-----------------------------------------------------------------------------
// ComposeYourself
// This method is called for self when the given as failed to compose. It is a last
// resort, and will not call back the given transformation model. If self does not
// know the type of given, a complex transformation model is constructed and
// returned.
//-----------------------------------------------------------------------------
HFCPtr<HGF2DTransfoModel>  HGF2DComplexTransfoModel::_ComposeYourself (const HGF2DTransfoModel& pi_rModel) const
    {
    // Recipient
    HFCPtr<HGF2DTransfoModel> pResultModel;

    // Check if the type of the given model is known
    HCLASS_ID TheModelType  = pi_rModel.GetClassID();

    // The only models known are NEUTRAL and complex but complex would have been processed
    if (TheModelType == HGF2DIdentity::CLASS_ID)
        {
        // Type is not known ... build a complex
        // Allocate new complex transformation model
        HGF2DComplexTransfoModel* pMyComplex = new HGF2DComplexTransfoModel (*this);


        pResultModel = pMyComplex;
        }
    else
        {
        // Unknown model ... add it at the beginning of current complex copy

        // Allocate new complex transformation model
        HGF2DComplexTransfoModel* pMyComplex = new HGF2DComplexTransfoModel (*this);

        // This is the same proceduire as a AddModel() except we add at the front
        pMyComplex->AddFrontModel(pi_rModel);

        pResultModel = pMyComplex;
        }

    return (pResultModel);

    }

//-----------------------------------------------------------------------------
//  Clone
//  This method dynamically allocates a copy of this
//-----------------------------------------------------------------------------
HGF2DTransfoModel* HGF2DComplexTransfoModel::_Clone() const
    {
    return (new HGF2DComplexTransfoModel (*this));
    }


//-----------------------------------------------------------------------------
//  Copy
//  Copy method
//-----------------------------------------------------------------------------
void HGF2DComplexTransfoModel::Copy(const HGF2DComplexTransfoModel& pi_rObj)
    {
    List_TransfoModel::const_iterator Itr;
    for (Itr = pi_rObj.m_ListOfModels.begin(); (Itr != pi_rObj.m_ListOfModels.end()); ++Itr)
        {
        // Convert
        m_ListOfModels.push_back ((*Itr)->Clone());
        }


    m_hasDomain = pi_rObj.m_hasDomain;
    if (m_hasDomain)
        {
        m_directDomain = static_cast<HGF2DShape*>(pi_rObj.m_directDomain->Clone());
        m_inverseDomain = static_cast<HGF2DShape*>(pi_rObj.m_inverseDomain->Clone());
        }
    }

//-----------------------------------------------------------------------------
//  Prepare
//  Copy method
//-----------------------------------------------------------------------------
void HGF2DComplexTransfoModel::_Prepare()
    {
    // This method is only called for a change of units
    // It insures that the units are matched one to another for the
    // transformation models included in the complex model

    // Check if there are models in complex
    if (m_ListOfModels.size() > 0)
        {
        // Check that the input units of first model are identical to those of the complex model
        List_TransfoModel::iterator Itr = m_ListOfModels.begin(); (void)Itr;


        // Check that the inverse units of last model are identical to those of complex model
        List_TransfoModel::reverse_iterator rItr = m_ListOfModels.rbegin(); (void)rItr;
        }
    }



//-----------------------------------------------------------------------------
// PreservesLinearity
// Indicate if the transformation model preserves linearity
//-----------------------------------------------------------------------------
bool   HGF2DComplexTransfoModel::_PreservesLinearity () const
    {
    bool   ReturnValue = true;

    List_TransfoModel::const_iterator Itr;
    for (Itr = m_ListOfModels.begin(); ReturnValue && (Itr != m_ListOfModels.end()); ++Itr)
        {
        // There are at least one model...
        ReturnValue = (*Itr)->PreservesLinearity();
        }

    return (ReturnValue);
    }

//-----------------------------------------------------------------------------
// PreservesParallelism
// Indicate if the transformation model preserves parallelism
//-----------------------------------------------------------------------------
bool   HGF2DComplexTransfoModel::_PreservesParallelism() const
    {
    bool   ReturnValue = true;

    List_TransfoModel::const_iterator Itr;
    for (Itr = m_ListOfModels.begin(); ReturnValue && (Itr != m_ListOfModels.end()); ++Itr)
        {
        // There are at least one model...
        ReturnValue = (*Itr)->PreservesParallelism();
        }

    return (ReturnValue);
    }

//-----------------------------------------------------------------------------
// PreservesShape
// Indicate if the transformation model preserves the shape
//-----------------------------------------------------------------------------
bool   HGF2DComplexTransfoModel::_PreservesShape() const
    {
    bool   ReturnValue = true;

    List_TransfoModel::const_iterator Itr;
    for (Itr = m_ListOfModels.begin(); ReturnValue && (Itr != m_ListOfModels.end()); ++Itr)
        {
        // There are at least one model...
        ReturnValue = (*Itr)->PreservesShape();
        }

    return (ReturnValue);
    }

//-----------------------------------------------------------------------------
// PreservesDirection
// Indicate if the transformation model preserves directions
//-----------------------------------------------------------------------------
bool   HGF2DComplexTransfoModel::_PreservesDirection() const
    {
    bool   ReturnValue = true;

    List_TransfoModel::const_iterator Itr;
    for (Itr = m_ListOfModels.begin(); ReturnValue && (Itr != m_ListOfModels.end()); ++Itr)
        {
        // There are at least one model...
        ReturnValue = (*Itr)->PreservesDirection();
        }

    return (ReturnValue);
    }


//-----------------------------------------------------------------------------
// CanBeRepresentedByAMatrix
// Indicates if the model can be represented by a transformation matrix
//-----------------------------------------------------------------------------
bool HGF2DComplexTransfoModel::_CanBeRepresentedByAMatrix() const
    {
    return false;
    }


//-----------------------------------------------------------------------------
//  GetMatrix
//  Gets the components of the affine by matrix
//-----------------------------------------------------------------------------
HFCMatrix<3, 3> HGF2DComplexTransfoModel::_GetMatrix() const
    {
    // A complex transformation model cannot be represented as a matrix
    HASSERT(0);

    return(HFCMatrix<3, 3>());
    }

//-----------------------------------------------------------------------------
// CreateSimplifiedModel
//-----------------------------------------------------------------------------
HFCPtr<HGF2DTransfoModel> HGF2DComplexTransfoModel::_CreateSimplifiedModel() const
    {
    HFCPtr<HGF2DTransfoModel> pResult;

    // It would be next to impossible to create a simplified domain given 
    // we have a domain that implies we bear a complicated model within.
    if (HasDomain())
        return pResult;

    if (m_ListOfModels.empty())
        {
        // A complex should never be empty, but just in case...
        pResult = new HGF2DIdentity();
        }
    else
        {
        if (m_ListOfModels.size() == 1)
            {
            // Should never happen, but if it does, simply return
            // the single model inside.
            pResult = m_ListOfModels.front()->CreateSimplifiedModel();
            if (pResult == 0)
                pResult = m_ListOfModels.front()->Clone();
            }
        else
            {
            bool AtLeastOneSimplified = false;

            List_TransfoModel::const_iterator ModelItr(m_ListOfModels.begin());
            while (ModelItr != m_ListOfModels.end())
                {
                // Try to simplify the current model
                HFCPtr<HGF2DTransfoModel> pSimpleModel((*ModelItr)->CreateSimplifiedModel());

                if (!AtLeastOneSimplified)
                    {
                    if (pSimpleModel != 0)
                        {
                        // We've found the first model that can be simplified.
                        AtLeastOneSimplified = true;

                        // Start from the beginning and compose everything up to here
                        List_TransfoModel::const_iterator TempItr(m_ListOfModels.begin());
                        while (TempItr != ModelItr)
                            {
                            if (pResult == 0)
                                pResult = (*TempItr)->Clone();
                            else
                                pResult = pResult->ComposeInverseWithDirectOf(**TempItr);

                            ++TempItr;
                            }

                        // Compose result with current simplified model
                        if (pResult == 0)
                            pResult = pSimpleModel;
                        else
                            pResult = pResult->ComposeInverseWithDirectOf(*pSimpleModel);
                        }
                    }
                else
                    {
                    // We already started to simplify. Continue to compose...

                    if (pSimpleModel != 0)
                        {
                        pResult = pResult->ComposeInverseWithDirectOf(*pSimpleModel);
                        }
                    else
                        {
                        pResult = pResult->ComposeInverseWithDirectOf(**ModelItr);
                        }
                    }

                ++ModelItr;
                }
            }
        }

    return pResult;
    }




/** -----------------------------------------------------------------------------
    @bsimethod                                         Alain Robert 2014/06
    -----------------------------------------------------------------------------
*/
bool  HGF2DComplexTransfoModel::_HasDomain() const
    {
    return m_hasDomain;
    }

/** -----------------------------------------------------------------------------
    @bsimethod                                         Alain Robert 2014/06
    -----------------------------------------------------------------------------
*/
HFCPtr<HGF2DShape>  HGF2DComplexTransfoModel::_GetDirectDomain() const
    {
    // Default implementation has no domain implying there is no limit
    if (m_hasDomain)
        return m_directDomain;
    else
        return new HGF2DUniverse();
    }


/** -----------------------------------------------------------------------------
    @bsimethod                                         Alain Robert 2014/06
    -----------------------------------------------------------------------------
*/
HFCPtr<HGF2DShape>  HGF2DComplexTransfoModel::_GetInverseDomain() const
    {
    // Default implementation has no domain implying there is no limit
    if (m_hasDomain)
        return m_inverseDomain;
    else
        return new HGF2DUniverse();
    }

bool HGF2DComplexTransfoModel::_IsConvertDirectThreadSafe() const
    {
    bool isThreadSafe = true;
    for (auto itr = m_ListOfModels.begin(); (isThreadSafe && itr != m_ListOfModels.end()); ++itr)
        {
        isThreadSafe = (*itr)->IsConvertDirectThreadSafe();
        }
    return isThreadSafe;
    }

bool HGF2DComplexTransfoModel::_IsConvertInverseThreadSafe() const
    {
    bool isThreadSafe = true;
    for (auto itr = m_ListOfModels.begin(); (isThreadSafe && itr != m_ListOfModels.end()); ++itr)
        {
        isThreadSafe = (*itr)->IsConvertInverseThreadSafe();
        }
    return isThreadSafe;
    }
<|MERGE_RESOLUTION|>--- conflicted
+++ resolved
@@ -1,1011 +1,999 @@
-//:>--------------------------------------------------------------------------------------+
-//:>
-//:>     $Source: all/gra/hgf/src/HGF2DComplexTransfoModel.cpp $
-//:>
-//:>  $Copyright: (c) 2016 Bentley Systems, Incorporated. All rights reserved. $
-//:>
-//:>+--------------------------------------------------------------------------------------
-//-----------------------------------------------------------------------------
-// Methods for class HGF2DComplexTransfoModel
-//-----------------------------------------------------------------------------
-
-#include <ImageppInternal.h>
-
-
-#include <Imagepp/all/h/HGF2DIdentity.h>
-
-#include <Imagepp/all/h/HGF2DComplexTransfoModel.h>
-#include <Imagepp/all/h/HGF2DDisplacement.h>
-#include <Imagepp/all/h/HGF2DUniverse.h>
-
-
-//-----------------------------------------------------------------------------
-// Constructor
-//-----------------------------------------------------------------------------
-HGF2DComplexTransfoModel::HGF2DComplexTransfoModel()
-    : HGF2DTransfoModel(),
-      m_hasDomain(false)
-    {
-    }
-
-
-/** -----------------------------------------------------------------------------
-    Copy constructor
-    This create a new copy of the provided complex transformation model.
-    A deep copy of the contained models is performed.
-
-    @code
-        HGF2DComplexTransfoModel        MyFirstModel ();
-        HGF2DComplexTransfoModel        MySecondModel (MyFirstModel);
-    @end
-    -----------------------------------------------------------------------------
-*/
-HGF2DComplexTransfoModel::HGF2DComplexTransfoModel(const HGF2DComplexTransfoModel& pi_rObj)
-    : HGF2DTransfoModel(),
-      m_hasDomain(false)
-    {
-    try
-        {
-        Copy (pi_rObj);
-        }
-    catch(...)
-        {
-        // Destroy all models in the list
-        List_TransfoModel::iterator Itr;
-
-        for (Itr = m_ListOfModels.begin(); (Itr != m_ListOfModels.end()); ++Itr)
-            {
-            delete (*Itr);
-            }
-
-        // Clear list
-        m_ListOfModels.clear();
-
-        // Continue the exception propagation.
-        throw;
-        }
-    }
-
-/** -----------------------------------------------------------------------------
-    Destroyer
-    This destroys the complex transformation model. It therefore destroys all
-    transformation models it contains in the list.
-    -----------------------------------------------------------------------------
-*/
-HGF2DComplexTransfoModel::~HGF2DComplexTransfoModel()
-    {
-    // Destroy all models in the list
-    List_TransfoModel::iterator Itr;
-
-    for (Itr = m_ListOfModels.begin(); (Itr != m_ListOfModels.end()); ++Itr)
-        {
-        delete (*Itr);
-        }
-
-    // Clear list
-    m_ListOfModels.clear();
-    }
-
-/** -----------------------------------------------------------------------------
-    Assignment operator
-    It copies the given HGF2DComplexTransfoModel to this one. The copy is deep.
-    The models included in the list of transformation models from the source
-    are themselves duplicated.
-
-    @code
-        HGF2DComplexTransfoModel    MyModel ();
-        HGF2DComplexTransfoModel    MyOtherModel = MyModel;
-    @end
-    -----------------------------------------------------------------------------
-*/
-HGF2DComplexTransfoModel& HGF2DComplexTransfoModel::operator=(const HGF2DComplexTransfoModel& pi_rObj)
-    {
-    // Check that object to copy is not self
-    if (this != &pi_rObj)
-        {
-        HGF2DTransfoModel::operator=(pi_rObj);
-        Copy (pi_rObj);
-        }
-
-    // Return reference to self
-    return (*this);
-    }
-
-
-/** -----------------------------------------------------------------------------
-    This method adds a copy of the given transformation model at the end of the
-    complex transformation model chain. The domain will be copied,
-    compossed and transformed appropriately if needed.
-
-    @param pi_rModelToAdd IN Constant reference to a transformation model to
-                             add to complex..
-
-    @code
-
-        HGF2DComplexTransfoModel    MyModel;
-        HGF2DSimilitude             MySimi(Meters, Meters, Meters, Meters);
-
-        MyModel.AddModel(MySimi);
-
-    @end
-    -----------------------------------------------------------------------------
-*/
-void  HGF2DComplexTransfoModel::AddModel (const HGF2DTransfoModel& pi_rModelToAdd)
-    {
-
-    // Allocate dynamically a copy of the model
-    HGF2DTransfoModel* pModelCopy = pi_rModelToAdd.Clone();
-
-    if (m_ListOfModels.size() <= 0)
-        {
-        // This is the first model
-        // Check if it has a domain defined
-        if (pModelCopy->HasDomain())
-            {
-            // Transformation has domain ... we get these domains
-            // Note that we do not copy the shapes as these are
-            // shared objects and belong to a transformation model
-            // copy owned by the present object.
-            m_directDomain = pModelCopy->GetDirectDomain();
-            m_inverseDomain = pModelCopy->GetInverseDomain();
-            }
-        }
-    else
-        {
-        // We check if either transformation model to add or current 
-        // state of the complex have domains defined.
-        if (pModelCopy->HasDomain() || HasDomain())
-            {
-            // At least one has a domain ... the result will have a domain
-            // Check if model to add has a domain
-            if (pModelCopy->HasDomain())
-                {
-                // Given model has a model ... Check if complex already has one
-                if (HasDomain())
-                    {
-                    // Both have domains. We must compose both domains together
-                    // First we intersect the inverse domain of complex and direct domain of added.
-                    HFCPtr<HGF2DShape> tempShape = GetInverseDomain()->IntersectShape(*(pModelCopy->GetDirectDomain()));
-
-                    m_inverseDomain = tempShape->AllocTransformDirect(*pModelCopy);
-                    m_directDomain = tempShape->AllocTransformInverse(*this);
-                    }
-                else
-                    {
-                    // Only the given model has a domain
-                    // The inverse domain will be the model inverse domain while we
-                    // must compute the direct domain by passing through the list of existing 
-                    // transformation models in the list.
-                    // Here we use the current complex model taking advantage of the fact it has not been modified yet.
-                    m_inverseDomain = pModelCopy->GetInverseDomain(); 
-                    m_directDomain = pModelCopy->GetDirectDomain()->AllocTransformInverse(*this);
-                    }
-                }
-            else
-                {
-                // If we get here then the complex transformation model (self) must
-                // already have a domain.
-                HASSERT(HasDomain());
-
-                // The direct domain remains the same yet the inverse domain must be modified
-                // to be expressing in post-transformation coordinates.
-                m_inverseDomain = m_inverseDomain->AllocTransformDirect(*pModelCopy);
-                }
-            }
-
-        }
-
-    // Add this pointer to the list
-    m_ListOfModels.push_back (pModelCopy);
-    }
-
-
-/** -----------------------------------------------------------------------------
-    PRIAVTE
-    This method adds a copy of the given transformation model at the beginning of the
-    complex transformation model chain. 
-    Domain is composed or copied and transformed if required
-
-    @param pi_rModelToAdd IN Constant reference to a transformation model to
-                             add to front of complex..
-    -----------------------------------------------------------------------------
-*/
-void  HGF2DComplexTransfoModel::AddFrontModel (const HGF2DTransfoModel& pi_rModelToAdd)
-    {
-
-    // Allocate dynamically a copy of the model
-    HGF2DTransfoModel* pModelCopy = pi_rModelToAdd.Clone();
-
-    // If this is first model added ... set direct units
-    if (m_ListOfModels.size() <= 0)
-        {
-        // This is the first model
-        // Check if it has a domain defined
-        if (pModelCopy->HasDomain())
-            {
-            // Transformation has domain ... we get these domains
-            // Note that we do not copy the shapes as these are
-            // shared objects and belong to a transformation model
-            // copy owned by the present object.
-            m_directDomain = pModelCopy->GetDirectDomain();
-            m_inverseDomain = pModelCopy->GetInverseDomain();
-            }
-        }
-    else
-        {
-        // We check if either transformation model to add or current 
-        // state of the complex have domains defined.
-        if (pModelCopy->HasDomain() || HasDomain())
-            {
-            // At least one has a domain ... the result will have a domain
-            // Check if model to add has a domain
-            if (pModelCopy->HasDomain())
-                {
-                // Given model has a domain ... Check if complex already has one
-                if (HasDomain())
-                    {
-                    // Both have domains. We must compose both domains together
-                    // First we intersect the inverse domain of complex and direct domain of added.
-                    HFCPtr<HGF2DShape> tempShape = GetDirectDomain()->IntersectShape(*(pModelCopy->GetInverseDomain()));
-
-                    m_directDomain = tempShape->AllocTransformInverse(*pModelCopy);
-                    m_inverseDomain = tempShape->AllocTransformDirect(*this);
-                    }
-                else
-                    {
-                    // Only the given model has a domain
-                    // The direct domain will be the added model direct domain while we
-                    // must compute the inverse domain by passing through the list of existing 
-                    // transformation models in the list.
-                    // Here we use the current complex model taking advantage of the fact it has not been modified yet.
-                    m_directDomain = pModelCopy->GetDirectDomain(); 
-                    m_inverseDomain = pModelCopy->GetInverseDomain()->AllocTransformDirect(*this);
-                    }
-                }
-            else
-                {
-                // If we get here then the complex transformation model (self) must
-                // already have a domain.
-                HASSERT(HasDomain());
-
-                // The inverse domain remains the same yet the direct domain must be modified
-                // to be expressing in post-transformation coordinates.
-                m_directDomain = m_directDomain->AllocTransformInverse(*pModelCopy);
-                }
-            }
-
-        }
-
-    // Add this pointer to the list
-    m_ListOfModels.push_front (pModelCopy);
-    }
-
-
-/** -----------------------------------------------------------------------------
-    This method returns the number of models in the complex
-
-    @return The number of models in the complex model
-    ----------------------------------------------------------------------------- 
-*/
-size_t  HGF2DComplexTransfoModel::GetNumberOfModels () const
-    {
-    return m_ListOfModels.size();
-    }
-
-/** -----------------------------------------------------------------------------
-    This method returns a pointer to the internal model in the complex. 
-    The returned transformation model shall not be modified nor deallocated.
-    The model returned shall not be used unless the complex transformation model
-    is maintained in memory.
-    Note that if the complex transformation model has a domain, the component
-    transformation model should not have any domain set unless the initial component 
-    added had a domain.
-
-    @return The indicated transformation model
-    ----------------------------------------------------------------------------- 
-*/
-HGF2DTransfoModel* HGF2DComplexTransfoModel::GetModel (size_t modelNumber) 
-    {
-    HGF2DTransfoModel* result = NULL;
-
-    List_TransfoModel::iterator itr = m_ListOfModels.begin();
-    size_t currentModelIndex = 0;
-    while (itr != m_ListOfModels.end() && currentModelIndex < modelNumber)
-        {
-        itr++;
-        currentModelIndex++;
-        }
-
-    if (itr != m_ListOfModels.end())
-        result = *itr;
-
-    return result;
-    }
-
-
-//-----------------------------------------------------------------------------
-// Converter (direct)
-//-----------------------------------------------------------------------------
-StatusInt HGF2DComplexTransfoModel::_ConvertDirect(double* pio_pXInOut,
-                                                  double* pio_pYInOut) const
-    {
-    // Make sure recipient variables are provided
-    HPRECONDITION(pio_pXInOut != 0);
-    HPRECONDITION(pio_pYInOut != 0);
-
-    StatusInt status = SUCCESS;
-
-    double NewX;
-    double NewY;
-
-    // Iterate if the model is complex
-    List_TransfoModel::const_iterator Itr;
-    for (Itr = m_ListOfModels.begin(); ((SUCCESS == status || 1 == status/*&&AR*/) && (Itr != m_ListOfModels.end())); ++Itr)
-        {
-        status = (*Itr)->ConvertDirect (*pio_pXInOut, *pio_pYInOut, &NewX, &NewY);
-
-        // Copy result
-        *pio_pXInOut = NewX;
-        *pio_pYInOut = NewY;
-        }
-
-    return status;
-    }
-
-
-//-----------------------------------------------------------------------------
-// Converter (direct)
-//-----------------------------------------------------------------------------
-StatusInt HGF2DComplexTransfoModel::_ConvertDirect (double pi_YIn, double pi_XInStart, size_t pi_NumLoc, double pi_XInStep, 
-                                                   double* po_aXOut, double* po_aYOut) const
-    {
-    StatusInt status = SUCCESS;
-
-    // Iterate if the model is complex
-    List_TransfoModel::const_iterator Itr;
-
-    for (Itr = m_ListOfModels.begin(); ((SUCCESS == status || 1 == status/*&&AR*/) && (Itr != m_ListOfModels.end())); ++Itr)
-        {
-        if (Itr == m_ListOfModels.begin())
-            {
-            status = (*Itr)->ConvertDirect (pi_YIn, pi_XInStart, pi_NumLoc, pi_XInStep, po_aXOut, po_aYOut);
-            }
-        else
-            {
-            status = (*Itr)->ConvertDirect(pi_NumLoc, po_aXOut, po_aYOut);
-            }
-        }
-
-    return status;
-    }
-
-
-//-----------------------------------------------------------------------------
-// Converter (direct)
-//-----------------------------------------------------------------------------
-StatusInt HGF2DComplexTransfoModel::_ConvertDirect(double pi_XIn, double pi_YIn, double* po_pXOut, double* po_pYOut) const
-    {
-        *po_pXOut = pi_XIn;
-        *po_pYOut = pi_YIn;
-        return ConvertDirect(po_pXOut, po_pYOut);
-    }
-
-
-//-----------------------------------------------------------------------------
-// Converter (direct)
-//-----------------------------------------------------------------------------
-StatusInt HGF2DComplexTransfoModel::_ConvertDirect(size_t pi_NumLoc, double* pio_aXInOut, double* pio_aYInOut) const
-    {
-    StatusInt status = SUCCESS;
-
-    // Iterate if the model is complex
-    List_TransfoModel::const_iterator Itr;
-
-    for (Itr = m_ListOfModels.begin(); ((SUCCESS == status || 1 == status/*&&AR*/) && (Itr != m_ListOfModels.end())); ++Itr)
-        {
-        status = (*Itr)->ConvertDirect(pi_NumLoc, pio_aXInOut, pio_aYInOut);
-        }
-
-    return status;
-    }
-
-//-----------------------------------------------------------------------------
-// Converter (inverse)
-//-----------------------------------------------------------------------------
-StatusInt HGF2DComplexTransfoModel::_ConvertInverse(double* pio_pXInOut,
-                                                     double* pio_pYInOut) const
-    {
-    // Make sure the recipient variables are provided
-    HPRECONDITION(pio_pXInOut != 0);
-    HPRECONDITION(pio_pYInOut != 0);
-
-    StatusInt status = SUCCESS;
-    double NewX;
-    double NewY;
-
-    // There are at least one model...
-    // For each call direct transformation in reverse order
-    List_TransfoModel::const_reverse_iterator Itr;
-    for (Itr = m_ListOfModels.rbegin(); ((SUCCESS == status || 1 == status/*&&AR*/) && (Itr != m_ListOfModels.rend())); ++Itr)
-        {
-        status = (*Itr)->ConvertInverse (*pio_pXInOut, *pio_pYInOut, &NewX, &NewY);
-
-        // Copy result
-        *pio_pXInOut = NewX;
-        *pio_pYInOut = NewY;
-        }
-
-    return status;
-    }
-
-//-----------------------------------------------------------------------------
-// Converter (inverse)
-//-----------------------------------------------------------------------------
-StatusInt HGF2DComplexTransfoModel::_ConvertInverse (double pi_YIn, double pi_XInStart, size_t pi_NumLoc, double pi_XInStep, 
-                                                    double* po_aXOut, double* po_aYOut) const
-    {
-    StatusInt status = SUCCESS;
-
-    // Iterate if the model is complex
-    List_TransfoModel::const_iterator Itr;
-    for (Itr = m_ListOfModels.begin(); ((SUCCESS == status || 1 == status/*&&AR*/) && (Itr != m_ListOfModels.end())); ++Itr)
-        {
-        if (Itr == m_ListOfModels.begin())
-            {
-            status = (*Itr)->ConvertInverse (pi_YIn, pi_XInStart, pi_NumLoc, pi_XInStep, po_aXOut, po_aYOut);
-            }
-        else
-            {
-            status = (*Itr)->ConvertInverse(pi_NumLoc, po_aXOut, po_aYOut);
-            }
-        }
-
-    return status;
-    }
-
-//-----------------------------------------------------------------------------
-// Converter (inverse)
-//-----------------------------------------------------------------------------
-StatusInt HGF2DComplexTransfoModel::_ConvertInverse(double pi_XIn, double pi_YIn, double* po_pXOut, double* po_pYOut) const
-    {
-        *po_pXOut = pi_XIn;
-        *po_pYOut = pi_YIn;
-        return ConvertInverse(po_pXOut, po_pYOut);
-    }
-
-//-----------------------------------------------------------------------------
-// Converter (inverse)
-//-----------------------------------------------------------------------------
-StatusInt HGF2DComplexTransfoModel::_ConvertInverse(size_t pi_NumLoc, double* pio_aXInOut, double* pio_aYInOut) const
-    {
-    StatusInt status = SUCCESS;
-
-    // Iterate if the model is complex
-    List_TransfoModel::const_iterator Itr;
-
-    for (Itr = m_ListOfModels.begin(); ((SUCCESS == status || 1 == status/*&&AR*/) && (Itr != m_ListOfModels.end())); ++Itr)
-        {
-        status = (*Itr)->ConvertInverse(pi_NumLoc, pio_aXInOut, pio_aYInOut);
-        }
-
-    return status;
-    }
-
-//-----------------------------------------------------------------------------
-// IsIdentity
-//-----------------------------------------------------------------------------
-<<<<<<< HEAD
-bool   HGF2DComplexTransfoModel::IsIdentity () const
-=======
-bool   HGF2DComplexTransfoModel::_IsIdentity () const
->>>>>>> b5af4e87
-    {
-    bool   ReturnValue = true;
-
-    List_TransfoModel::const_iterator Itr;
-    for (Itr = m_ListOfModels.begin(); ReturnValue && (Itr != m_ListOfModels.end()); ++Itr)
-        {
-        // There are at least one model...
-        ReturnValue = (*Itr)->IsIdentity();
-        }
-
-    return (ReturnValue);
-    }
-
-
-//-----------------------------------------------------------------------------
-// IsStretchable
-// This askes all the component model if they are stretchable. All must
-// answer affirmative for the result to be true
-//-----------------------------------------------------------------------------
-<<<<<<< HEAD
-bool   HGF2DComplexTransfoModel::IsStretchable (double pi_AngleTolerance) const
-=======
-bool   HGF2DComplexTransfoModel::_IsStretchable (double pi_AngleTolerance) const
->>>>>>> b5af4e87
-    {
-    bool   ReturnValue = true;
-
-    List_TransfoModel::const_iterator Itr;
-    for (Itr = m_ListOfModels.begin(); ReturnValue && (Itr != m_ListOfModels.end()); ++Itr)
-        {
-        // There are at least one model...
-        ReturnValue = (*Itr)->IsStretchable(pi_AngleTolerance);
-        }
-
-    return (ReturnValue);
-    }
-
-//-----------------------------------------------------------------------------
-// GetStretchParams
-//-----------------------------------------------------------------------------
-<<<<<<< HEAD
-void    HGF2DComplexTransfoModel::GetStretchParams (double*  po_pScaleFactorX,
-=======
-void    HGF2DComplexTransfoModel::_GetStretchParams (double*  po_pScaleFactorX,
->>>>>>> b5af4e87
-                                                           double*  po_pScaleFactorY,
-                                                           HGF2DDisplacement* po_pDisplacement) const
-    {
-    HPRECONDITION(po_pScaleFactorX != 0);
-    HPRECONDITION(po_pScaleFactorY != 0);
-    HPRECONDITION(po_pDisplacement != 0);
-
-    double             ScaleX;
-    double             ScaleY;
-    HGF2DDisplacement   Translation;
-
-    // Init stretch parameters
-    *po_pScaleFactorX = 1.0;
-    *po_pScaleFactorY = 1.0;
-    *po_pDisplacement = HGF2DDisplacement();
-
-    List_TransfoModel::const_iterator Itr;
-    for (Itr = m_ListOfModels.begin(); (Itr != m_ListOfModels.end()); ++Itr)
-        {
-        // Convert
-        (*Itr)->GetStretchParams (&ScaleX, &ScaleY, &Translation);
-
-        // Add stretch parameters together
-        *po_pScaleFactorX *= ScaleX;
-        *po_pScaleFactorY *= ScaleY;
-        *po_pDisplacement += Translation;
-        }
-    }
-
-
-//-----------------------------------------------------------------------------
-// Reverse
-// This method reverses the transformation model
-//-----------------------------------------------------------------------------
-void    HGF2DComplexTransfoModel::_Reverse()
-    {
-    // Create copy of list of models
-    List_TransfoModel  TempListOfModels (m_ListOfModels);
-
-    // Clear present list
-    m_ListOfModels.clear();
-
-    List_TransfoModel::reverse_iterator rItr;
-
-    // There are at least one model...
-    // For each append to list in reverse order
-    for (rItr = TempListOfModels.rbegin(); (rItr != TempListOfModels.rend()); ++rItr)
-        {
-        // Set the units of both channels (direct and inverse) to those of previewed
-        // Input (direct) units
-        // Copy ref to model
-        m_ListOfModels.push_back((*rItr));
-        }
-
-    List_TransfoModel::iterator Itr;
-    // For each model, reverse model
-    for (Itr = m_ListOfModels.begin(); (Itr != m_ListOfModels.end()); ++Itr)
-        {
-        // Copy ref to model
-        (*Itr)->Reverse ();
-        }
-
-    // Domain mamangement 
-    if (HasDomain())
-        {
-        std::swap(m_directDomain, m_inverseDomain);
-        }
-
-    // Invoque reverse of ancester, wich will reverse the inverse and direct units
-    HGF2DTransfoModel::_Reverse();
-
-    }
-
-//-----------------------------------------------------------------------------
-// ComposeInverseWithDirectOf
-// Composes a new transformation model as a combination of self and given
-//-----------------------------------------------------------------------------
-HFCPtr<HGF2DTransfoModel>  HGF2DComplexTransfoModel::_ComposeInverseWithDirectOf (const HGF2DTransfoModel& pi_rModel) const
-    {
-    // Recipient
-    HFCPtr<HGF2DTransfoModel> pResultModel;
-
-    // Check if the type of the given model is known
-    HCLASS_ID     TheModelType  = pi_rModel.GetClassID();
-
-    // The only models known are NEUTRAL and COMPLEX
-    if (TheModelType == HGF2DIdentity::CLASS_ID)
-        {
-        // Model is neutral ... return copy of self
-        pResultModel = new HGF2DComplexTransfoModel (*this);
-
-        }
-    else if (TheModelType == HGF2DComplexTransfoModel::CLASS_ID)
-        {
-        // Other model is also a complex ... we create a duplicate of this
-        HGF2DComplexTransfoModel* pNewModel = new HGF2DComplexTransfoModel (*this);
-
-        // Cast to a complex
-        HGF2DComplexTransfoModel* pCmplxModel = (HGF2DComplexTransfoModel*)&pi_rModel;
-
-        // For each model in given ... we add
-        List_TransfoModel::iterator Itr;
-        for (Itr = pCmplxModel->m_ListOfModels.begin(); (Itr != pCmplxModel->m_ListOfModels.end()); ++Itr)
-            {
-            pNewModel->AddModel (*(*Itr));
-            }
-
-        // Assign to smart pointer
-        pResultModel = pNewModel;
-        }
-    else
-        {
-        // Model unknown add it at the end of copy
-        // Make copy
-        HGF2DComplexTransfoModel* pNewModel = new HGF2DComplexTransfoModel (*this);
-
-        // Add model
-        pNewModel->AddModel(pi_rModel);
-
-        pResultModel = pNewModel;
-        }
-
-    return (pResultModel);
-    }
-
-
-
-
-
-//-----------------------------------------------------------------------------
-// ComposeYourself
-// This method is called for self when the given as failed to compose. It is a last
-// resort, and will not call back the given transformation model. If self does not
-// know the type of given, a complex transformation model is constructed and
-// returned.
-//-----------------------------------------------------------------------------
-HFCPtr<HGF2DTransfoModel>  HGF2DComplexTransfoModel::_ComposeYourself (const HGF2DTransfoModel& pi_rModel) const
-    {
-    // Recipient
-    HFCPtr<HGF2DTransfoModel> pResultModel;
-
-    // Check if the type of the given model is known
-    HCLASS_ID TheModelType  = pi_rModel.GetClassID();
-
-    // The only models known are NEUTRAL and complex but complex would have been processed
-    if (TheModelType == HGF2DIdentity::CLASS_ID)
-        {
-        // Type is not known ... build a complex
-        // Allocate new complex transformation model
-        HGF2DComplexTransfoModel* pMyComplex = new HGF2DComplexTransfoModel (*this);
-
-
-        pResultModel = pMyComplex;
-        }
-    else
-        {
-        // Unknown model ... add it at the beginning of current complex copy
-
-        // Allocate new complex transformation model
-        HGF2DComplexTransfoModel* pMyComplex = new HGF2DComplexTransfoModel (*this);
-
-        // This is the same proceduire as a AddModel() except we add at the front
-        pMyComplex->AddFrontModel(pi_rModel);
-
-        pResultModel = pMyComplex;
-        }
-
-    return (pResultModel);
-
-    }
-
-//-----------------------------------------------------------------------------
-//  Clone
-//  This method dynamically allocates a copy of this
-//-----------------------------------------------------------------------------
-HGF2DTransfoModel* HGF2DComplexTransfoModel::_Clone() const
-    {
-    return (new HGF2DComplexTransfoModel (*this));
-    }
-
-
-//-----------------------------------------------------------------------------
-//  Copy
-//  Copy method
-//-----------------------------------------------------------------------------
-void HGF2DComplexTransfoModel::Copy(const HGF2DComplexTransfoModel& pi_rObj)
-    {
-    List_TransfoModel::const_iterator Itr;
-    for (Itr = pi_rObj.m_ListOfModels.begin(); (Itr != pi_rObj.m_ListOfModels.end()); ++Itr)
-        {
-        // Convert
-        m_ListOfModels.push_back ((*Itr)->Clone());
-        }
-
-
-    m_hasDomain = pi_rObj.m_hasDomain;
-    if (m_hasDomain)
-        {
-        m_directDomain = static_cast<HGF2DShape*>(pi_rObj.m_directDomain->Clone());
-        m_inverseDomain = static_cast<HGF2DShape*>(pi_rObj.m_inverseDomain->Clone());
-        }
-    }
-
-//-----------------------------------------------------------------------------
-//  Prepare
-//  Copy method
-//-----------------------------------------------------------------------------
-void HGF2DComplexTransfoModel::_Prepare()
-    {
-    // This method is only called for a change of units
-    // It insures that the units are matched one to another for the
-    // transformation models included in the complex model
-
-    // Check if there are models in complex
-    if (m_ListOfModels.size() > 0)
-        {
-        // Check that the input units of first model are identical to those of the complex model
-        List_TransfoModel::iterator Itr = m_ListOfModels.begin(); (void)Itr;
-
-
-        // Check that the inverse units of last model are identical to those of complex model
-        List_TransfoModel::reverse_iterator rItr = m_ListOfModels.rbegin(); (void)rItr;
-        }
-    }
-
-
-
-//-----------------------------------------------------------------------------
-// PreservesLinearity
-// Indicate if the transformation model preserves linearity
-//-----------------------------------------------------------------------------
-bool   HGF2DComplexTransfoModel::_PreservesLinearity () const
-    {
-    bool   ReturnValue = true;
-
-    List_TransfoModel::const_iterator Itr;
-    for (Itr = m_ListOfModels.begin(); ReturnValue && (Itr != m_ListOfModels.end()); ++Itr)
-        {
-        // There are at least one model...
-        ReturnValue = (*Itr)->PreservesLinearity();
-        }
-
-    return (ReturnValue);
-    }
-
-//-----------------------------------------------------------------------------
-// PreservesParallelism
-// Indicate if the transformation model preserves parallelism
-//-----------------------------------------------------------------------------
-bool   HGF2DComplexTransfoModel::_PreservesParallelism() const
-    {
-    bool   ReturnValue = true;
-
-    List_TransfoModel::const_iterator Itr;
-    for (Itr = m_ListOfModels.begin(); ReturnValue && (Itr != m_ListOfModels.end()); ++Itr)
-        {
-        // There are at least one model...
-        ReturnValue = (*Itr)->PreservesParallelism();
-        }
-
-    return (ReturnValue);
-    }
-
-//-----------------------------------------------------------------------------
-// PreservesShape
-// Indicate if the transformation model preserves the shape
-//-----------------------------------------------------------------------------
-bool   HGF2DComplexTransfoModel::_PreservesShape() const
-    {
-    bool   ReturnValue = true;
-
-    List_TransfoModel::const_iterator Itr;
-    for (Itr = m_ListOfModels.begin(); ReturnValue && (Itr != m_ListOfModels.end()); ++Itr)
-        {
-        // There are at least one model...
-        ReturnValue = (*Itr)->PreservesShape();
-        }
-
-    return (ReturnValue);
-    }
-
-//-----------------------------------------------------------------------------
-// PreservesDirection
-// Indicate if the transformation model preserves directions
-//-----------------------------------------------------------------------------
-bool   HGF2DComplexTransfoModel::_PreservesDirection() const
-    {
-    bool   ReturnValue = true;
-
-    List_TransfoModel::const_iterator Itr;
-    for (Itr = m_ListOfModels.begin(); ReturnValue && (Itr != m_ListOfModels.end()); ++Itr)
-        {
-        // There are at least one model...
-        ReturnValue = (*Itr)->PreservesDirection();
-        }
-
-    return (ReturnValue);
-    }
-
-
-//-----------------------------------------------------------------------------
-// CanBeRepresentedByAMatrix
-// Indicates if the model can be represented by a transformation matrix
-//-----------------------------------------------------------------------------
-bool HGF2DComplexTransfoModel::_CanBeRepresentedByAMatrix() const
-    {
-    return false;
-    }
-
-
-//-----------------------------------------------------------------------------
-//  GetMatrix
-//  Gets the components of the affine by matrix
-//-----------------------------------------------------------------------------
-HFCMatrix<3, 3> HGF2DComplexTransfoModel::_GetMatrix() const
-    {
-    // A complex transformation model cannot be represented as a matrix
-    HASSERT(0);
-
-    return(HFCMatrix<3, 3>());
-    }
-
-//-----------------------------------------------------------------------------
-// CreateSimplifiedModel
-//-----------------------------------------------------------------------------
-HFCPtr<HGF2DTransfoModel> HGF2DComplexTransfoModel::_CreateSimplifiedModel() const
-    {
-    HFCPtr<HGF2DTransfoModel> pResult;
-
-    // It would be next to impossible to create a simplified domain given 
-    // we have a domain that implies we bear a complicated model within.
-    if (HasDomain())
-        return pResult;
-
-    if (m_ListOfModels.empty())
-        {
-        // A complex should never be empty, but just in case...
-        pResult = new HGF2DIdentity();
-        }
-    else
-        {
-        if (m_ListOfModels.size() == 1)
-            {
-            // Should never happen, but if it does, simply return
-            // the single model inside.
-            pResult = m_ListOfModels.front()->CreateSimplifiedModel();
-            if (pResult == 0)
-                pResult = m_ListOfModels.front()->Clone();
-            }
-        else
-            {
-            bool AtLeastOneSimplified = false;
-
-            List_TransfoModel::const_iterator ModelItr(m_ListOfModels.begin());
-            while (ModelItr != m_ListOfModels.end())
-                {
-                // Try to simplify the current model
-                HFCPtr<HGF2DTransfoModel> pSimpleModel((*ModelItr)->CreateSimplifiedModel());
-
-                if (!AtLeastOneSimplified)
-                    {
-                    if (pSimpleModel != 0)
-                        {
-                        // We've found the first model that can be simplified.
-                        AtLeastOneSimplified = true;
-
-                        // Start from the beginning and compose everything up to here
-                        List_TransfoModel::const_iterator TempItr(m_ListOfModels.begin());
-                        while (TempItr != ModelItr)
-                            {
-                            if (pResult == 0)
-                                pResult = (*TempItr)->Clone();
-                            else
-                                pResult = pResult->ComposeInverseWithDirectOf(**TempItr);
-
-                            ++TempItr;
-                            }
-
-                        // Compose result with current simplified model
-                        if (pResult == 0)
-                            pResult = pSimpleModel;
-                        else
-                            pResult = pResult->ComposeInverseWithDirectOf(*pSimpleModel);
-                        }
-                    }
-                else
-                    {
-                    // We already started to simplify. Continue to compose...
-
-                    if (pSimpleModel != 0)
-                        {
-                        pResult = pResult->ComposeInverseWithDirectOf(*pSimpleModel);
-                        }
-                    else
-                        {
-                        pResult = pResult->ComposeInverseWithDirectOf(**ModelItr);
-                        }
-                    }
-
-                ++ModelItr;
-                }
-            }
-        }
-
-    return pResult;
-    }
-
-
-
-
-/** -----------------------------------------------------------------------------
-    @bsimethod                                         Alain Robert 2014/06
-    -----------------------------------------------------------------------------
-*/
-bool  HGF2DComplexTransfoModel::_HasDomain() const
-    {
-    return m_hasDomain;
-    }
-
-/** -----------------------------------------------------------------------------
-    @bsimethod                                         Alain Robert 2014/06
-    -----------------------------------------------------------------------------
-*/
-HFCPtr<HGF2DShape>  HGF2DComplexTransfoModel::_GetDirectDomain() const
-    {
-    // Default implementation has no domain implying there is no limit
-    if (m_hasDomain)
-        return m_directDomain;
-    else
-        return new HGF2DUniverse();
-    }
-
-
-/** -----------------------------------------------------------------------------
-    @bsimethod                                         Alain Robert 2014/06
-    -----------------------------------------------------------------------------
-*/
-HFCPtr<HGF2DShape>  HGF2DComplexTransfoModel::_GetInverseDomain() const
-    {
-    // Default implementation has no domain implying there is no limit
-    if (m_hasDomain)
-        return m_inverseDomain;
-    else
-        return new HGF2DUniverse();
-    }
-
-bool HGF2DComplexTransfoModel::_IsConvertDirectThreadSafe() const
-    {
-    bool isThreadSafe = true;
-    for (auto itr = m_ListOfModels.begin(); (isThreadSafe && itr != m_ListOfModels.end()); ++itr)
-        {
-        isThreadSafe = (*itr)->IsConvertDirectThreadSafe();
-        }
-    return isThreadSafe;
-    }
-
-bool HGF2DComplexTransfoModel::_IsConvertInverseThreadSafe() const
-    {
-    bool isThreadSafe = true;
-    for (auto itr = m_ListOfModels.begin(); (isThreadSafe && itr != m_ListOfModels.end()); ++itr)
-        {
-        isThreadSafe = (*itr)->IsConvertInverseThreadSafe();
-        }
-    return isThreadSafe;
-    }
+//:>--------------------------------------------------------------------------------------+
+//:>
+//:>     $Source: all/gra/hgf/src/HGF2DComplexTransfoModel.cpp $
+//:>
+//:>  $Copyright: (c) 2016 Bentley Systems, Incorporated. All rights reserved. $
+//:>
+//:>+--------------------------------------------------------------------------------------
+//-----------------------------------------------------------------------------
+// Methods for class HGF2DComplexTransfoModel
+//-----------------------------------------------------------------------------
+
+#include <ImageppInternal.h>
+
+
+#include <Imagepp/all/h/HGF2DIdentity.h>
+
+#include <Imagepp/all/h/HGF2DComplexTransfoModel.h>
+#include <Imagepp/all/h/HGF2DDisplacement.h>
+#include <Imagepp/all/h/HGF2DUniverse.h>
+
+
+//-----------------------------------------------------------------------------
+// Constructor
+//-----------------------------------------------------------------------------
+HGF2DComplexTransfoModel::HGF2DComplexTransfoModel()
+    : HGF2DTransfoModel(),
+      m_hasDomain(false)
+    {
+    }
+
+
+/** -----------------------------------------------------------------------------
+    Copy constructor
+    This create a new copy of the provided complex transformation model.
+    A deep copy of the contained models is performed.
+
+    @code
+        HGF2DComplexTransfoModel        MyFirstModel ();
+        HGF2DComplexTransfoModel        MySecondModel (MyFirstModel);
+    @end
+    -----------------------------------------------------------------------------
+*/
+HGF2DComplexTransfoModel::HGF2DComplexTransfoModel(const HGF2DComplexTransfoModel& pi_rObj)
+    : HGF2DTransfoModel(),
+      m_hasDomain(false)
+    {
+    try
+        {
+        Copy (pi_rObj);
+        }
+    catch(...)
+        {
+        // Destroy all models in the list
+        List_TransfoModel::iterator Itr;
+
+        for (Itr = m_ListOfModels.begin(); (Itr != m_ListOfModels.end()); ++Itr)
+            {
+            delete (*Itr);
+            }
+
+        // Clear list
+        m_ListOfModels.clear();
+
+        // Continue the exception propagation.
+        throw;
+        }
+    }
+
+/** -----------------------------------------------------------------------------
+    Destroyer
+    This destroys the complex transformation model. It therefore destroys all
+    transformation models it contains in the list.
+    -----------------------------------------------------------------------------
+*/
+HGF2DComplexTransfoModel::~HGF2DComplexTransfoModel()
+    {
+    // Destroy all models in the list
+    List_TransfoModel::iterator Itr;
+
+    for (Itr = m_ListOfModels.begin(); (Itr != m_ListOfModels.end()); ++Itr)
+        {
+        delete (*Itr);
+        }
+
+    // Clear list
+    m_ListOfModels.clear();
+    }
+
+/** -----------------------------------------------------------------------------
+    Assignment operator
+    It copies the given HGF2DComplexTransfoModel to this one. The copy is deep.
+    The models included in the list of transformation models from the source
+    are themselves duplicated.
+
+    @code
+        HGF2DComplexTransfoModel    MyModel ();
+        HGF2DComplexTransfoModel    MyOtherModel = MyModel;
+    @end
+    -----------------------------------------------------------------------------
+*/
+HGF2DComplexTransfoModel& HGF2DComplexTransfoModel::operator=(const HGF2DComplexTransfoModel& pi_rObj)
+    {
+    // Check that object to copy is not self
+    if (this != &pi_rObj)
+        {
+        HGF2DTransfoModel::operator=(pi_rObj);
+        Copy (pi_rObj);
+        }
+
+    // Return reference to self
+    return (*this);
+    }
+
+
+/** -----------------------------------------------------------------------------
+    This method adds a copy of the given transformation model at the end of the
+    complex transformation model chain. The domain will be copied,
+    compossed and transformed appropriately if needed.
+
+    @param pi_rModelToAdd IN Constant reference to a transformation model to
+                             add to complex..
+
+    @code
+
+        HGF2DComplexTransfoModel    MyModel;
+        HGF2DSimilitude             MySimi(Meters, Meters, Meters, Meters);
+
+        MyModel.AddModel(MySimi);
+
+    @end
+    -----------------------------------------------------------------------------
+*/
+void  HGF2DComplexTransfoModel::AddModel (const HGF2DTransfoModel& pi_rModelToAdd)
+    {
+
+    // Allocate dynamically a copy of the model
+    HGF2DTransfoModel* pModelCopy = pi_rModelToAdd.Clone();
+
+    if (m_ListOfModels.size() <= 0)
+        {
+        // This is the first model
+        // Check if it has a domain defined
+        if (pModelCopy->HasDomain())
+            {
+            // Transformation has domain ... we get these domains
+            // Note that we do not copy the shapes as these are
+            // shared objects and belong to a transformation model
+            // copy owned by the present object.
+            m_directDomain = pModelCopy->GetDirectDomain();
+            m_inverseDomain = pModelCopy->GetInverseDomain();
+            }
+        }
+    else
+        {
+        // We check if either transformation model to add or current 
+        // state of the complex have domains defined.
+        if (pModelCopy->HasDomain() || HasDomain())
+            {
+            // At least one has a domain ... the result will have a domain
+            // Check if model to add has a domain
+            if (pModelCopy->HasDomain())
+                {
+                // Given model has a model ... Check if complex already has one
+                if (HasDomain())
+                    {
+                    // Both have domains. We must compose both domains together
+                    // First we intersect the inverse domain of complex and direct domain of added.
+                    HFCPtr<HGF2DShape> tempShape = GetInverseDomain()->IntersectShape(*(pModelCopy->GetDirectDomain()));
+
+                    m_inverseDomain = tempShape->AllocTransformDirect(*pModelCopy);
+                    m_directDomain = tempShape->AllocTransformInverse(*this);
+                    }
+                else
+                    {
+                    // Only the given model has a domain
+                    // The inverse domain will be the model inverse domain while we
+                    // must compute the direct domain by passing through the list of existing 
+                    // transformation models in the list.
+                    // Here we use the current complex model taking advantage of the fact it has not been modified yet.
+                    m_inverseDomain = pModelCopy->GetInverseDomain(); 
+                    m_directDomain = pModelCopy->GetDirectDomain()->AllocTransformInverse(*this);
+                    }
+                }
+            else
+                {
+                // If we get here then the complex transformation model (self) must
+                // already have a domain.
+                HASSERT(HasDomain());
+
+                // The direct domain remains the same yet the inverse domain must be modified
+                // to be expressing in post-transformation coordinates.
+                m_inverseDomain = m_inverseDomain->AllocTransformDirect(*pModelCopy);
+                }
+            }
+
+        }
+
+    // Add this pointer to the list
+    m_ListOfModels.push_back (pModelCopy);
+    }
+
+
+/** -----------------------------------------------------------------------------
+    PRIAVTE
+    This method adds a copy of the given transformation model at the beginning of the
+    complex transformation model chain. 
+    Domain is composed or copied and transformed if required
+
+    @param pi_rModelToAdd IN Constant reference to a transformation model to
+                             add to front of complex..
+    -----------------------------------------------------------------------------
+*/
+void  HGF2DComplexTransfoModel::AddFrontModel (const HGF2DTransfoModel& pi_rModelToAdd)
+    {
+
+    // Allocate dynamically a copy of the model
+    HGF2DTransfoModel* pModelCopy = pi_rModelToAdd.Clone();
+
+    // If this is first model added ... set direct units
+    if (m_ListOfModels.size() <= 0)
+        {
+        // This is the first model
+        // Check if it has a domain defined
+        if (pModelCopy->HasDomain())
+            {
+            // Transformation has domain ... we get these domains
+            // Note that we do not copy the shapes as these are
+            // shared objects and belong to a transformation model
+            // copy owned by the present object.
+            m_directDomain = pModelCopy->GetDirectDomain();
+            m_inverseDomain = pModelCopy->GetInverseDomain();
+            }
+        }
+    else
+        {
+        // We check if either transformation model to add or current 
+        // state of the complex have domains defined.
+        if (pModelCopy->HasDomain() || HasDomain())
+            {
+            // At least one has a domain ... the result will have a domain
+            // Check if model to add has a domain
+            if (pModelCopy->HasDomain())
+                {
+                // Given model has a domain ... Check if complex already has one
+                if (HasDomain())
+                    {
+                    // Both have domains. We must compose both domains together
+                    // First we intersect the inverse domain of complex and direct domain of added.
+                    HFCPtr<HGF2DShape> tempShape = GetDirectDomain()->IntersectShape(*(pModelCopy->GetInverseDomain()));
+
+                    m_directDomain = tempShape->AllocTransformInverse(*pModelCopy);
+                    m_inverseDomain = tempShape->AllocTransformDirect(*this);
+                    }
+                else
+                    {
+                    // Only the given model has a domain
+                    // The direct domain will be the added model direct domain while we
+                    // must compute the inverse domain by passing through the list of existing 
+                    // transformation models in the list.
+                    // Here we use the current complex model taking advantage of the fact it has not been modified yet.
+                    m_directDomain = pModelCopy->GetDirectDomain(); 
+                    m_inverseDomain = pModelCopy->GetInverseDomain()->AllocTransformDirect(*this);
+                    }
+                }
+            else
+                {
+                // If we get here then the complex transformation model (self) must
+                // already have a domain.
+                HASSERT(HasDomain());
+
+                // The inverse domain remains the same yet the direct domain must be modified
+                // to be expressing in post-transformation coordinates.
+                m_directDomain = m_directDomain->AllocTransformInverse(*pModelCopy);
+                }
+            }
+
+        }
+
+    // Add this pointer to the list
+    m_ListOfModels.push_front (pModelCopy);
+    }
+
+
+/** -----------------------------------------------------------------------------
+    This method returns the number of models in the complex
+
+    @return The number of models in the complex model
+    ----------------------------------------------------------------------------- 
+*/
+size_t  HGF2DComplexTransfoModel::GetNumberOfModels () const
+    {
+    return m_ListOfModels.size();
+    }
+
+/** -----------------------------------------------------------------------------
+    This method returns a pointer to the internal model in the complex. 
+    The returned transformation model shall not be modified nor deallocated.
+    The model returned shall not be used unless the complex transformation model
+    is maintained in memory.
+    Note that if the complex transformation model has a domain, the component
+    transformation model should not have any domain set unless the initial component 
+    added had a domain.
+
+    @return The indicated transformation model
+    ----------------------------------------------------------------------------- 
+*/
+HGF2DTransfoModel* HGF2DComplexTransfoModel::GetModel (size_t modelNumber) 
+    {
+    HGF2DTransfoModel* result = NULL;
+
+    List_TransfoModel::iterator itr = m_ListOfModels.begin();
+    size_t currentModelIndex = 0;
+    while (itr != m_ListOfModels.end() && currentModelIndex < modelNumber)
+        {
+        itr++;
+        currentModelIndex++;
+        }
+
+    if (itr != m_ListOfModels.end())
+        result = *itr;
+
+    return result;
+    }
+
+
+//-----------------------------------------------------------------------------
+// Converter (direct)
+//-----------------------------------------------------------------------------
+StatusInt HGF2DComplexTransfoModel::_ConvertDirect(double* pio_pXInOut,
+                                                  double* pio_pYInOut) const
+    {
+    // Make sure recipient variables are provided
+    HPRECONDITION(pio_pXInOut != 0);
+    HPRECONDITION(pio_pYInOut != 0);
+
+    StatusInt status = SUCCESS;
+
+    double NewX;
+    double NewY;
+
+    // Iterate if the model is complex
+    List_TransfoModel::const_iterator Itr;
+    for (Itr = m_ListOfModels.begin(); ((SUCCESS == status || 1 == status/*&&AR*/) && (Itr != m_ListOfModels.end())); ++Itr)
+        {
+        status = (*Itr)->ConvertDirect (*pio_pXInOut, *pio_pYInOut, &NewX, &NewY);
+
+        // Copy result
+        *pio_pXInOut = NewX;
+        *pio_pYInOut = NewY;
+        }
+
+    return status;
+    }
+
+
+//-----------------------------------------------------------------------------
+// Converter (direct)
+//-----------------------------------------------------------------------------
+StatusInt HGF2DComplexTransfoModel::_ConvertDirect (double pi_YIn, double pi_XInStart, size_t pi_NumLoc, double pi_XInStep, 
+                                                   double* po_aXOut, double* po_aYOut) const
+    {
+    StatusInt status = SUCCESS;
+
+    // Iterate if the model is complex
+    List_TransfoModel::const_iterator Itr;
+
+    for (Itr = m_ListOfModels.begin(); ((SUCCESS == status || 1 == status/*&&AR*/) && (Itr != m_ListOfModels.end())); ++Itr)
+        {
+        if (Itr == m_ListOfModels.begin())
+            {
+            status = (*Itr)->ConvertDirect (pi_YIn, pi_XInStart, pi_NumLoc, pi_XInStep, po_aXOut, po_aYOut);
+            }
+        else
+            {
+            status = (*Itr)->ConvertDirect(pi_NumLoc, po_aXOut, po_aYOut);
+            }
+        }
+
+    return status;
+    }
+
+
+//-----------------------------------------------------------------------------
+// Converter (direct)
+//-----------------------------------------------------------------------------
+StatusInt HGF2DComplexTransfoModel::_ConvertDirect(double pi_XIn, double pi_YIn, double* po_pXOut, double* po_pYOut) const
+    {
+        *po_pXOut = pi_XIn;
+        *po_pYOut = pi_YIn;
+        return ConvertDirect(po_pXOut, po_pYOut);
+    }
+
+
+//-----------------------------------------------------------------------------
+// Converter (direct)
+//-----------------------------------------------------------------------------
+StatusInt HGF2DComplexTransfoModel::_ConvertDirect(size_t pi_NumLoc, double* pio_aXInOut, double* pio_aYInOut) const
+    {
+    StatusInt status = SUCCESS;
+
+    // Iterate if the model is complex
+    List_TransfoModel::const_iterator Itr;
+
+    for (Itr = m_ListOfModels.begin(); ((SUCCESS == status || 1 == status/*&&AR*/) && (Itr != m_ListOfModels.end())); ++Itr)
+        {
+        status = (*Itr)->ConvertDirect(pi_NumLoc, pio_aXInOut, pio_aYInOut);
+        }
+
+    return status;
+    }
+
+//-----------------------------------------------------------------------------
+// Converter (inverse)
+//-----------------------------------------------------------------------------
+StatusInt HGF2DComplexTransfoModel::_ConvertInverse(double* pio_pXInOut,
+                                                     double* pio_pYInOut) const
+    {
+    // Make sure the recipient variables are provided
+    HPRECONDITION(pio_pXInOut != 0);
+    HPRECONDITION(pio_pYInOut != 0);
+
+    StatusInt status = SUCCESS;
+    double NewX;
+    double NewY;
+
+    // There are at least one model...
+    // For each call direct transformation in reverse order
+    List_TransfoModel::const_reverse_iterator Itr;
+    for (Itr = m_ListOfModels.rbegin(); ((SUCCESS == status || 1 == status/*&&AR*/) && (Itr != m_ListOfModels.rend())); ++Itr)
+        {
+        status = (*Itr)->ConvertInverse (*pio_pXInOut, *pio_pYInOut, &NewX, &NewY);
+
+        // Copy result
+        *pio_pXInOut = NewX;
+        *pio_pYInOut = NewY;
+        }
+
+    return status;
+    }
+
+//-----------------------------------------------------------------------------
+// Converter (inverse)
+//-----------------------------------------------------------------------------
+StatusInt HGF2DComplexTransfoModel::_ConvertInverse (double pi_YIn, double pi_XInStart, size_t pi_NumLoc, double pi_XInStep, 
+                                                    double* po_aXOut, double* po_aYOut) const
+    {
+    StatusInt status = SUCCESS;
+
+    // Iterate if the model is complex
+    List_TransfoModel::const_iterator Itr;
+    for (Itr = m_ListOfModels.begin(); ((SUCCESS == status || 1 == status/*&&AR*/) && (Itr != m_ListOfModels.end())); ++Itr)
+        {
+        if (Itr == m_ListOfModels.begin())
+            {
+            status = (*Itr)->ConvertInverse (pi_YIn, pi_XInStart, pi_NumLoc, pi_XInStep, po_aXOut, po_aYOut);
+            }
+        else
+            {
+            status = (*Itr)->ConvertInverse(pi_NumLoc, po_aXOut, po_aYOut);
+            }
+        }
+
+    return status;
+    }
+
+//-----------------------------------------------------------------------------
+// Converter (inverse)
+//-----------------------------------------------------------------------------
+StatusInt HGF2DComplexTransfoModel::_ConvertInverse(double pi_XIn, double pi_YIn, double* po_pXOut, double* po_pYOut) const
+    {
+        *po_pXOut = pi_XIn;
+        *po_pYOut = pi_YIn;
+        return ConvertInverse(po_pXOut, po_pYOut);
+    }
+
+//-----------------------------------------------------------------------------
+// Converter (inverse)
+//-----------------------------------------------------------------------------
+StatusInt HGF2DComplexTransfoModel::_ConvertInverse(size_t pi_NumLoc, double* pio_aXInOut, double* pio_aYInOut) const
+    {
+    StatusInt status = SUCCESS;
+
+    // Iterate if the model is complex
+    List_TransfoModel::const_iterator Itr;
+
+    for (Itr = m_ListOfModels.begin(); ((SUCCESS == status || 1 == status/*&&AR*/) && (Itr != m_ListOfModels.end())); ++Itr)
+        {
+        status = (*Itr)->ConvertInverse(pi_NumLoc, pio_aXInOut, pio_aYInOut);
+        }
+
+    return status;
+    }
+
+//-----------------------------------------------------------------------------
+// IsIdentity
+//-----------------------------------------------------------------------------
+bool   HGF2DComplexTransfoModel::_IsIdentity () const
+    {
+    bool   ReturnValue = true;
+
+    List_TransfoModel::const_iterator Itr;
+    for (Itr = m_ListOfModels.begin(); ReturnValue && (Itr != m_ListOfModels.end()); ++Itr)
+        {
+        // There are at least one model...
+        ReturnValue = (*Itr)->IsIdentity();
+        }
+
+    return (ReturnValue);
+    }
+
+
+//-----------------------------------------------------------------------------
+// IsStretchable
+// This askes all the component model if they are stretchable. All must
+// answer affirmative for the result to be true
+//-----------------------------------------------------------------------------
+bool   HGF2DComplexTransfoModel::_IsStretchable (double pi_AngleTolerance) const
+    {
+    bool   ReturnValue = true;
+
+    List_TransfoModel::const_iterator Itr;
+    for (Itr = m_ListOfModels.begin(); ReturnValue && (Itr != m_ListOfModels.end()); ++Itr)
+        {
+        // There are at least one model...
+        ReturnValue = (*Itr)->IsStretchable(pi_AngleTolerance);
+        }
+
+    return (ReturnValue);
+    }
+
+//-----------------------------------------------------------------------------
+// GetStretchParams
+//-----------------------------------------------------------------------------
+void    HGF2DComplexTransfoModel::_GetStretchParams (double*  po_pScaleFactorX,
+                                                           double*  po_pScaleFactorY,
+                                                           HGF2DDisplacement* po_pDisplacement) const
+    {
+    HPRECONDITION(po_pScaleFactorX != 0);
+    HPRECONDITION(po_pScaleFactorY != 0);
+    HPRECONDITION(po_pDisplacement != 0);
+
+    double             ScaleX;
+    double             ScaleY;
+    HGF2DDisplacement   Translation;
+
+    // Init stretch parameters
+    *po_pScaleFactorX = 1.0;
+    *po_pScaleFactorY = 1.0;
+    *po_pDisplacement = HGF2DDisplacement();
+
+    List_TransfoModel::const_iterator Itr;
+    for (Itr = m_ListOfModels.begin(); (Itr != m_ListOfModels.end()); ++Itr)
+        {
+        // Convert
+        (*Itr)->GetStretchParams (&ScaleX, &ScaleY, &Translation);
+
+        // Add stretch parameters together
+        *po_pScaleFactorX *= ScaleX;
+        *po_pScaleFactorY *= ScaleY;
+        *po_pDisplacement += Translation;
+        }
+    }
+
+
+//-----------------------------------------------------------------------------
+// Reverse
+// This method reverses the transformation model
+//-----------------------------------------------------------------------------
+void    HGF2DComplexTransfoModel::_Reverse()
+    {
+    // Create copy of list of models
+    List_TransfoModel  TempListOfModels (m_ListOfModels);
+
+    // Clear present list
+    m_ListOfModels.clear();
+
+    List_TransfoModel::reverse_iterator rItr;
+
+    // There are at least one model...
+    // For each append to list in reverse order
+    for (rItr = TempListOfModels.rbegin(); (rItr != TempListOfModels.rend()); ++rItr)
+        {
+        // Set the units of both channels (direct and inverse) to those of previewed
+        // Input (direct) units
+        // Copy ref to model
+        m_ListOfModels.push_back((*rItr));
+        }
+
+    List_TransfoModel::iterator Itr;
+    // For each model, reverse model
+    for (Itr = m_ListOfModels.begin(); (Itr != m_ListOfModels.end()); ++Itr)
+        {
+        // Copy ref to model
+        (*Itr)->Reverse ();
+        }
+
+    // Domain mamangement 
+    if (HasDomain())
+        {
+        std::swap(m_directDomain, m_inverseDomain);
+        }
+
+    // Invoque reverse of ancester, wich will reverse the inverse and direct units
+    HGF2DTransfoModel::_Reverse();
+
+    }
+
+//-----------------------------------------------------------------------------
+// ComposeInverseWithDirectOf
+// Composes a new transformation model as a combination of self and given
+//-----------------------------------------------------------------------------
+HFCPtr<HGF2DTransfoModel>  HGF2DComplexTransfoModel::_ComposeInverseWithDirectOf (const HGF2DTransfoModel& pi_rModel) const
+    {
+    // Recipient
+    HFCPtr<HGF2DTransfoModel> pResultModel;
+
+    // Check if the type of the given model is known
+    HCLASS_ID     TheModelType  = pi_rModel.GetClassID();
+
+    // The only models known are NEUTRAL and COMPLEX
+    if (TheModelType == HGF2DIdentity::CLASS_ID)
+        {
+        // Model is neutral ... return copy of self
+        pResultModel = new HGF2DComplexTransfoModel (*this);
+
+        }
+    else if (TheModelType == HGF2DComplexTransfoModel::CLASS_ID)
+        {
+        // Other model is also a complex ... we create a duplicate of this
+        HGF2DComplexTransfoModel* pNewModel = new HGF2DComplexTransfoModel (*this);
+
+        // Cast to a complex
+        HGF2DComplexTransfoModel* pCmplxModel = (HGF2DComplexTransfoModel*)&pi_rModel;
+
+        // For each model in given ... we add
+        List_TransfoModel::iterator Itr;
+        for (Itr = pCmplxModel->m_ListOfModels.begin(); (Itr != pCmplxModel->m_ListOfModels.end()); ++Itr)
+            {
+            pNewModel->AddModel (*(*Itr));
+            }
+
+        // Assign to smart pointer
+        pResultModel = pNewModel;
+        }
+    else
+        {
+        // Model unknown add it at the end of copy
+        // Make copy
+        HGF2DComplexTransfoModel* pNewModel = new HGF2DComplexTransfoModel (*this);
+
+        // Add model
+        pNewModel->AddModel(pi_rModel);
+
+        pResultModel = pNewModel;
+        }
+
+    return (pResultModel);
+    }
+
+
+
+
+
+//-----------------------------------------------------------------------------
+// ComposeYourself
+// This method is called for self when the given as failed to compose. It is a last
+// resort, and will not call back the given transformation model. If self does not
+// know the type of given, a complex transformation model is constructed and
+// returned.
+//-----------------------------------------------------------------------------
+HFCPtr<HGF2DTransfoModel>  HGF2DComplexTransfoModel::_ComposeYourself (const HGF2DTransfoModel& pi_rModel) const
+    {
+    // Recipient
+    HFCPtr<HGF2DTransfoModel> pResultModel;
+
+    // Check if the type of the given model is known
+    HCLASS_ID TheModelType  = pi_rModel.GetClassID();
+
+    // The only models known are NEUTRAL and complex but complex would have been processed
+    if (TheModelType == HGF2DIdentity::CLASS_ID)
+        {
+        // Type is not known ... build a complex
+        // Allocate new complex transformation model
+        HGF2DComplexTransfoModel* pMyComplex = new HGF2DComplexTransfoModel (*this);
+
+
+        pResultModel = pMyComplex;
+        }
+    else
+        {
+        // Unknown model ... add it at the beginning of current complex copy
+
+        // Allocate new complex transformation model
+        HGF2DComplexTransfoModel* pMyComplex = new HGF2DComplexTransfoModel (*this);
+
+        // This is the same proceduire as a AddModel() except we add at the front
+        pMyComplex->AddFrontModel(pi_rModel);
+
+        pResultModel = pMyComplex;
+        }
+
+    return (pResultModel);
+
+    }
+
+//-----------------------------------------------------------------------------
+//  Clone
+//  This method dynamically allocates a copy of this
+//-----------------------------------------------------------------------------
+HGF2DTransfoModel* HGF2DComplexTransfoModel::_Clone() const
+    {
+    return (new HGF2DComplexTransfoModel (*this));
+    }
+
+
+//-----------------------------------------------------------------------------
+//  Copy
+//  Copy method
+//-----------------------------------------------------------------------------
+void HGF2DComplexTransfoModel::Copy(const HGF2DComplexTransfoModel& pi_rObj)
+    {
+    List_TransfoModel::const_iterator Itr;
+    for (Itr = pi_rObj.m_ListOfModels.begin(); (Itr != pi_rObj.m_ListOfModels.end()); ++Itr)
+        {
+        // Convert
+        m_ListOfModels.push_back ((*Itr)->Clone());
+        }
+
+
+    m_hasDomain = pi_rObj.m_hasDomain;
+    if (m_hasDomain)
+        {
+        m_directDomain = static_cast<HGF2DShape*>(pi_rObj.m_directDomain->Clone());
+        m_inverseDomain = static_cast<HGF2DShape*>(pi_rObj.m_inverseDomain->Clone());
+        }
+    }
+
+//-----------------------------------------------------------------------------
+//  Prepare
+//  Copy method
+//-----------------------------------------------------------------------------
+void HGF2DComplexTransfoModel::_Prepare()
+    {
+    // This method is only called for a change of units
+    // It insures that the units are matched one to another for the
+    // transformation models included in the complex model
+
+    // Check if there are models in complex
+    if (m_ListOfModels.size() > 0)
+        {
+        // Check that the input units of first model are identical to those of the complex model
+        List_TransfoModel::iterator Itr = m_ListOfModels.begin(); (void)Itr;
+
+
+        // Check that the inverse units of last model are identical to those of complex model
+        List_TransfoModel::reverse_iterator rItr = m_ListOfModels.rbegin(); (void)rItr;
+        }
+    }
+
+
+
+//-----------------------------------------------------------------------------
+// PreservesLinearity
+// Indicate if the transformation model preserves linearity
+//-----------------------------------------------------------------------------
+bool   HGF2DComplexTransfoModel::_PreservesLinearity () const
+    {
+    bool   ReturnValue = true;
+
+    List_TransfoModel::const_iterator Itr;
+    for (Itr = m_ListOfModels.begin(); ReturnValue && (Itr != m_ListOfModels.end()); ++Itr)
+        {
+        // There are at least one model...
+        ReturnValue = (*Itr)->PreservesLinearity();
+        }
+
+    return (ReturnValue);
+    }
+
+//-----------------------------------------------------------------------------
+// PreservesParallelism
+// Indicate if the transformation model preserves parallelism
+//-----------------------------------------------------------------------------
+bool   HGF2DComplexTransfoModel::_PreservesParallelism() const
+    {
+    bool   ReturnValue = true;
+
+    List_TransfoModel::const_iterator Itr;
+    for (Itr = m_ListOfModels.begin(); ReturnValue && (Itr != m_ListOfModels.end()); ++Itr)
+        {
+        // There are at least one model...
+        ReturnValue = (*Itr)->PreservesParallelism();
+        }
+
+    return (ReturnValue);
+    }
+
+//-----------------------------------------------------------------------------
+// PreservesShape
+// Indicate if the transformation model preserves the shape
+//-----------------------------------------------------------------------------
+bool   HGF2DComplexTransfoModel::_PreservesShape() const
+    {
+    bool   ReturnValue = true;
+
+    List_TransfoModel::const_iterator Itr;
+    for (Itr = m_ListOfModels.begin(); ReturnValue && (Itr != m_ListOfModels.end()); ++Itr)
+        {
+        // There are at least one model...
+        ReturnValue = (*Itr)->PreservesShape();
+        }
+
+    return (ReturnValue);
+    }
+
+//-----------------------------------------------------------------------------
+// PreservesDirection
+// Indicate if the transformation model preserves directions
+//-----------------------------------------------------------------------------
+bool   HGF2DComplexTransfoModel::_PreservesDirection() const
+    {
+    bool   ReturnValue = true;
+
+    List_TransfoModel::const_iterator Itr;
+    for (Itr = m_ListOfModels.begin(); ReturnValue && (Itr != m_ListOfModels.end()); ++Itr)
+        {
+        // There are at least one model...
+        ReturnValue = (*Itr)->PreservesDirection();
+        }
+
+    return (ReturnValue);
+    }
+
+
+//-----------------------------------------------------------------------------
+// CanBeRepresentedByAMatrix
+// Indicates if the model can be represented by a transformation matrix
+//-----------------------------------------------------------------------------
+bool HGF2DComplexTransfoModel::_CanBeRepresentedByAMatrix() const
+    {
+    return false;
+    }
+
+
+//-----------------------------------------------------------------------------
+//  GetMatrix
+//  Gets the components of the affine by matrix
+//-----------------------------------------------------------------------------
+HFCMatrix<3, 3> HGF2DComplexTransfoModel::_GetMatrix() const
+    {
+    // A complex transformation model cannot be represented as a matrix
+    HASSERT(0);
+
+    return(HFCMatrix<3, 3>());
+    }
+
+//-----------------------------------------------------------------------------
+// CreateSimplifiedModel
+//-----------------------------------------------------------------------------
+HFCPtr<HGF2DTransfoModel> HGF2DComplexTransfoModel::_CreateSimplifiedModel() const
+    {
+    HFCPtr<HGF2DTransfoModel> pResult;
+
+    // It would be next to impossible to create a simplified domain given 
+    // we have a domain that implies we bear a complicated model within.
+    if (HasDomain())
+        return pResult;
+
+    if (m_ListOfModels.empty())
+        {
+        // A complex should never be empty, but just in case...
+        pResult = new HGF2DIdentity();
+        }
+    else
+        {
+        if (m_ListOfModels.size() == 1)
+            {
+            // Should never happen, but if it does, simply return
+            // the single model inside.
+            pResult = m_ListOfModels.front()->CreateSimplifiedModel();
+            if (pResult == 0)
+                pResult = m_ListOfModels.front()->Clone();
+            }
+        else
+            {
+            bool AtLeastOneSimplified = false;
+
+            List_TransfoModel::const_iterator ModelItr(m_ListOfModels.begin());
+            while (ModelItr != m_ListOfModels.end())
+                {
+                // Try to simplify the current model
+                HFCPtr<HGF2DTransfoModel> pSimpleModel((*ModelItr)->CreateSimplifiedModel());
+
+                if (!AtLeastOneSimplified)
+                    {
+                    if (pSimpleModel != 0)
+                        {
+                        // We've found the first model that can be simplified.
+                        AtLeastOneSimplified = true;
+
+                        // Start from the beginning and compose everything up to here
+                        List_TransfoModel::const_iterator TempItr(m_ListOfModels.begin());
+                        while (TempItr != ModelItr)
+                            {
+                            if (pResult == 0)
+                                pResult = (*TempItr)->Clone();
+                            else
+                                pResult = pResult->ComposeInverseWithDirectOf(**TempItr);
+
+                            ++TempItr;
+                            }
+
+                        // Compose result with current simplified model
+                        if (pResult == 0)
+                            pResult = pSimpleModel;
+                        else
+                            pResult = pResult->ComposeInverseWithDirectOf(*pSimpleModel);
+                        }
+                    }
+                else
+                    {
+                    // We already started to simplify. Continue to compose...
+
+                    if (pSimpleModel != 0)
+                        {
+                        pResult = pResult->ComposeInverseWithDirectOf(*pSimpleModel);
+                        }
+                    else
+                        {
+                        pResult = pResult->ComposeInverseWithDirectOf(**ModelItr);
+                        }
+                    }
+
+                ++ModelItr;
+                }
+            }
+        }
+
+    return pResult;
+    }
+
+
+
+
+/** -----------------------------------------------------------------------------
+    @bsimethod                                         Alain Robert 2014/06
+    -----------------------------------------------------------------------------
+*/
+bool  HGF2DComplexTransfoModel::_HasDomain() const
+    {
+    return m_hasDomain;
+    }
+
+/** -----------------------------------------------------------------------------
+    @bsimethod                                         Alain Robert 2014/06
+    -----------------------------------------------------------------------------
+*/
+HFCPtr<HGF2DShape>  HGF2DComplexTransfoModel::_GetDirectDomain() const
+    {
+    // Default implementation has no domain implying there is no limit
+    if (m_hasDomain)
+        return m_directDomain;
+    else
+        return new HGF2DUniverse();
+    }
+
+
+/** -----------------------------------------------------------------------------
+    @bsimethod                                         Alain Robert 2014/06
+    -----------------------------------------------------------------------------
+*/
+HFCPtr<HGF2DShape>  HGF2DComplexTransfoModel::_GetInverseDomain() const
+    {
+    // Default implementation has no domain implying there is no limit
+    if (m_hasDomain)
+        return m_inverseDomain;
+    else
+        return new HGF2DUniverse();
+    }
+
+bool HGF2DComplexTransfoModel::_IsConvertDirectThreadSafe() const
+    {
+    bool isThreadSafe = true;
+    for (auto itr = m_ListOfModels.begin(); (isThreadSafe && itr != m_ListOfModels.end()); ++itr)
+        {
+        isThreadSafe = (*itr)->IsConvertDirectThreadSafe();
+        }
+    return isThreadSafe;
+    }
+
+bool HGF2DComplexTransfoModel::_IsConvertInverseThreadSafe() const
+    {
+    bool isThreadSafe = true;
+    for (auto itr = m_ListOfModels.begin(); (isThreadSafe && itr != m_ListOfModels.end()); ++itr)
+        {
+        isThreadSafe = (*itr)->IsConvertInverseThreadSafe();
+        }
+    return isThreadSafe;
+    }