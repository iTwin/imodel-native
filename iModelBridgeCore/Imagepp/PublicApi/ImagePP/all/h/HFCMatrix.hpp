//:>--------------------------------------------------------------------------------------+
//:>
//:>     $Source: PublicApi/ImagePP/all/h/HFCMatrix.hpp $
//:>
<<<<<<< HEAD
//:>  $Copyright: (c) 2016 Bentley Systems, Incorporated. All rights reserved. $
=======
//:>  $Copyright: (c) 2017 Bentley Systems, Incorporated. All rights reserved. $
>>>>>>> d5f9c09a
//:>
//:>+--------------------------------------------------------------------------------------

//*****************************************************************************
// Friend functions


PUSH_MSVC_IGNORE(6385)  // will cause performance hit to validate range of every row/column access. At least we have asserts for runtime check. 

BEGIN_IMAGEPP_NAMESPACE
//-----------------------------------------------------------------------------
// operator* template function
// Multiplies a number by a row.
//-----------------------------------------------------------------------------
template<size_t Columns, class NumericType> HFCMatrixRow<Columns, NumericType>
operator*(NumericType pi_RawNumber,
          const HFCMatrixRow<Columns, NumericType>& pi_rMatrix)
    {
    // Create new row
    HFCMatrixRow<Columns, NumericType>   NewRow;

    // Multiply
    for(size_t i = 0; i < Columns ; ++i)
        NewRow.m_Values[i] = pi_rMatrix.m_Values[i] * pi_RawNumber;

    // Return recipient
    return(NewRow);
    }

//-----------------------------------------------------------------------------
// operator* template function
// Multiplies a number by a matrix.
//-----------------------------------------------------------------------------
template<size_t Rows, size_t Columns, class NumericType> HFCMatrix<Rows, Columns, NumericType>
operator*(NumericType pi_RawNumber, const HFCMatrix<Rows, Columns, NumericType>& pi_rMatrix)
    {
    // Create recipient matrix
    HFCMatrix<Rows, Columns, NumericType>   NewMatrix;

    // Set rows to rows of self scaled by factor
    for(size_t i = 0 ; i < Rows ; ++i)
        NewMatrix[i] = pi_rMatrix[i] * pi_RawNumber;

    // return recipient
    return (NewMatrix);
    }



//*****************************************************************************
//*****************************************************************************
// HFCMatrixRow method definition
//*****************************************************************************


//-----------------------------------------------------------------------------
// Constructor for an empty row (values set to 0.0).
//-----------------------------------------------------------------------------
template<size_t Columns, class NumericType>
inline HFCMatrixRow<Columns, NumericType>::HFCMatrixRow()
    {
    // Set all values to 0.0
    for(size_t i = 0; i < Columns ; ++i)
        m_Values[i] = 0;
    }




//-----------------------------------------------------------------------------
// Constructor from raw values
//-----------------------------------------------------------------------------
template<size_t Columns, class NumericType>
inline HFCMatrixRow<Columns, NumericType>::HFCMatrixRow(const NumericType* pi_pRawValues)
    {
    // Set all values to 0.0
    for(size_t i = 0; i < Columns ; ++i)
        m_Values[i] = pi_pRawValues[i];
    }


//-----------------------------------------------------------------------------
// Copy constructor.
//-----------------------------------------------------------------------------
template<size_t Columns, class NumericType>
inline HFCMatrixRow<Columns, NumericType>::HFCMatrixRow(const HFCMatrixRow<Columns, NumericType>& pi_rObj)
    {
    // Duplicate all positions
    for(size_t i = 0; i < Columns ; ++i)
        m_Values[i] = pi_rObj.m_Values[i];
    }


//-----------------------------------------------------------------------------
// The destructor.
//-----------------------------------------------------------------------------
template<size_t Columns, class NumericType>
inline HFCMatrixRow<Columns, NumericType>::~HFCMatrixRow()
    {
    }


//-----------------------------------------------------------------------------
// operator=
// Assignment operator.  It duplicates another row object.
//-----------------------------------------------------------------------------
template<size_t Columns, class NumericType>
inline HFCMatrixRow<Columns, NumericType>&
HFCMatrixRow<Columns, NumericType>::operator=(const HFCMatrixRow<Columns, NumericType>& pi_rObj)
    {
    // Check that object to copy is not self
    if (this != &pi_rObj)
        {
        // Duplicate all values of given row
        for(size_t i = 0; i < Columns ; ++i)
            m_Values[i] = pi_rObj.m_Values[i];
        }

    // Return reference to self
    return (*this);
    }


//-----------------------------------------------------------------------------
// operator=
// Assignment operator.  It copies the given array
//-----------------------------------------------------------------------------
template<size_t Columns, class NumericType>
inline HFCMatrixRow<Columns, NumericType>&
HFCMatrixRow<Columns, NumericType>::operator=(const NumericType* pi_pRawValues)
    {
    // Duplicate all values of given row
    for(size_t i = 0; i < Columns ; ++i)
        m_Values[i] = pi_pRawValues[i];

    // Return reference to self
    return (*this);
    }




//-----------------------------------------------------------------------------
// operator==
// Checks if the matrix rows are identical
//-----------------------------------------------------------------------------
template<size_t Columns, class NumericType>
inline bool
HFCMatrixRow<Columns, NumericType>::operator==(const HFCMatrixRow<Columns, NumericType>& pi_rObj) const
    {
    bool   ReturnValue = true;

    // Check if all values are equal
    for(size_t i = 0; i < Columns && ReturnValue ; ++i)
        ReturnValue = (m_Values[i] == pi_rObj.m_Values[i]);

    // Return answer
    return(ReturnValue);
    }


//-----------------------------------------------------------------------------
// IsEqualTo
// Checks if the matrix rows are identical within the default global tolerance
//-----------------------------------------------------------------------------
template<size_t Columns, class NumericType>
inline bool
HFCMatrixRow<Columns, NumericType>::IsEqualTo(const HFCMatrixRow<Columns, NumericType>& pi_rObj) const
    {
    bool   ReturnValue = true;

    // Check if all values are equal
    for(size_t i = 0; i < Columns && ReturnValue ; ++i)
        ReturnValue = HDOUBLE_EQUAL_EPSILON(m_Values[i], pi_rObj.m_Values[i]);

    // Return answer
    return(ReturnValue);
    }


//-----------------------------------------------------------------------------
// IsEqualTo
// Checks if the matrix rows are identical within the default global tolerance
//-----------------------------------------------------------------------------
template<size_t Columns, class NumericType>
inline bool
HFCMatrixRow<Columns, NumericType>::IsEqualTo(const HFCMatrixRow<Columns, NumericType>& pi_rObj,
                                              double                      pi_Tolerance) const
    {
    // The tolerance may not be negative
    HPRECONDITION(pi_Tolerance >= 0);

    // The given tolerance must be smaller or equal than maximum epsilon
    HPRECONDITION(pi_Tolerance <= HMAX_EPSILON);

    bool   ReturnValue = true;

    // Check if all values are equal
    for(size_t i = 0; i < Columns && ReturnValue ; ++i)
        ReturnValue = HDOUBLE_EQUAL(m_Values[i], pi_rObj.m_Values[i], pi_Tolerance);

    // Return answer
    return(ReturnValue);
    }


//-----------------------------------------------------------------------------
// operator!=
// Checks if the matrix rows are different
//-----------------------------------------------------------------------------
template<size_t Columns, class NumericType>
inline bool
HFCMatrixRow<Columns, NumericType>::operator!=(const HFCMatrixRow<Columns, NumericType>& pi_rObj) const
    {
    return(!operator==(pi_rObj));
    }


//-----------------------------------------------------------------------------
// operator[]
// Returns a constant reference to value of the row at specified column
//-----------------------------------------------------------------------------
template<size_t Columns, class NumericType>
inline const NumericType&
HFCMatrixRow<Columns, NumericType>::operator[](size_t pi_ColumnNumber) const
    {
    // The column index must be valid
    HPRECONDITION(pi_ColumnNumber < Columns && pi_ColumnNumber >= 0);

    // Return constant reference to value
<<<<<<< HEAD
    return m_Values[pi_ColumnNumber];
=======
#pragma warning(push)
#pragma warning(disable: 6385)
    return (m_Values[pi_ColumnNumber]);
#pragma warning(pop)
>>>>>>> d5f9c09a
    }


//-----------------------------------------------------------------------------
// operator[]
// Returns a reference to the number in row for specified column
//-----------------------------------------------------------------------------
template<size_t Columns, class NumericType>
inline NumericType&
HFCMatrixRow<Columns, NumericType>::operator[](size_t pi_ColumnNumber)
    {
    // The columns index must be valid
    HPRECONDITION(pi_ColumnNumber < Columns);
    HPRECONDITION(pi_ColumnNumber >= 0);

    // Return reference to value
    return m_Values[pi_ColumnNumber];
    }


//-----------------------------------------------------------------------------
// operator+
// Adds two rows together.
//-----------------------------------------------------------------------------
template<size_t Columns, class NumericType>
inline HFCMatrixRow<Columns, NumericType>
HFCMatrixRow<Columns, NumericType>::operator+(const HFCMatrixRow<Columns, NumericType>& pi_rObj) const
    {
    // Create a duplicate of self
    HFCMatrixRow<Columns, NumericType>   NewRow(*this);

    // Increment all positions of copy by values of given
    for(size_t i = 0; i < Columns ; ++i)
        NewRow.m_Values[i] += pi_rObj.m_Values[i];

    // return recipient
    return(NewRow);
    }

//-----------------------------------------------------------------------------
// operator-
// Substracts two rows together.
//-----------------------------------------------------------------------------
template<size_t Columns, class NumericType>
inline HFCMatrixRow<Columns, NumericType>
HFCMatrixRow<Columns, NumericType>::operator-(const HFCMatrixRow<Columns, NumericType>& pi_rObj) const
    {
    // Create a duplicate of self
    HFCMatrixRow<Columns, NumericType>   NewRow(*this);

    // Decrement all positions of copy by values of given
    for(size_t i = 0; i < Columns ; ++i)
        NewRow.m_Values[i] -= pi_rObj.m_Values[i];

    // return recipient
    return(NewRow);
    }


//-----------------------------------------------------------------------------
// operator- (unary)
// Negates the row
//-----------------------------------------------------------------------------
template<size_t Columns, class NumericType>
inline HFCMatrixRow<Columns, NumericType>
HFCMatrixRow<Columns, NumericType>::operator-() const
    {
    // Create recipient
    HFCMatrixRow<Columns, NumericType>   NewRow;

    // Set values negated
    for(size_t i = 0; i < Columns ; ++i)
        NewRow.m_Values[i] = - m_Values[i];

    // return recipient
    return(NewRow);
    }


//-----------------------------------------------------------------------------
// operator/
// Divides a row by a number
//-----------------------------------------------------------------------------
template<size_t Columns, class NumericType>
inline HFCMatrixRow<Columns, NumericType>
HFCMatrixRow<Columns, NumericType>::operator/(NumericType pi_Divisor) const
    {
    // The divisor must be different from 0
    HPRECONDITION(pi_Divisor != 0);

    // Create new row
    HFCMatrixRow<Columns, NumericType>   NewRow;

    // Set proper values
    for(size_t i = 0; i < Columns ; ++i)
        NewRow.m_Values[i] = m_Values[i] / pi_Divisor;

    // return recipient
    return(NewRow);
    }


//-----------------------------------------------------------------------------
// operator*
// Multiplies a row by a number.
//-----------------------------------------------------------------------------
template<size_t Columns, class NumericType>
inline HFCMatrixRow<Columns, NumericType>
HFCMatrixRow<Columns, NumericType>::operator*(NumericType pi_RawNumber) const
    {
    // Create new row
    HFCMatrixRow<Columns, NumericType>   NewRow;

    // Set proper values
    for(size_t i = 0; i < Columns ; ++i)
        NewRow.m_Values[i] = m_Values[i] * pi_RawNumber;

    // Return recipient
    return(NewRow);
    }


//-----------------------------------------------------------------------------
// operator+=
// Increments self by another row of same dimension
//-----------------------------------------------------------------------------
template<size_t Columns, class NumericType>
inline HFCMatrixRow<Columns, NumericType>&
HFCMatrixRow<Columns, NumericType>::operator+=(const HFCMatrixRow<Columns,  NumericType>& pi_rObj)
    {
    // Increment all values of self row by values at same position
    // in given row
    for(size_t i = 0; i < Columns ; ++i)
        m_Values[i] += pi_rObj.m_Values[i];

    // Return reference to self
    return(*this);
    }

//-----------------------------------------------------------------------------
// operator-=
// Decrements self by another row of same dimension
//-----------------------------------------------------------------------------
template<size_t Columns, class NumericType>
inline HFCMatrixRow<Columns, NumericType>&
HFCMatrixRow<Columns, NumericType>::operator-=(const HFCMatrixRow<Columns, NumericType>& pi_rObj)
    {
    // Decrement all values of self row by values at same position
    // in given row
    for(size_t i = 0; i < Columns ; ++i)
        m_Values[i] -= pi_rObj.m_Values[i];

    // Return reference to self
    return(*this);
    }


//-----------------------------------------------------------------------------
// operator*=
// Scales row by a value.
//-----------------------------------------------------------------------------
template<size_t Columns, class NumericType>
inline HFCMatrixRow<Columns, NumericType>&
HFCMatrixRow<Columns, NumericType>::operator*=(NumericType pi_RawValue)
    {
    // Scale all values of self row by given factor
    for(size_t i = 0; i < Columns ; ++i)
        m_Values[i] *= pi_RawValue;

    // Return reference to self
    return(*this);
    }


//-----------------------------------------------------------------------------
// operator/=
// Scales row by a value. The given value may not be 0
//-----------------------------------------------------------------------------
template<size_t Columns, class NumericType>
inline HFCMatrixRow<Columns, NumericType>&
HFCMatrixRow<Columns, NumericType>::operator/=(NumericType pi_RawValue)
    {
    // The divisor may not be 0
    HPRECONDITION (pi_RawValue != 0);

    // Scale all values of self row by given factor
    for(size_t i = 0; i < Columns ; ++i)
        m_Values[i] /= pi_RawValue;

    // Return reference to self
    return(*this);
    }




//*****************************************************************************
//*****************************************************************************
// HFCMatrix method definition
//*****************************************************************************


/**----------------------------------------------------------------------------
 The default constructor for this class.  It creates a matrix of numeric values
 of type @r{NumericType}, having @{R} rows and @{C} columns, without doing
 any initialisation of the values.
-----------------------------------------------------------------------------*/

template<size_t Rows, size_t Columns, class NumericType>
inline HFCMatrix<Rows, Columns, NumericType>::HFCMatrix()
    {
    }

/**----------------------------------------------------------------------------
 Copy constructor for a matrix of numeric values of type
 @r{NumericType}, having @{R} rows and @{C} columns, using another
 matrix as a source of values to use for initialisation.

 @param pi_rObj Reference to another matrix to duplicate.
-----------------------------------------------------------------------------*/
template<size_t Rows, size_t Columns, class NumericType>
inline HFCMatrix<Rows, Columns, NumericType>::HFCMatrix(const HFCMatrix<Rows, Columns, NumericType>& pi_rObj)
    {
    // Copy all rows
    for(size_t i = 0 ; i < Rows ; ++i)
        m_Rows[i] = pi_rObj.m_Rows[i];
    }

/**----------------------------------------------------------------------------
 Constructor for a matrix of numeric values of type @r{NumericType}, having @{R}
 rows and @{C} columns, using a native raw matrix as a source of values to
 use for initialisation.

 @param pi_pRawValues A pointer to a properly sized array of initialisation
                      values to copy from.
-----------------------------------------------------------------------------*/
template<size_t Rows, size_t Columns, class NumericType>
inline HFCMatrix<Rows, Columns, NumericType>::HFCMatrix(const NumericType* pi_pRawValues)
    {
    for (size_t i = 0 ; i < Rows ; ++i)
        m_Rows = pi_pRawValues[i];
    }

/**----------------------------------------------------------------------------
 Constructor for a matrix of numeric values of type @r{NumericType}, having @{R}
 rows and @{C} columns, using an array of matrix rows of type HFCMatrixRow
 as a source of values to use for initialisation.

 @param pi_pRows A pointer to a properly sized array of matrix rows containing
                 initialisation values to copy from.
-----------------------------------------------------------------------------*/
template<size_t Rows, size_t Columns, class NumericType>
inline HFCMatrix<Rows, Columns, NumericType>::HFCMatrix(const HFCMatrixRow<Columns, NumericType>* pi_pRows)
    {
    for (size_t i = 0 ; i < Rows ; ++i)
        m_Rows = pi_pRows[i];
    }

/**----------------------------------------------------------------------------
 Constructor for a matrix of numeric values of type @r{NumericType}, having @{R}
 rows and @{C} columns, using a native raw matrix as a source of values to
 use for initialisation.

 @note This version is not supported under Microsoft Visual C+++ v5.0.

 @param pi_aaRawValues A reference to a properly sized matrix of initialisation
                       values to copy from.
-----------------------------------------------------------------------------*/
template<size_t Rows, size_t Columns, class NumericType>
inline HFCMatrix<Rows, Columns, NumericType>::HFCMatrix(const NumericType pi_aaRawValues[Rows][Columns])
    {
    for (size_t i = 0 ; i < Rows ; ++i)
        m_Rows = pi_aaRawValues[i];
    }



/**----------------------------------------------------------------------------
 The destructor for this class.
-----------------------------------------------------------------------------*/
template<size_t Rows, size_t Columns, class NumericType>
inline HFCMatrix<Rows, Columns, NumericType>::~HFCMatrix()
    {
    }


/**----------------------------------------------------------------------------
 Assignment operator that initializes this matrix with values found in another
 specified matrix.

 @param pi_rObj Reference to the matrix to duplicate.

 @return Reference to self that can be used as an l-value.
-----------------------------------------------------------------------------*/
template<size_t Rows, size_t Columns, class NumericType>
inline HFCMatrix<Rows, Columns, NumericType>&
HFCMatrix<Rows, Columns, NumericType>::operator=(const HFCMatrix<Rows, Columns, NumericType>& pi_rObj)
    {
    // Check that object to copy is not self
    if (this != &pi_rObj)
        {
        // Copy all rows
        for(size_t i = 0 ; i < Rows ; ++i)
            m_Rows[i] = pi_rObj.m_Rows[i];
        }

    // Return reference to self
    return(*this);
    }

/**----------------------------------------------------------------------------
 Assignment operator that initializes this matrix with values found in the
 specified native matrix.

 @param pi_rObj Pointer to the arrays of values to use to initialize this
                matrix.

 @return Reference to self that can be used as an l-value.
-----------------------------------------------------------------------------*/
template<size_t Rows, size_t Columns, class NumericType>
inline HFCMatrix<Rows, Columns, NumericType>&
HFCMatrix<Rows, Columns, NumericType>::operator=(const NumericType* pi_pRawValues)
    {
    // Copy all rows
    for(size_t i = 0 ; i < Rows ; ++i)
        m_Rows[i] = pi_pRawValues[i];

    // Return reference to self
    return(*this);
    }


/**----------------------------------------------------------------------------
 Assignment operator that initializes this matrix with values found in the
 specified native matrix.

 @param pi_rObj Pointer to the arrays of values to use to initialize this
                matrix.

 @return Reference to self that can be used as an l-value.
-----------------------------------------------------------------------------*/
template<size_t Rows, size_t Columns, class NumericType>
inline HFCMatrix<Rows, Columns, NumericType>&
HFCMatrix<Rows, Columns, NumericType>::operator=(const HFCMatrixRow<Columns, NumericType>* pi_pRows)
    {
    // Copy all rows
    for(size_t i = 0 ; i < Rows ; ++i)
        m_Rows[i] = pi_pRows[i];

    // Return reference to self
    return(*this);
    }


/**----------------------------------------------------------------------------
 Assignment operator that initializes this matrix with values found in another
 specified matrix.

 @note This version is not supported under Microsoft Visual C+++ v5.0.

 @param pi_rObj Reference to a properly sized matrix of values to use to
                initialize this matrix.

 @return Reference to self that can be used as an l-value.
-----------------------------------------------------------------------------*/
template<size_t Rows, size_t Columns, class NumericType> HFCMatrix<Rows, Columns, NumericType>&
HFCMatrix<Rows, Columns, NumericType>::operator=(const NumericType pi_aaRawValues[Rows][Columns])
    {
    // Copy all rows
    for(size_t i = 0 ; i < Rows ; ++i)
        m_Rows[i] = pi_aaRawValues[i];

    // Return reference to self
    return(*this);
    }



/**----------------------------------------------------------------------------
 Equality comparison operator.  Checks if two matrix having the same
 geometry have all values positions equal or different in a one to one
 compare operation. Two matrix to be equal must have all values
 identical. If a single one is different, then the matrix is considered
 different.

 @param pi_rObj  Reference to the matrix to compare with.

 @return true if both matrix are the same, false otherwise.

 @see IsEqualTo
-----------------------------------------------------------------------------*/
template<size_t Rows, size_t Columns, class NumericType>
inline bool HFCMatrix<Rows, Columns, NumericType>::operator==(const HFCMatrix<Rows, Columns, NumericType>& pi_rObj) const
    {
    bool   ReturnValue = true;

    // Check if all rows are equal
    for(size_t i = 0; i < Columns && ReturnValue ; ++i)
        ReturnValue = (m_Rows[i] == pi_rObj.m_Rows[i]);

    // Return answer
    return(ReturnValue);
    }

/**----------------------------------------------------------------------------
 Non-equality comparison operator.  Checks if two matrix having the same
 geometry have all values positions equal or different in a one to one
 compare operation. Two matrix to be equal must have all values
 identical. If a single one is different, then the matrix is considered
 different.

 @param pi_rObj  Reference to the matrix to compare with.

 @return false if both matrix are the same, true otherwise.

 @see IsEqualTo
-----------------------------------------------------------------------------*/
template<size_t Rows, size_t Columns, class NumericType> inline bool
HFCMatrix<Rows, Columns, NumericType>::operator!=(const HFCMatrix<Rows, Columns, NumericType>& pi_rObj) const
    {
    return(!operator==(pi_rObj));
    }



/**----------------------------------------------------------------------------
 Equality comparison method.  Checks if two matrix having the same
 geometry have all values positions equal or different in a one to one
 compare operation. Two matrix to be equal must have all values
 identical. If a single one is different, then the matrix is considered
 different.

 @param pi_rObj  Reference to the matrix to compare with.

 @return true if both matrix are the same, false otherwise.

 @see operator==
-----------------------------------------------------------------------------*/
template<size_t Rows, size_t Columns, class NumericType>
inline bool HFCMatrix<Rows, Columns, NumericType>::IsEqualTo(const HFCMatrix<Rows, Columns, NumericType>& pi_rObj) const
    {
    bool   ReturnValue = true;

    // Check if all rows are equal
    for(size_t i = 0; i < Columns && ReturnValue ; ++i)
        ReturnValue = m_Rows[i].IsEqualTo(pi_rObj.m_Rows[i]);

    // Return answer
    return(ReturnValue);
    }

/**----------------------------------------------------------------------------
 Similarity comparison method.  Checks if two matrix having the same
 geometry have all values positions being similar or different in a one to one
 compare operation.  Two values are considered similar if their difference is
 lower than the specified tolerance value. Two matrix to be similar must have all
 values identical. If a single one is different, then the matrix is considered
 different.

 This method is to be used with floating point values to compare equality
 within a given error tolerance caused by limits of floating point arithmetic
 processing.

 @param pi_rObj       Reference to the matrix to compare with.
 @param pi_Tolerance  Maximal difference to tolerate between two value to make
                      them to be considered similar.

 @return true if both matrix are the same, false otherwise.

 @see operator==
-----------------------------------------------------------------------------*/
template<size_t Rows, size_t Columns, class NumericType>
inline bool
HFCMatrix<Rows, Columns, NumericType>::IsEqualTo(const HFCMatrix<Rows, Columns, NumericType>& pi_rObj,
                                                 double                            pi_Tolerance) const
    {
    // The tolerance may not be negative
    HPRECONDITION(pi_Tolerance >= 0);

    // The given tolerance must be smaller or equal than maximum epsilon
    HPRECONDITION(pi_Tolerance <= HMAX_EPSILON);

    bool   ReturnValue = true;

    // Check if all rows are equal
    for(size_t i = 0; i < Columns && ReturnValue ; ++i)
        ReturnValue = (m_Rows[i].IsEqualTo(pi_rObj.m_Rows[i], pi_Tolerance));

    // Return answer
    return(ReturnValue);
    }

/**----------------------------------------------------------------------------
 One of the dereference operators. These operators return either a reference to
 the specified row or a const reference to the speficied row, depending on
 the constness of the self matrix. There is no operator provided
 permitting to obtain a reference to columns, since the HFCMatrixRow class has
 exactly the same interface to reach a given value in the row.

 @param pi_RowNumber  Numeric index of the row to access, the first one being
                      indexed as zero.

 @return A reference to the specified row in the matrix, under the form of an
         object of class HFCMatrixRow.

 @see HFCMatrixRow
-----------------------------------------------------------------------------*/
template<size_t Rows, size_t Columns, class NumericType>
inline const HFCMatrixRow<Columns, NumericType>&
HFCMatrix<Rows, Columns, NumericType>::operator[](size_t pi_RowNumber) const
    {
    // The row index must be valid
    HPRECONDITION(pi_RowNumber < Rows && pi_RowNumber >= 0);

    // Return constant reference to self
<<<<<<< HEAD
    return m_Rows[pi_RowNumber];
=======
#pragma warning(push)
#pragma warning(disable: 6385)
    return(m_Rows[pi_RowNumber]);
#pragma warning(pop)
>>>>>>> d5f9c09a
    }

/**----------------------------------------------------------------------------
 One of the dereference operators. These operators return either a reference to
 the specified row or a const reference to the speficied row, depending on
 the constness of the self matrix. There is no operator provided
 permitting to obtain a reference to columns, since the HFCMatrixRow class has
 exactly the same interface to reach a given value in the row.

 @param pi_RowNumber  Numeric index of the row to access, the first one being
                      indexed as zero.

 @return A reference to the specified row in the matrix, under the form of an
         object of class HFCMatrixRow.

 @see HFCMatrixRow
-----------------------------------------------------------------------------*/
template<size_t Rows, size_t Columns, class NumericType>
inline HFCMatrixRow<Columns, NumericType>&
HFCMatrix<Rows, Columns, NumericType>::operator[](size_t pi_RowNumber)
    {
    // The row index must be valid
    HPRECONDITION(pi_RowNumber < Rows && pi_RowNumber >= 0);

    return m_Rows[pi_RowNumber];
    }



/**----------------------------------------------------------------------------
 Produces a matrix as the addition of this one with another. The result
 and the provided matrix must have the same geometry as the self matrix. The
 addition of the two matrixes is performed by adding values of matrixes on a
 one to one basis:

 @c{Result[0][0] = Self[0][0] + Given[0][0]} and so on.

 @param pi_rObj Reference to another matrix to add to this one.

 @return A matrix containing the result of the addition.
-----------------------------------------------------------------------------*/
template<size_t Rows, size_t Columns, class NumericType>
inline HFCMatrix<Rows, Columns, NumericType>
HFCMatrix<Rows, Columns, NumericType>::operator+(const HFCMatrix<Rows, Columns, NumericType>& pi_rObj) const
    {
    // Create duplicate of self
    HFCMatrix<Rows, Columns, NumericType>   NewMatrix(*this);

    // Increment all rows by rows of given matrix
    for(size_t i = 0 ; i < Rows ; ++i)
        NewMatrix.m_Rows[i] += pi_rObj.m_Rows[i];

    // Return recipient
    return(NewMatrix);
    }


/**----------------------------------------------------------------------------
 Produces a matrix as the substraction of this one with another. The result
 and the provided matrix must have the same geometry as the self matrix. The
 substraction of the two matrixes is performed by substracting values of matrixes
 on a one to one basis:

 @c{Result[0][0] = Self[0][0] - Given[0][0]} and so on.

 @param pi_rObj Reference to another matrix to substract to this one.

 @return A matrix containing the result of the substraction.
-----------------------------------------------------------------------------*/
template<size_t Rows, size_t Columns, class NumericType>
inline HFCMatrix<Rows, Columns, NumericType>
HFCMatrix<Rows, Columns, NumericType>::operator-(const HFCMatrix<Rows, Columns, NumericType>& pi_rObj) const
    {
    // Create duplicate of self
    HFCMatrix<Rows, Columns, NumericType>   NewMatrix(*this);

    // Decrement all rows by rows of given matrix
    for(size_t i = 0 ; i < Rows ; ++i)
        NewMatrix.m_Rows[i] -= pi_rObj.m_Rows[i];

    // Return recipient
    return(NewMatrix);
    }


/**----------------------------------------------------------------------------
 Produces a matrix as the negation of self. The negation of a matrix is
 performed by negating values of the matrix on a one to one basis:

 @c{Result[0][0] = -Self[0][0]} and so on.

 @return A matrix containing the result of the negation.
-----------------------------------------------------------------------------*/
template<size_t Rows, size_t Columns, class NumericType>
inline HFCMatrix<Rows, Columns, NumericType>
HFCMatrix<Rows, Columns, NumericType>::operator-() const
    {
    // Create recipient
    HFCMatrix<Rows, Columns, NumericType>   NewMatrix;

    // Set all values negated
    for(size_t i = 0 ; i < Rows ; ++i)
        NewMatrix.m_Rows[i] = -m_Rows[i];

    // Return recipient
    return(NewMatrix);
    }


/**----------------------------------------------------------------------------
 Produces a matrix of the same geometry as self being the scaled version
 of self where all values are multiplied by the provided factor.

 @param pi_Divisor   The scale factor to multiply all values with.

 @return A matrix containing the divided values.
-----------------------------------------------------------------------------*/
template<size_t Rows, size_t Columns, class NumericType>
inline HFCMatrix<Rows, Columns, NumericType>
HFCMatrix<Rows, Columns, NumericType>::operator*(NumericType pi_Factor) const
    {
    // The divisor must be different from 0
    HPRECONDITION(pi_Factor != 0);

    // Create recipine matrix
    HFCMatrix<Rows, Columns, NumericType>   NewMatrix;

    // Set rows of new matrix to scaled rows of self
    for(size_t i = 0 ; i < Rows ; ++i)
        NewMatrix.m_Rows[i] = m_Rows[i] * pi_Factor;

    // Return recipient
    return(NewMatrix);
    }


/**----------------------------------------------------------------------------
 Produces a matrix of the same geometry as self being the scaled down version
 of self where all values are divided by the provided factor.

 @param pi_Divisor   Divisor to apply on all values in this matrix.

 @return A matrix containing the divided values.
-----------------------------------------------------------------------------*/
template<size_t Rows, size_t Columns, class NumericType>
inline HFCMatrix<Rows, Columns, NumericType>
HFCMatrix<Rows, Columns, NumericType>::operator/(NumericType pi_Divisor) const
    {
    // The divisor must be different from 0
    HPRECONDITION(pi_Divisor != 0);

    // Create recipine matrix
    HFCMatrix<Rows, Columns, NumericType>   NewMatrix;

    // Set rows of new matrix to scaled rows of self
    for(size_t i = 0 ; i < Rows ; ++i)
        NewMatrix.m_Rows[i] = m_Rows[i] / pi_Divisor;

    // Return recipient
    return(NewMatrix);
    }



/**----------------------------------------------------------------------------
 Increments self matrix by another. The given matrix must have the
 same geometry as the self matrix. The incrementation of a matrix is
 performed by adding values from self matrix on a one to one basis:

 @c{Self[0][0] += Given[0][0]} and so on.

 @param pi_rObj  A reference to the matrix to be added.

 @return A reference to self that can be used as an l-value.
-----------------------------------------------------------------------------*/
template<size_t Rows, size_t Columns, class NumericType>
inline HFCMatrix<Rows, Columns, NumericType>&
HFCMatrix<Rows, Columns, NumericType>::operator+=(const HFCMatrix<Rows, Columns, NumericType>& pi_rObj)
    {
    // Each row is incremented by rows of same position of given matrix
    for(size_t i = 0 ; i < Rows ; ++i)
        m_Rows[i] += pi_rObj.m_Rows[i];

    // Return reference to self
    return(*this);
    }

/**----------------------------------------------------------------------------
 Decrements self matrix by another. The given matrix must have the
 same geometry as the self matrix. The decrementation of a matrix is
 performed by substracting values from self matrix on a one to one basis:

 @c{Self[0][0] -= Given[0][0]} and so on.

 @param pi_rObj  A reference to the matrix to be substracted.

 @return A reference to self that can be used as an l-value.
-----------------------------------------------------------------------------*/
template<size_t Rows, size_t Columns, class NumericType>
inline HFCMatrix<Rows, Columns, NumericType>&
HFCMatrix<Rows, Columns, NumericType>::operator-=(const HFCMatrix<Rows, Columns, NumericType>& pi_rObj)
    {
    // Each row is decremented by rows of same position of given matrix
    for(size_t i = 0 ; i < Rows ; ++i)
        m_Rows[i] -= pi_rObj.m_Rows[i];

    // Return reference to self
    return(*this);
    }


/**----------------------------------------------------------------------------
 Scales the matrix by a specified factor.

 @param pi_RawValue The scale factor to multiply all values with.

 @return A reference to self that can be used as an l-value.
-----------------------------------------------------------------------------*/
template<size_t Rows, size_t Columns, class NumericType>
inline HFCMatrix<Rows, Columns, NumericType>&
HFCMatrix<Rows, Columns, NumericType>::operator*=(NumericType pi_RawValue)
    {
    // Scale each row
    for(size_t i = 0 ; i < Rows ; ++i)
        m_Rows[i] *= pi_RawValue;

    // Return reference to self
    return(*this);
    }

/**----------------------------------------------------------------------------
 Scales down the matrix by a specified divisor.

 @param pi_RawValue The divisor with which will be divided all values with.
                    This value must be different from 0.

 @return A reference to self that can be used as an l-value.
-----------------------------------------------------------------------------*/
template<size_t Rows, size_t Columns, class NumericType>
inline HFCMatrix<Rows, Columns, NumericType>&
HFCMatrix<Rows, Columns, NumericType>::operator/=(NumericType pi_RawValue)
    {
    // The divisor must be different from 0.0
    HPRECONDITION (pi_RawValue != 0);

    // Scale each row
    for(size_t i = 0 ; i < Rows ; ++i)
        m_Rows[i] /= pi_RawValue;

    // Return reference to self
    return(*this);
    }



/**----------------------------------------------------------------------------
 Returns the tranpose matrix of self. The tranpose of a matrix is
 obtained by changing rows into columns, and columns into rows. The
 returned matrix does not have the same geometry as the self matrix. The
 number of rows becomes the number of columns, and vice-versa.

 @return The transposed version of this matrix.
-----------------------------------------------------------------------------*/
template<size_t Rows, size_t Columns, class NumericType>
HFCMatrix<Columns, Rows, NumericType>
HFCMatrix<Rows, Columns, NumericType>::CalculateTranspose() const
    {
    // Declare recipient matrix
    HFCMatrix<Columns, Rows, NumericType>   NewMatrix;

    // Declare required index counters
    size_t i;
    size_t j;

    // For each row of result
    for (i = 0 ; i < Columns ; ++i)
        {
        // For each column of this row
        for (j = 0 ; j < Rows ; ++j)
            {
            // Obtain and set value
            NewMatrix.m_Rows[i][j] = m_Rows[j][i];
            }
        }

    // Return result
    return(NewMatrix);
    }

POP_MSVC_IGNORE

END_IMAGEPP_NAMESPACE<|MERGE_RESOLUTION|>--- conflicted
+++ resolved
@@ -1,1062 +1,1044 @@
-//:>--------------------------------------------------------------------------------------+
-//:>
-//:>     $Source: PublicApi/ImagePP/all/h/HFCMatrix.hpp $
-//:>
-<<<<<<< HEAD
-//:>  $Copyright: (c) 2016 Bentley Systems, Incorporated. All rights reserved. $
-=======
-//:>  $Copyright: (c) 2017 Bentley Systems, Incorporated. All rights reserved. $
->>>>>>> d5f9c09a
-//:>
-//:>+--------------------------------------------------------------------------------------
-
-//*****************************************************************************
-// Friend functions
-
-
-PUSH_MSVC_IGNORE(6385)  // will cause performance hit to validate range of every row/column access. At least we have asserts for runtime check. 
-
-BEGIN_IMAGEPP_NAMESPACE
-//-----------------------------------------------------------------------------
-// operator* template function
-// Multiplies a number by a row.
-//-----------------------------------------------------------------------------
-template<size_t Columns, class NumericType> HFCMatrixRow<Columns, NumericType>
-operator*(NumericType pi_RawNumber,
-          const HFCMatrixRow<Columns, NumericType>& pi_rMatrix)
-    {
-    // Create new row
-    HFCMatrixRow<Columns, NumericType>   NewRow;
-
-    // Multiply
-    for(size_t i = 0; i < Columns ; ++i)
-        NewRow.m_Values[i] = pi_rMatrix.m_Values[i] * pi_RawNumber;
-
-    // Return recipient
-    return(NewRow);
-    }
-
-//-----------------------------------------------------------------------------
-// operator* template function
-// Multiplies a number by a matrix.
-//-----------------------------------------------------------------------------
-template<size_t Rows, size_t Columns, class NumericType> HFCMatrix<Rows, Columns, NumericType>
-operator*(NumericType pi_RawNumber, const HFCMatrix<Rows, Columns, NumericType>& pi_rMatrix)
-    {
-    // Create recipient matrix
-    HFCMatrix<Rows, Columns, NumericType>   NewMatrix;
-
-    // Set rows to rows of self scaled by factor
-    for(size_t i = 0 ; i < Rows ; ++i)
-        NewMatrix[i] = pi_rMatrix[i] * pi_RawNumber;
-
-    // return recipient
-    return (NewMatrix);
-    }
-
-
-
-//*****************************************************************************
-//*****************************************************************************
-// HFCMatrixRow method definition
-//*****************************************************************************
-
-
-//-----------------------------------------------------------------------------
-// Constructor for an empty row (values set to 0.0).
-//-----------------------------------------------------------------------------
-template<size_t Columns, class NumericType>
-inline HFCMatrixRow<Columns, NumericType>::HFCMatrixRow()
-    {
-    // Set all values to 0.0
-    for(size_t i = 0; i < Columns ; ++i)
-        m_Values[i] = 0;
-    }
-
-
-
-
-//-----------------------------------------------------------------------------
-// Constructor from raw values
-//-----------------------------------------------------------------------------
-template<size_t Columns, class NumericType>
-inline HFCMatrixRow<Columns, NumericType>::HFCMatrixRow(const NumericType* pi_pRawValues)
-    {
-    // Set all values to 0.0
-    for(size_t i = 0; i < Columns ; ++i)
-        m_Values[i] = pi_pRawValues[i];
-    }
-
-
-//-----------------------------------------------------------------------------
-// Copy constructor.
-//-----------------------------------------------------------------------------
-template<size_t Columns, class NumericType>
-inline HFCMatrixRow<Columns, NumericType>::HFCMatrixRow(const HFCMatrixRow<Columns, NumericType>& pi_rObj)
-    {
-    // Duplicate all positions
-    for(size_t i = 0; i < Columns ; ++i)
-        m_Values[i] = pi_rObj.m_Values[i];
-    }
-
-
-//-----------------------------------------------------------------------------
-// The destructor.
-//-----------------------------------------------------------------------------
-template<size_t Columns, class NumericType>
-inline HFCMatrixRow<Columns, NumericType>::~HFCMatrixRow()
-    {
-    }
-
-
-//-----------------------------------------------------------------------------
-// operator=
-// Assignment operator.  It duplicates another row object.
-//-----------------------------------------------------------------------------
-template<size_t Columns, class NumericType>
-inline HFCMatrixRow<Columns, NumericType>&
-HFCMatrixRow<Columns, NumericType>::operator=(const HFCMatrixRow<Columns, NumericType>& pi_rObj)
-    {
-    // Check that object to copy is not self
-    if (this != &pi_rObj)
-        {
-        // Duplicate all values of given row
-        for(size_t i = 0; i < Columns ; ++i)
-            m_Values[i] = pi_rObj.m_Values[i];
-        }
-
-    // Return reference to self
-    return (*this);
-    }
-
-
-//-----------------------------------------------------------------------------
-// operator=
-// Assignment operator.  It copies the given array
-//-----------------------------------------------------------------------------
-template<size_t Columns, class NumericType>
-inline HFCMatrixRow<Columns, NumericType>&
-HFCMatrixRow<Columns, NumericType>::operator=(const NumericType* pi_pRawValues)
-    {
-    // Duplicate all values of given row
-    for(size_t i = 0; i < Columns ; ++i)
-        m_Values[i] = pi_pRawValues[i];
-
-    // Return reference to self
-    return (*this);
-    }
-
-
-
-
-//-----------------------------------------------------------------------------
-// operator==
-// Checks if the matrix rows are identical
-//-----------------------------------------------------------------------------
-template<size_t Columns, class NumericType>
-inline bool
-HFCMatrixRow<Columns, NumericType>::operator==(const HFCMatrixRow<Columns, NumericType>& pi_rObj) const
-    {
-    bool   ReturnValue = true;
-
-    // Check if all values are equal
-    for(size_t i = 0; i < Columns && ReturnValue ; ++i)
-        ReturnValue = (m_Values[i] == pi_rObj.m_Values[i]);
-
-    // Return answer
-    return(ReturnValue);
-    }
-
-
-//-----------------------------------------------------------------------------
-// IsEqualTo
-// Checks if the matrix rows are identical within the default global tolerance
-//-----------------------------------------------------------------------------
-template<size_t Columns, class NumericType>
-inline bool
-HFCMatrixRow<Columns, NumericType>::IsEqualTo(const HFCMatrixRow<Columns, NumericType>& pi_rObj) const
-    {
-    bool   ReturnValue = true;
-
-    // Check if all values are equal
-    for(size_t i = 0; i < Columns && ReturnValue ; ++i)
-        ReturnValue = HDOUBLE_EQUAL_EPSILON(m_Values[i], pi_rObj.m_Values[i]);
-
-    // Return answer
-    return(ReturnValue);
-    }
-
-
-//-----------------------------------------------------------------------------
-// IsEqualTo
-// Checks if the matrix rows are identical within the default global tolerance
-//-----------------------------------------------------------------------------
-template<size_t Columns, class NumericType>
-inline bool
-HFCMatrixRow<Columns, NumericType>::IsEqualTo(const HFCMatrixRow<Columns, NumericType>& pi_rObj,
-                                              double                      pi_Tolerance) const
-    {
-    // The tolerance may not be negative
-    HPRECONDITION(pi_Tolerance >= 0);
-
-    // The given tolerance must be smaller or equal than maximum epsilon
-    HPRECONDITION(pi_Tolerance <= HMAX_EPSILON);
-
-    bool   ReturnValue = true;
-
-    // Check if all values are equal
-    for(size_t i = 0; i < Columns && ReturnValue ; ++i)
-        ReturnValue = HDOUBLE_EQUAL(m_Values[i], pi_rObj.m_Values[i], pi_Tolerance);
-
-    // Return answer
-    return(ReturnValue);
-    }
-
-
-//-----------------------------------------------------------------------------
-// operator!=
-// Checks if the matrix rows are different
-//-----------------------------------------------------------------------------
-template<size_t Columns, class NumericType>
-inline bool
-HFCMatrixRow<Columns, NumericType>::operator!=(const HFCMatrixRow<Columns, NumericType>& pi_rObj) const
-    {
-    return(!operator==(pi_rObj));
-    }
-
-
-//-----------------------------------------------------------------------------
-// operator[]
-// Returns a constant reference to value of the row at specified column
-//-----------------------------------------------------------------------------
-template<size_t Columns, class NumericType>
-inline const NumericType&
-HFCMatrixRow<Columns, NumericType>::operator[](size_t pi_ColumnNumber) const
-    {
-    // The column index must be valid
-    HPRECONDITION(pi_ColumnNumber < Columns && pi_ColumnNumber >= 0);
-
-    // Return constant reference to value
-<<<<<<< HEAD
-    return m_Values[pi_ColumnNumber];
-=======
-#pragma warning(push)
-#pragma warning(disable: 6385)
-    return (m_Values[pi_ColumnNumber]);
-#pragma warning(pop)
->>>>>>> d5f9c09a
-    }
-
-
-//-----------------------------------------------------------------------------
-// operator[]
-// Returns a reference to the number in row for specified column
-//-----------------------------------------------------------------------------
-template<size_t Columns, class NumericType>
-inline NumericType&
-HFCMatrixRow<Columns, NumericType>::operator[](size_t pi_ColumnNumber)
-    {
-    // The columns index must be valid
-    HPRECONDITION(pi_ColumnNumber < Columns);
-    HPRECONDITION(pi_ColumnNumber >= 0);
-
-    // Return reference to value
-    return m_Values[pi_ColumnNumber];
-    }
-
-
-//-----------------------------------------------------------------------------
-// operator+
-// Adds two rows together.
-//-----------------------------------------------------------------------------
-template<size_t Columns, class NumericType>
-inline HFCMatrixRow<Columns, NumericType>
-HFCMatrixRow<Columns, NumericType>::operator+(const HFCMatrixRow<Columns, NumericType>& pi_rObj) const
-    {
-    // Create a duplicate of self
-    HFCMatrixRow<Columns, NumericType>   NewRow(*this);
-
-    // Increment all positions of copy by values of given
-    for(size_t i = 0; i < Columns ; ++i)
-        NewRow.m_Values[i] += pi_rObj.m_Values[i];
-
-    // return recipient
-    return(NewRow);
-    }
-
-//-----------------------------------------------------------------------------
-// operator-
-// Substracts two rows together.
-//-----------------------------------------------------------------------------
-template<size_t Columns, class NumericType>
-inline HFCMatrixRow<Columns, NumericType>
-HFCMatrixRow<Columns, NumericType>::operator-(const HFCMatrixRow<Columns, NumericType>& pi_rObj) const
-    {
-    // Create a duplicate of self
-    HFCMatrixRow<Columns, NumericType>   NewRow(*this);
-
-    // Decrement all positions of copy by values of given
-    for(size_t i = 0; i < Columns ; ++i)
-        NewRow.m_Values[i] -= pi_rObj.m_Values[i];
-
-    // return recipient
-    return(NewRow);
-    }
-
-
-//-----------------------------------------------------------------------------
-// operator- (unary)
-// Negates the row
-//-----------------------------------------------------------------------------
-template<size_t Columns, class NumericType>
-inline HFCMatrixRow<Columns, NumericType>
-HFCMatrixRow<Columns, NumericType>::operator-() const
-    {
-    // Create recipient
-    HFCMatrixRow<Columns, NumericType>   NewRow;
-
-    // Set values negated
-    for(size_t i = 0; i < Columns ; ++i)
-        NewRow.m_Values[i] = - m_Values[i];
-
-    // return recipient
-    return(NewRow);
-    }
-
-
-//-----------------------------------------------------------------------------
-// operator/
-// Divides a row by a number
-//-----------------------------------------------------------------------------
-template<size_t Columns, class NumericType>
-inline HFCMatrixRow<Columns, NumericType>
-HFCMatrixRow<Columns, NumericType>::operator/(NumericType pi_Divisor) const
-    {
-    // The divisor must be different from 0
-    HPRECONDITION(pi_Divisor != 0);
-
-    // Create new row
-    HFCMatrixRow<Columns, NumericType>   NewRow;
-
-    // Set proper values
-    for(size_t i = 0; i < Columns ; ++i)
-        NewRow.m_Values[i] = m_Values[i] / pi_Divisor;
-
-    // return recipient
-    return(NewRow);
-    }
-
-
-//-----------------------------------------------------------------------------
-// operator*
-// Multiplies a row by a number.
-//-----------------------------------------------------------------------------
-template<size_t Columns, class NumericType>
-inline HFCMatrixRow<Columns, NumericType>
-HFCMatrixRow<Columns, NumericType>::operator*(NumericType pi_RawNumber) const
-    {
-    // Create new row
-    HFCMatrixRow<Columns, NumericType>   NewRow;
-
-    // Set proper values
-    for(size_t i = 0; i < Columns ; ++i)
-        NewRow.m_Values[i] = m_Values[i] * pi_RawNumber;
-
-    // Return recipient
-    return(NewRow);
-    }
-
-
-//-----------------------------------------------------------------------------
-// operator+=
-// Increments self by another row of same dimension
-//-----------------------------------------------------------------------------
-template<size_t Columns, class NumericType>
-inline HFCMatrixRow<Columns, NumericType>&
-HFCMatrixRow<Columns, NumericType>::operator+=(const HFCMatrixRow<Columns,  NumericType>& pi_rObj)
-    {
-    // Increment all values of self row by values at same position
-    // in given row
-    for(size_t i = 0; i < Columns ; ++i)
-        m_Values[i] += pi_rObj.m_Values[i];
-
-    // Return reference to self
-    return(*this);
-    }
-
-//-----------------------------------------------------------------------------
-// operator-=
-// Decrements self by another row of same dimension
-//-----------------------------------------------------------------------------
-template<size_t Columns, class NumericType>
-inline HFCMatrixRow<Columns, NumericType>&
-HFCMatrixRow<Columns, NumericType>::operator-=(const HFCMatrixRow<Columns, NumericType>& pi_rObj)
-    {
-    // Decrement all values of self row by values at same position
-    // in given row
-    for(size_t i = 0; i < Columns ; ++i)
-        m_Values[i] -= pi_rObj.m_Values[i];
-
-    // Return reference to self
-    return(*this);
-    }
-
-
-//-----------------------------------------------------------------------------
-// operator*=
-// Scales row by a value.
-//-----------------------------------------------------------------------------
-template<size_t Columns, class NumericType>
-inline HFCMatrixRow<Columns, NumericType>&
-HFCMatrixRow<Columns, NumericType>::operator*=(NumericType pi_RawValue)
-    {
-    // Scale all values of self row by given factor
-    for(size_t i = 0; i < Columns ; ++i)
-        m_Values[i] *= pi_RawValue;
-
-    // Return reference to self
-    return(*this);
-    }
-
-
-//-----------------------------------------------------------------------------
-// operator/=
-// Scales row by a value. The given value may not be 0
-//-----------------------------------------------------------------------------
-template<size_t Columns, class NumericType>
-inline HFCMatrixRow<Columns, NumericType>&
-HFCMatrixRow<Columns, NumericType>::operator/=(NumericType pi_RawValue)
-    {
-    // The divisor may not be 0
-    HPRECONDITION (pi_RawValue != 0);
-
-    // Scale all values of self row by given factor
-    for(size_t i = 0; i < Columns ; ++i)
-        m_Values[i] /= pi_RawValue;
-
-    // Return reference to self
-    return(*this);
-    }
-
-
-
-
-//*****************************************************************************
-//*****************************************************************************
-// HFCMatrix method definition
-//*****************************************************************************
-
-
-/**----------------------------------------------------------------------------
- The default constructor for this class.  It creates a matrix of numeric values
- of type @r{NumericType}, having @{R} rows and @{C} columns, without doing
- any initialisation of the values.
------------------------------------------------------------------------------*/
-
-template<size_t Rows, size_t Columns, class NumericType>
-inline HFCMatrix<Rows, Columns, NumericType>::HFCMatrix()
-    {
-    }
-
-/**----------------------------------------------------------------------------
- Copy constructor for a matrix of numeric values of type
- @r{NumericType}, having @{R} rows and @{C} columns, using another
- matrix as a source of values to use for initialisation.
-
- @param pi_rObj Reference to another matrix to duplicate.
------------------------------------------------------------------------------*/
-template<size_t Rows, size_t Columns, class NumericType>
-inline HFCMatrix<Rows, Columns, NumericType>::HFCMatrix(const HFCMatrix<Rows, Columns, NumericType>& pi_rObj)
-    {
-    // Copy all rows
-    for(size_t i = 0 ; i < Rows ; ++i)
-        m_Rows[i] = pi_rObj.m_Rows[i];
-    }
-
-/**----------------------------------------------------------------------------
- Constructor for a matrix of numeric values of type @r{NumericType}, having @{R}
- rows and @{C} columns, using a native raw matrix as a source of values to
- use for initialisation.
-
- @param pi_pRawValues A pointer to a properly sized array of initialisation
-                      values to copy from.
------------------------------------------------------------------------------*/
-template<size_t Rows, size_t Columns, class NumericType>
-inline HFCMatrix<Rows, Columns, NumericType>::HFCMatrix(const NumericType* pi_pRawValues)
-    {
-    for (size_t i = 0 ; i < Rows ; ++i)
-        m_Rows = pi_pRawValues[i];
-    }
-
-/**----------------------------------------------------------------------------
- Constructor for a matrix of numeric values of type @r{NumericType}, having @{R}
- rows and @{C} columns, using an array of matrix rows of type HFCMatrixRow
- as a source of values to use for initialisation.
-
- @param pi_pRows A pointer to a properly sized array of matrix rows containing
-                 initialisation values to copy from.
------------------------------------------------------------------------------*/
-template<size_t Rows, size_t Columns, class NumericType>
-inline HFCMatrix<Rows, Columns, NumericType>::HFCMatrix(const HFCMatrixRow<Columns, NumericType>* pi_pRows)
-    {
-    for (size_t i = 0 ; i < Rows ; ++i)
-        m_Rows = pi_pRows[i];
-    }
-
-/**----------------------------------------------------------------------------
- Constructor for a matrix of numeric values of type @r{NumericType}, having @{R}
- rows and @{C} columns, using a native raw matrix as a source of values to
- use for initialisation.
-
- @note This version is not supported under Microsoft Visual C+++ v5.0.
-
- @param pi_aaRawValues A reference to a properly sized matrix of initialisation
-                       values to copy from.
------------------------------------------------------------------------------*/
-template<size_t Rows, size_t Columns, class NumericType>
-inline HFCMatrix<Rows, Columns, NumericType>::HFCMatrix(const NumericType pi_aaRawValues[Rows][Columns])
-    {
-    for (size_t i = 0 ; i < Rows ; ++i)
-        m_Rows = pi_aaRawValues[i];
-    }
-
-
-
-/**----------------------------------------------------------------------------
- The destructor for this class.
------------------------------------------------------------------------------*/
-template<size_t Rows, size_t Columns, class NumericType>
-inline HFCMatrix<Rows, Columns, NumericType>::~HFCMatrix()
-    {
-    }
-
-
-/**----------------------------------------------------------------------------
- Assignment operator that initializes this matrix with values found in another
- specified matrix.
-
- @param pi_rObj Reference to the matrix to duplicate.
-
- @return Reference to self that can be used as an l-value.
------------------------------------------------------------------------------*/
-template<size_t Rows, size_t Columns, class NumericType>
-inline HFCMatrix<Rows, Columns, NumericType>&
-HFCMatrix<Rows, Columns, NumericType>::operator=(const HFCMatrix<Rows, Columns, NumericType>& pi_rObj)
-    {
-    // Check that object to copy is not self
-    if (this != &pi_rObj)
-        {
-        // Copy all rows
-        for(size_t i = 0 ; i < Rows ; ++i)
-            m_Rows[i] = pi_rObj.m_Rows[i];
-        }
-
-    // Return reference to self
-    return(*this);
-    }
-
-/**----------------------------------------------------------------------------
- Assignment operator that initializes this matrix with values found in the
- specified native matrix.
-
- @param pi_rObj Pointer to the arrays of values to use to initialize this
-                matrix.
-
- @return Reference to self that can be used as an l-value.
------------------------------------------------------------------------------*/
-template<size_t Rows, size_t Columns, class NumericType>
-inline HFCMatrix<Rows, Columns, NumericType>&
-HFCMatrix<Rows, Columns, NumericType>::operator=(const NumericType* pi_pRawValues)
-    {
-    // Copy all rows
-    for(size_t i = 0 ; i < Rows ; ++i)
-        m_Rows[i] = pi_pRawValues[i];
-
-    // Return reference to self
-    return(*this);
-    }
-
-
-/**----------------------------------------------------------------------------
- Assignment operator that initializes this matrix with values found in the
- specified native matrix.
-
- @param pi_rObj Pointer to the arrays of values to use to initialize this
-                matrix.
-
- @return Reference to self that can be used as an l-value.
------------------------------------------------------------------------------*/
-template<size_t Rows, size_t Columns, class NumericType>
-inline HFCMatrix<Rows, Columns, NumericType>&
-HFCMatrix<Rows, Columns, NumericType>::operator=(const HFCMatrixRow<Columns, NumericType>* pi_pRows)
-    {
-    // Copy all rows
-    for(size_t i = 0 ; i < Rows ; ++i)
-        m_Rows[i] = pi_pRows[i];
-
-    // Return reference to self
-    return(*this);
-    }
-
-
-/**----------------------------------------------------------------------------
- Assignment operator that initializes this matrix with values found in another
- specified matrix.
-
- @note This version is not supported under Microsoft Visual C+++ v5.0.
-
- @param pi_rObj Reference to a properly sized matrix of values to use to
-                initialize this matrix.
-
- @return Reference to self that can be used as an l-value.
------------------------------------------------------------------------------*/
-template<size_t Rows, size_t Columns, class NumericType> HFCMatrix<Rows, Columns, NumericType>&
-HFCMatrix<Rows, Columns, NumericType>::operator=(const NumericType pi_aaRawValues[Rows][Columns])
-    {
-    // Copy all rows
-    for(size_t i = 0 ; i < Rows ; ++i)
-        m_Rows[i] = pi_aaRawValues[i];
-
-    // Return reference to self
-    return(*this);
-    }
-
-
-
-/**----------------------------------------------------------------------------
- Equality comparison operator.  Checks if two matrix having the same
- geometry have all values positions equal or different in a one to one
- compare operation. Two matrix to be equal must have all values
- identical. If a single one is different, then the matrix is considered
- different.
-
- @param pi_rObj  Reference to the matrix to compare with.
-
- @return true if both matrix are the same, false otherwise.
-
- @see IsEqualTo
------------------------------------------------------------------------------*/
-template<size_t Rows, size_t Columns, class NumericType>
-inline bool HFCMatrix<Rows, Columns, NumericType>::operator==(const HFCMatrix<Rows, Columns, NumericType>& pi_rObj) const
-    {
-    bool   ReturnValue = true;
-
-    // Check if all rows are equal
-    for(size_t i = 0; i < Columns && ReturnValue ; ++i)
-        ReturnValue = (m_Rows[i] == pi_rObj.m_Rows[i]);
-
-    // Return answer
-    return(ReturnValue);
-    }
-
-/**----------------------------------------------------------------------------
- Non-equality comparison operator.  Checks if two matrix having the same
- geometry have all values positions equal or different in a one to one
- compare operation. Two matrix to be equal must have all values
- identical. If a single one is different, then the matrix is considered
- different.
-
- @param pi_rObj  Reference to the matrix to compare with.
-
- @return false if both matrix are the same, true otherwise.
-
- @see IsEqualTo
------------------------------------------------------------------------------*/
-template<size_t Rows, size_t Columns, class NumericType> inline bool
-HFCMatrix<Rows, Columns, NumericType>::operator!=(const HFCMatrix<Rows, Columns, NumericType>& pi_rObj) const
-    {
-    return(!operator==(pi_rObj));
-    }
-
-
-
-/**----------------------------------------------------------------------------
- Equality comparison method.  Checks if two matrix having the same
- geometry have all values positions equal or different in a one to one
- compare operation. Two matrix to be equal must have all values
- identical. If a single one is different, then the matrix is considered
- different.
-
- @param pi_rObj  Reference to the matrix to compare with.
-
- @return true if both matrix are the same, false otherwise.
-
- @see operator==
------------------------------------------------------------------------------*/
-template<size_t Rows, size_t Columns, class NumericType>
-inline bool HFCMatrix<Rows, Columns, NumericType>::IsEqualTo(const HFCMatrix<Rows, Columns, NumericType>& pi_rObj) const
-    {
-    bool   ReturnValue = true;
-
-    // Check if all rows are equal
-    for(size_t i = 0; i < Columns && ReturnValue ; ++i)
-        ReturnValue = m_Rows[i].IsEqualTo(pi_rObj.m_Rows[i]);
-
-    // Return answer
-    return(ReturnValue);
-    }
-
-/**----------------------------------------------------------------------------
- Similarity comparison method.  Checks if two matrix having the same
- geometry have all values positions being similar or different in a one to one
- compare operation.  Two values are considered similar if their difference is
- lower than the specified tolerance value. Two matrix to be similar must have all
- values identical. If a single one is different, then the matrix is considered
- different.
-
- This method is to be used with floating point values to compare equality
- within a given error tolerance caused by limits of floating point arithmetic
- processing.
-
- @param pi_rObj       Reference to the matrix to compare with.
- @param pi_Tolerance  Maximal difference to tolerate between two value to make
-                      them to be considered similar.
-
- @return true if both matrix are the same, false otherwise.
-
- @see operator==
------------------------------------------------------------------------------*/
-template<size_t Rows, size_t Columns, class NumericType>
-inline bool
-HFCMatrix<Rows, Columns, NumericType>::IsEqualTo(const HFCMatrix<Rows, Columns, NumericType>& pi_rObj,
-                                                 double                            pi_Tolerance) const
-    {
-    // The tolerance may not be negative
-    HPRECONDITION(pi_Tolerance >= 0);
-
-    // The given tolerance must be smaller or equal than maximum epsilon
-    HPRECONDITION(pi_Tolerance <= HMAX_EPSILON);
-
-    bool   ReturnValue = true;
-
-    // Check if all rows are equal
-    for(size_t i = 0; i < Columns && ReturnValue ; ++i)
-        ReturnValue = (m_Rows[i].IsEqualTo(pi_rObj.m_Rows[i], pi_Tolerance));
-
-    // Return answer
-    return(ReturnValue);
-    }
-
-/**----------------------------------------------------------------------------
- One of the dereference operators. These operators return either a reference to
- the specified row or a const reference to the speficied row, depending on
- the constness of the self matrix. There is no operator provided
- permitting to obtain a reference to columns, since the HFCMatrixRow class has
- exactly the same interface to reach a given value in the row.
-
- @param pi_RowNumber  Numeric index of the row to access, the first one being
-                      indexed as zero.
-
- @return A reference to the specified row in the matrix, under the form of an
-         object of class HFCMatrixRow.
-
- @see HFCMatrixRow
------------------------------------------------------------------------------*/
-template<size_t Rows, size_t Columns, class NumericType>
-inline const HFCMatrixRow<Columns, NumericType>&
-HFCMatrix<Rows, Columns, NumericType>::operator[](size_t pi_RowNumber) const
-    {
-    // The row index must be valid
-    HPRECONDITION(pi_RowNumber < Rows && pi_RowNumber >= 0);
-
-    // Return constant reference to self
-<<<<<<< HEAD
-    return m_Rows[pi_RowNumber];
-=======
-#pragma warning(push)
-#pragma warning(disable: 6385)
-    return(m_Rows[pi_RowNumber]);
-#pragma warning(pop)
->>>>>>> d5f9c09a
-    }
-
-/**----------------------------------------------------------------------------
- One of the dereference operators. These operators return either a reference to
- the specified row or a const reference to the speficied row, depending on
- the constness of the self matrix. There is no operator provided
- permitting to obtain a reference to columns, since the HFCMatrixRow class has
- exactly the same interface to reach a given value in the row.
-
- @param pi_RowNumber  Numeric index of the row to access, the first one being
-                      indexed as zero.
-
- @return A reference to the specified row in the matrix, under the form of an
-         object of class HFCMatrixRow.
-
- @see HFCMatrixRow
------------------------------------------------------------------------------*/
-template<size_t Rows, size_t Columns, class NumericType>
-inline HFCMatrixRow<Columns, NumericType>&
-HFCMatrix<Rows, Columns, NumericType>::operator[](size_t pi_RowNumber)
-    {
-    // The row index must be valid
-    HPRECONDITION(pi_RowNumber < Rows && pi_RowNumber >= 0);
-
-    return m_Rows[pi_RowNumber];
-    }
-
-
-
-/**----------------------------------------------------------------------------
- Produces a matrix as the addition of this one with another. The result
- and the provided matrix must have the same geometry as the self matrix. The
- addition of the two matrixes is performed by adding values of matrixes on a
- one to one basis:
-
- @c{Result[0][0] = Self[0][0] + Given[0][0]} and so on.
-
- @param pi_rObj Reference to another matrix to add to this one.
-
- @return A matrix containing the result of the addition.
------------------------------------------------------------------------------*/
-template<size_t Rows, size_t Columns, class NumericType>
-inline HFCMatrix<Rows, Columns, NumericType>
-HFCMatrix<Rows, Columns, NumericType>::operator+(const HFCMatrix<Rows, Columns, NumericType>& pi_rObj) const
-    {
-    // Create duplicate of self
-    HFCMatrix<Rows, Columns, NumericType>   NewMatrix(*this);
-
-    // Increment all rows by rows of given matrix
-    for(size_t i = 0 ; i < Rows ; ++i)
-        NewMatrix.m_Rows[i] += pi_rObj.m_Rows[i];
-
-    // Return recipient
-    return(NewMatrix);
-    }
-
-
-/**----------------------------------------------------------------------------
- Produces a matrix as the substraction of this one with another. The result
- and the provided matrix must have the same geometry as the self matrix. The
- substraction of the two matrixes is performed by substracting values of matrixes
- on a one to one basis:
-
- @c{Result[0][0] = Self[0][0] - Given[0][0]} and so on.
-
- @param pi_rObj Reference to another matrix to substract to this one.
-
- @return A matrix containing the result of the substraction.
------------------------------------------------------------------------------*/
-template<size_t Rows, size_t Columns, class NumericType>
-inline HFCMatrix<Rows, Columns, NumericType>
-HFCMatrix<Rows, Columns, NumericType>::operator-(const HFCMatrix<Rows, Columns, NumericType>& pi_rObj) const
-    {
-    // Create duplicate of self
-    HFCMatrix<Rows, Columns, NumericType>   NewMatrix(*this);
-
-    // Decrement all rows by rows of given matrix
-    for(size_t i = 0 ; i < Rows ; ++i)
-        NewMatrix.m_Rows[i] -= pi_rObj.m_Rows[i];
-
-    // Return recipient
-    return(NewMatrix);
-    }
-
-
-/**----------------------------------------------------------------------------
- Produces a matrix as the negation of self. The negation of a matrix is
- performed by negating values of the matrix on a one to one basis:
-
- @c{Result[0][0] = -Self[0][0]} and so on.
-
- @return A matrix containing the result of the negation.
------------------------------------------------------------------------------*/
-template<size_t Rows, size_t Columns, class NumericType>
-inline HFCMatrix<Rows, Columns, NumericType>
-HFCMatrix<Rows, Columns, NumericType>::operator-() const
-    {
-    // Create recipient
-    HFCMatrix<Rows, Columns, NumericType>   NewMatrix;
-
-    // Set all values negated
-    for(size_t i = 0 ; i < Rows ; ++i)
-        NewMatrix.m_Rows[i] = -m_Rows[i];
-
-    // Return recipient
-    return(NewMatrix);
-    }
-
-
-/**----------------------------------------------------------------------------
- Produces a matrix of the same geometry as self being the scaled version
- of self where all values are multiplied by the provided factor.
-
- @param pi_Divisor   The scale factor to multiply all values with.
-
- @return A matrix containing the divided values.
------------------------------------------------------------------------------*/
-template<size_t Rows, size_t Columns, class NumericType>
-inline HFCMatrix<Rows, Columns, NumericType>
-HFCMatrix<Rows, Columns, NumericType>::operator*(NumericType pi_Factor) const
-    {
-    // The divisor must be different from 0
-    HPRECONDITION(pi_Factor != 0);
-
-    // Create recipine matrix
-    HFCMatrix<Rows, Columns, NumericType>   NewMatrix;
-
-    // Set rows of new matrix to scaled rows of self
-    for(size_t i = 0 ; i < Rows ; ++i)
-        NewMatrix.m_Rows[i] = m_Rows[i] * pi_Factor;
-
-    // Return recipient
-    return(NewMatrix);
-    }
-
-
-/**----------------------------------------------------------------------------
- Produces a matrix of the same geometry as self being the scaled down version
- of self where all values are divided by the provided factor.
-
- @param pi_Divisor   Divisor to apply on all values in this matrix.
-
- @return A matrix containing the divided values.
------------------------------------------------------------------------------*/
-template<size_t Rows, size_t Columns, class NumericType>
-inline HFCMatrix<Rows, Columns, NumericType>
-HFCMatrix<Rows, Columns, NumericType>::operator/(NumericType pi_Divisor) const
-    {
-    // The divisor must be different from 0
-    HPRECONDITION(pi_Divisor != 0);
-
-    // Create recipine matrix
-    HFCMatrix<Rows, Columns, NumericType>   NewMatrix;
-
-    // Set rows of new matrix to scaled rows of self
-    for(size_t i = 0 ; i < Rows ; ++i)
-        NewMatrix.m_Rows[i] = m_Rows[i] / pi_Divisor;
-
-    // Return recipient
-    return(NewMatrix);
-    }
-
-
-
-/**----------------------------------------------------------------------------
- Increments self matrix by another. The given matrix must have the
- same geometry as the self matrix. The incrementation of a matrix is
- performed by adding values from self matrix on a one to one basis:
-
- @c{Self[0][0] += Given[0][0]} and so on.
-
- @param pi_rObj  A reference to the matrix to be added.
-
- @return A reference to self that can be used as an l-value.
------------------------------------------------------------------------------*/
-template<size_t Rows, size_t Columns, class NumericType>
-inline HFCMatrix<Rows, Columns, NumericType>&
-HFCMatrix<Rows, Columns, NumericType>::operator+=(const HFCMatrix<Rows, Columns, NumericType>& pi_rObj)
-    {
-    // Each row is incremented by rows of same position of given matrix
-    for(size_t i = 0 ; i < Rows ; ++i)
-        m_Rows[i] += pi_rObj.m_Rows[i];
-
-    // Return reference to self
-    return(*this);
-    }
-
-/**----------------------------------------------------------------------------
- Decrements self matrix by another. The given matrix must have the
- same geometry as the self matrix. The decrementation of a matrix is
- performed by substracting values from self matrix on a one to one basis:
-
- @c{Self[0][0] -= Given[0][0]} and so on.
-
- @param pi_rObj  A reference to the matrix to be substracted.
-
- @return A reference to self that can be used as an l-value.
------------------------------------------------------------------------------*/
-template<size_t Rows, size_t Columns, class NumericType>
-inline HFCMatrix<Rows, Columns, NumericType>&
-HFCMatrix<Rows, Columns, NumericType>::operator-=(const HFCMatrix<Rows, Columns, NumericType>& pi_rObj)
-    {
-    // Each row is decremented by rows of same position of given matrix
-    for(size_t i = 0 ; i < Rows ; ++i)
-        m_Rows[i] -= pi_rObj.m_Rows[i];
-
-    // Return reference to self
-    return(*this);
-    }
-
-
-/**----------------------------------------------------------------------------
- Scales the matrix by a specified factor.
-
- @param pi_RawValue The scale factor to multiply all values with.
-
- @return A reference to self that can be used as an l-value.
------------------------------------------------------------------------------*/
-template<size_t Rows, size_t Columns, class NumericType>
-inline HFCMatrix<Rows, Columns, NumericType>&
-HFCMatrix<Rows, Columns, NumericType>::operator*=(NumericType pi_RawValue)
-    {
-    // Scale each row
-    for(size_t i = 0 ; i < Rows ; ++i)
-        m_Rows[i] *= pi_RawValue;
-
-    // Return reference to self
-    return(*this);
-    }
-
-/**----------------------------------------------------------------------------
- Scales down the matrix by a specified divisor.
-
- @param pi_RawValue The divisor with which will be divided all values with.
-                    This value must be different from 0.
-
- @return A reference to self that can be used as an l-value.
------------------------------------------------------------------------------*/
-template<size_t Rows, size_t Columns, class NumericType>
-inline HFCMatrix<Rows, Columns, NumericType>&
-HFCMatrix<Rows, Columns, NumericType>::operator/=(NumericType pi_RawValue)
-    {
-    // The divisor must be different from 0.0
-    HPRECONDITION (pi_RawValue != 0);
-
-    // Scale each row
-    for(size_t i = 0 ; i < Rows ; ++i)
-        m_Rows[i] /= pi_RawValue;
-
-    // Return reference to self
-    return(*this);
-    }
-
-
-
-/**----------------------------------------------------------------------------
- Returns the tranpose matrix of self. The tranpose of a matrix is
- obtained by changing rows into columns, and columns into rows. The
- returned matrix does not have the same geometry as the self matrix. The
- number of rows becomes the number of columns, and vice-versa.
-
- @return The transposed version of this matrix.
------------------------------------------------------------------------------*/
-template<size_t Rows, size_t Columns, class NumericType>
-HFCMatrix<Columns, Rows, NumericType>
-HFCMatrix<Rows, Columns, NumericType>::CalculateTranspose() const
-    {
-    // Declare recipient matrix
-    HFCMatrix<Columns, Rows, NumericType>   NewMatrix;
-
-    // Declare required index counters
-    size_t i;
-    size_t j;
-
-    // For each row of result
-    for (i = 0 ; i < Columns ; ++i)
-        {
-        // For each column of this row
-        for (j = 0 ; j < Rows ; ++j)
-            {
-            // Obtain and set value
-            NewMatrix.m_Rows[i][j] = m_Rows[j][i];
-            }
-        }
-
-    // Return result
-    return(NewMatrix);
-    }
-
-POP_MSVC_IGNORE
-
+//:>--------------------------------------------------------------------------------------+
+//:>
+//:>     $Source: PublicApi/ImagePP/all/h/HFCMatrix.hpp $
+//:>
+//:>  $Copyright: (c) 2017 Bentley Systems, Incorporated. All rights reserved. $
+//:>
+//:>+--------------------------------------------------------------------------------------
+
+//*****************************************************************************
+// Friend functions
+
+
+PUSH_MSVC_IGNORE(6385)  // will cause performance hit to validate range of every row/column access. At least we have asserts for runtime check. 
+
+BEGIN_IMAGEPP_NAMESPACE
+//-----------------------------------------------------------------------------
+// operator* template function
+// Multiplies a number by a row.
+//-----------------------------------------------------------------------------
+template<size_t Columns, class NumericType> HFCMatrixRow<Columns, NumericType>
+operator*(NumericType pi_RawNumber,
+          const HFCMatrixRow<Columns, NumericType>& pi_rMatrix)
+    {
+    // Create new row
+    HFCMatrixRow<Columns, NumericType>   NewRow;
+
+    // Multiply
+    for(size_t i = 0; i < Columns ; ++i)
+        NewRow.m_Values[i] = pi_rMatrix.m_Values[i] * pi_RawNumber;
+
+    // Return recipient
+    return(NewRow);
+    }
+
+//-----------------------------------------------------------------------------
+// operator* template function
+// Multiplies a number by a matrix.
+//-----------------------------------------------------------------------------
+template<size_t Rows, size_t Columns, class NumericType> HFCMatrix<Rows, Columns, NumericType>
+operator*(NumericType pi_RawNumber, const HFCMatrix<Rows, Columns, NumericType>& pi_rMatrix)
+    {
+    // Create recipient matrix
+    HFCMatrix<Rows, Columns, NumericType>   NewMatrix;
+
+    // Set rows to rows of self scaled by factor
+    for(size_t i = 0 ; i < Rows ; ++i)
+        NewMatrix[i] = pi_rMatrix[i] * pi_RawNumber;
+
+    // return recipient
+    return (NewMatrix);
+    }
+
+
+
+//*****************************************************************************
+//*****************************************************************************
+// HFCMatrixRow method definition
+//*****************************************************************************
+
+
+//-----------------------------------------------------------------------------
+// Constructor for an empty row (values set to 0.0).
+//-----------------------------------------------------------------------------
+template<size_t Columns, class NumericType>
+inline HFCMatrixRow<Columns, NumericType>::HFCMatrixRow()
+    {
+    // Set all values to 0.0
+    for(size_t i = 0; i < Columns ; ++i)
+        m_Values[i] = 0;
+    }
+
+
+
+
+//-----------------------------------------------------------------------------
+// Constructor from raw values
+//-----------------------------------------------------------------------------
+template<size_t Columns, class NumericType>
+inline HFCMatrixRow<Columns, NumericType>::HFCMatrixRow(const NumericType* pi_pRawValues)
+    {
+    // Set all values to 0.0
+    for(size_t i = 0; i < Columns ; ++i)
+        m_Values[i] = pi_pRawValues[i];
+    }
+
+
+//-----------------------------------------------------------------------------
+// Copy constructor.
+//-----------------------------------------------------------------------------
+template<size_t Columns, class NumericType>
+inline HFCMatrixRow<Columns, NumericType>::HFCMatrixRow(const HFCMatrixRow<Columns, NumericType>& pi_rObj)
+    {
+    // Duplicate all positions
+    for(size_t i = 0; i < Columns ; ++i)
+        m_Values[i] = pi_rObj.m_Values[i];
+    }
+
+
+//-----------------------------------------------------------------------------
+// The destructor.
+//-----------------------------------------------------------------------------
+template<size_t Columns, class NumericType>
+inline HFCMatrixRow<Columns, NumericType>::~HFCMatrixRow()
+    {
+    }
+
+
+//-----------------------------------------------------------------------------
+// operator=
+// Assignment operator.  It duplicates another row object.
+//-----------------------------------------------------------------------------
+template<size_t Columns, class NumericType>
+inline HFCMatrixRow<Columns, NumericType>&
+HFCMatrixRow<Columns, NumericType>::operator=(const HFCMatrixRow<Columns, NumericType>& pi_rObj)
+    {
+    // Check that object to copy is not self
+    if (this != &pi_rObj)
+        {
+        // Duplicate all values of given row
+        for(size_t i = 0; i < Columns ; ++i)
+            m_Values[i] = pi_rObj.m_Values[i];
+        }
+
+    // Return reference to self
+    return (*this);
+    }
+
+
+//-----------------------------------------------------------------------------
+// operator=
+// Assignment operator.  It copies the given array
+//-----------------------------------------------------------------------------
+template<size_t Columns, class NumericType>
+inline HFCMatrixRow<Columns, NumericType>&
+HFCMatrixRow<Columns, NumericType>::operator=(const NumericType* pi_pRawValues)
+    {
+    // Duplicate all values of given row
+    for(size_t i = 0; i < Columns ; ++i)
+        m_Values[i] = pi_pRawValues[i];
+
+    // Return reference to self
+    return (*this);
+    }
+
+
+
+
+//-----------------------------------------------------------------------------
+// operator==
+// Checks if the matrix rows are identical
+//-----------------------------------------------------------------------------
+template<size_t Columns, class NumericType>
+inline bool
+HFCMatrixRow<Columns, NumericType>::operator==(const HFCMatrixRow<Columns, NumericType>& pi_rObj) const
+    {
+    bool   ReturnValue = true;
+
+    // Check if all values are equal
+    for(size_t i = 0; i < Columns && ReturnValue ; ++i)
+        ReturnValue = (m_Values[i] == pi_rObj.m_Values[i]);
+
+    // Return answer
+    return(ReturnValue);
+    }
+
+
+//-----------------------------------------------------------------------------
+// IsEqualTo
+// Checks if the matrix rows are identical within the default global tolerance
+//-----------------------------------------------------------------------------
+template<size_t Columns, class NumericType>
+inline bool
+HFCMatrixRow<Columns, NumericType>::IsEqualTo(const HFCMatrixRow<Columns, NumericType>& pi_rObj) const
+    {
+    bool   ReturnValue = true;
+
+    // Check if all values are equal
+    for(size_t i = 0; i < Columns && ReturnValue ; ++i)
+        ReturnValue = HDOUBLE_EQUAL_EPSILON(m_Values[i], pi_rObj.m_Values[i]);
+
+    // Return answer
+    return(ReturnValue);
+    }
+
+
+//-----------------------------------------------------------------------------
+// IsEqualTo
+// Checks if the matrix rows are identical within the default global tolerance
+//-----------------------------------------------------------------------------
+template<size_t Columns, class NumericType>
+inline bool
+HFCMatrixRow<Columns, NumericType>::IsEqualTo(const HFCMatrixRow<Columns, NumericType>& pi_rObj,
+                                              double                      pi_Tolerance) const
+    {
+    // The tolerance may not be negative
+    HPRECONDITION(pi_Tolerance >= 0);
+
+    // The given tolerance must be smaller or equal than maximum epsilon
+    HPRECONDITION(pi_Tolerance <= HMAX_EPSILON);
+
+    bool   ReturnValue = true;
+
+    // Check if all values are equal
+    for(size_t i = 0; i < Columns && ReturnValue ; ++i)
+        ReturnValue = HDOUBLE_EQUAL(m_Values[i], pi_rObj.m_Values[i], pi_Tolerance);
+
+    // Return answer
+    return(ReturnValue);
+    }
+
+
+//-----------------------------------------------------------------------------
+// operator!=
+// Checks if the matrix rows are different
+//-----------------------------------------------------------------------------
+template<size_t Columns, class NumericType>
+inline bool
+HFCMatrixRow<Columns, NumericType>::operator!=(const HFCMatrixRow<Columns, NumericType>& pi_rObj) const
+    {
+    return(!operator==(pi_rObj));
+    }
+
+
+//-----------------------------------------------------------------------------
+// operator[]
+// Returns a constant reference to value of the row at specified column
+//-----------------------------------------------------------------------------
+template<size_t Columns, class NumericType>
+inline const NumericType&
+HFCMatrixRow<Columns, NumericType>::operator[](size_t pi_ColumnNumber) const
+    {
+    // The column index must be valid
+    HPRECONDITION(pi_ColumnNumber < Columns && pi_ColumnNumber >= 0);
+
+    // Return constant reference to value
+    return m_Values[pi_ColumnNumber];
+    }
+
+
+//-----------------------------------------------------------------------------
+// operator[]
+// Returns a reference to the number in row for specified column
+//-----------------------------------------------------------------------------
+template<size_t Columns, class NumericType>
+inline NumericType&
+HFCMatrixRow<Columns, NumericType>::operator[](size_t pi_ColumnNumber)
+    {
+    // The columns index must be valid
+    HPRECONDITION(pi_ColumnNumber < Columns);
+    HPRECONDITION(pi_ColumnNumber >= 0);
+
+    // Return reference to value
+    return m_Values[pi_ColumnNumber];
+    }
+
+
+//-----------------------------------------------------------------------------
+// operator+
+// Adds two rows together.
+//-----------------------------------------------------------------------------
+template<size_t Columns, class NumericType>
+inline HFCMatrixRow<Columns, NumericType>
+HFCMatrixRow<Columns, NumericType>::operator+(const HFCMatrixRow<Columns, NumericType>& pi_rObj) const
+    {
+    // Create a duplicate of self
+    HFCMatrixRow<Columns, NumericType>   NewRow(*this);
+
+    // Increment all positions of copy by values of given
+    for(size_t i = 0; i < Columns ; ++i)
+        NewRow.m_Values[i] += pi_rObj.m_Values[i];
+
+    // return recipient
+    return(NewRow);
+    }
+
+//-----------------------------------------------------------------------------
+// operator-
+// Substracts two rows together.
+//-----------------------------------------------------------------------------
+template<size_t Columns, class NumericType>
+inline HFCMatrixRow<Columns, NumericType>
+HFCMatrixRow<Columns, NumericType>::operator-(const HFCMatrixRow<Columns, NumericType>& pi_rObj) const
+    {
+    // Create a duplicate of self
+    HFCMatrixRow<Columns, NumericType>   NewRow(*this);
+
+    // Decrement all positions of copy by values of given
+    for(size_t i = 0; i < Columns ; ++i)
+        NewRow.m_Values[i] -= pi_rObj.m_Values[i];
+
+    // return recipient
+    return(NewRow);
+    }
+
+
+//-----------------------------------------------------------------------------
+// operator- (unary)
+// Negates the row
+//-----------------------------------------------------------------------------
+template<size_t Columns, class NumericType>
+inline HFCMatrixRow<Columns, NumericType>
+HFCMatrixRow<Columns, NumericType>::operator-() const
+    {
+    // Create recipient
+    HFCMatrixRow<Columns, NumericType>   NewRow;
+
+    // Set values negated
+    for(size_t i = 0; i < Columns ; ++i)
+        NewRow.m_Values[i] = - m_Values[i];
+
+    // return recipient
+    return(NewRow);
+    }
+
+
+//-----------------------------------------------------------------------------
+// operator/
+// Divides a row by a number
+//-----------------------------------------------------------------------------
+template<size_t Columns, class NumericType>
+inline HFCMatrixRow<Columns, NumericType>
+HFCMatrixRow<Columns, NumericType>::operator/(NumericType pi_Divisor) const
+    {
+    // The divisor must be different from 0
+    HPRECONDITION(pi_Divisor != 0);
+
+    // Create new row
+    HFCMatrixRow<Columns, NumericType>   NewRow;
+
+    // Set proper values
+    for(size_t i = 0; i < Columns ; ++i)
+        NewRow.m_Values[i] = m_Values[i] / pi_Divisor;
+
+    // return recipient
+    return(NewRow);
+    }
+
+
+//-----------------------------------------------------------------------------
+// operator*
+// Multiplies a row by a number.
+//-----------------------------------------------------------------------------
+template<size_t Columns, class NumericType>
+inline HFCMatrixRow<Columns, NumericType>
+HFCMatrixRow<Columns, NumericType>::operator*(NumericType pi_RawNumber) const
+    {
+    // Create new row
+    HFCMatrixRow<Columns, NumericType>   NewRow;
+
+    // Set proper values
+    for(size_t i = 0; i < Columns ; ++i)
+        NewRow.m_Values[i] = m_Values[i] * pi_RawNumber;
+
+    // Return recipient
+    return(NewRow);
+    }
+
+
+//-----------------------------------------------------------------------------
+// operator+=
+// Increments self by another row of same dimension
+//-----------------------------------------------------------------------------
+template<size_t Columns, class NumericType>
+inline HFCMatrixRow<Columns, NumericType>&
+HFCMatrixRow<Columns, NumericType>::operator+=(const HFCMatrixRow<Columns,  NumericType>& pi_rObj)
+    {
+    // Increment all values of self row by values at same position
+    // in given row
+    for(size_t i = 0; i < Columns ; ++i)
+        m_Values[i] += pi_rObj.m_Values[i];
+
+    // Return reference to self
+    return(*this);
+    }
+
+//-----------------------------------------------------------------------------
+// operator-=
+// Decrements self by another row of same dimension
+//-----------------------------------------------------------------------------
+template<size_t Columns, class NumericType>
+inline HFCMatrixRow<Columns, NumericType>&
+HFCMatrixRow<Columns, NumericType>::operator-=(const HFCMatrixRow<Columns, NumericType>& pi_rObj)
+    {
+    // Decrement all values of self row by values at same position
+    // in given row
+    for(size_t i = 0; i < Columns ; ++i)
+        m_Values[i] -= pi_rObj.m_Values[i];
+
+    // Return reference to self
+    return(*this);
+    }
+
+
+//-----------------------------------------------------------------------------
+// operator*=
+// Scales row by a value.
+//-----------------------------------------------------------------------------
+template<size_t Columns, class NumericType>
+inline HFCMatrixRow<Columns, NumericType>&
+HFCMatrixRow<Columns, NumericType>::operator*=(NumericType pi_RawValue)
+    {
+    // Scale all values of self row by given factor
+    for(size_t i = 0; i < Columns ; ++i)
+        m_Values[i] *= pi_RawValue;
+
+    // Return reference to self
+    return(*this);
+    }
+
+
+//-----------------------------------------------------------------------------
+// operator/=
+// Scales row by a value. The given value may not be 0
+//-----------------------------------------------------------------------------
+template<size_t Columns, class NumericType>
+inline HFCMatrixRow<Columns, NumericType>&
+HFCMatrixRow<Columns, NumericType>::operator/=(NumericType pi_RawValue)
+    {
+    // The divisor may not be 0
+    HPRECONDITION (pi_RawValue != 0);
+
+    // Scale all values of self row by given factor
+    for(size_t i = 0; i < Columns ; ++i)
+        m_Values[i] /= pi_RawValue;
+
+    // Return reference to self
+    return(*this);
+    }
+
+
+
+
+//*****************************************************************************
+//*****************************************************************************
+// HFCMatrix method definition
+//*****************************************************************************
+
+
+/**----------------------------------------------------------------------------
+ The default constructor for this class.  It creates a matrix of numeric values
+ of type @r{NumericType}, having @{R} rows and @{C} columns, without doing
+ any initialisation of the values.
+-----------------------------------------------------------------------------*/
+
+template<size_t Rows, size_t Columns, class NumericType>
+inline HFCMatrix<Rows, Columns, NumericType>::HFCMatrix()
+    {
+    }
+
+/**----------------------------------------------------------------------------
+ Copy constructor for a matrix of numeric values of type
+ @r{NumericType}, having @{R} rows and @{C} columns, using another
+ matrix as a source of values to use for initialisation.
+
+ @param pi_rObj Reference to another matrix to duplicate.
+-----------------------------------------------------------------------------*/
+template<size_t Rows, size_t Columns, class NumericType>
+inline HFCMatrix<Rows, Columns, NumericType>::HFCMatrix(const HFCMatrix<Rows, Columns, NumericType>& pi_rObj)
+    {
+    // Copy all rows
+    for(size_t i = 0 ; i < Rows ; ++i)
+        m_Rows[i] = pi_rObj.m_Rows[i];
+    }
+
+/**----------------------------------------------------------------------------
+ Constructor for a matrix of numeric values of type @r{NumericType}, having @{R}
+ rows and @{C} columns, using a native raw matrix as a source of values to
+ use for initialisation.
+
+ @param pi_pRawValues A pointer to a properly sized array of initialisation
+                      values to copy from.
+-----------------------------------------------------------------------------*/
+template<size_t Rows, size_t Columns, class NumericType>
+inline HFCMatrix<Rows, Columns, NumericType>::HFCMatrix(const NumericType* pi_pRawValues)
+    {
+    for (size_t i = 0 ; i < Rows ; ++i)
+        m_Rows = pi_pRawValues[i];
+    }
+
+/**----------------------------------------------------------------------------
+ Constructor for a matrix of numeric values of type @r{NumericType}, having @{R}
+ rows and @{C} columns, using an array of matrix rows of type HFCMatrixRow
+ as a source of values to use for initialisation.
+
+ @param pi_pRows A pointer to a properly sized array of matrix rows containing
+                 initialisation values to copy from.
+-----------------------------------------------------------------------------*/
+template<size_t Rows, size_t Columns, class NumericType>
+inline HFCMatrix<Rows, Columns, NumericType>::HFCMatrix(const HFCMatrixRow<Columns, NumericType>* pi_pRows)
+    {
+    for (size_t i = 0 ; i < Rows ; ++i)
+        m_Rows = pi_pRows[i];
+    }
+
+/**----------------------------------------------------------------------------
+ Constructor for a matrix of numeric values of type @r{NumericType}, having @{R}
+ rows and @{C} columns, using a native raw matrix as a source of values to
+ use for initialisation.
+
+ @note This version is not supported under Microsoft Visual C+++ v5.0.
+
+ @param pi_aaRawValues A reference to a properly sized matrix of initialisation
+                       values to copy from.
+-----------------------------------------------------------------------------*/
+template<size_t Rows, size_t Columns, class NumericType>
+inline HFCMatrix<Rows, Columns, NumericType>::HFCMatrix(const NumericType pi_aaRawValues[Rows][Columns])
+    {
+    for (size_t i = 0 ; i < Rows ; ++i)
+        m_Rows = pi_aaRawValues[i];
+    }
+
+
+
+/**----------------------------------------------------------------------------
+ The destructor for this class.
+-----------------------------------------------------------------------------*/
+template<size_t Rows, size_t Columns, class NumericType>
+inline HFCMatrix<Rows, Columns, NumericType>::~HFCMatrix()
+    {
+    }
+
+
+/**----------------------------------------------------------------------------
+ Assignment operator that initializes this matrix with values found in another
+ specified matrix.
+
+ @param pi_rObj Reference to the matrix to duplicate.
+
+ @return Reference to self that can be used as an l-value.
+-----------------------------------------------------------------------------*/
+template<size_t Rows, size_t Columns, class NumericType>
+inline HFCMatrix<Rows, Columns, NumericType>&
+HFCMatrix<Rows, Columns, NumericType>::operator=(const HFCMatrix<Rows, Columns, NumericType>& pi_rObj)
+    {
+    // Check that object to copy is not self
+    if (this != &pi_rObj)
+        {
+        // Copy all rows
+        for(size_t i = 0 ; i < Rows ; ++i)
+            m_Rows[i] = pi_rObj.m_Rows[i];
+        }
+
+    // Return reference to self
+    return(*this);
+    }
+
+/**----------------------------------------------------------------------------
+ Assignment operator that initializes this matrix with values found in the
+ specified native matrix.
+
+ @param pi_rObj Pointer to the arrays of values to use to initialize this
+                matrix.
+
+ @return Reference to self that can be used as an l-value.
+-----------------------------------------------------------------------------*/
+template<size_t Rows, size_t Columns, class NumericType>
+inline HFCMatrix<Rows, Columns, NumericType>&
+HFCMatrix<Rows, Columns, NumericType>::operator=(const NumericType* pi_pRawValues)
+    {
+    // Copy all rows
+    for(size_t i = 0 ; i < Rows ; ++i)
+        m_Rows[i] = pi_pRawValues[i];
+
+    // Return reference to self
+    return(*this);
+    }
+
+
+/**----------------------------------------------------------------------------
+ Assignment operator that initializes this matrix with values found in the
+ specified native matrix.
+
+ @param pi_rObj Pointer to the arrays of values to use to initialize this
+                matrix.
+
+ @return Reference to self that can be used as an l-value.
+-----------------------------------------------------------------------------*/
+template<size_t Rows, size_t Columns, class NumericType>
+inline HFCMatrix<Rows, Columns, NumericType>&
+HFCMatrix<Rows, Columns, NumericType>::operator=(const HFCMatrixRow<Columns, NumericType>* pi_pRows)
+    {
+    // Copy all rows
+    for(size_t i = 0 ; i < Rows ; ++i)
+        m_Rows[i] = pi_pRows[i];
+
+    // Return reference to self
+    return(*this);
+    }
+
+
+/**----------------------------------------------------------------------------
+ Assignment operator that initializes this matrix with values found in another
+ specified matrix.
+
+ @note This version is not supported under Microsoft Visual C+++ v5.0.
+
+ @param pi_rObj Reference to a properly sized matrix of values to use to
+                initialize this matrix.
+
+ @return Reference to self that can be used as an l-value.
+-----------------------------------------------------------------------------*/
+template<size_t Rows, size_t Columns, class NumericType> HFCMatrix<Rows, Columns, NumericType>&
+HFCMatrix<Rows, Columns, NumericType>::operator=(const NumericType pi_aaRawValues[Rows][Columns])
+    {
+    // Copy all rows
+    for(size_t i = 0 ; i < Rows ; ++i)
+        m_Rows[i] = pi_aaRawValues[i];
+
+    // Return reference to self
+    return(*this);
+    }
+
+
+
+/**----------------------------------------------------------------------------
+ Equality comparison operator.  Checks if two matrix having the same
+ geometry have all values positions equal or different in a one to one
+ compare operation. Two matrix to be equal must have all values
+ identical. If a single one is different, then the matrix is considered
+ different.
+
+ @param pi_rObj  Reference to the matrix to compare with.
+
+ @return true if both matrix are the same, false otherwise.
+
+ @see IsEqualTo
+-----------------------------------------------------------------------------*/
+template<size_t Rows, size_t Columns, class NumericType>
+inline bool HFCMatrix<Rows, Columns, NumericType>::operator==(const HFCMatrix<Rows, Columns, NumericType>& pi_rObj) const
+    {
+    bool   ReturnValue = true;
+
+    // Check if all rows are equal
+    for(size_t i = 0; i < Columns && ReturnValue ; ++i)
+        ReturnValue = (m_Rows[i] == pi_rObj.m_Rows[i]);
+
+    // Return answer
+    return(ReturnValue);
+    }
+
+/**----------------------------------------------------------------------------
+ Non-equality comparison operator.  Checks if two matrix having the same
+ geometry have all values positions equal or different in a one to one
+ compare operation. Two matrix to be equal must have all values
+ identical. If a single one is different, then the matrix is considered
+ different.
+
+ @param pi_rObj  Reference to the matrix to compare with.
+
+ @return false if both matrix are the same, true otherwise.
+
+ @see IsEqualTo
+-----------------------------------------------------------------------------*/
+template<size_t Rows, size_t Columns, class NumericType> inline bool
+HFCMatrix<Rows, Columns, NumericType>::operator!=(const HFCMatrix<Rows, Columns, NumericType>& pi_rObj) const
+    {
+    return(!operator==(pi_rObj));
+    }
+
+
+
+/**----------------------------------------------------------------------------
+ Equality comparison method.  Checks if two matrix having the same
+ geometry have all values positions equal or different in a one to one
+ compare operation. Two matrix to be equal must have all values
+ identical. If a single one is different, then the matrix is considered
+ different.
+
+ @param pi_rObj  Reference to the matrix to compare with.
+
+ @return true if both matrix are the same, false otherwise.
+
+ @see operator==
+-----------------------------------------------------------------------------*/
+template<size_t Rows, size_t Columns, class NumericType>
+inline bool HFCMatrix<Rows, Columns, NumericType>::IsEqualTo(const HFCMatrix<Rows, Columns, NumericType>& pi_rObj) const
+    {
+    bool   ReturnValue = true;
+
+    // Check if all rows are equal
+    for(size_t i = 0; i < Columns && ReturnValue ; ++i)
+        ReturnValue = m_Rows[i].IsEqualTo(pi_rObj.m_Rows[i]);
+
+    // Return answer
+    return(ReturnValue);
+    }
+
+/**----------------------------------------------------------------------------
+ Similarity comparison method.  Checks if two matrix having the same
+ geometry have all values positions being similar or different in a one to one
+ compare operation.  Two values are considered similar if their difference is
+ lower than the specified tolerance value. Two matrix to be similar must have all
+ values identical. If a single one is different, then the matrix is considered
+ different.
+
+ This method is to be used with floating point values to compare equality
+ within a given error tolerance caused by limits of floating point arithmetic
+ processing.
+
+ @param pi_rObj       Reference to the matrix to compare with.
+ @param pi_Tolerance  Maximal difference to tolerate between two value to make
+                      them to be considered similar.
+
+ @return true if both matrix are the same, false otherwise.
+
+ @see operator==
+-----------------------------------------------------------------------------*/
+template<size_t Rows, size_t Columns, class NumericType>
+inline bool
+HFCMatrix<Rows, Columns, NumericType>::IsEqualTo(const HFCMatrix<Rows, Columns, NumericType>& pi_rObj,
+                                                 double                            pi_Tolerance) const
+    {
+    // The tolerance may not be negative
+    HPRECONDITION(pi_Tolerance >= 0);
+
+    // The given tolerance must be smaller or equal than maximum epsilon
+    HPRECONDITION(pi_Tolerance <= HMAX_EPSILON);
+
+    bool   ReturnValue = true;
+
+    // Check if all rows are equal
+    for(size_t i = 0; i < Columns && ReturnValue ; ++i)
+        ReturnValue = (m_Rows[i].IsEqualTo(pi_rObj.m_Rows[i], pi_Tolerance));
+
+    // Return answer
+    return(ReturnValue);
+    }
+
+/**----------------------------------------------------------------------------
+ One of the dereference operators. These operators return either a reference to
+ the specified row or a const reference to the speficied row, depending on
+ the constness of the self matrix. There is no operator provided
+ permitting to obtain a reference to columns, since the HFCMatrixRow class has
+ exactly the same interface to reach a given value in the row.
+
+ @param pi_RowNumber  Numeric index of the row to access, the first one being
+                      indexed as zero.
+
+ @return A reference to the specified row in the matrix, under the form of an
+         object of class HFCMatrixRow.
+
+ @see HFCMatrixRow
+-----------------------------------------------------------------------------*/
+template<size_t Rows, size_t Columns, class NumericType>
+inline const HFCMatrixRow<Columns, NumericType>&
+HFCMatrix<Rows, Columns, NumericType>::operator[](size_t pi_RowNumber) const
+    {
+    // The row index must be valid
+    HPRECONDITION(pi_RowNumber < Rows && pi_RowNumber >= 0);
+
+    // Return constant reference to self
+    return m_Rows[pi_RowNumber];
+    }
+
+/**----------------------------------------------------------------------------
+ One of the dereference operators. These operators return either a reference to
+ the specified row or a const reference to the speficied row, depending on
+ the constness of the self matrix. There is no operator provided
+ permitting to obtain a reference to columns, since the HFCMatrixRow class has
+ exactly the same interface to reach a given value in the row.
+
+ @param pi_RowNumber  Numeric index of the row to access, the first one being
+                      indexed as zero.
+
+ @return A reference to the specified row in the matrix, under the form of an
+         object of class HFCMatrixRow.
+
+ @see HFCMatrixRow
+-----------------------------------------------------------------------------*/
+template<size_t Rows, size_t Columns, class NumericType>
+inline HFCMatrixRow<Columns, NumericType>&
+HFCMatrix<Rows, Columns, NumericType>::operator[](size_t pi_RowNumber)
+    {
+    // The row index must be valid
+    HPRECONDITION(pi_RowNumber < Rows && pi_RowNumber >= 0);
+
+    return m_Rows[pi_RowNumber];
+    }
+
+
+
+/**----------------------------------------------------------------------------
+ Produces a matrix as the addition of this one with another. The result
+ and the provided matrix must have the same geometry as the self matrix. The
+ addition of the two matrixes is performed by adding values of matrixes on a
+ one to one basis:
+
+ @c{Result[0][0] = Self[0][0] + Given[0][0]} and so on.
+
+ @param pi_rObj Reference to another matrix to add to this one.
+
+ @return A matrix containing the result of the addition.
+-----------------------------------------------------------------------------*/
+template<size_t Rows, size_t Columns, class NumericType>
+inline HFCMatrix<Rows, Columns, NumericType>
+HFCMatrix<Rows, Columns, NumericType>::operator+(const HFCMatrix<Rows, Columns, NumericType>& pi_rObj) const
+    {
+    // Create duplicate of self
+    HFCMatrix<Rows, Columns, NumericType>   NewMatrix(*this);
+
+    // Increment all rows by rows of given matrix
+    for(size_t i = 0 ; i < Rows ; ++i)
+        NewMatrix.m_Rows[i] += pi_rObj.m_Rows[i];
+
+    // Return recipient
+    return(NewMatrix);
+    }
+
+
+/**----------------------------------------------------------------------------
+ Produces a matrix as the substraction of this one with another. The result
+ and the provided matrix must have the same geometry as the self matrix. The
+ substraction of the two matrixes is performed by substracting values of matrixes
+ on a one to one basis:
+
+ @c{Result[0][0] = Self[0][0] - Given[0][0]} and so on.
+
+ @param pi_rObj Reference to another matrix to substract to this one.
+
+ @return A matrix containing the result of the substraction.
+-----------------------------------------------------------------------------*/
+template<size_t Rows, size_t Columns, class NumericType>
+inline HFCMatrix<Rows, Columns, NumericType>
+HFCMatrix<Rows, Columns, NumericType>::operator-(const HFCMatrix<Rows, Columns, NumericType>& pi_rObj) const
+    {
+    // Create duplicate of self
+    HFCMatrix<Rows, Columns, NumericType>   NewMatrix(*this);
+
+    // Decrement all rows by rows of given matrix
+    for(size_t i = 0 ; i < Rows ; ++i)
+        NewMatrix.m_Rows[i] -= pi_rObj.m_Rows[i];
+
+    // Return recipient
+    return(NewMatrix);
+    }
+
+
+/**----------------------------------------------------------------------------
+ Produces a matrix as the negation of self. The negation of a matrix is
+ performed by negating values of the matrix on a one to one basis:
+
+ @c{Result[0][0] = -Self[0][0]} and so on.
+
+ @return A matrix containing the result of the negation.
+-----------------------------------------------------------------------------*/
+template<size_t Rows, size_t Columns, class NumericType>
+inline HFCMatrix<Rows, Columns, NumericType>
+HFCMatrix<Rows, Columns, NumericType>::operator-() const
+    {
+    // Create recipient
+    HFCMatrix<Rows, Columns, NumericType>   NewMatrix;
+
+    // Set all values negated
+    for(size_t i = 0 ; i < Rows ; ++i)
+        NewMatrix.m_Rows[i] = -m_Rows[i];
+
+    // Return recipient
+    return(NewMatrix);
+    }
+
+
+/**----------------------------------------------------------------------------
+ Produces a matrix of the same geometry as self being the scaled version
+ of self where all values are multiplied by the provided factor.
+
+ @param pi_Divisor   The scale factor to multiply all values with.
+
+ @return A matrix containing the divided values.
+-----------------------------------------------------------------------------*/
+template<size_t Rows, size_t Columns, class NumericType>
+inline HFCMatrix<Rows, Columns, NumericType>
+HFCMatrix<Rows, Columns, NumericType>::operator*(NumericType pi_Factor) const
+    {
+    // The divisor must be different from 0
+    HPRECONDITION(pi_Factor != 0);
+
+    // Create recipine matrix
+    HFCMatrix<Rows, Columns, NumericType>   NewMatrix;
+
+    // Set rows of new matrix to scaled rows of self
+    for(size_t i = 0 ; i < Rows ; ++i)
+        NewMatrix.m_Rows[i] = m_Rows[i] * pi_Factor;
+
+    // Return recipient
+    return(NewMatrix);
+    }
+
+
+/**----------------------------------------------------------------------------
+ Produces a matrix of the same geometry as self being the scaled down version
+ of self where all values are divided by the provided factor.
+
+ @param pi_Divisor   Divisor to apply on all values in this matrix.
+
+ @return A matrix containing the divided values.
+-----------------------------------------------------------------------------*/
+template<size_t Rows, size_t Columns, class NumericType>
+inline HFCMatrix<Rows, Columns, NumericType>
+HFCMatrix<Rows, Columns, NumericType>::operator/(NumericType pi_Divisor) const
+    {
+    // The divisor must be different from 0
+    HPRECONDITION(pi_Divisor != 0);
+
+    // Create recipine matrix
+    HFCMatrix<Rows, Columns, NumericType>   NewMatrix;
+
+    // Set rows of new matrix to scaled rows of self
+    for(size_t i = 0 ; i < Rows ; ++i)
+        NewMatrix.m_Rows[i] = m_Rows[i] / pi_Divisor;
+
+    // Return recipient
+    return(NewMatrix);
+    }
+
+
+
+/**----------------------------------------------------------------------------
+ Increments self matrix by another. The given matrix must have the
+ same geometry as the self matrix. The incrementation of a matrix is
+ performed by adding values from self matrix on a one to one basis:
+
+ @c{Self[0][0] += Given[0][0]} and so on.
+
+ @param pi_rObj  A reference to the matrix to be added.
+
+ @return A reference to self that can be used as an l-value.
+-----------------------------------------------------------------------------*/
+template<size_t Rows, size_t Columns, class NumericType>
+inline HFCMatrix<Rows, Columns, NumericType>&
+HFCMatrix<Rows, Columns, NumericType>::operator+=(const HFCMatrix<Rows, Columns, NumericType>& pi_rObj)
+    {
+    // Each row is incremented by rows of same position of given matrix
+    for(size_t i = 0 ; i < Rows ; ++i)
+        m_Rows[i] += pi_rObj.m_Rows[i];
+
+    // Return reference to self
+    return(*this);
+    }
+
+/**----------------------------------------------------------------------------
+ Decrements self matrix by another. The given matrix must have the
+ same geometry as the self matrix. The decrementation of a matrix is
+ performed by substracting values from self matrix on a one to one basis:
+
+ @c{Self[0][0] -= Given[0][0]} and so on.
+
+ @param pi_rObj  A reference to the matrix to be substracted.
+
+ @return A reference to self that can be used as an l-value.
+-----------------------------------------------------------------------------*/
+template<size_t Rows, size_t Columns, class NumericType>
+inline HFCMatrix<Rows, Columns, NumericType>&
+HFCMatrix<Rows, Columns, NumericType>::operator-=(const HFCMatrix<Rows, Columns, NumericType>& pi_rObj)
+    {
+    // Each row is decremented by rows of same position of given matrix
+    for(size_t i = 0 ; i < Rows ; ++i)
+        m_Rows[i] -= pi_rObj.m_Rows[i];
+
+    // Return reference to self
+    return(*this);
+    }
+
+
+/**----------------------------------------------------------------------------
+ Scales the matrix by a specified factor.
+
+ @param pi_RawValue The scale factor to multiply all values with.
+
+ @return A reference to self that can be used as an l-value.
+-----------------------------------------------------------------------------*/
+template<size_t Rows, size_t Columns, class NumericType>
+inline HFCMatrix<Rows, Columns, NumericType>&
+HFCMatrix<Rows, Columns, NumericType>::operator*=(NumericType pi_RawValue)
+    {
+    // Scale each row
+    for(size_t i = 0 ; i < Rows ; ++i)
+        m_Rows[i] *= pi_RawValue;
+
+    // Return reference to self
+    return(*this);
+    }
+
+/**----------------------------------------------------------------------------
+ Scales down the matrix by a specified divisor.
+
+ @param pi_RawValue The divisor with which will be divided all values with.
+                    This value must be different from 0.
+
+ @return A reference to self that can be used as an l-value.
+-----------------------------------------------------------------------------*/
+template<size_t Rows, size_t Columns, class NumericType>
+inline HFCMatrix<Rows, Columns, NumericType>&
+HFCMatrix<Rows, Columns, NumericType>::operator/=(NumericType pi_RawValue)
+    {
+    // The divisor must be different from 0.0
+    HPRECONDITION (pi_RawValue != 0);
+
+    // Scale each row
+    for(size_t i = 0 ; i < Rows ; ++i)
+        m_Rows[i] /= pi_RawValue;
+
+    // Return reference to self
+    return(*this);
+    }
+
+
+
+/**----------------------------------------------------------------------------
+ Returns the tranpose matrix of self. The tranpose of a matrix is
+ obtained by changing rows into columns, and columns into rows. The
+ returned matrix does not have the same geometry as the self matrix. The
+ number of rows becomes the number of columns, and vice-versa.
+
+ @return The transposed version of this matrix.
+-----------------------------------------------------------------------------*/
+template<size_t Rows, size_t Columns, class NumericType>
+HFCMatrix<Columns, Rows, NumericType>
+HFCMatrix<Rows, Columns, NumericType>::CalculateTranspose() const
+    {
+    // Declare recipient matrix
+    HFCMatrix<Columns, Rows, NumericType>   NewMatrix;
+
+    // Declare required index counters
+    size_t i;
+    size_t j;
+
+    // For each row of result
+    for (i = 0 ; i < Columns ; ++i)
+        {
+        // For each column of this row
+        for (j = 0 ; j < Rows ; ++j)
+            {
+            // Obtain and set value
+            NewMatrix.m_Rows[i][j] = m_Rows[j][i];
+            }
+        }
+
+    // Return result
+    return(NewMatrix);
+    }
+
+POP_MSVC_IGNORE
+
 END_IMAGEPP_NAMESPACE