//:>--------------------------------------------------------------------------------------+
//:>
//:>     $Source: PublicApi/ImagePP/all/h/HVE2DComplexLinear.h $
//:>
//:>  $Copyright: (c) 2016 Bentley Systems, Incorporated. All rights reserved. $
//:>
//:>+--------------------------------------------------------------------------------------
// Class : HVE2DComplexLinear
//-----------------------------------------------------------------------------
//-----------------------------------------------------------------------------

#pragma once

#include "HVE2DLinear.h"


/** -----------------------------------------------------------------------------
    @version 1.0
    @author Alain Robert 

    This class implements a complex linear. A complex linear is simply a
    collection of linears which connect by their extremity points. The sum of
    all those linears produces a linear expressed by a complex linear.
    A complex linear contains component linears which can be any type of
    linear including complex linears themselves.

    A complex linear possesses the same behavior as any other type of linears.

    -----------------------------------------------------------------------------
*/
BEGIN_IMAGEPP_NAMESPACE
class HVE2DComplexLinear : public HVE2DLinear
    {

    HPM_DECLARE_CLASS_DLL(IMAGEPP_EXPORT,  HVE2DLinearId_Complex)

public:

    typedef list<HVE2DLinear*>   LinearList;
    typedef LinearList::iterator* IteratorHandle;


    // Primary methods
    IMAGEPP_EXPORT                    HVE2DComplexLinear ();
    IMAGEPP_EXPORT                    HVE2DComplexLinear (const HFCPtr<HGF2DCoordSys>& pi_rpCoordSys);
    IMAGEPP_EXPORT                    HVE2DComplexLinear (const HVE2DComplexLinear&    pi_rObject);
    IMAGEPP_EXPORT virtual            ~HVE2DComplexLinear();

    IMAGEPP_EXPORT HVE2DComplexLinear& operator=(const HVE2DComplexLinear& pi_rObj);

    // Information extraction
    bool              IsEmpty() const;
    const HVE2DComplexLinear::LinearList&    
                       GetLinearList() const;

    // Complex linear building
<<<<<<< HEAD
    IMAGEPPTEST_EXPORT virtual void       InsertLinear(const HVE2DLinear& pi_rLinear);
    IMAGEPPTEST_EXPORT virtual void       AppendLinear(const HVE2DLinear& pi_rLinear);
    IMAGEPPTEST_EXPORT virtual void       InsertComplexLinear(const HVE2DComplexLinear& pi_rComplexLinear);
    IMAGEPPTEST_EXPORT virtual void       AppendComplexLinear(const HVE2DComplexLinear& pi_rComplexLinear);
    IMAGEPPTEST_EXPORT virtual void       InsertLinearPtrSCS(HVE2DLinear* pi_pLinear);
    IMAGEPPTEST_EXPORT virtual void       AppendLinearPtrSCS(HVE2DLinear* pi_pLinear);
=======
    virtual void       InsertLinear(const HVE2DLinear& pi_rLinear);
    IMAGEPP_EXPORT virtual void       AppendLinear(const HVE2DLinear& pi_rLinear);
    virtual void       InsertComplexLinear(const HVE2DComplexLinear& pi_rComplexLinear);
    virtual void       AppendComplexLinear(const HVE2DComplexLinear& pi_rComplexLinear);
    virtual void       InsertLinearPtrSCS(HVE2DLinear* pi_pLinear);
    virtual void       AppendLinearPtrSCS(HVE2DLinear* pi_pLinear);
>>>>>>> 83450990


    // Component extraction
    size_t             GetNumberOfLinears() const;
    const HVE2DLinear& GetLinear(size_t pi_Address) const;

    // Miscalenious
    IMAGEPP_EXPORT void        MakeEmpty();
    IMAGEPPTEST_EXPORT void               SplitAtAllIntersectionPoints(const HVE2DVector& pi_rVector);
    IMAGEPPTEST_EXPORT void               SplitAtAllOnPoints(const HGF2DLocationCollection& pi_rPoints);
    IMAGEPPTEST_EXPORT void               SplitAtAllOnPointsSCS(const HGF2DLocationCollection& pi_rPoints);

    // From HVE2DLinear
    virtual bool       IsABasicLinear() const;
    virtual bool       IsComplex() const;

    IMAGEPP_EXPORT virtual double    CalculateLength() const;
    IMAGEPP_EXPORT virtual HGF2DLocation    
                             CalculateRelativePoint(double pi_RelativePos) const;
    IMAGEPP_EXPORT virtual double    CalculateRelativePosition(const HGF2DLocation& pi_rPointOnLinear) const;
    IMAGEPP_EXPORT virtual double    CalculateRayArea(const HGF2DLocation& pi_rPoint) const;

    IMAGEPP_EXPORT virtual void      Shorten(double pi_StartRelativePos, double pi_EndRelativePos);
    IMAGEPP_EXPORT virtual void      Shorten(const HGF2DLocation& pi_rNewStartPoint,
                                     const HGF2DLocation& pi_rNewEndPoint);

    IMAGEPP_EXPORT virtual void      ShortenTo(const HGF2DLocation& pi_rNewEndPoint);
    IMAGEPP_EXPORT virtual void      ShortenTo(double pi_EndRelativePosition);
    IMAGEPP_EXPORT virtual void      ShortenFrom(const HGF2DLocation& pi_rNewStartPoint);
    IMAGEPP_EXPORT virtual void      ShortenFrom(double pi_StartRelativePosition);
    IMAGEPP_EXPORT virtual void      Reverse();
    IMAGEPP_EXPORT virtual void      AdjustStartPointTo(const HGF2DLocation& pi_rPoint);
    IMAGEPP_EXPORT virtual void      AdjustEndPointTo(const HGF2DLocation& pi_rPoint);
    IMAGEPP_EXPORT virtual void      Drop(HGF2DLocationCollection* po_pPoint,
                                  double  pi_Tolerance,
                                  EndPointProcessing  pi_EndPointProcessing = INCLUDE_END_POINT) const;

    IMAGEPP_EXPORT virtual bool      AutoCrosses() const;

    // From HVE2DVector
    IMAGEPP_EXPORT virtual HGF2DLocation
                             CalculateClosestPoint(const HGF2DLocation& pi_rPoint) const;
    IMAGEPP_EXPORT virtual size_t    Intersect(const HVE2DVector& pi_rVector,
                                       HGF2DLocationCollection* po_pCrossPoints) const;
    IMAGEPP_EXPORT virtual size_t    ObtainContiguousnessPoints(const HVE2DVector& pi_rVector,
                                                        HGF2DLocationCollection* po_pContiguousnessPoints) const;
    IMAGEPP_EXPORT virtual void      ObtainContiguousnessPointsAt(const HVE2DVector& pi_rVector,
                                                          const HGF2DLocation& pi_rPoint,
                                                          HGF2DLocation* pi_pFirstContiguousnessPoint,
                                                          HGF2DLocation* pi_pSecondContiguousnessPoint) const;
    IMAGEPP_EXPORT virtual HVE2DVector*
                             AllocateCopyInCoordSys(const HFCPtr<HGF2DCoordSys>& pi_rpCoordSys) const;
    IMAGEPP_EXPORT virtual bool      Crosses(const HVE2DVector& pi_rVector) const;
    IMAGEPP_EXPORT virtual bool      AreContiguous(const HVE2DVector& pi_rVector) const;
    IMAGEPP_EXPORT virtual bool      AreAdjacent(const HVE2DVector& pi_rVector) const;
    IMAGEPP_EXPORT virtual bool      IsPointOn(const HGF2DLocation& pi_rTestPoint,
                                       HVE2DVector::ExtremityProcessing
                                       pi_ExtremityProcessing = HVE2DVector::INCLUDE_EXTREMITIES,
                                       double pi_Tolerance = HVE_USE_INTERNAL_EPSILON) const;
    IMAGEPP_EXPORT virtual bool      IsPointOnSCS(const HGF2DLocation& pi_rTestPoint,
                                          HVE2DVector::ExtremityProcessing
                                          pi_ExtremityProcessing = HVE2DVector::INCLUDE_EXTREMITIES,
                                          double pi_Tolerance = HVE_USE_INTERNAL_EPSILON) const;
    IMAGEPP_EXPORT virtual bool      AreContiguousAt(const HVE2DVector& pi_rVector,
                                             const HGF2DLocation& pi_rPoint) const;
    IMAGEPP_EXPORT virtual HGFBearing    
                             CalculateBearing(const HGF2DLocation& pi_rPositionPoint,
                                              HVE2DVector::ArbitraryDirection
                                              pi_Direction = HVE2DVector::BETA) const;
    IMAGEPP_EXPORT virtual double    CalculateAngularAcceleration(const HGF2DLocation& pi_rPositionPoint,
                                                          HVE2DVector::ArbitraryDirection
                                                          pi_Direction = HVE2DVector::BETA) const;
    virtual bool             IsNull() const;
    IMAGEPP_EXPORT virtual void      SetTolerance(double pi_Tolerance);
    IMAGEPP_EXPORT virtual void      SetStrokeTolerance(const HFCPtr<HGFTolerance> & pi_Tolerance);

    // From HGFGraphicObject
    IMAGEPP_EXPORT virtual HGF2DExtent
                             GetExtent() const;

    IMAGEPP_EXPORT virtual void      Move(const HGF2DDisplacement& pi_rDisplacement);
    IMAGEPP_EXPORT virtual void      Scale(double pi_ScaleFactor,
                                   const HGF2DLocation& pi_rScaleOrigin);

    IMAGEPP_EXPORT virtual bool      AreContiguousAtAndGet(const HVE2DVector& pi_rVector,
                                                   const HGF2DLocation& pi_rPoint,
                                                   HGF2DLocation* pi_pFirstContiguousnessPoint,
                                                   HGF2DLocation* pi_pSecondContiguousnessPoint) const;



    // From HPMPersistentObject
    virtual HPMPersistentObject*
                             Clone() const;


    // Debugging
    IMAGEPP_EXPORT virtual void      PrintState(ostream& po_rOutput) const;

protected:

    IMAGEPP_EXPORT virtual void      SetCoordSysImplementation(const HFCPtr<HGF2DCoordSys>& pi_rpCoordSys);

    // Member attribute ... list of linears
    LinearList      m_LinearList;

    // Acceleration attributes
    mutable HGF2DExtent     m_Extent;
    mutable bool            m_ExtentUpToDate;
    mutable double          m_Length;
    mutable bool            m_LengthUpToDate;

private:
    };
END_IMAGEPP_NAMESPACE


#include "HVE2DComplexLinear.hpp"
<|MERGE_RESOLUTION|>--- conflicted
+++ resolved
@@ -1,189 +1,180 @@
-//:>--------------------------------------------------------------------------------------+
-//:>
-//:>     $Source: PublicApi/ImagePP/all/h/HVE2DComplexLinear.h $
-//:>
-//:>  $Copyright: (c) 2016 Bentley Systems, Incorporated. All rights reserved. $
-//:>
-//:>+--------------------------------------------------------------------------------------
-// Class : HVE2DComplexLinear
-//-----------------------------------------------------------------------------
-//-----------------------------------------------------------------------------
-
-#pragma once
-
-#include "HVE2DLinear.h"
-
-
-/** -----------------------------------------------------------------------------
-    @version 1.0
-    @author Alain Robert 
-
-    This class implements a complex linear. A complex linear is simply a
-    collection of linears which connect by their extremity points. The sum of
-    all those linears produces a linear expressed by a complex linear.
-    A complex linear contains component linears which can be any type of
-    linear including complex linears themselves.
-
-    A complex linear possesses the same behavior as any other type of linears.
-
-    -----------------------------------------------------------------------------
-*/
-BEGIN_IMAGEPP_NAMESPACE
-class HVE2DComplexLinear : public HVE2DLinear
-    {
-
-    HPM_DECLARE_CLASS_DLL(IMAGEPP_EXPORT,  HVE2DLinearId_Complex)
-
-public:
-
-    typedef list<HVE2DLinear*>   LinearList;
-    typedef LinearList::iterator* IteratorHandle;
-
-
-    // Primary methods
-    IMAGEPP_EXPORT                    HVE2DComplexLinear ();
-    IMAGEPP_EXPORT                    HVE2DComplexLinear (const HFCPtr<HGF2DCoordSys>& pi_rpCoordSys);
-    IMAGEPP_EXPORT                    HVE2DComplexLinear (const HVE2DComplexLinear&    pi_rObject);
-    IMAGEPP_EXPORT virtual            ~HVE2DComplexLinear();
-
-    IMAGEPP_EXPORT HVE2DComplexLinear& operator=(const HVE2DComplexLinear& pi_rObj);
-
-    // Information extraction
-    bool              IsEmpty() const;
-    const HVE2DComplexLinear::LinearList&    
-                       GetLinearList() const;
-
-    // Complex linear building
-<<<<<<< HEAD
-    IMAGEPPTEST_EXPORT virtual void       InsertLinear(const HVE2DLinear& pi_rLinear);
-    IMAGEPPTEST_EXPORT virtual void       AppendLinear(const HVE2DLinear& pi_rLinear);
-    IMAGEPPTEST_EXPORT virtual void       InsertComplexLinear(const HVE2DComplexLinear& pi_rComplexLinear);
-    IMAGEPPTEST_EXPORT virtual void       AppendComplexLinear(const HVE2DComplexLinear& pi_rComplexLinear);
-    IMAGEPPTEST_EXPORT virtual void       InsertLinearPtrSCS(HVE2DLinear* pi_pLinear);
-    IMAGEPPTEST_EXPORT virtual void       AppendLinearPtrSCS(HVE2DLinear* pi_pLinear);
-=======
-    virtual void       InsertLinear(const HVE2DLinear& pi_rLinear);
-    IMAGEPP_EXPORT virtual void       AppendLinear(const HVE2DLinear& pi_rLinear);
-    virtual void       InsertComplexLinear(const HVE2DComplexLinear& pi_rComplexLinear);
-    virtual void       AppendComplexLinear(const HVE2DComplexLinear& pi_rComplexLinear);
-    virtual void       InsertLinearPtrSCS(HVE2DLinear* pi_pLinear);
-    virtual void       AppendLinearPtrSCS(HVE2DLinear* pi_pLinear);
->>>>>>> 83450990
-
-
-    // Component extraction
-    size_t             GetNumberOfLinears() const;
-    const HVE2DLinear& GetLinear(size_t pi_Address) const;
-
-    // Miscalenious
-    IMAGEPP_EXPORT void        MakeEmpty();
-    IMAGEPPTEST_EXPORT void               SplitAtAllIntersectionPoints(const HVE2DVector& pi_rVector);
-    IMAGEPPTEST_EXPORT void               SplitAtAllOnPoints(const HGF2DLocationCollection& pi_rPoints);
-    IMAGEPPTEST_EXPORT void               SplitAtAllOnPointsSCS(const HGF2DLocationCollection& pi_rPoints);
-
-    // From HVE2DLinear
-    virtual bool       IsABasicLinear() const;
-    virtual bool       IsComplex() const;
-
-    IMAGEPP_EXPORT virtual double    CalculateLength() const;
-    IMAGEPP_EXPORT virtual HGF2DLocation    
-                             CalculateRelativePoint(double pi_RelativePos) const;
-    IMAGEPP_EXPORT virtual double    CalculateRelativePosition(const HGF2DLocation& pi_rPointOnLinear) const;
-    IMAGEPP_EXPORT virtual double    CalculateRayArea(const HGF2DLocation& pi_rPoint) const;
-
-    IMAGEPP_EXPORT virtual void      Shorten(double pi_StartRelativePos, double pi_EndRelativePos);
-    IMAGEPP_EXPORT virtual void      Shorten(const HGF2DLocation& pi_rNewStartPoint,
-                                     const HGF2DLocation& pi_rNewEndPoint);
-
-    IMAGEPP_EXPORT virtual void      ShortenTo(const HGF2DLocation& pi_rNewEndPoint);
-    IMAGEPP_EXPORT virtual void      ShortenTo(double pi_EndRelativePosition);
-    IMAGEPP_EXPORT virtual void      ShortenFrom(const HGF2DLocation& pi_rNewStartPoint);
-    IMAGEPP_EXPORT virtual void      ShortenFrom(double pi_StartRelativePosition);
-    IMAGEPP_EXPORT virtual void      Reverse();
-    IMAGEPP_EXPORT virtual void      AdjustStartPointTo(const HGF2DLocation& pi_rPoint);
-    IMAGEPP_EXPORT virtual void      AdjustEndPointTo(const HGF2DLocation& pi_rPoint);
-    IMAGEPP_EXPORT virtual void      Drop(HGF2DLocationCollection* po_pPoint,
-                                  double  pi_Tolerance,
-                                  EndPointProcessing  pi_EndPointProcessing = INCLUDE_END_POINT) const;
-
-    IMAGEPP_EXPORT virtual bool      AutoCrosses() const;
-
-    // From HVE2DVector
-    IMAGEPP_EXPORT virtual HGF2DLocation
-                             CalculateClosestPoint(const HGF2DLocation& pi_rPoint) const;
-    IMAGEPP_EXPORT virtual size_t    Intersect(const HVE2DVector& pi_rVector,
-                                       HGF2DLocationCollection* po_pCrossPoints) const;
-    IMAGEPP_EXPORT virtual size_t    ObtainContiguousnessPoints(const HVE2DVector& pi_rVector,
-                                                        HGF2DLocationCollection* po_pContiguousnessPoints) const;
-    IMAGEPP_EXPORT virtual void      ObtainContiguousnessPointsAt(const HVE2DVector& pi_rVector,
-                                                          const HGF2DLocation& pi_rPoint,
-                                                          HGF2DLocation* pi_pFirstContiguousnessPoint,
-                                                          HGF2DLocation* pi_pSecondContiguousnessPoint) const;
-    IMAGEPP_EXPORT virtual HVE2DVector*
-                             AllocateCopyInCoordSys(const HFCPtr<HGF2DCoordSys>& pi_rpCoordSys) const;
-    IMAGEPP_EXPORT virtual bool      Crosses(const HVE2DVector& pi_rVector) const;
-    IMAGEPP_EXPORT virtual bool      AreContiguous(const HVE2DVector& pi_rVector) const;
-    IMAGEPP_EXPORT virtual bool      AreAdjacent(const HVE2DVector& pi_rVector) const;
-    IMAGEPP_EXPORT virtual bool      IsPointOn(const HGF2DLocation& pi_rTestPoint,
-                                       HVE2DVector::ExtremityProcessing
-                                       pi_ExtremityProcessing = HVE2DVector::INCLUDE_EXTREMITIES,
-                                       double pi_Tolerance = HVE_USE_INTERNAL_EPSILON) const;
-    IMAGEPP_EXPORT virtual bool      IsPointOnSCS(const HGF2DLocation& pi_rTestPoint,
-                                          HVE2DVector::ExtremityProcessing
-                                          pi_ExtremityProcessing = HVE2DVector::INCLUDE_EXTREMITIES,
-                                          double pi_Tolerance = HVE_USE_INTERNAL_EPSILON) const;
-    IMAGEPP_EXPORT virtual bool      AreContiguousAt(const HVE2DVector& pi_rVector,
-                                             const HGF2DLocation& pi_rPoint) const;
-    IMAGEPP_EXPORT virtual HGFBearing    
-                             CalculateBearing(const HGF2DLocation& pi_rPositionPoint,
-                                              HVE2DVector::ArbitraryDirection
-                                              pi_Direction = HVE2DVector::BETA) const;
-    IMAGEPP_EXPORT virtual double    CalculateAngularAcceleration(const HGF2DLocation& pi_rPositionPoint,
-                                                          HVE2DVector::ArbitraryDirection
-                                                          pi_Direction = HVE2DVector::BETA) const;
-    virtual bool             IsNull() const;
-    IMAGEPP_EXPORT virtual void      SetTolerance(double pi_Tolerance);
-    IMAGEPP_EXPORT virtual void      SetStrokeTolerance(const HFCPtr<HGFTolerance> & pi_Tolerance);
-
-    // From HGFGraphicObject
-    IMAGEPP_EXPORT virtual HGF2DExtent
-                             GetExtent() const;
-
-    IMAGEPP_EXPORT virtual void      Move(const HGF2DDisplacement& pi_rDisplacement);
-    IMAGEPP_EXPORT virtual void      Scale(double pi_ScaleFactor,
-                                   const HGF2DLocation& pi_rScaleOrigin);
-
-    IMAGEPP_EXPORT virtual bool      AreContiguousAtAndGet(const HVE2DVector& pi_rVector,
-                                                   const HGF2DLocation& pi_rPoint,
-                                                   HGF2DLocation* pi_pFirstContiguousnessPoint,
-                                                   HGF2DLocation* pi_pSecondContiguousnessPoint) const;
-
-
-
-    // From HPMPersistentObject
-    virtual HPMPersistentObject*
-                             Clone() const;
-
-
-    // Debugging
-    IMAGEPP_EXPORT virtual void      PrintState(ostream& po_rOutput) const;
-
-protected:
-
-    IMAGEPP_EXPORT virtual void      SetCoordSysImplementation(const HFCPtr<HGF2DCoordSys>& pi_rpCoordSys);
-
-    // Member attribute ... list of linears
-    LinearList      m_LinearList;
-
-    // Acceleration attributes
-    mutable HGF2DExtent     m_Extent;
-    mutable bool            m_ExtentUpToDate;
-    mutable double          m_Length;
-    mutable bool            m_LengthUpToDate;
-
-private:
-    };
-END_IMAGEPP_NAMESPACE
-
-
-#include "HVE2DComplexLinear.hpp"
+//:>--------------------------------------------------------------------------------------+
+//:>
+//:>     $Source: PublicApi/ImagePP/all/h/HVE2DComplexLinear.h $
+//:>
+//:>  $Copyright: (c) 2016 Bentley Systems, Incorporated. All rights reserved. $
+//:>
+//:>+--------------------------------------------------------------------------------------
+// Class : HVE2DComplexLinear
+//-----------------------------------------------------------------------------
+//-----------------------------------------------------------------------------
+
+#pragma once
+
+#include "HVE2DLinear.h"
+
+
+/** -----------------------------------------------------------------------------
+    @version 1.0
+    @author Alain Robert 
+
+    This class implements a complex linear. A complex linear is simply a
+    collection of linears which connect by their extremity points. The sum of
+    all those linears produces a linear expressed by a complex linear.
+    A complex linear contains component linears which can be any type of
+    linear including complex linears themselves.
+
+    A complex linear possesses the same behavior as any other type of linears.
+
+    -----------------------------------------------------------------------------
+*/
+BEGIN_IMAGEPP_NAMESPACE
+class HVE2DComplexLinear : public HVE2DLinear
+    {
+
+    HPM_DECLARE_CLASS_DLL(IMAGEPP_EXPORT,  HVE2DLinearId_Complex)
+
+public:
+
+    typedef list<HVE2DLinear*>   LinearList;
+    typedef LinearList::iterator* IteratorHandle;
+
+
+    // Primary methods
+    IMAGEPP_EXPORT                    HVE2DComplexLinear ();
+    IMAGEPP_EXPORT                    HVE2DComplexLinear (const HFCPtr<HGF2DCoordSys>& pi_rpCoordSys);
+    IMAGEPP_EXPORT                    HVE2DComplexLinear (const HVE2DComplexLinear&    pi_rObject);
+    IMAGEPP_EXPORT virtual            ~HVE2DComplexLinear();
+
+    IMAGEPP_EXPORT HVE2DComplexLinear& operator=(const HVE2DComplexLinear& pi_rObj);
+
+    // Information extraction
+    bool              IsEmpty() const;
+    const HVE2DComplexLinear::LinearList&    
+                       GetLinearList() const;
+
+    // Complex linear building
+    IMAGEPPTEST_EXPORT virtual void       InsertLinear(const HVE2DLinear& pi_rLinear);
+    IMAGEPP_EXPORT     virtual void       AppendLinear(const HVE2DLinear& pi_rLinear);
+    IMAGEPPTEST_EXPORT virtual void       InsertComplexLinear(const HVE2DComplexLinear& pi_rComplexLinear);
+    IMAGEPPTEST_EXPORT virtual void       AppendComplexLinear(const HVE2DComplexLinear& pi_rComplexLinear);
+    IMAGEPPTEST_EXPORT virtual void       InsertLinearPtrSCS(HVE2DLinear* pi_pLinear);
+    IMAGEPPTEST_EXPORT virtual void       AppendLinearPtrSCS(HVE2DLinear* pi_pLinear);
+
+
+    // Component extraction
+    size_t             GetNumberOfLinears() const;
+    const HVE2DLinear& GetLinear(size_t pi_Address) const;
+
+    // Miscalenious
+    IMAGEPP_EXPORT void        MakeEmpty();
+    IMAGEPPTEST_EXPORT void               SplitAtAllIntersectionPoints(const HVE2DVector& pi_rVector);
+    IMAGEPPTEST_EXPORT void               SplitAtAllOnPoints(const HGF2DLocationCollection& pi_rPoints);
+    IMAGEPPTEST_EXPORT void               SplitAtAllOnPointsSCS(const HGF2DLocationCollection& pi_rPoints);
+
+    // From HVE2DLinear
+    virtual bool       IsABasicLinear() const;
+    virtual bool       IsComplex() const;
+
+    IMAGEPP_EXPORT virtual double    CalculateLength() const;
+    IMAGEPP_EXPORT virtual HGF2DLocation    
+                             CalculateRelativePoint(double pi_RelativePos) const;
+    IMAGEPP_EXPORT virtual double    CalculateRelativePosition(const HGF2DLocation& pi_rPointOnLinear) const;
+    IMAGEPP_EXPORT virtual double    CalculateRayArea(const HGF2DLocation& pi_rPoint) const;
+
+    IMAGEPP_EXPORT virtual void      Shorten(double pi_StartRelativePos, double pi_EndRelativePos);
+    IMAGEPP_EXPORT virtual void      Shorten(const HGF2DLocation& pi_rNewStartPoint,
+                                     const HGF2DLocation& pi_rNewEndPoint);
+
+    IMAGEPP_EXPORT virtual void      ShortenTo(const HGF2DLocation& pi_rNewEndPoint);
+    IMAGEPP_EXPORT virtual void      ShortenTo(double pi_EndRelativePosition);
+    IMAGEPP_EXPORT virtual void      ShortenFrom(const HGF2DLocation& pi_rNewStartPoint);
+    IMAGEPP_EXPORT virtual void      ShortenFrom(double pi_StartRelativePosition);
+    IMAGEPP_EXPORT virtual void      Reverse();
+    IMAGEPP_EXPORT virtual void      AdjustStartPointTo(const HGF2DLocation& pi_rPoint);
+    IMAGEPP_EXPORT virtual void      AdjustEndPointTo(const HGF2DLocation& pi_rPoint);
+    IMAGEPP_EXPORT virtual void      Drop(HGF2DLocationCollection* po_pPoint,
+                                  double  pi_Tolerance,
+                                  EndPointProcessing  pi_EndPointProcessing = INCLUDE_END_POINT) const;
+
+    IMAGEPP_EXPORT virtual bool      AutoCrosses() const;
+
+    // From HVE2DVector
+    IMAGEPP_EXPORT virtual HGF2DLocation
+                             CalculateClosestPoint(const HGF2DLocation& pi_rPoint) const;
+    IMAGEPP_EXPORT virtual size_t    Intersect(const HVE2DVector& pi_rVector,
+                                       HGF2DLocationCollection* po_pCrossPoints) const;
+    IMAGEPP_EXPORT virtual size_t    ObtainContiguousnessPoints(const HVE2DVector& pi_rVector,
+                                                        HGF2DLocationCollection* po_pContiguousnessPoints) const;
+    IMAGEPP_EXPORT virtual void      ObtainContiguousnessPointsAt(const HVE2DVector& pi_rVector,
+                                                          const HGF2DLocation& pi_rPoint,
+                                                          HGF2DLocation* pi_pFirstContiguousnessPoint,
+                                                          HGF2DLocation* pi_pSecondContiguousnessPoint) const;
+    IMAGEPP_EXPORT virtual HVE2DVector*
+                             AllocateCopyInCoordSys(const HFCPtr<HGF2DCoordSys>& pi_rpCoordSys) const;
+    IMAGEPP_EXPORT virtual bool      Crosses(const HVE2DVector& pi_rVector) const;
+    IMAGEPP_EXPORT virtual bool      AreContiguous(const HVE2DVector& pi_rVector) const;
+    IMAGEPP_EXPORT virtual bool      AreAdjacent(const HVE2DVector& pi_rVector) const;
+    IMAGEPP_EXPORT virtual bool      IsPointOn(const HGF2DLocation& pi_rTestPoint,
+                                       HVE2DVector::ExtremityProcessing
+                                       pi_ExtremityProcessing = HVE2DVector::INCLUDE_EXTREMITIES,
+                                       double pi_Tolerance = HVE_USE_INTERNAL_EPSILON) const;
+    IMAGEPP_EXPORT virtual bool      IsPointOnSCS(const HGF2DLocation& pi_rTestPoint,
+                                          HVE2DVector::ExtremityProcessing
+                                          pi_ExtremityProcessing = HVE2DVector::INCLUDE_EXTREMITIES,
+                                          double pi_Tolerance = HVE_USE_INTERNAL_EPSILON) const;
+    IMAGEPP_EXPORT virtual bool      AreContiguousAt(const HVE2DVector& pi_rVector,
+                                             const HGF2DLocation& pi_rPoint) const;
+    IMAGEPP_EXPORT virtual HGFBearing    
+                             CalculateBearing(const HGF2DLocation& pi_rPositionPoint,
+                                              HVE2DVector::ArbitraryDirection
+                                              pi_Direction = HVE2DVector::BETA) const;
+    IMAGEPP_EXPORT virtual double    CalculateAngularAcceleration(const HGF2DLocation& pi_rPositionPoint,
+                                                          HVE2DVector::ArbitraryDirection
+                                                          pi_Direction = HVE2DVector::BETA) const;
+    virtual bool             IsNull() const;
+    IMAGEPP_EXPORT virtual void      SetTolerance(double pi_Tolerance);
+    IMAGEPP_EXPORT virtual void      SetStrokeTolerance(const HFCPtr<HGFTolerance> & pi_Tolerance);
+
+    // From HGFGraphicObject
+    IMAGEPP_EXPORT virtual HGF2DExtent
+                             GetExtent() const;
+
+    IMAGEPP_EXPORT virtual void      Move(const HGF2DDisplacement& pi_rDisplacement);
+    IMAGEPP_EXPORT virtual void      Scale(double pi_ScaleFactor,
+                                   const HGF2DLocation& pi_rScaleOrigin);
+
+    IMAGEPP_EXPORT virtual bool      AreContiguousAtAndGet(const HVE2DVector& pi_rVector,
+                                                   const HGF2DLocation& pi_rPoint,
+                                                   HGF2DLocation* pi_pFirstContiguousnessPoint,
+                                                   HGF2DLocation* pi_pSecondContiguousnessPoint) const;
+
+
+
+    // From HPMPersistentObject
+    virtual HPMPersistentObject*
+                             Clone() const;
+
+
+    // Debugging
+    IMAGEPP_EXPORT virtual void      PrintState(ostream& po_rOutput) const;
+
+protected:
+
+    IMAGEPP_EXPORT virtual void      SetCoordSysImplementation(const HFCPtr<HGF2DCoordSys>& pi_rpCoordSys);
+
+    // Member attribute ... list of linears
+    LinearList      m_LinearList;
+
+    // Acceleration attributes
+    mutable HGF2DExtent     m_Extent;
+    mutable bool            m_ExtentUpToDate;
+    mutable double          m_Length;
+    mutable bool            m_LengthUpToDate;
+
+private:
+    };
+END_IMAGEPP_NAMESPACE
+
+
+#include "HVE2DComplexLinear.hpp"