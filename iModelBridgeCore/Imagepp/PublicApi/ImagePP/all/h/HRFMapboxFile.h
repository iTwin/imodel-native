//:>--------------------------------------------------------------------------------------+
//:>
//:>     $Source: PublicApi/ImagePP/all/h/HRFMapboxFile.h $
//:>
//:>  $Copyright: (c) 2017 Bentley Systems, Incorporated. All rights reserved. $
//:>
//:>+--------------------------------------------------------------------------------------
// This class describes a File Raster image.
//-----------------------------------------------------------------------------
#pragma once

#include "HFCURL.h"
#include "HFCMacros.h"
#include "HFCBinStream.h"
#include "HFCAccessMode.h"

#include "HRFMacros.h"
#include "HRFRasterFile.h"
#include "HRFRasterFileCapabilities.h"

#include <mutex>


BEGIN_IMAGEPP_NAMESPACE


struct WorkerPool;
struct MapBoxTileQuery;
struct ThreadLocalHttp;
struct HttpSession;

class HRFMapBoxCapabilities : public HRFRasterFileCapabilities
    {
public:
    HRFMapBoxCapabilities();
    };

class HRFMapBoxFile : public HRFRasterFile
    {
public:
    // Class ID for this class.
    HDECLARE_CLASS_ID(HRFFileId_MapBox, HRFRasterFile)

    friend class    HRFMapBoxTileEditor;        
    friend struct   HRFMapBoxCreator;

    // allow to Open an image file
    HRFMapBoxFile (const  HFCPtr<HFCURL>&  pi_rpURL,
                   HFCAccessMode    pi_AccessMode = HFC_READ_ONLY,
                    uint64_t        pi_Offset = 0);

    virtual     ~HRFMapBoxFile();

    // File capabilities
    const HFCPtr<HRFRasterFileCapabilities>& GetCapabilities () const override;

    // File information
    const HGF2DWorldIdentificator GetWorldIdentificator () const override;

    // File manipulation
    bool                         AddPage               (HFCPtr<HRFPageDescriptor> pi_pPage) override{return false;}

    HRFResolutionEditor*          CreateResolutionEditor(uint32_t                  pi_Page,
                                                                 unsigned short           pi_Resolution,
                                                                 HFCAccessMode             pi_AccessMode) override;

    void                          Save() override{}

<<<<<<< HEAD
    uint64_t                        GetFileCurrentSize() const override;
=======
    virtual uint64_t                        GetFileCurrentSize() const;

    //Look ahead method.
    virtual bool                         CanPerformLookAhead(uint32_t pi_Page) const;

>>>>>>> d5f9c09a
    
protected:

    // Methods
    // Constructor use only to create a child
    //    
    virtual bool                       Open                ();
    virtual void                        CreateDescriptors   ();
    HFCBinStream*               GetFilePtr          ();


    //--------------------------------------
    // LookAhead Methods
    //--------------------------------------
    //This method is used to determine if the file format supports look ahead
    //by block.
    virtual bool HasLookAheadByBlock(uint32_t pi_Page) const;

    //This method is used in SetLookAhead to give the list of needed tiles
    //to a derived class, since it knows how to obtain the tiles.
    virtual void RequestLookAhead(uint32_t             pi_Page,
                                 const HGFTileIDList& pi_rBlocks,
                                 bool                pi_Async);

    //This method is used in SetLookAhead to indicate to a derived class that
    //the current LookAhead has been cancelled.
    virtual void CancelLookAhead(uint32_t              pi_Page);

private:
    

    WorkerPool&         GetWorkerPool();
    std::unique_ptr<WorkerPool> m_pWorkerPool;

    HttpSession&        GetThreadLocalHttpSession();
    std::unique_ptr<ThreadLocalHttp> m_threadLocalHttp;

    std::map<uint64_t, RefCountedPtr<MapBoxTileQuery>> m_tileQueryMap;
    std::mutex                                         m_tileQueryMapMutex;
                  
    // Methods Disabled
    HRFMapBoxFile(const HRFMapBoxFile& pi_rObj);
    HRFMapBoxFile&             operator= (const HRFMapBoxFile& pi_rObj);
    };


// MapBox Creator.
struct HRFMapBoxCreator : public HRFRasterFileCreator
    {
    // Opens the file and verifies if it is the right type
    bool                     IsKindOfFile(const HFCPtr<HFCURL>&    pi_rpURL,
                                                   uint64_t                pi_Offset = 0) const override;

    // Identification information
    Utf8String               GetLabel() const override;
    Utf8String               GetSchemes() const override;
    Utf8String               GetExtensions() const override;

    virtual Utf8String GetShortName() const override { return "MapBox"; }

    // capabilities of Raster file.
    const HFCPtr<HRFRasterFileCapabilities>&
    GetCapabilities() override;

    // allow to Open an image file READ/WRITE and CREATE
    HFCPtr<HRFRasterFile>     Create(const HFCPtr<HFCURL>& pi_rpURL,
                                             HFCAccessMode         pi_AccessMode = HFC_READ_ONLY,
                                             uint64_t             pi_Offset = 0) const override;

private:
    HFC_DECLARE_SINGLETON_DLL(IMAGEPP_EXPORT, HRFMapBoxCreator)


    // Disabled methodes
    HRFMapBoxCreator();
    };

END_IMAGEPP_NAMESPACE

<|MERGE_RESOLUTION|>--- conflicted
+++ resolved
@@ -1,156 +1,152 @@
-//:>--------------------------------------------------------------------------------------+
-//:>
-//:>     $Source: PublicApi/ImagePP/all/h/HRFMapboxFile.h $
-//:>
-//:>  $Copyright: (c) 2017 Bentley Systems, Incorporated. All rights reserved. $
-//:>
-//:>+--------------------------------------------------------------------------------------
-// This class describes a File Raster image.
-//-----------------------------------------------------------------------------
-#pragma once
-
-#include "HFCURL.h"
-#include "HFCMacros.h"
-#include "HFCBinStream.h"
-#include "HFCAccessMode.h"
-
-#include "HRFMacros.h"
-#include "HRFRasterFile.h"
-#include "HRFRasterFileCapabilities.h"
-
-#include <mutex>
-
-
-BEGIN_IMAGEPP_NAMESPACE
-
-
-struct WorkerPool;
-struct MapBoxTileQuery;
-struct ThreadLocalHttp;
-struct HttpSession;
-
-class HRFMapBoxCapabilities : public HRFRasterFileCapabilities
-    {
-public:
-    HRFMapBoxCapabilities();
-    };
-
-class HRFMapBoxFile : public HRFRasterFile
-    {
-public:
-    // Class ID for this class.
-    HDECLARE_CLASS_ID(HRFFileId_MapBox, HRFRasterFile)
-
-    friend class    HRFMapBoxTileEditor;        
-    friend struct   HRFMapBoxCreator;
-
-    // allow to Open an image file
-    HRFMapBoxFile (const  HFCPtr<HFCURL>&  pi_rpURL,
-                   HFCAccessMode    pi_AccessMode = HFC_READ_ONLY,
-                    uint64_t        pi_Offset = 0);
-
-    virtual     ~HRFMapBoxFile();
-
-    // File capabilities
-    const HFCPtr<HRFRasterFileCapabilities>& GetCapabilities () const override;
-
-    // File information
-    const HGF2DWorldIdentificator GetWorldIdentificator () const override;
-
-    // File manipulation
-    bool                         AddPage               (HFCPtr<HRFPageDescriptor> pi_pPage) override{return false;}
-
-    HRFResolutionEditor*          CreateResolutionEditor(uint32_t                  pi_Page,
-                                                                 unsigned short           pi_Resolution,
-                                                                 HFCAccessMode             pi_AccessMode) override;
-
-    void                          Save() override{}
-
-<<<<<<< HEAD
-    uint64_t                        GetFileCurrentSize() const override;
-=======
-    virtual uint64_t                        GetFileCurrentSize() const;
-
-    //Look ahead method.
-    virtual bool                         CanPerformLookAhead(uint32_t pi_Page) const;
-
->>>>>>> d5f9c09a
-    
-protected:
-
-    // Methods
-    // Constructor use only to create a child
-    //    
-    virtual bool                       Open                ();
-    virtual void                        CreateDescriptors   ();
-    HFCBinStream*               GetFilePtr          ();
-
-
-    //--------------------------------------
-    // LookAhead Methods
-    //--------------------------------------
-    //This method is used to determine if the file format supports look ahead
-    //by block.
-    virtual bool HasLookAheadByBlock(uint32_t pi_Page) const;
-
-    //This method is used in SetLookAhead to give the list of needed tiles
-    //to a derived class, since it knows how to obtain the tiles.
-    virtual void RequestLookAhead(uint32_t             pi_Page,
-                                 const HGFTileIDList& pi_rBlocks,
-                                 bool                pi_Async);
-
-    //This method is used in SetLookAhead to indicate to a derived class that
-    //the current LookAhead has been cancelled.
-    virtual void CancelLookAhead(uint32_t              pi_Page);
-
-private:
-    
-
-    WorkerPool&         GetWorkerPool();
-    std::unique_ptr<WorkerPool> m_pWorkerPool;
-
-    HttpSession&        GetThreadLocalHttpSession();
-    std::unique_ptr<ThreadLocalHttp> m_threadLocalHttp;
-
-    std::map<uint64_t, RefCountedPtr<MapBoxTileQuery>> m_tileQueryMap;
-    std::mutex                                         m_tileQueryMapMutex;
-                  
-    // Methods Disabled
-    HRFMapBoxFile(const HRFMapBoxFile& pi_rObj);
-    HRFMapBoxFile&             operator= (const HRFMapBoxFile& pi_rObj);
-    };
-
-
-// MapBox Creator.
-struct HRFMapBoxCreator : public HRFRasterFileCreator
-    {
-    // Opens the file and verifies if it is the right type
-    bool                     IsKindOfFile(const HFCPtr<HFCURL>&    pi_rpURL,
-                                                   uint64_t                pi_Offset = 0) const override;
-
-    // Identification information
-    Utf8String               GetLabel() const override;
-    Utf8String               GetSchemes() const override;
-    Utf8String               GetExtensions() const override;
-
-    virtual Utf8String GetShortName() const override { return "MapBox"; }
-
-    // capabilities of Raster file.
-    const HFCPtr<HRFRasterFileCapabilities>&
-    GetCapabilities() override;
-
-    // allow to Open an image file READ/WRITE and CREATE
-    HFCPtr<HRFRasterFile>     Create(const HFCPtr<HFCURL>& pi_rpURL,
-                                             HFCAccessMode         pi_AccessMode = HFC_READ_ONLY,
-                                             uint64_t             pi_Offset = 0) const override;
-
-private:
-    HFC_DECLARE_SINGLETON_DLL(IMAGEPP_EXPORT, HRFMapBoxCreator)
-
-
-    // Disabled methodes
-    HRFMapBoxCreator();
-    };
-
-END_IMAGEPP_NAMESPACE
-
+//:>--------------------------------------------------------------------------------------+
+//:>
+//:>     $Source: PublicApi/ImagePP/all/h/HRFMapboxFile.h $
+//:>
+//:>  $Copyright: (c) 2017 Bentley Systems, Incorporated. All rights reserved. $
+//:>
+//:>+--------------------------------------------------------------------------------------
+// This class describes a File Raster image.
+//-----------------------------------------------------------------------------
+#pragma once
+
+#include "HFCURL.h"
+#include "HFCMacros.h"
+#include "HFCBinStream.h"
+#include "HFCAccessMode.h"
+
+#include "HRFMacros.h"
+#include "HRFRasterFile.h"
+#include "HRFRasterFileCapabilities.h"
+
+#include <mutex>
+
+
+BEGIN_IMAGEPP_NAMESPACE
+
+
+struct WorkerPool;
+struct MapBoxTileQuery;
+struct ThreadLocalHttp;
+struct HttpSession;
+
+class HRFMapBoxCapabilities : public HRFRasterFileCapabilities
+    {
+public:
+    HRFMapBoxCapabilities();
+    };
+
+class HRFMapBoxFile : public HRFRasterFile
+    {
+public:
+    // Class ID for this class.
+    HDECLARE_CLASS_ID(HRFFileId_MapBox, HRFRasterFile)
+
+    friend class    HRFMapBoxTileEditor;        
+    friend struct   HRFMapBoxCreator;
+
+    // allow to Open an image file
+    HRFMapBoxFile (const  HFCPtr<HFCURL>&  pi_rpURL,
+                   HFCAccessMode    pi_AccessMode = HFC_READ_ONLY,
+                    uint64_t        pi_Offset = 0);
+
+    virtual     ~HRFMapBoxFile();
+
+    // File capabilities
+    const HFCPtr<HRFRasterFileCapabilities>& GetCapabilities () const override;
+
+    // File information
+    const HGF2DWorldIdentificator GetWorldIdentificator () const override;
+
+    // File manipulation
+    bool                         AddPage               (HFCPtr<HRFPageDescriptor> pi_pPage) override{return false;}
+
+    HRFResolutionEditor*          CreateResolutionEditor(uint32_t                  pi_Page,
+                                                                 unsigned short           pi_Resolution,
+                                                                 HFCAccessMode             pi_AccessMode) override;
+
+    void                          Save() override{}
+
+    uint64_t                        GetFileCurrentSize() const override;
+
+    //Look ahead method.
+    virtual bool                         CanPerformLookAhead(uint32_t pi_Page) const override;
+
+    
+protected:
+
+    // Methods
+    // Constructor use only to create a child
+    //    
+    virtual bool                       Open                ();
+    virtual void                        CreateDescriptors   ();
+    HFCBinStream*               GetFilePtr          ();
+
+
+    //--------------------------------------
+    // LookAhead Methods
+    //--------------------------------------
+    //This method is used to determine if the file format supports look ahead
+    //by block.
+    virtual bool HasLookAheadByBlock(uint32_t pi_Page) const;
+
+    //This method is used in SetLookAhead to give the list of needed tiles
+    //to a derived class, since it knows how to obtain the tiles.
+    virtual void RequestLookAhead(uint32_t             pi_Page,
+                                 const HGFTileIDList& pi_rBlocks,
+                                 bool                pi_Async);
+
+    //This method is used in SetLookAhead to indicate to a derived class that
+    //the current LookAhead has been cancelled.
+    virtual void CancelLookAhead(uint32_t              pi_Page);
+
+private:
+    
+
+    WorkerPool&         GetWorkerPool();
+    std::unique_ptr<WorkerPool> m_pWorkerPool;
+
+    HttpSession&        GetThreadLocalHttpSession();
+    std::unique_ptr<ThreadLocalHttp> m_threadLocalHttp;
+
+    std::map<uint64_t, RefCountedPtr<MapBoxTileQuery>> m_tileQueryMap;
+    std::mutex                                         m_tileQueryMapMutex;
+                  
+    // Methods Disabled
+    HRFMapBoxFile(const HRFMapBoxFile& pi_rObj);
+    HRFMapBoxFile&             operator= (const HRFMapBoxFile& pi_rObj);
+    };
+
+
+// MapBox Creator.
+struct HRFMapBoxCreator : public HRFRasterFileCreator
+    {
+    // Opens the file and verifies if it is the right type
+    bool                     IsKindOfFile(const HFCPtr<HFCURL>&    pi_rpURL,
+                                                   uint64_t                pi_Offset = 0) const override;
+
+    // Identification information
+    Utf8String               GetLabel() const override;
+    Utf8String               GetSchemes() const override;
+    Utf8String               GetExtensions() const override;
+
+    virtual Utf8String GetShortName() const override { return "MapBox"; }
+
+    // capabilities of Raster file.
+    const HFCPtr<HRFRasterFileCapabilities>&
+    GetCapabilities() override;
+
+    // allow to Open an image file READ/WRITE and CREATE
+    HFCPtr<HRFRasterFile>     Create(const HFCPtr<HFCURL>& pi_rpURL,
+                                             HFCAccessMode         pi_AccessMode = HFC_READ_ONLY,
+                                             uint64_t             pi_Offset = 0) const override;
+
+private:
+    HFC_DECLARE_SINGLETON_DLL(IMAGEPP_EXPORT, HRFMapBoxCreator)
+
+
+    // Disabled methodes
+    HRFMapBoxCreator();
+    };
+
+END_IMAGEPP_NAMESPACE
+