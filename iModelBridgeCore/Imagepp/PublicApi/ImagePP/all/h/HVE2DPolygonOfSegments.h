//:>--------------------------------------------------------------------------------------+
//:>
//:>     $Source: PublicApi/ImagePP/all/h/HVE2DPolygonOfSegments.h $
//:>
//:>  $Copyright: (c) 2016 Bentley Systems, Incorporated. All rights reserved. $
//:>
//:>+--------------------------------------------------------------------------------------
// Class : HVE2DPolygonOfSegments
//-----------------------------------------------------------------------------
#pragma once

#include "HVE2DSimpleShape.h"
#include "HGF2DExtent.h"
#include "HVE2DPolySegment.h"
#include "HGF2DPolygonOfSegments.h"
#include "HGF2DLiteSegment.h"


BEGIN_IMAGEPP_NAMESPACE
class HVE2DRectangle;
class HVE2DComplexShape;


/** -----------------------------------------------------------------------------
    @version 1.0
    @author Alain Robert 

    This class implements the simple shape of type polygon of segments.
    A polygon of segment is constituted of linked segments which form
    a path in 2D space which does not auto intersect and closes
    on itself. This type of simple shape is not unlike the generic
    polygon (HVE2DPolygon), but is faster due to the fact that
    segments are known to be the sole constituent of a polygon of segments.

    Polygons of segment are far more faster to operation surface
    operations (Union, Intersect and Differentiate) than the generic
    polygon (HVE2DPolygon). If it is known in advance that only segments
    will be used for the construction of a shape, it is preferable
    to use an HVE2DPolygonOfSegments object.

    -----------------------------------------------------------------------------
*/
class HVE2DPolygonOfSegments : public HVE2DSimpleShape
    {

    HPM_DECLARE_CLASS_DLL(IMAGEPP_EXPORT,  HVE2DPolygonOfSegmentsId)

public:


    // Primary methods
    /** -----------------------------------------------------------------------------

        Constructors and copy constructor. These methods permit to instantiate
        a new HVE2DPolygonOfSegments object. The first one is the default
        constructor. The second one only sets the interpretation coordinate system.
        The third constructs a polygon using a fence. The fourth one enables specification
        of polygon by giving a complex linear. This complex linear must close on itself,
        and only be constituted of HVE2DSegment objects. The fifth enables specification
        using a polysegment (HVE2DPolySegment) that must auto close and not autocross. The
        next creates a polygon of segments from a rectangle.
        An equivalent polygon of segments is constructed with four segments.
        The next constructor enables construction of polygon of segments from a
        raw set of points. The coordinates are placed in a buffer (or array) ou
        doubles, the first and all even position represent X coordinates, and all
        odd position represent Y coordinates. The buffer length must indicate the
        number of entries in array, not the number of coordinate pairs. This
        number must therefore be an even number. The last point of this buffer
        may or may not be identical to the first point. If this last coordinate
        pair is different, then an additionnal closing point is automatically added.
        In all constructor where no coordinate system is specificaly specified,
        the interpretation coordinate system is the one of the defining object

        @param pi_rpCoordSys Constant reference to a smart pointer to coordinate
                             system that will be used in the interpretation of
                             the shape.

        @param pi_rFence Constant refence to HGF2DPolygonFence from which will
                         be extracted the segments. The given polygon fence
                         must be valid.

        @param pi_rComplex Constant reference to a complex linear which must
                           not auto intersect, auto-close and only be constituted
                           of HVE2DSegment objects.

        @param pi_BufferLength The number of entries in pi_aBuffer.

        @param pi_aBuffer An array of double containing for all even position X
                          coordinate, and for all odd position Y coordinates.
                          The last coordinate pair may or may not auto-close the path.

        @param pi_rRectangle An HVE2DRectangle object from which is constructed
                             a polygon of segments.

        @param pi_rObject Constant reference to a HVE2DPolygonOfSegments to duplicate.

        Example:
        @code
        @end

        @see IsComplex()
        @see HVE2DBasicLinear
        @see HVE2DComplexLinear
        -----------------------------------------------------------------------------
    */
    IMAGEPPTEST_EXPORT HVE2DPolygonOfSegments();
    IMAGEPPTEST_EXPORT HVE2DPolygonOfSegments(const HFCPtr<HGF2DCoordSys>& pi_rpCoordSys);
    IMAGEPP_EXPORT             HVE2DPolygonOfSegments(const HGF2DPolygonOfSegments& pi_rShape,
                                              const HFCPtr<HGF2DCoordSys>& pi_rpCoordSys);
<<<<<<< HEAD
    IMAGEPPTEST_EXPORT HVE2DPolygonOfSegments(const HVE2DComplexLinear& pi_rComplex);
=======
    IMAGEPP_EXPORT HVE2DPolygonOfSegments(const HVE2DComplexLinear& pi_rComplex);
>>>>>>> 83450990
    IMAGEPP_EXPORT                    HVE2DPolygonOfSegments(const HVE2DPolySegment& pi_rPolySegment);
    IMAGEPPTEST_EXPORT HVE2DPolygonOfSegments(const HVE2DRectangle& pi_rRectangle);
    IMAGEPP_EXPORT             HVE2DPolygonOfSegments(size_t  pi_BufferLength,
                                              double pi_aBuffer[],
                                              const HFCPtr<HGF2DCoordSys>& pi_rpCoordSys);
    IMAGEPP_EXPORT                    HVE2DPolygonOfSegments(const HVE2DPolygonOfSegments&   pi_rObject);
    IMAGEPP_EXPORT virtual            ~HVE2DPolygonOfSegments();

    IMAGEPPTEST_EXPORT HVE2DPolygonOfSegments&      operator=(const HVE2DPolygonOfSegments& pi_rObj);

    IMAGEPPTEST_EXPORT virtual HVE2DSimpleShape::RotationDirection
    CalculateRotationDirection() const;

    // Parallel Copy
    IMAGEPP_EXPORT HVE2DPolygonOfSegments*      AllocateParallelCopy(double pi_rOffset,
                                                             HVE2DVector::ArbitraryDirection
                                                             pi_DirectionToRight = HVE2DVector::BETA) const;

    // Setting
    IMAGEPP_EXPORT virtual void       SetLinear(const HVE2DLinear& pi_rLinear);

    // Simplification
    IMAGEPP_EXPORT HVE2DRectangle*    GenerateCorrespondingRectangle() const;
    IMAGEPP_EXPORT bool              RepresentsARectangle() const;

    IMAGEPPTEST_EXPORT bool              IsConvex() const;

    // Misc
    IMAGEPP_EXPORT virtual void       Rotate(double               pi_Angle,
                                     const HGF2DLocation& pi_rRotationOrigin);
    IMAGEPP_EXPORT virtual void       Scale(double pi_ScaleFactorX,
                                    double pi_ScaleFactorY,
                                    const HGF2DLocation& pi_rScaleOrigin);


    // From HVE2DSimpleShape
    IMAGEPP_EXPORT virtual HVE2DComplexLinear    GetLinear() const;
    IMAGEPP_EXPORT virtual HVE2DComplexLinear    GetLinear(HVE2DSimpleShape::RotationDirection pi_DirectionDesired) const;
    IMAGEPP_EXPORT virtual HVE2DComplexLinear*     AllocateLinear(HVE2DSimpleShape::RotationDirection pi_DirectionDesired) const;


    // From HVE2DShape

    IMAGEPP_EXPORT virtual void       Rasterize(HGFScanLines& pio_rScanlines) const;

    IMAGEPP_EXPORT virtual bool      IsEmpty     () const;
    IMAGEPP_EXPORT virtual HVE2DShapeTypeId    GetShapeType() const;
    IMAGEPP_EXPORT virtual double              CalculateArea() const;
    IMAGEPP_EXPORT virtual double              CalculatePerimeter() const;
    IMAGEPP_EXPORT virtual bool      IsPointIn(const HGF2DLocation& pi_rPoint, double pi_Tolerance = HVE_USE_INTERNAL_EPSILON) const;
    IMAGEPP_EXPORT virtual void       MakeEmpty();

    IMAGEPP_EXPORT virtual HVE2DShape*    DifferentiateFromShapeSCS(const HVE2DShape& pi_rShape) const;
    IMAGEPP_EXPORT virtual HVE2DShape*    DifferentiateShapeSCS(const HVE2DShape& pi_rShape) const;
    IMAGEPP_EXPORT virtual HVE2DShape*    IntersectShapeSCS(const HVE2DShape& pi_rShape) const;
    IMAGEPP_EXPORT virtual HVE2DShape*    UnifyShapeSCS(const HVE2DShape& pi_rShape) const;

    IMAGEPP_EXPORT virtual void         Drop(HGF2DLocationCollection* po_pPoint,
                                     double                   pi_Tolerance) const;

    IMAGEPPTEST_EXPORT virtual HGF2DShape*         GetLightShape() const;

    // Special

    // From HVE2DVector
    IMAGEPP_EXPORT virtual HGF2DLocation    CalculateClosestPoint(const HGF2DLocation& pi_rPoint) const;
    IMAGEPP_EXPORT virtual size_t           Intersect(const HVE2DVector& pi_rVector,
                                              HGF2DLocationCollection* po_pCrossPoints) const;
    IMAGEPP_EXPORT virtual size_t     ObtainContiguousnessPoints(const HVE2DVector& pi_rVector,
                                                         HGF2DLocationCollection* po_pContiguousnessPoints) const;
    IMAGEPP_EXPORT virtual void       ObtainContiguousnessPointsAt(const HVE2DVector& pi_rVector,
                                                           const HGF2DLocation& pi_rPoint,
                                                           HGF2DLocation* pi_pFirstContiguousnessPoint,
                                                           HGF2DLocation* pi_pSecondContiguousnessPoint) const;
    virtual HPMPersistentObject*
    Clone() const;
    IMAGEPP_EXPORT virtual HVE2DVector*
    AllocateCopyInCoordSys(const HFCPtr<HGF2DCoordSys>& pi_rpCoordSys) const;
    IMAGEPP_EXPORT virtual bool      Crosses(const HVE2DVector& pi_rVector) const;
    IMAGEPP_EXPORT virtual bool      AreContiguous(const HVE2DVector& pi_rVector) const;
    IMAGEPP_EXPORT virtual bool      AreAdjacent(const HVE2DVector& pi_rVector) const;
    IMAGEPP_EXPORT virtual bool      IsPointOn(const HGF2DLocation& pi_rTestPoint,
                                        HVE2DVector::ExtremityProcessing
                                        pi_ExtremityProcessing = HVE2DVector::INCLUDE_EXTREMITIES,
                                        double pi_Tolerance = HVE_USE_INTERNAL_EPSILON) const;
    IMAGEPP_EXPORT virtual bool      IsPointOnSCS(const HGF2DLocation& pi_rTestPoint,
                                           HVE2DVector::ExtremityProcessing
                                           pi_ExtremityProcessing = HVE2DVector::INCLUDE_EXTREMITIES,
                                           double pi_Tolerance = HVE_USE_INTERNAL_EPSILON) const;
    IMAGEPP_EXPORT virtual bool      AreContiguousAt(const HVE2DVector& pi_rVector,
                                              const HGF2DLocation& pi_rPoint) const;
    IMAGEPP_EXPORT virtual HGFBearing    CalculateBearing(const HGF2DLocation& pi_rPositionPoint,
                     HVE2DVector::ArbitraryDirection
                     pi_Direction = HVE2DVector::BETA) const;
    IMAGEPP_EXPORT virtual double    CalculateAngularAcceleration(const HGF2DLocation& pi_rPositionPoint,
                                 HVE2DVector::ArbitraryDirection
                                 pi_Direction = HVE2DVector::BETA) const;
    IMAGEPP_EXPORT virtual void       SetTolerance(double pi_Tolerance);
    IMAGEPP_EXPORT virtual void       SetStrokeTolerance(const HFCPtr<HGFTolerance> & pi_Tolerance);
    IMAGEPP_EXPORT virtual void       SetAutoToleranceActive(bool pi_ActiveAutoTolerance);

    // From HGFGraphicObject
    IMAGEPP_EXPORT virtual HGF2DExtent    GetExtent() const;
    IMAGEPP_EXPORT virtual void       Move(const HGF2DDisplacement& pi_rDisplacement);
    IMAGEPP_EXPORT virtual void       Scale(double pi_ScaleFactor,
                                    const HGF2DLocation& pi_rScaleOrigin);
    // Debug method
    IMAGEPP_EXPORT virtual void       PrintState(ostream& po_rOutput) const;

    // THIS METHOD IS PUBLIC FOR DEBUG PURPOSES ONLY ... DO NOT CALL!!!!
    IMAGEPPTEST_EXPORT HVE2DShape*        AllocateComplexShapeFromAutoContiguousPolySegment(const HVE2DPolySegment& pi_rPolySegment) const;

    // Helper functions
    // Although, neither input nor result is directly related to HVE2DPolygonOfSegments
    // It is accessible here. The simple reason is that the polygon of segments
    // is the primary (but not sole) consumer for this function and that all
    // result shapes are know to polygons while they remain unknown to polysegments.
    static HVE2DShape* CreateShapeFromAutoCrossingPolySegment(const HVE2DPolySegment& pi_rAutoCrossingPolySegment);

protected:

    IMAGEPP_EXPORT virtual void       SetCoordSysImplementation(const HFCPtr<HGF2DCoordSys>& pi_rpCoordSys);

private:
#ifdef HVERIFYCONTRACT
    void               ValidateInvariants() const
        {
        // Polysegment and Polygon of segment must have the same coordinate system
        HASSERT(m_PolySegment.GetCoordSys() == GetCoordSys());

        // Polysegment and polygon of segments must have the same tolerance
        // and tolerance setting
        HASSERT(m_PolySegment.GetTolerance() == GetTolerance());
        HASSERT(m_PolySegment.IsAutoToleranceActive() == IsAutoToleranceActive());

        // Polysegment must close on itself
        HASSERT(m_PolySegment.GetStartPoint() == m_PolySegment.GetEndPoint());

        // Polysegment may not cross itself
        HASSERTSUPERDEBUG(!m_PolySegment.AutoCrosses());

        // Polysegment may not be auto contiguous
        HASSERTSUPERDEBUG(!m_PolySegment.IsAutoContiguous());
        }
#endif

    enum DecomposeOperation
        {
        DIFF,
        DIFFFROM,
        UNION,
        INTERSECT
        };

    enum PointUsage
        {
        UNKNOWN,
        ON_POINT,
        USED
        };


    IMAGEPP_EXPORT virtual double         CalculateRawArea() const;

    HVE2DShape::SpatialPosition
    CalculateSpatialPositionOfPolygonOfSegmentsSCS(const HVE2DPolygonOfSegments& pi_rPolygon) const;

    HVE2DShape::SpatialPosition
    CalculateSpatialPositionOfNonCrossingPolygonOfSegmentsSCS(const HVE2DPolygonOfSegments& pi_rPolygon) const;


    bool           CrossesPolygonOfSegmentsSCS(const HVE2DPolygonOfSegments& pi_rPolygon) const;

    bool           InteractsWith(const HVE2DPolygonOfSegments& pi_rPolygon,
                                  HGF2DPositionCollection* po_pSelfPolyPoints,
                                  HGF2DPositionCollection* po_pGivenPolyPoints,
                                  HVE2DPolygonOfSegments::DecomposeOperation pi_Operation,
                                  bool pi_IgnoreSimpleContiguousness = false,
                                  bool* po_pContiguousInteraction = NULL) const;

    bool           InteractsWithSameUnits(const HVE2DPolygonOfSegments& pi_rPolygon,
                                           HGF2DPositionCollection* po_pSelfPolyPoints,
                                           HGF2DPositionCollection* po_pGivenPolyPoints,
                                           HVE2DPolygonOfSegments::DecomposeOperation pi_Operation,
                                           bool pi_IgnoreSimpleContiguousness = false,
                                           bool* po_pContiguousInteraction = NULL) const;



    void            InteractsWithSameUnitsContiguousProcessing(HGF2DLiteSegment& selfSegment,
                                                               HGF2DLiteSegment& givenSegment,
                                                               double Tolerance,
                                                               bool pi_IgnoreSimpleContiguousness,
                                                               bool* po_pContiguousInteraction,
                                                               bool* ReturnValue,
                                                               HGF2DPositionCollection*             po_pGivenPolyPoints,
                                                               HGF2DPositionCollection*             po_pSelfPolyPoints,
                                                               HGF2DPositionCollection::iterator&   SelfItr,
                                                               HGF2DPositionCollection::iterator&   PrevSelfItr,
                                                               HGF2DPositionCollection::iterator&   GivenItr,
                                                               HGF2DPositionCollection::iterator&   PrevGivenItr) const;

    HVE2DShape*             UnifyCrossingPolygonSCS(const HVE2DPolygonOfSegments& pi_rPolygon,
                                                    const HGF2DPositionCollection& pi_rPoly1,
                                                    const HGF2DPositionCollection& pi_rPoly2) const;
    HVE2DShape*             UnifyPolygonSCS(const HVE2DPolygonOfSegments& pi_rPolygon) const;
    HVE2DShape*             IntersectCrossingPolygonSCS(const HVE2DPolygonOfSegments& pi_rPolygon,
                                                        const HGF2DPositionCollection& pi_rPoly1,
                                                        const HGF2DPositionCollection& pi_rPoly2) const;
    HVE2DShape*             IntersectPolygonSCS(const HVE2DPolygonOfSegments& pi_rPolygon) const;
    HVE2DShape*             DifferentiateCrossingPolygonSCS(const HVE2DPolygonOfSegments& pi_rPolygon,
                                                            const HGF2DPositionCollection& pi_rPoly1,
                                                            const HGF2DPositionCollection& pi_rPoly2) const;
    HVE2DShape*             DifferentiatePolygonSCS(const HVE2DPolygonOfSegments& pi_rPolygon) const;
    HVE2DShape*             DifferentiateFromCrossingPolygonSCS(const HVE2DPolygonOfSegments& pi_rPolygon,
                                                                const HGF2DPositionCollection& pi_rPoly1,
                                                                const HGF2DPositionCollection& pi_rPoly2) const;
    HVE2DShape*             DifferentiateFromPolygonSCS(const HVE2DPolygonOfSegments& pi_rPolygon) const;

    bool                    Decompose(const HVE2DPolygonOfSegments& pi_rPolygon,
                                      const HGF2DPositionCollection& pi_rPoly1,
                                      const HGF2DPositionCollection& pi_rPoly2,
                                      HVE2DPolygonOfSegments::DecomposeOperation pi_Operation,
                                      HVE2DShape::SimpleShapeList& pi_rListOfShapes) const;

    bool                    SuperScan(const HVE2DPolygonOfSegments&  pi_rGiven,
                                      const HGF2DPositionCollection& pi_rPoly1,
                                      const HGF2DPositionCollection& pi_rPoly2,
                                      bool                          pi_WantInPtsOfShape1,
                                      bool                          pi_ScanShape1CW,
                                      bool                          pi_WantInPtsOfShape2,
                                      bool                          pi_ScanShape2CW,
                                      HVE2DShape::SimpleShapeList&   pi_rListOfShapes,
                                      bool*                         po_pAllOnPoints) const;

    bool                    SuperScan2(const HVE2DPolygonOfSegments&  pi_rGiven,
                                       const HGF2DPositionCollection& pi_rPoly1,
                                       const HGF2DPositionCollection& pi_rPoly2,
                                       bool                          pi_WantInPtsOfShape1,
                                       bool                          pi_ScanShape1CW,
                                       bool                          pi_WantInPtsOfShape2,
                                       bool                          pi_ScanShape2CW,
                                       HVE2DShape::SimpleShapeList&   pi_rListOfShapes,
                                       bool*                         po_pAllOnPoints) const;




    HVE2DShape::SpatialPosition CalculateSpatialPositionOfPosition(const HGF2DPosition& pi_rPoint, double pi_Tolerance = HVE_USE_INTERNAL_EPSILON) const;
    HVE2DShape::SpatialPosition CalculateSpatialPositionOfPositionSameUnits(const HGF2DPosition& pi_rPoint, double pi_Tolerance = HVE_USE_INTERNAL_EPSILON) const;
    HVE2DShape::SpatialPosition CalculateSpatialPositionOfPositionSegment(const HGF2DPosition& pi_rPoint,
                                                                          const HGF2DPosition& pi_rStartPoint,
                                                                          const HGF2DPosition& pi_rEndPoint,
                                                                          double              pi_Tolerance) const;
    HVE2DShape::SpatialPosition CalculateSpatialPositionOfPositionSegment2(const HGF2DLiteExtent& pi_rSelfLiteExtent,
                                                                           const HGF2DPosition& pi_rStartPoint,
                                                                           const HGF2DPosition& pi_rEndPoint,
                                                                           double              pi_Tolerance) const;

    void                        Simplify();

    void ResetTolerance();

    IMAGEPP_EXPORT virtual HVE2DShape*
    Clip(const HVE2DRectangle& pi_rRectangle) const;

    PointUsage*        InsertAutoContiguousPoints(HVE2DPolySegment& pio_rPolySegment) const;
    void               InsertAutoFlirtPoints(HGF2DPositionCollection& pio_rPoints) const;

    bool ChangeShape(const HVE2DPolygonOfSegments* const* apPoly,
                     const HGF2DPositionCollection**  apPoints,
                     HGF2DLiteExtent* PolyExtents,
                     PointUsage** Flags,
                     bool* PolyIn,
                     size_t& ShapeIndex,
                     size_t& TestShapeIndex,
                     size_t& Index,
                     size_t& PrevIndex,
                     HGF2DPosition& PreviousPoint,
                     HGF2DPosition& CurrentPoint,
                     double Tolerance) const;

    bool ChangeToShape(const HVE2DPolygonOfSegments* const* apPoly,
                       const HGF2DPositionCollection**  apPoints,
                       HGF2DLiteExtent* PolyExtents,
                       PointUsage** Flags,
                       bool* PolyIn,
                       size_t& ShapeIndex,
                       size_t& TestShapeIndex,
                       size_t& Index,
                       HGF2DPosition& PreviousPoint,
                       double Tolerance,
                       bool OnAccepted = true) const;

    HVE2DVector*       AllocateCopyInParallismPreservingRelatedCoordSys(const HFCPtr<HGF2DCoordSys>& pi_rpCoordSys) const;
    HVE2DVector*       AllocateCopyInLinearityPreservingRelatedCoordSys(const HFCPtr<HGF2DCoordSys>& pi_rpCoordSys) const;
    HVE2DVector*       AllocateCopyInGeneralRelatedCoordSys(const HFCPtr<HGF2DCoordSys>& pi_rpCoordSys) const;


    // Member attribute ... a list of positions
    HVE2DPolySegment m_PolySegment;

    // Acceleration attributes
    HVE2DSimpleShape::RotationDirection   m_RotationDirection;
    bool               m_RotationDirectionUpToDate;
    };

END_IMAGEPP_NAMESPACE


#include "HVE2DPolygonOfSegments.hpp"
<|MERGE_RESOLUTION|>--- conflicted
+++ resolved
@@ -1,425 +1,421 @@
-//:>--------------------------------------------------------------------------------------+
-//:>
-//:>     $Source: PublicApi/ImagePP/all/h/HVE2DPolygonOfSegments.h $
-//:>
-//:>  $Copyright: (c) 2016 Bentley Systems, Incorporated. All rights reserved. $
-//:>
-//:>+--------------------------------------------------------------------------------------
-// Class : HVE2DPolygonOfSegments
-//-----------------------------------------------------------------------------
-#pragma once
-
-#include "HVE2DSimpleShape.h"
-#include "HGF2DExtent.h"
-#include "HVE2DPolySegment.h"
-#include "HGF2DPolygonOfSegments.h"
-#include "HGF2DLiteSegment.h"
-
-
-BEGIN_IMAGEPP_NAMESPACE
-class HVE2DRectangle;
-class HVE2DComplexShape;
-
-
-/** -----------------------------------------------------------------------------
-    @version 1.0
-    @author Alain Robert 
-
-    This class implements the simple shape of type polygon of segments.
-    A polygon of segment is constituted of linked segments which form
-    a path in 2D space which does not auto intersect and closes
-    on itself. This type of simple shape is not unlike the generic
-    polygon (HVE2DPolygon), but is faster due to the fact that
-    segments are known to be the sole constituent of a polygon of segments.
-
-    Polygons of segment are far more faster to operation surface
-    operations (Union, Intersect and Differentiate) than the generic
-    polygon (HVE2DPolygon). If it is known in advance that only segments
-    will be used for the construction of a shape, it is preferable
-    to use an HVE2DPolygonOfSegments object.
-
-    -----------------------------------------------------------------------------
-*/
-class HVE2DPolygonOfSegments : public HVE2DSimpleShape
-    {
-
-    HPM_DECLARE_CLASS_DLL(IMAGEPP_EXPORT,  HVE2DPolygonOfSegmentsId)
-
-public:
-
-
-    // Primary methods
-    /** -----------------------------------------------------------------------------
-
-        Constructors and copy constructor. These methods permit to instantiate
-        a new HVE2DPolygonOfSegments object. The first one is the default
-        constructor. The second one only sets the interpretation coordinate system.
-        The third constructs a polygon using a fence. The fourth one enables specification
-        of polygon by giving a complex linear. This complex linear must close on itself,
-        and only be constituted of HVE2DSegment objects. The fifth enables specification
-        using a polysegment (HVE2DPolySegment) that must auto close and not autocross. The
-        next creates a polygon of segments from a rectangle.
-        An equivalent polygon of segments is constructed with four segments.
-        The next constructor enables construction of polygon of segments from a
-        raw set of points. The coordinates are placed in a buffer (or array) ou
-        doubles, the first and all even position represent X coordinates, and all
-        odd position represent Y coordinates. The buffer length must indicate the
-        number of entries in array, not the number of coordinate pairs. This
-        number must therefore be an even number. The last point of this buffer
-        may or may not be identical to the first point. If this last coordinate
-        pair is different, then an additionnal closing point is automatically added.
-        In all constructor where no coordinate system is specificaly specified,
-        the interpretation coordinate system is the one of the defining object
-
-        @param pi_rpCoordSys Constant reference to a smart pointer to coordinate
-                             system that will be used in the interpretation of
-                             the shape.
-
-        @param pi_rFence Constant refence to HGF2DPolygonFence from which will
-                         be extracted the segments. The given polygon fence
-                         must be valid.
-
-        @param pi_rComplex Constant reference to a complex linear which must
-                           not auto intersect, auto-close and only be constituted
-                           of HVE2DSegment objects.
-
-        @param pi_BufferLength The number of entries in pi_aBuffer.
-
-        @param pi_aBuffer An array of double containing for all even position X
-                          coordinate, and for all odd position Y coordinates.
-                          The last coordinate pair may or may not auto-close the path.
-
-        @param pi_rRectangle An HVE2DRectangle object from which is constructed
-                             a polygon of segments.
-
-        @param pi_rObject Constant reference to a HVE2DPolygonOfSegments to duplicate.
-
-        Example:
-        @code
-        @end
-
-        @see IsComplex()
-        @see HVE2DBasicLinear
-        @see HVE2DComplexLinear
-        -----------------------------------------------------------------------------
-    */
-    IMAGEPPTEST_EXPORT HVE2DPolygonOfSegments();
-    IMAGEPPTEST_EXPORT HVE2DPolygonOfSegments(const HFCPtr<HGF2DCoordSys>& pi_rpCoordSys);
-    IMAGEPP_EXPORT             HVE2DPolygonOfSegments(const HGF2DPolygonOfSegments& pi_rShape,
-                                              const HFCPtr<HGF2DCoordSys>& pi_rpCoordSys);
-<<<<<<< HEAD
-    IMAGEPPTEST_EXPORT HVE2DPolygonOfSegments(const HVE2DComplexLinear& pi_rComplex);
-=======
-    IMAGEPP_EXPORT HVE2DPolygonOfSegments(const HVE2DComplexLinear& pi_rComplex);
->>>>>>> 83450990
-    IMAGEPP_EXPORT                    HVE2DPolygonOfSegments(const HVE2DPolySegment& pi_rPolySegment);
-    IMAGEPPTEST_EXPORT HVE2DPolygonOfSegments(const HVE2DRectangle& pi_rRectangle);
-    IMAGEPP_EXPORT             HVE2DPolygonOfSegments(size_t  pi_BufferLength,
-                                              double pi_aBuffer[],
-                                              const HFCPtr<HGF2DCoordSys>& pi_rpCoordSys);
-    IMAGEPP_EXPORT                    HVE2DPolygonOfSegments(const HVE2DPolygonOfSegments&   pi_rObject);
-    IMAGEPP_EXPORT virtual            ~HVE2DPolygonOfSegments();
-
-    IMAGEPPTEST_EXPORT HVE2DPolygonOfSegments&      operator=(const HVE2DPolygonOfSegments& pi_rObj);
-
-    IMAGEPPTEST_EXPORT virtual HVE2DSimpleShape::RotationDirection
-    CalculateRotationDirection() const;
-
-    // Parallel Copy
-    IMAGEPP_EXPORT HVE2DPolygonOfSegments*      AllocateParallelCopy(double pi_rOffset,
-                                                             HVE2DVector::ArbitraryDirection
-                                                             pi_DirectionToRight = HVE2DVector::BETA) const;
-
-    // Setting
-    IMAGEPP_EXPORT virtual void       SetLinear(const HVE2DLinear& pi_rLinear);
-
-    // Simplification
-    IMAGEPP_EXPORT HVE2DRectangle*    GenerateCorrespondingRectangle() const;
-    IMAGEPP_EXPORT bool              RepresentsARectangle() const;
-
-    IMAGEPPTEST_EXPORT bool              IsConvex() const;
-
-    // Misc
-    IMAGEPP_EXPORT virtual void       Rotate(double               pi_Angle,
-                                     const HGF2DLocation& pi_rRotationOrigin);
-    IMAGEPP_EXPORT virtual void       Scale(double pi_ScaleFactorX,
-                                    double pi_ScaleFactorY,
-                                    const HGF2DLocation& pi_rScaleOrigin);
-
-
-    // From HVE2DSimpleShape
-    IMAGEPP_EXPORT virtual HVE2DComplexLinear    GetLinear() const;
-    IMAGEPP_EXPORT virtual HVE2DComplexLinear    GetLinear(HVE2DSimpleShape::RotationDirection pi_DirectionDesired) const;
-    IMAGEPP_EXPORT virtual HVE2DComplexLinear*     AllocateLinear(HVE2DSimpleShape::RotationDirection pi_DirectionDesired) const;
-
-
-    // From HVE2DShape
-
-    IMAGEPP_EXPORT virtual void       Rasterize(HGFScanLines& pio_rScanlines) const;
-
-    IMAGEPP_EXPORT virtual bool      IsEmpty     () const;
-    IMAGEPP_EXPORT virtual HVE2DShapeTypeId    GetShapeType() const;
-    IMAGEPP_EXPORT virtual double              CalculateArea() const;
-    IMAGEPP_EXPORT virtual double              CalculatePerimeter() const;
-    IMAGEPP_EXPORT virtual bool      IsPointIn(const HGF2DLocation& pi_rPoint, double pi_Tolerance = HVE_USE_INTERNAL_EPSILON) const;
-    IMAGEPP_EXPORT virtual void       MakeEmpty();
-
-    IMAGEPP_EXPORT virtual HVE2DShape*    DifferentiateFromShapeSCS(const HVE2DShape& pi_rShape) const;
-    IMAGEPP_EXPORT virtual HVE2DShape*    DifferentiateShapeSCS(const HVE2DShape& pi_rShape) const;
-    IMAGEPP_EXPORT virtual HVE2DShape*    IntersectShapeSCS(const HVE2DShape& pi_rShape) const;
-    IMAGEPP_EXPORT virtual HVE2DShape*    UnifyShapeSCS(const HVE2DShape& pi_rShape) const;
-
-    IMAGEPP_EXPORT virtual void         Drop(HGF2DLocationCollection* po_pPoint,
-                                     double                   pi_Tolerance) const;
-
-    IMAGEPPTEST_EXPORT virtual HGF2DShape*         GetLightShape() const;
-
-    // Special
-
-    // From HVE2DVector
-    IMAGEPP_EXPORT virtual HGF2DLocation    CalculateClosestPoint(const HGF2DLocation& pi_rPoint) const;
-    IMAGEPP_EXPORT virtual size_t           Intersect(const HVE2DVector& pi_rVector,
-                                              HGF2DLocationCollection* po_pCrossPoints) const;
-    IMAGEPP_EXPORT virtual size_t     ObtainContiguousnessPoints(const HVE2DVector& pi_rVector,
-                                                         HGF2DLocationCollection* po_pContiguousnessPoints) const;
-    IMAGEPP_EXPORT virtual void       ObtainContiguousnessPointsAt(const HVE2DVector& pi_rVector,
-                                                           const HGF2DLocation& pi_rPoint,
-                                                           HGF2DLocation* pi_pFirstContiguousnessPoint,
-                                                           HGF2DLocation* pi_pSecondContiguousnessPoint) const;
-    virtual HPMPersistentObject*
-    Clone() const;
-    IMAGEPP_EXPORT virtual HVE2DVector*
-    AllocateCopyInCoordSys(const HFCPtr<HGF2DCoordSys>& pi_rpCoordSys) const;
-    IMAGEPP_EXPORT virtual bool      Crosses(const HVE2DVector& pi_rVector) const;
-    IMAGEPP_EXPORT virtual bool      AreContiguous(const HVE2DVector& pi_rVector) const;
-    IMAGEPP_EXPORT virtual bool      AreAdjacent(const HVE2DVector& pi_rVector) const;
-    IMAGEPP_EXPORT virtual bool      IsPointOn(const HGF2DLocation& pi_rTestPoint,
-                                        HVE2DVector::ExtremityProcessing
-                                        pi_ExtremityProcessing = HVE2DVector::INCLUDE_EXTREMITIES,
-                                        double pi_Tolerance = HVE_USE_INTERNAL_EPSILON) const;
-    IMAGEPP_EXPORT virtual bool      IsPointOnSCS(const HGF2DLocation& pi_rTestPoint,
-                                           HVE2DVector::ExtremityProcessing
-                                           pi_ExtremityProcessing = HVE2DVector::INCLUDE_EXTREMITIES,
-                                           double pi_Tolerance = HVE_USE_INTERNAL_EPSILON) const;
-    IMAGEPP_EXPORT virtual bool      AreContiguousAt(const HVE2DVector& pi_rVector,
-                                              const HGF2DLocation& pi_rPoint) const;
-    IMAGEPP_EXPORT virtual HGFBearing    CalculateBearing(const HGF2DLocation& pi_rPositionPoint,
-                     HVE2DVector::ArbitraryDirection
-                     pi_Direction = HVE2DVector::BETA) const;
-    IMAGEPP_EXPORT virtual double    CalculateAngularAcceleration(const HGF2DLocation& pi_rPositionPoint,
-                                 HVE2DVector::ArbitraryDirection
-                                 pi_Direction = HVE2DVector::BETA) const;
-    IMAGEPP_EXPORT virtual void       SetTolerance(double pi_Tolerance);
-    IMAGEPP_EXPORT virtual void       SetStrokeTolerance(const HFCPtr<HGFTolerance> & pi_Tolerance);
-    IMAGEPP_EXPORT virtual void       SetAutoToleranceActive(bool pi_ActiveAutoTolerance);
-
-    // From HGFGraphicObject
-    IMAGEPP_EXPORT virtual HGF2DExtent    GetExtent() const;
-    IMAGEPP_EXPORT virtual void       Move(const HGF2DDisplacement& pi_rDisplacement);
-    IMAGEPP_EXPORT virtual void       Scale(double pi_ScaleFactor,
-                                    const HGF2DLocation& pi_rScaleOrigin);
-    // Debug method
-    IMAGEPP_EXPORT virtual void       PrintState(ostream& po_rOutput) const;
-
-    // THIS METHOD IS PUBLIC FOR DEBUG PURPOSES ONLY ... DO NOT CALL!!!!
-    IMAGEPPTEST_EXPORT HVE2DShape*        AllocateComplexShapeFromAutoContiguousPolySegment(const HVE2DPolySegment& pi_rPolySegment) const;
-
-    // Helper functions
-    // Although, neither input nor result is directly related to HVE2DPolygonOfSegments
-    // It is accessible here. The simple reason is that the polygon of segments
-    // is the primary (but not sole) consumer for this function and that all
-    // result shapes are know to polygons while they remain unknown to polysegments.
-    static HVE2DShape* CreateShapeFromAutoCrossingPolySegment(const HVE2DPolySegment& pi_rAutoCrossingPolySegment);
-
-protected:
-
-    IMAGEPP_EXPORT virtual void       SetCoordSysImplementation(const HFCPtr<HGF2DCoordSys>& pi_rpCoordSys);
-
-private:
-#ifdef HVERIFYCONTRACT
-    void               ValidateInvariants() const
-        {
-        // Polysegment and Polygon of segment must have the same coordinate system
-        HASSERT(m_PolySegment.GetCoordSys() == GetCoordSys());
-
-        // Polysegment and polygon of segments must have the same tolerance
-        // and tolerance setting
-        HASSERT(m_PolySegment.GetTolerance() == GetTolerance());
-        HASSERT(m_PolySegment.IsAutoToleranceActive() == IsAutoToleranceActive());
-
-        // Polysegment must close on itself
-        HASSERT(m_PolySegment.GetStartPoint() == m_PolySegment.GetEndPoint());
-
-        // Polysegment may not cross itself
-        HASSERTSUPERDEBUG(!m_PolySegment.AutoCrosses());
-
-        // Polysegment may not be auto contiguous
-        HASSERTSUPERDEBUG(!m_PolySegment.IsAutoContiguous());
-        }
-#endif
-
-    enum DecomposeOperation
-        {
-        DIFF,
-        DIFFFROM,
-        UNION,
-        INTERSECT
-        };
-
-    enum PointUsage
-        {
-        UNKNOWN,
-        ON_POINT,
-        USED
-        };
-
-
-    IMAGEPP_EXPORT virtual double         CalculateRawArea() const;
-
-    HVE2DShape::SpatialPosition
-    CalculateSpatialPositionOfPolygonOfSegmentsSCS(const HVE2DPolygonOfSegments& pi_rPolygon) const;
-
-    HVE2DShape::SpatialPosition
-    CalculateSpatialPositionOfNonCrossingPolygonOfSegmentsSCS(const HVE2DPolygonOfSegments& pi_rPolygon) const;
-
-
-    bool           CrossesPolygonOfSegmentsSCS(const HVE2DPolygonOfSegments& pi_rPolygon) const;
-
-    bool           InteractsWith(const HVE2DPolygonOfSegments& pi_rPolygon,
-                                  HGF2DPositionCollection* po_pSelfPolyPoints,
-                                  HGF2DPositionCollection* po_pGivenPolyPoints,
-                                  HVE2DPolygonOfSegments::DecomposeOperation pi_Operation,
-                                  bool pi_IgnoreSimpleContiguousness = false,
-                                  bool* po_pContiguousInteraction = NULL) const;
-
-    bool           InteractsWithSameUnits(const HVE2DPolygonOfSegments& pi_rPolygon,
-                                           HGF2DPositionCollection* po_pSelfPolyPoints,
-                                           HGF2DPositionCollection* po_pGivenPolyPoints,
-                                           HVE2DPolygonOfSegments::DecomposeOperation pi_Operation,
-                                           bool pi_IgnoreSimpleContiguousness = false,
-                                           bool* po_pContiguousInteraction = NULL) const;
-
-
-
-    void            InteractsWithSameUnitsContiguousProcessing(HGF2DLiteSegment& selfSegment,
-                                                               HGF2DLiteSegment& givenSegment,
-                                                               double Tolerance,
-                                                               bool pi_IgnoreSimpleContiguousness,
-                                                               bool* po_pContiguousInteraction,
-                                                               bool* ReturnValue,
-                                                               HGF2DPositionCollection*             po_pGivenPolyPoints,
-                                                               HGF2DPositionCollection*             po_pSelfPolyPoints,
-                                                               HGF2DPositionCollection::iterator&   SelfItr,
-                                                               HGF2DPositionCollection::iterator&   PrevSelfItr,
-                                                               HGF2DPositionCollection::iterator&   GivenItr,
-                                                               HGF2DPositionCollection::iterator&   PrevGivenItr) const;
-
-    HVE2DShape*             UnifyCrossingPolygonSCS(const HVE2DPolygonOfSegments& pi_rPolygon,
-                                                    const HGF2DPositionCollection& pi_rPoly1,
-                                                    const HGF2DPositionCollection& pi_rPoly2) const;
-    HVE2DShape*             UnifyPolygonSCS(const HVE2DPolygonOfSegments& pi_rPolygon) const;
-    HVE2DShape*             IntersectCrossingPolygonSCS(const HVE2DPolygonOfSegments& pi_rPolygon,
-                                                        const HGF2DPositionCollection& pi_rPoly1,
-                                                        const HGF2DPositionCollection& pi_rPoly2) const;
-    HVE2DShape*             IntersectPolygonSCS(const HVE2DPolygonOfSegments& pi_rPolygon) const;
-    HVE2DShape*             DifferentiateCrossingPolygonSCS(const HVE2DPolygonOfSegments& pi_rPolygon,
-                                                            const HGF2DPositionCollection& pi_rPoly1,
-                                                            const HGF2DPositionCollection& pi_rPoly2) const;
-    HVE2DShape*             DifferentiatePolygonSCS(const HVE2DPolygonOfSegments& pi_rPolygon) const;
-    HVE2DShape*             DifferentiateFromCrossingPolygonSCS(const HVE2DPolygonOfSegments& pi_rPolygon,
-                                                                const HGF2DPositionCollection& pi_rPoly1,
-                                                                const HGF2DPositionCollection& pi_rPoly2) const;
-    HVE2DShape*             DifferentiateFromPolygonSCS(const HVE2DPolygonOfSegments& pi_rPolygon) const;
-
-    bool                    Decompose(const HVE2DPolygonOfSegments& pi_rPolygon,
-                                      const HGF2DPositionCollection& pi_rPoly1,
-                                      const HGF2DPositionCollection& pi_rPoly2,
-                                      HVE2DPolygonOfSegments::DecomposeOperation pi_Operation,
-                                      HVE2DShape::SimpleShapeList& pi_rListOfShapes) const;
-
-    bool                    SuperScan(const HVE2DPolygonOfSegments&  pi_rGiven,
-                                      const HGF2DPositionCollection& pi_rPoly1,
-                                      const HGF2DPositionCollection& pi_rPoly2,
-                                      bool                          pi_WantInPtsOfShape1,
-                                      bool                          pi_ScanShape1CW,
-                                      bool                          pi_WantInPtsOfShape2,
-                                      bool                          pi_ScanShape2CW,
-                                      HVE2DShape::SimpleShapeList&   pi_rListOfShapes,
-                                      bool*                         po_pAllOnPoints) const;
-
-    bool                    SuperScan2(const HVE2DPolygonOfSegments&  pi_rGiven,
-                                       const HGF2DPositionCollection& pi_rPoly1,
-                                       const HGF2DPositionCollection& pi_rPoly2,
-                                       bool                          pi_WantInPtsOfShape1,
-                                       bool                          pi_ScanShape1CW,
-                                       bool                          pi_WantInPtsOfShape2,
-                                       bool                          pi_ScanShape2CW,
-                                       HVE2DShape::SimpleShapeList&   pi_rListOfShapes,
-                                       bool*                         po_pAllOnPoints) const;
-
-
-
-
-    HVE2DShape::SpatialPosition CalculateSpatialPositionOfPosition(const HGF2DPosition& pi_rPoint, double pi_Tolerance = HVE_USE_INTERNAL_EPSILON) const;
-    HVE2DShape::SpatialPosition CalculateSpatialPositionOfPositionSameUnits(const HGF2DPosition& pi_rPoint, double pi_Tolerance = HVE_USE_INTERNAL_EPSILON) const;
-    HVE2DShape::SpatialPosition CalculateSpatialPositionOfPositionSegment(const HGF2DPosition& pi_rPoint,
-                                                                          const HGF2DPosition& pi_rStartPoint,
-                                                                          const HGF2DPosition& pi_rEndPoint,
-                                                                          double              pi_Tolerance) const;
-    HVE2DShape::SpatialPosition CalculateSpatialPositionOfPositionSegment2(const HGF2DLiteExtent& pi_rSelfLiteExtent,
-                                                                           const HGF2DPosition& pi_rStartPoint,
-                                                                           const HGF2DPosition& pi_rEndPoint,
-                                                                           double              pi_Tolerance) const;
-
-    void                        Simplify();
-
-    void ResetTolerance();
-
-    IMAGEPP_EXPORT virtual HVE2DShape*
-    Clip(const HVE2DRectangle& pi_rRectangle) const;
-
-    PointUsage*        InsertAutoContiguousPoints(HVE2DPolySegment& pio_rPolySegment) const;
-    void               InsertAutoFlirtPoints(HGF2DPositionCollection& pio_rPoints) const;
-
-    bool ChangeShape(const HVE2DPolygonOfSegments* const* apPoly,
-                     const HGF2DPositionCollection**  apPoints,
-                     HGF2DLiteExtent* PolyExtents,
-                     PointUsage** Flags,
-                     bool* PolyIn,
-                     size_t& ShapeIndex,
-                     size_t& TestShapeIndex,
-                     size_t& Index,
-                     size_t& PrevIndex,
-                     HGF2DPosition& PreviousPoint,
-                     HGF2DPosition& CurrentPoint,
-                     double Tolerance) const;
-
-    bool ChangeToShape(const HVE2DPolygonOfSegments* const* apPoly,
-                       const HGF2DPositionCollection**  apPoints,
-                       HGF2DLiteExtent* PolyExtents,
-                       PointUsage** Flags,
-                       bool* PolyIn,
-                       size_t& ShapeIndex,
-                       size_t& TestShapeIndex,
-                       size_t& Index,
-                       HGF2DPosition& PreviousPoint,
-                       double Tolerance,
-                       bool OnAccepted = true) const;
-
-    HVE2DVector*       AllocateCopyInParallismPreservingRelatedCoordSys(const HFCPtr<HGF2DCoordSys>& pi_rpCoordSys) const;
-    HVE2DVector*       AllocateCopyInLinearityPreservingRelatedCoordSys(const HFCPtr<HGF2DCoordSys>& pi_rpCoordSys) const;
-    HVE2DVector*       AllocateCopyInGeneralRelatedCoordSys(const HFCPtr<HGF2DCoordSys>& pi_rpCoordSys) const;
-
-
-    // Member attribute ... a list of positions
-    HVE2DPolySegment m_PolySegment;
-
-    // Acceleration attributes
-    HVE2DSimpleShape::RotationDirection   m_RotationDirection;
-    bool               m_RotationDirectionUpToDate;
-    };
-
-END_IMAGEPP_NAMESPACE
-
-
-#include "HVE2DPolygonOfSegments.hpp"
+//:>--------------------------------------------------------------------------------------+
+//:>
+//:>     $Source: PublicApi/ImagePP/all/h/HVE2DPolygonOfSegments.h $
+//:>
+//:>  $Copyright: (c) 2016 Bentley Systems, Incorporated. All rights reserved. $
+//:>
+//:>+--------------------------------------------------------------------------------------
+// Class : HVE2DPolygonOfSegments
+//-----------------------------------------------------------------------------
+#pragma once
+
+#include "HVE2DSimpleShape.h"
+#include "HGF2DExtent.h"
+#include "HVE2DPolySegment.h"
+#include "HGF2DPolygonOfSegments.h"
+#include "HGF2DLiteSegment.h"
+
+
+BEGIN_IMAGEPP_NAMESPACE
+class HVE2DRectangle;
+class HVE2DComplexShape;
+
+
+/** -----------------------------------------------------------------------------
+    @version 1.0
+    @author Alain Robert 
+
+    This class implements the simple shape of type polygon of segments.
+    A polygon of segment is constituted of linked segments which form
+    a path in 2D space which does not auto intersect and closes
+    on itself. This type of simple shape is not unlike the generic
+    polygon (HVE2DPolygon), but is faster due to the fact that
+    segments are known to be the sole constituent of a polygon of segments.
+
+    Polygons of segment are far more faster to operation surface
+    operations (Union, Intersect and Differentiate) than the generic
+    polygon (HVE2DPolygon). If it is known in advance that only segments
+    will be used for the construction of a shape, it is preferable
+    to use an HVE2DPolygonOfSegments object.
+
+    -----------------------------------------------------------------------------
+*/
+class HVE2DPolygonOfSegments : public HVE2DSimpleShape
+    {
+
+    HPM_DECLARE_CLASS_DLL(IMAGEPP_EXPORT,  HVE2DPolygonOfSegmentsId)
+
+public:
+
+
+    // Primary methods
+    /** -----------------------------------------------------------------------------
+
+        Constructors and copy constructor. These methods permit to instantiate
+        a new HVE2DPolygonOfSegments object. The first one is the default
+        constructor. The second one only sets the interpretation coordinate system.
+        The third constructs a polygon using a fence. The fourth one enables specification
+        of polygon by giving a complex linear. This complex linear must close on itself,
+        and only be constituted of HVE2DSegment objects. The fifth enables specification
+        using a polysegment (HVE2DPolySegment) that must auto close and not autocross. The
+        next creates a polygon of segments from a rectangle.
+        An equivalent polygon of segments is constructed with four segments.
+        The next constructor enables construction of polygon of segments from a
+        raw set of points. The coordinates are placed in a buffer (or array) ou
+        doubles, the first and all even position represent X coordinates, and all
+        odd position represent Y coordinates. The buffer length must indicate the
+        number of entries in array, not the number of coordinate pairs. This
+        number must therefore be an even number. The last point of this buffer
+        may or may not be identical to the first point. If this last coordinate
+        pair is different, then an additionnal closing point is automatically added.
+        In all constructor where no coordinate system is specificaly specified,
+        the interpretation coordinate system is the one of the defining object
+
+        @param pi_rpCoordSys Constant reference to a smart pointer to coordinate
+                             system that will be used in the interpretation of
+                             the shape.
+
+        @param pi_rFence Constant refence to HGF2DPolygonFence from which will
+                         be extracted the segments. The given polygon fence
+                         must be valid.
+
+        @param pi_rComplex Constant reference to a complex linear which must
+                           not auto intersect, auto-close and only be constituted
+                           of HVE2DSegment objects.
+
+        @param pi_BufferLength The number of entries in pi_aBuffer.
+
+        @param pi_aBuffer An array of double containing for all even position X
+                          coordinate, and for all odd position Y coordinates.
+                          The last coordinate pair may or may not auto-close the path.
+
+        @param pi_rRectangle An HVE2DRectangle object from which is constructed
+                             a polygon of segments.
+
+        @param pi_rObject Constant reference to a HVE2DPolygonOfSegments to duplicate.
+
+        Example:
+        @code
+        @end
+
+        @see IsComplex()
+        @see HVE2DBasicLinear
+        @see HVE2DComplexLinear
+        -----------------------------------------------------------------------------
+    */
+    IMAGEPPTEST_EXPORT HVE2DPolygonOfSegments();
+    IMAGEPPTEST_EXPORT HVE2DPolygonOfSegments(const HFCPtr<HGF2DCoordSys>& pi_rpCoordSys);
+    IMAGEPP_EXPORT             HVE2DPolygonOfSegments(const HGF2DPolygonOfSegments& pi_rShape,
+                                              const HFCPtr<HGF2DCoordSys>& pi_rpCoordSys);
+    IMAGEPP_EXPORT     HVE2DPolygonOfSegments(const HVE2DComplexLinear& pi_rComplex);
+    IMAGEPP_EXPORT                    HVE2DPolygonOfSegments(const HVE2DPolySegment& pi_rPolySegment);
+    IMAGEPPTEST_EXPORT HVE2DPolygonOfSegments(const HVE2DRectangle& pi_rRectangle);
+    IMAGEPP_EXPORT             HVE2DPolygonOfSegments(size_t  pi_BufferLength,
+                                              double pi_aBuffer[],
+                                              const HFCPtr<HGF2DCoordSys>& pi_rpCoordSys);
+    IMAGEPP_EXPORT                    HVE2DPolygonOfSegments(const HVE2DPolygonOfSegments&   pi_rObject);
+    IMAGEPP_EXPORT virtual            ~HVE2DPolygonOfSegments();
+
+    IMAGEPPTEST_EXPORT HVE2DPolygonOfSegments&      operator=(const HVE2DPolygonOfSegments& pi_rObj);
+
+    IMAGEPPTEST_EXPORT virtual HVE2DSimpleShape::RotationDirection
+    CalculateRotationDirection() const;
+
+    // Parallel Copy
+    IMAGEPP_EXPORT HVE2DPolygonOfSegments*      AllocateParallelCopy(double pi_rOffset,
+                                                             HVE2DVector::ArbitraryDirection
+                                                             pi_DirectionToRight = HVE2DVector::BETA) const;
+
+    // Setting
+    IMAGEPP_EXPORT virtual void       SetLinear(const HVE2DLinear& pi_rLinear);
+
+    // Simplification
+    IMAGEPP_EXPORT HVE2DRectangle*    GenerateCorrespondingRectangle() const;
+    IMAGEPP_EXPORT bool              RepresentsARectangle() const;
+
+    IMAGEPPTEST_EXPORT bool              IsConvex() const;
+
+    // Misc
+    IMAGEPP_EXPORT virtual void       Rotate(double               pi_Angle,
+                                     const HGF2DLocation& pi_rRotationOrigin);
+    IMAGEPP_EXPORT virtual void       Scale(double pi_ScaleFactorX,
+                                    double pi_ScaleFactorY,
+                                    const HGF2DLocation& pi_rScaleOrigin);
+
+
+    // From HVE2DSimpleShape
+    IMAGEPP_EXPORT virtual HVE2DComplexLinear    GetLinear() const;
+    IMAGEPP_EXPORT virtual HVE2DComplexLinear    GetLinear(HVE2DSimpleShape::RotationDirection pi_DirectionDesired) const;
+    IMAGEPP_EXPORT virtual HVE2DComplexLinear*     AllocateLinear(HVE2DSimpleShape::RotationDirection pi_DirectionDesired) const;
+
+
+    // From HVE2DShape
+
+    IMAGEPP_EXPORT virtual void       Rasterize(HGFScanLines& pio_rScanlines) const;
+
+    IMAGEPP_EXPORT virtual bool      IsEmpty     () const;
+    IMAGEPP_EXPORT virtual HVE2DShapeTypeId    GetShapeType() const;
+    IMAGEPP_EXPORT virtual double              CalculateArea() const;
+    IMAGEPP_EXPORT virtual double              CalculatePerimeter() const;
+    IMAGEPP_EXPORT virtual bool      IsPointIn(const HGF2DLocation& pi_rPoint, double pi_Tolerance = HVE_USE_INTERNAL_EPSILON) const;
+    IMAGEPP_EXPORT virtual void       MakeEmpty();
+
+    IMAGEPP_EXPORT virtual HVE2DShape*    DifferentiateFromShapeSCS(const HVE2DShape& pi_rShape) const;
+    IMAGEPP_EXPORT virtual HVE2DShape*    DifferentiateShapeSCS(const HVE2DShape& pi_rShape) const;
+    IMAGEPP_EXPORT virtual HVE2DShape*    IntersectShapeSCS(const HVE2DShape& pi_rShape) const;
+    IMAGEPP_EXPORT virtual HVE2DShape*    UnifyShapeSCS(const HVE2DShape& pi_rShape) const;
+
+    IMAGEPP_EXPORT virtual void         Drop(HGF2DLocationCollection* po_pPoint,
+                                     double                   pi_Tolerance) const;
+
+    IMAGEPPTEST_EXPORT virtual HGF2DShape*         GetLightShape() const;
+
+    // Special
+
+    // From HVE2DVector
+    IMAGEPP_EXPORT virtual HGF2DLocation    CalculateClosestPoint(const HGF2DLocation& pi_rPoint) const;
+    IMAGEPP_EXPORT virtual size_t           Intersect(const HVE2DVector& pi_rVector,
+                                              HGF2DLocationCollection* po_pCrossPoints) const;
+    IMAGEPP_EXPORT virtual size_t     ObtainContiguousnessPoints(const HVE2DVector& pi_rVector,
+                                                         HGF2DLocationCollection* po_pContiguousnessPoints) const;
+    IMAGEPP_EXPORT virtual void       ObtainContiguousnessPointsAt(const HVE2DVector& pi_rVector,
+                                                           const HGF2DLocation& pi_rPoint,
+                                                           HGF2DLocation* pi_pFirstContiguousnessPoint,
+                                                           HGF2DLocation* pi_pSecondContiguousnessPoint) const;
+    virtual HPMPersistentObject*
+    Clone() const;
+    IMAGEPP_EXPORT virtual HVE2DVector*
+    AllocateCopyInCoordSys(const HFCPtr<HGF2DCoordSys>& pi_rpCoordSys) const;
+    IMAGEPP_EXPORT virtual bool      Crosses(const HVE2DVector& pi_rVector) const;
+    IMAGEPP_EXPORT virtual bool      AreContiguous(const HVE2DVector& pi_rVector) const;
+    IMAGEPP_EXPORT virtual bool      AreAdjacent(const HVE2DVector& pi_rVector) const;
+    IMAGEPP_EXPORT virtual bool      IsPointOn(const HGF2DLocation& pi_rTestPoint,
+                                        HVE2DVector::ExtremityProcessing
+                                        pi_ExtremityProcessing = HVE2DVector::INCLUDE_EXTREMITIES,
+                                        double pi_Tolerance = HVE_USE_INTERNAL_EPSILON) const;
+    IMAGEPP_EXPORT virtual bool      IsPointOnSCS(const HGF2DLocation& pi_rTestPoint,
+                                           HVE2DVector::ExtremityProcessing
+                                           pi_ExtremityProcessing = HVE2DVector::INCLUDE_EXTREMITIES,
+                                           double pi_Tolerance = HVE_USE_INTERNAL_EPSILON) const;
+    IMAGEPP_EXPORT virtual bool      AreContiguousAt(const HVE2DVector& pi_rVector,
+                                              const HGF2DLocation& pi_rPoint) const;
+    IMAGEPP_EXPORT virtual HGFBearing    CalculateBearing(const HGF2DLocation& pi_rPositionPoint,
+                     HVE2DVector::ArbitraryDirection
+                     pi_Direction = HVE2DVector::BETA) const;
+    IMAGEPP_EXPORT virtual double    CalculateAngularAcceleration(const HGF2DLocation& pi_rPositionPoint,
+                                 HVE2DVector::ArbitraryDirection
+                                 pi_Direction = HVE2DVector::BETA) const;
+    IMAGEPP_EXPORT virtual void       SetTolerance(double pi_Tolerance);
+    IMAGEPP_EXPORT virtual void       SetStrokeTolerance(const HFCPtr<HGFTolerance> & pi_Tolerance);
+    IMAGEPP_EXPORT virtual void       SetAutoToleranceActive(bool pi_ActiveAutoTolerance);
+
+    // From HGFGraphicObject
+    IMAGEPP_EXPORT virtual HGF2DExtent    GetExtent() const;
+    IMAGEPP_EXPORT virtual void       Move(const HGF2DDisplacement& pi_rDisplacement);
+    IMAGEPP_EXPORT virtual void       Scale(double pi_ScaleFactor,
+                                    const HGF2DLocation& pi_rScaleOrigin);
+    // Debug method
+    IMAGEPP_EXPORT virtual void       PrintState(ostream& po_rOutput) const;
+
+    // THIS METHOD IS PUBLIC FOR DEBUG PURPOSES ONLY ... DO NOT CALL!!!!
+    IMAGEPPTEST_EXPORT HVE2DShape*        AllocateComplexShapeFromAutoContiguousPolySegment(const HVE2DPolySegment& pi_rPolySegment) const;
+
+    // Helper functions
+    // Although, neither input nor result is directly related to HVE2DPolygonOfSegments
+    // It is accessible here. The simple reason is that the polygon of segments
+    // is the primary (but not sole) consumer for this function and that all
+    // result shapes are know to polygons while they remain unknown to polysegments.
+    static HVE2DShape* CreateShapeFromAutoCrossingPolySegment(const HVE2DPolySegment& pi_rAutoCrossingPolySegment);
+
+protected:
+
+    IMAGEPP_EXPORT virtual void       SetCoordSysImplementation(const HFCPtr<HGF2DCoordSys>& pi_rpCoordSys);
+
+private:
+#ifdef HVERIFYCONTRACT
+    void               ValidateInvariants() const
+        {
+        // Polysegment and Polygon of segment must have the same coordinate system
+        HASSERT(m_PolySegment.GetCoordSys() == GetCoordSys());
+
+        // Polysegment and polygon of segments must have the same tolerance
+        // and tolerance setting
+        HASSERT(m_PolySegment.GetTolerance() == GetTolerance());
+        HASSERT(m_PolySegment.IsAutoToleranceActive() == IsAutoToleranceActive());
+
+        // Polysegment must close on itself
+        HASSERT(m_PolySegment.GetStartPoint() == m_PolySegment.GetEndPoint());
+
+        // Polysegment may not cross itself
+        HASSERTSUPERDEBUG(!m_PolySegment.AutoCrosses());
+
+        // Polysegment may not be auto contiguous
+        HASSERTSUPERDEBUG(!m_PolySegment.IsAutoContiguous());
+        }
+#endif
+
+    enum DecomposeOperation
+        {
+        DIFF,
+        DIFFFROM,
+        UNION,
+        INTERSECT
+        };
+
+    enum PointUsage
+        {
+        UNKNOWN,
+        ON_POINT,
+        USED
+        };
+
+
+    IMAGEPP_EXPORT virtual double         CalculateRawArea() const;
+
+    HVE2DShape::SpatialPosition
+    CalculateSpatialPositionOfPolygonOfSegmentsSCS(const HVE2DPolygonOfSegments& pi_rPolygon) const;
+
+    HVE2DShape::SpatialPosition
+    CalculateSpatialPositionOfNonCrossingPolygonOfSegmentsSCS(const HVE2DPolygonOfSegments& pi_rPolygon) const;
+
+
+    bool           CrossesPolygonOfSegmentsSCS(const HVE2DPolygonOfSegments& pi_rPolygon) const;
+
+    bool           InteractsWith(const HVE2DPolygonOfSegments& pi_rPolygon,
+                                  HGF2DPositionCollection* po_pSelfPolyPoints,
+                                  HGF2DPositionCollection* po_pGivenPolyPoints,
+                                  HVE2DPolygonOfSegments::DecomposeOperation pi_Operation,
+                                  bool pi_IgnoreSimpleContiguousness = false,
+                                  bool* po_pContiguousInteraction = NULL) const;
+
+    bool           InteractsWithSameUnits(const HVE2DPolygonOfSegments& pi_rPolygon,
+                                           HGF2DPositionCollection* po_pSelfPolyPoints,
+                                           HGF2DPositionCollection* po_pGivenPolyPoints,
+                                           HVE2DPolygonOfSegments::DecomposeOperation pi_Operation,
+                                           bool pi_IgnoreSimpleContiguousness = false,
+                                           bool* po_pContiguousInteraction = NULL) const;
+
+
+
+    void            InteractsWithSameUnitsContiguousProcessing(HGF2DLiteSegment& selfSegment,
+                                                               HGF2DLiteSegment& givenSegment,
+                                                               double Tolerance,
+                                                               bool pi_IgnoreSimpleContiguousness,
+                                                               bool* po_pContiguousInteraction,
+                                                               bool* ReturnValue,
+                                                               HGF2DPositionCollection*             po_pGivenPolyPoints,
+                                                               HGF2DPositionCollection*             po_pSelfPolyPoints,
+                                                               HGF2DPositionCollection::iterator&   SelfItr,
+                                                               HGF2DPositionCollection::iterator&   PrevSelfItr,
+                                                               HGF2DPositionCollection::iterator&   GivenItr,
+                                                               HGF2DPositionCollection::iterator&   PrevGivenItr) const;
+
+    HVE2DShape*             UnifyCrossingPolygonSCS(const HVE2DPolygonOfSegments& pi_rPolygon,
+                                                    const HGF2DPositionCollection& pi_rPoly1,
+                                                    const HGF2DPositionCollection& pi_rPoly2) const;
+    HVE2DShape*             UnifyPolygonSCS(const HVE2DPolygonOfSegments& pi_rPolygon) const;
+    HVE2DShape*             IntersectCrossingPolygonSCS(const HVE2DPolygonOfSegments& pi_rPolygon,
+                                                        const HGF2DPositionCollection& pi_rPoly1,
+                                                        const HGF2DPositionCollection& pi_rPoly2) const;
+    HVE2DShape*             IntersectPolygonSCS(const HVE2DPolygonOfSegments& pi_rPolygon) const;
+    HVE2DShape*             DifferentiateCrossingPolygonSCS(const HVE2DPolygonOfSegments& pi_rPolygon,
+                                                            const HGF2DPositionCollection& pi_rPoly1,
+                                                            const HGF2DPositionCollection& pi_rPoly2) const;
+    HVE2DShape*             DifferentiatePolygonSCS(const HVE2DPolygonOfSegments& pi_rPolygon) const;
+    HVE2DShape*             DifferentiateFromCrossingPolygonSCS(const HVE2DPolygonOfSegments& pi_rPolygon,
+                                                                const HGF2DPositionCollection& pi_rPoly1,
+                                                                const HGF2DPositionCollection& pi_rPoly2) const;
+    HVE2DShape*             DifferentiateFromPolygonSCS(const HVE2DPolygonOfSegments& pi_rPolygon) const;
+
+    bool                    Decompose(const HVE2DPolygonOfSegments& pi_rPolygon,
+                                      const HGF2DPositionCollection& pi_rPoly1,
+                                      const HGF2DPositionCollection& pi_rPoly2,
+                                      HVE2DPolygonOfSegments::DecomposeOperation pi_Operation,
+                                      HVE2DShape::SimpleShapeList& pi_rListOfShapes) const;
+
+    bool                    SuperScan(const HVE2DPolygonOfSegments&  pi_rGiven,
+                                      const HGF2DPositionCollection& pi_rPoly1,
+                                      const HGF2DPositionCollection& pi_rPoly2,
+                                      bool                          pi_WantInPtsOfShape1,
+                                      bool                          pi_ScanShape1CW,
+                                      bool                          pi_WantInPtsOfShape2,
+                                      bool                          pi_ScanShape2CW,
+                                      HVE2DShape::SimpleShapeList&   pi_rListOfShapes,
+                                      bool*                         po_pAllOnPoints) const;
+
+    bool                    SuperScan2(const HVE2DPolygonOfSegments&  pi_rGiven,
+                                       const HGF2DPositionCollection& pi_rPoly1,
+                                       const HGF2DPositionCollection& pi_rPoly2,
+                                       bool                          pi_WantInPtsOfShape1,
+                                       bool                          pi_ScanShape1CW,
+                                       bool                          pi_WantInPtsOfShape2,
+                                       bool                          pi_ScanShape2CW,
+                                       HVE2DShape::SimpleShapeList&   pi_rListOfShapes,
+                                       bool*                         po_pAllOnPoints) const;
+
+
+
+
+    HVE2DShape::SpatialPosition CalculateSpatialPositionOfPosition(const HGF2DPosition& pi_rPoint, double pi_Tolerance = HVE_USE_INTERNAL_EPSILON) const;
+    HVE2DShape::SpatialPosition CalculateSpatialPositionOfPositionSameUnits(const HGF2DPosition& pi_rPoint, double pi_Tolerance = HVE_USE_INTERNAL_EPSILON) const;
+    HVE2DShape::SpatialPosition CalculateSpatialPositionOfPositionSegment(const HGF2DPosition& pi_rPoint,
+                                                                          const HGF2DPosition& pi_rStartPoint,
+                                                                          const HGF2DPosition& pi_rEndPoint,
+                                                                          double              pi_Tolerance) const;
+    HVE2DShape::SpatialPosition CalculateSpatialPositionOfPositionSegment2(const HGF2DLiteExtent& pi_rSelfLiteExtent,
+                                                                           const HGF2DPosition& pi_rStartPoint,
+                                                                           const HGF2DPosition& pi_rEndPoint,
+                                                                           double              pi_Tolerance) const;
+
+    void                        Simplify();
+
+    void ResetTolerance();
+
+    IMAGEPP_EXPORT virtual HVE2DShape*
+    Clip(const HVE2DRectangle& pi_rRectangle) const;
+
+    PointUsage*        InsertAutoContiguousPoints(HVE2DPolySegment& pio_rPolySegment) const;
+    void               InsertAutoFlirtPoints(HGF2DPositionCollection& pio_rPoints) const;
+
+    bool ChangeShape(const HVE2DPolygonOfSegments* const* apPoly,
+                     const HGF2DPositionCollection**  apPoints,
+                     HGF2DLiteExtent* PolyExtents,
+                     PointUsage** Flags,
+                     bool* PolyIn,
+                     size_t& ShapeIndex,
+                     size_t& TestShapeIndex,
+                     size_t& Index,
+                     size_t& PrevIndex,
+                     HGF2DPosition& PreviousPoint,
+                     HGF2DPosition& CurrentPoint,
+                     double Tolerance) const;
+
+    bool ChangeToShape(const HVE2DPolygonOfSegments* const* apPoly,
+                       const HGF2DPositionCollection**  apPoints,
+                       HGF2DLiteExtent* PolyExtents,
+                       PointUsage** Flags,
+                       bool* PolyIn,
+                       size_t& ShapeIndex,
+                       size_t& TestShapeIndex,
+                       size_t& Index,
+                       HGF2DPosition& PreviousPoint,
+                       double Tolerance,
+                       bool OnAccepted = true) const;
+
+    HVE2DVector*       AllocateCopyInParallismPreservingRelatedCoordSys(const HFCPtr<HGF2DCoordSys>& pi_rpCoordSys) const;
+    HVE2DVector*       AllocateCopyInLinearityPreservingRelatedCoordSys(const HFCPtr<HGF2DCoordSys>& pi_rpCoordSys) const;
+    HVE2DVector*       AllocateCopyInGeneralRelatedCoordSys(const HFCPtr<HGF2DCoordSys>& pi_rpCoordSys) const;
+
+
+    // Member attribute ... a list of positions
+    HVE2DPolySegment m_PolySegment;
+
+    // Acceleration attributes
+    HVE2DSimpleShape::RotationDirection   m_RotationDirection;
+    bool               m_RotationDirectionUpToDate;
+    };
+
+END_IMAGEPP_NAMESPACE
+
+
+#include "HVE2DPolygonOfSegments.hpp"