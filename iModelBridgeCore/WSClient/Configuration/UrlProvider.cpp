--- conflicted
+++ resolved
@@ -1,290 +1,279 @@
-/*--------------------------------------------------------------------------------------+
-|
-|     $Source: Configuration/UrlProvider.cpp $
-|
-|  $Copyright: (c) 2015 Bentley Systems, Incorporated. All rights reserved. $
-|
-+--------------------------------------------------------------------------------------*/
-#include "ClientInternal.h"
-#include <Bentley/BeTimeUtilities.h>
-#include <WebServices/Configuration/UrlProvider.h>
-#include <MobileDgn/Utils/Http/HttpConfigurationHandler.h>
-
-#define LOCAL_STATE_NAMESPACE   "UrlCache"
-#define LOCAL_STATE_ENVIRONMENT "Environment"
-#define RECORD_Url              "URL"
-#define RECORD_TimeCached       "TimeCached"
-
-USING_NAMESPACE_BENTLEY_WEBSERVICES
-
-<<<<<<< HEAD
-bool UrlProvider::s_isInitialized = false;
-static UrlProvider::Environment s_env;
-IBuddiClientPtr UrlProvider::s_buddi;
-ILocalState* UrlProvider::s_localState = nullptr;
-IHttpHandlerPtr UrlProvider::s_customHandler;
-=======
-int64_t                     UrlProvider::DefaultTimeout = 24 * 3600 * 1000;
-bool                        UrlProvider::s_isInitialized = false;
-UrlProvider::Environment    UrlProvider::s_env = UrlProvider::Environment::Release;
-int64_t                     UrlProvider::s_cacheTimeoutMs = 0;
-IBuddiClientPtr             UrlProvider::s_buddi;
-ILocalState*                UrlProvider::s_localState = nullptr;
->>>>>>> b8526a19
-
-// Region IDs from the buddi.bentley.com
-uint32_t s_regionsId[3] = {
-    103,    // Region "Bentley Corporate Network - DEV"
-    102,    // Region "Bentley Corporate Network - QA"
-    0       // No region for PROD - use BUDDI non-regional URLs
-    };
-
-// Managed urls
-bset<UrlProvider::UrlDescriptor*> s_urlRegistry;
-
-const UrlProvider::UrlDescriptor UrlProvider::Urls::ConnectEula(
-    "Mobile.ConnectEula",
-    "https://dev-agreement-eus.cloudapp.net/rest",
-    "https://dev-agreement-eus.cloudapp.net/rest",
-    "https://connect-agreement.bentley.com/rest",
-    &s_urlRegistry
-    );
-
-const UrlProvider::UrlDescriptor UrlProvider::Urls::ConnectProjectUrl(
-    "Mobile.ConnectProjectUrl",
-    "https://dev-webportal-eus.cloudapp.net/project/index?projectId=",
-    "https://qa-webportal-eus.cloudapp.net/project/index?projectId=",
-    "https://connect.bentley.com/project/index?projectId=",
-    &s_urlRegistry
-    );
-
-const UrlProvider::UrlDescriptor UrlProvider::Urls::ConnectWsgGlobal(
-    "Mobile.ConnectWsgGlobal",
-    "https://dev-wsg20-eus.cloudapp.net",
-    "https://qa-wsg20-eus.cloudapp.net",
-    "https://connect-wsg20.bentley.com",
-    &s_urlRegistry
-    );
-
-const UrlProvider::UrlDescriptor UrlProvider::Urls::ConnectWsgPersonalPublishing(
-    "Mobile.ConnectWsgPersonalPublishing",
-    "https://dev-wsg20-eus.cloudapp.net",
-    "https://qa-wsg20-eus.cloudapp.net",
-    "https://connect-wsg20.bentley.com",
-    &s_urlRegistry
-    );
-
-const UrlProvider::UrlDescriptor UrlProvider::Urls::ConnectWsgProjectContent(
-    "Mobile.ConnectWsgProjectContent",
-    "https://dev-wsg20-eus.cloudapp.net",
-    "https://qa-wsg20-eus.cloudapp.net",
-    "https://connect-wsg20.bentley.com",
-    &s_urlRegistry
-    );
-
-const UrlProvider::UrlDescriptor UrlProvider::Urls::ConnectWsgPunchList(
-    "Mobile.PunchListWsg",
-    "https://dev-punchlist-eus.cloudapp.net",
-    "https://qa-punchlist-eus.cloudapp.net",
-    "https://connect-wsg20.bentley.com",
-    &s_urlRegistry
-    );
-
-const UrlProvider::UrlDescriptor UrlProvider::Urls::ConnectWsgClashIssues(
-    "Mobile.ClashIssuesWsg",
-    "https://dev-punchlist-eus.cloudapp.net",
-    "https://qa-punchlist-eus.cloudapp.net",
-    "",
-    &s_urlRegistry
-    );
-
-const UrlProvider::UrlDescriptor UrlProvider::Urls::ConnectWsgSharedContent(
-    "Mobile.ConnectWsgSharedContent",
-    "https://dev-wsg20-eus.cloudapp.net",
-    "https://qa-wsg20-eus.cloudapp.net",
-    "https://connect-wsg20.bentley.com",
-    &s_urlRegistry
-    );
-
-const UrlProvider::UrlDescriptor UrlProvider::Urls::ImsStsAuth(
-    "Mobile.ImsStsAuth",
-    "https://ims-testing.bentley.com/rest/ActiveSTSService/json/IssueEx",
-    "https://ims-testing.bentley.com/rest/ActiveSTSService/json/IssueEx",
-    "https://ims.bentley.com/rest/ActiveSTSService/json/IssueEx",
-    &s_urlRegistry
-    );
-
-const UrlProvider::UrlDescriptor UrlProvider::Urls::Passport(
-    "Mobile.Passport",
-    "https://qa-ims.bentley.com/services/bentleyconnectservice/rest/json/HasUserPassport",
-    "https://qa-ims.bentley.com/services/bentleyconnectservice/rest/json/HasUserPassport",
-    "https://ims.bentley.com/services/bentleyconnectservice/rest/json/HasUserPassport",
-    &s_urlRegistry
-    );
-
-const UrlProvider::UrlDescriptor UrlProvider::Urls::UsageTracking(
-    "Mobile.UsageTracking",
-    "https://licenseXM.bentley.com/bss/ws/mobile",
-    "https://licenseXM.bentley.com/bss/ws/mobile",
-    "https://SELECTserver.bentley.com/bss/ws/mobile",
-    &s_urlRegistry
-    );
-
-/*--------------------------------------------------------------------------------------+
-* @bsimethod                                                    Brad.Hadden   11/2014
-+---------------+---------------+---------------+---------------+---------------+------*/
-<<<<<<< HEAD
-void UrlProvider::Initialize(Environment env, ILocalState* customLocalState, IBuddiClientPtr customBuddi, IHttpHandlerPtr customHandler)
-=======
-void UrlProvider::Initialize(Environment env, int64_t cacheTimeoutMs, ILocalState* customLocalState, IBuddiClientPtr customBuddi)
->>>>>>> b8526a19
-    {
-    s_localState = customLocalState ? customLocalState : &MobileDgnCommon::LocalState();
-    s_customHandler = customHandler;
-    s_buddi = customBuddi ? customBuddi : std::make_shared<BuddiClient>(s_customHandler);
-    s_env = env;
-    s_cacheTimeoutMs = cacheTimeoutMs;
-    s_isInitialized = true;
-
-    Json::Value jsonPreviousEnv = s_localState->GetValue(LOCAL_STATE_NAMESPACE, LOCAL_STATE_ENVIRONMENT);
-    if (!jsonPreviousEnv.isNull() && env != jsonPreviousEnv.asUInt())
-        {
-        CleanUpUrlCache();
-        }
-    if (jsonPreviousEnv.isNull() || env != jsonPreviousEnv.asUInt())
-        {
-        s_localState->SaveValue(LOCAL_STATE_NAMESPACE, LOCAL_STATE_ENVIRONMENT, env);
-        }
-    }
-
-/*--------------------------------------------------------------------------------------+
-* @bsimethod                                                Julija.Semenenko   06/2015
-+---------------+---------------+---------------+---------------+---------------+------*/
-Utf8String UrlProvider::GetUrl(Utf8StringCR urlName, const Utf8String* defaultUrls)
-    {
-    if (!s_isInitialized)
-        {
-        BeAssert(false && "UrlProvider not initialized");
-        return "";
-        }
-
-    Json::Value record = s_localState->GetValue(LOCAL_STATE_NAMESPACE, urlName.c_str());
-
-    Utf8String cachedUrl;
-
-    if (!record.isNull() && record.isObject())
-        {
-        cachedUrl = record[RECORD_Url].asString();
-        int64_t timeCached = BeJsonUtilities::Int64FromValue(record[RECORD_TimeCached]);
-        int64_t currentTime = BeTimeUtilities::GetCurrentTimeAsUnixMillis();
-        if (!cachedUrl.empty() && ((currentTime - timeCached) < s_cacheTimeoutMs))
-            {
-            return cachedUrl;
-            }
-        }
-    else if (record.isString())
-        {
-        // Support old cached string
-        cachedUrl = record.asString();
-        }
-
-    Utf8String buddiUrl = GetBuddiUrl(urlName);
-    if (!buddiUrl.empty())
-        {
-        record = Json::objectValue;
-        record[RECORD_TimeCached] = BeJsonUtilities::StringValueFromInt64(BeTimeUtilities::GetCurrentTimeAsUnixMillis());
-        record[RECORD_Url] = buddiUrl;
-        s_localState->SaveValue(LOCAL_STATE_NAMESPACE, urlName.c_str(), record);
-        return buddiUrl;
-        }
-
-    if (!cachedUrl.empty())
-        {
-        return cachedUrl;
-        }
-
-    return defaultUrls[s_env];
-    }
-
-/*--------------------------------------------------------------------------------------+
-* @bsimethod                                                Julija.Semenenko   06/2015
-+---------------+---------------+---------------+---------------+---------------+------*/
-Utf8String UrlProvider::GetBuddiUrl(Utf8StringCR urlName)
-    {
-    auto result = s_buddi->GetUrl(urlName, s_regionsId[s_env])->GetResult();
-    if (result.IsSuccess())
-        {
-        return result.GetValue();
-        }
-    return "";
-    }
-
-/*--------------------------------------------------------------------------------------+
-* @bsimethod                                                Julija.Semenenko   06/2015
-+---------------+---------------+---------------+---------------+---------------+------*/
-void UrlProvider::CleanUpUrlCache()
-    {
-    for (auto& descriptor : s_urlRegistry)
-        {
-        s_localState->SaveValue(LOCAL_STATE_NAMESPACE, descriptor->GetName().c_str(), Json::Value::null);
-        }
-    }
-
-/*--------------------------------------------------------------------------------------+
-* @bsimethod
-+---------------+---------------+---------------+---------------+---------------+------*/
-IHttpHandlerPtr UrlProvider::GetSecurityConfigurator(IHttpHandlerPtr customHandler)
-    {
-    // TODO: maybe this could be tied to GetUrl calls - instead return HttpClient that would generate correctly configured requests
-    return std::make_shared<HttpConfigurationHandler>([=] (HttpRequest& request)
-        {
-        if (Environment::Release == s_env)
-            {
-            request.SetValidateCertificate(true);
-            }
-        }, customHandler);
-    }
-
-/*--------------------------------------------------------------------------------------+
-* @bsimethod
-+---------------+---------------+---------------+---------------+---------------+------*/
-UrlProvider::UrlDescriptor::UrlDescriptor(Utf8CP name, Utf8CP devUrl, Utf8CP qaUrl, Utf8CP prodUrl, bset<UrlDescriptor*>* registry) :
-m_name(name),
-m_registry(registry)
-    {
-    m_defaultUrls[0] = devUrl;
-    m_defaultUrls[1] = qaUrl;
-    m_defaultUrls[2] = prodUrl;
-
-    if (nullptr != m_registry)
-        {
-        m_registry->insert(this);
-        }
-    }
-
-/*--------------------------------------------------------------------------------------+
-* @bsimethod
-+---------------+---------------+---------------+---------------+---------------+------*/
-UrlProvider::UrlDescriptor::~UrlDescriptor()
-    {
-    if (nullptr != m_registry)
-        {
-        m_registry->erase(this);
-        }
-    }
-
-/*--------------------------------------------------------------------------------------+
-* @bsimethod
-+---------------+---------------+---------------+---------------+---------------+------*/
-Utf8StringCR UrlProvider::UrlDescriptor::GetName() const
-    {
-    return m_name;
-    }
-
-/*--------------------------------------------------------------------------------------+
-* @bsimethod
-+---------------+---------------+---------------+---------------+---------------+------*/
-Utf8String UrlProvider::UrlDescriptor::Get() const
-    {
-    return UrlProvider::GetUrl(m_name, m_defaultUrls);
-    }
+/*--------------------------------------------------------------------------------------+
+|
+|     $Source: Configuration/UrlProvider.cpp $
+|
+|  $Copyright: (c) 2015 Bentley Systems, Incorporated. All rights reserved. $
+|
++--------------------------------------------------------------------------------------*/
+#include "ClientInternal.h"
+#include <Bentley/BeTimeUtilities.h>
+#include <WebServices/Configuration/UrlProvider.h>
+#include <MobileDgn/Utils/Http/HttpConfigurationHandler.h>
+
+#define LOCAL_STATE_NAMESPACE   "UrlCache"
+#define LOCAL_STATE_ENVIRONMENT "Environment"
+#define RECORD_Url              "URL"
+#define RECORD_TimeCached       "TimeCached"
+
+USING_NAMESPACE_BENTLEY_WEBSERVICES
+
+int64_t                     UrlProvider::DefaultTimeout = 24 * 3600 * 1000;
+bool                        UrlProvider::s_isInitialized = false;
+UrlProvider::Environment    UrlProvider::s_env = UrlProvider::Environment::Release;
+int64_t                     UrlProvider::s_cacheTimeoutMs = 0;
+IBuddiClientPtr             UrlProvider::s_buddi;
+ILocalState*                UrlProvider::s_localState = nullptr;
+IHttpHandlerPtr UrlProvider::s_customHandler;
+
+// Region IDs from the buddi.bentley.com
+uint32_t s_regionsId[3] = {
+    103,    // Region "Bentley Corporate Network - DEV"
+    102,    // Region "Bentley Corporate Network - QA"
+    0       // No region for PROD - use BUDDI non-regional URLs
+    };
+
+// Managed urls
+bset<UrlProvider::UrlDescriptor*> s_urlRegistry;
+
+const UrlProvider::UrlDescriptor UrlProvider::Urls::ConnectEula(
+    "Mobile.ConnectEula",
+    "https://dev-agreement-eus.cloudapp.net/rest",
+    "https://dev-agreement-eus.cloudapp.net/rest",
+    "https://connect-agreement.bentley.com/rest",
+    &s_urlRegistry
+    );
+
+const UrlProvider::UrlDescriptor UrlProvider::Urls::ConnectProjectUrl(
+    "Mobile.ConnectProjectUrl",
+    "https://dev-webportal-eus.cloudapp.net/project/index?projectId=",
+    "https://qa-webportal-eus.cloudapp.net/project/index?projectId=",
+    "https://connect.bentley.com/project/index?projectId=",
+    &s_urlRegistry
+    );
+
+const UrlProvider::UrlDescriptor UrlProvider::Urls::ConnectWsgGlobal(
+    "Mobile.ConnectWsgGlobal",
+    "https://dev-wsg20-eus.cloudapp.net",
+    "https://qa-wsg20-eus.cloudapp.net",
+    "https://connect-wsg20.bentley.com",
+    &s_urlRegistry
+    );
+
+const UrlProvider::UrlDescriptor UrlProvider::Urls::ConnectWsgPersonalPublishing(
+    "Mobile.ConnectWsgPersonalPublishing",
+    "https://dev-wsg20-eus.cloudapp.net",
+    "https://qa-wsg20-eus.cloudapp.net",
+    "https://connect-wsg20.bentley.com",
+    &s_urlRegistry
+    );
+
+const UrlProvider::UrlDescriptor UrlProvider::Urls::ConnectWsgProjectContent(
+    "Mobile.ConnectWsgProjectContent",
+    "https://dev-wsg20-eus.cloudapp.net",
+    "https://qa-wsg20-eus.cloudapp.net",
+    "https://connect-wsg20.bentley.com",
+    &s_urlRegistry
+    );
+
+const UrlProvider::UrlDescriptor UrlProvider::Urls::ConnectWsgPunchList(
+    "Mobile.PunchListWsg",
+    "https://dev-punchlist-eus.cloudapp.net",
+    "https://qa-punchlist-eus.cloudapp.net",
+    "https://connect-wsg20.bentley.com",
+    &s_urlRegistry
+    );
+
+const UrlProvider::UrlDescriptor UrlProvider::Urls::ConnectWsgClashIssues(
+    "Mobile.ClashIssuesWsg",
+    "https://dev-punchlist-eus.cloudapp.net",
+    "https://qa-punchlist-eus.cloudapp.net",
+    "",
+    &s_urlRegistry
+    );
+
+const UrlProvider::UrlDescriptor UrlProvider::Urls::ConnectWsgSharedContent(
+    "Mobile.ConnectWsgSharedContent",
+    "https://dev-wsg20-eus.cloudapp.net",
+    "https://qa-wsg20-eus.cloudapp.net",
+    "https://connect-wsg20.bentley.com",
+    &s_urlRegistry
+    );
+
+const UrlProvider::UrlDescriptor UrlProvider::Urls::ImsStsAuth(
+    "Mobile.ImsStsAuth",
+    "https://ims-testing.bentley.com/rest/ActiveSTSService/json/IssueEx",
+    "https://ims-testing.bentley.com/rest/ActiveSTSService/json/IssueEx",
+    "https://ims.bentley.com/rest/ActiveSTSService/json/IssueEx",
+    &s_urlRegistry
+    );
+
+const UrlProvider::UrlDescriptor UrlProvider::Urls::Passport(
+    "Mobile.Passport",
+    "https://qa-ims.bentley.com/services/bentleyconnectservice/rest/json/HasUserPassport",
+    "https://qa-ims.bentley.com/services/bentleyconnectservice/rest/json/HasUserPassport",
+    "https://ims.bentley.com/services/bentleyconnectservice/rest/json/HasUserPassport",
+    &s_urlRegistry
+    );
+
+const UrlProvider::UrlDescriptor UrlProvider::Urls::UsageTracking(
+    "Mobile.UsageTracking",
+    "https://licenseXM.bentley.com/bss/ws/mobile",
+    "https://licenseXM.bentley.com/bss/ws/mobile",
+    "https://SELECTserver.bentley.com/bss/ws/mobile",
+    &s_urlRegistry
+    );
+
+/*--------------------------------------------------------------------------------------+
+* @bsimethod                                                    Brad.Hadden   11/2014
++---------------+---------------+---------------+---------------+---------------+------*/
+void UrlProvider::Initialize(Environment env, int64_t cacheTimeoutMs, ILocalState* customLocalState, IBuddiClientPtr customBuddi, IHttpHandlerPtr customHandler)
+    {
+    s_localState = customLocalState ? customLocalState : &MobileDgnCommon::LocalState();
+    s_customHandler = customHandler;
+    s_buddi = customBuddi ? customBuddi : std::make_shared<BuddiClient>(s_customHandler);
+    s_env = env;
+    s_cacheTimeoutMs = cacheTimeoutMs;
+    s_isInitialized = true;
+
+    Json::Value jsonPreviousEnv = s_localState->GetValue(LOCAL_STATE_NAMESPACE, LOCAL_STATE_ENVIRONMENT);
+    if (!jsonPreviousEnv.isNull() && env != jsonPreviousEnv.asUInt())
+        {
+        CleanUpUrlCache();
+        }
+    if (jsonPreviousEnv.isNull() || env != jsonPreviousEnv.asUInt())
+        {
+        s_localState->SaveValue(LOCAL_STATE_NAMESPACE, LOCAL_STATE_ENVIRONMENT, env);
+        }
+    }
+
+/*--------------------------------------------------------------------------------------+
+* @bsimethod                                                Julija.Semenenko   06/2015
++---------------+---------------+---------------+---------------+---------------+------*/
+Utf8String UrlProvider::GetUrl(Utf8StringCR urlName, const Utf8String* defaultUrls)
+    {
+    if (!s_isInitialized)
+        {
+        BeAssert(false && "UrlProvider not initialized");
+        return "";
+        }
+
+    Json::Value record = s_localState->GetValue(LOCAL_STATE_NAMESPACE, urlName.c_str());
+
+    Utf8String cachedUrl;
+
+    if (!record.isNull() && record.isObject())
+        {
+        cachedUrl = record[RECORD_Url].asString();
+        int64_t timeCached = BeJsonUtilities::Int64FromValue(record[RECORD_TimeCached]);
+        int64_t currentTime = BeTimeUtilities::GetCurrentTimeAsUnixMillis();
+        if (!cachedUrl.empty() && ((currentTime - timeCached) < s_cacheTimeoutMs))
+            {
+            return cachedUrl;
+            }
+        }
+    else if (record.isString())
+        {
+        // Support old cached string
+        cachedUrl = record.asString();
+        }
+
+    Utf8String buddiUrl = GetBuddiUrl(urlName);
+    if (!buddiUrl.empty())
+        {
+        record = Json::objectValue;
+        record[RECORD_TimeCached] = BeJsonUtilities::StringValueFromInt64(BeTimeUtilities::GetCurrentTimeAsUnixMillis());
+        record[RECORD_Url] = buddiUrl;
+        s_localState->SaveValue(LOCAL_STATE_NAMESPACE, urlName.c_str(), record);
+        return buddiUrl;
+        }
+
+    if (!cachedUrl.empty())
+        {
+        return cachedUrl;
+        }
+
+    return defaultUrls[s_env];
+    }
+
+/*--------------------------------------------------------------------------------------+
+* @bsimethod                                                Julija.Semenenko   06/2015
++---------------+---------------+---------------+---------------+---------------+------*/
+Utf8String UrlProvider::GetBuddiUrl(Utf8StringCR urlName)
+    {
+    auto result = s_buddi->GetUrl(urlName, s_regionsId[s_env])->GetResult();
+    if (result.IsSuccess())
+        {
+        return result.GetValue();
+        }
+    return "";
+    }
+
+/*--------------------------------------------------------------------------------------+
+* @bsimethod                                                Julija.Semenenko   06/2015
++---------------+---------------+---------------+---------------+---------------+------*/
+void UrlProvider::CleanUpUrlCache()
+    {
+    for (auto& descriptor : s_urlRegistry)
+        {
+        s_localState->SaveValue(LOCAL_STATE_NAMESPACE, descriptor->GetName().c_str(), Json::Value::null);
+        }
+    }
+
+/*--------------------------------------------------------------------------------------+
+* @bsimethod
++---------------+---------------+---------------+---------------+---------------+------*/
+IHttpHandlerPtr UrlProvider::GetSecurityConfigurator(IHttpHandlerPtr customHandler)
+    {
+    // TODO: maybe this could be tied to GetUrl calls - instead return HttpClient that would generate correctly configured requests
+    return std::make_shared<HttpConfigurationHandler>([=] (HttpRequest& request)
+        {
+        if (Environment::Release == s_env)
+            {
+            request.SetValidateCertificate(true);
+            }
+        }, customHandler);
+    }
+
+/*--------------------------------------------------------------------------------------+
+* @bsimethod
++---------------+---------------+---------------+---------------+---------------+------*/
+UrlProvider::UrlDescriptor::UrlDescriptor(Utf8CP name, Utf8CP devUrl, Utf8CP qaUrl, Utf8CP prodUrl, bset<UrlDescriptor*>* registry) :
+m_name(name),
+m_registry(registry)
+    {
+    m_defaultUrls[0] = devUrl;
+    m_defaultUrls[1] = qaUrl;
+    m_defaultUrls[2] = prodUrl;
+
+    if (nullptr != m_registry)
+        {
+        m_registry->insert(this);
+        }
+    }
+
+/*--------------------------------------------------------------------------------------+
+* @bsimethod
++---------------+---------------+---------------+---------------+---------------+------*/
+UrlProvider::UrlDescriptor::~UrlDescriptor()
+    {
+    if (nullptr != m_registry)
+        {
+        m_registry->erase(this);
+        }
+    }
+
+/*--------------------------------------------------------------------------------------+
+* @bsimethod
++---------------+---------------+---------------+---------------+---------------+------*/
+Utf8StringCR UrlProvider::UrlDescriptor::GetName() const
+    {
+    return m_name;
+    }
+
+/*--------------------------------------------------------------------------------------+
+* @bsimethod
++---------------+---------------+---------------+---------------+---------------+------*/
+Utf8String UrlProvider::UrlDescriptor::Get() const
+    {
+    return UrlProvider::GetUrl(m_name, m_defaultUrls);
+    }