/*--------------------------------------------------------------------------------------+
|
|     $Source: PublicAPI/WebServices/Client/WSQuery.h $
|
|  $Copyright: (c) 2016 Bentley Systems, Incorporated. All rights reserved. $
|
+--------------------------------------------------------------------------------------*/
#pragma once
//__PUBLISH_SECTION_START__

#include <WebServices/Client/WebServicesClient.h>
#include <WebServices/Client/ObjectId.h>
#include <ECObjects/ECSchema.h>
#include <Bentley/WString.h>
#include <deque>
#include <map>
#include <set>

BEGIN_BENTLEY_WEBSERVICES_NAMESPACE

/*--------------------------------------------------------------------------------------+
* @bsiclass                                                     Vincas.Razma    11/2014
+---------------+---------------+---------------+---------------+---------------+------*/
struct WSQuery
    {
    private:
        Utf8String m_mainSchemaName;
        std::set<Utf8String> m_classes;

        Utf8String m_select;
        Utf8String m_filter;
        Utf8String m_orderBy;
        uint32_t m_skip;
        uint32_t m_top;

        uint64_t m_aliasNumber;
        std::map<Utf8String, Utf8String> m_aliases;
        std::map<Utf8String, Utf8String> m_phrases;
        std::map<Utf8String, Utf8String> m_customParameters;

    private:
        Utf8String CreateNewAlias();
        static void AppendOptionalParameter(Utf8StringR query, Utf8StringCR name, Utf8StringCR value);
        static void AppendOptionalParameter(Utf8StringR query, Utf8StringCR name, uint32_t value);
        static void AppendParameter(Utf8StringR query, Utf8StringCR name, Utf8StringCR value);

    public:
        //! Construct query for given classes. If more than one schema is used, class name need to be prefixed with schema: "SchemaName.ClassName"
        //! @param[in] schemaName - main schema name to query against ("SchemaName")
        //! @param[in] classes - list of classes.
        //!     When class is from main schema, string should contain class name only ("ClassName").
        //!     If class is from other schema, it should be prefixed with schema name ("SchemaName.ClassName").
        WSCLIENT_EXPORT WSQuery(Utf8StringCR schemaName, std::set<Utf8String> classes);

        //! Construct query for given class.
        //! @param[in] schemaName - schema name ("SchemaName")
        //! @param[in] className - class name only ("ClassName")
        WSCLIENT_EXPORT WSQuery(Utf8StringCR schemaName, Utf8StringCR className);

        //! Construct query for given class.
        WSCLIENT_EXPORT WSQuery(ECN::ECClassCR ecClass, bool polymorphic = false);

        //! Construct query for given object
        WSCLIENT_EXPORT WSQuery(ObjectIdCR objectId);

        WSCLIENT_EXPORT Utf8StringCR GetSchemaName() const;
        WSCLIENT_EXPORT const std::set<Utf8String>& GetClasses() const;

        //! Set $select option. Comma seperated list of: '*', property names, related classes.
        //! Spaces are not allowed.
        WSCLIENT_EXPORT WSQuery& SetSelect(Utf8StringCR select);
        //! Add select to $select option. Seperating comma will be added if select was not empty
        WSCLIENT_EXPORT WSQuery& AddSelect(Utf8StringCR select);
        //! Get current select option
        WSCLIENT_EXPORT Utf8StringCR GetSelect() const;

        //! Set $filter option. OData expression.
        //! Spaces are not allowed - use '+' to seperate operators (example: "Property+eq+'Foo'").
        //! Unknown string values (for example ones that are entered by user) need to be escaped using EscapeValue().
        WSCLIENT_EXPORT WSQuery& SetFilter(Utf8StringCR filter);

<<<<<<< HEAD
        //! Add $filter $id+in+[...]
        //! @param[in,out] idsInOut - ids to create filter from. Will remove ids that were added.
        //! Will only use ids that are compatible with current query (by schema and classes).
        //! @param[out] idsAddedOut - [optional] return objects that were used for filter.
        //! @param[in] maxIdsInFilter - maximum count of ids in filter. Defaults to 100 - reasonable server/client load.
        //! @param[in] maxFilterLength - maximum lenght of filter. Servers usually limit maximum URL length to 2K.
=======
>>>>>>> e4c2cd3c
        WSCLIENT_EXPORT WSQuery& AddFilterIdsIn
            (
            std::deque<ObjectId>& idsInOut,
            std::set<ObjectId>* idsAddedOut = nullptr,
            size_t maxIdsInFilter = 100,
            size_t maxFilterLength = 1024
            );

        WSCLIENT_EXPORT Utf8StringCR GetFilter() const;

        //! Escape parameter value in filter. Example: SetFilter ("Property+eq+'" + WSQuery::EscapeValue (userEnteredString) + "'");
        WSCLIENT_EXPORT static Utf8String EscapeValue(Utf8String value);

        //! Set $order by option.
        //! Spaces are not allowed, use '+' to seperate operators (example: "property1,property4+asc,property2+desc").
        WSCLIENT_EXPORT WSQuery& SetOrderBy(Utf8StringCR orderBy);
        WSCLIENT_EXPORT Utf8StringCR GetOrderBy() const;

        //! Set $skip option. Setting to 0 will clear option.
        WSCLIENT_EXPORT WSQuery& SetSkip(uint32_t skip);
        //! Get $skip option. Will return 0 if not set.
        WSCLIENT_EXPORT uint32_t GetSkip() const;

        //! Set $top option. Setting to 0 will clear option.
        WSCLIENT_EXPORT WSQuery& SetTop(uint32_t top);
        //! Get $top option. Will return 0 if not set.
        WSCLIENT_EXPORT uint32_t GetTop() const;

        //! Get auto-generated alias for repeating phrase in a query. Will return same alias if for same phrase.
        WSCLIENT_EXPORT Utf8StringCR GetAlias(Utf8StringCR phrase);

        //! Get phrase for generated alias. Returns null if alias not found
        WSCLIENT_EXPORT Utf8CP GetPhrase(Utf8StringCR alias);

        //! Get phrases-to-aliases map
        WSCLIENT_EXPORT const std::map<Utf8String, Utf8String>& GetAliasMapping() const;

        //! Set custom parameter for query. Will overwrite values with same name.
        WSCLIENT_EXPORT WSQuery& SetCustomParameter(Utf8StringCR name, Utf8StringCR value);

        //! Remove custom parameter from query if it exists.
        WSCLIENT_EXPORT WSQuery& RemoveCustomParameter(Utf8StringCR name);

        WSCLIENT_EXPORT const std::map<Utf8String, Utf8String>& GetCustomParameters() const;

        //! Construct OData style query string (URL part after '?'). Schema and class list will not be included.
        WSCLIENT_EXPORT Utf8String ToQueryString() const;

        //! Construct string representing whole query. Includes schema, class list and query string.
        WSCLIENT_EXPORT Utf8String ToFullString() const;

        WSCLIENT_EXPORT bool operator==(const WSQuery& other) const;
    };

typedef WSQuery& WSQueryR;
typedef const WSQuery& WSQueryCR;
typedef std::shared_ptr<WSQuery> WSQueryPtr;

END_BENTLEY_WEBSERVICES_NAMESPACE
<|MERGE_RESOLUTION|>--- conflicted
+++ resolved
@@ -1,149 +1,140 @@
-/*--------------------------------------------------------------------------------------+
-|
-|     $Source: PublicAPI/WebServices/Client/WSQuery.h $
-|
-|  $Copyright: (c) 2016 Bentley Systems, Incorporated. All rights reserved. $
-|
-+--------------------------------------------------------------------------------------*/
-#pragma once
-//__PUBLISH_SECTION_START__
-
-#include <WebServices/Client/WebServicesClient.h>
-#include <WebServices/Client/ObjectId.h>
-#include <ECObjects/ECSchema.h>
-#include <Bentley/WString.h>
-#include <deque>
-#include <map>
-#include <set>
-
-BEGIN_BENTLEY_WEBSERVICES_NAMESPACE
-
-/*--------------------------------------------------------------------------------------+
-* @bsiclass                                                     Vincas.Razma    11/2014
-+---------------+---------------+---------------+---------------+---------------+------*/
-struct WSQuery
-    {
-    private:
-        Utf8String m_mainSchemaName;
-        std::set<Utf8String> m_classes;
-
-        Utf8String m_select;
-        Utf8String m_filter;
-        Utf8String m_orderBy;
-        uint32_t m_skip;
-        uint32_t m_top;
-
-        uint64_t m_aliasNumber;
-        std::map<Utf8String, Utf8String> m_aliases;
-        std::map<Utf8String, Utf8String> m_phrases;
-        std::map<Utf8String, Utf8String> m_customParameters;
-
-    private:
-        Utf8String CreateNewAlias();
-        static void AppendOptionalParameter(Utf8StringR query, Utf8StringCR name, Utf8StringCR value);
-        static void AppendOptionalParameter(Utf8StringR query, Utf8StringCR name, uint32_t value);
-        static void AppendParameter(Utf8StringR query, Utf8StringCR name, Utf8StringCR value);
-
-    public:
-        //! Construct query for given classes. If more than one schema is used, class name need to be prefixed with schema: "SchemaName.ClassName"
-        //! @param[in] schemaName - main schema name to query against ("SchemaName")
-        //! @param[in] classes - list of classes.
-        //!     When class is from main schema, string should contain class name only ("ClassName").
-        //!     If class is from other schema, it should be prefixed with schema name ("SchemaName.ClassName").
-        WSCLIENT_EXPORT WSQuery(Utf8StringCR schemaName, std::set<Utf8String> classes);
-
-        //! Construct query for given class.
-        //! @param[in] schemaName - schema name ("SchemaName")
-        //! @param[in] className - class name only ("ClassName")
-        WSCLIENT_EXPORT WSQuery(Utf8StringCR schemaName, Utf8StringCR className);
-
-        //! Construct query for given class.
-        WSCLIENT_EXPORT WSQuery(ECN::ECClassCR ecClass, bool polymorphic = false);
-
-        //! Construct query for given object
-        WSCLIENT_EXPORT WSQuery(ObjectIdCR objectId);
-
-        WSCLIENT_EXPORT Utf8StringCR GetSchemaName() const;
-        WSCLIENT_EXPORT const std::set<Utf8String>& GetClasses() const;
-
-        //! Set $select option. Comma seperated list of: '*', property names, related classes.
-        //! Spaces are not allowed.
-        WSCLIENT_EXPORT WSQuery& SetSelect(Utf8StringCR select);
-        //! Add select to $select option. Seperating comma will be added if select was not empty
-        WSCLIENT_EXPORT WSQuery& AddSelect(Utf8StringCR select);
-        //! Get current select option
-        WSCLIENT_EXPORT Utf8StringCR GetSelect() const;
-
-        //! Set $filter option. OData expression.
-        //! Spaces are not allowed - use '+' to seperate operators (example: "Property+eq+'Foo'").
-        //! Unknown string values (for example ones that are entered by user) need to be escaped using EscapeValue().
-        WSCLIENT_EXPORT WSQuery& SetFilter(Utf8StringCR filter);
-
-<<<<<<< HEAD
-        //! Add $filter $id+in+[...]
-        //! @param[in,out] idsInOut - ids to create filter from. Will remove ids that were added.
-        //! Will only use ids that are compatible with current query (by schema and classes).
-        //! @param[out] idsAddedOut - [optional] return objects that were used for filter.
-        //! @param[in] maxIdsInFilter - maximum count of ids in filter. Defaults to 100 - reasonable server/client load.
-        //! @param[in] maxFilterLength - maximum lenght of filter. Servers usually limit maximum URL length to 2K.
-=======
->>>>>>> e4c2cd3c
-        WSCLIENT_EXPORT WSQuery& AddFilterIdsIn
-            (
-            std::deque<ObjectId>& idsInOut,
-            std::set<ObjectId>* idsAddedOut = nullptr,
-            size_t maxIdsInFilter = 100,
-            size_t maxFilterLength = 1024
-            );
-
-        WSCLIENT_EXPORT Utf8StringCR GetFilter() const;
-
-        //! Escape parameter value in filter. Example: SetFilter ("Property+eq+'" + WSQuery::EscapeValue (userEnteredString) + "'");
-        WSCLIENT_EXPORT static Utf8String EscapeValue(Utf8String value);
-
-        //! Set $order by option.
-        //! Spaces are not allowed, use '+' to seperate operators (example: "property1,property4+asc,property2+desc").
-        WSCLIENT_EXPORT WSQuery& SetOrderBy(Utf8StringCR orderBy);
-        WSCLIENT_EXPORT Utf8StringCR GetOrderBy() const;
-
-        //! Set $skip option. Setting to 0 will clear option.
-        WSCLIENT_EXPORT WSQuery& SetSkip(uint32_t skip);
-        //! Get $skip option. Will return 0 if not set.
-        WSCLIENT_EXPORT uint32_t GetSkip() const;
-
-        //! Set $top option. Setting to 0 will clear option.
-        WSCLIENT_EXPORT WSQuery& SetTop(uint32_t top);
-        //! Get $top option. Will return 0 if not set.
-        WSCLIENT_EXPORT uint32_t GetTop() const;
-
-        //! Get auto-generated alias for repeating phrase in a query. Will return same alias if for same phrase.
-        WSCLIENT_EXPORT Utf8StringCR GetAlias(Utf8StringCR phrase);
-
-        //! Get phrase for generated alias. Returns null if alias not found
-        WSCLIENT_EXPORT Utf8CP GetPhrase(Utf8StringCR alias);
-
-        //! Get phrases-to-aliases map
-        WSCLIENT_EXPORT const std::map<Utf8String, Utf8String>& GetAliasMapping() const;
-
-        //! Set custom parameter for query. Will overwrite values with same name.
-        WSCLIENT_EXPORT WSQuery& SetCustomParameter(Utf8StringCR name, Utf8StringCR value);
-
-        //! Remove custom parameter from query if it exists.
-        WSCLIENT_EXPORT WSQuery& RemoveCustomParameter(Utf8StringCR name);
-
-        WSCLIENT_EXPORT const std::map<Utf8String, Utf8String>& GetCustomParameters() const;
-
-        //! Construct OData style query string (URL part after '?'). Schema and class list will not be included.
-        WSCLIENT_EXPORT Utf8String ToQueryString() const;
-
-        //! Construct string representing whole query. Includes schema, class list and query string.
-        WSCLIENT_EXPORT Utf8String ToFullString() const;
-
-        WSCLIENT_EXPORT bool operator==(const WSQuery& other) const;
-    };
-
-typedef WSQuery& WSQueryR;
-typedef const WSQuery& WSQueryCR;
-typedef std::shared_ptr<WSQuery> WSQueryPtr;
-
-END_BENTLEY_WEBSERVICES_NAMESPACE
+/*--------------------------------------------------------------------------------------+
+|
+|     $Source: PublicAPI/WebServices/Client/WSQuery.h $
+|
+|  $Copyright: (c) 2016 Bentley Systems, Incorporated. All rights reserved. $
+|
++--------------------------------------------------------------------------------------*/
+#pragma once
+//__PUBLISH_SECTION_START__
+
+#include <WebServices/Client/WebServicesClient.h>
+#include <WebServices/Client/ObjectId.h>
+#include <ECObjects/ECSchema.h>
+#include <Bentley/WString.h>
+#include <deque>
+#include <map>
+#include <set>
+
+BEGIN_BENTLEY_WEBSERVICES_NAMESPACE
+
+/*--------------------------------------------------------------------------------------+
+* @bsiclass                                                     Vincas.Razma    11/2014
++---------------+---------------+---------------+---------------+---------------+------*/
+struct WSQuery
+    {
+    private:
+        Utf8String m_mainSchemaName;
+        std::set<Utf8String> m_classes;
+
+        Utf8String m_select;
+        Utf8String m_filter;
+        Utf8String m_orderBy;
+        uint32_t m_skip;
+        uint32_t m_top;
+
+        uint64_t m_aliasNumber;
+        std::map<Utf8String, Utf8String> m_aliases;
+        std::map<Utf8String, Utf8String> m_phrases;
+        std::map<Utf8String, Utf8String> m_customParameters;
+
+    private:
+        Utf8String CreateNewAlias();
+        static void AppendOptionalParameter(Utf8StringR query, Utf8StringCR name, Utf8StringCR value);
+        static void AppendOptionalParameter(Utf8StringR query, Utf8StringCR name, uint32_t value);
+        static void AppendParameter(Utf8StringR query, Utf8StringCR name, Utf8StringCR value);
+
+    public:
+        //! Construct query for given classes. If more than one schema is used, class name need to be prefixed with schema: "SchemaName.ClassName"
+        //! @param[in] schemaName - main schema name to query against ("SchemaName")
+        //! @param[in] classes - list of classes.
+        //!     When class is from main schema, string should contain class name only ("ClassName").
+        //!     If class is from other schema, it should be prefixed with schema name ("SchemaName.ClassName").
+        WSCLIENT_EXPORT WSQuery(Utf8StringCR schemaName, std::set<Utf8String> classes);
+
+        //! Construct query for given class.
+        //! @param[in] schemaName - schema name ("SchemaName")
+        //! @param[in] className - class name only ("ClassName")
+        WSCLIENT_EXPORT WSQuery(Utf8StringCR schemaName, Utf8StringCR className);
+
+        //! Construct query for given class.
+        WSCLIENT_EXPORT WSQuery(ECN::ECClassCR ecClass, bool polymorphic = false);
+
+        //! Construct query for given object
+        WSCLIENT_EXPORT WSQuery(ObjectIdCR objectId);
+
+        WSCLIENT_EXPORT Utf8StringCR GetSchemaName() const;
+        WSCLIENT_EXPORT const std::set<Utf8String>& GetClasses() const;
+
+        //! Set $select option. Comma seperated list of: '*', property names, related classes.
+        //! Spaces are not allowed.
+        WSCLIENT_EXPORT WSQuery& SetSelect(Utf8StringCR select);
+        //! Add select to $select option. Seperating comma will be added if select was not empty
+        WSCLIENT_EXPORT WSQuery& AddSelect(Utf8StringCR select);
+        //! Get current select option
+        WSCLIENT_EXPORT Utf8StringCR GetSelect() const;
+
+        //! Set $filter option. OData expression.
+        //! Spaces are not allowed - use '+' to seperate operators (example: "Property+eq+'Foo'").
+        //! Unknown string values (for example ones that are entered by user) need to be escaped using EscapeValue().
+        WSCLIENT_EXPORT WSQuery& SetFilter(Utf8StringCR filter);
+
+        WSCLIENT_EXPORT WSQuery& AddFilterIdsIn
+            (
+            std::deque<ObjectId>& idsInOut,
+            std::set<ObjectId>* idsAddedOut = nullptr,
+            size_t maxIdsInFilter = 100,
+            size_t maxFilterLength = 1024
+            );
+
+        WSCLIENT_EXPORT Utf8StringCR GetFilter() const;
+
+        //! Escape parameter value in filter. Example: SetFilter ("Property+eq+'" + WSQuery::EscapeValue (userEnteredString) + "'");
+        WSCLIENT_EXPORT static Utf8String EscapeValue(Utf8String value);
+
+        //! Set $order by option.
+        //! Spaces are not allowed, use '+' to seperate operators (example: "property1,property4+asc,property2+desc").
+        WSCLIENT_EXPORT WSQuery& SetOrderBy(Utf8StringCR orderBy);
+        WSCLIENT_EXPORT Utf8StringCR GetOrderBy() const;
+
+        //! Set $skip option. Setting to 0 will clear option.
+        WSCLIENT_EXPORT WSQuery& SetSkip(uint32_t skip);
+        //! Get $skip option. Will return 0 if not set.
+        WSCLIENT_EXPORT uint32_t GetSkip() const;
+
+        //! Set $top option. Setting to 0 will clear option.
+        WSCLIENT_EXPORT WSQuery& SetTop(uint32_t top);
+        //! Get $top option. Will return 0 if not set.
+        WSCLIENT_EXPORT uint32_t GetTop() const;
+
+        //! Get auto-generated alias for repeating phrase in a query. Will return same alias if for same phrase.
+        WSCLIENT_EXPORT Utf8StringCR GetAlias(Utf8StringCR phrase);
+
+        //! Get phrase for generated alias. Returns null if alias not found
+        WSCLIENT_EXPORT Utf8CP GetPhrase(Utf8StringCR alias);
+
+        //! Get phrases-to-aliases map
+        WSCLIENT_EXPORT const std::map<Utf8String, Utf8String>& GetAliasMapping() const;
+
+        //! Set custom parameter for query. Will overwrite values with same name.
+        WSCLIENT_EXPORT WSQuery& SetCustomParameter(Utf8StringCR name, Utf8StringCR value);
+
+        //! Remove custom parameter from query if it exists.
+        WSCLIENT_EXPORT WSQuery& RemoveCustomParameter(Utf8StringCR name);
+
+        WSCLIENT_EXPORT const std::map<Utf8String, Utf8String>& GetCustomParameters() const;
+
+        //! Construct OData style query string (URL part after '?'). Schema and class list will not be included.
+        WSCLIENT_EXPORT Utf8String ToQueryString() const;
+
+        //! Construct string representing whole query. Includes schema, class list and query string.
+        WSCLIENT_EXPORT Utf8String ToFullString() const;
+
+        WSCLIENT_EXPORT bool operator==(const WSQuery& other) const;
+    };
+
+typedef WSQuery& WSQueryR;
+typedef const WSQuery& WSQueryCR;
+typedef std::shared_ptr<WSQuery> WSQueryPtr;
+
+END_BENTLEY_WEBSERVICES_NAMESPACE