/*--------------------------------------------------------------------------------------+
|
|     $Source: PublicAPI/WebServices/Client/ClientInfo.h $
|
<<<<<<< HEAD
|  $Copyright: (c) 2017 Bentley Systems, Incorporated. All rights reserved. $
=======
|  $Copyright: (c) 2018 Bentley Systems, Incorporated. All rights reserved. $
>>>>>>> b28857f0
|
+--------------------------------------------------------------------------------------*/
#pragma once
//__PUBLISH_SECTION_START__

#include <WebServices/Client/WebServicesClient.h>
#include <BeHttp/IHttpHeaderProvider.h>
#include <Bentley/BeVersion.h>

BEGIN_BENTLEY_WEBSERVICES_NAMESPACE

USING_NAMESPACE_BENTLEY_HTTP

/*--------------------------------------------------------------------------------------+
* @bsiclass                                                     Vincas.Razma    05/2015
+---------------+---------------+---------------+---------------+---------------+------*/
typedef std::shared_ptr<struct ClientInfo> ClientInfoPtr;
typedef const struct  ClientInfo& ClientInfoCR;
typedef struct ClientInfo& ClientInfoR;

struct ClientInfo : public IHttpHeaderProvider
    {
    private:
        mutable BeMutex m_headersCS;
        mutable std::shared_ptr<HttpRequestHeaders> m_headers;

        Utf8String m_applicationName;
        BeVersion m_applicationVersion;
        Utf8String m_applicationGUID;
        Utf8String m_applicationProductId;
        Utf8String m_deviceId;
        Utf8String m_systemDescription;

        Utf8String m_languageTag;
        Utf8String m_fallbackLanguageTag;
        IHttpHeaderProviderPtr m_primaryHeaderProvider;

    private:
        Utf8String GetUserAgent() const;

    public:
        //! Create client info with mandatory fields and initialize other required fields automatically.
        //! More info at WSClient wiki page.
        //! There should be one ClientInfo created per application and shared to code that connects to web services.
        //! @param[in] applicationName - human readable string with company and application name. Format: "Bentley-TestApplication"
        //! @param[in] applicationVersion - application build version could be used to identify application in server side.
        //! Usual ways to get build version:
        //! - Pass version numbers to code:
        //! %include $(SrcRoot)bsicommon/sharedmki/CreateBuildVersionHeader.mki
        //! #define MY_PRODUCT_VERSION (REL_V "." MAJ_V "." MIN_V "." SUBMIN_V)
        //! - Pass whole version to code: 
        //! %include $(SharedMki)stdversion.mki
        //! MY_PRODUCT_VERSION = $(REL_V).$(MAJ_V).$(MIN_V).$(SUBMIN_V)
        //! nameToDefine = MY_PRODUCT_VERSION = \"$(MY_PRODUCT_VERSION)\"
        //! %include cdefapnd.mki
        //! - Or just hardcode if used for testing, etc.
        //! @param[in] applicationGUID - unique application GUID used for registering WSG usage
        //! @param[in] applicationProductId - registered 4-digit application product ID (e.g. "1234") used for IMS sign-in [optional otherwise]
        //! Given product ID is used for sign-in relying-party URI that is "sso://wsfed_desktop/1234" for Windows builds and 
        //! "sso://wsfed_mobile/1234" for iOS/Android builds. Both RPs need to be registered to IMS DEV/QA/PROD environments so 
        //! that your application would be allowed to sign-in by IMS.
        //! @param[in] primaryHeaderProvider - [optional] provide additional headers
        WSCLIENT_EXPORT static ClientInfoPtr Create
            (
            Utf8String applicationName,
            BeVersion applicationVersion,
            Utf8String applicationGUID,
            Utf8String applicationProductId = nullptr,
            IHttpHeaderProviderPtr primaryHeaderProvider = nullptr
            );

        //! Consider using ClientInfo::Create() instead. Create client info with custom values, only useful for testing.
        //! More info at WSClient wiki page.
        //! @param[in] applicationName - human readable string with company and application name. Format: "Bentley-TestApplication"
        //! @param[in] applicationVersion - application build version could be used to identify application in server side.
        //! Usual ways to get build version:
        //! - Pass version numbers to code:
        //! %include $(SrcRoot)bsicommon/sharedmki/CreateBuildVersionHeader.mki
        //! #define MY_PRODUCT_VERSION (REL_V "." MAJ_V "." MIN_V "." SUBMIN_V)
        //! - Pass whole version to code: 
        //! %include $(SharedMki)stdversion.mki
        //! MY_PRODUCT_VERSION = $(REL_V).$(MAJ_V).$(MIN_V).$(SUBMIN_V)
        //! nameToDefine = MY_PRODUCT_VERSION = \"$(MY_PRODUCT_VERSION)\"
        //! %include cdefapnd.mki
        //! - Or just hardcode if used for testing, etc.
        //! @param[in] applicationGUID - unique application GUID used for registering WSG usage
        //! @param[in] deviceId - unique device ID used for licensing. Should be different for different devices
        //! @param[in] systemDescription - system desription for User-Agent header
        //! @param[in] applicationProductId - registered 4-digit application product ID (e.g. "1234") used for IMS sign-in [optional otherwise]
        //! Given product ID is used for sign-in relying-party URI that is "sso://wsfed_desktop/1234" for Windows builds and 
        //! "sso://wsfed_mobile/1234" for iOS/Android builds. Both RPs need to be registered to IMS DEV/QA/PROD environments so 
        //! that your application would be allowed to sign-in by IMS.
        //! @param[in] primaryHeaderProvider - [optional] provide additional headers
        WSCLIENT_EXPORT ClientInfo
            (
            Utf8String applicationName,
            BeVersion applicationVersion,
            Utf8String applicationGUID,
            Utf8String deviceId,
            Utf8String systemDescription,
            Utf8String applicationProductId = nullptr,
            IHttpHeaderProviderPtr primaryHeaderProvider = nullptr
            );

        WSCLIENT_EXPORT virtual ~ClientInfo();

        //! Default and fallback language tag used - "en" (English)
        WSCLIENT_EXPORT static Utf8CP DefaultLanguage;

        //! Override user language. Values must follow IETF language tag standard (RFC 1766).
        //! Examples - "en", "en-US", "nan-Hant-TW", etc.
        WSCLIENT_EXPORT void SetLanguage(Utf8StringCR languageTag);
        WSCLIENT_EXPORT Utf8String GetLanguage() const;

        //! Override default or change fallback language. See SetLanguage() for more info.
        WSCLIENT_EXPORT void SetFallbackLanguage(Utf8StringCR languageTag);
        WSCLIENT_EXPORT Utf8String GetFallbackLanguage() const;

        //! Get value for accept language header
        WSCLIENT_EXPORT Utf8String GetAcceptLanguage() const;

        WSCLIENT_EXPORT Utf8String GetApplicationName() const;
        WSCLIENT_EXPORT BeVersion GetApplicationVersion() const;
        WSCLIENT_EXPORT Utf8String GetApplicationGUID() const;
        WSCLIENT_EXPORT Utf8String GetApplicationProductId() const;
        WSCLIENT_EXPORT Utf8String GetDeviceId() const;
        WSCLIENT_EXPORT Utf8String GetSystemDescription() const;

        //! Create product token used in User-Agent header. Example: "TestApplicationName/4.2"
        WSCLIENT_EXPORT Utf8String GetProductToken() const;

        //! Fill required headers using ClientInfo values
        WSCLIENT_EXPORT virtual void FillHttpRequestHeaders(HttpRequestHeaders& headersOut) const override;

#if defined (__ANDROID__)

        WSCLIENT_EXPORT static void CacheAndroidDeviceId(Utf8String deviceId);

#endif
    };

END_BENTLEY_WEBSERVICES_NAMESPACE
<|MERGE_RESOLUTION|>--- conflicted
+++ resolved
@@ -1,151 +1,147 @@
-/*--------------------------------------------------------------------------------------+
-|
-|     $Source: PublicAPI/WebServices/Client/ClientInfo.h $
-|
-<<<<<<< HEAD
-|  $Copyright: (c) 2017 Bentley Systems, Incorporated. All rights reserved. $
-=======
-|  $Copyright: (c) 2018 Bentley Systems, Incorporated. All rights reserved. $
->>>>>>> b28857f0
-|
-+--------------------------------------------------------------------------------------*/
-#pragma once
-//__PUBLISH_SECTION_START__
-
-#include <WebServices/Client/WebServicesClient.h>
-#include <BeHttp/IHttpHeaderProvider.h>
-#include <Bentley/BeVersion.h>
-
-BEGIN_BENTLEY_WEBSERVICES_NAMESPACE
-
-USING_NAMESPACE_BENTLEY_HTTP
-
-/*--------------------------------------------------------------------------------------+
-* @bsiclass                                                     Vincas.Razma    05/2015
-+---------------+---------------+---------------+---------------+---------------+------*/
-typedef std::shared_ptr<struct ClientInfo> ClientInfoPtr;
-typedef const struct  ClientInfo& ClientInfoCR;
-typedef struct ClientInfo& ClientInfoR;
-
-struct ClientInfo : public IHttpHeaderProvider
-    {
-    private:
-        mutable BeMutex m_headersCS;
-        mutable std::shared_ptr<HttpRequestHeaders> m_headers;
-
-        Utf8String m_applicationName;
-        BeVersion m_applicationVersion;
-        Utf8String m_applicationGUID;
-        Utf8String m_applicationProductId;
-        Utf8String m_deviceId;
-        Utf8String m_systemDescription;
-
-        Utf8String m_languageTag;
-        Utf8String m_fallbackLanguageTag;
-        IHttpHeaderProviderPtr m_primaryHeaderProvider;
-
-    private:
-        Utf8String GetUserAgent() const;
-
-    public:
-        //! Create client info with mandatory fields and initialize other required fields automatically.
-        //! More info at WSClient wiki page.
-        //! There should be one ClientInfo created per application and shared to code that connects to web services.
-        //! @param[in] applicationName - human readable string with company and application name. Format: "Bentley-TestApplication"
-        //! @param[in] applicationVersion - application build version could be used to identify application in server side.
-        //! Usual ways to get build version:
-        //! - Pass version numbers to code:
-        //! %include $(SrcRoot)bsicommon/sharedmki/CreateBuildVersionHeader.mki
-        //! #define MY_PRODUCT_VERSION (REL_V "." MAJ_V "." MIN_V "." SUBMIN_V)
-        //! - Pass whole version to code: 
-        //! %include $(SharedMki)stdversion.mki
-        //! MY_PRODUCT_VERSION = $(REL_V).$(MAJ_V).$(MIN_V).$(SUBMIN_V)
-        //! nameToDefine = MY_PRODUCT_VERSION = \"$(MY_PRODUCT_VERSION)\"
-        //! %include cdefapnd.mki
-        //! - Or just hardcode if used for testing, etc.
-        //! @param[in] applicationGUID - unique application GUID used for registering WSG usage
-        //! @param[in] applicationProductId - registered 4-digit application product ID (e.g. "1234") used for IMS sign-in [optional otherwise]
-        //! Given product ID is used for sign-in relying-party URI that is "sso://wsfed_desktop/1234" for Windows builds and 
-        //! "sso://wsfed_mobile/1234" for iOS/Android builds. Both RPs need to be registered to IMS DEV/QA/PROD environments so 
-        //! that your application would be allowed to sign-in by IMS.
-        //! @param[in] primaryHeaderProvider - [optional] provide additional headers
-        WSCLIENT_EXPORT static ClientInfoPtr Create
-            (
-            Utf8String applicationName,
-            BeVersion applicationVersion,
-            Utf8String applicationGUID,
-            Utf8String applicationProductId = nullptr,
-            IHttpHeaderProviderPtr primaryHeaderProvider = nullptr
-            );
-
-        //! Consider using ClientInfo::Create() instead. Create client info with custom values, only useful for testing.
-        //! More info at WSClient wiki page.
-        //! @param[in] applicationName - human readable string with company and application name. Format: "Bentley-TestApplication"
-        //! @param[in] applicationVersion - application build version could be used to identify application in server side.
-        //! Usual ways to get build version:
-        //! - Pass version numbers to code:
-        //! %include $(SrcRoot)bsicommon/sharedmki/CreateBuildVersionHeader.mki
-        //! #define MY_PRODUCT_VERSION (REL_V "." MAJ_V "." MIN_V "." SUBMIN_V)
-        //! - Pass whole version to code: 
-        //! %include $(SharedMki)stdversion.mki
-        //! MY_PRODUCT_VERSION = $(REL_V).$(MAJ_V).$(MIN_V).$(SUBMIN_V)
-        //! nameToDefine = MY_PRODUCT_VERSION = \"$(MY_PRODUCT_VERSION)\"
-        //! %include cdefapnd.mki
-        //! - Or just hardcode if used for testing, etc.
-        //! @param[in] applicationGUID - unique application GUID used for registering WSG usage
-        //! @param[in] deviceId - unique device ID used for licensing. Should be different for different devices
-        //! @param[in] systemDescription - system desription for User-Agent header
-        //! @param[in] applicationProductId - registered 4-digit application product ID (e.g. "1234") used for IMS sign-in [optional otherwise]
-        //! Given product ID is used for sign-in relying-party URI that is "sso://wsfed_desktop/1234" for Windows builds and 
-        //! "sso://wsfed_mobile/1234" for iOS/Android builds. Both RPs need to be registered to IMS DEV/QA/PROD environments so 
-        //! that your application would be allowed to sign-in by IMS.
-        //! @param[in] primaryHeaderProvider - [optional] provide additional headers
-        WSCLIENT_EXPORT ClientInfo
-            (
-            Utf8String applicationName,
-            BeVersion applicationVersion,
-            Utf8String applicationGUID,
-            Utf8String deviceId,
-            Utf8String systemDescription,
-            Utf8String applicationProductId = nullptr,
-            IHttpHeaderProviderPtr primaryHeaderProvider = nullptr
-            );
-
-        WSCLIENT_EXPORT virtual ~ClientInfo();
-
-        //! Default and fallback language tag used - "en" (English)
-        WSCLIENT_EXPORT static Utf8CP DefaultLanguage;
-
-        //! Override user language. Values must follow IETF language tag standard (RFC 1766).
-        //! Examples - "en", "en-US", "nan-Hant-TW", etc.
-        WSCLIENT_EXPORT void SetLanguage(Utf8StringCR languageTag);
-        WSCLIENT_EXPORT Utf8String GetLanguage() const;
-
-        //! Override default or change fallback language. See SetLanguage() for more info.
-        WSCLIENT_EXPORT void SetFallbackLanguage(Utf8StringCR languageTag);
-        WSCLIENT_EXPORT Utf8String GetFallbackLanguage() const;
-
-        //! Get value for accept language header
-        WSCLIENT_EXPORT Utf8String GetAcceptLanguage() const;
-
-        WSCLIENT_EXPORT Utf8String GetApplicationName() const;
-        WSCLIENT_EXPORT BeVersion GetApplicationVersion() const;
-        WSCLIENT_EXPORT Utf8String GetApplicationGUID() const;
-        WSCLIENT_EXPORT Utf8String GetApplicationProductId() const;
-        WSCLIENT_EXPORT Utf8String GetDeviceId() const;
-        WSCLIENT_EXPORT Utf8String GetSystemDescription() const;
-
-        //! Create product token used in User-Agent header. Example: "TestApplicationName/4.2"
-        WSCLIENT_EXPORT Utf8String GetProductToken() const;
-
-        //! Fill required headers using ClientInfo values
-        WSCLIENT_EXPORT virtual void FillHttpRequestHeaders(HttpRequestHeaders& headersOut) const override;
-
-#if defined (__ANDROID__)
-
-        WSCLIENT_EXPORT static void CacheAndroidDeviceId(Utf8String deviceId);
-
-#endif
-    };
-
-END_BENTLEY_WEBSERVICES_NAMESPACE
+/*--------------------------------------------------------------------------------------+
+|
+|     $Source: PublicAPI/WebServices/Client/ClientInfo.h $
+|
+|  $Copyright: (c) 2018 Bentley Systems, Incorporated. All rights reserved. $
+|
++--------------------------------------------------------------------------------------*/
+#pragma once
+//__PUBLISH_SECTION_START__
+
+#include <WebServices/Client/WebServicesClient.h>
+#include <BeHttp/IHttpHeaderProvider.h>
+#include <Bentley/BeVersion.h>
+
+BEGIN_BENTLEY_WEBSERVICES_NAMESPACE
+
+USING_NAMESPACE_BENTLEY_HTTP
+
+/*--------------------------------------------------------------------------------------+
+* @bsiclass                                                     Vincas.Razma    05/2015
++---------------+---------------+---------------+---------------+---------------+------*/
+typedef std::shared_ptr<struct ClientInfo> ClientInfoPtr;
+typedef const struct  ClientInfo& ClientInfoCR;
+typedef struct ClientInfo& ClientInfoR;
+
+struct ClientInfo : public IHttpHeaderProvider
+    {
+    private:
+        mutable BeMutex m_headersCS;
+        mutable std::shared_ptr<HttpRequestHeaders> m_headers;
+
+        Utf8String m_applicationName;
+        BeVersion m_applicationVersion;
+        Utf8String m_applicationGUID;
+        Utf8String m_applicationProductId;
+        Utf8String m_deviceId;
+        Utf8String m_systemDescription;
+
+        Utf8String m_languageTag;
+        Utf8String m_fallbackLanguageTag;
+        IHttpHeaderProviderPtr m_primaryHeaderProvider;
+
+    private:
+        Utf8String GetUserAgent() const;
+
+    public:
+        //! Create client info with mandatory fields and initialize other required fields automatically.
+        //! More info at WSClient wiki page.
+        //! There should be one ClientInfo created per application and shared to code that connects to web services.
+        //! @param[in] applicationName - human readable string with company and application name. Format: "Bentley-TestApplication"
+        //! @param[in] applicationVersion - application build version could be used to identify application in server side.
+        //! Usual ways to get build version:
+        //! - Pass version numbers to code:
+        //! %include $(SrcRoot)bsicommon/sharedmki/CreateBuildVersionHeader.mki
+        //! #define MY_PRODUCT_VERSION (REL_V "." MAJ_V "." MIN_V "." SUBMIN_V)
+        //! - Pass whole version to code: 
+        //! %include $(SharedMki)stdversion.mki
+        //! MY_PRODUCT_VERSION = $(REL_V).$(MAJ_V).$(MIN_V).$(SUBMIN_V)
+        //! nameToDefine = MY_PRODUCT_VERSION = \"$(MY_PRODUCT_VERSION)\"
+        //! %include cdefapnd.mki
+        //! - Or just hardcode if used for testing, etc.
+        //! @param[in] applicationGUID - unique application GUID used for registering WSG usage
+        //! @param[in] applicationProductId - registered 4-digit application product ID (e.g. "1234") used for IMS sign-in [optional otherwise]
+        //! Given product ID is used for sign-in relying-party URI that is "sso://wsfed_desktop/1234" for Windows builds and 
+        //! "sso://wsfed_mobile/1234" for iOS/Android builds. Both RPs need to be registered to IMS DEV/QA/PROD environments so 
+        //! that your application would be allowed to sign-in by IMS.
+        //! @param[in] primaryHeaderProvider - [optional] provide additional headers
+        WSCLIENT_EXPORT static ClientInfoPtr Create
+            (
+            Utf8String applicationName,
+            BeVersion applicationVersion,
+            Utf8String applicationGUID,
+            Utf8String applicationProductId = nullptr,
+            IHttpHeaderProviderPtr primaryHeaderProvider = nullptr
+            );
+
+        //! Consider using ClientInfo::Create() instead. Create client info with custom values, only useful for testing.
+        //! More info at WSClient wiki page.
+        //! @param[in] applicationName - human readable string with company and application name. Format: "Bentley-TestApplication"
+        //! @param[in] applicationVersion - application build version could be used to identify application in server side.
+        //! Usual ways to get build version:
+        //! - Pass version numbers to code:
+        //! %include $(SrcRoot)bsicommon/sharedmki/CreateBuildVersionHeader.mki
+        //! #define MY_PRODUCT_VERSION (REL_V "." MAJ_V "." MIN_V "." SUBMIN_V)
+        //! - Pass whole version to code: 
+        //! %include $(SharedMki)stdversion.mki
+        //! MY_PRODUCT_VERSION = $(REL_V).$(MAJ_V).$(MIN_V).$(SUBMIN_V)
+        //! nameToDefine = MY_PRODUCT_VERSION = \"$(MY_PRODUCT_VERSION)\"
+        //! %include cdefapnd.mki
+        //! - Or just hardcode if used for testing, etc.
+        //! @param[in] applicationGUID - unique application GUID used for registering WSG usage
+        //! @param[in] deviceId - unique device ID used for licensing. Should be different for different devices
+        //! @param[in] systemDescription - system desription for User-Agent header
+        //! @param[in] applicationProductId - registered 4-digit application product ID (e.g. "1234") used for IMS sign-in [optional otherwise]
+        //! Given product ID is used for sign-in relying-party URI that is "sso://wsfed_desktop/1234" for Windows builds and 
+        //! "sso://wsfed_mobile/1234" for iOS/Android builds. Both RPs need to be registered to IMS DEV/QA/PROD environments so 
+        //! that your application would be allowed to sign-in by IMS.
+        //! @param[in] primaryHeaderProvider - [optional] provide additional headers
+        WSCLIENT_EXPORT ClientInfo
+            (
+            Utf8String applicationName,
+            BeVersion applicationVersion,
+            Utf8String applicationGUID,
+            Utf8String deviceId,
+            Utf8String systemDescription,
+            Utf8String applicationProductId = nullptr,
+            IHttpHeaderProviderPtr primaryHeaderProvider = nullptr
+            );
+
+        WSCLIENT_EXPORT virtual ~ClientInfo();
+
+        //! Default and fallback language tag used - "en" (English)
+        WSCLIENT_EXPORT static Utf8CP DefaultLanguage;
+
+        //! Override user language. Values must follow IETF language tag standard (RFC 1766).
+        //! Examples - "en", "en-US", "nan-Hant-TW", etc.
+        WSCLIENT_EXPORT void SetLanguage(Utf8StringCR languageTag);
+        WSCLIENT_EXPORT Utf8String GetLanguage() const;
+
+        //! Override default or change fallback language. See SetLanguage() for more info.
+        WSCLIENT_EXPORT void SetFallbackLanguage(Utf8StringCR languageTag);
+        WSCLIENT_EXPORT Utf8String GetFallbackLanguage() const;
+
+        //! Get value for accept language header
+        WSCLIENT_EXPORT Utf8String GetAcceptLanguage() const;
+
+        WSCLIENT_EXPORT Utf8String GetApplicationName() const;
+        WSCLIENT_EXPORT BeVersion GetApplicationVersion() const;
+        WSCLIENT_EXPORT Utf8String GetApplicationGUID() const;
+        WSCLIENT_EXPORT Utf8String GetApplicationProductId() const;
+        WSCLIENT_EXPORT Utf8String GetDeviceId() const;
+        WSCLIENT_EXPORT Utf8String GetSystemDescription() const;
+
+        //! Create product token used in User-Agent header. Example: "TestApplicationName/4.2"
+        WSCLIENT_EXPORT Utf8String GetProductToken() const;
+
+        //! Fill required headers using ClientInfo values
+        WSCLIENT_EXPORT virtual void FillHttpRequestHeaders(HttpRequestHeaders& headersOut) const override;
+
+#if defined (__ANDROID__)
+
+        WSCLIENT_EXPORT static void CacheAndroidDeviceId(Utf8String deviceId);
+
+#endif
+    };
+
+END_BENTLEY_WEBSERVICES_NAMESPACE