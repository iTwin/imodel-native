/*--------------------------------------------------------------------------------------+
|
|     $Source: PublicAPI/WebServices/Cache/Persistence/IChangeManager.h $
|
|  $Copyright: (c) 2016 Bentley Systems, Incorporated. All rights reserved. $
|
+--------------------------------------------------------------------------------------*/
#pragma once
//__PUBLISH_SECTION_START__

#include <WebServices/Cache/WebServicesCache.h>
#include <WebServices/Cache/Persistence/CachedResponseKey.h>
#include <WebServices/Client/ObjectId.h>
#include <WebServices/Client/Response/WSObjectsResponse.h>

#include <BeJsonCpp/BeJsonUtilities.h>
#include <ECDb/ECDb.h>

BEGIN_BENTLEY_WEBSERVICES_NAMESPACE

USING_NAMESPACE_BENTLEY_EC
USING_NAMESPACE_BENTLEY_SQLITE_EC

typedef std::shared_ptr<Json::Value> JsonValuePtr;

/*--------------------------------------------------------------------------------------+
* @bsiclass                                                     Vincas.Razma    07/2013
+---------------+---------------+---------------+---------------+---------------+------*/
struct EXPORT_VTABLE_ATTRIBUTE IChangeManager
    {
    public:
        enum class ChangeStatus
            {
            NoChange = 0,
            Created = 1,
            Modified = 2,
            Deleted = 4
            };

        enum class SyncStatus
            {
            NotReady = 0,
            Ready = 1
            };

        struct Changes;
        struct FileChange;
        struct ObjectChange;
        struct RelationshipChange;

        struct Revision;
        struct InstanceRevision;
        struct FileRevision;

        typedef Changes& ChangesR;
        typedef const Changes& ChangesCR;
        typedef FileChange& FileChangeR;
        typedef const FileChange& FileChangeCR;
        typedef ObjectChange& ObjectChangeR;
        typedef const ObjectChange& ObjectChangeCR;
        typedef RelationshipChange& RelationshipChangeR;
        typedef const RelationshipChange& RelationshipChangeCR;

        typedef InstanceRevision& InstanceRevisionR;
        typedef const InstanceRevision& InstanceRevisionCR;
        typedef std::shared_ptr<InstanceRevision> InstanceRevisionPtr;
        typedef FileRevision& FileRevisionR;
        typedef const FileRevision& FileRevisionCR;
        typedef std::shared_ptr<FileRevision> FileRevisionPtr;

    public:
        virtual ~IChangeManager()
            {};

        //! -- Making local changes to existing data --

        // Check if sync is currently active - when modifications to existing changes cannot be done.
        virtual bool IsSyncActive() const = 0;
        // Internal use only! Set sync active so modifications to existing changes could not be done.
        virtual void SetSyncActive(bool active) = 0;

        //! For legacy server (version < 2.0) only.
        //! Get or generate relationship class to be used with specific parent and child class instances.
        //! If creating new class, will reset ECDb schema cache, so all pointers to ECSchema or ECClass objects can be made invalid.
        //! IChangeManager pointers will also be invalidated.
        virtual ECRelationshipClassCP GetLegacyParentRelationshipClass(ECClassId parentClassId, ECClassId childClassId, bool createIfNotExists = true) = 0;

        //! Create new object in local cache
        //! object id should be unique (e.g. GUID) to later identify created instance.
        virtual ECInstanceKey CreateObject(ECClassCR ecClass, JsonValueCR properties, SyncStatus syncStatus = SyncStatus::Ready) = 0;

        //! Modify object properties
        virtual BentleyStatus ModifyObject(ECInstanceKeyCR instanceKey, JsonValueCR properties, SyncStatus syncStatus = SyncStatus::Ready) = 0;

        //! Remove change and revert modified instance properties to latest cached version
        virtual BentleyStatus RevertModifiedObject(ECInstanceKeyCR instanceKey) = 0;

        //! Delete object from cache and mark it for sync
        virtual BentleyStatus DeleteObject(ECInstanceKeyCR instanceKey, SyncStatus syncStatus = SyncStatus::Ready) = 0;

        //! Add new relationship between instances.
        virtual ECInstanceKey CreateRelationship(
            ECRelationshipClassCR relationshipClass,
            ECInstanceKeyCR source,
            ECInstanceKeyCR target,
            SyncStatus syncStatus = SyncStatus::Ready
            ) = 0;

        //! Delete existing relationship between instances.
        virtual BentleyStatus DeleteRelationship(
            ECInstanceKeyCR relationshipKey,
            SyncStatus syncStatus = SyncStatus::Ready
            ) = 0;

        //! Modify file content for existing object.
        //! @param[in] instanceKey
        //! @param[in] filePath - path to file that should be cached
        //! @param[in] copyFile - pass false to move file to cache and true to copy and leave original
        //! @param[in] syncStatus
        virtual BentleyStatus ModifyFile(ECInstanceKeyCR instanceKey, BeFileNameCR filePath, bool copyFile, SyncStatus syncStatus = SyncStatus::Ready) = 0;

        //! Modify name for existing modified file on disk. Does not modify any properties in ECInstance.
        //! @param[in] instanceKey
        //! @param[in] newFileName - new name for file. Invalid characters that are not supported by file system will be normalized
        virtual BentleyStatus ModifyFileName(ECInstanceKeyCR instanceKey, Utf8StringCR newFileName) = 0;

        //! Change whether or not an object is ready to be synced to the server
        virtual BentleyStatus SetSyncStatus(ECInstanceKeyCR instanceKey, SyncStatus syncStatus) = 0;
<<<<<<< HEAD
=======

        //! Add created instance to response to act as placeholder until it is synced to server and pulled back. Instance commit will remove it from response
        virtual BentleyStatus AddCreatedInstanceToResponse(CachedResponseKeyCR responseKey, ECInstanceKeyCR instanceKey) = 0;

        //! Remove created instance from response
        virtual BentleyStatus RemoveCreatedInstanceFromResponse(CachedResponseKeyCR responseKey, ECInstanceKeyCR instanceKey) = 0;
>>>>>>> da43af5b

        // -- Getting changes --

        //! Check if local cache has any pending changes
        virtual bool HasChanges() = 0;

        //! Get all pending uncommited changes. Will always return valid changes or ERROR.
        virtual BentleyStatus GetChanges(Changes& changesOut, bool onlyReadyToSync = false) = 0;
        //! Get pending uncommited changes for specified instance.
        virtual BentleyStatus GetChanges(ECInstanceKeyCR instanceKey, Changes& changesOut) = 0;
        //! Get pending uncommited relationship changes for specified end instance.
        virtual BentleyStatus GetCreatedRelationships(ECInstanceKeyCR endInstancekey, bvector<RelationshipChange>& changesOut) = 0;

        //! Get change. Will return ERROR if no object changes for specified key exist
        virtual ObjectChange GetObjectChange(ECInstanceKeyCR instanceKey) = 0;
        //! Get change. Will return ERROR if no relationship changes for specified key exist
        virtual RelationshipChange GetRelationshipChange(ECInstanceKeyCR relationshipKey) = 0;
        //! Get change. Will return ERROR if no file changes for specified key exist
        virtual FileChange GetFileChange(ECInstanceKeyCR instanceKey) = 0;

        //! More efficient way to get ChangeStatus
        virtual ChangeStatus GetObjectChangeStatus(ECInstanceKeyCR instance) = 0;
        // More efficient way to get SyncStatus
        virtual SyncStatus GetObjectSyncStatus(ECInstanceKeyCR instance) = 0;

        // -- Getting changed data --

        //! Get object or relationship revision for sync and commit. Will not return null.
        virtual InstanceRevisionPtr ReadInstanceRevision(ECInstanceKeyCR instanceKey) = 0;
        //! Get file revision for sync and commit. Will not return null.
        virtual FileRevisionPtr ReadFileRevision(ECInstanceKeyCR instanceKey) = 0;

        //! Get instance properties that were modified
        virtual BentleyStatus ReadModifiedProperties(ECInstanceKeyCR instanceKey, JsonValueR propertiesOut) = 0;

        // -- Commiting changes --

        //! Commit and clear all created and deleted objects.
        virtual BentleyStatus CommitLocalDeletions() = 0;

        //! Commit revision for object or relationship in local cache.
        virtual BentleyStatus CommitInstanceRevision(InstanceRevisionCR revision) = 0;

        //! Commit revision for file in local cache.
        virtual BentleyStatus CommitFileRevision(FileRevisionCR revision) = 0;

        //! Update created instance with new properties and update class if changed. Returns same or new class instance key.
        virtual BentleyStatus UpdateCreatedInstance(
            ObjectIdCR instanceId,
            WSObjectsResponseCR instanceResponse,
            bmap<ECInstanceKey, ECInstanceKey>& changedInstanceKeysOut
            ) = 0;
    };

typedef IChangeManager& IChangeManagerR;
typedef const IChangeManager& IChangeManagerCR;

/*--------------------------------------------------------------------------------------+
* @bsiclass
+--------------------------------------------------------------------------------------*/
struct IChangeManager::ObjectChange
    {
    protected:
        ECInstanceKey m_instanceKey;
        ChangeStatus m_changeStatus;
        SyncStatus m_syncStatus;
        uint64_t m_changeNumber;

    public:
        WSCACHE_EXPORT ObjectChange();
        WSCACHE_EXPORT ObjectChange(ECInstanceKeyCR instanceKey, ChangeStatus changeStatus, SyncStatus syncStatus, uint64_t changeNumber);
        WSCACHE_EXPORT ECInstanceKeyCR GetInstanceKey() const;
        WSCACHE_EXPORT void SetInstanceKey(ECInstanceKeyCR instanceKey);
        WSCACHE_EXPORT ChangeStatus GetChangeStatus() const;
        WSCACHE_EXPORT SyncStatus GetSyncStatus() const;
        WSCACHE_EXPORT uint64_t GetChangeNumber() const;
        WSCACHE_EXPORT bool operator == (ObjectChangeCR other) const;
        WSCACHE_EXPORT virtual bool IsValid() const;
    };

/*--------------------------------------------------------------------------------------+
* @bsiclass
+--------------------------------------------------------------------------------------*/
struct IChangeManager::RelationshipChange : public IChangeManager::ObjectChange
    {
    protected:
        ECInstanceKey m_sourceKey;
        ECInstanceKey m_targetKey;

    public:
        WSCACHE_EXPORT RelationshipChange();
        WSCACHE_EXPORT RelationshipChange(
            ECInstanceKeyCR relationship,
            ECInstanceKeyCR source,
            ECInstanceKeyCR target,
            ChangeStatus changeStatus,
            SyncStatus syncStatus,
            uint64_t changeNumber
            );
        WSCACHE_EXPORT ECInstanceKeyCR GetSourceKey() const;
        WSCACHE_EXPORT ECInstanceKeyCR GetTargetKey() const;
        WSCACHE_EXPORT void SetSourceKey(ECInstanceKeyCR sourceKey);
        WSCACHE_EXPORT void SetTargetKey(ECInstanceKeyCR targetKey);
        WSCACHE_EXPORT bool operator == (RelationshipChangeCR other) const;
        WSCACHE_EXPORT virtual bool IsValid() const override;
    };

/*--------------------------------------------------------------------------------------+
* @bsiclass
+--------------------------------------------------------------------------------------*/
struct IChangeManager::FileChange : public IChangeManager::ObjectChange
    {
    public:
        WSCACHE_EXPORT FileChange();
        WSCACHE_EXPORT FileChange(ECInstanceKeyCR instanceKey, ChangeStatus changeStatus, SyncStatus syncStatus, uint64_t changeNumber);
        WSCACHE_EXPORT virtual bool IsValid() const override;
    };

/*--------------------------------------------------------------------------------------+
* @bsiclass
+--------------------------------------------------------------------------------------*/
struct IChangeManager::Changes
    {
    private:
        struct Compare
            {
            bool operator() (const ObjectChange& lhs, const ObjectChange& rhs) const
                {
                return lhs.GetChangeNumber() < rhs.GetChangeNumber();
                }
            };

        bset<ObjectChange, Compare>       m_objectChanges;
        bset<RelationshipChange, Compare> m_relationshipChanges;
        bset<FileChange, Compare>         m_fileChanges;

    public:
        WSCACHE_EXPORT bool IsEmpty() const;

        WSCACHE_EXPORT void AddChange(const ObjectChange& change);
        WSCACHE_EXPORT void AddChange(const RelationshipChange& change);
        WSCACHE_EXPORT void AddChange(const FileChange& change);

        WSCACHE_EXPORT const bset<ObjectChange, Compare>&       GetObjectChanges() const;
        WSCACHE_EXPORT const bset<RelationshipChange, Compare>& GetRelationshipChanges() const;
        WSCACHE_EXPORT const bset<FileChange, Compare>&         GetFileChanges() const;
    };

/*--------------------------------------------------------------------------------------+
* @bsiclass
+--------------------------------------------------------------------------------------*/
struct IChangeManager::Revision
    {
    protected:
        ECInstanceKey m_instanceKey;
        ObjectId m_objectId;
        ChangeStatus m_changeStatus = ChangeStatus::NoChange;
        SyncStatus m_syncStatus = SyncStatus::NotReady;
        uint64_t m_changeNumber = 0;
        uint64_t m_revisionNumber = 0;

    public:
        ECInstanceKeyCR GetInstanceKey() const
            {
            return m_instanceKey;
            }
        void SetInstanceKey(ECInstanceKey value)
            {
            m_instanceKey = value;
            }
        ObjectIdCR GetObjectId() const
            {
            return m_objectId;
            }
        void SetObjectId(ObjectId value)
            {
            m_objectId = value;
            }
        void SetRemoteId(Utf8String remoteId)
            {
            m_objectId.remoteId = remoteId;
            }
        ChangeStatus GetChangeStatus() const
            {
            return m_changeStatus;
            }
        void SetChangeStatus(ChangeStatus value)
            {
            m_changeStatus = value;
            }
        SyncStatus GetSyncStatus() const
            {
            return m_syncStatus;
            }
        void SetSyncStatus(SyncStatus value)
            {
            m_syncStatus = value;
            }
        uint64_t GetChangeNumber() const
            {
            return m_changeNumber;
            }
        void SetChangeNumber(uint64_t value)
            {
            m_changeNumber = value;
            }
        uint64_t GetRevisionNumber() const
            {
            return m_revisionNumber;
            }
        void SetRevisionNumber(uint64_t value)
            {
            m_revisionNumber = value;
            }
        bool IsValid() const
            {
            return m_instanceKey.IsValid() && m_changeStatus != ChangeStatus::NoChange;
            }
    };

/*--------------------------------------------------------------------------------------+
* @bsiclass
+--------------------------------------------------------------------------------------*/
struct IChangeManager::InstanceRevision : public IChangeManager::Revision
    {
    protected:
        JsonValuePtr m_changedProperties; // TODO: JsonValueCPtr

    public:
        //! Get changed instance properties
        JsonValuePtr GetChangedProperties() const
            {
            return m_changedProperties;
            }
        //! Set changed instance properties
        void SetChangedProperties(JsonValuePtr value)
            {
            m_changedProperties = value;
            }
    };

/*--------------------------------------------------------------------------------------+
* @bsiclass
+--------------------------------------------------------------------------------------*/
struct IChangeManager::FileRevision : public IChangeManager::Revision
    {
    protected:
        BeFileName m_filePath;

    public:
        //! Get modified file path
        BeFileNameCR GetFilePath() const
            {
            return m_filePath;
            }
        //! Set modified file path
        void SetFilePath(BeFileName value)
            {
            m_filePath = value;
            };
    };

END_BENTLEY_WEBSERVICES_NAMESPACE
<|MERGE_RESOLUTION|>--- conflicted
+++ resolved
@@ -1,400 +1,397 @@
-/*--------------------------------------------------------------------------------------+
-|
-|     $Source: PublicAPI/WebServices/Cache/Persistence/IChangeManager.h $
-|
-|  $Copyright: (c) 2016 Bentley Systems, Incorporated. All rights reserved. $
-|
-+--------------------------------------------------------------------------------------*/
-#pragma once
-//__PUBLISH_SECTION_START__
-
-#include <WebServices/Cache/WebServicesCache.h>
-#include <WebServices/Cache/Persistence/CachedResponseKey.h>
-#include <WebServices/Client/ObjectId.h>
-#include <WebServices/Client/Response/WSObjectsResponse.h>
-
-#include <BeJsonCpp/BeJsonUtilities.h>
-#include <ECDb/ECDb.h>
-
-BEGIN_BENTLEY_WEBSERVICES_NAMESPACE
-
-USING_NAMESPACE_BENTLEY_EC
-USING_NAMESPACE_BENTLEY_SQLITE_EC
-
-typedef std::shared_ptr<Json::Value> JsonValuePtr;
-
-/*--------------------------------------------------------------------------------------+
-* @bsiclass                                                     Vincas.Razma    07/2013
-+---------------+---------------+---------------+---------------+---------------+------*/
-struct EXPORT_VTABLE_ATTRIBUTE IChangeManager
-    {
-    public:
-        enum class ChangeStatus
-            {
-            NoChange = 0,
-            Created = 1,
-            Modified = 2,
-            Deleted = 4
-            };
-
-        enum class SyncStatus
-            {
-            NotReady = 0,
-            Ready = 1
-            };
-
-        struct Changes;
-        struct FileChange;
-        struct ObjectChange;
-        struct RelationshipChange;
-
-        struct Revision;
-        struct InstanceRevision;
-        struct FileRevision;
-
-        typedef Changes& ChangesR;
-        typedef const Changes& ChangesCR;
-        typedef FileChange& FileChangeR;
-        typedef const FileChange& FileChangeCR;
-        typedef ObjectChange& ObjectChangeR;
-        typedef const ObjectChange& ObjectChangeCR;
-        typedef RelationshipChange& RelationshipChangeR;
-        typedef const RelationshipChange& RelationshipChangeCR;
-
-        typedef InstanceRevision& InstanceRevisionR;
-        typedef const InstanceRevision& InstanceRevisionCR;
-        typedef std::shared_ptr<InstanceRevision> InstanceRevisionPtr;
-        typedef FileRevision& FileRevisionR;
-        typedef const FileRevision& FileRevisionCR;
-        typedef std::shared_ptr<FileRevision> FileRevisionPtr;
-
-    public:
-        virtual ~IChangeManager()
-            {};
-
-        //! -- Making local changes to existing data --
-
-        // Check if sync is currently active - when modifications to existing changes cannot be done.
-        virtual bool IsSyncActive() const = 0;
-        // Internal use only! Set sync active so modifications to existing changes could not be done.
-        virtual void SetSyncActive(bool active) = 0;
-
-        //! For legacy server (version < 2.0) only.
-        //! Get or generate relationship class to be used with specific parent and child class instances.
-        //! If creating new class, will reset ECDb schema cache, so all pointers to ECSchema or ECClass objects can be made invalid.
-        //! IChangeManager pointers will also be invalidated.
-        virtual ECRelationshipClassCP GetLegacyParentRelationshipClass(ECClassId parentClassId, ECClassId childClassId, bool createIfNotExists = true) = 0;
-
-        //! Create new object in local cache
-        //! object id should be unique (e.g. GUID) to later identify created instance.
-        virtual ECInstanceKey CreateObject(ECClassCR ecClass, JsonValueCR properties, SyncStatus syncStatus = SyncStatus::Ready) = 0;
-
-        //! Modify object properties
-        virtual BentleyStatus ModifyObject(ECInstanceKeyCR instanceKey, JsonValueCR properties, SyncStatus syncStatus = SyncStatus::Ready) = 0;
-
-        //! Remove change and revert modified instance properties to latest cached version
-        virtual BentleyStatus RevertModifiedObject(ECInstanceKeyCR instanceKey) = 0;
-
-        //! Delete object from cache and mark it for sync
-        virtual BentleyStatus DeleteObject(ECInstanceKeyCR instanceKey, SyncStatus syncStatus = SyncStatus::Ready) = 0;
-
-        //! Add new relationship between instances.
-        virtual ECInstanceKey CreateRelationship(
-            ECRelationshipClassCR relationshipClass,
-            ECInstanceKeyCR source,
-            ECInstanceKeyCR target,
-            SyncStatus syncStatus = SyncStatus::Ready
-            ) = 0;
-
-        //! Delete existing relationship between instances.
-        virtual BentleyStatus DeleteRelationship(
-            ECInstanceKeyCR relationshipKey,
-            SyncStatus syncStatus = SyncStatus::Ready
-            ) = 0;
-
-        //! Modify file content for existing object.
-        //! @param[in] instanceKey
-        //! @param[in] filePath - path to file that should be cached
-        //! @param[in] copyFile - pass false to move file to cache and true to copy and leave original
-        //! @param[in] syncStatus
-        virtual BentleyStatus ModifyFile(ECInstanceKeyCR instanceKey, BeFileNameCR filePath, bool copyFile, SyncStatus syncStatus = SyncStatus::Ready) = 0;
-
-        //! Modify name for existing modified file on disk. Does not modify any properties in ECInstance.
-        //! @param[in] instanceKey
-        //! @param[in] newFileName - new name for file. Invalid characters that are not supported by file system will be normalized
-        virtual BentleyStatus ModifyFileName(ECInstanceKeyCR instanceKey, Utf8StringCR newFileName) = 0;
-
-        //! Change whether or not an object is ready to be synced to the server
-        virtual BentleyStatus SetSyncStatus(ECInstanceKeyCR instanceKey, SyncStatus syncStatus) = 0;
-<<<<<<< HEAD
-=======
-
-        //! Add created instance to response to act as placeholder until it is synced to server and pulled back. Instance commit will remove it from response
-        virtual BentleyStatus AddCreatedInstanceToResponse(CachedResponseKeyCR responseKey, ECInstanceKeyCR instanceKey) = 0;
-
-        //! Remove created instance from response
-        virtual BentleyStatus RemoveCreatedInstanceFromResponse(CachedResponseKeyCR responseKey, ECInstanceKeyCR instanceKey) = 0;
->>>>>>> da43af5b
-
-        // -- Getting changes --
-
-        //! Check if local cache has any pending changes
-        virtual bool HasChanges() = 0;
-
-        //! Get all pending uncommited changes. Will always return valid changes or ERROR.
-        virtual BentleyStatus GetChanges(Changes& changesOut, bool onlyReadyToSync = false) = 0;
-        //! Get pending uncommited changes for specified instance.
-        virtual BentleyStatus GetChanges(ECInstanceKeyCR instanceKey, Changes& changesOut) = 0;
-        //! Get pending uncommited relationship changes for specified end instance.
-        virtual BentleyStatus GetCreatedRelationships(ECInstanceKeyCR endInstancekey, bvector<RelationshipChange>& changesOut) = 0;
-
-        //! Get change. Will return ERROR if no object changes for specified key exist
-        virtual ObjectChange GetObjectChange(ECInstanceKeyCR instanceKey) = 0;
-        //! Get change. Will return ERROR if no relationship changes for specified key exist
-        virtual RelationshipChange GetRelationshipChange(ECInstanceKeyCR relationshipKey) = 0;
-        //! Get change. Will return ERROR if no file changes for specified key exist
-        virtual FileChange GetFileChange(ECInstanceKeyCR instanceKey) = 0;
-
-        //! More efficient way to get ChangeStatus
-        virtual ChangeStatus GetObjectChangeStatus(ECInstanceKeyCR instance) = 0;
-        // More efficient way to get SyncStatus
-        virtual SyncStatus GetObjectSyncStatus(ECInstanceKeyCR instance) = 0;
-
-        // -- Getting changed data --
-
-        //! Get object or relationship revision for sync and commit. Will not return null.
-        virtual InstanceRevisionPtr ReadInstanceRevision(ECInstanceKeyCR instanceKey) = 0;
-        //! Get file revision for sync and commit. Will not return null.
-        virtual FileRevisionPtr ReadFileRevision(ECInstanceKeyCR instanceKey) = 0;
-
-        //! Get instance properties that were modified
-        virtual BentleyStatus ReadModifiedProperties(ECInstanceKeyCR instanceKey, JsonValueR propertiesOut) = 0;
-
-        // -- Commiting changes --
-
-        //! Commit and clear all created and deleted objects.
-        virtual BentleyStatus CommitLocalDeletions() = 0;
-
-        //! Commit revision for object or relationship in local cache.
-        virtual BentleyStatus CommitInstanceRevision(InstanceRevisionCR revision) = 0;
-
-        //! Commit revision for file in local cache.
-        virtual BentleyStatus CommitFileRevision(FileRevisionCR revision) = 0;
-
-        //! Update created instance with new properties and update class if changed. Returns same or new class instance key.
-        virtual BentleyStatus UpdateCreatedInstance(
-            ObjectIdCR instanceId,
-            WSObjectsResponseCR instanceResponse,
-            bmap<ECInstanceKey, ECInstanceKey>& changedInstanceKeysOut
-            ) = 0;
-    };
-
-typedef IChangeManager& IChangeManagerR;
-typedef const IChangeManager& IChangeManagerCR;
-
-/*--------------------------------------------------------------------------------------+
-* @bsiclass
-+--------------------------------------------------------------------------------------*/
-struct IChangeManager::ObjectChange
-    {
-    protected:
-        ECInstanceKey m_instanceKey;
-        ChangeStatus m_changeStatus;
-        SyncStatus m_syncStatus;
-        uint64_t m_changeNumber;
-
-    public:
-        WSCACHE_EXPORT ObjectChange();
-        WSCACHE_EXPORT ObjectChange(ECInstanceKeyCR instanceKey, ChangeStatus changeStatus, SyncStatus syncStatus, uint64_t changeNumber);
-        WSCACHE_EXPORT ECInstanceKeyCR GetInstanceKey() const;
-        WSCACHE_EXPORT void SetInstanceKey(ECInstanceKeyCR instanceKey);
-        WSCACHE_EXPORT ChangeStatus GetChangeStatus() const;
-        WSCACHE_EXPORT SyncStatus GetSyncStatus() const;
-        WSCACHE_EXPORT uint64_t GetChangeNumber() const;
-        WSCACHE_EXPORT bool operator == (ObjectChangeCR other) const;
-        WSCACHE_EXPORT virtual bool IsValid() const;
-    };
-
-/*--------------------------------------------------------------------------------------+
-* @bsiclass
-+--------------------------------------------------------------------------------------*/
-struct IChangeManager::RelationshipChange : public IChangeManager::ObjectChange
-    {
-    protected:
-        ECInstanceKey m_sourceKey;
-        ECInstanceKey m_targetKey;
-
-    public:
-        WSCACHE_EXPORT RelationshipChange();
-        WSCACHE_EXPORT RelationshipChange(
-            ECInstanceKeyCR relationship,
-            ECInstanceKeyCR source,
-            ECInstanceKeyCR target,
-            ChangeStatus changeStatus,
-            SyncStatus syncStatus,
-            uint64_t changeNumber
-            );
-        WSCACHE_EXPORT ECInstanceKeyCR GetSourceKey() const;
-        WSCACHE_EXPORT ECInstanceKeyCR GetTargetKey() const;
-        WSCACHE_EXPORT void SetSourceKey(ECInstanceKeyCR sourceKey);
-        WSCACHE_EXPORT void SetTargetKey(ECInstanceKeyCR targetKey);
-        WSCACHE_EXPORT bool operator == (RelationshipChangeCR other) const;
-        WSCACHE_EXPORT virtual bool IsValid() const override;
-    };
-
-/*--------------------------------------------------------------------------------------+
-* @bsiclass
-+--------------------------------------------------------------------------------------*/
-struct IChangeManager::FileChange : public IChangeManager::ObjectChange
-    {
-    public:
-        WSCACHE_EXPORT FileChange();
-        WSCACHE_EXPORT FileChange(ECInstanceKeyCR instanceKey, ChangeStatus changeStatus, SyncStatus syncStatus, uint64_t changeNumber);
-        WSCACHE_EXPORT virtual bool IsValid() const override;
-    };
-
-/*--------------------------------------------------------------------------------------+
-* @bsiclass
-+--------------------------------------------------------------------------------------*/
-struct IChangeManager::Changes
-    {
-    private:
-        struct Compare
-            {
-            bool operator() (const ObjectChange& lhs, const ObjectChange& rhs) const
-                {
-                return lhs.GetChangeNumber() < rhs.GetChangeNumber();
-                }
-            };
-
-        bset<ObjectChange, Compare>       m_objectChanges;
-        bset<RelationshipChange, Compare> m_relationshipChanges;
-        bset<FileChange, Compare>         m_fileChanges;
-
-    public:
-        WSCACHE_EXPORT bool IsEmpty() const;
-
-        WSCACHE_EXPORT void AddChange(const ObjectChange& change);
-        WSCACHE_EXPORT void AddChange(const RelationshipChange& change);
-        WSCACHE_EXPORT void AddChange(const FileChange& change);
-
-        WSCACHE_EXPORT const bset<ObjectChange, Compare>&       GetObjectChanges() const;
-        WSCACHE_EXPORT const bset<RelationshipChange, Compare>& GetRelationshipChanges() const;
-        WSCACHE_EXPORT const bset<FileChange, Compare>&         GetFileChanges() const;
-    };
-
-/*--------------------------------------------------------------------------------------+
-* @bsiclass
-+--------------------------------------------------------------------------------------*/
-struct IChangeManager::Revision
-    {
-    protected:
-        ECInstanceKey m_instanceKey;
-        ObjectId m_objectId;
-        ChangeStatus m_changeStatus = ChangeStatus::NoChange;
-        SyncStatus m_syncStatus = SyncStatus::NotReady;
-        uint64_t m_changeNumber = 0;
-        uint64_t m_revisionNumber = 0;
-
-    public:
-        ECInstanceKeyCR GetInstanceKey() const
-            {
-            return m_instanceKey;
-            }
-        void SetInstanceKey(ECInstanceKey value)
-            {
-            m_instanceKey = value;
-            }
-        ObjectIdCR GetObjectId() const
-            {
-            return m_objectId;
-            }
-        void SetObjectId(ObjectId value)
-            {
-            m_objectId = value;
-            }
-        void SetRemoteId(Utf8String remoteId)
-            {
-            m_objectId.remoteId = remoteId;
-            }
-        ChangeStatus GetChangeStatus() const
-            {
-            return m_changeStatus;
-            }
-        void SetChangeStatus(ChangeStatus value)
-            {
-            m_changeStatus = value;
-            }
-        SyncStatus GetSyncStatus() const
-            {
-            return m_syncStatus;
-            }
-        void SetSyncStatus(SyncStatus value)
-            {
-            m_syncStatus = value;
-            }
-        uint64_t GetChangeNumber() const
-            {
-            return m_changeNumber;
-            }
-        void SetChangeNumber(uint64_t value)
-            {
-            m_changeNumber = value;
-            }
-        uint64_t GetRevisionNumber() const
-            {
-            return m_revisionNumber;
-            }
-        void SetRevisionNumber(uint64_t value)
-            {
-            m_revisionNumber = value;
-            }
-        bool IsValid() const
-            {
-            return m_instanceKey.IsValid() && m_changeStatus != ChangeStatus::NoChange;
-            }
-    };
-
-/*--------------------------------------------------------------------------------------+
-* @bsiclass
-+--------------------------------------------------------------------------------------*/
-struct IChangeManager::InstanceRevision : public IChangeManager::Revision
-    {
-    protected:
-        JsonValuePtr m_changedProperties; // TODO: JsonValueCPtr
-
-    public:
-        //! Get changed instance properties
-        JsonValuePtr GetChangedProperties() const
-            {
-            return m_changedProperties;
-            }
-        //! Set changed instance properties
-        void SetChangedProperties(JsonValuePtr value)
-            {
-            m_changedProperties = value;
-            }
-    };
-
-/*--------------------------------------------------------------------------------------+
-* @bsiclass
-+--------------------------------------------------------------------------------------*/
-struct IChangeManager::FileRevision : public IChangeManager::Revision
-    {
-    protected:
-        BeFileName m_filePath;
-
-    public:
-        //! Get modified file path
-        BeFileNameCR GetFilePath() const
-            {
-            return m_filePath;
-            }
-        //! Set modified file path
-        void SetFilePath(BeFileName value)
-            {
-            m_filePath = value;
-            };
-    };
-
-END_BENTLEY_WEBSERVICES_NAMESPACE
+/*--------------------------------------------------------------------------------------+
+|
+|     $Source: PublicAPI/WebServices/Cache/Persistence/IChangeManager.h $
+|
+|  $Copyright: (c) 2016 Bentley Systems, Incorporated. All rights reserved. $
+|
++--------------------------------------------------------------------------------------*/
+#pragma once
+//__PUBLISH_SECTION_START__
+
+#include <WebServices/Cache/WebServicesCache.h>
+#include <WebServices/Cache/Persistence/CachedResponseKey.h>
+#include <WebServices/Client/ObjectId.h>
+#include <WebServices/Client/Response/WSObjectsResponse.h>
+
+#include <BeJsonCpp/BeJsonUtilities.h>
+#include <ECDb/ECDb.h>
+
+BEGIN_BENTLEY_WEBSERVICES_NAMESPACE
+
+USING_NAMESPACE_BENTLEY_EC
+USING_NAMESPACE_BENTLEY_SQLITE_EC
+
+typedef std::shared_ptr<Json::Value> JsonValuePtr;
+
+/*--------------------------------------------------------------------------------------+
+* @bsiclass                                                     Vincas.Razma    07/2013
++---------------+---------------+---------------+---------------+---------------+------*/
+struct EXPORT_VTABLE_ATTRIBUTE IChangeManager
+    {
+    public:
+        enum class ChangeStatus
+            {
+            NoChange = 0,
+            Created = 1,
+            Modified = 2,
+            Deleted = 4
+            };
+
+        enum class SyncStatus
+            {
+            NotReady = 0,
+            Ready = 1
+            };
+
+        struct Changes;
+        struct FileChange;
+        struct ObjectChange;
+        struct RelationshipChange;
+
+        struct Revision;
+        struct InstanceRevision;
+        struct FileRevision;
+
+        typedef Changes& ChangesR;
+        typedef const Changes& ChangesCR;
+        typedef FileChange& FileChangeR;
+        typedef const FileChange& FileChangeCR;
+        typedef ObjectChange& ObjectChangeR;
+        typedef const ObjectChange& ObjectChangeCR;
+        typedef RelationshipChange& RelationshipChangeR;
+        typedef const RelationshipChange& RelationshipChangeCR;
+
+        typedef InstanceRevision& InstanceRevisionR;
+        typedef const InstanceRevision& InstanceRevisionCR;
+        typedef std::shared_ptr<InstanceRevision> InstanceRevisionPtr;
+        typedef FileRevision& FileRevisionR;
+        typedef const FileRevision& FileRevisionCR;
+        typedef std::shared_ptr<FileRevision> FileRevisionPtr;
+
+    public:
+        virtual ~IChangeManager()
+            {};
+
+        //! -- Making local changes to existing data --
+
+        // Check if sync is currently active - when modifications to existing changes cannot be done.
+        virtual bool IsSyncActive() const = 0;
+        // Internal use only! Set sync active so modifications to existing changes could not be done.
+        virtual void SetSyncActive(bool active) = 0;
+
+        //! For legacy server (version < 2.0) only.
+        //! Get or generate relationship class to be used with specific parent and child class instances.
+        //! If creating new class, will reset ECDb schema cache, so all pointers to ECSchema or ECClass objects can be made invalid.
+        //! IChangeManager pointers will also be invalidated.
+        virtual ECRelationshipClassCP GetLegacyParentRelationshipClass(ECClassId parentClassId, ECClassId childClassId, bool createIfNotExists = true) = 0;
+
+        //! Create new object in local cache
+        //! object id should be unique (e.g. GUID) to later identify created instance.
+        virtual ECInstanceKey CreateObject(ECClassCR ecClass, JsonValueCR properties, SyncStatus syncStatus = SyncStatus::Ready) = 0;
+
+        //! Modify object properties
+        virtual BentleyStatus ModifyObject(ECInstanceKeyCR instanceKey, JsonValueCR properties, SyncStatus syncStatus = SyncStatus::Ready) = 0;
+
+        //! Remove change and revert modified instance properties to latest cached version
+        virtual BentleyStatus RevertModifiedObject(ECInstanceKeyCR instanceKey) = 0;
+
+        //! Delete object from cache and mark it for sync
+        virtual BentleyStatus DeleteObject(ECInstanceKeyCR instanceKey, SyncStatus syncStatus = SyncStatus::Ready) = 0;
+
+        //! Add new relationship between instances.
+        virtual ECInstanceKey CreateRelationship(
+            ECRelationshipClassCR relationshipClass,
+            ECInstanceKeyCR source,
+            ECInstanceKeyCR target,
+            SyncStatus syncStatus = SyncStatus::Ready
+            ) = 0;
+
+        //! Delete existing relationship between instances.
+        virtual BentleyStatus DeleteRelationship(
+            ECInstanceKeyCR relationshipKey,
+            SyncStatus syncStatus = SyncStatus::Ready
+            ) = 0;
+
+        //! Modify file content for existing object.
+        //! @param[in] instanceKey
+        //! @param[in] filePath - path to file that should be cached
+        //! @param[in] copyFile - pass false to move file to cache and true to copy and leave original
+        //! @param[in] syncStatus
+        virtual BentleyStatus ModifyFile(ECInstanceKeyCR instanceKey, BeFileNameCR filePath, bool copyFile, SyncStatus syncStatus = SyncStatus::Ready) = 0;
+
+        //! Modify name for existing modified file on disk. Does not modify any properties in ECInstance.
+        //! @param[in] instanceKey
+        //! @param[in] newFileName - new name for file. Invalid characters that are not supported by file system will be normalized
+        virtual BentleyStatus ModifyFileName(ECInstanceKeyCR instanceKey, Utf8StringCR newFileName) = 0;
+
+        //! Change whether or not an object is ready to be synced to the server
+        virtual BentleyStatus SetSyncStatus(ECInstanceKeyCR instanceKey, SyncStatus syncStatus) = 0;
+
+        //! Add created instance to response to act as placeholder until it is synced to server and pulled back. Instance commit will remove it from response
+        virtual BentleyStatus AddCreatedInstanceToResponse(CachedResponseKeyCR responseKey, ECInstanceKeyCR instanceKey) = 0;
+
+        //! Remove created instance from response
+        virtual BentleyStatus RemoveCreatedInstanceFromResponse(CachedResponseKeyCR responseKey, ECInstanceKeyCR instanceKey) = 0;
+
+        // -- Getting changes --
+
+        //! Check if local cache has any pending changes
+        virtual bool HasChanges() = 0;
+
+        //! Get all pending uncommited changes. Will always return valid changes or ERROR.
+        virtual BentleyStatus GetChanges(Changes& changesOut, bool onlyReadyToSync = false) = 0;
+        //! Get pending uncommited changes for specified instance.
+        virtual BentleyStatus GetChanges(ECInstanceKeyCR instanceKey, Changes& changesOut) = 0;
+        //! Get pending uncommited relationship changes for specified end instance.
+        virtual BentleyStatus GetCreatedRelationships(ECInstanceKeyCR endInstancekey, bvector<RelationshipChange>& changesOut) = 0;
+
+        //! Get change. Will return ERROR if no object changes for specified key exist
+        virtual ObjectChange GetObjectChange(ECInstanceKeyCR instanceKey) = 0;
+        //! Get change. Will return ERROR if no relationship changes for specified key exist
+        virtual RelationshipChange GetRelationshipChange(ECInstanceKeyCR relationshipKey) = 0;
+        //! Get change. Will return ERROR if no file changes for specified key exist
+        virtual FileChange GetFileChange(ECInstanceKeyCR instanceKey) = 0;
+
+        //! More efficient way to get ChangeStatus
+        virtual ChangeStatus GetObjectChangeStatus(ECInstanceKeyCR instance) = 0;
+        // More efficient way to get SyncStatus
+        virtual SyncStatus GetObjectSyncStatus(ECInstanceKeyCR instance) = 0;
+
+        // -- Getting changed data --
+
+        //! Get object or relationship revision for sync and commit. Will not return null.
+        virtual InstanceRevisionPtr ReadInstanceRevision(ECInstanceKeyCR instanceKey) = 0;
+        //! Get file revision for sync and commit. Will not return null.
+        virtual FileRevisionPtr ReadFileRevision(ECInstanceKeyCR instanceKey) = 0;
+
+        //! Get instance properties that were modified
+        virtual BentleyStatus ReadModifiedProperties(ECInstanceKeyCR instanceKey, JsonValueR propertiesOut) = 0;
+
+        // -- Commiting changes --
+
+        //! Commit and clear all created and deleted objects.
+        virtual BentleyStatus CommitLocalDeletions() = 0;
+
+        //! Commit revision for object or relationship in local cache.
+        virtual BentleyStatus CommitInstanceRevision(InstanceRevisionCR revision) = 0;
+
+        //! Commit revision for file in local cache.
+        virtual BentleyStatus CommitFileRevision(FileRevisionCR revision) = 0;
+
+        //! Update created instance with new properties and update class if changed. Returns same or new class instance key.
+        virtual BentleyStatus UpdateCreatedInstance(
+            ObjectIdCR instanceId,
+            WSObjectsResponseCR instanceResponse,
+            bmap<ECInstanceKey, ECInstanceKey>& changedInstanceKeysOut
+            ) = 0;
+    };
+
+typedef IChangeManager& IChangeManagerR;
+typedef const IChangeManager& IChangeManagerCR;
+
+/*--------------------------------------------------------------------------------------+
+* @bsiclass
++--------------------------------------------------------------------------------------*/
+struct IChangeManager::ObjectChange
+    {
+    protected:
+        ECInstanceKey m_instanceKey;
+        ChangeStatus m_changeStatus;
+        SyncStatus m_syncStatus;
+        uint64_t m_changeNumber;
+
+    public:
+        WSCACHE_EXPORT ObjectChange();
+        WSCACHE_EXPORT ObjectChange(ECInstanceKeyCR instanceKey, ChangeStatus changeStatus, SyncStatus syncStatus, uint64_t changeNumber);
+        WSCACHE_EXPORT ECInstanceKeyCR GetInstanceKey() const;
+        WSCACHE_EXPORT void SetInstanceKey(ECInstanceKeyCR instanceKey);
+        WSCACHE_EXPORT ChangeStatus GetChangeStatus() const;
+        WSCACHE_EXPORT SyncStatus GetSyncStatus() const;
+        WSCACHE_EXPORT uint64_t GetChangeNumber() const;
+        WSCACHE_EXPORT bool operator == (ObjectChangeCR other) const;
+        WSCACHE_EXPORT virtual bool IsValid() const;
+    };
+
+/*--------------------------------------------------------------------------------------+
+* @bsiclass
++--------------------------------------------------------------------------------------*/
+struct IChangeManager::RelationshipChange : public IChangeManager::ObjectChange
+    {
+    protected:
+        ECInstanceKey m_sourceKey;
+        ECInstanceKey m_targetKey;
+
+    public:
+        WSCACHE_EXPORT RelationshipChange();
+        WSCACHE_EXPORT RelationshipChange(
+            ECInstanceKeyCR relationship,
+            ECInstanceKeyCR source,
+            ECInstanceKeyCR target,
+            ChangeStatus changeStatus,
+            SyncStatus syncStatus,
+            uint64_t changeNumber
+            );
+        WSCACHE_EXPORT ECInstanceKeyCR GetSourceKey() const;
+        WSCACHE_EXPORT ECInstanceKeyCR GetTargetKey() const;
+        WSCACHE_EXPORT void SetSourceKey(ECInstanceKeyCR sourceKey);
+        WSCACHE_EXPORT void SetTargetKey(ECInstanceKeyCR targetKey);
+        WSCACHE_EXPORT bool operator == (RelationshipChangeCR other) const;
+        WSCACHE_EXPORT virtual bool IsValid() const override;
+    };
+
+/*--------------------------------------------------------------------------------------+
+* @bsiclass
++--------------------------------------------------------------------------------------*/
+struct IChangeManager::FileChange : public IChangeManager::ObjectChange
+    {
+    public:
+        WSCACHE_EXPORT FileChange();
+        WSCACHE_EXPORT FileChange(ECInstanceKeyCR instanceKey, ChangeStatus changeStatus, SyncStatus syncStatus, uint64_t changeNumber);
+        WSCACHE_EXPORT virtual bool IsValid() const override;
+    };
+
+/*--------------------------------------------------------------------------------------+
+* @bsiclass
++--------------------------------------------------------------------------------------*/
+struct IChangeManager::Changes
+    {
+    private:
+        struct Compare
+            {
+            bool operator() (const ObjectChange& lhs, const ObjectChange& rhs) const
+                {
+                return lhs.GetChangeNumber() < rhs.GetChangeNumber();
+                }
+            };
+
+        bset<ObjectChange, Compare>       m_objectChanges;
+        bset<RelationshipChange, Compare> m_relationshipChanges;
+        bset<FileChange, Compare>         m_fileChanges;
+
+    public:
+        WSCACHE_EXPORT bool IsEmpty() const;
+
+        WSCACHE_EXPORT void AddChange(const ObjectChange& change);
+        WSCACHE_EXPORT void AddChange(const RelationshipChange& change);
+        WSCACHE_EXPORT void AddChange(const FileChange& change);
+
+        WSCACHE_EXPORT const bset<ObjectChange, Compare>&       GetObjectChanges() const;
+        WSCACHE_EXPORT const bset<RelationshipChange, Compare>& GetRelationshipChanges() const;
+        WSCACHE_EXPORT const bset<FileChange, Compare>&         GetFileChanges() const;
+    };
+
+/*--------------------------------------------------------------------------------------+
+* @bsiclass
++--------------------------------------------------------------------------------------*/
+struct IChangeManager::Revision
+    {
+    protected:
+        ECInstanceKey m_instanceKey;
+        ObjectId m_objectId;
+        ChangeStatus m_changeStatus = ChangeStatus::NoChange;
+        SyncStatus m_syncStatus = SyncStatus::NotReady;
+        uint64_t m_changeNumber = 0;
+        uint64_t m_revisionNumber = 0;
+
+    public:
+        ECInstanceKeyCR GetInstanceKey() const
+            {
+            return m_instanceKey;
+            }
+        void SetInstanceKey(ECInstanceKey value)
+            {
+            m_instanceKey = value;
+            }
+        ObjectIdCR GetObjectId() const
+            {
+            return m_objectId;
+            }
+        void SetObjectId(ObjectId value)
+            {
+            m_objectId = value;
+            }
+        void SetRemoteId(Utf8String remoteId)
+            {
+            m_objectId.remoteId = remoteId;
+            }
+        ChangeStatus GetChangeStatus() const
+            {
+            return m_changeStatus;
+            }
+        void SetChangeStatus(ChangeStatus value)
+            {
+            m_changeStatus = value;
+            }
+        SyncStatus GetSyncStatus() const
+            {
+            return m_syncStatus;
+            }
+        void SetSyncStatus(SyncStatus value)
+            {
+            m_syncStatus = value;
+            }
+        uint64_t GetChangeNumber() const
+            {
+            return m_changeNumber;
+            }
+        void SetChangeNumber(uint64_t value)
+            {
+            m_changeNumber = value;
+            }
+        uint64_t GetRevisionNumber() const
+            {
+            return m_revisionNumber;
+            }
+        void SetRevisionNumber(uint64_t value)
+            {
+            m_revisionNumber = value;
+            }
+        bool IsValid() const
+            {
+            return m_instanceKey.IsValid() && m_changeStatus != ChangeStatus::NoChange;
+            }
+    };
+
+/*--------------------------------------------------------------------------------------+
+* @bsiclass
++--------------------------------------------------------------------------------------*/
+struct IChangeManager::InstanceRevision : public IChangeManager::Revision
+    {
+    protected:
+        JsonValuePtr m_changedProperties; // TODO: JsonValueCPtr
+
+    public:
+        //! Get changed instance properties
+        JsonValuePtr GetChangedProperties() const
+            {
+            return m_changedProperties;
+            }
+        //! Set changed instance properties
+        void SetChangedProperties(JsonValuePtr value)
+            {
+            m_changedProperties = value;
+            }
+    };
+
+/*--------------------------------------------------------------------------------------+
+* @bsiclass
++--------------------------------------------------------------------------------------*/
+struct IChangeManager::FileRevision : public IChangeManager::Revision
+    {
+    protected:
+        BeFileName m_filePath;
+
+    public:
+        //! Get modified file path
+        BeFileNameCR GetFilePath() const
+            {
+            return m_filePath;
+            }
+        //! Set modified file path
+        void SetFilePath(BeFileName value)
+            {
+            m_filePath = value;
+            };
+    };
+
+END_BENTLEY_WEBSERVICES_NAMESPACE