--- conflicted
+++ resolved
@@ -1,149 +1,145 @@
-/*--------------------------------------------------------------------------------------+
-|
-|     $Source: PublicAPI/DgnDbServer/Client/DgnDbClient.h $
-|
-|  $Copyright: (c) 2016 Bentley Systems, Incorporated. All rights reserved. $
-|
-+--------------------------------------------------------------------------------------*/
-#pragma once
-//__PUBLISH_SECTION_START__
-#include <DgnDbServer/DgnDbServerCommon.h>
-#include <WebServices/Client/WSClient.h>
-#include <DgnDbServer/Client/RepositoryInfo.h>
-#include <DgnDbServer/Client/DgnDbRepositoryConnection.h>
-#include <DgnDbServer/Client/DgnDbBriefcase.h>
-#include <DgnDbServer/Client/DgnDbLocks.h>
-
-BEGIN_BENTLEY_DGNDBSERVER_NAMESPACE
-USING_NAMESPACE_BENTLEY_DGNCLIENTFX_UTILS
-USING_NAMESPACE_BENTLEY_WEBSERVICES
-USING_NAMESPACE_BENTLEY_DGNPLATFORM
-
-typedef std::shared_ptr<struct DgnDbClient> DgnDbClientPtr;
-DEFINE_TASK_TYPEDEFS(RepositoryInfoPtr, DgnDbServerRepository);
-DEFINE_TASK_TYPEDEFS(bvector<RepositoryInfoPtr>, DgnDbServerRepositories);
-DEFINE_TASK_TYPEDEFS(DgnDbBriefcasePtr, DgnDbServerBriefcase);
-DEFINE_TASK_TYPEDEFS(BeFileName, DgnDbServerFileName);
-
-typedef std::function<BeFileName(BeFileName, BeSQLite::BeBriefcaseId, RepositoryInfoCR)> BriefcaseFileNameCallback;
-
-//=======================================================================================
-//! Client of DgnDbServer.
-//! This class provides the interface for the operations with repository files.
-//! Client class does not maintain a connection to server itself and just provides
-//! the required connection information to other DgnDbServer Client classes.
-// @bsiclass                                      Karolis.Dziedzelis             10/2015
-//=======================================================================================
-struct DgnDbClient
-{
-//__PUBLISH_SECTION_END__
-private:
-    DgnDbRepositoryManagerPtr   m_repositoryManager;
-    Utf8String                  m_serverUrl;
-    Credentials                 m_credentials;
-    ClientInfoPtr               m_clientInfo;
-    AuthenticationHandlerPtr    m_authenticationHandler;
-
-    DgnDbClient (ClientInfoPtr clientInfo, AuthenticationHandlerPtr authenticationHandler);
-
-    DgnDbRepositoryConnectionTaskPtr    ConnectToRepository     (RepositoryInfoCR repository, ICancellationTokenPtr cancellationToken = nullptr) const;
-    DgnDbServerRepositoryTaskPtr        InitializeRepository    (IWSRepositoryClientPtr client, Utf8StringCR repositoryId, Json::Value repositoryCreationJson,
-                                                                 ObjectId repositoryObjectId, HttpRequest::ProgressCallbackCR callback = nullptr,
-                                                                 ICancellationTokenPtr cancellationToken = nullptr) const;
-    AsyncTaskPtr<WSRepositoriesResult>  GetRepositoriesByPlugin (Utf8StringCR pluginId, ICancellationTokenPtr cancellationToken) const;
-    DgnDbServerStatusTaskPtr              DownloadBriefcase       (DgnDbRepositoryConnectionPtr connection, BeFileName filePath, BeSQLite::BeBriefcaseId briefcaseId,
-                                                                 Utf8StringCR url, bool doSync = true, HttpRequest::ProgressCallbackCR callback = nullptr,
-                                                                 ICancellationTokenPtr cancellationToken = nullptr) const;
-
-//__PUBLISH_SECTION_START__
-public:
-    DGNDBSERVERCLIENT_EXPORT static BriefcaseFileNameCallback                       DefaultFileNameCallback;
-    //! Set up the DgnDbServer Client library. Initialization is required for most of the library functions to work.
-    //! Needs to be called from the work thread where DgnPlatform is initialized.
-    DGNDBSERVERCLIENT_EXPORT static void                    Initialize              ();
-
-    //! Create an instance of the client.
-    //! @param[in] clientInfo Application information sent to server.
-    //! @param[in] authenticationHandler Http handler for connect authentication.
-    //! @return Returns a shared pointer to the created instance.
-    DGNDBSERVERCLIENT_EXPORT static DgnDbClientPtr          Create                  (ClientInfoPtr clientInfo, AuthenticationHandlerPtr authenticationHandler = nullptr);
-
-    //! Address of the server.
-    DGNDBSERVERCLIENT_EXPORT void                           SetServerURL            (Utf8StringCR serverUrl);
-
-    //! Credentials used to authenticate to the on-premise server.
-    DGNDBSERVERCLIENT_EXPORT void                           SetCredentials          (CredentialsCR credentials);
-
-    //! Get list of available repostiories for this client.
-    //! @param[in] cancellationToken
-    //! @return Asynchronous task that has a collection of repository information as the result. See RepositoryInfo.
-    //! @note Does not return unpublished, uninitialized repositories or repositories that the user does not have authorization to access.
-    DGNDBSERVERCLIENT_EXPORT DgnDbServerRepositoriesTaskPtr GetRepositories         (ICancellationTokenPtr cancellationToken = nullptr) const;
-
-    //! Create a new repository on the server.
-    //! @param[in] db A DgnDb file to upload as a master file for the repository.
-    //! @param[in] publish Sets the respository as published (unpublished repositories cannot be accessed).
-    //! @param[in] callback Progress callback for the file upload.
-    //! @param[in] cancellationToken
-    //! @return Asynchronous task that has created repository information as the result. See RepositoryInfo.
-    //! @note This method uses name and description properties from dgn_Proj namespace as repository name and description. If name property is not set, it will use the filename instead.
-    //! @note Returned repository Id might be different from the user supplied repository name.
-    DGNDBSERVERCLIENT_EXPORT DgnDbServerRepositoryTaskPtr   CreateNewRepository     (DgnDbCR db, bool publish = true, HttpRequest::ProgressCallbackCR  callback = nullptr,
-                                                                                     ICancellationTokenPtr cancellationToken = nullptr) const;
-
-    //! Create a new repository on the server.
-    //! @param[in] db A DgnDb file to upload as a master file for the repository.
-    //! @param[in] repositoryName Explicit repository name.
-    //! @param[in] description Explicit description of the repository.
-    //! @param[in] publish Sets the respository as published (unpublished repositories cannot be accessed).
-    //! @param[in] callback Progress callback for the file upload.
-    //! @param[in] cancellationToken
-    //! @return Asynchronous task that has created repository information as the result. See RepositoryInfo.
-    //! @note CreateNewRepository without repositoryName and descriptons arguments should be used instead, to resolve name and description from the dgndb file.
-    //! @note Returned repository Id might be different from the user supplied repository name.
-    DGNDBSERVERCLIENT_EXPORT DgnDbServerRepositoryTaskPtr   CreateNewRepository     (DgnDbCR db, Utf8StringCR repositoryName, Utf8StringCR description, bool publish = true,
-                                                                                     HttpRequest::ProgressCallbackCR  callback = nullptr, ICancellationTokenPtr cancellationToken = nullptr) const;
-
-    //! Download a briefcase of a repository from the server.
-    //! @param[in] repositoryInfo Information of repository to be acquired. This value should be returned by the server. See DgnDbClient::GetRepositories and DgnDbClient::CreateNewRepository.
-    //! @param[in] localFileName Path to a local file including filename and extension, where briefcase should be saved.
-    //! @param[in] doSync If set to true, it will download all of the revisions that have not been merged on server and merge locally.
-    //! @param[in] callback Download progress callback.
-    //! @param[in] cancellationToken
-    //! @return Asynchronous task that has downloaded file name as the result.
-    //! @note If localFileName is an existing file, this method will fail. If it is an existing directory, file name retrieved from server will be appended.
-    DGNDBSERVERCLIENT_EXPORT DgnDbServerFileNameTaskPtr     AcquireBriefcase        (RepositoryInfoCR repositoryInfo, BeFileNameCR localFileName, bool doSync = true,
-                                                                                     HttpRequest::ProgressCallbackCR callback = nullptr, ICancellationTokenPtr cancellationToken = nullptr) const;
-
-    //! Download a briefcase of a repository from the server using callback to provide the file path.
-    //! @param[in] repositoryInfo Information of repository to be acquired. This value should be returned by the server. See DgnDbClient::GetRepositories and DgnDbClient::CreateNewRepository.
-    //! @param[in] baseDirectory Path to a directory that will be used in callback function.
-    //! @param[in] doSync If set to true, it will download all of the revisions that have not been merged on server and merge locally.
-    //! @param[in] fileNameCallback Callback function, that takes baseDirectory, briefcase Id and repository info as arguments and returns full filename.
-    //! @param[in] callback Download progress callback.
-    //! @param[in] cancellationToken
-    //! @return Asynchronous task that has downloaded file name as the result.
-<<<<<<< HEAD
-    //! @note Default callback will save repository at baseDirectory/repositoryId/briefcaseId/fileName
-=======
-    //! @note Default callback will save repository at baseDirectory\\repositoryId\\briefcaseId\\fileName
->>>>>>> 89b9372d
-    DGNDBSERVERCLIENT_EXPORT DgnDbServerFileNameTaskPtr     AcquireBriefcaseToDir   (RepositoryInfoCR repositoryInfo, BeFileNameCR baseDirectory, bool doSync = true,
-                                                                                     BriefcaseFileNameCallback const& fileNameCallback = DefaultFileNameCallback, 
-                                                                                     HttpRequest::ProgressCallbackCR callback = nullptr, ICancellationTokenPtr cancellationToken = nullptr) const;
-   
-    //! Create a DgnDbBriefcase instance from a previously downloaded DgnDb file.
-    //! @param[in] db Previously downloaded briefcase file. See DgnDbClient::AcquireBriefcase.
-    //! @param[in] doSync If set to true, it will download all of the incomming revisions and merge locally.
-    //! @param[in] callback Download progress callback.
-    //! @param[in] cancellationToken
-    //! @return Asynchronous task that has briefcase instance as result. See DgnDbBriefcase.
-    //! @note This method ignores the server url set in client and uses server url read from the briefcase file.
-    DGNDBSERVERCLIENT_EXPORT DgnDbServerBriefcaseTaskPtr    OpenBriefcase           (DgnDbPtr db, bool doSync = false, HttpRequest::ProgressCallbackCR callback = nullptr,
-                                                                                     ICancellationTokenPtr cancellationToken = nullptr) const;
-
-    //! Returns DgnDbServer RepositoryManager.
-    DGNDBSERVERCLIENT_EXPORT IRepositoryManager*            GetRepositoryManagerP   ();
-};
-
-END_BENTLEY_DGNDBSERVER_NAMESPACE
+/*--------------------------------------------------------------------------------------+
+|
+|     $Source: PublicAPI/DgnDbServer/Client/DgnDbClient.h $
+|
+|  $Copyright: (c) 2016 Bentley Systems, Incorporated. All rights reserved. $
+|
++--------------------------------------------------------------------------------------*/
+#pragma once
+//__PUBLISH_SECTION_START__
+#include <DgnDbServer/DgnDbServerCommon.h>
+#include <WebServices/Client/WSClient.h>
+#include <DgnDbServer/Client/RepositoryInfo.h>
+#include <DgnDbServer/Client/DgnDbRepositoryConnection.h>
+#include <DgnDbServer/Client/DgnDbBriefcase.h>
+#include <DgnDbServer/Client/DgnDbLocks.h>
+
+BEGIN_BENTLEY_DGNDBSERVER_NAMESPACE
+USING_NAMESPACE_BENTLEY_DGNCLIENTFX_UTILS
+USING_NAMESPACE_BENTLEY_WEBSERVICES
+USING_NAMESPACE_BENTLEY_DGNPLATFORM
+
+typedef std::shared_ptr<struct DgnDbClient> DgnDbClientPtr;
+DEFINE_TASK_TYPEDEFS(RepositoryInfoPtr, DgnDbServerRepository);
+DEFINE_TASK_TYPEDEFS(bvector<RepositoryInfoPtr>, DgnDbServerRepositories);
+DEFINE_TASK_TYPEDEFS(DgnDbBriefcasePtr, DgnDbServerBriefcase);
+DEFINE_TASK_TYPEDEFS(BeFileName, DgnDbServerFileName);
+
+typedef std::function<BeFileName(BeFileName, BeSQLite::BeBriefcaseId, RepositoryInfoCR)> BriefcaseFileNameCallback;
+
+//=======================================================================================
+//! Client of DgnDbServer.
+//! This class provides the interface for the operations with repository files.
+//! Client class does not maintain a connection to server itself and just provides
+//! the required connection information to other DgnDbServer Client classes.
+// @bsiclass                                      Karolis.Dziedzelis             10/2015
+//=======================================================================================
+struct DgnDbClient
+{
+//__PUBLISH_SECTION_END__
+private:
+    DgnDbRepositoryManagerPtr   m_repositoryManager;
+    Utf8String                  m_serverUrl;
+    Credentials                 m_credentials;
+    ClientInfoPtr               m_clientInfo;
+    AuthenticationHandlerPtr    m_authenticationHandler;
+
+    DgnDbClient (ClientInfoPtr clientInfo, AuthenticationHandlerPtr authenticationHandler);
+
+    DgnDbRepositoryConnectionTaskPtr    ConnectToRepository     (RepositoryInfoCR repository, ICancellationTokenPtr cancellationToken = nullptr) const;
+    DgnDbServerRepositoryTaskPtr        InitializeRepository    (IWSRepositoryClientPtr client, Utf8StringCR repositoryId, Json::Value repositoryCreationJson,
+                                                                 ObjectId repositoryObjectId, HttpRequest::ProgressCallbackCR callback = nullptr,
+                                                                 ICancellationTokenPtr cancellationToken = nullptr) const;
+    AsyncTaskPtr<WSRepositoriesResult>  GetRepositoriesByPlugin (Utf8StringCR pluginId, ICancellationTokenPtr cancellationToken) const;
+    DgnDbServerStatusTaskPtr              DownloadBriefcase       (DgnDbRepositoryConnectionPtr connection, BeFileName filePath, BeSQLite::BeBriefcaseId briefcaseId,
+                                                                 Utf8StringCR url, bool doSync = true, HttpRequest::ProgressCallbackCR callback = nullptr,
+                                                                 ICancellationTokenPtr cancellationToken = nullptr) const;
+
+//__PUBLISH_SECTION_START__
+public:
+    DGNDBSERVERCLIENT_EXPORT static BriefcaseFileNameCallback                       DefaultFileNameCallback;
+    //! Set up the DgnDbServer Client library. Initialization is required for most of the library functions to work.
+    //! Needs to be called from the work thread where DgnPlatform is initialized.
+    DGNDBSERVERCLIENT_EXPORT static void                    Initialize              ();
+
+    //! Create an instance of the client.
+    //! @param[in] clientInfo Application information sent to server.
+    //! @param[in] authenticationHandler Http handler for connect authentication.
+    //! @return Returns a shared pointer to the created instance.
+    DGNDBSERVERCLIENT_EXPORT static DgnDbClientPtr          Create                  (ClientInfoPtr clientInfo, AuthenticationHandlerPtr authenticationHandler = nullptr);
+
+    //! Address of the server.
+    DGNDBSERVERCLIENT_EXPORT void                           SetServerURL            (Utf8StringCR serverUrl);
+
+    //! Credentials used to authenticate to the on-premise server.
+    DGNDBSERVERCLIENT_EXPORT void                           SetCredentials          (CredentialsCR credentials);
+
+    //! Get list of available repostiories for this client.
+    //! @param[in] cancellationToken
+    //! @return Asynchronous task that has a collection of repository information as the result. See RepositoryInfo.
+    //! @note Does not return unpublished, uninitialized repositories or repositories that the user does not have authorization to access.
+    DGNDBSERVERCLIENT_EXPORT DgnDbServerRepositoriesTaskPtr GetRepositories         (ICancellationTokenPtr cancellationToken = nullptr) const;
+
+    //! Create a new repository on the server.
+    //! @param[in] db A DgnDb file to upload as a master file for the repository.
+    //! @param[in] publish Sets the respository as published (unpublished repositories cannot be accessed).
+    //! @param[in] callback Progress callback for the file upload.
+    //! @param[in] cancellationToken
+    //! @return Asynchronous task that has created repository information as the result. See RepositoryInfo.
+    //! @note This method uses name and description properties from dgn_Proj namespace as repository name and description. If name property is not set, it will use the filename instead.
+    //! @note Returned repository Id might be different from the user supplied repository name.
+    DGNDBSERVERCLIENT_EXPORT DgnDbServerRepositoryTaskPtr   CreateNewRepository     (DgnDbCR db, bool publish = true, HttpRequest::ProgressCallbackCR  callback = nullptr,
+                                                                                     ICancellationTokenPtr cancellationToken = nullptr) const;
+
+    //! Create a new repository on the server.
+    //! @param[in] db A DgnDb file to upload as a master file for the repository.
+    //! @param[in] repositoryName Explicit repository name.
+    //! @param[in] description Explicit description of the repository.
+    //! @param[in] publish Sets the respository as published (unpublished repositories cannot be accessed).
+    //! @param[in] callback Progress callback for the file upload.
+    //! @param[in] cancellationToken
+    //! @return Asynchronous task that has created repository information as the result. See RepositoryInfo.
+    //! @note CreateNewRepository without repositoryName and descriptons arguments should be used instead, to resolve name and description from the dgndb file.
+    //! @note Returned repository Id might be different from the user supplied repository name.
+    DGNDBSERVERCLIENT_EXPORT DgnDbServerRepositoryTaskPtr   CreateNewRepository     (DgnDbCR db, Utf8StringCR repositoryName, Utf8StringCR description, bool publish = true,
+                                                                                     HttpRequest::ProgressCallbackCR  callback = nullptr, ICancellationTokenPtr cancellationToken = nullptr) const;
+
+    //! Download a briefcase of a repository from the server.
+    //! @param[in] repositoryInfo Information of repository to be acquired. This value should be returned by the server. See DgnDbClient::GetRepositories and DgnDbClient::CreateNewRepository.
+    //! @param[in] localFileName Path to a local file including filename and extension, where briefcase should be saved.
+    //! @param[in] doSync If set to true, it will download all of the revisions that have not been merged on server and merge locally.
+    //! @param[in] callback Download progress callback.
+    //! @param[in] cancellationToken
+    //! @return Asynchronous task that has downloaded file name as the result.
+    //! @note If localFileName is an existing file, this method will fail. If it is an existing directory, file name retrieved from server will be appended.
+    DGNDBSERVERCLIENT_EXPORT DgnDbServerFileNameTaskPtr     AcquireBriefcase        (RepositoryInfoCR repositoryInfo, BeFileNameCR localFileName, bool doSync = true,
+                                                                                     HttpRequest::ProgressCallbackCR callback = nullptr, ICancellationTokenPtr cancellationToken = nullptr) const;
+
+    //! Download a briefcase of a repository from the server using callback to provide the file path.
+    //! @param[in] repositoryInfo Information of repository to be acquired. This value should be returned by the server. See DgnDbClient::GetRepositories and DgnDbClient::CreateNewRepository.
+    //! @param[in] baseDirectory Path to a directory that will be used in callback function.
+    //! @param[in] doSync If set to true, it will download all of the revisions that have not been merged on server and merge locally.
+    //! @param[in] fileNameCallback Callback function, that takes baseDirectory, briefcase Id and repository info as arguments and returns full filename.
+    //! @param[in] callback Download progress callback.
+    //! @param[in] cancellationToken
+    //! @return Asynchronous task that has downloaded file name as the result.
+    //! @note Default callback will save repository at baseDirectory\\repositoryId\\briefcaseId\\fileName
+    DGNDBSERVERCLIENT_EXPORT DgnDbServerFileNameTaskPtr     AcquireBriefcaseToDir   (RepositoryInfoCR repositoryInfo, BeFileNameCR baseDirectory, bool doSync = true,
+                                                                                     BriefcaseFileNameCallback const& fileNameCallback = DefaultFileNameCallback, 
+                                                                                     HttpRequest::ProgressCallbackCR callback = nullptr, ICancellationTokenPtr cancellationToken = nullptr) const;
+   
+    //! Create a DgnDbBriefcase instance from a previously downloaded DgnDb file.
+    //! @param[in] db Previously downloaded briefcase file. See DgnDbClient::AcquireBriefcase.
+    //! @param[in] doSync If set to true, it will download all of the incomming revisions and merge locally.
+    //! @param[in] callback Download progress callback.
+    //! @param[in] cancellationToken
+    //! @return Asynchronous task that has briefcase instance as result. See DgnDbBriefcase.
+    //! @note This method ignores the server url set in client and uses server url read from the briefcase file.
+    DGNDBSERVERCLIENT_EXPORT DgnDbServerBriefcaseTaskPtr    OpenBriefcase           (DgnDbPtr db, bool doSync = false, HttpRequest::ProgressCallbackCR callback = nullptr,
+                                                                                     ICancellationTokenPtr cancellationToken = nullptr) const;
+
+    //! Returns DgnDbServer RepositoryManager.
+    DGNDBSERVERCLIENT_EXPORT IRepositoryManager*            GetRepositoryManagerP   ();
+};
+
+END_BENTLEY_DGNDBSERVER_NAMESPACE