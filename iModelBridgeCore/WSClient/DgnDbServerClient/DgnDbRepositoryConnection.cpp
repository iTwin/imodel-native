--- conflicted
+++ resolved
@@ -1,911 +1,905 @@
-/*--------------------------------------------------------------------------------------+
-|
-|     $Source: DgnDbServerClient/DgnDbRepositoryConnection.cpp $
-|
-|  $Copyright: (c) 2016 Bentley Systems, Incorporated. All rights reserved. $
-|
-+--------------------------------------------------------------------------------------*/
-#include <DgnDbServer/Client/DgnDbRepositoryConnection.h>
-#include <DgnPlatform/RevisionManager.h>
-#include <WebServices/Client/WSChangeset.h>
-#include "DgnDbServerUtils.h"
-#include <DgnDbServer/Client/DgnDbServerRevision.h>
-
-USING_NAMESPACE_BENTLEY_DGNDBSERVER
-USING_NAMESPACE_BENTLEY_DGNCLIENTFX_UTILS
-USING_NAMESPACE_BENTLEY_WEBSERVICES
-USING_NAMESPACE_BENTLEY_SQLITE
-USING_NAMESPACE_BENTLEY_DGNPLATFORM
-
-
-//---------------------------------------------------------------------------------------
-//@bsimethod                                     Eligijus.Mauragas              01/2016
-//---------------------------------------------------------------------------------------
-void DgnDbLockSetResultInfo::AddLock (const DgnLock dgnLock, const BeSQLite::BeBriefcaseId briefcaseId)
-    {
-    m_locks.insert (dgnLock);
-
-    DgnOwnedLock& ownedLock = *m_owners.insert (DgnOwnedLock (dgnLock.GetLockableId ())).first;
-    if (LockLevel::Exclusive == dgnLock.GetLevel ())
-        ownedLock.GetOwnership ().SetExclusiveOwner (briefcaseId);
-    else
-        ownedLock.GetOwnership ().AddSharedOwner (briefcaseId);
-    }
-
-//---------------------------------------------------------------------------------------
-//@bsimethod                                     Eligijus.Mauragas              01/2016
-//---------------------------------------------------------------------------------------
-const DgnLockSet& DgnDbLockSetResultInfo::GetLocks () const { return m_locks; }
-
-//---------------------------------------------------------------------------------------
-//@bsimethod                                     Eligijus.Mauragas              01/2016
-//---------------------------------------------------------------------------------------
-const DgnOwnedLockSet& DgnDbLockSetResultInfo::GetOwners () const { return m_owners; }
-
-//---------------------------------------------------------------------------------------
-//@bsimethod                                     Karolis.Dziedzelis             10/2015
-//---------------------------------------------------------------------------------------
-DgnDbRepositoryConnection::DgnDbRepositoryConnection
-(
-RepositoryInfoPtr          repository,
-WebServices::CredentialsCR credentials,
-WebServices::ClientInfoPtr clientInfo
-) : m_repositoryInfo(repository)
-    {
-    m_wsRepositoryClient = WSRepositoryClient::Create(repository->GetServerURL(), repository->GetWSRepositoryName(), clientInfo);
-    m_wsRepositoryClient->SetCredentials(credentials);
-    }
-
-//---------------------------------------------------------------------------------------
-//@bsimethod                                     Karolis.Dziedzelis             10/2015
-//---------------------------------------------------------------------------------------
-RepositoryInfoPtr RepositoryInfoParser (Utf8StringCR repositoryUrl, JsonValueCR value)
-    {
-    DateTime uploadedDate = DateTime();
-    DateTime::FromString(uploadedDate, static_cast<Utf8CP>(value[ServerSchema::Property::UploadedDate].asCString()));
-    return RepositoryInfo::Create(repositoryUrl, value[ServerSchema::Property::Id].asString(), value[ServerSchema::Property::FileId].asString(),
-                                  value[ServerSchema::Property::URL].asString(), value[ServerSchema::Property::Description].asString(),
-                                  value[ServerSchema::Property::UserUploaded].asString(), uploadedDate);
-    }
-
-//---------------------------------------------------------------------------------------
-//@bsimethod                                     Andrius.Zonys                  01/2016
-//---------------------------------------------------------------------------------------
-IAzureBlobStorageClientPtr DgnDbRepositoryConnection::GetAzureClient ()
-    {
-    if (nullptr == m_azureClient)
-        m_azureClient = AzureBlobStorageClient::Create();
-
-    return m_azureClient;
-    }
-
-//---------------------------------------------------------------------------------------
-//@bsimethod                                     Karolis.Dziedzelis             10/2015
-//---------------------------------------------------------------------------------------
-AsyncTaskPtr<DgnDbResult> DgnDbRepositoryConnection::UpdateRepositoryInfo (ICancellationTokenPtr cancellationToken)
-    {
-    ObjectId repositoryObject(ServerSchema::Schema::Repository, ServerSchema::Class::File, "");
-    return m_wsRepositoryClient->SendGetObjectRequest(repositoryObject, nullptr, cancellationToken)->Then<DgnDbResult>([=] (WSObjectsResult& response)
-        {
-        if (response.IsSuccess())
-            {
-            m_repositoryInfo = RepositoryInfoParser(m_repositoryInfo->GetServerURL(),
-                                                    response.GetValue().GetJsonValue()[ServerSchema::Instances][0][ServerSchema::Properties]);
-            return DgnDbResult::Success();
-            }
-        else
-            {
-            return DgnDbResult::Error(response.GetError());
-            }
-        });
-    }
-
-//---------------------------------------------------------------------------------------
-//@bsimethod                                     Karolis.Dziedzelis             10/2015
-//---------------------------------------------------------------------------------------
-AsyncTaskPtr<DgnDbRepositoryConnectionResult> DgnDbRepositoryConnection::Create
-(
-RepositoryInfoPtr     repository,
-CredentialsCR         credentials,
-ClientInfoPtr         clientInfo,
-ICancellationTokenPtr cancellationToken
-)
-    {
-    if (!repository || repository->GetServerURL().empty() || repository->GetId().empty())
-        {
-        return CreateCompletedAsyncTask<DgnDbRepositoryConnectionResult>(DgnDbRepositoryConnectionResult::Error(Error::InvalidRepository));
-        }
-    if (!credentials.IsValid())
-        {
-        return CreateCompletedAsyncTask<DgnDbRepositoryConnectionResult>(DgnDbRepositoryConnectionResult::Error(Error::InvalidCredentials));
-        }
-    DgnDbRepositoryConnectionPtr repositoryConnection(new DgnDbRepositoryConnection(repository, credentials, clientInfo));
-    if (repository->GetFileId().empty())
-        return repositoryConnection->UpdateRepositoryInfo(cancellationToken)->Then<DgnDbRepositoryConnectionResult>([=] (const DgnDbResult& result)
-        {
-        if (result.IsSuccess())
-            return DgnDbRepositoryConnectionResult::Success(repositoryConnection);
-        else
-            return DgnDbRepositoryConnectionResult::Error(result.GetError());
-        });
-    else
-        return CreateCompletedAsyncTask<DgnDbRepositoryConnectionResult>(DgnDbRepositoryConnectionResult::Success(repositoryConnection));
-    }
-
-//---------------------------------------------------------------------------------------
-//@bsimethod                                     Karolis.Dziedzelis             10/2015
-//---------------------------------------------------------------------------------------
-DgnDbResult DgnDbRepositoryConnection::WriteBriefcaseIdIntoFile
-(
-BeFileName                     filePath,
-const BeSQLite::BeBriefcaseId& briefcaseId
-)
-    {
-    BeSQLite::DbResult status;
-
-    std::shared_ptr<DgnDbServerHost> host = std::make_shared<DgnDbServerHost>();
-    DgnDbServerHost::Adopt(host);
-    Dgn::DgnDbPtr db = Dgn::DgnDb::OpenDgnDb(&status, filePath, Dgn::DgnDb::OpenParams(Dgn::DgnDb::OpenMode::ReadWrite));
-
-    if (BeSQLite::DbResult::BE_SQLITE_OK == status)
-        status = RepositoryInfo::WriteRepositoryInfo(*db, *m_repositoryInfo, briefcaseId);
-
-    if (BeSQLite::DbResult::BE_SQLITE_DONE == status)
-        {
-        db->CloseDb();
-        DgnDbServerHost::Forget(host, true);
-        return DgnDbResult::Success();
-        }
-
-    Utf8String error = db->GetLastError(&status);
-    db->CloseDb();
-    DgnDbServerHost::Forget(host, true);
-    return DgnDbResult::Error(error.c_str());
-    }
-
-//---------------------------------------------------------------------------------------
-//@bsimethod                                     Karolis.Dziedzelis             10/2015
-//---------------------------------------------------------------------------------------
-AsyncTaskPtr<DgnDbResult> DgnDbRepositoryConnection::DownloadBriefcaseFile
-(
-BeFileName                      localFile,
-const BeSQLite::BeBriefcaseId&  briefcaseId,
-Utf8StringCR                    url,
-HttpRequest::ProgressCallbackCR callback,
-ICancellationTokenPtr           cancellationToken
-)
-    {
-    if (url.empty())
-        {
-        Utf8String instanceId;
-        instanceId.Sprintf("%u", briefcaseId.GetValue());
-        ObjectId fileObject(ServerSchema::Schema::Repository, ServerSchema::Class::Briefcase, instanceId);
-        return m_wsRepositoryClient->SendGetFileRequest(fileObject, localFile, nullptr, callback, cancellationToken)
-            ->Then<DgnDbResult>([=] (const WSFileResult& fileResult)
-            {
-            if (fileResult.IsSuccess())
-                return WriteBriefcaseIdIntoFile(fileResult.GetValue().GetFilePath(), briefcaseId);
-            else
-                return DgnDbResult::Error(fileResult.GetError());
-            });
-        }
-    else
-        {
-        // Download file directly from the url.
-        return GetAzureClient()->SendGetFileRequest(url, localFile, callback, cancellationToken)
-            ->Then<DgnDbResult>([=] (const AzureResult& result)
-            {
-            if (result.IsSuccess())
-                return WriteBriefcaseIdIntoFile(localFile, briefcaseId);
-            else
-                return DgnDbResult::Error(DgnDbServerError(result.GetError().GetDisplayMessage().c_str()));
-            });
-        }
-    }
-
-//---------------------------------------------------------------------------------------
-//@bsimethod                                     Karolis.Dziedzelis             10/2015
-//---------------------------------------------------------------------------------------
-AsyncTaskPtr<DgnDbResult> DgnDbRepositoryConnection::DownloadRevisionFile
-(
-DgnDbServerRevisionPtr          revision,
-HttpRequest::ProgressCallbackCR callback,
-ICancellationTokenPtr           cancellationToken
-)
-    {
-    ObjectId fileObject(ServerSchema::Schema::Repository, ServerSchema::Class::Revision, revision->GetRevision()->GetId());
-    
-    if (revision->GetURL().empty())
-        {
-        return m_wsRepositoryClient->SendGetFileRequest(fileObject, revision->GetRevision()->GetChangeStreamFile(), nullptr, callback, cancellationToken)
-            ->Then<DgnDbResult>([=] (const WSFileResult& fileResult)
-            {
-            if (fileResult.IsSuccess())
-                return DgnDbResult::Success();
-            else
-                return DgnDbResult::Error(fileResult.GetError());
-            });
-        }
-    else
-        {
-        // Download file directly from the url.
-        return GetAzureClient()->SendGetFileRequest(revision->GetURL(), revision->GetRevision()->GetChangeStreamFile(), nullptr, cancellationToken)
-            ->Then<DgnDbResult>([=] (const AzureResult& result)
-            {
-            if (result.IsSuccess())
-                return DgnDbResult::Success();
-            else
-                return DgnDbResult::Error(DgnDbServerError(result.GetError().GetDisplayMessage().c_str()));
-            });
-        }
-    }
-
-//---------------------------------------------------------------------------------------
-//@bsimethod                                     Karolis.Dziedzelis             12/2015
-//---------------------------------------------------------------------------------------
-Json::Value CreateLockInstanceJson
-(
-bvector<uint64_t> const& ids,
-const BeBriefcaseId&     briefcaseId,
-Utf8StringCR             description,
-Utf8StringCR             releasedWithRevisionId,
-LockableType             type,
-LockLevel                level
-)
-    {
-    Json::Value properties;
-
-    properties[ServerSchema::Property::Description]          = description;
-    properties[ServerSchema::Property::BriefcaseId]          = briefcaseId.GetValue();
-    properties[ServerSchema::Property::ReleasedWithRevision] = releasedWithRevisionId;
-    DgnLocksJson::LockableTypeToJson(properties[ServerSchema::Property::LockType], type);
-    DgnLocksJson::LockLevelToJson(properties[ServerSchema::Property::LockLevel], level);
-
-    properties[ServerSchema::Property::ObjectIds] = Json::arrayValue;
-    int i = 0;
-    for (auto const& id : ids)
-        {
-        Utf8String idStr;
-        idStr.Sprintf("%llu", id);
-        properties[ServerSchema::Property::ObjectIds][i++] = idStr;
-        }
-
-    return properties;
-    }
-
-//---------------------------------------------------------------------------------------
-//@bsimethod                                     Karolis.Dziedzelis             12/2015
-//---------------------------------------------------------------------------------------
-void AddToInstance
-(
-std::shared_ptr<WSChangeset>     changeset,
-WSChangeset::ChangeState const&  changeState,
-bvector<uint64_t> const&         ids,
-const BeBriefcaseId&             briefcaseId,
-Utf8StringCR                     description,
-Utf8StringCR                     releasedWithRevisionId,
-LockableType                     type,
-LockLevel                        level
-)
-    {
-    if (ids.empty())
-        return;
-    ObjectId lockObject(ServerSchema::Schema::Repository, ServerSchema::Class::MultiLock, "MultiLock");
-    changeset->AddInstance(lockObject, changeState, std::make_shared<Json::Value>(CreateLockInstanceJson(ids, briefcaseId, description, releasedWithRevisionId, type, level)));
-    }
-
-//---------------------------------------------------------------------------------------
-//@bsimethod                                     Karolis.Dziedzelis             12/2015
-//---------------------------------------------------------------------------------------
-std::shared_ptr<WSChangeset> LockJsonRequest
-(
-const DgnLockSet&               locks,
-const BeBriefcaseId&            briefcaseId,
-Utf8StringCR                    releasedWithRevisionId,
-const WSChangeset::ChangeState& changeState
-)
-    {
-    bvector<uint64_t> objects[9];
-    for (auto& lock : locks)
-        {
-        int index = static_cast<int32_t>(lock.GetType ()) * 3 + static_cast<int32_t>(lock.GetLevel ());
-        if (index >= 0 && index <= 8)
-            objects[index].push_back (lock.GetId ().GetValue ());
-        }
-
-    Utf8String description = ""; //needswork: Currently DgnDb doesn pass us any description. Do we really need it?
-
-    std::shared_ptr<WSChangeset> changeset(new WSChangeset());
-    AddToInstance(changeset, changeState, objects[0], briefcaseId, description, releasedWithRevisionId, LockableType::Db,      LockLevel::None);
-    AddToInstance(changeset, changeState, objects[1], briefcaseId, description, releasedWithRevisionId, LockableType::Db,      LockLevel::Shared);
-    AddToInstance(changeset, changeState, objects[2], briefcaseId, description, releasedWithRevisionId, LockableType::Db,      LockLevel::Exclusive);
-    AddToInstance(changeset, changeState, objects[3], briefcaseId, description, releasedWithRevisionId, LockableType::Model,   LockLevel::None);
-    AddToInstance(changeset, changeState, objects[4], briefcaseId, description, releasedWithRevisionId, LockableType::Model,   LockLevel::Shared);
-    AddToInstance(changeset, changeState, objects[5], briefcaseId, description, releasedWithRevisionId, LockableType::Model,   LockLevel::Exclusive);
-    AddToInstance(changeset, changeState, objects[6], briefcaseId, description, releasedWithRevisionId, LockableType::Element, LockLevel::None);
-    AddToInstance(changeset, changeState, objects[7], briefcaseId, description, releasedWithRevisionId, LockableType::Element, LockLevel::Shared);
-    AddToInstance(changeset, changeState, objects[8], briefcaseId, description, releasedWithRevisionId, LockableType::Element, LockLevel::Exclusive);
-
-    return changeset;
-    }
-
-//---------------------------------------------------------------------------------------
-//@bsimethod                                     Eligijus.Mauragas              01/2016
-//---------------------------------------------------------------------------------------
-std::shared_ptr<WSChangeset> LockDeleteAllJsonRequest (const BeBriefcaseId& briefcaseId, Utf8StringCR releasedWithRevisionId)
-    {
-    Utf8String id;
-    id.Sprintf ("%s-%d", ServerSchema::DeleteAllLocks, briefcaseId.GetValue ());
-
-    ObjectId lockObject (ServerSchema::Schema::Repository, ServerSchema::Class::Lock, id);
-
-    Json::Value properties;
-    properties[ServerSchema::Property::ReleasedWithRevision] = releasedWithRevisionId;
-
-    std::shared_ptr<WSChangeset> changeset (new WSChangeset ());
-    changeset->AddInstance (lockObject, WSChangeset::ChangeState::Deleted, std::make_shared<Json::Value> (properties));
-
-    return changeset;
-    }
-
-//---------------------------------------------------------------------------------------
-//@bsimethod                                     Karolis.Dziedzelis             12/2015
-//---------------------------------------------------------------------------------------
-AsyncTaskPtr<DgnLockResponseResult> DgnDbRepositoryConnection::AcquireLocks
-(
-LockRequestCR         locks,
-const BeBriefcaseId&  briefcaseId,
-Utf8StringCR          lastRevisionId,
-ICancellationTokenPtr cancellationToken
-)
-    {
-    //How to set description here?
-    auto changeset = LockJsonRequest(locks.GetLockSet (), briefcaseId, lastRevisionId, WSChangeset::ChangeState::Modified);
-    Json::Value requestJson;
-    changeset->ToRequestJson(requestJson);
-    HttpStringBodyPtr request = HttpStringBody::Create(requestJson.toStyledString());
-    return m_wsRepositoryClient->SendChangesetRequest(request, nullptr, cancellationToken)->Then<DgnLockResponseResult>
-        ([=] (const WSChangesetResult& result)
-        {
-        if (result.IsSuccess())
-            {
-            LockRequest::Response response;
-            Json::Value responseJson;
-            responseJson[Locks::Status] = static_cast<uint32_t>(LockStatus::Success);
-            response.FromJson(responseJson);
-            return DgnLockResponseResult::Success(response);
-            }
-        else
-            {
-            return DgnLockResponseResult::Error(result.GetError());
-            }
-        });
-    }
-
-//---------------------------------------------------------------------------------------
-//@bsimethod                                     Karolis.Dziedzelis             12/2015
-//---------------------------------------------------------------------------------------
-AsyncTaskPtr<DgnDbResult> DgnDbRepositoryConnection::DemoteLocks
-(
-const DgnLockSet&     locks,
-const BeBriefcaseId&  briefcaseId,
-Utf8StringCR          releasedWithRevisionId,
-ICancellationTokenPtr cancellationToken
-)
-    {
-    //How to set description here?
-    auto changeset = LockJsonRequest(locks, briefcaseId, releasedWithRevisionId, WSChangeset::ChangeState::Modified);
-    Json::Value requestJson;
-    changeset->ToRequestJson(requestJson);
-    HttpStringBodyPtr request = HttpStringBody::Create(requestJson.toStyledString());
-    return m_wsRepositoryClient->SendChangesetRequest(request, nullptr, cancellationToken)->Then<DgnDbResult>([=] (const WSChangesetResult& result)
-        {
-        if (result.IsSuccess())
-            return DgnDbResult::Success();
-        else
-            return DgnDbResult::Error(result.GetError());
-        });
-    }
-
-//---------------------------------------------------------------------------------------
-//@bsimethod                                     Karolis.Dziedzelis             12/2015
-//---------------------------------------------------------------------------------------
-AsyncTaskPtr<DgnDbResult> DgnDbRepositoryConnection::RelinquishLocks
-(
-const BeBriefcaseId&  briefcaseId,
-Utf8StringCR          releasedWithRevisionId,
-ICancellationTokenPtr cancellationToken
-)
-    {
-    auto changeset = LockDeleteAllJsonRequest (briefcaseId, releasedWithRevisionId);
-    Json::Value requestJson;
-    changeset->ToRequestJson(requestJson);
-    HttpStringBodyPtr request = HttpStringBody::Create(requestJson.toStyledString());
-    return m_wsRepositoryClient->SendChangesetRequest(request, nullptr, cancellationToken)->Then<DgnDbResult>([=] (const WSChangesetResult& result)
-        {
-        if (result.IsSuccess())
-            return DgnDbResult::Success();
-        else
-            return DgnDbResult::Error(result.GetError());
-        });
-    }
-
-//---------------------------------------------------------------------------------------
-//@bsimethod                                     Karolis.Dziedzelis             12/2015
-//---------------------------------------------------------------------------------------
-AsyncTaskPtr<DgnDbLockSetResult> DgnDbRepositoryConnection::QueryLocks
-(
-const BeBriefcaseId&  briefcaseId,
-ICancellationTokenPtr cancellationToken
-)
-    {
-    return QueryLocksInternal (nullptr, &briefcaseId, cancellationToken);
-    }
-
-//---------------------------------------------------------------------------------------
-//@bsimethod                                     Karolis.Dziedzelis             12/2015
-//---------------------------------------------------------------------------------------
-AsyncTaskPtr<DgnDbLockSetResult> DgnDbRepositoryConnection::QueryLocksById
-(
-LockableIdSet const&  ids,
-const BeBriefcaseId&  briefcaseId,
-ICancellationTokenPtr cancellationToken
-)
-    {
-    return QueryLocksInternal (&ids, &briefcaseId, cancellationToken);
-    }
-
-//---------------------------------------------------------------------------------------
-//@bsimethod                                     Karolis.Dziedzelis             12/2015
-//---------------------------------------------------------------------------------------
-AsyncTaskPtr<DgnDbLockSetResult> DgnDbRepositoryConnection::QueryLocksById
-(
-LockableIdSet const&  ids,
-ICancellationTokenPtr cancellationToken
-)
-    {
-    return QueryLocksInternal (&ids, nullptr, cancellationToken);
-    }
-
-//---------------------------------------------------------------------------------------
-//@bsimethod                                     Karolis.Dziedzelis             12/2015
-//---------------------------------------------------------------------------------------
-AsyncTaskPtr<DgnDbLockSetResult> DgnDbRepositoryConnection::QueryLocksInternal
-(
-LockableIdSet const*  ids,
-const BeBriefcaseId*  briefcaseId,
-ICancellationTokenPtr cancellationToken
-)
-    {
-    WSQuery query (ServerSchema::Schema::Repository, ServerSchema::Class::Lock);
-    Utf8String filter;
-
-    //Format the filter
-    if (nullptr == ids && nullptr != briefcaseId)
-        {
-        filter.Sprintf ("%s+eq+%u", ServerSchema::Property::BriefcaseId, briefcaseId->GetValue ());
-        query.SetFilter (filter);
-        }
-    else if (nullptr != ids)
-        {
-        bool first = true;
-        Utf8String idsString;
-        for (auto id : *ids)
-            {
-            Utf8String idString;
-            if (nullptr == briefcaseId)
-<<<<<<< HEAD
-                idString.Sprintf ("'%d-%llu'", (int)id.GetType (), id.GetId ().GetValue());
-            else
-                idString.Sprintf ("'%d-%llu-%u'", (int)id.GetType (), id.GetId ().GetValue(), briefcaseId->GetValue ());
-=======
-                idString.Sprintf ("'%d-%llu'", (int)id.GetType (), id.GetId().GetValue());
-            else
-                idString.Sprintf ("'%d-%llu-%u'", (int)id.GetType (), id.GetId().GetValue(), briefcaseId->GetValue ());
->>>>>>> d0cb185e
-
-            if (!first)
-                idsString.append (",");
-            idsString.append (idString);
-
-            first = false;
-            }
-
-        filter.Sprintf ("$id+in+[%s]", idsString.c_str());
-        query.SetFilter (filter);
-        }
-
-    //Execute query
-    return m_wsRepositoryClient->SendQueryRequest(query, nullptr, nullptr, cancellationToken)->Then<DgnDbLockSetResult>
-        ([=] (const WSObjectsResult& result)
-        {
-        if (result.IsSuccess())
-            {
-            DgnDbLockSetResultInfo locks;
-            for (auto& value : result.GetValue().GetJsonValue()[ServerSchema::Instances])
-                {
-                DgnLock lock;
-                Json::Value lockJson;
-                FormatLockFromServer(lockJson, value[ServerSchema::Properties]);
-                lock.FromJson(lockJson);
-
-                BeBriefcaseId briefcaseId;
-                DgnLocksJson::BriefcaseIdFromJson (briefcaseId, value[ServerSchema::Properties][ServerSchema::Property::BriefcaseId]);
-
-                if (lock.GetLevel() != LockLevel::None)
-                    locks.AddLock (lock, briefcaseId);
-                }
-            return DgnDbLockSetResult::Success(locks);
-            }
-        else
-            return DgnDbLockSetResult::Error(result.GetError());
-        });
-    }
-
-//---------------------------------------------------------------------------------------
-//@bsimethod                                     Karolis.Dziedzelis             10/2015
-//---------------------------------------------------------------------------------------
-AsyncTaskPtr<WSCreateObjectResult> DgnDbRepositoryConnection::AcquireBriefcaseId (ICancellationTokenPtr cancellationToken)
-    {
-    Json::Value briefcaseIdJson = Json::objectValue;
-    briefcaseIdJson[ServerSchema::Instance] = Json::objectValue;
-    briefcaseIdJson[ServerSchema::Instance][ServerSchema::SchemaName] = ServerSchema::Schema::Repository;
-    briefcaseIdJson[ServerSchema::Instance][ServerSchema::ClassName] = ServerSchema::Class::Briefcase;
-    return m_wsRepositoryClient->SendCreateObjectRequest(briefcaseIdJson, BeFileName(), nullptr, cancellationToken);
-    }
-
-//---------------------------------------------------------------------------------------
-//@bsimethod                                     Karolis.Dziedzelis             10/2015
-//---------------------------------------------------------------------------------------
-DgnDbServerRevisionPtr ParseRevision (JsonValueCR jsonValue)
-    {
-    std::shared_ptr<DgnDbServerHost> host = std::make_shared<DgnDbServerHost>();
-    DgnDbServerHost::Adopt(host);
-    RevisionStatus status;
-    DgnDbServerRevisionPtr indexedRevision = DgnDbServerRevision::Create(DgnRevision::Create(&status, jsonValue[ServerSchema::Property::Id].asString(),
-    jsonValue[ServerSchema::Property::ParentId].asString(), jsonValue[ServerSchema::Property::MasterFileId].asString()));
-    DgnDbServerHost::Forget(host);
-    if (RevisionStatus::Success == status)
-        {
-        indexedRevision->GetRevision()->SetSummary(jsonValue[ServerSchema::Property::Description].asCString());
-        DateTime pushDate = DateTime();
-        DateTime::FromString(pushDate, jsonValue[ServerSchema::Property::PushDate].asCString());
-        indexedRevision->GetRevision()->SetDateTime(pushDate);
-        indexedRevision->GetRevision()->SetUserName(jsonValue[ServerSchema::Property::UserCreated].asCString());
-        indexedRevision->SetIndex(jsonValue[ServerSchema::Property::Index].asUInt64());
-        indexedRevision->SetURL(jsonValue["URL"].asString());
-        }
-    return indexedRevision;
-    }
-
-//---------------------------------------------------------------------------------------
-//@bsimethod                                     Karolis.Dziedzelis             10/2015
-//---------------------------------------------------------------------------------------
-AsyncTaskPtr<DgnDbUInt64Result> DgnDbRepositoryConnection::GetRevisionIndex
-(
-Utf8StringCR          revisionId,
-ICancellationTokenPtr cancellationToken
-)
-    {
-    if (revisionId.empty())
-        {
-        return CreateCompletedAsyncTask<DgnDbUInt64Result>(DgnDbUInt64Result::Success(0));
-        }
-    ObjectId revisionObject(ServerSchema::Schema::Repository, ServerSchema::Class::Revision, revisionId);
-    return m_wsRepositoryClient->SendGetObjectRequest(revisionObject, nullptr, cancellationToken)->Then<DgnDbUInt64Result>
-        ([=] (WSObjectsResult& revisionResult)
-        {
-        if (revisionResult.IsSuccess())
-            {
-            uint64_t index = 0;
-            JsonValueCR instances = revisionResult.GetValue().GetJsonValue()[ServerSchema::Instances];
-            if (instances.isValidIndex(0))
-                index = instances[0][ServerSchema::Properties][ServerSchema::Property::Index].asInt64() + 1;
-            return DgnDbUInt64Result::Success(index);
-            }
-        else
-            return DgnDbUInt64Result::Error(revisionResult.GetError());
-        });
-    }
-
-//---------------------------------------------------------------------------------------
-//@bsimethod                                     Karolis.Dziedzelis             10/2015
-//---------------------------------------------------------------------------------------
-AsyncTaskPtr<DgnDbServerRevisionResult> DgnDbRepositoryConnection::GetRevisionById
-(
-Utf8StringCR          revisionId,
-ICancellationTokenPtr cancellationToken
-)
-    {
-    BeAssert(DgnDbServerHost::IsInitialized() && Error::NotInitialized);
-    if (revisionId.empty())
-        {
-        return CreateCompletedAsyncTask<DgnDbServerRevisionResult>(DgnDbServerRevisionResult::Error(Error::InvalidRevision));
-        }
-    ObjectId revisionObject(ServerSchema::Schema::Repository, ServerSchema::Class::Revision, revisionId);
-    return m_wsRepositoryClient->SendGetObjectRequest(revisionObject, nullptr, cancellationToken)->Then<DgnDbServerRevisionResult>
-        ([=] (WSObjectsResult& revisionResult)
-        {
-        if (revisionResult.IsSuccess())
-            {
-            auto revision = ParseRevision(revisionResult.GetValue().GetJsonValue()[ServerSchema::Instances][0][ServerSchema::Properties]);
-            return DgnDbServerRevisionResult::Success(revision);
-            }
-        else
-            return DgnDbServerRevisionResult::Error(revisionResult.GetError());
-        });
-    }
-
-//---------------------------------------------------------------------------------------
-//@bsimethod                                     Karolis.Dziedzelis             10/2015
-//---------------------------------------------------------------------------------------
-AsyncTaskPtr<DgnDbServerRevisionsResult> DgnDbRepositoryConnection::RevisionsFromQuery
-(
-const WebServices::WSQuery& query,
-ICancellationTokenPtr       cancellationToken
-)
-    {
-    BeAssert(DgnDbServerHost::IsInitialized() && Error::NotInitialized);
-    return m_wsRepositoryClient->SendQueryRequest(query, nullptr, nullptr, cancellationToken)->Then<DgnDbServerRevisionsResult>
-        ([=] (const WSObjectsResult& revisionsInfoResult)
-        {
-        if (revisionsInfoResult.IsSuccess())
-            {
-            bvector<DgnDbServerRevisionPtr> indexedRevisions;
-            for (auto& value : revisionsInfoResult.GetValue().GetJsonValue()[ServerSchema::Instances])
-                indexedRevisions.push_back(ParseRevision(value[ServerSchema::Properties]));
-            std::sort(indexedRevisions.begin(), indexedRevisions.end(), [] (DgnDbServerRevisionPtr a, DgnDbServerRevisionPtr b)
-                {
-                return a->GetIndex() < b->GetIndex();
-                });
-            return DgnDbServerRevisionsResult::Success(indexedRevisions);
-            }
-        else
-            return DgnDbServerRevisionsResult::Error(revisionsInfoResult.GetError());
-        });
-    }
-
-//---------------------------------------------------------------------------------------
-//@bsimethod                                     Karolis.Dziedzelis             10/2015
-//---------------------------------------------------------------------------------------
-AsyncTaskPtr<DgnDbServerRevisionsResult> DgnDbRepositoryConnection::GetRevisionsAfterId
-(
-Utf8StringCR          revisionId,
-ICancellationTokenPtr cancellationToken
-)
-    {
-    BeAssert(DgnDbServerHost::IsInitialized() && Error::NotInitialized);
-    std::shared_ptr<DgnDbServerRevisionsResult> finalResult = std::make_shared<DgnDbServerRevisionsResult>();
-    return GetRevisionIndex(revisionId, cancellationToken)->Then([=] (const DgnDbUInt64Result& indexResult)
-        {
-        if (indexResult.IsSuccess())
-            {
-            WSQuery query(ServerSchema::Schema::Repository, ServerSchema::Class::Revision);
-            Utf8String queryFilter;
-            queryFilter.Sprintf("Index+ge+%llu", indexResult.GetValue());
-            query.SetFilter(queryFilter);
-            RevisionsFromQuery(query, cancellationToken)->Then([=] (const DgnDbServerRevisionsResult& revisionsResult)
-                {
-                if (revisionsResult.IsSuccess())
-                    finalResult->SetSuccess(revisionsResult.GetValue());
-                else
-                    finalResult->SetError(revisionsResult.GetError());
-                });
-            }
-        else
-            finalResult->SetError(indexResult.GetError());
-        })->Then<DgnDbServerRevisionsResult>([=] ()
-        {
-        return *finalResult;
-        });
-    }
-
-//---------------------------------------------------------------------------------------
-//@bsimethod                                     Karolis.Dziedzelis             11/2015
-//---------------------------------------------------------------------------------------
-AsyncTaskPtr<DgnDbResult> DgnDbRepositoryConnection::DownloadRevisions
-(
-const bvector<DgnDbServerRevisionPtr>& revisions,
-HttpRequest::ProgressCallbackCR        callback,
-ICancellationTokenPtr                  cancellationToken
-)
-    {
-    bset<std::shared_ptr<AsyncTask>> tasks;
-    for (auto& revision : revisions)
-        tasks.insert(DownloadRevisionFile(revision, callback, cancellationToken));
-    return AsyncTask::WhenAll(tasks)->Then<DgnDbResult>([=] ()
-        {
-        for (auto task : tasks)
-            {
-            auto result = dynamic_pointer_cast<PackagedAsyncTask<DgnDbResult>>(task)->GetResult();
-            if (!result.IsSuccess())
-                return DgnDbResult::Error(result.GetError());
-            }
-        return DgnDbResult::Success();
-        });
-    }
-
-//---------------------------------------------------------------------------------------
-//@bsimethod                                     Karolis.Dziedzelis             10/2015
-//---------------------------------------------------------------------------------------
-AsyncTaskPtr<DgnDbServerRevisionsResult> DgnDbRepositoryConnection::Pull
-(
-Utf8StringCR                    revisionId,
-HttpRequest::ProgressCallbackCR callback,
-ICancellationTokenPtr           cancellationToken
-)
-    {
-    std::shared_ptr<DgnDbServerRevisionsResult> finalResult = std::make_shared<DgnDbServerRevisionsResult>();
-    return GetRevisionsAfterId(revisionId, cancellationToken)->Then([=] (const DgnDbServerRevisionsResult& revisionsResult)
-        {
-        if (revisionsResult.IsSuccess())
-            {
-            DownloadRevisions(revisionsResult.GetValue(), callback, cancellationToken)->Then([=](const DgnDbResult& downloadResult)
-                {
-                if (downloadResult.IsSuccess())
-                    finalResult->SetSuccess(revisionsResult.GetValue());
-                else
-                    finalResult->SetError(downloadResult.GetError());
-                });
-            }
-        else
-            finalResult->SetError(revisionsResult.GetError());
-        })->Then<DgnDbServerRevisionsResult>([=] ()
-            {
-            return *finalResult;
-            });
-    }
-
-//---------------------------------------------------------------------------------------
-//@bsimethod                                     Karolis.Dziedzelis             10/2015
-//---------------------------------------------------------------------------------------
-Json::Value PushRevisionJson
-(
-Dgn::DgnRevisionPtr revision,
-Utf8StringCR        repositoryName,
-uint32_t            repositoryId
-)
-    {
-    Json::Value pushRevisionJson = Json::objectValue;
-    pushRevisionJson[ServerSchema::Instance] = Json::objectValue;
-    pushRevisionJson[ServerSchema::Instance][ServerSchema::SchemaName] = ServerSchema::Schema::Repository;
-    pushRevisionJson[ServerSchema::Instance][ServerSchema::ClassName] = ServerSchema::Class::Revision;
-    pushRevisionJson[ServerSchema::Instance][ServerSchema::Properties] = Json::objectValue;
-
-    pushRevisionJson[ServerSchema::Instance][ServerSchema::Properties][ServerSchema::Property::Id] = revision->GetId();
-    pushRevisionJson[ServerSchema::Instance][ServerSchema::Properties][ServerSchema::Property::Description] = revision->GetSummary();
-    uint64_t size;
-    revision->GetChangeStreamFile().GetFileSize(size);
-    pushRevisionJson[ServerSchema::Instance][ServerSchema::Properties][ServerSchema::Property::FileSize] = size;
-    pushRevisionJson[ServerSchema::Instance][ServerSchema::Properties][ServerSchema::Property::ParentId] = revision->GetParentId();
-    pushRevisionJson[ServerSchema::Instance][ServerSchema::Properties][ServerSchema::Property::MasterFileId] = revision->GetDbGuid();
-    pushRevisionJson[ServerSchema::Instance][ServerSchema::Properties][ServerSchema::Property::BriefcaseId] = repositoryId;
-    pushRevisionJson[ServerSchema::Instance][ServerSchema::Properties][ServerSchema::Property::IsUploaded] = false;
-    return pushRevisionJson;
-    }
-
-//---------------------------------------------------------------------------------------
-//@bsimethod                                     Andrius.Zonys                  01/2016
-//---------------------------------------------------------------------------------------
-AsyncTaskPtr<DgnDbResult> InitializeRevision
-(
-Json::Value                     pushJson,
-ObjectId                        revisionObjectId,
-IWSRepositoryClientPtr          client,
-HttpRequest::ProgressCallbackCR callback,
-ICancellationTokenPtr           cancellationToken
-)
-    {
-    Json::Value revisionProperties = Json::Value(pushJson[ServerSchema::Instance][ServerSchema::Properties]);
-    revisionProperties[ServerSchema::Property::IsUploaded] = true;
-    return client->SendUpdateObjectRequest(revisionObjectId, revisionProperties, nullptr, callback, cancellationToken)
-        ->Then<DgnDbResult>([=] (const WSUpdateObjectResult& finishPushResult)
-        {
-        if (finishPushResult.IsSuccess())
-            return DgnDbResult::Success();
-        else
-            return DgnDbResult::Error(finishPushResult.GetError());
-        });
-    }
-
-//---------------------------------------------------------------------------------------
-//@bsimethod                                     Karolis.Dziedzelis             10/2015
-//---------------------------------------------------------------------------------------
-AsyncTaskPtr<DgnDbResult> DgnDbRepositoryConnection::Push
-(
-Dgn::DgnRevisionPtr             revision,
-uint32_t                        repositoryId,
-HttpRequest::ProgressCallbackCR callback,
-ICancellationTokenPtr           cancellationToken
-)
-    {
-    // Stage 1. Create revision.
-    auto pushJson = PushRevisionJson(revision, m_repositoryInfo->GetId(), repositoryId);
-    std::shared_ptr<DgnDbResult> finalResult = std::make_shared<DgnDbResult>();
-    return m_wsRepositoryClient->SendCreateObjectRequest(pushJson, BeFileName(), callback, cancellationToken)
-        ->Then([=] (const WSCreateObjectResult& initializePushResult)
-        {
-        if (!initializePushResult.IsSuccess())
-            {
-            finalResult->SetError(initializePushResult.GetError());
-            return;
-            }
-
-        // Stage 2. Upload revision file. 
-        JsonValueCR revisionInstance   = initializePushResult.GetValue().GetObject()[ServerSchema::ChangedInstance][ServerSchema::InstanceAfterChange];
-        Utf8String  revisionInstanceId = revisionInstance[ServerSchema::InstanceId].asString();
-        ObjectId    revisionObjectId   = ObjectId(ServerSchema::Schema::Repository, ServerSchema::Class::Revision, revisionInstanceId);
-        Utf8StringCR url = revisionInstance[ServerSchema::Properties][ServerSchema::Property::URL].asString();
-
-        if (url.empty())
-            {
-            m_wsRepositoryClient->SendUpdateFileRequest(revisionObjectId, revision->GetChangeStreamFile(), callback, cancellationToken)
-                ->Then([=] (const WSUpdateObjectResult& uploadRevisionResult)
-                {
-                if (!uploadRevisionResult.IsSuccess())
-                    {
-                    finalResult->SetError(uploadRevisionResult.GetError());
-                    return;
-                    }
-
-                // Stage 3. Initialize revision.
-                InitializeRevision(pushJson, revisionObjectId, m_wsRepositoryClient, callback, cancellationToken)
-                    ->Then([=] (const DgnDbResult& result)
-                    {
-                    if (result.IsSuccess())
-                        finalResult->SetSuccess();
-                    else
-                        finalResult->SetError(result.GetError());
-                    });
-                });
-            }
-        else
-            {
-            GetAzureClient()->SendUpdateFileRequest(url, revision->GetChangeStreamFile(), callback, cancellationToken)
-                ->Then([=] (const AzureResult& result)
-                {
-                if (!result.IsSuccess())
-                    {
-                    finalResult->SetError(DgnDbServerError(result.GetError().GetDisplayMessage().c_str()));
-                    return;
-                    }
-
-                // Stage 3. Initialize revision.
-                InitializeRevision(pushJson, revisionObjectId, m_wsRepositoryClient, callback, cancellationToken)
-                    ->Then([=] (const DgnDbResult& result)
-                    {
-                    if (result.IsSuccess())
-                        finalResult->SetSuccess();
-                    else
-                        finalResult->SetError(result.GetError());
-                    });
-                });
-            }
-        })->Then<DgnDbResult>([=]
-            {
-            return *finalResult;
-            });
-    }
-
-//---------------------------------------------------------------------------------------
-//@bsimethod                                     Karolis.Dziedzelis             10/2015
-//---------------------------------------------------------------------------------------
-RepositoryInfoCR DgnDbRepositoryConnection::GetRepositoryInfo()
-    {
-    return *m_repositoryInfo;
-    }
-
-//---------------------------------------------------------------------------------------
-//@bsimethod                                     Karolis.Dziedzelis             10/2015
-//---------------------------------------------------------------------------------------
-AsyncTaskPtr<DgnDbResult> DgnDbRepositoryConnection::VerifyConnection(ICancellationTokenPtr cancellationToken)
-    {
-    return m_wsRepositoryClient->VerifyAccess(cancellationToken)->Then<DgnDbResult>([] (const AsyncResult<void, WSError>& result)
-        {
-        if (result.IsSuccess())
-            return DgnDbResult::Success();
-        else
-            return DgnDbResult::Error(result.GetError());
-        });
-    }
-
+/*--------------------------------------------------------------------------------------+
+|
+|     $Source: DgnDbServerClient/DgnDbRepositoryConnection.cpp $
+|
+|  $Copyright: (c) 2016 Bentley Systems, Incorporated. All rights reserved. $
+|
++--------------------------------------------------------------------------------------*/
+#include <DgnDbServer/Client/DgnDbRepositoryConnection.h>
+#include <DgnPlatform/RevisionManager.h>
+#include <WebServices/Client/WSChangeset.h>
+#include "DgnDbServerUtils.h"
+#include <DgnDbServer/Client/DgnDbServerRevision.h>
+
+USING_NAMESPACE_BENTLEY_DGNDBSERVER
+USING_NAMESPACE_BENTLEY_DGNCLIENTFX_UTILS
+USING_NAMESPACE_BENTLEY_WEBSERVICES
+USING_NAMESPACE_BENTLEY_SQLITE
+USING_NAMESPACE_BENTLEY_DGNPLATFORM
+
+
+//---------------------------------------------------------------------------------------
+//@bsimethod                                     Eligijus.Mauragas              01/2016
+//---------------------------------------------------------------------------------------
+void DgnDbLockSetResultInfo::AddLock (const DgnLock dgnLock, const BeSQLite::BeBriefcaseId briefcaseId)
+    {
+    m_locks.insert (dgnLock);
+
+    DgnOwnedLock& ownedLock = *m_owners.insert (DgnOwnedLock (dgnLock.GetLockableId ())).first;
+    if (LockLevel::Exclusive == dgnLock.GetLevel ())
+        ownedLock.GetOwnership ().SetExclusiveOwner (briefcaseId);
+    else
+        ownedLock.GetOwnership ().AddSharedOwner (briefcaseId);
+    }
+
+//---------------------------------------------------------------------------------------
+//@bsimethod                                     Eligijus.Mauragas              01/2016
+//---------------------------------------------------------------------------------------
+const DgnLockSet& DgnDbLockSetResultInfo::GetLocks () const { return m_locks; }
+
+//---------------------------------------------------------------------------------------
+//@bsimethod                                     Eligijus.Mauragas              01/2016
+//---------------------------------------------------------------------------------------
+const DgnOwnedLockSet& DgnDbLockSetResultInfo::GetOwners () const { return m_owners; }
+
+//---------------------------------------------------------------------------------------
+//@bsimethod                                     Karolis.Dziedzelis             10/2015
+//---------------------------------------------------------------------------------------
+DgnDbRepositoryConnection::DgnDbRepositoryConnection
+(
+RepositoryInfoPtr          repository,
+WebServices::CredentialsCR credentials,
+WebServices::ClientInfoPtr clientInfo
+) : m_repositoryInfo(repository)
+    {
+    m_wsRepositoryClient = WSRepositoryClient::Create(repository->GetServerURL(), repository->GetWSRepositoryName(), clientInfo);
+    m_wsRepositoryClient->SetCredentials(credentials);
+    }
+
+//---------------------------------------------------------------------------------------
+//@bsimethod                                     Karolis.Dziedzelis             10/2015
+//---------------------------------------------------------------------------------------
+RepositoryInfoPtr RepositoryInfoParser (Utf8StringCR repositoryUrl, JsonValueCR value)
+    {
+    DateTime uploadedDate = DateTime();
+    DateTime::FromString(uploadedDate, static_cast<Utf8CP>(value[ServerSchema::Property::UploadedDate].asCString()));
+    return RepositoryInfo::Create(repositoryUrl, value[ServerSchema::Property::Id].asString(), value[ServerSchema::Property::FileId].asString(),
+                                  value[ServerSchema::Property::URL].asString(), value[ServerSchema::Property::Description].asString(),
+                                  value[ServerSchema::Property::UserUploaded].asString(), uploadedDate);
+    }
+
+//---------------------------------------------------------------------------------------
+//@bsimethod                                     Andrius.Zonys                  01/2016
+//---------------------------------------------------------------------------------------
+IAzureBlobStorageClientPtr DgnDbRepositoryConnection::GetAzureClient ()
+    {
+    if (nullptr == m_azureClient)
+        m_azureClient = AzureBlobStorageClient::Create();
+
+    return m_azureClient;
+    }
+
+//---------------------------------------------------------------------------------------
+//@bsimethod                                     Karolis.Dziedzelis             10/2015
+//---------------------------------------------------------------------------------------
+AsyncTaskPtr<DgnDbResult> DgnDbRepositoryConnection::UpdateRepositoryInfo (ICancellationTokenPtr cancellationToken)
+    {
+    ObjectId repositoryObject(ServerSchema::Schema::Repository, ServerSchema::Class::File, "");
+    return m_wsRepositoryClient->SendGetObjectRequest(repositoryObject, nullptr, cancellationToken)->Then<DgnDbResult>([=] (WSObjectsResult& response)
+        {
+        if (response.IsSuccess())
+            {
+            m_repositoryInfo = RepositoryInfoParser(m_repositoryInfo->GetServerURL(),
+                                                    response.GetValue().GetJsonValue()[ServerSchema::Instances][0][ServerSchema::Properties]);
+            return DgnDbResult::Success();
+            }
+        else
+            {
+            return DgnDbResult::Error(response.GetError());
+            }
+        });
+    }
+
+//---------------------------------------------------------------------------------------
+//@bsimethod                                     Karolis.Dziedzelis             10/2015
+//---------------------------------------------------------------------------------------
+AsyncTaskPtr<DgnDbRepositoryConnectionResult> DgnDbRepositoryConnection::Create
+(
+RepositoryInfoPtr     repository,
+CredentialsCR         credentials,
+ClientInfoPtr         clientInfo,
+ICancellationTokenPtr cancellationToken
+)
+    {
+    if (!repository || repository->GetServerURL().empty() || repository->GetId().empty())
+        {
+        return CreateCompletedAsyncTask<DgnDbRepositoryConnectionResult>(DgnDbRepositoryConnectionResult::Error(Error::InvalidRepository));
+        }
+    if (!credentials.IsValid())
+        {
+        return CreateCompletedAsyncTask<DgnDbRepositoryConnectionResult>(DgnDbRepositoryConnectionResult::Error(Error::InvalidCredentials));
+        }
+    DgnDbRepositoryConnectionPtr repositoryConnection(new DgnDbRepositoryConnection(repository, credentials, clientInfo));
+    if (repository->GetFileId().empty())
+        return repositoryConnection->UpdateRepositoryInfo(cancellationToken)->Then<DgnDbRepositoryConnectionResult>([=] (const DgnDbResult& result)
+        {
+        if (result.IsSuccess())
+            return DgnDbRepositoryConnectionResult::Success(repositoryConnection);
+        else
+            return DgnDbRepositoryConnectionResult::Error(result.GetError());
+        });
+    else
+        return CreateCompletedAsyncTask<DgnDbRepositoryConnectionResult>(DgnDbRepositoryConnectionResult::Success(repositoryConnection));
+    }
+
+//---------------------------------------------------------------------------------------
+//@bsimethod                                     Karolis.Dziedzelis             10/2015
+//---------------------------------------------------------------------------------------
+DgnDbResult DgnDbRepositoryConnection::WriteBriefcaseIdIntoFile
+(
+BeFileName                     filePath,
+const BeSQLite::BeBriefcaseId& briefcaseId
+)
+    {
+    BeSQLite::DbResult status;
+
+    std::shared_ptr<DgnDbServerHost> host = std::make_shared<DgnDbServerHost>();
+    DgnDbServerHost::Adopt(host);
+    Dgn::DgnDbPtr db = Dgn::DgnDb::OpenDgnDb(&status, filePath, Dgn::DgnDb::OpenParams(Dgn::DgnDb::OpenMode::ReadWrite));
+
+    if (BeSQLite::DbResult::BE_SQLITE_OK == status)
+        status = RepositoryInfo::WriteRepositoryInfo(*db, *m_repositoryInfo, briefcaseId);
+
+    if (BeSQLite::DbResult::BE_SQLITE_DONE == status)
+        {
+        db->CloseDb();
+        DgnDbServerHost::Forget(host, true);
+        return DgnDbResult::Success();
+        }
+
+    Utf8String error = db->GetLastError(&status);
+    db->CloseDb();
+    DgnDbServerHost::Forget(host, true);
+    return DgnDbResult::Error(error.c_str());
+    }
+
+//---------------------------------------------------------------------------------------
+//@bsimethod                                     Karolis.Dziedzelis             10/2015
+//---------------------------------------------------------------------------------------
+AsyncTaskPtr<DgnDbResult> DgnDbRepositoryConnection::DownloadBriefcaseFile
+(
+BeFileName                      localFile,
+const BeSQLite::BeBriefcaseId&  briefcaseId,
+Utf8StringCR                    url,
+HttpRequest::ProgressCallbackCR callback,
+ICancellationTokenPtr           cancellationToken
+)
+    {
+    if (url.empty())
+        {
+        Utf8String instanceId;
+        instanceId.Sprintf("%u", briefcaseId.GetValue());
+        ObjectId fileObject(ServerSchema::Schema::Repository, ServerSchema::Class::Briefcase, instanceId);
+        return m_wsRepositoryClient->SendGetFileRequest(fileObject, localFile, nullptr, callback, cancellationToken)
+            ->Then<DgnDbResult>([=] (const WSFileResult& fileResult)
+            {
+            if (fileResult.IsSuccess())
+                return WriteBriefcaseIdIntoFile(fileResult.GetValue().GetFilePath(), briefcaseId);
+            else
+                return DgnDbResult::Error(fileResult.GetError());
+            });
+        }
+    else
+        {
+        // Download file directly from the url.
+        return GetAzureClient()->SendGetFileRequest(url, localFile, callback, cancellationToken)
+            ->Then<DgnDbResult>([=] (const AzureResult& result)
+            {
+            if (result.IsSuccess())
+                return WriteBriefcaseIdIntoFile(localFile, briefcaseId);
+            else
+                return DgnDbResult::Error(DgnDbServerError(result.GetError().GetDisplayMessage().c_str()));
+            });
+        }
+    }
+
+//---------------------------------------------------------------------------------------
+//@bsimethod                                     Karolis.Dziedzelis             10/2015
+//---------------------------------------------------------------------------------------
+AsyncTaskPtr<DgnDbResult> DgnDbRepositoryConnection::DownloadRevisionFile
+(
+DgnDbServerRevisionPtr          revision,
+HttpRequest::ProgressCallbackCR callback,
+ICancellationTokenPtr           cancellationToken
+)
+    {
+    ObjectId fileObject(ServerSchema::Schema::Repository, ServerSchema::Class::Revision, revision->GetRevision()->GetId());
+    
+    if (revision->GetURL().empty())
+        {
+        return m_wsRepositoryClient->SendGetFileRequest(fileObject, revision->GetRevision()->GetChangeStreamFile(), nullptr, callback, cancellationToken)
+            ->Then<DgnDbResult>([=] (const WSFileResult& fileResult)
+            {
+            if (fileResult.IsSuccess())
+                return DgnDbResult::Success();
+            else
+                return DgnDbResult::Error(fileResult.GetError());
+            });
+        }
+    else
+        {
+        // Download file directly from the url.
+        return GetAzureClient()->SendGetFileRequest(revision->GetURL(), revision->GetRevision()->GetChangeStreamFile(), nullptr, cancellationToken)
+            ->Then<DgnDbResult>([=] (const AzureResult& result)
+            {
+            if (result.IsSuccess())
+                return DgnDbResult::Success();
+            else
+                return DgnDbResult::Error(DgnDbServerError(result.GetError().GetDisplayMessage().c_str()));
+            });
+        }
+    }
+
+//---------------------------------------------------------------------------------------
+//@bsimethod                                     Karolis.Dziedzelis             12/2015
+//---------------------------------------------------------------------------------------
+Json::Value CreateLockInstanceJson
+(
+bvector<uint64_t> const& ids,
+const BeBriefcaseId&     briefcaseId,
+Utf8StringCR             description,
+Utf8StringCR             releasedWithRevisionId,
+LockableType             type,
+LockLevel                level
+)
+    {
+    Json::Value properties;
+
+    properties[ServerSchema::Property::Description]          = description;
+    properties[ServerSchema::Property::BriefcaseId]          = briefcaseId.GetValue();
+    properties[ServerSchema::Property::ReleasedWithRevision] = releasedWithRevisionId;
+    DgnLocksJson::LockableTypeToJson(properties[ServerSchema::Property::LockType], type);
+    DgnLocksJson::LockLevelToJson(properties[ServerSchema::Property::LockLevel], level);
+
+    properties[ServerSchema::Property::ObjectIds] = Json::arrayValue;
+    int i = 0;
+    for (auto const& id : ids)
+        {
+        Utf8String idStr;
+        idStr.Sprintf("%llu", id);
+        properties[ServerSchema::Property::ObjectIds][i++] = idStr;
+        }
+
+    return properties;
+    }
+
+//---------------------------------------------------------------------------------------
+//@bsimethod                                     Karolis.Dziedzelis             12/2015
+//---------------------------------------------------------------------------------------
+void AddToInstance
+(
+std::shared_ptr<WSChangeset>     changeset,
+WSChangeset::ChangeState const&  changeState,
+bvector<uint64_t> const&         ids,
+const BeBriefcaseId&             briefcaseId,
+Utf8StringCR                     description,
+Utf8StringCR                     releasedWithRevisionId,
+LockableType                     type,
+LockLevel                        level
+)
+    {
+    if (ids.empty())
+        return;
+    ObjectId lockObject(ServerSchema::Schema::Repository, ServerSchema::Class::MultiLock, "MultiLock");
+    changeset->AddInstance(lockObject, changeState, std::make_shared<Json::Value>(CreateLockInstanceJson(ids, briefcaseId, description, releasedWithRevisionId, type, level)));
+    }
+
+//---------------------------------------------------------------------------------------
+//@bsimethod                                     Karolis.Dziedzelis             12/2015
+//---------------------------------------------------------------------------------------
+std::shared_ptr<WSChangeset> LockJsonRequest
+(
+const DgnLockSet&               locks,
+const BeBriefcaseId&            briefcaseId,
+Utf8StringCR                    releasedWithRevisionId,
+const WSChangeset::ChangeState& changeState
+)
+    {
+    bvector<uint64_t> objects[9];
+    for (auto& lock : locks)
+        {
+        int index = static_cast<int32_t>(lock.GetType ()) * 3 + static_cast<int32_t>(lock.GetLevel ());
+        if (index >= 0 && index <= 8)
+            objects[index].push_back (lock.GetId ().GetValue ());
+        }
+
+    Utf8String description = ""; //needswork: Currently DgnDb doesn pass us any description. Do we really need it?
+
+    std::shared_ptr<WSChangeset> changeset(new WSChangeset());
+    AddToInstance(changeset, changeState, objects[0], briefcaseId, description, releasedWithRevisionId, LockableType::Db,      LockLevel::None);
+    AddToInstance(changeset, changeState, objects[1], briefcaseId, description, releasedWithRevisionId, LockableType::Db,      LockLevel::Shared);
+    AddToInstance(changeset, changeState, objects[2], briefcaseId, description, releasedWithRevisionId, LockableType::Db,      LockLevel::Exclusive);
+    AddToInstance(changeset, changeState, objects[3], briefcaseId, description, releasedWithRevisionId, LockableType::Model,   LockLevel::None);
+    AddToInstance(changeset, changeState, objects[4], briefcaseId, description, releasedWithRevisionId, LockableType::Model,   LockLevel::Shared);
+    AddToInstance(changeset, changeState, objects[5], briefcaseId, description, releasedWithRevisionId, LockableType::Model,   LockLevel::Exclusive);
+    AddToInstance(changeset, changeState, objects[6], briefcaseId, description, releasedWithRevisionId, LockableType::Element, LockLevel::None);
+    AddToInstance(changeset, changeState, objects[7], briefcaseId, description, releasedWithRevisionId, LockableType::Element, LockLevel::Shared);
+    AddToInstance(changeset, changeState, objects[8], briefcaseId, description, releasedWithRevisionId, LockableType::Element, LockLevel::Exclusive);
+
+    return changeset;
+    }
+
+//---------------------------------------------------------------------------------------
+//@bsimethod                                     Eligijus.Mauragas              01/2016
+//---------------------------------------------------------------------------------------
+std::shared_ptr<WSChangeset> LockDeleteAllJsonRequest (const BeBriefcaseId& briefcaseId, Utf8StringCR releasedWithRevisionId)
+    {
+    Utf8String id;
+    id.Sprintf ("%s-%d", ServerSchema::DeleteAllLocks, briefcaseId.GetValue ());
+
+    ObjectId lockObject (ServerSchema::Schema::Repository, ServerSchema::Class::Lock, id);
+
+    Json::Value properties;
+    properties[ServerSchema::Property::ReleasedWithRevision] = releasedWithRevisionId;
+
+    std::shared_ptr<WSChangeset> changeset (new WSChangeset ());
+    changeset->AddInstance (lockObject, WSChangeset::ChangeState::Deleted, std::make_shared<Json::Value> (properties));
+
+    return changeset;
+    }
+
+//---------------------------------------------------------------------------------------
+//@bsimethod                                     Karolis.Dziedzelis             12/2015
+//---------------------------------------------------------------------------------------
+AsyncTaskPtr<DgnLockResponseResult> DgnDbRepositoryConnection::AcquireLocks
+(
+LockRequestCR         locks,
+const BeBriefcaseId&  briefcaseId,
+Utf8StringCR          lastRevisionId,
+ICancellationTokenPtr cancellationToken
+)
+    {
+    //How to set description here?
+    auto changeset = LockJsonRequest(locks.GetLockSet (), briefcaseId, lastRevisionId, WSChangeset::ChangeState::Modified);
+    Json::Value requestJson;
+    changeset->ToRequestJson(requestJson);
+    HttpStringBodyPtr request = HttpStringBody::Create(requestJson.toStyledString());
+    return m_wsRepositoryClient->SendChangesetRequest(request, nullptr, cancellationToken)->Then<DgnLockResponseResult>
+        ([=] (const WSChangesetResult& result)
+        {
+        if (result.IsSuccess())
+            {
+            LockRequest::Response response;
+            Json::Value responseJson;
+            responseJson[Locks::Status] = static_cast<uint32_t>(LockStatus::Success);
+            response.FromJson(responseJson);
+            return DgnLockResponseResult::Success(response);
+            }
+        else
+            {
+            return DgnLockResponseResult::Error(result.GetError());
+            }
+        });
+    }
+
+//---------------------------------------------------------------------------------------
+//@bsimethod                                     Karolis.Dziedzelis             12/2015
+//---------------------------------------------------------------------------------------
+AsyncTaskPtr<DgnDbResult> DgnDbRepositoryConnection::DemoteLocks
+(
+const DgnLockSet&     locks,
+const BeBriefcaseId&  briefcaseId,
+Utf8StringCR          releasedWithRevisionId,
+ICancellationTokenPtr cancellationToken
+)
+    {
+    //How to set description here?
+    auto changeset = LockJsonRequest(locks, briefcaseId, releasedWithRevisionId, WSChangeset::ChangeState::Modified);
+    Json::Value requestJson;
+    changeset->ToRequestJson(requestJson);
+    HttpStringBodyPtr request = HttpStringBody::Create(requestJson.toStyledString());
+    return m_wsRepositoryClient->SendChangesetRequest(request, nullptr, cancellationToken)->Then<DgnDbResult>([=] (const WSChangesetResult& result)
+        {
+        if (result.IsSuccess())
+            return DgnDbResult::Success();
+        else
+            return DgnDbResult::Error(result.GetError());
+        });
+    }
+
+//---------------------------------------------------------------------------------------
+//@bsimethod                                     Karolis.Dziedzelis             12/2015
+//---------------------------------------------------------------------------------------
+AsyncTaskPtr<DgnDbResult> DgnDbRepositoryConnection::RelinquishLocks
+(
+const BeBriefcaseId&  briefcaseId,
+Utf8StringCR          releasedWithRevisionId,
+ICancellationTokenPtr cancellationToken
+)
+    {
+    auto changeset = LockDeleteAllJsonRequest (briefcaseId, releasedWithRevisionId);
+    Json::Value requestJson;
+    changeset->ToRequestJson(requestJson);
+    HttpStringBodyPtr request = HttpStringBody::Create(requestJson.toStyledString());
+    return m_wsRepositoryClient->SendChangesetRequest(request, nullptr, cancellationToken)->Then<DgnDbResult>([=] (const WSChangesetResult& result)
+        {
+        if (result.IsSuccess())
+            return DgnDbResult::Success();
+        else
+            return DgnDbResult::Error(result.GetError());
+        });
+    }
+
+//---------------------------------------------------------------------------------------
+//@bsimethod                                     Karolis.Dziedzelis             12/2015
+//---------------------------------------------------------------------------------------
+AsyncTaskPtr<DgnDbLockSetResult> DgnDbRepositoryConnection::QueryLocks
+(
+const BeBriefcaseId&  briefcaseId,
+ICancellationTokenPtr cancellationToken
+)
+    {
+    return QueryLocksInternal (nullptr, &briefcaseId, cancellationToken);
+    }
+
+//---------------------------------------------------------------------------------------
+//@bsimethod                                     Karolis.Dziedzelis             12/2015
+//---------------------------------------------------------------------------------------
+AsyncTaskPtr<DgnDbLockSetResult> DgnDbRepositoryConnection::QueryLocksById
+(
+LockableIdSet const&  ids,
+const BeBriefcaseId&  briefcaseId,
+ICancellationTokenPtr cancellationToken
+)
+    {
+    return QueryLocksInternal (&ids, &briefcaseId, cancellationToken);
+    }
+
+//---------------------------------------------------------------------------------------
+//@bsimethod                                     Karolis.Dziedzelis             12/2015
+//---------------------------------------------------------------------------------------
+AsyncTaskPtr<DgnDbLockSetResult> DgnDbRepositoryConnection::QueryLocksById
+(
+LockableIdSet const&  ids,
+ICancellationTokenPtr cancellationToken
+)
+    {
+    return QueryLocksInternal (&ids, nullptr, cancellationToken);
+    }
+
+//---------------------------------------------------------------------------------------
+//@bsimethod                                     Karolis.Dziedzelis             12/2015
+//---------------------------------------------------------------------------------------
+AsyncTaskPtr<DgnDbLockSetResult> DgnDbRepositoryConnection::QueryLocksInternal
+(
+LockableIdSet const*  ids,
+const BeBriefcaseId*  briefcaseId,
+ICancellationTokenPtr cancellationToken
+)
+    {
+    WSQuery query (ServerSchema::Schema::Repository, ServerSchema::Class::Lock);
+    Utf8String filter;
+
+    //Format the filter
+    if (nullptr == ids && nullptr != briefcaseId)
+        {
+        filter.Sprintf ("%s+eq+%u", ServerSchema::Property::BriefcaseId, briefcaseId->GetValue ());
+        query.SetFilter (filter);
+        }
+    else if (nullptr != ids)
+        {
+        bool first = true;
+        Utf8String idsString;
+        for (auto id : *ids)
+            {
+            Utf8String idString;
+            if (nullptr == briefcaseId)
+                idString.Sprintf ("'%d-%llu'", (int)id.GetType (), id.GetId().GetValue());
+            else
+                idString.Sprintf ("'%d-%llu-%u'", (int)id.GetType (), id.GetId().GetValue(), briefcaseId->GetValue ());
+
+            if (!first)
+                idsString.append (",");
+            idsString.append (idString);
+
+            first = false;
+            }
+
+        filter.Sprintf ("$id+in+[%s]", idsString.c_str());
+        query.SetFilter (filter);
+        }
+
+    //Execute query
+    return m_wsRepositoryClient->SendQueryRequest(query, nullptr, nullptr, cancellationToken)->Then<DgnDbLockSetResult>
+        ([=] (const WSObjectsResult& result)
+        {
+        if (result.IsSuccess())
+            {
+            DgnDbLockSetResultInfo locks;
+            for (auto& value : result.GetValue().GetJsonValue()[ServerSchema::Instances])
+                {
+                DgnLock lock;
+                Json::Value lockJson;
+                FormatLockFromServer(lockJson, value[ServerSchema::Properties]);
+                lock.FromJson(lockJson);
+
+                BeBriefcaseId briefcaseId;
+                DgnLocksJson::BriefcaseIdFromJson (briefcaseId, value[ServerSchema::Properties][ServerSchema::Property::BriefcaseId]);
+
+                if (lock.GetLevel() != LockLevel::None)
+                    locks.AddLock (lock, briefcaseId);
+                }
+            return DgnDbLockSetResult::Success(locks);
+            }
+        else
+            return DgnDbLockSetResult::Error(result.GetError());
+        });
+    }
+
+//---------------------------------------------------------------------------------------
+//@bsimethod                                     Karolis.Dziedzelis             10/2015
+//---------------------------------------------------------------------------------------
+AsyncTaskPtr<WSCreateObjectResult> DgnDbRepositoryConnection::AcquireBriefcaseId (ICancellationTokenPtr cancellationToken)
+    {
+    Json::Value briefcaseIdJson = Json::objectValue;
+    briefcaseIdJson[ServerSchema::Instance] = Json::objectValue;
+    briefcaseIdJson[ServerSchema::Instance][ServerSchema::SchemaName] = ServerSchema::Schema::Repository;
+    briefcaseIdJson[ServerSchema::Instance][ServerSchema::ClassName] = ServerSchema::Class::Briefcase;
+    return m_wsRepositoryClient->SendCreateObjectRequest(briefcaseIdJson, BeFileName(), nullptr, cancellationToken);
+    }
+
+//---------------------------------------------------------------------------------------
+//@bsimethod                                     Karolis.Dziedzelis             10/2015
+//---------------------------------------------------------------------------------------
+DgnDbServerRevisionPtr ParseRevision (JsonValueCR jsonValue)
+    {
+    std::shared_ptr<DgnDbServerHost> host = std::make_shared<DgnDbServerHost>();
+    DgnDbServerHost::Adopt(host);
+    RevisionStatus status;
+    DgnDbServerRevisionPtr indexedRevision = DgnDbServerRevision::Create(DgnRevision::Create(&status, jsonValue[ServerSchema::Property::Id].asString(),
+    jsonValue[ServerSchema::Property::ParentId].asString(), jsonValue[ServerSchema::Property::MasterFileId].asString()));
+    DgnDbServerHost::Forget(host);
+    if (RevisionStatus::Success == status)
+        {
+        indexedRevision->GetRevision()->SetSummary(jsonValue[ServerSchema::Property::Description].asCString());
+        DateTime pushDate = DateTime();
+        DateTime::FromString(pushDate, jsonValue[ServerSchema::Property::PushDate].asCString());
+        indexedRevision->GetRevision()->SetDateTime(pushDate);
+        indexedRevision->GetRevision()->SetUserName(jsonValue[ServerSchema::Property::UserCreated].asCString());
+        indexedRevision->SetIndex(jsonValue[ServerSchema::Property::Index].asUInt64());
+        indexedRevision->SetURL(jsonValue["URL"].asString());
+        }
+    return indexedRevision;
+    }
+
+//---------------------------------------------------------------------------------------
+//@bsimethod                                     Karolis.Dziedzelis             10/2015
+//---------------------------------------------------------------------------------------
+AsyncTaskPtr<DgnDbUInt64Result> DgnDbRepositoryConnection::GetRevisionIndex
+(
+Utf8StringCR          revisionId,
+ICancellationTokenPtr cancellationToken
+)
+    {
+    if (revisionId.empty())
+        {
+        return CreateCompletedAsyncTask<DgnDbUInt64Result>(DgnDbUInt64Result::Success(0));
+        }
+    ObjectId revisionObject(ServerSchema::Schema::Repository, ServerSchema::Class::Revision, revisionId);
+    return m_wsRepositoryClient->SendGetObjectRequest(revisionObject, nullptr, cancellationToken)->Then<DgnDbUInt64Result>
+        ([=] (WSObjectsResult& revisionResult)
+        {
+        if (revisionResult.IsSuccess())
+            {
+            uint64_t index = 0;
+            JsonValueCR instances = revisionResult.GetValue().GetJsonValue()[ServerSchema::Instances];
+            if (instances.isValidIndex(0))
+                index = instances[0][ServerSchema::Properties][ServerSchema::Property::Index].asInt64() + 1;
+            return DgnDbUInt64Result::Success(index);
+            }
+        else
+            return DgnDbUInt64Result::Error(revisionResult.GetError());
+        });
+    }
+
+//---------------------------------------------------------------------------------------
+//@bsimethod                                     Karolis.Dziedzelis             10/2015
+//---------------------------------------------------------------------------------------
+AsyncTaskPtr<DgnDbServerRevisionResult> DgnDbRepositoryConnection::GetRevisionById
+(
+Utf8StringCR          revisionId,
+ICancellationTokenPtr cancellationToken
+)
+    {
+    BeAssert(DgnDbServerHost::IsInitialized() && Error::NotInitialized);
+    if (revisionId.empty())
+        {
+        return CreateCompletedAsyncTask<DgnDbServerRevisionResult>(DgnDbServerRevisionResult::Error(Error::InvalidRevision));
+        }
+    ObjectId revisionObject(ServerSchema::Schema::Repository, ServerSchema::Class::Revision, revisionId);
+    return m_wsRepositoryClient->SendGetObjectRequest(revisionObject, nullptr, cancellationToken)->Then<DgnDbServerRevisionResult>
+        ([=] (WSObjectsResult& revisionResult)
+        {
+        if (revisionResult.IsSuccess())
+            {
+            auto revision = ParseRevision(revisionResult.GetValue().GetJsonValue()[ServerSchema::Instances][0][ServerSchema::Properties]);
+            return DgnDbServerRevisionResult::Success(revision);
+            }
+        else
+            return DgnDbServerRevisionResult::Error(revisionResult.GetError());
+        });
+    }
+
+//---------------------------------------------------------------------------------------
+//@bsimethod                                     Karolis.Dziedzelis             10/2015
+//---------------------------------------------------------------------------------------
+AsyncTaskPtr<DgnDbServerRevisionsResult> DgnDbRepositoryConnection::RevisionsFromQuery
+(
+const WebServices::WSQuery& query,
+ICancellationTokenPtr       cancellationToken
+)
+    {
+    BeAssert(DgnDbServerHost::IsInitialized() && Error::NotInitialized);
+    return m_wsRepositoryClient->SendQueryRequest(query, nullptr, nullptr, cancellationToken)->Then<DgnDbServerRevisionsResult>
+        ([=] (const WSObjectsResult& revisionsInfoResult)
+        {
+        if (revisionsInfoResult.IsSuccess())
+            {
+            bvector<DgnDbServerRevisionPtr> indexedRevisions;
+            for (auto& value : revisionsInfoResult.GetValue().GetJsonValue()[ServerSchema::Instances])
+                indexedRevisions.push_back(ParseRevision(value[ServerSchema::Properties]));
+            std::sort(indexedRevisions.begin(), indexedRevisions.end(), [] (DgnDbServerRevisionPtr a, DgnDbServerRevisionPtr b)
+                {
+                return a->GetIndex() < b->GetIndex();
+                });
+            return DgnDbServerRevisionsResult::Success(indexedRevisions);
+            }
+        else
+            return DgnDbServerRevisionsResult::Error(revisionsInfoResult.GetError());
+        });
+    }
+
+//---------------------------------------------------------------------------------------
+//@bsimethod                                     Karolis.Dziedzelis             10/2015
+//---------------------------------------------------------------------------------------
+AsyncTaskPtr<DgnDbServerRevisionsResult> DgnDbRepositoryConnection::GetRevisionsAfterId
+(
+Utf8StringCR          revisionId,
+ICancellationTokenPtr cancellationToken
+)
+    {
+    BeAssert(DgnDbServerHost::IsInitialized() && Error::NotInitialized);
+    std::shared_ptr<DgnDbServerRevisionsResult> finalResult = std::make_shared<DgnDbServerRevisionsResult>();
+    return GetRevisionIndex(revisionId, cancellationToken)->Then([=] (const DgnDbUInt64Result& indexResult)
+        {
+        if (indexResult.IsSuccess())
+            {
+            WSQuery query(ServerSchema::Schema::Repository, ServerSchema::Class::Revision);
+            Utf8String queryFilter;
+            queryFilter.Sprintf("Index+ge+%llu", indexResult.GetValue());
+            query.SetFilter(queryFilter);
+            RevisionsFromQuery(query, cancellationToken)->Then([=] (const DgnDbServerRevisionsResult& revisionsResult)
+                {
+                if (revisionsResult.IsSuccess())
+                    finalResult->SetSuccess(revisionsResult.GetValue());
+                else
+                    finalResult->SetError(revisionsResult.GetError());
+                });
+            }
+        else
+            finalResult->SetError(indexResult.GetError());
+        })->Then<DgnDbServerRevisionsResult>([=] ()
+        {
+        return *finalResult;
+        });
+    }
+
+//---------------------------------------------------------------------------------------
+//@bsimethod                                     Karolis.Dziedzelis             11/2015
+//---------------------------------------------------------------------------------------
+AsyncTaskPtr<DgnDbResult> DgnDbRepositoryConnection::DownloadRevisions
+(
+const bvector<DgnDbServerRevisionPtr>& revisions,
+HttpRequest::ProgressCallbackCR        callback,
+ICancellationTokenPtr                  cancellationToken
+)
+    {
+    bset<std::shared_ptr<AsyncTask>> tasks;
+    for (auto& revision : revisions)
+        tasks.insert(DownloadRevisionFile(revision, callback, cancellationToken));
+    return AsyncTask::WhenAll(tasks)->Then<DgnDbResult>([=] ()
+        {
+        for (auto task : tasks)
+            {
+            auto result = dynamic_pointer_cast<PackagedAsyncTask<DgnDbResult>>(task)->GetResult();
+            if (!result.IsSuccess())
+                return DgnDbResult::Error(result.GetError());
+            }
+        return DgnDbResult::Success();
+        });
+    }
+
+//---------------------------------------------------------------------------------------
+//@bsimethod                                     Karolis.Dziedzelis             10/2015
+//---------------------------------------------------------------------------------------
+AsyncTaskPtr<DgnDbServerRevisionsResult> DgnDbRepositoryConnection::Pull
+(
+Utf8StringCR                    revisionId,
+HttpRequest::ProgressCallbackCR callback,
+ICancellationTokenPtr           cancellationToken
+)
+    {
+    std::shared_ptr<DgnDbServerRevisionsResult> finalResult = std::make_shared<DgnDbServerRevisionsResult>();
+    return GetRevisionsAfterId(revisionId, cancellationToken)->Then([=] (const DgnDbServerRevisionsResult& revisionsResult)
+        {
+        if (revisionsResult.IsSuccess())
+            {
+            DownloadRevisions(revisionsResult.GetValue(), callback, cancellationToken)->Then([=](const DgnDbResult& downloadResult)
+                {
+                if (downloadResult.IsSuccess())
+                    finalResult->SetSuccess(revisionsResult.GetValue());
+                else
+                    finalResult->SetError(downloadResult.GetError());
+                });
+            }
+        else
+            finalResult->SetError(revisionsResult.GetError());
+        })->Then<DgnDbServerRevisionsResult>([=] ()
+            {
+            return *finalResult;
+            });
+    }
+
+//---------------------------------------------------------------------------------------
+//@bsimethod                                     Karolis.Dziedzelis             10/2015
+//---------------------------------------------------------------------------------------
+Json::Value PushRevisionJson
+(
+Dgn::DgnRevisionPtr revision,
+Utf8StringCR        repositoryName,
+uint32_t            repositoryId
+)
+    {
+    Json::Value pushRevisionJson = Json::objectValue;
+    pushRevisionJson[ServerSchema::Instance] = Json::objectValue;
+    pushRevisionJson[ServerSchema::Instance][ServerSchema::SchemaName] = ServerSchema::Schema::Repository;
+    pushRevisionJson[ServerSchema::Instance][ServerSchema::ClassName] = ServerSchema::Class::Revision;
+    pushRevisionJson[ServerSchema::Instance][ServerSchema::Properties] = Json::objectValue;
+
+    pushRevisionJson[ServerSchema::Instance][ServerSchema::Properties][ServerSchema::Property::Id] = revision->GetId();
+    pushRevisionJson[ServerSchema::Instance][ServerSchema::Properties][ServerSchema::Property::Description] = revision->GetSummary();
+    uint64_t size;
+    revision->GetChangeStreamFile().GetFileSize(size);
+    pushRevisionJson[ServerSchema::Instance][ServerSchema::Properties][ServerSchema::Property::FileSize] = size;
+    pushRevisionJson[ServerSchema::Instance][ServerSchema::Properties][ServerSchema::Property::ParentId] = revision->GetParentId();
+    pushRevisionJson[ServerSchema::Instance][ServerSchema::Properties][ServerSchema::Property::MasterFileId] = revision->GetDbGuid();
+    pushRevisionJson[ServerSchema::Instance][ServerSchema::Properties][ServerSchema::Property::BriefcaseId] = repositoryId;
+    pushRevisionJson[ServerSchema::Instance][ServerSchema::Properties][ServerSchema::Property::IsUploaded] = false;
+    return pushRevisionJson;
+    }
+
+//---------------------------------------------------------------------------------------
+//@bsimethod                                     Andrius.Zonys                  01/2016
+//---------------------------------------------------------------------------------------
+AsyncTaskPtr<DgnDbResult> InitializeRevision
+(
+Json::Value                     pushJson,
+ObjectId                        revisionObjectId,
+IWSRepositoryClientPtr          client,
+HttpRequest::ProgressCallbackCR callback,
+ICancellationTokenPtr           cancellationToken
+)
+    {
+    Json::Value revisionProperties = Json::Value(pushJson[ServerSchema::Instance][ServerSchema::Properties]);
+    revisionProperties[ServerSchema::Property::IsUploaded] = true;
+    return client->SendUpdateObjectRequest(revisionObjectId, revisionProperties, nullptr, callback, cancellationToken)
+        ->Then<DgnDbResult>([=] (const WSUpdateObjectResult& finishPushResult)
+        {
+        if (finishPushResult.IsSuccess())
+            return DgnDbResult::Success();
+        else
+            return DgnDbResult::Error(finishPushResult.GetError());
+        });
+    }
+
+//---------------------------------------------------------------------------------------
+//@bsimethod                                     Karolis.Dziedzelis             10/2015
+//---------------------------------------------------------------------------------------
+AsyncTaskPtr<DgnDbResult> DgnDbRepositoryConnection::Push
+(
+Dgn::DgnRevisionPtr             revision,
+uint32_t                        repositoryId,
+HttpRequest::ProgressCallbackCR callback,
+ICancellationTokenPtr           cancellationToken
+)
+    {
+    // Stage 1. Create revision.
+    auto pushJson = PushRevisionJson(revision, m_repositoryInfo->GetId(), repositoryId);
+    std::shared_ptr<DgnDbResult> finalResult = std::make_shared<DgnDbResult>();
+    return m_wsRepositoryClient->SendCreateObjectRequest(pushJson, BeFileName(), callback, cancellationToken)
+        ->Then([=] (const WSCreateObjectResult& initializePushResult)
+        {
+        if (!initializePushResult.IsSuccess())
+            {
+            finalResult->SetError(initializePushResult.GetError());
+            return;
+            }
+
+        // Stage 2. Upload revision file. 
+        JsonValueCR revisionInstance   = initializePushResult.GetValue().GetObject()[ServerSchema::ChangedInstance][ServerSchema::InstanceAfterChange];
+        Utf8String  revisionInstanceId = revisionInstance[ServerSchema::InstanceId].asString();
+        ObjectId    revisionObjectId   = ObjectId(ServerSchema::Schema::Repository, ServerSchema::Class::Revision, revisionInstanceId);
+        Utf8StringCR url = revisionInstance[ServerSchema::Properties][ServerSchema::Property::URL].asString();
+
+        if (url.empty())
+            {
+            m_wsRepositoryClient->SendUpdateFileRequest(revisionObjectId, revision->GetChangeStreamFile(), callback, cancellationToken)
+                ->Then([=] (const WSUpdateObjectResult& uploadRevisionResult)
+                {
+                if (!uploadRevisionResult.IsSuccess())
+                    {
+                    finalResult->SetError(uploadRevisionResult.GetError());
+                    return;
+                    }
+
+                // Stage 3. Initialize revision.
+                InitializeRevision(pushJson, revisionObjectId, m_wsRepositoryClient, callback, cancellationToken)
+                    ->Then([=] (const DgnDbResult& result)
+                    {
+                    if (result.IsSuccess())
+                        finalResult->SetSuccess();
+                    else
+                        finalResult->SetError(result.GetError());
+                    });
+                });
+            }
+        else
+            {
+            GetAzureClient()->SendUpdateFileRequest(url, revision->GetChangeStreamFile(), callback, cancellationToken)
+                ->Then([=] (const AzureResult& result)
+                {
+                if (!result.IsSuccess())
+                    {
+                    finalResult->SetError(DgnDbServerError(result.GetError().GetDisplayMessage().c_str()));
+                    return;
+                    }
+
+                // Stage 3. Initialize revision.
+                InitializeRevision(pushJson, revisionObjectId, m_wsRepositoryClient, callback, cancellationToken)
+                    ->Then([=] (const DgnDbResult& result)
+                    {
+                    if (result.IsSuccess())
+                        finalResult->SetSuccess();
+                    else
+                        finalResult->SetError(result.GetError());
+                    });
+                });
+            }
+        })->Then<DgnDbResult>([=]
+            {
+            return *finalResult;
+            });
+    }
+
+//---------------------------------------------------------------------------------------
+//@bsimethod                                     Karolis.Dziedzelis             10/2015
+//---------------------------------------------------------------------------------------
+RepositoryInfoCR DgnDbRepositoryConnection::GetRepositoryInfo()
+    {
+    return *m_repositoryInfo;
+    }
+
+//---------------------------------------------------------------------------------------
+//@bsimethod                                     Karolis.Dziedzelis             10/2015
+//---------------------------------------------------------------------------------------
+AsyncTaskPtr<DgnDbResult> DgnDbRepositoryConnection::VerifyConnection(ICancellationTokenPtr cancellationToken)
+    {
+    return m_wsRepositoryClient->VerifyAccess(cancellationToken)->Then<DgnDbResult>([] (const AsyncResult<void, WSError>& result)
+        {
+        if (result.IsSuccess())
+            return DgnDbResult::Success();
+        else
+            return DgnDbResult::Error(result.GetError());
+        });
+    }
+