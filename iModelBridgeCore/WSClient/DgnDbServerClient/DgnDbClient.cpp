/*--------------------------------------------------------------------------------------+
|
|     $Source: DgnDbServerClient/DgnDbClient.cpp $
|
|  $Copyright: (c) 2016 Bentley Systems, Incorporated. All rights reserved. $
|
+--------------------------------------------------------------------------------------*/
#include <DgnDbServer/Client/DgnDbClient.h>
#include <BeJsonCpp/BeJsonUtilities.h>
#include <json/json.h>
#include <DgnPlatform/TxnManager.h>
#include <DgnPlatform/RevisionManager.h>
#include <WebServices/Azure/AzureBlobStorageClient.h>
#include <DgnDbServer/Client/Logging.h>
#include "DgnDbServerUtils.h"
#include <DgnDbServer/Client/DgnDbServerBreakHelper.h>

USING_NAMESPACE_BENTLEY_DGNDBSERVER
USING_NAMESPACE_BENTLEY_SQLITE
USING_NAMESPACE_BENTLEY_WEBSERVICES
USING_NAMESPACE_BENTLEY_DGNPLATFORM
BriefcaseFileNameCallback DgnDbClient::DefaultFileNameCallback = [](BeFileName baseDirectory, BeBriefcaseId briefcase, RepositoryInfoCR repositoryInfo, FileInfoCR fileInfo)
    {
    baseDirectory.AppendToPath(BeFileName(repositoryInfo.GetId()));
    BeFileName briefcaseId;
    briefcaseId.Sprintf(L"%u", briefcase);
    baseDirectory.AppendToPath(briefcaseId);
    baseDirectory.AppendToPath(BeFileName(fileInfo.GetFileName()));
    return baseDirectory;
    };

//---------------------------------------------------------------------------------------
//@bsimethod                                     Karolis.Dziedzelis             10/2016
//---------------------------------------------------------------------------------------
DgnDbRepositoryConnectionResult DgnDbClient::CreateRepositoryConnection(RepositoryInfoCR repositoryInfo) const
    {
    return DgnDbRepositoryConnection::Create(repositoryInfo, m_credentials, m_clientInfo, m_customHandler);
    }

//---------------------------------------------------------------------------------------
//@bsimethod                                     Karolis.Dziedzelis             10/2016
//---------------------------------------------------------------------------------------
DgnDbRepositoryConnectionTaskPtr DgnDbClient::ConnectToRepository(RepositoryInfoCR repositoryInfo, ICancellationTokenPtr cancellationToken) const
    {
    const Utf8String methodName = "DgnDbClient::ConnectToRepository";
    DgnDbServerLogHelper::Log(SEVERITY::LOG_DEBUG, methodName, "Method called.");
    if (m_serverUrl.empty() || m_serverUrl != repositoryInfo.GetServerURL())
        {
        DgnDbServerLogHelper::Log(SEVERITY::LOG_ERROR, methodName, "Server URL is invalid.");
        return CreateCompletedAsyncTask<DgnDbRepositoryConnectionResult>(DgnDbRepositoryConnectionResult::Error(DgnDbServerError::Id::InvalidServerURL));
        }
    if (!m_credentials.IsValid() && !m_customHandler)
        {
        DgnDbServerLogHelper::Log(SEVERITY::LOG_ERROR, methodName, "Credentials are not set.");
        return CreateCompletedAsyncTask<DgnDbRepositoryConnectionResult>(DgnDbRepositoryConnectionResult::Error(DgnDbServerError::Id::CredentialsNotSet));
        }

    return CreateCompletedAsyncTask<DgnDbRepositoryConnectionResult>(CreateRepositoryConnection(repositoryInfo));
    }

//---------------------------------------------------------------------------------------
//@bsimethod                                     Karolis.Dziedzelis             10/2016
//---------------------------------------------------------------------------------------
DgnDbRepositoryConnectionTaskPtr DgnDbClient::ConnectToRepository(Utf8StringCR repositoryId, ICancellationTokenPtr cancellationToken) const
    {
    const Utf8String methodName = "DgnDbClient::ConnectToRepository";
    DgnDbServerLogHelper::Log(SEVERITY::LOG_DEBUG, methodName, "Method called.");
    if (m_serverUrl.empty())
        {
        DgnDbServerLogHelper::Log(SEVERITY::LOG_ERROR, methodName, "Server URL is invalid.");
        return CreateCompletedAsyncTask<DgnDbRepositoryConnectionResult>(DgnDbRepositoryConnectionResult::Error(DgnDbServerError::Id::InvalidServerURL));
        }
    if (!m_credentials.IsValid() && !m_customHandler)
        {
        DgnDbServerLogHelper::Log(SEVERITY::LOG_ERROR, methodName, "Credentials are not set.");
        return CreateCompletedAsyncTask<DgnDbRepositoryConnectionResult>(DgnDbRepositoryConnectionResult::Error(DgnDbServerError::Id::CredentialsNotSet));
        }

    return GetRepositoryById(repositoryId, cancellationToken)
        ->Then<DgnDbRepositoryConnectionResult>([=] (DgnDbServerRepositoryResultCR result)
        {
        if (!result.IsSuccess())
            {
            return DgnDbRepositoryConnectionResult::Error(result.GetError());
            }
        return CreateRepositoryConnection(*result.GetValue());
        });
    }

//---------------------------------------------------------------------------------------
//@bsimethod                                     Karolis.Dziedzelis             10/2015
//---------------------------------------------------------------------------------------
DgnDbClient::DgnDbClient(ClientInfoPtr clientInfo, IHttpHandlerPtr customHandler)
    : m_clientInfo(clientInfo), m_customHandler(customHandler), m_projectId(""), m_repositoryAdmin(this)
    {
    }

//---------------------------------------------------------------------------------------
//@bsimethod                                     julius.cepukenas             08/2016
//---------------------------------------------------------------------------------------
Json::Value BasicUserCreationJson(Credentials credentials, bool isAdmin = false)
    {
    Json::Value repositoryCreation(Json::objectValue);
    JsonValueR instance = repositoryCreation[ServerSchema::Instance] = Json::objectValue;
    instance[ServerSchema::SchemaName] = ServerSchema::Schema::Project;
    instance[ServerSchema::ClassName] = ServerSchema::Class::UserDefinition;
    JsonValueR properties = instance[ServerSchema::Properties] = Json::objectValue;
    properties[ServerSchema::Property::Name] = credentials.GetUsername();
    properties[ServerSchema::Property::Password] = credentials.GetPassword();
    properties[ServerSchema::Property::IsAdmin] = isAdmin;
    return repositoryCreation;
    }

//---------------------------------------------------------------------------------------
//@bsimethod                                     julius.cepukenas             08/2016
//---------------------------------------------------------------------------------------
DgnDbServerStatusTaskPtr DgnDbClient::CreateBasicUser(Credentials credentials, ICancellationTokenPtr cancellationToken)
    {
    Utf8String project;
    project.Sprintf("%s--%s", ServerSchema::Schema::Project, m_projectId.c_str());

    IWSRepositoryClientPtr client = WSRepositoryClient::Create(m_serverUrl, project, m_clientInfo, nullptr, m_customHandler);
    client->SetCredentials(m_credentials);

    Json::Value basicUserCreationJson = BasicUserCreationJson(credentials);
    return client->SendCreateObjectRequest(basicUserCreationJson, BeFileName(), nullptr, cancellationToken)
        ->Then<DgnDbServerStatusResult>([=] (const WSCreateObjectResult& result)
        {
        if (!result.IsSuccess())
            return DgnDbServerStatusResult::Error(result.GetError());

        return DgnDbServerStatusResult::Success();
        });
    }

//---------------------------------------------------------------------------------------
//@bsimethod                                     julius.cepukenas             08/2016
//---------------------------------------------------------------------------------------
DgnDbServerStatusTaskPtr DgnDbClient::RemoveBasicUser(Credentials credentials, ICancellationTokenPtr cancellationToken)
    {
    Utf8String project;
    project.Sprintf("%s--%s", ServerSchema::Schema::Project, m_projectId.c_str());

    IWSRepositoryClientPtr client = WSRepositoryClient::Create(m_serverUrl, project, m_clientInfo, nullptr, m_customHandler);
    client->SetCredentials(m_credentials);

    WSQuery query = WSQuery(ServerSchema::Schema::Project, ServerSchema::Class::UserDefinition);
    Utf8String filter;
    filter.Sprintf("%s+eq+'%s'", ServerSchema::Property::Name, credentials.GetUsername().c_str());
    query.SetFilter(filter);

    auto finalResult = std::make_shared<DgnDbServerStatusResult>();
    //Find the desired user
    return client->SendQueryRequest(query, nullptr, nullptr, cancellationToken)
        ->Then([=](const WSObjectsResult& result)
        {
        if (!result.IsSuccess())
            {
            finalResult->SetError(result.GetError());
            return;
            }

        auto instances = result.GetValue().GetInstances();

        if (0 == instances.Size())
            {
            finalResult->SetError({ DgnDbServerError::Id::UserDoesNotExist });
            return;
            }

        if (1 < instances.Size())
            {
            finalResult->SetError({ DgnDbServerError::Id::InternalServerError });
            return;
            }

        for (auto instance : instances)
            {
            client->SendDeleteObjectRequest(instance.GetObjectId())
                ->Then([=](const WSDeleteObjectResult& deleteResult)
                {
                if (!deleteResult.IsSuccess())
                    {
                    finalResult->SetError(deleteResult.GetError());
                    return;
                    }

                finalResult->SetSuccess();
                });
            }
        })->Then<DgnDbServerStatusResult>([=]
            {
            return *finalResult;
            });
    }

//---------------------------------------------------------------------------------------
//@bsimethod                                     Karolis.Dziedzelis             10/2015
//---------------------------------------------------------------------------------------
DgnDbClientPtr DgnDbClient::Create(ClientInfoPtr clientInfo, IHttpHandlerPtr customHandler)
    {
    const Utf8String methodName = "DgnDbClient::Create";
    DgnDbServerLogHelper::Log(SEVERITY::LOG_DEBUG, methodName, "Method called.");
    return DgnDbClientPtr(new DgnDbClient(clientInfo, customHandler));
    }

//---------------------------------------------------------------------------------------
//@bsimethod                                     Karolis.Dziedzelis             11/2015
//---------------------------------------------------------------------------------------
void DgnDbClient::SetServerURL(Utf8StringCR serverUrl)
    {
    m_serverUrl = serverUrl;
    }

//---------------------------------------------------------------------------------------
//@bsimethod                                     Karolis.Dziedzelis             11/2015
//---------------------------------------------------------------------------------------
void DgnDbClient::SetCredentials(CredentialsCR credentials)
    {
    m_credentials = credentials;
    }

//---------------------------------------------------------------------------------------
//@bsimethod                                     Andrius.Zonys                  06/2016
//---------------------------------------------------------------------------------------
void DgnDbClient::SetProject(Utf8StringCR projectId)
    {
    m_projectId = projectId;
    }

//---------------------------------------------------------------------------------------
//@bsimethod                                     Karolis.Dziedzelis             10/2015
//---------------------------------------------------------------------------------------
DgnDbServerRepositoriesTaskPtr DgnDbClient::GetRepositories(ICancellationTokenPtr cancellationToken) const
    {
    const Utf8String methodName = "DgnDbClient::GetRepositories";
    DgnDbServerLogHelper::Log(SEVERITY::LOG_DEBUG, methodName, "Method called.");
    if (m_serverUrl.empty())
        {
        DgnDbServerLogHelper::Log(SEVERITY::LOG_ERROR, methodName, "Server URL is invalid.");
        return CreateCompletedAsyncTask<DgnDbServerRepositoriesResult>(DgnDbServerRepositoriesResult::Error(DgnDbServerError::Id::InvalidServerURL));
        }
    if (!m_credentials.IsValid() && !m_customHandler)
        {
        DgnDbServerLogHelper::Log(SEVERITY::LOG_ERROR, methodName, "Credentials are not set.");
        return CreateCompletedAsyncTask<DgnDbServerRepositoriesResult>(DgnDbServerRepositoriesResult::Error(DgnDbServerError::Id::CredentialsNotSet));
        }

    double start = BeTimeUtilities::GetCurrentTimeAsUnixMillisDouble();
    Utf8String project;
    project.Sprintf("%s--%s", ServerSchema::Schema::Project, m_projectId.c_str());
    ObjectId repositoriesObject(ServerSchema::Schema::Project, ServerSchema::Class::Repository, "");

    IWSRepositoryClientPtr client = WSRepositoryClient::Create(m_serverUrl, project, m_clientInfo, nullptr, m_customHandler);
    client->SetCredentials(m_credentials);
    DgnDbServerLogHelper::Log(SEVERITY::LOG_INFO, methodName, "Getting repositories from project %s.", project.c_str());
    return client->SendGetObjectRequest(repositoriesObject, nullptr, cancellationToken)->Then<DgnDbServerRepositoriesResult>
        ([=](const WSObjectsResult& response)
        {
        if (!response.IsSuccess())
            {
            DgnDbServerLogHelper::Log(SEVERITY::LOG_ERROR, methodName, response.GetError().GetMessage().c_str());
            return DgnDbServerRepositoriesResult::Error(response.GetError());
            }

        bvector<RepositoryInfoPtr> repositories;
        for (const auto& repository : response.GetValue().GetInstances())
            {
            repositories.push_back(RepositoryInfo::Parse(repository, m_serverUrl));
            }

        double end = BeTimeUtilities::GetCurrentTimeAsUnixMillisDouble();
        DgnDbServerLogHelper::Log(SEVERITY::LOG_INFO, methodName, (float)(end - start), "Success.");
        return DgnDbServerRepositoriesResult::Success(repositories);
        });
    }

//---------------------------------------------------------------------------------------
//@bsimethod                                     Karolis.Dziedzelis             10/2016
//---------------------------------------------------------------------------------------
DgnDbServerRepositoryTaskPtr DgnDbClient::GetRepositoryByName(Utf8StringCR repositoryName, ICancellationTokenPtr cancellationToken) const
    {
    const Utf8String methodName = "DgnDbClient::GetRepositoryByName";
    DgnDbServerLogHelper::Log(SEVERITY::LOG_DEBUG, methodName, "Method called.");
    if (m_serverUrl.empty())
        {
        DgnDbServerLogHelper::Log(SEVERITY::LOG_ERROR, methodName, "Server URL is invalid.");
        return CreateCompletedAsyncTask<DgnDbServerRepositoryResult>(DgnDbServerRepositoryResult::Error(DgnDbServerError::Id::InvalidServerURL));
        }
    if (!m_credentials.IsValid() && !m_customHandler)
        {
        DgnDbServerLogHelper::Log(SEVERITY::LOG_ERROR, methodName, "Credentials are not set.");
        return CreateCompletedAsyncTask<DgnDbServerRepositoryResult>(DgnDbServerRepositoryResult::Error(DgnDbServerError::Id::CredentialsNotSet));
        }

    double start = BeTimeUtilities::GetCurrentTimeAsUnixMillisDouble();

    DgnDbServerLogHelper::Log(SEVERITY::LOG_INFO, methodName, "Getting repository with name %s.", repositoryName.c_str());
    WSQuery query = WSQuery(ServerSchema::Schema::Project, ServerSchema::Class::Repository);
    Utf8String filter;
    filter.Sprintf("%s+eq+'%s'", ServerSchema::Property::RepositoryName, repositoryName.c_str());
    query.SetFilter(filter);

    Utf8String project;
    project.Sprintf("%s--%s", ServerSchema::Schema::Project, m_projectId.c_str());
    ObjectId repositoriesObject(ServerSchema::Schema::Project, ServerSchema::Class::Repository, "");
    IWSRepositoryClientPtr client = WSRepositoryClient::Create(m_serverUrl, project, m_clientInfo, nullptr, m_customHandler);
    client->SetCredentials(m_credentials);

    return client->SendQueryRequest(query, nullptr, nullptr, cancellationToken)->Then<DgnDbServerRepositoryResult>([=] (WSObjectsResult const& result)
        {
        if (!result.IsSuccess())
            {
            DgnDbServerLogHelper::Log(SEVERITY::LOG_ERROR, methodName, result.GetError().GetMessage().c_str());
            return DgnDbServerRepositoryResult::Error(result.GetError());
            }

        RepositoryInfoPtr repositoryInfo = RepositoryInfo::Parse(result.GetValue().GetJsonValue()[ServerSchema::Instances][0], m_serverUrl);
        double end = BeTimeUtilities::GetCurrentTimeAsUnixMillisDouble();
        DgnDbServerLogHelper::Log(SEVERITY::LOG_INFO, methodName, end - start, "");
        return DgnDbServerRepositoryResult::Success(repositoryInfo);
        });
    }

//---------------------------------------------------------------------------------------
//@bsimethod                                     Karolis.Dziedzelis             10/2016
//---------------------------------------------------------------------------------------
DgnDbServerRepositoryTaskPtr DgnDbClient::GetRepositoryById(Utf8StringCR repositoryId, ICancellationTokenPtr cancellationToken) const
    {
    const Utf8String methodName = "DgnDbClient::GetRepositoryById";
    DgnDbServerLogHelper::Log(SEVERITY::LOG_DEBUG, methodName, "Method called.");
    if (m_serverUrl.empty())
        {
        DgnDbServerLogHelper::Log(SEVERITY::LOG_ERROR, methodName, "Server URL is invalid.");
        return CreateCompletedAsyncTask<DgnDbServerRepositoryResult>(DgnDbServerRepositoryResult::Error(DgnDbServerError::Id::InvalidServerURL));
        }
    if (!m_credentials.IsValid() && !m_customHandler)
        {
        DgnDbServerLogHelper::Log(SEVERITY::LOG_ERROR, methodName, "Credentials are not set.");
        return CreateCompletedAsyncTask<DgnDbServerRepositoryResult>(DgnDbServerRepositoryResult::Error(DgnDbServerError::Id::CredentialsNotSet));
        }

    double start = BeTimeUtilities::GetCurrentTimeAsUnixMillisDouble();

    DgnDbServerLogHelper::Log(SEVERITY::LOG_INFO, methodName, "Getting repository with id %s.", repositoryId.c_str());
    Utf8String project;
    project.Sprintf("%s--%s", ServerSchema::Schema::Project, m_projectId.c_str());
    ObjectId repositoriesObject(ServerSchema::Schema::Project, ServerSchema::Class::Repository, repositoryId);

    IWSRepositoryClientPtr client = WSRepositoryClient::Create(m_serverUrl, project, m_clientInfo, nullptr, m_customHandler);
    client->SetCredentials(m_credentials);

    return client->SendGetObjectRequest(repositoriesObject, nullptr, cancellationToken)->Then<DgnDbServerRepositoryResult>([=] (WSObjectsResult const& result)
        {
        if (!result.IsSuccess())
            {
            DgnDbServerLogHelper::Log(SEVERITY::LOG_ERROR, methodName, result.GetError().GetMessage().c_str());
            return DgnDbServerRepositoryResult::Error(result.GetError());
            }

        RepositoryInfoPtr repositoryInfo = RepositoryInfo::Parse(result.GetValue().GetJsonValue()[ServerSchema::Instances][0], m_serverUrl);
        double end = BeTimeUtilities::GetCurrentTimeAsUnixMillisDouble();
        DgnDbServerLogHelper::Log(SEVERITY::LOG_INFO, methodName, end - start, "");
        return DgnDbServerRepositoryResult::Success(repositoryInfo);
        });
    }

//---------------------------------------------------------------------------------------
//@bsimethod                                     Karolis.Dziedzelis             10/2015
//---------------------------------------------------------------------------------------
Json::Value RepositoryCreationJson(Utf8StringCR repositoryName, Utf8StringCR description)
    {
    Json::Value repositoryCreation(Json::objectValue);
    JsonValueR instance = repositoryCreation[ServerSchema::Instance] = Json::objectValue;
    instance[ServerSchema::SchemaName] = ServerSchema::Schema::Project;
    instance[ServerSchema::ClassName] = ServerSchema::Class::Repository;
    JsonValueR properties = instance[ServerSchema::Properties] = Json::objectValue;
    properties[ServerSchema::Property::RepositoryName] = repositoryName;
    properties[ServerSchema::Property::RepositoryDescription] = description;
    return repositoryCreation;
    }

//---------------------------------------------------------------------------------------
//@bsimethod                                     Karolis.Dziedzelis             08/2016
//---------------------------------------------------------------------------------------
DgnDbServerRepositoryTaskPtr DgnDbClient::CreateRepositoryInstance(Utf8StringCR repositoryName, Utf8StringCR description,
                                                               ICancellationTokenPtr cancellationToken) const
    {
    const Utf8String methodName = "DgnDbClient::CreateRepositoryInstance";
    std::shared_ptr<DgnDbServerRepositoryResult> finalResult = std::make_shared<DgnDbServerRepositoryResult>();
    Utf8String project;
    project.Sprintf("%s--%s", ServerSchema::Schema::Project, m_projectId.c_str());
    IWSRepositoryClientPtr client = WSRepositoryClient::Create(m_serverUrl, project, m_clientInfo, nullptr, m_customHandler);
    Json::Value repositoryCreationJson = RepositoryCreationJson(repositoryName, description);
    client->SetCredentials(m_credentials);
    DgnDbServerLogHelper::Log(SEVERITY::LOG_INFO, methodName, "Sending create repository request for project %s.", project.c_str());
    return client->SendCreateObjectRequest(repositoryCreationJson, BeFileName(), nullptr, cancellationToken)
        ->Then([=](const WSCreateObjectResult& createRepositoryResult)
        {
#if defined (ENABLE_BIM_CRASH_TESTS)
        DgnDbServerBreakHelper::HitBreakpoint(DgnDbServerBreakpoints::DgnDbClient_AfterCreateRequest);
#endif
        if (createRepositoryResult.IsSuccess())
            {
            JsonValueCR repositoryInstance = createRepositoryResult.GetValue().GetObject()[ServerSchema::ChangedInstance][ServerSchema::InstanceAfterChange];
            auto repositoryInfo = RepositoryInfo::Parse(repositoryInstance, m_serverUrl);
            finalResult->SetSuccess(repositoryInfo);
            return;
            }

        auto error = DgnDbServerError(createRepositoryResult.GetError());
        if (DgnDbServerError::Id::RepositoryAlreadyExists != error.GetId())
            {
            finalResult->SetError(error);
            DgnDbServerLogHelper::Log(SEVERITY::LOG_ERROR, methodName, error.GetMessage().c_str());
            return;
            }

        bool initialized = error.GetExtendedData()[ServerSchema::Property::RepositoryInitialized].asBool();

        if (initialized)
            {
            finalResult->SetError(error);
            DgnDbServerLogHelper::Log(SEVERITY::LOG_ERROR, methodName, error.GetMessage().c_str());
            return;
            }

        WSQuery repositoryQuery(ServerSchema::Schema::Project, ServerSchema::Class::Repository);
        Utf8String filter;
        filter.Sprintf("%s+eq+'%s'", ServerSchema::Property::RepositoryName, repositoryName.c_str());
        repositoryQuery.SetFilter(filter);
        DgnDbServerLogHelper::Log(SEVERITY::LOG_INFO, methodName, "Querying repository by name %s.", repositoryName.c_str());
        client->SendQueryRequest(repositoryQuery, nullptr, nullptr, cancellationToken)->Then([=](WSObjectsResult const& queryResult)
            {
            if (!queryResult.IsSuccess())
                {
                finalResult->SetError(queryResult.GetError());
                DgnDbServerLogHelper::Log(SEVERITY::LOG_ERROR, methodName, queryResult.GetError().GetMessage().c_str());
                return;
                }

            if (queryResult.GetValue().GetRapidJsonDocument().IsNull())
                {
                finalResult->SetError(error);
                DgnDbServerLogHelper::Log(SEVERITY::LOG_ERROR, methodName, error.GetMessage().c_str());
                return;
                }

            finalResult->SetSuccess(RepositoryInfo::Parse(*queryResult.GetValue().GetInstances().begin(), m_serverUrl));
            DgnDbServerLogHelper::Log(SEVERITY::LOG_INFO, methodName, "Success.");
            });

        })->Then<DgnDbServerRepositoryResult>([=]()
            {
            return *finalResult;
            });
    }

//---------------------------------------------------------------------------------------
//@bsimethod                                   Algirdas.Mikoliunas             09/2016
//---------------------------------------------------------------------------------------
void DgnDbClient::SetHttpHandler(IHttpHandlerPtr customHandler)
    {
    m_customHandler = customHandler;
    }

//---------------------------------------------------------------------------------------
//@bsimethod                                   Algirdas.Mikoliunas             09/2016
//---------------------------------------------------------------------------------------
IHttpHandlerPtr DgnDbClient::GetHttpHandler()
    {
    return m_customHandler;
    }

//---------------------------------------------------------------------------------------
//@bsimethod                                     Karolis.Dziedzelis             03/2016
//---------------------------------------------------------------------------------------
DgnDbPtr CleanDb(DgnDbCR db)
    {
    const Utf8String methodName = "CleanDb";
    double start = BeTimeUtilities::GetCurrentTimeAsUnixMillisDouble();
    //NEEDSWORK: Make a clean copy for a server. This code should move to the server once we have long running services.
    BeFileName tempFile;
    DgnPlatformLib::QueryHost()->GetIKnownLocationsAdmin().GetLocalTempDirectory(tempFile, L"DgnDbServerClient");
    tempFile.AppendToPath(db.GetFileName().GetFileNameAndExtension().c_str());
    BeFileName::BeCopyFile(db.GetFileName(), tempFile);

    BeSQLite::DbResult status;
    Dgn::DgnDbPtr tempdb = Dgn::DgnDb::OpenDgnDb(&status, tempFile, Dgn::DgnDb::OpenParams(Dgn::DgnDb::OpenMode::ReadWrite));
    if (BeSQLite::DbResult::BE_SQLITE_OK != status)
        return nullptr;

    tempdb->Txns().EnableTracking(true);
    //Do cleanup
    auto revision = tempdb->Revisions().StartCreateRevision();
    if (revision.IsValid())
        tempdb->Revisions().FinishCreateRevision();
    tempdb->SaveBriefcaseLocalValue("ParentRevisionId", "");                            //Clear parent revision id
    tempdb->ChangeBriefcaseId(BeBriefcaseId(0));                                        //Set BriefcaseId to 0 (master)
    tempdb->SaveBriefcaseLocalValue(DgnDbServer::Db::Local::RepositoryURL, "");         //Set URL
    //tempdb.SaveBriefcaseLocalValue(DgnDbServer::Db::Local::RepositoryId, repositoryId);//Set repository ID, we know this only after it is pushed to the server
                                                                                        //Save changes
    tempdb->SaveChanges();
    //NEEDSWORK: end of file cleanup
    double end = BeTimeUtilities::GetCurrentTimeAsUnixMillisDouble();
    DgnDbServerLogHelper::Log(SEVERITY::LOG_INFO, methodName, (float)(end - start), "");
    return tempdb;
    }

//---------------------------------------------------------------------------------------
//@bsimethod                                     Karolis.Dziedzelis             10/2015
//---------------------------------------------------------------------------------------
DgnDbServerRepositoryTaskPtr DgnDbClient::CreateNewRepository(Dgn::DgnDbCR db, Utf8StringCR repositoryName, Utf8StringCR description, bool waitForInitialized,
    Http::Request::ProgressCallbackCR callback, ICancellationTokenPtr cancellationToken) const
    {
    const Utf8String methodName = "DgnDbClient::CreateNewRepository";
    DgnDbServerLogHelper::Log(SEVERITY::LOG_DEBUG, methodName, "Method called.");
    double start = BeTimeUtilities::GetCurrentTimeAsUnixMillisDouble();
    if (!db.GetFileName().DoesPathExist())
        {
        DgnDbServerLogHelper::Log(SEVERITY::LOG_ERROR, methodName, "File not found.");
        return CreateCompletedAsyncTask<DgnDbServerRepositoryResult>(DgnDbServerRepositoryResult::Error(DgnDbServerError::Id::FileNotFound));
        }
    if (m_serverUrl.empty())
        {
        DgnDbServerLogHelper::Log(SEVERITY::LOG_ERROR, methodName, "Invalid server URL.");
        return CreateCompletedAsyncTask<DgnDbServerRepositoryResult>(DgnDbServerRepositoryResult::Error(DgnDbServerError::Id::InvalidServerURL));
        }
    if (!m_credentials.IsValid() && !m_customHandler)
        {
        DgnDbServerLogHelper::Log(SEVERITY::LOG_ERROR, methodName, "Credentials are not set.");
        return CreateCompletedAsyncTask<DgnDbServerRepositoryResult>(DgnDbServerRepositoryResult::Error(DgnDbServerError::Id::CredentialsNotSet));
        }
    if (repositoryName.empty())
        {
        DgnDbServerLogHelper::Log(SEVERITY::LOG_ERROR, methodName, "Invalid repository name.");
        return CreateCompletedAsyncTask<DgnDbServerRepositoryResult>(DgnDbServerRepositoryResult::Error(DgnDbServerError::Id::InvalidRepositoryName));
        }

    DgnDbPtr tempdb = CleanDb(db);
    if (!tempdb.IsValid())
        {
        DgnDbServerLogHelper::Log(SEVERITY::LOG_ERROR, methodName, "File not found.");
        CreateCompletedAsyncTask<DgnDbServerRepositoryResult>(DgnDbServerRepositoryResult::Error(DgnDbServerError::Id::FileNotFound));
        }

    FileInfoPtr fileInfo = FileInfo::Create(*tempdb, description);
    BeFileName filePath = tempdb->GetFileName();
    tempdb->CloseDb();

    std::shared_ptr<DgnDbServerRepositoryResult> finalResult = std::make_shared<DgnDbServerRepositoryResult>();
    DgnDbServerLogHelper::Log(SEVERITY::LOG_INFO, methodName, "Creating repository instance. Name: %s.", repositoryName.c_str());
    return CreateRepositoryInstance(repositoryName, description, cancellationToken)
        ->Then([=] (DgnDbServerRepositoryResultCR createRepositoryResult)
        {
        if (!createRepositoryResult.IsSuccess())
            {
            DgnDbServerLogHelper::Log(SEVERITY::LOG_ERROR, methodName, createRepositoryResult.GetError().GetMessage().c_str());
            finalResult->SetError(createRepositoryResult.GetError());
            return;
            }

        auto repositoryInfo = createRepositoryResult.GetValue();
        finalResult->SetSuccess(repositoryInfo);

        DgnDbServerLogHelper::Log(SEVERITY::LOG_INFO, methodName, "Successfully created repository instance. Instance ID: %s.", repositoryInfo->GetId().c_str());
        DgnDbServerLogHelper::Log(SEVERITY::LOG_INFO, methodName, "Connecting to created repository.");
        ConnectToRepository(repositoryInfo->GetId(), cancellationToken)->Then([=] (DgnDbRepositoryConnectionResultCR connectionResult)
            {
            if (!connectionResult.IsSuccess())
                {
                DgnDbServerLogHelper::Log(SEVERITY::LOG_ERROR, methodName, connectionResult.GetError().GetMessage().c_str());
                finalResult->SetError(connectionResult.GetError());
                return;
                }
            DgnDbRepositoryConnectionPtr connection = connectionResult.GetValue();
            DgnDbServerLogHelper::Log(SEVERITY::LOG_INFO, methodName, "Uploading new master file.");
            connection->UploadNewMasterFile(filePath, *fileInfo, waitForInitialized, callback, cancellationToken)->Then([=] (DgnDbServerFileResultCR fileUploadResult)
                {
                if (!fileUploadResult.IsSuccess())
                    {
                    DgnDbServerLogHelper::Log(SEVERITY::LOG_ERROR, methodName, fileUploadResult.GetError().GetMessage().c_str());
                    finalResult->SetError(fileUploadResult.GetError());
                    }
                });
            });

        })->Then<DgnDbServerRepositoryResult>([=]
            {
            double end = BeTimeUtilities::GetCurrentTimeAsUnixMillisDouble();
            DgnDbServerLogHelper::Log(SEVERITY::LOG_INFO, methodName, (float)(end - start), "");
            return *finalResult;
            });
    }

//---------------------------------------------------------------------------------------
//@bsimethod                                     Karolis.Dziedzelis             11/2015
//---------------------------------------------------------------------------------------
DgnDbServerRepositoryTaskPtr DgnDbClient::CreateNewRepository(Dgn::DgnDbCR db, bool waitForInitialized, Http::Request::ProgressCallbackCR callback,
    ICancellationTokenPtr cancellationToken) const
    {
    const Utf8String methodName = "DgnDbClient::CreateNewRepository";
    if (!db.GetFileName().DoesPathExist())
        {
        DgnDbServerLogHelper::Log(SEVERITY::LOG_ERROR, methodName, "File not found.");
        return CreateCompletedAsyncTask<DgnDbServerRepositoryResult>(DgnDbServerRepositoryResult::Error(DgnDbServerError::Id::FileNotFound));
        }
    Utf8String name;
    db.QueryProperty(name, BeSQLite::PropertySpec(Db::Properties::Name, Db::Properties::ProjectNamespace));
    if (name.empty())
        BeStringUtilities::WCharToUtf8(name, db.GetFileName().GetFileNameWithoutExtension().c_str());
    Utf8String description;
    db.QueryProperty(description, BeSQLite::PropertySpec(Db::Properties::Description, Db::Properties::ProjectNamespace));
    return CreateNewRepository(db, name, description, waitForInitialized, callback, cancellationToken);
    }

//---------------------------------------------------------------------------------------
//@bsimethod                                     Karolis.Dziedzelis             10/2015
//---------------------------------------------------------------------------------------
DgnDbServerBriefcaseTaskPtr DgnDbClient::OpenBriefcase(Dgn::DgnDbPtr db, bool doSync, Http::Request::ProgressCallbackCR callback,
    ICancellationTokenPtr cancellationToken) const
    {
    const Utf8String methodName = "DgnDbClient::OpenBriefcase";
    DgnDbServerLogHelper::Log(SEVERITY::LOG_DEBUG, methodName, "Method called.");
    double start = BeTimeUtilities::GetCurrentTimeAsUnixMillisDouble();
    if (!db.IsValid() || !db->GetFileName().DoesPathExist())
        {
        DgnDbServerLogHelper::Log(SEVERITY::LOG_ERROR, methodName, "File not found.");
        return CreateCompletedAsyncTask<DgnDbServerBriefcaseResult>(DgnDbServerBriefcaseResult::Error(DgnDbServerError::Id::FileNotFound));
        }
    if (!m_credentials.IsValid() && !m_customHandler)
        {
        DgnDbServerLogHelper::Log(SEVERITY::LOG_ERROR, methodName, "Credentials are not set.");
        return CreateCompletedAsyncTask<DgnDbServerBriefcaseResult>(DgnDbServerBriefcaseResult::Error(DgnDbServerError::Id::CredentialsNotSet));
        }
    FileInfoPtr fileInfo = FileInfo::Create(*db, "");
    auto readResult = RepositoryInfo::ReadRepositoryInfo(*db);
    BeBriefcaseId briefcaseId = db->GetBriefcaseId();
    if (!readResult.IsSuccess() || briefcaseId.IsMasterId() || briefcaseId.IsStandaloneId())
        {
        DgnDbServerLogHelper::Log(SEVERITY::LOG_ERROR, methodName, "File is not a briefcase.");
        return CreateCompletedAsyncTask<DgnDbServerBriefcaseResult>(DgnDbServerBriefcaseResult::Error(DgnDbServerError::Id::FileIsNotBriefcase));
        }
    RepositoryInfoPtr repositoryInfo = readResult.GetValue();
    if (repositoryInfo->GetServerURL() != m_serverUrl)
        {
        DgnDbServerLogHelper::Log(SEVERITY::LOG_ERROR, methodName, "Briefcase belongs to another server.");
        return CreateCompletedAsyncTask<DgnDbServerBriefcaseResult>(DgnDbServerBriefcaseResult::Error(DgnDbServerError::Id::InvalidServerURL));
        }
    std::shared_ptr<DgnDbServerBriefcaseResult> finalResult = std::make_shared<DgnDbServerBriefcaseResult>();
    DgnDbServerLogHelper::Log(SEVERITY::LOG_INFO, methodName, "Connecting to repository %s.", repositoryInfo->GetName().c_str());
    return ConnectToRepository(*repositoryInfo, cancellationToken)->Then([=] (DgnDbRepositoryConnectionResultCR connectionResult)
        {
        if (!connectionResult.IsSuccess())
            {
            DgnDbServerLogHelper::Log(SEVERITY::LOG_ERROR, methodName, connectionResult.GetError().GetMessage().c_str());
            finalResult->SetError(connectionResult.GetError());
            return;
            }

        auto connection = connectionResult.GetValue();
        connection->ValidateBriefcase(fileInfo->GetFileId(), briefcaseId, cancellationToken)
            ->Then([=] (DgnDbServerStatusResultCR validationResult)
            {
            if (!validationResult.IsSuccess())
                {
                DgnDbServerLogHelper::Log(SEVERITY::LOG_ERROR, methodName, validationResult.GetError().GetMessage().c_str());
                finalResult->SetError(validationResult.GetError());
                return;
                }
            DgnDbBriefcasePtr briefcase = DgnDbBriefcase::Create(db, connectionResult.GetValue());
            if (doSync)
                {
                DgnDbServerLogHelper::Log(SEVERITY::LOG_INFO, methodName, "Calling PullAndMerge for briefcase %d.", briefcase->GetBriefcaseId().GetValue());
                briefcase->PullAndMerge(callback, cancellationToken)->Then([=] (const DgnDbServerRevisionsResult& result)
                    {
                    if (result.IsSuccess())
                        {
                        double end = BeTimeUtilities::GetCurrentTimeAsUnixMillisDouble();
                        DgnDbServerLogHelper::Log(SEVERITY::LOG_INFO, methodName, (float)(end - start), "");
                        finalResult->SetSuccess(briefcase);
                        }
                    else
                        {
                        DgnDbServerLogHelper::Log(SEVERITY::LOG_ERROR, methodName, result.GetError().GetMessage().c_str());
                        finalResult->SetError(result.GetError());
                        }
                    });
                }
            else
                {
                double end = BeTimeUtilities::GetCurrentTimeAsUnixMillisDouble();
                DgnDbServerLogHelper::Log(SEVERITY::LOG_INFO, methodName, (float)(end - start), "");
                finalResult->SetSuccess(briefcase);
                }
            });
        })->Then<DgnDbServerBriefcaseResult>([=] ()
            {
            return *finalResult;
            });
    }


//---------------------------------------------------------------------------------------
//@bsimethod                                     Karolis.Dziedzelis             10/2015
//---------------------------------------------------------------------------------------
DgnDbServerStatusTaskPtr DgnDbClient::RecoverBriefcase(Dgn::DgnDbPtr db, Http::Request::ProgressCallbackCR callback,
                                                       ICancellationTokenPtr cancellationToken) const
    {
    const Utf8String methodName = "DgnDbClient::RefreshBriefcase";
    DgnDbServerLogHelper::Log(SEVERITY::LOG_DEBUG, methodName, "Method called.");
    double start = BeTimeUtilities::GetCurrentTimeAsUnixMillisDouble();
    if (!db.IsValid() || !db->GetFileName().DoesPathExist())
        {
        DgnDbServerLogHelper::Log(SEVERITY::LOG_ERROR, methodName, "File not found.");
        return CreateCompletedAsyncTask<DgnDbServerStatusResult>(DgnDbServerStatusResult::Error(DgnDbServerError::Id::FileNotFound));
        }
    if (!m_credentials.IsValid() && !m_customHandler)
        {
        DgnDbServerLogHelper::Log(SEVERITY::LOG_ERROR, methodName, "Credentials are not set.");
        return CreateCompletedAsyncTask<DgnDbServerStatusResult>(DgnDbServerStatusResult::Error(DgnDbServerError::Id::CredentialsNotSet));
        }
    auto readResult = RepositoryInfo::ReadRepositoryInfo(*db);
    BeBriefcaseId briefcaseId = db->GetBriefcaseId();
    if (!readResult.IsSuccess() || briefcaseId.IsMasterId() || briefcaseId.IsStandaloneId())
        {
        DgnDbServerLogHelper::Log(SEVERITY::LOG_ERROR, methodName, "File is not a briefcase.");
        return CreateCompletedAsyncTask<DgnDbServerStatusResult>(DgnDbServerStatusResult::Error(DgnDbServerError::Id::FileIsNotBriefcase));
        }
    RepositoryInfoPtr repositoryInfo = readResult.GetValue();
    BeFileName originalFilePath = db->GetFileName();

    DgnDbServerLogHelper::Log(SEVERITY::LOG_INFO, methodName, "Connecting to repository %s.", repositoryInfo->GetName().c_str());
    auto connectionResult = CreateRepositoryConnection(*repositoryInfo);
    if (!connectionResult.IsSuccess())
        {
        DgnDbServerLogHelper::Log(SEVERITY::LOG_ERROR, methodName, connectionResult.GetError().GetMessage().c_str());
        return CreateCompletedAsyncTask<DgnDbServerStatusResult>(DgnDbServerStatusResult::Error(connectionResult.GetError()));
        }

    DgnDbRepositoryConnectionPtr connection = connectionResult.GetValue();
        
    auto fileResult = connection->GetBriefcaseFileInfo(briefcaseId, cancellationToken)->GetResult();
    if (!fileResult.IsSuccess())
        {
        DgnDbServerLogHelper::Log(SEVERITY::LOG_ERROR, methodName, fileResult.GetError().GetMessage().c_str());
        return CreateCompletedAsyncTask<DgnDbServerStatusResult>(DgnDbServerStatusResult::Error(fileResult.GetError()));
        }

    auto newFileInfo = fileResult.GetValue();
    BeFileName downloadPath = originalFilePath.GetDirectoryName();
    downloadPath = downloadPath.AppendToPath(BeFileName(newFileInfo->GetFileId().ToString()));
    downloadPath.AppendExtension(originalFilePath.GetExtension().c_str());

    DgnDbServerLogHelper::Log(SEVERITY::LOG_INFO, methodName, "Downloading briefcase with ID %d.", briefcaseId.GetValue());
    auto downloadResult = connection->DownloadBriefcaseFile(downloadPath, briefcaseId, newFileInfo->GetFileURL(), callback, cancellationToken);
#if defined (ENABLE_BIM_CRASH_TESTS)
    DgnDbServerBreakHelper::HitBreakpoint(DgnDbServerBreakpoints::DgnDbClient_AfterDownloadBriefcaseFile);
#endif

    if (!downloadResult.IsSuccess())
        {
        DgnDbServerLogHelper::Log(SEVERITY::LOG_ERROR, methodName, downloadResult.GetError().GetMessage().c_str());
        return CreateCompletedAsyncTask<DgnDbServerStatusResult>(DgnDbServerStatusResult::Error(downloadResult.GetError()));
        }

    double end = BeTimeUtilities::GetCurrentTimeAsUnixMillisDouble();
    DgnDbServerLogHelper::Log(SEVERITY::LOG_INFO, methodName, end - start, "Download successful.");

    db->CloseDb();
                
    BeFileName backupPath(originalFilePath.GetName());
    backupPath.AppendExtension(L"back");

    BeFileNameStatus status = BeFileName::BeMoveFile(originalFilePath, backupPath);

#if defined (ENABLE_BIM_CRASH_TESTS)
    try {
        DgnDbServerBreakHelper::HitBreakpoint(DgnDbServerBreakpoints::DgnDbClient_AfterDeleteBriefcase);
        }
    catch (...)
        {
        BeFileName::BeMoveFile(backupPath, originalFilePath);
        throw;
        }
#endif 
    if (BeFileNameStatus::Success != status)
        {
        DgnDbServerLogHelper::Log(SEVERITY::LOG_ERROR, methodName, downloadResult.GetError().GetMessage().c_str());
        return CreateCompletedAsyncTask<DgnDbServerStatusResult>(DgnDbServerStatusResult::Error(DgnDbServerError::Id::Unknown));
        }
    status = BeFileName::BeMoveFile(downloadPath, originalFilePath);
    if (BeFileNameStatus::Success != status)
        {
        BeFileName::BeMoveFile(backupPath, originalFilePath);
        DgnDbServerLogHelper::Log(SEVERITY::LOG_ERROR, methodName, downloadResult.GetError().GetMessage().c_str());
        return CreateCompletedAsyncTask<DgnDbServerStatusResult>(DgnDbServerStatusResult::Error(DgnDbServerError::Id::Unknown));
        }

    backupPath.BeDeleteFile();
    return CreateCompletedAsyncTask<DgnDbServerStatusResult>(DgnDbServerStatusResult::Success());
    }

//---------------------------------------------------------------------------------------
//@bsimethod                                     Karolis.Dziedzelis             03/2016
//---------------------------------------------------------------------------------------
DgnDbServerStatusResult DgnDbClient::DownloadBriefcase(DgnDbRepositoryConnectionPtr connection, BeFileName filePath, BeBriefcaseId briefcaseId, FileInfoCR fileInfo,
                                                        bool doSync, Http::Request::ProgressCallbackCR callback, ICancellationTokenPtr cancellationToken) const
    {
    const Utf8String methodName = "DgnDbClient::DownloadBriefcase";
    if (!doSync)
        return connection->DownloadBriefcaseFile(filePath, BeBriefcaseId(briefcaseId), fileInfo.GetFileURL(), callback, cancellationToken);

    DgnDbServerRevisionsTaskPtr pullTask = connection->DownloadRevisionsAfterId(fileInfo.GetMergedRevisionId(), fileInfo.GetFileId(), callback, cancellationToken);
    DgnDbServerStatusResult briefcaseResult = connection->DownloadBriefcaseFile(filePath, BeBriefcaseId(briefcaseId), fileInfo.GetFileURL(), callback, cancellationToken);
    DgnDbServerRevisionsResult pullResult = pullTask->GetResult();

    if (!briefcaseResult.IsSuccess())
        {
        DgnDbServerLogHelper::Log(SEVERITY::LOG_ERROR, methodName, briefcaseResult.GetError().GetMessage().c_str());
        return briefcaseResult;
        }
    if (!pullResult.IsSuccess())
        {
        DgnDbServerLogHelper::Log(SEVERITY::LOG_ERROR, methodName, pullResult.GetError().GetMessage().c_str());
        return DgnDbServerStatusResult::Error(pullResult.GetError());
        }

    DgnDbServerLogHelper::Log(SEVERITY::LOG_INFO, methodName, "Briefcase file and revisions after revision %s downloaded successfully.", fileInfo.GetMergedRevisionId().c_str());

    BeSQLite::DbResult status;
    Dgn::DgnDbPtr db = Dgn::DgnDb::OpenDgnDb(&status, filePath, Dgn::DgnDb::OpenParams(Dgn::DgnDb::OpenMode::ReadWrite));
    if (BeSQLite::DbResult::BE_SQLITE_OK == status)
        {
        db->Txns().EnableTracking(true);
#if defined (ENABLE_BIM_CRASH_TESTS)
        DgnDbServerBreakHelper::HitBreakpoint(DgnDbServerBreakpoints::DgnDbClient_AfterOpenBriefcaseForMerge);
#endif
        bvector<DgnDbServerRevisionPtr> revisions = pullTask->GetResult().GetValue();
        RevisionStatus mergeStatus = RevisionStatus::Success;
        DgnDbServerLogHelper::Log(SEVERITY::LOG_INFO, methodName, "Merging revisions.");
        if (!revisions.empty())
            {
            for (auto revision : revisions)
                {
                mergeStatus = db->Revisions().MergeRevision(*(revision->GetRevision()));
                if (mergeStatus != RevisionStatus::Success)
                    break; // TODO: Use the information on the revision that actually failed. 
                }
            }
#if defined (ENABLE_BIM_CRASH_TESTS)
        DgnDbServerBreakHelper::HitBreakpoint(DgnDbServerBreakpoints::DgnDbClient_AfterMergeRevisions);
#endif
        db->CloseDb();

        if (RevisionStatus::Success == mergeStatus)
            {
            DgnDbServerLogHelper::Log(SEVERITY::LOG_INFO, methodName, "Success.");
            return DgnDbServerStatusResult::Success();
            }

        DgnDbServerLogHelper::Log(SEVERITY::LOG_ERROR, methodName, "Merge failed.");
        return DgnDbServerStatusResult::Error(mergeStatus);
        }
    else
        {
        DgnDbServerStatusResult result = DgnDbServerStatusResult::Error(DgnDbServerError(*db, status));
        if (!result.IsSuccess())
            DgnDbServerLogHelper::Log(SEVERITY::LOG_ERROR, methodName, result.GetError().GetMessage().c_str());
        return result;
        }
    }

//---------------------------------------------------------------------------------------
//@bsimethod                                     Karolis.Dziedzelis             03/2016
//---------------------------------------------------------------------------------------
DgnDbServerBriefcaseInfoTaskPtr DgnDbClient::AcquireBriefcaseToDir(RepositoryInfoCR repositoryInfo, BeFileNameCR baseDirectory, bool doSync, BriefcaseFileNameCallback const& fileNameCallback,
                                                                   Http::Request::ProgressCallbackCR callback, ICancellationTokenPtr cancellationToken) const
    {
    const Utf8String methodName = "DgnDbClient::AcquireBriefcaseToDir";
    DgnDbServerLogHelper::Log(SEVERITY::LOG_DEBUG, methodName, "Method called.");
    double start = BeTimeUtilities::GetCurrentTimeAsUnixMillisDouble();
    if (repositoryInfo.GetId().empty())
        {
        DgnDbServerLogHelper::Log(SEVERITY::LOG_ERROR, methodName, "Invalid repository name.");
        return CreateCompletedAsyncTask<DgnDbServerBriefcaseInfoResult>(DgnDbServerBriefcaseInfoResult::Error(DgnDbServerError::Id::InvalidRepositoryName));
        }
    if (!m_credentials.IsValid() && !m_customHandler)
        {
        DgnDbServerLogHelper::Log(SEVERITY::LOG_ERROR, methodName, "Credentials are not set.");
        return CreateCompletedAsyncTask<DgnDbServerBriefcaseInfoResult>(DgnDbServerBriefcaseInfoResult::Error(DgnDbServerError::Id::CredentialsNotSet));
        }
    DgnDbServerLogHelper::Log(SEVERITY::LOG_INFO, methodName, "Connecting to repository %s.", repositoryInfo.GetName().c_str());

    auto connectionResult = CreateRepositoryConnection(repositoryInfo);
    if (!connectionResult.IsSuccess())
        {
        DgnDbServerLogHelper::Log(SEVERITY::LOG_ERROR, methodName, connectionResult.GetError().GetMessage().c_str());
        return CreateCompletedAsyncTask<DgnDbServerBriefcaseInfoResult>(DgnDbServerBriefcaseInfoResult::Error(connectionResult.GetError()));
        }

    DgnDbRepositoryConnectionPtr connection = connectionResult.GetValue();
    DgnDbServerLogHelper::Log(SEVERITY::LOG_INFO, methodName, "Acquiring briefcase ID.");
    auto briefcaseResult = connection->CreateBriefcaseInstance(cancellationToken)->GetResult();
#if defined (ENABLE_BIM_CRASH_TESTS)
    DgnDbServerBreakHelper::HitBreakpoint(DgnDbServerBreakpoints::DgnDbClient_AfterCreateBriefcaseInstance);
#endif
    if (!briefcaseResult.IsSuccess())
        {
        DgnDbServerLogHelper::Log(SEVERITY::LOG_ERROR, methodName, briefcaseResult.GetError().GetMessage().c_str());
        return CreateCompletedAsyncTask<DgnDbServerBriefcaseInfoResult>(DgnDbServerBriefcaseInfoResult::Error(briefcaseResult.GetError()));
        }

<<<<<<< HEAD
    JsonValueCR instance = briefcaseResult.GetValue().GetObject()[ServerSchema::ChangedInstance][ServerSchema::InstanceAfterChange];
    DgnDbServerBriefcaseInfoPtr briefcaseInfo = DgnDbServerBriefcaseInfo::FromJson(instance);
    FileInfoPtr fileInfo = FileInfo::FromJson(instance);
=======
            JsonValueCR instance = briefcaseResult.GetValue().GetObject()[ServerSchema::ChangedInstance][ServerSchema::InstanceAfterChange];
            DgnDbServerBriefcaseInfoPtr briefcaseInfo = DgnDbServerBriefcaseInfo::Parse(instance);
            FileInfoPtr fileInfo = FileInfo::Parse(instance);
>>>>>>> 15f19d5c

    DgnDbServerLogHelper::Log(SEVERITY::LOG_INFO, methodName, "Acquired briefcase ID %d.", briefcaseInfo->GetId());

    BeFileName filePath = fileNameCallback(baseDirectory, briefcaseInfo->GetId(), connection->GetRepositoryInfo(), *fileInfo);
    if (filePath.DoesPathExist())
        {
        DgnDbServerLogHelper::Log(SEVERITY::LOG_ERROR, methodName, "File already exists.");
        return CreateCompletedAsyncTask<DgnDbServerBriefcaseInfoResult>(DgnDbServerBriefcaseInfoResult::Error(DgnDbServerError::Id::FileAlreadyExists));
        }
    if (!filePath.GetDirectoryName().DoesPathExist())
        {
        BeFileName::CreateNewDirectory(filePath.GetDirectoryName());
        }

    DgnDbServerLogHelper::Log(SEVERITY::LOG_INFO, methodName, "Downloading briefcase with ID %d.", briefcaseInfo->GetId());
    DgnDbServerStatusResult downloadResult = DownloadBriefcase(connection, filePath, briefcaseInfo->GetId(), *fileInfo, doSync, callback, cancellationToken);
    if (!downloadResult.IsSuccess())
        {
        DgnDbServerLogHelper::Log(SEVERITY::LOG_ERROR, methodName, downloadResult.GetError().GetMessage().c_str());
        return CreateCompletedAsyncTask<DgnDbServerBriefcaseInfoResult>(DgnDbServerBriefcaseInfoResult::Error(downloadResult.GetError()));
        }

    briefcaseInfo->SetLocalPath(filePath);
    double end = BeTimeUtilities::GetCurrentTimeAsUnixMillisDouble();
    DgnDbServerLogHelper::Log(SEVERITY::LOG_INFO, methodName, (float)(end - start), "Download successful.");
    return CreateCompletedAsyncTask<DgnDbServerBriefcaseInfoResult>(DgnDbServerBriefcaseInfoResult::Success(briefcaseInfo));
    }

//---------------------------------------------------------------------------------------
//@bsimethod                                     Karolis.Dziedzelis             10/2015
//---------------------------------------------------------------------------------------
DgnDbServerBriefcaseInfoTaskPtr DgnDbClient::AcquireBriefcase(RepositoryInfoCR repositoryInfo, BeFileNameCR localFileName, bool doSync,
                                                              Http::Request::ProgressCallbackCR callback, ICancellationTokenPtr cancellationToken) const
    {
    const Utf8String methodName = "DgnDbClient::AcquireBriefcase";
    DgnDbServerLogHelper::Log(SEVERITY::LOG_DEBUG, methodName, "Method called.");
    if (localFileName.DoesPathExist() && !localFileName.IsDirectory())
        {
        DgnDbServerLogHelper::Log(SEVERITY::LOG_ERROR, methodName, "File already exists.");
        return CreateCompletedAsyncTask<DgnDbServerBriefcaseInfoResult>(DgnDbServerBriefcaseInfoResult::Error(DgnDbServerError::Id::FileAlreadyExists));
        }
    return AcquireBriefcaseToDir(repositoryInfo, localFileName, doSync, [=] (BeFileName baseDirectory, BeBriefcaseId, RepositoryInfoCR repositoryInfo, FileInfoCR fileInfo)
        {
        if (baseDirectory.IsDirectory())
            baseDirectory.AppendToPath(BeFileName(fileInfo.GetFileName()));
        return baseDirectory;
        }, callback, cancellationToken);
    }

//---------------------------------------------------------------------------------------
//@bsimethod                                     Karolis.Dziedzelis             07/2016
//---------------------------------------------------------------------------------------
DgnDbServerStatusTaskPtr DgnDbClient::DeleteRepository(RepositoryInfoCR repositoryInfo, ICancellationTokenPtr cancellationToken) const
    {
    const Utf8String methodName = "DgnDbClient::DeleteRepository";
    DgnDbServerLogHelper::Log(SEVERITY::LOG_DEBUG, methodName, "Method called.");
    double start = BeTimeUtilities::GetCurrentTimeAsUnixMillisDouble();
    Utf8String project;
    project.Sprintf("%s--%s", ServerSchema::Schema::Project, m_projectId.c_str());
    IWSRepositoryClientPtr client = WSRepositoryClient::Create(m_serverUrl, project, m_clientInfo, nullptr, m_customHandler);
    client->SetCredentials(m_credentials);
    ObjectId repositoryId = ObjectId("BIMCSProject", "BIMRepository", repositoryInfo.GetId());
    DgnDbServerLogHelper::Log(SEVERITY::LOG_INFO, methodName, "Sending delete repository request. Repository ID: %s.", repositoryInfo.GetId().c_str());
    return client->SendDeleteObjectRequest(repositoryId, cancellationToken)->Then<DgnDbServerStatusResult>([=](WSDeleteObjectResult const& result)
        {
        if (!result.IsSuccess())
            {
            DgnDbServerLogHelper::Log(SEVERITY::LOG_ERROR, methodName, result.GetError().GetMessage().c_str());
            return DgnDbServerStatusResult::Error(result.GetError());
            }
        else
            {
            double end = BeTimeUtilities::GetCurrentTimeAsUnixMillisDouble();
            DgnDbServerLogHelper::Log(SEVERITY::LOG_INFO, methodName, (float)(end - start), "Success.");
            return DgnDbServerStatusResult::Success();
            }
        });
    }

//---------------------------------------------------------------------------------------
//@bsimethod                                     Karolis.Dziedzelis             07/2016
//---------------------------------------------------------------------------------------
DgnPlatformLib::Host::RepositoryAdmin* DgnDbClient::GetRepositoryAdmin()
    {
    return dynamic_cast<DgnPlatformLib::Host::RepositoryAdmin*>(&m_repositoryAdmin);
    }

//---------------------------------------------------------------------------------------
//@bsimethod                                     Karolis.Dziedzelis             09/2016
//---------------------------------------------------------------------------------------
DgnDbRepositoryManagerTaskPtr DgnDbClient::CreateRepositoryManager(RepositoryInfoCR repositoryInfo, FileInfoCR fileInfo, DgnDbServerBriefcaseInfoCR briefcaseInfo, ICancellationTokenPtr cancellationToken)
    {
    DgnDbRepositoryManagerResultPtr finalResult = std::make_shared<DgnDbRepositoryManagerResult>();
    return ConnectToRepository(repositoryInfo, cancellationToken)->Then([=] (DgnDbRepositoryConnectionResultCR connectionResult)
        {
        if (!connectionResult.IsSuccess())
            {
            finalResult->SetError(connectionResult.GetError());
            return;
            }
        auto connection = connectionResult.GetValue();
        connection->ValidateBriefcase(fileInfo.GetFileId(), briefcaseInfo.GetId(), cancellationToken)->Then([=] (DgnDbServerStatusResultCR result)
            {
            if (!result.IsSuccess())
                {
                finalResult->SetError(result.GetError());
                }
            else
                {
                finalResult->SetSuccess(DgnDbRepositoryManager::Create(connection));
                }
            });
        })->Then<DgnDbRepositoryManagerResult>([=] ()
                {
                return *finalResult;
                });
    }

<|MERGE_RESOLUTION|>--- conflicted
+++ resolved
@@ -1,1040 +1,1034 @@
-/*--------------------------------------------------------------------------------------+
-|
-|     $Source: DgnDbServerClient/DgnDbClient.cpp $
-|
-|  $Copyright: (c) 2016 Bentley Systems, Incorporated. All rights reserved. $
-|
-+--------------------------------------------------------------------------------------*/
-#include <DgnDbServer/Client/DgnDbClient.h>
-#include <BeJsonCpp/BeJsonUtilities.h>
-#include <json/json.h>
-#include <DgnPlatform/TxnManager.h>
-#include <DgnPlatform/RevisionManager.h>
-#include <WebServices/Azure/AzureBlobStorageClient.h>
-#include <DgnDbServer/Client/Logging.h>
-#include "DgnDbServerUtils.h"
-#include <DgnDbServer/Client/DgnDbServerBreakHelper.h>
-
-USING_NAMESPACE_BENTLEY_DGNDBSERVER
-USING_NAMESPACE_BENTLEY_SQLITE
-USING_NAMESPACE_BENTLEY_WEBSERVICES
-USING_NAMESPACE_BENTLEY_DGNPLATFORM
-BriefcaseFileNameCallback DgnDbClient::DefaultFileNameCallback = [](BeFileName baseDirectory, BeBriefcaseId briefcase, RepositoryInfoCR repositoryInfo, FileInfoCR fileInfo)
-    {
-    baseDirectory.AppendToPath(BeFileName(repositoryInfo.GetId()));
-    BeFileName briefcaseId;
-    briefcaseId.Sprintf(L"%u", briefcase);
-    baseDirectory.AppendToPath(briefcaseId);
-    baseDirectory.AppendToPath(BeFileName(fileInfo.GetFileName()));
-    return baseDirectory;
-    };
-
-//---------------------------------------------------------------------------------------
-//@bsimethod                                     Karolis.Dziedzelis             10/2016
-//---------------------------------------------------------------------------------------
-DgnDbRepositoryConnectionResult DgnDbClient::CreateRepositoryConnection(RepositoryInfoCR repositoryInfo) const
-    {
-    return DgnDbRepositoryConnection::Create(repositoryInfo, m_credentials, m_clientInfo, m_customHandler);
-    }
-
-//---------------------------------------------------------------------------------------
-//@bsimethod                                     Karolis.Dziedzelis             10/2016
-//---------------------------------------------------------------------------------------
-DgnDbRepositoryConnectionTaskPtr DgnDbClient::ConnectToRepository(RepositoryInfoCR repositoryInfo, ICancellationTokenPtr cancellationToken) const
-    {
-    const Utf8String methodName = "DgnDbClient::ConnectToRepository";
-    DgnDbServerLogHelper::Log(SEVERITY::LOG_DEBUG, methodName, "Method called.");
-    if (m_serverUrl.empty() || m_serverUrl != repositoryInfo.GetServerURL())
-        {
-        DgnDbServerLogHelper::Log(SEVERITY::LOG_ERROR, methodName, "Server URL is invalid.");
-        return CreateCompletedAsyncTask<DgnDbRepositoryConnectionResult>(DgnDbRepositoryConnectionResult::Error(DgnDbServerError::Id::InvalidServerURL));
-        }
-    if (!m_credentials.IsValid() && !m_customHandler)
-        {
-        DgnDbServerLogHelper::Log(SEVERITY::LOG_ERROR, methodName, "Credentials are not set.");
-        return CreateCompletedAsyncTask<DgnDbRepositoryConnectionResult>(DgnDbRepositoryConnectionResult::Error(DgnDbServerError::Id::CredentialsNotSet));
-        }
-
-    return CreateCompletedAsyncTask<DgnDbRepositoryConnectionResult>(CreateRepositoryConnection(repositoryInfo));
-    }
-
-//---------------------------------------------------------------------------------------
-//@bsimethod                                     Karolis.Dziedzelis             10/2016
-//---------------------------------------------------------------------------------------
-DgnDbRepositoryConnectionTaskPtr DgnDbClient::ConnectToRepository(Utf8StringCR repositoryId, ICancellationTokenPtr cancellationToken) const
-    {
-    const Utf8String methodName = "DgnDbClient::ConnectToRepository";
-    DgnDbServerLogHelper::Log(SEVERITY::LOG_DEBUG, methodName, "Method called.");
-    if (m_serverUrl.empty())
-        {
-        DgnDbServerLogHelper::Log(SEVERITY::LOG_ERROR, methodName, "Server URL is invalid.");
-        return CreateCompletedAsyncTask<DgnDbRepositoryConnectionResult>(DgnDbRepositoryConnectionResult::Error(DgnDbServerError::Id::InvalidServerURL));
-        }
-    if (!m_credentials.IsValid() && !m_customHandler)
-        {
-        DgnDbServerLogHelper::Log(SEVERITY::LOG_ERROR, methodName, "Credentials are not set.");
-        return CreateCompletedAsyncTask<DgnDbRepositoryConnectionResult>(DgnDbRepositoryConnectionResult::Error(DgnDbServerError::Id::CredentialsNotSet));
-        }
-
-    return GetRepositoryById(repositoryId, cancellationToken)
-        ->Then<DgnDbRepositoryConnectionResult>([=] (DgnDbServerRepositoryResultCR result)
-        {
-        if (!result.IsSuccess())
-            {
-            return DgnDbRepositoryConnectionResult::Error(result.GetError());
-            }
-        return CreateRepositoryConnection(*result.GetValue());
-        });
-    }
-
-//---------------------------------------------------------------------------------------
-//@bsimethod                                     Karolis.Dziedzelis             10/2015
-//---------------------------------------------------------------------------------------
-DgnDbClient::DgnDbClient(ClientInfoPtr clientInfo, IHttpHandlerPtr customHandler)
-    : m_clientInfo(clientInfo), m_customHandler(customHandler), m_projectId(""), m_repositoryAdmin(this)
-    {
-    }
-
-//---------------------------------------------------------------------------------------
-//@bsimethod                                     julius.cepukenas             08/2016
-//---------------------------------------------------------------------------------------
-Json::Value BasicUserCreationJson(Credentials credentials, bool isAdmin = false)
-    {
-    Json::Value repositoryCreation(Json::objectValue);
-    JsonValueR instance = repositoryCreation[ServerSchema::Instance] = Json::objectValue;
-    instance[ServerSchema::SchemaName] = ServerSchema::Schema::Project;
-    instance[ServerSchema::ClassName] = ServerSchema::Class::UserDefinition;
-    JsonValueR properties = instance[ServerSchema::Properties] = Json::objectValue;
-    properties[ServerSchema::Property::Name] = credentials.GetUsername();
-    properties[ServerSchema::Property::Password] = credentials.GetPassword();
-    properties[ServerSchema::Property::IsAdmin] = isAdmin;
-    return repositoryCreation;
-    }
-
-//---------------------------------------------------------------------------------------
-//@bsimethod                                     julius.cepukenas             08/2016
-//---------------------------------------------------------------------------------------
-DgnDbServerStatusTaskPtr DgnDbClient::CreateBasicUser(Credentials credentials, ICancellationTokenPtr cancellationToken)
-    {
-    Utf8String project;
-    project.Sprintf("%s--%s", ServerSchema::Schema::Project, m_projectId.c_str());
-
-    IWSRepositoryClientPtr client = WSRepositoryClient::Create(m_serverUrl, project, m_clientInfo, nullptr, m_customHandler);
-    client->SetCredentials(m_credentials);
-
-    Json::Value basicUserCreationJson = BasicUserCreationJson(credentials);
-    return client->SendCreateObjectRequest(basicUserCreationJson, BeFileName(), nullptr, cancellationToken)
-        ->Then<DgnDbServerStatusResult>([=] (const WSCreateObjectResult& result)
-        {
-        if (!result.IsSuccess())
-            return DgnDbServerStatusResult::Error(result.GetError());
-
-        return DgnDbServerStatusResult::Success();
-        });
-    }
-
-//---------------------------------------------------------------------------------------
-//@bsimethod                                     julius.cepukenas             08/2016
-//---------------------------------------------------------------------------------------
-DgnDbServerStatusTaskPtr DgnDbClient::RemoveBasicUser(Credentials credentials, ICancellationTokenPtr cancellationToken)
-    {
-    Utf8String project;
-    project.Sprintf("%s--%s", ServerSchema::Schema::Project, m_projectId.c_str());
-
-    IWSRepositoryClientPtr client = WSRepositoryClient::Create(m_serverUrl, project, m_clientInfo, nullptr, m_customHandler);
-    client->SetCredentials(m_credentials);
-
-    WSQuery query = WSQuery(ServerSchema::Schema::Project, ServerSchema::Class::UserDefinition);
-    Utf8String filter;
-    filter.Sprintf("%s+eq+'%s'", ServerSchema::Property::Name, credentials.GetUsername().c_str());
-    query.SetFilter(filter);
-
-    auto finalResult = std::make_shared<DgnDbServerStatusResult>();
-    //Find the desired user
-    return client->SendQueryRequest(query, nullptr, nullptr, cancellationToken)
-        ->Then([=](const WSObjectsResult& result)
-        {
-        if (!result.IsSuccess())
-            {
-            finalResult->SetError(result.GetError());
-            return;
-            }
-
-        auto instances = result.GetValue().GetInstances();
-
-        if (0 == instances.Size())
-            {
-            finalResult->SetError({ DgnDbServerError::Id::UserDoesNotExist });
-            return;
-            }
-
-        if (1 < instances.Size())
-            {
-            finalResult->SetError({ DgnDbServerError::Id::InternalServerError });
-            return;
-            }
-
-        for (auto instance : instances)
-            {
-            client->SendDeleteObjectRequest(instance.GetObjectId())
-                ->Then([=](const WSDeleteObjectResult& deleteResult)
-                {
-                if (!deleteResult.IsSuccess())
-                    {
-                    finalResult->SetError(deleteResult.GetError());
-                    return;
-                    }
-
-                finalResult->SetSuccess();
-                });
-            }
-        })->Then<DgnDbServerStatusResult>([=]
-            {
-            return *finalResult;
-            });
-    }
-
-//---------------------------------------------------------------------------------------
-//@bsimethod                                     Karolis.Dziedzelis             10/2015
-//---------------------------------------------------------------------------------------
-DgnDbClientPtr DgnDbClient::Create(ClientInfoPtr clientInfo, IHttpHandlerPtr customHandler)
-    {
-    const Utf8String methodName = "DgnDbClient::Create";
-    DgnDbServerLogHelper::Log(SEVERITY::LOG_DEBUG, methodName, "Method called.");
-    return DgnDbClientPtr(new DgnDbClient(clientInfo, customHandler));
-    }
-
-//---------------------------------------------------------------------------------------
-//@bsimethod                                     Karolis.Dziedzelis             11/2015
-//---------------------------------------------------------------------------------------
-void DgnDbClient::SetServerURL(Utf8StringCR serverUrl)
-    {
-    m_serverUrl = serverUrl;
-    }
-
-//---------------------------------------------------------------------------------------
-//@bsimethod                                     Karolis.Dziedzelis             11/2015
-//---------------------------------------------------------------------------------------
-void DgnDbClient::SetCredentials(CredentialsCR credentials)
-    {
-    m_credentials = credentials;
-    }
-
-//---------------------------------------------------------------------------------------
-//@bsimethod                                     Andrius.Zonys                  06/2016
-//---------------------------------------------------------------------------------------
-void DgnDbClient::SetProject(Utf8StringCR projectId)
-    {
-    m_projectId = projectId;
-    }
-
-//---------------------------------------------------------------------------------------
-//@bsimethod                                     Karolis.Dziedzelis             10/2015
-//---------------------------------------------------------------------------------------
-DgnDbServerRepositoriesTaskPtr DgnDbClient::GetRepositories(ICancellationTokenPtr cancellationToken) const
-    {
-    const Utf8String methodName = "DgnDbClient::GetRepositories";
-    DgnDbServerLogHelper::Log(SEVERITY::LOG_DEBUG, methodName, "Method called.");
-    if (m_serverUrl.empty())
-        {
-        DgnDbServerLogHelper::Log(SEVERITY::LOG_ERROR, methodName, "Server URL is invalid.");
-        return CreateCompletedAsyncTask<DgnDbServerRepositoriesResult>(DgnDbServerRepositoriesResult::Error(DgnDbServerError::Id::InvalidServerURL));
-        }
-    if (!m_credentials.IsValid() && !m_customHandler)
-        {
-        DgnDbServerLogHelper::Log(SEVERITY::LOG_ERROR, methodName, "Credentials are not set.");
-        return CreateCompletedAsyncTask<DgnDbServerRepositoriesResult>(DgnDbServerRepositoriesResult::Error(DgnDbServerError::Id::CredentialsNotSet));
-        }
-
-    double start = BeTimeUtilities::GetCurrentTimeAsUnixMillisDouble();
-    Utf8String project;
-    project.Sprintf("%s--%s", ServerSchema::Schema::Project, m_projectId.c_str());
-    ObjectId repositoriesObject(ServerSchema::Schema::Project, ServerSchema::Class::Repository, "");
-
-    IWSRepositoryClientPtr client = WSRepositoryClient::Create(m_serverUrl, project, m_clientInfo, nullptr, m_customHandler);
-    client->SetCredentials(m_credentials);
-    DgnDbServerLogHelper::Log(SEVERITY::LOG_INFO, methodName, "Getting repositories from project %s.", project.c_str());
-    return client->SendGetObjectRequest(repositoriesObject, nullptr, cancellationToken)->Then<DgnDbServerRepositoriesResult>
-        ([=](const WSObjectsResult& response)
-        {
-        if (!response.IsSuccess())
-            {
-            DgnDbServerLogHelper::Log(SEVERITY::LOG_ERROR, methodName, response.GetError().GetMessage().c_str());
-            return DgnDbServerRepositoriesResult::Error(response.GetError());
-            }
-
-        bvector<RepositoryInfoPtr> repositories;
-        for (const auto& repository : response.GetValue().GetInstances())
-            {
-            repositories.push_back(RepositoryInfo::Parse(repository, m_serverUrl));
-            }
-
-        double end = BeTimeUtilities::GetCurrentTimeAsUnixMillisDouble();
-        DgnDbServerLogHelper::Log(SEVERITY::LOG_INFO, methodName, (float)(end - start), "Success.");
-        return DgnDbServerRepositoriesResult::Success(repositories);
-        });
-    }
-
-//---------------------------------------------------------------------------------------
-//@bsimethod                                     Karolis.Dziedzelis             10/2016
-//---------------------------------------------------------------------------------------
-DgnDbServerRepositoryTaskPtr DgnDbClient::GetRepositoryByName(Utf8StringCR repositoryName, ICancellationTokenPtr cancellationToken) const
-    {
-    const Utf8String methodName = "DgnDbClient::GetRepositoryByName";
-    DgnDbServerLogHelper::Log(SEVERITY::LOG_DEBUG, methodName, "Method called.");
-    if (m_serverUrl.empty())
-        {
-        DgnDbServerLogHelper::Log(SEVERITY::LOG_ERROR, methodName, "Server URL is invalid.");
-        return CreateCompletedAsyncTask<DgnDbServerRepositoryResult>(DgnDbServerRepositoryResult::Error(DgnDbServerError::Id::InvalidServerURL));
-        }
-    if (!m_credentials.IsValid() && !m_customHandler)
-        {
-        DgnDbServerLogHelper::Log(SEVERITY::LOG_ERROR, methodName, "Credentials are not set.");
-        return CreateCompletedAsyncTask<DgnDbServerRepositoryResult>(DgnDbServerRepositoryResult::Error(DgnDbServerError::Id::CredentialsNotSet));
-        }
-
-    double start = BeTimeUtilities::GetCurrentTimeAsUnixMillisDouble();
-
-    DgnDbServerLogHelper::Log(SEVERITY::LOG_INFO, methodName, "Getting repository with name %s.", repositoryName.c_str());
-    WSQuery query = WSQuery(ServerSchema::Schema::Project, ServerSchema::Class::Repository);
-    Utf8String filter;
-    filter.Sprintf("%s+eq+'%s'", ServerSchema::Property::RepositoryName, repositoryName.c_str());
-    query.SetFilter(filter);
-
-    Utf8String project;
-    project.Sprintf("%s--%s", ServerSchema::Schema::Project, m_projectId.c_str());
-    ObjectId repositoriesObject(ServerSchema::Schema::Project, ServerSchema::Class::Repository, "");
-    IWSRepositoryClientPtr client = WSRepositoryClient::Create(m_serverUrl, project, m_clientInfo, nullptr, m_customHandler);
-    client->SetCredentials(m_credentials);
-
-    return client->SendQueryRequest(query, nullptr, nullptr, cancellationToken)->Then<DgnDbServerRepositoryResult>([=] (WSObjectsResult const& result)
-        {
-        if (!result.IsSuccess())
-            {
-            DgnDbServerLogHelper::Log(SEVERITY::LOG_ERROR, methodName, result.GetError().GetMessage().c_str());
-            return DgnDbServerRepositoryResult::Error(result.GetError());
-            }
-
-        RepositoryInfoPtr repositoryInfo = RepositoryInfo::Parse(result.GetValue().GetJsonValue()[ServerSchema::Instances][0], m_serverUrl);
-        double end = BeTimeUtilities::GetCurrentTimeAsUnixMillisDouble();
-        DgnDbServerLogHelper::Log(SEVERITY::LOG_INFO, methodName, end - start, "");
-        return DgnDbServerRepositoryResult::Success(repositoryInfo);
-        });
-    }
-
-//---------------------------------------------------------------------------------------
-//@bsimethod                                     Karolis.Dziedzelis             10/2016
-//---------------------------------------------------------------------------------------
-DgnDbServerRepositoryTaskPtr DgnDbClient::GetRepositoryById(Utf8StringCR repositoryId, ICancellationTokenPtr cancellationToken) const
-    {
-    const Utf8String methodName = "DgnDbClient::GetRepositoryById";
-    DgnDbServerLogHelper::Log(SEVERITY::LOG_DEBUG, methodName, "Method called.");
-    if (m_serverUrl.empty())
-        {
-        DgnDbServerLogHelper::Log(SEVERITY::LOG_ERROR, methodName, "Server URL is invalid.");
-        return CreateCompletedAsyncTask<DgnDbServerRepositoryResult>(DgnDbServerRepositoryResult::Error(DgnDbServerError::Id::InvalidServerURL));
-        }
-    if (!m_credentials.IsValid() && !m_customHandler)
-        {
-        DgnDbServerLogHelper::Log(SEVERITY::LOG_ERROR, methodName, "Credentials are not set.");
-        return CreateCompletedAsyncTask<DgnDbServerRepositoryResult>(DgnDbServerRepositoryResult::Error(DgnDbServerError::Id::CredentialsNotSet));
-        }
-
-    double start = BeTimeUtilities::GetCurrentTimeAsUnixMillisDouble();
-
-    DgnDbServerLogHelper::Log(SEVERITY::LOG_INFO, methodName, "Getting repository with id %s.", repositoryId.c_str());
-    Utf8String project;
-    project.Sprintf("%s--%s", ServerSchema::Schema::Project, m_projectId.c_str());
-    ObjectId repositoriesObject(ServerSchema::Schema::Project, ServerSchema::Class::Repository, repositoryId);
-
-    IWSRepositoryClientPtr client = WSRepositoryClient::Create(m_serverUrl, project, m_clientInfo, nullptr, m_customHandler);
-    client->SetCredentials(m_credentials);
-
-    return client->SendGetObjectRequest(repositoriesObject, nullptr, cancellationToken)->Then<DgnDbServerRepositoryResult>([=] (WSObjectsResult const& result)
-        {
-        if (!result.IsSuccess())
-            {
-            DgnDbServerLogHelper::Log(SEVERITY::LOG_ERROR, methodName, result.GetError().GetMessage().c_str());
-            return DgnDbServerRepositoryResult::Error(result.GetError());
-            }
-
-        RepositoryInfoPtr repositoryInfo = RepositoryInfo::Parse(result.GetValue().GetJsonValue()[ServerSchema::Instances][0], m_serverUrl);
-        double end = BeTimeUtilities::GetCurrentTimeAsUnixMillisDouble();
-        DgnDbServerLogHelper::Log(SEVERITY::LOG_INFO, methodName, end - start, "");
-        return DgnDbServerRepositoryResult::Success(repositoryInfo);
-        });
-    }
-
-//---------------------------------------------------------------------------------------
-//@bsimethod                                     Karolis.Dziedzelis             10/2015
-//---------------------------------------------------------------------------------------
-Json::Value RepositoryCreationJson(Utf8StringCR repositoryName, Utf8StringCR description)
-    {
-    Json::Value repositoryCreation(Json::objectValue);
-    JsonValueR instance = repositoryCreation[ServerSchema::Instance] = Json::objectValue;
-    instance[ServerSchema::SchemaName] = ServerSchema::Schema::Project;
-    instance[ServerSchema::ClassName] = ServerSchema::Class::Repository;
-    JsonValueR properties = instance[ServerSchema::Properties] = Json::objectValue;
-    properties[ServerSchema::Property::RepositoryName] = repositoryName;
-    properties[ServerSchema::Property::RepositoryDescription] = description;
-    return repositoryCreation;
-    }
-
-//---------------------------------------------------------------------------------------
-//@bsimethod                                     Karolis.Dziedzelis             08/2016
-//---------------------------------------------------------------------------------------
-DgnDbServerRepositoryTaskPtr DgnDbClient::CreateRepositoryInstance(Utf8StringCR repositoryName, Utf8StringCR description,
-                                                               ICancellationTokenPtr cancellationToken) const
-    {
-    const Utf8String methodName = "DgnDbClient::CreateRepositoryInstance";
-    std::shared_ptr<DgnDbServerRepositoryResult> finalResult = std::make_shared<DgnDbServerRepositoryResult>();
-    Utf8String project;
-    project.Sprintf("%s--%s", ServerSchema::Schema::Project, m_projectId.c_str());
-    IWSRepositoryClientPtr client = WSRepositoryClient::Create(m_serverUrl, project, m_clientInfo, nullptr, m_customHandler);
-    Json::Value repositoryCreationJson = RepositoryCreationJson(repositoryName, description);
-    client->SetCredentials(m_credentials);
-    DgnDbServerLogHelper::Log(SEVERITY::LOG_INFO, methodName, "Sending create repository request for project %s.", project.c_str());
-    return client->SendCreateObjectRequest(repositoryCreationJson, BeFileName(), nullptr, cancellationToken)
-        ->Then([=](const WSCreateObjectResult& createRepositoryResult)
-        {
-#if defined (ENABLE_BIM_CRASH_TESTS)
-        DgnDbServerBreakHelper::HitBreakpoint(DgnDbServerBreakpoints::DgnDbClient_AfterCreateRequest);
-#endif
-        if (createRepositoryResult.IsSuccess())
-            {
-            JsonValueCR repositoryInstance = createRepositoryResult.GetValue().GetObject()[ServerSchema::ChangedInstance][ServerSchema::InstanceAfterChange];
-            auto repositoryInfo = RepositoryInfo::Parse(repositoryInstance, m_serverUrl);
-            finalResult->SetSuccess(repositoryInfo);
-            return;
-            }
-
-        auto error = DgnDbServerError(createRepositoryResult.GetError());
-        if (DgnDbServerError::Id::RepositoryAlreadyExists != error.GetId())
-            {
-            finalResult->SetError(error);
-            DgnDbServerLogHelper::Log(SEVERITY::LOG_ERROR, methodName, error.GetMessage().c_str());
-            return;
-            }
-
-        bool initialized = error.GetExtendedData()[ServerSchema::Property::RepositoryInitialized].asBool();
-
-        if (initialized)
-            {
-            finalResult->SetError(error);
-            DgnDbServerLogHelper::Log(SEVERITY::LOG_ERROR, methodName, error.GetMessage().c_str());
-            return;
-            }
-
-        WSQuery repositoryQuery(ServerSchema::Schema::Project, ServerSchema::Class::Repository);
-        Utf8String filter;
-        filter.Sprintf("%s+eq+'%s'", ServerSchema::Property::RepositoryName, repositoryName.c_str());
-        repositoryQuery.SetFilter(filter);
-        DgnDbServerLogHelper::Log(SEVERITY::LOG_INFO, methodName, "Querying repository by name %s.", repositoryName.c_str());
-        client->SendQueryRequest(repositoryQuery, nullptr, nullptr, cancellationToken)->Then([=](WSObjectsResult const& queryResult)
-            {
-            if (!queryResult.IsSuccess())
-                {
-                finalResult->SetError(queryResult.GetError());
-                DgnDbServerLogHelper::Log(SEVERITY::LOG_ERROR, methodName, queryResult.GetError().GetMessage().c_str());
-                return;
-                }
-
-            if (queryResult.GetValue().GetRapidJsonDocument().IsNull())
-                {
-                finalResult->SetError(error);
-                DgnDbServerLogHelper::Log(SEVERITY::LOG_ERROR, methodName, error.GetMessage().c_str());
-                return;
-                }
-
-            finalResult->SetSuccess(RepositoryInfo::Parse(*queryResult.GetValue().GetInstances().begin(), m_serverUrl));
-            DgnDbServerLogHelper::Log(SEVERITY::LOG_INFO, methodName, "Success.");
-            });
-
-        })->Then<DgnDbServerRepositoryResult>([=]()
-            {
-            return *finalResult;
-            });
-    }
-
-//---------------------------------------------------------------------------------------
-//@bsimethod                                   Algirdas.Mikoliunas             09/2016
-//---------------------------------------------------------------------------------------
-void DgnDbClient::SetHttpHandler(IHttpHandlerPtr customHandler)
-    {
-    m_customHandler = customHandler;
-    }
-
-//---------------------------------------------------------------------------------------
-//@bsimethod                                   Algirdas.Mikoliunas             09/2016
-//---------------------------------------------------------------------------------------
-IHttpHandlerPtr DgnDbClient::GetHttpHandler()
-    {
-    return m_customHandler;
-    }
-
-//---------------------------------------------------------------------------------------
-//@bsimethod                                     Karolis.Dziedzelis             03/2016
-//---------------------------------------------------------------------------------------
-DgnDbPtr CleanDb(DgnDbCR db)
-    {
-    const Utf8String methodName = "CleanDb";
-    double start = BeTimeUtilities::GetCurrentTimeAsUnixMillisDouble();
-    //NEEDSWORK: Make a clean copy for a server. This code should move to the server once we have long running services.
-    BeFileName tempFile;
-    DgnPlatformLib::QueryHost()->GetIKnownLocationsAdmin().GetLocalTempDirectory(tempFile, L"DgnDbServerClient");
-    tempFile.AppendToPath(db.GetFileName().GetFileNameAndExtension().c_str());
-    BeFileName::BeCopyFile(db.GetFileName(), tempFile);
-
-    BeSQLite::DbResult status;
-    Dgn::DgnDbPtr tempdb = Dgn::DgnDb::OpenDgnDb(&status, tempFile, Dgn::DgnDb::OpenParams(Dgn::DgnDb::OpenMode::ReadWrite));
-    if (BeSQLite::DbResult::BE_SQLITE_OK != status)
-        return nullptr;
-
-    tempdb->Txns().EnableTracking(true);
-    //Do cleanup
-    auto revision = tempdb->Revisions().StartCreateRevision();
-    if (revision.IsValid())
-        tempdb->Revisions().FinishCreateRevision();
-    tempdb->SaveBriefcaseLocalValue("ParentRevisionId", "");                            //Clear parent revision id
-    tempdb->ChangeBriefcaseId(BeBriefcaseId(0));                                        //Set BriefcaseId to 0 (master)
-    tempdb->SaveBriefcaseLocalValue(DgnDbServer::Db::Local::RepositoryURL, "");         //Set URL
-    //tempdb.SaveBriefcaseLocalValue(DgnDbServer::Db::Local::RepositoryId, repositoryId);//Set repository ID, we know this only after it is pushed to the server
-                                                                                        //Save changes
-    tempdb->SaveChanges();
-    //NEEDSWORK: end of file cleanup
-    double end = BeTimeUtilities::GetCurrentTimeAsUnixMillisDouble();
-    DgnDbServerLogHelper::Log(SEVERITY::LOG_INFO, methodName, (float)(end - start), "");
-    return tempdb;
-    }
-
-//---------------------------------------------------------------------------------------
-//@bsimethod                                     Karolis.Dziedzelis             10/2015
-//---------------------------------------------------------------------------------------
-DgnDbServerRepositoryTaskPtr DgnDbClient::CreateNewRepository(Dgn::DgnDbCR db, Utf8StringCR repositoryName, Utf8StringCR description, bool waitForInitialized,
-    Http::Request::ProgressCallbackCR callback, ICancellationTokenPtr cancellationToken) const
-    {
-    const Utf8String methodName = "DgnDbClient::CreateNewRepository";
-    DgnDbServerLogHelper::Log(SEVERITY::LOG_DEBUG, methodName, "Method called.");
-    double start = BeTimeUtilities::GetCurrentTimeAsUnixMillisDouble();
-    if (!db.GetFileName().DoesPathExist())
-        {
-        DgnDbServerLogHelper::Log(SEVERITY::LOG_ERROR, methodName, "File not found.");
-        return CreateCompletedAsyncTask<DgnDbServerRepositoryResult>(DgnDbServerRepositoryResult::Error(DgnDbServerError::Id::FileNotFound));
-        }
-    if (m_serverUrl.empty())
-        {
-        DgnDbServerLogHelper::Log(SEVERITY::LOG_ERROR, methodName, "Invalid server URL.");
-        return CreateCompletedAsyncTask<DgnDbServerRepositoryResult>(DgnDbServerRepositoryResult::Error(DgnDbServerError::Id::InvalidServerURL));
-        }
-    if (!m_credentials.IsValid() && !m_customHandler)
-        {
-        DgnDbServerLogHelper::Log(SEVERITY::LOG_ERROR, methodName, "Credentials are not set.");
-        return CreateCompletedAsyncTask<DgnDbServerRepositoryResult>(DgnDbServerRepositoryResult::Error(DgnDbServerError::Id::CredentialsNotSet));
-        }
-    if (repositoryName.empty())
-        {
-        DgnDbServerLogHelper::Log(SEVERITY::LOG_ERROR, methodName, "Invalid repository name.");
-        return CreateCompletedAsyncTask<DgnDbServerRepositoryResult>(DgnDbServerRepositoryResult::Error(DgnDbServerError::Id::InvalidRepositoryName));
-        }
-
-    DgnDbPtr tempdb = CleanDb(db);
-    if (!tempdb.IsValid())
-        {
-        DgnDbServerLogHelper::Log(SEVERITY::LOG_ERROR, methodName, "File not found.");
-        CreateCompletedAsyncTask<DgnDbServerRepositoryResult>(DgnDbServerRepositoryResult::Error(DgnDbServerError::Id::FileNotFound));
-        }
-
-    FileInfoPtr fileInfo = FileInfo::Create(*tempdb, description);
-    BeFileName filePath = tempdb->GetFileName();
-    tempdb->CloseDb();
-
-    std::shared_ptr<DgnDbServerRepositoryResult> finalResult = std::make_shared<DgnDbServerRepositoryResult>();
-    DgnDbServerLogHelper::Log(SEVERITY::LOG_INFO, methodName, "Creating repository instance. Name: %s.", repositoryName.c_str());
-    return CreateRepositoryInstance(repositoryName, description, cancellationToken)
-        ->Then([=] (DgnDbServerRepositoryResultCR createRepositoryResult)
-        {
-        if (!createRepositoryResult.IsSuccess())
-            {
-            DgnDbServerLogHelper::Log(SEVERITY::LOG_ERROR, methodName, createRepositoryResult.GetError().GetMessage().c_str());
-            finalResult->SetError(createRepositoryResult.GetError());
-            return;
-            }
-
-        auto repositoryInfo = createRepositoryResult.GetValue();
-        finalResult->SetSuccess(repositoryInfo);
-
-        DgnDbServerLogHelper::Log(SEVERITY::LOG_INFO, methodName, "Successfully created repository instance. Instance ID: %s.", repositoryInfo->GetId().c_str());
-        DgnDbServerLogHelper::Log(SEVERITY::LOG_INFO, methodName, "Connecting to created repository.");
-        ConnectToRepository(repositoryInfo->GetId(), cancellationToken)->Then([=] (DgnDbRepositoryConnectionResultCR connectionResult)
-            {
-            if (!connectionResult.IsSuccess())
-                {
-                DgnDbServerLogHelper::Log(SEVERITY::LOG_ERROR, methodName, connectionResult.GetError().GetMessage().c_str());
-                finalResult->SetError(connectionResult.GetError());
-                return;
-                }
-            DgnDbRepositoryConnectionPtr connection = connectionResult.GetValue();
-            DgnDbServerLogHelper::Log(SEVERITY::LOG_INFO, methodName, "Uploading new master file.");
-            connection->UploadNewMasterFile(filePath, *fileInfo, waitForInitialized, callback, cancellationToken)->Then([=] (DgnDbServerFileResultCR fileUploadResult)
-                {
-                if (!fileUploadResult.IsSuccess())
-                    {
-                    DgnDbServerLogHelper::Log(SEVERITY::LOG_ERROR, methodName, fileUploadResult.GetError().GetMessage().c_str());
-                    finalResult->SetError(fileUploadResult.GetError());
-                    }
-                });
-            });
-
-        })->Then<DgnDbServerRepositoryResult>([=]
-            {
-            double end = BeTimeUtilities::GetCurrentTimeAsUnixMillisDouble();
-            DgnDbServerLogHelper::Log(SEVERITY::LOG_INFO, methodName, (float)(end - start), "");
-            return *finalResult;
-            });
-    }
-
-//---------------------------------------------------------------------------------------
-//@bsimethod                                     Karolis.Dziedzelis             11/2015
-//---------------------------------------------------------------------------------------
-DgnDbServerRepositoryTaskPtr DgnDbClient::CreateNewRepository(Dgn::DgnDbCR db, bool waitForInitialized, Http::Request::ProgressCallbackCR callback,
-    ICancellationTokenPtr cancellationToken) const
-    {
-    const Utf8String methodName = "DgnDbClient::CreateNewRepository";
-    if (!db.GetFileName().DoesPathExist())
-        {
-        DgnDbServerLogHelper::Log(SEVERITY::LOG_ERROR, methodName, "File not found.");
-        return CreateCompletedAsyncTask<DgnDbServerRepositoryResult>(DgnDbServerRepositoryResult::Error(DgnDbServerError::Id::FileNotFound));
-        }
-    Utf8String name;
-    db.QueryProperty(name, BeSQLite::PropertySpec(Db::Properties::Name, Db::Properties::ProjectNamespace));
-    if (name.empty())
-        BeStringUtilities::WCharToUtf8(name, db.GetFileName().GetFileNameWithoutExtension().c_str());
-    Utf8String description;
-    db.QueryProperty(description, BeSQLite::PropertySpec(Db::Properties::Description, Db::Properties::ProjectNamespace));
-    return CreateNewRepository(db, name, description, waitForInitialized, callback, cancellationToken);
-    }
-
-//---------------------------------------------------------------------------------------
-//@bsimethod                                     Karolis.Dziedzelis             10/2015
-//---------------------------------------------------------------------------------------
-DgnDbServerBriefcaseTaskPtr DgnDbClient::OpenBriefcase(Dgn::DgnDbPtr db, bool doSync, Http::Request::ProgressCallbackCR callback,
-    ICancellationTokenPtr cancellationToken) const
-    {
-    const Utf8String methodName = "DgnDbClient::OpenBriefcase";
-    DgnDbServerLogHelper::Log(SEVERITY::LOG_DEBUG, methodName, "Method called.");
-    double start = BeTimeUtilities::GetCurrentTimeAsUnixMillisDouble();
-    if (!db.IsValid() || !db->GetFileName().DoesPathExist())
-        {
-        DgnDbServerLogHelper::Log(SEVERITY::LOG_ERROR, methodName, "File not found.");
-        return CreateCompletedAsyncTask<DgnDbServerBriefcaseResult>(DgnDbServerBriefcaseResult::Error(DgnDbServerError::Id::FileNotFound));
-        }
-    if (!m_credentials.IsValid() && !m_customHandler)
-        {
-        DgnDbServerLogHelper::Log(SEVERITY::LOG_ERROR, methodName, "Credentials are not set.");
-        return CreateCompletedAsyncTask<DgnDbServerBriefcaseResult>(DgnDbServerBriefcaseResult::Error(DgnDbServerError::Id::CredentialsNotSet));
-        }
-    FileInfoPtr fileInfo = FileInfo::Create(*db, "");
-    auto readResult = RepositoryInfo::ReadRepositoryInfo(*db);
-    BeBriefcaseId briefcaseId = db->GetBriefcaseId();
-    if (!readResult.IsSuccess() || briefcaseId.IsMasterId() || briefcaseId.IsStandaloneId())
-        {
-        DgnDbServerLogHelper::Log(SEVERITY::LOG_ERROR, methodName, "File is not a briefcase.");
-        return CreateCompletedAsyncTask<DgnDbServerBriefcaseResult>(DgnDbServerBriefcaseResult::Error(DgnDbServerError::Id::FileIsNotBriefcase));
-        }
-    RepositoryInfoPtr repositoryInfo = readResult.GetValue();
-    if (repositoryInfo->GetServerURL() != m_serverUrl)
-        {
-        DgnDbServerLogHelper::Log(SEVERITY::LOG_ERROR, methodName, "Briefcase belongs to another server.");
-        return CreateCompletedAsyncTask<DgnDbServerBriefcaseResult>(DgnDbServerBriefcaseResult::Error(DgnDbServerError::Id::InvalidServerURL));
-        }
-    std::shared_ptr<DgnDbServerBriefcaseResult> finalResult = std::make_shared<DgnDbServerBriefcaseResult>();
-    DgnDbServerLogHelper::Log(SEVERITY::LOG_INFO, methodName, "Connecting to repository %s.", repositoryInfo->GetName().c_str());
-    return ConnectToRepository(*repositoryInfo, cancellationToken)->Then([=] (DgnDbRepositoryConnectionResultCR connectionResult)
-        {
-        if (!connectionResult.IsSuccess())
-            {
-            DgnDbServerLogHelper::Log(SEVERITY::LOG_ERROR, methodName, connectionResult.GetError().GetMessage().c_str());
-            finalResult->SetError(connectionResult.GetError());
-            return;
-            }
-
-        auto connection = connectionResult.GetValue();
-        connection->ValidateBriefcase(fileInfo->GetFileId(), briefcaseId, cancellationToken)
-            ->Then([=] (DgnDbServerStatusResultCR validationResult)
-            {
-            if (!validationResult.IsSuccess())
-                {
-                DgnDbServerLogHelper::Log(SEVERITY::LOG_ERROR, methodName, validationResult.GetError().GetMessage().c_str());
-                finalResult->SetError(validationResult.GetError());
-                return;
-                }
-            DgnDbBriefcasePtr briefcase = DgnDbBriefcase::Create(db, connectionResult.GetValue());
-            if (doSync)
-                {
-                DgnDbServerLogHelper::Log(SEVERITY::LOG_INFO, methodName, "Calling PullAndMerge for briefcase %d.", briefcase->GetBriefcaseId().GetValue());
-                briefcase->PullAndMerge(callback, cancellationToken)->Then([=] (const DgnDbServerRevisionsResult& result)
-                    {
-                    if (result.IsSuccess())
-                        {
-                        double end = BeTimeUtilities::GetCurrentTimeAsUnixMillisDouble();
-                        DgnDbServerLogHelper::Log(SEVERITY::LOG_INFO, methodName, (float)(end - start), "");
-                        finalResult->SetSuccess(briefcase);
-                        }
-                    else
-                        {
-                        DgnDbServerLogHelper::Log(SEVERITY::LOG_ERROR, methodName, result.GetError().GetMessage().c_str());
-                        finalResult->SetError(result.GetError());
-                        }
-                    });
-                }
-            else
-                {
-                double end = BeTimeUtilities::GetCurrentTimeAsUnixMillisDouble();
-                DgnDbServerLogHelper::Log(SEVERITY::LOG_INFO, methodName, (float)(end - start), "");
-                finalResult->SetSuccess(briefcase);
-                }
-            });
-        })->Then<DgnDbServerBriefcaseResult>([=] ()
-            {
-            return *finalResult;
-            });
-    }
-
-
-//---------------------------------------------------------------------------------------
-//@bsimethod                                     Karolis.Dziedzelis             10/2015
-//---------------------------------------------------------------------------------------
-DgnDbServerStatusTaskPtr DgnDbClient::RecoverBriefcase(Dgn::DgnDbPtr db, Http::Request::ProgressCallbackCR callback,
-                                                       ICancellationTokenPtr cancellationToken) const
-    {
-    const Utf8String methodName = "DgnDbClient::RefreshBriefcase";
-    DgnDbServerLogHelper::Log(SEVERITY::LOG_DEBUG, methodName, "Method called.");
-    double start = BeTimeUtilities::GetCurrentTimeAsUnixMillisDouble();
-    if (!db.IsValid() || !db->GetFileName().DoesPathExist())
-        {
-        DgnDbServerLogHelper::Log(SEVERITY::LOG_ERROR, methodName, "File not found.");
-        return CreateCompletedAsyncTask<DgnDbServerStatusResult>(DgnDbServerStatusResult::Error(DgnDbServerError::Id::FileNotFound));
-        }
-    if (!m_credentials.IsValid() && !m_customHandler)
-        {
-        DgnDbServerLogHelper::Log(SEVERITY::LOG_ERROR, methodName, "Credentials are not set.");
-        return CreateCompletedAsyncTask<DgnDbServerStatusResult>(DgnDbServerStatusResult::Error(DgnDbServerError::Id::CredentialsNotSet));
-        }
-    auto readResult = RepositoryInfo::ReadRepositoryInfo(*db);
-    BeBriefcaseId briefcaseId = db->GetBriefcaseId();
-    if (!readResult.IsSuccess() || briefcaseId.IsMasterId() || briefcaseId.IsStandaloneId())
-        {
-        DgnDbServerLogHelper::Log(SEVERITY::LOG_ERROR, methodName, "File is not a briefcase.");
-        return CreateCompletedAsyncTask<DgnDbServerStatusResult>(DgnDbServerStatusResult::Error(DgnDbServerError::Id::FileIsNotBriefcase));
-        }
-    RepositoryInfoPtr repositoryInfo = readResult.GetValue();
-    BeFileName originalFilePath = db->GetFileName();
-
-    DgnDbServerLogHelper::Log(SEVERITY::LOG_INFO, methodName, "Connecting to repository %s.", repositoryInfo->GetName().c_str());
-    auto connectionResult = CreateRepositoryConnection(*repositoryInfo);
-    if (!connectionResult.IsSuccess())
-        {
-        DgnDbServerLogHelper::Log(SEVERITY::LOG_ERROR, methodName, connectionResult.GetError().GetMessage().c_str());
-        return CreateCompletedAsyncTask<DgnDbServerStatusResult>(DgnDbServerStatusResult::Error(connectionResult.GetError()));
-        }
-
-    DgnDbRepositoryConnectionPtr connection = connectionResult.GetValue();
-        
-    auto fileResult = connection->GetBriefcaseFileInfo(briefcaseId, cancellationToken)->GetResult();
-    if (!fileResult.IsSuccess())
-        {
-        DgnDbServerLogHelper::Log(SEVERITY::LOG_ERROR, methodName, fileResult.GetError().GetMessage().c_str());
-        return CreateCompletedAsyncTask<DgnDbServerStatusResult>(DgnDbServerStatusResult::Error(fileResult.GetError()));
-        }
-
-    auto newFileInfo = fileResult.GetValue();
-    BeFileName downloadPath = originalFilePath.GetDirectoryName();
-    downloadPath = downloadPath.AppendToPath(BeFileName(newFileInfo->GetFileId().ToString()));
-    downloadPath.AppendExtension(originalFilePath.GetExtension().c_str());
-
-    DgnDbServerLogHelper::Log(SEVERITY::LOG_INFO, methodName, "Downloading briefcase with ID %d.", briefcaseId.GetValue());
-    auto downloadResult = connection->DownloadBriefcaseFile(downloadPath, briefcaseId, newFileInfo->GetFileURL(), callback, cancellationToken);
-#if defined (ENABLE_BIM_CRASH_TESTS)
-    DgnDbServerBreakHelper::HitBreakpoint(DgnDbServerBreakpoints::DgnDbClient_AfterDownloadBriefcaseFile);
-#endif
-
-    if (!downloadResult.IsSuccess())
-        {
-        DgnDbServerLogHelper::Log(SEVERITY::LOG_ERROR, methodName, downloadResult.GetError().GetMessage().c_str());
-        return CreateCompletedAsyncTask<DgnDbServerStatusResult>(DgnDbServerStatusResult::Error(downloadResult.GetError()));
-        }
-
-    double end = BeTimeUtilities::GetCurrentTimeAsUnixMillisDouble();
-    DgnDbServerLogHelper::Log(SEVERITY::LOG_INFO, methodName, end - start, "Download successful.");
-
-    db->CloseDb();
-                
-    BeFileName backupPath(originalFilePath.GetName());
-    backupPath.AppendExtension(L"back");
-
-    BeFileNameStatus status = BeFileName::BeMoveFile(originalFilePath, backupPath);
-
-#if defined (ENABLE_BIM_CRASH_TESTS)
-    try {
-        DgnDbServerBreakHelper::HitBreakpoint(DgnDbServerBreakpoints::DgnDbClient_AfterDeleteBriefcase);
-        }
-    catch (...)
-        {
-        BeFileName::BeMoveFile(backupPath, originalFilePath);
-        throw;
-        }
-#endif 
-    if (BeFileNameStatus::Success != status)
-        {
-        DgnDbServerLogHelper::Log(SEVERITY::LOG_ERROR, methodName, downloadResult.GetError().GetMessage().c_str());
-        return CreateCompletedAsyncTask<DgnDbServerStatusResult>(DgnDbServerStatusResult::Error(DgnDbServerError::Id::Unknown));
-        }
-    status = BeFileName::BeMoveFile(downloadPath, originalFilePath);
-    if (BeFileNameStatus::Success != status)
-        {
-        BeFileName::BeMoveFile(backupPath, originalFilePath);
-        DgnDbServerLogHelper::Log(SEVERITY::LOG_ERROR, methodName, downloadResult.GetError().GetMessage().c_str());
-        return CreateCompletedAsyncTask<DgnDbServerStatusResult>(DgnDbServerStatusResult::Error(DgnDbServerError::Id::Unknown));
-        }
-
-    backupPath.BeDeleteFile();
-    return CreateCompletedAsyncTask<DgnDbServerStatusResult>(DgnDbServerStatusResult::Success());
-    }
-
-//---------------------------------------------------------------------------------------
-//@bsimethod                                     Karolis.Dziedzelis             03/2016
-//---------------------------------------------------------------------------------------
-DgnDbServerStatusResult DgnDbClient::DownloadBriefcase(DgnDbRepositoryConnectionPtr connection, BeFileName filePath, BeBriefcaseId briefcaseId, FileInfoCR fileInfo,
-                                                        bool doSync, Http::Request::ProgressCallbackCR callback, ICancellationTokenPtr cancellationToken) const
-    {
-    const Utf8String methodName = "DgnDbClient::DownloadBriefcase";
-    if (!doSync)
-        return connection->DownloadBriefcaseFile(filePath, BeBriefcaseId(briefcaseId), fileInfo.GetFileURL(), callback, cancellationToken);
-
-    DgnDbServerRevisionsTaskPtr pullTask = connection->DownloadRevisionsAfterId(fileInfo.GetMergedRevisionId(), fileInfo.GetFileId(), callback, cancellationToken);
-    DgnDbServerStatusResult briefcaseResult = connection->DownloadBriefcaseFile(filePath, BeBriefcaseId(briefcaseId), fileInfo.GetFileURL(), callback, cancellationToken);
-    DgnDbServerRevisionsResult pullResult = pullTask->GetResult();
-
-    if (!briefcaseResult.IsSuccess())
-        {
-        DgnDbServerLogHelper::Log(SEVERITY::LOG_ERROR, methodName, briefcaseResult.GetError().GetMessage().c_str());
-        return briefcaseResult;
-        }
-    if (!pullResult.IsSuccess())
-        {
-        DgnDbServerLogHelper::Log(SEVERITY::LOG_ERROR, methodName, pullResult.GetError().GetMessage().c_str());
-        return DgnDbServerStatusResult::Error(pullResult.GetError());
-        }
-
-    DgnDbServerLogHelper::Log(SEVERITY::LOG_INFO, methodName, "Briefcase file and revisions after revision %s downloaded successfully.", fileInfo.GetMergedRevisionId().c_str());
-
-    BeSQLite::DbResult status;
-    Dgn::DgnDbPtr db = Dgn::DgnDb::OpenDgnDb(&status, filePath, Dgn::DgnDb::OpenParams(Dgn::DgnDb::OpenMode::ReadWrite));
-    if (BeSQLite::DbResult::BE_SQLITE_OK == status)
-        {
-        db->Txns().EnableTracking(true);
-#if defined (ENABLE_BIM_CRASH_TESTS)
-        DgnDbServerBreakHelper::HitBreakpoint(DgnDbServerBreakpoints::DgnDbClient_AfterOpenBriefcaseForMerge);
-#endif
-        bvector<DgnDbServerRevisionPtr> revisions = pullTask->GetResult().GetValue();
-        RevisionStatus mergeStatus = RevisionStatus::Success;
-        DgnDbServerLogHelper::Log(SEVERITY::LOG_INFO, methodName, "Merging revisions.");
-        if (!revisions.empty())
-            {
-            for (auto revision : revisions)
-                {
-                mergeStatus = db->Revisions().MergeRevision(*(revision->GetRevision()));
-                if (mergeStatus != RevisionStatus::Success)
-                    break; // TODO: Use the information on the revision that actually failed. 
-                }
-            }
-#if defined (ENABLE_BIM_CRASH_TESTS)
-        DgnDbServerBreakHelper::HitBreakpoint(DgnDbServerBreakpoints::DgnDbClient_AfterMergeRevisions);
-#endif
-        db->CloseDb();
-
-        if (RevisionStatus::Success == mergeStatus)
-            {
-            DgnDbServerLogHelper::Log(SEVERITY::LOG_INFO, methodName, "Success.");
-            return DgnDbServerStatusResult::Success();
-            }
-
-        DgnDbServerLogHelper::Log(SEVERITY::LOG_ERROR, methodName, "Merge failed.");
-        return DgnDbServerStatusResult::Error(mergeStatus);
-        }
-    else
-        {
-        DgnDbServerStatusResult result = DgnDbServerStatusResult::Error(DgnDbServerError(*db, status));
-        if (!result.IsSuccess())
-            DgnDbServerLogHelper::Log(SEVERITY::LOG_ERROR, methodName, result.GetError().GetMessage().c_str());
-        return result;
-        }
-    }
-
-//---------------------------------------------------------------------------------------
-//@bsimethod                                     Karolis.Dziedzelis             03/2016
-//---------------------------------------------------------------------------------------
-DgnDbServerBriefcaseInfoTaskPtr DgnDbClient::AcquireBriefcaseToDir(RepositoryInfoCR repositoryInfo, BeFileNameCR baseDirectory, bool doSync, BriefcaseFileNameCallback const& fileNameCallback,
-                                                                   Http::Request::ProgressCallbackCR callback, ICancellationTokenPtr cancellationToken) const
-    {
-    const Utf8String methodName = "DgnDbClient::AcquireBriefcaseToDir";
-    DgnDbServerLogHelper::Log(SEVERITY::LOG_DEBUG, methodName, "Method called.");
-    double start = BeTimeUtilities::GetCurrentTimeAsUnixMillisDouble();
-    if (repositoryInfo.GetId().empty())
-        {
-        DgnDbServerLogHelper::Log(SEVERITY::LOG_ERROR, methodName, "Invalid repository name.");
-        return CreateCompletedAsyncTask<DgnDbServerBriefcaseInfoResult>(DgnDbServerBriefcaseInfoResult::Error(DgnDbServerError::Id::InvalidRepositoryName));
-        }
-    if (!m_credentials.IsValid() && !m_customHandler)
-        {
-        DgnDbServerLogHelper::Log(SEVERITY::LOG_ERROR, methodName, "Credentials are not set.");
-        return CreateCompletedAsyncTask<DgnDbServerBriefcaseInfoResult>(DgnDbServerBriefcaseInfoResult::Error(DgnDbServerError::Id::CredentialsNotSet));
-        }
-    DgnDbServerLogHelper::Log(SEVERITY::LOG_INFO, methodName, "Connecting to repository %s.", repositoryInfo.GetName().c_str());
-
-    auto connectionResult = CreateRepositoryConnection(repositoryInfo);
-    if (!connectionResult.IsSuccess())
-        {
-        DgnDbServerLogHelper::Log(SEVERITY::LOG_ERROR, methodName, connectionResult.GetError().GetMessage().c_str());
-        return CreateCompletedAsyncTask<DgnDbServerBriefcaseInfoResult>(DgnDbServerBriefcaseInfoResult::Error(connectionResult.GetError()));
-        }
-
-    DgnDbRepositoryConnectionPtr connection = connectionResult.GetValue();
-    DgnDbServerLogHelper::Log(SEVERITY::LOG_INFO, methodName, "Acquiring briefcase ID.");
-    auto briefcaseResult = connection->CreateBriefcaseInstance(cancellationToken)->GetResult();
-#if defined (ENABLE_BIM_CRASH_TESTS)
-    DgnDbServerBreakHelper::HitBreakpoint(DgnDbServerBreakpoints::DgnDbClient_AfterCreateBriefcaseInstance);
-#endif
-    if (!briefcaseResult.IsSuccess())
-        {
-        DgnDbServerLogHelper::Log(SEVERITY::LOG_ERROR, methodName, briefcaseResult.GetError().GetMessage().c_str());
-        return CreateCompletedAsyncTask<DgnDbServerBriefcaseInfoResult>(DgnDbServerBriefcaseInfoResult::Error(briefcaseResult.GetError()));
-        }
-
-<<<<<<< HEAD
-    JsonValueCR instance = briefcaseResult.GetValue().GetObject()[ServerSchema::ChangedInstance][ServerSchema::InstanceAfterChange];
-    DgnDbServerBriefcaseInfoPtr briefcaseInfo = DgnDbServerBriefcaseInfo::FromJson(instance);
-    FileInfoPtr fileInfo = FileInfo::FromJson(instance);
-=======
-            JsonValueCR instance = briefcaseResult.GetValue().GetObject()[ServerSchema::ChangedInstance][ServerSchema::InstanceAfterChange];
-            DgnDbServerBriefcaseInfoPtr briefcaseInfo = DgnDbServerBriefcaseInfo::Parse(instance);
-            FileInfoPtr fileInfo = FileInfo::Parse(instance);
->>>>>>> 15f19d5c
-
-    DgnDbServerLogHelper::Log(SEVERITY::LOG_INFO, methodName, "Acquired briefcase ID %d.", briefcaseInfo->GetId());
-
-    BeFileName filePath = fileNameCallback(baseDirectory, briefcaseInfo->GetId(), connection->GetRepositoryInfo(), *fileInfo);
-    if (filePath.DoesPathExist())
-        {
-        DgnDbServerLogHelper::Log(SEVERITY::LOG_ERROR, methodName, "File already exists.");
-        return CreateCompletedAsyncTask<DgnDbServerBriefcaseInfoResult>(DgnDbServerBriefcaseInfoResult::Error(DgnDbServerError::Id::FileAlreadyExists));
-        }
-    if (!filePath.GetDirectoryName().DoesPathExist())
-        {
-        BeFileName::CreateNewDirectory(filePath.GetDirectoryName());
-        }
-
-    DgnDbServerLogHelper::Log(SEVERITY::LOG_INFO, methodName, "Downloading briefcase with ID %d.", briefcaseInfo->GetId());
-    DgnDbServerStatusResult downloadResult = DownloadBriefcase(connection, filePath, briefcaseInfo->GetId(), *fileInfo, doSync, callback, cancellationToken);
-    if (!downloadResult.IsSuccess())
-        {
-        DgnDbServerLogHelper::Log(SEVERITY::LOG_ERROR, methodName, downloadResult.GetError().GetMessage().c_str());
-        return CreateCompletedAsyncTask<DgnDbServerBriefcaseInfoResult>(DgnDbServerBriefcaseInfoResult::Error(downloadResult.GetError()));
-        }
-
-    briefcaseInfo->SetLocalPath(filePath);
-    double end = BeTimeUtilities::GetCurrentTimeAsUnixMillisDouble();
-    DgnDbServerLogHelper::Log(SEVERITY::LOG_INFO, methodName, (float)(end - start), "Download successful.");
-    return CreateCompletedAsyncTask<DgnDbServerBriefcaseInfoResult>(DgnDbServerBriefcaseInfoResult::Success(briefcaseInfo));
-    }
-
-//---------------------------------------------------------------------------------------
-//@bsimethod                                     Karolis.Dziedzelis             10/2015
-//---------------------------------------------------------------------------------------
-DgnDbServerBriefcaseInfoTaskPtr DgnDbClient::AcquireBriefcase(RepositoryInfoCR repositoryInfo, BeFileNameCR localFileName, bool doSync,
-                                                              Http::Request::ProgressCallbackCR callback, ICancellationTokenPtr cancellationToken) const
-    {
-    const Utf8String methodName = "DgnDbClient::AcquireBriefcase";
-    DgnDbServerLogHelper::Log(SEVERITY::LOG_DEBUG, methodName, "Method called.");
-    if (localFileName.DoesPathExist() && !localFileName.IsDirectory())
-        {
-        DgnDbServerLogHelper::Log(SEVERITY::LOG_ERROR, methodName, "File already exists.");
-        return CreateCompletedAsyncTask<DgnDbServerBriefcaseInfoResult>(DgnDbServerBriefcaseInfoResult::Error(DgnDbServerError::Id::FileAlreadyExists));
-        }
-    return AcquireBriefcaseToDir(repositoryInfo, localFileName, doSync, [=] (BeFileName baseDirectory, BeBriefcaseId, RepositoryInfoCR repositoryInfo, FileInfoCR fileInfo)
-        {
-        if (baseDirectory.IsDirectory())
-            baseDirectory.AppendToPath(BeFileName(fileInfo.GetFileName()));
-        return baseDirectory;
-        }, callback, cancellationToken);
-    }
-
-//---------------------------------------------------------------------------------------
-//@bsimethod                                     Karolis.Dziedzelis             07/2016
-//---------------------------------------------------------------------------------------
-DgnDbServerStatusTaskPtr DgnDbClient::DeleteRepository(RepositoryInfoCR repositoryInfo, ICancellationTokenPtr cancellationToken) const
-    {
-    const Utf8String methodName = "DgnDbClient::DeleteRepository";
-    DgnDbServerLogHelper::Log(SEVERITY::LOG_DEBUG, methodName, "Method called.");
-    double start = BeTimeUtilities::GetCurrentTimeAsUnixMillisDouble();
-    Utf8String project;
-    project.Sprintf("%s--%s", ServerSchema::Schema::Project, m_projectId.c_str());
-    IWSRepositoryClientPtr client = WSRepositoryClient::Create(m_serverUrl, project, m_clientInfo, nullptr, m_customHandler);
-    client->SetCredentials(m_credentials);
-    ObjectId repositoryId = ObjectId("BIMCSProject", "BIMRepository", repositoryInfo.GetId());
-    DgnDbServerLogHelper::Log(SEVERITY::LOG_INFO, methodName, "Sending delete repository request. Repository ID: %s.", repositoryInfo.GetId().c_str());
-    return client->SendDeleteObjectRequest(repositoryId, cancellationToken)->Then<DgnDbServerStatusResult>([=](WSDeleteObjectResult const& result)
-        {
-        if (!result.IsSuccess())
-            {
-            DgnDbServerLogHelper::Log(SEVERITY::LOG_ERROR, methodName, result.GetError().GetMessage().c_str());
-            return DgnDbServerStatusResult::Error(result.GetError());
-            }
-        else
-            {
-            double end = BeTimeUtilities::GetCurrentTimeAsUnixMillisDouble();
-            DgnDbServerLogHelper::Log(SEVERITY::LOG_INFO, methodName, (float)(end - start), "Success.");
-            return DgnDbServerStatusResult::Success();
-            }
-        });
-    }
-
-//---------------------------------------------------------------------------------------
-//@bsimethod                                     Karolis.Dziedzelis             07/2016
-//---------------------------------------------------------------------------------------
-DgnPlatformLib::Host::RepositoryAdmin* DgnDbClient::GetRepositoryAdmin()
-    {
-    return dynamic_cast<DgnPlatformLib::Host::RepositoryAdmin*>(&m_repositoryAdmin);
-    }
-
-//---------------------------------------------------------------------------------------
-//@bsimethod                                     Karolis.Dziedzelis             09/2016
-//---------------------------------------------------------------------------------------
-DgnDbRepositoryManagerTaskPtr DgnDbClient::CreateRepositoryManager(RepositoryInfoCR repositoryInfo, FileInfoCR fileInfo, DgnDbServerBriefcaseInfoCR briefcaseInfo, ICancellationTokenPtr cancellationToken)
-    {
-    DgnDbRepositoryManagerResultPtr finalResult = std::make_shared<DgnDbRepositoryManagerResult>();
-    return ConnectToRepository(repositoryInfo, cancellationToken)->Then([=] (DgnDbRepositoryConnectionResultCR connectionResult)
-        {
-        if (!connectionResult.IsSuccess())
-            {
-            finalResult->SetError(connectionResult.GetError());
-            return;
-            }
-        auto connection = connectionResult.GetValue();
-        connection->ValidateBriefcase(fileInfo.GetFileId(), briefcaseInfo.GetId(), cancellationToken)->Then([=] (DgnDbServerStatusResultCR result)
-            {
-            if (!result.IsSuccess())
-                {
-                finalResult->SetError(result.GetError());
-                }
-            else
-                {
-                finalResult->SetSuccess(DgnDbRepositoryManager::Create(connection));
-                }
-            });
-        })->Then<DgnDbRepositoryManagerResult>([=] ()
-                {
-                return *finalResult;
-                });
-    }
-
+/*--------------------------------------------------------------------------------------+
+|
+|     $Source: DgnDbServerClient/DgnDbClient.cpp $
+|
+|  $Copyright: (c) 2016 Bentley Systems, Incorporated. All rights reserved. $
+|
++--------------------------------------------------------------------------------------*/
+#include <DgnDbServer/Client/DgnDbClient.h>
+#include <BeJsonCpp/BeJsonUtilities.h>
+#include <json/json.h>
+#include <DgnPlatform/TxnManager.h>
+#include <DgnPlatform/RevisionManager.h>
+#include <WebServices/Azure/AzureBlobStorageClient.h>
+#include <DgnDbServer/Client/Logging.h>
+#include "DgnDbServerUtils.h"
+#include <DgnDbServer/Client/DgnDbServerBreakHelper.h>
+
+USING_NAMESPACE_BENTLEY_DGNDBSERVER
+USING_NAMESPACE_BENTLEY_SQLITE
+USING_NAMESPACE_BENTLEY_WEBSERVICES
+USING_NAMESPACE_BENTLEY_DGNPLATFORM
+BriefcaseFileNameCallback DgnDbClient::DefaultFileNameCallback = [](BeFileName baseDirectory, BeBriefcaseId briefcase, RepositoryInfoCR repositoryInfo, FileInfoCR fileInfo)
+    {
+    baseDirectory.AppendToPath(BeFileName(repositoryInfo.GetId()));
+    BeFileName briefcaseId;
+    briefcaseId.Sprintf(L"%u", briefcase);
+    baseDirectory.AppendToPath(briefcaseId);
+    baseDirectory.AppendToPath(BeFileName(fileInfo.GetFileName()));
+    return baseDirectory;
+    };
+
+//---------------------------------------------------------------------------------------
+//@bsimethod                                     Karolis.Dziedzelis             10/2016
+//---------------------------------------------------------------------------------------
+DgnDbRepositoryConnectionResult DgnDbClient::CreateRepositoryConnection(RepositoryInfoCR repositoryInfo) const
+    {
+    return DgnDbRepositoryConnection::Create(repositoryInfo, m_credentials, m_clientInfo, m_customHandler);
+    }
+
+//---------------------------------------------------------------------------------------
+//@bsimethod                                     Karolis.Dziedzelis             10/2016
+//---------------------------------------------------------------------------------------
+DgnDbRepositoryConnectionTaskPtr DgnDbClient::ConnectToRepository(RepositoryInfoCR repositoryInfo, ICancellationTokenPtr cancellationToken) const
+    {
+    const Utf8String methodName = "DgnDbClient::ConnectToRepository";
+    DgnDbServerLogHelper::Log(SEVERITY::LOG_DEBUG, methodName, "Method called.");
+    if (m_serverUrl.empty() || m_serverUrl != repositoryInfo.GetServerURL())
+        {
+        DgnDbServerLogHelper::Log(SEVERITY::LOG_ERROR, methodName, "Server URL is invalid.");
+        return CreateCompletedAsyncTask<DgnDbRepositoryConnectionResult>(DgnDbRepositoryConnectionResult::Error(DgnDbServerError::Id::InvalidServerURL));
+        }
+    if (!m_credentials.IsValid() && !m_customHandler)
+        {
+        DgnDbServerLogHelper::Log(SEVERITY::LOG_ERROR, methodName, "Credentials are not set.");
+        return CreateCompletedAsyncTask<DgnDbRepositoryConnectionResult>(DgnDbRepositoryConnectionResult::Error(DgnDbServerError::Id::CredentialsNotSet));
+        }
+
+    return CreateCompletedAsyncTask<DgnDbRepositoryConnectionResult>(CreateRepositoryConnection(repositoryInfo));
+    }
+
+//---------------------------------------------------------------------------------------
+//@bsimethod                                     Karolis.Dziedzelis             10/2016
+//---------------------------------------------------------------------------------------
+DgnDbRepositoryConnectionTaskPtr DgnDbClient::ConnectToRepository(Utf8StringCR repositoryId, ICancellationTokenPtr cancellationToken) const
+    {
+    const Utf8String methodName = "DgnDbClient::ConnectToRepository";
+    DgnDbServerLogHelper::Log(SEVERITY::LOG_DEBUG, methodName, "Method called.");
+    if (m_serverUrl.empty())
+        {
+        DgnDbServerLogHelper::Log(SEVERITY::LOG_ERROR, methodName, "Server URL is invalid.");
+        return CreateCompletedAsyncTask<DgnDbRepositoryConnectionResult>(DgnDbRepositoryConnectionResult::Error(DgnDbServerError::Id::InvalidServerURL));
+        }
+    if (!m_credentials.IsValid() && !m_customHandler)
+        {
+        DgnDbServerLogHelper::Log(SEVERITY::LOG_ERROR, methodName, "Credentials are not set.");
+        return CreateCompletedAsyncTask<DgnDbRepositoryConnectionResult>(DgnDbRepositoryConnectionResult::Error(DgnDbServerError::Id::CredentialsNotSet));
+        }
+
+    return GetRepositoryById(repositoryId, cancellationToken)
+        ->Then<DgnDbRepositoryConnectionResult>([=] (DgnDbServerRepositoryResultCR result)
+        {
+        if (!result.IsSuccess())
+            {
+            return DgnDbRepositoryConnectionResult::Error(result.GetError());
+            }
+        return CreateRepositoryConnection(*result.GetValue());
+        });
+    }
+
+//---------------------------------------------------------------------------------------
+//@bsimethod                                     Karolis.Dziedzelis             10/2015
+//---------------------------------------------------------------------------------------
+DgnDbClient::DgnDbClient(ClientInfoPtr clientInfo, IHttpHandlerPtr customHandler)
+    : m_clientInfo(clientInfo), m_customHandler(customHandler), m_projectId(""), m_repositoryAdmin(this)
+    {
+    }
+
+//---------------------------------------------------------------------------------------
+//@bsimethod                                     julius.cepukenas             08/2016
+//---------------------------------------------------------------------------------------
+Json::Value BasicUserCreationJson(Credentials credentials, bool isAdmin = false)
+    {
+    Json::Value repositoryCreation(Json::objectValue);
+    JsonValueR instance = repositoryCreation[ServerSchema::Instance] = Json::objectValue;
+    instance[ServerSchema::SchemaName] = ServerSchema::Schema::Project;
+    instance[ServerSchema::ClassName] = ServerSchema::Class::UserDefinition;
+    JsonValueR properties = instance[ServerSchema::Properties] = Json::objectValue;
+    properties[ServerSchema::Property::Name] = credentials.GetUsername();
+    properties[ServerSchema::Property::Password] = credentials.GetPassword();
+    properties[ServerSchema::Property::IsAdmin] = isAdmin;
+    return repositoryCreation;
+    }
+
+//---------------------------------------------------------------------------------------
+//@bsimethod                                     julius.cepukenas             08/2016
+//---------------------------------------------------------------------------------------
+DgnDbServerStatusTaskPtr DgnDbClient::CreateBasicUser(Credentials credentials, ICancellationTokenPtr cancellationToken)
+    {
+    Utf8String project;
+    project.Sprintf("%s--%s", ServerSchema::Schema::Project, m_projectId.c_str());
+
+    IWSRepositoryClientPtr client = WSRepositoryClient::Create(m_serverUrl, project, m_clientInfo, nullptr, m_customHandler);
+    client->SetCredentials(m_credentials);
+
+    Json::Value basicUserCreationJson = BasicUserCreationJson(credentials);
+    return client->SendCreateObjectRequest(basicUserCreationJson, BeFileName(), nullptr, cancellationToken)
+        ->Then<DgnDbServerStatusResult>([=] (const WSCreateObjectResult& result)
+        {
+        if (!result.IsSuccess())
+            return DgnDbServerStatusResult::Error(result.GetError());
+
+        return DgnDbServerStatusResult::Success();
+        });
+    }
+
+//---------------------------------------------------------------------------------------
+//@bsimethod                                     julius.cepukenas             08/2016
+//---------------------------------------------------------------------------------------
+DgnDbServerStatusTaskPtr DgnDbClient::RemoveBasicUser(Credentials credentials, ICancellationTokenPtr cancellationToken)
+    {
+    Utf8String project;
+    project.Sprintf("%s--%s", ServerSchema::Schema::Project, m_projectId.c_str());
+
+    IWSRepositoryClientPtr client = WSRepositoryClient::Create(m_serverUrl, project, m_clientInfo, nullptr, m_customHandler);
+    client->SetCredentials(m_credentials);
+
+    WSQuery query = WSQuery(ServerSchema::Schema::Project, ServerSchema::Class::UserDefinition);
+    Utf8String filter;
+    filter.Sprintf("%s+eq+'%s'", ServerSchema::Property::Name, credentials.GetUsername().c_str());
+    query.SetFilter(filter);
+
+    auto finalResult = std::make_shared<DgnDbServerStatusResult>();
+    //Find the desired user
+    return client->SendQueryRequest(query, nullptr, nullptr, cancellationToken)
+        ->Then([=](const WSObjectsResult& result)
+        {
+        if (!result.IsSuccess())
+            {
+            finalResult->SetError(result.GetError());
+            return;
+            }
+
+        auto instances = result.GetValue().GetInstances();
+
+        if (0 == instances.Size())
+            {
+            finalResult->SetError({ DgnDbServerError::Id::UserDoesNotExist });
+            return;
+            }
+
+        if (1 < instances.Size())
+            {
+            finalResult->SetError({ DgnDbServerError::Id::InternalServerError });
+            return;
+            }
+
+        for (auto instance : instances)
+            {
+            client->SendDeleteObjectRequest(instance.GetObjectId())
+                ->Then([=](const WSDeleteObjectResult& deleteResult)
+                {
+                if (!deleteResult.IsSuccess())
+                    {
+                    finalResult->SetError(deleteResult.GetError());
+                    return;
+                    }
+
+                finalResult->SetSuccess();
+                });
+            }
+        })->Then<DgnDbServerStatusResult>([=]
+            {
+            return *finalResult;
+            });
+    }
+
+//---------------------------------------------------------------------------------------
+//@bsimethod                                     Karolis.Dziedzelis             10/2015
+//---------------------------------------------------------------------------------------
+DgnDbClientPtr DgnDbClient::Create(ClientInfoPtr clientInfo, IHttpHandlerPtr customHandler)
+    {
+    const Utf8String methodName = "DgnDbClient::Create";
+    DgnDbServerLogHelper::Log(SEVERITY::LOG_DEBUG, methodName, "Method called.");
+    return DgnDbClientPtr(new DgnDbClient(clientInfo, customHandler));
+    }
+
+//---------------------------------------------------------------------------------------
+//@bsimethod                                     Karolis.Dziedzelis             11/2015
+//---------------------------------------------------------------------------------------
+void DgnDbClient::SetServerURL(Utf8StringCR serverUrl)
+    {
+    m_serverUrl = serverUrl;
+    }
+
+//---------------------------------------------------------------------------------------
+//@bsimethod                                     Karolis.Dziedzelis             11/2015
+//---------------------------------------------------------------------------------------
+void DgnDbClient::SetCredentials(CredentialsCR credentials)
+    {
+    m_credentials = credentials;
+    }
+
+//---------------------------------------------------------------------------------------
+//@bsimethod                                     Andrius.Zonys                  06/2016
+//---------------------------------------------------------------------------------------
+void DgnDbClient::SetProject(Utf8StringCR projectId)
+    {
+    m_projectId = projectId;
+    }
+
+//---------------------------------------------------------------------------------------
+//@bsimethod                                     Karolis.Dziedzelis             10/2015
+//---------------------------------------------------------------------------------------
+DgnDbServerRepositoriesTaskPtr DgnDbClient::GetRepositories(ICancellationTokenPtr cancellationToken) const
+    {
+    const Utf8String methodName = "DgnDbClient::GetRepositories";
+    DgnDbServerLogHelper::Log(SEVERITY::LOG_DEBUG, methodName, "Method called.");
+    if (m_serverUrl.empty())
+        {
+        DgnDbServerLogHelper::Log(SEVERITY::LOG_ERROR, methodName, "Server URL is invalid.");
+        return CreateCompletedAsyncTask<DgnDbServerRepositoriesResult>(DgnDbServerRepositoriesResult::Error(DgnDbServerError::Id::InvalidServerURL));
+        }
+    if (!m_credentials.IsValid() && !m_customHandler)
+        {
+        DgnDbServerLogHelper::Log(SEVERITY::LOG_ERROR, methodName, "Credentials are not set.");
+        return CreateCompletedAsyncTask<DgnDbServerRepositoriesResult>(DgnDbServerRepositoriesResult::Error(DgnDbServerError::Id::CredentialsNotSet));
+        }
+
+    double start = BeTimeUtilities::GetCurrentTimeAsUnixMillisDouble();
+    Utf8String project;
+    project.Sprintf("%s--%s", ServerSchema::Schema::Project, m_projectId.c_str());
+    ObjectId repositoriesObject(ServerSchema::Schema::Project, ServerSchema::Class::Repository, "");
+
+    IWSRepositoryClientPtr client = WSRepositoryClient::Create(m_serverUrl, project, m_clientInfo, nullptr, m_customHandler);
+    client->SetCredentials(m_credentials);
+    DgnDbServerLogHelper::Log(SEVERITY::LOG_INFO, methodName, "Getting repositories from project %s.", project.c_str());
+    return client->SendGetObjectRequest(repositoriesObject, nullptr, cancellationToken)->Then<DgnDbServerRepositoriesResult>
+        ([=](const WSObjectsResult& response)
+        {
+        if (!response.IsSuccess())
+            {
+            DgnDbServerLogHelper::Log(SEVERITY::LOG_ERROR, methodName, response.GetError().GetMessage().c_str());
+            return DgnDbServerRepositoriesResult::Error(response.GetError());
+            }
+
+        bvector<RepositoryInfoPtr> repositories;
+        for (const auto& repository : response.GetValue().GetInstances())
+            {
+            repositories.push_back(RepositoryInfo::Parse(repository, m_serverUrl));
+            }
+
+        double end = BeTimeUtilities::GetCurrentTimeAsUnixMillisDouble();
+        DgnDbServerLogHelper::Log(SEVERITY::LOG_INFO, methodName, (float)(end - start), "Success.");
+        return DgnDbServerRepositoriesResult::Success(repositories);
+        });
+    }
+
+//---------------------------------------------------------------------------------------
+//@bsimethod                                     Karolis.Dziedzelis             10/2016
+//---------------------------------------------------------------------------------------
+DgnDbServerRepositoryTaskPtr DgnDbClient::GetRepositoryByName(Utf8StringCR repositoryName, ICancellationTokenPtr cancellationToken) const
+    {
+    const Utf8String methodName = "DgnDbClient::GetRepositoryByName";
+    DgnDbServerLogHelper::Log(SEVERITY::LOG_DEBUG, methodName, "Method called.");
+    if (m_serverUrl.empty())
+        {
+        DgnDbServerLogHelper::Log(SEVERITY::LOG_ERROR, methodName, "Server URL is invalid.");
+        return CreateCompletedAsyncTask<DgnDbServerRepositoryResult>(DgnDbServerRepositoryResult::Error(DgnDbServerError::Id::InvalidServerURL));
+        }
+    if (!m_credentials.IsValid() && !m_customHandler)
+        {
+        DgnDbServerLogHelper::Log(SEVERITY::LOG_ERROR, methodName, "Credentials are not set.");
+        return CreateCompletedAsyncTask<DgnDbServerRepositoryResult>(DgnDbServerRepositoryResult::Error(DgnDbServerError::Id::CredentialsNotSet));
+        }
+
+    double start = BeTimeUtilities::GetCurrentTimeAsUnixMillisDouble();
+
+    DgnDbServerLogHelper::Log(SEVERITY::LOG_INFO, methodName, "Getting repository with name %s.", repositoryName.c_str());
+    WSQuery query = WSQuery(ServerSchema::Schema::Project, ServerSchema::Class::Repository);
+    Utf8String filter;
+    filter.Sprintf("%s+eq+'%s'", ServerSchema::Property::RepositoryName, repositoryName.c_str());
+    query.SetFilter(filter);
+
+    Utf8String project;
+    project.Sprintf("%s--%s", ServerSchema::Schema::Project, m_projectId.c_str());
+    ObjectId repositoriesObject(ServerSchema::Schema::Project, ServerSchema::Class::Repository, "");
+    IWSRepositoryClientPtr client = WSRepositoryClient::Create(m_serverUrl, project, m_clientInfo, nullptr, m_customHandler);
+    client->SetCredentials(m_credentials);
+
+    return client->SendQueryRequest(query, nullptr, nullptr, cancellationToken)->Then<DgnDbServerRepositoryResult>([=] (WSObjectsResult const& result)
+        {
+        if (!result.IsSuccess())
+            {
+            DgnDbServerLogHelper::Log(SEVERITY::LOG_ERROR, methodName, result.GetError().GetMessage().c_str());
+            return DgnDbServerRepositoryResult::Error(result.GetError());
+            }
+
+        RepositoryInfoPtr repositoryInfo = RepositoryInfo::Parse(result.GetValue().GetJsonValue()[ServerSchema::Instances][0], m_serverUrl);
+        double end = BeTimeUtilities::GetCurrentTimeAsUnixMillisDouble();
+        DgnDbServerLogHelper::Log(SEVERITY::LOG_INFO, methodName, end - start, "");
+        return DgnDbServerRepositoryResult::Success(repositoryInfo);
+        });
+    }
+
+//---------------------------------------------------------------------------------------
+//@bsimethod                                     Karolis.Dziedzelis             10/2016
+//---------------------------------------------------------------------------------------
+DgnDbServerRepositoryTaskPtr DgnDbClient::GetRepositoryById(Utf8StringCR repositoryId, ICancellationTokenPtr cancellationToken) const
+    {
+    const Utf8String methodName = "DgnDbClient::GetRepositoryById";
+    DgnDbServerLogHelper::Log(SEVERITY::LOG_DEBUG, methodName, "Method called.");
+    if (m_serverUrl.empty())
+        {
+        DgnDbServerLogHelper::Log(SEVERITY::LOG_ERROR, methodName, "Server URL is invalid.");
+        return CreateCompletedAsyncTask<DgnDbServerRepositoryResult>(DgnDbServerRepositoryResult::Error(DgnDbServerError::Id::InvalidServerURL));
+        }
+    if (!m_credentials.IsValid() && !m_customHandler)
+        {
+        DgnDbServerLogHelper::Log(SEVERITY::LOG_ERROR, methodName, "Credentials are not set.");
+        return CreateCompletedAsyncTask<DgnDbServerRepositoryResult>(DgnDbServerRepositoryResult::Error(DgnDbServerError::Id::CredentialsNotSet));
+        }
+
+    double start = BeTimeUtilities::GetCurrentTimeAsUnixMillisDouble();
+
+    DgnDbServerLogHelper::Log(SEVERITY::LOG_INFO, methodName, "Getting repository with id %s.", repositoryId.c_str());
+    Utf8String project;
+    project.Sprintf("%s--%s", ServerSchema::Schema::Project, m_projectId.c_str());
+    ObjectId repositoriesObject(ServerSchema::Schema::Project, ServerSchema::Class::Repository, repositoryId);
+
+    IWSRepositoryClientPtr client = WSRepositoryClient::Create(m_serverUrl, project, m_clientInfo, nullptr, m_customHandler);
+    client->SetCredentials(m_credentials);
+
+    return client->SendGetObjectRequest(repositoriesObject, nullptr, cancellationToken)->Then<DgnDbServerRepositoryResult>([=] (WSObjectsResult const& result)
+        {
+        if (!result.IsSuccess())
+            {
+            DgnDbServerLogHelper::Log(SEVERITY::LOG_ERROR, methodName, result.GetError().GetMessage().c_str());
+            return DgnDbServerRepositoryResult::Error(result.GetError());
+            }
+
+        RepositoryInfoPtr repositoryInfo = RepositoryInfo::Parse(result.GetValue().GetJsonValue()[ServerSchema::Instances][0], m_serverUrl);
+        double end = BeTimeUtilities::GetCurrentTimeAsUnixMillisDouble();
+        DgnDbServerLogHelper::Log(SEVERITY::LOG_INFO, methodName, end - start, "");
+        return DgnDbServerRepositoryResult::Success(repositoryInfo);
+        });
+    }
+
+//---------------------------------------------------------------------------------------
+//@bsimethod                                     Karolis.Dziedzelis             10/2015
+//---------------------------------------------------------------------------------------
+Json::Value RepositoryCreationJson(Utf8StringCR repositoryName, Utf8StringCR description)
+    {
+    Json::Value repositoryCreation(Json::objectValue);
+    JsonValueR instance = repositoryCreation[ServerSchema::Instance] = Json::objectValue;
+    instance[ServerSchema::SchemaName] = ServerSchema::Schema::Project;
+    instance[ServerSchema::ClassName] = ServerSchema::Class::Repository;
+    JsonValueR properties = instance[ServerSchema::Properties] = Json::objectValue;
+    properties[ServerSchema::Property::RepositoryName] = repositoryName;
+    properties[ServerSchema::Property::RepositoryDescription] = description;
+    return repositoryCreation;
+    }
+
+//---------------------------------------------------------------------------------------
+//@bsimethod                                     Karolis.Dziedzelis             08/2016
+//---------------------------------------------------------------------------------------
+DgnDbServerRepositoryTaskPtr DgnDbClient::CreateRepositoryInstance(Utf8StringCR repositoryName, Utf8StringCR description,
+                                                               ICancellationTokenPtr cancellationToken) const
+    {
+    const Utf8String methodName = "DgnDbClient::CreateRepositoryInstance";
+    std::shared_ptr<DgnDbServerRepositoryResult> finalResult = std::make_shared<DgnDbServerRepositoryResult>();
+    Utf8String project;
+    project.Sprintf("%s--%s", ServerSchema::Schema::Project, m_projectId.c_str());
+    IWSRepositoryClientPtr client = WSRepositoryClient::Create(m_serverUrl, project, m_clientInfo, nullptr, m_customHandler);
+    Json::Value repositoryCreationJson = RepositoryCreationJson(repositoryName, description);
+    client->SetCredentials(m_credentials);
+    DgnDbServerLogHelper::Log(SEVERITY::LOG_INFO, methodName, "Sending create repository request for project %s.", project.c_str());
+    return client->SendCreateObjectRequest(repositoryCreationJson, BeFileName(), nullptr, cancellationToken)
+        ->Then([=](const WSCreateObjectResult& createRepositoryResult)
+        {
+#if defined (ENABLE_BIM_CRASH_TESTS)
+        DgnDbServerBreakHelper::HitBreakpoint(DgnDbServerBreakpoints::DgnDbClient_AfterCreateRequest);
+#endif
+        if (createRepositoryResult.IsSuccess())
+            {
+            JsonValueCR repositoryInstance = createRepositoryResult.GetValue().GetObject()[ServerSchema::ChangedInstance][ServerSchema::InstanceAfterChange];
+            auto repositoryInfo = RepositoryInfo::Parse(repositoryInstance, m_serverUrl);
+            finalResult->SetSuccess(repositoryInfo);
+            return;
+            }
+
+        auto error = DgnDbServerError(createRepositoryResult.GetError());
+        if (DgnDbServerError::Id::RepositoryAlreadyExists != error.GetId())
+            {
+            finalResult->SetError(error);
+            DgnDbServerLogHelper::Log(SEVERITY::LOG_ERROR, methodName, error.GetMessage().c_str());
+            return;
+            }
+
+        bool initialized = error.GetExtendedData()[ServerSchema::Property::RepositoryInitialized].asBool();
+
+        if (initialized)
+            {
+            finalResult->SetError(error);
+            DgnDbServerLogHelper::Log(SEVERITY::LOG_ERROR, methodName, error.GetMessage().c_str());
+            return;
+            }
+
+        WSQuery repositoryQuery(ServerSchema::Schema::Project, ServerSchema::Class::Repository);
+        Utf8String filter;
+        filter.Sprintf("%s+eq+'%s'", ServerSchema::Property::RepositoryName, repositoryName.c_str());
+        repositoryQuery.SetFilter(filter);
+        DgnDbServerLogHelper::Log(SEVERITY::LOG_INFO, methodName, "Querying repository by name %s.", repositoryName.c_str());
+        client->SendQueryRequest(repositoryQuery, nullptr, nullptr, cancellationToken)->Then([=](WSObjectsResult const& queryResult)
+            {
+            if (!queryResult.IsSuccess())
+                {
+                finalResult->SetError(queryResult.GetError());
+                DgnDbServerLogHelper::Log(SEVERITY::LOG_ERROR, methodName, queryResult.GetError().GetMessage().c_str());
+                return;
+                }
+
+            if (queryResult.GetValue().GetRapidJsonDocument().IsNull())
+                {
+                finalResult->SetError(error);
+                DgnDbServerLogHelper::Log(SEVERITY::LOG_ERROR, methodName, error.GetMessage().c_str());
+                return;
+                }
+
+            finalResult->SetSuccess(RepositoryInfo::Parse(*queryResult.GetValue().GetInstances().begin(), m_serverUrl));
+            DgnDbServerLogHelper::Log(SEVERITY::LOG_INFO, methodName, "Success.");
+            });
+
+        })->Then<DgnDbServerRepositoryResult>([=]()
+            {
+            return *finalResult;
+            });
+    }
+
+//---------------------------------------------------------------------------------------
+//@bsimethod                                   Algirdas.Mikoliunas             09/2016
+//---------------------------------------------------------------------------------------
+void DgnDbClient::SetHttpHandler(IHttpHandlerPtr customHandler)
+    {
+    m_customHandler = customHandler;
+    }
+
+//---------------------------------------------------------------------------------------
+//@bsimethod                                   Algirdas.Mikoliunas             09/2016
+//---------------------------------------------------------------------------------------
+IHttpHandlerPtr DgnDbClient::GetHttpHandler()
+    {
+    return m_customHandler;
+    }
+
+//---------------------------------------------------------------------------------------
+//@bsimethod                                     Karolis.Dziedzelis             03/2016
+//---------------------------------------------------------------------------------------
+DgnDbPtr CleanDb(DgnDbCR db)
+    {
+    const Utf8String methodName = "CleanDb";
+    double start = BeTimeUtilities::GetCurrentTimeAsUnixMillisDouble();
+    //NEEDSWORK: Make a clean copy for a server. This code should move to the server once we have long running services.
+    BeFileName tempFile;
+    DgnPlatformLib::QueryHost()->GetIKnownLocationsAdmin().GetLocalTempDirectory(tempFile, L"DgnDbServerClient");
+    tempFile.AppendToPath(db.GetFileName().GetFileNameAndExtension().c_str());
+    BeFileName::BeCopyFile(db.GetFileName(), tempFile);
+
+    BeSQLite::DbResult status;
+    Dgn::DgnDbPtr tempdb = Dgn::DgnDb::OpenDgnDb(&status, tempFile, Dgn::DgnDb::OpenParams(Dgn::DgnDb::OpenMode::ReadWrite));
+    if (BeSQLite::DbResult::BE_SQLITE_OK != status)
+        return nullptr;
+
+    tempdb->Txns().EnableTracking(true);
+    //Do cleanup
+    auto revision = tempdb->Revisions().StartCreateRevision();
+    if (revision.IsValid())
+        tempdb->Revisions().FinishCreateRevision();
+    tempdb->SaveBriefcaseLocalValue("ParentRevisionId", "");                            //Clear parent revision id
+    tempdb->ChangeBriefcaseId(BeBriefcaseId(0));                                        //Set BriefcaseId to 0 (master)
+    tempdb->SaveBriefcaseLocalValue(DgnDbServer::Db::Local::RepositoryURL, "");         //Set URL
+    //tempdb.SaveBriefcaseLocalValue(DgnDbServer::Db::Local::RepositoryId, repositoryId);//Set repository ID, we know this only after it is pushed to the server
+                                                                                        //Save changes
+    tempdb->SaveChanges();
+    //NEEDSWORK: end of file cleanup
+    double end = BeTimeUtilities::GetCurrentTimeAsUnixMillisDouble();
+    DgnDbServerLogHelper::Log(SEVERITY::LOG_INFO, methodName, (float)(end - start), "");
+    return tempdb;
+    }
+
+//---------------------------------------------------------------------------------------
+//@bsimethod                                     Karolis.Dziedzelis             10/2015
+//---------------------------------------------------------------------------------------
+DgnDbServerRepositoryTaskPtr DgnDbClient::CreateNewRepository(Dgn::DgnDbCR db, Utf8StringCR repositoryName, Utf8StringCR description, bool waitForInitialized,
+    Http::Request::ProgressCallbackCR callback, ICancellationTokenPtr cancellationToken) const
+    {
+    const Utf8String methodName = "DgnDbClient::CreateNewRepository";
+    DgnDbServerLogHelper::Log(SEVERITY::LOG_DEBUG, methodName, "Method called.");
+    double start = BeTimeUtilities::GetCurrentTimeAsUnixMillisDouble();
+    if (!db.GetFileName().DoesPathExist())
+        {
+        DgnDbServerLogHelper::Log(SEVERITY::LOG_ERROR, methodName, "File not found.");
+        return CreateCompletedAsyncTask<DgnDbServerRepositoryResult>(DgnDbServerRepositoryResult::Error(DgnDbServerError::Id::FileNotFound));
+        }
+    if (m_serverUrl.empty())
+        {
+        DgnDbServerLogHelper::Log(SEVERITY::LOG_ERROR, methodName, "Invalid server URL.");
+        return CreateCompletedAsyncTask<DgnDbServerRepositoryResult>(DgnDbServerRepositoryResult::Error(DgnDbServerError::Id::InvalidServerURL));
+        }
+    if (!m_credentials.IsValid() && !m_customHandler)
+        {
+        DgnDbServerLogHelper::Log(SEVERITY::LOG_ERROR, methodName, "Credentials are not set.");
+        return CreateCompletedAsyncTask<DgnDbServerRepositoryResult>(DgnDbServerRepositoryResult::Error(DgnDbServerError::Id::CredentialsNotSet));
+        }
+    if (repositoryName.empty())
+        {
+        DgnDbServerLogHelper::Log(SEVERITY::LOG_ERROR, methodName, "Invalid repository name.");
+        return CreateCompletedAsyncTask<DgnDbServerRepositoryResult>(DgnDbServerRepositoryResult::Error(DgnDbServerError::Id::InvalidRepositoryName));
+        }
+
+    DgnDbPtr tempdb = CleanDb(db);
+    if (!tempdb.IsValid())
+        {
+        DgnDbServerLogHelper::Log(SEVERITY::LOG_ERROR, methodName, "File not found.");
+        CreateCompletedAsyncTask<DgnDbServerRepositoryResult>(DgnDbServerRepositoryResult::Error(DgnDbServerError::Id::FileNotFound));
+        }
+
+    FileInfoPtr fileInfo = FileInfo::Create(*tempdb, description);
+    BeFileName filePath = tempdb->GetFileName();
+    tempdb->CloseDb();
+
+    std::shared_ptr<DgnDbServerRepositoryResult> finalResult = std::make_shared<DgnDbServerRepositoryResult>();
+    DgnDbServerLogHelper::Log(SEVERITY::LOG_INFO, methodName, "Creating repository instance. Name: %s.", repositoryName.c_str());
+    return CreateRepositoryInstance(repositoryName, description, cancellationToken)
+        ->Then([=] (DgnDbServerRepositoryResultCR createRepositoryResult)
+        {
+        if (!createRepositoryResult.IsSuccess())
+            {
+            DgnDbServerLogHelper::Log(SEVERITY::LOG_ERROR, methodName, createRepositoryResult.GetError().GetMessage().c_str());
+            finalResult->SetError(createRepositoryResult.GetError());
+            return;
+            }
+
+        auto repositoryInfo = createRepositoryResult.GetValue();
+        finalResult->SetSuccess(repositoryInfo);
+
+        DgnDbServerLogHelper::Log(SEVERITY::LOG_INFO, methodName, "Successfully created repository instance. Instance ID: %s.", repositoryInfo->GetId().c_str());
+        DgnDbServerLogHelper::Log(SEVERITY::LOG_INFO, methodName, "Connecting to created repository.");
+        ConnectToRepository(repositoryInfo->GetId(), cancellationToken)->Then([=] (DgnDbRepositoryConnectionResultCR connectionResult)
+            {
+            if (!connectionResult.IsSuccess())
+                {
+                DgnDbServerLogHelper::Log(SEVERITY::LOG_ERROR, methodName, connectionResult.GetError().GetMessage().c_str());
+                finalResult->SetError(connectionResult.GetError());
+                return;
+                }
+            DgnDbRepositoryConnectionPtr connection = connectionResult.GetValue();
+            DgnDbServerLogHelper::Log(SEVERITY::LOG_INFO, methodName, "Uploading new master file.");
+            connection->UploadNewMasterFile(filePath, *fileInfo, waitForInitialized, callback, cancellationToken)->Then([=] (DgnDbServerFileResultCR fileUploadResult)
+                {
+                if (!fileUploadResult.IsSuccess())
+                    {
+                    DgnDbServerLogHelper::Log(SEVERITY::LOG_ERROR, methodName, fileUploadResult.GetError().GetMessage().c_str());
+                    finalResult->SetError(fileUploadResult.GetError());
+                    }
+                });
+            });
+
+        })->Then<DgnDbServerRepositoryResult>([=]
+            {
+            double end = BeTimeUtilities::GetCurrentTimeAsUnixMillisDouble();
+            DgnDbServerLogHelper::Log(SEVERITY::LOG_INFO, methodName, (float)(end - start), "");
+            return *finalResult;
+            });
+    }
+
+//---------------------------------------------------------------------------------------
+//@bsimethod                                     Karolis.Dziedzelis             11/2015
+//---------------------------------------------------------------------------------------
+DgnDbServerRepositoryTaskPtr DgnDbClient::CreateNewRepository(Dgn::DgnDbCR db, bool waitForInitialized, Http::Request::ProgressCallbackCR callback,
+    ICancellationTokenPtr cancellationToken) const
+    {
+    const Utf8String methodName = "DgnDbClient::CreateNewRepository";
+    if (!db.GetFileName().DoesPathExist())
+        {
+        DgnDbServerLogHelper::Log(SEVERITY::LOG_ERROR, methodName, "File not found.");
+        return CreateCompletedAsyncTask<DgnDbServerRepositoryResult>(DgnDbServerRepositoryResult::Error(DgnDbServerError::Id::FileNotFound));
+        }
+    Utf8String name;
+    db.QueryProperty(name, BeSQLite::PropertySpec(Db::Properties::Name, Db::Properties::ProjectNamespace));
+    if (name.empty())
+        BeStringUtilities::WCharToUtf8(name, db.GetFileName().GetFileNameWithoutExtension().c_str());
+    Utf8String description;
+    db.QueryProperty(description, BeSQLite::PropertySpec(Db::Properties::Description, Db::Properties::ProjectNamespace));
+    return CreateNewRepository(db, name, description, waitForInitialized, callback, cancellationToken);
+    }
+
+//---------------------------------------------------------------------------------------
+//@bsimethod                                     Karolis.Dziedzelis             10/2015
+//---------------------------------------------------------------------------------------
+DgnDbServerBriefcaseTaskPtr DgnDbClient::OpenBriefcase(Dgn::DgnDbPtr db, bool doSync, Http::Request::ProgressCallbackCR callback,
+    ICancellationTokenPtr cancellationToken) const
+    {
+    const Utf8String methodName = "DgnDbClient::OpenBriefcase";
+    DgnDbServerLogHelper::Log(SEVERITY::LOG_DEBUG, methodName, "Method called.");
+    double start = BeTimeUtilities::GetCurrentTimeAsUnixMillisDouble();
+    if (!db.IsValid() || !db->GetFileName().DoesPathExist())
+        {
+        DgnDbServerLogHelper::Log(SEVERITY::LOG_ERROR, methodName, "File not found.");
+        return CreateCompletedAsyncTask<DgnDbServerBriefcaseResult>(DgnDbServerBriefcaseResult::Error(DgnDbServerError::Id::FileNotFound));
+        }
+    if (!m_credentials.IsValid() && !m_customHandler)
+        {
+        DgnDbServerLogHelper::Log(SEVERITY::LOG_ERROR, methodName, "Credentials are not set.");
+        return CreateCompletedAsyncTask<DgnDbServerBriefcaseResult>(DgnDbServerBriefcaseResult::Error(DgnDbServerError::Id::CredentialsNotSet));
+        }
+    FileInfoPtr fileInfo = FileInfo::Create(*db, "");
+    auto readResult = RepositoryInfo::ReadRepositoryInfo(*db);
+    BeBriefcaseId briefcaseId = db->GetBriefcaseId();
+    if (!readResult.IsSuccess() || briefcaseId.IsMasterId() || briefcaseId.IsStandaloneId())
+        {
+        DgnDbServerLogHelper::Log(SEVERITY::LOG_ERROR, methodName, "File is not a briefcase.");
+        return CreateCompletedAsyncTask<DgnDbServerBriefcaseResult>(DgnDbServerBriefcaseResult::Error(DgnDbServerError::Id::FileIsNotBriefcase));
+        }
+    RepositoryInfoPtr repositoryInfo = readResult.GetValue();
+    if (repositoryInfo->GetServerURL() != m_serverUrl)
+        {
+        DgnDbServerLogHelper::Log(SEVERITY::LOG_ERROR, methodName, "Briefcase belongs to another server.");
+        return CreateCompletedAsyncTask<DgnDbServerBriefcaseResult>(DgnDbServerBriefcaseResult::Error(DgnDbServerError::Id::InvalidServerURL));
+        }
+    std::shared_ptr<DgnDbServerBriefcaseResult> finalResult = std::make_shared<DgnDbServerBriefcaseResult>();
+    DgnDbServerLogHelper::Log(SEVERITY::LOG_INFO, methodName, "Connecting to repository %s.", repositoryInfo->GetName().c_str());
+    return ConnectToRepository(*repositoryInfo, cancellationToken)->Then([=] (DgnDbRepositoryConnectionResultCR connectionResult)
+        {
+        if (!connectionResult.IsSuccess())
+            {
+            DgnDbServerLogHelper::Log(SEVERITY::LOG_ERROR, methodName, connectionResult.GetError().GetMessage().c_str());
+            finalResult->SetError(connectionResult.GetError());
+            return;
+            }
+
+        auto connection = connectionResult.GetValue();
+        connection->ValidateBriefcase(fileInfo->GetFileId(), briefcaseId, cancellationToken)
+            ->Then([=] (DgnDbServerStatusResultCR validationResult)
+            {
+            if (!validationResult.IsSuccess())
+                {
+                DgnDbServerLogHelper::Log(SEVERITY::LOG_ERROR, methodName, validationResult.GetError().GetMessage().c_str());
+                finalResult->SetError(validationResult.GetError());
+                return;
+                }
+            DgnDbBriefcasePtr briefcase = DgnDbBriefcase::Create(db, connectionResult.GetValue());
+            if (doSync)
+                {
+                DgnDbServerLogHelper::Log(SEVERITY::LOG_INFO, methodName, "Calling PullAndMerge for briefcase %d.", briefcase->GetBriefcaseId().GetValue());
+                briefcase->PullAndMerge(callback, cancellationToken)->Then([=] (const DgnDbServerRevisionsResult& result)
+                    {
+                    if (result.IsSuccess())
+                        {
+                        double end = BeTimeUtilities::GetCurrentTimeAsUnixMillisDouble();
+                        DgnDbServerLogHelper::Log(SEVERITY::LOG_INFO, methodName, (float)(end - start), "");
+                        finalResult->SetSuccess(briefcase);
+                        }
+                    else
+                        {
+                        DgnDbServerLogHelper::Log(SEVERITY::LOG_ERROR, methodName, result.GetError().GetMessage().c_str());
+                        finalResult->SetError(result.GetError());
+                        }
+                    });
+                }
+            else
+                {
+                double end = BeTimeUtilities::GetCurrentTimeAsUnixMillisDouble();
+                DgnDbServerLogHelper::Log(SEVERITY::LOG_INFO, methodName, (float)(end - start), "");
+                finalResult->SetSuccess(briefcase);
+                }
+            });
+        })->Then<DgnDbServerBriefcaseResult>([=] ()
+            {
+            return *finalResult;
+            });
+    }
+
+
+//---------------------------------------------------------------------------------------
+//@bsimethod                                     Karolis.Dziedzelis             10/2015
+//---------------------------------------------------------------------------------------
+DgnDbServerStatusTaskPtr DgnDbClient::RecoverBriefcase(Dgn::DgnDbPtr db, Http::Request::ProgressCallbackCR callback,
+                                                       ICancellationTokenPtr cancellationToken) const
+    {
+    const Utf8String methodName = "DgnDbClient::RefreshBriefcase";
+    DgnDbServerLogHelper::Log(SEVERITY::LOG_DEBUG, methodName, "Method called.");
+    double start = BeTimeUtilities::GetCurrentTimeAsUnixMillisDouble();
+    if (!db.IsValid() || !db->GetFileName().DoesPathExist())
+        {
+        DgnDbServerLogHelper::Log(SEVERITY::LOG_ERROR, methodName, "File not found.");
+        return CreateCompletedAsyncTask<DgnDbServerStatusResult>(DgnDbServerStatusResult::Error(DgnDbServerError::Id::FileNotFound));
+        }
+    if (!m_credentials.IsValid() && !m_customHandler)
+        {
+        DgnDbServerLogHelper::Log(SEVERITY::LOG_ERROR, methodName, "Credentials are not set.");
+        return CreateCompletedAsyncTask<DgnDbServerStatusResult>(DgnDbServerStatusResult::Error(DgnDbServerError::Id::CredentialsNotSet));
+        }
+    auto readResult = RepositoryInfo::ReadRepositoryInfo(*db);
+    BeBriefcaseId briefcaseId = db->GetBriefcaseId();
+    if (!readResult.IsSuccess() || briefcaseId.IsMasterId() || briefcaseId.IsStandaloneId())
+        {
+        DgnDbServerLogHelper::Log(SEVERITY::LOG_ERROR, methodName, "File is not a briefcase.");
+        return CreateCompletedAsyncTask<DgnDbServerStatusResult>(DgnDbServerStatusResult::Error(DgnDbServerError::Id::FileIsNotBriefcase));
+        }
+    RepositoryInfoPtr repositoryInfo = readResult.GetValue();
+    BeFileName originalFilePath = db->GetFileName();
+
+    DgnDbServerLogHelper::Log(SEVERITY::LOG_INFO, methodName, "Connecting to repository %s.", repositoryInfo->GetName().c_str());
+    auto connectionResult = CreateRepositoryConnection(*repositoryInfo);
+    if (!connectionResult.IsSuccess())
+        {
+        DgnDbServerLogHelper::Log(SEVERITY::LOG_ERROR, methodName, connectionResult.GetError().GetMessage().c_str());
+        return CreateCompletedAsyncTask<DgnDbServerStatusResult>(DgnDbServerStatusResult::Error(connectionResult.GetError()));
+        }
+
+    DgnDbRepositoryConnectionPtr connection = connectionResult.GetValue();
+        
+    auto fileResult = connection->GetBriefcaseFileInfo(briefcaseId, cancellationToken)->GetResult();
+    if (!fileResult.IsSuccess())
+        {
+        DgnDbServerLogHelper::Log(SEVERITY::LOG_ERROR, methodName, fileResult.GetError().GetMessage().c_str());
+        return CreateCompletedAsyncTask<DgnDbServerStatusResult>(DgnDbServerStatusResult::Error(fileResult.GetError()));
+        }
+
+    auto newFileInfo = fileResult.GetValue();
+    BeFileName downloadPath = originalFilePath.GetDirectoryName();
+    downloadPath = downloadPath.AppendToPath(BeFileName(newFileInfo->GetFileId().ToString()));
+    downloadPath.AppendExtension(originalFilePath.GetExtension().c_str());
+
+    DgnDbServerLogHelper::Log(SEVERITY::LOG_INFO, methodName, "Downloading briefcase with ID %d.", briefcaseId.GetValue());
+    auto downloadResult = connection->DownloadBriefcaseFile(downloadPath, briefcaseId, newFileInfo->GetFileURL(), callback, cancellationToken);
+#if defined (ENABLE_BIM_CRASH_TESTS)
+    DgnDbServerBreakHelper::HitBreakpoint(DgnDbServerBreakpoints::DgnDbClient_AfterDownloadBriefcaseFile);
+#endif
+
+    if (!downloadResult.IsSuccess())
+        {
+        DgnDbServerLogHelper::Log(SEVERITY::LOG_ERROR, methodName, downloadResult.GetError().GetMessage().c_str());
+        return CreateCompletedAsyncTask<DgnDbServerStatusResult>(DgnDbServerStatusResult::Error(downloadResult.GetError()));
+        }
+
+    double end = BeTimeUtilities::GetCurrentTimeAsUnixMillisDouble();
+    DgnDbServerLogHelper::Log(SEVERITY::LOG_INFO, methodName, end - start, "Download successful.");
+
+    db->CloseDb();
+                
+    BeFileName backupPath(originalFilePath.GetName());
+    backupPath.AppendExtension(L"back");
+
+    BeFileNameStatus status = BeFileName::BeMoveFile(originalFilePath, backupPath);
+
+#if defined (ENABLE_BIM_CRASH_TESTS)
+    try {
+        DgnDbServerBreakHelper::HitBreakpoint(DgnDbServerBreakpoints::DgnDbClient_AfterDeleteBriefcase);
+        }
+    catch (...)
+        {
+        BeFileName::BeMoveFile(backupPath, originalFilePath);
+        throw;
+        }
+#endif 
+    if (BeFileNameStatus::Success != status)
+        {
+        DgnDbServerLogHelper::Log(SEVERITY::LOG_ERROR, methodName, downloadResult.GetError().GetMessage().c_str());
+        return CreateCompletedAsyncTask<DgnDbServerStatusResult>(DgnDbServerStatusResult::Error(DgnDbServerError::Id::Unknown));
+        }
+    status = BeFileName::BeMoveFile(downloadPath, originalFilePath);
+    if (BeFileNameStatus::Success != status)
+        {
+        BeFileName::BeMoveFile(backupPath, originalFilePath);
+        DgnDbServerLogHelper::Log(SEVERITY::LOG_ERROR, methodName, downloadResult.GetError().GetMessage().c_str());
+        return CreateCompletedAsyncTask<DgnDbServerStatusResult>(DgnDbServerStatusResult::Error(DgnDbServerError::Id::Unknown));
+        }
+
+    backupPath.BeDeleteFile();
+    return CreateCompletedAsyncTask<DgnDbServerStatusResult>(DgnDbServerStatusResult::Success());
+    }
+
+//---------------------------------------------------------------------------------------
+//@bsimethod                                     Karolis.Dziedzelis             03/2016
+//---------------------------------------------------------------------------------------
+DgnDbServerStatusResult DgnDbClient::DownloadBriefcase(DgnDbRepositoryConnectionPtr connection, BeFileName filePath, BeBriefcaseId briefcaseId, FileInfoCR fileInfo,
+                                                        bool doSync, Http::Request::ProgressCallbackCR callback, ICancellationTokenPtr cancellationToken) const
+    {
+    const Utf8String methodName = "DgnDbClient::DownloadBriefcase";
+    if (!doSync)
+        return connection->DownloadBriefcaseFile(filePath, BeBriefcaseId(briefcaseId), fileInfo.GetFileURL(), callback, cancellationToken);
+
+    DgnDbServerRevisionsTaskPtr pullTask = connection->DownloadRevisionsAfterId(fileInfo.GetMergedRevisionId(), fileInfo.GetFileId(), callback, cancellationToken);
+    DgnDbServerStatusResult briefcaseResult = connection->DownloadBriefcaseFile(filePath, BeBriefcaseId(briefcaseId), fileInfo.GetFileURL(), callback, cancellationToken);
+    DgnDbServerRevisionsResult pullResult = pullTask->GetResult();
+
+    if (!briefcaseResult.IsSuccess())
+        {
+        DgnDbServerLogHelper::Log(SEVERITY::LOG_ERROR, methodName, briefcaseResult.GetError().GetMessage().c_str());
+        return briefcaseResult;
+        }
+    if (!pullResult.IsSuccess())
+        {
+        DgnDbServerLogHelper::Log(SEVERITY::LOG_ERROR, methodName, pullResult.GetError().GetMessage().c_str());
+        return DgnDbServerStatusResult::Error(pullResult.GetError());
+        }
+
+    DgnDbServerLogHelper::Log(SEVERITY::LOG_INFO, methodName, "Briefcase file and revisions after revision %s downloaded successfully.", fileInfo.GetMergedRevisionId().c_str());
+
+    BeSQLite::DbResult status;
+    Dgn::DgnDbPtr db = Dgn::DgnDb::OpenDgnDb(&status, filePath, Dgn::DgnDb::OpenParams(Dgn::DgnDb::OpenMode::ReadWrite));
+    if (BeSQLite::DbResult::BE_SQLITE_OK == status)
+        {
+        db->Txns().EnableTracking(true);
+#if defined (ENABLE_BIM_CRASH_TESTS)
+        DgnDbServerBreakHelper::HitBreakpoint(DgnDbServerBreakpoints::DgnDbClient_AfterOpenBriefcaseForMerge);
+#endif
+        bvector<DgnDbServerRevisionPtr> revisions = pullTask->GetResult().GetValue();
+        RevisionStatus mergeStatus = RevisionStatus::Success;
+        DgnDbServerLogHelper::Log(SEVERITY::LOG_INFO, methodName, "Merging revisions.");
+        if (!revisions.empty())
+            {
+            for (auto revision : revisions)
+                {
+                mergeStatus = db->Revisions().MergeRevision(*(revision->GetRevision()));
+                if (mergeStatus != RevisionStatus::Success)
+                    break; // TODO: Use the information on the revision that actually failed. 
+                }
+            }
+#if defined (ENABLE_BIM_CRASH_TESTS)
+        DgnDbServerBreakHelper::HitBreakpoint(DgnDbServerBreakpoints::DgnDbClient_AfterMergeRevisions);
+#endif
+        db->CloseDb();
+
+        if (RevisionStatus::Success == mergeStatus)
+            {
+            DgnDbServerLogHelper::Log(SEVERITY::LOG_INFO, methodName, "Success.");
+            return DgnDbServerStatusResult::Success();
+            }
+
+        DgnDbServerLogHelper::Log(SEVERITY::LOG_ERROR, methodName, "Merge failed.");
+        return DgnDbServerStatusResult::Error(mergeStatus);
+        }
+    else
+        {
+        DgnDbServerStatusResult result = DgnDbServerStatusResult::Error(DgnDbServerError(*db, status));
+        if (!result.IsSuccess())
+            DgnDbServerLogHelper::Log(SEVERITY::LOG_ERROR, methodName, result.GetError().GetMessage().c_str());
+        return result;
+        }
+    }
+
+//---------------------------------------------------------------------------------------
+//@bsimethod                                     Karolis.Dziedzelis             03/2016
+//---------------------------------------------------------------------------------------
+DgnDbServerBriefcaseInfoTaskPtr DgnDbClient::AcquireBriefcaseToDir(RepositoryInfoCR repositoryInfo, BeFileNameCR baseDirectory, bool doSync, BriefcaseFileNameCallback const& fileNameCallback,
+                                                                   Http::Request::ProgressCallbackCR callback, ICancellationTokenPtr cancellationToken) const
+    {
+    const Utf8String methodName = "DgnDbClient::AcquireBriefcaseToDir";
+    DgnDbServerLogHelper::Log(SEVERITY::LOG_DEBUG, methodName, "Method called.");
+    double start = BeTimeUtilities::GetCurrentTimeAsUnixMillisDouble();
+    if (repositoryInfo.GetId().empty())
+        {
+        DgnDbServerLogHelper::Log(SEVERITY::LOG_ERROR, methodName, "Invalid repository name.");
+        return CreateCompletedAsyncTask<DgnDbServerBriefcaseInfoResult>(DgnDbServerBriefcaseInfoResult::Error(DgnDbServerError::Id::InvalidRepositoryName));
+        }
+    if (!m_credentials.IsValid() && !m_customHandler)
+        {
+        DgnDbServerLogHelper::Log(SEVERITY::LOG_ERROR, methodName, "Credentials are not set.");
+        return CreateCompletedAsyncTask<DgnDbServerBriefcaseInfoResult>(DgnDbServerBriefcaseInfoResult::Error(DgnDbServerError::Id::CredentialsNotSet));
+        }
+    DgnDbServerLogHelper::Log(SEVERITY::LOG_INFO, methodName, "Connecting to repository %s.", repositoryInfo.GetName().c_str());
+
+    auto connectionResult = CreateRepositoryConnection(repositoryInfo);
+    if (!connectionResult.IsSuccess())
+        {
+        DgnDbServerLogHelper::Log(SEVERITY::LOG_ERROR, methodName, connectionResult.GetError().GetMessage().c_str());
+        return CreateCompletedAsyncTask<DgnDbServerBriefcaseInfoResult>(DgnDbServerBriefcaseInfoResult::Error(connectionResult.GetError()));
+        }
+
+    DgnDbRepositoryConnectionPtr connection = connectionResult.GetValue();
+    DgnDbServerLogHelper::Log(SEVERITY::LOG_INFO, methodName, "Acquiring briefcase ID.");
+    auto briefcaseResult = connection->CreateBriefcaseInstance(cancellationToken)->GetResult();
+#if defined (ENABLE_BIM_CRASH_TESTS)
+    DgnDbServerBreakHelper::HitBreakpoint(DgnDbServerBreakpoints::DgnDbClient_AfterCreateBriefcaseInstance);
+#endif
+    if (!briefcaseResult.IsSuccess())
+        {
+        DgnDbServerLogHelper::Log(SEVERITY::LOG_ERROR, methodName, briefcaseResult.GetError().GetMessage().c_str());
+        return CreateCompletedAsyncTask<DgnDbServerBriefcaseInfoResult>(DgnDbServerBriefcaseInfoResult::Error(briefcaseResult.GetError()));
+        }
+
+            JsonValueCR instance = briefcaseResult.GetValue().GetObject()[ServerSchema::ChangedInstance][ServerSchema::InstanceAfterChange];
+            DgnDbServerBriefcaseInfoPtr briefcaseInfo = DgnDbServerBriefcaseInfo::Parse(instance);
+            FileInfoPtr fileInfo = FileInfo::Parse(instance);
+
+    DgnDbServerLogHelper::Log(SEVERITY::LOG_INFO, methodName, "Acquired briefcase ID %d.", briefcaseInfo->GetId());
+
+    BeFileName filePath = fileNameCallback(baseDirectory, briefcaseInfo->GetId(), connection->GetRepositoryInfo(), *fileInfo);
+    if (filePath.DoesPathExist())
+        {
+        DgnDbServerLogHelper::Log(SEVERITY::LOG_ERROR, methodName, "File already exists.");
+        return CreateCompletedAsyncTask<DgnDbServerBriefcaseInfoResult>(DgnDbServerBriefcaseInfoResult::Error(DgnDbServerError::Id::FileAlreadyExists));
+        }
+    if (!filePath.GetDirectoryName().DoesPathExist())
+        {
+        BeFileName::CreateNewDirectory(filePath.GetDirectoryName());
+        }
+
+    DgnDbServerLogHelper::Log(SEVERITY::LOG_INFO, methodName, "Downloading briefcase with ID %d.", briefcaseInfo->GetId());
+    DgnDbServerStatusResult downloadResult = DownloadBriefcase(connection, filePath, briefcaseInfo->GetId(), *fileInfo, doSync, callback, cancellationToken);
+    if (!downloadResult.IsSuccess())
+        {
+        DgnDbServerLogHelper::Log(SEVERITY::LOG_ERROR, methodName, downloadResult.GetError().GetMessage().c_str());
+        return CreateCompletedAsyncTask<DgnDbServerBriefcaseInfoResult>(DgnDbServerBriefcaseInfoResult::Error(downloadResult.GetError()));
+        }
+
+    briefcaseInfo->SetLocalPath(filePath);
+    double end = BeTimeUtilities::GetCurrentTimeAsUnixMillisDouble();
+    DgnDbServerLogHelper::Log(SEVERITY::LOG_INFO, methodName, (float)(end - start), "Download successful.");
+    return CreateCompletedAsyncTask<DgnDbServerBriefcaseInfoResult>(DgnDbServerBriefcaseInfoResult::Success(briefcaseInfo));
+    }
+
+//---------------------------------------------------------------------------------------
+//@bsimethod                                     Karolis.Dziedzelis             10/2015
+//---------------------------------------------------------------------------------------
+DgnDbServerBriefcaseInfoTaskPtr DgnDbClient::AcquireBriefcase(RepositoryInfoCR repositoryInfo, BeFileNameCR localFileName, bool doSync,
+                                                              Http::Request::ProgressCallbackCR callback, ICancellationTokenPtr cancellationToken) const
+    {
+    const Utf8String methodName = "DgnDbClient::AcquireBriefcase";
+    DgnDbServerLogHelper::Log(SEVERITY::LOG_DEBUG, methodName, "Method called.");
+    if (localFileName.DoesPathExist() && !localFileName.IsDirectory())
+        {
+        DgnDbServerLogHelper::Log(SEVERITY::LOG_ERROR, methodName, "File already exists.");
+        return CreateCompletedAsyncTask<DgnDbServerBriefcaseInfoResult>(DgnDbServerBriefcaseInfoResult::Error(DgnDbServerError::Id::FileAlreadyExists));
+        }
+    return AcquireBriefcaseToDir(repositoryInfo, localFileName, doSync, [=] (BeFileName baseDirectory, BeBriefcaseId, RepositoryInfoCR repositoryInfo, FileInfoCR fileInfo)
+        {
+        if (baseDirectory.IsDirectory())
+            baseDirectory.AppendToPath(BeFileName(fileInfo.GetFileName()));
+        return baseDirectory;
+        }, callback, cancellationToken);
+    }
+
+//---------------------------------------------------------------------------------------
+//@bsimethod                                     Karolis.Dziedzelis             07/2016
+//---------------------------------------------------------------------------------------
+DgnDbServerStatusTaskPtr DgnDbClient::DeleteRepository(RepositoryInfoCR repositoryInfo, ICancellationTokenPtr cancellationToken) const
+    {
+    const Utf8String methodName = "DgnDbClient::DeleteRepository";
+    DgnDbServerLogHelper::Log(SEVERITY::LOG_DEBUG, methodName, "Method called.");
+    double start = BeTimeUtilities::GetCurrentTimeAsUnixMillisDouble();
+    Utf8String project;
+    project.Sprintf("%s--%s", ServerSchema::Schema::Project, m_projectId.c_str());
+    IWSRepositoryClientPtr client = WSRepositoryClient::Create(m_serverUrl, project, m_clientInfo, nullptr, m_customHandler);
+    client->SetCredentials(m_credentials);
+    ObjectId repositoryId = ObjectId("BIMCSProject", "BIMRepository", repositoryInfo.GetId());
+    DgnDbServerLogHelper::Log(SEVERITY::LOG_INFO, methodName, "Sending delete repository request. Repository ID: %s.", repositoryInfo.GetId().c_str());
+    return client->SendDeleteObjectRequest(repositoryId, cancellationToken)->Then<DgnDbServerStatusResult>([=](WSDeleteObjectResult const& result)
+        {
+        if (!result.IsSuccess())
+            {
+            DgnDbServerLogHelper::Log(SEVERITY::LOG_ERROR, methodName, result.GetError().GetMessage().c_str());
+            return DgnDbServerStatusResult::Error(result.GetError());
+            }
+        else
+            {
+            double end = BeTimeUtilities::GetCurrentTimeAsUnixMillisDouble();
+            DgnDbServerLogHelper::Log(SEVERITY::LOG_INFO, methodName, (float)(end - start), "Success.");
+            return DgnDbServerStatusResult::Success();
+            }
+        });
+    }
+
+//---------------------------------------------------------------------------------------
+//@bsimethod                                     Karolis.Dziedzelis             07/2016
+//---------------------------------------------------------------------------------------
+DgnPlatformLib::Host::RepositoryAdmin* DgnDbClient::GetRepositoryAdmin()
+    {
+    return dynamic_cast<DgnPlatformLib::Host::RepositoryAdmin*>(&m_repositoryAdmin);
+    }
+
+//---------------------------------------------------------------------------------------
+//@bsimethod                                     Karolis.Dziedzelis             09/2016
+//---------------------------------------------------------------------------------------
+DgnDbRepositoryManagerTaskPtr DgnDbClient::CreateRepositoryManager(RepositoryInfoCR repositoryInfo, FileInfoCR fileInfo, DgnDbServerBriefcaseInfoCR briefcaseInfo, ICancellationTokenPtr cancellationToken)
+    {
+    DgnDbRepositoryManagerResultPtr finalResult = std::make_shared<DgnDbRepositoryManagerResult>();
+    return ConnectToRepository(repositoryInfo, cancellationToken)->Then([=] (DgnDbRepositoryConnectionResultCR connectionResult)
+        {
+        if (!connectionResult.IsSuccess())
+            {
+            finalResult->SetError(connectionResult.GetError());
+            return;
+            }
+        auto connection = connectionResult.GetValue();
+        connection->ValidateBriefcase(fileInfo.GetFileId(), briefcaseInfo.GetId(), cancellationToken)->Then([=] (DgnDbServerStatusResultCR result)
+            {
+            if (!result.IsSuccess())
+                {
+                finalResult->SetError(result.GetError());
+                }
+            else
+                {
+                finalResult->SetSuccess(DgnDbRepositoryManager::Create(connection));
+                }
+            });
+        })->Then<DgnDbRepositoryManagerResult>([=] ()
+                {
+                return *finalResult;
+                });
+    }
+