/*--------------------------------------------------------------------------------------+
|
|     $Source: Tests/IntegrationTests/Cache/CachingDataSourceTests.cpp $
|
|  $Copyright: (c) 2016 Bentley Systems, Incorporated. All rights reserved. $
|
+--------------------------------------------------------------------------------------*/

#include "CachingDataSourceTests.h"

#include <WebServices/Cache/CachingDataSource.h>
#include <WebServices/Cache/Util/JsonUtil.h>
#include <WebServices/Cache/Transactions/CacheTransactionManager.h>
#include <WebServices/Connect/ConnectAuthenticationHandler.h>
#include <WebServices/Connect/ConnectAuthenticationPersistence.h>
#include <WebServices/Connect/ConnectTokenProvider.h>
#include <WebServices/Connect/ConnectSignInManager.h>
#include <WebServices/Connect/ImsClient.h>
#include <BeHttp/ProxyHttpHandler.h>
#include <WebServices/Configuration/UrlProvider.h>
#include <WebServices/Cache/Util/JsonUtil.h>

#include "../../UnitTests/Published/WebServices/Cache/CachingTestsHelper.h"
#include "../../UnitTests/Published/WebServices/Connect/StubLocalState.h"

void CachingDataSourceTests::SetUp()
    {
    WSClientBaseTest::SetUp();
    m_localState = StubLocalState();

    ConnectAuthenticationPersistence::CustomInitialize(&m_localState);
    UrlProvider::Initialize(UrlProvider::Qa, UrlProvider::DefaultTimeout, &m_localState);

    CacheTransactionManager::SetAllowUnsafeAccess(true);

    NativeLogging::LoggingConfig::SetSeverity(LOGGER_NAMESPACE_WSCLIENT, NativeLogging::LOG_INFO);
    }

BeFileName GetTestCachePath()
    {
    BeFileName cachePath = StubFilePath("TestWSCache-" + BeGuid().ToString() + ".ecdb");
    CacheEnvironment env = StubCacheEnvironemnt();

    cachePath.BeDeleteFile();
    BeFileName::EmptyAndRemoveDirectory(env.persistentFileCacheDir);
    BeFileName::EmptyAndRemoveDirectory(env.temporaryFileCacheDir);

    EXPECT_FALSE(cachePath.DoesPathExist());
    EXPECT_FALSE(env.persistentFileCacheDir.DoesPathExist());
    EXPECT_FALSE(env.temporaryFileCacheDir.DoesPathExist());

    return cachePath;
    }

TEST_F(CachingDataSourceTests, OpenOrCreate_BentleyConnectGlobal_Succeeds)
    {
    auto proxy = ProxyHttpHandler::GetFiddlerProxyIfReachable();

    Utf8String serverUrl = "https://qa-wsg20-eus.cloudapp.net/";
    Utf8String repositoryId = "BentleyCONNECT.Global--CONNECT.GLOBAL";
    Credentials credentials("8cc45bd041514b58947ea6c09c@gmail.com", "qwe12312");
    BeFileName cachePath = GetTestCachePath();

    auto manager = ConnectSignInManager::Create(StubValidClientInfo(), proxy, &m_localState);
    ASSERT_TRUE(manager->SignInWithCredentials(credentials)->GetResult().IsSuccess());
    auto authHandler = manager->GetAuthenticationHandler(serverUrl, proxy);

    auto client = WSRepositoryClient::Create(serverUrl, repositoryId, StubValidClientInfo(), nullptr, authHandler);

    auto result = CachingDataSource::OpenOrCreate(client, cachePath, StubCacheEnvironemnt())->GetResult();
    ASSERT_FALSE(nullptr == result.GetValue());
    auto ds = result.GetValue();

    auto txn = ds->StartCacheTransaction();
    CachedResponseKey key(txn.GetCache().FindOrCreateRoot(nullptr), "Foo");
    txn.Commit();

    WSQuery query("GlobalSchema", "Project");
    query.SetTop(100);
    auto objResult = ds->GetObjects(key, query,
                                    ICachingDataSource::DataOrigin::RemoteOrCachedData, nullptr, nullptr)->GetResult();
    ASSERT_TRUE(objResult.IsSuccess());
    }

TEST_F(CachingDataSourceTests, OpenOrCreate_BentleyConnectGlobalDev_Succeeds)
    {
    UrlProvider::Initialize(UrlProvider::Dev, UrlProvider::DefaultTimeout, &m_localState);
    auto proxy = ProxyHttpHandler::GetFiddlerProxyIfReachable();

    Utf8String serverUrl = "https://dev-wsg20-eus.cloudapp.net/";
    Utf8String repositoryId = "BentleyCONNECT.Global--CONNECT.GLOBAL";
    Credentials credentials("8cc45bd041514b58947ea6c09c@gmail.com", "qwe12312");
    BeFileName cachePath = GetTestCachePath();

    auto manager = ConnectSignInManager::Create(StubValidClientInfo(), proxy, &m_localState);
    ASSERT_TRUE(manager->SignInWithCredentials(credentials)->GetResult().IsSuccess());
    auto authHandler = manager->GetAuthenticationHandler(serverUrl, proxy);

    auto client = WSRepositoryClient::Create(serverUrl, repositoryId, StubValidClientInfo(), nullptr, authHandler);

    auto result = CachingDataSource::OpenOrCreate(client, cachePath, StubCacheEnvironemnt())->GetResult();
    ASSERT_FALSE(nullptr == result.GetValue());
    }

TEST_F(CachingDataSourceTests, OpenOrCreate_BentleyConnectSharedContent_Succeeds)
    {
    auto proxy = ProxyHttpHandler::GetFiddlerProxyIfReachable();

    Utf8String serverUrl = "https://qa-wsg20-eus.cloudapp.net/";
    Utf8String repositoryId = "BentleyCONNECT.SharedContent--CONNECT.SharedContent";
    Credentials credentials("bentleyvilnius@gmail.com", "Q!w2e3r4t5");
    BeFileName cachePath = GetTestCachePath();

    auto manager = ConnectSignInManager::Create(StubValidClientInfo(), proxy, &m_localState);
    ASSERT_TRUE(manager->SignInWithCredentials(credentials)->GetResult().IsSuccess());
    auto authHandler = manager->GetAuthenticationHandler(serverUrl, proxy);

    auto client = WSRepositoryClient::Create(serverUrl, repositoryId, StubValidClientInfo(), nullptr, authHandler);

    auto result = CachingDataSource::OpenOrCreate(client, cachePath, StubCacheEnvironemnt())->GetResult();
    ASSERT_FALSE(nullptr == result.GetValue());
    auto ds = result.GetValue();

    auto txn = ds->StartCacheTransaction();
    CachedResponseKey key(txn.GetCache().FindOrCreateRoot(nullptr), "Foo");
    txn.Commit();

    auto objResult = ds->GetObjects(key, WSQuery("SharedContentSchema", "Project"),
                                    ICachingDataSource::DataOrigin::RemoteOrCachedData, nullptr, nullptr)->GetResult();
    ASSERT_TRUE(objResult.IsSuccess());
    }

TEST_F(CachingDataSourceTests, OpenOrCreate_BentleyConnectPersonalShare_Succeeds)
    {
    auto proxy = ProxyHttpHandler::GetFiddlerProxyIfReachable();

    Utf8String serverUrl = "https://qa-wsg20-eus.cloudapp.net";
    Utf8String repositoryId = "BentleyCONNECT.PersonalPublishing--CONNECT.PersonalPublishing";
    Credentials credentials("bentleyvilnius@gmail.com", "Q!w2e3r4t5");
    BeFileName cachePath = GetTestCachePath();

    auto manager = ConnectSignInManager::Create(StubValidClientInfo(), proxy, &m_localState);
    ASSERT_TRUE(manager->SignInWithCredentials(credentials)->GetResult().IsSuccess());
    auto authHandler = manager->GetAuthenticationHandler(serverUrl, proxy);

    auto client = WSRepositoryClient::Create(serverUrl, repositoryId, StubValidClientInfo(), nullptr, authHandler);

    auto result = CachingDataSource::OpenOrCreate(client, cachePath, StubCacheEnvironemnt())->GetResult();
    ASSERT_FALSE(nullptr == result.GetValue());
    }

<<<<<<< HEAD
=======
// Does not work on DgnDb0601-16Q2 as it does not have appropriate changes
>>>>>>> d68e9201
TEST_F(CachingDataSourceTests, SyncLocalChanges_BentleyConnectPersonalShareNewFile_Succeeds)
    {
    auto proxy = ProxyHttpHandler::GetFiddlerProxyIfReachable();

    UrlProvider::Initialize(UrlProvider::Dev, UrlProvider::DefaultTimeout, &m_localState);
    Utf8String serverUrl = "https://dev-wsg20-eus.cloudapp.net";
    Utf8String repositoryId = "BentleyCONNECT.PersonalPublishing--CONNECT.PersonalPublishing";
    Credentials credentials("bentleyvilnius@gmail.com", "Q!w2e3r4t5");
    BeFileName cachePath = GetTestCachePath();

    auto manager = ConnectSignInManager::Create(StubValidClientInfo(), proxy, &m_localState);
    ASSERT_TRUE(manager->SignInWithCredentials(credentials)->GetResult().IsSuccess());
    auto authHandler = manager->GetAuthenticationHandler(serverUrl, proxy);

    auto client = WSRepositoryClient::Create(serverUrl, repositoryId, StubValidClientInfo(), nullptr, authHandler);

    auto ds = CachingDataSource::OpenOrCreate(client, cachePath, StubCacheEnvironemnt())->GetResult().GetValue();
    ASSERT_FALSE(nullptr == ds);

    Utf8String fileName = "CachingDataSourceTests-Foo.txt";
    Utf8String fileContent = "Test data";

    // List all files and cleanup previous one
    auto filesResult = ds->GetClient()->SendQueryRequest(WSQuery("PersonalPublishing", "PublishedFile"))->GetResult();
    ASSERT_TRUE(filesResult.IsSuccess());
    for (auto file : filesResult.GetValue().GetInstances())
        {
        BeDebugLog(JsonUtil::ToStyledString(file.GetProperties()).c_str());
        if (file.GetProperties()["Name"].GetString() == fileName)
            ASSERT_TRUE(ds->GetClient()->SendDeleteObjectRequest(file.GetObjectId())->GetResult().IsSuccess());
        }

    // Create new file
    auto txn = ds->StartCacheTransaction();
    auto fileClass = txn.GetCache().GetAdapter().GetECClass("PersonalPublishing.PublishedFile");
    ASSERT_FALSE(nullptr == fileClass);

    Json::Value properties;
    properties["Name"] = fileName;
    auto fileKey = txn.GetCache().GetChangeManager().CreateObject(*fileClass, properties);
    ASSERT_TRUE(fileKey.IsValid());
    ASSERT_EQ(SUCCESS, txn.GetCache().GetChangeManager().ModifyFile(fileKey, StubFile(fileContent, fileName), true));
    txn.Commit();

    // Sync new file
    auto result = ds->SyncLocalChanges(nullptr, nullptr)->GetResult();
    ASSERT_TRUE(result.IsSuccess());
    ASSERT_TRUE(result.GetValue().empty());

    // Download file
    ObjectId fileId = ds->StartCacheTransaction().GetCache().FindInstance(fileKey);
    auto fileResult = ds->GetFile(fileId, ICachingDataSource::DataOrigin::RemoteData, nullptr, nullptr)->GetResult();
    ASSERT_TRUE(fileResult.IsSuccess());
    auto path = fileResult.GetValue().GetFilePath();
    EXPECT_EQ(fileContent, SimpleReadFile(path));
    EXPECT_EQ(fileName, Utf8String(path.GetFileNameAndExtension()));
    }

TEST_F(CachingDataSourceTests, OpenOrCreate_BentleyConnectProjectShare_Succeeds)
    {
    auto proxy = ProxyHttpHandler::GetFiddlerProxyIfReachable();

    Utf8String serverUrl = "https://qa-wsg20-eus.cloudapp.net";
    Utf8String repositoryId = "BentleyCONNECT.ProjectContent--c4d60664-1226-4d4f-8beb-7d0e372ccc06";
    Credentials credentials("bentleyvilnius@gmail.com", "Q!w2e3r4t5");
    BeFileName cachePath = GetTestCachePath();

    auto manager = ConnectSignInManager::Create(StubValidClientInfo(), proxy, &m_localState);
    ASSERT_TRUE(manager->SignInWithCredentials(credentials)->GetResult().IsSuccess());
    auto authHandler = manager->GetAuthenticationHandler(serverUrl, proxy);

    auto client = WSRepositoryClient::Create(serverUrl, repositoryId, StubValidClientInfo(), nullptr, authHandler);

    auto result = CachingDataSource::OpenOrCreate(client, cachePath, StubCacheEnvironemnt())->GetResult();
    ASSERT_FALSE(nullptr == result.GetValue());
    }

TEST_F(CachingDataSourceTests, OpenOrCreate_BentleyConnectPunchlist_Succeeds)
    {
    auto proxy = ProxyHttpHandler::GetFiddlerProxyIfReachable();

    Utf8String serverUrl = "https://qa-punchlist-eus.cloudapp.net";
    Utf8String repositoryId = "IssuePlugin--default";
    Credentials credentials("bentleyvilnius@gmail.com", "Q!w2e3r4t5");
    BeFileName cachePath = GetTestCachePath();

    cachePath = BeFileName(StubFilePath("punchlistcache.ecdb"));
    DataSourceCache::DeleteCacheFromDisk(cachePath, StubCacheEnvironemnt());

    auto manager = ConnectSignInManager::Create(StubValidClientInfo(), proxy, &m_localState);
    ASSERT_TRUE(manager->SignInWithCredentials(credentials)->GetResult().IsSuccess());
    auto authHandler = manager->GetAuthenticationHandler(serverUrl, proxy);

    auto client = WSRepositoryClient::Create(serverUrl, repositoryId, StubValidClientInfo(), nullptr, authHandler);

    auto result = CachingDataSource::OpenOrCreate(client, cachePath, StubCacheEnvironemnt())->GetResult();
    ASSERT_FALSE(nullptr == result.GetValue());
    }

TEST_F(CachingDataSourceTests, OpenOrCreate_BentleyConnectFeatureTracking_Succeeds)
    {
    auto proxy = ProxyHttpHandler::GetFiddlerProxyIfReachable();

    Utf8String serverUrl = "https://QA-SELECTserver.bentley.com/LicensingProxy";
    Utf8String repositoryId = "BentleyCONNECT--Main";
    Credentials credentials("bentleyvilnius@gmail.com", "Q!w2e3r4t5");
    BeFileName cachePath = GetTestCachePath();

    auto manager = ConnectSignInManager::Create(StubValidClientInfo(), proxy, &m_localState);
    ASSERT_TRUE(manager->SignInWithCredentials(credentials)->GetResult().IsSuccess());
    auto authHandler = manager->GetAuthenticationHandler(serverUrl, proxy);

    auto client = WSRepositoryClient::Create(serverUrl, repositoryId, StubValidClientInfo(), nullptr, authHandler);

    auto result = CachingDataSource::OpenOrCreate(client, cachePath, StubCacheEnvironemnt())->GetResult();
    ASSERT_FALSE(nullptr == result.GetValue());
    }

TEST_F(CachingDataSourceTests, OpenOrCreate_WSG13eBPluginRepository_Succeeds)
    {
    auto proxy = ProxyHttpHandler::GetFiddlerProxyIfReachable();

    Utf8String serverUrl = "https://viltest2-7.bentley.com/ws";
    Utf8String repositoryId = "eB.viltest2-5.bentley.com,eB_Mobile";
    Credentials creds("admin", "admin");
    BeFileName cachePath = GetTestCachePath();

    IWSRepositoryClientPtr client = WSRepositoryClient::Create(serverUrl, repositoryId, StubValidClientInfo(), nullptr, proxy);
    client->SetCredentials(creds);

    auto result = CachingDataSource::OpenOrCreate(client, cachePath, StubCacheEnvironemnt())->GetResult();
    ASSERT_FALSE(nullptr == result.GetValue());
    }

TEST_F(CachingDataSourceTests, OpenOrCreate_WSG13ProjectWisePluginRepository_Succeeds)
    {
    auto proxy = ProxyHttpHandler::GetFiddlerProxyIfReachable();

    Utf8String serverUrl = "https://viltest2-7.bentley.com/ws";
    Utf8String repositoryId = "pw.PW_Mobile_SS3";
    Credentials creds("admin", "admin");
    BeFileName cachePath = GetTestCachePath();

    IWSRepositoryClientPtr client = WSRepositoryClient::Create(serverUrl, repositoryId, StubValidClientInfo(), nullptr, proxy);
    client->SetCredentials(creds);

    auto result = CachingDataSource::OpenOrCreate(client, cachePath, StubCacheEnvironemnt())->GetResult();
    ASSERT_FALSE(nullptr == result.GetValue());
    }

TEST_F(CachingDataSourceTests, OpenOrCreate_WSG13SharePointPluginRepository_Succeeds)
    {
    auto proxy = ProxyHttpHandler::GetFiddlerProxyIfReachable();

    Utf8String serverUrl = "https://viltest2-7.bentley.com/ws";
    Utf8String repositoryId = "ec.Bentley.ECOM.SharePointProvider--http~3A~2F~2Fviltest2-10";
    Credentials creds("VILTEST2-10\\administrator", "Q!w2e3r4");
    BeFileName cachePath = GetTestCachePath();

    IWSRepositoryClientPtr client = WSRepositoryClient::Create(serverUrl, repositoryId, StubValidClientInfo(), nullptr, proxy);
    client->SetCredentials(creds);

    auto result = CachingDataSource::OpenOrCreate(client, cachePath, StubCacheEnvironemnt())->GetResult();
    ASSERT_FALSE(nullptr == result.GetValue());
    }

// WIP06: fails due to schema compatibility issues to 06xx ECv3 ECDb
TEST_F(CachingDataSourceTests, OpenOrCreate_WSG22eBPluginRepository_Succeeds)
    {
    auto proxy = ProxyHttpHandler::GetFiddlerProxyIfReachable();

    Utf8String serverUrl = "https://viltest2-5.bentley.com/ws22";
    Utf8String repositoryId = "Bentley.eB--viltest2-5.bentley.com~2CeB_Mobile";
    Credentials creds("admin", "admin");
    BeFileName cachePath = GetTestCachePath();

    IWSRepositoryClientPtr client = WSRepositoryClient::Create(serverUrl, repositoryId, StubValidClientInfo(), nullptr, proxy);
    client->SetCredentials(creds);

    auto result = CachingDataSource::OpenOrCreate(client, cachePath, StubCacheEnvironemnt())->GetResult();
    ASSERT_FALSE(nullptr == result.GetValue());
    }

TEST_F(CachingDataSourceTests, OpenOrCreate_WSG23ProjectWisePluginRepository_Succeeds)
    {
    auto proxy = ProxyHttpHandler::GetFiddlerProxyIfReachable();

    Utf8String serverUrl = "https://viltest2-7.bentley.com/ws23";
    Utf8String repositoryId = "Bentley.PW--VILTEST2-5.bentley.com~3APW_Mobile_SS3";
    Credentials creds("admin", "admin");
    BeFileName cachePath = GetTestCachePath();

    IWSRepositoryClientPtr client = WSRepositoryClient::Create(serverUrl, repositoryId, StubValidClientInfo(), nullptr, proxy);
    client->SetCredentials(creds);

    auto result = CachingDataSource::OpenOrCreate(client, cachePath, StubCacheEnvironemnt())->GetResult();
    ASSERT_FALSE(nullptr == result.GetValue());
    }

TEST_F(CachingDataSourceTests, OpenOrCreate_WSG24ProjectWisePluginRepository_Succeeds)
    {
    auto proxy = ProxyHttpHandler::GetFiddlerProxyIfReachable();

    Utf8String serverUrl = "https://viltest2-8.bentley.com/ws24";
    Utf8String repositoryId = "Bentley.PW--VILTEST2-5.bentley.com~3APW_Mobile_SS3";
    Credentials creds("admin", "admin");
    BeFileName cachePath = GetTestCachePath();

    IWSRepositoryClientPtr client = WSRepositoryClient::Create(serverUrl, repositoryId, StubValidClientInfo(), nullptr, proxy);
    client->SetCredentials(creds);

    auto result = CachingDataSource::OpenOrCreate(client, cachePath, StubCacheEnvironemnt())->GetResult();
    ASSERT_FALSE(nullptr == result.GetValue());
    }

TEST_F(CachingDataSourceTests, OpenOrCreate_WSG2xProjectWisePluginMapMobileRepository_Succeeds)
    {
    auto proxy = ProxyHttpHandler::GetFiddlerProxyIfReachable();

    Utf8String serverUrl = "https://geo-demo-ws.bentley.com/ws";
    Utf8String repositoryId = "Bentley.PW--geo-demo.bentley.com~3AGeo-Demo";
    Credentials creds("twc", "admin");
    BeFileName cachePath = GetTestCachePath();

    auto info = std::make_shared<ClientInfo>("Bentley-MapMobile", BeVersion(5, 4), "77def89a-7e50-4f0e-a4c7-24fb6044dbfb",
                                             "CLQIqB7y8eCUpdJe5uyRVVaaGbk=", "Windows 6.1", nullptr);

    IWSRepositoryClientPtr client = WSRepositoryClient::Create(serverUrl, repositoryId, StubValidClientInfo(), nullptr, proxy);
    client->SetCredentials(creds);

    auto result = CachingDataSource::OpenOrCreate(client, cachePath, StubCacheEnvironemnt())->GetResult();
    ASSERT_FALSE(nullptr == result.GetValue());
    }

TEST_F(CachingDataSourceTests, SyncLocalChanges_WSG24ProjectWisePluginRepository_Succeeds)
    {
    auto proxy = ProxyHttpHandler::GetFiddlerProxyIfReachable();

    Utf8String serverUrl = "https://viltest2-8.bentley.com/ws24";
    Utf8String repositoryId = "Bentley.PW--VILTEST2-5.bentley.com~3APW_Mobile_SS3";
    Credentials creds("admin", "admin");
    BeFileName cachePath = GetTestCachePath();

    IWSRepositoryClientPtr client = WSRepositoryClient::Create(serverUrl, repositoryId, StubValidClientInfo(), nullptr, proxy);
    client->SetCredentials(creds);

    auto ds = CachingDataSource::OpenOrCreate(client, cachePath, StubCacheEnvironemnt())->GetResult().GetValue();
    ASSERT_FALSE(nullptr == ds);
    BentleyStatus status;

    /* pw:\\VILTEST2-5.bentley.com:PW_Mobile_SS3\Documents\VRA\WSClientIntegrationTests\CachingDataSourceTests\Uploads\ */
    ObjectId uploadsFolderId {"PW_WSG", "Project", "30ff82ee-0a91-42ca-9dd6-c941e577be94"};
    ObjectId uploadsFolderNavNodeId {"Navigation", "NavNode", "ECObjects--" + uploadsFolderId.schemaName + "-" + uploadsFolderId.className + "-" + uploadsFolderId.remoteId};

    if (true)
        {
        auto txn = ds->StartCacheTransaction();
        ASSERT_EQ(SUCCESS, txn.GetCache().LinkInstanceToRoot(nullptr, uploadsFolderId));
        ASSERT_EQ(SUCCESS, txn.GetCache().LinkInstanceToRoot(nullptr, uploadsFolderNavNodeId));
        txn.Commit();
        }

    auto navigationResult = ds->GetNavigationChildren(uploadsFolderNavNodeId, CachingDataSource::DataOrigin::RemoteData, nullptr)->GetResult();
    ASSERT_TRUE(navigationResult.IsSuccess());

    if (true)
        {
        auto txn = ds->StartCacheTransaction();
        auto& uploadedInstanceNavNodes = navigationResult.GetValue().GetJson();
        for (auto& uploadedInstanceNavNode : uploadedInstanceNavNodes)
            {
            auto schemaName = uploadedInstanceNavNode["Key_SchemaName"].asString();

            // Trim away version
            auto pos = schemaName.find('.');
            if (pos != Utf8String::npos)
                schemaName = schemaName.substr(0, pos);

            ObjectId uploadedInstanceId
                (
                schemaName,
                uploadedInstanceNavNode["Key_ClassName"].asString(),
                uploadedInstanceNavNode["Key_InstanceId"].asString()
                );

            ASSERT_EQ(SUCCESS, txn.GetCache().LinkInstanceToRoot("DeletedInstances", uploadedInstanceId));
            ASSERT_EQ(SUCCESS, txn.GetCache().GetChangeManager().DeleteObject(txn.GetCache().FindInstance(uploadedInstanceId)));
            }
        txn.Commit();
        }

    Json::Value newDocument = ToJson(
        R"({
        "Name": "TestCreation",
        "CreateTime" : "2014-06-03T08:59:58.673Z"
        })");

    if (true)
        {
        auto txn = ds->StartCacheTransaction();
        auto ecClass = txn.GetCache().GetAdapter().GetECClass("PW_WSG", "Document");
        auto ecRelClass = txn.GetCache().GetAdapter().GetECRelationshipClass("PW_WSG", "DocumentParent");

        auto documentKey = txn.GetCache().GetChangeManager().CreateObject(*ecClass, newDocument);

        ASSERT_EQ(SUCCESS, txn.GetCache().GetChangeManager().ModifyFile(documentKey, StubFile("TestContent", "'Foo file'.txt"), false));
        ASSERT_EQ(SUCCESS, txn.GetCache().LinkInstanceToRoot("NewDocument", txn.GetCache().FindInstance(documentKey)));

        auto folderKey = txn.GetCache().FindInstance(uploadsFolderId);
        auto relationshipKey = txn.GetCache().GetChangeManager().CreateRelationship(*ecRelClass, documentKey, folderKey);
        ASSERT_TRUE(relationshipKey.IsValid());
        txn.Commit();
        }

    Json::Value newProject = ToJson(
        R"({
        "Name": "TestCreatedFolder",
        "CreateTime" : "2014-06-03T08:59:58.673Z"
        })");

    if (true)
        {
        auto txn = ds->StartCacheTransaction();
        auto ecClass = txn.GetCache().GetAdapter().GetECClass("PW_WSG", "Project");
        auto ecRelClass = txn.GetCache().GetAdapter().GetECRelationshipClass("PW_WSG", "ProjectParent");

        auto projectKey = txn.GetCache().GetChangeManager().CreateObject(*ecClass, newProject);
        ASSERT_EQ(SUCCESS, txn.GetCache().LinkInstanceToRoot("NewProject", txn.GetCache().FindInstance(projectKey)));
        auto folderKey = txn.GetCache().FindInstance(uploadsFolderId);
        auto relationshipKey = txn.GetCache().GetChangeManager().CreateRelationship(*ecRelClass, projectKey, folderKey);
        ASSERT_TRUE(relationshipKey.IsValid());
        txn.Commit();
        }

    auto syncResult = ds->SyncLocalChanges(nullptr, nullptr)->GetResult();
    ASSERT_TRUE(syncResult.IsSuccess());

    if (true)
        {
        auto txn = ds->StartCacheTransaction();
        Json::Value newInstances;
        status = txn.GetCache().ReadInstancesLinkedToRoot("NewDocument", newInstances);
        ASSERT_EQ(SUCCESS, status);
        ASSERT_EQ(1, newInstances.size());
        auto newInstance = newInstances[0];

        auto newKey = txn.GetCache().GetAdapter().GetInstanceKeyFromJsonInstance(newInstance);

        status = txn.GetCache().GetChangeManager().ModifyFile(newKey, StubFile("TestContentModified"), false);
        ASSERT_EQ(SUCCESS, status);
        txn.Commit();
        }

    syncResult = ds->SyncLocalChanges(nullptr, nullptr)->GetResult();
    ASSERT_TRUE(syncResult.IsSuccess());
    }

TEST_F(CachingDataSourceTests, GetObjects_WSG24ProjectWiseSpatialQuery_Succeeds)
    {
    auto proxy = ProxyHttpHandler::GetFiddlerProxyIfReachable();

    Utf8String serverUrl = "https://viltest2-8.bentley.com/ws24";
    Utf8String repositoryId = "Bentley.PW--VILTEST2-5.bentley.com~3APW_Mobile_SS3";
    Credentials creds("admin", "admin");
    BeFileName cachePath = GetTestCachePath();

    IWSRepositoryClientPtr client = WSRepositoryClient::Create(serverUrl, repositoryId, StubValidClientInfo(), nullptr, proxy);
    client->SetCredentials(creds);

    auto ds = CachingDataSource::OpenOrCreate(client, cachePath, StubCacheEnvironemnt())->GetResult().GetValue();
    ASSERT_FALSE(nullptr == ds);

    WSQueryPtr query = std::make_shared<WSQuery>("PW_WSG", "Project");

    query->SetSelect("*,SpatialLocation.*");
    query->SetFilter("geo.intersects("
                     "SpatialLocation.Location,geometry'Polygon(("
                     "20.896001+53.065279,"
                     "20.896001+57.105292,"
                     "26.872565+57.105292,"
                     "26.872565+53.065279,"
                     "20.896001+53.065279))')");
    query->SetSkip(0);
    query->SetTop(100);

    auto txn = ds->StartCacheTransaction();
    CachedResponseKey resultsKey(txn.GetCache().FindOrCreateRoot("Spatial"), "SpatialData");
    txn.Commit();

    auto result = ds->GetObjects(resultsKey, *query, ICachingDataSource::DataOrigin::CachedOrRemoteData, nullptr, nullptr)->GetResult();
    ASSERT_TRUE(result.IsSuccess());
    BeDebugLog(result.GetValue().GetJson().toStyledString().c_str());
    }

TEST_F(CachingDataSourceTests, GetObjects_PunchlistQueries_Succeeds)
    {
    auto proxy = ProxyHttpHandler::GetFiddlerProxyIfReachable();

    Utf8String serverUrl = "https://dev-punchlist-eus.cloudapp.net/"; // Only DEV has 06xx support now
    Utf8String repositoryId = "IssuePluginV1.1--default"; // New plugin version for 06xx compatibility
    Credentials credentials("bentleyvilnius@gmail.com", "Q!w2e3r4t5");
    BeFileName cachePath = GetTestCachePath();

    cachePath = BeFileName(StubFilePath("punchlistcache.ecdb"));
    DataSourceCache::DeleteCacheFromDisk(cachePath, StubCacheEnvironemnt());

    auto manager = ConnectSignInManager::Create(StubValidClientInfo(), proxy, &m_localState);
    ASSERT_TRUE(manager->SignInWithCredentials(credentials)->GetResult().IsSuccess());
    auto authHandler = manager->GetAuthenticationHandler(serverUrl, proxy);

    auto client = WSRepositoryClient::Create(serverUrl, repositoryId, StubValidClientInfo(), nullptr, authHandler);

    auto ds = CachingDataSource::OpenOrCreate(client, cachePath, StubCacheEnvironemnt())->GetResult().GetValue();
    ASSERT_FALSE(nullptr == ds);

    auto txn = ds->StartCacheTransaction();
    auto rootKey = txn.GetCache().FindOrCreateRoot(nullptr);
    CachedResponseKey key {rootKey, "A"};
    CachedResponseKey key2 {rootKey, "B"};
    txn.Commit();

    ICachingDataSource::ObjectsResult result;
    Utf8String jsonStr;

    Utf8String projectId = "0c9c2cf3-6031-47c8-b9ea-7da2f5cc57bf"; // Qa
    //Utf8String projectId = "41bd30f0-7b36-4253-aa01-5326b1a0ea24"; // Dev
    Utf8String oDataQuery = "ConnectProjectId+eq+'" + projectId + "'";

    WSQuery jobsQuery("ClashDetection", "Job");
    jobsQuery.SetSelect("*,*,ClashDetection.JobHasReport-forward-ClashDetection.Report.*,ClashDetection.JobHasRules-forward-ClashDetection.Rule.*");
    jobsQuery.SetFilter(oDataQuery);

    WSQuery resultQuery("ClashDetection", "Result");
    resultQuery.SetSelect("*,ClashDetection.ReportHasResults-backward-ClashDetection.Report.$id,Issue.IssueCommentRel-forward-Issue.Comment.*,Issue.IssueAttachmentRel-forward-Issue.Attachment.*");
    resultQuery.SetFilter(oDataQuery);

    result = ds->GetObjects(key2, jobsQuery, ICachingDataSource::DataOrigin::RemoteData, nullptr, nullptr)->GetResult();
    ASSERT_TRUE(result.IsSuccess());
    jsonStr = result.GetValue().GetJson().toStyledString();
    BeDebugLog(jsonStr.c_str());

    result = ds->GetObjects(key, resultQuery, ICachingDataSource::DataOrigin::RemoteData, nullptr, nullptr)->GetResult();
    ASSERT_TRUE(result.IsSuccess());
    jsonStr = result.GetValue().GetJson().toStyledString();
    BeDebugLog(jsonStr.c_str());

    bool createAttachment = false;
    int repeat = 1;

    for (int i = 1; i <= repeat; i++)
        {
        if (createAttachment)
            {
            auto txn = ds->StartCacheTransaction();
            auto attachmentClass = txn.GetCache().GetAdapter().GetECClass("Issue.Attachment");
            auto resultClass = txn.GetCache().GetAdapter().GetECClass("ClashDetection.Result");
            auto relClass = txn.GetCache().GetAdapter().GetECRelationshipClass("Issue.IssueAttachmentRel");
            ECInstanceKey result(resultClass->GetId(), txn.GetCache().GetAdapter().FindInstance(resultClass));
            Json::Value properties;
            properties["FileName"] = Utf8PrintfString("Test-%d-%s.txt", i, BeGuid().ToString().c_str());
            auto attachment = txn.GetCache().GetChangeManager().CreateObject(*attachmentClass, properties);
            auto relationship = txn.GetCache().GetChangeManager().CreateRelationship(*relClass, result, attachment);
            ASSERT_TRUE(relationship.IsValid());
            ASSERT_EQ(SUCCESS, txn.GetCache().GetChangeManager().ModifyFile(attachment, StubFile("Content", "Test.txt"), true));
            txn.Commit();
            }

        auto syncResult = ds->SyncLocalChanges(nullptr, nullptr)->GetResult();
        ASSERT_TRUE(syncResult.IsSuccess());
        ASSERT_TRUE(syncResult.GetValue().empty());

        result = ds->GetObjects(key, resultQuery, ICachingDataSource::DataOrigin::RemoteData, nullptr, nullptr)->GetResult();
        ASSERT_TRUE(result.IsSuccess());
        jsonStr = result.GetValue().GetJson().toStyledString();
        BeDebugLog(jsonStr.c_str());
        }
    }
    
TEST_F(CachingDataSourceTests, ECDbPrepareStatement_ChangesMadeInBetweenReuses_FindsChanges)
    {
    auto schemaPath = GetTestsAssetsDir();
    schemaPath.AppendToPath(LR"(\ECSchemas\WSClient\Cache\DSCacheSchema.01.05.ecschema.xml)");

    // Setup ECDb
    ECDb db;
    ASSERT_EQ(BE_SQLITE_OK, db.CreateNewDb(":memory:"));

    // Setup Schema
    auto context = ECSchemaReadContext::CreateContext();
    ECSchemaPtr schema;
    ASSERT_EQ(SchemaReadStatus::Success, ECSchema::ReadFromXmlFile(schema, schemaPath, *context));
    ASSERT_EQ(SUCCESS, db.Schemas().ImportECSchemas(context->GetCache()));

    ECClassCP rootClass = db.GetClassLocater().LocateClass("DSCacheSchema", "Root");
    ASSERT_NE(nullptr, rootClass);

    // Names
    Utf8String rootName = "Foo";

    // Test quety for same instance
    Utf8String ecsql = "SELECT ECInstanceId FROM [DSC].[Root] WHERE [Name] = ? LIMIT 1 ";
    ECSqlStatement statement;
    ASSERT_EQ(ECSqlStatus::Success, statement.Prepare(db, ecsql.c_str()));
    ASSERT_EQ(ECSqlStatus::Success, statement.BindText(1, rootName.c_str(), IECSqlBinder::MakeCopy::No));
    EXPECT_EQ(BE_SQLITE_DONE, statement.Step());

    // Insert one instnace
    Json::Value rootInstance;
    rootInstance["Name"] = rootName;
    rootInstance["Persistence"] = 0;

    JsonInserter inserter(db, *rootClass);
    ASSERT_EQ(SUCCESS, inserter.Insert(rootInstance));

    // Try again
    statement.Reset();
    statement.ClearBindings();
    ASSERT_EQ(ECSqlStatus::Success, statement.BindText(1, rootName.c_str(), IECSqlBinder::MakeCopy::No));
    EXPECT_EQ(BE_SQLITE_ROW, statement.Step());
    EXPECT_EQ(ECInstanceId(1ull), statement.GetValueId <ECInstanceId>(0));
    }

<|MERGE_RESOLUTION|>--- conflicted
+++ resolved
@@ -1,677 +1,672 @@
-/*--------------------------------------------------------------------------------------+
-|
-|     $Source: Tests/IntegrationTests/Cache/CachingDataSourceTests.cpp $
-|
-|  $Copyright: (c) 2016 Bentley Systems, Incorporated. All rights reserved. $
-|
-+--------------------------------------------------------------------------------------*/
-
-#include "CachingDataSourceTests.h"
-
-#include <WebServices/Cache/CachingDataSource.h>
-#include <WebServices/Cache/Util/JsonUtil.h>
-#include <WebServices/Cache/Transactions/CacheTransactionManager.h>
-#include <WebServices/Connect/ConnectAuthenticationHandler.h>
-#include <WebServices/Connect/ConnectAuthenticationPersistence.h>
-#include <WebServices/Connect/ConnectTokenProvider.h>
-#include <WebServices/Connect/ConnectSignInManager.h>
-#include <WebServices/Connect/ImsClient.h>
-#include <BeHttp/ProxyHttpHandler.h>
-#include <WebServices/Configuration/UrlProvider.h>
-#include <WebServices/Cache/Util/JsonUtil.h>
-
-#include "../../UnitTests/Published/WebServices/Cache/CachingTestsHelper.h"
-#include "../../UnitTests/Published/WebServices/Connect/StubLocalState.h"
-
-void CachingDataSourceTests::SetUp()
-    {
-    WSClientBaseTest::SetUp();
-    m_localState = StubLocalState();
-
-    ConnectAuthenticationPersistence::CustomInitialize(&m_localState);
-    UrlProvider::Initialize(UrlProvider::Qa, UrlProvider::DefaultTimeout, &m_localState);
-
-    CacheTransactionManager::SetAllowUnsafeAccess(true);
-
-    NativeLogging::LoggingConfig::SetSeverity(LOGGER_NAMESPACE_WSCLIENT, NativeLogging::LOG_INFO);
-    }
-
-BeFileName GetTestCachePath()
-    {
-    BeFileName cachePath = StubFilePath("TestWSCache-" + BeGuid().ToString() + ".ecdb");
-    CacheEnvironment env = StubCacheEnvironemnt();
-
-    cachePath.BeDeleteFile();
-    BeFileName::EmptyAndRemoveDirectory(env.persistentFileCacheDir);
-    BeFileName::EmptyAndRemoveDirectory(env.temporaryFileCacheDir);
-
-    EXPECT_FALSE(cachePath.DoesPathExist());
-    EXPECT_FALSE(env.persistentFileCacheDir.DoesPathExist());
-    EXPECT_FALSE(env.temporaryFileCacheDir.DoesPathExist());
-
-    return cachePath;
-    }
-
-TEST_F(CachingDataSourceTests, OpenOrCreate_BentleyConnectGlobal_Succeeds)
-    {
-    auto proxy = ProxyHttpHandler::GetFiddlerProxyIfReachable();
-
-    Utf8String serverUrl = "https://qa-wsg20-eus.cloudapp.net/";
-    Utf8String repositoryId = "BentleyCONNECT.Global--CONNECT.GLOBAL";
-    Credentials credentials("8cc45bd041514b58947ea6c09c@gmail.com", "qwe12312");
-    BeFileName cachePath = GetTestCachePath();
-
-    auto manager = ConnectSignInManager::Create(StubValidClientInfo(), proxy, &m_localState);
-    ASSERT_TRUE(manager->SignInWithCredentials(credentials)->GetResult().IsSuccess());
-    auto authHandler = manager->GetAuthenticationHandler(serverUrl, proxy);
-
-    auto client = WSRepositoryClient::Create(serverUrl, repositoryId, StubValidClientInfo(), nullptr, authHandler);
-
-    auto result = CachingDataSource::OpenOrCreate(client, cachePath, StubCacheEnvironemnt())->GetResult();
-    ASSERT_FALSE(nullptr == result.GetValue());
-    auto ds = result.GetValue();
-
-    auto txn = ds->StartCacheTransaction();
-    CachedResponseKey key(txn.GetCache().FindOrCreateRoot(nullptr), "Foo");
-    txn.Commit();
-
-    WSQuery query("GlobalSchema", "Project");
-    query.SetTop(100);
-    auto objResult = ds->GetObjects(key, query,
-                                    ICachingDataSource::DataOrigin::RemoteOrCachedData, nullptr, nullptr)->GetResult();
-    ASSERT_TRUE(objResult.IsSuccess());
-    }
-
-TEST_F(CachingDataSourceTests, OpenOrCreate_BentleyConnectGlobalDev_Succeeds)
-    {
-    UrlProvider::Initialize(UrlProvider::Dev, UrlProvider::DefaultTimeout, &m_localState);
-    auto proxy = ProxyHttpHandler::GetFiddlerProxyIfReachable();
-
-    Utf8String serverUrl = "https://dev-wsg20-eus.cloudapp.net/";
-    Utf8String repositoryId = "BentleyCONNECT.Global--CONNECT.GLOBAL";
-    Credentials credentials("8cc45bd041514b58947ea6c09c@gmail.com", "qwe12312");
-    BeFileName cachePath = GetTestCachePath();
-
-    auto manager = ConnectSignInManager::Create(StubValidClientInfo(), proxy, &m_localState);
-    ASSERT_TRUE(manager->SignInWithCredentials(credentials)->GetResult().IsSuccess());
-    auto authHandler = manager->GetAuthenticationHandler(serverUrl, proxy);
-
-    auto client = WSRepositoryClient::Create(serverUrl, repositoryId, StubValidClientInfo(), nullptr, authHandler);
-
-    auto result = CachingDataSource::OpenOrCreate(client, cachePath, StubCacheEnvironemnt())->GetResult();
-    ASSERT_FALSE(nullptr == result.GetValue());
-    }
-
-TEST_F(CachingDataSourceTests, OpenOrCreate_BentleyConnectSharedContent_Succeeds)
-    {
-    auto proxy = ProxyHttpHandler::GetFiddlerProxyIfReachable();
-
-    Utf8String serverUrl = "https://qa-wsg20-eus.cloudapp.net/";
-    Utf8String repositoryId = "BentleyCONNECT.SharedContent--CONNECT.SharedContent";
-    Credentials credentials("bentleyvilnius@gmail.com", "Q!w2e3r4t5");
-    BeFileName cachePath = GetTestCachePath();
-
-    auto manager = ConnectSignInManager::Create(StubValidClientInfo(), proxy, &m_localState);
-    ASSERT_TRUE(manager->SignInWithCredentials(credentials)->GetResult().IsSuccess());
-    auto authHandler = manager->GetAuthenticationHandler(serverUrl, proxy);
-
-    auto client = WSRepositoryClient::Create(serverUrl, repositoryId, StubValidClientInfo(), nullptr, authHandler);
-
-    auto result = CachingDataSource::OpenOrCreate(client, cachePath, StubCacheEnvironemnt())->GetResult();
-    ASSERT_FALSE(nullptr == result.GetValue());
-    auto ds = result.GetValue();
-
-    auto txn = ds->StartCacheTransaction();
-    CachedResponseKey key(txn.GetCache().FindOrCreateRoot(nullptr), "Foo");
-    txn.Commit();
-
-    auto objResult = ds->GetObjects(key, WSQuery("SharedContentSchema", "Project"),
-                                    ICachingDataSource::DataOrigin::RemoteOrCachedData, nullptr, nullptr)->GetResult();
-    ASSERT_TRUE(objResult.IsSuccess());
-    }
-
-TEST_F(CachingDataSourceTests, OpenOrCreate_BentleyConnectPersonalShare_Succeeds)
-    {
-    auto proxy = ProxyHttpHandler::GetFiddlerProxyIfReachable();
-
-    Utf8String serverUrl = "https://qa-wsg20-eus.cloudapp.net";
-    Utf8String repositoryId = "BentleyCONNECT.PersonalPublishing--CONNECT.PersonalPublishing";
-    Credentials credentials("bentleyvilnius@gmail.com", "Q!w2e3r4t5");
-    BeFileName cachePath = GetTestCachePath();
-
-    auto manager = ConnectSignInManager::Create(StubValidClientInfo(), proxy, &m_localState);
-    ASSERT_TRUE(manager->SignInWithCredentials(credentials)->GetResult().IsSuccess());
-    auto authHandler = manager->GetAuthenticationHandler(serverUrl, proxy);
-
-    auto client = WSRepositoryClient::Create(serverUrl, repositoryId, StubValidClientInfo(), nullptr, authHandler);
-
-    auto result = CachingDataSource::OpenOrCreate(client, cachePath, StubCacheEnvironemnt())->GetResult();
-    ASSERT_FALSE(nullptr == result.GetValue());
-    }
-
-<<<<<<< HEAD
-=======
-// Does not work on DgnDb0601-16Q2 as it does not have appropriate changes
->>>>>>> d68e9201
-TEST_F(CachingDataSourceTests, SyncLocalChanges_BentleyConnectPersonalShareNewFile_Succeeds)
-    {
-    auto proxy = ProxyHttpHandler::GetFiddlerProxyIfReachable();
-
-    UrlProvider::Initialize(UrlProvider::Dev, UrlProvider::DefaultTimeout, &m_localState);
-    Utf8String serverUrl = "https://dev-wsg20-eus.cloudapp.net";
-    Utf8String repositoryId = "BentleyCONNECT.PersonalPublishing--CONNECT.PersonalPublishing";
-    Credentials credentials("bentleyvilnius@gmail.com", "Q!w2e3r4t5");
-    BeFileName cachePath = GetTestCachePath();
-
-    auto manager = ConnectSignInManager::Create(StubValidClientInfo(), proxy, &m_localState);
-    ASSERT_TRUE(manager->SignInWithCredentials(credentials)->GetResult().IsSuccess());
-    auto authHandler = manager->GetAuthenticationHandler(serverUrl, proxy);
-
-    auto client = WSRepositoryClient::Create(serverUrl, repositoryId, StubValidClientInfo(), nullptr, authHandler);
-
-    auto ds = CachingDataSource::OpenOrCreate(client, cachePath, StubCacheEnvironemnt())->GetResult().GetValue();
-    ASSERT_FALSE(nullptr == ds);
-
-    Utf8String fileName = "CachingDataSourceTests-Foo.txt";
-    Utf8String fileContent = "Test data";
-
-    // List all files and cleanup previous one
-    auto filesResult = ds->GetClient()->SendQueryRequest(WSQuery("PersonalPublishing", "PublishedFile"))->GetResult();
-    ASSERT_TRUE(filesResult.IsSuccess());
-    for (auto file : filesResult.GetValue().GetInstances())
-        {
-        BeDebugLog(JsonUtil::ToStyledString(file.GetProperties()).c_str());
-        if (file.GetProperties()["Name"].GetString() == fileName)
-            ASSERT_TRUE(ds->GetClient()->SendDeleteObjectRequest(file.GetObjectId())->GetResult().IsSuccess());
-        }
-
-    // Create new file
-    auto txn = ds->StartCacheTransaction();
-    auto fileClass = txn.GetCache().GetAdapter().GetECClass("PersonalPublishing.PublishedFile");
-    ASSERT_FALSE(nullptr == fileClass);
-
-    Json::Value properties;
-    properties["Name"] = fileName;
-    auto fileKey = txn.GetCache().GetChangeManager().CreateObject(*fileClass, properties);
-    ASSERT_TRUE(fileKey.IsValid());
-    ASSERT_EQ(SUCCESS, txn.GetCache().GetChangeManager().ModifyFile(fileKey, StubFile(fileContent, fileName), true));
-    txn.Commit();
-
-    // Sync new file
-    auto result = ds->SyncLocalChanges(nullptr, nullptr)->GetResult();
-    ASSERT_TRUE(result.IsSuccess());
-    ASSERT_TRUE(result.GetValue().empty());
-
-    // Download file
-    ObjectId fileId = ds->StartCacheTransaction().GetCache().FindInstance(fileKey);
-    auto fileResult = ds->GetFile(fileId, ICachingDataSource::DataOrigin::RemoteData, nullptr, nullptr)->GetResult();
-    ASSERT_TRUE(fileResult.IsSuccess());
-    auto path = fileResult.GetValue().GetFilePath();
-    EXPECT_EQ(fileContent, SimpleReadFile(path));
-    EXPECT_EQ(fileName, Utf8String(path.GetFileNameAndExtension()));
-    }
-
-TEST_F(CachingDataSourceTests, OpenOrCreate_BentleyConnectProjectShare_Succeeds)
-    {
-    auto proxy = ProxyHttpHandler::GetFiddlerProxyIfReachable();
-
-    Utf8String serverUrl = "https://qa-wsg20-eus.cloudapp.net";
-    Utf8String repositoryId = "BentleyCONNECT.ProjectContent--c4d60664-1226-4d4f-8beb-7d0e372ccc06";
-    Credentials credentials("bentleyvilnius@gmail.com", "Q!w2e3r4t5");
-    BeFileName cachePath = GetTestCachePath();
-
-    auto manager = ConnectSignInManager::Create(StubValidClientInfo(), proxy, &m_localState);
-    ASSERT_TRUE(manager->SignInWithCredentials(credentials)->GetResult().IsSuccess());
-    auto authHandler = manager->GetAuthenticationHandler(serverUrl, proxy);
-
-    auto client = WSRepositoryClient::Create(serverUrl, repositoryId, StubValidClientInfo(), nullptr, authHandler);
-
-    auto result = CachingDataSource::OpenOrCreate(client, cachePath, StubCacheEnvironemnt())->GetResult();
-    ASSERT_FALSE(nullptr == result.GetValue());
-    }
-
-TEST_F(CachingDataSourceTests, OpenOrCreate_BentleyConnectPunchlist_Succeeds)
-    {
-    auto proxy = ProxyHttpHandler::GetFiddlerProxyIfReachable();
-
-    Utf8String serverUrl = "https://qa-punchlist-eus.cloudapp.net";
-    Utf8String repositoryId = "IssuePlugin--default";
-    Credentials credentials("bentleyvilnius@gmail.com", "Q!w2e3r4t5");
-    BeFileName cachePath = GetTestCachePath();
-
-    cachePath = BeFileName(StubFilePath("punchlistcache.ecdb"));
-    DataSourceCache::DeleteCacheFromDisk(cachePath, StubCacheEnvironemnt());
-
-    auto manager = ConnectSignInManager::Create(StubValidClientInfo(), proxy, &m_localState);
-    ASSERT_TRUE(manager->SignInWithCredentials(credentials)->GetResult().IsSuccess());
-    auto authHandler = manager->GetAuthenticationHandler(serverUrl, proxy);
-
-    auto client = WSRepositoryClient::Create(serverUrl, repositoryId, StubValidClientInfo(), nullptr, authHandler);
-
-    auto result = CachingDataSource::OpenOrCreate(client, cachePath, StubCacheEnvironemnt())->GetResult();
-    ASSERT_FALSE(nullptr == result.GetValue());
-    }
-
-TEST_F(CachingDataSourceTests, OpenOrCreate_BentleyConnectFeatureTracking_Succeeds)
-    {
-    auto proxy = ProxyHttpHandler::GetFiddlerProxyIfReachable();
-
-    Utf8String serverUrl = "https://QA-SELECTserver.bentley.com/LicensingProxy";
-    Utf8String repositoryId = "BentleyCONNECT--Main";
-    Credentials credentials("bentleyvilnius@gmail.com", "Q!w2e3r4t5");
-    BeFileName cachePath = GetTestCachePath();
-
-    auto manager = ConnectSignInManager::Create(StubValidClientInfo(), proxy, &m_localState);
-    ASSERT_TRUE(manager->SignInWithCredentials(credentials)->GetResult().IsSuccess());
-    auto authHandler = manager->GetAuthenticationHandler(serverUrl, proxy);
-
-    auto client = WSRepositoryClient::Create(serverUrl, repositoryId, StubValidClientInfo(), nullptr, authHandler);
-
-    auto result = CachingDataSource::OpenOrCreate(client, cachePath, StubCacheEnvironemnt())->GetResult();
-    ASSERT_FALSE(nullptr == result.GetValue());
-    }
-
-TEST_F(CachingDataSourceTests, OpenOrCreate_WSG13eBPluginRepository_Succeeds)
-    {
-    auto proxy = ProxyHttpHandler::GetFiddlerProxyIfReachable();
-
-    Utf8String serverUrl = "https://viltest2-7.bentley.com/ws";
-    Utf8String repositoryId = "eB.viltest2-5.bentley.com,eB_Mobile";
-    Credentials creds("admin", "admin");
-    BeFileName cachePath = GetTestCachePath();
-
-    IWSRepositoryClientPtr client = WSRepositoryClient::Create(serverUrl, repositoryId, StubValidClientInfo(), nullptr, proxy);
-    client->SetCredentials(creds);
-
-    auto result = CachingDataSource::OpenOrCreate(client, cachePath, StubCacheEnvironemnt())->GetResult();
-    ASSERT_FALSE(nullptr == result.GetValue());
-    }
-
-TEST_F(CachingDataSourceTests, OpenOrCreate_WSG13ProjectWisePluginRepository_Succeeds)
-    {
-    auto proxy = ProxyHttpHandler::GetFiddlerProxyIfReachable();
-
-    Utf8String serverUrl = "https://viltest2-7.bentley.com/ws";
-    Utf8String repositoryId = "pw.PW_Mobile_SS3";
-    Credentials creds("admin", "admin");
-    BeFileName cachePath = GetTestCachePath();
-
-    IWSRepositoryClientPtr client = WSRepositoryClient::Create(serverUrl, repositoryId, StubValidClientInfo(), nullptr, proxy);
-    client->SetCredentials(creds);
-
-    auto result = CachingDataSource::OpenOrCreate(client, cachePath, StubCacheEnvironemnt())->GetResult();
-    ASSERT_FALSE(nullptr == result.GetValue());
-    }
-
-TEST_F(CachingDataSourceTests, OpenOrCreate_WSG13SharePointPluginRepository_Succeeds)
-    {
-    auto proxy = ProxyHttpHandler::GetFiddlerProxyIfReachable();
-
-    Utf8String serverUrl = "https://viltest2-7.bentley.com/ws";
-    Utf8String repositoryId = "ec.Bentley.ECOM.SharePointProvider--http~3A~2F~2Fviltest2-10";
-    Credentials creds("VILTEST2-10\\administrator", "Q!w2e3r4");
-    BeFileName cachePath = GetTestCachePath();
-
-    IWSRepositoryClientPtr client = WSRepositoryClient::Create(serverUrl, repositoryId, StubValidClientInfo(), nullptr, proxy);
-    client->SetCredentials(creds);
-
-    auto result = CachingDataSource::OpenOrCreate(client, cachePath, StubCacheEnvironemnt())->GetResult();
-    ASSERT_FALSE(nullptr == result.GetValue());
-    }
-
-// WIP06: fails due to schema compatibility issues to 06xx ECv3 ECDb
-TEST_F(CachingDataSourceTests, OpenOrCreate_WSG22eBPluginRepository_Succeeds)
-    {
-    auto proxy = ProxyHttpHandler::GetFiddlerProxyIfReachable();
-
-    Utf8String serverUrl = "https://viltest2-5.bentley.com/ws22";
-    Utf8String repositoryId = "Bentley.eB--viltest2-5.bentley.com~2CeB_Mobile";
-    Credentials creds("admin", "admin");
-    BeFileName cachePath = GetTestCachePath();
-
-    IWSRepositoryClientPtr client = WSRepositoryClient::Create(serverUrl, repositoryId, StubValidClientInfo(), nullptr, proxy);
-    client->SetCredentials(creds);
-
-    auto result = CachingDataSource::OpenOrCreate(client, cachePath, StubCacheEnvironemnt())->GetResult();
-    ASSERT_FALSE(nullptr == result.GetValue());
-    }
-
-TEST_F(CachingDataSourceTests, OpenOrCreate_WSG23ProjectWisePluginRepository_Succeeds)
-    {
-    auto proxy = ProxyHttpHandler::GetFiddlerProxyIfReachable();
-
-    Utf8String serverUrl = "https://viltest2-7.bentley.com/ws23";
-    Utf8String repositoryId = "Bentley.PW--VILTEST2-5.bentley.com~3APW_Mobile_SS3";
-    Credentials creds("admin", "admin");
-    BeFileName cachePath = GetTestCachePath();
-
-    IWSRepositoryClientPtr client = WSRepositoryClient::Create(serverUrl, repositoryId, StubValidClientInfo(), nullptr, proxy);
-    client->SetCredentials(creds);
-
-    auto result = CachingDataSource::OpenOrCreate(client, cachePath, StubCacheEnvironemnt())->GetResult();
-    ASSERT_FALSE(nullptr == result.GetValue());
-    }
-
-TEST_F(CachingDataSourceTests, OpenOrCreate_WSG24ProjectWisePluginRepository_Succeeds)
-    {
-    auto proxy = ProxyHttpHandler::GetFiddlerProxyIfReachable();
-
-    Utf8String serverUrl = "https://viltest2-8.bentley.com/ws24";
-    Utf8String repositoryId = "Bentley.PW--VILTEST2-5.bentley.com~3APW_Mobile_SS3";
-    Credentials creds("admin", "admin");
-    BeFileName cachePath = GetTestCachePath();
-
-    IWSRepositoryClientPtr client = WSRepositoryClient::Create(serverUrl, repositoryId, StubValidClientInfo(), nullptr, proxy);
-    client->SetCredentials(creds);
-
-    auto result = CachingDataSource::OpenOrCreate(client, cachePath, StubCacheEnvironemnt())->GetResult();
-    ASSERT_FALSE(nullptr == result.GetValue());
-    }
-
-TEST_F(CachingDataSourceTests, OpenOrCreate_WSG2xProjectWisePluginMapMobileRepository_Succeeds)
-    {
-    auto proxy = ProxyHttpHandler::GetFiddlerProxyIfReachable();
-
-    Utf8String serverUrl = "https://geo-demo-ws.bentley.com/ws";
-    Utf8String repositoryId = "Bentley.PW--geo-demo.bentley.com~3AGeo-Demo";
-    Credentials creds("twc", "admin");
-    BeFileName cachePath = GetTestCachePath();
-
-    auto info = std::make_shared<ClientInfo>("Bentley-MapMobile", BeVersion(5, 4), "77def89a-7e50-4f0e-a4c7-24fb6044dbfb",
-                                             "CLQIqB7y8eCUpdJe5uyRVVaaGbk=", "Windows 6.1", nullptr);
-
-    IWSRepositoryClientPtr client = WSRepositoryClient::Create(serverUrl, repositoryId, StubValidClientInfo(), nullptr, proxy);
-    client->SetCredentials(creds);
-
-    auto result = CachingDataSource::OpenOrCreate(client, cachePath, StubCacheEnvironemnt())->GetResult();
-    ASSERT_FALSE(nullptr == result.GetValue());
-    }
-
-TEST_F(CachingDataSourceTests, SyncLocalChanges_WSG24ProjectWisePluginRepository_Succeeds)
-    {
-    auto proxy = ProxyHttpHandler::GetFiddlerProxyIfReachable();
-
-    Utf8String serverUrl = "https://viltest2-8.bentley.com/ws24";
-    Utf8String repositoryId = "Bentley.PW--VILTEST2-5.bentley.com~3APW_Mobile_SS3";
-    Credentials creds("admin", "admin");
-    BeFileName cachePath = GetTestCachePath();
-
-    IWSRepositoryClientPtr client = WSRepositoryClient::Create(serverUrl, repositoryId, StubValidClientInfo(), nullptr, proxy);
-    client->SetCredentials(creds);
-
-    auto ds = CachingDataSource::OpenOrCreate(client, cachePath, StubCacheEnvironemnt())->GetResult().GetValue();
-    ASSERT_FALSE(nullptr == ds);
-    BentleyStatus status;
-
-    /* pw:\\VILTEST2-5.bentley.com:PW_Mobile_SS3\Documents\VRA\WSClientIntegrationTests\CachingDataSourceTests\Uploads\ */
-    ObjectId uploadsFolderId {"PW_WSG", "Project", "30ff82ee-0a91-42ca-9dd6-c941e577be94"};
-    ObjectId uploadsFolderNavNodeId {"Navigation", "NavNode", "ECObjects--" + uploadsFolderId.schemaName + "-" + uploadsFolderId.className + "-" + uploadsFolderId.remoteId};
-
-    if (true)
-        {
-        auto txn = ds->StartCacheTransaction();
-        ASSERT_EQ(SUCCESS, txn.GetCache().LinkInstanceToRoot(nullptr, uploadsFolderId));
-        ASSERT_EQ(SUCCESS, txn.GetCache().LinkInstanceToRoot(nullptr, uploadsFolderNavNodeId));
-        txn.Commit();
-        }
-
-    auto navigationResult = ds->GetNavigationChildren(uploadsFolderNavNodeId, CachingDataSource::DataOrigin::RemoteData, nullptr)->GetResult();
-    ASSERT_TRUE(navigationResult.IsSuccess());
-
-    if (true)
-        {
-        auto txn = ds->StartCacheTransaction();
-        auto& uploadedInstanceNavNodes = navigationResult.GetValue().GetJson();
-        for (auto& uploadedInstanceNavNode : uploadedInstanceNavNodes)
-            {
-            auto schemaName = uploadedInstanceNavNode["Key_SchemaName"].asString();
-
-            // Trim away version
-            auto pos = schemaName.find('.');
-            if (pos != Utf8String::npos)
-                schemaName = schemaName.substr(0, pos);
-
-            ObjectId uploadedInstanceId
-                (
-                schemaName,
-                uploadedInstanceNavNode["Key_ClassName"].asString(),
-                uploadedInstanceNavNode["Key_InstanceId"].asString()
-                );
-
-            ASSERT_EQ(SUCCESS, txn.GetCache().LinkInstanceToRoot("DeletedInstances", uploadedInstanceId));
-            ASSERT_EQ(SUCCESS, txn.GetCache().GetChangeManager().DeleteObject(txn.GetCache().FindInstance(uploadedInstanceId)));
-            }
-        txn.Commit();
-        }
-
-    Json::Value newDocument = ToJson(
-        R"({
-        "Name": "TestCreation",
-        "CreateTime" : "2014-06-03T08:59:58.673Z"
-        })");
-
-    if (true)
-        {
-        auto txn = ds->StartCacheTransaction();
-        auto ecClass = txn.GetCache().GetAdapter().GetECClass("PW_WSG", "Document");
-        auto ecRelClass = txn.GetCache().GetAdapter().GetECRelationshipClass("PW_WSG", "DocumentParent");
-
-        auto documentKey = txn.GetCache().GetChangeManager().CreateObject(*ecClass, newDocument);
-
-        ASSERT_EQ(SUCCESS, txn.GetCache().GetChangeManager().ModifyFile(documentKey, StubFile("TestContent", "'Foo file'.txt"), false));
-        ASSERT_EQ(SUCCESS, txn.GetCache().LinkInstanceToRoot("NewDocument", txn.GetCache().FindInstance(documentKey)));
-
-        auto folderKey = txn.GetCache().FindInstance(uploadsFolderId);
-        auto relationshipKey = txn.GetCache().GetChangeManager().CreateRelationship(*ecRelClass, documentKey, folderKey);
-        ASSERT_TRUE(relationshipKey.IsValid());
-        txn.Commit();
-        }
-
-    Json::Value newProject = ToJson(
-        R"({
-        "Name": "TestCreatedFolder",
-        "CreateTime" : "2014-06-03T08:59:58.673Z"
-        })");
-
-    if (true)
-        {
-        auto txn = ds->StartCacheTransaction();
-        auto ecClass = txn.GetCache().GetAdapter().GetECClass("PW_WSG", "Project");
-        auto ecRelClass = txn.GetCache().GetAdapter().GetECRelationshipClass("PW_WSG", "ProjectParent");
-
-        auto projectKey = txn.GetCache().GetChangeManager().CreateObject(*ecClass, newProject);
-        ASSERT_EQ(SUCCESS, txn.GetCache().LinkInstanceToRoot("NewProject", txn.GetCache().FindInstance(projectKey)));
-        auto folderKey = txn.GetCache().FindInstance(uploadsFolderId);
-        auto relationshipKey = txn.GetCache().GetChangeManager().CreateRelationship(*ecRelClass, projectKey, folderKey);
-        ASSERT_TRUE(relationshipKey.IsValid());
-        txn.Commit();
-        }
-
-    auto syncResult = ds->SyncLocalChanges(nullptr, nullptr)->GetResult();
-    ASSERT_TRUE(syncResult.IsSuccess());
-
-    if (true)
-        {
-        auto txn = ds->StartCacheTransaction();
-        Json::Value newInstances;
-        status = txn.GetCache().ReadInstancesLinkedToRoot("NewDocument", newInstances);
-        ASSERT_EQ(SUCCESS, status);
-        ASSERT_EQ(1, newInstances.size());
-        auto newInstance = newInstances[0];
-
-        auto newKey = txn.GetCache().GetAdapter().GetInstanceKeyFromJsonInstance(newInstance);
-
-        status = txn.GetCache().GetChangeManager().ModifyFile(newKey, StubFile("TestContentModified"), false);
-        ASSERT_EQ(SUCCESS, status);
-        txn.Commit();
-        }
-
-    syncResult = ds->SyncLocalChanges(nullptr, nullptr)->GetResult();
-    ASSERT_TRUE(syncResult.IsSuccess());
-    }
-
-TEST_F(CachingDataSourceTests, GetObjects_WSG24ProjectWiseSpatialQuery_Succeeds)
-    {
-    auto proxy = ProxyHttpHandler::GetFiddlerProxyIfReachable();
-
-    Utf8String serverUrl = "https://viltest2-8.bentley.com/ws24";
-    Utf8String repositoryId = "Bentley.PW--VILTEST2-5.bentley.com~3APW_Mobile_SS3";
-    Credentials creds("admin", "admin");
-    BeFileName cachePath = GetTestCachePath();
-
-    IWSRepositoryClientPtr client = WSRepositoryClient::Create(serverUrl, repositoryId, StubValidClientInfo(), nullptr, proxy);
-    client->SetCredentials(creds);
-
-    auto ds = CachingDataSource::OpenOrCreate(client, cachePath, StubCacheEnvironemnt())->GetResult().GetValue();
-    ASSERT_FALSE(nullptr == ds);
-
-    WSQueryPtr query = std::make_shared<WSQuery>("PW_WSG", "Project");
-
-    query->SetSelect("*,SpatialLocation.*");
-    query->SetFilter("geo.intersects("
-                     "SpatialLocation.Location,geometry'Polygon(("
-                     "20.896001+53.065279,"
-                     "20.896001+57.105292,"
-                     "26.872565+57.105292,"
-                     "26.872565+53.065279,"
-                     "20.896001+53.065279))')");
-    query->SetSkip(0);
-    query->SetTop(100);
-
-    auto txn = ds->StartCacheTransaction();
-    CachedResponseKey resultsKey(txn.GetCache().FindOrCreateRoot("Spatial"), "SpatialData");
-    txn.Commit();
-
-    auto result = ds->GetObjects(resultsKey, *query, ICachingDataSource::DataOrigin::CachedOrRemoteData, nullptr, nullptr)->GetResult();
-    ASSERT_TRUE(result.IsSuccess());
-    BeDebugLog(result.GetValue().GetJson().toStyledString().c_str());
-    }
-
-TEST_F(CachingDataSourceTests, GetObjects_PunchlistQueries_Succeeds)
-    {
-    auto proxy = ProxyHttpHandler::GetFiddlerProxyIfReachable();
-
-    Utf8String serverUrl = "https://dev-punchlist-eus.cloudapp.net/"; // Only DEV has 06xx support now
-    Utf8String repositoryId = "IssuePluginV1.1--default"; // New plugin version for 06xx compatibility
-    Credentials credentials("bentleyvilnius@gmail.com", "Q!w2e3r4t5");
-    BeFileName cachePath = GetTestCachePath();
-
-    cachePath = BeFileName(StubFilePath("punchlistcache.ecdb"));
-    DataSourceCache::DeleteCacheFromDisk(cachePath, StubCacheEnvironemnt());
-
-    auto manager = ConnectSignInManager::Create(StubValidClientInfo(), proxy, &m_localState);
-    ASSERT_TRUE(manager->SignInWithCredentials(credentials)->GetResult().IsSuccess());
-    auto authHandler = manager->GetAuthenticationHandler(serverUrl, proxy);
-
-    auto client = WSRepositoryClient::Create(serverUrl, repositoryId, StubValidClientInfo(), nullptr, authHandler);
-
-    auto ds = CachingDataSource::OpenOrCreate(client, cachePath, StubCacheEnvironemnt())->GetResult().GetValue();
-    ASSERT_FALSE(nullptr == ds);
-
-    auto txn = ds->StartCacheTransaction();
-    auto rootKey = txn.GetCache().FindOrCreateRoot(nullptr);
-    CachedResponseKey key {rootKey, "A"};
-    CachedResponseKey key2 {rootKey, "B"};
-    txn.Commit();
-
-    ICachingDataSource::ObjectsResult result;
-    Utf8String jsonStr;
-
-    Utf8String projectId = "0c9c2cf3-6031-47c8-b9ea-7da2f5cc57bf"; // Qa
-    //Utf8String projectId = "41bd30f0-7b36-4253-aa01-5326b1a0ea24"; // Dev
-    Utf8String oDataQuery = "ConnectProjectId+eq+'" + projectId + "'";
-
-    WSQuery jobsQuery("ClashDetection", "Job");
-    jobsQuery.SetSelect("*,*,ClashDetection.JobHasReport-forward-ClashDetection.Report.*,ClashDetection.JobHasRules-forward-ClashDetection.Rule.*");
-    jobsQuery.SetFilter(oDataQuery);
-
-    WSQuery resultQuery("ClashDetection", "Result");
-    resultQuery.SetSelect("*,ClashDetection.ReportHasResults-backward-ClashDetection.Report.$id,Issue.IssueCommentRel-forward-Issue.Comment.*,Issue.IssueAttachmentRel-forward-Issue.Attachment.*");
-    resultQuery.SetFilter(oDataQuery);
-
-    result = ds->GetObjects(key2, jobsQuery, ICachingDataSource::DataOrigin::RemoteData, nullptr, nullptr)->GetResult();
-    ASSERT_TRUE(result.IsSuccess());
-    jsonStr = result.GetValue().GetJson().toStyledString();
-    BeDebugLog(jsonStr.c_str());
-
-    result = ds->GetObjects(key, resultQuery, ICachingDataSource::DataOrigin::RemoteData, nullptr, nullptr)->GetResult();
-    ASSERT_TRUE(result.IsSuccess());
-    jsonStr = result.GetValue().GetJson().toStyledString();
-    BeDebugLog(jsonStr.c_str());
-
-    bool createAttachment = false;
-    int repeat = 1;
-
-    for (int i = 1; i <= repeat; i++)
-        {
-        if (createAttachment)
-            {
-            auto txn = ds->StartCacheTransaction();
-            auto attachmentClass = txn.GetCache().GetAdapter().GetECClass("Issue.Attachment");
-            auto resultClass = txn.GetCache().GetAdapter().GetECClass("ClashDetection.Result");
-            auto relClass = txn.GetCache().GetAdapter().GetECRelationshipClass("Issue.IssueAttachmentRel");
-            ECInstanceKey result(resultClass->GetId(), txn.GetCache().GetAdapter().FindInstance(resultClass));
-            Json::Value properties;
-            properties["FileName"] = Utf8PrintfString("Test-%d-%s.txt", i, BeGuid().ToString().c_str());
-            auto attachment = txn.GetCache().GetChangeManager().CreateObject(*attachmentClass, properties);
-            auto relationship = txn.GetCache().GetChangeManager().CreateRelationship(*relClass, result, attachment);
-            ASSERT_TRUE(relationship.IsValid());
-            ASSERT_EQ(SUCCESS, txn.GetCache().GetChangeManager().ModifyFile(attachment, StubFile("Content", "Test.txt"), true));
-            txn.Commit();
-            }
-
-        auto syncResult = ds->SyncLocalChanges(nullptr, nullptr)->GetResult();
-        ASSERT_TRUE(syncResult.IsSuccess());
-        ASSERT_TRUE(syncResult.GetValue().empty());
-
-        result = ds->GetObjects(key, resultQuery, ICachingDataSource::DataOrigin::RemoteData, nullptr, nullptr)->GetResult();
-        ASSERT_TRUE(result.IsSuccess());
-        jsonStr = result.GetValue().GetJson().toStyledString();
-        BeDebugLog(jsonStr.c_str());
-        }
-    }
-    
-TEST_F(CachingDataSourceTests, ECDbPrepareStatement_ChangesMadeInBetweenReuses_FindsChanges)
-    {
-    auto schemaPath = GetTestsAssetsDir();
-    schemaPath.AppendToPath(LR"(\ECSchemas\WSClient\Cache\DSCacheSchema.01.05.ecschema.xml)");
-
-    // Setup ECDb
-    ECDb db;
-    ASSERT_EQ(BE_SQLITE_OK, db.CreateNewDb(":memory:"));
-
-    // Setup Schema
-    auto context = ECSchemaReadContext::CreateContext();
-    ECSchemaPtr schema;
-    ASSERT_EQ(SchemaReadStatus::Success, ECSchema::ReadFromXmlFile(schema, schemaPath, *context));
-    ASSERT_EQ(SUCCESS, db.Schemas().ImportECSchemas(context->GetCache()));
-
-    ECClassCP rootClass = db.GetClassLocater().LocateClass("DSCacheSchema", "Root");
-    ASSERT_NE(nullptr, rootClass);
-
-    // Names
-    Utf8String rootName = "Foo";
-
-    // Test quety for same instance
-    Utf8String ecsql = "SELECT ECInstanceId FROM [DSC].[Root] WHERE [Name] = ? LIMIT 1 ";
-    ECSqlStatement statement;
-    ASSERT_EQ(ECSqlStatus::Success, statement.Prepare(db, ecsql.c_str()));
-    ASSERT_EQ(ECSqlStatus::Success, statement.BindText(1, rootName.c_str(), IECSqlBinder::MakeCopy::No));
-    EXPECT_EQ(BE_SQLITE_DONE, statement.Step());
-
-    // Insert one instnace
-    Json::Value rootInstance;
-    rootInstance["Name"] = rootName;
-    rootInstance["Persistence"] = 0;
-
-    JsonInserter inserter(db, *rootClass);
-    ASSERT_EQ(SUCCESS, inserter.Insert(rootInstance));
-
-    // Try again
-    statement.Reset();
-    statement.ClearBindings();
-    ASSERT_EQ(ECSqlStatus::Success, statement.BindText(1, rootName.c_str(), IECSqlBinder::MakeCopy::No));
-    EXPECT_EQ(BE_SQLITE_ROW, statement.Step());
-    EXPECT_EQ(ECInstanceId(1ull), statement.GetValueId <ECInstanceId>(0));
-    }
-
+/*--------------------------------------------------------------------------------------+
+|
+|     $Source: Tests/IntegrationTests/Cache/CachingDataSourceTests.cpp $
+|
+|  $Copyright: (c) 2016 Bentley Systems, Incorporated. All rights reserved. $
+|
++--------------------------------------------------------------------------------------*/
+
+#include "CachingDataSourceTests.h"
+
+#include <WebServices/Cache/CachingDataSource.h>
+#include <WebServices/Cache/Util/JsonUtil.h>
+#include <WebServices/Cache/Transactions/CacheTransactionManager.h>
+#include <WebServices/Connect/ConnectAuthenticationHandler.h>
+#include <WebServices/Connect/ConnectAuthenticationPersistence.h>
+#include <WebServices/Connect/ConnectTokenProvider.h>
+#include <WebServices/Connect/ConnectSignInManager.h>
+#include <WebServices/Connect/ImsClient.h>
+#include <BeHttp/ProxyHttpHandler.h>
+#include <WebServices/Configuration/UrlProvider.h>
+#include <WebServices/Cache/Util/JsonUtil.h>
+
+#include "../../UnitTests/Published/WebServices/Cache/CachingTestsHelper.h"
+#include "../../UnitTests/Published/WebServices/Connect/StubLocalState.h"
+
+void CachingDataSourceTests::SetUp()
+    {
+    WSClientBaseTest::SetUp();
+    m_localState = StubLocalState();
+
+    ConnectAuthenticationPersistence::CustomInitialize(&m_localState);
+    UrlProvider::Initialize(UrlProvider::Qa, UrlProvider::DefaultTimeout, &m_localState);
+
+    CacheTransactionManager::SetAllowUnsafeAccess(true);
+
+    NativeLogging::LoggingConfig::SetSeverity(LOGGER_NAMESPACE_WSCLIENT, NativeLogging::LOG_INFO);
+    }
+
+BeFileName GetTestCachePath()
+    {
+    BeFileName cachePath = StubFilePath("TestWSCache-" + BeGuid().ToString() + ".ecdb");
+    CacheEnvironment env = StubCacheEnvironemnt();
+
+    cachePath.BeDeleteFile();
+    BeFileName::EmptyAndRemoveDirectory(env.persistentFileCacheDir);
+    BeFileName::EmptyAndRemoveDirectory(env.temporaryFileCacheDir);
+
+    EXPECT_FALSE(cachePath.DoesPathExist());
+    EXPECT_FALSE(env.persistentFileCacheDir.DoesPathExist());
+    EXPECT_FALSE(env.temporaryFileCacheDir.DoesPathExist());
+
+    return cachePath;
+    }
+
+TEST_F(CachingDataSourceTests, OpenOrCreate_BentleyConnectGlobal_Succeeds)
+    {
+    auto proxy = ProxyHttpHandler::GetFiddlerProxyIfReachable();
+
+    Utf8String serverUrl = "https://qa-wsg20-eus.cloudapp.net/";
+    Utf8String repositoryId = "BentleyCONNECT.Global--CONNECT.GLOBAL";
+    Credentials credentials("8cc45bd041514b58947ea6c09c@gmail.com", "qwe12312");
+    BeFileName cachePath = GetTestCachePath();
+
+    auto manager = ConnectSignInManager::Create(StubValidClientInfo(), proxy, &m_localState);
+    ASSERT_TRUE(manager->SignInWithCredentials(credentials)->GetResult().IsSuccess());
+    auto authHandler = manager->GetAuthenticationHandler(serverUrl, proxy);
+
+    auto client = WSRepositoryClient::Create(serverUrl, repositoryId, StubValidClientInfo(), nullptr, authHandler);
+
+    auto result = CachingDataSource::OpenOrCreate(client, cachePath, StubCacheEnvironemnt())->GetResult();
+    ASSERT_FALSE(nullptr == result.GetValue());
+    auto ds = result.GetValue();
+
+    auto txn = ds->StartCacheTransaction();
+    CachedResponseKey key(txn.GetCache().FindOrCreateRoot(nullptr), "Foo");
+    txn.Commit();
+
+    WSQuery query("GlobalSchema", "Project");
+    query.SetTop(100);
+    auto objResult = ds->GetObjects(key, query,
+                                    ICachingDataSource::DataOrigin::RemoteOrCachedData, nullptr, nullptr)->GetResult();
+    ASSERT_TRUE(objResult.IsSuccess());
+    }
+
+TEST_F(CachingDataSourceTests, OpenOrCreate_BentleyConnectGlobalDev_Succeeds)
+    {
+    UrlProvider::Initialize(UrlProvider::Dev, UrlProvider::DefaultTimeout, &m_localState);
+    auto proxy = ProxyHttpHandler::GetFiddlerProxyIfReachable();
+
+    Utf8String serverUrl = "https://dev-wsg20-eus.cloudapp.net/";
+    Utf8String repositoryId = "BentleyCONNECT.Global--CONNECT.GLOBAL";
+    Credentials credentials("8cc45bd041514b58947ea6c09c@gmail.com", "qwe12312");
+    BeFileName cachePath = GetTestCachePath();
+
+    auto manager = ConnectSignInManager::Create(StubValidClientInfo(), proxy, &m_localState);
+    ASSERT_TRUE(manager->SignInWithCredentials(credentials)->GetResult().IsSuccess());
+    auto authHandler = manager->GetAuthenticationHandler(serverUrl, proxy);
+
+    auto client = WSRepositoryClient::Create(serverUrl, repositoryId, StubValidClientInfo(), nullptr, authHandler);
+
+    auto result = CachingDataSource::OpenOrCreate(client, cachePath, StubCacheEnvironemnt())->GetResult();
+    ASSERT_FALSE(nullptr == result.GetValue());
+    }
+
+TEST_F(CachingDataSourceTests, OpenOrCreate_BentleyConnectSharedContent_Succeeds)
+    {
+    auto proxy = ProxyHttpHandler::GetFiddlerProxyIfReachable();
+
+    Utf8String serverUrl = "https://qa-wsg20-eus.cloudapp.net/";
+    Utf8String repositoryId = "BentleyCONNECT.SharedContent--CONNECT.SharedContent";
+    Credentials credentials("bentleyvilnius@gmail.com", "Q!w2e3r4t5");
+    BeFileName cachePath = GetTestCachePath();
+
+    auto manager = ConnectSignInManager::Create(StubValidClientInfo(), proxy, &m_localState);
+    ASSERT_TRUE(manager->SignInWithCredentials(credentials)->GetResult().IsSuccess());
+    auto authHandler = manager->GetAuthenticationHandler(serverUrl, proxy);
+
+    auto client = WSRepositoryClient::Create(serverUrl, repositoryId, StubValidClientInfo(), nullptr, authHandler);
+
+    auto result = CachingDataSource::OpenOrCreate(client, cachePath, StubCacheEnvironemnt())->GetResult();
+    ASSERT_FALSE(nullptr == result.GetValue());
+    auto ds = result.GetValue();
+
+    auto txn = ds->StartCacheTransaction();
+    CachedResponseKey key(txn.GetCache().FindOrCreateRoot(nullptr), "Foo");
+    txn.Commit();
+
+    auto objResult = ds->GetObjects(key, WSQuery("SharedContentSchema", "Project"),
+                                    ICachingDataSource::DataOrigin::RemoteOrCachedData, nullptr, nullptr)->GetResult();
+    ASSERT_TRUE(objResult.IsSuccess());
+    }
+
+TEST_F(CachingDataSourceTests, OpenOrCreate_BentleyConnectPersonalShare_Succeeds)
+    {
+    auto proxy = ProxyHttpHandler::GetFiddlerProxyIfReachable();
+
+    Utf8String serverUrl = "https://qa-wsg20-eus.cloudapp.net";
+    Utf8String repositoryId = "BentleyCONNECT.PersonalPublishing--CONNECT.PersonalPublishing";
+    Credentials credentials("bentleyvilnius@gmail.com", "Q!w2e3r4t5");
+    BeFileName cachePath = GetTestCachePath();
+
+    auto manager = ConnectSignInManager::Create(StubValidClientInfo(), proxy, &m_localState);
+    ASSERT_TRUE(manager->SignInWithCredentials(credentials)->GetResult().IsSuccess());
+    auto authHandler = manager->GetAuthenticationHandler(serverUrl, proxy);
+
+    auto client = WSRepositoryClient::Create(serverUrl, repositoryId, StubValidClientInfo(), nullptr, authHandler);
+
+    auto result = CachingDataSource::OpenOrCreate(client, cachePath, StubCacheEnvironemnt())->GetResult();
+    ASSERT_FALSE(nullptr == result.GetValue());
+    }
+
+// Does not work on DgnDb0601-16Q2 as it does not have appropriate changes
+TEST_F(CachingDataSourceTests, SyncLocalChanges_BentleyConnectPersonalShareNewFile_Succeeds)
+    {
+    auto proxy = ProxyHttpHandler::GetFiddlerProxyIfReachable();
+
+    UrlProvider::Initialize(UrlProvider::Dev, UrlProvider::DefaultTimeout, &m_localState);
+    Utf8String serverUrl = "https://dev-wsg20-eus.cloudapp.net";
+    Utf8String repositoryId = "BentleyCONNECT.PersonalPublishing--CONNECT.PersonalPublishing";
+    Credentials credentials("bentleyvilnius@gmail.com", "Q!w2e3r4t5");
+    BeFileName cachePath = GetTestCachePath();
+
+    auto manager = ConnectSignInManager::Create(StubValidClientInfo(), proxy, &m_localState);
+    ASSERT_TRUE(manager->SignInWithCredentials(credentials)->GetResult().IsSuccess());
+    auto authHandler = manager->GetAuthenticationHandler(serverUrl, proxy);
+
+    auto client = WSRepositoryClient::Create(serverUrl, repositoryId, StubValidClientInfo(), nullptr, authHandler);
+
+    auto ds = CachingDataSource::OpenOrCreate(client, cachePath, StubCacheEnvironemnt())->GetResult().GetValue();
+    ASSERT_FALSE(nullptr == ds);
+
+    Utf8String fileName = "CachingDataSourceTests-Foo.txt";
+    Utf8String fileContent = "Test data";
+
+    // List all files and cleanup previous one
+    auto filesResult = ds->GetClient()->SendQueryRequest(WSQuery("PersonalPublishing", "PublishedFile"))->GetResult();
+    ASSERT_TRUE(filesResult.IsSuccess());
+    for (auto file : filesResult.GetValue().GetInstances())
+        {
+        BeDebugLog(JsonUtil::ToStyledString(file.GetProperties()).c_str());
+        if (file.GetProperties()["Name"].GetString() == fileName)
+            ASSERT_TRUE(ds->GetClient()->SendDeleteObjectRequest(file.GetObjectId())->GetResult().IsSuccess());
+        }
+
+    // Create new file
+    auto txn = ds->StartCacheTransaction();
+    auto fileClass = txn.GetCache().GetAdapter().GetECClass("PersonalPublishing.PublishedFile");
+    ASSERT_FALSE(nullptr == fileClass);
+
+    Json::Value properties;
+    properties["Name"] = fileName;
+    auto fileKey = txn.GetCache().GetChangeManager().CreateObject(*fileClass, properties);
+    ASSERT_TRUE(fileKey.IsValid());
+    ASSERT_EQ(SUCCESS, txn.GetCache().GetChangeManager().ModifyFile(fileKey, StubFile(fileContent, fileName), true));
+    txn.Commit();
+
+    // Sync new file
+    auto result = ds->SyncLocalChanges(nullptr, nullptr)->GetResult();
+    ASSERT_TRUE(result.IsSuccess());
+    ASSERT_TRUE(result.GetValue().empty());
+
+    // Download file
+    ObjectId fileId = ds->StartCacheTransaction().GetCache().FindInstance(fileKey);
+    auto fileResult = ds->GetFile(fileId, ICachingDataSource::DataOrigin::RemoteData, nullptr, nullptr)->GetResult();
+    ASSERT_TRUE(fileResult.IsSuccess());
+    auto path = fileResult.GetValue().GetFilePath();
+    EXPECT_EQ(fileContent, SimpleReadFile(path));
+    EXPECT_EQ(fileName, Utf8String(path.GetFileNameAndExtension()));
+    }
+
+TEST_F(CachingDataSourceTests, OpenOrCreate_BentleyConnectProjectShare_Succeeds)
+    {
+    auto proxy = ProxyHttpHandler::GetFiddlerProxyIfReachable();
+
+    Utf8String serverUrl = "https://qa-wsg20-eus.cloudapp.net";
+    Utf8String repositoryId = "BentleyCONNECT.ProjectContent--c4d60664-1226-4d4f-8beb-7d0e372ccc06";
+    Credentials credentials("bentleyvilnius@gmail.com", "Q!w2e3r4t5");
+    BeFileName cachePath = GetTestCachePath();
+
+    auto manager = ConnectSignInManager::Create(StubValidClientInfo(), proxy, &m_localState);
+    ASSERT_TRUE(manager->SignInWithCredentials(credentials)->GetResult().IsSuccess());
+    auto authHandler = manager->GetAuthenticationHandler(serverUrl, proxy);
+
+    auto client = WSRepositoryClient::Create(serverUrl, repositoryId, StubValidClientInfo(), nullptr, authHandler);
+
+    auto result = CachingDataSource::OpenOrCreate(client, cachePath, StubCacheEnvironemnt())->GetResult();
+    ASSERT_FALSE(nullptr == result.GetValue());
+    }
+
+TEST_F(CachingDataSourceTests, OpenOrCreate_BentleyConnectPunchlist_Succeeds)
+    {
+    auto proxy = ProxyHttpHandler::GetFiddlerProxyIfReachable();
+
+    Utf8String serverUrl = "https://qa-punchlist-eus.cloudapp.net";
+    Utf8String repositoryId = "IssuePlugin--default";
+    Credentials credentials("bentleyvilnius@gmail.com", "Q!w2e3r4t5");
+    BeFileName cachePath = GetTestCachePath();
+
+    cachePath = BeFileName(StubFilePath("punchlistcache.ecdb"));
+    DataSourceCache::DeleteCacheFromDisk(cachePath, StubCacheEnvironemnt());
+
+    auto manager = ConnectSignInManager::Create(StubValidClientInfo(), proxy, &m_localState);
+    ASSERT_TRUE(manager->SignInWithCredentials(credentials)->GetResult().IsSuccess());
+    auto authHandler = manager->GetAuthenticationHandler(serverUrl, proxy);
+
+    auto client = WSRepositoryClient::Create(serverUrl, repositoryId, StubValidClientInfo(), nullptr, authHandler);
+
+    auto result = CachingDataSource::OpenOrCreate(client, cachePath, StubCacheEnvironemnt())->GetResult();
+    ASSERT_FALSE(nullptr == result.GetValue());
+    }
+
+TEST_F(CachingDataSourceTests, OpenOrCreate_BentleyConnectFeatureTracking_Succeeds)
+    {
+    auto proxy = ProxyHttpHandler::GetFiddlerProxyIfReachable();
+
+    Utf8String serverUrl = "https://QA-SELECTserver.bentley.com/LicensingProxy";
+    Utf8String repositoryId = "BentleyCONNECT--Main";
+    Credentials credentials("bentleyvilnius@gmail.com", "Q!w2e3r4t5");
+    BeFileName cachePath = GetTestCachePath();
+
+    auto manager = ConnectSignInManager::Create(StubValidClientInfo(), proxy, &m_localState);
+    ASSERT_TRUE(manager->SignInWithCredentials(credentials)->GetResult().IsSuccess());
+    auto authHandler = manager->GetAuthenticationHandler(serverUrl, proxy);
+
+    auto client = WSRepositoryClient::Create(serverUrl, repositoryId, StubValidClientInfo(), nullptr, authHandler);
+
+    auto result = CachingDataSource::OpenOrCreate(client, cachePath, StubCacheEnvironemnt())->GetResult();
+    ASSERT_FALSE(nullptr == result.GetValue());
+    }
+
+TEST_F(CachingDataSourceTests, OpenOrCreate_WSG13eBPluginRepository_Succeeds)
+    {
+    auto proxy = ProxyHttpHandler::GetFiddlerProxyIfReachable();
+
+    Utf8String serverUrl = "https://viltest2-7.bentley.com/ws";
+    Utf8String repositoryId = "eB.viltest2-5.bentley.com,eB_Mobile";
+    Credentials creds("admin", "admin");
+    BeFileName cachePath = GetTestCachePath();
+
+    IWSRepositoryClientPtr client = WSRepositoryClient::Create(serverUrl, repositoryId, StubValidClientInfo(), nullptr, proxy);
+    client->SetCredentials(creds);
+
+    auto result = CachingDataSource::OpenOrCreate(client, cachePath, StubCacheEnvironemnt())->GetResult();
+    ASSERT_FALSE(nullptr == result.GetValue());
+    }
+
+TEST_F(CachingDataSourceTests, OpenOrCreate_WSG13ProjectWisePluginRepository_Succeeds)
+    {
+    auto proxy = ProxyHttpHandler::GetFiddlerProxyIfReachable();
+
+    Utf8String serverUrl = "https://viltest2-7.bentley.com/ws";
+    Utf8String repositoryId = "pw.PW_Mobile_SS3";
+    Credentials creds("admin", "admin");
+    BeFileName cachePath = GetTestCachePath();
+
+    IWSRepositoryClientPtr client = WSRepositoryClient::Create(serverUrl, repositoryId, StubValidClientInfo(), nullptr, proxy);
+    client->SetCredentials(creds);
+
+    auto result = CachingDataSource::OpenOrCreate(client, cachePath, StubCacheEnvironemnt())->GetResult();
+    ASSERT_FALSE(nullptr == result.GetValue());
+    }
+
+TEST_F(CachingDataSourceTests, OpenOrCreate_WSG13SharePointPluginRepository_Succeeds)
+    {
+    auto proxy = ProxyHttpHandler::GetFiddlerProxyIfReachable();
+
+    Utf8String serverUrl = "https://viltest2-7.bentley.com/ws";
+    Utf8String repositoryId = "ec.Bentley.ECOM.SharePointProvider--http~3A~2F~2Fviltest2-10";
+    Credentials creds("VILTEST2-10\\administrator", "Q!w2e3r4");
+    BeFileName cachePath = GetTestCachePath();
+
+    IWSRepositoryClientPtr client = WSRepositoryClient::Create(serverUrl, repositoryId, StubValidClientInfo(), nullptr, proxy);
+    client->SetCredentials(creds);
+
+    auto result = CachingDataSource::OpenOrCreate(client, cachePath, StubCacheEnvironemnt())->GetResult();
+    ASSERT_FALSE(nullptr == result.GetValue());
+    }
+
+// WIP06: fails due to schema compatibility issues to 06xx ECv3 ECDb
+TEST_F(CachingDataSourceTests, OpenOrCreate_WSG22eBPluginRepository_Succeeds)
+    {
+    auto proxy = ProxyHttpHandler::GetFiddlerProxyIfReachable();
+
+    Utf8String serverUrl = "https://viltest2-5.bentley.com/ws22";
+    Utf8String repositoryId = "Bentley.eB--viltest2-5.bentley.com~2CeB_Mobile";
+    Credentials creds("admin", "admin");
+    BeFileName cachePath = GetTestCachePath();
+
+    IWSRepositoryClientPtr client = WSRepositoryClient::Create(serverUrl, repositoryId, StubValidClientInfo(), nullptr, proxy);
+    client->SetCredentials(creds);
+
+    auto result = CachingDataSource::OpenOrCreate(client, cachePath, StubCacheEnvironemnt())->GetResult();
+    ASSERT_FALSE(nullptr == result.GetValue());
+    }
+
+TEST_F(CachingDataSourceTests, OpenOrCreate_WSG23ProjectWisePluginRepository_Succeeds)
+    {
+    auto proxy = ProxyHttpHandler::GetFiddlerProxyIfReachable();
+
+    Utf8String serverUrl = "https://viltest2-7.bentley.com/ws23";
+    Utf8String repositoryId = "Bentley.PW--VILTEST2-5.bentley.com~3APW_Mobile_SS3";
+    Credentials creds("admin", "admin");
+    BeFileName cachePath = GetTestCachePath();
+
+    IWSRepositoryClientPtr client = WSRepositoryClient::Create(serverUrl, repositoryId, StubValidClientInfo(), nullptr, proxy);
+    client->SetCredentials(creds);
+
+    auto result = CachingDataSource::OpenOrCreate(client, cachePath, StubCacheEnvironemnt())->GetResult();
+    ASSERT_FALSE(nullptr == result.GetValue());
+    }
+
+TEST_F(CachingDataSourceTests, OpenOrCreate_WSG24ProjectWisePluginRepository_Succeeds)
+    {
+    auto proxy = ProxyHttpHandler::GetFiddlerProxyIfReachable();
+
+    Utf8String serverUrl = "https://viltest2-8.bentley.com/ws24";
+    Utf8String repositoryId = "Bentley.PW--VILTEST2-5.bentley.com~3APW_Mobile_SS3";
+    Credentials creds("admin", "admin");
+    BeFileName cachePath = GetTestCachePath();
+
+    IWSRepositoryClientPtr client = WSRepositoryClient::Create(serverUrl, repositoryId, StubValidClientInfo(), nullptr, proxy);
+    client->SetCredentials(creds);
+
+    auto result = CachingDataSource::OpenOrCreate(client, cachePath, StubCacheEnvironemnt())->GetResult();
+    ASSERT_FALSE(nullptr == result.GetValue());
+    }
+
+TEST_F(CachingDataSourceTests, OpenOrCreate_WSG2xProjectWisePluginMapMobileRepository_Succeeds)
+    {
+    auto proxy = ProxyHttpHandler::GetFiddlerProxyIfReachable();
+
+    Utf8String serverUrl = "https://geo-demo-ws.bentley.com/ws";
+    Utf8String repositoryId = "Bentley.PW--geo-demo.bentley.com~3AGeo-Demo";
+    Credentials creds("twc", "admin");
+    BeFileName cachePath = GetTestCachePath();
+
+    auto info = std::make_shared<ClientInfo>("Bentley-MapMobile", BeVersion(5, 4), "77def89a-7e50-4f0e-a4c7-24fb6044dbfb",
+                                             "CLQIqB7y8eCUpdJe5uyRVVaaGbk=", "Windows 6.1", nullptr);
+
+    IWSRepositoryClientPtr client = WSRepositoryClient::Create(serverUrl, repositoryId, StubValidClientInfo(), nullptr, proxy);
+    client->SetCredentials(creds);
+
+    auto result = CachingDataSource::OpenOrCreate(client, cachePath, StubCacheEnvironemnt())->GetResult();
+    ASSERT_FALSE(nullptr == result.GetValue());
+    }
+
+TEST_F(CachingDataSourceTests, SyncLocalChanges_WSG24ProjectWisePluginRepository_Succeeds)
+    {
+    auto proxy = ProxyHttpHandler::GetFiddlerProxyIfReachable();
+
+    Utf8String serverUrl = "https://viltest2-8.bentley.com/ws24";
+    Utf8String repositoryId = "Bentley.PW--VILTEST2-5.bentley.com~3APW_Mobile_SS3";
+    Credentials creds("admin", "admin");
+    BeFileName cachePath = GetTestCachePath();
+
+    IWSRepositoryClientPtr client = WSRepositoryClient::Create(serverUrl, repositoryId, StubValidClientInfo(), nullptr, proxy);
+    client->SetCredentials(creds);
+
+    auto ds = CachingDataSource::OpenOrCreate(client, cachePath, StubCacheEnvironemnt())->GetResult().GetValue();
+    ASSERT_FALSE(nullptr == ds);
+    BentleyStatus status;
+
+    /* pw:\\VILTEST2-5.bentley.com:PW_Mobile_SS3\Documents\VRA\WSClientIntegrationTests\CachingDataSourceTests\Uploads\ */
+    ObjectId uploadsFolderId {"PW_WSG", "Project", "30ff82ee-0a91-42ca-9dd6-c941e577be94"};
+    ObjectId uploadsFolderNavNodeId {"Navigation", "NavNode", "ECObjects--" + uploadsFolderId.schemaName + "-" + uploadsFolderId.className + "-" + uploadsFolderId.remoteId};
+
+    if (true)
+        {
+        auto txn = ds->StartCacheTransaction();
+        ASSERT_EQ(SUCCESS, txn.GetCache().LinkInstanceToRoot(nullptr, uploadsFolderId));
+        ASSERT_EQ(SUCCESS, txn.GetCache().LinkInstanceToRoot(nullptr, uploadsFolderNavNodeId));
+        txn.Commit();
+        }
+
+    auto navigationResult = ds->GetNavigationChildren(uploadsFolderNavNodeId, CachingDataSource::DataOrigin::RemoteData, nullptr)->GetResult();
+    ASSERT_TRUE(navigationResult.IsSuccess());
+
+    if (true)
+        {
+        auto txn = ds->StartCacheTransaction();
+        auto& uploadedInstanceNavNodes = navigationResult.GetValue().GetJson();
+        for (auto& uploadedInstanceNavNode : uploadedInstanceNavNodes)
+            {
+            auto schemaName = uploadedInstanceNavNode["Key_SchemaName"].asString();
+
+            // Trim away version
+            auto pos = schemaName.find('.');
+            if (pos != Utf8String::npos)
+                schemaName = schemaName.substr(0, pos);
+
+            ObjectId uploadedInstanceId
+                (
+                schemaName,
+                uploadedInstanceNavNode["Key_ClassName"].asString(),
+                uploadedInstanceNavNode["Key_InstanceId"].asString()
+                );
+
+            ASSERT_EQ(SUCCESS, txn.GetCache().LinkInstanceToRoot("DeletedInstances", uploadedInstanceId));
+            ASSERT_EQ(SUCCESS, txn.GetCache().GetChangeManager().DeleteObject(txn.GetCache().FindInstance(uploadedInstanceId)));
+            }
+        txn.Commit();
+        }
+
+    Json::Value newDocument = ToJson(
+        R"({
+        "Name": "TestCreation",
+        "CreateTime" : "2014-06-03T08:59:58.673Z"
+        })");
+
+    if (true)
+        {
+        auto txn = ds->StartCacheTransaction();
+        auto ecClass = txn.GetCache().GetAdapter().GetECClass("PW_WSG", "Document");
+        auto ecRelClass = txn.GetCache().GetAdapter().GetECRelationshipClass("PW_WSG", "DocumentParent");
+
+        auto documentKey = txn.GetCache().GetChangeManager().CreateObject(*ecClass, newDocument);
+
+        ASSERT_EQ(SUCCESS, txn.GetCache().GetChangeManager().ModifyFile(documentKey, StubFile("TestContent", "'Foo file'.txt"), false));
+        ASSERT_EQ(SUCCESS, txn.GetCache().LinkInstanceToRoot("NewDocument", txn.GetCache().FindInstance(documentKey)));
+
+        auto folderKey = txn.GetCache().FindInstance(uploadsFolderId);
+        auto relationshipKey = txn.GetCache().GetChangeManager().CreateRelationship(*ecRelClass, documentKey, folderKey);
+        ASSERT_TRUE(relationshipKey.IsValid());
+        txn.Commit();
+        }
+
+    Json::Value newProject = ToJson(
+        R"({
+        "Name": "TestCreatedFolder",
+        "CreateTime" : "2014-06-03T08:59:58.673Z"
+        })");
+
+    if (true)
+        {
+        auto txn = ds->StartCacheTransaction();
+        auto ecClass = txn.GetCache().GetAdapter().GetECClass("PW_WSG", "Project");
+        auto ecRelClass = txn.GetCache().GetAdapter().GetECRelationshipClass("PW_WSG", "ProjectParent");
+
+        auto projectKey = txn.GetCache().GetChangeManager().CreateObject(*ecClass, newProject);
+        ASSERT_EQ(SUCCESS, txn.GetCache().LinkInstanceToRoot("NewProject", txn.GetCache().FindInstance(projectKey)));
+        auto folderKey = txn.GetCache().FindInstance(uploadsFolderId);
+        auto relationshipKey = txn.GetCache().GetChangeManager().CreateRelationship(*ecRelClass, projectKey, folderKey);
+        ASSERT_TRUE(relationshipKey.IsValid());
+        txn.Commit();
+        }
+
+    auto syncResult = ds->SyncLocalChanges(nullptr, nullptr)->GetResult();
+    ASSERT_TRUE(syncResult.IsSuccess());
+
+    if (true)
+        {
+        auto txn = ds->StartCacheTransaction();
+        Json::Value newInstances;
+        status = txn.GetCache().ReadInstancesLinkedToRoot("NewDocument", newInstances);
+        ASSERT_EQ(SUCCESS, status);
+        ASSERT_EQ(1, newInstances.size());
+        auto newInstance = newInstances[0];
+
+        auto newKey = txn.GetCache().GetAdapter().GetInstanceKeyFromJsonInstance(newInstance);
+
+        status = txn.GetCache().GetChangeManager().ModifyFile(newKey, StubFile("TestContentModified"), false);
+        ASSERT_EQ(SUCCESS, status);
+        txn.Commit();
+        }
+
+    syncResult = ds->SyncLocalChanges(nullptr, nullptr)->GetResult();
+    ASSERT_TRUE(syncResult.IsSuccess());
+    }
+
+TEST_F(CachingDataSourceTests, GetObjects_WSG24ProjectWiseSpatialQuery_Succeeds)
+    {
+    auto proxy = ProxyHttpHandler::GetFiddlerProxyIfReachable();
+
+    Utf8String serverUrl = "https://viltest2-8.bentley.com/ws24";
+    Utf8String repositoryId = "Bentley.PW--VILTEST2-5.bentley.com~3APW_Mobile_SS3";
+    Credentials creds("admin", "admin");
+    BeFileName cachePath = GetTestCachePath();
+
+    IWSRepositoryClientPtr client = WSRepositoryClient::Create(serverUrl, repositoryId, StubValidClientInfo(), nullptr, proxy);
+    client->SetCredentials(creds);
+
+    auto ds = CachingDataSource::OpenOrCreate(client, cachePath, StubCacheEnvironemnt())->GetResult().GetValue();
+    ASSERT_FALSE(nullptr == ds);
+
+    WSQueryPtr query = std::make_shared<WSQuery>("PW_WSG", "Project");
+
+    query->SetSelect("*,SpatialLocation.*");
+    query->SetFilter("geo.intersects("
+                     "SpatialLocation.Location,geometry'Polygon(("
+                     "20.896001+53.065279,"
+                     "20.896001+57.105292,"
+                     "26.872565+57.105292,"
+                     "26.872565+53.065279,"
+                     "20.896001+53.065279))')");
+    query->SetSkip(0);
+    query->SetTop(100);
+
+    auto txn = ds->StartCacheTransaction();
+    CachedResponseKey resultsKey(txn.GetCache().FindOrCreateRoot("Spatial"), "SpatialData");
+    txn.Commit();
+
+    auto result = ds->GetObjects(resultsKey, *query, ICachingDataSource::DataOrigin::CachedOrRemoteData, nullptr, nullptr)->GetResult();
+    ASSERT_TRUE(result.IsSuccess());
+    BeDebugLog(result.GetValue().GetJson().toStyledString().c_str());
+TEST_F(CachingDataSourceTests, GetObjects_PunchlistQueries_Succeeds)
+    {
+    auto proxy = ProxyHttpHandler::GetFiddlerProxyIfReachable();
+
+    Utf8String serverUrl = "https://dev-punchlist-eus.cloudapp.net/"; // Only DEV has 06xx support now
+    Utf8String repositoryId = "IssuePluginV1.1--default"; // New plugin version for 06xx compatibility
+    Credentials credentials("bentleyvilnius@gmail.com", "Q!w2e3r4t5");
+    BeFileName cachePath = GetTestCachePath();
+
+    cachePath = BeFileName(StubFilePath("punchlistcache.ecdb"));
+    DataSourceCache::DeleteCacheFromDisk(cachePath, StubCacheEnvironemnt());
+
+    auto manager = ConnectSignInManager::Create(StubValidClientInfo(), proxy, &m_localState);
+    ASSERT_TRUE(manager->SignInWithCredentials(credentials)->GetResult().IsSuccess());
+    auto authHandler = manager->GetAuthenticationHandler(serverUrl, proxy);
+
+    auto client = WSRepositoryClient::Create(serverUrl, repositoryId, StubValidClientInfo(), nullptr, authHandler);
+
+    auto ds = CachingDataSource::OpenOrCreate(client, cachePath, StubCacheEnvironemnt())->GetResult().GetValue();
+    ASSERT_FALSE(nullptr == ds);
+
+    auto txn = ds->StartCacheTransaction();
+    auto rootKey = txn.GetCache().FindOrCreateRoot(nullptr);
+    CachedResponseKey key {rootKey, "A"};
+    CachedResponseKey key2 {rootKey, "B"};
+    txn.Commit();
+
+    ICachingDataSource::ObjectsResult result;
+    Utf8String jsonStr;
+
+    Utf8String projectId = "0c9c2cf3-6031-47c8-b9ea-7da2f5cc57bf"; // Qa
+    //Utf8String projectId = "41bd30f0-7b36-4253-aa01-5326b1a0ea24"; // Dev
+    Utf8String oDataQuery = "ConnectProjectId+eq+'" + projectId + "'";
+
+    WSQuery jobsQuery("ClashDetection", "Job");
+    jobsQuery.SetSelect("*,*,ClashDetection.JobHasReport-forward-ClashDetection.Report.*,ClashDetection.JobHasRules-forward-ClashDetection.Rule.*");
+    jobsQuery.SetFilter(oDataQuery);
+
+    WSQuery resultQuery("ClashDetection", "Result");
+    resultQuery.SetSelect("*,ClashDetection.ReportHasResults-backward-ClashDetection.Report.$id,Issue.IssueCommentRel-forward-Issue.Comment.*,Issue.IssueAttachmentRel-forward-Issue.Attachment.*");
+    resultQuery.SetFilter(oDataQuery);
+
+    result = ds->GetObjects(key2, jobsQuery, ICachingDataSource::DataOrigin::RemoteData, nullptr, nullptr)->GetResult();
+    ASSERT_TRUE(result.IsSuccess());
+    jsonStr = result.GetValue().GetJson().toStyledString();
+    BeDebugLog(jsonStr.c_str());
+
+    result = ds->GetObjects(key, resultQuery, ICachingDataSource::DataOrigin::RemoteData, nullptr, nullptr)->GetResult();
+    ASSERT_TRUE(result.IsSuccess());
+    jsonStr = result.GetValue().GetJson().toStyledString();
+    BeDebugLog(jsonStr.c_str());
+
+    bool createAttachment = false;
+    int repeat = 1;
+
+    for (int i = 1; i <= repeat; i++)
+        {
+        if (createAttachment)
+            {
+            auto txn = ds->StartCacheTransaction();
+            auto attachmentClass = txn.GetCache().GetAdapter().GetECClass("Issue.Attachment");
+            auto resultClass = txn.GetCache().GetAdapter().GetECClass("ClashDetection.Result");
+            auto relClass = txn.GetCache().GetAdapter().GetECRelationshipClass("Issue.IssueAttachmentRel");
+            ECInstanceKey result(resultClass->GetId(), txn.GetCache().GetAdapter().FindInstance(resultClass));
+            Json::Value properties;
+            properties["FileName"] = Utf8PrintfString("Test-%d-%s.txt", i, BeGuid().ToString().c_str());
+            auto attachment = txn.GetCache().GetChangeManager().CreateObject(*attachmentClass, properties);
+            auto relationship = txn.GetCache().GetChangeManager().CreateRelationship(*relClass, result, attachment);
+            ASSERT_TRUE(relationship.IsValid());
+            ASSERT_EQ(SUCCESS, txn.GetCache().GetChangeManager().ModifyFile(attachment, StubFile("Content", "Test.txt"), true));
+            txn.Commit();
+            }
+
+        auto syncResult = ds->SyncLocalChanges(nullptr, nullptr)->GetResult();
+        ASSERT_TRUE(syncResult.IsSuccess());
+        ASSERT_TRUE(syncResult.GetValue().empty());
+
+        result = ds->GetObjects(key, resultQuery, ICachingDataSource::DataOrigin::RemoteData, nullptr, nullptr)->GetResult();
+        ASSERT_TRUE(result.IsSuccess());
+        jsonStr = result.GetValue().GetJson().toStyledString();
+        BeDebugLog(jsonStr.c_str());
+        }
+    }
+    
+TEST_F(CachingDataSourceTests, ECDbPrepareStatement_ChangesMadeInBetweenReuses_FindsChanges)
+    {
+    auto schemaPath = GetTestsAssetsDir();
+    schemaPath.AppendToPath(LR"(\ECSchemas\WSClient\Cache\DSCacheSchema.01.05.ecschema.xml)");
+
+    // Setup ECDb
+    ECDb db;
+    ASSERT_EQ(BE_SQLITE_OK, db.CreateNewDb(":memory:"));
+
+    // Setup Schema
+    auto context = ECSchemaReadContext::CreateContext();
+    ECSchemaPtr schema;
+    ASSERT_EQ(SchemaReadStatus::Success, ECSchema::ReadFromXmlFile(schema, schemaPath, *context));
+    ASSERT_EQ(SUCCESS, db.Schemas().ImportECSchemas(context->GetCache()));
+
+    ECClassCP rootClass = db.GetClassLocater().LocateClass("DSCacheSchema", "Root");
+    ASSERT_NE(nullptr, rootClass);
+
+    // Names
+    Utf8String rootName = "Foo";
+
+    // Test quety for same instance
+    Utf8String ecsql = "SELECT ECInstanceId FROM [DSC].[Root] WHERE [Name] = ? LIMIT 1 ";
+    ECSqlStatement statement;
+    ASSERT_EQ(ECSqlStatus::Success, statement.Prepare(db, ecsql.c_str()));
+    ASSERT_EQ(ECSqlStatus::Success, statement.BindText(1, rootName.c_str(), IECSqlBinder::MakeCopy::No));
+    EXPECT_EQ(BE_SQLITE_DONE, statement.Step());
+
+    // Insert one instnace
+    Json::Value rootInstance;
+    rootInstance["Name"] = rootName;
+    rootInstance["Persistence"] = 0;
+
+    JsonInserter inserter(db, *rootClass);
+    ASSERT_EQ(SUCCESS, inserter.Insert(rootInstance));
+
+    // Try again
+    statement.Reset();
+    statement.ClearBindings();
+    ASSERT_EQ(ECSqlStatus::Success, statement.BindText(1, rootName.c_str(), IECSqlBinder::MakeCopy::No));
+    EXPECT_EQ(BE_SQLITE_ROW, statement.Step());
+    EXPECT_EQ(ECInstanceId(1ull), statement.GetValueId <ECInstanceId>(0));
+    }
+