--- conflicted
+++ resolved
@@ -1,968 +1,920 @@
-/*--------------------------------------------------------------------------------------+
-|
-|     $Source: Tests/CompatibilityTests/Parser/ArgumentParserTests.cpp $
-|
-|  $Copyright: (c) 2018 Bentley Systems, Incorporated. All rights reserved. $
-|
-+--------------------------------------------------------------------------------------*/
-
-#define COMPILE_TESTS
-#ifdef COMPILE_TESTS
-
-#include "ArgumentParser.h"
-
-#include <Bentley/BeTest.h>
-#include <vector>
-#include <Bentley/Base64Utilities.h>
-#include <Bentley/BeDebugLog.h>
-#include <BeSQLite/BeSQLite.h>
-
-using namespace std;
-using namespace testing;
-USING_NAMESPACE_BENTLEY_SQLITE
-
-struct TestArg
-    {
-    Utf8String value;
-    Utf8String fileContent;
-    bool isFolder = false;
-<<<<<<< HEAD
-
-    TestArg(Utf8CP value) : value(value) {};
-    static TestArg File(Utf8String content);
-    static TestArg Folder(Utf8String folderName);
-    void Prepare() const;
-    };
-
-=======
-
-    TestArg(Utf8CP value) : value(value) {};
-    static TestArg File(Utf8String content);
-    static TestArg Folder(Utf8String folderName);
-    void Prepare() const;
-    };
-
->>>>>>> 15aa57e6
-TestArg TestArg::File(Utf8String content)
-    {
-    BeFileName path;
-    BeTest::GetHost().GetTempDir(path);
-    path.AppendToPath(BeFileName(BeGuid(true).ToString()));
-<<<<<<< HEAD
-
-    TestArg arg(path.GetNameUtf8().c_str());
-    arg.fileContent = content;
-    return arg;
-    }
-
-=======
-
-    TestArg arg(path.GetNameUtf8().c_str());
-    arg.fileContent = content;
-    return arg;
-    }
-
->>>>>>> 15aa57e6
-TestArg TestArg::Folder(Utf8String folderName)
-    {
-    BeFileName path;
-    BeTest::GetHost().GetTempDir(path);
-    path.AppendToPath(BeFileName(folderName));
-
-    TestArg arg(path.GetNameUtf8().c_str());
-    arg.isFolder = true;
-    return arg;
-    }
-
-void TestArg::Prepare() const
-    {
-    BeFileName path(value);
-
-    if (isFolder)
-        {
-        if (!path.DoesPathExist())
-            EXPECT_EQ(BeFileNameStatus::Success, BeFileName::CreateNewDirectory(path));
-        return;
-        }
-
-    if (fileContent.empty())
-        return;
-
-    BeFileName::CreateNewDirectory(path.GetDirectoryName());
-
-    BeFile file;
-    file.Create(path);
-    EXPECT_EQ(BeFileStatus::Success, file.Write(nullptr, fileContent.c_str(), (uint32_t) fileContent.size()));
-    file.Close();
-    }
-
-struct TestArgs
-    {
-    private:
-        vector<TestArg> args;
-<<<<<<< HEAD
-
-    public:
-        size_t resultSize = -1;
-        size_t inspectIndex = -1;
-
-        std::shared_ptr<TestArgs> parentArgs;
-
-    public:
-        TestArgs(vector<TestArg> args) : args(args) {};
-        TestArgs(size_t resultSize, size_t inspectIndex, vector<TestArg> args) :
-            args(args), resultSize(resultSize), inspectIndex(inspectIndex) {};
-        vector<char*> GetArgs() const;
-        vector<char*> GetArgsNoPrepare() const;
-    };
-
-=======
-
-    public:
-        size_t resultSize = -1;
-        size_t inspectIndex = -1;
-
-        std::shared_ptr<TestArgs> parentArgs;
-
-    public:
-        TestArgs(vector<TestArg> args) : args(args) {};
-        TestArgs(size_t resultSize, size_t inspectIndex, vector<TestArg> args) :
-            args(args), resultSize(resultSize), inspectIndex(inspectIndex) {};
-        vector<char*> GetArgs() const;
-        vector<char*> GetArgsNoPrepare() const;
-    };
-
->>>>>>> 15aa57e6
-vector<char*> TestArgs::GetArgsNoPrepare() const
-    {
-    vector<char*> argsOut;
-    for (auto& arg : args)
-        argsOut.push_back((char*) arg.value.c_str());
-    return argsOut;
-    }
-
-vector<char*> TestArgs::GetArgs() const
-    {
-    for (auto& arg : args)
-        arg.Prepare();
-    if (parentArgs)
-        parentArgs->GetArgs();
-    return GetArgsNoPrepare();
-    }
-
-vector<TestArgs> GenerateParams(vector<TestArgs> params)
-    {
-    vector<TestArgs> output = params;
-
-    // Add duplicated --config test case for each param
-    for (auto& param : params)
-        {
-        Utf8String content;
-
-        auto args = param.GetArgsNoPrepare();
-        for (int i = 1; i < args.size(); i++)
-            {
-            auto arg = args[i];
-            content += arg;
-            content += "\n";
-            }
-        TestArgs newParam({"Foo.exe", "--config", TestArg::File(content)});
-        newParam.parentArgs = std::make_shared<TestArgs>(param);
-        newParam.inspectIndex = param.inspectIndex;
-        newParam.resultSize = param.resultSize;
-        output.push_back(newParam);
-        }
-
-    return output;
-    }
-
-Utf8String s_xmlTokenStr =
-R"(<saml:Assertion MajorVersion="1" MinorVersion="1" xmlns:saml="urn:oasis:names:tc:SAML:1.0:assertion">
-            <saml:Conditions 
-                NotBefore   ="2000-01-01T00:00:00.000Z"
-                NotOnOrAfter="2000-01-03T00:00:00.000Z">
-            </saml:Conditions>
-        </saml:Assertion>)";
-
-void PrintTo(const TestArgs& value, ::std::ostream* os)
-    {
-    for (auto arg : value.GetArgsNoPrepare())
-        *os << Utf8PrintfString("%s ", arg);
-    }
-
-struct ArgumentParserTests : Test {};
-
-struct ArgumentParserTests_TempDirArg : TestWithParam<TestArgs> {};
-INSTANTIATE_TEST_CASE_P(, ArgumentParserTests_TempDirArg, ValuesIn(GenerateParams(vector<TestArgs>{
-        {{"Foo.exe", "--workdir", "TestDir\\TestFolder", "--createcache", "-url", "URL", "-r", "RId"}},
-        {{"Foo.exe", "--createcache", "-url", "URL", "-r", "RId", "--workdir", "TestDir\\TestFolder"}},
-    })));
-
-/*--------------------------------------------------------------------------------------+
-* @bsimethod                                                    Vincas.Razma    12/2016
-+---------------+---------------+---------------+---------------+---------------+------*/
-TEST_P(ArgumentParserTests_TempDirArg, Parse_ValidParameters_FillsTestDataAndReturnsZero)
-    {
-    auto args = GetParam().GetArgs();
-
-    int logLevel;
-    BeFileName workDir;
-    bvector<TestRepositories> testData;
-    std::stringstream err;
-    std::stringstream out;
-
-    EXPECT_EQ(0, ArgumentParser::Parse((int) args.size(), args.data(), logLevel, workDir, testData, &err, &out));
-    EXPECT_EQ(L"TestDir\\TestFolder", workDir);
-    EXPECT_EQ("", err.str());
-    EXPECT_EQ("", out.str());
-
-    ASSERT_EQ(1, testData.size());
-
-    EXPECT_FALSE(testData[0].upgrade.IsValid());
-    EXPECT_TRUE(testData[0].create.IsValid());
-
-    EXPECT_EQ("URL", testData[0].create.serverUrl);
-    EXPECT_EQ("RId", testData[0].create.id);
-    EXPECT_EQ(Credentials(), testData[0].create.credentials);
-    EXPECT_EQ(nullptr, testData[0].create.token);
-    EXPECT_EQ(nullptr, testData[0].create.environment);
-    }
-
-struct ArgumentParserTests_SilentProvided : TestWithParam<TestArgs> {};
-INSTANTIATE_TEST_CASE_P(, ArgumentParserTests_SilentProvided, ValuesIn(GenerateParams(vector<TestArgs>{
-        {{"Foo.exe", "--silent", "--createcache", "-url", "URL", "-r", "RId"}},
-        {{"Foo.exe", "--createcache", "-url", "URL", "-r", "RId", "--silent"}},
-    })));
-
-/*--------------------------------------------------------------------------------------+
-* @bsimethod                                                    Vincas.Razma    12/2016
-+---------------+---------------+---------------+---------------+---------------+------*/
-TEST_P(ArgumentParserTests_SilentProvided, Parse_Silent_LogLevelZero)
-    {
-    auto args = GetParam().GetArgs();
-
-    int logLevel;
-    BeFileName workDir;
-    bvector<TestRepositories> testData;
-    std::stringstream err;
-    std::stringstream out;
-
-    EXPECT_EQ(0, ArgumentParser::Parse((int) args.size(), args.data(), logLevel, workDir, testData, &err, &out));
-    EXPECT_EQ("", err.str());
-    EXPECT_EQ("", out.str());
-    EXPECT_EQ(0, logLevel);
-    }
-
-/*--------------------------------------------------------------------------------------+
-* @bsimethod                                                    Vincas.Razma    12/2016
-+---------------+---------------+---------------+---------------+---------------+------*/
-TEST_F(ArgumentParserTests, Parse_SilentNotProvided_LogLevelOne)
-    {
-    TestArgs testArgs({"Foo.exe", "--createcache", "-url", "URL", "-r", "RId"});
-    auto args = testArgs.GetArgs();
-
-    int logLevel;
-    BeFileName workDir;
-    bvector<TestRepositories> testData;
-    std::stringstream err;
-    std::stringstream out;
-
-    EXPECT_EQ(0, ArgumentParser::Parse((int) args.size(), args.data(), logLevel, workDir, testData, &err, &out));
-    EXPECT_EQ("", err.str());
-    EXPECT_EQ("", out.str());
-    EXPECT_EQ(1, logLevel);
-    }
-
-<<<<<<< HEAD
-=======
-/*--------------------------------------------------------------------------------------+
-* @bsimethod                                                    Vincas.Razma    01/2018
-+---------------+---------------+---------------+---------------+---------------+------*/
-TEST_F(ArgumentParserTests, Parse_ValidateCertificatesNotProvided_SetsValidateCertificatesToTrue)
-    {
-    TestArgs testArgs({"Foo.exe", "--createcache", "-url", "URL", "-r", "RId"});
-    auto args = testArgs.GetArgs();
-
-    int logLevel;
-    BeFileName workDir;
-    bvector<TestRepositories> testData;
-    std::stringstream err;
-    std::stringstream out;
-
-    EXPECT_EQ(0, ArgumentParser::Parse((int) args.size(), args.data(), logLevel, workDir, testData, &err, &out));
-    EXPECT_EQ("", err.str());
-    EXPECT_EQ("", out.str());
-    EXPECT_EQ(1, logLevel);
-
-    ASSERT_EQ(1, testData.size());
-
-    EXPECT_EQ(true, testData[0].create.validateCertificate);
-    }
-
-/*--------------------------------------------------------------------------------------+
-* @bsimethod                                                    Vincas.Razma    01/2018
-+---------------+---------------+---------------+---------------+---------------+------*/
-TEST_F(ArgumentParserTests, Parse_ValidateCertificatesFalse_SetsValidateCertificatesToFalse)
-    {
-    TestArgs testArgs({"Foo.exe", "--createcache", "-url", "URL", "-r", "RId", "-validateCertificates", "FaLsE"});
-    auto args = testArgs.GetArgs();
-
-    int logLevel;
-    BeFileName workDir;
-    bvector<TestRepositories> testData;
-    std::stringstream err;
-    std::stringstream out;
-
-    EXPECT_EQ(0, ArgumentParser::Parse((int) args.size(), args.data(), logLevel, workDir, testData, &err, &out));
-    EXPECT_EQ("", err.str());
-    EXPECT_EQ("", out.str());
-    EXPECT_EQ(1, logLevel);
-
-    ASSERT_EQ(1, testData.size());
-
-    EXPECT_EQ(false, testData[0].create.validateCertificate);
-    }
-
-/*--------------------------------------------------------------------------------------+
-* @bsimethod                                                    Vincas.Razma    01/2018
-+---------------+---------------+---------------+---------------+---------------+------*/
-TEST_F(ArgumentParserTests, Parse_ValidateCertificatesTrue_SetsValidateCertificatesToTrue)
-    {
-    TestArgs testArgs({"Foo.exe", "--createcache", "-url", "URL", "-r", "RId", "-validateCertificates", "tRuE"});
-    auto args = testArgs.GetArgs();
-
-    int logLevel;
-    BeFileName workDir;
-    bvector<TestRepositories> testData;
-    std::stringstream err;
-    std::stringstream out;
-
-    EXPECT_EQ(0, ArgumentParser::Parse((int) args.size(), args.data(), logLevel, workDir, testData, &err, &out));
-    EXPECT_EQ("", err.str());
-    EXPECT_EQ("", out.str());
-    EXPECT_EQ(1, logLevel);
-
-    ASSERT_EQ(1, testData.size());
-
-    EXPECT_EQ(true, testData[0].create.validateCertificate);
-    }
-
->>>>>>> 15aa57e6
-struct ArgumentParserTests_DownloadSchemas : TestWithParam<TestArgs> {};
-INSTANTIATE_TEST_CASE_P(DownloadSchemasOnly, ArgumentParserTests_DownloadSchemas, ValuesIn(GenerateParams(vector<TestArgs>{
-        {1, 0, {"Foo.exe", "--downloadschemas", "-url", "URL", "-r", "RId"}},
-        {1, 0, {"Foo.exe", "--downloadschemas", "-r", "RId", "-url", "URL"}},
-    })));
-INSTANTIATE_TEST_CASE_P(DownloadSchemasWithCreate, ArgumentParserTests_DownloadSchemas, ValuesIn(GenerateParams(vector<TestArgs>{
-        {2, 1, {"Foo.exe", "--createcache", "-url", "URLX", "-r", "RIdX", "--downloadschemas", "-url", "URL", "-r", "RId"}},
-        {2, 0, {"Foo.exe", "--downloadschemas", "-url", "URL", "-r", "RId", "--createcache", "-url", "URLX", "-r", "RIdX"}},
-        {3, 1, {"Foo.exe", "--createcache", "-url", "URLX", "-r", "RIdX", "--downloadschemas", "-url", "URL", "-r", "RId", "--createcache", "-url", "URLX", "-r", "RIdX"}},
-    })));
-
-/*--------------------------------------------------------------------------------------+
-* @bsimethod                                                    Vincas.Razma    12/2016
-+---------------+---------------+---------------+---------------+---------------+------*/
-TEST_P(ArgumentParserTests_DownloadSchemas, Parse_ValidParameters_FillsTestDataAndReturnsZero)
-    {
-    auto param = GetParam();
-    auto args = param.GetArgs();
-
-    int logLevel;
-    BeFileName workDir;
-    bvector<TestRepositories> testData;
-    std::stringstream err;
-    std::stringstream out;
-
-    EXPECT_EQ(0, ArgumentParser::Parse((int) args.size(), args.data(), logLevel, workDir, testData, &err, &out));
-    EXPECT_TRUE(workDir.empty());
-    EXPECT_EQ("", err.str());
-    EXPECT_EQ("", out.str());
-
-    ASSERT_EQ(param.resultSize, testData.size());
-
-<<<<<<< HEAD
-    int it = param.inspectIndex;
-=======
-    size_t it = param.inspectIndex;
->>>>>>> 15aa57e6
-    EXPECT_EQ("URL", testData[it].downloadSchemas.serverUrl);
-    EXPECT_EQ("RId", testData[it].downloadSchemas.id);
-    EXPECT_EQ(Credentials(), testData[it].downloadSchemas.credentials);
-    EXPECT_EQ(nullptr, testData[it].downloadSchemas.token);
-    EXPECT_EQ(nullptr, testData[it].downloadSchemas.environment);
-    }
-
-struct ArgumentParserTests_CreateWithoutCredentials : TestWithParam<TestArgs> {};
-INSTANTIATE_TEST_CASE_P(, ArgumentParserTests_CreateWithoutCredentials, ValuesIn(GenerateParams(vector<TestArgs>{
-        {{"Foo.exe", "--createcache", "-url", "URL", "-r", "RId"}},
-        {{"Foo.exe", "--createcache", "-r", "RId", "-url", "URL"}},
-    })));
-
-/*--------------------------------------------------------------------------------------+
-* @bsimethod                                                    Vincas.Razma    12/2016
-+---------------+---------------+---------------+---------------+---------------+------*/
-TEST_P(ArgumentParserTests_CreateWithoutCredentials, Parse_ValidParameters_FillsTestDataAndReturnsZero)
-    {
-    auto args = GetParam().GetArgs();
-
-    int logLevel;
-    BeFileName workDir;
-    bvector<TestRepositories> testData;
-    std::stringstream err;
-    std::stringstream out;
-
-    EXPECT_EQ(0, ArgumentParser::Parse((int) args.size(), args.data(), logLevel, workDir, testData, &err, &out));
-    EXPECT_TRUE(workDir.empty());
-    EXPECT_EQ("", err.str());
-    EXPECT_EQ("", out.str());
-
-    ASSERT_EQ(1, testData.size());
-
-    EXPECT_FALSE(testData[0].upgrade.IsValid());
-    EXPECT_TRUE(testData[0].create.IsValid());
-
-    EXPECT_EQ("URL", testData[0].create.serverUrl);
-    EXPECT_EQ("RId", testData[0].create.id);
-    EXPECT_EQ(Credentials(), testData[0].create.credentials);
-    EXPECT_EQ(nullptr, testData[0].create.token);
-    EXPECT_EQ(nullptr, testData[0].create.environment);
-    }
-
-struct ArgumentParserTests_CreateWithLabelAndComment : TestWithParam<TestArgs> {};
-INSTANTIATE_TEST_CASE_P(, ArgumentParserTests_CreateWithLabelAndComment, ValuesIn(GenerateParams(vector<TestArgs>{
-        {{"Foo.exe", "--createcache", "-c", "comment", "-url", "URL", "-l", "label", "-r", "RId"}},
-        {{"Foo.exe", "--createcache", "-l", "label", "-r", "RId", "-url", "URL", "-c", "comment"}},
-    })));
-
-/*--------------------------------------------------------------------------------------+
-* @bsimethod                                                    Vincas.Razma    12/2016
-+---------------+---------------+---------------+---------------+---------------+------*/
-TEST_P(ArgumentParserTests_CreateWithLabelAndComment, Parse_ValidParameters_FillsTestDataAndReturnsZero)
-    {
-    auto args = GetParam().GetArgs();
-
-    int logLevel;
-    BeFileName workDir;
-    bvector<TestRepositories> testData;
-    std::stringstream err;
-    std::stringstream out;
-
-    EXPECT_EQ(0, ArgumentParser::Parse((int) args.size(), args.data(), logLevel, workDir, testData, &err, &out));
-    EXPECT_TRUE(workDir.empty());
-    EXPECT_EQ("", err.str());
-    EXPECT_EQ("", out.str());
-
-    ASSERT_EQ(1, testData.size());
-
-    EXPECT_FALSE(testData[0].upgrade.IsValid());
-    EXPECT_TRUE(testData[0].create.IsValid());
-
-    EXPECT_EQ("URL", testData[0].create.serverUrl);
-    EXPECT_EQ("RId", testData[0].create.id);
-    EXPECT_EQ(Credentials(), testData[0].create.credentials);
-    EXPECT_EQ(nullptr, testData[0].create.token);
-    EXPECT_EQ(nullptr, testData[0].create.environment);
-
-    EXPECT_EQ("label", testData[0].create.label);
-    EXPECT_EQ("comment", testData[0].create.comment);
-    }
-
-struct ArgumentParserTests_CreateWithConfig : TestWithParam<TestArgs> {};
-INSTANTIATE_TEST_CASE_P(, ArgumentParserTests_CreateWithConfig, ValuesIn(GenerateParams(vector<TestArgs>{
-        {1, 0, {"Foo.exe", "--config", TestArg::File("--createcache\n-url URL\n-r RId\n-c Comment Here")}},
-        {1, 0, {"Foo.exe", "--config", TestArg::File("--createcache\n-url URL\n#This is commented out\n-r RId\n-c Comment Here")}},
-        {1, 0, {"Foo.exe", "--config", TestArg::File("  --createcache  \n-url    URL\n   #This is commented out   \n\n  -r   RId\n  -c Comment Here")}},
-        {1, 0, {"Foo.exe", "--config", TestArg::File("\n \n \n--createcache\n-url URL\n-r RId\n-c Comment Here  \n\n")}},
-        {1, 0, {"Foo.exe", "--config", TestArg::File("--createcache\n-url URL\n\n\n-r RId\n\n-c Comment Here")}},
-    })));
-
-/*--------------------------------------------------------------------------------------+
-* @bsimethod                                                    Vincas.Razma    12/2016
-+---------------+---------------+---------------+---------------+---------------+------*/
-TEST_P(ArgumentParserTests_CreateWithConfig, Parse_ValidParameters_FillsTestDataAndReturnsZero)
-    {
-    auto args = GetParam().GetArgs();
-
-    int logLevel;
-    BeFileName workDir;
-    bvector<TestRepositories> testData;
-    std::stringstream err;
-    std::stringstream out;
-
-    EXPECT_EQ(0, ArgumentParser::Parse((int) args.size(), args.data(), logLevel, workDir, testData, &err, &out));
-    EXPECT_TRUE(workDir.empty());
-    EXPECT_EQ("", err.str());
-    EXPECT_EQ("", out.str());
-
-    ASSERT_EQ(GetParam().resultSize, testData.size());
-
-    auto it = GetParam().inspectIndex;
-    EXPECT_FALSE(testData[it].upgrade.IsValid());
-    EXPECT_TRUE(testData[it].create.IsValid());
-
-    EXPECT_EQ("URL", testData[it].create.serverUrl);
-    EXPECT_EQ("RId", testData[it].create.id);
-    EXPECT_EQ(Credentials(), testData[it].create.credentials);
-    EXPECT_EQ(nullptr, testData[it].create.token);
-    EXPECT_EQ(nullptr, testData[it].create.environment);
-    EXPECT_EQ("Comment Here", testData[it].create.comment);
-    }
-
-struct ArgumentParserTests_CreateWithBasicAuth : TestWithParam<TestArgs> {};
-INSTANTIATE_TEST_CASE_P(, ArgumentParserTests_CreateWithBasicAuth, ValuesIn(GenerateParams(vector<TestArgs>{
-        {{"Foo.exe", "--createcache", "-url", "URL", "-r", "RId", "-auth:basic", "TestUser:TestPass"}},
-        {{"Foo.exe", "--createcache", "-r", "RId", "-auth:basic", "TestUser:TestPass", "-url", "URL"}},
-    })));
-
-/*--------------------------------------------------------------------------------------+
-* @bsimethod                                                    Vincas.Razma    12/2016
-+---------------+---------------+---------------+---------------+---------------+------*/
-TEST_P(ArgumentParserTests_CreateWithBasicAuth, Parse_ValidParameters_FillsTestDataAndReturnsZero)
-    {
-    auto args = GetParam().GetArgs();
-
-    int logLevel;
-    BeFileName workDir;
-    bvector<TestRepositories> testData;
-    std::stringstream err;
-    std::stringstream out;
-
-    EXPECT_EQ(0, ArgumentParser::Parse((int) args.size(), args.data(), logLevel, workDir, testData, &err, &out));
-    EXPECT_TRUE(workDir.empty());
-    EXPECT_EQ("", err.str());
-    EXPECT_EQ("", out.str());
-
-    ASSERT_EQ(1, testData.size());
-
-    EXPECT_FALSE(testData[0].upgrade.IsValid());
-    EXPECT_TRUE(testData[0].create.IsValid());
-
-    EXPECT_EQ("URL", testData[0].create.serverUrl);
-    EXPECT_EQ("RId", testData[0].create.id);
-    EXPECT_EQ(Credentials("TestUser", "TestPass"), testData[0].create.credentials);
-    EXPECT_EQ(nullptr, testData[0].create.token);
-    EXPECT_EQ(nullptr, testData[0].create.environment);
-    }
-
-struct ArgumentParserTests_CreateWithImsAuth : TestWithParam<pair<TestArgs, UrlProvider::Environment>> {};
-INSTANTIATE_TEST_CASE_P(, ArgumentParserTests_CreateWithImsAuth, ValuesIn(vector<pair<TestArgs, UrlProvider::Environment>>{
-        { {{"Foo.exe", "--createcache", "-url", "URL", "-r", "RId", "-auth:dev:ims", "TestUser:TestPass"}}, UrlProvider::Environment::Dev},
-        {{{"Foo.exe", "--createcache", "-url", "URL", "-r", "RId", "-auth:qa:ims", "TestUser:TestPass"}}, UrlProvider::Environment::Qa},
-        {{{"Foo.exe", "--createcache", "-url", "URL", "-r", "RId", "-auth:prod:ims", "TestUser:TestPass"}}, UrlProvider::Environment::Release},
-    }));
-
-/*--------------------------------------------------------------------------------------+
-* @bsimethod                                                    Vincas.Razma    12/2016
-+---------------+---------------+---------------+---------------+---------------+------*/
-TEST_P(ArgumentParserTests_CreateWithImsAuth, Parse_ValidParameters_FillsTestDataAndReturnsZero)
-    {
-    auto param = GetParam();
-    auto args = param.first.GetArgs();
-
-    int logLevel;
-    BeFileName workDir;
-    bvector<TestRepositories> testData;
-    std::stringstream err;
-    std::stringstream out;
-
-    EXPECT_EQ(0, ArgumentParser::Parse((int) args.size(), args.data(), logLevel, workDir, testData, &err, &out));
-    EXPECT_TRUE(workDir.empty());
-    EXPECT_EQ("", err.str());
-    EXPECT_EQ("", out.str());
-
-    ASSERT_EQ(1, testData.size());
-
-    EXPECT_FALSE(testData[0].upgrade.IsValid());
-    EXPECT_TRUE(testData[0].create.IsValid());
-
-    EXPECT_EQ("URL", testData[0].create.serverUrl);
-    EXPECT_EQ("RId", testData[0].create.id);
-    EXPECT_EQ(Credentials("TestUser", "TestPass"), testData[0].create.credentials);
-    EXPECT_EQ(nullptr, testData[0].create.token);
-
-    ASSERT_NE(nullptr, testData[0].create.environment);
-    EXPECT_EQ(param.second, *testData[0].create.environment);
-    }
-
-struct ArgumentParserTests_CreateWithImsTokenAuth : TestWithParam<pair<TestArgs, UrlProvider::Environment>> {};
-INSTANTIATE_TEST_CASE_P(, ArgumentParserTests_CreateWithImsTokenAuth, ValuesIn(vector<pair<TestArgs, UrlProvider::Environment>>{
-        { {{"Foo.exe", "--createcache", "-url", "URL", "-r", "RId", "-auth:dev:token", TestArg::File(s_xmlTokenStr)}}, UrlProvider::Environment::Dev},
-        {{{"Foo.exe", "--createcache", "-url", "URL", "-r", "RId", "-auth:qa:token", TestArg::File(s_xmlTokenStr)}}, UrlProvider::Environment::Qa},
-        {{{"Foo.exe", "--createcache", "-url", "URL", "-r", "RId", "-auth:prod:token", TestArg::File(s_xmlTokenStr)}}, UrlProvider::Environment::Release},
-    }));
-
-/*--------------------------------------------------------------------------------------+
-* @bsimethod                                                    Vincas.Razma    12/2016
-+---------------+---------------+---------------+---------------+---------------+------*/
-TEST_P(ArgumentParserTests_CreateWithImsTokenAuth, Parse_ValidParameters_FillsTestDataAndReturnsZero)
-    {
-    auto param = GetParam();
-    auto args = param.first.GetArgs();
-
-    int logLevel;
-    BeFileName workDir;
-    bvector<TestRepositories> testData;
-    std::stringstream err;
-    std::stringstream out;
-
-    EXPECT_EQ(0, ArgumentParser::Parse((int) args.size(), args.data(), logLevel, workDir, testData, &err, &out));
-    EXPECT_TRUE(workDir.empty());
-    EXPECT_EQ("", err.str());
-    EXPECT_EQ("", out.str());
-
-    ASSERT_EQ(1, testData.size());
-
-    EXPECT_FALSE(testData[0].upgrade.IsValid());
-    EXPECT_TRUE(testData[0].create.IsValid());
-
-    EXPECT_EQ("URL", testData[0].create.serverUrl);
-    EXPECT_EQ("RId", testData[0].create.id);
-    EXPECT_EQ(Credentials(), testData[0].create.credentials);
-    EXPECT_STREQ(s_xmlTokenStr.c_str(), testData[0].create.token->AsString().c_str());
-    EXPECT_FALSE(testData[0].create.tokenPath.empty());
-
-    ASSERT_NE(nullptr, testData[0].create.environment);
-    EXPECT_EQ(param.second, *testData[0].create.environment);
-    }
-
-struct ArgumentParserTests_CreateAndUpgradeWithBasicAuth : TestWithParam<TestArgs> {};
-INSTANTIATE_TEST_CASE_P(, ArgumentParserTests_CreateAndUpgradeWithBasicAuth, ValuesIn(GenerateParams(vector<TestArgs>{
-        {{"Foo.exe", "--createcache", "-url", "URL1", "-r", "R1", "-auth:basic", "U1:P1", "--upgradecache", "-url", "URL2", "-r", "R2", "-auth:basic", "U2:P2"}},
-        {{"Foo.exe", "--createcache", "-auth:basic", "U1:P1", "-url", "URL1", "-r", "R1", "--upgradecache", "-r", "R2", "-auth:basic", "U2:P2", "-url", "URL2"}},
-    })));
-
-/*--------------------------------------------------------------------------------------+
-* @bsimethod                                                    Vincas.Razma    12/2016
-+---------------+---------------+---------------+---------------+---------------+------*/
-TEST_P(ArgumentParserTests_CreateAndUpgradeWithBasicAuth, Parse_ValidParameters_FillsTestDataAndReturnsZero)
-    {
-    auto args = GetParam().GetArgs();
-
-    int logLevel;
-    BeFileName workDir;
-    bvector<TestRepositories> testData;
-    std::stringstream err;
-    std::stringstream out;
-
-    EXPECT_EQ(0, ArgumentParser::Parse((int) args.size(), args.data(), logLevel, workDir, testData, &err, &out));
-    EXPECT_TRUE(workDir.empty());
-    EXPECT_EQ("", err.str());
-    EXPECT_EQ("", out.str());
-
-    ASSERT_EQ(1, testData.size());
-
-    EXPECT_TRUE(testData[0].create.IsValid());
-    EXPECT_TRUE(testData[0].upgrade.IsValid());
-
-    EXPECT_EQ("URL1", testData[0].create.serverUrl);
-    EXPECT_EQ("R1", testData[0].create.id);
-    EXPECT_EQ(Credentials("U1", "P1"), testData[0].create.credentials);
-    EXPECT_EQ(nullptr, testData[0].create.token);
-    EXPECT_EQ(nullptr, testData[0].create.environment);
-
-    EXPECT_EQ("URL2", testData[0].upgrade.serverUrl);
-    EXPECT_EQ("R2", testData[0].upgrade.id);
-    EXPECT_EQ(Credentials("U2", "P2"), testData[0].upgrade.credentials);
-    EXPECT_EQ(nullptr, testData[0].upgrade.token);
-    EXPECT_EQ(nullptr, testData[0].upgrade.environment);
-    }
-
-struct ArgumentParserTests_CreateAndUpgradeWithDefaultParams : TestWithParam<TestArgs> {};
-INSTANTIATE_TEST_CASE_P(, ArgumentParserTests_CreateAndUpgradeWithDefaultParams, ValuesIn(GenerateParams(vector<TestArgs>{
-        {1, 0, {"Foo.exe", "--createcache", "-url", "URL1", "-r", "R2", "-l", "LABEL", "-auth:basic", "U2:P2", "--upgradecache", "-url", "URL2"}},
-        {1, 0, {"Foo.exe", "--createcache", "-url", "URL2", "-r", "R1", "-l", "LABEL", "-auth:basic", "U2:P2", "--upgradecache", "-r", "R2"}},
-        {1, 0, {"Foo.exe", "--createcache", "-url", "URL2", "-r", "R2", "-l", "LABEL", "-auth:basic", "U1:P1", "--upgradecache", "-auth:basic", "U2:P2"}},
-        {1, 0, {"Foo.exe", "--createcache", "-url", "URL2", "-r", "R2", "-l", "LABEL", "-auth:qa:ims", "U1:P1", "--upgradecache", "-auth:basic", "U2:P2"}},
-        {1, 0, {"Foo.exe", "--createcache", "-url", "URL2", "-r", "R2", "-l", "LABEL", "-auth:qa:token", TestArg::File(s_xmlTokenStr), "--upgradecache", "-auth:basic", "U2:P2"}},
-    })));
-INSTANTIATE_TEST_CASE_P(DownloadSchemasInvolved, ArgumentParserTests_CreateAndUpgradeWithDefaultParams, ValuesIn(GenerateParams(vector<TestArgs>{
-        {2, 0, {"Foo.exe", "--createcache", "-url", "URL1", "-r", "R2", "-auth:basic", "U2:P2", "-l", "LABEL", "--upgradecache", "-url", "URL2", "--downloadschemas", "-url", "URLX", "-r", "RX"}},
-        {2, 1, {"Foo.exe", "--downloadschemas", "-url", "URLX", "-r", "RX", "--createcache", "-url", "URL1", "-r", "R2", "-auth:basic", "U2:P2", "-l", "LABEL", "--upgradecache", "-url", "URL2"}},
-    })));
-
-/*--------------------------------------------------------------------------------------+
-* @bsimethod                                                    Vincas.Razma    12/2016
-+---------------+---------------+---------------+---------------+---------------+------*/
-TEST_P(ArgumentParserTests_CreateAndUpgradeWithDefaultParams, Parse_UpgradeCacheDefaultsParametersFromCreateCache_FillsTestDataAndReturnsZero)
-    {
-    auto param = GetParam();
-    auto args = param.GetArgs();
-
-    int logLevel;
-    BeFileName workDir;
-    bvector<TestRepositories> testData;
-    std::stringstream err;
-    std::stringstream out;
-
-    EXPECT_EQ(0, ArgumentParser::Parse((int) args.size(), args.data(), logLevel, workDir, testData, &err, &out));
-    EXPECT_TRUE(workDir.empty());
-    EXPECT_EQ("", err.str());
-    EXPECT_EQ("", out.str());
-
-    ASSERT_EQ(param.resultSize, testData.size());
-
-<<<<<<< HEAD
-    int it = param.inspectIndex;
-=======
-    size_t it = param.inspectIndex;
->>>>>>> 15aa57e6
-
-    EXPECT_TRUE(testData[it].create.IsValid());
-    EXPECT_TRUE(testData[it].upgrade.IsValid());
-
-    EXPECT_EQ("URL2", testData[it].upgrade.serverUrl);
-    EXPECT_EQ("R2", testData[it].upgrade.id);
-    EXPECT_EQ(Credentials("U2", "P2"), testData[it].upgrade.credentials);
-    EXPECT_EQ(nullptr, testData[it].upgrade.token);
-    EXPECT_EQ(nullptr, testData[it].upgrade.environment);
-    EXPECT_EQ("LABEL", testData[it].upgrade.label);
-    }
-
-struct ArgumentParserTests_CreateWithSchemas : TestWithParam<TestArgs> {};
-INSTANTIATE_TEST_CASE_P(, ArgumentParserTests_CreateWithSchemas, ValuesIn(GenerateParams(vector<TestArgs>{
-        {{"Foo.exe", "--createcache", "-schemas", TestArg::Folder("Test")}},
-        {{"Foo.exe", "--createcache", "-schemas", TestArg::Folder("Test/")}},
-    })));
-
-/*--------------------------------------------------------------------------------------+
-* @bsimethod                                                    Vincas.Razma    12/2016
-+---------------+---------------+---------------+---------------+---------------+------*/
-TEST_P(ArgumentParserTests_CreateWithSchemas, Parse_ValidParameters_FillsTestDataAndReturnsZero)
-    {
-    auto args = GetParam().GetArgs();
-
-    int logLevel;
-    BeFileName workDir;
-    bvector<TestRepositories> testData;
-    std::stringstream err;
-    std::stringstream out;
-
-    EXPECT_EQ(0, ArgumentParser::Parse((int) args.size(), args.data(), logLevel, workDir, testData, &err, &out));
-    EXPECT_TRUE(workDir.empty());
-    EXPECT_EQ("", err.str());
-    EXPECT_EQ("", out.str());
-
-    ASSERT_EQ(1, testData.size());
-
-    EXPECT_FALSE(testData[0].upgrade.IsValid());
-    EXPECT_TRUE(testData[0].create.IsValid());
-
-    EXPECT_STREQ(BeFileName(TestArg::Folder("Test/").value).c_str(), testData[0].create.schemasDir.c_str());
-    EXPECT_EQ("", testData[0].create.serverUrl);
-    EXPECT_EQ("", testData[0].create.id);
-    EXPECT_EQ(Credentials(), testData[0].create.credentials);
-    EXPECT_EQ(nullptr, testData[0].create.token);
-    EXPECT_EQ(nullptr, testData[0].create.environment);
-    }
-
-struct ArgumentParserTests_UpgradeFromSchemas : TestWithParam<TestArgs> {};
-INSTANTIATE_TEST_CASE_P(, ArgumentParserTests_UpgradeFromSchemas, ValuesIn(GenerateParams(vector<TestArgs>{
-        {{"Foo.exe", "--createcache", "-schemas", TestArg::Folder("Test"), "--upgradecache", "-url", "URL", "-r", "R"}},
-        {{"Foo.exe", "--createcache", "-schemas", TestArg::Folder("Test/"), "--upgradecache", "-url", "URL", "-r", "R"}},
-    })));
-
-/*--------------------------------------------------------------------------------------+
-* @bsimethod                                                    Vincas.Razma    12/2016
-+---------------+---------------+---------------+---------------+---------------+------*/
-TEST_P(ArgumentParserTests_UpgradeFromSchemas, Parse_ValidParameters_FillsTestDataAndReturnsZero)
-    {
-    auto args = GetParam().GetArgs();
-
-    int logLevel;
-    BeFileName workDir;
-    bvector<TestRepositories> testData;
-    std::stringstream err;
-    std::stringstream out;
-
-    EXPECT_EQ(0, ArgumentParser::Parse((int) args.size(), args.data(), logLevel, workDir, testData, &err, &out));
-    EXPECT_TRUE(workDir.empty());
-    EXPECT_EQ("", err.str());
-    EXPECT_EQ("", out.str());
-
-    ASSERT_EQ(1, testData.size());
-
-    EXPECT_TRUE(testData[0].create.IsValid());
-    EXPECT_TRUE(testData[0].upgrade.IsValid());
-
-    EXPECT_STREQ(BeFileName(TestArg::Folder("Test/").value).c_str(), testData[0].create.schemasDir.c_str());
-    EXPECT_EQ("", testData[0].create.serverUrl);
-    EXPECT_EQ("", testData[0].create.id);
-    EXPECT_EQ(Credentials(), testData[0].create.credentials);
-    EXPECT_EQ(nullptr, testData[0].create.token);
-    EXPECT_EQ(nullptr, testData[0].create.environment);
-
-    EXPECT_STREQ(L"", testData[0].upgrade.schemasDir.c_str());
-    EXPECT_EQ("URL", testData[0].upgrade.serverUrl);
-    EXPECT_EQ("R", testData[0].upgrade.id);
-    EXPECT_EQ(Credentials(), testData[0].upgrade.credentials);
-    EXPECT_EQ(nullptr, testData[0].upgrade.token);
-    EXPECT_EQ(nullptr, testData[0].upgrade.environment);
-    }
-
-struct ArgumentParserTests_UpgradeToSchemas : TestWithParam<TestArgs> {};
-INSTANTIATE_TEST_CASE_P(, ArgumentParserTests_UpgradeToSchemas, ValuesIn(GenerateParams(vector<TestArgs>{
-        {{"Foo.exe", "--createcache", "-url", "URL", "-r", "R", "--upgradecache", "-schemas", TestArg::Folder("Test/")}},
-    })));
-
-/*--------------------------------------------------------------------------------------+
-* @bsimethod                                                    Vincas.Razma    12/2016
-+---------------+---------------+---------------+---------------+---------------+------*/
-TEST_P(ArgumentParserTests_UpgradeToSchemas, Parse_ValidParameters_FillsTestDataAndReturnsZero)
-    {
-    auto args = GetParam().GetArgs();
-
-    int logLevel;
-    BeFileName workDir;
-    bvector<TestRepositories> testData;
-    std::stringstream err;
-    std::stringstream out;
-
-    EXPECT_EQ(0, ArgumentParser::Parse((int) args.size(), args.data(), logLevel, workDir, testData, &err, &out));
-    EXPECT_TRUE(workDir.empty());
-    EXPECT_EQ("", err.str());
-    EXPECT_EQ("", out.str());
-
-    ASSERT_EQ(1, testData.size());
-
-    EXPECT_TRUE(testData[0].create.IsValid());
-    EXPECT_TRUE(testData[0].upgrade.IsValid());
-
-    EXPECT_STREQ(L"", testData[0].create.schemasDir.c_str());
-    EXPECT_EQ("URL", testData[0].create.serverUrl);
-    EXPECT_EQ("R", testData[0].create.id);
-    EXPECT_EQ(Credentials(), testData[0].create.credentials);
-    EXPECT_EQ(nullptr, testData[0].create.token);
-    EXPECT_EQ(nullptr, testData[0].create.environment);
-
-    EXPECT_STREQ(BeFileName(TestArg::Folder("Test/").value).c_str(), testData[0].upgrade.schemasDir.c_str());
-    EXPECT_EQ("", testData[0].upgrade.serverUrl);
-    EXPECT_EQ("", testData[0].upgrade.id);
-    EXPECT_EQ(Credentials(), testData[0].upgrade.credentials);
-    EXPECT_EQ(nullptr, testData[0].upgrade.token);
-    EXPECT_EQ(nullptr, testData[0].upgrade.environment);
-    }
-
-struct ArgumentParserTests_InvalidParameters : TestWithParam<TestArgs> {};
-INSTANTIATE_TEST_CASE_P(NoParameters, ArgumentParserTests_InvalidParameters, ValuesIn(GenerateParams(vector<TestArgs>{
-        {{"Foo.exe"}},
-    })));
-INSTANTIATE_TEST_CASE_P(NoCreateCache, ArgumentParserTests_InvalidParameters, ValuesIn(GenerateParams(vector<TestArgs>{
-        {{"Foo.exe", "--upgradecache", "-url", "URL2", "-r", "R2"}},
-        {{"Foo.exe", "--downloadschemas", "-url", "URL1", "-r", "R1", "--upgradecache", "-url", "URL2", "-r", "R2"}},
-        {{"Foo.exe", "-url", "URL2", "-r", "R2"}},
-    })));
-INSTANTIATE_TEST_CASE_P(NoUrl, ArgumentParserTests_InvalidParameters, ValuesIn(GenerateParams(vector<TestArgs>{
-        {{"Foo.exe", "--createcache", "-r", "R"}},
-        {{"Foo.exe", "--createcache", "-r", "R", "-token", TestArg::File(s_xmlTokenStr)}},
-        {{"Foo.exe", "--createcache", "-r", "R", "-imsenv", "PROD"}},
-    })));
-INSTANTIATE_TEST_CASE_P(NoRepoId, ArgumentParserTests_InvalidParameters, ValuesIn(GenerateParams(vector<TestArgs>{
-        {{"Foo.exe", "--createcache", "-url", "URL"}},
-        {{"Foo.exe", "--createcache", "-url", "URL", "-token", TestArg::File(s_xmlTokenStr)}},
-        {{"Foo.exe", "--createcache", "-url", "URL", "-imsenv", "PROD"}},
-    })));
-INSTANTIATE_TEST_CASE_P(NoUserOrPass, ArgumentParserTests_InvalidParameters, ValuesIn(GenerateParams(vector<TestArgs>{
-        {{"Foo.exe", "--createcache", "-url", "URL", "-r", "R", "-auth:basic", "UserName"}},
-    })));
-INSTANTIATE_TEST_CASE_P(InvalidAuth, ArgumentParserTests_InvalidParameters, ValuesIn(GenerateParams(vector<TestArgs>{
-        {{"Foo.exe", "--createcache", "-url", "URL", "-r", "R", "-auth:foo", "A:B"}},
-        {{"Foo.exe", "--createcache", "-url", "URL", "-r", "R", "-auth:qa:foo", "A:B"}},
-        {{"Foo.exe", "--createcache", "-url", "URL", "-r", "R", "-auth:foo:ims", "A:B"}},
-        {{"Foo.exe", "--createcache", "-url", "URL", "-r", "R", "-auth:foo:token", "A:B"}},
-        {{"Foo.exe", "--createcache", "-url", "URL", "-r", "R", "-auth:qa:token", "NotTokenPath"}},
-    })));
-INSTANTIATE_TEST_CASE_P(MissingValues, ArgumentParserTests_InvalidParameters, ValuesIn(GenerateParams(vector<TestArgs>{
-        {{"Foo.exe", "--createcache", "-url", "-r", "R", "-auth:basic", "A:B"}},
-        {{"Foo.exe", "--createcache", "-url", "URL", "-r", "-auth:basic", "A:B"}},
-        {{"Foo.exe", "--createcache", "-url", "URL", "-r", "R", "-auth:basic"}},
-        {{"Foo.exe", "--createcache", "-url", "URL", "-r", "R", "-auth:basic", "-imsenv"}},
-        {{"Foo.exe", "--createcache", "-url", "URL", "-r", "R", "-auth:basic", "--upgradecache", "-url", "URL2", "-r", "R2", "-u", "U2", "-p", "P2"}},
-    })));
-INSTANTIATE_TEST_CASE_P(CreateWithSchemasNonExistingDir, ArgumentParserTests_InvalidParameters, ValuesIn(GenerateParams(vector<TestArgs>{
-        {{"Foo.exe", "--createcache", "-schemas", "C:\\nonexistingdir\\"}},
-        {{"Foo.exe", "--createcache", "-schemas", "C:\\nonexistingdir"}},
-        {{"Foo.exe", "--createcache", "-schemas", "foo_not_a_dir"}},
-        {{"Foo.exe", "--createcache", "-schemas", TestArg::File(s_xmlTokenStr)}},
-    })));
-INSTANTIATE_TEST_CASE_P(UknownParameters, ArgumentParserTests_InvalidParameters, ValuesIn(GenerateParams(vector<TestArgs>{
-        {{"Foo.exe", "--foo", "--createcache", "-url", "URL", "-r", "R"}},
-        {{"Foo.exe", "--createcache", "-url", "URL", "-r", "R", "-foo", "boo"}},
-    })));
-
-/*--------------------------------------------------------------------------------------+
-* @bsimethod                                                    Vincas.Razma    12/2016
-+---------------+---------------+---------------+---------------+---------------+------*/
-TEST_P(ArgumentParserTests_InvalidParameters, Parse_InvalidParameters_RetrurnsAndPrintsErrorWithoutHelp)
-    {
-    auto args = GetParam().GetArgs();
-
-    int logLevel;
-    BeFileName workDir;
-    bvector<TestRepositories> testData;
-    std::stringstream err;
-    std::stringstream out;
-
-    ASSERT_NE(0, ArgumentParser::Parse((int) args.size(), args.data(), logLevel, workDir, testData, &err, &out));
-    EXPECT_TRUE(workDir.empty());
-    EXPECT_EQ(0, testData.size());
-    EXPECT_NE("", err.str());
-    EXPECT_EQ("", out.str());
-    //BeDebugLog(err.str().c_str());
-    //BeDebugLog(out.str().c_str());
-    }
-
-struct ArgumentParserTests_Help : TestWithParam<TestArgs> {};
-INSTANTIATE_TEST_CASE_P(HelpSupplied, ArgumentParserTests_Help, ValuesIn(vector<TestArgs>{
-        {{"Foo.exe", "--help", "--silent"}},
-        {{"Foo.exe", "--createcache", "-url", "URL", "--help", "RId"}},
-        {{"Foo.exe", "--createcache", "-url", "URL", "-r", "RId", "--help"}},
-    }));
-
-/*--------------------------------------------------------------------------------------+
-* @bsimethod                                                    Vincas.Razma    12/2016
-+---------------+---------------+---------------+---------------+---------------+------*/
-TEST_P(ArgumentParserTests_Help, Parse_HelpSupplied_PrintsHelpWithoutError)
-    {
-    auto args = GetParam().GetArgs();
-
-    int logLevel;
-    BeFileName workDir;
-    bvector<TestRepositories> testData;
-    std::stringstream err;
-    std::stringstream out;
-
-    EXPECT_EQ(0, ArgumentParser::Parse((int) args.size(), args.data(), logLevel, workDir, testData, &err, &out));
-    EXPECT_EQ("", err.str());
-    EXPECT_NE("", out.str());
-    EXPECT_EQ(0, testData.size());
-    EXPECT_EQ(1, logLevel);
-    }
-
-struct ArgumentParserTests_GTestArguments : TestWithParam<TestArgs> {};
-INSTANTIATE_TEST_CASE_P(GTestArguments, ArgumentParserTests_GTestArguments, ValuesIn(GenerateParams(vector<TestArgs>{
-        {{"Foo.exe", "--createcache", "-url", "URL", "-r", "RId", "--gtest_foo"}},
-        {{"Foo.exe", "--gtest_foo", "--createcache", "-url", "URL", "-r", "RId"}},
-        {{"Foo.exe", "--createcache", "-url", "URL", "--gtest_foo=*aa*", "-r", "RId"}},
-    })));
-
-/*--------------------------------------------------------------------------------------+
-* @bsimethod                                                    Vincas.Razma    12/2016
-+---------------+---------------+---------------+---------------+---------------+------*/
-TEST_P(ArgumentParserTests_GTestArguments, Parse_GTestArguments_IgnoresThem)
-    {
-    auto args = GetParam().GetArgs();
-
-    int logLevel;
-    BeFileName workDir;
-    bvector<TestRepositories> testData;
-    std::stringstream err;
-    std::stringstream out;
-
-    EXPECT_EQ(0, ArgumentParser::Parse((int) args.size(), args.data(), logLevel, workDir, testData, &err, &out));
-    EXPECT_EQ("", err.str());
-    EXPECT_EQ("", out.str());
-    EXPECT_EQ(1, testData.size());
-    EXPECT_EQ(1, logLevel);
-    }
-
-#endif
+/*--------------------------------------------------------------------------------------+
+|
+|     $Source: Tests/CompatibilityTests/Parser/ArgumentParserTests.cpp $
+|
+|  $Copyright: (c) 2018 Bentley Systems, Incorporated. All rights reserved. $
+|
++--------------------------------------------------------------------------------------*/
+
+#define COMPILE_TESTS
+#ifdef COMPILE_TESTS
+
+#include "ArgumentParser.h"
+
+#include <Bentley/BeTest.h>
+#include <vector>
+#include <Bentley/Base64Utilities.h>
+#include <Bentley/BeDebugLog.h>
+#include <BeSQLite/BeSQLite.h>
+
+using namespace std;
+using namespace testing;
+USING_NAMESPACE_BENTLEY_SQLITE
+
+struct TestArg
+    {
+    Utf8String value;
+    Utf8String fileContent;
+    bool isFolder = false;
+
+    TestArg(Utf8CP value) : value(value) {};
+    static TestArg File(Utf8String content);
+    static TestArg Folder(Utf8String folderName);
+    void Prepare() const;
+    };
+
+TestArg TestArg::File(Utf8String content)
+    {
+    BeFileName path;
+    BeTest::GetHost().GetTempDir(path);
+    path.AppendToPath(BeFileName(BeGuid(true).ToString()));
+
+    TestArg arg(path.GetNameUtf8().c_str());
+    arg.fileContent = content;
+    return arg;
+    }
+
+TestArg TestArg::Folder(Utf8String folderName)
+    {
+    BeFileName path;
+    BeTest::GetHost().GetTempDir(path);
+    path.AppendToPath(BeFileName(folderName));
+
+    TestArg arg(path.GetNameUtf8().c_str());
+    arg.isFolder = true;
+    return arg;
+    }
+
+void TestArg::Prepare() const
+    {
+    BeFileName path(value);
+
+    if (isFolder)
+        {
+        if (!path.DoesPathExist())
+            EXPECT_EQ(BeFileNameStatus::Success, BeFileName::CreateNewDirectory(path));
+        return;
+        }
+
+    if (fileContent.empty())
+        return;
+
+    BeFileName::CreateNewDirectory(path.GetDirectoryName());
+
+    BeFile file;
+    file.Create(path);
+    EXPECT_EQ(BeFileStatus::Success, file.Write(nullptr, fileContent.c_str(), (uint32_t) fileContent.size()));
+    file.Close();
+    }
+
+struct TestArgs
+    {
+    private:
+        vector<TestArg> args;
+
+    public:
+        size_t resultSize = -1;
+        size_t inspectIndex = -1;
+
+        std::shared_ptr<TestArgs> parentArgs;
+
+    public:
+        TestArgs(vector<TestArg> args) : args(args) {};
+        TestArgs(size_t resultSize, size_t inspectIndex, vector<TestArg> args) :
+            args(args), resultSize(resultSize), inspectIndex(inspectIndex) {};
+        vector<char*> GetArgs() const;
+        vector<char*> GetArgsNoPrepare() const;
+    };
+
+vector<char*> TestArgs::GetArgsNoPrepare() const
+    {
+    vector<char*> argsOut;
+    for (auto& arg : args)
+        argsOut.push_back((char*) arg.value.c_str());
+    return argsOut;
+    }
+
+vector<char*> TestArgs::GetArgs() const
+    {
+    for (auto& arg : args)
+        arg.Prepare();
+    if (parentArgs)
+        parentArgs->GetArgs();
+    return GetArgsNoPrepare();
+    }
+
+vector<TestArgs> GenerateParams(vector<TestArgs> params)
+    {
+    vector<TestArgs> output = params;
+
+    // Add duplicated --config test case for each param
+    for (auto& param : params)
+        {
+        Utf8String content;
+
+        auto args = param.GetArgsNoPrepare();
+        for (int i = 1; i < args.size(); i++)
+            {
+            auto arg = args[i];
+            content += arg;
+            content += "\n";
+            }
+        TestArgs newParam({"Foo.exe", "--config", TestArg::File(content)});
+        newParam.parentArgs = std::make_shared<TestArgs>(param);
+        newParam.inspectIndex = param.inspectIndex;
+        newParam.resultSize = param.resultSize;
+        output.push_back(newParam);
+        }
+
+    return output;
+    }
+
+Utf8String s_xmlTokenStr =
+R"(<saml:Assertion MajorVersion="1" MinorVersion="1" xmlns:saml="urn:oasis:names:tc:SAML:1.0:assertion">
+            <saml:Conditions 
+                NotBefore   ="2000-01-01T00:00:00.000Z"
+                NotOnOrAfter="2000-01-03T00:00:00.000Z">
+            </saml:Conditions>
+        </saml:Assertion>)";
+
+void PrintTo(const TestArgs& value, ::std::ostream* os)
+    {
+    for (auto arg : value.GetArgsNoPrepare())
+        *os << Utf8PrintfString("%s ", arg);
+    }
+
+struct ArgumentParserTests : Test {};
+
+struct ArgumentParserTests_TempDirArg : TestWithParam<TestArgs> {};
+INSTANTIATE_TEST_CASE_P(, ArgumentParserTests_TempDirArg, ValuesIn(GenerateParams(vector<TestArgs>{
+        {{"Foo.exe", "--workdir", "TestDir\\TestFolder", "--createcache", "-url", "URL", "-r", "RId"}},
+        {{"Foo.exe", "--createcache", "-url", "URL", "-r", "RId", "--workdir", "TestDir\\TestFolder"}},
+    })));
+
+/*--------------------------------------------------------------------------------------+
+* @bsimethod                                                    Vincas.Razma    12/2016
++---------------+---------------+---------------+---------------+---------------+------*/
+TEST_P(ArgumentParserTests_TempDirArg, Parse_ValidParameters_FillsTestDataAndReturnsZero)
+    {
+    auto args = GetParam().GetArgs();
+
+    int logLevel;
+    BeFileName workDir;
+    bvector<TestRepositories> testData;
+    std::stringstream err;
+    std::stringstream out;
+
+    EXPECT_EQ(0, ArgumentParser::Parse((int) args.size(), args.data(), logLevel, workDir, testData, &err, &out));
+    EXPECT_EQ(L"TestDir\\TestFolder", workDir);
+    EXPECT_EQ("", err.str());
+    EXPECT_EQ("", out.str());
+
+    ASSERT_EQ(1, testData.size());
+
+    EXPECT_FALSE(testData[0].upgrade.IsValid());
+    EXPECT_TRUE(testData[0].create.IsValid());
+
+    EXPECT_EQ("URL", testData[0].create.serverUrl);
+    EXPECT_EQ("RId", testData[0].create.id);
+    EXPECT_EQ(Credentials(), testData[0].create.credentials);
+    EXPECT_EQ(nullptr, testData[0].create.token);
+    EXPECT_EQ(nullptr, testData[0].create.environment);
+    }
+
+struct ArgumentParserTests_SilentProvided : TestWithParam<TestArgs> {};
+INSTANTIATE_TEST_CASE_P(, ArgumentParserTests_SilentProvided, ValuesIn(GenerateParams(vector<TestArgs>{
+        {{"Foo.exe", "--silent", "--createcache", "-url", "URL", "-r", "RId"}},
+        {{"Foo.exe", "--createcache", "-url", "URL", "-r", "RId", "--silent"}},
+    })));
+
+/*--------------------------------------------------------------------------------------+
+* @bsimethod                                                    Vincas.Razma    12/2016
++---------------+---------------+---------------+---------------+---------------+------*/
+TEST_P(ArgumentParserTests_SilentProvided, Parse_Silent_LogLevelZero)
+    {
+    auto args = GetParam().GetArgs();
+
+    int logLevel;
+    BeFileName workDir;
+    bvector<TestRepositories> testData;
+    std::stringstream err;
+    std::stringstream out;
+
+    EXPECT_EQ(0, ArgumentParser::Parse((int) args.size(), args.data(), logLevel, workDir, testData, &err, &out));
+    EXPECT_EQ("", err.str());
+    EXPECT_EQ("", out.str());
+    EXPECT_EQ(0, logLevel);
+    }
+
+/*--------------------------------------------------------------------------------------+
+* @bsimethod                                                    Vincas.Razma    12/2016
++---------------+---------------+---------------+---------------+---------------+------*/
+TEST_F(ArgumentParserTests, Parse_SilentNotProvided_LogLevelOne)
+    {
+    TestArgs testArgs({"Foo.exe", "--createcache", "-url", "URL", "-r", "RId"});
+    auto args = testArgs.GetArgs();
+
+    int logLevel;
+    BeFileName workDir;
+    bvector<TestRepositories> testData;
+    std::stringstream err;
+    std::stringstream out;
+
+    EXPECT_EQ(0, ArgumentParser::Parse((int) args.size(), args.data(), logLevel, workDir, testData, &err, &out));
+    EXPECT_EQ("", err.str());
+    EXPECT_EQ("", out.str());
+    EXPECT_EQ(1, logLevel);
+    }
+
+/*--------------------------------------------------------------------------------------+
+* @bsimethod                                                    Vincas.Razma    01/2018
++---------------+---------------+---------------+---------------+---------------+------*/
+TEST_F(ArgumentParserTests, Parse_ValidateCertificatesNotProvided_SetsValidateCertificatesToTrue)
+    {
+    TestArgs testArgs({"Foo.exe", "--createcache", "-url", "URL", "-r", "RId"});
+    auto args = testArgs.GetArgs();
+
+    int logLevel;
+    BeFileName workDir;
+    bvector<TestRepositories> testData;
+    std::stringstream err;
+    std::stringstream out;
+
+    EXPECT_EQ(0, ArgumentParser::Parse((int) args.size(), args.data(), logLevel, workDir, testData, &err, &out));
+    EXPECT_EQ("", err.str());
+    EXPECT_EQ("", out.str());
+    EXPECT_EQ(1, logLevel);
+
+    ASSERT_EQ(1, testData.size());
+
+    EXPECT_EQ(true, testData[0].create.validateCertificate);
+    }
+
+/*--------------------------------------------------------------------------------------+
+* @bsimethod                                                    Vincas.Razma    01/2018
++---------------+---------------+---------------+---------------+---------------+------*/
+TEST_F(ArgumentParserTests, Parse_ValidateCertificatesFalse_SetsValidateCertificatesToFalse)
+    {
+    TestArgs testArgs({"Foo.exe", "--createcache", "-url", "URL", "-r", "RId", "-validateCertificates", "FaLsE"});
+    auto args = testArgs.GetArgs();
+
+    int logLevel;
+    BeFileName workDir;
+    bvector<TestRepositories> testData;
+    std::stringstream err;
+    std::stringstream out;
+
+    EXPECT_EQ(0, ArgumentParser::Parse((int) args.size(), args.data(), logLevel, workDir, testData, &err, &out));
+    EXPECT_EQ("", err.str());
+    EXPECT_EQ("", out.str());
+    EXPECT_EQ(1, logLevel);
+
+    ASSERT_EQ(1, testData.size());
+
+    EXPECT_EQ(false, testData[0].create.validateCertificate);
+    }
+
+/*--------------------------------------------------------------------------------------+
+* @bsimethod                                                    Vincas.Razma    01/2018
++---------------+---------------+---------------+---------------+---------------+------*/
+TEST_F(ArgumentParserTests, Parse_ValidateCertificatesTrue_SetsValidateCertificatesToTrue)
+    {
+    TestArgs testArgs({"Foo.exe", "--createcache", "-url", "URL", "-r", "RId", "-validateCertificates", "tRuE"});
+    auto args = testArgs.GetArgs();
+
+    int logLevel;
+    BeFileName workDir;
+    bvector<TestRepositories> testData;
+    std::stringstream err;
+    std::stringstream out;
+
+    EXPECT_EQ(0, ArgumentParser::Parse((int) args.size(), args.data(), logLevel, workDir, testData, &err, &out));
+    EXPECT_EQ("", err.str());
+    EXPECT_EQ("", out.str());
+    EXPECT_EQ(1, logLevel);
+
+    ASSERT_EQ(1, testData.size());
+
+    EXPECT_EQ(true, testData[0].create.validateCertificate);
+    }
+
+struct ArgumentParserTests_DownloadSchemas : TestWithParam<TestArgs> {};
+INSTANTIATE_TEST_CASE_P(DownloadSchemasOnly, ArgumentParserTests_DownloadSchemas, ValuesIn(GenerateParams(vector<TestArgs>{
+        {1, 0, {"Foo.exe", "--downloadschemas", "-url", "URL", "-r", "RId"}},
+        {1, 0, {"Foo.exe", "--downloadschemas", "-r", "RId", "-url", "URL"}},
+    })));
+INSTANTIATE_TEST_CASE_P(DownloadSchemasWithCreate, ArgumentParserTests_DownloadSchemas, ValuesIn(GenerateParams(vector<TestArgs>{
+        {2, 1, {"Foo.exe", "--createcache", "-url", "URLX", "-r", "RIdX", "--downloadschemas", "-url", "URL", "-r", "RId"}},
+        {2, 0, {"Foo.exe", "--downloadschemas", "-url", "URL", "-r", "RId", "--createcache", "-url", "URLX", "-r", "RIdX"}},
+        {3, 1, {"Foo.exe", "--createcache", "-url", "URLX", "-r", "RIdX", "--downloadschemas", "-url", "URL", "-r", "RId", "--createcache", "-url", "URLX", "-r", "RIdX"}},
+    })));
+
+/*--------------------------------------------------------------------------------------+
+* @bsimethod                                                    Vincas.Razma    12/2016
++---------------+---------------+---------------+---------------+---------------+------*/
+TEST_P(ArgumentParserTests_DownloadSchemas, Parse_ValidParameters_FillsTestDataAndReturnsZero)
+    {
+    auto param = GetParam();
+    auto args = param.GetArgs();
+
+    int logLevel;
+    BeFileName workDir;
+    bvector<TestRepositories> testData;
+    std::stringstream err;
+    std::stringstream out;
+
+    EXPECT_EQ(0, ArgumentParser::Parse((int) args.size(), args.data(), logLevel, workDir, testData, &err, &out));
+    EXPECT_TRUE(workDir.empty());
+    EXPECT_EQ("", err.str());
+    EXPECT_EQ("", out.str());
+
+    ASSERT_EQ(param.resultSize, testData.size());
+
+    int it = param.inspectIndex;
+    EXPECT_EQ("URL", testData[it].downloadSchemas.serverUrl);
+    EXPECT_EQ("RId", testData[it].downloadSchemas.id);
+    EXPECT_EQ(Credentials(), testData[it].downloadSchemas.credentials);
+    EXPECT_EQ(nullptr, testData[it].downloadSchemas.token);
+    EXPECT_EQ(nullptr, testData[it].downloadSchemas.environment);
+    }
+
+struct ArgumentParserTests_CreateWithoutCredentials : TestWithParam<TestArgs> {};
+INSTANTIATE_TEST_CASE_P(, ArgumentParserTests_CreateWithoutCredentials, ValuesIn(GenerateParams(vector<TestArgs>{
+        {{"Foo.exe", "--createcache", "-url", "URL", "-r", "RId"}},
+        {{"Foo.exe", "--createcache", "-r", "RId", "-url", "URL"}},
+    })));
+
+/*--------------------------------------------------------------------------------------+
+* @bsimethod                                                    Vincas.Razma    12/2016
++---------------+---------------+---------------+---------------+---------------+------*/
+TEST_P(ArgumentParserTests_CreateWithoutCredentials, Parse_ValidParameters_FillsTestDataAndReturnsZero)
+    {
+    auto args = GetParam().GetArgs();
+
+    int logLevel;
+    BeFileName workDir;
+    bvector<TestRepositories> testData;
+    std::stringstream err;
+    std::stringstream out;
+
+    EXPECT_EQ(0, ArgumentParser::Parse((int) args.size(), args.data(), logLevel, workDir, testData, &err, &out));
+    EXPECT_TRUE(workDir.empty());
+    EXPECT_EQ("", err.str());
+    EXPECT_EQ("", out.str());
+
+    ASSERT_EQ(1, testData.size());
+
+    EXPECT_FALSE(testData[0].upgrade.IsValid());
+    EXPECT_TRUE(testData[0].create.IsValid());
+
+    EXPECT_EQ("URL", testData[0].create.serverUrl);
+    EXPECT_EQ("RId", testData[0].create.id);
+    EXPECT_EQ(Credentials(), testData[0].create.credentials);
+    EXPECT_EQ(nullptr, testData[0].create.token);
+    EXPECT_EQ(nullptr, testData[0].create.environment);
+    }
+
+struct ArgumentParserTests_CreateWithLabelAndComment : TestWithParam<TestArgs> {};
+INSTANTIATE_TEST_CASE_P(, ArgumentParserTests_CreateWithLabelAndComment, ValuesIn(GenerateParams(vector<TestArgs>{
+        {{"Foo.exe", "--createcache", "-c", "comment", "-url", "URL", "-l", "label", "-r", "RId"}},
+        {{"Foo.exe", "--createcache", "-l", "label", "-r", "RId", "-url", "URL", "-c", "comment"}},
+    })));
+
+/*--------------------------------------------------------------------------------------+
+* @bsimethod                                                    Vincas.Razma    12/2016
++---------------+---------------+---------------+---------------+---------------+------*/
+TEST_P(ArgumentParserTests_CreateWithLabelAndComment, Parse_ValidParameters_FillsTestDataAndReturnsZero)
+    {
+    auto args = GetParam().GetArgs();
+
+    int logLevel;
+    BeFileName workDir;
+    bvector<TestRepositories> testData;
+    std::stringstream err;
+    std::stringstream out;
+
+    EXPECT_EQ(0, ArgumentParser::Parse((int) args.size(), args.data(), logLevel, workDir, testData, &err, &out));
+    EXPECT_TRUE(workDir.empty());
+    EXPECT_EQ("", err.str());
+    EXPECT_EQ("", out.str());
+
+    ASSERT_EQ(1, testData.size());
+
+    EXPECT_FALSE(testData[0].upgrade.IsValid());
+    EXPECT_TRUE(testData[0].create.IsValid());
+
+    EXPECT_EQ("URL", testData[0].create.serverUrl);
+    EXPECT_EQ("RId", testData[0].create.id);
+    EXPECT_EQ(Credentials(), testData[0].create.credentials);
+    EXPECT_EQ(nullptr, testData[0].create.token);
+    EXPECT_EQ(nullptr, testData[0].create.environment);
+
+    EXPECT_EQ("label", testData[0].create.label);
+    EXPECT_EQ("comment", testData[0].create.comment);
+    }
+
+struct ArgumentParserTests_CreateWithConfig : TestWithParam<TestArgs> {};
+INSTANTIATE_TEST_CASE_P(, ArgumentParserTests_CreateWithConfig, ValuesIn(GenerateParams(vector<TestArgs>{
+        {1, 0, {"Foo.exe", "--config", TestArg::File("--createcache\n-url URL\n-r RId\n-c Comment Here")}},
+        {1, 0, {"Foo.exe", "--config", TestArg::File("--createcache\n-url URL\n#This is commented out\n-r RId\n-c Comment Here")}},
+        {1, 0, {"Foo.exe", "--config", TestArg::File("  --createcache  \n-url    URL\n   #This is commented out   \n\n  -r   RId\n  -c Comment Here")}},
+        {1, 0, {"Foo.exe", "--config", TestArg::File("\n \n \n--createcache\n-url URL\n-r RId\n-c Comment Here  \n\n")}},
+        {1, 0, {"Foo.exe", "--config", TestArg::File("--createcache\n-url URL\n\n\n-r RId\n\n-c Comment Here")}},
+    })));
+
+/*--------------------------------------------------------------------------------------+
+* @bsimethod                                                    Vincas.Razma    12/2016
++---------------+---------------+---------------+---------------+---------------+------*/
+TEST_P(ArgumentParserTests_CreateWithConfig, Parse_ValidParameters_FillsTestDataAndReturnsZero)
+    {
+    auto args = GetParam().GetArgs();
+
+    int logLevel;
+    BeFileName workDir;
+    bvector<TestRepositories> testData;
+    std::stringstream err;
+    std::stringstream out;
+
+    EXPECT_EQ(0, ArgumentParser::Parse((int) args.size(), args.data(), logLevel, workDir, testData, &err, &out));
+    EXPECT_TRUE(workDir.empty());
+    EXPECT_EQ("", err.str());
+    EXPECT_EQ("", out.str());
+
+    ASSERT_EQ(GetParam().resultSize, testData.size());
+
+    auto it = GetParam().inspectIndex;
+    EXPECT_FALSE(testData[it].upgrade.IsValid());
+    EXPECT_TRUE(testData[it].create.IsValid());
+
+    EXPECT_EQ("URL", testData[it].create.serverUrl);
+    EXPECT_EQ("RId", testData[it].create.id);
+    EXPECT_EQ(Credentials(), testData[it].create.credentials);
+    EXPECT_EQ(nullptr, testData[it].create.token);
+    EXPECT_EQ(nullptr, testData[it].create.environment);
+    EXPECT_EQ("Comment Here", testData[it].create.comment);
+    }
+
+struct ArgumentParserTests_CreateWithBasicAuth : TestWithParam<TestArgs> {};
+INSTANTIATE_TEST_CASE_P(, ArgumentParserTests_CreateWithBasicAuth, ValuesIn(GenerateParams(vector<TestArgs>{
+        {{"Foo.exe", "--createcache", "-url", "URL", "-r", "RId", "-auth:basic", "TestUser:TestPass"}},
+        {{"Foo.exe", "--createcache", "-r", "RId", "-auth:basic", "TestUser:TestPass", "-url", "URL"}},
+    })));
+
+/*--------------------------------------------------------------------------------------+
+* @bsimethod                                                    Vincas.Razma    12/2016
++---------------+---------------+---------------+---------------+---------------+------*/
+TEST_P(ArgumentParserTests_CreateWithBasicAuth, Parse_ValidParameters_FillsTestDataAndReturnsZero)
+    {
+    auto args = GetParam().GetArgs();
+
+    int logLevel;
+    BeFileName workDir;
+    bvector<TestRepositories> testData;
+    std::stringstream err;
+    std::stringstream out;
+
+    EXPECT_EQ(0, ArgumentParser::Parse((int) args.size(), args.data(), logLevel, workDir, testData, &err, &out));
+    EXPECT_TRUE(workDir.empty());
+    EXPECT_EQ("", err.str());
+    EXPECT_EQ("", out.str());
+
+    ASSERT_EQ(1, testData.size());
+
+    EXPECT_FALSE(testData[0].upgrade.IsValid());
+    EXPECT_TRUE(testData[0].create.IsValid());
+
+    EXPECT_EQ("URL", testData[0].create.serverUrl);
+    EXPECT_EQ("RId", testData[0].create.id);
+    EXPECT_EQ(Credentials("TestUser", "TestPass"), testData[0].create.credentials);
+    EXPECT_EQ(nullptr, testData[0].create.token);
+    EXPECT_EQ(nullptr, testData[0].create.environment);
+    }
+
+struct ArgumentParserTests_CreateWithImsAuth : TestWithParam<pair<TestArgs, UrlProvider::Environment>> {};
+INSTANTIATE_TEST_CASE_P(, ArgumentParserTests_CreateWithImsAuth, ValuesIn(vector<pair<TestArgs, UrlProvider::Environment>>{
+        { {{"Foo.exe", "--createcache", "-url", "URL", "-r", "RId", "-auth:dev:ims", "TestUser:TestPass"}}, UrlProvider::Environment::Dev},
+        {{{"Foo.exe", "--createcache", "-url", "URL", "-r", "RId", "-auth:qa:ims", "TestUser:TestPass"}}, UrlProvider::Environment::Qa},
+        {{{"Foo.exe", "--createcache", "-url", "URL", "-r", "RId", "-auth:prod:ims", "TestUser:TestPass"}}, UrlProvider::Environment::Release},
+    }));
+
+/*--------------------------------------------------------------------------------------+
+* @bsimethod                                                    Vincas.Razma    12/2016
++---------------+---------------+---------------+---------------+---------------+------*/
+TEST_P(ArgumentParserTests_CreateWithImsAuth, Parse_ValidParameters_FillsTestDataAndReturnsZero)
+    {
+    auto param = GetParam();
+    auto args = param.first.GetArgs();
+
+    int logLevel;
+    BeFileName workDir;
+    bvector<TestRepositories> testData;
+    std::stringstream err;
+    std::stringstream out;
+
+    EXPECT_EQ(0, ArgumentParser::Parse((int) args.size(), args.data(), logLevel, workDir, testData, &err, &out));
+    EXPECT_TRUE(workDir.empty());
+    EXPECT_EQ("", err.str());
+    EXPECT_EQ("", out.str());
+
+    ASSERT_EQ(1, testData.size());
+
+    EXPECT_FALSE(testData[0].upgrade.IsValid());
+    EXPECT_TRUE(testData[0].create.IsValid());
+
+    EXPECT_EQ("URL", testData[0].create.serverUrl);
+    EXPECT_EQ("RId", testData[0].create.id);
+    EXPECT_EQ(Credentials("TestUser", "TestPass"), testData[0].create.credentials);
+    EXPECT_EQ(nullptr, testData[0].create.token);
+
+    ASSERT_NE(nullptr, testData[0].create.environment);
+    EXPECT_EQ(param.second, *testData[0].create.environment);
+    }
+
+struct ArgumentParserTests_CreateWithImsTokenAuth : TestWithParam<pair<TestArgs, UrlProvider::Environment>> {};
+INSTANTIATE_TEST_CASE_P(, ArgumentParserTests_CreateWithImsTokenAuth, ValuesIn(vector<pair<TestArgs, UrlProvider::Environment>>{
+        { {{"Foo.exe", "--createcache", "-url", "URL", "-r", "RId", "-auth:dev:token", TestArg::File(s_xmlTokenStr)}}, UrlProvider::Environment::Dev},
+        {{{"Foo.exe", "--createcache", "-url", "URL", "-r", "RId", "-auth:qa:token", TestArg::File(s_xmlTokenStr)}}, UrlProvider::Environment::Qa},
+        {{{"Foo.exe", "--createcache", "-url", "URL", "-r", "RId", "-auth:prod:token", TestArg::File(s_xmlTokenStr)}}, UrlProvider::Environment::Release},
+    }));
+
+/*--------------------------------------------------------------------------------------+
+* @bsimethod                                                    Vincas.Razma    12/2016
++---------------+---------------+---------------+---------------+---------------+------*/
+TEST_P(ArgumentParserTests_CreateWithImsTokenAuth, Parse_ValidParameters_FillsTestDataAndReturnsZero)
+    {
+    auto param = GetParam();
+    auto args = param.first.GetArgs();
+
+    int logLevel;
+    BeFileName workDir;
+    bvector<TestRepositories> testData;
+    std::stringstream err;
+    std::stringstream out;
+
+    EXPECT_EQ(0, ArgumentParser::Parse((int) args.size(), args.data(), logLevel, workDir, testData, &err, &out));
+    EXPECT_TRUE(workDir.empty());
+    EXPECT_EQ("", err.str());
+    EXPECT_EQ("", out.str());
+
+    ASSERT_EQ(1, testData.size());
+
+    EXPECT_FALSE(testData[0].upgrade.IsValid());
+    EXPECT_TRUE(testData[0].create.IsValid());
+
+    EXPECT_EQ("URL", testData[0].create.serverUrl);
+    EXPECT_EQ("RId", testData[0].create.id);
+    EXPECT_EQ(Credentials(), testData[0].create.credentials);
+    EXPECT_STREQ(s_xmlTokenStr.c_str(), testData[0].create.token->AsString().c_str());
+    EXPECT_FALSE(testData[0].create.tokenPath.empty());
+
+    ASSERT_NE(nullptr, testData[0].create.environment);
+    EXPECT_EQ(param.second, *testData[0].create.environment);
+    }
+
+struct ArgumentParserTests_CreateAndUpgradeWithBasicAuth : TestWithParam<TestArgs> {};
+INSTANTIATE_TEST_CASE_P(, ArgumentParserTests_CreateAndUpgradeWithBasicAuth, ValuesIn(GenerateParams(vector<TestArgs>{
+        {{"Foo.exe", "--createcache", "-url", "URL1", "-r", "R1", "-auth:basic", "U1:P1", "--upgradecache", "-url", "URL2", "-r", "R2", "-auth:basic", "U2:P2"}},
+        {{"Foo.exe", "--createcache", "-auth:basic", "U1:P1", "-url", "URL1", "-r", "R1", "--upgradecache", "-r", "R2", "-auth:basic", "U2:P2", "-url", "URL2"}},
+    })));
+
+/*--------------------------------------------------------------------------------------+
+* @bsimethod                                                    Vincas.Razma    12/2016
++---------------+---------------+---------------+---------------+---------------+------*/
+TEST_P(ArgumentParserTests_CreateAndUpgradeWithBasicAuth, Parse_ValidParameters_FillsTestDataAndReturnsZero)
+    {
+    auto args = GetParam().GetArgs();
+
+    int logLevel;
+    BeFileName workDir;
+    bvector<TestRepositories> testData;
+    std::stringstream err;
+    std::stringstream out;
+
+    EXPECT_EQ(0, ArgumentParser::Parse((int) args.size(), args.data(), logLevel, workDir, testData, &err, &out));
+    EXPECT_TRUE(workDir.empty());
+    EXPECT_EQ("", err.str());
+    EXPECT_EQ("", out.str());
+
+    ASSERT_EQ(1, testData.size());
+
+    EXPECT_TRUE(testData[0].create.IsValid());
+    EXPECT_TRUE(testData[0].upgrade.IsValid());
+
+    EXPECT_EQ("URL1", testData[0].create.serverUrl);
+    EXPECT_EQ("R1", testData[0].create.id);
+    EXPECT_EQ(Credentials("U1", "P1"), testData[0].create.credentials);
+    EXPECT_EQ(nullptr, testData[0].create.token);
+    EXPECT_EQ(nullptr, testData[0].create.environment);
+
+    EXPECT_EQ("URL2", testData[0].upgrade.serverUrl);
+    EXPECT_EQ("R2", testData[0].upgrade.id);
+    EXPECT_EQ(Credentials("U2", "P2"), testData[0].upgrade.credentials);
+    EXPECT_EQ(nullptr, testData[0].upgrade.token);
+    EXPECT_EQ(nullptr, testData[0].upgrade.environment);
+    }
+
+struct ArgumentParserTests_CreateAndUpgradeWithDefaultParams : TestWithParam<TestArgs> {};
+INSTANTIATE_TEST_CASE_P(, ArgumentParserTests_CreateAndUpgradeWithDefaultParams, ValuesIn(GenerateParams(vector<TestArgs>{
+        {1, 0, {"Foo.exe", "--createcache", "-url", "URL1", "-r", "R2", "-l", "LABEL", "-auth:basic", "U2:P2", "--upgradecache", "-url", "URL2"}},
+        {1, 0, {"Foo.exe", "--createcache", "-url", "URL2", "-r", "R1", "-l", "LABEL", "-auth:basic", "U2:P2", "--upgradecache", "-r", "R2"}},
+        {1, 0, {"Foo.exe", "--createcache", "-url", "URL2", "-r", "R2", "-l", "LABEL", "-auth:basic", "U1:P1", "--upgradecache", "-auth:basic", "U2:P2"}},
+        {1, 0, {"Foo.exe", "--createcache", "-url", "URL2", "-r", "R2", "-l", "LABEL", "-auth:qa:ims", "U1:P1", "--upgradecache", "-auth:basic", "U2:P2"}},
+        {1, 0, {"Foo.exe", "--createcache", "-url", "URL2", "-r", "R2", "-l", "LABEL", "-auth:qa:token", TestArg::File(s_xmlTokenStr), "--upgradecache", "-auth:basic", "U2:P2"}},
+    })));
+INSTANTIATE_TEST_CASE_P(DownloadSchemasInvolved, ArgumentParserTests_CreateAndUpgradeWithDefaultParams, ValuesIn(GenerateParams(vector<TestArgs>{
+        {2, 0, {"Foo.exe", "--createcache", "-url", "URL1", "-r", "R2", "-auth:basic", "U2:P2", "-l", "LABEL", "--upgradecache", "-url", "URL2", "--downloadschemas", "-url", "URLX", "-r", "RX"}},
+        {2, 1, {"Foo.exe", "--downloadschemas", "-url", "URLX", "-r", "RX", "--createcache", "-url", "URL1", "-r", "R2", "-auth:basic", "U2:P2", "-l", "LABEL", "--upgradecache", "-url", "URL2"}},
+    })));
+
+/*--------------------------------------------------------------------------------------+
+* @bsimethod                                                    Vincas.Razma    12/2016
++---------------+---------------+---------------+---------------+---------------+------*/
+TEST_P(ArgumentParserTests_CreateAndUpgradeWithDefaultParams, Parse_UpgradeCacheDefaultsParametersFromCreateCache_FillsTestDataAndReturnsZero)
+    {
+    auto param = GetParam();
+    auto args = param.GetArgs();
+
+    int logLevel;
+    BeFileName workDir;
+    bvector<TestRepositories> testData;
+    std::stringstream err;
+    std::stringstream out;
+
+    EXPECT_EQ(0, ArgumentParser::Parse((int) args.size(), args.data(), logLevel, workDir, testData, &err, &out));
+    EXPECT_TRUE(workDir.empty());
+    EXPECT_EQ("", err.str());
+    EXPECT_EQ("", out.str());
+
+    ASSERT_EQ(param.resultSize, testData.size());
+
+    int it = param.inspectIndex;
+
+    EXPECT_TRUE(testData[it].create.IsValid());
+    EXPECT_TRUE(testData[it].upgrade.IsValid());
+
+    EXPECT_EQ("URL2", testData[it].upgrade.serverUrl);
+    EXPECT_EQ("R2", testData[it].upgrade.id);
+    EXPECT_EQ(Credentials("U2", "P2"), testData[it].upgrade.credentials);
+    EXPECT_EQ(nullptr, testData[it].upgrade.token);
+    EXPECT_EQ(nullptr, testData[it].upgrade.environment);
+    EXPECT_EQ("LABEL", testData[it].upgrade.label);
+    }
+
+struct ArgumentParserTests_CreateWithSchemas : TestWithParam<TestArgs> {};
+INSTANTIATE_TEST_CASE_P(, ArgumentParserTests_CreateWithSchemas, ValuesIn(GenerateParams(vector<TestArgs>{
+        {{"Foo.exe", "--createcache", "-schemas", TestArg::Folder("Test")}},
+        {{"Foo.exe", "--createcache", "-schemas", TestArg::Folder("Test/")}},
+    })));
+
+/*--------------------------------------------------------------------------------------+
+* @bsimethod                                                    Vincas.Razma    12/2016
++---------------+---------------+---------------+---------------+---------------+------*/
+TEST_P(ArgumentParserTests_CreateWithSchemas, Parse_ValidParameters_FillsTestDataAndReturnsZero)
+    {
+    auto args = GetParam().GetArgs();
+
+    int logLevel;
+    BeFileName workDir;
+    bvector<TestRepositories> testData;
+    std::stringstream err;
+    std::stringstream out;
+
+    EXPECT_EQ(0, ArgumentParser::Parse((int) args.size(), args.data(), logLevel, workDir, testData, &err, &out));
+    EXPECT_TRUE(workDir.empty());
+    EXPECT_EQ("", err.str());
+    EXPECT_EQ("", out.str());
+
+    ASSERT_EQ(1, testData.size());
+
+    EXPECT_FALSE(testData[0].upgrade.IsValid());
+    EXPECT_TRUE(testData[0].create.IsValid());
+
+    EXPECT_STREQ(BeFileName(TestArg::Folder("Test/").value).c_str(), testData[0].create.schemasDir.c_str());
+    EXPECT_EQ("", testData[0].create.serverUrl);
+    EXPECT_EQ("", testData[0].create.id);
+    EXPECT_EQ(Credentials(), testData[0].create.credentials);
+    EXPECT_EQ(nullptr, testData[0].create.token);
+    EXPECT_EQ(nullptr, testData[0].create.environment);
+    }
+
+struct ArgumentParserTests_UpgradeFromSchemas : TestWithParam<TestArgs> {};
+INSTANTIATE_TEST_CASE_P(, ArgumentParserTests_UpgradeFromSchemas, ValuesIn(GenerateParams(vector<TestArgs>{
+        {{"Foo.exe", "--createcache", "-schemas", TestArg::Folder("Test"), "--upgradecache", "-url", "URL", "-r", "R"}},
+        {{"Foo.exe", "--createcache", "-schemas", TestArg::Folder("Test/"), "--upgradecache", "-url", "URL", "-r", "R"}},
+    })));
+
+/*--------------------------------------------------------------------------------------+
+* @bsimethod                                                    Vincas.Razma    12/2016
++---------------+---------------+---------------+---------------+---------------+------*/
+TEST_P(ArgumentParserTests_UpgradeFromSchemas, Parse_ValidParameters_FillsTestDataAndReturnsZero)
+    {
+    auto args = GetParam().GetArgs();
+
+    int logLevel;
+    BeFileName workDir;
+    bvector<TestRepositories> testData;
+    std::stringstream err;
+    std::stringstream out;
+
+    EXPECT_EQ(0, ArgumentParser::Parse((int) args.size(), args.data(), logLevel, workDir, testData, &err, &out));
+    EXPECT_TRUE(workDir.empty());
+    EXPECT_EQ("", err.str());
+    EXPECT_EQ("", out.str());
+
+    ASSERT_EQ(1, testData.size());
+
+    EXPECT_TRUE(testData[0].create.IsValid());
+    EXPECT_TRUE(testData[0].upgrade.IsValid());
+
+    EXPECT_STREQ(BeFileName(TestArg::Folder("Test/").value).c_str(), testData[0].create.schemasDir.c_str());
+    EXPECT_EQ("", testData[0].create.serverUrl);
+    EXPECT_EQ("", testData[0].create.id);
+    EXPECT_EQ(Credentials(), testData[0].create.credentials);
+    EXPECT_EQ(nullptr, testData[0].create.token);
+    EXPECT_EQ(nullptr, testData[0].create.environment);
+
+    EXPECT_STREQ(L"", testData[0].upgrade.schemasDir.c_str());
+    EXPECT_EQ("URL", testData[0].upgrade.serverUrl);
+    EXPECT_EQ("R", testData[0].upgrade.id);
+    EXPECT_EQ(Credentials(), testData[0].upgrade.credentials);
+    EXPECT_EQ(nullptr, testData[0].upgrade.token);
+    EXPECT_EQ(nullptr, testData[0].upgrade.environment);
+    }
+
+struct ArgumentParserTests_UpgradeToSchemas : TestWithParam<TestArgs> {};
+INSTANTIATE_TEST_CASE_P(, ArgumentParserTests_UpgradeToSchemas, ValuesIn(GenerateParams(vector<TestArgs>{
+        {{"Foo.exe", "--createcache", "-url", "URL", "-r", "R", "--upgradecache", "-schemas", TestArg::Folder("Test/")}},
+    })));
+
+/*--------------------------------------------------------------------------------------+
+* @bsimethod                                                    Vincas.Razma    12/2016
++---------------+---------------+---------------+---------------+---------------+------*/
+TEST_P(ArgumentParserTests_UpgradeToSchemas, Parse_ValidParameters_FillsTestDataAndReturnsZero)
+    {
+    auto args = GetParam().GetArgs();
+
+    int logLevel;
+    BeFileName workDir;
+    bvector<TestRepositories> testData;
+    std::stringstream err;
+    std::stringstream out;
+
+    EXPECT_EQ(0, ArgumentParser::Parse((int) args.size(), args.data(), logLevel, workDir, testData, &err, &out));
+    EXPECT_TRUE(workDir.empty());
+    EXPECT_EQ("", err.str());
+    EXPECT_EQ("", out.str());
+
+    ASSERT_EQ(1, testData.size());
+
+    EXPECT_TRUE(testData[0].create.IsValid());
+    EXPECT_TRUE(testData[0].upgrade.IsValid());
+
+    EXPECT_STREQ(L"", testData[0].create.schemasDir.c_str());
+    EXPECT_EQ("URL", testData[0].create.serverUrl);
+    EXPECT_EQ("R", testData[0].create.id);
+    EXPECT_EQ(Credentials(), testData[0].create.credentials);
+    EXPECT_EQ(nullptr, testData[0].create.token);
+    EXPECT_EQ(nullptr, testData[0].create.environment);
+
+    EXPECT_STREQ(BeFileName(TestArg::Folder("Test/").value).c_str(), testData[0].upgrade.schemasDir.c_str());
+    EXPECT_EQ("", testData[0].upgrade.serverUrl);
+    EXPECT_EQ("", testData[0].upgrade.id);
+    EXPECT_EQ(Credentials(), testData[0].upgrade.credentials);
+    EXPECT_EQ(nullptr, testData[0].upgrade.token);
+    EXPECT_EQ(nullptr, testData[0].upgrade.environment);
+    }
+
+struct ArgumentParserTests_InvalidParameters : TestWithParam<TestArgs> {};
+INSTANTIATE_TEST_CASE_P(NoParameters, ArgumentParserTests_InvalidParameters, ValuesIn(GenerateParams(vector<TestArgs>{
+        {{"Foo.exe"}},
+    })));
+INSTANTIATE_TEST_CASE_P(NoCreateCache, ArgumentParserTests_InvalidParameters, ValuesIn(GenerateParams(vector<TestArgs>{
+        {{"Foo.exe", "--upgradecache", "-url", "URL2", "-r", "R2"}},
+        {{"Foo.exe", "--downloadschemas", "-url", "URL1", "-r", "R1", "--upgradecache", "-url", "URL2", "-r", "R2"}},
+        {{"Foo.exe", "-url", "URL2", "-r", "R2"}},
+    })));
+INSTANTIATE_TEST_CASE_P(NoUrl, ArgumentParserTests_InvalidParameters, ValuesIn(GenerateParams(vector<TestArgs>{
+        {{"Foo.exe", "--createcache", "-r", "R"}},
+        {{"Foo.exe", "--createcache", "-r", "R", "-token", TestArg::File(s_xmlTokenStr)}},
+        {{"Foo.exe", "--createcache", "-r", "R", "-imsenv", "PROD"}},
+    })));
+INSTANTIATE_TEST_CASE_P(NoRepoId, ArgumentParserTests_InvalidParameters, ValuesIn(GenerateParams(vector<TestArgs>{
+        {{"Foo.exe", "--createcache", "-url", "URL"}},
+        {{"Foo.exe", "--createcache", "-url", "URL", "-token", TestArg::File(s_xmlTokenStr)}},
+        {{"Foo.exe", "--createcache", "-url", "URL", "-imsenv", "PROD"}},
+    })));
+INSTANTIATE_TEST_CASE_P(NoUserOrPass, ArgumentParserTests_InvalidParameters, ValuesIn(GenerateParams(vector<TestArgs>{
+        {{"Foo.exe", "--createcache", "-url", "URL", "-r", "R", "-auth:basic", "UserName"}},
+    })));
+INSTANTIATE_TEST_CASE_P(InvalidAuth, ArgumentParserTests_InvalidParameters, ValuesIn(GenerateParams(vector<TestArgs>{
+        {{"Foo.exe", "--createcache", "-url", "URL", "-r", "R", "-auth:foo", "A:B"}},
+        {{"Foo.exe", "--createcache", "-url", "URL", "-r", "R", "-auth:qa:foo", "A:B"}},
+        {{"Foo.exe", "--createcache", "-url", "URL", "-r", "R", "-auth:foo:ims", "A:B"}},
+        {{"Foo.exe", "--createcache", "-url", "URL", "-r", "R", "-auth:foo:token", "A:B"}},
+        {{"Foo.exe", "--createcache", "-url", "URL", "-r", "R", "-auth:qa:token", "NotTokenPath"}},
+    })));
+INSTANTIATE_TEST_CASE_P(MissingValues, ArgumentParserTests_InvalidParameters, ValuesIn(GenerateParams(vector<TestArgs>{
+        {{"Foo.exe", "--createcache", "-url", "-r", "R", "-auth:basic", "A:B"}},
+        {{"Foo.exe", "--createcache", "-url", "URL", "-r", "-auth:basic", "A:B"}},
+        {{"Foo.exe", "--createcache", "-url", "URL", "-r", "R", "-auth:basic"}},
+        {{"Foo.exe", "--createcache", "-url", "URL", "-r", "R", "-auth:basic", "-imsenv"}},
+        {{"Foo.exe", "--createcache", "-url", "URL", "-r", "R", "-auth:basic", "--upgradecache", "-url", "URL2", "-r", "R2", "-u", "U2", "-p", "P2"}},
+    })));
+INSTANTIATE_TEST_CASE_P(CreateWithSchemasNonExistingDir, ArgumentParserTests_InvalidParameters, ValuesIn(GenerateParams(vector<TestArgs>{
+        {{"Foo.exe", "--createcache", "-schemas", "C:\\nonexistingdir\\"}},
+        {{"Foo.exe", "--createcache", "-schemas", "C:\\nonexistingdir"}},
+        {{"Foo.exe", "--createcache", "-schemas", "foo_not_a_dir"}},
+        {{"Foo.exe", "--createcache", "-schemas", TestArg::File(s_xmlTokenStr)}},
+    })));
+INSTANTIATE_TEST_CASE_P(UknownParameters, ArgumentParserTests_InvalidParameters, ValuesIn(GenerateParams(vector<TestArgs>{
+        {{"Foo.exe", "--foo", "--createcache", "-url", "URL", "-r", "R"}},
+        {{"Foo.exe", "--createcache", "-url", "URL", "-r", "R", "-foo", "boo"}},
+    })));
+
+/*--------------------------------------------------------------------------------------+
+* @bsimethod                                                    Vincas.Razma    12/2016
++---------------+---------------+---------------+---------------+---------------+------*/
+TEST_P(ArgumentParserTests_InvalidParameters, Parse_InvalidParameters_RetrurnsAndPrintsErrorWithoutHelp)
+    {
+    auto args = GetParam().GetArgs();
+
+    int logLevel;
+    BeFileName workDir;
+    bvector<TestRepositories> testData;
+    std::stringstream err;
+    std::stringstream out;
+
+    ASSERT_NE(0, ArgumentParser::Parse((int) args.size(), args.data(), logLevel, workDir, testData, &err, &out));
+    EXPECT_TRUE(workDir.empty());
+    EXPECT_EQ(0, testData.size());
+    EXPECT_NE("", err.str());
+    EXPECT_EQ("", out.str());
+    //BeDebugLog(err.str().c_str());
+    //BeDebugLog(out.str().c_str());
+    }
+
+struct ArgumentParserTests_Help : TestWithParam<TestArgs> {};
+INSTANTIATE_TEST_CASE_P(HelpSupplied, ArgumentParserTests_Help, ValuesIn(vector<TestArgs>{
+        {{"Foo.exe", "--help", "--silent"}},
+        {{"Foo.exe", "--createcache", "-url", "URL", "--help", "RId"}},
+        {{"Foo.exe", "--createcache", "-url", "URL", "-r", "RId", "--help"}},
+    }));
+
+/*--------------------------------------------------------------------------------------+
+* @bsimethod                                                    Vincas.Razma    12/2016
++---------------+---------------+---------------+---------------+---------------+------*/
+TEST_P(ArgumentParserTests_Help, Parse_HelpSupplied_PrintsHelpWithoutError)
+    {
+    auto args = GetParam().GetArgs();
+
+    int logLevel;
+    BeFileName workDir;
+    bvector<TestRepositories> testData;
+    std::stringstream err;
+    std::stringstream out;
+
+    EXPECT_EQ(0, ArgumentParser::Parse((int) args.size(), args.data(), logLevel, workDir, testData, &err, &out));
+    EXPECT_EQ("", err.str());
+    EXPECT_NE("", out.str());
+    EXPECT_EQ(0, testData.size());
+    EXPECT_EQ(1, logLevel);
+    }
+
+struct ArgumentParserTests_GTestArguments : TestWithParam<TestArgs> {};
+INSTANTIATE_TEST_CASE_P(GTestArguments, ArgumentParserTests_GTestArguments, ValuesIn(GenerateParams(vector<TestArgs>{
+        {{"Foo.exe", "--createcache", "-url", "URL", "-r", "RId", "--gtest_foo"}},
+        {{"Foo.exe", "--gtest_foo", "--createcache", "-url", "URL", "-r", "RId"}},
+        {{"Foo.exe", "--createcache", "-url", "URL", "--gtest_foo=*aa*", "-r", "RId"}},
+    })));
+
+/*--------------------------------------------------------------------------------------+
+* @bsimethod                                                    Vincas.Razma    12/2016
++---------------+---------------+---------------+---------------+---------------+------*/
+TEST_P(ArgumentParserTests_GTestArguments, Parse_GTestArguments_IgnoresThem)
+    {
+    auto args = GetParam().GetArgs();
+
+    int logLevel;
+    BeFileName workDir;
+    bvector<TestRepositories> testData;
+    std::stringstream err;
+    std::stringstream out;
+
+    EXPECT_EQ(0, ArgumentParser::Parse((int) args.size(), args.data(), logLevel, workDir, testData, &err, &out));
+    EXPECT_EQ("", err.str());
+    EXPECT_EQ("", out.str());
+    EXPECT_EQ(1, testData.size());
+    EXPECT_EQ(1, logLevel);
+    }
+
+#endif