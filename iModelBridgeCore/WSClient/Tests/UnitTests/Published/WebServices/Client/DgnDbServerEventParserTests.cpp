--- conflicted
+++ resolved
@@ -1,582 +1,492 @@
-/*--------------------------------------------------------------------------------------+
-|
-|     $Source: Tests/UnitTests/Published/WebServices/Client/DgnDbServerEventParserTests.cpp $
-|
-|  $Copyright: (c) 2017 Bentley Systems, Incorporated. All rights reserved. $
-|
-+--------------------------------------------------------------------------------------*/
-#ifdef DGNDBSERVER_UNIT_TESTS
-#include "DgnDbServerEventParserTests.h"
-#include <Bentley/Base64Utilities.h>
-#include <WebServices/Cache/Util/JsonUtil.h>
-#include <DgnDbServer/Client/Events/DgnDbServerEventParser.h>
-#include <DgnDbServer/Client/Events/DgnDbServerLockEvent.h>
-#include <DgnDbServer/Client/Events/DgnDbServerRevisionEvent.h>
-#include <DgnDbServer/Client/Events/DgnDbServerCodeEvent.h>
-#include <DgnDbServer/Client/Events/DgnDbServerDeletedEvent.h>
-
-using namespace ::testing;
-using namespace ::std;
-
-USING_NAMESPACE_BENTLEY_WEBSERVICES
-USING_NAMESPACE_BENTLEY_DGNDBSERVER
-
-//---------------------------------------------------------------------------------------
-//@bsimethod									Arvind.Venkateswaran            06/2016
-//---------------------------------------------------------------------------------------
-Utf8String StubHttpResponseEmpty()
-    {
-    return "";
-    }
-
-//---------------------------------------------------------------------------------------
-//@bsimethod									Arvind.Venkateswaran            06/2016
-//---------------------------------------------------------------------------------------
-Utf8String StubHttpResponseEmptyJson()
-    {
-    return "{}";
-    }
-
-//---------------------------------------------------------------------------------------
-//@bsimethod									Arvind.Venkateswaran            06/2016
-//---------------------------------------------------------------------------------------
-Utf8String StubHttpResponseInvalid()
-    {
-    return "abcd";
-    }
-
-//---------------------------------------------------------------------------------------
-//@bsimethod									Arvind.Venkateswaran            06/2016
-//---------------------------------------------------------------------------------------
-Utf8String StubHttpResponseValidLockEvent()
-    {
-    return R"(
-              {
-              "Date":"SomeDate",
-              "LockType":"SomeLockType",
-              "EventTopic":"SomeEventTopic",
-              "FromEventSubscriptionId":"SomeFromEventSubscriptionId",
-              "ObjectIds":["SomeObjectId1", "SomeObjectId2", "SomeObjectId3"],
-              "LockLevel":"SomeLockLevel",
-              "BriefcaseId":1,
-              "ReleasedWithRevision":"SomeReleasedWithRevision"
-              }
-             )";
-    }
-
-//---------------------------------------------------------------------------------------
-//@bsimethod									Arvind.Venkateswaran            06/2016
-//---------------------------------------------------------------------------------------
-Utf8String StubHttpResponseValidRevisionEvent()
-    {
-    return R"(
-              {
-              "Date":"SomeDate",
-              "EventTopic":"SomeEventTopic",
-              "FromEventSubscriptionId":"SomeFromEventSubscriptionId",
-              "RevisionId":"RevisionId",
-              "RevisionIndex":"SomeRevisionIndex",
-<<<<<<< HEAD
-			        "BriefcaseId":2
-=======
-              "BriefcaseId":"SomeBriefcaseId"
->>>>>>> 9e035f9e
-              }
-             )";
-    }
-
-//---------------------------------------------------------------------------------------
-//@bsimethod									Arvind.Venkateswaran            06/2016
-//---------------------------------------------------------------------------------------
-Utf8String StubHttpResponseValidCodeEvent()
-    {
-    return R"(
-              {
-              "Date":"SomeDate",
-              "EventTopic":"SomeEventTopic",
-			  "CodeSpecId":"SomeCodeSpecId",
-			  "CodeScope":"SomeCodeScope",
-              "FromEventSubscriptionId":"SomeFromEventSubscriptionId",
-              "Values":["SomeValue1", "SomeValue2", "SomeValue3"],
-              "State":1,
-			  "BriefcaseId":2
-              }
-             )";
-    }
-
-//---------------------------------------------------------------------------------------
-//@bsimethod									Arvind.Venkateswaran            07/2016
-//---------------------------------------------------------------------------------------
-Utf8String StubHttpResponseValidDeletedEvent()
-    {
-    return R"(
-              {
-              "Date":"SomeDate",
-              "EventTopic":"SomeEventTopic",
-              "FromEventSubscriptionId":"SomeFromEventSubscriptionId",
-              "BriefcaseId":4
-              }
-             )";
-    }
-
-//---------------------------------------------------------------------------------------
-//@bsimethod									Arvind.Venkateswaran            06/2016
-//---------------------------------------------------------------------------------------
-Utf8String StubHttpResponseInvalidLockEvent1()
-    {
-    return R"(
-              {
-              "Date":"SomeDate",
-              "BriefcaseId":5,
-              "ReleasedWithRevision":"SomeReleasedWithRevision"
-              }
-             )";
-    }
-
-//---------------------------------------------------------------------------------------
-//@bsimethod									Arvind.Venkateswaran            06/2016
-//---------------------------------------------------------------------------------------
-Utf8String StubHttpResponseInvalidLockEvent2()
-{
-    return R"(
-              {
-              "Date":"SomeDate",
-              "LockType":"SomeLockType",
-              "EventTopic":"SomeEventTopic",
-              "FromEventSubscriptionId":"SomeFromEventSubscriptionId",
-              "ObjectIds":[],
-              "LockLevel":"SomeLockLevel",
-              "BriefcaseId":6,
-              "ReleasedWithRevision":"SomeReleasedWithRevision"
-              }
-             )";
-}
-
-//---------------------------------------------------------------------------------------
-//@bsimethod									Arvind.Venkateswaran            06/2016
-//---------------------------------------------------------------------------------------
-Utf8String StubHttpResponseInvalidRevisionEvent()
-    {
-    return R"(
-              {
-              "Date":"SomeDate",
-              "RevisionIndex":"SomeRevisionIndex"
-              }
-             )";
-    }
-
-//---------------------------------------------------------------------------------------
-//@bsimethod									Arvind.Venkateswaran            06/2016
-//---------------------------------------------------------------------------------------
-Utf8String StubHttpResponseInvalidCodeEvent1()
-    {
-    return R"(
-              {
-              "Date":"SomeDate",
-              "EventTopic":"SomeEventTopic"
-              }
-             )";
-    }
-
-//---------------------------------------------------------------------------------------
-//@bsimethod									Arvind.Venkateswaran            06/2016
-//---------------------------------------------------------------------------------------
-Utf8String StubHttpResponseInvalidCodeEvent2()
-{
-    return R"(
-              {
-              "Date":"SomeDate",
-              "EventTopic":"SomeEventTopic",
-              "FromEventSubscriptionId":"SomeFromEventSubscriptionId",
-              "Values":[],
-              "BriefcaseId":7,
-              }
-             )";
-}
-
-//---------------------------------------------------------------------------------------
-//@bsimethod									Arvind.Venkateswaran            07/2016
-//---------------------------------------------------------------------------------------
-Utf8String StubHttpResponseInvalidDeletedEvent()
-    {
-    return R"(
-              {
-              "Date":"SomeDate",
-              "EventTopic":"SomeEventTopic"
-              }
-             )";
-    }
-
-//---------------------------------------------------------------------------------------
-//@bsimethod									Arvind.Venkateswaran            06/2016
-//---------------------------------------------------------------------------------------
-Utf8String StubHttpResponseEmptyContentType()
-    {
-    return "";
-    }
-
-//---------------------------------------------------------------------------------------
-//@bsimethod									Arvind.Venkateswaran            06/2016
-//---------------------------------------------------------------------------------------
-Utf8String StubHttpResponseInvalidContentType()
-    {
-    return "SomeContentType";
-    }
-
-//---------------------------------------------------------------------------------------
-//@bsimethod									Arvind.Venkateswaran            06/2016
-//---------------------------------------------------------------------------------------
-Utf8String StubHttpResponseValidLockEventContentType()
-    {
-    return DgnDbServerEvent::Helper::GetEventNameFromEventType(DgnDbServerEvent::DgnDbServerEventType::LockEvent).c_str();
-    }
-
-//---------------------------------------------------------------------------------------
-//@bsimethod									Arvind.Venkateswaran            06/2016
-//---------------------------------------------------------------------------------------
-Utf8String StubHttpResponseInvalidLockEventContentType()
-    {
-    return DgnDbServerEvent::Helper::GetEventNameFromEventType(DgnDbServerEvent::DgnDbServerEventType::UnknownEventType).c_str();
-    }
-
-//---------------------------------------------------------------------------------------
-//@bsimethod									Arvind.Venkateswaran            06/2016
-//---------------------------------------------------------------------------------------
-Utf8String StubHttpResponseValidRevisionEventContentType()
-    {
-    return DgnDbServerEvent::Helper::GetEventNameFromEventType(DgnDbServerEvent::DgnDbServerEventType::RevisionEvent).c_str();
-    }
-
-//---------------------------------------------------------------------------------------
-//@bsimethod									Arvind.Venkateswaran            06/2016
-//---------------------------------------------------------------------------------------
-Utf8String StubHttpResponseInvalidRevisionEventContentType()
-    {
-    return DgnDbServerEvent::Helper::GetEventNameFromEventType(DgnDbServerEvent::DgnDbServerEventType::UnknownEventType).c_str();
-    }
-
-//---------------------------------------------------------------------------------------
-//@bsimethod									Arvind.Venkateswaran            06/2016
-//---------------------------------------------------------------------------------------
-Utf8String StubHttpResponseValidCodeEventContentType()
-    {
-    return DgnDbServerEvent::Helper::GetEventNameFromEventType(DgnDbServerEvent::DgnDbServerEventType::CodeEvent).c_str();
-    }
-
-//---------------------------------------------------------------------------------------
-//@bsimethod									Arvind.Venkateswaran            06/2016
-//---------------------------------------------------------------------------------------
-Utf8String StubHttpResponseInvalidCodeEventContentType()
-    {
-    return DgnDbServerEvent::Helper::GetEventNameFromEventType(DgnDbServerEvent::DgnDbServerEventType::UnknownEventType).c_str();
-    }
-
-//---------------------------------------------------------------------------------------
-//@bsimethod									Arvind.Venkateswaran            07/2016
-//---------------------------------------------------------------------------------------
-Utf8String StubHttpResponseValidLocksDeletedContentType()
-    {
-    return DgnDbServerEvent::Helper::GetEventNameFromEventType(DgnDbServerEvent::DgnDbServerEventType::AllLocksDeletedEvent).c_str();
-    }
-
-//---------------------------------------------------------------------------------------
-//@bsimethod									Arvind.Venkateswaran            07/2016
-//---------------------------------------------------------------------------------------
-Utf8String StubHttpResponseValidCodesDeletedContentType()
-    {
-    return DgnDbServerEvent::Helper::GetEventNameFromEventType(DgnDbServerEvent::DgnDbServerEventType::AllCodesDeletedEvent).c_str();
-    }
-
-//---------------------------------------------------------------------------------------
-//@bsimethod									Arvind.Venkateswaran            07/2016
-//---------------------------------------------------------------------------------------
-Utf8String StubHttpResponseInvalidLocksDeletedContentType()
-    {
-    return DgnDbServerEvent::Helper::GetEventNameFromEventType(DgnDbServerEvent::DgnDbServerEventType::UnknownEventType).c_str();
-    }
-
-//---------------------------------------------------------------------------------------
-//@bsimethod									Arvind.Venkateswaran            07/2016
-//---------------------------------------------------------------------------------------
-Utf8String StubHttpResponseInvalidCodesDeletedContentType()
-    {
-    return DgnDbServerEvent::Helper::GetEventNameFromEventType(DgnDbServerEvent::DgnDbServerEventType::UnknownEventType).c_str();
-    }
-
-//---------------------------------------------------------------------------------------
-//@bsimethod									Arvind.Venkateswaran            06/2016
-//---------------------------------------------------------------------------------------
-void DgnDbServerEventParserTests::SetUp()
-    {
-    BaseMockHttpHandlerTest::SetUp();
-    }
-
-//---------------------------------------------------------------------------------------
-//@bsimethod									Arvind.Venkateswaran            06/2016
-//---------------------------------------------------------------------------------------
-TEST_F(DgnDbServerEventParserTests, LockEventTests)
-    {
-    //Check for valid values as Json
-<<<<<<< HEAD
-    DgnDbServerEventPtr validPtr = DgnDbServerEventParser::ParseEvent(StubHttpResponseValidLockEventContentType().c_str(), StubHttpResponseValidLockEvent());
-    EXPECT_NE(nullptr, validPtr);
-=======
-    DgnDbServerEventPtr validPtr = DgnDbServerEventParser::ParseEvent(StubHttpResponseValidLockEventContentType(), StubHttpResponseValidLockEvent());
-    ASSERT_NE(nullptr, validPtr);
->>>>>>> 9e035f9e
-    EXPECT_EQ(DgnDbServerEvent::DgnDbServerEventType::LockEvent, validPtr->GetEventType());
-    DgnDbServerLockEvent& lockEvent1 = dynamic_cast<DgnDbServerLockEvent&>(*validPtr);
-    EXPECT_TRUE(dynamic_cast<DgnDbServerEvent::GenericEvent*>(&lockEvent1)); //DgnDbServerLockEvent is a subclass of DgnDbServerEvent
-    std::shared_ptr<struct DgnDbServerLockEvent> lockEvent2 = DgnDbServerEventParser::GetLockEvent(validPtr);
-    EXPECT_NE(nullptr, lockEvent2);
-    EXPECT_EQ(lockEvent1.GetLockType(), lockEvent2->GetLockType());
-    bvector<Utf8String> objectIds = { "SomeObjectId1", "SomeObjectId2", "SomeObjectId3" };
-    EXPECT_EQ(objectIds, lockEvent1.GetObjectIds());
-    }
-
-//---------------------------------------------------------------------------------------
-//@bsimethod									Arvind.Venkateswaran            06/2016
-//---------------------------------------------------------------------------------------
-TEST_F(DgnDbServerEventParserTests, RevisionEventTests)
-    {
-    //Check for valid values
-<<<<<<< HEAD
-    DgnDbServerEventPtr validPtr = DgnDbServerEventParser::ParseEvent(StubHttpResponseValidRevisionEventContentType().c_str(), StubHttpResponseValidRevisionEvent());
-    EXPECT_NE(nullptr, validPtr);
-=======
-    DgnDbServerEventPtr validPtr = DgnDbServerEventParser::ParseEvent(StubHttpResponseValidRevisionEventContentType(), StubHttpResponseValidRevisionEvent());
-    ASSERT_NE(nullptr, validPtr);
->>>>>>> 9e035f9e
-    EXPECT_EQ(DgnDbServerEvent::DgnDbServerEventType::RevisionEvent, validPtr->GetEventType());
-    DgnDbServerRevisionEvent& revisionEvent1 = dynamic_cast<DgnDbServerRevisionEvent&>(*validPtr);
-    EXPECT_TRUE(dynamic_cast<DgnDbServerEvent::GenericEvent*>(&revisionEvent1)); //DgnDbServerRevisionEvent is a subclass of DgnDbServerEvent
-    std::shared_ptr<struct DgnDbServerRevisionEvent> revisionEvent2 = DgnDbServerEventParser::GetRevisionEvent(validPtr);
-    EXPECT_NE(nullptr, revisionEvent2);
-    EXPECT_EQ(revisionEvent1.GetRevisionId(), revisionEvent2->GetRevisionId());
-    }
-
-//---------------------------------------------------------------------------------------
-//@bsimethod									Arvind.Venkateswaran            06/2016
-//---------------------------------------------------------------------------------------
-TEST_F(DgnDbServerEventParserTests, CodeEventTests)
-    {
-    //Check for valid values
-<<<<<<< HEAD
-    DgnDbServerEventPtr validPtr = DgnDbServerEventParser::ParseEvent(StubHttpResponseValidCodeEventContentType().c_str(), StubHttpResponseValidCodeEvent());
-    EXPECT_NE(nullptr, validPtr);
-=======
-    DgnDbServerEventPtr validPtr = DgnDbServerEventParser::ParseEvent(StubHttpResponseValidCodeEventContentType(), StubHttpResponseValidCodeEvent());
-    ASSERT_NE(nullptr, validPtr);
->>>>>>> 9e035f9e
-    EXPECT_EQ(DgnDbServerEvent::DgnDbServerEventType::CodeEvent, validPtr->GetEventType());
-    DgnDbServerCodeEvent& codeEvent1 = dynamic_cast<DgnDbServerCodeEvent&>(*validPtr);
-    EXPECT_TRUE(dynamic_cast<DgnDbServerEvent::GenericEvent*>(&codeEvent1)); //DgnDbServerCodeEvent is a subclass of DgnDbServerEvent
-    std::shared_ptr<struct DgnDbServerCodeEvent> codeEvent2 = DgnDbServerEventParser::GetCodeEvent(validPtr);
-    EXPECT_NE(nullptr, codeEvent2);
-<<<<<<< HEAD
-    EXPECT_STREQ(codeEvent1.GetCodeSpecId().c_str(), codeEvent2->GetCodeSpecId().c_str());
-=======
-    EXPECT_EQ(codeEvent1.GetCodeAuthorityId(), codeEvent2->GetCodeAuthorityId());
->>>>>>> 9e035f9e
-    bvector<Utf8String> values = { "SomeValue1", "SomeValue2", "SomeValue3" };
-    EXPECT_EQ(values, codeEvent1.GetValues());
-    }
-
-//---------------------------------------------------------------------------------------
-//@bsimethod									Arvind.Venkateswaran            07/2016
-//---------------------------------------------------------------------------------------
-TEST_F(DgnDbServerEventParserTests, LocksDeletedEventTests)
-    {
-    //Check for valid values
-<<<<<<< HEAD
-    DgnDbServerEventPtr validPtr = DgnDbServerEventParser::ParseEvent(StubHttpResponseValidLocksDeletedContentType().c_str(), StubHttpResponseValidDeletedEvent());
-    EXPECT_NE(nullptr, validPtr);
-=======
-    DgnDbServerEventPtr validPtr = DgnDbServerEventParser::ParseEvent(StubHttpResponseValidLocksDeletedContentType(), StubHttpResponseValidDeletedEvent());
-    ASSERT_NE(nullptr, validPtr);
->>>>>>> 9e035f9e
-    EXPECT_EQ(DgnDbServerEvent::DgnDbServerEventType::AllLocksDeletedEvent, validPtr->GetEventType());
-    DgnDbServerDeletedEvent& deletedEvent1 = dynamic_cast<DgnDbServerDeletedEvent&>(*validPtr);
-    EXPECT_TRUE(dynamic_cast<DgnDbServerEvent::GenericEvent*>(&deletedEvent1)); //DgnDbServerDeletedEvent is a subclass of DgnDbServerEvent
-    std::shared_ptr<struct DgnDbServerDeletedEvent> deletedEvent2 = DgnDbServerEventParser::GetDeletedEvent(validPtr);
-    EXPECT_NE(nullptr, deletedEvent2);
-    EXPECT_EQ(deletedEvent1.GetBriefcaseId(), deletedEvent2->GetBriefcaseId());
-    }
-
-//---------------------------------------------------------------------------------------
-//@bsimethod									Arvind.Venkateswaran            07/2016
-//---------------------------------------------------------------------------------------
-TEST_F(DgnDbServerEventParserTests, CodesDeletedEventTests)
-    {
-    //Check for valid values
-<<<<<<< HEAD
-    DgnDbServerEventPtr validPtr = DgnDbServerEventParser::ParseEvent(StubHttpResponseValidCodesDeletedContentType().c_str(), StubHttpResponseValidDeletedEvent());
-    EXPECT_NE(nullptr, validPtr);
-=======
-    DgnDbServerEventPtr validPtr = DgnDbServerEventParser::ParseEvent(StubHttpResponseValidCodesDeletedContentType(), StubHttpResponseValidDeletedEvent());
-    ASSERT_NE(nullptr, validPtr);
->>>>>>> 9e035f9e
-    EXPECT_EQ(DgnDbServerEvent::DgnDbServerEventType::AllCodesDeletedEvent, validPtr->GetEventType());
-    DgnDbServerDeletedEvent& deletedEvent1 = dynamic_cast<DgnDbServerDeletedEvent&>(*validPtr);
-    EXPECT_TRUE(dynamic_cast<DgnDbServerEvent::GenericEvent*>(&deletedEvent1)); //DgnDbServerDeletedEvent is a subclass of DgnDbServerEvent
-    std::shared_ptr<struct DgnDbServerDeletedEvent> deletedEvent2 = DgnDbServerEventParser::GetDeletedEvent(validPtr);
-    EXPECT_NE(nullptr, deletedEvent2);
-    EXPECT_EQ(deletedEvent1.GetBriefcaseId(), deletedEvent2->GetBriefcaseId());
-    }
-
-//---------------------------------------------------------------------------------------
-//@bsimethod									Arvind.Venkateswaran            06/2016
-//---------------------------------------------------------------------------------------
-TEST_F(DgnDbServerEventParserTests, InvalidEventTests)
-    {
-<<<<<<< HEAD
-    EXPECT_EQ(nullptr, DgnDbServerEventParser::ParseEvent(StubHttpResponseValidLockEventContentType().c_str(), StubHttpResponseEmpty()));
-    EXPECT_EQ(nullptr, DgnDbServerEventParser::ParseEvent(StubHttpResponseValidLockEventContentType().c_str(), StubHttpResponseEmptyJson()));
-    EXPECT_EQ(nullptr, DgnDbServerEventParser::ParseEvent(StubHttpResponseValidLockEventContentType().c_str(), StubHttpResponseInvalid()));
-    EXPECT_EQ(nullptr, DgnDbServerEventParser::ParseEvent(StubHttpResponseValidLockEventContentType().c_str(), StubHttpResponseInvalidLockEvent1()));
-	EXPECT_EQ(nullptr, DgnDbServerEventParser::ParseEvent(StubHttpResponseValidLockEventContentType().c_str(), StubHttpResponseInvalidLockEvent2()));
-    EXPECT_EQ(nullptr, DgnDbServerEventParser::ParseEvent(StubHttpResponseValidLockEventContentType().c_str(), StubHttpResponseInvalidRevisionEvent()));
-	EXPECT_EQ(nullptr, DgnDbServerEventParser::ParseEvent(StubHttpResponseValidLockEventContentType().c_str(), StubHttpResponseInvalidCodeEvent1()));
-	EXPECT_EQ(nullptr, DgnDbServerEventParser::ParseEvent(StubHttpResponseValidLockEventContentType().c_str(), StubHttpResponseInvalidCodeEvent2()));
-    EXPECT_EQ(nullptr, DgnDbServerEventParser::ParseEvent(StubHttpResponseValidLockEventContentType().c_str(), StubHttpResponseValidRevisionEvent()));
-    EXPECT_EQ(nullptr, DgnDbServerEventParser::ParseEvent(StubHttpResponseValidLockEventContentType().c_str(), StubHttpResponseValidCodeEvent()));
-
-    EXPECT_EQ(nullptr, DgnDbServerEventParser::ParseEvent(StubHttpResponseValidRevisionEventContentType().c_str(), StubHttpResponseEmpty()));
-    EXPECT_EQ(nullptr, DgnDbServerEventParser::ParseEvent(StubHttpResponseValidRevisionEventContentType().c_str(), StubHttpResponseEmptyJson()));
-    EXPECT_EQ(nullptr, DgnDbServerEventParser::ParseEvent(StubHttpResponseValidRevisionEventContentType().c_str(), StubHttpResponseInvalid()));
-    EXPECT_EQ(nullptr, DgnDbServerEventParser::ParseEvent(StubHttpResponseValidRevisionEventContentType().c_str(), StubHttpResponseInvalidLockEvent1()));
-	EXPECT_EQ(nullptr, DgnDbServerEventParser::ParseEvent(StubHttpResponseValidRevisionEventContentType().c_str(), StubHttpResponseInvalidLockEvent2()));
-    EXPECT_EQ(nullptr, DgnDbServerEventParser::ParseEvent(StubHttpResponseValidRevisionEventContentType().c_str(), StubHttpResponseInvalidRevisionEvent()));
-	EXPECT_EQ(nullptr, DgnDbServerEventParser::ParseEvent(StubHttpResponseValidRevisionEventContentType().c_str(), StubHttpResponseInvalidCodeEvent1()));
-	EXPECT_EQ(nullptr, DgnDbServerEventParser::ParseEvent(StubHttpResponseValidRevisionEventContentType().c_str(), StubHttpResponseInvalidCodeEvent2()));
-    EXPECT_EQ(nullptr, DgnDbServerEventParser::ParseEvent(StubHttpResponseValidRevisionEventContentType().c_str(), StubHttpResponseValidLockEvent()));
-    EXPECT_EQ(nullptr, DgnDbServerEventParser::ParseEvent(StubHttpResponseValidRevisionEventContentType().c_str(), StubHttpResponseValidCodeEvent()));
-
-    EXPECT_EQ(nullptr, DgnDbServerEventParser::ParseEvent(StubHttpResponseValidCodeEventContentType().c_str(), StubHttpResponseEmpty()));
-    EXPECT_EQ(nullptr, DgnDbServerEventParser::ParseEvent(StubHttpResponseValidCodeEventContentType().c_str(), StubHttpResponseEmptyJson()));
-    EXPECT_EQ(nullptr, DgnDbServerEventParser::ParseEvent(StubHttpResponseValidCodeEventContentType().c_str(), StubHttpResponseInvalid()));
-    EXPECT_EQ(nullptr, DgnDbServerEventParser::ParseEvent(StubHttpResponseValidCodeEventContentType().c_str(), StubHttpResponseInvalidLockEvent1()));
-	EXPECT_EQ(nullptr, DgnDbServerEventParser::ParseEvent(StubHttpResponseValidCodeEventContentType().c_str(), StubHttpResponseInvalidLockEvent2()));
-    EXPECT_EQ(nullptr, DgnDbServerEventParser::ParseEvent(StubHttpResponseValidCodeEventContentType().c_str(), StubHttpResponseInvalidRevisionEvent()));
-	EXPECT_EQ(nullptr, DgnDbServerEventParser::ParseEvent(StubHttpResponseValidCodeEventContentType().c_str(), StubHttpResponseInvalidCodeEvent1()));
-	EXPECT_EQ(nullptr, DgnDbServerEventParser::ParseEvent(StubHttpResponseValidCodeEventContentType().c_str(), StubHttpResponseInvalidCodeEvent2()));
-    EXPECT_EQ(nullptr, DgnDbServerEventParser::ParseEvent(StubHttpResponseValidCodeEventContentType().c_str(), StubHttpResponseValidLockEvent()));
-    EXPECT_EQ(nullptr, DgnDbServerEventParser::ParseEvent(StubHttpResponseValidCodeEventContentType().c_str(), StubHttpResponseValidRevisionEvent()));
-
-    EXPECT_EQ(nullptr, DgnDbServerEventParser::ParseEvent(StubHttpResponseValidLocksDeletedContentType().c_str(), StubHttpResponseEmpty()));
-    EXPECT_EQ(nullptr, DgnDbServerEventParser::ParseEvent(StubHttpResponseValidLocksDeletedContentType().c_str(), StubHttpResponseEmptyJson()));
-    EXPECT_EQ(nullptr, DgnDbServerEventParser::ParseEvent(StubHttpResponseValidLocksDeletedContentType().c_str(), StubHttpResponseInvalid()));
-    EXPECT_EQ(nullptr, DgnDbServerEventParser::ParseEvent(StubHttpResponseValidLocksDeletedContentType().c_str(), StubHttpResponseInvalidLockEvent1()));
-	EXPECT_EQ(nullptr, DgnDbServerEventParser::ParseEvent(StubHttpResponseValidLocksDeletedContentType().c_str(), StubHttpResponseInvalidLockEvent2()));
-    EXPECT_EQ(nullptr, DgnDbServerEventParser::ParseEvent(StubHttpResponseValidLocksDeletedContentType().c_str(), StubHttpResponseInvalidRevisionEvent()));
-	EXPECT_EQ(nullptr, DgnDbServerEventParser::ParseEvent(StubHttpResponseValidLocksDeletedContentType().c_str(), StubHttpResponseInvalidCodeEvent1()));
-	EXPECT_EQ(nullptr, DgnDbServerEventParser::ParseEvent(StubHttpResponseValidLocksDeletedContentType().c_str(), StubHttpResponseInvalidCodeEvent2()));
-    EXPECT_EQ(nullptr, DgnDbServerEventParser::ParseEvent(StubHttpResponseValidLocksDeletedContentType().c_str(), StubHttpResponseValidLockEvent()));
-    EXPECT_EQ(nullptr, DgnDbServerEventParser::ParseEvent(StubHttpResponseValidLocksDeletedContentType().c_str(), StubHttpResponseValidRevisionEvent()));
-
-    EXPECT_EQ(nullptr, DgnDbServerEventParser::ParseEvent(StubHttpResponseValidCodesDeletedContentType().c_str(), StubHttpResponseEmpty()));
-    EXPECT_EQ(nullptr, DgnDbServerEventParser::ParseEvent(StubHttpResponseValidCodesDeletedContentType().c_str(), StubHttpResponseEmptyJson()));
-    EXPECT_EQ(nullptr, DgnDbServerEventParser::ParseEvent(StubHttpResponseValidCodesDeletedContentType().c_str(), StubHttpResponseInvalid()));
-    EXPECT_EQ(nullptr, DgnDbServerEventParser::ParseEvent(StubHttpResponseValidCodesDeletedContentType().c_str(), StubHttpResponseInvalidLockEvent1()));
-	EXPECT_EQ(nullptr, DgnDbServerEventParser::ParseEvent(StubHttpResponseValidCodesDeletedContentType().c_str(), StubHttpResponseInvalidLockEvent2()));
-    EXPECT_EQ(nullptr, DgnDbServerEventParser::ParseEvent(StubHttpResponseValidCodesDeletedContentType().c_str(), StubHttpResponseInvalidRevisionEvent()));
-	EXPECT_EQ(nullptr, DgnDbServerEventParser::ParseEvent(StubHttpResponseValidCodesDeletedContentType().c_str(), StubHttpResponseInvalidCodeEvent1()));
-	EXPECT_EQ(nullptr, DgnDbServerEventParser::ParseEvent(StubHttpResponseValidCodesDeletedContentType().c_str(), StubHttpResponseInvalidCodeEvent2()));
-    EXPECT_EQ(nullptr, DgnDbServerEventParser::ParseEvent(StubHttpResponseValidCodesDeletedContentType().c_str(), StubHttpResponseValidLockEvent()));
-    EXPECT_EQ(nullptr, DgnDbServerEventParser::ParseEvent(StubHttpResponseValidCodesDeletedContentType().c_str(), StubHttpResponseValidRevisionEvent()));
-=======
-    EXPECT_EQ(nullptr, DgnDbServerEventParser::ParseEvent(StubHttpResponseValidLockEventContentType(), StubHttpResponseEmpty()));
-    EXPECT_EQ(nullptr, DgnDbServerEventParser::ParseEvent(StubHttpResponseValidLockEventContentType(), StubHttpResponseEmptyJson()));
-    EXPECT_EQ(nullptr, DgnDbServerEventParser::ParseEvent(StubHttpResponseValidLockEventContentType(), StubHttpResponseInvalid()));
-    EXPECT_EQ(nullptr, DgnDbServerEventParser::ParseEvent(StubHttpResponseValidLockEventContentType(), StubHttpResponseInvalidLockEvent1()));
-    EXPECT_EQ(nullptr, DgnDbServerEventParser::ParseEvent(StubHttpResponseValidLockEventContentType(), StubHttpResponseInvalidLockEvent2()));
-    EXPECT_EQ(nullptr, DgnDbServerEventParser::ParseEvent(StubHttpResponseValidLockEventContentType(), StubHttpResponseInvalidRevisionEvent()));
-    EXPECT_EQ(nullptr, DgnDbServerEventParser::ParseEvent(StubHttpResponseValidLockEventContentType(), StubHttpResponseInvalidCodeEvent1()));
-    EXPECT_EQ(nullptr, DgnDbServerEventParser::ParseEvent(StubHttpResponseValidLockEventContentType(), StubHttpResponseInvalidCodeEvent2()));
-    EXPECT_EQ(nullptr, DgnDbServerEventParser::ParseEvent(StubHttpResponseValidLockEventContentType(), StubHttpResponseValidRevisionEvent()));
-    EXPECT_EQ(nullptr, DgnDbServerEventParser::ParseEvent(StubHttpResponseValidLockEventContentType(), StubHttpResponseValidCodeEvent()));
-
-    EXPECT_EQ(nullptr, DgnDbServerEventParser::ParseEvent(StubHttpResponseValidRevisionEventContentType(), StubHttpResponseEmpty()));
-    EXPECT_EQ(nullptr, DgnDbServerEventParser::ParseEvent(StubHttpResponseValidRevisionEventContentType(), StubHttpResponseEmptyJson()));
-    EXPECT_EQ(nullptr, DgnDbServerEventParser::ParseEvent(StubHttpResponseValidRevisionEventContentType(), StubHttpResponseInvalid()));
-    EXPECT_EQ(nullptr, DgnDbServerEventParser::ParseEvent(StubHttpResponseValidRevisionEventContentType(), StubHttpResponseInvalidLockEvent1()));
-    EXPECT_EQ(nullptr, DgnDbServerEventParser::ParseEvent(StubHttpResponseValidRevisionEventContentType(), StubHttpResponseInvalidLockEvent2()));
-    EXPECT_EQ(nullptr, DgnDbServerEventParser::ParseEvent(StubHttpResponseValidRevisionEventContentType(), StubHttpResponseInvalidRevisionEvent()));
-    EXPECT_EQ(nullptr, DgnDbServerEventParser::ParseEvent(StubHttpResponseValidRevisionEventContentType(), StubHttpResponseInvalidCodeEvent1()));
-    EXPECT_EQ(nullptr, DgnDbServerEventParser::ParseEvent(StubHttpResponseValidRevisionEventContentType(), StubHttpResponseInvalidCodeEvent2()));
-    EXPECT_EQ(nullptr, DgnDbServerEventParser::ParseEvent(StubHttpResponseValidRevisionEventContentType(), StubHttpResponseValidLockEvent()));
-    EXPECT_EQ(nullptr, DgnDbServerEventParser::ParseEvent(StubHttpResponseValidRevisionEventContentType(), StubHttpResponseValidCodeEvent()));
-
-    EXPECT_EQ(nullptr, DgnDbServerEventParser::ParseEvent(StubHttpResponseValidCodeEventContentType(), StubHttpResponseEmpty()));
-    EXPECT_EQ(nullptr, DgnDbServerEventParser::ParseEvent(StubHttpResponseValidCodeEventContentType(), StubHttpResponseEmptyJson()));
-    EXPECT_EQ(nullptr, DgnDbServerEventParser::ParseEvent(StubHttpResponseValidCodeEventContentType(), StubHttpResponseInvalid()));
-    EXPECT_EQ(nullptr, DgnDbServerEventParser::ParseEvent(StubHttpResponseValidCodeEventContentType(), StubHttpResponseInvalidLockEvent1()));
-    EXPECT_EQ(nullptr, DgnDbServerEventParser::ParseEvent(StubHttpResponseValidCodeEventContentType(), StubHttpResponseInvalidLockEvent2()));
-    EXPECT_EQ(nullptr, DgnDbServerEventParser::ParseEvent(StubHttpResponseValidCodeEventContentType(), StubHttpResponseInvalidRevisionEvent()));
-    EXPECT_EQ(nullptr, DgnDbServerEventParser::ParseEvent(StubHttpResponseValidCodeEventContentType(), StubHttpResponseInvalidCodeEvent1()));
-    EXPECT_EQ(nullptr, DgnDbServerEventParser::ParseEvent(StubHttpResponseValidCodeEventContentType(), StubHttpResponseInvalidCodeEvent2()));
-    EXPECT_EQ(nullptr, DgnDbServerEventParser::ParseEvent(StubHttpResponseValidCodeEventContentType(), StubHttpResponseValidLockEvent()));
-    EXPECT_EQ(nullptr, DgnDbServerEventParser::ParseEvent(StubHttpResponseValidCodeEventContentType(), StubHttpResponseValidRevisionEvent()));
-
-    EXPECT_EQ(nullptr, DgnDbServerEventParser::ParseEvent(StubHttpResponseValidLocksDeletedContentType(), StubHttpResponseEmpty()));
-    EXPECT_EQ(nullptr, DgnDbServerEventParser::ParseEvent(StubHttpResponseValidLocksDeletedContentType(), StubHttpResponseEmptyJson()));
-    EXPECT_EQ(nullptr, DgnDbServerEventParser::ParseEvent(StubHttpResponseValidLocksDeletedContentType(), StubHttpResponseInvalid()));
-    EXPECT_EQ(nullptr, DgnDbServerEventParser::ParseEvent(StubHttpResponseValidLocksDeletedContentType(), StubHttpResponseInvalidLockEvent1()));
-    EXPECT_EQ(nullptr, DgnDbServerEventParser::ParseEvent(StubHttpResponseValidLocksDeletedContentType(), StubHttpResponseInvalidLockEvent2()));
-    EXPECT_EQ(nullptr, DgnDbServerEventParser::ParseEvent(StubHttpResponseValidLocksDeletedContentType(), StubHttpResponseInvalidRevisionEvent()));
-    EXPECT_EQ(nullptr, DgnDbServerEventParser::ParseEvent(StubHttpResponseValidLocksDeletedContentType(), StubHttpResponseInvalidCodeEvent1()));
-    EXPECT_EQ(nullptr, DgnDbServerEventParser::ParseEvent(StubHttpResponseValidLocksDeletedContentType(), StubHttpResponseInvalidCodeEvent2()));
-    EXPECT_EQ(nullptr, DgnDbServerEventParser::ParseEvent(StubHttpResponseValidLocksDeletedContentType(), StubHttpResponseValidLockEvent()));
-    EXPECT_EQ(nullptr, DgnDbServerEventParser::ParseEvent(StubHttpResponseValidLocksDeletedContentType(), StubHttpResponseValidRevisionEvent()));
-
-    EXPECT_EQ(nullptr, DgnDbServerEventParser::ParseEvent(StubHttpResponseValidCodesDeletedContentType(), StubHttpResponseEmpty()));
-    EXPECT_EQ(nullptr, DgnDbServerEventParser::ParseEvent(StubHttpResponseValidCodesDeletedContentType(), StubHttpResponseEmptyJson()));
-    EXPECT_EQ(nullptr, DgnDbServerEventParser::ParseEvent(StubHttpResponseValidCodesDeletedContentType(), StubHttpResponseInvalid()));
-    EXPECT_EQ(nullptr, DgnDbServerEventParser::ParseEvent(StubHttpResponseValidCodesDeletedContentType(), StubHttpResponseInvalidLockEvent1()));
-    EXPECT_EQ(nullptr, DgnDbServerEventParser::ParseEvent(StubHttpResponseValidCodesDeletedContentType(), StubHttpResponseInvalidLockEvent2()));
-    EXPECT_EQ(nullptr, DgnDbServerEventParser::ParseEvent(StubHttpResponseValidCodesDeletedContentType(), StubHttpResponseInvalidRevisionEvent()));
-    EXPECT_EQ(nullptr, DgnDbServerEventParser::ParseEvent(StubHttpResponseValidCodesDeletedContentType(), StubHttpResponseInvalidCodeEvent1()));
-    EXPECT_EQ(nullptr, DgnDbServerEventParser::ParseEvent(StubHttpResponseValidCodesDeletedContentType(), StubHttpResponseInvalidCodeEvent2()));
-    EXPECT_EQ(nullptr, DgnDbServerEventParser::ParseEvent(StubHttpResponseValidCodesDeletedContentType(), StubHttpResponseValidLockEvent()));
-    EXPECT_EQ(nullptr, DgnDbServerEventParser::ParseEvent(StubHttpResponseValidCodesDeletedContentType(), StubHttpResponseValidRevisionEvent()));
->>>>>>> 9e035f9e
-    }
-
-//---------------------------------------------------------------------------------------
-//@bsimethod									Arvind.Venkateswaran            06/2016
-//---------------------------------------------------------------------------------------
-TEST_F(DgnDbServerEventParserTests, InvalidContentTypeTests)
-    {
-    EXPECT_EQ(nullptr, DgnDbServerEventParser::ParseEvent(StubHttpResponseEmptyContentType().c_str(), StubHttpResponseValidLockEvent()));
-    EXPECT_EQ(nullptr, DgnDbServerEventParser::ParseEvent(StubHttpResponseInvalidContentType().c_str(), StubHttpResponseValidLockEvent()));
-    EXPECT_EQ(nullptr, DgnDbServerEventParser::ParseEvent(StubHttpResponseInvalidLockEventContentType().c_str(), StubHttpResponseValidLockEvent()));
-    EXPECT_EQ(nullptr, DgnDbServerEventParser::ParseEvent(StubHttpResponseInvalidRevisionEventContentType().c_str(), StubHttpResponseValidLockEvent()));
-    EXPECT_EQ(nullptr, DgnDbServerEventParser::ParseEvent(StubHttpResponseInvalidCodeEventContentType().c_str(), StubHttpResponseValidLockEvent()));
-    EXPECT_EQ(nullptr, DgnDbServerEventParser::ParseEvent(StubHttpResponseInvalidLocksDeletedContentType().c_str(), StubHttpResponseValidLockEvent()));
-    EXPECT_EQ(nullptr, DgnDbServerEventParser::ParseEvent(StubHttpResponseInvalidCodesDeletedContentType().c_str(), StubHttpResponseValidLockEvent()));
-
-    EXPECT_EQ(nullptr, DgnDbServerEventParser::ParseEvent(StubHttpResponseEmptyContentType().c_str(), StubHttpResponseValidRevisionEvent()));
-    EXPECT_EQ(nullptr, DgnDbServerEventParser::ParseEvent(StubHttpResponseInvalidContentType().c_str(), StubHttpResponseValidRevisionEvent()));
-    EXPECT_EQ(nullptr, DgnDbServerEventParser::ParseEvent(StubHttpResponseInvalidLockEventContentType().c_str(), StubHttpResponseValidRevisionEvent()));
-    EXPECT_EQ(nullptr, DgnDbServerEventParser::ParseEvent(StubHttpResponseInvalidRevisionEventContentType().c_str(), StubHttpResponseValidRevisionEvent()));
-    EXPECT_EQ(nullptr, DgnDbServerEventParser::ParseEvent(StubHttpResponseInvalidCodeEventContentType().c_str(), StubHttpResponseValidRevisionEvent()));
-    EXPECT_EQ(nullptr, DgnDbServerEventParser::ParseEvent(StubHttpResponseInvalidLocksDeletedContentType().c_str(), StubHttpResponseValidRevisionEvent()));
-    EXPECT_EQ(nullptr, DgnDbServerEventParser::ParseEvent(StubHttpResponseInvalidCodesDeletedContentType().c_str(), StubHttpResponseValidRevisionEvent()));
-
-    EXPECT_EQ(nullptr, DgnDbServerEventParser::ParseEvent(StubHttpResponseEmptyContentType().c_str(), StubHttpResponseValidCodeEvent()));
-    EXPECT_EQ(nullptr, DgnDbServerEventParser::ParseEvent(StubHttpResponseInvalidContentType().c_str(), StubHttpResponseValidCodeEvent()));
-    EXPECT_EQ(nullptr, DgnDbServerEventParser::ParseEvent(StubHttpResponseInvalidLockEventContentType().c_str(), StubHttpResponseValidCodeEvent()));
-    EXPECT_EQ(nullptr, DgnDbServerEventParser::ParseEvent(StubHttpResponseInvalidRevisionEventContentType().c_str(), StubHttpResponseValidCodeEvent()));
-    EXPECT_EQ(nullptr, DgnDbServerEventParser::ParseEvent(StubHttpResponseInvalidCodeEventContentType().c_str(), StubHttpResponseValidCodeEvent()));
-    EXPECT_EQ(nullptr, DgnDbServerEventParser::ParseEvent(StubHttpResponseInvalidLocksDeletedContentType().c_str(), StubHttpResponseValidCodeEvent()));
-    EXPECT_EQ(nullptr, DgnDbServerEventParser::ParseEvent(StubHttpResponseInvalidCodesDeletedContentType().c_str(), StubHttpResponseValidCodeEvent()));
-
-    EXPECT_EQ(nullptr, DgnDbServerEventParser::ParseEvent(StubHttpResponseEmptyContentType().c_str(), StubHttpResponseValidDeletedEvent()));
-    EXPECT_EQ(nullptr, DgnDbServerEventParser::ParseEvent(StubHttpResponseInvalidContentType().c_str(), StubHttpResponseValidDeletedEvent()));
-    EXPECT_EQ(nullptr, DgnDbServerEventParser::ParseEvent(StubHttpResponseInvalidLockEventContentType().c_str(), StubHttpResponseValidDeletedEvent()));
-    EXPECT_EQ(nullptr, DgnDbServerEventParser::ParseEvent(StubHttpResponseInvalidRevisionEventContentType().c_str(), StubHttpResponseValidDeletedEvent()));
-    EXPECT_EQ(nullptr, DgnDbServerEventParser::ParseEvent(StubHttpResponseInvalidCodeEventContentType().c_str(), StubHttpResponseValidDeletedEvent()));
-    EXPECT_EQ(nullptr, DgnDbServerEventParser::ParseEvent(StubHttpResponseInvalidLocksDeletedContentType().c_str(), StubHttpResponseValidDeletedEvent()));
-    EXPECT_EQ(nullptr, DgnDbServerEventParser::ParseEvent(StubHttpResponseInvalidCodesDeletedContentType().c_str(), StubHttpResponseValidDeletedEvent()));
-    }
-#endif
+/*--------------------------------------------------------------------------------------+
+|
+|     $Source: Tests/UnitTests/Published/WebServices/Client/DgnDbServerEventParserTests.cpp $
+|
+|  $Copyright: (c) 2017 Bentley Systems, Incorporated. All rights reserved. $
+|
++--------------------------------------------------------------------------------------*/
+#ifdef DGNDBSERVER_UNIT_TESTS
+#include "DgnDbServerEventParserTests.h"
+#include <Bentley/Base64Utilities.h>
+#include <WebServices/Cache/Util/JsonUtil.h>
+#include <DgnDbServer/Client/Events/DgnDbServerEventParser.h>
+#include <DgnDbServer/Client/Events/DgnDbServerLockEvent.h>
+#include <DgnDbServer/Client/Events/DgnDbServerRevisionEvent.h>
+#include <DgnDbServer/Client/Events/DgnDbServerCodeEvent.h>
+#include <DgnDbServer/Client/Events/DgnDbServerDeletedEvent.h>
+
+using namespace ::testing;
+using namespace ::std;
+
+USING_NAMESPACE_BENTLEY_WEBSERVICES
+USING_NAMESPACE_BENTLEY_DGNDBSERVER
+
+//---------------------------------------------------------------------------------------
+//@bsimethod									Arvind.Venkateswaran            06/2016
+//---------------------------------------------------------------------------------------
+Utf8String StubHttpResponseEmpty()
+    {
+    return "";
+    }
+
+//---------------------------------------------------------------------------------------
+//@bsimethod									Arvind.Venkateswaran            06/2016
+//---------------------------------------------------------------------------------------
+Utf8String StubHttpResponseEmptyJson()
+    {
+    return "{}";
+    }
+
+//---------------------------------------------------------------------------------------
+//@bsimethod									Arvind.Venkateswaran            06/2016
+//---------------------------------------------------------------------------------------
+Utf8String StubHttpResponseInvalid()
+    {
+    return "abcd";
+    }
+
+//---------------------------------------------------------------------------------------
+//@bsimethod									Arvind.Venkateswaran            06/2016
+//---------------------------------------------------------------------------------------
+Utf8String StubHttpResponseValidLockEvent()
+    {
+    return R"(
+              {
+              "Date":"SomeDate",
+              "LockType":"SomeLockType",
+              "EventTopic":"SomeEventTopic",
+              "FromEventSubscriptionId":"SomeFromEventSubscriptionId",
+              "ObjectIds":["SomeObjectId1", "SomeObjectId2", "SomeObjectId3"],
+              "LockLevel":"SomeLockLevel",
+              "BriefcaseId":1,
+              "ReleasedWithRevision":"SomeReleasedWithRevision"
+              }
+             )";
+    }
+
+//---------------------------------------------------------------------------------------
+//@bsimethod									Arvind.Venkateswaran            06/2016
+//---------------------------------------------------------------------------------------
+Utf8String StubHttpResponseValidRevisionEvent()
+    {
+    return R"(
+              {
+              "Date":"SomeDate",
+              "EventTopic":"SomeEventTopic",
+              "FromEventSubscriptionId":"SomeFromEventSubscriptionId",
+              "RevisionId":"RevisionId",
+              "RevisionIndex":"SomeRevisionIndex",
+              "BriefcaseId":2
+              }
+             )";
+    }
+
+//---------------------------------------------------------------------------------------
+//@bsimethod									Arvind.Venkateswaran            06/2016
+//---------------------------------------------------------------------------------------
+Utf8String StubHttpResponseValidCodeEvent()
+    {
+    return R"(
+              {
+              "Date":"SomeDate",
+              "EventTopic":"SomeEventTopic",
+			  "CodeSpecId":"SomeCodeSpecId",
+			  "CodeScope":"SomeCodeScope",
+              "FromEventSubscriptionId":"SomeFromEventSubscriptionId",
+              "Values":["SomeValue1", "SomeValue2", "SomeValue3"],
+              "State":1,
+			  "BriefcaseId":2
+              }
+             )";
+    }
+
+//---------------------------------------------------------------------------------------
+//@bsimethod									Arvind.Venkateswaran            07/2016
+//---------------------------------------------------------------------------------------
+Utf8String StubHttpResponseValidDeletedEvent()
+    {
+    return R"(
+              {
+              "Date":"SomeDate",
+              "EventTopic":"SomeEventTopic",
+              "FromEventSubscriptionId":"SomeFromEventSubscriptionId",
+              "BriefcaseId":4
+              }
+             )";
+    }
+
+//---------------------------------------------------------------------------------------
+//@bsimethod									Arvind.Venkateswaran            06/2016
+//---------------------------------------------------------------------------------------
+Utf8String StubHttpResponseInvalidLockEvent1()
+    {
+    return R"(
+              {
+              "Date":"SomeDate",
+              "BriefcaseId":5,
+              "ReleasedWithRevision":"SomeReleasedWithRevision"
+              }
+             )";
+    }
+
+//---------------------------------------------------------------------------------------
+//@bsimethod									Arvind.Venkateswaran            06/2016
+//---------------------------------------------------------------------------------------
+Utf8String StubHttpResponseInvalidLockEvent2()
+{
+    return R"(
+              {
+              "Date":"SomeDate",
+              "LockType":"SomeLockType",
+              "EventTopic":"SomeEventTopic",
+              "FromEventSubscriptionId":"SomeFromEventSubscriptionId",
+              "ObjectIds":[],
+              "LockLevel":"SomeLockLevel",
+              "BriefcaseId":6,
+              "ReleasedWithRevision":"SomeReleasedWithRevision"
+              }
+             )";
+}
+
+//---------------------------------------------------------------------------------------
+//@bsimethod									Arvind.Venkateswaran            06/2016
+//---------------------------------------------------------------------------------------
+Utf8String StubHttpResponseInvalidRevisionEvent()
+    {
+    return R"(
+              {
+              "Date":"SomeDate",
+              "RevisionIndex":"SomeRevisionIndex"
+              }
+             )";
+    }
+
+//---------------------------------------------------------------------------------------
+//@bsimethod									Arvind.Venkateswaran            06/2016
+//---------------------------------------------------------------------------------------
+Utf8String StubHttpResponseInvalidCodeEvent1()
+    {
+    return R"(
+              {
+              "Date":"SomeDate",
+              "EventTopic":"SomeEventTopic"
+              }
+             )";
+    }
+
+//---------------------------------------------------------------------------------------
+//@bsimethod									Arvind.Venkateswaran            06/2016
+//---------------------------------------------------------------------------------------
+Utf8String StubHttpResponseInvalidCodeEvent2()
+{
+    return R"(
+              {
+              "Date":"SomeDate",
+              "EventTopic":"SomeEventTopic",
+              "FromEventSubscriptionId":"SomeFromEventSubscriptionId",
+              "Values":[],
+              "BriefcaseId":7,
+              }
+             )";
+}
+
+//---------------------------------------------------------------------------------------
+//@bsimethod									Arvind.Venkateswaran            07/2016
+//---------------------------------------------------------------------------------------
+Utf8String StubHttpResponseInvalidDeletedEvent()
+    {
+    return R"(
+              {
+              "Date":"SomeDate",
+              "EventTopic":"SomeEventTopic"
+              }
+             )";
+    }
+
+//---------------------------------------------------------------------------------------
+//@bsimethod									Arvind.Venkateswaran            06/2016
+//---------------------------------------------------------------------------------------
+Utf8String StubHttpResponseEmptyContentType()
+    {
+    return "";
+    }
+
+//---------------------------------------------------------------------------------------
+//@bsimethod									Arvind.Venkateswaran            06/2016
+//---------------------------------------------------------------------------------------
+Utf8String StubHttpResponseInvalidContentType()
+    {
+    return "SomeContentType";
+    }
+
+//---------------------------------------------------------------------------------------
+//@bsimethod									Arvind.Venkateswaran            06/2016
+//---------------------------------------------------------------------------------------
+Utf8String StubHttpResponseValidLockEventContentType()
+    {
+    return DgnDbServerEvent::Helper::GetEventNameFromEventType(DgnDbServerEvent::DgnDbServerEventType::LockEvent).c_str();
+    }
+
+//---------------------------------------------------------------------------------------
+//@bsimethod									Arvind.Venkateswaran            06/2016
+//---------------------------------------------------------------------------------------
+Utf8String StubHttpResponseInvalidLockEventContentType()
+    {
+    return DgnDbServerEvent::Helper::GetEventNameFromEventType(DgnDbServerEvent::DgnDbServerEventType::UnknownEventType).c_str();
+    }
+
+//---------------------------------------------------------------------------------------
+//@bsimethod									Arvind.Venkateswaran            06/2016
+//---------------------------------------------------------------------------------------
+Utf8String StubHttpResponseValidRevisionEventContentType()
+    {
+    return DgnDbServerEvent::Helper::GetEventNameFromEventType(DgnDbServerEvent::DgnDbServerEventType::RevisionEvent).c_str();
+    }
+
+//---------------------------------------------------------------------------------------
+//@bsimethod									Arvind.Venkateswaran            06/2016
+//---------------------------------------------------------------------------------------
+Utf8String StubHttpResponseInvalidRevisionEventContentType()
+    {
+    return DgnDbServerEvent::Helper::GetEventNameFromEventType(DgnDbServerEvent::DgnDbServerEventType::UnknownEventType).c_str();
+    }
+
+//---------------------------------------------------------------------------------------
+//@bsimethod									Arvind.Venkateswaran            06/2016
+//---------------------------------------------------------------------------------------
+Utf8String StubHttpResponseValidCodeEventContentType()
+    {
+    return DgnDbServerEvent::Helper::GetEventNameFromEventType(DgnDbServerEvent::DgnDbServerEventType::CodeEvent).c_str();
+    }
+
+//---------------------------------------------------------------------------------------
+//@bsimethod									Arvind.Venkateswaran            06/2016
+//---------------------------------------------------------------------------------------
+Utf8String StubHttpResponseInvalidCodeEventContentType()
+    {
+    return DgnDbServerEvent::Helper::GetEventNameFromEventType(DgnDbServerEvent::DgnDbServerEventType::UnknownEventType).c_str();
+    }
+
+//---------------------------------------------------------------------------------------
+//@bsimethod									Arvind.Venkateswaran            07/2016
+//---------------------------------------------------------------------------------------
+Utf8String StubHttpResponseValidLocksDeletedContentType()
+    {
+    return DgnDbServerEvent::Helper::GetEventNameFromEventType(DgnDbServerEvent::DgnDbServerEventType::AllLocksDeletedEvent).c_str();
+    }
+
+//---------------------------------------------------------------------------------------
+//@bsimethod									Arvind.Venkateswaran            07/2016
+//---------------------------------------------------------------------------------------
+Utf8String StubHttpResponseValidCodesDeletedContentType()
+    {
+    return DgnDbServerEvent::Helper::GetEventNameFromEventType(DgnDbServerEvent::DgnDbServerEventType::AllCodesDeletedEvent).c_str();
+    }
+
+//---------------------------------------------------------------------------------------
+//@bsimethod									Arvind.Venkateswaran            07/2016
+//---------------------------------------------------------------------------------------
+Utf8String StubHttpResponseInvalidLocksDeletedContentType()
+    {
+    return DgnDbServerEvent::Helper::GetEventNameFromEventType(DgnDbServerEvent::DgnDbServerEventType::UnknownEventType).c_str();
+    }
+
+//---------------------------------------------------------------------------------------
+//@bsimethod									Arvind.Venkateswaran            07/2016
+//---------------------------------------------------------------------------------------
+Utf8String StubHttpResponseInvalidCodesDeletedContentType()
+    {
+    return DgnDbServerEvent::Helper::GetEventNameFromEventType(DgnDbServerEvent::DgnDbServerEventType::UnknownEventType).c_str();
+    }
+
+//---------------------------------------------------------------------------------------
+//@bsimethod									Arvind.Venkateswaran            06/2016
+//---------------------------------------------------------------------------------------
+void DgnDbServerEventParserTests::SetUp()
+    {
+    BaseMockHttpHandlerTest::SetUp();
+    }
+
+//---------------------------------------------------------------------------------------
+//@bsimethod									Arvind.Venkateswaran            06/2016
+//---------------------------------------------------------------------------------------
+TEST_F(DgnDbServerEventParserTests, LockEventTests)
+    {
+    //Check for valid values as Json
+    DgnDbServerEventPtr validPtr = DgnDbServerEventParser::ParseEvent(StubHttpResponseValidLockEventContentType().c_str(), StubHttpResponseValidLockEvent());
+    ASSERT_NE(nullptr, validPtr);
+    EXPECT_EQ(DgnDbServerEvent::DgnDbServerEventType::LockEvent, validPtr->GetEventType());
+    DgnDbServerLockEvent& lockEvent1 = dynamic_cast<DgnDbServerLockEvent&>(*validPtr);
+    EXPECT_TRUE(dynamic_cast<DgnDbServerEvent::GenericEvent*>(&lockEvent1)); //DgnDbServerLockEvent is a subclass of DgnDbServerEvent
+    std::shared_ptr<struct DgnDbServerLockEvent> lockEvent2 = DgnDbServerEventParser::GetLockEvent(validPtr);
+    EXPECT_NE(nullptr, lockEvent2);
+    EXPECT_EQ(lockEvent1.GetLockType(), lockEvent2->GetLockType());
+    bvector<Utf8String> objectIds = { "SomeObjectId1", "SomeObjectId2", "SomeObjectId3" };
+    EXPECT_EQ(objectIds, lockEvent1.GetObjectIds());
+    }
+
+//---------------------------------------------------------------------------------------
+//@bsimethod									Arvind.Venkateswaran            06/2016
+//---------------------------------------------------------------------------------------
+TEST_F(DgnDbServerEventParserTests, RevisionEventTests)
+    {
+    //Check for valid values
+    DgnDbServerEventPtr validPtr = DgnDbServerEventParser::ParseEvent(StubHttpResponseValidRevisionEventContentType().c_str(), StubHttpResponseValidRevisionEvent());
+    ASSERT_NE(nullptr, validPtr);
+    EXPECT_EQ(DgnDbServerEvent::DgnDbServerEventType::RevisionEvent, validPtr->GetEventType());
+    DgnDbServerRevisionEvent& revisionEvent1 = dynamic_cast<DgnDbServerRevisionEvent&>(*validPtr);
+    EXPECT_TRUE(dynamic_cast<DgnDbServerEvent::GenericEvent*>(&revisionEvent1)); //DgnDbServerRevisionEvent is a subclass of DgnDbServerEvent
+    std::shared_ptr<struct DgnDbServerRevisionEvent> revisionEvent2 = DgnDbServerEventParser::GetRevisionEvent(validPtr);
+    EXPECT_NE(nullptr, revisionEvent2);
+    EXPECT_EQ(revisionEvent1.GetRevisionId(), revisionEvent2->GetRevisionId());
+    }
+
+//---------------------------------------------------------------------------------------
+//@bsimethod									Arvind.Venkateswaran            06/2016
+//---------------------------------------------------------------------------------------
+TEST_F(DgnDbServerEventParserTests, CodeEventTests)
+    {
+    //Check for valid values
+    DgnDbServerEventPtr validPtr = DgnDbServerEventParser::ParseEvent(StubHttpResponseValidCodeEventContentType().c_str(), StubHttpResponseValidCodeEvent());
+    ASSERT_NE(nullptr, validPtr);
+    EXPECT_EQ(DgnDbServerEvent::DgnDbServerEventType::CodeEvent, validPtr->GetEventType());
+    DgnDbServerCodeEvent& codeEvent1 = dynamic_cast<DgnDbServerCodeEvent&>(*validPtr);
+    EXPECT_TRUE(dynamic_cast<DgnDbServerEvent::GenericEvent*>(&codeEvent1)); //DgnDbServerCodeEvent is a subclass of DgnDbServerEvent
+    std::shared_ptr<struct DgnDbServerCodeEvent> codeEvent2 = DgnDbServerEventParser::GetCodeEvent(validPtr);
+    EXPECT_NE(nullptr, codeEvent2);
+    EXPECT_STREQ(codeEvent1.GetCodeSpecId().c_str(), codeEvent2->GetCodeSpecId().c_str());
+    bvector<Utf8String> values = { "SomeValue1", "SomeValue2", "SomeValue3" };
+    EXPECT_EQ(values, codeEvent1.GetValues());
+    }
+
+//---------------------------------------------------------------------------------------
+//@bsimethod									Arvind.Venkateswaran            07/2016
+//---------------------------------------------------------------------------------------
+TEST_F(DgnDbServerEventParserTests, LocksDeletedEventTests)
+    {
+    //Check for valid values
+    DgnDbServerEventPtr validPtr = DgnDbServerEventParser::ParseEvent(StubHttpResponseValidLocksDeletedContentType().c_str(), StubHttpResponseValidDeletedEvent());
+    ASSERT_NE(nullptr, validPtr);
+    EXPECT_EQ(DgnDbServerEvent::DgnDbServerEventType::AllLocksDeletedEvent, validPtr->GetEventType());
+    DgnDbServerDeletedEvent& deletedEvent1 = dynamic_cast<DgnDbServerDeletedEvent&>(*validPtr);
+    EXPECT_TRUE(dynamic_cast<DgnDbServerEvent::GenericEvent*>(&deletedEvent1)); //DgnDbServerDeletedEvent is a subclass of DgnDbServerEvent
+    std::shared_ptr<struct DgnDbServerDeletedEvent> deletedEvent2 = DgnDbServerEventParser::GetDeletedEvent(validPtr);
+    EXPECT_NE(nullptr, deletedEvent2);
+    EXPECT_EQ(deletedEvent1.GetBriefcaseId(), deletedEvent2->GetBriefcaseId());
+    }
+
+//---------------------------------------------------------------------------------------
+//@bsimethod									Arvind.Venkateswaran            07/2016
+//---------------------------------------------------------------------------------------
+TEST_F(DgnDbServerEventParserTests, CodesDeletedEventTests)
+    {
+    //Check for valid values
+    DgnDbServerEventPtr validPtr = DgnDbServerEventParser::ParseEvent(StubHttpResponseValidCodesDeletedContentType().c_str(), StubHttpResponseValidDeletedEvent());
+    ASSERT_NE(nullptr, validPtr);
+    EXPECT_EQ(DgnDbServerEvent::DgnDbServerEventType::AllCodesDeletedEvent, validPtr->GetEventType());
+    DgnDbServerDeletedEvent& deletedEvent1 = dynamic_cast<DgnDbServerDeletedEvent&>(*validPtr);
+    EXPECT_TRUE(dynamic_cast<DgnDbServerEvent::GenericEvent*>(&deletedEvent1)); //DgnDbServerDeletedEvent is a subclass of DgnDbServerEvent
+    std::shared_ptr<struct DgnDbServerDeletedEvent> deletedEvent2 = DgnDbServerEventParser::GetDeletedEvent(validPtr);
+    EXPECT_NE(nullptr, deletedEvent2);
+    EXPECT_EQ(deletedEvent1.GetBriefcaseId(), deletedEvent2->GetBriefcaseId());
+    }
+
+//---------------------------------------------------------------------------------------
+//@bsimethod									Arvind.Venkateswaran            06/2016
+//---------------------------------------------------------------------------------------
+TEST_F(DgnDbServerEventParserTests, InvalidEventTests)
+    {
+    EXPECT_EQ(nullptr, DgnDbServerEventParser::ParseEvent(StubHttpResponseValidLockEventContentType().c_str(), StubHttpResponseEmpty()));
+    EXPECT_EQ(nullptr, DgnDbServerEventParser::ParseEvent(StubHttpResponseValidLockEventContentType().c_str(), StubHttpResponseEmptyJson()));
+    EXPECT_EQ(nullptr, DgnDbServerEventParser::ParseEvent(StubHttpResponseValidLockEventContentType().c_str(), StubHttpResponseInvalid()));
+    EXPECT_EQ(nullptr, DgnDbServerEventParser::ParseEvent(StubHttpResponseValidLockEventContentType().c_str(), StubHttpResponseInvalidLockEvent1()));
+    EXPECT_EQ(nullptr, DgnDbServerEventParser::ParseEvent(StubHttpResponseValidLockEventContentType().c_str(), StubHttpResponseInvalidLockEvent2()));
+    EXPECT_EQ(nullptr, DgnDbServerEventParser::ParseEvent(StubHttpResponseValidLockEventContentType().c_str(), StubHttpResponseInvalidRevisionEvent()));
+    EXPECT_EQ(nullptr, DgnDbServerEventParser::ParseEvent(StubHttpResponseValidLockEventContentType().c_str(), StubHttpResponseInvalidCodeEvent1()));
+    EXPECT_EQ(nullptr, DgnDbServerEventParser::ParseEvent(StubHttpResponseValidLockEventContentType().c_str(), StubHttpResponseInvalidCodeEvent2()));
+    EXPECT_EQ(nullptr, DgnDbServerEventParser::ParseEvent(StubHttpResponseValidLockEventContentType().c_str(), StubHttpResponseValidRevisionEvent()));
+    EXPECT_EQ(nullptr, DgnDbServerEventParser::ParseEvent(StubHttpResponseValidLockEventContentType().c_str(), StubHttpResponseValidCodeEvent()));
+
+    EXPECT_EQ(nullptr, DgnDbServerEventParser::ParseEvent(StubHttpResponseValidRevisionEventContentType().c_str(), StubHttpResponseEmpty()));
+    EXPECT_EQ(nullptr, DgnDbServerEventParser::ParseEvent(StubHttpResponseValidRevisionEventContentType().c_str(), StubHttpResponseEmptyJson()));
+    EXPECT_EQ(nullptr, DgnDbServerEventParser::ParseEvent(StubHttpResponseValidRevisionEventContentType().c_str(), StubHttpResponseInvalid()));
+    EXPECT_EQ(nullptr, DgnDbServerEventParser::ParseEvent(StubHttpResponseValidRevisionEventContentType().c_str(), StubHttpResponseInvalidLockEvent1()));
+    EXPECT_EQ(nullptr, DgnDbServerEventParser::ParseEvent(StubHttpResponseValidRevisionEventContentType().c_str(), StubHttpResponseInvalidLockEvent2()));
+    EXPECT_EQ(nullptr, DgnDbServerEventParser::ParseEvent(StubHttpResponseValidRevisionEventContentType().c_str(), StubHttpResponseInvalidRevisionEvent()));
+    EXPECT_EQ(nullptr, DgnDbServerEventParser::ParseEvent(StubHttpResponseValidRevisionEventContentType().c_str(), StubHttpResponseInvalidCodeEvent1()));
+    EXPECT_EQ(nullptr, DgnDbServerEventParser::ParseEvent(StubHttpResponseValidRevisionEventContentType().c_str(), StubHttpResponseInvalidCodeEvent2()));
+    EXPECT_EQ(nullptr, DgnDbServerEventParser::ParseEvent(StubHttpResponseValidRevisionEventContentType().c_str(), StubHttpResponseValidLockEvent()));
+    EXPECT_EQ(nullptr, DgnDbServerEventParser::ParseEvent(StubHttpResponseValidRevisionEventContentType().c_str(), StubHttpResponseValidCodeEvent()));
+
+    EXPECT_EQ(nullptr, DgnDbServerEventParser::ParseEvent(StubHttpResponseValidCodeEventContentType().c_str(), StubHttpResponseEmpty()));
+    EXPECT_EQ(nullptr, DgnDbServerEventParser::ParseEvent(StubHttpResponseValidCodeEventContentType().c_str(), StubHttpResponseEmptyJson()));
+    EXPECT_EQ(nullptr, DgnDbServerEventParser::ParseEvent(StubHttpResponseValidCodeEventContentType().c_str(), StubHttpResponseInvalid()));
+    EXPECT_EQ(nullptr, DgnDbServerEventParser::ParseEvent(StubHttpResponseValidCodeEventContentType().c_str(), StubHttpResponseInvalidLockEvent1()));
+    EXPECT_EQ(nullptr, DgnDbServerEventParser::ParseEvent(StubHttpResponseValidCodeEventContentType().c_str(), StubHttpResponseInvalidLockEvent2()));
+    EXPECT_EQ(nullptr, DgnDbServerEventParser::ParseEvent(StubHttpResponseValidCodeEventContentType().c_str(), StubHttpResponseInvalidRevisionEvent()));
+    EXPECT_EQ(nullptr, DgnDbServerEventParser::ParseEvent(StubHttpResponseValidCodeEventContentType().c_str(), StubHttpResponseInvalidCodeEvent1()));
+    EXPECT_EQ(nullptr, DgnDbServerEventParser::ParseEvent(StubHttpResponseValidCodeEventContentType().c_str(), StubHttpResponseInvalidCodeEvent2()));
+    EXPECT_EQ(nullptr, DgnDbServerEventParser::ParseEvent(StubHttpResponseValidCodeEventContentType().c_str(), StubHttpResponseValidLockEvent()));
+    EXPECT_EQ(nullptr, DgnDbServerEventParser::ParseEvent(StubHttpResponseValidCodeEventContentType().c_str(), StubHttpResponseValidRevisionEvent()));
+
+    EXPECT_EQ(nullptr, DgnDbServerEventParser::ParseEvent(StubHttpResponseValidLocksDeletedContentType().c_str(), StubHttpResponseEmpty()));
+    EXPECT_EQ(nullptr, DgnDbServerEventParser::ParseEvent(StubHttpResponseValidLocksDeletedContentType().c_str(), StubHttpResponseEmptyJson()));
+    EXPECT_EQ(nullptr, DgnDbServerEventParser::ParseEvent(StubHttpResponseValidLocksDeletedContentType().c_str(), StubHttpResponseInvalid()));
+    EXPECT_EQ(nullptr, DgnDbServerEventParser::ParseEvent(StubHttpResponseValidLocksDeletedContentType().c_str(), StubHttpResponseInvalidLockEvent1()));
+    EXPECT_EQ(nullptr, DgnDbServerEventParser::ParseEvent(StubHttpResponseValidLocksDeletedContentType().c_str(), StubHttpResponseInvalidLockEvent2()));
+    EXPECT_EQ(nullptr, DgnDbServerEventParser::ParseEvent(StubHttpResponseValidLocksDeletedContentType().c_str(), StubHttpResponseInvalidRevisionEvent()));
+    EXPECT_EQ(nullptr, DgnDbServerEventParser::ParseEvent(StubHttpResponseValidLocksDeletedContentType().c_str(), StubHttpResponseInvalidCodeEvent1()));
+    EXPECT_EQ(nullptr, DgnDbServerEventParser::ParseEvent(StubHttpResponseValidLocksDeletedContentType().c_str(), StubHttpResponseInvalidCodeEvent2()));
+    EXPECT_EQ(nullptr, DgnDbServerEventParser::ParseEvent(StubHttpResponseValidLocksDeletedContentType().c_str(), StubHttpResponseValidLockEvent()));
+    EXPECT_EQ(nullptr, DgnDbServerEventParser::ParseEvent(StubHttpResponseValidLocksDeletedContentType().c_str(), StubHttpResponseValidRevisionEvent()));
+
+    EXPECT_EQ(nullptr, DgnDbServerEventParser::ParseEvent(StubHttpResponseValidCodesDeletedContentType().c_str(), StubHttpResponseEmpty()));
+    EXPECT_EQ(nullptr, DgnDbServerEventParser::ParseEvent(StubHttpResponseValidCodesDeletedContentType().c_str(), StubHttpResponseEmptyJson()));
+    EXPECT_EQ(nullptr, DgnDbServerEventParser::ParseEvent(StubHttpResponseValidCodesDeletedContentType().c_str(), StubHttpResponseInvalid()));
+    EXPECT_EQ(nullptr, DgnDbServerEventParser::ParseEvent(StubHttpResponseValidCodesDeletedContentType().c_str(), StubHttpResponseInvalidLockEvent1()));
+    EXPECT_EQ(nullptr, DgnDbServerEventParser::ParseEvent(StubHttpResponseValidCodesDeletedContentType().c_str(), StubHttpResponseInvalidLockEvent2()));
+    EXPECT_EQ(nullptr, DgnDbServerEventParser::ParseEvent(StubHttpResponseValidCodesDeletedContentType().c_str(), StubHttpResponseInvalidRevisionEvent()));
+    EXPECT_EQ(nullptr, DgnDbServerEventParser::ParseEvent(StubHttpResponseValidCodesDeletedContentType().c_str(), StubHttpResponseInvalidCodeEvent1()));
+    EXPECT_EQ(nullptr, DgnDbServerEventParser::ParseEvent(StubHttpResponseValidCodesDeletedContentType().c_str(), StubHttpResponseInvalidCodeEvent2()));
+    EXPECT_EQ(nullptr, DgnDbServerEventParser::ParseEvent(StubHttpResponseValidCodesDeletedContentType().c_str(), StubHttpResponseValidLockEvent()));
+    EXPECT_EQ(nullptr, DgnDbServerEventParser::ParseEvent(StubHttpResponseValidCodesDeletedContentType().c_str(), StubHttpResponseValidRevisionEvent()));
+    }
+
+//---------------------------------------------------------------------------------------
+//@bsimethod									Arvind.Venkateswaran            06/2016
+//---------------------------------------------------------------------------------------
+TEST_F(DgnDbServerEventParserTests, InvalidContentTypeTests)
+    {
+    EXPECT_EQ(nullptr, DgnDbServerEventParser::ParseEvent(StubHttpResponseEmptyContentType().c_str(), StubHttpResponseValidLockEvent()));
+    EXPECT_EQ(nullptr, DgnDbServerEventParser::ParseEvent(StubHttpResponseInvalidContentType().c_str(), StubHttpResponseValidLockEvent()));
+    EXPECT_EQ(nullptr, DgnDbServerEventParser::ParseEvent(StubHttpResponseInvalidLockEventContentType().c_str(), StubHttpResponseValidLockEvent()));
+    EXPECT_EQ(nullptr, DgnDbServerEventParser::ParseEvent(StubHttpResponseInvalidRevisionEventContentType().c_str(), StubHttpResponseValidLockEvent()));
+    EXPECT_EQ(nullptr, DgnDbServerEventParser::ParseEvent(StubHttpResponseInvalidCodeEventContentType().c_str(), StubHttpResponseValidLockEvent()));
+    EXPECT_EQ(nullptr, DgnDbServerEventParser::ParseEvent(StubHttpResponseInvalidLocksDeletedContentType().c_str(), StubHttpResponseValidLockEvent()));
+    EXPECT_EQ(nullptr, DgnDbServerEventParser::ParseEvent(StubHttpResponseInvalidCodesDeletedContentType().c_str(), StubHttpResponseValidLockEvent()));
+
+    EXPECT_EQ(nullptr, DgnDbServerEventParser::ParseEvent(StubHttpResponseEmptyContentType().c_str(), StubHttpResponseValidRevisionEvent()));
+    EXPECT_EQ(nullptr, DgnDbServerEventParser::ParseEvent(StubHttpResponseInvalidContentType().c_str(), StubHttpResponseValidRevisionEvent()));
+    EXPECT_EQ(nullptr, DgnDbServerEventParser::ParseEvent(StubHttpResponseInvalidLockEventContentType().c_str(), StubHttpResponseValidRevisionEvent()));
+    EXPECT_EQ(nullptr, DgnDbServerEventParser::ParseEvent(StubHttpResponseInvalidRevisionEventContentType().c_str(), StubHttpResponseValidRevisionEvent()));
+    EXPECT_EQ(nullptr, DgnDbServerEventParser::ParseEvent(StubHttpResponseInvalidCodeEventContentType().c_str(), StubHttpResponseValidRevisionEvent()));
+    EXPECT_EQ(nullptr, DgnDbServerEventParser::ParseEvent(StubHttpResponseInvalidLocksDeletedContentType().c_str(), StubHttpResponseValidRevisionEvent()));
+    EXPECT_EQ(nullptr, DgnDbServerEventParser::ParseEvent(StubHttpResponseInvalidCodesDeletedContentType().c_str(), StubHttpResponseValidRevisionEvent()));
+
+    EXPECT_EQ(nullptr, DgnDbServerEventParser::ParseEvent(StubHttpResponseEmptyContentType().c_str(), StubHttpResponseValidCodeEvent()));
+    EXPECT_EQ(nullptr, DgnDbServerEventParser::ParseEvent(StubHttpResponseInvalidContentType().c_str(), StubHttpResponseValidCodeEvent()));
+    EXPECT_EQ(nullptr, DgnDbServerEventParser::ParseEvent(StubHttpResponseInvalidLockEventContentType().c_str(), StubHttpResponseValidCodeEvent()));
+    EXPECT_EQ(nullptr, DgnDbServerEventParser::ParseEvent(StubHttpResponseInvalidRevisionEventContentType().c_str(), StubHttpResponseValidCodeEvent()));
+    EXPECT_EQ(nullptr, DgnDbServerEventParser::ParseEvent(StubHttpResponseInvalidCodeEventContentType().c_str(), StubHttpResponseValidCodeEvent()));
+    EXPECT_EQ(nullptr, DgnDbServerEventParser::ParseEvent(StubHttpResponseInvalidLocksDeletedContentType().c_str(), StubHttpResponseValidCodeEvent()));
+    EXPECT_EQ(nullptr, DgnDbServerEventParser::ParseEvent(StubHttpResponseInvalidCodesDeletedContentType().c_str(), StubHttpResponseValidCodeEvent()));
+
+    EXPECT_EQ(nullptr, DgnDbServerEventParser::ParseEvent(StubHttpResponseEmptyContentType().c_str(), StubHttpResponseValidDeletedEvent()));
+    EXPECT_EQ(nullptr, DgnDbServerEventParser::ParseEvent(StubHttpResponseInvalidContentType().c_str(), StubHttpResponseValidDeletedEvent()));
+    EXPECT_EQ(nullptr, DgnDbServerEventParser::ParseEvent(StubHttpResponseInvalidLockEventContentType().c_str(), StubHttpResponseValidDeletedEvent()));
+    EXPECT_EQ(nullptr, DgnDbServerEventParser::ParseEvent(StubHttpResponseInvalidRevisionEventContentType().c_str(), StubHttpResponseValidDeletedEvent()));
+    EXPECT_EQ(nullptr, DgnDbServerEventParser::ParseEvent(StubHttpResponseInvalidCodeEventContentType().c_str(), StubHttpResponseValidDeletedEvent()));
+    EXPECT_EQ(nullptr, DgnDbServerEventParser::ParseEvent(StubHttpResponseInvalidLocksDeletedContentType().c_str(), StubHttpResponseValidDeletedEvent()));
+    EXPECT_EQ(nullptr, DgnDbServerEventParser::ParseEvent(StubHttpResponseInvalidCodesDeletedContentType().c_str(), StubHttpResponseValidDeletedEvent()));
+    }
+#endif