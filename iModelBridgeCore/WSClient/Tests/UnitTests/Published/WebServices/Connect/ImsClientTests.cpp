--- conflicted
+++ resolved
@@ -1,321 +1,318 @@
-/*--------------------------------------------------------------------------------------+
-|
-|     $Source: Tests/UnitTests/Published/WebServices/Connect/ImsClientTests.cpp $
-|
-|  $Copyright: (c) 2017 Bentley Systems, Incorporated. All rights reserved. $
-|
-+--------------------------------------------------------------------------------------*/
-#include "ImsClientTests.h"
-#include <WebServices/Connect/ImsClient.h>
-#include <Bentley/Base64Utilities.h>
-#include <WebServices/Configuration/UrlProvider.h>
-
-USING_NAMESPACE_BENTLEY_WEBSERVICES
-using namespace ::testing;
-
-void ImsClientTests::SetUp()
-    {
-    BaseMockHttpHandlerTest::SetUp();
-    m_buddiClient = std::make_shared<StubBuddiClient>();
-    UrlProvider::Initialize(UrlProvider::Environment::Dev, UrlProvider::DefaultTimeout, &m_localState, m_buddiClient);
-    }
-
-/*--------------------------------------------------------------------------------------+
-* @bsimethod                                                    Vincas.Razma    02/2016
-+---------------+---------------+---------------+---------------+---------------+------*/
-TEST_F(ImsClientTests, GetToken_DefaultUrls_SendsRequestToRetrieveToken)
-    {
-    GetHandler().ForFirstRequest([&] (Http::RequestCR request)
-        {
-        EXPECT_STREQ("TestUrl", request.GetUrl().c_str());
-        EXPECT_EQ("Basic " + Base64Utilities::Encode("Foo:Boo"), request.GetHeaders().GetAuthorization());
-        return StubHttpResponse();
-        });
-
-    auto client = ImsClient::Create(StubClientInfo(), GetHandlerPtr());
-    client->RequestToken(Credentials("Foo", "Boo"))->GetResult();
-    }
-
-/*--------------------------------------------------------------------------------------+
-* @bsimethod                                                    Vincas.Razma    02/2016
-+---------------+---------------+---------------+---------------+---------------+------*/
-TEST_F(ImsClientTests, GetToken_ResponseContainsToken_ReturnsToken)
-    {
-    auto tokenStr = StubSamlTokenWithUser("Foo")->AsString();
-    Json::Value bodyJson;
-    bodyJson["RequestedSecurityToken"] = tokenStr;
-
-    GetHandler().ForFirstRequest(StubHttpResponse(HttpStatus::OK, bodyJson.toStyledString()));
-
-    auto client = ImsClient::Create(StubClientInfo(), GetHandlerPtr());
-    auto result = client->RequestToken(Credentials("Foo", "Boo"))->GetResult();
-
-    ASSERT_TRUE(result.IsSuccess());
-    EXPECT_EQ(tokenStr, result.GetValue()->AsString());
-    }
-
-<<<<<<< HEAD
-/*--------------------------------------------------------------------------------------+
-* @bsimethod                                                    Vincas.Razma    02/2016
-+---------------+---------------+---------------+---------------+---------------+------*/
-=======
-TEST_F(ImsClientTests, GetToken_MismatchingUserName_ReturnsError)
-    {
-    auto tokenStr = StubSamlTokenWithUser("Boo")->AsString();
-    Json::Value bodyJson;
-    bodyJson["RequestedSecurityToken"] = tokenStr;
-
-    GetHandler().ForFirstRequest(StubHttpResponse(HttpStatus::OK, bodyJson.toStyledString()));
-
-    auto client = ImsClient::Create(StubClientInfo(), GetHandlerPtr());
-    auto result = client->RequestToken(Credentials("Foo", "Boo"))->GetResult();
-
-    ASSERT_FALSE(result.IsSuccess());
-    }
-
->>>>>>> d94e0cf3
-TEST_F(ImsClientTests, GetToken_ByCredentials_SendsRequestToRetrieveToken)
-    {
-    GetHandler().ForFirstRequest([&] (Http::RequestCR request)
-        {
-        auto bodyJson = Json::Reader::DoParse(request.GetRequestBody()->AsString());
-
-        EXPECT_EQ("http://applies.to.url", bodyJson["AppliesTo"].asString());
-        EXPECT_EQ("", bodyJson["ActAs"].asString());
-        EXPECT_EQ("123", bodyJson["Lifetime"].asString());
-
-        EXPECT_EQ("Basic " + Base64Utilities::Encode("Foo:Boo"), request.GetHeaders().GetAuthorization());
-
-        return StubHttpResponse();
-        });
-
-    auto client = ImsClient::Create(StubClientInfo(), GetHandlerPtr());
-    client->RequestToken(Credentials("Foo", "Boo"), "http://applies.to.url", 123)->GetResult();
-    }
-
-/*--------------------------------------------------------------------------------------+
-* @bsimethod                                                    Vincas.Razma    02/2016
-+---------------+---------------+---------------+---------------+---------------+------*/
-TEST_F(ImsClientTests, GetToken_ByCredentialsWithZeroLifetime_SendsRequestToRetrieveTokenWithoutLifetimee)
-    {
-    GetHandler().ForFirstRequest([&] (Http::RequestCR request)
-        {
-        auto bodyJson = Json::Reader::DoParse(request.GetRequestBody()->AsString());
-
-        EXPECT_EQ("http://applies.to.url", bodyJson["AppliesTo"].asString());
-        EXPECT_EQ("", bodyJson["ActAs"].asString());
-        EXPECT_FALSE(bodyJson.isMember("Lifetime"));
-
-        EXPECT_EQ("Basic " + Base64Utilities::Encode("Foo:Boo"), request.GetHeaders().GetAuthorization());
-
-        return StubHttpResponse();
-        });
-
-    auto client = ImsClient::Create(StubClientInfo(), GetHandlerPtr());
-    client->RequestToken(Credentials("Foo", "Boo"), "http://applies.to.url", 0)->GetResult();
-    }
-
-/*--------------------------------------------------------------------------------------+
-* @bsimethod                                                    Vincas.Razma    02/2016
-+---------------+---------------+---------------+---------------+---------------+------*/
-TEST_F(ImsClientTests, GetToken_ByParentToken_SendsRequestToRetrieveToken)
-    {
-    SamlToken parentToken(StubSamlTokenXML(0, "TestCert"));
-
-    GetHandler().ForFirstRequest([&] (Http::RequestCR request)
-        {
-        auto bodyJson = Json::Reader::DoParse(request.GetRequestBody()->AsString());
-
-        EXPECT_EQ("http://applies.to.url", bodyJson["AppliesTo"].asString());
-        EXPECT_EQ("http://applies.to.url", bodyJson["AppliesToBootstrapToken"].asString());
-        EXPECT_EQ(parentToken.AsString(), bodyJson["ActAs"].asString());
-        EXPECT_EQ("123", bodyJson["Lifetime"].asString());
-
-        EXPECT_STREQ("X509 access_token=TestCert", request.GetHeaders().GetAuthorization());
-
-        return StubHttpResponse();
-        });
-
-    auto client = ImsClient::Create(StubClientInfo(), GetHandlerPtr());
-    client->RequestToken(parentToken, "http://applies.to.url", 123)->GetResult();
-    }
-
-/*--------------------------------------------------------------------------------------+
-* @bsimethod                                                    Vincas.Razma    02/2016
-+---------------+---------------+---------------+---------------+---------------+------*/
-TEST_F(ImsClientTests, GetToken_ByParentTokenWithZeroLifetime_SendsRequestToRetrieveTokenWithoutLifetime)
-    {
-    SamlToken parentToken(StubSamlTokenXML(0, "TestCert"));
-
-    GetHandler().ForFirstRequest([&] (Http::RequestCR request)
-        {
-        auto bodyJson = Json::Reader::DoParse(request.GetRequestBody()->AsString());
-
-        EXPECT_EQ("http://applies.to.url", bodyJson["AppliesTo"].asString());
-        EXPECT_EQ("http://applies.to.url", bodyJson["AppliesToBootstrapToken"].asString());
-        EXPECT_EQ(parentToken.AsString(), bodyJson["ActAs"].asString());
-        EXPECT_FALSE(bodyJson.isMember("Lifetime"));
-
-        EXPECT_STREQ("X509 access_token=TestCert", request.GetHeaders().GetAuthorization());
-
-        return StubHttpResponse();
-        });
-
-    auto client = ImsClient::Create(StubClientInfo(), GetHandlerPtr());
-    client->RequestToken(parentToken, "http://applies.to.url", 0)->GetResult();
-    }
-
-/*--------------------------------------------------------------------------------------+
-* @bsimethod                                                    Vincas.Razma    10/2016
-+---------------+---------------+---------------+---------------+---------------+------*/
-TEST_F(ImsClientTests, GetToken_ByCredentialsToAnyEnvironment_ValidatesCertificate)
-    {
-    GetHandler().ForAnyRequest([&] (Http::RequestCR request)
-        {
-        EXPECT_TRUE(request.GetValidateCertificate());
-        return StubHttpResponse();
-        });
-
-    UrlProvider::Initialize(UrlProvider::Environment::Dev, UrlProvider::DefaultTimeout, &m_localState, m_buddiClient);
-    auto client = ImsClient::Create(StubClientInfo(), GetHandlerPtr());
-    client->RequestToken(Credentials("Foo", "Boo"))->Wait();
-    EXPECT_EQ(1, GetHandler().GetRequestsPerformed());
-
-    UrlProvider::Initialize(UrlProvider::Environment::Qa, UrlProvider::DefaultTimeout, &m_localState, m_buddiClient);
-    client = ImsClient::Create(StubClientInfo(), GetHandlerPtr());
-    client->RequestToken(Credentials("Foo", "Boo"))->Wait();
-    EXPECT_EQ(2, GetHandler().GetRequestsPerformed());
-
-    UrlProvider::Initialize(UrlProvider::Environment::Release, UrlProvider::DefaultTimeout, &m_localState, m_buddiClient);
-    client = ImsClient::Create(StubClientInfo(), GetHandlerPtr());
-    client->RequestToken(Credentials("Foo", "Boo"))->Wait();
-    EXPECT_EQ(3, GetHandler().GetRequestsPerformed());
-    }
-
-/*--------------------------------------------------------------------------------------+
-* @bsimethod                                                    Vincas.Razma    10/2016
-+---------------+---------------+---------------+---------------+---------------+------*/
-TEST_F(ImsClientTests, GetToken_ByTokenToAnyEnvironment_ValidatesCertificate)
-    {
-    GetHandler().ForAnyRequest([&] (Http::RequestCR request)
-        {
-        EXPECT_TRUE(request.GetValidateCertificate());
-        return StubHttpResponse();
-        });
-
-    UrlProvider::Initialize(UrlProvider::Environment::Dev, UrlProvider::DefaultTimeout, &m_localState, m_buddiClient);
-    auto client = ImsClient::Create(StubClientInfo(), GetHandlerPtr());
-    client->RequestToken(*StubSamlToken())->Wait();
-    EXPECT_EQ(1, GetHandler().GetRequestsPerformed());
-
-    UrlProvider::Initialize(UrlProvider::Environment::Qa, UrlProvider::DefaultTimeout, &m_localState, m_buddiClient);
-    client = ImsClient::Create(StubClientInfo(), GetHandlerPtr());
-    client->RequestToken(*StubSamlToken())->Wait();
-    EXPECT_EQ(2, GetHandler().GetRequestsPerformed());
-
-    UrlProvider::Initialize(UrlProvider::Environment::Release, UrlProvider::DefaultTimeout, &m_localState, m_buddiClient);
-    client = ImsClient::Create(StubClientInfo(), GetHandlerPtr());
-    client->RequestToken(*StubSamlToken())->Wait();
-    EXPECT_EQ(3, GetHandler().GetRequestsPerformed());
-    }
-
-/*--------------------------------------------------------------------------------------+
-* @bsimethod                                                    Vincas.Razma    02/2016
-+---------------+---------------+---------------+---------------+---------------+------*/
-TEST_F(ImsClientTests, IsLoginRedirect_NonLoginUrl_False)
-    {
-    EXPECT_FALSE(ImsClient::IsLoginRedirect(StubHttpResponseWithUrl(HttpStatus::OK, "http://test.com/other")));
-    }
-
-/*--------------------------------------------------------------------------------------+
-* @bsimethod                                                    Vincas.Razma    02/2016
-+---------------+---------------+---------------+---------------+---------------+------*/
-TEST_F(ImsClientTests, IsLoginRedirect_StatusNotOK_False)
-    {
-    EXPECT_FALSE(ImsClient::IsLoginRedirect(StubHttpResponseWithUrl(HttpStatus::Found, "http://test.com//IMS/Account/Login?foo")));
-    }
-
-/*--------------------------------------------------------------------------------------+
-* @bsimethod                                                    Vincas.Razma    02/2016
-+---------------+---------------+---------------+---------------+---------------+------*/
-TEST_F(ImsClientTests, IsLoginRedirect_IMSLoginUrlAndStatusOK_True)
-    {
-    EXPECT_TRUE(ImsClient::IsLoginRedirect(StubHttpResponseWithUrl(HttpStatus::OK, "http://test.com//IMS/Account/Login?foo")));
-    }
-
-/*--------------------------------------------------------------------------------------+
-* @bsimethod                                                    Vincas.Razma    02/2016
-+---------------+---------------+---------------+---------------+---------------+------*/
-TEST_F(ImsClientTests, GetFederatedSignInUrl_NoDomainParameter_UrlHasNoOfhParameter)
-    {
-#if defined (BENTLEY_WIN32)
-    const Utf8String platformType("desktop");
-#else
-    const Utf8String platformType("mobile");
-#endif
-
-    Utf8String signInUrl("TestUrl?wa=wsignin1.0&wtrealm=sso%3A%2F%2Fwsfed_");
-    signInUrl += platformType + "%2FTestAppProductId";
-
-    auto info = StubClientInfo();
-    EXPECT_STREQ(signInUrl.c_str(), ImsClient::GetFederatedSignInUrl(*info).c_str());
-    }
-
-/*--------------------------------------------------------------------------------------+
-* @bsimethod                                                    Vincas.Razma    02/2016
-+---------------+---------------+---------------+---------------+---------------+------*/
-TEST_F(ImsClientTests, GetFederatedSignInUrl_DomainParameter_UrlHasOfhParameter)
-    {
-#if defined (BENTLEY_WIN32)
-    const Utf8String platformType("desktop");
-#else
-    const Utf8String platformType("mobile");
-#endif
-
-    const Utf8String domainName("bentley");
-    Utf8String signInUrl("TestUrl?wa=wsignin1.0&wtrealm=sso%3A%2F%2Fwsfed_");
-    signInUrl += platformType + "%2FTestAppProductId&ofh=" + Base64Utilities::Encode(domainName);
-
-    auto info = StubClientInfo();
-    EXPECT_STREQ(signInUrl.c_str(), ImsClient::GetFederatedSignInUrl(*info, domainName).c_str());
-    }
-
-/*--------------------------------------------------------------------------------------+
-* @bsimethod                                                Tomas.Tamasauskas    08/2017
-+---------------+---------------+---------------+---------------+---------------+------*/
-TEST_F(ImsClientTests, GetA2PUrl)
-    {
-    GetHandler().ForFirstRequest([&](Http::RequestCR request)
-        {
-        EXPECT_STREQ((UrlProvider::Urls::ImsActiveSTSHelperService.Get() + "/json/RegisterToken").c_str(), request.GetUrl().c_str());
-        Utf8PrintfString credsPair("%s:%s", "BentleyConnectAppServiceUser@bentley.com", "A6u6I09FP70YQWHlbrfS0Ct2fTyIMt6JNnMtbjHSx6smCgSinlRFCXqM6wcuYuj");
-        Utf8PrintfString authorization("Basic %s", Base64Utilities::Encode(credsPair).c_str());
-        EXPECT_EQ(authorization, request.GetHeaders().GetAuthorization());
-        return StubHttpResponse(HttpStatus::OK, Utf8PrintfString("\"%s\"", BeGuid(true).ToString().c_str()));
-        });
-
-    UrlProvider::Initialize(UrlProvider::Environment::Qa, UrlProvider::DefaultTimeout, &m_localState, m_buddiClient);
-    auto client = ImsClient::Create(StubClientInfo(), GetHandlerPtr());
-    auto url = client->GetA2PUrl("https://something.bentley.com", StubSamlToken(), BeGuid(true).ToString());
-    EXPECT_EQ(1, GetHandler().GetRequestsPerformed());
-    EXPECT_NE("https://something.bentley.com", url);
-    }
-
-/*--------------------------------------------------------------------------------------+
-* @bsimethod                                                Tomas.Tamasauskas    08/2017
-+---------------+---------------+---------------+---------------+---------------+------*/
-TEST_F(ImsClientTests, GetA2PUrl_FailsToRegisterToken)
-    {
-    GetHandler().ForFirstRequest([&](Http::RequestCR request)
-        {
-        return StubHttpResponse(HttpStatus::Unauthorized);
-        });
-
-    UrlProvider::Initialize(UrlProvider::Environment::Qa, UrlProvider::DefaultTimeout, &m_localState, m_buddiClient);
-    auto client = ImsClient::Create(StubClientInfo(), GetHandlerPtr());
-    BeTest::SetFailOnAssert(false);
-    auto url = client->GetA2PUrl("https://something.bentley.com", StubSamlToken(), BeGuid(true).ToString());
-    BeTest::SetFailOnAssert(true);
-    EXPECT_EQ(1, GetHandler().GetRequestsPerformed());
-    EXPECT_EQ("https://something.bentley.com", url);
-    }
+/*--------------------------------------------------------------------------------------+
+|
+|     $Source: Tests/UnitTests/Published/WebServices/Connect/ImsClientTests.cpp $
+|
+|  $Copyright: (c) 2017 Bentley Systems, Incorporated. All rights reserved. $
+|
++--------------------------------------------------------------------------------------*/
+#include "ImsClientTests.h"
+#include <WebServices/Connect/ImsClient.h>
+#include <Bentley/Base64Utilities.h>
+#include <WebServices/Configuration/UrlProvider.h>
+
+USING_NAMESPACE_BENTLEY_WEBSERVICES
+using namespace ::testing;
+
+void ImsClientTests::SetUp()
+    {
+    BaseMockHttpHandlerTest::SetUp();
+    m_buddiClient = std::make_shared<StubBuddiClient>();
+    UrlProvider::Initialize(UrlProvider::Environment::Dev, UrlProvider::DefaultTimeout, &m_localState, m_buddiClient);
+    }
+
+/*--------------------------------------------------------------------------------------+
+* @bsimethod                                                    Vincas.Razma    02/2016
++---------------+---------------+---------------+---------------+---------------+------*/
+TEST_F(ImsClientTests, GetToken_DefaultUrls_SendsRequestToRetrieveToken)
+    {
+    GetHandler().ForFirstRequest([&] (Http::RequestCR request)
+        {
+        EXPECT_STREQ("TestUrl", request.GetUrl().c_str());
+        EXPECT_EQ("Basic " + Base64Utilities::Encode("Foo:Boo"), request.GetHeaders().GetAuthorization());
+        return StubHttpResponse();
+        });
+
+    auto client = ImsClient::Create(StubClientInfo(), GetHandlerPtr());
+    client->RequestToken(Credentials("Foo", "Boo"))->GetResult();
+    }
+
+/*--------------------------------------------------------------------------------------+
+* @bsimethod                                                    Vincas.Razma    02/2016
++---------------+---------------+---------------+---------------+---------------+------*/
+TEST_F(ImsClientTests, GetToken_ResponseContainsToken_ReturnsToken)
+    {
+    auto tokenStr = StubSamlTokenWithUser("Foo")->AsString();
+    Json::Value bodyJson;
+    bodyJson["RequestedSecurityToken"] = tokenStr;
+
+    GetHandler().ForFirstRequest(StubHttpResponse(HttpStatus::OK, bodyJson.toStyledString()));
+
+    auto client = ImsClient::Create(StubClientInfo(), GetHandlerPtr());
+    auto result = client->RequestToken(Credentials("Foo", "Boo"))->GetResult();
+
+    ASSERT_TRUE(result.IsSuccess());
+    EXPECT_EQ(tokenStr, result.GetValue()->AsString());
+    }
+
+TEST_F(ImsClientTests, GetToken_MismatchingUserName_ReturnsError)
+    {
+    auto tokenStr = StubSamlTokenWithUser("Boo")->AsString();
+    Json::Value bodyJson;
+    bodyJson["RequestedSecurityToken"] = tokenStr;
+
+    GetHandler().ForFirstRequest(StubHttpResponse(HttpStatus::OK, bodyJson.toStyledString()));
+
+    auto client = ImsClient::Create(StubClientInfo(), GetHandlerPtr());
+    auto result = client->RequestToken(Credentials("Foo", "Boo"))->GetResult();
+
+    ASSERT_FALSE(result.IsSuccess());
+    }
+
+/*--------------------------------------------------------------------------------------+
+* @bsimethod                                                    Vincas.Razma    02/2016
++---------------+---------------+---------------+---------------+---------------+------*/
+TEST_F(ImsClientTests, GetToken_ByCredentials_SendsRequestToRetrieveToken)
+    {
+    GetHandler().ForFirstRequest([&] (Http::RequestCR request)
+        {
+        auto bodyJson = Json::Reader::DoParse(request.GetRequestBody()->AsString());
+
+        EXPECT_EQ("http://applies.to.url", bodyJson["AppliesTo"].asString());
+        EXPECT_EQ("", bodyJson["ActAs"].asString());
+        EXPECT_EQ("123", bodyJson["Lifetime"].asString());
+
+        EXPECT_EQ("Basic " + Base64Utilities::Encode("Foo:Boo"), request.GetHeaders().GetAuthorization());
+
+        return StubHttpResponse();
+        });
+
+    auto client = ImsClient::Create(StubClientInfo(), GetHandlerPtr());
+    client->RequestToken(Credentials("Foo", "Boo"), "http://applies.to.url", 123)->GetResult();
+    }
+
+/*--------------------------------------------------------------------------------------+
+* @bsimethod                                                    Vincas.Razma    02/2016
++---------------+---------------+---------------+---------------+---------------+------*/
+TEST_F(ImsClientTests, GetToken_ByCredentialsWithZeroLifetime_SendsRequestToRetrieveTokenWithoutLifetimee)
+    {
+    GetHandler().ForFirstRequest([&] (Http::RequestCR request)
+        {
+        auto bodyJson = Json::Reader::DoParse(request.GetRequestBody()->AsString());
+
+        EXPECT_EQ("http://applies.to.url", bodyJson["AppliesTo"].asString());
+        EXPECT_EQ("", bodyJson["ActAs"].asString());
+        EXPECT_FALSE(bodyJson.isMember("Lifetime"));
+
+        EXPECT_EQ("Basic " + Base64Utilities::Encode("Foo:Boo"), request.GetHeaders().GetAuthorization());
+
+        return StubHttpResponse();
+        });
+
+    auto client = ImsClient::Create(StubClientInfo(), GetHandlerPtr());
+    client->RequestToken(Credentials("Foo", "Boo"), "http://applies.to.url", 0)->GetResult();
+    }
+
+/*--------------------------------------------------------------------------------------+
+* @bsimethod                                                    Vincas.Razma    02/2016
++---------------+---------------+---------------+---------------+---------------+------*/
+TEST_F(ImsClientTests, GetToken_ByParentToken_SendsRequestToRetrieveToken)
+    {
+    SamlToken parentToken(StubSamlTokenXML(0, "TestCert"));
+
+    GetHandler().ForFirstRequest([&] (Http::RequestCR request)
+        {
+        auto bodyJson = Json::Reader::DoParse(request.GetRequestBody()->AsString());
+
+        EXPECT_EQ("http://applies.to.url", bodyJson["AppliesTo"].asString());
+        EXPECT_EQ("http://applies.to.url", bodyJson["AppliesToBootstrapToken"].asString());
+        EXPECT_EQ(parentToken.AsString(), bodyJson["ActAs"].asString());
+        EXPECT_EQ("123", bodyJson["Lifetime"].asString());
+
+        EXPECT_STREQ("X509 access_token=TestCert", request.GetHeaders().GetAuthorization());
+
+        return StubHttpResponse();
+        });
+
+    auto client = ImsClient::Create(StubClientInfo(), GetHandlerPtr());
+    client->RequestToken(parentToken, "http://applies.to.url", 123)->GetResult();
+    }
+
+/*--------------------------------------------------------------------------------------+
+* @bsimethod                                                    Vincas.Razma    02/2016
++---------------+---------------+---------------+---------------+---------------+------*/
+TEST_F(ImsClientTests, GetToken_ByParentTokenWithZeroLifetime_SendsRequestToRetrieveTokenWithoutLifetime)
+    {
+    SamlToken parentToken(StubSamlTokenXML(0, "TestCert"));
+
+    GetHandler().ForFirstRequest([&] (Http::RequestCR request)
+        {
+        auto bodyJson = Json::Reader::DoParse(request.GetRequestBody()->AsString());
+
+        EXPECT_EQ("http://applies.to.url", bodyJson["AppliesTo"].asString());
+        EXPECT_EQ("http://applies.to.url", bodyJson["AppliesToBootstrapToken"].asString());
+        EXPECT_EQ(parentToken.AsString(), bodyJson["ActAs"].asString());
+        EXPECT_FALSE(bodyJson.isMember("Lifetime"));
+
+        EXPECT_STREQ("X509 access_token=TestCert", request.GetHeaders().GetAuthorization());
+
+        return StubHttpResponse();
+        });
+
+    auto client = ImsClient::Create(StubClientInfo(), GetHandlerPtr());
+    client->RequestToken(parentToken, "http://applies.to.url", 0)->GetResult();
+    }
+
+/*--------------------------------------------------------------------------------------+
+* @bsimethod                                                    Vincas.Razma    10/2016
++---------------+---------------+---------------+---------------+---------------+------*/
+TEST_F(ImsClientTests, GetToken_ByCredentialsToAnyEnvironment_ValidatesCertificate)
+    {
+    GetHandler().ForAnyRequest([&] (Http::RequestCR request)
+        {
+        EXPECT_TRUE(request.GetValidateCertificate());
+        return StubHttpResponse();
+        });
+
+    UrlProvider::Initialize(UrlProvider::Environment::Dev, UrlProvider::DefaultTimeout, &m_localState, m_buddiClient);
+    auto client = ImsClient::Create(StubClientInfo(), GetHandlerPtr());
+    client->RequestToken(Credentials("Foo", "Boo"))->Wait();
+    EXPECT_EQ(1, GetHandler().GetRequestsPerformed());
+
+    UrlProvider::Initialize(UrlProvider::Environment::Qa, UrlProvider::DefaultTimeout, &m_localState, m_buddiClient);
+    client = ImsClient::Create(StubClientInfo(), GetHandlerPtr());
+    client->RequestToken(Credentials("Foo", "Boo"))->Wait();
+    EXPECT_EQ(2, GetHandler().GetRequestsPerformed());
+
+    UrlProvider::Initialize(UrlProvider::Environment::Release, UrlProvider::DefaultTimeout, &m_localState, m_buddiClient);
+    client = ImsClient::Create(StubClientInfo(), GetHandlerPtr());
+    client->RequestToken(Credentials("Foo", "Boo"))->Wait();
+    EXPECT_EQ(3, GetHandler().GetRequestsPerformed());
+    }
+
+/*--------------------------------------------------------------------------------------+
+* @bsimethod                                                    Vincas.Razma    10/2016
++---------------+---------------+---------------+---------------+---------------+------*/
+TEST_F(ImsClientTests, GetToken_ByTokenToAnyEnvironment_ValidatesCertificate)
+    {
+    GetHandler().ForAnyRequest([&] (Http::RequestCR request)
+        {
+        EXPECT_TRUE(request.GetValidateCertificate());
+        return StubHttpResponse();
+        });
+
+    UrlProvider::Initialize(UrlProvider::Environment::Dev, UrlProvider::DefaultTimeout, &m_localState, m_buddiClient);
+    auto client = ImsClient::Create(StubClientInfo(), GetHandlerPtr());
+    client->RequestToken(*StubSamlToken())->Wait();
+    EXPECT_EQ(1, GetHandler().GetRequestsPerformed());
+
+    UrlProvider::Initialize(UrlProvider::Environment::Qa, UrlProvider::DefaultTimeout, &m_localState, m_buddiClient);
+    client = ImsClient::Create(StubClientInfo(), GetHandlerPtr());
+    client->RequestToken(*StubSamlToken())->Wait();
+    EXPECT_EQ(2, GetHandler().GetRequestsPerformed());
+
+    UrlProvider::Initialize(UrlProvider::Environment::Release, UrlProvider::DefaultTimeout, &m_localState, m_buddiClient);
+    client = ImsClient::Create(StubClientInfo(), GetHandlerPtr());
+    client->RequestToken(*StubSamlToken())->Wait();
+    EXPECT_EQ(3, GetHandler().GetRequestsPerformed());
+    }
+
+/*--------------------------------------------------------------------------------------+
+* @bsimethod                                                    Vincas.Razma    02/2016
++---------------+---------------+---------------+---------------+---------------+------*/
+TEST_F(ImsClientTests, IsLoginRedirect_NonLoginUrl_False)
+    {
+    EXPECT_FALSE(ImsClient::IsLoginRedirect(StubHttpResponseWithUrl(HttpStatus::OK, "http://test.com/other")));
+    }
+
+/*--------------------------------------------------------------------------------------+
+* @bsimethod                                                    Vincas.Razma    02/2016
++---------------+---------------+---------------+---------------+---------------+------*/
+TEST_F(ImsClientTests, IsLoginRedirect_StatusNotOK_False)
+    {
+    EXPECT_FALSE(ImsClient::IsLoginRedirect(StubHttpResponseWithUrl(HttpStatus::Found, "http://test.com//IMS/Account/Login?foo")));
+    }
+
+/*--------------------------------------------------------------------------------------+
+* @bsimethod                                                    Vincas.Razma    02/2016
++---------------+---------------+---------------+---------------+---------------+------*/
+TEST_F(ImsClientTests, IsLoginRedirect_IMSLoginUrlAndStatusOK_True)
+    {
+    EXPECT_TRUE(ImsClient::IsLoginRedirect(StubHttpResponseWithUrl(HttpStatus::OK, "http://test.com//IMS/Account/Login?foo")));
+    }
+
+/*--------------------------------------------------------------------------------------+
+* @bsimethod                                                    Vincas.Razma    02/2016
++---------------+---------------+---------------+---------------+---------------+------*/
+TEST_F(ImsClientTests, GetFederatedSignInUrl_NoDomainParameter_UrlHasNoOfhParameter)
+    {
+#if defined (BENTLEY_WIN32)
+    const Utf8String platformType("desktop");
+#else
+    const Utf8String platformType("mobile");
+#endif
+
+    Utf8String signInUrl("TestUrl?wa=wsignin1.0&wtrealm=sso%3A%2F%2Fwsfed_");
+    signInUrl += platformType + "%2FTestAppProductId";
+
+    auto info = StubClientInfo();
+    EXPECT_STREQ(signInUrl.c_str(), ImsClient::GetFederatedSignInUrl(*info).c_str());
+    }
+
+/*--------------------------------------------------------------------------------------+
+* @bsimethod                                                    Vincas.Razma    02/2016
++---------------+---------------+---------------+---------------+---------------+------*/
+TEST_F(ImsClientTests, GetFederatedSignInUrl_DomainParameter_UrlHasOfhParameter)
+    {
+#if defined (BENTLEY_WIN32)
+    const Utf8String platformType("desktop");
+#else
+    const Utf8String platformType("mobile");
+#endif
+
+    const Utf8String domainName("bentley");
+    Utf8String signInUrl("TestUrl?wa=wsignin1.0&wtrealm=sso%3A%2F%2Fwsfed_");
+    signInUrl += platformType + "%2FTestAppProductId&ofh=" + Base64Utilities::Encode(domainName);
+
+    auto info = StubClientInfo();
+    EXPECT_STREQ(signInUrl.c_str(), ImsClient::GetFederatedSignInUrl(*info, domainName).c_str());
+    }
+
+/*--------------------------------------------------------------------------------------+
+* @bsimethod                                                Tomas.Tamasauskas    08/2017
++---------------+---------------+---------------+---------------+---------------+------*/
+TEST_F(ImsClientTests, GetA2PUrl)
+    {
+    GetHandler().ForFirstRequest([&](Http::RequestCR request)
+        {
+        EXPECT_STREQ((UrlProvider::Urls::ImsActiveSTSHelperService.Get() + "/json/RegisterToken").c_str(), request.GetUrl().c_str());
+        Utf8PrintfString credsPair("%s:%s", "BentleyConnectAppServiceUser@bentley.com", "A6u6I09FP70YQWHlbrfS0Ct2fTyIMt6JNnMtbjHSx6smCgSinlRFCXqM6wcuYuj");
+        Utf8PrintfString authorization("Basic %s", Base64Utilities::Encode(credsPair).c_str());
+        EXPECT_EQ(authorization, request.GetHeaders().GetAuthorization());
+        return StubHttpResponse(HttpStatus::OK, Utf8PrintfString("\"%s\"", BeGuid(true).ToString().c_str()));
+        });
+
+    UrlProvider::Initialize(UrlProvider::Environment::Qa, UrlProvider::DefaultTimeout, &m_localState, m_buddiClient);
+    auto client = ImsClient::Create(StubClientInfo(), GetHandlerPtr());
+    auto url = client->GetA2PUrl("https://something.bentley.com", StubSamlToken(), BeGuid(true).ToString());
+    EXPECT_EQ(1, GetHandler().GetRequestsPerformed());
+    EXPECT_NE("https://something.bentley.com", url);
+    }
+
+/*--------------------------------------------------------------------------------------+
+* @bsimethod                                                Tomas.Tamasauskas    08/2017
++---------------+---------------+---------------+---------------+---------------+------*/
+TEST_F(ImsClientTests, GetA2PUrl_FailsToRegisterToken)
+    {
+    GetHandler().ForFirstRequest([&](Http::RequestCR request)
+        {
+        return StubHttpResponse(HttpStatus::Unauthorized);
+        });
+
+    UrlProvider::Initialize(UrlProvider::Environment::Qa, UrlProvider::DefaultTimeout, &m_localState, m_buddiClient);
+    auto client = ImsClient::Create(StubClientInfo(), GetHandlerPtr());
+    BeTest::SetFailOnAssert(false);
+    auto url = client->GetA2PUrl("https://something.bentley.com", StubSamlToken(), BeGuid(true).ToString());
+    BeTest::SetFailOnAssert(true);
+    EXPECT_EQ(1, GetHandler().GetRequestsPerformed());
+    EXPECT_EQ("https://something.bentley.com", url);
+    }