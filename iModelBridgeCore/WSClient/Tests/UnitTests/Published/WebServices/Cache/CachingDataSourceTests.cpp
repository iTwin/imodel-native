/*--------------------------------------------------------------------------------------+
|
|     $Source: Tests/UnitTests/Published/WebServices/Cache/CachingDataSourceTests.cpp $
|
|  $Copyright: (c) 2018 Bentley Systems, Incorporated. All rights reserved. $
|
+--------------------------------------------------------------------------------------*/

#include "CachingDataSourceTests.h"

#include <WebServices/Cache/Persistence/DataSourceCache.h>
#include <WebServices/Cache/Persistence/DataReadOptions.h>
#include <WebServices/Cache/SyncNotifier.h>
#include <Bentley/BeDebugLog.h>
#include "MockCachingDataSource.h"
#include "MockQueryProvider.h"

#ifdef USE_GTEST
USING_NAMESPACE_BENTLEY_WEBSERVICES
using namespace ::testing;

#define EXPECT_PROGRESS_EQ(expectedProgress, actualProgress)                    \
    EXPECT_EQ(expectedProgress.GetBytes(), actualProgress.GetBytes());          \
    EXPECT_EQ(expectedProgress.GetInstances(), actualProgress.GetInstances());  \
    EXPECT_NEAR(expectedProgress.GetSynced(), actualProgress.GetSynced(), 0.01);

struct TestProgressMock
    {
    MOCK_METHOD1(TestProgress, void(ICachingDataSource::ProgressCR));
    };

CachedResponseKey CreateTestResponseKey(ICachingDataSourcePtr ds, Utf8StringCR rootName = "StubResponseKeyRoot", Utf8StringCR keyName = BeGuid(true).ToString())
    {
    auto txn = ds->StartCacheTransaction();
    CachedResponseKey key(txn.GetCache().FindOrCreateRoot(rootName.c_str()), keyName);
    txn.Commit();
    return key;
    }

/*--------------------------------------------------------------------------------------+
* @bsitest                                    Vincas.Razma                     07/15
+---------------+---------------+---------------+---------------+---------------+------*/
TEST_F(CachingDataSourceTests, OpenOrCreate_CalledSecondTimeAfterCacheWasCreated_OpensAndSucceeds)
// TODO: fix test - crashes as first cache is still closing when second one is opening.
    {
    BeFileName path = StubFilePath();
    auto client = MockWSRepositoryClient::Create();

    StubInstances schemaDefs;
    schemaDefs.Add({"MetaSchema.ECSchemaDef", "TestSchema"}, {{"Name", "TestSchema"}, {"VersionMajor", 1}, {"VersionMinor", 0}});

    EXPECT_CALL(client->GetMockWSClient(), GetServerInfo(_))
        .WillOnce(Return(CreateCompletedAsyncTask(WSInfoResult::Success(StubWSInfoWebApi()))));

    EXPECT_CALL(*client, SendGetSchemasRequest(_, _))
        .WillOnce(Return(CreateCompletedAsyncTask(WSObjectsResult::Success(schemaDefs.ToWSObjectsResponse()))));

    EXPECT_CALL(*client, SendGetFileRequest(ObjectId("MetaSchema.ECSchemaDef", "TestSchema"), ::testing::An<BeFileNameCR>(), _, _, _))
        .WillOnce(Invoke([&] (ObjectIdCR, BeFileNameCR filePath, Utf8StringCR, Http::Request::ProgressCallbackCR, ICancellationTokenPtr)
        {
        GetTestSchema()->WriteToXmlFile(filePath);
        return CreateCompletedAsyncTask(StubWSFileResult(filePath));
        }));

    // Create
    auto thread = WorkerThread::Create("DS1");
    auto ds1 = CachingDataSource::OpenOrCreate(client, path, StubCacheEnvironemnt(), thread)->GetResult().GetValue();
    ASSERT_TRUE(nullptr != ds1);

    // Ensure that cache is closed
    ds1 = nullptr;
    thread->OnEmpty()->Wait();

    // Open
    auto ds2 = CachingDataSource::OpenOrCreate(client, path, StubCacheEnvironemnt())->GetResult().GetValue();
    ASSERT_TRUE(nullptr != ds2);
    EXPECT_TRUE(nullptr != ds2->StartCacheTransaction().GetCache().GetAdapter().GetECSchema("TestSchema"));
    }
/*--------------------------------------------------------------------------------------+
* @bsitest                                    Vincas.Razma                     07/15
+---------------+---------------+---------------+---------------+---------------+------*/
TEST_F(CachingDataSourceTests, OpenOrCreate_NonECDbFileExists_Error)
    {
    BeFileName path = StubFile("NotECDbFileContents");

    auto client = MockWSRepositoryClient::Create();
    auto result = CachingDataSource::OpenOrCreate(client, path, StubCacheEnvironemnt())->GetResult();

    ASSERT_FALSE(result.IsSuccess());
    }
/*--------------------------------------------------------------------------------------+
* @bsitest                                    Vincas.Razma                     07/15
+---------------+---------------+---------------+---------------+---------------+------*/
TEST_F(CachingDataSourceTests, OpenOrCreate_NonDataSourceCacheDbExists_OpensAndStartsUpdatingWithRemoteSchemas)
    {
    BeFileName path = StubFilePath();

    ECDb db;
    db.CreateNewDb(path);

    auto client = MockWSRepositoryClient::Create();

    EXPECT_CALL(client->GetMockWSClient(), GetServerInfo(_))
        .WillOnce(Return(CreateCompletedAsyncTask(WSInfoResult::Success(StubWSInfoWebApi()))));

    EXPECT_CALL(*client, SendGetSchemasRequest(_, _)).Times(1)
        .WillOnce(Return(CreateCompletedAsyncTask(WSObjectsResult::Error({}))));

    CachingDataSource::OpenOrCreate(client, path, StubCacheEnvironemnt())->Wait();
    }
/*--------------------------------------------------------------------------------------+
* @bsitest                                    Vincas.Razma                     07/15
+---------------+---------------+---------------+---------------+---------------+------*/
TEST_F(CachingDataSourceTests, OpenOrCreate_DataSourceCacheDbExists_StartsUpdatingWithRemoteSchemas)
    {
    BeFileName path = StubFilePath();

    DataSourceCache db;
    ASSERT_EQ(SUCCESS, db.Create(path, StubCacheEnvironemnt()));
    ASSERT_EQ(SUCCESS, db.Close());

    auto client = MockWSRepositoryClient::Create();
    auto token = SimpleCancellationToken::Create();

    EXPECT_CALL(client->GetMockWSClient(), GetServerInfo(_))
        .WillOnce(Return(CreateCompletedAsyncTask(WSInfoResult::Success(StubWSInfoWebApi()))));

    EXPECT_CALL(*client, SendGetSchemasRequest(_, _)).Times(1)
        .WillOnce(Return(CreateCompletedAsyncTask(WSObjectsResult::Error({}))));

    CachingDataSource::OpenOrCreate(client, path, StubCacheEnvironemnt(), nullptr, token)->Wait();
    }
/*--------------------------------------------------------------------------------------+
* @bsitest                                    Vincas.Razma                     07/15
+---------------+---------------+---------------+---------------+---------------+------*/
TEST_F(CachingDataSourceTests, OpenOrCreate_NoFileAndCancelled_ReturnsCancellationError)
    {
    BeFileName path = StubFilePath();
    auto client = MockWSRepositoryClient::Create();

    auto token = SimpleCancellationToken::Create();
    token->SetCanceled();

    auto result = CachingDataSource::OpenOrCreate(client, path, StubCacheEnvironemnt(), nullptr, token)->GetResult();
    EXPECT_FALSE(result.IsSuccess());
    EXPECT_EQ(ICachingDataSource::Status::Canceled, result.GetError().GetStatus());
    }

/*--------------------------------------------------------------------------------------+
* @bsitest                                    Vincas.Razma                     07/15
+---------------+---------------+---------------+---------------+---------------+------*/
TEST_F(CachingDataSourceTests, OpenOrCreate_CancelledAndSameThreadUsedInThenTask_DoesNotHang)
    {
    BeFileName path = StubFilePath();
    auto client = MockWSRepositoryClient::Create();
    auto token = SimpleCancellationToken::Create();

    EXPECT_CALL(client->GetMockWSClient(), GetServerInfo(_))
        .WillOnce(Return(CreateCompletedAsyncTask(WSInfoResult::Success(StubWSInfoWebApi()))));

    EXPECT_CALL(*client, SendGetSchemasRequest(_, _)).Times(1)
        .WillOnce(Invoke([&] (Utf8StringCR, ICancellationTokenPtr)
        {
        token->SetCanceled();
        return CreateCompletedAsyncTask(WSObjectsResult::Error({}));
        }));

    auto thread = WorkerThread::Create("TestCache");
    auto result = CachingDataSource::OpenOrCreate(client, path, StubCacheEnvironemnt(), thread, token)
        ->Then<CachingDataSource::OpenResult>(thread, [=] (CachingDataSource::OpenResult result)
        {
        return result;
        })->GetResult();
        EXPECT_FALSE(result.IsSuccess());
        EXPECT_EQ(ICachingDataSource::Status::Canceled, result.GetError().GetStatus());
    }

/*--------------------------------------------------------------------------------------+
* @bsitest                                    Vincas.Razma                     07/15
+---------------+---------------+---------------+---------------+---------------+------*/
TEST_F(CachingDataSourceTests, OpenOrCreate_FileExistsAndCancelled_ReturnsCancellationError)
    {
    BeFileName path = StubFilePath();
    auto client = MockWSRepositoryClient::Create();

    DataSourceCache db;
    ASSERT_EQ(SUCCESS, db.Create(path, StubCacheEnvironemnt()));
    ASSERT_EQ(SUCCESS, db.Close());

    auto token = SimpleCancellationToken::Create();
    token->SetCanceled();

    auto result = CachingDataSource::OpenOrCreate(client, path, StubCacheEnvironemnt(), nullptr, token)->GetResult();
    EXPECT_FALSE(result.IsSuccess());
    EXPECT_EQ(ICachingDataSource::Status::Canceled, result.GetError().GetStatus());
    }

/*--------------------------------------------------------------------------------------+
* @bsitest                                    Vincas.Razma                     07/15
+---------------+---------------+---------------+---------------+---------------+------*/
TEST_F(CachingDataSourceTests, OpenOrCreate_ServerDoesNotReturnMetaSchema_GetsSchemasAndImportsThemWithMetaSchema)
    {
    auto client = MockWSRepositoryClient::Create();

    StubInstances schemas;
    schemas.Add({"MetaSchema.ECSchemaDef", "SchemaId"}, {{"Name", "UserSchema"}});

    EXPECT_CALL(client->GetMockWSClient(), GetServerInfo(_))
        .WillOnce(Return(CreateCompletedAsyncTask(WSInfoResult::Success(StubWSInfoWebApi()))));

    EXPECT_CALL(*client, SendGetSchemasRequest(_, _)).Times(1)
        .WillOnce(Return(CreateCompletedAsyncTask(WSObjectsResult::Success(schemas.ToWSObjectsResponse()))));

    EXPECT_CALL(*client, SendGetFileRequest(_, ::testing::An<BeFileNameCR>(), _, _, _)).Times(1)
        .WillOnce(Invoke([&] (ObjectIdCR objectId, BeFileNameCR filePath, Utf8StringCR, Http::Request::ProgressCallbackCR, ICancellationTokenPtr)
        {
        EXPECT_EQ(ObjectId("MetaSchema.ECSchemaDef", "SchemaId"), objectId);
        Utf8String schemaXml(
            R"(<ECSchema schemaName="UserSchema" nameSpacePrefix="US" version="1.0" xmlns="http://www.bentley.com/schemas/Bentley.ECXML.2.0">
               </ECSchema>)");
        SimpleWriteToFile(schemaXml, filePath);
        return CreateCompletedAsyncTask(WSFileResult::Success(WSFileResponse(filePath, HttpStatus::OK, "")));
        }));

    auto result = CachingDataSource::OpenOrCreate(client, BeFileName(":memory:"), StubCacheEnvironemnt())->GetResult();

    ASSERT_TRUE(result.IsSuccess());
    ASSERT_TRUE(nullptr != result.GetValue());

    auto txn = result.GetValue()->StartCacheTransaction();
    EXPECT_TRUE(nullptr != txn.GetCache().GetAdapter().GetECSchema("MetaSchema"));
    EXPECT_TRUE(nullptr != txn.GetCache().GetAdapter().GetECSchema("UserSchema"));
    }

/*--------------------------------------------------------------------------------------+
* @bsitest                                    Vincas.Razma                     07/15
+---------------+---------------+---------------+---------------+---------------+------*/
TEST_F(CachingDataSourceTests, OpenOrCreate_ServerRetursMetaSchema_GetsAllSchemasFromServer)
    {
    auto client = MockWSRepositoryClient::Create();

    StubInstances schemas;
    schemas.Add({"MetaSchema.ECSchemaDef", "MetaSchemaId"}, {{"Name", "MetaSchema"}});
    schemas.Add({"MetaSchema.ECSchemaDef", "TestSchemaId"}, {{"Name", "TestSchema"}});

    EXPECT_CALL(client->GetMockWSClient(), GetServerInfo(_))
        .WillOnce(Return(CreateCompletedAsyncTask(WSInfoResult::Success(StubWSInfoWebApi()))));

    EXPECT_CALL(*client, SendGetSchemasRequest(_, _)).Times(1)
        .WillOnce(Return(CreateCompletedAsyncTask(WSObjectsResult::Success(schemas.ToWSObjectsResponse()))));

    EXPECT_CALL(*client, SendGetFileRequest(_, ::testing::An<BeFileNameCR>(), _, _, _)).Times(2)
        .WillOnce(Invoke([&] (ObjectIdCR objectId, BeFileNameCR, Utf8StringCR, Http::Request::ProgressCallbackCR, ICancellationTokenPtr)
        {
        EXPECT_EQ(ObjectId("MetaSchema.ECSchemaDef", "MetaSchemaId"), objectId);
        return CreateCompletedAsyncTask(WSFileResult());
        }));

    CachingDataSource::OpenOrCreate(client, BeFileName(":memory:"), StubCacheEnvironemnt())->Wait();
    }

<<<<<<< HEAD
/*--------------------------------------------------------------------------------------+
* @bsitest                                    Vincas.Razma                     07/15
+---------------+---------------+---------------+---------------+---------------+------*/
TEST_F(CachingDataSourceTests, OpenOrCreate_ServerRetursUserAndDeprecatedSchemas_GetsAllSchemasFromServerButSkipsDeprecated)
=======
TEST_F(CachingDataSourceTests, Close_Opened_SucceedsAndTransactionsCannotBeStarted)
>>>>>>> 0098229d
    {
    auto client = MockWSRepositoryClient::Create();

    StubInstances schemas;
<<<<<<< HEAD
    schemas.Add({"MetaSchema.ECSchemaDef", "A"}, {{"Name", "Contents"},{"NameSpacePrefix", "rest_cnt"}});
    schemas.Add({"MetaSchema.ECSchemaDef", "B"}, {{"Name", "Views"}, {"NameSpacePrefix", "rest_view"}});

    schemas.Add({"MetaSchema.ECSchemaDef", "C"}, {{"Name", "Contents"},{"NameSpacePrefix", "foo"}});
    schemas.Add({"MetaSchema.ECSchemaDef", "D"}, {{"Name", "Views"},{"NameSpacePrefix", "foo"}});
    schemas.Add({"MetaSchema.ECSchemaDef", "E"}, {{"Name", "TestSchema"}, {"NameSpacePrefix", "foo"}});
=======
    schemas.Add({"MetaSchema.ECSchemaDef", "SchemaId"}, {{"Name", "UserSchema"}});

    EXPECT_CALL(client->GetMockWSClient(), GetServerInfo(_))
        .WillOnce(Return(CreateCompletedAsyncTask(WSInfoResult::Success(StubWSInfoWebApi()))));

    EXPECT_CALL(*client, SendGetSchemasRequest(_, _)).Times(1)
        .WillOnce(Return(CreateCompletedAsyncTask(WSObjectsResult::Success(schemas.ToWSObjectsResponse()))));

    EXPECT_CALL(*client, SendGetFileRequest(_, _, _, _, _)).Times(1)
        .WillOnce(Invoke([&] (ObjectIdCR objectId, BeFileNameCR filePath, Utf8StringCR, HttpRequest::ProgressCallbackCR, ICancellationTokenPtr)
        {
        EXPECT_EQ(ObjectId("MetaSchema.ECSchemaDef", "SchemaId"), objectId);
        Utf8String schemaXml(
            R"(<ECSchema schemaName="UserSchema" nameSpacePrefix="US" version="1.0" xmlns="http://www.bentley.com/schemas/Bentley.ECXML.2.0">
               </ECSchema>)");
        SimpleWriteToFile(schemaXml, filePath);
        return CreateCompletedAsyncTask(WSFileResult::Success(WSFileResponse(filePath, HttpStatus::OK, "")));
        }));

    auto ds = CachingDataSource::OpenOrCreate(client, BeFileName(":memory:"), StubCacheEnvironemnt())->GetResult().GetValue();
    ASSERT_NE(nullptr, ds);

    ASSERT_TRUE(ds->StartCacheTransaction().IsActive());

    ds->Close();

    BeTest::SetFailOnAssert(false);
    ASSERT_FALSE(ds->StartCacheTransaction().IsActive());
    BeTest::SetFailOnAssert(true);

    ds->Close();
    ds->Close();
    ds->Close();
    }

TEST_F(CachingDataSourceTests, Close_Opened_CancelsServerRequest)
    {
    auto client = MockWSRepositoryClient::Create();

    StubInstances schemas;
    schemas.Add({"MetaSchema.ECSchemaDef", "SchemaId"}, {{"Name", "UserSchema"}});
>>>>>>> 0098229d

    EXPECT_CALL(client->GetMockWSClient(), GetServerInfo(_))
        .WillOnce(Return(CreateCompletedAsyncTask(WSInfoResult::Success(StubWSInfoWebApi()))));

    EXPECT_CALL(*client, SendGetSchemasRequest(_, _)).Times(1)
        .WillOnce(Return(CreateCompletedAsyncTask(WSObjectsResult::Success(schemas.ToWSObjectsResponse()))));
<<<<<<< HEAD
    
    EXPECT_CALL(*client, SendGetFileRequest(ObjectId("MetaSchema.ECSchemaDef", "C"), ::testing::An<BeFileNameCR>(), _, _, _))
        .WillOnce(Return(CreateCompletedAsyncTask(StubWSFileResult(StubFile(StubSchemaXml("Contents"), "Contents.01.00.ecschema.xml")))));
    EXPECT_CALL(*client, SendGetFileRequest(ObjectId("MetaSchema.ECSchemaDef", "D"), ::testing::An<BeFileNameCR>(), _, _, _))
        .WillOnce(Return(CreateCompletedAsyncTask(StubWSFileResult(StubFile(StubSchemaXml("Views"), "Views.01.00.ecschema.xml")))));
    EXPECT_CALL(*client, SendGetFileRequest(ObjectId("MetaSchema.ECSchemaDef", "E"), ::testing::An<BeFileNameCR>(), _, _, _))
        .WillOnce(Return(CreateCompletedAsyncTask(StubWSFileResult(StubFile(StubSchemaXml("TestSchema"), "TestSchema.01.00.ecschema.xml")))));
    
    auto ds = CachingDataSource::OpenOrCreate(client, BeFileName(":memory:"), StubCacheEnvironemnt())->GetResult().GetValue();
    ASSERT_TRUE(nullptr != ds);

    auto txn = ds->StartCacheTransaction();
    auto schemasKeysList = ds->GetRepositorySchemaKeys(txn);
    auto schemasList = ds->GetRepositorySchemas(txn);
    EXPECT_EQ(schemasKeysList.size(), 3);
    EXPECT_EQ(schemasList.size(), 3);
    }

/*--------------------------------------------------------------------------------------+
* @bsitest                                    Vincas.Razma                     07/15
+---------------+---------------+---------------+---------------+---------------+------*/
=======

    EXPECT_CALL(*client, SendGetFileRequest(_, _, _, _, _)).Times(1)
        .WillOnce(Invoke([&] (ObjectIdCR objectId, BeFileNameCR filePath, Utf8StringCR, HttpRequest::ProgressCallbackCR, ICancellationTokenPtr)
        {
        EXPECT_EQ(ObjectId("MetaSchema.ECSchemaDef", "SchemaId"), objectId);
        Utf8String schemaXml(
            R"(<ECSchema schemaName="UserSchema" nameSpacePrefix="US" version="1.0" xmlns="http://www.bentley.com/schemas/Bentley.ECXML.2.0">
                    <ECClass typeName="TestClass"/>
               </ECSchema>)");
        SimpleWriteToFile(schemaXml, filePath);
        return CreateCompletedAsyncTask(WSFileResult::Success(WSFileResponse(filePath, HttpStatus::OK, "")));
        }));

    auto ds = CachingDataSource::OpenOrCreate(client, BeFileName(":memory:"), StubCacheEnvironemnt())->GetResult().GetValue();
    ASSERT_NE(nullptr, ds);

    ICancellationTokenPtr token;
    AsyncTestCheckpoint cp;
    EXPECT_CALL(*client, SendGetObjectRequest(_, _, _)).Times(1)
        .WillOnce(Invoke([&] (ObjectIdCR objectId, Utf8String, ICancellationTokenPtr ct)
        {
        token = ct;
        cp.CheckinAndWait();
        return CreateCompletedAsyncTask(WSObjectsResult::Error({}));
        }));

    auto task = ds->GetObject({"UserSchema.TestClass", "Foo"}, ICachingDataSource::DataOrigin::RemoteData);
    cp.WaitUntilReached();
    cp.Continue();

    ds->GetCacheAccessThread()->ExecuteAsync([] { BeThreadUtilities::BeSleep(100); });
    ds->GetCacheAccessThread()->ExecuteAsync([] { BeThreadUtilities::BeSleep(100); });
    ds->GetCacheAccessThread()->ExecuteAsync([] { BeThreadUtilities::BeSleep(100); });

    ds->Close();

    task->Wait();
    ASSERT_EQ(0, ds->GetCacheAccessThread()->GetQueueTaskCount());
    EXPECT_TRUE(token->IsCanceled());
    }

>>>>>>> 0098229d
TEST_F(CachingDataSourceTests, FailedObjects_AppendFailures_ItemsAddedAtTheEnd)
    {
    ICachingDataSource::FailedObjects failedObjects;
    failedObjects.push_back({{"Schema.Class", "A"}, "ItemA", ICachingDataSource::Error()});
    EXPECT_THAT(failedObjects, SizeIs(1));

    ICachingDataSource::FailedObjects moreFailedObjects;
    moreFailedObjects.push_back({{"Schema.Class", "B"}, "ItemB", ICachingDataSource::Error()});
    moreFailedObjects.push_back({{"Schema.Class", "C"}, "ItemC", ICachingDataSource::Error()});
    EXPECT_THAT(moreFailedObjects, SizeIs(2));

    failedObjects.AppendFailures(moreFailedObjects);
    EXPECT_THAT(failedObjects, SizeIs(3));
    EXPECT_EQ(failedObjects.at(2).GetObjectLabel(), "ItemC");
    }

/*--------------------------------------------------------------------------------------+
* @bsitest                                    Vincas.Razma                     07/15
+---------------+---------------+---------------+---------------+---------------+------*/
TEST_F(CachingDataSourceTests, UpdateSchemas_CacheCreatedWithRemoteSchemas_UsesETagsForRequests)
    {
    auto client = MockWSRepositoryClient::Create();

    StubInstances schemas;
    schemas.Add({"MetaSchema.ECSchemaDef", "SchemaId"}, {{"Name", "UserSchema"}});

    EXPECT_CALL(client->GetMockWSClient(), GetServerInfo(_))
        .WillRepeatedly(Return(CreateCompletedAsyncTask(WSInfoResult::Success(StubWSInfoWebApi()))));

    EXPECT_CALL(*client, SendGetSchemasRequest(_, _)).Times(2)
        .WillOnce(Return(CreateCompletedAsyncTask(WSObjectsResult::Success(schemas.ToWSObjectsResponse("SchemaListETag")))))
        .WillOnce(Invoke([&] (Utf8StringCR eTag, ICancellationTokenPtr)
        {
        EXPECT_EQ("SchemaListETag", eTag);
        return CreateCompletedAsyncTask(StubWSObjectsResultNotModified());
        }));

    EXPECT_CALL(*client, SendGetFileRequest(_, ::testing::An<BeFileNameCR>(), _, _, _)).Times(2)
        .WillOnce(Invoke([&] (ObjectIdCR objectId, BeFileNameCR filePath, Utf8StringCR, Http::Request::ProgressCallbackCR, ICancellationTokenPtr)
        {
        EXPECT_EQ(ObjectId("MetaSchema.ECSchemaDef", "SchemaId"), objectId);
        Utf8String schemaXml(
            R"(<ECSchema schemaName="UserSchema" nameSpacePrefix="US" version="1.0" xmlns="http://www.bentley.com/schemas/Bentley.ECXML.2.0">
                       </ECSchema>)");
        SimpleWriteToFile(schemaXml, filePath);
        return CreateCompletedAsyncTask(WSFileResult::Success(WSFileResponse(filePath, HttpStatus::OK, "SchemaFileETag")));
        }))
        .WillOnce(Invoke([&] (ObjectIdCR objectId, BeFileNameCR, Utf8StringCR eTag, Http::Request::ProgressCallbackCR, ICancellationTokenPtr)
            {
            EXPECT_EQ(ObjectId("MetaSchema.ECSchemaDef", "SchemaId"), objectId);
            EXPECT_EQ("SchemaFileETag", eTag);
            return CreateCompletedAsyncTask(WSFileResult::Success(StubWSFileResponseNotModified()));
            }));

        auto ds = CachingDataSource::OpenOrCreate(client, BeFileName(":memory:"), StubCacheEnvironemnt())->GetResult().GetValue();
        ASSERT_TRUE(nullptr != ds);

        auto result = ds->UpdateSchemas(nullptr)->GetResult();
        ASSERT_TRUE(result.IsSuccess());
    }

/*--------------------------------------------------------------------------------------+
* @bsitest                                    Vincas.Razma                     07/15
+---------------+---------------+---------------+---------------+---------------+------*/
TEST_F(CachingDataSourceTests, UpdateSchemas_CacheCreatedWithLocalSchema_QueriesServerForRemoteSchemas)
    {
    auto ds = GetTestDataSourceV2();

    // Act & Assert
    StubInstances schemas;
    schemas.Add({"MetaSchema.ECSchemaDef", "SchemaId"}, {{"Name", "TestSchema"}});

    EXPECT_CALL(GetMockClient().GetMockWSClient(), GetServerInfo(_))
        .WillRepeatedly(Return(CreateCompletedAsyncTask(WSInfoResult::Success(StubWSInfoWebApi()))));

    EXPECT_CALL(GetMockClient(), SendGetSchemasRequest(_, _)).Times(1)
        .WillOnce(Return(CreateCompletedAsyncTask(WSObjectsResult::Success(schemas.ToWSObjectsResponse("SchemaListETag")))));

    EXPECT_CALL(GetMockClient(), SendGetFileRequest(_, ::testing::An<BeFileNameCR>(), _, _, _)).Times(1)
        .WillOnce(Invoke([&] (ObjectIdCR objectId, BeFileNameCR filePath, Utf8StringCR, Http::Request::ProgressCallbackCR, ICancellationTokenPtr)
        {
        EXPECT_EQ(ObjectId("MetaSchema.ECSchemaDef", "SchemaId"), objectId);
        Utf8String schemaXml;
        GetTestSchema()->WriteToXmlString(schemaXml);
        SimpleWriteToFile(schemaXml, filePath);
        return CreateCompletedAsyncTask(WSFileResult::Success(WSFileResponse(filePath, HttpStatus::OK, "SchemaFileETag")));
        }));

    auto result = ds->UpdateSchemas(nullptr)->GetResult();
    ASSERT_TRUE(result.IsSuccess());
    }

/*--------------------------------------------------------------------------------------+
* @bsitest                                    Vincas.Razma                     07/15
+---------------+---------------+---------------+---------------+---------------+------*/
TEST_F(CachingDataSourceTests, UpdateSchemas_SchemaWithReferancedSchema_ImportsBothSchemas)
    {
    auto ds = GetTestDataSourceV2();

    StubInstances schemas;
    schemas.Add({"MetaSchema.ECSchemaDef", "A"}, {{"Name", "SchemaWithReferance"}, {"VersionMajor", 1}, {"VersionMinor", 0}});
    schemas.Add({"MetaSchema.ECSchemaDef", "B"}, {{"Name", "ReferancedSchema"}, {"VersionMajor", 1}, {"VersionMinor", 456}});

    EXPECT_CALL(GetMockClient().GetMockWSClient(), GetServerInfo(_))
        .WillRepeatedly(Return(CreateCompletedAsyncTask(WSInfoResult::Success(StubWSInfoWebApi()))));

    EXPECT_CALL(GetMockClient(), SendGetSchemasRequest(_, _))
        .WillOnce(Return(CreateCompletedAsyncTask(WSObjectsResult::Success(schemas.ToWSObjectsResponse()))));

    EXPECT_CALL(GetMockClient(), SendGetFileRequest(ObjectId("MetaSchema.ECSchemaDef", "A"), ::testing::An<BeFileNameCR>(), _, _, _))
        .WillOnce(Invoke([&] (ObjectIdCR, BeFileNameCR filePath, Utf8StringCR, Http::Request::ProgressCallbackCR, ICancellationTokenPtr)
        {
        Utf8String schemaXml =
            R"( <ECSchema schemaName="SchemaWithReferance" nameSpacePrefix="A" version="1.0" xmlns="http://www.bentley.com/schemas/Bentley.ECXML.2.0">
                    <ECSchemaReference name="ReferancedSchema" version="1.456" prefix="B" />
                </ECSchema>)";
        SimpleWriteToFile(schemaXml, filePath);
        return CreateCompletedAsyncTask(StubWSFileResult(filePath));
        }));
    EXPECT_CALL(GetMockClient(), SendGetFileRequest(ObjectId("MetaSchema.ECSchemaDef", "B"), ::testing::An<BeFileNameCR>(), _, _, _))
        .WillOnce(Invoke([&] (ObjectIdCR, BeFileNameCR filePath, Utf8StringCR, Http::Request::ProgressCallbackCR, ICancellationTokenPtr)
        {
        Utf8String schemaXml =
            R"( <ECSchema schemaName="ReferancedSchema" nameSpacePrefix="B" version="1.456" xmlns="http://www.bentley.com/schemas/Bentley.ECXML.2.0">
                </ECSchema>)";
        SimpleWriteToFile(schemaXml, filePath);
        return CreateCompletedAsyncTask(StubWSFileResult(filePath));
        }));

    // Act
    auto result = ds->UpdateSchemas(nullptr)->GetResult();

    // Assert
    ASSERT_TRUE(result.IsSuccess());

    ASSERT_TRUE(nullptr != ds->StartCacheTransaction().GetCache().GetAdapter().GetECSchema("SchemaWithReferance"));
    ASSERT_TRUE(nullptr != ds->StartCacheTransaction().GetCache().GetAdapter().GetECSchema("ReferancedSchema"));
    }

/*--------------------------------------------------------------------------------------+
* @bsitest                                    Vincas.Razma                     07/15
+---------------+---------------+---------------+---------------+---------------+------*/
TEST_F(CachingDataSourceTests, UpdateSchemas_NewSchemaWithExistingReferancedSchema_ImportsNewSchema)
    {
    auto ds = GetTestDataSourceV2();

    // Initial schema
    StubInstances schemas1;
    schemas1.Add({"MetaSchema.ECSchemaDef", "B"}, {{"Name", "ReferancedSchema"}, {"VersionMajor", 1}, {"VersionMinor", 0}});

    EXPECT_CALL(GetMockClient().GetMockWSClient(), GetServerInfo(_))
        .WillRepeatedly(Return(CreateCompletedAsyncTask(WSInfoResult::Success(StubWSInfoWebApi()))));

    EXPECT_CALL(GetMockClient(), SendGetSchemasRequest(_, _))
        .WillOnce(Return(CreateCompletedAsyncTask(WSObjectsResult::Success(schemas1.ToWSObjectsResponse()))));

    EXPECT_CALL(GetMockClient(), SendGetFileRequest(ObjectId("MetaSchema.ECSchemaDef", "B"), ::testing::An<BeFileNameCR>(), _, _, _))
        .WillOnce(Invoke([&] (ObjectIdCR, BeFileNameCR filePath, Utf8StringCR, Http::Request::ProgressCallbackCR, ICancellationTokenPtr)
        {
        Utf8String schemaXml =
            R"( <ECSchema schemaName="ReferancedSchema" nameSpacePrefix="B" version="1.0" xmlns="http://www.bentley.com/schemas/Bentley.ECXML.2.0">
                </ECSchema>)";
        SimpleWriteToFile(schemaXml, filePath);
        return CreateCompletedAsyncTask(StubWSFileResult(filePath));
        }));

    ASSERT_TRUE(ds->UpdateSchemas(nullptr)->GetResult().IsSuccess());

    // Test updated
    StubInstances schemas2;
    schemas2.Add({"MetaSchema.ECSchemaDef", "A"}, {{"Name", "SchemaWithReferance"}, {"VersionMajor", 1}, {"VersionMinor", 0}});
    schemas2.Add({"MetaSchema.ECSchemaDef", "B"}, {{"Name", "ReferancedSchema"}, {"VersionMajor", 1}, {"VersionMinor", 0}});

    EXPECT_CALL(GetMockClient(), SendGetSchemasRequest(_, _))
        .WillOnce(Return(CreateCompletedAsyncTask(WSObjectsResult::Success(schemas2.ToWSObjectsResponse()))));

    EXPECT_CALL(GetMockClient(), SendGetFileRequest(ObjectId("MetaSchema.ECSchemaDef", "A"), ::testing::An<BeFileNameCR>(), _, _, _))
        .WillOnce(Invoke([&] (ObjectIdCR, BeFileNameCR filePath, Utf8StringCR, Http::Request::ProgressCallbackCR, ICancellationTokenPtr)
        {
        Utf8String schemaXml =
            R"( <ECSchema schemaName="SchemaWithReferance" nameSpacePrefix="A" version="1.0" xmlns="http://www.bentley.com/schemas/Bentley.ECXML.2.0">
                    <ECSchemaReference name="ReferancedSchema" version="01.00" prefix="B" />
                </ECSchema>)";
        SimpleWriteToFile(schemaXml, filePath);
        return CreateCompletedAsyncTask(StubWSFileResult(filePath));
        }));
    EXPECT_CALL(GetMockClient(), SendGetFileRequest(ObjectId("MetaSchema.ECSchemaDef", "B"), ::testing::An<BeFileNameCR>(), _, _, _))
        .WillOnce(Invoke([&] (ObjectIdCR, BeFileNameCR filePath, Utf8StringCR, Http::Request::ProgressCallbackCR, ICancellationTokenPtr)
        {
        return CreateCompletedAsyncTask(StubWSFileResultNotModified());
        }));

    // Act
    auto result = ds->UpdateSchemas(nullptr)->GetResult();

    // Assert
    ASSERT_TRUE(result.IsSuccess());

    ASSERT_TRUE(nullptr != ds->StartCacheTransaction().GetCache().GetAdapter().GetECSchema("SchemaWithReferance"));
    ASSERT_TRUE(nullptr != ds->StartCacheTransaction().GetCache().GetAdapter().GetECSchema("ReferancedSchema"));
    }

/*--------------------------------------------------------------------------------------+
* @bsitest                                    Vincas.Razma                     07/15
+---------------+---------------+---------------+---------------+---------------+------*/
TEST_F(CachingDataSourceTests, UpdateSchemas_SchemasIncludeStandardSchemas_SkipsStandardSchemas)
    {
    auto ds = GetTestDataSourceV2();

    // Act & Assert
    StubInstances schemas;
    schemas.Add({"MetaSchema.ECSchemaDef", "A"}, {{"Name", "Bentley_Standard_CustomAttributes"}, {"VersionMajor", 1}, {"VersionMinor", 0}});
    schemas.Add({"MetaSchema.ECSchemaDef", "B"}, {{"Name", "CustomSchema"}, {"VersionMajor", 1}, {"VersionMinor", 0}});

    EXPECT_CALL(GetMockClient().GetMockWSClient(), GetServerInfo(_))
        .WillRepeatedly(Return(CreateCompletedAsyncTask(WSInfoResult::Success(StubWSInfoWebApi()))));

    EXPECT_CALL(GetMockClient(), SendGetSchemasRequest(_, _)).Times(1)
        .WillOnce(Return(CreateCompletedAsyncTask(WSObjectsResult::Success(schemas.ToWSObjectsResponse()))));

    EXPECT_CALL(GetMockClient(), SendGetFileRequest(_, ::testing::An<BeFileNameCR>(), _, _, _)).Times(1)
        .WillRepeatedly(Invoke([&] (ObjectIdCR objectId, BeFileNameCR filePath, Utf8StringCR, Http::Request::ProgressCallbackCR, ICancellationTokenPtr)
        {
        EXPECT_EQ(ObjectId("MetaSchema.ECSchemaDef", "B"), objectId);
        Utf8String schemaXml;
        StubSchema("CustomSchema", "CS")->WriteToXmlString(schemaXml);
        return CreateCompletedAsyncTask(StubWSFileResult(StubFile(schemaXml)));
        }));

    auto result = ds->UpdateSchemas(nullptr)->GetResult();
    ASSERT_TRUE(result.IsSuccess());
    }

/*--------------------------------------------------------------------------------------+
* @bsitest                                    Vincas.Razma                     07/15
+---------------+---------------+---------------+---------------+---------------+------*/
TEST_F(CachingDataSourceTests, UpdateSchemas_InvalidSchemaGotFromServer_ReturnsError)
    {
    auto ds = GetTestDataSourceV2();

    // Act & Assert
    StubInstances schemas;
    schemas.Add({"MetaSchema.ECSchemaDef", "Foo"}, {{"Name", "Foo"}});

    EXPECT_CALL(GetMockClient().GetMockWSClient(), GetServerInfo(_))
        .WillRepeatedly(Return(CreateCompletedAsyncTask(WSInfoResult::Success(StubWSInfoWebApi()))));

    EXPECT_CALL(GetMockClient(), SendGetSchemasRequest(_, _)).Times(1)
        .WillOnce(Return(CreateCompletedAsyncTask(WSObjectsResult::Success(schemas.ToWSObjectsResponse()))));

    EXPECT_CALL(GetMockClient(), SendGetFileRequest(_, ::testing::An<BeFileNameCR>(), _, _, _)).Times(1)
        .WillRepeatedly(Invoke([&] (ObjectIdCR objectId, BeFileNameCR filePath, Utf8StringCR, Http::Request::ProgressCallbackCR, ICancellationTokenPtr)
        {
        return CreateCompletedAsyncTask(StubWSFileResult(StubFile("Not-a-schema")));
        }));

    BeTest::SetFailOnAssert(false);
    auto result = ds->UpdateSchemas(nullptr)->GetResult();
    BeTest::SetFailOnAssert(true);

    ASSERT_FALSE(result.IsSuccess());
    ASSERT_EQ(ICachingDataSource::Status::SchemaError, result.GetError().GetStatus());
    ASSERT_FALSE(result.GetError().GetMessage().empty());
    }

/*--------------------------------------------------------------------------------------+
* @bsitest                                    Vincas.Razma                     07/15
+---------------+---------------+---------------+---------------+---------------+------*/
TEST_F(CachingDataSourceTests, UpdateSchemas_InvalidSchemaGotFromServer_ReturnsRepositorySchemaError)
    {  
    // Arrange
    auto client = MockWSRepositoryClient::Create();
    auto ds = CreateNewTestDataSource(client);
    ASSERT_TRUE(nullptr != ds);

    // Act & Assert
    StubInstances schemas;
    schemas.Add({"MetaSchema.ECSchemaDef", "Foo"}, {{"Name", "Foo"}});

    EXPECT_CALL(client->GetMockWSClient(), GetServerInfo(_))
        .WillRepeatedly(Return(CreateCompletedAsyncTask(WSInfoResult::Success(StubWSInfoWebApi(BeVersion(2,1))))));

    EXPECT_CALL(*client, SendGetSchemasRequest(_, _)).Times(1)
        .WillOnce(Return(CreateCompletedAsyncTask(WSObjectsResult::Success(schemas.ToWSObjectsResponse()))));

    EXPECT_CALL(*client, SendGetFileRequest(_, ::testing::An<BeFileNameCR>(), _, _, _)).Times(1)
        .WillRepeatedly(Invoke([&] (ObjectIdCR objectId, BeFileNameCR filePath, Utf8StringCR, Http::Request::ProgressCallbackCR, ICancellationTokenPtr)
        {
        SimpleWriteToFile("Not-a-schema", filePath);
        return CreateCompletedAsyncTask(WSFileResult::Success(WSFileResponse(filePath, HttpStatus::OK, nullptr)));
        }));

    BeTest::SetFailOnAssert(false);
    auto result = ds->UpdateSchemas(nullptr)->GetResult();
    BeTest::SetFailOnAssert(true);

    ASSERT_FALSE(result.IsSuccess());
    ASSERT_EQ(ICachingDataSource::Status::SchemaError, result.GetError().GetStatus());
    ASSERT_FALSE(result.GetError().GetMessage().empty());
    }

/*--------------------------------------------------------------------------------------+
* @bsitest                                    Vincas.Razma                     07/15
+---------------+---------------+---------------+---------------+---------------+------*/
TEST_F(CachingDataSourceTests, GetRepositorySchemas_CacheContainsNonRepositorySchema_ReturnsOnlyRepositorySchemas)
    {
    // Arrange
    auto client = MockWSRepositoryClient::Create();

    StubInstances schemaDefs;
    schemaDefs.Add({"MetaSchema.ECSchemaDef", "A"}, {{"Name", "A"}, {"VersionMajor", 1}, {"VersionMinor", 0}});
    schemaDefs.Add({"MetaSchema.ECSchemaDef", "B"}, {{"Name", "B"}, {"VersionMajor", 1}, {"VersionMinor", 0}});

    EXPECT_CALL(client->GetMockWSClient(), GetServerInfo(_))
        .WillRepeatedly(Return(CreateCompletedAsyncTask(WSInfoResult::Success(StubWSInfoWebApi()))));

    EXPECT_CALL(*client, SendGetSchemasRequest(_, _))
        .WillOnce(Return(CreateCompletedAsyncTask(WSObjectsResult::Success(schemaDefs.ToWSObjectsResponse()))));

    EXPECT_CALL(*client, SendGetFileRequest(ObjectId("MetaSchema.ECSchemaDef", "A"), ::testing::An<BeFileNameCR>(), _, _, _))
        .WillOnce(Invoke([&] (ObjectIdCR, BeFileNameCR filePath, Utf8StringCR, Http::Request::ProgressCallbackCR, ICancellationTokenPtr)
        {
        return CreateCompletedAsyncTask(StubWSFileResult(StubFile(StubSchemaXml("A"))));
        }));

    EXPECT_CALL(*client, SendGetFileRequest(ObjectId("MetaSchema.ECSchemaDef", "B"), ::testing::An<BeFileNameCR>(), _, _, _))
        .WillOnce(Invoke([&] (ObjectIdCR, BeFileNameCR filePath, Utf8StringCR, Http::Request::ProgressCallbackCR, ICancellationTokenPtr)
        {
        return CreateCompletedAsyncTask(StubWSFileResult(StubFile(StubSchemaXml("B"))));
        }));

    // Act
    auto ds = CachingDataSource::OpenOrCreate(client, BeFileName(":memory:"), StubCacheEnvironemnt())->GetResult().GetValue();

    std::vector<ECSchemaPtr> schemas;
    schemas.push_back(StubSchema("Foo"));

    auto txn = ds->StartCacheTransaction();
    BentleyStatus result = txn.GetCache().UpdateSchemas(schemas);
    ASSERT_EQ(SUCCESS, result);
    txn.Commit();

    // Act 2
    ds->GetCacheAccessThread()->ExecuteAsync([=]
        {
        auto txn = ds->StartCacheTransaction();
        auto schemas = ds->GetRepositorySchemas(txn);
        EXPECT_EQ(2, schemas.size());
        EXPECT_CONTAINS(schemas, txn.GetCache().GetAdapter().GetECSchema("A"));
        EXPECT_CONTAINS(schemas, txn.GetCache().GetAdapter().GetECSchema("B"));
        EXPECT_NE(nullptr, txn.GetCache().GetAdapter().GetECSchema("A"));
        EXPECT_NE(nullptr, txn.GetCache().GetAdapter().GetECSchema("B"));
        })->Wait();
    }

/*--------------------------------------------------------------------------------------+
* @bsitest                                    Vincas.Razma                     07/15
+---------------+---------------+---------------+---------------+---------------+------*/
TEST_F(CachingDataSourceTests, GetRepositorySchemaKeys_CacheContainsNonRepositorySchema_ReturnsOnlyRepositorySchemas)
    {
    // Arrange
    auto client = MockWSRepositoryClient::Create();

    StubInstances schemaDefs;
    schemaDefs.Add({"MetaSchema.ECSchemaDef", "A"}, {{"Name", "A"}, {"VersionMajor", 1}, {"VersionMinor", 0}});
    schemaDefs.Add({"MetaSchema.ECSchemaDef", "B"}, {{"Name", "B"}, {"VersionMajor", 4}, {"VersionMinor", 2}});

    EXPECT_CALL(client->GetMockWSClient(), GetServerInfo(_))
        .WillRepeatedly(Return(CreateCompletedAsyncTask(WSInfoResult::Success(StubWSInfoWebApi()))));

    EXPECT_CALL(*client, SendGetSchemasRequest(_, _))
        .WillOnce(Return(CreateCompletedAsyncTask(WSObjectsResult::Success(schemaDefs.ToWSObjectsResponse()))));

    EXPECT_CALL(*client, SendGetFileRequest(ObjectId("MetaSchema.ECSchemaDef", "A"), ::testing::An<BeFileNameCR>(), _, _, _))
        .WillOnce(Invoke([&] (ObjectIdCR, BeFileNameCR filePath, Utf8StringCR, Http::Request::ProgressCallbackCR, ICancellationTokenPtr)
        {
        return CreateCompletedAsyncTask(StubWSFileResult(StubFile(StubSchemaXml("A"))));
        }));

    EXPECT_CALL(*client, SendGetFileRequest(ObjectId("MetaSchema.ECSchemaDef", "B"), ::testing::An<BeFileNameCR>(), _, _, _))
        .WillOnce(Invoke([&] (ObjectIdCR, BeFileNameCR filePath, Utf8StringCR, Http::Request::ProgressCallbackCR, ICancellationTokenPtr)
        {
        return CreateCompletedAsyncTask(StubWSFileResult(StubFile(StubSchemaXml("B"))));
        }));

    // Act
    auto ds = CachingDataSource::OpenOrCreate(client, BeFileName(":memory:"), StubCacheEnvironemnt())->GetResult().GetValue();

    std::vector<ECSchemaPtr> schemas;
    schemas.push_back(StubSchema("Foo"));

    auto txn = ds->StartCacheTransaction();
    BentleyStatus result = txn.GetCache().UpdateSchemas(schemas);
    ASSERT_EQ(SUCCESS, result);
    txn.Commit();

    // Act 2
    {
    auto txn = ds->StartCacheTransaction();
    auto schemaKeys = ds->GetRepositorySchemaKeys(txn);
    EXPECT_THAT(schemaKeys, SizeIs(2));
    EXPECT_THAT(schemaKeys, Contains(SchemaKey("A", 1, 0)));
    EXPECT_THAT(schemaKeys, Contains(SchemaKey("B", 4, 2)));
    }
    }

/*--------------------------------------------------------------------------------------+
* @bsitest                                    Vincas.Razma                     07/15
+---------------+---------------+---------------+---------------+---------------+------*/
TEST_F(CachingDataSourceTests, GetServerInfo_CreatedCacheAndCalledWithTransaction_ReturnsInfoReturnedForListener)
    {
    // Arrange
    auto client = MockWSRepositoryClient::Create();

    EXPECT_CALL(client->GetMockWSClient(), GetServerInfo(_))
        .WillRepeatedly(Return(CreateCompletedAsyncTask(WSInfoResult::Success(StubWSInfoWebApi()))));

    EXPECT_CALL(*client, SendGetSchemasRequest(_, _))
        .WillOnce(Return(CreateCompletedAsyncTask(WSObjectsResult::Success(StubInstances().ToWSObjectsResponse()))));

    std::weak_ptr<IWSClient::IServerInfoListener> listenerWeakPtr;
    EXPECT_CALL(client->GetMockWSClient(), RegisterServerInfoListener(_))
        .WillOnce(Invoke([&] (std::weak_ptr<IWSClient::IServerInfoListener> providedListener)
        {
        listenerWeakPtr = providedListener;
        }));

    // Act
    auto ds = CachingDataSource::OpenOrCreate(client, BeFileName(":memory:"), StubCacheEnvironemnt())->GetResult().GetValue();

    listenerWeakPtr.lock()->OnServerInfoReceived(StubWSInfoWebApi(BeVersion(2, 3)));
    ds->GetCacheAccessThread()->ExecuteAsync([=]
        {
        auto txn = ds->StartCacheTransaction();
        EXPECT_EQ(BeVersion(2, 3), ds->GetServerInfo(txn).GetWebApiVersion());
        })->Wait();

        listenerWeakPtr.lock()->OnServerInfoReceived(StubWSInfoWebApi(BeVersion(2, 3, 1, 0)));
        ds->GetCacheAccessThread()->ExecuteAsync([=]
            {
            auto txn = ds->StartCacheTransaction();
            EXPECT_EQ(BeVersion(2, 3, 1, 0), ds->GetServerInfo(txn).GetWebApiVersion());
            })->Wait();
    }

/*--------------------------------------------------------------------------------------+
* @bsitest                                    Vincas.Razma                     07/15
+---------------+---------------+---------------+---------------+---------------+------*/
TEST_F(CachingDataSourceTests, GetServerInfo_CreatedCache_ReturnsInfoReturnedForListener)
    {
    // Arrange
    auto client = MockWSRepositoryClient::Create();

    EXPECT_CALL(client->GetMockWSClient(), GetServerInfo(_))
        .WillRepeatedly(Return(CreateCompletedAsyncTask(WSInfoResult::Success(StubWSInfoWebApi()))));

    EXPECT_CALL(*client, SendGetSchemasRequest(_, _))
        .WillOnce(Return(CreateCompletedAsyncTask(WSObjectsResult::Success(StubInstances().ToWSObjectsResponse()))));

    std::weak_ptr<IWSClient::IServerInfoListener> listenerWeakPtr;
    EXPECT_CALL(client->GetMockWSClient(), RegisterServerInfoListener(_))
        .WillOnce(Invoke([&] (std::weak_ptr<IWSClient::IServerInfoListener> providedListener)
        {
        listenerWeakPtr = providedListener;
        }));

    // Act
    auto ds = CachingDataSource::OpenOrCreate(client, BeFileName(":memory:"), StubCacheEnvironemnt())->GetResult().GetValue();

    listenerWeakPtr.lock()->OnServerInfoReceived(StubWSInfoWebApi(BeVersion(2, 3)));
    ds->GetCacheAccessThread()->ExecuteAsync([=]
        {
        EXPECT_EQ(BeVersion(2, 3), ds->GetServerInfo().GetWebApiVersion());
        })->Wait();

        listenerWeakPtr.lock()->OnServerInfoReceived(StubWSInfoWebApi(BeVersion(2, 3, 1, 0)));
        ds->GetCacheAccessThread()->ExecuteAsync([=]
            {
            EXPECT_EQ(BeVersion(2, 3, 1, 0), ds->GetServerInfo().GetWebApiVersion());
            })->Wait();
    }

/*--------------------------------------------------------------------------------------+
* @bsitest                                    julius.cepukenas                   02/18
+---------------+---------------+---------------+---------------+---------------+------*/
TEST_F(CachingDataSourceTests, GetRepositoryInfo_CreatedCacheAndCalledWithTransaction_ReturnsInfoReturnedForListener)
    {
    // Arrange
    auto client = MockWSRepositoryClient::Create();

    EXPECT_CALL(client->GetMockWSClient(), GetServerInfo(_))
        .WillRepeatedly(Return(CreateCompletedAsyncTask(WSInfoResult::Success(StubWSInfoWebApi()))));

    EXPECT_CALL(*client, SendGetSchemasRequest(_, _))
        .WillOnce(Return(CreateCompletedAsyncTask(WSObjectsResult::Success(StubInstances().ToWSObjectsResponse()))));

    std::weak_ptr<IWSRepositoryClient::IRepositoryInfoListener> listenerWeakPtr;
    EXPECT_CALL(*client, RegisterRepositoryInfoListener(_))
        .WillOnce(Invoke([&] (std::weak_ptr<IWSRepositoryClient::IRepositoryInfoListener> providedListener)
        {
        listenerWeakPtr = providedListener;
        }));

    // Act
    auto ds = CachingDataSource::OpenOrCreate(client, BeFileName(":memory:"), StubCacheEnvironemnt())->GetResult().GetValue();

    listenerWeakPtr.lock()->OnInfoReceived(StubWSRepository("testServer", "repositoryId"));
    ds->GetCacheAccessThread()->ExecuteAsync([=]
        {
        EXPECT_STREQ("repositoryId", ds->GetRepositoryInfo().GetId().c_str());
        })->Wait();

        listenerWeakPtr.lock()->OnInfoReceived(StubWSRepository("testServer", "repositoryId2"));
        ds->GetCacheAccessThread()->ExecuteAsync([=]
            {
            EXPECT_STREQ("repositoryId2", ds->GetRepositoryInfo().GetId().c_str());
            })->Wait();
    }

/*--------------------------------------------------------------------------------------+
* @bsitest                                    julius.cepukenas                   02/18
+---------------+---------------+---------------+---------------+---------------+------*/
TEST_F(CachingDataSourceTests, GetFile_InstanceIsNotCached_ErrorStatus)
    {
    auto ds = GetTestDataSourceV2();

    auto result = ds->GetFile({"TestSchema.TestClass", "Foo"}, CachingDataSource::DataOrigin::CachedData, nullptr, nullptr)->GetResult();

    EXPECT_EQ(CachingDataSource::Status::DataNotCached, result.GetError().GetStatus());
    }

/*--------------------------------------------------------------------------------------+
* @bsitest                                    Vincas.Razma                     07/15
+---------------+---------------+---------------+---------------+---------------+------*/
TEST_F(CachingDataSourceTests, GetFile_FileInstanceIsCached_ProgressIsCalledWithNameAndSize)
    {
    // Arrange
    auto ds = GetTestDataSourceV2();

    auto txn = ds->StartCacheTransaction();
    ObjectId fileId {"TestSchema.TestFileClass", "TestId"};
    std::map<Utf8String, Json::Value> properties = {{"TestSize", "42"}, {"TestName", "TestFileName"}};
    StubInstanceInCache(txn.GetCache(), fileId, properties);
    txn.Commit();

    // Act & Assert
    int onProgressCalled = 0;
    ICachingDataSource::Progress expectedProgress({0, 42}, std::make_shared<Utf8String>("TestFileName"));
    CachingDataSource::ProgressCallback onProgress =
        [&] (CachingDataSource::ProgressCR progress)
        {
        EXPECT_EQ(expectedProgress, progress);
        onProgressCalled++;
        };

    EXPECT_CALL(GetMockClient(), SendGetFileRequest(_, ::testing::An<BeFileNameCR>(), _, _, _)).Times(1)
        .WillOnce(Invoke([&] (ObjectIdCR, BeFileNameCR, Utf8StringCR, Http::Request::ProgressCallbackCR progress, ICancellationTokenPtr)
        {
        progress(0, 0);
        return CreateCompletedAsyncTask(WSFileResult());
        }));

    ds->GetFile(fileId, CachingDataSource::DataOrigin::RemoteData, onProgress, nullptr)->Wait();
    EXPECT_EQ(1, onProgressCalled);
    }
/*--------------------------------------------------------------------------------------+
* @bsitest                                    Benediktas.Lipnickas              09/16
+---------------+---------------+---------------+---------------+---------------+------*/
TEST_F(CachingDataSourceTests, GetFile_CalledMultipleTimes_ProgressIsReportedForAllCallers)
    {
    // Arrange
    auto ds = GetTestDataSourceV2();

    ObjectId fileId {"TestSchema.TestFileClass", "TestId"};

    StubInstances fileInstances;
    fileInstances.Add(fileId, {{"TestSize", "42"}, {"TestName", "TestFileName"}});

    auto txn = ds->StartCacheTransaction();
    ASSERT_EQ(SUCCESS, txn.GetCache().CacheInstanceAndLinkToRoot(fileId, fileInstances.ToWSObjectsResponse(), "root"));
    txn.Commit();

    // Act & Assert
    BeFileName filePath;
    auto downloadTask = std::make_shared<PackagedAsyncTask<WSFileResult>>([&]
        {
        return StubWSFileResult(StubFile("TestContent"));
        });

    AsyncTestCheckpoint check1;

    Http::Request::ProgressCallback onProgress;
    EXPECT_CALL(GetMockClient(), SendGetFileRequest(_, ::testing::An<BeFileNameCR>(), _, _, _)).Times(1)
        .WillOnce(Invoke([&] (ObjectIdCR, BeFileNameCR path, Utf8StringCR, Http::Request::ProgressCallbackCR progress, ICancellationTokenPtr)
        {
        filePath = path;
        onProgress = progress;

        check1.Checkin();
        return downloadTask;
        }));

    bool progressReported1 = false;
    double bytesTransfered1 = 0;
    double bytesTotal1 = 0;
    CachingDataSource::ProgressCallback onProgress1 =
        [&] (CachingDataSource::ProgressCR progress)
        {
        progressReported1 = true;
        bytesTransfered1 = progress.GetBytes().current;
        bytesTotal1 = progress.GetBytes().total;
        };

    auto lastTask = ds->GetFile(fileId, CachingDataSource::DataOrigin::RemoteData, onProgress1, nullptr)
        ->Then([&] (CachingDataSource::FileResult result)
        {
        });

    bool progressReported2 = false;
    double bytesTransfered2 = 0;
    double bytesTotal2 = 0;
    CachingDataSource::ProgressCallback onProgress2 =
        [&] (CachingDataSource::ProgressCR progress)
        {
        progressReported2 = true;
        bytesTransfered2 = progress.GetBytes().current;
        bytesTotal2 = progress.GetBytes().total;
        };
    auto lastTask2 = ds->GetFile(fileId, CachingDataSource::DataOrigin::RemoteData, onProgress2, nullptr)
        ->Then([&] (CachingDataSource::FileResult result)
        {
        });

    check1.WaitUntilReached();
    onProgress(2, 42);

    downloadTask->Execute();

    lastTask->Wait();
    lastTask2->Wait();

    ASSERT_TRUE(progressReported1);
    ASSERT_TRUE(progressReported2);
    EXPECT_EQ(bytesTransfered1, bytesTransfered2);
    EXPECT_EQ(bytesTotal2, bytesTotal2);
    }

/*--------------------------------------------------------------------------------------+
* @bsitest                                    Vincas.Razma                     07/15
+---------------+---------------+---------------+---------------+---------------+------*/
TEST_F(CachingDataSourceTests, GetFile_CalledMultipleTimesFirstCancelled_FirstCallbackIsCancelledSecondFinishes)
    {
    // Arrange
    auto ds = GetTestDataSourceV2();

    ObjectId fileId {"TestSchema.TestFileClass", "TestId"};

    StubInstances fileInstances;
    fileInstances.Add(fileId, {{"TestSize", "42"}, {"TestName", "TestFileName"}});

    auto txn = ds->StartCacheTransaction();
    ASSERT_EQ(SUCCESS, txn.GetCache().CacheInstanceAndLinkToRoot(fileId, fileInstances.ToWSObjectsResponse(), "root"));
    txn.Commit();

    // Act & Assert
    CachingDataSource::ProgressCallback onProgress =
        [&] (CachingDataSource::ProgressCR progress)
        {
        };

    BeFileName filePath;
    auto downloadTask = std::make_shared<PackagedAsyncTask<WSFileResult>>([&]
        {
        return StubWSFileResult(StubFile("TestContent"));
        });

    bool downloadStarted = false;

    EXPECT_CALL(GetMockClient(), SendGetFileRequest(_, ::testing::An<BeFileNameCR>(), _, _, _)).Times(1)
        .WillOnce(Invoke([&] (ObjectIdCR, BeFileNameCR path, Utf8StringCR, Http::Request::ProgressCallbackCR progress, ICancellationTokenPtr)
        {
        filePath = path;
        downloadStarted = true;

        return downloadTask;
        }));


    bool task1Finished = false;
    auto ct1 = SimpleCancellationToken::Create();
    auto lastTask = ds->GetFile(fileId, CachingDataSource::DataOrigin::RemoteData, onProgress, ct1)
        ->Then([&] (CachingDataSource::FileResult result)
        {
        task1Finished = true;
        EXPECT_EQ(ICachingDataSource::Status::Canceled, result.GetError().GetStatus());
        });

    while (!downloadStarted);

    bool task2Finished = false;
    auto ct2 = SimpleCancellationToken::Create();
    auto lastTask2 = ds->GetFile(fileId, CachingDataSource::DataOrigin::RemoteData, onProgress, ct2)
        ->Then([&] (CachingDataSource::FileResult result)
        {
        task2Finished = true;
        EXPECT_TRUE(result.IsSuccess());
        });

    ct1->SetCanceled();

    lastTask->Wait();

    ASSERT_TRUE(task1Finished);

    downloadTask->Execute();

    lastTask2->Wait();

    ASSERT_TRUE(task2Finished);
    }

/*--------------------------------------------------------------------------------------+
* @bsitest                                    Vincas.Razma                     07/15
+---------------+---------------+---------------+---------------+---------------+------*/
TEST_F(CachingDataSourceTests, GetFile_CalledMultipleTimesSecondCancelled_SecondCallbackIsCancelledFirstFinishes)
    {
    // Arrange
    auto ds = GetTestDataSourceV2();

    ObjectId fileId {"TestSchema.TestFileClass", "TestId"};

    StubInstances fileInstances;
    fileInstances.Add(fileId, {{"TestSize", "42"}, {"TestName", "TestFileName"}});

    auto txn = ds->StartCacheTransaction();
    ASSERT_EQ(SUCCESS, txn.GetCache().CacheInstanceAndLinkToRoot(fileId, fileInstances.ToWSObjectsResponse(), "root"));
    txn.Commit();

    // Act & Assert
    CachingDataSource::ProgressCallback onProgress =
        [&] (CachingDataSource::ProgressCR progress)
        {
        };

    BeFileName filePath;
    auto downloadTask = std::make_shared<PackagedAsyncTask<WSFileResult>>([&]
        {
        return StubWSFileResult(StubFile("TestContent"));
        });

    bool downloadStarted = false;

    EXPECT_CALL(GetMockClient(), SendGetFileRequest(_, ::testing::An<BeFileNameCR>(), _, _, _)).Times(1)
        .WillOnce(Invoke([&] (ObjectIdCR, BeFileNameCR path, Utf8StringCR, Http::Request::ProgressCallbackCR progress, ICancellationTokenPtr)
        {
        filePath = path;
        downloadStarted = true;

        return downloadTask;
        }));


    bool task1Finished = false;
    auto ct1 = SimpleCancellationToken::Create();
    auto lastTask = ds->GetFile(fileId, CachingDataSource::DataOrigin::RemoteData, onProgress, ct1)
        ->Then([&] (CachingDataSource::FileResult result)
        {
        task1Finished = true;
        EXPECT_TRUE(result.IsSuccess());
        });

    while (!downloadStarted);

    bool task2Finished = false;
    auto ct2 = SimpleCancellationToken::Create();
    auto lastTask2 = ds->GetFile(fileId, CachingDataSource::DataOrigin::RemoteData, onProgress, ct2)
        ->Then([&] (CachingDataSource::FileResult result)
        {
        task2Finished = true;
        EXPECT_EQ(ICachingDataSource::Status::Canceled, result.GetError().GetStatus());
        });

    ct2->SetCanceled();

    lastTask2->Wait();

    ASSERT_TRUE(task2Finished);

    downloadTask->Execute();

    lastTask->Wait();

    ASSERT_TRUE(task1Finished);
    }

/*--------------------------------------------------------------------------------------+
* @bsitest                                    Vincas.Razma                     07/15
+---------------+---------------+---------------+---------------+---------------+------*/
TEST_F(CachingDataSourceTests, GetFile_ClassDoesNotHaveFileDependentPropertiesCA_ProgressIsCalledWithNoNameAndNoSizeAndFileHasDefaultName)
    {
    // Arrange
    auto ds = GetTestDataSourceV2();

    ObjectId fileId {"TestSchema.TestClass", "TestId"};

    StubInstances fileInstances;
    fileInstances.Add(fileId);

    auto txn = ds->StartCacheTransaction();
    ASSERT_EQ(SUCCESS, txn.GetCache().CacheInstanceAndLinkToRoot(fileId, fileInstances.ToWSObjectsResponse(), "root"));
    txn.Commit();

    // Act & Assert
    int onProgressCalled = 0;
    CachingDataSource::ProgressCallback onProgress =
        [&] (CachingDataSource::ProgressCR progress)
        {
        EXPECT_PROGRESS_EQ(ICachingDataSource::Progress(), progress);
        onProgressCalled++;
        };

    EXPECT_CALL(GetMockClient(), SendGetFileRequest(_, ::testing::An<BeFileNameCR>(), _, _, _)).Times(1)
        .WillOnce(Invoke([&] (ObjectIdCR, BeFileNameCR filePath, Utf8StringCR, Http::Request::ProgressCallbackCR progress, ICancellationTokenPtr)
        {
        EXPECT_EQ(L"TestClass_TestId", filePath.GetFileNameAndExtension());
        progress(0, 42);
        return CreateCompletedAsyncTask(WSFileResult());
        }));

    ds->GetFile(fileId, CachingDataSource::DataOrigin::RemoteData, onProgress, nullptr)->Wait();
    EXPECT_EQ(1, onProgressCalled);
    }

/*--------------------------------------------------------------------------------------+
* @bsitest                                    Vincas.Razma                     07/15
+---------------+---------------+---------------+---------------+---------------+------*/
TEST_F(CachingDataSourceTests, GetFile_InstanceHasVeryLongRemoteIdAndNoFileDependentPropertiesCA_FileHasTruncatedNameAndCanBeWrittenTo)
    {
    // Arrange
    auto ds = GetTestDataSourceV2();

    ObjectId fileId {"TestSchema.TestClass", Utf8String(10000, 'x')};

    StubInstances fileInstances;
    fileInstances.Add(fileId);

    auto txn = ds->StartCacheTransaction();
    ASSERT_EQ(SUCCESS, txn.GetCache().CacheInstanceAndLinkToRoot(fileId, fileInstances.ToWSObjectsResponse(), "root"));
    txn.Commit();

    // Act & Assert
    EXPECT_CALL(GetMockClient(), SendGetFileRequest(_, ::testing::An<BeFileNameCR>(), _, _, _)).Times(1)
        .WillOnce(Invoke([&] (ObjectIdCR, BeFileNameCR filePath, Utf8StringCR, Http::Request::ProgressCallbackCR progress, ICancellationTokenPtr)
        {
        return CreateCompletedAsyncTask(StubWSFileResult(StubFile("TestContent")));
        }));

    auto result = ds->GetFile(fileId, CachingDataSource::DataOrigin::RemoteData, nullptr, nullptr)->GetResult();
    EXPECT_TRUE(result.IsSuccess());
    EXPECT_EQ("TestContent", SimpleReadFile(result.GetValue().GetFilePath()));
    }

/*--------------------------------------------------------------------------------------+
* @bsitest                                    Vincas.Razma                     07/15
+---------------+---------------+---------------+---------------+---------------+------*/
TEST_F(CachingDataSourceTests, GetFile_ClassDoesNotHaveFileDependentPropertiesCAButHasLabel_ProgressIsCalledWithGeneratedFileNameAsLabelMightBeNotSuitable)
    {
    // Arrange
    auto ds = GetTestDataSourceV2();

    ObjectId fileId {"TestSchema.TestLabeledClass", "TestId"};

    StubInstances fileInstances;
    fileInstances.Add(fileId, {{"Name", "TestLabel"}});

    auto txn = ds->StartCacheTransaction();
    ASSERT_EQ(SUCCESS, txn.GetCache().CacheInstanceAndLinkToRoot(fileId, fileInstances.ToWSObjectsResponse(), "root"));
    txn.Commit();

    // Act & Assert
    int onProgressCalled = 0;
    CachingDataSource::ProgressCallback onProgress =
        [&] (CachingDataSource::ProgressCR progress)
        {
        EXPECT_EQ(0, progress.GetBytes().current);
        EXPECT_EQ(0, progress.GetBytes().total);
        EXPECT_EQ(0, progress.GetInstances().current);
        EXPECT_EQ(0, progress.GetInstances().total);
        EXPECT_EQ("", progress.GetLabel());
        onProgressCalled++;
        };

    EXPECT_CALL(GetMockClient(), SendGetFileRequest(_, ::testing::An<BeFileNameCR>(), _, _, _)).Times(1)
        .WillOnce(Invoke([&] (ObjectIdCR, BeFileNameCR filePath, Utf8StringCR, Http::Request::ProgressCallbackCR progress, ICancellationTokenPtr)
        {
        EXPECT_EQ(L"TestLabeledClass_TestId", filePath.GetFileNameAndExtension());
        progress(0, 42);
        return CreateCompletedAsyncTask(WSFileResult());
        }));

    ds->GetFile(fileId, CachingDataSource::DataOrigin::RemoteData, onProgress, nullptr)->Wait();
    EXPECT_EQ(1, onProgressCalled);
    }

/*--------------------------------------------------------------------------------------+
* @bsitest                                    Vincas.Razma                     07/15
+---------------+---------------+---------------+---------------+---------------+------*/
TEST_F(CachingDataSourceTests, GetFile_RemoteOrCachedDataAndFileNotCachedAndConnectionError_ReturnsError)
    {
    // Arrange
    auto ds = GetTestDataSourceV2();
    auto txn = ds->StartCacheTransaction();
    ObjectId fileId {"TestSchema.TestLabeledClass", "TestId"};
    ECInstanceKey fileKey = StubInstanceInCache(txn.GetCache(), fileId);
    txn.Commit();

    EXPECT_CALL(GetMockClient(), SendGetFileRequest(_, ::testing::An<BeFileNameCR>(), _, _, _)).Times(1)
        .WillOnce(Invoke([&] (ObjectIdCR, BeFileNameCR filePath, Utf8StringCR, Http::Request::ProgressCallbackCR progress, ICancellationTokenPtr)
        {
        return CreateCompletedAsyncTask(WSFileResult::Error(StubHttpResponse()));
        }));

    auto result = ds->GetFile(fileId, CachingDataSource::DataOrigin::RemoteOrCachedData)->GetResult();
    ASSERT_FALSE(result.IsSuccess());
    EXPECT_EQ(WSError::Status::ConnectionError, result.GetError().GetWSError().GetStatus());
    }

/*--------------------------------------------------------------------------------------+
* @bsitest                                    Vincas.Razma                     07/15
+---------------+---------------+---------------+---------------+---------------+------*/
TEST_F(CachingDataSourceTests, GetFile_RemoteOrCachedDataAndFileNotCachedAndServerReturnsFile_CachesFile)
    {
    // Arrange
    auto ds = GetTestDataSourceV2();
    auto txn = ds->StartCacheTransaction();
    ObjectId fileId {"TestSchema.TestLabeledClass", "TestId"};
    ECInstanceKey fileKey = StubInstanceInCache(txn.GetCache(), fileId);
    txn.Commit();

    EXPECT_CALL(GetMockClient(), SendGetFileRequest(_, ::testing::An<BeFileNameCR>(), _, _, _)).Times(1)
        .WillOnce(Invoke([&] (ObjectIdCR, BeFileNameCR filePath, Utf8StringCR, Http::Request::ProgressCallbackCR progress, ICancellationTokenPtr)
        {
        return CreateCompletedAsyncTask(StubWSFileResult(StubFile("Foo")));
        }));

    auto result = ds->GetFile(fileId, CachingDataSource::DataOrigin::RemoteOrCachedData)->GetResult();
    ASSERT_TRUE(result.IsSuccess());
    EXPECT_EQ("Foo", SimpleReadFile(result.GetValue().GetFilePath()));
    EXPECT_EQ(CachingDataSource::DataOrigin::RemoteData, result.GetValue().GetOrigin());
    }

/*--------------------------------------------------------------------------------------+
* @bsitest                                    Vincas.Razma                     07/15
+---------------+---------------+---------------+---------------+---------------+------*/
TEST_F(CachingDataSourceTests, GetFile_RemoteOrCachedDataAndFileCachedAndConnectionError_ReturnsCachedFile)
    {
    // Arrange
    auto ds = GetTestDataSourceV2();
    auto txn = ds->StartCacheTransaction();
    ObjectId fileId {"TestSchema.TestLabeledClass", "TestId"};
    ECInstanceKey fileKey = StubInstanceInCache(txn.GetCache(), fileId);
    ASSERT_EQ(SUCCESS, txn.GetCache().CacheFile(fileId, StubWSFileResponse(StubFile("Foo"))));
    txn.Commit();

    EXPECT_CALL(GetMockClient(), SendGetFileRequest(_, ::testing::An<BeFileNameCR>(), _, _, _)).Times(1)
        .WillOnce(Invoke([&] (ObjectIdCR, BeFileNameCR filePath, Utf8StringCR, Http::Request::ProgressCallbackCR progress, ICancellationTokenPtr)
        {
        return CreateCompletedAsyncTask(WSFileResult::Error(StubHttpResponse()));
        }));

    auto result = ds->GetFile(fileId, CachingDataSource::DataOrigin::RemoteOrCachedData)->GetResult();
    ASSERT_TRUE(result.IsSuccess());
    EXPECT_EQ("Foo", SimpleReadFile(result.GetValue().GetFilePath()));
    EXPECT_EQ(CachingDataSource::DataOrigin::CachedData, result.GetValue().GetOrigin());
    }

/*--------------------------------------------------------------------------------------+
* @bsitest                                    Vincas.Razma                     07/15
+---------------+---------------+---------------+---------------+---------------+------*/
TEST_F(CachingDataSourceTests, GetFile_RemoteOrCachedDataAndFileCachedAndServerReturnsNewFile_CachesNewFile)
    {
    // Arrange
    auto ds = GetTestDataSourceV2();
    auto txn = ds->StartCacheTransaction();
    ObjectId fileId {"TestSchema.TestLabeledClass", "TestId"};
    ECInstanceKey fileKey = StubInstanceInCache(txn.GetCache(), fileId);
    ASSERT_EQ(SUCCESS, txn.GetCache().CacheFile(fileId, StubWSFileResponse(StubFile("OldFile"))));
    txn.Commit();

    EXPECT_CALL(GetMockClient(), SendGetFileRequest(_, ::testing::An<BeFileNameCR>(), _, _, _)).Times(1)
        .WillOnce(Invoke([&] (ObjectIdCR, BeFileNameCR filePath, Utf8StringCR, Http::Request::ProgressCallbackCR progress, ICancellationTokenPtr)
        {
        return CreateCompletedAsyncTask(StubWSFileResult(StubFile("NewFile")));
        }));

    auto result = ds->GetFile(fileId, CachingDataSource::DataOrigin::RemoteOrCachedData)->GetResult();
    ASSERT_TRUE(result.IsSuccess());
    EXPECT_EQ("NewFile", SimpleReadFile(result.GetValue().GetFilePath()));
    EXPECT_EQ(CachingDataSource::DataOrigin::RemoteData, result.GetValue().GetOrigin());
    }

/*--------------------------------------------------------------------------------------+
* @bsitest                                    Vincas.Razma                     07/15
+---------------+---------------+---------------+---------------+---------------+------*/
TEST_F(CachingDataSourceTests, GetFile_RemoteOrCachedDataAndFileCachedAndServerReturnsNotModified_LeavesCachedFile)
    {
    // Arrange
    auto ds = GetTestDataSourceV2();
    auto txn = ds->StartCacheTransaction();
    ObjectId fileId {"TestSchema.TestLabeledClass", "TestId"};
    ECInstanceKey fileKey = StubInstanceInCache(txn.GetCache(), fileId);
    ASSERT_EQ(SUCCESS, txn.GetCache().CacheFile(fileId, StubWSFileResponse(StubFile("OldFile"))));
    txn.Commit();

    EXPECT_CALL(GetMockClient(), SendGetFileRequest(_, ::testing::An<BeFileNameCR>(), _, _, _)).Times(1)
        .WillOnce(Invoke([&] (ObjectIdCR, BeFileNameCR filePath, Utf8StringCR, Http::Request::ProgressCallbackCR progress, ICancellationTokenPtr)
        {
        return CreateCompletedAsyncTask(WSFileResult::Success(StubWSFileResponseNotModified()));
        }));

    auto result = ds->GetFile(fileId, CachingDataSource::DataOrigin::RemoteOrCachedData)->GetResult();
    ASSERT_TRUE(result.IsSuccess());
    EXPECT_EQ("OldFile", SimpleReadFile(result.GetValue().GetFilePath()));
    EXPECT_EQ(CachingDataSource::DataOrigin::RemoteData, result.GetValue().GetOrigin());
    }

/*--------------------------------------------------------------------------------------+
* @bsitest                                    Vincas.Razma                     07/15
+---------------+---------------+---------------+---------------+---------------+------*/
TEST_F(CachingDataSourceTests, CacheFiles_BothFilesCachedAndSkipCached_NoFileRequestAndSuccess)
    {
    // Arrange
    auto ds = GetTestDataSourceV2();

    auto txn = ds->StartCacheTransaction();
    ObjectId fileId {"TestSchema.TestFileClass", "TestId"};
    ObjectId file2Id {"TestSchema.TestFileClass", "TestId2"};
    ASSERT_EQ(SUCCESS, txn.GetCache().LinkInstanceToRoot(nullptr, fileId));
    ASSERT_EQ(SUCCESS, txn.GetCache().CacheFile(fileId, StubWSFileResponse(StubFile()), FileCache::Persistent));
    ASSERT_EQ(SUCCESS, txn.GetCache().LinkInstanceToRoot(nullptr, file2Id));
    ASSERT_EQ(SUCCESS, txn.GetCache().CacheFile(file2Id, StubWSFileResponse(StubFile()), FileCache::Persistent));
    txn.Commit();

    bvector<ObjectId> files;
    files.push_back(fileId);
    files.push_back(file2Id);

    // Act & Assert
    EXPECT_CALL(GetMockClient(), SendGetFileRequest(_, ::testing::An<BeFileNameCR>(), _, _, _)).Times(0);

    auto result = ds->CacheFiles(files, true, FileCache::Persistent, nullptr, nullptr)->GetResult();
    EXPECT_TRUE(result.IsSuccess());
    }

/*--------------------------------------------------------------------------------------+
* @bsitest                                    Vincas.Razma                     07/15
+---------------+---------------+---------------+---------------+---------------+------*/
TEST_F(CachingDataSourceTests, CacheFiles_OneFileCachedAndSkipCached_OneFileRequestAndSuccess)
    {
    // Arrange
    auto ds = GetTestDataSourceV2();

    auto txn = ds->StartCacheTransaction();
    ObjectId fileId {"TestSchema.TestFileClass", "TestId"};
    ObjectId file2Id {"TestSchema.TestFileClass", "TestId2"};
    ASSERT_EQ(SUCCESS, txn.GetCache().LinkInstanceToRoot(nullptr, fileId));
    ASSERT_EQ(SUCCESS, txn.GetCache().LinkInstanceToRoot(nullptr, file2Id));
    ASSERT_EQ(SUCCESS, txn.GetCache().CacheFile(file2Id, StubWSFileResponse(StubFile()), FileCache::Persistent));
    txn.Commit();

    bvector<ObjectId> files;
    files.push_back(fileId);
    files.push_back(file2Id);

    // Act & Assert
    EXPECT_CALL(GetMockClient(), SendGetFileRequest(_, ::testing::An<BeFileNameCR>(), _, _, _)).Times(1)
        .WillOnce(Invoke([&] (ObjectIdCR, BeFileNameCR fileName, Utf8StringCR, Http::Request::ProgressCallbackCR, ICancellationTokenPtr)
        {
        return CreateCompletedAsyncTask(StubWSFileResult());
        }));

    auto result = ds->CacheFiles(files, true, FileCache::Persistent, nullptr, nullptr)->GetResult();
    EXPECT_TRUE(result.IsSuccess());
    }

/*--------------------------------------------------------------------------------------+
* @bsitest                                    Vincas.Razma                     07/15
+---------------+---------------+---------------+---------------+---------------+------*/
TEST_F(CachingDataSourceTests, CacheFiles_OneFileCachedAndNoSkipCached_TwoFileRequestsAndSuccess)
    {
    // Arrange
    auto ds = GetTestDataSourceV2();

    auto txn = ds->StartCacheTransaction();
    ObjectId fileId {"TestSchema.TestFileClass", "TestId"};
    ObjectId file2Id {"TestSchema.TestFileClass", "TestId2"};
    ASSERT_EQ(SUCCESS, txn.GetCache().LinkInstanceToRoot(nullptr, fileId));
    ASSERT_EQ(SUCCESS, txn.GetCache().LinkInstanceToRoot(nullptr, file2Id));
    ASSERT_EQ(SUCCESS, txn.GetCache().CacheFile(file2Id, StubWSFileResponse(StubFile()), FileCache::Persistent));
    txn.Commit();

    bvector<ObjectId> files;
    files.push_back(fileId);
    files.push_back(file2Id);

    // Act & Assert
    EXPECT_CALL(GetMockClient(), SendGetFileRequest(_, ::testing::An<BeFileNameCR>(), _, _, _)).Times(2)
        .WillRepeatedly(Invoke([&] (ObjectIdCR, BeFileNameCR fileName, Utf8StringCR, Http::Request::ProgressCallbackCR, ICancellationTokenPtr)
        {
        return CreateCompletedAsyncTask(StubWSFileResult());
        }));

    auto result = ds->CacheFiles(files, false, FileCache::Persistent, nullptr, nullptr)->GetResult();
    EXPECT_TRUE(result.IsSuccess());
    }

/*--------------------------------------------------------------------------------------+
* @bsitest                                    Vincas.Razma                     07/15
+---------------+---------------+---------------+---------------+---------------+------*/
TEST_F(CachingDataSourceTests, CacheFiles_FileDownloadRestarts_ProgressReportsSmallerValue)
    {
    // Arrange
    auto ds = GetTestDataSourceV2();
    ds->SetMinTimeBetweenProgressCalls(0);

    auto txn = ds->StartCacheTransaction();
    ObjectId fileId {"TestSchema.TestFileClass", "TestId"};
    StubInstanceInCache(txn.GetCache(), fileId, {{"TestSize", "42"}});
    txn.Commit();

    // Act & Assert
    int onProgressCount = 0;
    bvector<CachingDataSource::Progress::State> expectedBytes = {{0, 42}, {20, 42}, {10, 42}, {40, 42}, {42, 42}};
    auto onProgress = [&] (CachingDataSource::ProgressCR progress)
        {
        EXPECT_EQ(expectedBytes[onProgressCount], progress.GetBytes()) << "Iteration:" << onProgressCount;
        onProgressCount++;
        };

    EXPECT_CALL(GetMockClient(), SendGetFileRequest(_, ::testing::An<BeFileNameCR>(), _, _, _)).Times(1)
        .WillOnce(Invoke([&] (ObjectIdCR, BeFileNameCR, Utf8StringCR, Http::Request::ProgressCallbackCR progress, ICancellationTokenPtr)
        {
        progress(0, 42);
        progress(20, 42);
        progress(10, 42);
        progress(40, 42);
        return CreateCompletedAsyncTask(StubWSFileResult());
        }));

    ds->CacheFiles({fileId}, false, FileCache::Auto, onProgress, nullptr)->Wait();
    EXPECT_EQ(expectedBytes.size(), onProgressCount);
    }

/*--------------------------------------------------------------------------------------+
* @bsitest                                    Vincas.Razma                     07/15
+---------------+---------------+---------------+---------------+---------------+------*/
TEST_F(CachingDataSourceTests, CacheFiles_TwoFilesDownloading_ProgressReportsSumOfBothDownloads)
    {
    // Arrange
    auto ds = GetTestDataSourceV2();
    ds->SetMinTimeBetweenProgressCalls(0);

    auto txn = ds->StartCacheTransaction();
    ObjectId fileId1 {"TestSchema.TestFileClass", "A"};
    ObjectId fileId2 {"TestSchema.TestFileClass", "B"};
    StubInstanceInCache(txn.GetCache(), fileId1, {{"TestSize", "10"}});
    StubInstanceInCache(txn.GetCache(), fileId2, {{"TestSize", "1000"}});
    txn.Commit();

    // Act & Assert
    AsyncTestCheckpoint c1, c2;
    Http::Request::ProgressCallback progress1, progress2;
    EXPECT_CALL(GetMockClient(), SendGetFileRequest(fileId1, ::testing::An<BeFileNameCR>(), _, _, _))
        .WillOnce(Invoke([&] (ObjectIdCR, BeFileNameCR, Utf8StringCR, Http::Request::ProgressCallbackCR progress, ICancellationTokenPtr)
        {
        progress1 = progress;
        return WorkerThread::Create()->ExecuteAsync<WSFileResult>([&]
            {
            c1.CheckinAndWait();
            return StubWSFileResult();
            });
        }));

    EXPECT_CALL(GetMockClient(), SendGetFileRequest(fileId2, ::testing::An<BeFileNameCR>(), _, _, _))
        .WillOnce(Invoke([&] (ObjectIdCR, BeFileNameCR, Utf8StringCR, Http::Request::ProgressCallbackCR progress, ICancellationTokenPtr)
        {
        progress2 = progress;
        return WorkerThread::Create()->ExecuteAsync<WSFileResult>([&]
            {
            c2.CheckinAndWait();
            return StubWSFileResult();
            });
        }));

    int onProgressCount = 0;
    bvector<CachingDataSource::Progress::State> expectedBytes = {{1, 1010}, {101, 1010}, {102, 1010}, {202, 1010}, {210, 1010}, {1010, 1010}};
    auto onProgress = [&] (CachingDataSource::ProgressCR progress)
        {
        EXPECT_EQ(expectedBytes[onProgressCount], progress.GetBytes()) << "Iteration:" << onProgressCount;
        onProgressCount++;
        };

    auto task = ds->CacheFiles({fileId1, fileId2}, false, FileCache::Auto, onProgress, nullptr);

    c1.WaitUntilReached();
    c2.WaitUntilReached();

    progress1(1, 10);
    progress2(100, 1000);
    progress1(2, 10);
    progress2(200, 1000);

    c1.Continue();
    while (onProgressCount < 5); // Wait for File 1 to send completion progress
    c2.Continue();

    task->Wait();

    EXPECT_EQ(expectedBytes.size(), onProgressCount);
    }

/*--------------------------------------------------------------------------------------+
* @bsitest                                    Vincas.Razma                     07/15
+---------------+---------------+---------------+---------------+---------------+------*/
TEST_F(CachingDataSourceTests, CacheFiles_TwoFilesAreDownloadingWhenMaxParalelDownloadsIsOne_DownloadsAndReportsProgressInChunks)
    {
    // Arrange
    auto ds = GetTestDataSourceV2();
    ds->SetMinTimeBetweenProgressCalls(0);
    ds->SetMaxParalelFileDownloadLimit(1);

    auto txn = ds->StartCacheTransaction();
    ObjectId fileId1 {"TestSchema.TestFileClass", "A"};
    ObjectId fileId2 {"TestSchema.TestFileClass", "B"};
    StubInstanceInCache(txn.GetCache(), fileId1, {{"TestSize", "10"}});
    StubInstanceInCache(txn.GetCache(), fileId2, {{"TestSize", "1000"}});
    txn.Commit();

    // Act & Assert
    AsyncTestCheckpoint c1, c2;
    Http::Request::ProgressCallback progress1, progress2;
    EXPECT_CALL(GetMockClient(), SendGetFileRequest(fileId1, ::testing::An<BeFileNameCR>(), _, _, _))
        .WillOnce(Invoke([&] (ObjectIdCR, BeFileNameCR, Utf8StringCR, Http::Request::ProgressCallbackCR progress, ICancellationTokenPtr)
        {
        progress1 = progress;
        return WorkerThread::Create()->ExecuteAsync<WSFileResult>([&]
            {
            c1.CheckinAndWait();
            return StubWSFileResult();
            });
        }));

    EXPECT_CALL(GetMockClient(), SendGetFileRequest(fileId2, ::testing::An<BeFileNameCR>(), _, _, _))
        .WillOnce(Invoke([&] (ObjectIdCR, BeFileNameCR, Utf8StringCR, Http::Request::ProgressCallbackCR progress, ICancellationTokenPtr)
        {
        progress2 = progress;
        return WorkerThread::Create()->ExecuteAsync<WSFileResult>([&]
            {
            c2.CheckinAndWait();
            return StubWSFileResult();
            });
        }));

    int onProgressCount = 0;
    bvector<CachingDataSource::Progress::State> expectedBytes = {{1, 1010}, {2, 1010}, {10, 1010}, {110, 1010}, {210, 1010}, {1010, 1010}};
    auto onProgress = [&] (CachingDataSource::ProgressCR progress)
        {
        EXPECT_EQ(expectedBytes[onProgressCount], progress.GetBytes()) << "Iteration:" << onProgressCount;
        onProgressCount++;
        };

    auto task = ds->CacheFiles({fileId1, fileId2}, false, FileCache::Auto, onProgress, nullptr);

    c1.WaitUntilReached();

    progress1(1, 10);
    progress1(2, 10);

    EXPECT_FALSE(c2.WasReached());
    c1.Continue();
    c2.WaitUntilReached();

    progress2(100, 1000);
    progress2(200, 1000);

    c2.Continue();

    task->Wait();

    EXPECT_EQ(expectedBytes.size(), onProgressCount);
    }

/*--------------------------------------------------------------------------------------+
* @bsitest                                    Vincas.Razma                     07/15
+---------------+---------------+---------------+---------------+---------------+------*/
TEST_F(CachingDataSourceTests, DownloadAndCacheChildren_SpecificParent_ChildIsCached)
    {
    // Arrange
    auto ds = GetTestDataSourceV2();

    auto txn = ds->StartCacheTransaction();
    ASSERT_EQ(SUCCESS, txn.GetCache().LinkInstanceToRoot("TestRoot", {"TestSchema.TestClass", "Parent"}));
    txn.Commit();

    // Act & Assert
    StubInstances instances;
    instances.Add({"TestSchema.TestClass", "Child"});

    EXPECT_CALL(GetMockClient(), SendQueryRequest(_, _, _, _)).Times(1)
        .WillOnce(Return(CreateCompletedAsyncTask(WSObjectsResult::Success(instances.ToWSObjectsResponse()))));

    bvector<ObjectId> parents;
    parents.push_back({"TestSchema.TestClass", "Parent"});
    auto result = ds->DownloadAndCacheChildren(parents, nullptr)->GetResult();

    EXPECT_TRUE(result.IsSuccess());
    EXPECT_TRUE(ds->StartCacheTransaction().GetCache().GetCachedObjectInfo({"TestSchema.TestClass", "Child"}).IsInCache());
    }

/*--------------------------------------------------------------------------------------+
* @bsitest                                    Vincas.Razma                     07/15
+---------------+---------------+---------------+---------------+---------------+------*/
TEST_F(CachingDataSourceTests, GetNavigationChildren_SpecificParentInstance_ChildIsCachedAndReturned)
    {
    // Arrange
    auto ds = GetTestDataSourceV2();

    auto txn = ds->StartCacheTransaction();
    ASSERT_EQ(SUCCESS, txn.GetCache().LinkInstanceToRoot("TestRoot", {"TestSchema.TestClass", "Parent"}));
    txn.Commit();

    // Act & Assert
    StubInstances instances;
    instances.Add({"TestSchema.TestClass", "Child"});
    EXPECT_CALL(GetMockClient().GetMockWSClient(), GetServerInfo(_))
        .WillRepeatedly(Return(CreateCompletedAsyncTask(StubWSInfoResult())));
    EXPECT_CALL(GetMockClient(), SendQueryRequest(_, _, _, _)).Times(1)
        .WillOnce(Return(CreateCompletedAsyncTask(WSObjectsResult::Success(instances.ToWSObjectsResponse()))));

    auto result = ds->GetNavigationChildren({"TestSchema.TestClass", "Parent"}, CachingDataSource::DataOrigin::RemoteData, nullptr)->GetResult();

    EXPECT_TRUE(result.IsSuccess());
    EXPECT_EQ(1, result.GetValue().GetJson().size());

        {
        auto txn = ds->StartCacheTransaction();
        EXPECT_EQ(ObjectId("TestSchema.TestClass", "Child"), txn.GetCache().ObjectIdFromJsonInstance(result.GetValue().GetJson()[0]));
        EXPECT_EQ(CachingDataSource::DataOrigin::RemoteData, result.GetValue().GetOrigin());
        EXPECT_TRUE(txn.GetCache().GetCachedObjectInfo({"TestSchema.TestClass", "Child"}).IsInCache());
        }
    }

/*--------------------------------------------------------------------------------------+
* @bsitest                                    Vincas.Razma                     07/15
+---------------+---------------+---------------+---------------+---------------+------*/
TEST_F(CachingDataSourceTests, GetNavigationChildren_GettingRemoteData_ObjectIsCachedAndReturned)
    {
    auto ds = GetTestDataSourceV2();

    // Act & Assert
    StubInstances instances;
    instances.Add({"TestSchema.TestClass", "Foo"});

    EXPECT_CALL(GetMockClient(), SendQueryRequest(_, _, _, _)).Times(1)
        .WillOnce(Return(CreateCompletedAsyncTask(WSObjectsResult::Success(instances.ToWSObjectsResponse()))));

    auto txn = ds->StartCacheTransaction();
    ASSERT_EQ(SUCCESS, txn.GetCache().LinkInstanceToRoot(nullptr, ObjectId()));
    txn.Commit();

    auto result = ds->GetNavigationChildren(ObjectId(), CachingDataSource::DataOrigin::RemoteData, nullptr)->GetResult();

    ASSERT_TRUE(result.IsSuccess());
    ASSERT_EQ(1, result.GetValue().GetJson().size());

        {
        auto txn = ds->StartCacheTransaction();
        EXPECT_EQ(ObjectId("TestSchema.TestClass", "Foo"), txn.GetCache().ObjectIdFromJsonInstance(result.GetValue().GetJson()[0]));
        EXPECT_EQ(CachingDataSource::DataOrigin::RemoteData, result.GetValue().GetOrigin());
        EXPECT_TRUE(txn.GetCache().GetCachedObjectInfo({"TestSchema.TestClass", "Foo"}).IsInCache());
        }
    }

/*--------------------------------------------------------------------------------------+
* @bsitest                                    Vincas.Razma                     07/15
+---------------+---------------+---------------+---------------+---------------+------*/
TEST_F(CachingDataSourceTests, GetNavigationChildren_GettingCachedDataAfterCached_ObjectIsReturned)
    {
    auto ds = GetTestDataSourceV2();

    // Act & Assert
    StubInstances instances;
    instances.Add({"TestSchema.TestClass", "Foo"});

    EXPECT_CALL(GetMockClient(), SendQueryRequest(_, _, _, _))
        .WillOnce(Return(CreateCompletedAsyncTask(WSObjectsResult::Success(instances.ToWSObjectsResponse()))));

    auto txn = ds->StartCacheTransaction();
    ASSERT_EQ(SUCCESS, txn.GetCache().LinkInstanceToRoot(nullptr, ObjectId()));
    txn.Commit();

    ds->GetNavigationChildren(ObjectId(), CachingDataSource::DataOrigin::RemoteData, nullptr)->Wait();
    auto result = ds->GetNavigationChildren(ObjectId(), CachingDataSource::DataOrigin::CachedData, nullptr)->GetResult();

    ASSERT_TRUE(result.IsSuccess());
    ASSERT_EQ(1, result.GetValue().GetJson().size());

        {
        auto txn = ds->StartCacheTransaction();
        EXPECT_EQ(ObjectId("TestSchema.TestClass", "Foo"), txn.GetCache().ObjectIdFromJsonInstance(result.GetValue().GetJson()[0]));
        EXPECT_EQ(CachingDataSource::DataOrigin::CachedData, result.GetValue().GetOrigin());
        }
    }

/*--------------------------------------------------------------------------------------+
* @bsitest                                    Vincas.Razma                     07/15
+---------------+---------------+---------------+---------------+---------------+------*/
TEST_F(CachingDataSourceTests, GetNavigationChildrenKeys_SpecificParentInstance_ChildIsCachedAndKeyReturned)
    {
    // Arrange
    auto ds = GetTestDataSourceV2();

    auto txn = ds->StartCacheTransaction();
    ASSERT_EQ(SUCCESS, txn.GetCache().LinkInstanceToRoot("TestRoot", {"TestSchema.TestClass", "Parent"}));
    txn.Commit();

    // Act & Assert
    StubInstances instances;
    instances.Add({"TestSchema.TestClass", "Child"});
    EXPECT_CALL(GetMockClient().GetMockWSClient(), GetServerInfo(_))
        .WillRepeatedly(Return(CreateCompletedAsyncTask(StubWSInfoResult())));
    EXPECT_CALL(GetMockClient(), SendQueryRequest(_, _, _, _)).Times(1)
        .WillOnce(Return(CreateCompletedAsyncTask(WSObjectsResult::Success(instances.ToWSObjectsResponse()))));

    auto result = ds->GetNavigationChildrenKeys({"TestSchema.TestClass", "Parent"}, CachingDataSource::DataOrigin::RemoteData, nullptr)->GetResult();

    ASSERT_TRUE(result.IsSuccess());
    ECInstanceKey cachedChildKey = ds->StartCacheTransaction().GetCache().FindInstance({"TestSchema.TestClass", "Child"});
    EXPECT_TRUE(cachedChildKey.IsValid());
    ASSERT_EQ(1, result.GetValue().GetKeys().size());
    EXPECT_TRUE(ECDbHelper::IsInstanceInMultiMap(cachedChildKey, result.GetValue().GetKeys()));
    EXPECT_EQ(CachingDataSource::DataOrigin::RemoteData, result.GetValue().GetOrigin());
    }

/*--------------------------------------------------------------------------------------+
* @bsitest                                    Vincas.Razma                     07/15
+---------------+---------------+---------------+---------------+---------------+------*/
TEST_F(CachingDataSourceTests, GetNavigationChildrenKeys_GettingRemoteData_ObjectIsCachedAndReturned)
    {
    auto ds = GetTestDataSourceV2();

    // Act & Assert
    StubInstances instances;
    instances.Add({"TestSchema.TestClass", "Foo"});

    EXPECT_CALL(GetMockClient().GetMockWSClient(), GetServerInfo(_))
        .WillRepeatedly(Return(CreateCompletedAsyncTask(StubWSInfoResult())));
    EXPECT_CALL(GetMockClient(), SendQueryRequest(_, _, _, _)).Times(1)
        .WillOnce(Return(CreateCompletedAsyncTask(WSObjectsResult::Success(instances.ToWSObjectsResponse()))));

    auto txn = ds->StartCacheTransaction();
    ASSERT_EQ(SUCCESS, txn.GetCache().LinkInstanceToRoot(nullptr, ObjectId()));
    txn.Commit();

    auto result = ds->GetNavigationChildrenKeys(ObjectId(), CachingDataSource::DataOrigin::RemoteData, nullptr)->GetResult();

    ASSERT_TRUE(result.IsSuccess());
    ECInstanceKey cachedChildKey = ds->StartCacheTransaction().GetCache().FindInstance({"TestSchema.TestClass", "Foo"});
    EXPECT_TRUE(cachedChildKey.IsValid());
    ASSERT_EQ(1, result.GetValue().GetKeys().size());
    EXPECT_TRUE(ECDbHelper::IsInstanceInMultiMap(cachedChildKey, result.GetValue().GetKeys()));
    EXPECT_EQ(CachingDataSource::DataOrigin::RemoteData, result.GetValue().GetOrigin());
    }

/*--------------------------------------------------------------------------------------+
* @bsitest                                    Vincas.Razma                     07/15
+---------------+---------------+---------------+---------------+---------------+------*/
TEST_F(CachingDataSourceTests, GetNavigationChildrenKeys_GettingCachedDataAfterCached_ObjectIsReturned)
    {
    auto ds = GetTestDataSourceV2();

    // Act & Assert
    StubInstances instances;
    instances.Add({"TestSchema.TestClass", "Foo"});

    EXPECT_CALL(GetMockClient(), SendQueryRequest(_, _, _, _)).Times(1)
        .WillOnce(Return(CreateCompletedAsyncTask(WSObjectsResult::Success(instances.ToWSObjectsResponse()))));

    auto txn = ds->StartCacheTransaction();
    ASSERT_EQ(SUCCESS, txn.GetCache().LinkInstanceToRoot(nullptr, ObjectId()));
    txn.Commit();

    ds->GetNavigationChildrenKeys(ObjectId(), CachingDataSource::DataOrigin::RemoteData, nullptr)->Wait();
    auto result = ds->GetNavigationChildrenKeys(ObjectId(), CachingDataSource::DataOrigin::CachedData, nullptr)->GetResult();

    ASSERT_TRUE(result.IsSuccess());
    ECInstanceKey cachedChildKey = ds->StartCacheTransaction().GetCache().FindInstance({"TestSchema.TestClass", "Foo"});
    EXPECT_TRUE(cachedChildKey.IsValid());
    ASSERT_EQ(1, result.GetValue().GetKeys().size());
    EXPECT_TRUE(ECDbHelper::IsInstanceInMultiMap(cachedChildKey, result.GetValue().GetKeys()));
    EXPECT_EQ(CachingDataSource::DataOrigin::CachedData, result.GetValue().GetOrigin());
    }

/*--------------------------------------------------------------------------------------+
* @bsitest                                    Vincas.Razma                     07/15
+---------------+---------------+---------------+---------------+---------------+------*/
TEST_F(CachingDataSourceTests, CacheNavigation_TwoLevelsCachedPreviouslyAsTemporary_RepeatsSameQueries)
    {
    auto ds = GetTestDataSourceV2();

    // Act & Assert
    StubInstances instances1;
    instances1.Add({"TestSchema.TestClass", "A"});
    StubInstances instances2;
    instances2.Add({"TestSchema.TestClass", "B"});

    EXPECT_CALL(GetMockClient().GetMockWSClient(), GetServerInfo(_))
        .WillRepeatedly(Return(CreateCompletedAsyncTask(StubWSInfoResult())));
    EXPECT_CALL(GetMockClient(), SendQueryRequest(_, _, _, _))
        .WillOnce(Return(CreateCompletedAsyncTask(WSObjectsResult::Success(instances1.ToWSObjectsResponse("TagA")))))
        .WillOnce(Return(CreateCompletedAsyncTask(WSObjectsResult::Success(instances2.ToWSObjectsResponse("TagB")))));
    EXPECT_CALL(GetMockClient(), SendGetChildrenRequest(_, _, _, _))
        .WillOnce(Invoke([&] (ObjectIdCR parentObjectId, const bset<Utf8String>&, Utf8StringCR eTag, ICancellationTokenPtr)
        {
        EXPECT_EQ(ObjectId(), parentObjectId);
        EXPECT_EQ("TagA", eTag);
        return CreateCompletedAsyncTask(StubWSObjectsResultNotModified());
        }))
            .WillOnce(Invoke([&] (ObjectIdCR parentObjectId, const bset<Utf8String>&, Utf8StringCR eTag, ICancellationTokenPtr)
            {
            EXPECT_EQ(ObjectId("TestSchema.TestClass", "A"), parentObjectId);
            EXPECT_EQ("TagB", eTag);
            return CreateCompletedAsyncTask(StubWSObjectsResultNotModified());
            }));

        auto txn = ds->StartCacheTransaction();
        ASSERT_EQ(SUCCESS, txn.GetCache().LinkInstanceToRoot(nullptr, ObjectId()));
        txn.Commit();

        ds->GetNavigationChildren(ObjectId(), CachingDataSource::DataOrigin::RemoteData, nullptr)->Wait();
        ds->GetNavigationChildren({"TestSchema.TestClass", "A"}, CachingDataSource::DataOrigin::RemoteData, nullptr)->Wait();

        bvector<ObjectId> navigationTreesToCacheFully;
        bvector<ObjectId> navigationTreesToUpdateOnly;
        navigationTreesToUpdateOnly.push_back(ObjectId());

        auto result = ds->CacheNavigation(navigationTreesToCacheFully, navigationTreesToUpdateOnly, nullptr, nullptr, nullptr)->GetResult();
        EXPECT_TRUE(result.IsSuccess());
    }

/*--------------------------------------------------------------------------------------+
* @bsitest                                    Vincas.Razma                     07/15
+---------------+---------------+---------------+---------------+---------------+------*/
TEST_F(CachingDataSourceTests, CacheNavigation_OneLevelCachedPreviouslyAsTemporary_RepeatsSameQueryAndCachesResults)
    {
    auto ds = GetTestDataSourceV2();

    // Act & Assert
    StubInstances instances1;
    instances1.Add({"TestSchema.TestClass", "A"});

    EXPECT_CALL(GetMockClient().GetMockWSClient(), GetServerInfo(_))
        .WillRepeatedly(Return(CreateCompletedAsyncTask(StubWSInfoResult())));
    EXPECT_CALL(GetMockClient(), SendQueryRequest(_, _, _, _))
        .WillOnce(Return(CreateCompletedAsyncTask(WSObjectsResult::Success(instances1.ToWSObjectsResponse("TagA")))));
    EXPECT_CALL(GetMockClient(), SendGetChildrenRequest(_, _, _, _))
        .WillOnce(Invoke([&] (ObjectIdCR parentObjectId, const bset<Utf8String>&, Utf8StringCR eTag, ICancellationTokenPtr)
        {
        EXPECT_EQ(ObjectId(), parentObjectId);
        EXPECT_EQ("TagA", eTag);
        return CreateCompletedAsyncTask(StubWSObjectsResultNotModified());
        }));

    auto txn = ds->StartCacheTransaction();
    ASSERT_EQ(SUCCESS, txn.GetCache().LinkInstanceToRoot(nullptr, ObjectId()));
    txn.Commit();

    ds->GetNavigationChildren(ObjectId(), CachingDataSource::DataOrigin::RemoteData, nullptr)->Wait();

    bvector<ObjectId> navigationTreesToCacheFully;
    bvector<ObjectId> navigationTreesToUpdateOnly;
    navigationTreesToUpdateOnly.push_back(ObjectId());

    auto result = ds->CacheNavigation(navigationTreesToCacheFully, navigationTreesToUpdateOnly, nullptr, nullptr, nullptr)->GetResult();

    ASSERT_TRUE(result.IsSuccess());
    EXPECT_TRUE(ds->StartCacheTransaction().GetCache().GetCachedObjectInfo({"TestSchema.TestClass", "A"}).IsInCache());
    EXPECT_FALSE(ds->StartCacheTransaction().GetCache().GetCachedObjectInfo({"TestSchema.TestClass", "B"}).IsInCache());
    }

/*--------------------------------------------------------------------------------------+
* @bsitest                                    Vincas.Razma                     07/15
+---------------+---------------+---------------+---------------+---------------+------*/
TEST_F(CachingDataSourceTests, CacheNavigation_TemporaryNavigationNotCached_DoesNothing)
    {
    // Arrange
    auto ds = GetTestDataSourceV2();

    // Act & Assert
    bvector<ObjectId> navigationTreesToCacheFully;
    bvector<ObjectId> navigationTreesToUpdateOnly;
    navigationTreesToUpdateOnly.push_back(ObjectId());

    EXPECT_CALL(GetMockClient().GetMockWSClient(), GetServerInfo(_))
        .WillRepeatedly(Return(CreateCompletedAsyncTask(StubWSInfoResult())));
    EXPECT_CALL(GetMockClient(), SendGetChildrenRequest(_, _, _, _)).Times(0);

    auto result = ds->CacheNavigation(navigationTreesToCacheFully, navigationTreesToUpdateOnly, nullptr, nullptr, nullptr)->GetResult();

    EXPECT_TRUE(result.IsSuccess());
    }

/*--------------------------------------------------------------------------------------+
* @bsitest                                    Vincas.Razma                     07/15
+---------------+---------------+---------------+---------------+---------------+------*/
TEST_F(CachingDataSourceTests, CacheNavigation_NotCachedRootPassedToBeFullyCached_QueriesChildrenRecursivelyForRootAndCachesResult)
    {
    // Arrange
    auto ds = GetTestDataSourceV2();

    // Act & Assert
    EXPECT_CALL(GetMockClient().GetMockWSClient(), GetServerInfo(_))
        .WillRepeatedly(Return(CreateCompletedAsyncTask(StubWSInfoResult())));
    EXPECT_CALL(GetMockClient(), SendGetChildrenRequest(_, _, _, _)).Times(2)
        .WillOnce(Invoke([&] (ObjectIdCR parentObjectId, const bset<Utf8String>&, Utf8StringCR, ICancellationTokenPtr)
        {
        EXPECT_EQ(ObjectId(), parentObjectId);
        StubInstances rootInstances;
        rootInstances.Add({"TestSchema.TestClass", "A"});
        return CreateCompletedAsyncTask(WSObjectsResult::Success(rootInstances.ToWSObjectsResponse()));
        }))
            .WillOnce(Invoke([&] (ObjectIdCR parentObjectId, const bset<Utf8String>&, Utf8StringCR, ICancellationTokenPtr)
            {
            EXPECT_EQ(ObjectId("TestSchema.TestClass", "A"), parentObjectId);
            return CreateCompletedAsyncTask(WSObjectsResult::Success(StubInstances().ToWSObjectsResponse()));
            }));

        bvector<ObjectId> navigationTreesToCacheFully;
        bvector<ObjectId> navigationTreesToUpdateOnly;
        navigationTreesToCacheFully.push_back(ObjectId());

        auto txn = ds->StartCacheTransaction();
        ASSERT_EQ(SUCCESS, txn.GetCache().LinkInstanceToRoot(nullptr, ObjectId()));
        txn.Commit();

        auto result = ds->CacheNavigation(navigationTreesToCacheFully, navigationTreesToUpdateOnly, nullptr, nullptr, nullptr)->GetResult();

        EXPECT_TRUE(result.IsSuccess());
        EXPECT_TRUE(ds->StartCacheTransaction().GetCache().GetCachedObjectInfo({"TestSchema.TestClass", "A"}).IsInCache());
    }

/*--------------------------------------------------------------------------------------+
* @bsitest                                    Vincas.Razma                     07/15
+---------------+---------------+---------------+---------------+---------------+------*/
TEST_F(CachingDataSourceTests, GetObject_ObjectNotCached_RetrievesRemoteObjectAndReturnsError)
    {
    auto ds = GetTestDataSourceV2();

    ObjectId objectId("TestSchema.TestClass", "Foo");

    StubInstances instances;
    instances.Add(objectId, { { "TestProperty", "A" } });

    EXPECT_CALL(GetMockClient(), SendGetObjectRequest(objectId, _, _))
        .WillOnce(Return(CreateCompletedAsyncTask(instances.ToWSObjectsResult())));

    auto result = ds->GetObject(objectId, CachingDataSource::DataOrigin::CachedOrRemoteData)->GetResult();
    EXPECT_FALSE(result.IsSuccess());
    }

/*--------------------------------------------------------------------------------------+
* @bsitest                                    Vincas.Razma                     07/15
+---------------+---------------+---------------+---------------+---------------+------*/
TEST_F(CachingDataSourceTests, GetObject_ObjectLinkedButNotCached_RetrievesRemoteObject)
    {
    auto ds = GetTestDataSourceV2();

    ObjectId objectId("TestSchema.TestClass", "Foo");

    StubInstances instances;
    instances.Add(objectId, { { "TestProperty", "A" } });

    auto txn = ds->StartCacheTransaction();
    ASSERT_EQ(SUCCESS, txn.GetCache().LinkInstanceToRoot(nullptr, objectId));
    txn.Commit();

    EXPECT_CALL(GetMockClient(), SendGetObjectRequest(objectId, _, _))
        .WillOnce(Return(CreateCompletedAsyncTask(instances.ToWSObjectsResult())));

    auto result = ds->GetObject(objectId, CachingDataSource::DataOrigin::CachedOrRemoteData)->GetResult();
    EXPECT_TRUE(result.IsSuccess());
    }

/*--------------------------------------------------------------------------------------+
* @bsitest                                    Vincas.Razma                     07/15
+---------------+---------------+---------------+---------------+---------------+------*/
TEST_F(CachingDataSourceTests, GetObject_ObjectNotCachedAndResponseHasInstance_ReturnsError)
    {
    auto ds = GetTestDataSourceV2();
    ObjectId objectIdA("TestSchema.TestClass", "Foo");
    StubInstances instances;
    instances.Add(objectIdA);

    EXPECT_CALL(GetMockClient(), SendGetObjectRequest(objectIdA, _, _))
        .Times(1)
        .WillOnce(Return(CreateCompletedAsyncTask(instances.ToWSObjectsResult())));

    auto result = ds->GetObject(objectIdA, CachingDataSource::DataOrigin::CachedOrRemoteData)->GetResult();

    ASSERT_FALSE(result.IsSuccess());
    EXPECT_EQ(CachingDataSource::Status::DataNotCached, result.GetError().GetStatus());
    }

/*--------------------------------------------------------------------------------------+
* @bsitest                                    Vincas.Razma                     07/15
+---------------+---------------+---------------+---------------+---------------+------*/
TEST_F(CachingDataSourceTests, GetObjects_CachedDataAndQueryResponseNotCached_ReturnsError)
    {
    auto ds = GetTestDataSourceV2();

    CachedResponseKey key = CreateTestResponseKey(ds);
    WSQuery query("TestSchema", "TestClass");

    auto result = ds->GetObjects(key, query, CachingDataSource::DataOrigin::CachedData, nullptr, nullptr)->GetResult();

    ASSERT_FALSE(result.IsSuccess());
    EXPECT_EQ(CachingDataSource::Status::DataNotCached, result.GetError().GetStatus());
    }

/*--------------------------------------------------------------------------------------+
* @bsitest                                    Vincas.Razma                     07/15
+---------------+---------------+---------------+---------------+---------------+------*/
TEST_F(CachingDataSourceTests, GetObjects_CachedOrRemoteDataAndQueryResponseNotCached_SendsQueryRequest)
    {
    auto ds = GetTestDataSourceV2();

    CachedResponseKey key = CreateTestResponseKey(ds);
    WSQuery query("TestSchema", "TestClass");

    EXPECT_CALL(GetMockClient(), SendQueryRequest(_, _, _, _))
        .Times(1)
        .WillOnce(Invoke([&] (WSQueryCR passedQuery, Utf8StringCR, Utf8StringCR, ICancellationTokenPtr)
        {
        EXPECT_THAT(passedQuery.GetSchemaName(), Eq(query.GetSchemaName()));
        EXPECT_THAT(passedQuery.GetClasses(), ContainerEq(query.GetClasses()));
        return CreateCompletedAsyncTask(WSObjectsResult());
        }));

    ds->GetObjects(key, query, CachingDataSource::DataOrigin::CachedOrRemoteData, nullptr, nullptr)->Wait();
    }

/*--------------------------------------------------------------------------------------+
* @bsitest                                    Vincas.Razma                     07/15
+---------------+---------------+---------------+---------------+---------------+------*/
TEST_F(CachingDataSourceTests, GetObjects_CachedOrRemoteDataAndQueryResponseNotCachedAndNetworkError_ReturnsError)
    {
    auto ds = GetTestDataSourceV2();

    CachedResponseKey key = CreateTestResponseKey(ds);
    WSQuery query("TestSchema", "TestClass");

    EXPECT_CALL(GetMockClient(), SendQueryRequest(_, _, _, _))
        .Times(1)
        .WillOnce(Return(CreateCompletedAsyncTask(WSObjectsResult())));

    auto result = ds->GetObjects(key, query, CachingDataSource::DataOrigin::CachedOrRemoteData, nullptr, nullptr)->GetResult();

    ASSERT_FALSE(result.IsSuccess());
    EXPECT_EQ(CachingDataSource::Status::NetworkErrorsOccured, result.GetError().GetStatus());
    }

/*--------------------------------------------------------------------------------------+
* @bsitest                                    Vincas.Razma                     07/15
+---------------+---------------+---------------+---------------+---------------+------*/
TEST_F(CachingDataSourceTests, GetObjects_CachedOrRemoteDataAndQueryResponseNotCached_CachesQueryResponseAndReturnsInstances)
    {
    auto ds = GetTestDataSourceV2();

    CachedResponseKey key = CreateTestResponseKey(ds);
    WSQuery query("TestSchema", "TestClass");

    StubInstances instances;
    instances.Add({"TestSchema.TestClass", "Foo"});

    EXPECT_CALL(GetMockClient(), SendQueryRequest(_, _, _, _))
        .WillOnce(Return(CreateCompletedAsyncTask(instances.ToWSObjectsResult())));

    auto result = ds->GetObjects(key, query, CachingDataSource::DataOrigin::CachedOrRemoteData, nullptr, nullptr)->GetResult();

    ASSERT_TRUE(result.IsSuccess());
    EXPECT_EQ(CachingDataSource::DataOrigin::RemoteData, result.GetValue().GetOrigin());
    EXPECT_EQ(1, result.GetValue().GetJson().size());
    EXPECT_EQ("Foo", result.GetValue().GetJson()[0][DataSourceCache_PROPERTY_RemoteId].asString());
    }

/*--------------------------------------------------------------------------------------+
* @bsitest                                    Vincas.Razma                     07/15
+---------------+---------------+---------------+---------------+---------------+------*/
TEST_F(CachingDataSourceTests, GetObjects_CachedOrRemoteDataAndQueryResponseIsCached_ReturnsCached)
    {
    auto ds = GetTestDataSourceV2();

    CachedResponseKey key = CreateTestResponseKey(ds);
    WSQuery query("TestSchema", "TestClass");

    StubInstances instances;
    instances.Add({"TestSchema.TestClass", "Foo"});

    auto txn = ds->StartCacheTransaction();
    ASSERT_EQ(CacheStatus::OK, txn.GetCache().CacheResponse(key, instances.ToWSObjectsResponse()));
    txn.Commit();

    auto result = ds->GetObjects(key, query, CachingDataSource::DataOrigin::CachedOrRemoteData, nullptr, nullptr)->GetResult();

    ASSERT_TRUE(result.IsSuccess());
    EXPECT_EQ(CachingDataSource::DataOrigin::CachedData, result.GetValue().GetOrigin());
    EXPECT_EQ(1, result.GetValue().GetJson().size());
    EXPECT_EQ("Foo", result.GetValue().GetJson()[0][DataSourceCache_PROPERTY_RemoteId].asString());
    }

/*--------------------------------------------------------------------------------------+
* @bsitest                                    Vincas.Razma                     07/15
+---------------+---------------+---------------+---------------+---------------+------*/
TEST_F(CachingDataSourceTests, GetObjects_RemoteOrCachedDataAndConnectionError_ReturnsNetworkError)
    {
    auto ds = GetTestDataSourceV2();

    CachedResponseKey key = CreateTestResponseKey(ds);
    WSQuery query("TestSchema", "TestClass");

    EXPECT_CALL(GetMockClient(), SendQueryRequest(_, _, _, _))
        .Times(1)
        .WillOnce(Return(CreateCompletedAsyncTask(WSObjectsResult::Error(StubWSConnectionError()))));

    auto result = ds->GetObjects(key, query, CachingDataSource::DataOrigin::RemoteOrCachedData, nullptr, nullptr)->GetResult();

    ASSERT_FALSE(result.IsSuccess());
    EXPECT_EQ(CachingDataSource::Status::NetworkErrorsOccured, result.GetError().GetStatus());
    }

/*--------------------------------------------------------------------------------------+
* @bsitest                                    Vincas.Razma                     07/15
+---------------+---------------+---------------+---------------+---------------+------*/
TEST_F(CachingDataSourceTests, GetObjects_RemoteOrCachedDataAndQueryResponseIsCachedAndConnectionError_ReturnsCached)
    {
    auto ds = GetTestDataSourceV2();

    CachedResponseKey key = CreateTestResponseKey(ds);
    WSQuery query("TestSchema", "TestClass");
    StubInstances instances;
    instances.Add({"TestSchema.TestClass", "Foo"});

    auto txn = ds->StartCacheTransaction();
    ASSERT_EQ(CacheStatus::OK, txn.GetCache().CacheResponse(key, instances.ToWSObjectsResponse()));
    txn.Commit();

    EXPECT_CALL(GetMockClient(), SendQueryRequest(_, _, _, _))
        .Times(1)
        .WillOnce(Return(CreateCompletedAsyncTask(WSObjectsResult::Error(StubWSConnectionError()))));

    auto result = ds->GetObjects(key, query, CachingDataSource::DataOrigin::RemoteOrCachedData, nullptr, nullptr)->GetResult();

    ASSERT_TRUE(result.IsSuccess());
    EXPECT_EQ(CachingDataSource::DataOrigin::CachedData, result.GetValue().GetOrigin());
    EXPECT_EQ(1, result.GetValue().GetJson().size());
    EXPECT_EQ("Foo", result.GetValue().GetJson()[0][DataSourceCache_PROPERTY_RemoteId].asString());
    }

/*--------------------------------------------------------------------------------------+
* @bsitest                                    Vincas.Razma                     07/15
+---------------+---------------+---------------+---------------+---------------+------*/
TEST_F(CachingDataSourceTests, GetObjects_RemoteOrCachedDataAndQueryResponseIsCachedAndNewData_ReturnsNew)
    {
    auto ds = GetTestDataSourceV2();

    CachedResponseKey key = CreateTestResponseKey(ds);
    WSQuery query("TestSchema", "TestClass");
    StubInstances instances;
    instances.Add({"TestSchema.TestClass", "A"});

    auto txn = ds->StartCacheTransaction();
    ASSERT_EQ(CacheStatus::OK, txn.GetCache().CacheResponse(key, instances.ToWSObjectsResponse()));
    txn.Commit();

    StubInstances newInstances;
    newInstances.Add({"TestSchema.TestClass", "B"});

    EXPECT_CALL(GetMockClient(), SendQueryRequest(_, _, _, _))
        .Times(1)
        .WillOnce(Return(CreateCompletedAsyncTask(newInstances.ToWSObjectsResult())));

    auto result = ds->GetObjects(key, query, CachingDataSource::DataOrigin::RemoteOrCachedData, nullptr, nullptr)->GetResult();

    ASSERT_TRUE(result.IsSuccess());
    EXPECT_EQ(CachingDataSource::DataOrigin::RemoteData, result.GetValue().GetOrigin());
    EXPECT_EQ(1, result.GetValue().GetJson().size());
    EXPECT_EQ("B", result.GetValue().GetJson()[0][DataSourceCache_PROPERTY_RemoteId].asString());
    }

/*--------------------------------------------------------------------------------------+
* @bsitest                                    Vincas.Razma                     07/15
+---------------+---------------+---------------+---------------+---------------+------*/
TEST_F(CachingDataSourceTests, GetObjects_RemoteDataAndQueryResponseIsCached_SendsQueryRequestWithETag)
    {
    auto ds = GetTestDataSourceV2();

    CachedResponseKey key = CreateTestResponseKey(ds);
    WSQuery query("TestSchema", "TestClass");

    auto txn = ds->StartCacheTransaction();
    ASSERT_EQ(CacheStatus::OK, txn.GetCache().CacheResponse(key, StubInstances().ToWSObjectsResponse("TestEtag")));
    txn.Commit();

    EXPECT_CALL(GetMockClient(), SendQueryRequest(_, Utf8String("TestEtag"), _, _))
        .WillOnce(Return(CreateCompletedAsyncTask(WSObjectsResult())));

    ds->GetObjects(key, query, CachingDataSource::DataOrigin::RemoteData, nullptr, nullptr)->Wait();
    }

/*--------------------------------------------------------------------------------------+
* @bsitest                                    Vincas.Razma                     07/15
+---------------+---------------+---------------+---------------+---------------+------*/
TEST_F(CachingDataSourceTests, GetObjects_RemoteDataAndQueryResponseIsCachedAndNetworkErrors_ReturnsError)
    {
    auto ds = GetTestDataSourceV2();

    CachedResponseKey key = CreateTestResponseKey(ds);
    WSQuery query("TestSchema", "TestClass");

    auto txn = ds->StartCacheTransaction();
    ASSERT_EQ(CacheStatus::OK, txn.GetCache().CacheResponse(key, StubInstances().ToWSObjectsResponse("TestEtag")));
    txn.Commit();

    EXPECT_CALL(GetMockClient(), SendQueryRequest(_, _, _, _)).WillOnce(Return(CreateCompletedAsyncTask(WSObjectsResult())));

    auto result = ds->GetObjects(key, query, CachingDataSource::DataOrigin::RemoteData, nullptr, nullptr)->GetResult();

    ASSERT_FALSE(result.IsSuccess());
    EXPECT_EQ(CachingDataSource::Status::NetworkErrorsOccured, result.GetError().GetStatus());
    }

/*--------------------------------------------------------------------------------------+
* @bsitest                                    Vincas.Razma                     07/15
+---------------+---------------+---------------+---------------+---------------+------*/
TEST_F(CachingDataSourceTests, GetObjects_ResponseDoesNotContainPreviouslyCachedObject_RemovesObjectFromCachedResponse)
    {
    // Arrange
    auto ds = GetTestDataSourceV2();
    CachedResponseKey key = CreateTestResponseKey(ds);

    StubInstances instances;
    instances.Add({"TestSchema.TestClass", "A"});
    instances.Add({"TestSchema.TestClass", "B"});

    auto txn = ds->StartCacheTransaction();
    ASSERT_EQ(CacheStatus::OK, txn.GetCache().CacheResponse(key, instances.ToWSObjectsResponse()));
    txn.Commit();

    // Act & Assert
    EXPECT_CALL(GetMockClient(), SendQueryRequest(_, _, _, _)).Times(1)
        .WillOnce(InvokeWithoutArgs([&]
        {
        StubInstances newInstances;
        newInstances.Add({"TestSchema.TestClass", "A"});
        return CreateCompletedAsyncTask(WSObjectsResult::Success(newInstances.ToWSObjectsResponse()));
        }));

    WSQuery query("TestSchema", "TestClass");
    auto result = ds->GetObjects(key, query, CachingDataSource::DataOrigin::RemoteData, nullptr, nullptr)->GetResult();

    ASSERT_TRUE(result.IsSuccess());
    EXPECT_TRUE(ds->StartCacheTransaction().GetCache().GetCachedObjectInfo({"TestSchema.TestClass", "A"}).IsInCache());
    EXPECT_FALSE(ds->StartCacheTransaction().GetCache().GetCachedObjectInfo({"TestSchema.TestClass", "B"}).IsInCache());
    }

/*--------------------------------------------------------------------------------------+
* @bsitest                                    Vincas.Razma                     07/15
+---------------+---------------+---------------+---------------+---------------+------*/
TEST_F(CachingDataSourceTests, GetObjects_DataReadOptionsSpecified_ReturnsOnlyPropertiesSpecifiedByOptions)
    {
    auto ds = GetTestDataSourceV2();

    CachedResponseKey key = CreateTestResponseKey(ds);
    WSQuery query("TestSchema", "TestClass");

    StubInstances remoteInstances;
    remoteInstances.Add({"TestSchema.TestClass", "A"}, {{"TestProperty", "Foo"}, {"TestProperty2", "Boo"}});

    EXPECT_CALL(GetMockClient(), SendQueryRequest(_, _, _, _)).WillOnce(Return(CreateCompletedAsyncTask(remoteInstances.ToWSObjectsResult())));

    auto options = std::make_shared<DataReadOptions>();
    options->SelectClassAndProperty("TestSchema.TestClass", "TestProperty");

    auto result = ds->GetObjects(key, query, CachingDataSource::DataOrigin::RemoteData, options, nullptr)->GetResult();

    ASSERT_TRUE(result.IsSuccess());
    EXPECT_EQ(1, result.GetValue().GetJson().size());
    EXPECT_EQ("Foo", result.GetValue().GetJson()[0]["TestProperty"].asString());
    EXPECT_TRUE(result.GetValue().GetJson()[0]["TestProperty2"].isNull());
    }

/*--------------------------------------------------------------------------------------+
* @bsitest                                    Vincas.Razma                     07/15
+---------------+---------------+---------------+---------------+---------------+------*/
TEST_F(CachingDataSourceTests, GetObjects_QueryIncludesPartialInstancesThatAreInFullyPersisted_QueriesAndCachesRejectedSeparatelly)
    {
    auto ds = GetTestDataSourceV2();

    auto txn = ds->StartCacheTransaction();
    StubInstances fullInstances;
    fullInstances.Add({"TestSchema.TestClass", "A"});
    fullInstances.Add({"TestSchema.TestClass", "B"});
    ASSERT_EQ(SUCCESS, txn.GetCache().CacheInstancesAndLinkToRoot(fullInstances.ToWSObjectsResponse(), "SomePersistentRoot"));
    txn.Commit();

    StubInstances remoteInstances;
    remoteInstances.Add({"TestSchema.TestClass", "A"});
    remoteInstances.Add({"TestSchema.TestClass", "B"});
    remoteInstances.Add({"TestSchema.TestClass", "C"});

    EXPECT_CALL(GetMockClient(), SendQueryRequest(_, _, _, _))
        .WillOnce(Return(CreateCompletedAsyncTask(remoteInstances.ToWSObjectsResult())))
        .WillOnce(Invoke([=] (WSQueryCR query, Utf8StringCR, Utf8StringCR, ICancellationTokenPtr)
        {
        EXPECT_THAT(query.GetSchemaName(), Eq("TestSchema"));
        EXPECT_THAT(query.GetClasses(), ContainerEq(std::set<Utf8String> {"TestClass"}));
        EXPECT_THAT(query.GetFilter(), Eq("$id+in+['A','B']"));
        EXPECT_THAT(query.GetSelect(), Eq(""));

        StubInstances instances;
        instances.Add({"TestSchema.TestClass", "A"}, {{"TestProperty", "Foo"}});
        instances.Add({"TestSchema.TestClass", "B"}, {{"TestProperty", "Boo"}});
        return CreateCompletedAsyncTask(instances.ToWSObjectsResult());
        }));

    CachedResponseKey key = CreateTestResponseKey(ds);
    WSQuery query("TestSchema", "TestClass");
    query.SetSelect("TestProperty");

    auto result = ds->GetObjects(key, query, CachingDataSource::DataOrigin::RemoteData, nullptr, nullptr)->GetResult();

    ASSERT_TRUE(result.IsSuccess());
    EXPECT_THAT(result.GetValue().GetJson().size(), 3);

    EXPECT_THAT(result.GetValue().GetJson()[0][DataSourceCache_PROPERTY_RemoteId], Eq("A"));
    EXPECT_THAT(result.GetValue().GetJson()[1][DataSourceCache_PROPERTY_RemoteId], Eq("B"));
    EXPECT_THAT(result.GetValue().GetJson()[2][DataSourceCache_PROPERTY_RemoteId], Eq("C"));

    EXPECT_THAT(result.GetValue().GetJson()[0]["TestProperty"], Eq("Foo"));
    EXPECT_THAT(result.GetValue().GetJson()[1]["TestProperty"], Eq("Boo"));
    EXPECT_THAT(result.GetValue().GetJson()[2]["TestProperty"], Eq(Json::nullValue));
    }

/*--------------------------------------------------------------------------------------+
* @bsitest                                    Vincas.Razma                     07/15
+---------------+---------------+---------------+---------------+---------------+------*/
TEST_F(CachingDataSourceTests, GetObjectsKeys_CachedDataAndQueryResponseNotCached_ReturnsError)
    {
    auto ds = GetTestDataSourceV2();

    CachedResponseKey key = CreateTestResponseKey(ds);
    WSQuery query("TestSchema", "TestClass");

    auto result = ds->GetObjectsKeys(key, query, CachingDataSource::DataOrigin::CachedData, nullptr)->GetResult();

    ASSERT_FALSE(result.IsSuccess());
    EXPECT_EQ(CachingDataSource::Status::DataNotCached, result.GetError().GetStatus());
    }

/*--------------------------------------------------------------------------------------+
* @bsitest                                    Vincas.Razma                     07/15
+---------------+---------------+---------------+---------------+---------------+------*/
TEST_F(CachingDataSourceTests, GetObjectsKeys_CachedOrRemoteDataAndQueryResponseNotCached_SendsQueryRequest)
    {
    auto ds = GetTestDataSourceV2();

    CachedResponseKey key = CreateTestResponseKey(ds);
    WSQuery query("TestSchema", "TestClass");

    EXPECT_CALL(GetMockClient(), SendQueryRequest(_, _, _, _))
        .Times(1)
        .WillOnce(Invoke([&] (WSQueryCR passedQuery, Utf8StringCR, Utf8StringCR, ICancellationTokenPtr)
        {
        EXPECT_THAT(passedQuery.GetSchemaName(), Eq(query.GetSchemaName()));
        EXPECT_THAT(passedQuery.GetClasses(), ContainerEq(query.GetClasses()));
        return CreateCompletedAsyncTask(WSObjectsResult());
        }));

    ds->GetObjectsKeys(key, query, CachingDataSource::DataOrigin::CachedOrRemoteData, nullptr)->Wait();
    }

/*--------------------------------------------------------------------------------------+
* @bsitest                                    Vincas.Razma                     07/15
+---------------+---------------+---------------+---------------+---------------+------*/
TEST_F(CachingDataSourceTests, GetObjectsKeys_CachedOrRemoteDataAndQueryResponseNotCachedAndNetworkError_ReturnsError)
    {
    auto ds = GetTestDataSourceV2();

    CachedResponseKey key = CreateTestResponseKey(ds);
    WSQuery query("TestSchema", "TestClass");

    EXPECT_CALL(GetMockClient(), SendQueryRequest(_, _, _, _))
        .Times(1)
        .WillOnce(Return(CreateCompletedAsyncTask(WSObjectsResult())));

    auto result = ds->GetObjectsKeys(key, query, CachingDataSource::DataOrigin::CachedOrRemoteData, nullptr)->GetResult();

    ASSERT_FALSE(result.IsSuccess());
    EXPECT_EQ(CachingDataSource::Status::NetworkErrorsOccured, result.GetError().GetStatus());
    }

/*--------------------------------------------------------------------------------------+
* @bsitest                                    Vincas.Razma                     07/15
+---------------+---------------+---------------+---------------+---------------+------*/
TEST_F(CachingDataSourceTests, GetObjectsKeys_CachedOrRemoteDataAndQueryResponseNotCached_CachesQueryResponseAndReturnsInstances)
    {
    auto ds = GetTestDataSourceV2();

    CachedResponseKey key = CreateTestResponseKey(ds);
    WSQuery query("TestSchema", "TestClass");

    StubInstances instances;
    instances.Add({"TestSchema.TestClass", "Foo"});

    EXPECT_CALL(GetMockClient(), SendQueryRequest(_, _, _, _))
        .Times(1)
        .WillOnce(Return(CreateCompletedAsyncTask(instances.ToWSObjectsResult())));

    auto result = ds->GetObjectsKeys(key, query, CachingDataSource::DataOrigin::CachedOrRemoteData, nullptr)->GetResult();

    ASSERT_TRUE(result.IsSuccess());
    EXPECT_EQ(CachingDataSource::DataOrigin::RemoteData, result.GetValue().GetOrigin());
    EXPECT_EQ(ICachingDataSource::SyncStatus::Synced, result.GetValue().GetSyncStatus());
    EXPECT_EQ(1, result.GetValue().GetKeys().size());
    auto cachedInstanceKey = ds->StartCacheTransaction().GetCache().FindInstance({"TestSchema.TestClass", "Foo"});
    EXPECT_TRUE(ECDbHelper::IsInstanceInMultiMap(cachedInstanceKey, result.GetValue().GetKeys()));
    }

/*--------------------------------------------------------------------------------------+
* @bsitest                                    Vincas.Razma                     07/15
+---------------+---------------+---------------+---------------+---------------+------*/
TEST_F(CachingDataSourceTests, GetObjectsKeys_CachedOrRemoteDataAndQueryResponseIsCached_ReturnsCached)
    {
    auto ds = GetTestDataSourceV2();

    CachedResponseKey key = CreateTestResponseKey(ds);
    WSQuery query("TestSchema", "TestClass");

    StubInstances instances;
    instances.Add({"TestSchema.TestClass", "Foo"});

    auto txn = ds->StartCacheTransaction();
    ASSERT_EQ(CacheStatus::OK, txn.GetCache().CacheResponse(key, instances.ToWSObjectsResponse()));
    txn.Commit();

    auto result = ds->GetObjectsKeys(key, query, CachingDataSource::DataOrigin::CachedOrRemoteData, nullptr)->GetResult();

    ASSERT_TRUE(result.IsSuccess());
    EXPECT_EQ(CachingDataSource::DataOrigin::CachedData, result.GetValue().GetOrigin());
    EXPECT_EQ(ICachingDataSource::SyncStatus::NotSynced, result.GetValue().GetSyncStatus());
    EXPECT_EQ(1, result.GetValue().GetKeys().size());
    auto cachedInstanceKey = ds->StartCacheTransaction().GetCache().FindInstance({"TestSchema.TestClass", "Foo"});
    EXPECT_TRUE(ECDbHelper::IsInstanceInMultiMap(cachedInstanceKey, result.GetValue().GetKeys()));
    }

/*--------------------------------------------------------------------------------------+
* @bsitest                                    Vincas.Razma                     07/15
+---------------+---------------+---------------+---------------+---------------+------*/
TEST_F(CachingDataSourceTests, GetObjectsKeys_RemoteOrCachedDataAndConnectionError_ReturnsNetworkError)
    {
    auto ds = GetTestDataSourceV2();

    CachedResponseKey key = CreateTestResponseKey(ds);
    WSQuery query("TestSchema", "TestClass");

    EXPECT_CALL(GetMockClient(), SendQueryRequest(_, _, _, _))
        .Times(1)
        .WillOnce(Return(CreateCompletedAsyncTask(WSObjectsResult::Error(StubWSConnectionError()))));

    auto result = ds->GetObjectsKeys(key, query, CachingDataSource::DataOrigin::RemoteOrCachedData, nullptr)->GetResult();

    ASSERT_FALSE(result.IsSuccess());
    EXPECT_EQ(CachingDataSource::Status::NetworkErrorsOccured, result.GetError().GetStatus());
    }

/*--------------------------------------------------------------------------------------+
* @bsitest                                    Vincas.Razma                     07/15
+---------------+---------------+---------------+---------------+---------------+------*/
TEST_F(CachingDataSourceTests, GetObjectsKeys_RemoteOrCachedDataAndQueryResponseIsCachedAndConnectionError_ReturnsCached)
    {
    auto ds = GetTestDataSourceV2();

    CachedResponseKey key = CreateTestResponseKey(ds);
    WSQuery query("TestSchema", "TestClass");

    StubInstances instances;
    instances.Add({"TestSchema.TestClass", "Foo"});

    auto txn = ds->StartCacheTransaction();
    ASSERT_EQ(CacheStatus::OK, txn.GetCache().CacheResponse(key, instances.ToWSObjectsResponse()));
    txn.Commit();

    EXPECT_CALL(GetMockClient(), SendQueryRequest(_, _, _, _))
        .Times(1)
        .WillOnce(Return(CreateCompletedAsyncTask(WSObjectsResult::Error(StubWSConnectionError()))));

    auto result = ds->GetObjectsKeys(key, query, CachingDataSource::DataOrigin::RemoteOrCachedData, nullptr)->GetResult();

    ASSERT_TRUE(result.IsSuccess());
    EXPECT_EQ(CachingDataSource::DataOrigin::CachedData, result.GetValue().GetOrigin());
    EXPECT_EQ(ICachingDataSource::SyncStatus::SyncError, result.GetValue().GetSyncStatus());
    EXPECT_EQ(1, result.GetValue().GetKeys().size());
    auto cachedInstanceKey = ds->StartCacheTransaction().GetCache().FindInstance({"TestSchema.TestClass", "Foo"});
    EXPECT_TRUE(ECDbHelper::IsInstanceInMultiMap(cachedInstanceKey, result.GetValue().GetKeys()));
    }

/*--------------------------------------------------------------------------------------+
* @bsitest                                    Vincas.Razma                     07/15
+---------------+---------------+---------------+---------------+---------------+------*/
TEST_F(CachingDataSourceTests, GetObjectsKeys_RemoteOrCachedDataAndQueryResponseIsCachedAndNewData_ReturnsNew)
    {
    auto ds = GetTestDataSourceV2();

    CachedResponseKey key = CreateTestResponseKey(ds);
    WSQuery query("TestSchema", "TestClass");

    StubInstances instances;
    instances.Add({"TestSchema.TestClass", "A"});

    auto txn = ds->StartCacheTransaction();
    ASSERT_EQ(CacheStatus::OK, txn.GetCache().CacheResponse(key, instances.ToWSObjectsResponse()));
    txn.Commit();

    StubInstances newInstances;
    newInstances.Add({"TestSchema.TestClass", "B"});

    EXPECT_CALL(GetMockClient(), SendQueryRequest(_, _, _, _))
        .Times(1)
        .WillOnce(Return(CreateCompletedAsyncTask(newInstances.ToWSObjectsResult())));

    auto result = ds->GetObjectsKeys(key, query, CachingDataSource::DataOrigin::RemoteOrCachedData, nullptr)->GetResult();

    ASSERT_TRUE(result.IsSuccess());
    EXPECT_EQ(CachingDataSource::DataOrigin::RemoteData, result.GetValue().GetOrigin());
    EXPECT_EQ(ICachingDataSource::SyncStatus::Synced, result.GetValue().GetSyncStatus());
    EXPECT_EQ(1, result.GetValue().GetKeys().size());
    auto cachedInstanceKey = ds->StartCacheTransaction().GetCache().FindInstance({"TestSchema.TestClass", "B"});
    EXPECT_TRUE(ECDbHelper::IsInstanceInMultiMap(cachedInstanceKey, result.GetValue().GetKeys()));
    }

/*--------------------------------------------------------------------------------------+
* @bsitest                                    Vincas.Razma                     07/15
+---------------+---------------+---------------+---------------+---------------+------*/
TEST_F(CachingDataSourceTests, GetObjectsKeys_RemoteDataAndQueryResponseIsCached_SendsQueryRequestWithETag)
    {
    auto ds = GetTestDataSourceV2();

    CachedResponseKey key = CreateTestResponseKey(ds);
    WSQuery query("TestSchema", "TestClass");

    auto txn = ds->StartCacheTransaction();
    ASSERT_EQ(CacheStatus::OK, txn.GetCache().CacheResponse(key, StubInstances().ToWSObjectsResponse("TestEtag")));
    txn.Commit();

    EXPECT_CALL(GetMockClient(), SendQueryRequest(_, Utf8String("TestEtag"), _, _))
        .WillOnce(Return(CreateCompletedAsyncTask(WSObjectsResult())));

    ds->GetObjectsKeys(key, query, CachingDataSource::DataOrigin::RemoteData, nullptr)->Wait();
    }

/*--------------------------------------------------------------------------------------+
* @bsitest                                    Vincas.Razma                     07/15
+---------------+---------------+---------------+---------------+---------------+------*/
TEST_F(CachingDataSourceTests, GetObjectsKeys_RemoteDataAndQueryResponseIsCachedAndNetworkErrors_ReturnsError)
    {
    auto ds = GetTestDataSourceV2();

    CachedResponseKey key = CreateTestResponseKey(ds);
    WSQuery query("TestSchema", "TestClass");

    auto txn = ds->StartCacheTransaction();
    ASSERT_EQ(CacheStatus::OK, txn.GetCache().CacheResponse(key, StubInstances().ToWSObjectsResponse("TestEtag")));
    txn.Commit();

    EXPECT_CALL(GetMockClient(), SendQueryRequest(_, _, _, _)).WillOnce(Return(CreateCompletedAsyncTask(WSObjectsResult())));

    auto result = ds->GetObjectsKeys(key, query, CachingDataSource::DataOrigin::RemoteData, nullptr)->GetResult();

    ASSERT_FALSE(result.IsSuccess());
    EXPECT_EQ(CachingDataSource::Status::NetworkErrorsOccured, result.GetError().GetStatus());
    }

/*--------------------------------------------------------------------------------------+
* @bsitest                                    Vincas.Razma                     07/15
+---------------+---------------+---------------+---------------+---------------+------*/
TEST_F(CachingDataSourceTests, GetObjectsKeys_ResponseDoesNotContainPreviouslyCachedObject_RemovesObjectFromCachedResponse)
    {
    // Arrange
    auto ds = GetTestDataSourceV2();
    CachedResponseKey key = CreateTestResponseKey(ds);

    StubInstances instances;
    instances.Add({"TestSchema.TestClass", "A"});
    instances.Add({"TestSchema.TestClass", "B"});

    auto txn = ds->StartCacheTransaction();
    ASSERT_EQ(CacheStatus::OK, txn.GetCache().CacheResponse(key, instances.ToWSObjectsResponse()));
    txn.Commit();

    // Act & Assert
    EXPECT_CALL(GetMockClient(), SendQueryRequest(_, _, _, _)).Times(1)
        .WillOnce(InvokeWithoutArgs([&]
        {
        StubInstances newInstances;
        newInstances.Add({"TestSchema.TestClass", "A"});
        return CreateCompletedAsyncTask(WSObjectsResult::Success(newInstances.ToWSObjectsResponse()));
        }));

    WSQuery query("TestSchema", "TestClass");
    auto result = ds->GetObjectsKeys(key, query, CachingDataSource::DataOrigin::RemoteData, nullptr)->GetResult();

    ASSERT_TRUE(result.IsSuccess());
    EXPECT_EQ(CachingDataSource::DataOrigin::RemoteData, result.GetValue().GetOrigin());
    EXPECT_EQ(ICachingDataSource::SyncStatus::Synced, result.GetValue().GetSyncStatus());
    EXPECT_TRUE(ds->StartCacheTransaction().GetCache().GetCachedObjectInfo({"TestSchema.TestClass", "A"}).IsInCache());
    EXPECT_FALSE(ds->StartCacheTransaction().GetCache().GetCachedObjectInfo({"TestSchema.TestClass", "B"}).IsInCache());
    }

/*--------------------------------------------------------------------------------------+
* @bsitest                                    Vincas.Razma                     07/15
+---------------+---------------+---------------+---------------+---------------+------*/
TEST_F(CachingDataSourceTests, GetObjectsKeys_RemoteDataAndResponseNotModified_ReturnsCachedData)
    {
    // Arrange
    auto ds = GetTestDataSourceV2();
    CachedResponseKey key = CreateTestResponseKey(ds);

    StubInstances instances;
    instances.Add({"TestSchema.TestClass", "A"});
    instances.Add({"TestSchema.TestClass", "B"});

    auto txn = ds->StartCacheTransaction();
    ASSERT_EQ(CacheStatus::OK, txn.GetCache().CacheResponse(key, instances.ToWSObjectsResponse("TestTag")));
    txn.Commit();

    ECInstanceKeyMultiMap expectedInstances;
    expectedInstances.insert(ECDbHelper::ToPair(ds->StartCacheTransaction().GetCache().FindInstance({"TestSchema.TestClass", "A"})));
    expectedInstances.insert(ECDbHelper::ToPair(ds->StartCacheTransaction().GetCache().FindInstance({"TestSchema.TestClass", "B"})));

    // Act & Assert
    EXPECT_CALL(GetMockClient(), SendQueryRequest(_, Utf8String("TestTag"), _, _))
        .WillOnce(Return(CreateCompletedAsyncTask(WSObjectsResult::Success(StubWSObjectsResponseNotModified()))));

    WSQuery query("TestSchema", "TestClass");
    auto result = ds->GetObjectsKeys(key, query, CachingDataSource::DataOrigin::RemoteData, nullptr)->GetResult();

    ASSERT_TRUE(result.IsSuccess());
    EXPECT_EQ(CachingDataSource::DataOrigin::CachedData, result.GetValue().GetOrigin());
    EXPECT_EQ(ICachingDataSource::SyncStatus::NotModified, result.GetValue().GetSyncStatus());
    EXPECT_THAT(result.GetValue().GetKeys(), ContainerEq(expectedInstances));
    }

/*--------------------------------------------------------------------------------------+
* @bsitest                                    Vincas.Razma                     07/15
+---------------+---------------+---------------+---------------+---------------+------*/
TEST_F(CachingDataSourceTests, GetObjects_SkipTokensNotEnabled_SkipTokenNotTest)
    {
    // Arrange
    auto ds = GetTestDataSourceV2();
    CachedResponseKey key = CreateTestResponseKey(ds);

    // Expect
    auto query = StubWSQuery();
    StubInstances instances;
    instances.Add({"TestSchema.TestClass", "A"});
    EXPECT_CALL(GetMockClient(), SendQueryRequest(query, _, _, _))
        .WillOnce(Invoke([] (WSQueryCR, Utf8StringCR, Utf8StringCR skipToken, ICancellationTokenPtr)
        {
        EXPECT_EQ("", skipToken);
        return CreateCompletedAsyncTask(WSObjectsResult::Error({}));
        }));

    // Act
    ds->GetObjects(key, query, CachingDataSource::DataOrigin::RemoteData, nullptr, nullptr)->Wait();
    }

/*--------------------------------------------------------------------------------------+
* @bsitest                                    Vincas.Razma                     07/15
+---------------+---------------+---------------+---------------+---------------+------*/
TEST_F(CachingDataSourceTests, GetObjects_SkipTokensEnabled_InitialSkipTokenSent)
    {
    // Arrange
    auto ds = GetTestDataSourceV2();
    CachedResponseKey key = CreateTestResponseKey(ds);

    ds->EnableSkipTokens(true);

    // Expect
    auto query = StubWSQuery();
    StubInstances instances;
    instances.Add({"TestSchema.TestClass", "A"});
    EXPECT_CALL(GetMockClient(), SendQueryRequest(query, _, WSRepositoryClient::InitialSkipToken, _))
        .WillOnce(Invoke([] (WSQueryCR, Utf8StringCR, Utf8StringCR skipToken, ICancellationTokenPtr)
        {
        EXPECT_EQ("0", skipToken);
        return CreateCompletedAsyncTask(WSObjectsResult::Error({}));
        }));

    // Act
    ds->GetObjects(key, query, CachingDataSource::DataOrigin::RemoteData, nullptr, nullptr)->Wait();
    }

/*--------------------------------------------------------------------------------------+
* @bsitest                                    Vincas.Razma                     07/15
+---------------+---------------+---------------+---------------+---------------+------*/
TEST_F(CachingDataSourceTests, GetObjects_ClientRespondsWithSkipTokens_QueriesAndCachesMultiplePages)
    {
    // Arrange
    auto ds = GetTestDataSourceV2();
    ds->EnableSkipTokens(true);
    CachedResponseKey key = CreateTestResponseKey(ds);

    // Expect
    auto query = StubWSQuery();

    InSequence callsInSeq;

    StubInstances instances;
    instances.Add({"TestSchema.TestClass", "A"});
    EXPECT_CALL(GetMockClient(), SendQueryRequest(query, Utf8String(""), WSRepositoryClient::InitialSkipToken, _))
        .WillOnce(Return(CreateCompletedAsyncTask(WSObjectsResult::Success(instances.ToWSObjectsResponse("", "SkipTokenA")))));

    instances.Clear();
    instances.Add({"TestSchema.TestClass", "B"});
    EXPECT_CALL(GetMockClient(), SendQueryRequest(query, Utf8String(""), Utf8String("SkipTokenA"), _))
        .WillOnce(Return(CreateCompletedAsyncTask(WSObjectsResult::Success(instances.ToWSObjectsResponse("", "SkipTokenB")))));

    instances.Clear();
    instances.Add({"TestSchema.TestClass", "C"});
    EXPECT_CALL(GetMockClient(), SendQueryRequest(query, Utf8String(""), Utf8String("SkipTokenB"), _))
        .WillOnce(Return(CreateCompletedAsyncTask(WSObjectsResult::Success(instances.ToWSObjectsResponse("", "")))));

    // Act
    auto result = ds->GetObjects(key, query, CachingDataSource::DataOrigin::RemoteData, nullptr, nullptr)->GetResult();

    ASSERT_TRUE(result.IsSuccess());
    EXPECT_EQ(CachingDataSource::DataOrigin::RemoteData, result.GetValue().GetOrigin());

    auto txn = ds->StartCacheTransaction();
    EXPECT_TRUE(txn.GetCache().FindInstance({"TestSchema.TestClass", "A"}).IsValid());
    EXPECT_TRUE(txn.GetCache().FindInstance({"TestSchema.TestClass", "B"}).IsValid());
    EXPECT_TRUE(txn.GetCache().FindInstance({"TestSchema.TestClass", "C"}).IsValid());
    }

/*--------------------------------------------------------------------------------------+
* @bsitest                                    Vincas.Razma                     07/15
+---------------+---------------+---------------+---------------+---------------+------*/
TEST_F(CachingDataSourceTests, GetObjectsKeys_ClientRespondsWithSkipTokens_QueriesAndCachesMultiplePages)
    {
    // Arrange
    auto ds = GetTestDataSourceV2();
    ds->EnableSkipTokens(true);
    CachedResponseKey key = CreateTestResponseKey(ds);

    // Expect
    auto query = StubWSQuery();

    InSequence callsInSeq;

    StubInstances instances;
    instances.Add({"TestSchema.TestClass", "A"});
    EXPECT_CALL(GetMockClient(), SendQueryRequest(query, Utf8String(""), WSRepositoryClient::InitialSkipToken, _))
        .WillOnce(Return(CreateCompletedAsyncTask(WSObjectsResult::Success(instances.ToWSObjectsResponse("", "SkipTokenA")))));

    instances.Clear();
    instances.Add({"TestSchema.TestClass", "B"});
    EXPECT_CALL(GetMockClient(), SendQueryRequest(query, Utf8String(""), Utf8String("SkipTokenA"), _))
        .WillOnce(Return(CreateCompletedAsyncTask(WSObjectsResult::Success(instances.ToWSObjectsResponse("", "SkipTokenB")))));

    instances.Clear();
    instances.Add({"TestSchema.TestClass", "C"});
    EXPECT_CALL(GetMockClient(), SendQueryRequest(query, Utf8String(""), Utf8String("SkipTokenB"), _))
        .WillOnce(Return(CreateCompletedAsyncTask(WSObjectsResult::Success(instances.ToWSObjectsResponse("", "")))));

    // Act
    auto result = ds->GetObjectsKeys(key, query, CachingDataSource::DataOrigin::RemoteData, nullptr)->GetResult();

    ASSERT_TRUE(result.IsSuccess());
    EXPECT_EQ(CachingDataSource::DataOrigin::RemoteData, result.GetValue().GetOrigin());
    EXPECT_EQ(ICachingDataSource::SyncStatus::Synced, result.GetValue().GetSyncStatus());

    auto txn = ds->StartCacheTransaction();

    auto keys = result.GetValue().GetKeys();
    ASSERT_EQ(3, keys.size());
    auto it = keys.begin();
    EXPECT_EQ(ObjectId("TestSchema.TestClass", "A"), txn.GetCache().FindInstance(ECInstanceKey(it->first, it->second)));
    it++;
    EXPECT_EQ(ObjectId("TestSchema.TestClass", "B"), txn.GetCache().FindInstance(ECInstanceKey(it->first, it->second)));
    it++;
    EXPECT_EQ(ObjectId("TestSchema.TestClass", "C"), txn.GetCache().FindInstance(ECInstanceKey(it->first, it->second)));
    }

/*--------------------------------------------------------------------------------------+
* @bsitest                                    Vincas.Razma                     07/15
+---------------+---------------+---------------+---------------+---------------+------*/
TEST_F(CachingDataSourceTests, GetObjectsKeys_ClientRespondsWithSkipTokensAndCalledSecondTime_UsesPreviousPageETagsAndNewSkipTokens)
    {
    // Arrange
    auto ds = GetTestDataSourceV2();
    ds->EnableSkipTokens(true);
    CachedResponseKey key = CreateTestResponseKey(ds);

    ON_CALL(GetMockClient(), SendQueryRequest(_, _, _, _))
        .WillByDefault(Return(CreateCompletedAsyncTask(WSObjectsResult::Error({}))));

    InSequence callsInSeq;

    EXPECT_CALL(GetMockClient(), SendQueryRequest(_, Utf8String(""), WSRepositoryClient::InitialSkipToken, _))
        .WillOnce(Return(CreateCompletedAsyncTask(WSObjectsResult::Success(StubInstances().ToWSObjectsResponse("ETagA", "SkipToken1")))));

    EXPECT_CALL(GetMockClient(), SendQueryRequest(_, Utf8String(""), Utf8String("SkipToken1"), _))
        .WillOnce(Return(CreateCompletedAsyncTask(WSObjectsResult::Success(StubInstances().ToWSObjectsResponse("ETagB", "")))));

    ASSERT_TRUE(ds->GetObjectsKeys(key, StubWSQuery(), CachingDataSource::DataOrigin::RemoteData, nullptr)->GetResult().IsSuccess());

    // Act & Assert
    EXPECT_CALL(GetMockClient(), SendQueryRequest(_, Utf8String("ETagA"), WSRepositoryClient::InitialSkipToken, _))
        .WillOnce(Return(CreateCompletedAsyncTask(WSObjectsResult::Success(StubInstances().ToWSObjectsResponse("Foo", "SkipToken2")))));

    EXPECT_CALL(GetMockClient(), SendQueryRequest(_, Utf8String("ETagB"), Utf8String("SkipToken2"), _))
        .WillOnce(Return(CreateCompletedAsyncTask(WSObjectsResult::Success(StubInstances().ToWSObjectsResponse("Foo", "")))));

    ASSERT_TRUE(ds->GetObjectsKeys(key, StubWSQuery(), CachingDataSource::DataOrigin::RemoteData, nullptr)->GetResult().IsSuccess());
    }

// CachedData

/*--------------------------------------------------------------------------------------+
* @bsitest                                    Vincas.Razma                     07/15
+---------------+---------------+---------------+---------------+---------------+------*/
TEST_F(CachingDataSourceTests, GetObjectsKeys_CachedDataAndQueryResponseNotCachedBackgroundSync_ErrorDoesNotSyncInBackground)
    {
    auto ds = GetTestDataSourceV2();

    CachedResponseKey key = CreateTestResponseKey(ds);
    WSQuery query("TestSchema", "TestClass");

    auto backgroundSync = SyncNotifier::Create();
    auto result = ds->GetObjectsKeys(key, query, ICachingDataSource::RetrieveOptions(CachingDataSource::DataOrigin::CachedData, backgroundSync), nullptr)->GetResult();

    ASSERT_FALSE(result.IsSuccess());
    EXPECT_EQ(ICachingDataSource::Status::DataNotCached, result.GetError().GetStatus());

    auto backgroundSyncResult = backgroundSync->OnComplete()->GetResult();
    ASSERT_TRUE(backgroundSyncResult.IsSuccess());
    EXPECT_EQ(ICachingDataSource::SyncStatus::NotSynced, backgroundSyncResult.GetValue());
    }

/*--------------------------------------------------------------------------------------+
* @bsitest                                    Vincas.Razma                     07/15
+---------------+---------------+---------------+---------------+---------------+------*/
TEST_F(CachingDataSourceTests, GetObjectsKeys_CachedDataAndQueryResponseCachedBackgroundSync_BackgroundSyncUpdatesInstance)
    {
    auto ds = GetTestDataSourceV2();

    CachedResponseKey key = CreateTestResponseKey(ds);
    WSQuery query("TestSchema", "TestClass");

    StubInstances instances;
    instances.Add({"TestSchema.TestClass", "Foo"});

    auto txn = ds->StartCacheTransaction();
    ASSERT_EQ(CacheStatus::OK, txn.GetCache().CacheResponse(key, instances.ToWSObjectsResponse()));
    txn.Commit();

    EXPECT_CALL(GetMockClient(), SendQueryRequest(_, _, _, _))
        .Times(1)
        .WillOnce(Return(CreateCompletedAsyncTask(instances.ToWSObjectsResult())));

    auto backgroundSync = SyncNotifier::Create();

    auto result = ds->GetObjectsKeys(key, query, ICachingDataSource::RetrieveOptions(CachingDataSource::DataOrigin::CachedData, backgroundSync), nullptr)->GetResult();

    ASSERT_TRUE(result.IsSuccess());
    EXPECT_EQ(ICachingDataSource::SyncStatus::NotSynced, result.GetValue().GetSyncStatus());

    auto backgroundSyncResult = backgroundSync->OnComplete()->GetResult();
    ASSERT_TRUE(backgroundSyncResult.IsSuccess());
    EXPECT_EQ(ICachingDataSource::SyncStatus::Synced, backgroundSyncResult.GetValue());

    auto cachedInstanceKey = ds->StartCacheTransaction().GetCache().FindInstance({"TestSchema.TestClass", "Foo"});
    EXPECT_TRUE(cachedInstanceKey.IsValid());
    }

/*--------------------------------------------------------------------------------------+
* @bsitest                                    Vincas.Razma                     07/15
+---------------+---------------+---------------+---------------+---------------+------*/
TEST_F(CachingDataSourceTests, GetObjectsKeys_CachedDataAndQueryResponseCachedBackgroundSyncNotChanged_BackgroundSyncReturnsNotModified)
    {
    auto ds = GetTestDataSourceV2();

    CachedResponseKey key = CreateTestResponseKey(ds);
    WSQuery query("TestSchema", "TestClass");

    StubInstances instances;
    instances.Add({"TestSchema.TestClass", "Foo"});

    auto txn = ds->StartCacheTransaction();
    ASSERT_EQ(CacheStatus::OK, txn.GetCache().CacheResponse(key, instances.ToWSObjectsResponse()));
    txn.Commit();

    EXPECT_CALL(GetMockClient(), SendQueryRequest(_, _, _, _))
        .Times(1)
        .WillOnce(Return(CreateCompletedAsyncTask(WSObjectsResult::Success(StubWSObjectsResponseNotModified()))));

    auto backgroundSync = SyncNotifier::Create();
    auto result = ds->GetObjectsKeys(key, query, ICachingDataSource::RetrieveOptions(CachingDataSource::DataOrigin::CachedData, backgroundSync), nullptr)->GetResult();

    ASSERT_TRUE(result.IsSuccess());
    EXPECT_EQ(ICachingDataSource::SyncStatus::NotSynced, result.GetValue().GetSyncStatus());

    auto backgroundSyncResult = backgroundSync->OnComplete()->GetResult();
    ASSERT_TRUE(backgroundSyncResult.IsSuccess());
    EXPECT_EQ(ICachingDataSource::SyncStatus::NotModified, backgroundSyncResult.GetValue());
    }

/*--------------------------------------------------------------------------------------+
* @bsitest                                    Vincas.Razma                     07/15
+---------------+---------------+---------------+---------------+---------------+------*/
TEST_F(CachingDataSourceTests, GetObjectsKeys_CachedDataAndQueryResponseCachedBackgroundSyncError_BackgroundSyncReturnsError)
    {
    auto ds = GetTestDataSourceV2();

    CachedResponseKey key = CreateTestResponseKey(ds);
    WSQuery query("TestSchema", "TestClass");

    StubInstances instances;
    instances.Add({"TestSchema.TestClass", "Foo"});

    auto txn = ds->StartCacheTransaction();
    ASSERT_EQ(CacheStatus::OK, txn.GetCache().CacheResponse(key, instances.ToWSObjectsResponse()));
    txn.Commit();

    EXPECT_CALL(GetMockClient(), SendQueryRequest(_, _, _, _))
        .Times(1)
        .WillOnce(Return(CreateCompletedAsyncTask(WSObjectsResult::Error(StubWSConnectionError()))));

    auto backgroundSync = SyncNotifier::Create();
    auto result = ds->GetObjectsKeys(key, query, ICachingDataSource::RetrieveOptions(CachingDataSource::DataOrigin::CachedData, backgroundSync), nullptr)->GetResult();

    ASSERT_TRUE(result.IsSuccess());
    EXPECT_EQ(ICachingDataSource::SyncStatus::NotSynced, result.GetValue().GetSyncStatus());

    auto backgroundSyncResult = backgroundSync->OnComplete()->GetResult();
    ASSERT_FALSE(backgroundSyncResult.IsSuccess());
    }

// RemoteData

/*--------------------------------------------------------------------------------------+
* @bsitest                                    Vincas.Razma                     07/15
+---------------+---------------+---------------+---------------+---------------+------*/
TEST_F(CachingDataSourceTests, GetObjectsKeys_RemoteDataNetworkErrorsBackgroundSync_DoesNotSyncInBackground)
    {
    auto ds = GetTestDataSourceV2();

    CachedResponseKey key = CreateTestResponseKey(ds);
    WSQuery query("TestSchema", "TestClass");

    StubInstances instances;
    instances.Add({"TestSchema.TestClass", "Foo"});

    EXPECT_CALL(GetMockClient(), SendQueryRequest(_, _, _, _))
        .Times(1)
        .WillOnce(Return(CreateCompletedAsyncTask(WSObjectsResult::Error(StubWSConnectionError()))));

    auto backgroundSync = SyncNotifier::Create();
    auto result = ds->GetObjectsKeys(key, query, ICachingDataSource::RetrieveOptions(CachingDataSource::DataOrigin::RemoteData, backgroundSync), nullptr)->GetResult();

    ASSERT_FALSE(result.IsSuccess());

    auto backgroundSyncResult = backgroundSync->OnComplete()->GetResult();
    ASSERT_TRUE(backgroundSyncResult.IsSuccess());
    EXPECT_EQ(ICachingDataSource::SyncStatus::NotSynced, backgroundSyncResult.GetValue());
    }

/*--------------------------------------------------------------------------------------+
* @bsitest                                    Vincas.Razma                     07/15
+---------------+---------------+---------------+---------------+---------------+------*/
TEST_F(CachingDataSourceTests, GetObjectsKeys_RemoteDataNotModifiedBackgroundSync_DoesNotSyncInBackground)
    {
    auto ds = GetTestDataSourceV2();

    CachedResponseKey key = CreateTestResponseKey(ds);
    WSQuery query("TestSchema", "TestClass");

    StubInstances instances;
    instances.Add({"TestSchema.TestClass", "Foo"});

    auto txn = ds->StartCacheTransaction();
    ASSERT_EQ(CacheStatus::OK, txn.GetCache().CacheResponse(key, instances.ToWSObjectsResponse()));
    txn.Commit();

    EXPECT_CALL(GetMockClient(), SendQueryRequest(_, _, _, _))
        .Times(1)
        .WillOnce(Return(CreateCompletedAsyncTask(WSObjectsResult::Success(StubWSObjectsResponseNotModified()))));

    auto backgroundSync = SyncNotifier::Create();
    auto result = ds->GetObjectsKeys(key, query, ICachingDataSource::RetrieveOptions(CachingDataSource::DataOrigin::RemoteData, backgroundSync), nullptr)->GetResult();

    ASSERT_TRUE(result.IsSuccess());

    auto backgroundSyncResult = backgroundSync->OnComplete()->GetResult();
    ASSERT_TRUE(backgroundSyncResult.IsSuccess());
    EXPECT_EQ(ICachingDataSource::SyncStatus::NotSynced, backgroundSyncResult.GetValue());
    }

/*--------------------------------------------------------------------------------------+
* @bsitest                                    Vincas.Razma                     07/15
+---------------+---------------+---------------+---------------+---------------+------*/
TEST_F(CachingDataSourceTests, GetObjectsKeys_RemoteDataBackgroundSync_DoesNotSyncInBackground)
    {
    auto ds = GetTestDataSourceV2();

    CachedResponseKey key = CreateTestResponseKey(ds);
    WSQuery query("TestSchema", "TestClass");

    StubInstances instances;
    instances.Add({"TestSchema.TestClass", "Foo"});

    EXPECT_CALL(GetMockClient(), SendQueryRequest(_, _, _, _))
        .Times(1)
        .WillOnce(Return(CreateCompletedAsyncTask(instances.ToWSObjectsResult())));

    auto backgroundSync = SyncNotifier::Create(); 
    auto result = ds->GetObjectsKeys(key, query, ICachingDataSource::RetrieveOptions(CachingDataSource::DataOrigin::RemoteData, backgroundSync), nullptr)->GetResult();


    ASSERT_TRUE(result.IsSuccess());

    auto backgroundSyncResult = backgroundSync->OnComplete()->GetResult();
    ASSERT_TRUE(backgroundSyncResult.IsSuccess());
    EXPECT_EQ(ICachingDataSource::SyncStatus::NotSynced, backgroundSyncResult.GetValue());
    }

// CachedOrRemoteData

/*--------------------------------------------------------------------------------------+
* @bsitest                                    Vincas.Razma                     07/15
+---------------+---------------+---------------+---------------+---------------+------*/
TEST_F(CachingDataSourceTests, GetObjectsKeys_CachedOrRemoteDataAndQueryResponseCachedBackgroundSync_BackgroundSyncUpdatesInstance)
    {
    auto ds = GetTestDataSourceV2();

    CachedResponseKey key = CreateTestResponseKey(ds);
    WSQuery query("TestSchema", "TestClass");

    StubInstances instances;
    instances.Add({"TestSchema.TestClass", "Foo"});

    auto txn = ds->StartCacheTransaction();
    ASSERT_EQ(CacheStatus::OK, txn.GetCache().CacheResponse(key, instances.ToWSObjectsResponse()));
    txn.Commit();

    EXPECT_CALL(GetMockClient(), SendQueryRequest(_, _, _, _))
        .Times(1)
        .WillOnce(Return(CreateCompletedAsyncTask(instances.ToWSObjectsResult())));

    auto backgroundSync = SyncNotifier::Create();
    auto result = ds->GetObjectsKeys(key, query, ICachingDataSource::RetrieveOptions(CachingDataSource::DataOrigin::CachedOrRemoteData, backgroundSync), nullptr)->GetResult();

    ASSERT_TRUE(result.IsSuccess());

    auto backgroundSyncResult = backgroundSync->OnComplete()->GetResult();
    ASSERT_TRUE(backgroundSyncResult.IsSuccess());
    EXPECT_EQ(ICachingDataSource::SyncStatus::Synced, backgroundSyncResult.GetValue());
    }

/*--------------------------------------------------------------------------------------+
* @bsitest                                    Vincas.Razma                     07/15
+---------------+---------------+---------------+---------------+---------------+------*/
TEST_F(CachingDataSourceTests, GetObjectsKeys_CachedOrRemoteDataAndQueryResponseNotCachedAndNetworkErrorBackgroundSync_DoesNotSyncInBackground)
    {
    auto ds = GetTestDataSourceV2();

    CachedResponseKey key = CreateTestResponseKey(ds);
    WSQuery query("TestSchema", "TestClass");

    EXPECT_CALL(GetMockClient(), SendQueryRequest(_, _, _, _))
        .Times(1)
        .WillOnce(Return(CreateCompletedAsyncTask(WSObjectsResult::Error(StubWSConnectionError()))));

    auto backgroundSync = SyncNotifier::Create();
    auto result = ds->GetObjectsKeys(key, query, ICachingDataSource::RetrieveOptions(CachingDataSource::DataOrigin::CachedOrRemoteData, backgroundSync), nullptr)->GetResult();

    ASSERT_FALSE(result.IsSuccess());

    auto backgroundSyncResult = backgroundSync->OnComplete()->GetResult();
    ASSERT_TRUE(backgroundSyncResult.IsSuccess());
    EXPECT_EQ(ICachingDataSource::SyncStatus::NotSynced, backgroundSyncResult.GetValue());
    }

/*--------------------------------------------------------------------------------------+
* @bsitest                                    Vincas.Razma                     07/15
+---------------+---------------+---------------+---------------+---------------+------*/
TEST_F(CachingDataSourceTests, GetObjectsKeys_CachedOrRemoteDataAndQueryResponseNotCachedBackgroundSync_DoesNotSyncInBackground)
    {
    auto ds = GetTestDataSourceV2();

    CachedResponseKey key = CreateTestResponseKey(ds);
    WSQuery query("TestSchema", "TestClass");

    StubInstances instances;
    instances.Add({"TestSchema.TestClass", "Foo"});
    
    EXPECT_CALL(GetMockClient(), SendQueryRequest(_, _, _, _))
        .Times(1)
        .WillOnce(Return(CreateCompletedAsyncTask(instances.ToWSObjectsResult())));

    auto backgroundSync = SyncNotifier::Create();
    auto result = ds->GetObjectsKeys(key, query, ICachingDataSource::RetrieveOptions(CachingDataSource::DataOrigin::CachedOrRemoteData, backgroundSync), nullptr)->GetResult();
    ASSERT_TRUE(result.IsSuccess());

    auto backgroundSyncResult = backgroundSync->OnComplete()->GetResult();
    ASSERT_TRUE(backgroundSyncResult.IsSuccess());
    EXPECT_EQ(ICachingDataSource::SyncStatus::NotSynced, backgroundSyncResult.GetValue());
    }

// RemoteOrCachedData

/*--------------------------------------------------------------------------------------+
* @bsitest                                    Vincas.Razma                     07/15
+---------------+---------------+---------------+---------------+---------------+------*/
TEST_F(CachingDataSourceTests, GetObjectsKeys_RemoteOrCachedDataResponseCachedAndNetworkErrorsBackgroundSync_DoesNotSyncInBackground)
    {
    auto ds = GetTestDataSourceV2();

    CachedResponseKey key = CreateTestResponseKey(ds);
    WSQuery query("TestSchema", "TestClass");

    StubInstances instances;
    instances.Add({"TestSchema.TestClass", "Foo"});

    auto txn = ds->StartCacheTransaction();
    ASSERT_EQ(CacheStatus::OK, txn.GetCache().CacheResponse(key, instances.ToWSObjectsResponse()));
    txn.Commit();

    EXPECT_CALL(GetMockClient(), SendQueryRequest(_, _, _, _))
        .Times(1)
        .WillOnce(Return(CreateCompletedAsyncTask(WSObjectsResult::Error(StubWSConnectionError()))));

    auto backgroundSync = SyncNotifier::Create();
    auto result = ds->GetObjectsKeys(key, query, ICachingDataSource::RetrieveOptions(CachingDataSource::DataOrigin::RemoteOrCachedData, backgroundSync), nullptr)->GetResult();

    ASSERT_TRUE(result.IsSuccess());

    auto backgroundSyncResult = backgroundSync->OnComplete()->GetResult();
    ASSERT_TRUE(backgroundSyncResult.IsSuccess());
    EXPECT_EQ(ICachingDataSource::SyncStatus::NotSynced, backgroundSyncResult.GetValue());
    }

/*--------------------------------------------------------------------------------------+
* @bsitest                                    Vincas.Razma                     07/15
+---------------+---------------+---------------+---------------+---------------+------*/
TEST_F(CachingDataSourceTests, GetObjectsKeys_RemoteOrCachedDataResponseNotCachedAndNetworkErrorsBackgroundSync_DoesNotSyncInBackground)
    {
    auto ds = GetTestDataSourceV2();

    CachedResponseKey key = CreateTestResponseKey(ds);
    WSQuery query("TestSchema", "TestClass");
    
    EXPECT_CALL(GetMockClient(), SendQueryRequest(_, _, _, _))
        .Times(1)
        .WillOnce(Return(CreateCompletedAsyncTask(WSObjectsResult::Error(StubWSConnectionError()))));

    auto backgroundSync = SyncNotifier::Create();
    auto result = ds->GetObjectsKeys(key, query, ICachingDataSource::RetrieveOptions(CachingDataSource::DataOrigin::RemoteOrCachedData, backgroundSync), nullptr)->GetResult();
    ASSERT_FALSE(result.IsSuccess());

    auto backgroundSyncResult = backgroundSync->OnComplete()->GetResult();
    ASSERT_TRUE(backgroundSyncResult.IsSuccess());
    EXPECT_EQ(ICachingDataSource::SyncStatus::NotSynced, backgroundSyncResult.GetValue());
    }

/*--------------------------------------------------------------------------------------+
* @bsitest                                    Vincas.Razma                     07/15
+---------------+---------------+---------------+---------------+---------------+------*/
TEST_F(CachingDataSourceTests, GetObjectsKeys_RemoteOrCachedDataNotModifiedBackgroundSync_DoesNotSyncInBackground)
    {
    auto ds = GetTestDataSourceV2();

    CachedResponseKey key = CreateTestResponseKey(ds);
    WSQuery query("TestSchema", "TestClass");

    StubInstances instances;
    instances.Add({"TestSchema.TestClass", "Foo"});

    auto txn = ds->StartCacheTransaction();
    ASSERT_EQ(CacheStatus::OK, txn.GetCache().CacheResponse(key, instances.ToWSObjectsResponse()));
    txn.Commit();

    EXPECT_CALL(GetMockClient(), SendQueryRequest(_, _, _, _))
        .Times(1)
        .WillOnce(Return(CreateCompletedAsyncTask(WSObjectsResult::Success(StubWSObjectsResponseNotModified()))));

    auto backgroundSync = SyncNotifier::Create();
    auto result = ds->GetObjectsKeys(key, query, ICachingDataSource::RetrieveOptions(CachingDataSource::DataOrigin::RemoteOrCachedData, backgroundSync), nullptr)->GetResult();
    ASSERT_TRUE(result.IsSuccess());

    auto backgroundSyncResult = backgroundSync->OnComplete()->GetResult();
    ASSERT_TRUE(backgroundSyncResult.IsSuccess());
    EXPECT_EQ(ICachingDataSource::SyncStatus::NotSynced, backgroundSyncResult.GetValue());
    }

/*--------------------------------------------------------------------------------------+
* @bsitest                                    Vincas.Razma                     07/15
+---------------+---------------+---------------+---------------+---------------+------*/
TEST_F(CachingDataSourceTests, GetObjectsKeys_RemoteOrCachedDataBackgroundSync_DoesNotSyncInBackground)
    {
    auto ds = GetTestDataSourceV2();

    CachedResponseKey key = CreateTestResponseKey(ds);
    WSQuery query("TestSchema", "TestClass");

    StubInstances instances;
    instances.Add({"TestSchema.TestClass", "Foo"});

    auto txn = ds->StartCacheTransaction();
    ASSERT_EQ(CacheStatus::OK, txn.GetCache().CacheResponse(key, instances.ToWSObjectsResponse()));
    txn.Commit();

    EXPECT_CALL(GetMockClient(), SendQueryRequest(_, _, _, _))
        .Times(1)
        .WillOnce(Return(CreateCompletedAsyncTask(instances.ToWSObjectsResult())));

    auto backgroundSync = SyncNotifier::Create();
    auto result = ds->GetObjectsKeys(key, query, ICachingDataSource::RetrieveOptions(CachingDataSource::DataOrigin::RemoteOrCachedData, backgroundSync), nullptr)->GetResult();
    ASSERT_TRUE(result.IsSuccess());

    auto backgroundSyncResult = backgroundSync->OnComplete()->GetResult();
    ASSERT_TRUE(backgroundSyncResult.IsSuccess());
    EXPECT_EQ(ICachingDataSource::SyncStatus::NotSynced, backgroundSyncResult.GetValue());
    }

/*--------------------------------------------------------------------------------------+
* @bsitest                                    Vincas.Razma                     07/15
+---------------+---------------+---------------+---------------+---------------+------*/
TEST_F(CachingDataSourceTests, GetObject_RemoteOrCachedDataAndConnectionError_ReturnsNetworkError)
    {
    auto ds = GetTestDataSourceV2();

    EXPECT_CALL(GetMockClient(), SendGetObjectRequest(_, _, _))
        .WillOnce(Return(CreateCompletedAsyncTask(WSObjectsResult::Error(StubWSConnectionError()))));

    ObjectId objectId("TestSchema.TestClass", "Foo");
    auto result = ds->GetObject(objectId, CachingDataSource::DataOrigin::RemoteOrCachedData)->GetResult();

    ASSERT_FALSE(result.IsSuccess());
    EXPECT_EQ(CachingDataSource::Status::NetworkErrorsOccured, result.GetError().GetStatus());
    }

/*--------------------------------------------------------------------------------------+
* @bsitest                                    Vincas.Razma                     07/15
+---------------+---------------+---------------+---------------+---------------+------*/
TEST_F(CachingDataSourceTests, GetObject_RemoteOrCachedDataAndInstanceIsCachedAndConnectionError_ReturnsCached)
    {
    auto ds = GetTestDataSourceV2();

    ObjectId objectId("TestSchema.TestClass", "Foo");
    StubInstances instances;
    instances.Add(objectId);

    auto txn = ds->StartCacheTransaction();
    ASSERT_EQ(SUCCESS, txn.GetCache().CacheInstancesAndLinkToRoot(instances.ToWSObjectsResponse(), nullptr));
    txn.Commit();

    EXPECT_CALL(GetMockClient(), SendGetObjectRequest(_, _, _))
        .WillOnce(Return(CreateCompletedAsyncTask(WSObjectsResult::Error(StubWSConnectionError()))));

    auto result = ds->GetObject(objectId, CachingDataSource::DataOrigin::RemoteOrCachedData)->GetResult();

    ASSERT_TRUE(result.IsSuccess());
    EXPECT_EQ(CachingDataSource::DataOrigin::CachedData, result.GetValue().GetOrigin());
    EXPECT_EQ("Foo", result.GetValue().GetJson()[DataSourceCache_PROPERTY_RemoteId].asString());
    }

/*--------------------------------------------------------------------------------------+
* @bsitest                                    Vincas.Razma                     07/15
+---------------+---------------+---------------+---------------+---------------+------*/
TEST_F(CachingDataSourceTests, GetObject_RemoteOrCachedDataAndInstanceIsCachedAndServerReturnsNewData_ReturnsNew)
    {
    auto ds = GetTestDataSourceV2();

    ObjectId objectId("TestSchema.TestClass", "Foo");

    StubInstances instances;
    instances.Add(objectId, {{"TestProperty", "A"}});

    auto txn = ds->StartCacheTransaction();
    ASSERT_EQ(SUCCESS, txn.GetCache().CacheInstancesAndLinkToRoot(instances.ToWSObjectsResponse(), nullptr));
    txn.Commit();

    StubInstances newInstances;
    newInstances.Add(objectId, {{"TestProperty", "B"}});

    EXPECT_CALL(GetMockClient(), SendGetObjectRequest(_, _, _))
        .WillOnce(Return(CreateCompletedAsyncTask(newInstances.ToWSObjectsResult())));

    auto result = ds->GetObject(objectId, CachingDataSource::DataOrigin::RemoteOrCachedData)->GetResult();

    ASSERT_TRUE(result.IsSuccess());
    EXPECT_EQ(CachingDataSource::DataOrigin::RemoteData, result.GetValue().GetOrigin());
    EXPECT_EQ("Foo", result.GetValue().GetJson()[DataSourceCache_PROPERTY_RemoteId].asString());
    EXPECT_EQ("B", result.GetValue().GetJson()["TestProperty"].asString());
    }

/*--------------------------------------------------------------------------------------+
* @bsitest                                    Vincas.Razma                     07/15
+---------------+---------------+---------------+---------------+---------------+------*/
TEST_F(CachingDataSourceTests, GetObject_RemoteDataAndNotModfieid_ReturnsCached)
    {
    auto ds = GetTestDataSourceV2();

    ObjectId objectId("TestSchema.TestClass", "Foo");

    StubInstances instances;
    instances.Add(objectId, {{"TestProperty", "A"}}, "TestTag");

    auto txn = ds->StartCacheTransaction();
    ASSERT_EQ(SUCCESS, txn.GetCache().CacheInstancesAndLinkToRoot(instances.ToWSObjectsResponse(), nullptr));
    txn.Commit();

    EXPECT_CALL(GetMockClient(), SendGetObjectRequest(_, Utf8String("TestTag"), _))
        .WillOnce(Return(CreateCompletedAsyncTask(WSObjectsResult::Success(StubWSObjectsResponseNotModified()))));

    auto result = ds->GetObject(objectId, CachingDataSource::DataOrigin::RemoteData)->GetResult();

    ASSERT_TRUE(result.IsSuccess());
    EXPECT_EQ(CachingDataSource::DataOrigin::CachedData, result.GetValue().GetOrigin());
    EXPECT_EQ("Foo", result.GetValue().GetJson()[DataSourceCache_PROPERTY_RemoteId].asString());
    EXPECT_EQ("A", result.GetValue().GetJson()["TestProperty"].asString());
    }

/*--------------------------------------------------------------------------------------+
* @bsitest                                    Vincas.Razma                     07/15
+---------------+---------------+---------------+---------------+---------------+------*/
TEST_F(CachingDataSourceTests, GetObject_RemoteDataAndNotEnoughRights_RemovesInstanceFromCache)
    {
    auto ds = GetTestDataSourceV2();

    ObjectId objectId("TestSchema.TestClass", "Foo");

    StubInstances instances;
    instances.Add(objectId, { { "TestProperty", "A" } }, "TestTag");

    auto txn = ds->StartCacheTransaction();
    ASSERT_EQ(SUCCESS, txn.GetCache().CacheInstancesAndLinkToRoot(instances.ToWSObjectsResponse(), nullptr));

    Json::Value instance;
    txn.GetCache().ReadInstance(objectId, instance);
    ASSERT_FALSE(instance.isNull());
    txn.Commit();

    EXPECT_CALL(GetMockClient(), SendGetObjectRequest(_, Utf8String("TestTag"), _))
        .WillOnce(Return(CreateCompletedAsyncTask(WSObjectsResult::Error(WSError(WSError::Id::NotEnoughRights)))));

    auto result = ds->GetObject(objectId, CachingDataSource::DataOrigin::RemoteData)->GetResult();

    ASSERT_FALSE(result.IsSuccess());
    EXPECT_EQ(WSError::Id::NotEnoughRights, result.GetError().GetWSError().GetId());
    txn = ds->StartCacheTransaction();
    txn.GetCache().ReadInstance(objectId, instance);
    txn.Commit();
    ASSERT_TRUE(instance.isNull());
    }

/*--------------------------------------------------------------------------------------+
* @bsitest                                    Vincas.Razma                     07/15
+---------------+---------------+---------------+---------------+---------------+------*/
TEST_F(CachingDataSourceTests, GetObject_RemoteDataAndInstanceNotFound_RemovesInstanceFromCache)
    {
    auto ds = GetTestDataSourceV2();

    ObjectId objectId("TestSchema.TestClass", "Foo");

    StubInstances instances;
    instances.Add(objectId, { { "TestProperty", "A" } }, "TestTag");

    auto txn = ds->StartCacheTransaction();
    ASSERT_EQ(SUCCESS, txn.GetCache().CacheInstancesAndLinkToRoot(instances.ToWSObjectsResponse(), nullptr));

    Json::Value instance;
    txn.GetCache().ReadInstance(objectId, instance);
    ASSERT_FALSE(instance.isNull());
    txn.Commit();

    EXPECT_CALL(GetMockClient(), SendGetObjectRequest(_, Utf8String("TestTag"), _))
        .WillOnce(Return(CreateCompletedAsyncTask(WSObjectsResult::Error(WSError(WSError::Id::InstanceNotFound)))));

    auto result = ds->GetObject(objectId, CachingDataSource::DataOrigin::RemoteData)->GetResult();

    ASSERT_FALSE(result.IsSuccess());
    EXPECT_EQ(WSError::Id::InstanceNotFound, result.GetError().GetWSError().GetId());
    txn = ds->StartCacheTransaction();
    txn.GetCache().ReadInstance(objectId, instance);
    txn.Commit();
    ASSERT_TRUE(instance.isNull());
    }

//Cached Data

/*--------------------------------------------------------------------------------------+
* @bsitest                                    Vincas.Razma                     07/15
+---------------+---------------+---------------+---------------+---------------+------*/
TEST_F(CachingDataSourceTests, GetObject_CachedDataAndQueryResponseNotCachedBackgroundSync_ErrorDoesNotSyncInBackground)
    {
    auto ds = GetTestDataSourceV2();

    ObjectId objectId("TestSchema.TestClass", "Foo");

    StubInstances instances;

    auto txn = ds->StartCacheTransaction();
    ASSERT_EQ(SUCCESS, txn.GetCache().CacheInstancesAndLinkToRoot(instances.ToWSObjectsResponse(), nullptr));
    txn.Commit();

    auto backgroundSync = SyncNotifier::Create();
    auto result = ds->GetObject(objectId, ICachingDataSource::RetrieveOptions(CachingDataSource::DataOrigin::CachedData, backgroundSync))->GetResult();

    ASSERT_FALSE(result.IsSuccess());
    EXPECT_EQ(ICachingDataSource::Status::DataNotCached, result.GetError().GetStatus());

    auto backgroundSyncResult = backgroundSync->OnComplete()->GetResult();
    ASSERT_TRUE(backgroundSyncResult.IsSuccess());
    EXPECT_EQ(ICachingDataSource::SyncStatus::NotSynced, backgroundSyncResult.GetValue());
    }

/*--------------------------------------------------------------------------------------+
* @bsitest                                    Vincas.Razma                     07/15
+---------------+---------------+---------------+---------------+---------------+------*/
TEST_F(CachingDataSourceTests, GetObject_CachedDataAndQueryResponseCachedBackgroundSync_BackgroundSyncUpdatesInstance)
    {
    auto ds = GetTestDataSourceV2();

    ObjectId objectId("TestSchema.TestClass", "Foo");

    StubInstances instances;
    instances.Add(objectId, {{ "TestProperty", "A" }});

    auto txn = ds->StartCacheTransaction();
    ASSERT_EQ(SUCCESS, txn.GetCache().CacheInstancesAndLinkToRoot(instances.ToWSObjectsResponse(), nullptr));
    txn.Commit();

    StubInstances newInstances;
    newInstances.Add(objectId, {{ "TestProperty", "B" }});

    EXPECT_CALL(GetMockClient(), SendGetObjectRequest(_, _, _))
        .WillOnce(Return(CreateCompletedAsyncTask(newInstances.ToWSObjectsResult())));

    auto backgroundSync = SyncNotifier::Create();

    auto result = ds->GetObject(objectId, ICachingDataSource::RetrieveOptions(CachingDataSource::DataOrigin::CachedData, backgroundSync))->GetResult();

    ASSERT_TRUE(result.IsSuccess());
    EXPECT_EQ(ICachingDataSource::DataOrigin::CachedData, result.GetValue().GetOrigin());

    auto backgroundSyncResult = backgroundSync->OnComplete()->GetResult();
    ASSERT_TRUE(backgroundSyncResult.IsSuccess());
    EXPECT_EQ(ICachingDataSource::SyncStatus::Synced, backgroundSyncResult.GetValue());

    auto cachedInstanceKey = ds->StartCacheTransaction().GetCache().FindInstance({ "TestSchema.TestClass", "Foo" });
    EXPECT_TRUE(cachedInstanceKey.IsValid());
    }

/*--------------------------------------------------------------------------------------+
* @bsitest                                    Vincas.Razma                     07/15
+---------------+---------------+---------------+---------------+---------------+------*/
TEST_F(CachingDataSourceTests, GetObject_CachedDataAndQueryResponseCachedBackgroundSyncNotChanged_BackgroundSyncReturnsNotModified)
    {
    auto ds = GetTestDataSourceV2();
    ObjectId objectId("TestSchema.TestClass", "Foo");

    StubInstances instances;
    instances.Add(objectId, { { "TestProperty", "A" } });

    auto txn = ds->StartCacheTransaction();
    ASSERT_EQ(SUCCESS, txn.GetCache().CacheInstancesAndLinkToRoot(instances.ToWSObjectsResponse(), nullptr));
    txn.Commit();

    EXPECT_CALL(GetMockClient(), SendGetObjectRequest(_, _, _))
        .WillOnce(Return(CreateCompletedAsyncTask(WSObjectsResult::Success(StubWSObjectsResponseNotModified()))));

    auto backgroundSync = SyncNotifier::Create();

    auto result = ds->GetObject(objectId, ICachingDataSource::RetrieveOptions(CachingDataSource::DataOrigin::CachedData, backgroundSync))->GetResult();

    ASSERT_TRUE(result.IsSuccess());
    EXPECT_EQ(ICachingDataSource::CachedData, result.GetValue().GetOrigin());

    auto backgroundSyncResult = backgroundSync->OnComplete()->GetResult();
    ASSERT_TRUE(backgroundSyncResult.IsSuccess());
    EXPECT_EQ(ICachingDataSource::SyncStatus::NotModified, backgroundSyncResult.GetValue());
    }

/*--------------------------------------------------------------------------------------+
* @bsitest                                    Vincas.Razma                     07/15
+---------------+---------------+---------------+---------------+---------------+------*/
TEST_F(CachingDataSourceTests, GetObject_CachedDataAndQueryResponseCachedBackgroundSyncError_BackgroundSyncReturnsError)
    {
    auto ds = GetTestDataSourceV2();

    ObjectId objectId("TestSchema.TestClass", "Foo");

    StubInstances instances;
    instances.Add(objectId, {{ "TestProperty", "A" }});

    auto txn = ds->StartCacheTransaction();
    ASSERT_EQ(SUCCESS, txn.GetCache().CacheInstancesAndLinkToRoot(instances.ToWSObjectsResponse(), nullptr));
    txn.Commit();

    EXPECT_CALL(GetMockClient(), SendGetObjectRequest(_, _, _))
        .WillOnce(Return(CreateCompletedAsyncTask(WSObjectsResult::Error(StubWSConnectionError()))));

    auto backgroundSync = SyncNotifier::Create();
    auto result = ds->GetObject(objectId, ICachingDataSource::RetrieveOptions(CachingDataSource::DataOrigin::CachedData, backgroundSync))->GetResult();

    ASSERT_TRUE(result.IsSuccess());
    EXPECT_EQ(ICachingDataSource::DataOrigin::CachedData, result.GetValue().GetOrigin());

    auto backgroundSyncResult = backgroundSync->OnComplete()->GetResult();
    ASSERT_FALSE(backgroundSyncResult.IsSuccess());
    }

// RemoteData

/*--------------------------------------------------------------------------------------+
* @bsitest                                    Vincas.Razma                     07/15
+---------------+---------------+---------------+---------------+---------------+------*/
TEST_F(CachingDataSourceTests, GetObject_RemoteDataNetworkErrorsBackgroundSync_DoesNotSyncInBackground)
    {
    auto ds = GetTestDataSourceV2();

    ObjectId objectId("TestSchema.TestClass", "Foo");

    StubInstances instances;
    instances.Add(objectId, { { "TestProperty", "A" } });

    EXPECT_CALL(GetMockClient(), SendGetObjectRequest(_, _, _))
        .WillOnce(Return(CreateCompletedAsyncTask(WSObjectsResult::Error(StubWSConnectionError()))));

    auto backgroundSync = SyncNotifier::Create();
    auto result = ds->GetObject(objectId, ICachingDataSource::RetrieveOptions(CachingDataSource::DataOrigin::RemoteData, backgroundSync))->GetResult();

    ASSERT_FALSE(result.IsSuccess());

    auto backgroundSyncResult = backgroundSync->OnComplete()->GetResult();
    ASSERT_TRUE(backgroundSyncResult.IsSuccess());
    EXPECT_EQ(ICachingDataSource::SyncStatus::NotSynced, backgroundSyncResult.GetValue());
    }

/*--------------------------------------------------------------------------------------+
* @bsitest                                    Vincas.Razma                     07/15
+---------------+---------------+---------------+---------------+---------------+------*/
TEST_F(CachingDataSourceTests, GetObject_RemoteDataNotModifiedBackgroundSync_DoesNotSyncInBackground)
    {
    auto ds = GetTestDataSourceV2();

    ObjectId objectId("TestSchema.TestClass", "Foo");

    StubInstances instances;
    instances.Add(objectId, { { "TestProperty", "A" } });

    auto txn = ds->StartCacheTransaction();
    ASSERT_EQ(SUCCESS, txn.GetCache().CacheInstancesAndLinkToRoot(instances.ToWSObjectsResponse(), nullptr));
    txn.Commit();

    EXPECT_CALL(GetMockClient(), SendGetObjectRequest(_, _, _))
        .WillOnce(Return(CreateCompletedAsyncTask(WSObjectsResult::Success(StubWSObjectsResponseNotModified()))));

    auto backgroundSync = SyncNotifier::Create();
    auto result = ds->GetObject(objectId, ICachingDataSource::RetrieveOptions(CachingDataSource::DataOrigin::RemoteData, backgroundSync))->GetResult();

    ASSERT_TRUE(result.IsSuccess());

    auto backgroundSyncResult = backgroundSync->OnComplete()->GetResult();
    ASSERT_TRUE(backgroundSyncResult.IsSuccess());
    EXPECT_EQ(ICachingDataSource::SyncStatus::NotSynced, backgroundSyncResult.GetValue());
    }

/*--------------------------------------------------------------------------------------+
* @bsitest                                    Vincas.Razma                     07/15
+---------------+---------------+---------------+---------------+---------------+------*/
TEST_F(CachingDataSourceTests, GetObject_RemoteDataBackgroundSync_DoesNotSyncInBackground)
    {
    auto cache = std::make_shared<NiceMock<MockDataSourceCache>>();
    auto ds = CreateMockedCachingDataSource(nullptr, cache);

    ObjectId objectId("TestSchema.TestClass", "Foo");

    StubInstances instances;
    instances.Add(objectId, { { "TestProperty", "A" } });

    EXPECT_CALL(*cache, ReadInstanceCacheTag(_)).WillOnce(Return("TagA"));

    EXPECT_CALL(*cache, UpdateInstance(_, _)).WillOnce(Return(CacheStatus::OK));

    EXPECT_CALL(GetMockClient(), SendGetObjectRequest(_, _, _))
        .WillOnce(Return(CreateCompletedAsyncTask(instances.ToWSObjectsResult())));

    EXPECT_CALL(*cache, ReadInstance(_, _)).WillOnce(DoAll(SetArgReferee<1>("instance"), Return(CacheStatus::OK)));

    auto backgroundSync = SyncNotifier::Create();
    auto result = ds->GetObject(objectId, ICachingDataSource::RetrieveOptions(CachingDataSource::DataOrigin::RemoteData, backgroundSync))->GetResult();

    ASSERT_TRUE(result.IsSuccess());

    auto backgroundSyncResult = backgroundSync->OnComplete()->GetResult();
    ASSERT_TRUE(backgroundSyncResult.IsSuccess());
    EXPECT_EQ(ICachingDataSource::SyncStatus::NotSynced, backgroundSyncResult.GetValue());
    }

// CachedOrRemoteData

/*--------------------------------------------------------------------------------------+
* @bsitest                                    Vincas.Razma                     07/15
+---------------+---------------+---------------+---------------+---------------+------*/
TEST_F(CachingDataSourceTests, GetObject_CachedOrRemoteDataAndQueryResponseCachedBackgroundSync_BackgroundSyncUpdatesInstance)
    {
    auto ds = GetTestDataSourceV2();

    ObjectId objectId("TestSchema.TestClass", "Foo");

    StubInstances instances;
    instances.Add(objectId, { { "TestProperty", "A" } });

    auto txn = ds->StartCacheTransaction();
    ASSERT_EQ(SUCCESS, txn.GetCache().CacheInstancesAndLinkToRoot(instances.ToWSObjectsResponse(), nullptr));
    txn.Commit();

    EXPECT_CALL(GetMockClient(), SendGetObjectRequest(_, _, _))
        .WillOnce(Return(CreateCompletedAsyncTask(instances.ToWSObjectsResult())));

    auto backgroundSync = SyncNotifier::Create();
    auto result = ds->GetObject(objectId, ICachingDataSource::RetrieveOptions(CachingDataSource::DataOrigin::CachedOrRemoteData, backgroundSync))->GetResult();

    ASSERT_TRUE(result.IsSuccess());

    auto backgroundSyncResult = backgroundSync->OnComplete()->GetResult();
    ASSERT_TRUE(backgroundSyncResult.IsSuccess());
    EXPECT_EQ(ICachingDataSource::SyncStatus::Synced, backgroundSyncResult.GetValue());
    }

/*--------------------------------------------------------------------------------------+
* @bsitest                                    Vincas.Razma                     07/15
+---------------+---------------+---------------+---------------+---------------+------*/
TEST_F(CachingDataSourceTests, GetObject_CachedOrRemoteDataAndQueryResponseNotCachedAndNetworkErrorBackgroundSync_DoesNotSyncInBackground)
    {
    auto ds = GetTestDataSourceV2();

    ObjectId objectId("TestSchema.TestClass", "Foo");

    EXPECT_CALL(GetMockClient(), SendGetObjectRequest(_, _, _))
        .WillOnce(Return(CreateCompletedAsyncTask(WSObjectsResult::Error(StubWSConnectionError()))));

    auto backgroundSync = SyncNotifier::Create();
    auto result = ds->GetObject(objectId, ICachingDataSource::RetrieveOptions(CachingDataSource::DataOrigin::CachedOrRemoteData, backgroundSync))->GetResult();

    ASSERT_FALSE(result.IsSuccess());

    auto backgroundSyncResult = backgroundSync->OnComplete()->GetResult();
    ASSERT_TRUE(backgroundSyncResult.IsSuccess());
    EXPECT_EQ(ICachingDataSource::SyncStatus::NotSynced, backgroundSyncResult.GetValue());
    }

/*--------------------------------------------------------------------------------------+
* @bsitest                                    Vincas.Razma                     07/15
+---------------+---------------+---------------+---------------+---------------+------*/
TEST_F(CachingDataSourceTests, GetObject_CachedOrRemoteDataAndQueryResponseNotCachedBackgroundSync_DoesNotSyncInBackground)
    {
    auto ds = GetTestDataSourceV2();

    ObjectId objectId("TestSchema.TestClass", "Foo");

    StubInstances instances;
    instances.Add(objectId, { { "TestProperty", "A" } });

    EXPECT_CALL(GetMockClient(), SendGetObjectRequest(_, _, _))
        .WillOnce(Return(CreateCompletedAsyncTask(instances.ToWSObjectsResult())));

    auto backgroundSync = SyncNotifier::Create();
    auto result = ds->GetObject(objectId, ICachingDataSource::RetrieveOptions(CachingDataSource::DataOrigin::CachedOrRemoteData, backgroundSync))->GetResult();
    ASSERT_FALSE(result.IsSuccess());

    auto backgroundSyncResult = backgroundSync->OnComplete()->GetResult();
    ASSERT_TRUE(backgroundSyncResult.IsSuccess());
    EXPECT_EQ(ICachingDataSource::SyncStatus::NotSynced, backgroundSyncResult.GetValue());
    }

/*--------------------------------------------------------------------------------------+
* @bsitest                                    Vincas.Razma                     07/15
+---------------+---------------+---------------+---------------+---------------+------*/
TEST_F(CachingDataSourceTests, GetObject_CachedOrRemoteDataRemoteInstanceNotFound_BackgroundSyncReturnSynced)
    {
    auto ds = GetTestDataSourceV2();

    ObjectId objectId("TestSchema.TestClass", "Foo");

    StubInstances instances;
    instances.Add(objectId, { { "TestProperty", "A" } });

    auto txn = ds->StartCacheTransaction();
    ASSERT_EQ(SUCCESS, txn.GetCache().CacheInstancesAndLinkToRoot(instances.ToWSObjectsResponse(), nullptr));
    txn.Commit();

    EXPECT_CALL(GetMockClient(), SendGetObjectRequest(_, _, _))
        .WillOnce(Return(CreateCompletedAsyncTask(WSObjectsResult::Error(WSError(WSError::Id::InstanceNotFound)))));

    auto backgroundSync = SyncNotifier::Create();
    auto result = ds->GetObject(objectId, ICachingDataSource::RetrieveOptions(CachingDataSource::DataOrigin::CachedOrRemoteData, backgroundSync))->GetResult();

    ASSERT_TRUE(result.IsSuccess());

    auto backgroundSyncResult = backgroundSync->OnComplete()->GetResult();
    ASSERT_TRUE(backgroundSyncResult.IsSuccess());
    EXPECT_EQ(ICachingDataSource::SyncStatus::Synced, backgroundSyncResult.GetValue());

    txn = ds->StartCacheTransaction();
    auto instanceKey = txn.GetCache().FindInstance(objectId);
    ASSERT_FALSE(instanceKey.IsValid());
    }

/*--------------------------------------------------------------------------------------+
* @bsitest                                    Vincas.Razma                     07/15
+---------------+---------------+---------------+---------------+---------------+------*/
TEST_F(CachingDataSourceTests, GetObject_CachedOrRemoteDataRemoteNotEnoughRights_BackgroundSyncReturnSynced)
    {
    auto ds = GetTestDataSourceV2();

    ObjectId objectId("TestSchema.TestClass", "Foo");

    StubInstances instances;
    instances.Add(objectId, { { "TestProperty", "A" } });

    auto txn = ds->StartCacheTransaction();
    ASSERT_EQ(SUCCESS, txn.GetCache().CacheInstancesAndLinkToRoot(instances.ToWSObjectsResponse(), nullptr));
    txn.Commit();

    EXPECT_CALL(GetMockClient(), SendGetObjectRequest(_, _, _))
        .WillOnce(Return(CreateCompletedAsyncTask(WSObjectsResult::Error(WSError(WSError::Id::NotEnoughRights)))));

    auto backgroundSync = SyncNotifier::Create();
    auto result = ds->GetObject(objectId, ICachingDataSource::RetrieveOptions(CachingDataSource::DataOrigin::CachedOrRemoteData, backgroundSync))->GetResult();

    ASSERT_TRUE(result.IsSuccess());

    auto backgroundSyncResult = backgroundSync->OnComplete()->GetResult();
    ASSERT_TRUE(backgroundSyncResult.IsSuccess());
    EXPECT_EQ(ICachingDataSource::SyncStatus::Synced, backgroundSyncResult.GetValue());

    txn = ds->StartCacheTransaction();
    auto instanceKey = txn.GetCache().FindInstance(objectId);
    ASSERT_FALSE(instanceKey.IsValid());
    }
// RemoteOrCachedData

/*--------------------------------------------------------------------------------------+
* @bsitest                                    Vincas.Razma                     07/15
+---------------+---------------+---------------+---------------+---------------+------*/
TEST_F(CachingDataSourceTests, GetObject_RemoteOrCachedDataResponseCachedAndNetworkErrorsBackgroundSync_DoesNotSyncInBackground)
    {
    auto ds = GetTestDataSourceV2();

    ObjectId objectId("TestSchema.TestClass", "Foo");

    StubInstances instances;
    instances.Add(objectId, { { "TestProperty", "A" } });

    auto txn = ds->StartCacheTransaction();
    ASSERT_EQ(SUCCESS, txn.GetCache().CacheInstancesAndLinkToRoot(instances.ToWSObjectsResponse(), nullptr));
    txn.Commit();

    EXPECT_CALL(GetMockClient(), SendGetObjectRequest(_, _, _))
        .WillOnce(Return(CreateCompletedAsyncTask(WSObjectsResult::Error(StubWSConnectionError()))));

    auto backgroundSync = SyncNotifier::Create();
    auto result = ds->GetObject(objectId, ICachingDataSource::RetrieveOptions(CachingDataSource::DataOrigin::RemoteOrCachedData, backgroundSync))->GetResult();

    ASSERT_TRUE(result.IsSuccess());

    auto backgroundSyncResult = backgroundSync->OnComplete()->GetResult();
    ASSERT_TRUE(backgroundSyncResult.IsSuccess());
    EXPECT_EQ(ICachingDataSource::SyncStatus::NotSynced, backgroundSyncResult.GetValue());
    }

/*--------------------------------------------------------------------------------------+
* @bsitest                                    Vincas.Razma                     07/15
+---------------+---------------+---------------+---------------+---------------+------*/
TEST_F(CachingDataSourceTests, GetObject_RemoteOrCachedDataResponseNotCachedAndNetworkErrorsBackgroundSync_DoesNotSyncInBackground)
    {
    auto ds = GetTestDataSourceV2();

    ObjectId objectId("TestSchema.TestClass", "Foo");

    StubInstances instances;
    instances.Add(objectId, { { "TestProperty", "A" } });

    EXPECT_CALL(GetMockClient(), SendGetObjectRequest(_, _, _))
        .WillOnce(Return(CreateCompletedAsyncTask(WSObjectsResult::Error(StubWSConnectionError()))));

    auto backgroundSync = SyncNotifier::Create();
    auto result = ds->GetObject(objectId, ICachingDataSource::RetrieveOptions(CachingDataSource::DataOrigin::RemoteOrCachedData, backgroundSync))->GetResult();
    ASSERT_FALSE(result.IsSuccess());

    auto backgroundSyncResult = backgroundSync->OnComplete()->GetResult();
    ASSERT_TRUE(backgroundSyncResult.IsSuccess());
    EXPECT_EQ(ICachingDataSource::SyncStatus::NotSynced, backgroundSyncResult.GetValue());
    }

/*--------------------------------------------------------------------------------------+
* @bsitest                                    Vincas.Razma                     07/15
+---------------+---------------+---------------+---------------+---------------+------*/
TEST_F(CachingDataSourceTests, GetObject_RemoteOrCachedDataNotModifiedBackgroundSync_DoesNotSyncInBackground)
    {
    auto ds = GetTestDataSourceV2();

    ObjectId objectId("TestSchema.TestClass", "Foo");

    StubInstances instances;
    instances.Add(objectId, { { "TestProperty", "A" } });

    auto txn = ds->StartCacheTransaction();
    ASSERT_EQ(SUCCESS, txn.GetCache().CacheInstancesAndLinkToRoot(instances.ToWSObjectsResponse(), nullptr));
    txn.Commit();

    EXPECT_CALL(GetMockClient(), SendGetObjectRequest(_, _, _))
        .WillOnce(Return(CreateCompletedAsyncTask(WSObjectsResult::Success(StubWSObjectsResponseNotModified()))));

    auto backgroundSync = SyncNotifier::Create();
    auto result = ds->GetObject(objectId, ICachingDataSource::RetrieveOptions(CachingDataSource::DataOrigin::RemoteOrCachedData, backgroundSync))->GetResult();
    ASSERT_TRUE(result.IsSuccess());

    auto backgroundSyncResult = backgroundSync->OnComplete()->GetResult();
    ASSERT_TRUE(backgroundSyncResult.IsSuccess());
    EXPECT_EQ(ICachingDataSource::SyncStatus::NotSynced, backgroundSyncResult.GetValue());
    }

/*--------------------------------------------------------------------------------------+
* @bsitest                                    Vincas.Razma                     07/15
+---------------+---------------+---------------+---------------+---------------+------*/
TEST_F(CachingDataSourceTests, GetObject_RemoteOrCachedDataBackgroundSync_DoesNotSyncInBackground)
    {
    auto ds = GetTestDataSourceV2();

    ObjectId objectId("TestSchema.TestClass", "Foo");

    StubInstances instances;
    instances.Add(objectId, { { "TestProperty", "A" } });

    auto txn = ds->StartCacheTransaction();
    ASSERT_EQ(SUCCESS, txn.GetCache().CacheInstancesAndLinkToRoot(instances.ToWSObjectsResponse(), nullptr));
    txn.Commit();

    EXPECT_CALL(GetMockClient(), SendGetObjectRequest(_, _, _))
        .WillOnce(Return(CreateCompletedAsyncTask(instances.ToWSObjectsResult())));

    auto backgroundSync = SyncNotifier::Create();
    auto result = ds->GetObject(objectId, ICachingDataSource::RetrieveOptions(CachingDataSource::DataOrigin::RemoteOrCachedData, backgroundSync))->GetResult();
    ASSERT_TRUE(result.IsSuccess());

    auto backgroundSyncResult = backgroundSync->OnComplete()->GetResult();
    ASSERT_TRUE(backgroundSyncResult.IsSuccess());
    EXPECT_EQ(ICachingDataSource::SyncStatus::NotSynced, backgroundSyncResult.GetValue());
    }

/*--------------------------------------------------------------------------------------+
* @bsitest                                    Vincas.Razma                     07/15
+---------------+---------------+---------------+---------------+---------------+------*/
TEST_F(CachingDataSourceTests, SyncLocalChanges_Default_CallsCommitLocalDeletionsBeforeGettingChanges)
    {
    auto cache = std::make_shared<NiceMock<MockDataSourceCache>>();
    auto client = std::make_shared<NiceMock<MockWSRepositoryClient>>();
    auto ds = CreateMockedCachingDataSource(client, cache);
    auto provider = std::make_shared<MockQueryProvider>();

    InSequence callsInSequence;
    EXPECT_CALL(cache->GetChangeManagerMock(), CommitLocalDeletions()).Times(1).WillOnce(Return(SUCCESS));
    EXPECT_CALL(cache->GetChangeManagerMock(), HasChanges()).Times(1).WillOnce(Return(true));
    EXPECT_CALL(cache->GetChangeManagerMock(), GetChanges(An<IChangeManager::Changes&>(), _)).Times(1).WillOnce(Return(SUCCESS));

    auto result = ds->SyncLocalChanges(nullptr, nullptr)->GetResult();
    ASSERT_TRUE(result.IsSuccess());
    ASSERT_TRUE(result.GetValue().empty());
    }

/*--------------------------------------------------------------------------------------+
* @bsitest                                    Vincas.Razma                     07/15
+---------------+---------------+---------------+---------------+---------------+------*/
TEST_F(CachingDataSourceTests, SyncLocalChanges_CreatedDeletedObject_CommitsLocalChangeAndDoesNoRequests)
    {
    auto ds = GetTestDataSourceV2();

    auto txn = ds->StartCacheTransaction();
    auto ecClass = txn.GetCache().GetAdapter().GetECClass("TestSchema.TestClass");
    auto instance = txn.GetCache().GetChangeManager().CreateObject(*ecClass, Json::objectValue);
    ASSERT_EQ(SUCCESS, txn.GetCache().GetChangeManager().DeleteObject(instance));
    EXPECT_EQ(IChangeManager::ChangeStatus::Deleted, txn.GetCache().GetChangeManager().GetObjectChange(instance).GetChangeStatus());
    txn.Commit();

    auto result = ds->SyncLocalChanges(nullptr, nullptr)->GetResult();

    ASSERT_TRUE(result.IsSuccess());
    ASSERT_TRUE(result.GetValue().empty());
    EXPECT_EQ(IChangeManager::ChangeStatus::NoChange, ds->StartCacheTransaction().GetCache().GetChangeManager().GetObjectChange(instance).GetChangeStatus());
    }

/*--------------------------------------------------------------------------------------+
* @bsitest                                    Vincas.Razma                     07/15
+---------------+---------------+---------------+---------------+---------------+------*/
TEST_F(CachingDataSourceTests, SyncLocalChanges_NoChanges_DoesNoRequestsAndSucceeds)
    {
    auto ds = GetTestDataSourceV2();

    auto result = ds->SyncLocalChanges(nullptr, nullptr)->GetResult();

    ASSERT_TRUE(result.IsSuccess());
    ASSERT_TRUE(result.GetValue().empty());
    }

/*--------------------------------------------------------------------------------------+
* @bsitest                                    Vincas.Razma                     07/15
+---------------+---------------+---------------+---------------+---------------+------*/
// TEST_F(CachingDataSourceTests, SyncLocalChanges_LaunchedFromTwoConnectionsToSameDb_SecondCallReturnsErrorFunctionalityNotSupported)
//    {
//    auto cache1 = std::make_shared<NiceMock<MockDataSourceCache>>();
//    auto cache2 = std::make_shared<NiceMock<MockDataSourceCache>>();
//    BeMutex c;
//    auto ds1 = CreateMockedCachingDataSource(nullptr, cache1);
//    auto ds2 = CreateMockedCachingDataSource(nullptr, cache2);
//
//    EXPECT_CALL(cache1->GetChangeManagerMock(), HasChanges()).WillOnce(Return(true));
//    EXPECT_CALL(cache2->GetChangeManagerMock(), HasChanges()).WillOnce(Return(true));
//
//    EXPECT_CALL(cache1->GetChangeManagerMock(), CommitLocalDeletions()).WillOnce(Return(SUCCESS));
//    EXPECT_CALL(cache2->GetChangeManagerMock(), CommitLocalDeletions()).WillOnce(Return(SUCCESS));
//
//    EXPECT_CALL(*cache1, GetCacheDatabasePath()).WillOnce(Return(BeFileName(L"samePath")));
//    EXPECT_CALL(*cache2, GetCacheDatabasePath()).WillOnce(Return(BeFileName(L"samePath")));
//
//    AsyncTestCheckpoint check1;
//    EXPECT_CALL(cache1->GetChangeManagerMock(), GetChanges(An<IChangeManager::Changes&>(), _)).WillOnce(Invoke([&] (IChangeManager::Changes&, bool)
//        {
//        check1.CheckinAndWait();
//        return SUCCESS;
//        }));
//    ON_CALL(cache2->GetChangeManagerMock(), GetChanges(An<IChangeManager::Changes&>(), _)).WillByDefault(Return(SUCCESS));
//
//    auto t1 = ds1->SyncLocalChanges(nullptr, nullptr);
//    check1.WaitUntilReached();
//    auto r2 = ds2->SyncLocalChanges(nullptr, nullptr)->GetResult();
//    check1.Continue();
//    auto r1 = t1->GetResult();
//
//    ASSERT_TRUE(r1.IsSuccess());
//    ASSERT_FALSE(r2.IsSuccess());
//    EXPECT_EQ(ICachingDataSource::Status::FunctionalityNotSupported, r2.GetError().GetStatus());
//    EXPECT_NE("", r2.GetError().GetMessage());
//    }
//

/*--------------------------------------------------------------------------------------+
* @bsitest                                    Vincas.Razma                     07/15
+---------------+---------------+---------------+---------------+---------------+------*/
//TEST_F(CachingDataSourceTests, SyncLocalChanges_LaunchedFromTwoConnectionsToDifferentFiles_BothSucceeds_KnownIssue)
//    {
//    auto cache1 = std::make_shared<NiceMock<MockDataSourceCache>>();
//    auto cache2 = std::make_shared<NiceMock<MockDataSourceCache>>();
//
//    auto ds1 = CreateMockedCachingDataSource(nullptr, cache1);
//    auto ds2 = CreateMockedCachingDataSource(nullptr, cache2);
//
//    EXPECT_CALL(cache1->GetChangeManagerMock(), HasChanges()).WillOnce(Return(true));
//    EXPECT_CALL(cache2->GetChangeManagerMock(), HasChanges()).WillOnce(Return(true));
//
//    EXPECT_CALL(cache1->GetChangeManagerMock(), CommitLocalDeletions()).WillOnce(Return(SUCCESS));
//    EXPECT_CALL(cache2->GetChangeManagerMock(), CommitLocalDeletions()).WillOnce(Return(SUCCESS));
//
//    EXPECT_CALL(*cache1, GetCacheDatabasePath()).WillOnce(Return(BeFileName(L"someFilePath")));
//    EXPECT_CALL(*cache2, GetCacheDatabasePath()).WillOnce(Return(BeFileName(L"otherFilePath")));
//
//    AsyncTestCheckpoint check1;
//    EXPECT_CALL(cache1->GetChangeManagerMock(), GetChanges(An<IChangeManager::Changes&>(), _)).WillOnce(Invoke([&] (IChangeManager::Changes&, bool)
//        {
//        check1.CheckinAndWait();
//        return SUCCESS;
//        }));
//    ON_CALL(cache2->GetChangeManagerMock(), GetChanges(An<IChangeManager::Changes&>(), _)).WillByDefault(Return(SUCCESS));
//
//    auto t1 = ds1->SyncLocalChanges(nullptr, nullptr);
//    check1.WaitUntilReached();
//    auto r2 = ds2->SyncLocalChanges(nullptr, nullptr)->GetResult();
//    check1.Continue();
//    auto r1 = t1->GetResult();
//
//    ASSERT_TRUE(r1.IsSuccess());
//    ASSERT_TRUE(r2.IsSuccess());
//    }
//

/*--------------------------------------------------------------------------------------+
* @bsitest                                    Vincas.Razma                     07/15
+---------------+---------------+---------------+---------------+---------------+------*/
//TEST_F(CachingDataSourceTests, SyncLocalChanges_LaunchedFromTwoConnectionsToMemmoryDb_BothSucceeds_KnownIssue)
//    {
//    auto cache1 = std::make_shared<NiceMock<MockDataSourceCache>>();
//    auto cache2 = std::make_shared<NiceMock<MockDataSourceCache>>();
//
//    auto ds1 = CreateMockedCachingDataSource(nullptr, cache1);
//    auto ds2 = CreateMockedCachingDataSource(nullptr, cache2);
//
//    EXPECT_CALL(cache1->GetChangeManagerMock(), HasChanges()).WillOnce(Return(true));
//    EXPECT_CALL(cache2->GetChangeManagerMock(), HasChanges()).WillOnce(Return(true));
//
//    EXPECT_CALL(cache1->GetChangeManagerMock(), CommitLocalDeletions()).WillOnce(Return(SUCCESS));
//    EXPECT_CALL(cache2->GetChangeManagerMock(), CommitLocalDeletions()).WillOnce(Return(SUCCESS));
//
//    EXPECT_CALL(*cache1, GetCacheDatabasePath()).WillOnce(Return(BeFileName(L":memory:")));
//    EXPECT_CALL(*cache2, GetCacheDatabasePath()).WillOnce(Return(BeFileName(L":memory:")));
//
//    AsyncTestCheckpoint check1;
//    EXPECT_CALL(cache1->GetChangeManagerMock(), GetChanges(An<IChangeManager::Changes&>(), _)).WillOnce(Invoke([&] (IChangeManager::Changes&, bool)
//        {
//        check1.CheckinAndWait();
//        return SUCCESS;
//        }));
//    ON_CALL(cache2->GetChangeManagerMock(), GetChanges(An<IChangeManager::Changes&>(), _)).WillByDefault(Return(SUCCESS));
//
//    auto t1 = ds1->SyncLocalChanges(nullptr, nullptr);
//    check1.WaitUntilReached();
//    auto r2 = ds2->SyncLocalChanges(nullptr, nullptr)->GetResult();
//    check1.Continue();
//    auto r1 = t1->GetResult();
//
//    ASSERT_TRUE(r1.IsSuccess());
//    ASSERT_TRUE(r2.IsSuccess());
//    }


/*--------------------------------------------------------------------------------------+
* @bsitest                                    Vincas.Razma                     07/15
+---------------+---------------+---------------+---------------+---------------+------*/
TEST_F(CachingDataSourceTests, SyncLocalChanges_CancelSync_AllFileTokensCancelled)
    {
    auto ds = GetTestDataSourceV2();
    auto txn = ds->StartCacheTransaction();
    auto testClass = txn.GetCache().GetAdapter().GetECClass("TestSchema.TestClass");
    auto instance = txn.GetCache().GetChangeManager().CreateObject(*testClass, Json::objectValue);
    ASSERT_EQ(SUCCESS, txn.GetCache().GetChangeManager().ModifyFile(instance, StubFile(), true));
    txn.Commit();
    auto mainCt = SimpleCancellationToken::Create();
    auto fileCt = SimpleCancellationToken::Create();
    auto options = SyncOptions();
    options.AddFileCancellationToken(instance, fileCt);
    EXPECT_CALL(GetMockClient(), SendCreateObjectRequest(_, _, _, _))
        .WillOnce(Invoke([&] (JsonValueCR creationJson, BeFileNameCR path, Http::Request::ProgressCallbackCR, ICancellationTokenPtr ct)
        {
        mainCt->SetCanceled();
        EXPECT_TRUE(ct->IsCanceled());
        return CreateCompletedAsyncTask(WSCreateObjectResult::Error(StubWSCanceledError()));
        }));
    auto result = ds->SyncLocalChanges(nullptr, mainCt, options)->GetResult();

    EXPECT_FALSE(result.IsSuccess());
    }

/*--------------------------------------------------------------------------------------+
* @bsitest                                    Vincas.Razma                     07/15
+---------------+---------------+---------------+---------------+---------------+------*/
TEST_F(CachingDataSourceTests, SyncLocalChanges_CancelSingleFileSync_AllFilesExceptOneSynced)
    {
    auto ds = GetTestDataSourceV2();
    auto txn = ds->StartCacheTransaction();
    auto testClass = txn.GetCache().GetAdapter().GetECClass("TestSchema.TestClass");
    auto instance1 = txn.GetCache().GetChangeManager().CreateObject(*testClass, Json::objectValue);
    auto instance2 = txn.GetCache().GetChangeManager().CreateObject(*testClass, Json::objectValue);
    ASSERT_EQ(SUCCESS, txn.GetCache().GetChangeManager().ModifyFile(instance1, StubFile(), true));
    ASSERT_EQ(SUCCESS, txn.GetCache().GetChangeManager().ModifyFile(instance2, StubFile(), true));
    txn.Commit();
    SyncOptions options;
    options.AddFileCancellationToken(instance1, SimpleCancellationToken::Create(true));
    options.AddFileCancellationToken(instance2, SimpleCancellationToken::Create());

    EXPECT_CALL(GetMockClient(), SendCreateObjectRequest(_, _, _, _)).Times(2)
        .WillOnce(Invoke([&] (JsonValueCR json, BeFileNameCR path, Http::Request::ProgressCallbackCR, ICancellationTokenPtr ct)
        {
        EXPECT_TRUE(ct->IsCanceled());
        return CreateCompletedAsyncTask(StubWSCreateObjectResult({"TestSchema.TestClass", "TestId"}));
        }))
        .WillOnce(Invoke([&] (JsonValueCR json, BeFileNameCR path, Http::Request::ProgressCallbackCR, ICancellationTokenPtr ct)
        {
        EXPECT_FALSE(ct->IsCanceled());
        return CreateCompletedAsyncTask(StubWSCreateObjectResult({"TestSchema.TestClass", "TestId"}));
        }));
    ON_CALL(GetMockClient(), SendQueryRequest(_, _, _, _)).WillByDefault(Return(CreateCompletedAsyncTask(StubWSObjectsResult(StubObjectId()))));

    auto result = ds->SyncLocalChanges(nullptr, SimpleCancellationToken::Create(), options)->GetResult();

    EXPECT_TRUE(result.IsSuccess());
    EXPECT_TRUE(options.GetFileCancellationToken(instance1)->IsCanceled());
    EXPECT_FALSE(options.GetFileCancellationToken(instance2)->IsCanceled());
    }

/*--------------------------------------------------------------------------------------+
* @bsitest                                    Vincas.Razma                     07/15
+---------------+---------------+---------------+---------------+---------------+------*/
TEST_F(CachingDataSourceTests, SyncLocalChanges_CreateObjectWithFiles_CallbacksCalled)
    {
    auto ds = GetTestDataSourceV2();
    auto txn = ds->StartCacheTransaction();
    auto testClass = txn.GetCache().GetAdapter().GetECClass("TestSchema.TestClass");
    auto instance1 = txn.GetCache().GetChangeManager().CreateObject(*testClass, Json::objectValue);
    auto instance2 = txn.GetCache().GetChangeManager().CreateObject(*testClass, Json::objectValue);
    ASSERT_EQ(SUCCESS, txn.GetCache().GetChangeManager().ModifyFile(instance1, StubFile(), true));
    ASSERT_EQ(SUCCESS, txn.GetCache().GetChangeManager().ModifyFile(instance2, StubFile(), true));
    txn.Commit();

    auto mainCt = SimpleCancellationToken::Create();
    auto fileCt1 = SimpleCancellationToken::Create();
    auto fileCt2 = SimpleCancellationToken::Create();
    auto options = SyncOptions();
    options.AddFileCancellationToken(instance1, fileCt1);
    options.AddFileCancellationToken(instance2, fileCt2);

    MockFunction<void(ECInstanceKeyCR)> mockFunction;

    options.SetFileUploadFinishCallback(std::function<void(ECInstanceKeyCR)>([&] (ECInstanceKeyCR key)
        {
        mockFunction.Call(key);
        }));

    EXPECT_CALL(mockFunction, Call(_)).Times(2)
    .WillOnce(Invoke([&] (ECInstanceKeyCR key)
        {
        EXPECT_EQ(instance1, key);
        }))
    .WillOnce(Invoke([&] (ECInstanceKeyCR key)
        {
        EXPECT_EQ(instance2, key);
        }));

    ON_CALL(GetMockClient(), SendCreateObjectRequest(_, _, _, _)).WillByDefault(Return(CreateCompletedAsyncTask(StubWSCreateObjectResult({"TestSchema.TestClass", "TestId"}))));
    ON_CALL(GetMockClient(), SendQueryRequest(_, _, _, _)).WillByDefault(Return(CreateCompletedAsyncTask(StubWSObjectsResult(StubObjectId()))));

    auto result = ds->SyncLocalChanges(nullptr, mainCt, options)->GetResult();

    EXPECT_TRUE(result.IsSuccess());
    }

/*--------------------------------------------------------------------------------------+
* @bsitest                                    Vincas.Razma                     07/15
+---------------+---------------+---------------+---------------+---------------+------*/
TEST_F(CachingDataSourceTests, SyncLocalChanges_NoFileCancellationTokens_UsesMainCancellationToken)
    {
    auto ds = GetTestDataSourceV2();
    auto txn = ds->StartCacheTransaction();
    auto testClass = txn.GetCache().GetAdapter().GetECClass("TestSchema.TestClass");
    auto instance1 = txn.GetCache().GetChangeManager().CreateObject(*testClass, Json::objectValue);
    ASSERT_EQ(SUCCESS, txn.GetCache().GetChangeManager().ModifyFile(instance1, StubFile(), true));
    txn.Commit();
    SyncOptions options;
    auto mainCt = SimpleCancellationToken::Create();

    EXPECT_CALL(GetMockClient(), SendCreateObjectRequest(_, _, _, _))
        .WillOnce(Invoke([&] (JsonValueCR json, BeFileNameCR path, Http::Request::ProgressCallbackCR, ICancellationTokenPtr ct)
        {
        EXPECT_FALSE(ct->IsCanceled());
        mainCt->SetCanceled();
        EXPECT_TRUE(ct->IsCanceled());
        return CreateCompletedAsyncTask(StubWSCreateObjectResult({"TestSchema.TestClass", "TestId"}));
        }));
    ON_CALL(GetMockClient(), SendQueryRequest(_, _, _, _)).WillByDefault(Return(CreateCompletedAsyncTask(StubWSObjectsResult(StubObjectId()))));

    auto result = ds->SyncLocalChanges(nullptr, mainCt, options)->GetResult();

    EXPECT_FALSE(result.IsSuccess());
    }

/*--------------------------------------------------------------------------------------+
* @bsitest                                    Vincas.Razma                     07/15
+---------------+---------------+---------------+---------------+---------------+------*/
TEST_F(CachingDataSourceTests, SyncLocalChanges_NonUploadingFileCancelled_Success)
    {
    auto ds = GetTestDataSourceV2();
    auto txn = ds->StartCacheTransaction();
    auto testClass = txn.GetCache().GetAdapter().GetECClass("TestSchema.TestClass");
    auto instance1 = txn.GetCache().GetChangeManager().CreateObject(*testClass, Json::objectValue);
    auto instance2 = txn.GetCache().GetChangeManager().CreateObject(*testClass, Json::objectValue);
    ASSERT_EQ(SUCCESS, txn.GetCache().GetChangeManager().ModifyFile(instance1, StubFile(), true));
    txn.Commit();
    SyncOptions options;
    auto mainCt = SimpleCancellationToken::Create();
    auto fileCt2 = SimpleCancellationToken::Create();
    options.AddFileCancellationToken(instance2, fileCt2);
    EXPECT_CALL(GetMockClient(), SendCreateObjectRequest(_, _, _, _)).Times(2)
        .WillOnce(Invoke([&] (JsonValueCR json, BeFileNameCR path, Http::Request::ProgressCallbackCR, ICancellationTokenPtr ct)
        {
        EXPECT_FALSE(ct->IsCanceled());
        EXPECT_FALSE(fileCt2->IsCanceled());
        fileCt2->SetCanceled();
        EXPECT_FALSE(ct->IsCanceled());
        EXPECT_TRUE(fileCt2->IsCanceled());
        return CreateCompletedAsyncTask(StubWSCreateObjectResult({"TestSchema.TestClass", "TestId"}));
        }))
        .WillOnce(Return(CreateCompletedAsyncTask(StubWSCreateObjectResult({"TestSchema.TestClass", "TestId"}))));
    ON_CALL(GetMockClient(), SendQueryRequest(_, _, _, _)).WillByDefault(Return(CreateCompletedAsyncTask(StubWSObjectsResult(StubObjectId()))));

    auto result = ds->SyncLocalChanges(nullptr, mainCt, options)->GetResult();
    EXPECT_TRUE(result.IsSuccess());
    }

/*--------------------------------------------------------------------------------------+
* @bsitest                                    Vincas.Razma                     07/15
+---------------+---------------+---------------+---------------+---------------+------*/
TEST_F(CachingDataSourceTests, SyncLocalChanges_FileCancelled_FailureRegistered)
    {
    auto ds = GetTestDataSourceV2();
    auto txn = ds->StartCacheTransaction();
    auto testClass = txn.GetCache().GetAdapter().GetECClass("TestSchema.TestClass");
    auto instance1 = txn.GetCache().GetChangeManager().CreateObject(*testClass, Json::objectValue);
    ASSERT_EQ(SUCCESS, txn.GetCache().GetChangeManager().ModifyFile(instance1, StubFile(), true));
    txn.Commit();
    SyncOptions options;
    auto mainCt = SimpleCancellationToken::Create();
    auto fileCt1 = SimpleCancellationToken::Create(true);
    options.AddFileCancellationToken(instance1, fileCt1);
    EXPECT_CALL(GetMockClient(), SendCreateObjectRequest(_, _, _, _))
        .WillOnce(Invoke([&] (JsonValueCR json, BeFileNameCR path, Http::Request::ProgressCallbackCR, ICancellationTokenPtr ct)
        {
        EXPECT_TRUE(ct->IsCanceled());
        return CreateCompletedAsyncTask(WSCreateObjectResult::Error(StubWSCanceledError()));
        }));
    ON_CALL(GetMockClient(), SendQueryRequest(_, _, _, _)).WillByDefault(Return(CreateCompletedAsyncTask(StubWSObjectsResult(StubObjectId()))));

    auto result = ds->SyncLocalChanges(nullptr, mainCt, options)->GetResult();
    EXPECT_TRUE(result.IsSuccess());
    auto resultValues = result.GetValue();
    ASSERT_EQ(1, resultValues.size());
    auto resultValue = resultValues[0];
    ASSERT_EQ(ICachingDataSource::Status::FileCancelled, resultValue.GetError().GetStatus());
    }

/*--------------------------------------------------------------------------------------+
* @bsitest                                    Vincas.Razma                     07/15
+---------------+---------------+---------------+---------------+---------------+------*/
TEST_F(CachingDataSourceTests, SyncLocalChanges_CreatedObject_SetsSyncActiveFlagAndResetsItAfterSuccessfulSync)
    {
    // Arrange
    auto ds = GetTestDataSourceV2();

    auto txn = ds->StartCacheTransaction();
    auto testClass = txn.GetCache().GetAdapter().GetECClass("TestSchema.TestClass");
    auto instance = txn.GetCache().GetChangeManager().CreateObject(*testClass, Json::objectValue);
    ASSERT_TRUE(instance.IsValid());
    txn.Commit();

    // Act & Assert
    EXPECT_CALL(GetMockClient(), SendCreateObjectRequest(_, _, _, _))
        .Times(1)
        .WillOnce(InvokeWithoutArgs([&] ()
        {
        ds->GetCacheAccessThread()->ExecuteAsync([&]
            {
            EXPECT_TRUE(ds->StartCacheTransaction().GetCache().GetChangeManager().IsUploadActive(instance));
            });
        return CreateCompletedAsyncTask(StubWSCreateObjectResult({"TestSchema.TestClass", "Created"}));
        }));

    StubInstances instances;
    instances.Add({"TestSchema.TestClass", "Created"});
    EXPECT_CALL(GetMockClient(), SendQueryRequest(_, _, _, _))
        .Times(1)
        .WillOnce(Return(CreateCompletedAsyncTask(WSObjectsResult::Success(instances.ToWSObjectsResponse()))));

    EXPECT_FALSE(ds->StartCacheTransaction().GetCache().GetChangeManager().IsUploadActive(instance));
    ds->SyncLocalChanges(nullptr, nullptr)->Wait();
    EXPECT_FALSE(ds->StartCacheTransaction().GetCache().GetChangeManager().IsUploadActive(instance));
    }

/*--------------------------------------------------------------------------------------+
* @bsitest                                    Vincas.Razma                     07/15
+---------------+---------------+---------------+---------------+---------------+------*/
TEST_F(CachingDataSourceTests, SyncLocalChanges_CreatedRelationship_SetsSyncActiveFlagAndResetsItAfterSuccessfulSync)
    {
    // Arrange
    auto ds = GetTestDataSource({2, 3});

    auto txn = ds->StartCacheTransaction();
    auto relationship = StubCreatedRelationshipInCache(txn.GetCache(),
                                   "TestSchema.TestRelationshipClass", {"TestSchema.TestClassA", "A"}, {"TestSchema.TestClassB", "B"});
    txn.Commit();

    // Act & Assert
    EXPECT_CALL(GetMockClient(), SendChangesetRequest(_, _, _))
        .WillOnce(Invoke([&] (HttpBodyPtr changesetBody, Http::Request::ProgressCallbackCR, ICancellationTokenPtr)
        {
        EXPECT_TRUE(ds->StartCacheTransaction().GetCache().GetChangeManager().IsUploadActive(relationship));
        return CreateCompletedAsyncTask(WSChangesetResult::Error(StubWSConnectionError()));
        }));

    SyncOptions options;
    options.SetUseChangesets(true);

    EXPECT_FALSE(ds->StartCacheTransaction().GetCache().GetChangeManager().IsUploadActive(relationship));
    ds->SyncLocalChanges(nullptr, nullptr, options)->Wait();
    EXPECT_FALSE(ds->StartCacheTransaction().GetCache().GetChangeManager().IsUploadActive(relationship));
    }

/*--------------------------------------------------------------------------------------+
* @bsitest                                    Vincas.Razma                     07/15
+---------------+---------------+---------------+---------------+---------------+------*/
TEST_F(CachingDataSourceTests, SyncLocalChanges_CancelSync_IsActiveSyncResets)
    {
    // Arrange
    auto ds = GetTestDataSource({2, 3});

    auto txn = ds->StartCacheTransaction();
    auto relationship = StubCreatedRelationshipInCache(txn.GetCache(),
                                                       "TestSchema.TestRelationshipClass", {"TestSchema.TestClassA", "A"}, {"TestSchema.TestClassB", "B"});
    auto instance = StubCreatedObjectInCache(txn.GetCache());
    txn.Commit();

    // Act & Assert
    EXPECT_CALL(GetMockClient(), SendChangesetRequest(_, _, _))
        .WillOnce(Invoke([&] (HttpBodyPtr changesetBody, Http::Request::ProgressCallbackCR, ICancellationTokenPtr)
        {
        EXPECT_TRUE(ds->StartCacheTransaction().GetCache().GetChangeManager().IsUploadActive(relationship));
        EXPECT_TRUE(ds->StartCacheTransaction().GetCache().GetChangeManager().IsUploadActive(instance));
        ds->CancelAllTasks();
        return CreateCompletedAsyncTask(WSChangesetResult::Error(StubWSConnectionError()));
        }));

    SyncOptions options;
    options.SetUseChangesets(true);

    EXPECT_FALSE(ds->StartCacheTransaction().GetCache().GetChangeManager().IsUploadActive(relationship));
    EXPECT_FALSE(ds->StartCacheTransaction().GetCache().GetChangeManager().IsUploadActive(instance));
    ds->SyncLocalChanges(nullptr, nullptr, options)->Wait();
    EXPECT_FALSE(ds->StartCacheTransaction().GetCache().GetChangeManager().IsUploadActive(relationship));
    EXPECT_FALSE(ds->StartCacheTransaction().GetCache().GetChangeManager().IsUploadActive(instance));
    }

/*--------------------------------------------------------------------------------------+
* @bsitest                                    Vincas.Razma                     07/15
+---------------+---------------+---------------+---------------+---------------+------*/
TEST_F(CachingDataSourceTests, SyncLocalChanges_CreatedObject_SetsSyncActiveFlagAndResetsItAfterFailedSync)
    {
    // Arrange
    auto ds = GetTestDataSourceV2();

    auto txn = ds->StartCacheTransaction();
    auto testClass = txn.GetCache().GetAdapter().GetECClass("TestSchema.TestClass");
    auto instance = txn.GetCache().GetChangeManager().CreateObject(*testClass, Json::objectValue);
    ASSERT_TRUE(instance.IsValid());
    txn.Commit();

    // Act & Assert
    EXPECT_CALL(GetMockClient(), SendCreateObjectRequest(_, _, _, _))
        .Times(1)
        .WillOnce(InvokeWithoutArgs([&] ()
        {
        ds->GetCacheAccessThread()->ExecuteAsync([=]
            {
            EXPECT_TRUE(ds->StartCacheTransaction().GetCache().GetChangeManager().IsUploadActive(instance));
            });
        return CreateCompletedAsyncTask(StubWSCreateObjectResult());
        }));

    EXPECT_FALSE(ds->StartCacheTransaction().GetCache().GetChangeManager().IsUploadActive(instance));
    ds->SyncLocalChanges(nullptr, nullptr)->Wait();
    EXPECT_FALSE(ds->StartCacheTransaction().GetCache().GetChangeManager().IsUploadActive(instance));
    }

/*--------------------------------------------------------------------------------------+
* @bsitest                                    Vincas.Razma                     07/15
+---------------+---------------+---------------+---------------+---------------+------*/
TEST_F(CachingDataSourceTests, SyncLocalChanges_CreatedObject_SendsCreateObjectRequestWithCorrectParameters)
    {
    // Arrange
    auto ds = GetTestDataSourceV2();

    auto txn = ds->StartCacheTransaction();
    auto testClass = txn.GetCache().GetAdapter().GetECClass("TestSchema.TestClass");
    ASSERT_TRUE(txn.GetCache().GetChangeManager().CreateObject(*testClass, ToJson(R"({"TestProperty" : "42"})")).IsValid());
    txn.Commit();

    // Act & Assert
    Json::Value expectedCreationJson = ToJson(
        R"( {
            "instance" :
                {
                "changeState": "new",
                "schemaName" : "TestSchema",
                "className" : "TestClass",
                "properties" :
                    {
                    "TestProperty" : "42"
                    }
                }
            })");

    EXPECT_CALL(GetMockClient(), SendCreateObjectRequest(_, BeFileName(), _, _))
        .Times(1)
        .WillOnce(Invoke([=] (JsonValueCR json, BeFileNameCR, Http::Request::ProgressCallbackCR, ICancellationTokenPtr)
        {
        EXPECT_EQ(expectedCreationJson, json);
        return CreateCompletedAsyncTask(WSCreateObjectResult());
        }));

    ds->SyncLocalChanges(nullptr, nullptr)->Wait();
    }

/*--------------------------------------------------------------------------------------+
* @bsitest                                    Vincas.Razma                     07/15
+---------------+---------------+---------------+---------------+---------------+------*/
TEST_F(CachingDataSourceTests, SyncLocalChanges_ServerV2CreatedObject_SendsQueryRequestAndUpdatesInstanceClassAndProperties)
    {
    // Arrange
    auto ds = GetTestDataSourceV2();

    auto txn = ds->StartCacheTransaction();
    auto testClass = txn.GetCache().GetAdapter().GetECClass("TestSchema.TestClass");
    ASSERT_TRUE(txn.GetCache().GetChangeManager().CreateObject(*testClass, Json::objectValue).IsValid());
    txn.Commit();

    // Act & Assert
    EXPECT_CALL(GetMockClient(), SendCreateObjectRequest(_, BeFileName(), _, _))
        .WillOnce(Return(CreateCompletedAsyncTask(StubWSCreateObjectResult({"TestSchema.TestClass", "NewId"}))));

    EXPECT_CALL(GetMockClient(), SendQueryRequest(_, _, _, _))
        .WillOnce(Invoke([=] (WSQueryCR query, Utf8StringCR, Utf8StringCR, ICancellationTokenPtr)
        {
        EXPECT_THAT(query.ToQueryString(), Eq("$filter=$id+eq+'NewId'"));
        EXPECT_THAT(query.GetSchemaName(), Eq("TestSchema"));
        EXPECT_THAT(query.GetClasses(), SizeIs(1));
        EXPECT_THAT(query.GetClasses(), Contains("TestClass!poly"));

        StubInstances instances;
        instances.Add({"TestSchema.TestDerivedClass", "NewId"}, {{"TestProperty", "TestValue"}});
        return CreateCompletedAsyncTask(instances.ToWSObjectsResult());
        }));

    ASSERT_TRUE(ds->SyncLocalChanges(nullptr, nullptr)->GetResult().IsSuccess());

    EXPECT_THAT(ds->StartCacheTransaction().GetCache().FindInstance({"TestSchema.TestClass", "NewId"}).IsValid(), false);
    EXPECT_THAT(ds->StartCacheTransaction().GetCache().FindInstance({"TestSchema.TestDerivedClass", "NewId"}).IsValid(), true);

    Json::Value jsonInstance;
    ds->StartCacheTransaction().GetCache().ReadInstance({"TestSchema.TestDerivedClass", "NewId"}, jsonInstance);
    EXPECT_THAT(jsonInstance["TestProperty"], Eq("TestValue"));
    }

/*--------------------------------------------------------------------------------------+
* @bsitest                                    Vincas.Razma                     07/15
+---------------+---------------+---------------+---------------+---------------+------*/
TEST_F(CachingDataSourceTests, SyncLocalChanges_ServerV2CreatedObjectAndResponseContainsChangesetError_ErrorAsChangesetErrorsAreNotSupportedWithNonChangesetRequest)
    {
    // Arrange
    auto ds = GetTestDataSourceV2();

    auto txn = ds->StartCacheTransaction();
    auto testClass = txn.GetCache().GetAdapter().GetECClass("TestSchema.TestClass");
    auto instance = txn.GetCache().GetChangeManager().CreateObject(*testClass, Json::objectValue);
    ASSERT_TRUE(instance.IsValid());
    txn.Commit();

    Json::Value responseJson = ToJson(R"({
        "changedInstance" :
            {
            "instanceAfterChange" : {
                "schemaName" : "TestSchema",
                "className" : "TestClass",
                "error" : { "errorMessage" : "TestError", "httpStatusCode" : 409 }
                }
            }
        })");

    // Act & Assert
    EXPECT_CALL(GetMockClient(), SendCreateObjectRequest(_, BeFileName(), _, _))
        .WillOnce(Return(CreateCompletedAsyncTask(WSCreateObjectResult::Success(WSUploadResponse(HttpStringBody::Create(responseJson.toStyledString()))))));
    ON_CALL(GetMockClient(), SendQueryRequest(_, _, _, _)).WillByDefault(Return(CreateCompletedAsyncTask(StubInstances().ToWSObjectsResult())));

    BeTest::SetFailOnAssert(false);
    auto result = ds->SyncLocalChanges(nullptr, nullptr)->GetResult();
    BeTest::SetFailOnAssert(true);

    ASSERT_FALSE(result.IsSuccess());
    EXPECT_EQ(CachingDataSource::Status::InternalCacheError, result.GetError().GetStatus());
    txn = ds->StartCacheTransaction();
    EXPECT_EQ(IChangeManager::ChangeStatus::Created, txn.GetCache().GetChangeManager().GetObjectChangeStatus(instance));
    }

/*--------------------------------------------------------------------------------------+
* @bsitest                                    Vincas.Razma                     07/15
+---------------+---------------+---------------+---------------+---------------+------*/
TEST_F(CachingDataSourceTests, SyncLocalChanges_V21WithChangesetEnabledAndNoChanges_DoesNoRequestsAndSucceeds)
    {
    auto ds = GetTestDataSource({2, 1});

    SyncOptions options;
    options.SetUseChangesets(true);
    auto result = ds->SyncLocalChanges(nullptr, nullptr, options)->GetResult();

    ASSERT_TRUE(result.IsSuccess());
    ASSERT_TRUE(result.GetValue().empty());
    }

/*--------------------------------------------------------------------------------------+
* @bsitest                                    Vincas.Razma                     07/15
+---------------+---------------+---------------+---------------+---------------+------*/
TEST_F(CachingDataSourceTests, SyncLocalChanges_V21WithChangesetEnabledCreatedModifiedDeletedObjects_SendsChangeset)
    {
    // Arrange
    auto ds = GetTestDataSource({2, 3});

    auto txn = ds->StartCacheTransaction();
    auto testClass = txn.GetCache().GetAdapter().GetECClass("TestSchema.TestClass");

    auto instanceB = StubInstanceInCache(txn.GetCache(), {"TestSchema.TestClass", "ToModify"});
    auto instanceC = StubInstanceInCache(txn.GetCache(), {"TestSchema.TestClass", "ToDelete"});
    auto instanceA = txn.GetCache().GetChangeManager().CreateObject(*testClass, ToJson(R"({"TestProperty" : "NewValue"})"));
    ASSERT_EQ(SUCCESS, txn.GetCache().GetChangeManager().ModifyObject(instanceB, ToJson(R"({"TestProperty" : "ModifiedValue"})")));
    ASSERT_EQ(SUCCESS, txn.GetCache().GetChangeManager().DeleteObject(instanceC));

    txn.Commit();

    // Act & Assert
    EXPECT_CALL(GetMockClient(), SendChangesetRequest(_, _, _))
        .WillOnce(Invoke([&] (HttpBodyPtr changesetBody, Http::Request::ProgressCallbackCR, ICancellationTokenPtr)
        {
        WSChangeset expected;
        expected.SetRequestOptions(RequestOptions());
        expected.AddInstance({"TestSchema.TestClass", ""}, WSChangeset::Created, ToJsonPtr(R"({"TestProperty" : "NewValue"})"));
        expected.AddInstance({"TestSchema.TestClass", "ToModify"}, WSChangeset::Modified, ToJsonPtr(R"({"TestProperty" : "ModifiedValue"})"));
        expected.AddInstance({"TestSchema.TestClass", "ToDelete"}, WSChangeset::Deleted, nullptr);

        EXPECT_EQ(ToJson(expected.ToRequestString()), Json::Reader::DoParse(changesetBody->AsString()));
        return CreateCompletedAsyncTask(WSChangesetResult::Error(StubWSConnectionError()));
        }));

    SyncOptions options;
    options.SetUseChangesets(true);
    ds->SyncLocalChanges(nullptr, nullptr, options)->Wait();
    }

/*--------------------------------------------------------------------------------------+
* @bsitest                                    Vincas.Razma                     07/15
+---------------+---------------+---------------+---------------+---------------+------*/
TEST_F(CachingDataSourceTests, SyncLocalChanges_V21WithChangesetEnabledAndCreatedRelationship_SendsChangeset)
    {
    // Arrange
    auto ds = GetTestDataSource({2, 3});

    auto txn = ds->StartCacheTransaction();
    StubCreatedRelationshipInCache(txn.GetCache(),
        "TestSchema.TestRelationshipClass", {"TestSchema.TestClassA", "A"}, {"TestSchema.TestClassB", "B"});
    txn.Commit();

    // Act & Assert
    EXPECT_CALL(GetMockClient(), SendChangesetRequest(_, _, _))
        .WillOnce(Invoke([&] (HttpBodyPtr changesetBody, Http::Request::ProgressCallbackCR, ICancellationTokenPtr)
        {
        WSChangeset expected;
        expected.SetRequestOptions(RequestOptions());
        expected.AddInstance({"TestSchema.TestClassA", "A"}, WSChangeset::Existing, nullptr)
            .AddRelatedInstance({"TestSchema.TestRelationshipClass", ""}, WSChangeset::Created, ECRelatedInstanceDirection::Forward,
            {"TestSchema.TestClassB", "B"}, WSChangeset::Existing, nullptr);

        EXPECT_EQ(ToJson(expected.ToRequestString()), Json::Reader::DoParse(changesetBody->AsString()));
        return CreateCompletedAsyncTask(WSChangesetResult::Error(StubWSConnectionError()));
        }));

    SyncOptions options;
    options.SetUseChangesets(true);
    ds->SyncLocalChanges(nullptr, nullptr, options)->Wait();
    }

/*--------------------------------------------------------------------------------------+
* @bsitest                                    Vincas.Razma                     07/15
+---------------+---------------+---------------+---------------+---------------+------*/
TEST_F(CachingDataSourceTests, SyncLocalChanges_V21WithChangesetEnabledAndDeletedRelationship_SendsChangeset)
    {
    // Arrange
    auto ds = GetTestDataSource({2, 3});

    StubInstances instances;
    instances.Add({"TestSchema.TestClassA", "A"}).AddRelated({"TestSchema.TestRelationshipClass", "AB"}, {"TestSchema.TestClassB", "B"});

    auto txn = ds->StartCacheTransaction();
    ASSERT_EQ(CacheStatus::OK, txn.GetCache().CacheResponse(StubCachedResponseKey(txn.GetCache()), instances.ToWSObjectsResponse()));
    auto relClass = txn.GetCache().GetAdapter().GetECRelationshipClass("TestSchema.TestRelationshipClass");
    auto relationship = txn.GetCache().FindRelationship(*relClass, {"TestSchema.TestClassA", "A"}, {"TestSchema.TestClassB", "B"});
    ASSERT_EQ(SUCCESS, txn.GetCache().GetChangeManager().DeleteRelationship(relationship));
    txn.Commit();

    // Act & Assert
    EXPECT_CALL(GetMockClient(), SendChangesetRequest(_, _, _))
        .WillOnce(Invoke([&] (HttpBodyPtr changesetBody, Http::Request::ProgressCallbackCR, ICancellationTokenPtr)
        {
        WSChangeset expected;
        expected.SetRequestOptions(RequestOptions());
        expected.AddInstance({"TestSchema.TestRelationshipClass", "AB"}, WSChangeset::Deleted, nullptr);

        EXPECT_EQ(ToJson(expected.ToRequestString()), Json::Reader::DoParse(changesetBody->AsString()));
        return CreateCompletedAsyncTask(WSChangesetResult::Error(StubWSConnectionError()));
        }));

    SyncOptions options;
    options.SetUseChangesets(true);
    ds->SyncLocalChanges(nullptr, nullptr, options)->Wait();
    }

/*--------------------------------------------------------------------------------------+
* @bsitest                                    Vincas.Razma                     07/15
+---------------+---------------+---------------+---------------+---------------+------*/
TEST_F(CachingDataSourceTests, SyncLocalChanges_V21WithChangesetEnabledAndCreatedRelatedTargetObject_SendsChangeset)
    {
    // Arrange
    auto ds = GetTestDataSource({2, 3});

    auto txn = ds->StartCacheTransaction();
    auto testClassB = txn.GetCache().GetAdapter().GetECClass("TestSchema.TestClassB");
    auto testRelClass = txn.GetCache().GetAdapter().GetECRelationshipClass("TestSchema.TestRelationshipClass");

    auto source = StubInstanceInCache(txn.GetCache(), {"TestSchema.TestClassA", "ExistingId"});
    auto target = txn.GetCache().GetChangeManager().CreateObject(*testClassB, ToJson(R"({"TestProperty":"B"})"));
    auto relationship = txn.GetCache().GetChangeManager().CreateRelationship(*testRelClass, source, target);
    EXPECT_TRUE(relationship.IsValid());
    txn.Commit();

    // Act & Assert
    EXPECT_CALL(GetMockClient(), SendChangesetRequest(_, _, _))
        .WillOnce(Invoke([&] (HttpBodyPtr changesetBody, Http::Request::ProgressCallbackCR, ICancellationTokenPtr)
        {
        WSChangeset expected;
        expected.SetRequestOptions(RequestOptions());
        expected.AddInstance({"TestSchema.TestClassA", "ExistingId"}, WSChangeset::Existing, nullptr)
            .AddRelatedInstance({"TestSchema.TestRelationshipClass", ""}, WSChangeset::Created, ECRelatedInstanceDirection::Forward,
            {"TestSchema.TestClassB", "B"}, WSChangeset::Created, ToJsonPtr(R"({"TestProperty":"B"})"));

        EXPECT_EQ(ToJson(expected.ToRequestString()), Json::Reader::DoParse(changesetBody->AsString()));
        return CreateCompletedAsyncTask(WSChangesetResult::Error(StubWSConnectionError()));
        }));

    SyncOptions options;
    options.SetUseChangesets(true);
    ds->SyncLocalChanges(nullptr, nullptr, options)->Wait();
    }

/*--------------------------------------------------------------------------------------+
* @bsitest                                    Vincas.Razma                     07/15
+---------------+---------------+---------------+---------------+---------------+------*/
TEST_F(CachingDataSourceTests, SyncLocalChanges_V21WithChangesetEnabledAndCreatedRelatedSourceObject_SendsChangeset)
    {
    // Arrange
    auto ds = GetTestDataSource({2, 3});

    auto txn = ds->StartCacheTransaction();
    auto testClassA = txn.GetCache().GetAdapter().GetECClass("TestSchema.TestClassA");
    auto testRelClass = txn.GetCache().GetAdapter().GetECRelationshipClass("TestSchema.TestRelationshipClass");

    auto source = txn.GetCache().GetChangeManager().CreateObject(*testClassA, ToJson(R"({"TestProperty":"A"})"));
    auto target = StubInstanceInCache(txn.GetCache(), {"TestSchema.TestClassB", "ExistingId"});
    auto relationship = txn.GetCache().GetChangeManager().CreateRelationship(*testRelClass, source, target);
    EXPECT_TRUE(relationship.IsValid());
    txn.Commit();

    // Act & Assert
    EXPECT_CALL(GetMockClient(), SendChangesetRequest(_, _, _))
        .WillOnce(Invoke([&] (HttpBodyPtr changesetBody, Http::Request::ProgressCallbackCR, ICancellationTokenPtr)
        {
        WSChangeset expected;
        expected.SetRequestOptions(RequestOptions());
        expected.AddInstance({"TestSchema.TestClassA", ""}, WSChangeset::Created, ToJsonPtr(R"({"TestProperty":"A"})"))
            .AddRelatedInstance({"TestSchema.TestRelationshipClass", ""}, WSChangeset::Created, ECRelatedInstanceDirection::Forward,
            {"TestSchema.TestClassB", "ExistingId"}, WSChangeset::Existing, nullptr);

        EXPECT_EQ(ToJson(expected.ToRequestString()), Json::Reader::DoParse(changesetBody->AsString()));
        return CreateCompletedAsyncTask(WSChangesetResult::Error(StubWSConnectionError()));
        }));

    SyncOptions options;
    options.SetUseChangesets(true);
    ds->SyncLocalChanges(nullptr, nullptr, options)->Wait();
    }

/*--------------------------------------------------------------------------------------+
* @bsitest                                    Vincas.Razma                     07/15
+---------------+---------------+---------------+---------------+---------------+------*/
TEST_F(CachingDataSourceTests, SyncLocalChanges_V21WithChangesetEnabledAndCreatedObjectsWithForwardRelationship_SendsChangeset)
    {
    // Arrange
    auto ds = GetTestDataSource({2, 3});

    auto txn = ds->StartCacheTransaction();
    auto testClassA = txn.GetCache().GetAdapter().GetECClass("TestSchema.TestClassA");
    auto testClassB = txn.GetCache().GetAdapter().GetECClass("TestSchema.TestClassB");
    auto testRelClass = txn.GetCache().GetAdapter().GetECRelationshipClass("TestSchema.TestRelationshipClass");

    auto instanceA = txn.GetCache().GetChangeManager().CreateObject(*testClassA, ToJson(R"({"TestProperty":"A"})"));
    auto instanceB = txn.GetCache().GetChangeManager().CreateObject(*testClassB, ToJson(R"({"TestProperty":"B"})"));
    EXPECT_TRUE(txn.GetCache().GetChangeManager().CreateRelationship(*testRelClass, instanceA, instanceB).IsValid());
    txn.Commit();

    // Act & Assert
    EXPECT_CALL(GetMockClient(), SendChangesetRequest(_, _, _))
        .WillOnce(Invoke([&] (HttpBodyPtr changesetBody, Http::Request::ProgressCallbackCR, ICancellationTokenPtr)
        {
        WSChangeset expected;
        expected.SetRequestOptions(RequestOptions());
        expected.AddInstance({"TestSchema.TestClassA", ""}, WSChangeset::Created, ToJsonPtr(R"({"TestProperty":"A"})"))
            .AddRelatedInstance({"TestSchema.TestRelationshipClass", ""}, WSChangeset::Created, ECRelatedInstanceDirection::Forward,
            {"TestSchema.TestClassB", ""}, WSChangeset::Created, ToJsonPtr(R"({"TestProperty":"B"})"));

        EXPECT_EQ(ToJson(expected.ToRequestString()), Json::Reader::DoParse(changesetBody->AsString()));
        return CreateCompletedAsyncTask(WSChangesetResult::Error(StubWSConnectionError()));
        }));

    SyncOptions options;
    options.SetUseChangesets(true);
    ds->SyncLocalChanges(nullptr, nullptr, options)->Wait();
    }

/*--------------------------------------------------------------------------------------+
* @bsitest                                    Vincas.Razma                     07/15
+---------------+---------------+---------------+---------------+---------------+------*/
TEST_F(CachingDataSourceTests, SyncLocalChanges_V21WithChangesetEnabledAndCreatedObjectsWithBackwardRelationship_SendsChangeset)
    {
    // Arrange
    auto ds = GetTestDataSource({2, 3});

    auto txn = ds->StartCacheTransaction();
    auto testClassA = txn.GetCache().GetAdapter().GetECClass("TestSchema.TestClassA");
    auto testClassB = txn.GetCache().GetAdapter().GetECClass("TestSchema.TestClassB");
    auto testRelClass = txn.GetCache().GetAdapter().GetECRelationshipClass("TestSchema.TestRelationshipClass");

    auto instanceA = txn.GetCache().GetChangeManager().CreateObject(*testClassA, ToJson(R"({"TestProperty":"A"})"));
    auto instanceB = txn.GetCache().GetChangeManager().CreateObject(*testClassB, ToJson(R"({"TestProperty":"B"})"));
    EXPECT_TRUE(txn.GetCache().GetChangeManager().CreateRelationship(*testRelClass, instanceB, instanceA).IsValid());
    txn.Commit();

    // Act & Assert
    EXPECT_CALL(GetMockClient(), SendChangesetRequest(_, _, _))
        .WillOnce(Invoke([&] (HttpBodyPtr changesetBody, Http::Request::ProgressCallbackCR, ICancellationTokenPtr)
        {
        WSChangeset expected;
        expected.SetRequestOptions(RequestOptions());
        expected.AddInstance({"TestSchema.TestClassA", ""}, WSChangeset::Created, ToJsonPtr(R"({"TestProperty":"A"})"))
            .AddRelatedInstance({"TestSchema.TestRelationshipClass", ""}, WSChangeset::Created, ECRelatedInstanceDirection::Backward,
            {"TestSchema.TestClassB", ""}, WSChangeset::Created, ToJsonPtr(R"({"TestProperty":"B"})"));

        EXPECT_EQ(ToJson(expected.ToRequestString()), Json::Reader::DoParse(changesetBody->AsString()));
        return CreateCompletedAsyncTask(WSChangesetResult::Error(StubWSConnectionError()));
        }));

    SyncOptions options;
    options.SetUseChangesets(true);
    ds->SyncLocalChanges(nullptr, nullptr, options)->Wait();
    }

/*--------------------------------------------------------------------------------------+
* @bsitest                                    Vincas.Razma                     07/15
+---------------+---------------+---------------+---------------+---------------+------*/
TEST_F(CachingDataSourceTests, SyncLocalChanges_V21WithChangesetEnabledAndCreatedObjectsWithManyRelatedObjects_SendsChangeset)
    {
    // Arrange
    auto ds = GetTestDataSource({2, 3});

    auto txn = ds->StartCacheTransaction();
    auto testClass = txn.GetCache().GetAdapter().GetECClass("TestSchema.TestClass");
    auto testRelClass = txn.GetCache().GetAdapter().GetECRelationshipClass("TestSchema.TestRelationshipClass");

    auto instanceA = txn.GetCache().GetChangeManager().CreateObject(*testClass, ToJson(R"({"TestProperty":"A"})"));

    // Related to "A"
    auto instanceB = txn.GetCache().GetChangeManager().CreateObject(*testClass, ToJson(R"({"TestProperty":"B"})"));
    EXPECT_TRUE(txn.GetCache().GetChangeManager().CreateRelationship(*testRelClass, instanceA, instanceB).IsValid());

    auto instanceC = txn.GetCache().GetChangeManager().CreateObject(*testClass, ToJson(R"({"TestProperty":"C"})"));
    EXPECT_TRUE(txn.GetCache().GetChangeManager().CreateRelationship(*testRelClass, instanceA, instanceC).IsValid());

    auto instanceE = txn.GetCache().GetChangeManager().CreateObject(*testClass, ToJson(R"({"TestProperty":"D"})"));
    EXPECT_TRUE(txn.GetCache().GetChangeManager().CreateRelationship(*testRelClass, instanceA, instanceE).IsValid());

    // Related to "C"
    auto instanceD = txn.GetCache().GetChangeManager().CreateObject(*testClass, ToJson(R"({"TestProperty":"E"})"));
    EXPECT_TRUE(txn.GetCache().GetChangeManager().CreateRelationship(*testRelClass, instanceC, instanceD).IsValid());

    auto instanceF = txn.GetCache().GetChangeManager().CreateObject(*testClass, ToJson(R"({"TestProperty":"F"})"));
    EXPECT_TRUE(txn.GetCache().GetChangeManager().CreateRelationship(*testRelClass, instanceC, instanceF).IsValid());

    txn.Commit();

    // Act & Assert
    EXPECT_CALL(GetMockClient(), SendChangesetRequest(_, _, _))
        .WillOnce(Invoke([&] (HttpBodyPtr changesetBody, Http::Request::ProgressCallbackCR, ICancellationTokenPtr)
        {
        WSChangeset expected;
        expected.SetRequestOptions(RequestOptions());
        auto& a = expected.AddInstance({"TestSchema.TestClass", ""}, WSChangeset::Created, ToJsonPtr(R"({"TestProperty":"A"})"));

        a.AddRelatedInstance({"TestSchema.TestRelationshipClass", ""}, WSChangeset::Created, ECRelatedInstanceDirection::Forward,
        {"TestSchema.TestClass", ""}, WSChangeset::Created, ToJsonPtr(R"({"TestProperty":"B"})"));

        auto& c = a.AddRelatedInstance({"TestSchema.TestRelationshipClass", ""}, WSChangeset::Created, ECRelatedInstanceDirection::Forward,
        {"TestSchema.TestClass", ""}, WSChangeset::Created, ToJsonPtr(R"({"TestProperty":"C"})"));

        c.AddRelatedInstance({"TestSchema.TestRelationshipClass", ""}, WSChangeset::Created, ECRelatedInstanceDirection::Forward,
        {"TestSchema.TestClass", ""}, WSChangeset::Created, ToJsonPtr(R"({"TestProperty":"E"})"));

        c.AddRelatedInstance({"TestSchema.TestRelationshipClass", ""}, WSChangeset::Created, ECRelatedInstanceDirection::Forward,
        {"TestSchema.TestClass", ""}, WSChangeset::Created, ToJsonPtr(R"({"TestProperty":"F"})"));

        a.AddRelatedInstance({"TestSchema.TestRelationshipClass", ""}, WSChangeset::Created, ECRelatedInstanceDirection::Forward,
        {"TestSchema.TestClass", ""}, WSChangeset::Created, ToJsonPtr(R"({"TestProperty":"D"})"));

        EXPECT_EQ(ToJson(expected.ToRequestString()), Json::Reader::DoParse(changesetBody->AsString()));
        return CreateCompletedAsyncTask(WSChangesetResult::Error(StubWSConnectionError()));
        }));

    SyncOptions options;
    options.SetUseChangesets(true);
    ds->SyncLocalChanges(nullptr, nullptr, options)->Wait();
    }

/*--------------------------------------------------------------------------------------+
* @bsitest                                    Vincas.Razma                     07/15
+---------------+---------------+---------------+---------------+---------------+------*/
TEST_F(CachingDataSourceTests, SyncLocalChanges_V21WithChangesetEnabledAndCreatedRelatedObjectsAndSuccessfulResponse_CommitsRemoteIdsToInstances)
    {
    // Arrange
    auto ds = GetTestDataSource({2, 3});

    auto txn = ds->StartCacheTransaction();
    auto testClassA = txn.GetCache().GetAdapter().GetECClass("TestSchema.TestClassA");
    auto testClassB = txn.GetCache().GetAdapter().GetECClass("TestSchema.TestClassB");
    auto testRelClass = txn.GetCache().GetAdapter().GetECRelationshipClass("TestSchema.TestRelationshipClass");

    auto instanceA = txn.GetCache().GetChangeManager().CreateObject(*testClassA, ToJson(R"({"TestProperty":"A"})"));
    auto instanceB = txn.GetCache().GetChangeManager().CreateObject(*testClassB, ToJson(R"({"TestProperty":"B"})"));
    auto relationshipAB = txn.GetCache().GetChangeManager().CreateRelationship(*testRelClass, instanceA, instanceB);
    EXPECT_TRUE(relationshipAB.IsValid());
    txn.Commit();

    // Act & Assert
    EXPECT_CALL(GetMockClient(), SendChangesetRequest(_, _, _))
        .WillOnce(Invoke([&] (HttpBodyPtr changesetBody, Http::Request::ProgressCallbackCR, ICancellationTokenPtr)
        {
        StubInstances instances;
        auto instance = instances.Add({"TestSchema.TestClassA", "RemoteIdA"});
        instance.AddRelated({"TestSchema.TestRelationshipClass", "RemoteIdAB"}, {"TestSchema.TestClassB", "RemoteIdB"});
        return CreateCompletedAsyncTask(instances.ToWSChangesetResult());
        }));

    SyncOptions options;
    options.SetUseChangesets(true);
    ds->SyncLocalChanges(nullptr, nullptr, options)->Wait();

        {
        auto txn = ds->StartCacheTransaction();
        EXPECT_EQ(ObjectId("TestSchema.TestClassA", "RemoteIdA"), txn.GetCache().FindInstance(instanceA));
        EXPECT_EQ(ObjectId("TestSchema.TestClassB", "RemoteIdB"), txn.GetCache().FindInstance(instanceB));
        EXPECT_EQ(ObjectId("TestSchema.TestRelationshipClass", "RemoteIdAB"), txn.GetCache().FindRelationship(relationshipAB));
        EXPECT_EQ(IChangeManager::ChangeStatus::NoChange, txn.GetCache().GetChangeManager().GetObjectChange(instanceA).GetChangeStatus());
        EXPECT_EQ(IChangeManager::ChangeStatus::NoChange, txn.GetCache().GetChangeManager().GetObjectChange(instanceB).GetChangeStatus());
        EXPECT_EQ(IChangeManager::ChangeStatus::NoChange, txn.GetCache().GetChangeManager().GetRelationshipChange(relationshipAB).GetChangeStatus());
        }
    }

/*--------------------------------------------------------------------------------------+
* @bsitest                                    Vincas.Razma                     07/15
+---------------+---------------+---------------+---------------+---------------+------*/
TEST_F(CachingDataSourceTests, SyncLocalChanges_V21WithChangesetEnabledAndCreatedRelatedObjectToExistingAndSuccessfulResponse_CommitsRemoteIdsToInstances)
    {
    // Arrange
    auto ds = GetTestDataSource({2, 3});

    auto txn = ds->StartCacheTransaction();
    auto testClassB = txn.GetCache().GetAdapter().GetECClass("TestSchema.TestClassB");
    auto testRelClass = txn.GetCache().GetAdapter().GetECRelationshipClass("TestSchema.TestRelationshipClass");

    auto instanceA = StubInstanceInCache(txn.GetCache(), {"TestSchema.TestClassA", "ExistingIdA"});
    auto instanceB = txn.GetCache().GetChangeManager().CreateObject(*testClassB, ToJson(R"({"TestProperty":"B"})"));
    auto relationshipAB = txn.GetCache().GetChangeManager().CreateRelationship(*testRelClass, instanceA, instanceB);
    EXPECT_TRUE(relationshipAB.IsValid());
    txn.Commit();

    // Act & Assert
    EXPECT_CALL(GetMockClient(), SendChangesetRequest(_, _, _))
        .WillOnce(Invoke([&] (HttpBodyPtr changesetBody, Http::Request::ProgressCallbackCR, ICancellationTokenPtr)
        {
        StubInstances instances;
        auto instance = instances.Add({"TestSchema.TestClassA", "ExistingIdA"});
        instance.AddRelated({"TestSchema.TestRelationshipClass", "RemoteIdAB"}, {"TestSchema.TestClassB", "RemoteIdB"});

        return CreateCompletedAsyncTask(instances.ToWSChangesetResult());
        }));

    SyncOptions options;
    options.SetUseChangesets(true);
    ds->SyncLocalChanges(nullptr, nullptr, options)->Wait();

        {
        auto txn = ds->StartCacheTransaction();
        EXPECT_EQ(ObjectId("TestSchema.TestClassA", "ExistingIdA"), txn.GetCache().FindInstance(instanceA));
        EXPECT_EQ(ObjectId("TestSchema.TestClassB", "RemoteIdB"), txn.GetCache().FindInstance(instanceB));
        EXPECT_EQ(ObjectId("TestSchema.TestRelationshipClass", "RemoteIdAB"), txn.GetCache().FindRelationship(relationshipAB));
        EXPECT_EQ(IChangeManager::ChangeStatus::NoChange, txn.GetCache().GetChangeManager().GetObjectChange(instanceA).GetChangeStatus());
        EXPECT_EQ(IChangeManager::ChangeStatus::NoChange, txn.GetCache().GetChangeManager().GetObjectChange(instanceB).GetChangeStatus());
        EXPECT_EQ(IChangeManager::ChangeStatus::NoChange, txn.GetCache().GetChangeManager().GetRelationshipChange(relationshipAB).GetChangeStatus());
        }
    }

/*--------------------------------------------------------------------------------------+
* @bsitest                                    Vincas.Razma                     07/15
+---------------+---------------+---------------+---------------+---------------+------*/
TEST_F(CachingDataSourceTests, SyncLocalChanges_V21WithChangesetEnabledModifiedObjectAndSuccessfulResponse_CommitsChanges)
    {
    // Arrange
    auto ds = GetTestDataSource({2, 3});

    auto txn = ds->StartCacheTransaction();
    auto instance = StubInstanceInCache(txn.GetCache(), {"TestSchema.TestClass", "A"});
    ASSERT_EQ(SUCCESS, txn.GetCache().GetChangeManager().ModifyObject(instance, ToJson(R"({"TestProperty" : "ModifiedValue"})")));
    txn.Commit();

    // Act & Assert
    EXPECT_CALL(GetMockClient(), SendChangesetRequest(_, _, _))
        .WillOnce(Invoke([&] (HttpBodyPtr changesetBody, Http::Request::ProgressCallbackCR, ICancellationTokenPtr)
        {
        auto body = HttpStringBody::Create(R"({"changedInstances" : [{"instanceAfterChange" : {}}]})");
        return CreateCompletedAsyncTask(WSChangesetResult::Success(body));
        }));

    SyncOptions options;
    options.SetUseChangesets(true);
    ds->SyncLocalChanges(nullptr, nullptr, options)->Wait();

        {
        auto txn = ds->StartCacheTransaction();
        EXPECT_EQ(ObjectId("TestSchema.TestClass", "A"), txn.GetCache().FindInstance(instance));
        EXPECT_EQ(IChangeManager::ChangeStatus::NoChange, txn.GetCache().GetChangeManager().GetObjectChange(instance).GetChangeStatus());
        }
    }

/*--------------------------------------------------------------------------------------+
* @bsitest                                    Vincas.Razma                     07/15
+---------------+---------------+---------------+---------------+---------------+------*/
TEST_F(CachingDataSourceTests, SyncLocalChanges_V21WithChangesetEnabledDeletedObjectAndSuccessfulResponse_CommitsChanges)
    {
    // Arrange
    auto ds = GetTestDataSource({2, 3});

    auto txn = ds->StartCacheTransaction();
    auto instance = StubInstanceInCache(txn.GetCache(), {"TestSchema.TestClass", "A"});
    ASSERT_EQ(SUCCESS, txn.GetCache().GetChangeManager().DeleteObject(instance));
    txn.Commit();

    // Act & Assert
    EXPECT_CALL(GetMockClient(), SendChangesetRequest(_, _, _))
        .WillOnce(Invoke([&] (HttpBodyPtr changesetBody, Http::Request::ProgressCallbackCR, ICancellationTokenPtr)
        {
        auto body = HttpStringBody::Create(R"({"changedInstances" : [{"instanceAfterChange" : {}}]})");
        return CreateCompletedAsyncTask(WSChangesetResult::Success(body));
        }));

    SyncOptions options;
    options.SetUseChangesets(true);
    ds->SyncLocalChanges(nullptr, nullptr, options)->Wait();

        {
        auto txn = ds->StartCacheTransaction();
        EXPECT_FALSE(txn.GetCache().FindInstance({"TestSchema.TestClass", "A"}).IsValid());
        EXPECT_EQ(IChangeManager::ChangeStatus::NoChange, txn.GetCache().GetChangeManager().GetObjectChange(instance).GetChangeStatus());
        }
    }

/*--------------------------------------------------------------------------------------+
* @bsitest                                    Vincas.Razma                     07/15
+---------------+---------------+---------------+---------------+---------------+------*/
TEST_F(CachingDataSourceTests, SyncLocalChanges_V21WithChangesetEnabledDeletedRelationshipAndSuccessfulResponse_CommitsChanges)
    {
    // Arrange
    auto ds = GetTestDataSource({2, 3});

    StubInstances instances;
    instances.Add({"TestSchema.TestClassA", "A"}).AddRelated({"TestSchema.TestRelationshipClass", "AB"}, {"TestSchema.TestClassB", "B"});

    auto txn = ds->StartCacheTransaction();
    ASSERT_EQ(CacheStatus::OK, txn.GetCache().CacheResponse(StubCachedResponseKey(txn.GetCache()), instances.ToWSObjectsResponse()));
    auto relClass = txn.GetCache().GetAdapter().GetECRelationshipClass("TestSchema.TestRelationshipClass");
    auto relationship = txn.GetCache().FindRelationship(*relClass, {"TestSchema.TestClassA", "A"}, {"TestSchema.TestClassB", "B"});
    ASSERT_EQ(SUCCESS, txn.GetCache().GetChangeManager().DeleteRelationship(relationship));
    txn.Commit();

    // Act & Assert
    EXPECT_CALL(GetMockClient(), SendChangesetRequest(_, _, _))
        .WillOnce(Invoke([&] (HttpBodyPtr changesetBody, Http::Request::ProgressCallbackCR, ICancellationTokenPtr)
        {
        auto body = HttpStringBody::Create(R"({"changedInstances" : [{"instanceAfterChange" : {}}]})");
        return CreateCompletedAsyncTask(WSChangesetResult::Success(body));
        }));

    SyncOptions options;
    options.SetUseChangesets(true);
    ds->SyncLocalChanges(nullptr, nullptr, options)->Wait();

        {
        auto txn = ds->StartCacheTransaction();
        EXPECT_TRUE(txn.GetCache().FindInstance({"TestSchema.TestClassA", "A"}).IsValid());
        EXPECT_TRUE(txn.GetCache().FindInstance({"TestSchema.TestClassB", "B"}).IsValid());
        EXPECT_FALSE(txn.GetCache().FindRelationship(*relClass, {"TestSchema.TestClassA", "A"}, {"TestSchema.TestClassB", "B"}).IsValid());
        EXPECT_EQ(IChangeManager::ChangeStatus::NoChange, txn.GetCache().GetChangeManager().GetRelationshipChange(relationship).GetChangeStatus());
        }
    }

/*--------------------------------------------------------------------------------------+
* @bsitest                                    Vincas.Razma                     07/15
+---------------+---------------+---------------+---------------+---------------+------*/
TEST_F(CachingDataSourceTests, SyncLocalChanges_V21WithChangesetEnabledAndChangesetSizeLimited_SendsTwoChangesetsSoTheyWouldFitIntoLimit)
    {
    int maximumRequestSize = 800;

    // Arrange
    auto ds = GetTestDataSource({2, 3});

    auto txn = ds->StartCacheTransaction();
    auto testClass = txn.GetCache().GetAdapter().GetECClass("TestSchema.TestClass");
    auto testRelClass = txn.GetCache().GetAdapter().GetECRelationshipClass("TestSchema.TestRelationshipClass");

    ECInstanceKey source, target;

    source = txn.GetCache().GetChangeManager().CreateObject(*testClass, ToJson(R"({"TestProperty":"A"})"));

    target = txn.GetCache().GetChangeManager().CreateObject(*testClass, ToJson(R"({"TestProperty":"B"})"));
    EXPECT_TRUE(txn.GetCache().GetChangeManager().CreateRelationship(*testRelClass, source, target).IsValid());

    target = txn.GetCache().GetChangeManager().CreateObject(*testClass, ToJson(R"({"TestProperty":"C"})"));
    EXPECT_TRUE(txn.GetCache().GetChangeManager().CreateRelationship(*testRelClass, source, target).IsValid());

    target = txn.GetCache().GetChangeManager().CreateObject(*testClass, ToJson(R"({"TestProperty":"D"})"));
    EXPECT_TRUE(txn.GetCache().GetChangeManager().CreateRelationship(*testRelClass, source, target).IsValid());

    txn.Commit();

    // Act & Assert
    InSequence callsInSequence;

    EXPECT_CALL(GetMockClient(), SendChangesetRequest(_, _, _))
        .WillOnce(Invoke([&] (HttpBodyPtr changesetBody, Http::Request::ProgressCallbackCR, ICancellationTokenPtr)
        {
        WSChangeset expected;
        expected.SetRequestOptions(RequestOptions());
        auto& a = expected.AddInstance({"TestSchema.TestClass", ""}, WSChangeset::Created, ToJsonPtr(R"({"TestProperty":"A"})"));
        a.AddRelatedInstance({"TestSchema.TestRelationshipClass", ""}, WSChangeset::Created, ECRelatedInstanceDirection::Forward,
        {"TestSchema.TestClass", ""}, WSChangeset::Created, ToJsonPtr(R"({"TestProperty":"B"})"));
        a.AddRelatedInstance({"TestSchema.TestRelationshipClass", ""}, WSChangeset::Created, ECRelatedInstanceDirection::Forward,
        {"TestSchema.TestClass", ""}, WSChangeset::Created, ToJsonPtr(R"({"TestProperty":"C"})"));
        EXPECT_LE(changesetBody->GetLength(), maximumRequestSize);
        EXPECT_EQ(ToJson(expected.ToRequestString()), Json::Reader::DoParse(changesetBody->AsString()));

        StubInstances instances;
        auto instance = instances.Add({"TestSchema.TestClass", "RemoteIdA"});
        instance.AddRelated({"TestSchema.TestRelationshipClass", "RemoteIdAB"}, {"TestSchema.TestClass", "RemoteIdB"});
        instance.AddRelated({"TestSchema.TestRelationshipClass", "RemoteIdAC"}, {"TestSchema.TestClass", "RemoteIdC"});
        return CreateCompletedAsyncTask(instances.ToWSChangesetResult());
        }));

    EXPECT_CALL(GetMockClient(), SendChangesetRequest(_, _, _))
        .WillOnce(Invoke([&] (HttpBodyPtr changesetBody, Http::Request::ProgressCallbackCR, ICancellationTokenPtr)
        {
        WSChangeset expected;
        expected.SetRequestOptions(RequestOptions());
        auto& a = expected.AddInstance({"TestSchema.TestClass", "RemoteIdA"}, WSChangeset::Existing, nullptr);
        a.AddRelatedInstance({"TestSchema.TestRelationshipClass", ""}, WSChangeset::Created, ECRelatedInstanceDirection::Forward,
        {"TestSchema.TestClass", ""}, WSChangeset::Created, ToJsonPtr(R"({"TestProperty":"D"})"));
        EXPECT_LE(changesetBody->GetLength(), maximumRequestSize);
        EXPECT_EQ(ToJson(expected.ToRequestString()), Json::Reader::DoParse(changesetBody->AsString()));

        return CreateCompletedAsyncTask(WSChangesetResult::Error(StubWSConnectionError()));
        }));

    SyncOptions options;
    options.SetUseChangesets(true);
    options.SetMaxChangesetSize(maximumRequestSize);
    auto result = ds->SyncLocalChanges(nullptr, nullptr, options)->GetResult();
    EXPECT_EQ(ICachingDataSource::Status::NetworkErrorsOccured, result.GetError().GetStatus());
    }

/*--------------------------------------------------------------------------------------+
* @bsitest                                    Vincas.Razma                     07/15
+---------------+---------------+---------------+---------------+---------------+------*/
TEST_F(CachingDataSourceTests, SyncLocalChanges_V21WithChangesetEnabledAndChangesetSizeLimitIsSmallerThanInstance_ReturnsError)
    {
    // Arrange
    auto ds = GetTestDataSource({2, 3});

    auto txn = ds->StartCacheTransaction();
    auto testClass = txn.GetCache().GetAdapter().GetECClass("TestSchema.TestClass");
    EXPECT_TRUE(txn.GetCache().GetChangeManager().CreateObject(*testClass, ToJson(R"({"TestProperty":"A"})")).IsValid());
    txn.Commit();

    // Act & Assert
    SyncOptions options;
    options.SetUseChangesets(true);
    options.SetMaxChangesetSize(10);

    BeTest::SetFailOnAssert(false);
    auto result = ds->SyncLocalChanges(nullptr, nullptr, options)->GetResult();
    BeTest::SetFailOnAssert(true);

    ASSERT_FALSE(result.IsSuccess());
    EXPECT_EQ(ICachingDataSource::Status::InternalCacheError, result.GetError().GetStatus());
    }
/*--------------------------------------------------------------------------------------+
* @bsitest                                    Vincas.Razma                     07/15
+---------------+---------------+---------------+---------------+---------------+------*/
TEST_F(CachingDataSourceTests, SyncLocalChanges_V21WithChangesetEnabledAndChangesetInstanceCountLimited_SendsTwoChangesetsSoTheyWouldFitIntoLimit)
    {
    // Arrange
    auto ds = GetTestDataSource({2, 3});

    auto txn = ds->StartCacheTransaction();
    auto testClass = txn.GetCache().GetAdapter().GetECClass("TestSchema.TestClass");
    auto testRelClass = txn.GetCache().GetAdapter().GetECRelationshipClass("TestSchema.TestRelationshipClass");

    ECInstanceKey source, target;

    source = txn.GetCache().GetChangeManager().CreateObject(*testClass, ToJson(R"({"TestProperty":"A"})"));

    target = txn.GetCache().GetChangeManager().CreateObject(*testClass, ToJson(R"({"TestProperty":"B"})"));
    EXPECT_TRUE(txn.GetCache().GetChangeManager().CreateRelationship(*testRelClass, source, target).IsValid());

    target = txn.GetCache().GetChangeManager().CreateObject(*testClass, ToJson(R"({"TestProperty":"C"})"));
    EXPECT_TRUE(txn.GetCache().GetChangeManager().CreateRelationship(*testRelClass, source, target).IsValid());

    target = txn.GetCache().GetChangeManager().CreateObject(*testClass, ToJson(R"({"TestProperty":"D"})"));
    EXPECT_TRUE(txn.GetCache().GetChangeManager().CreateRelationship(*testRelClass, source, target).IsValid());

    txn.Commit();

    // Act & Assert
    InSequence callsInSequence;

    EXPECT_CALL(GetMockClient(), SendChangesetRequest(_, _, _))
        .WillOnce(Invoke([&] (HttpBodyPtr changesetBody, Http::Request::ProgressCallbackCR, ICancellationTokenPtr)
        {
        WSChangeset expected;
        expected.SetRequestOptions(RequestOptions());
        auto& a = expected.AddInstance({"TestSchema.TestClass", ""}, WSChangeset::Created, ToJsonPtr(R"({"TestProperty":"A"})"));
        a.AddRelatedInstance({"TestSchema.TestRelationshipClass", ""}, WSChangeset::Created, ECRelatedInstanceDirection::Forward,
        {"TestSchema.TestClass", ""}, WSChangeset::Created, ToJsonPtr(R"({"TestProperty":"B"})"));
        a.AddRelatedInstance({"TestSchema.TestRelationshipClass", ""}, WSChangeset::Created, ECRelatedInstanceDirection::Forward,
        {"TestSchema.TestClass", ""}, WSChangeset::Created, ToJsonPtr(R"({"TestProperty":"C"})"));
        EXPECT_EQ(ToJson(expected.ToRequestString()), Json::Reader::DoParse(changesetBody->AsString()));

        StubInstances instances;
        auto instance = instances.Add({"TestSchema.TestClass", "RemoteIdA"});
        instance.AddRelated({"TestSchema.TestRelationshipClass", "RemoteIdAB"}, {"TestSchema.TestClass", "RemoteIdB"});
        instance.AddRelated({"TestSchema.TestRelationshipClass", "RemoteIdAC"}, {"TestSchema.TestClass", "RemoteIdC"});

        return CreateCompletedAsyncTask(instances.ToWSChangesetResult());
        }));

    EXPECT_CALL(GetMockClient(), SendChangesetRequest(_, _, _))
        .WillOnce(Invoke([&] (HttpBodyPtr changesetBody, Http::Request::ProgressCallbackCR, ICancellationTokenPtr)
        {
        WSChangeset expected;
        expected.SetRequestOptions(RequestOptions());
        auto& a = expected.AddInstance({"TestSchema.TestClass", "RemoteIdA"}, WSChangeset::Existing, nullptr);
        a.AddRelatedInstance({"TestSchema.TestRelationshipClass", ""}, WSChangeset::Created, ECRelatedInstanceDirection::Forward,
        {"TestSchema.TestClass", ""}, WSChangeset::Created, ToJsonPtr(R"({"TestProperty":"D"})"));
        EXPECT_EQ(ToJson(expected.ToRequestString()), Json::Reader::DoParse(changesetBody->AsString()));

        return CreateCompletedAsyncTask(WSChangesetResult::Error(StubWSConnectionError()));
        }));

    SyncOptions options;
    options.SetUseChangesets(true);
    options.SetMaxChangesetInstanceCount(3);
    auto result = ds->SyncLocalChanges(nullptr, nullptr, options)->GetResult();
    EXPECT_EQ(ICachingDataSource::Status::NetworkErrorsOccured, result.GetError().GetStatus());
    }

/*--------------------------------------------------------------------------------------+
* @bsitest                                    Vincas.Razma                     07/15
+---------------+---------------+---------------+---------------+---------------+------*/
TEST_F(CachingDataSourceTests, SyncLocalChanges_V21WithChangesetEnabledAndOneObjectWithFile_InterruptsChangesetsWithCreateObjectRequestForFile)
    {
    // Arrange
    auto ds = GetTestDataSource({2, 3});

    auto txn = ds->StartCacheTransaction();
    auto testClass = txn.GetCache().GetAdapter().GetECClass("TestSchema.TestClass");

    auto instanceA = txn.GetCache().GetChangeManager().CreateObject(*testClass, ToJson(R"({"TestProperty":"A"})"));
    auto instanceB = txn.GetCache().GetChangeManager().CreateObject(*testClass, ToJson(R"({"TestProperty":"B"})"));
    ASSERT_EQ(SUCCESS, txn.GetCache().GetChangeManager().ModifyFile(instanceB, StubFile(), true));
    auto filePath = txn.GetCache().ReadFilePath(instanceB);
    auto instanceC = txn.GetCache().GetChangeManager().CreateObject(*testClass, ToJson(R"({"TestProperty":"C"})"));

    txn.Commit();

    WSChangeset expected1;
    WSChangeset expected2(WSChangeset::Format::SingeInstance);
    WSChangeset expected3;
    expected1.SetRequestOptions(RequestOptions());
    expected3.SetRequestOptions(RequestOptions());
    expected1.AddInstance({"TestSchema.TestClass", ""}, WSChangeset::ChangeState::Created, ToJsonPtr(R"({"TestProperty":"A"})"));
    expected2.AddInstance({"TestSchema.TestClass", ""}, WSChangeset::ChangeState::Created, ToJsonPtr(R"({"TestProperty":"B"})"));
    expected3.AddInstance({"TestSchema.TestClass", ""}, WSChangeset::ChangeState::Created, ToJsonPtr(R"({"TestProperty":"C"})"));

    {
    InSequence callsInSequence;

    EXPECT_CALL(GetMockClient(), SendChangesetRequest(_, _, _))
        .WillOnce(Invoke([&] (HttpBodyPtr changesetBody, Http::Request::ProgressCallbackCR, ICancellationTokenPtr)
        {
        EXPECT_EQ(ToJson(expected1.ToRequestString()), Json::Reader::DoParse(changesetBody->AsString()));

        StubInstances instances;
        instances.Add({"TestSchema.TestClass", "RemoteIdA"});

        return CreateCompletedAsyncTask(instances.ToWSChangesetResult());
        }));

    EXPECT_CALL(GetMockClient(), SendCreateObjectRequest(_, _, _, _))
        .WillOnce(Invoke([&] (JsonValueCR creationJson, BeFileNameCR path, Http::Request::ProgressCallbackCR, ICancellationTokenPtr)
        {
        EXPECT_EQ(ToJson(expected2.ToRequestString()), creationJson);
        EXPECT_EQ(filePath, path);
        return CreateCompletedAsyncTask(StubWSCreateObjectResult({"TestSchema.TestClass", "RemoteIdB"}));
        }));

    EXPECT_CALL(GetMockClient(), SendQueryRequest(_, _, _, _))
        .WillOnce(Invoke([&] (WSQueryCR query, Utf8StringCR, Utf8StringCR, ICancellationTokenPtr)
        {
        EXPECT_THAT(query.ToQueryString(), Eq("$filter=$id+eq+'RemoteIdB'"));

        StubInstances instances;
        instances.Add({"TestSchema.TestDerivedClass", "RemoteIdB"});

        return CreateCompletedAsyncTask(instances.ToWSObjectsResult());
        }));

    EXPECT_CALL(GetMockClient(), SendChangesetRequest(_, _, _))
        .WillOnce(Invoke([&] (HttpBodyPtr changesetBody, Http::Request::ProgressCallbackCR, ICancellationTokenPtr)
        {
        EXPECT_EQ(ToJson(expected3.ToRequestString()), Json::Reader::DoParse(changesetBody->AsString()));

        StubInstances instances;
        instances.Add({"TestSchema.TestClass", "RemoteIdC"});

        return CreateCompletedAsyncTask(instances.ToWSChangesetResult());
        }));
    }

    SyncOptions options;
    options.SetUseChangesets(true);
    auto result = ds->SyncLocalChanges(nullptr, nullptr, options)->GetResult();
    ASSERT_TRUE(result.IsSuccess());
    EXPECT_EQ(0, result.GetValue().size());
    }

/*--------------------------------------------------------------------------------------+
* @bsitest                                    Vincas.Razma                     07/15
+---------------+---------------+---------------+---------------+---------------+------*/
TEST_F(CachingDataSourceTests, SyncLocalChanges_V21WithChangesetEnabledAndRelatedObjectWithFile_SendsCreateObjectRequestForFile)
    {
    // Arrange
    auto ds = GetTestDataSource({2, 3});

    auto txn = ds->StartCacheTransaction();
    auto testClass = txn.GetCache().GetAdapter().GetECClass("TestSchema.TestClass");
    auto relClass = txn.GetCache().GetAdapter().GetECRelationshipClass("TestSchema.TestRelationshipClass");

    auto instanceA = txn.GetCache().GetChangeManager().CreateObject(*testClass, ToJson(R"({"TestProperty":"A"})"));
    auto instanceB = txn.GetCache().GetChangeManager().CreateObject(*testClass, ToJson(R"({"TestProperty":"B"})"));
    auto relationshipAB = txn.GetCache().GetChangeManager().CreateRelationship(*relClass, instanceA, instanceB);
    ASSERT_EQ(SUCCESS, txn.GetCache().GetChangeManager().ModifyFile(instanceB, StubFile(), true));
    auto filePath = txn.GetCache().ReadFilePath(instanceB);

    txn.Commit();

    // Request 1
    WSChangeset expected1;
    expected1.SetRequestOptions(RequestOptions());
    expected1.AddInstance({"TestSchema.TestClass", ""}, WSChangeset::ChangeState::Created, ToJsonPtr(R"({"TestProperty":"A"})"));

    WSChangeset expected2(WSChangeset::SingeInstance);
    expected2.AddInstance({"TestSchema.TestClass", ""}, WSChangeset::ChangeState::Created, ToJsonPtr(R"({"TestProperty":"B"})"))
        .AddRelatedInstance({"TestSchema.TestRelationshipClass", ""}, WSChangeset::ChangeState::Created, ECRelatedInstanceDirection::Backward,
        {"TestSchema.TestClass", "RemoteIdA"}, WSChangeset::ChangeState::Existing, nullptr);

    {
    InSequence callsInSequence;

    EXPECT_CALL(GetMockClient(), SendChangesetRequest(_, _, _))
        .WillOnce(Invoke([&] (HttpBodyPtr changesetBody, Http::Request::ProgressCallbackCR, ICancellationTokenPtr)
        {
        EXPECT_EQ(ToJson(expected1.ToRequestString()), Json::Reader::DoParse(changesetBody->AsString()));

        StubInstances instances;
        instances.Add({"TestSchema.TestClass", "RemoteIdA"});

        return CreateCompletedAsyncTask(instances.ToWSChangesetResult());
        }));

    EXPECT_CALL(GetMockClient(), SendCreateObjectRequest(_, _, _, _))
        .WillOnce(Invoke([&] (JsonValueCR creationJson, BeFileNameCR path, Http::Request::ProgressCallbackCR, ICancellationTokenPtr)
        {
        EXPECT_EQ(ToJson(expected2.ToRequestString()), creationJson);
        EXPECT_EQ(filePath, path);
        return CreateCompletedAsyncTask(WSCreateObjectResult::Error(StubWSConnectionError()));
        }));
    }

    SyncOptions options;
    options.SetUseChangesets(true);
    ds->SyncLocalChanges(nullptr, nullptr, options)->Wait();
    }

/*--------------------------------------------------------------------------------------+
* @bsitest                                    Vincas.Razma                     07/15
+---------------+---------------+---------------+---------------+---------------+------*/
TEST_F(CachingDataSourceTests, SyncLocalChanges_V20WithChangesetEnabledAndCreatedObject_SendsCreateObjectRequestsBecauseChangesetsAreNotSupported)
    {
    // Arrange
    auto ds = GetTestDataSource({2, 0});

    auto txn = ds->StartCacheTransaction();
    auto testClass = txn.GetCache().GetAdapter().GetECClass("TestSchema.TestClass");
    ASSERT_TRUE(txn.GetCache().GetChangeManager().CreateObject(*testClass, ToJson(R"({"TestProperty":"A"})")).IsValid());
    txn.Commit();

    WSChangeset expected(WSChangeset::Format::SingeInstance);
    expected.AddInstance({"TestSchema.TestClass", ""}, WSChangeset::ChangeState::Created, ToJsonPtr(R"({"TestProperty":"A"})"));

    EXPECT_CALL(GetMockClient(), SendCreateObjectRequest(_, _, _, _))
        .WillOnce(Invoke([&] (JsonValueCR json, BeFileNameCR path, Http::Request::ProgressCallbackCR, ICancellationTokenPtr)
        {
        EXPECT_EQ(ToJson(expected.ToRequestString()), json);
        EXPECT_EQ(L"", path);
        return CreateCompletedAsyncTask(WSCreateObjectResult::Error(StubWSConnectionError()));
        }));

    SyncOptions options;
    options.SetUseChangesets(true);
    ds->SyncLocalChanges(nullptr, nullptr, options)->Wait();
    }

/*--------------------------------------------------------------------------------------+
* @bsitest                                    Vincas.Razma                     07/15
+---------------+---------------+---------------+---------------+---------------+------*/
TEST_F(CachingDataSourceTests, SyncLocalChanges_V21WithChangesetEnabledAndFailureStrategySet_SetsFailureStrategyInBody)
    {
    auto ds = GetTestDataSource({2, 3});

    auto txn = ds->StartCacheTransaction();
    auto testClass = txn.GetCache().GetAdapter().GetECClass("TestSchema.TestClass");
    auto instance = txn.GetCache().GetChangeManager().CreateObject(*testClass, Json::objectValue);
    txn.Commit();

    SyncOptions options;
    options.SetUseChangesets(true);

    // Default
    EXPECT_CALL(GetMockClient(), SendChangesetRequest(_, _, _))
        .WillOnce(Invoke([&] (HttpBodyPtr changesetBody, Http::Request::ProgressCallbackCR, ICancellationTokenPtr)
        {
        Json::Value requestBody = ToJson(changesetBody->AsString());
        EXPECT_EQ("Stop", requestBody["requestOptions"]["FailureStrategy"].asString());
        return CreateCompletedAsyncTask(WSChangesetResult::Error({}));
        }));
    ds->SyncLocalChanges(nullptr, nullptr, options)->Wait();

    // "Stop"
    EXPECT_CALL(GetMockClient(), SendChangesetRequest(_, _, _))
        .WillOnce(Invoke([&] (HttpBodyPtr changesetBody, Http::Request::ProgressCallbackCR, ICancellationTokenPtr)
        {
        Json::Value requestBody = ToJson(changesetBody->AsString());
        EXPECT_EQ("Stop", requestBody["requestOptions"]["FailureStrategy"].asString());
        return CreateCompletedAsyncTask(WSChangesetResult::Error({}));
        }));
    options.SetFailureStrategy(RequestOptions::FailureStrategy::Stop);
    ds->SyncLocalChanges(nullptr, nullptr, options)->Wait();

    // "Continue"
    EXPECT_CALL(GetMockClient(), SendChangesetRequest(_, _, _))
        .WillOnce(Invoke([&] (HttpBodyPtr changesetBody, Http::Request::ProgressCallbackCR, ICancellationTokenPtr)
        {
        Json::Value requestBody = ToJson(changesetBody->AsString());
        EXPECT_EQ("Continue", requestBody["requestOptions"]["FailureStrategy"].asString());
        return CreateCompletedAsyncTask(WSChangesetResult::Error({}));
        }));
    options.SetFailureStrategy(RequestOptions::FailureStrategy::Continue);
    ds->SyncLocalChanges(nullptr, nullptr, options)->Wait();
    }

/*--------------------------------------------------------------------------------------+
* @bsitest                                    Vincas.Razma                     07/15
+---------------+---------------+---------------+---------------+---------------+------*/
TEST_F(CachingDataSourceTests, SyncLocalChanges_V21WithChangesetEnabledAndErrorsReceivedForInstance_FullErrorReturnedForFailedInstance)
    {
    auto ds = GetTestDataSource({2, 3});

    auto txn = ds->StartCacheTransaction();
    auto testClass = txn.GetCache().GetAdapter().GetECClass("TestSchema.TestClass");
    auto instance = txn.GetCache().GetChangeManager().CreateObject(*testClass, Json::objectValue);
    auto objectId = txn.GetCache().FindInstance(instance);
    EXPECT_TRUE(objectId.IsValid());
    txn.Commit();

    EXPECT_CALL(GetMockClient(), SendChangesetRequest(_, _, _))
        .WillOnce(Invoke([&] (HttpBodyPtr changesetBody, Http::Request::ProgressCallbackCR, ICancellationTokenPtr)
        {
        Json::Value responseJson = ToJson(R"({
        "changedInstances" :
            [{
            "instanceAfterChange" : {
                "schemaName" : "TestSchema",
                "className" : "TestClass",
                "error" : { 
                    "errorId" : null,
                    "errorMessage" : "TestErrorMessage",
                    "errorDescription" : "TestErrorDescription",
                    "httpStatusCode" : 409 
                    }
                }
            }]
        })");
        return CreateCompletedAsyncTask(WSChangesetResult::Success(HttpStringBody::Create(responseJson.toStyledString())));
        }));

    SyncOptions options;
    options.SetUseChangesets(true);
    options.SetFailureStrategy(RequestOptions::FailureStrategy::Continue);
    auto result = ds->SyncLocalChanges(nullptr, nullptr, options)->GetResult();

    EXPECT_TRUE(result.IsSuccess());
    ASSERT_EQ(1, result.GetValue().size());
    auto failure = result.GetValue()[0];
    EXPECT_EQ(objectId, failure.GetObjectId());
    EXPECT_EQ(CachingDataSource::Status::NetworkErrorsOccured, failure.GetError().GetStatus());
    EXPECT_EQ(WSError::Status::ReceivedError, failure.GetError().GetWSError().GetStatus());
    EXPECT_EQ(WSError::Id::Conflict, failure.GetError().GetWSError().GetId());
    EXPECT_EQ("TestErrorMessage", failure.GetError().GetMessage());
    EXPECT_EQ("TestErrorDescription", failure.GetError().GetDescription());

    txn = ds->StartCacheTransaction();
    EXPECT_EQ(IChangeManager::ChangeStatus::Created, txn.GetCache().GetChangeManager().GetObjectChangeStatus(instance));
    }

/*--------------------------------------------------------------------------------------+
* @bsitest                                    Vincas.Razma                     07/15
+---------------+---------------+---------------+---------------+---------------+------*/
TEST_F(CachingDataSourceTests, SyncLocalChanges_V21WithChangesetEnabledAndErrorsReceivedForMultipleInstances_ErrorReturnedAndFailedInstancesNotSynced)
    {
    auto ds = GetTestDataSource({2, 3});

    auto txn = ds->StartCacheTransaction();
    auto testClass = txn.GetCache().GetAdapter().GetECClass("TestSchema.TestClass");
    auto instanceA = txn.GetCache().GetChangeManager().CreateObject(*testClass, ToJson(R"({"TestProperty":"A"})"));
    auto instanceB = txn.GetCache().GetChangeManager().CreateObject(*testClass, ToJson(R"({"TestProperty":"B"})"));
    auto instanceC = txn.GetCache().GetChangeManager().CreateObject(*testClass, ToJson(R"({"TestProperty":"C"})"));
    auto instanceD = txn.GetCache().GetChangeManager().CreateObject(*testClass, ToJson(R"({"TestProperty":"D"})"));
    auto objectIdB = txn.GetCache().FindInstance(instanceB);
    auto objectIdD = txn.GetCache().FindInstance(instanceD);
    EXPECT_TRUE(objectIdB.IsValid());
    EXPECT_TRUE(objectIdD.IsValid());
    txn.Commit();

    EXPECT_CALL(GetMockClient(), SendChangesetRequest(_, _, _))
        .WillOnce(Invoke([&] (HttpBodyPtr changesetBody, Http::Request::ProgressCallbackCR, ICancellationTokenPtr)
        {
        Json::Value responseJson = ToJson(R"({
        "changedInstances" :
            [{
            "instanceAfterChange" : {
                "schemaName" : "TestSchema",
                "className" : "TestClass",
                "instanceId" : "NewIdA"
                }
            },{
            "instanceAfterChange" : {
                "schemaName" : "TestSchema",
                "className" : "TestClass",
                "error" : { "errorMessage" : "TestErrorB", "httpStatusCode" : 409 }
                }
            },{
            "instanceAfterChange" : {
                "schemaName" : "TestSchema",
                "className" : "TestClass",
                "instanceId" : "NewIdC"
                }
            },{
            "instanceAfterChange" : {
                "schemaName" : "TestSchema",
                "className" : "TestClass",
                "error" : { "errorMessage" : "TestErrorD", "httpStatusCode" : 409 }
                }
            }]
        })");
        return CreateCompletedAsyncTask(WSChangesetResult::Success(HttpStringBody::Create(responseJson.toStyledString())));
        }));

    SyncOptions options;
    options.SetUseChangesets(true);
    auto result = ds->SyncLocalChanges(nullptr, nullptr, options)->GetResult();

    EXPECT_TRUE(result.IsSuccess());
    auto failures = result.GetValue();
    ASSERT_EQ(2, failures.size());
    EXPECT_EQ(objectIdB, failures[0].GetObjectId());
    EXPECT_EQ(objectIdD, failures[1].GetObjectId());
    EXPECT_EQ("TestErrorB", failures[0].GetError().GetMessage());
    EXPECT_EQ("TestErrorD", failures[1].GetError().GetMessage());

    txn = ds->StartCacheTransaction();
    EXPECT_EQ(IChangeManager::ChangeStatus::NoChange, txn.GetCache().GetChangeManager().GetObjectChangeStatus(instanceA));
    EXPECT_EQ(IChangeManager::ChangeStatus::Created, txn.GetCache().GetChangeManager().GetObjectChangeStatus(instanceB));
    EXPECT_EQ(IChangeManager::ChangeStatus::NoChange, txn.GetCache().GetChangeManager().GetObjectChangeStatus(instanceC));
    EXPECT_EQ(IChangeManager::ChangeStatus::Created, txn.GetCache().GetChangeManager().GetObjectChangeStatus(instanceD));
    }

/*--------------------------------------------------------------------------------------+
* @bsitest                                    Vincas.Razma                     07/15
+---------------+---------------+---------------+---------------+---------------+------*/
TEST_F(CachingDataSourceTests, SyncLocalChanges_V21WithChangesetEnabledAndFirstResponseHasInstanceError_AddsFailureAndContinuesWithNextChangeset)
    {
    int maximumRequestSize = 400;

    // Arrange
    auto ds = GetTestDataSource({2, 3});

    auto txn = ds->StartCacheTransaction();
    auto testClass = txn.GetCache().GetAdapter().GetECClass("TestSchema.TestClass");
    auto instanceA = txn.GetCache().GetChangeManager().CreateObject(*testClass, ToJson(R"({"TestProperty":"A"})"));
    auto instanceB = txn.GetCache().GetChangeManager().CreateObject(*testClass, ToJson(R"({"TestProperty":"B"})"));
    auto instanceC = txn.GetCache().GetChangeManager().CreateObject(*testClass, ToJson(R"({"TestProperty":"C"})"));
    auto instanceD = txn.GetCache().GetChangeManager().CreateObject(*testClass, ToJson(R"({"TestProperty":"D"})"));
    auto objectIdB = txn.GetCache().FindInstance(instanceB);
    auto objectIdD = txn.GetCache().FindInstance(instanceD);
    EXPECT_TRUE(objectIdB.IsValid());
    EXPECT_TRUE(objectIdD.IsValid());
    txn.Commit();

    // Act & Assert
    InSequence callsInSequence;

    EXPECT_CALL(GetMockClient(), SendChangesetRequest(_, _, _))
        .WillOnce(Invoke([&] (HttpBodyPtr changesetBody, Http::Request::ProgressCallbackCR, ICancellationTokenPtr)
        {
        WSChangeset expected;
        expected.SetRequestOptions(RequestOptions());
        expected.AddInstance({"TestSchema.TestClass", ""}, WSChangeset::Created, ToJsonPtr(R"({"TestProperty":"A"})"));
        expected.AddInstance({"TestSchema.TestClass", ""}, WSChangeset::Created, ToJsonPtr(R"({"TestProperty":"B"})"));
        EXPECT_EQ(ToJson(expected.ToRequestString()), ToJson(changesetBody->AsString()));

        Json::Value responseJson = ToJson(R"({
        "changedInstances" :
            [{
            "instanceAfterChange" : {
                "schemaName" : "TestSchema",
                "className" : "TestClass",
                "instanceId" : "NewIdA"
                }
            },{
            "instanceAfterChange" : {
                "schemaName" : "TestSchema",
                "className" : "TestClass",
                "error" : { "errorMessage" : "TestErrorB", "httpStatusCode" : 409 }
                }
            }]
        })");
        return CreateCompletedAsyncTask(WSChangesetResult::Success(HttpStringBody::Create(responseJson.toStyledString())));
        }));

    EXPECT_CALL(GetMockClient(), SendChangesetRequest(_, _, _))
        .WillOnce(Invoke([&] (HttpBodyPtr changesetBody, Http::Request::ProgressCallbackCR, ICancellationTokenPtr)
        {
        WSChangeset expected;
        expected.SetRequestOptions(RequestOptions());
        expected.AddInstance({"TestSchema.TestClass", ""}, WSChangeset::Created, ToJsonPtr(R"({"TestProperty":"C"})"));
        expected.AddInstance({"TestSchema.TestClass", ""}, WSChangeset::Created, ToJsonPtr(R"({"TestProperty":"D"})"));
        EXPECT_EQ(ToJson(expected.ToRequestString()), ToJson(changesetBody->AsString()));

        StubInstances instances;
        instances.Add({"TestSchema.TestClass", "NewIdC"});
        instances.Add({"TestSchema.TestClass", "NewIdD"});
        return CreateCompletedAsyncTask(instances.ToWSChangesetResult());
        }));

    SyncOptions options;
    options.SetUseChangesets(true);
    options.SetMaxChangesetSize(maximumRequestSize);
    auto result = ds->SyncLocalChanges(nullptr, nullptr, options)->GetResult();

    EXPECT_TRUE(result.IsSuccess());
    auto failures = result.GetValue();
    ASSERT_EQ(1, failures.size());
    EXPECT_EQ(objectIdB, failures[0].GetObjectId());
    EXPECT_EQ("TestErrorB", failures[0].GetError().GetMessage());

    txn = ds->StartCacheTransaction();
    EXPECT_EQ(IChangeManager::ChangeStatus::NoChange, txn.GetCache().GetChangeManager().GetObjectChangeStatus(instanceA));
    EXPECT_EQ(IChangeManager::ChangeStatus::Created, txn.GetCache().GetChangeManager().GetObjectChangeStatus(instanceB));
    EXPECT_EQ(IChangeManager::ChangeStatus::NoChange, txn.GetCache().GetChangeManager().GetObjectChangeStatus(instanceC));
    EXPECT_EQ(IChangeManager::ChangeStatus::NoChange, txn.GetCache().GetChangeManager().GetObjectChangeStatus(instanceD));
    }

/*--------------------------------------------------------------------------------------+
* @bsitest                                    Vincas.Razma                     07/15
+---------------+---------------+---------------+---------------+---------------+------*/
TEST_F(CachingDataSourceTests, SyncLocalChanges_V21WithChangesetEnabledAndFirstResponseHasDependencyInstanceError_AddsFailureWithDependendInstancesAndContinues)
    {
    int maximumRequestSize = 600;

    // Arrange
    auto ds = GetTestDataSource({2, 3});

    auto txn = ds->StartCacheTransaction();
    auto testClass = txn.GetCache().GetAdapter().GetECClass("TestSchema.TestClass");
    auto testRelClass = txn.GetCache().GetAdapter().GetECRelationshipClass("TestSchema.TestRelationshipClass");

    ECInstanceKey parent = txn.GetCache().GetChangeManager().CreateObject(*testClass, ToJson(R"({"TestProperty":"A"})"));

    ECInstanceKey child1 = txn.GetCache().GetChangeManager().CreateObject(*testClass, ToJson(R"({"TestProperty":"B"})"));
    ECInstanceKey rel1 = txn.GetCache().GetChangeManager().CreateRelationship(*testRelClass, parent, child1);

    ECInstanceKey child2 = txn.GetCache().GetChangeManager().CreateObject(*testClass, ToJson(R"({"TestProperty":"C"})"));
    ECInstanceKey rel2 = txn.GetCache().GetChangeManager().CreateRelationship(*testRelClass, parent, child2);

    ECInstanceKey standalone = txn.GetCache().GetChangeManager().CreateObject(*testClass, ToJson(R"({"TestProperty":"D"})"));

    EXPECT_TRUE(parent.IsValid());
    EXPECT_TRUE(rel1.IsValid());
    EXPECT_TRUE(rel2.IsValid());
    EXPECT_TRUE(standalone.IsValid());

    txn.Commit();

    // Act & Assert
    InSequence callsInSequence;

    EXPECT_CALL(GetMockClient(), SendChangesetRequest(_, _, _))
        .WillOnce(Invoke([&] (HttpBodyPtr changesetBody, Http::Request::ProgressCallbackCR, ICancellationTokenPtr)
        {
        WSChangeset expected;
        expected.SetRequestOptions(RequestOptions());
        auto& a = expected.AddInstance({"TestSchema.TestClass", ""}, WSChangeset::Created, ToJsonPtr(R"({"TestProperty":"A"})"));
        a.AddRelatedInstance({"TestSchema.TestRelationshipClass", ""}, WSChangeset::Created, ECRelatedInstanceDirection::Forward,
        {"TestSchema.TestClass", ""}, WSChangeset::Created, ToJsonPtr(R"({"TestProperty":"B"})"));
        EXPECT_EQ(ToJson(expected.ToRequestString()), ToJson(changesetBody->AsString()));

        auto responseJson = ToJson(R"({
        "changedInstances" :
            [{
            "instanceAfterChange" :
                {
                "className" : "TestClass",
                "schemaName" : "TestSchema",
                "error" : { "errorMessage" : "TestErrorA", "httpStatusCode" : 409 },
                "relationshipInstances" :
                    [{
                    "className" : "TestRelationshipClass",
                    "schemaName" : "TestSchema",
                    "error" : { "errorMessage" : "TestErrorAB", "httpStatusCode" : 409 },
                    "relatedInstance" :
                        {
                        "className" : "TestClass",
                        "schemaName" : "TestSchema",
                        "error" : { "errorMessage" : "TestErrorB", "httpStatusCode" : 409 }
                        }
                    }]
                }
            }]
        })");
        return CreateCompletedAsyncTask(WSChangesetResult::Success(HttpStringBody::Create(responseJson.toStyledString())));
        }));

    EXPECT_CALL(GetMockClient(), SendChangesetRequest(_, _, _))
        .WillOnce(Invoke([&] (HttpBodyPtr changesetBody, Http::Request::ProgressCallbackCR, ICancellationTokenPtr)
        {
        WSChangeset expected;
        expected.SetRequestOptions(RequestOptions());
        expected.AddInstance({"TestSchema.TestClass", ""}, WSChangeset::Created, ToJsonPtr(R"({"TestProperty":"D"})"));
        // C should not be synced as it depended on failed parent.
        EXPECT_EQ(ToJson(expected.ToRequestString()), ToJson(changesetBody->AsString()));

        Json::Value responseJson = ToJson(R"({
        "changedInstances" :
            [{
            "instanceAfterChange" : {
                "schemaName" : "TestSchema",
                "className" : "TestClass",
                "instanceId" : "NewIdD"
                }
            }]
        })");
        return CreateCompletedAsyncTask(WSChangesetResult::Success(HttpStringBody::Create(responseJson.toStyledString())));
        }));

    SyncOptions options;
    options.SetUseChangesets(true);
    options.SetMaxChangesetSize(maximumRequestSize);
    auto result = ds->SyncLocalChanges(nullptr, nullptr, options)->GetResult();

    EXPECT_TRUE(result.IsSuccess());
    auto failures = result.GetValue();
    ASSERT_EQ(5, failures.size());
    txn = ds->StartCacheTransaction();
    EXPECT_EQ("TestErrorA", failures[0].GetError().GetMessage());
    EXPECT_EQ("TestErrorAB", failures[1].GetError().GetMessage());
    EXPECT_EQ("TestErrorB", failures[2].GetError().GetMessage());
    EXPECT_EQ("", failures[3].GetError().GetMessage());
    EXPECT_EQ("", failures[4].GetError().GetMessage());

    EXPECT_EQ(txn.GetCache().FindInstance(parent), failures[0].GetObjectId());
    EXPECT_EQ(txn.GetCache().FindRelationship(rel1), failures[1].GetObjectId());
    EXPECT_EQ(txn.GetCache().FindInstance(child1), failures[2].GetObjectId());
    EXPECT_EQ(txn.GetCache().FindRelationship(rel2), failures[3].GetObjectId());
    EXPECT_EQ(txn.GetCache().FindInstance(child2), failures[4].GetObjectId());

    EXPECT_EQ(CachingDataSource::Status::NetworkErrorsOccured, failures[0].GetError().GetStatus());
    EXPECT_EQ(CachingDataSource::Status::NetworkErrorsOccured, failures[1].GetError().GetStatus());
    EXPECT_EQ(CachingDataSource::Status::NetworkErrorsOccured, failures[2].GetError().GetStatus());
    EXPECT_EQ(CachingDataSource::Status::DependencyNotSynced, failures[3].GetError().GetStatus());
    EXPECT_EQ(CachingDataSource::Status::DependencyNotSynced, failures[4].GetError().GetStatus());

    EXPECT_EQ(IChangeManager::ChangeStatus::Created, txn.GetCache().GetChangeManager().GetObjectChangeStatus(parent));
    EXPECT_EQ(IChangeManager::ChangeStatus::Created, txn.GetCache().GetChangeManager().GetObjectChangeStatus(child1));
    EXPECT_EQ(IChangeManager::ChangeStatus::Created, txn.GetCache().GetChangeManager().GetObjectChangeStatus(child2));
    EXPECT_EQ(IChangeManager::ChangeStatus::Created, txn.GetCache().GetChangeManager().GetRelationshipChange(rel1).GetChangeStatus());
    EXPECT_EQ(IChangeManager::ChangeStatus::Created, txn.GetCache().GetChangeManager().GetRelationshipChange(rel2).GetChangeStatus());
    EXPECT_EQ(IChangeManager::ChangeStatus::NoChange, txn.GetCache().GetChangeManager().GetObjectChangeStatus(standalone));
    }

/*--------------------------------------------------------------------------------------+
* @bsitest                                    Vincas.Razma                     07/15
+---------------+---------------+---------------+---------------+---------------+------*/
TEST_F(CachingDataSourceTests, SyncLocalChanges_V2CreatedRelatedObjectsWithFile_SendsSeperateRequestsForEachNewObjectAndRelationship)
    {
    // Arrange
    auto ds = GetTestDataSourceV2();

    auto txn = ds->StartCacheTransaction();
    auto testClass = txn.GetCache().GetAdapter().GetECClass("TestSchema.TestClass");
    auto testRelClass = txn.GetCache().GetAdapter().GetECRelationshipClass("TestSchema.TestRelationshipClass");

    auto instanceA = StubInstanceInCache(txn.GetCache(), {"TestSchema.TestClass", "A"});
    auto instanceB = txn.GetCache().GetChangeManager().CreateObject(*testClass, ToJson(R"({"TestProperty" : "ValB"})"));
    auto instanceC = txn.GetCache().GetChangeManager().CreateObject(*testClass, ToJson(R"({"TestProperty" : "ValC"})"));
    ASSERT_EQ(SUCCESS, txn.GetCache().GetChangeManager().ModifyFile(instanceC, StubFile(), false));

    ASSERT_TRUE(txn.GetCache().GetChangeManager().CreateRelationship(*testRelClass, instanceA, instanceB).IsValid());
    ASSERT_TRUE(txn.GetCache().GetChangeManager().CreateRelationship(*testRelClass, instanceB, instanceC).IsValid());
    txn.Commit();

    // Act & Assert
    Json::Value expectedCreationJson1 = ToJson(
        R"( {
            "instance" :
                {
                "changeState": "new",
                "schemaName" : "TestSchema",
                "className" : "TestClass",
                "properties" :
                    {
                    "TestProperty" : "ValB"
                    },
                "relationshipInstances" :
                    [{
                    "changeState": "new",
                    "schemaName" : "TestSchema",
                    "className" : "TestRelationshipClass",
                    "direction" : "backward",
                    "relatedInstance" :
                        {
                        "changeState" : "existing",
                        "schemaName" : "TestSchema",
                        "className" : "TestClass",
                        "instanceId" : "A"
                        }
                    }]
                }
            })");
    Json::Value expectedCreationJson2 = ToJson(
        R"( {
            "instance" :
                {
                "changeState": "new",
                "schemaName" : "TestSchema",
                "className" : "TestClass",
                "properties" :
                    {
                    "TestProperty" : "ValC"
                    },
                "relationshipInstances" :
                    [{
                    "changeState": "new",
                    "schemaName" : "TestSchema",
                    "className" : "TestRelationshipClass",
                    "direction" : "backward",
                    "relatedInstance" :
                        {
                        "changeState" : "existing",
                        "schemaName" : "TestSchema",
                        "className" : "TestDerivedClass",
                        "instanceId" : "NewB"
                        }
                    }]
                }
            })");
    BeFileName filePath2 = ds->StartCacheTransaction().GetCache().ReadFilePath(instanceC);

    EXPECT_CALL(GetMockClient(), SendCreateObjectRequest(_, _, _, _))
        .WillOnce(Invoke([&] (JsonValueCR json, BeFileNameCR path, Http::Request::ProgressCallbackCR, ICancellationTokenPtr)
        {
        EXPECT_EQ(expectedCreationJson1, json);
        EXPECT_EQ(L"", path);
        return CreateCompletedAsyncTask(StubWSCreateObjectResult(
            {"TestSchema.TestClass", "NewB"}, {"TestSchema.TestRelationshipClass", ""}, {"TestSchema.TestClass", "A"}));
        }))
        .WillOnce(Invoke([&] (JsonValueCR json, BeFileNameCR path, Http::Request::ProgressCallbackCR, ICancellationTokenPtr)
            {
            EXPECT_EQ(expectedCreationJson2, json);
            EXPECT_EQ(filePath2, path);
            return CreateCompletedAsyncTask(StubWSCreateObjectResult(
                {"TestSchema.TestClass", "NewC"}, {"TestSchema.TestRelationshipClass", ""}, {"TestSchema.TestClass", "NewB"}));
            }));

        EXPECT_CALL(GetMockClient(), SendQueryRequest(_, _, _, _))
            .WillOnce(Invoke([=] (WSQueryCR query, Utf8StringCR, Utf8StringCR, ICancellationTokenPtr)
            {
            EXPECT_THAT(query.ToQueryString(), Eq("$filter=$id+eq+'NewB'"));
            StubInstances instances;
            instances.Add({"TestSchema.TestDerivedClass", "NewB"});
            return CreateCompletedAsyncTask(instances.ToWSObjectsResult());
            }))
            .WillOnce(Invoke([=] (WSQueryCR query, Utf8StringCR, Utf8StringCR, ICancellationTokenPtr)
                {
                EXPECT_THAT(query.ToQueryString(), Eq("$filter=$id+eq+'NewC'"));
                StubInstances instances;
                instances.Add({"TestSchema.TestDerivedClass", "NewC"});
                return CreateCompletedAsyncTask(instances.ToWSObjectsResult());
                }));

            auto result = ds->SyncLocalChanges(nullptr, nullptr)->GetResult();
            EXPECT_TRUE(result.IsSuccess());
    }

/*--------------------------------------------------------------------------------------+
* @bsitest                                    Vincas.Razma                     07/15
+---------------+---------------+---------------+---------------+---------------+------*/
TEST_F(CachingDataSourceTests, SyncLocalChanges_CreatedTwoRelatedInstancesAndFirstOneFails_SecondOneFailureHasDependencySyncFailedStatus)
    {
    // Arrange
    auto ds = GetTestDataSourceV2();

    auto txn = ds->StartCacheTransaction();
    auto testClass = txn.GetCache().GetAdapter().GetECClass("TestSchema.TestClass");
    auto testRelClass = txn.GetCache().GetAdapter().GetECRelationshipClass("TestSchema.TestRelationshipClass");

    auto instanceA = StubInstanceInCache(txn.GetCache(), {"TestSchema.TestClass", "A"});
    auto instanceB = txn.GetCache().GetChangeManager().CreateObject(*testClass, Json::objectValue);
    auto instanceC = txn.GetCache().GetChangeManager().CreateObject(*testClass, Json::objectValue);

    ASSERT_TRUE(txn.GetCache().GetChangeManager().CreateRelationship(*testRelClass, instanceA, instanceB).IsValid());
    ASSERT_TRUE(txn.GetCache().GetChangeManager().CreateRelationship(*testRelClass, instanceB, instanceC).IsValid());
    txn.Commit();

    EXPECT_CALL(GetMockClient(), SendCreateObjectRequest(_, _, _, _))
        .WillOnce(Return(CreateCompletedAsyncTask(WSCreateObjectResult::Error(WSError(WSError::Id::Conflict)))));

    BeTest::SetFailOnAssert(false);
    auto result = ds->SyncLocalChanges(nullptr, nullptr)->GetResult();
    BeTest::SetFailOnAssert(true);
    EXPECT_TRUE(result.IsSuccess());

    ASSERT_THAT(result.GetValue(), SizeIs(4));
    EXPECT_THAT(result.GetValue()[1].GetObjectId(), Eq(ds->StartCacheTransaction().GetCache().FindInstance(instanceB)));
    EXPECT_THAT(result.GetValue()[1].GetError().GetStatus(), ICachingDataSource::Status::NetworkErrorsOccured);
    EXPECT_THAT(result.GetValue()[3].GetObjectId(), Eq(ds->StartCacheTransaction().GetCache().FindInstance(instanceC)));
    EXPECT_THAT(result.GetValue()[3].GetError().GetStatus(), ICachingDataSource::Status::DependencyNotSynced);
    }

/*--------------------------------------------------------------------------------------+
* @bsitest                                    Vincas.Razma                     07/15
+---------------+---------------+---------------+---------------+---------------+------*/
TEST_F(CachingDataSourceTests, SyncLocalChanges_CreatedObjectWithTwoRelationships_SecondRelationshipCreationSentSeperately)
    {
    // Arrange
    auto ds = GetTestDataSourceV2();

    auto txn = ds->StartCacheTransaction();
    auto testClass = txn.GetCache().GetAdapter().GetECClass("TestSchema.TestClass");
    auto testRelClass = txn.GetCache().GetAdapter().GetECRelationshipClass("TestSchema.TestRelationshipClass");

    auto instanceA = StubInstanceInCache(txn.GetCache(), {"TestSchema.TestClass", "A"});
    auto instanceB = StubInstanceInCache(txn.GetCache(), {"TestSchema.TestClass", "B"});
    auto instanceC = txn.GetCache().GetChangeManager().CreateObject(*testClass, ToJson(R"({"TestProperty" : "ValC"})"));

    ASSERT_TRUE(txn.GetCache().GetChangeManager().CreateRelationship(*testRelClass, instanceA, instanceC).IsValid());
    ASSERT_TRUE(txn.GetCache().GetChangeManager().CreateRelationship(*testRelClass, instanceB, instanceC).IsValid());
    txn.Commit();

    // Act & Assert
    Json::Value expectedCreationJson1 = ToJson(
        R"( {
            "instance" :
                {
                "changeState": "new",
                "schemaName" : "TestSchema",
                "className" : "TestClass",
                "properties" :
                    {
                    "TestProperty" : "ValC"
                    },
                "relationshipInstances" :
                    [{
                    "changeState": "new",
                    "schemaName" : "TestSchema",
                    "className" : "TestRelationshipClass",
                    "direction" : "backward",
                    "relatedInstance" :
                        {
                        "changeState" : "existing",
                        "schemaName" : "TestSchema",
                        "className" : "TestClass",
                        "instanceId" : "A"
                        }
                    }]
                }
            })");

    Json::Value expectedCreationJson2 = ToJson(
        R"( {
            "instance" :
                {
                "changeState" : "existing",
                "schemaName" : "TestSchema",
                "className" : "TestClass",
                "instanceId" : "B",
                "relationshipInstances" :
                    [{
                    "changeState": "new",
                    "schemaName" : "TestSchema",
                    "className" : "TestRelationshipClass",
                    "direction" : "forward",
                    "relatedInstance" :
                        {
                        "changeState" : "existing",
                        "schemaName" : "TestSchema",
                        "className" : "TestClass",
                        "instanceId" : "NewC"
                        }
                    }]
                }
            })");

    EXPECT_CALL(GetMockClient(), SendCreateObjectRequest(_, _, _, _))
        .Times(2)
        .WillOnce(Invoke([&] (JsonValueCR json, BeFileNameCR path, Http::Request::ProgressCallbackCR, ICancellationTokenPtr)
        {
        EXPECT_EQ(expectedCreationJson1, json);
        return CreateCompletedAsyncTask(StubWSCreateObjectResult(
            {"TestSchema.TestClass", "NewC"}, {"TestSchema.TestRelationshipClass", ""}, {"TestSchema.TestClass", "A"}));
        }))
        .WillOnce(Invoke([&] (JsonValueCR json, BeFileNameCR path, Http::Request::ProgressCallbackCR, ICancellationTokenPtr)
            {
            EXPECT_EQ(expectedCreationJson2, json);
            return CreateCompletedAsyncTask(StubWSCreateObjectResult
                (
                {"TestSchema.TestClass", "B"},
                {"TestSchema.TestRelationshipClass", "BC"},
                {"TestSchema.TestClass", "NewC"})
                );
            }));

        EXPECT_CALL(GetMockClient(), SendQueryRequest(_, _, _, _))
            .Times(1)
            .WillOnce(Return(CreateCompletedAsyncTask(StubWSObjectsResult({"TestSchema.TestClass", "NewC"}))));

        auto result = ds->SyncLocalChanges(nullptr, nullptr)->GetResult();
        EXPECT_TRUE(result.IsSuccess());
    }

/*--------------------------------------------------------------------------------------+
* @bsitest                                    Vincas.Razma                     07/15
+---------------+---------------+---------------+---------------+---------------+------*/
TEST_F(CachingDataSourceTests, SyncLocalChanges_CreatedObjet_SetsNewRemoteIdAndCommits)
    {
    // Arrange
    auto ds = GetTestDataSourceV2();

    auto txn = ds->StartCacheTransaction();
    auto testClass = txn.GetCache().GetAdapter().GetECClass("TestSchema.TestClass");
    auto instance = txn.GetCache().GetChangeManager().CreateObject(*testClass, Json::objectValue);
    txn.Commit();

    // Act & Assert
    EXPECT_CALL(GetMockClient(), SendCreateObjectRequest(_, _, _, _))
        .Times(1)
        .WillOnce(Return(CreateCompletedAsyncTask(StubWSCreateObjectResult({"TestSchema.TestClass", "CreatedObjectId"}))));

    EXPECT_CALL(GetMockClient(), SendQueryRequest(_, _, _, _))
        .Times(1)
        .WillOnce(Return(CreateCompletedAsyncTask(StubWSObjectsResult({"TestSchema.TestClass", "CreatedObjectId"}))));

    auto result = ds->SyncLocalChanges(nullptr, nullptr)->GetResult();
    ASSERT_TRUE(result.IsSuccess());
    EXPECT_TRUE(ds->StartCacheTransaction().GetCache().GetCachedObjectInfo(instance).IsInCache());
    EXPECT_TRUE(ds->StartCacheTransaction().GetCache().GetCachedObjectInfo({"TestSchema.TestClass", "CreatedObjectId"}).IsInCache());
    EXPECT_EQ(IChangeManager::ChangeStatus::NoChange, ds->StartCacheTransaction().GetCache().GetCachedObjectInfo({"TestSchema.TestClass", "CreatedObjectId"}).GetChangeStatus());
    }

/*--------------------------------------------------------------------------------------+
* @bsitest                                    Vincas.Razma                     07/15
+---------------+---------------+---------------+---------------+---------------+------*/
TEST_F(CachingDataSourceTests, SyncLocalChanges_CreatedObjectWithReadOnlyProperties_SendsReadOnlyButNotCalculatedProperty)
    {
    // Arrange
    auto ds = GetTestDataSourceV2();

    auto txn = ds->StartCacheTransaction();
    auto testClass = txn.GetCache().GetAdapter().GetECClass("TestSchema.TestClass3");
    auto instance = txn.GetCache().GetChangeManager().CreateObject(*testClass, ToJson(R"({ "TestReadOnlyProperty" : "42" })"));
    ASSERT_TRUE(instance.IsValid());
    txn.Commit();

    // Act & Assert
    EXPECT_CALL(GetMockClient(), SendCreateObjectRequest(_, BeFileName(), _, _))
        .Times(1)
        .WillOnce(Invoke([=] (JsonValueCR json, BeFileNameCR, Http::Request::ProgressCallbackCR, ICancellationTokenPtr)
        {
        EXPECT_TRUE(json["instance"]["properties"].isMember("TestReadOnlyProperty"));
        EXPECT_FALSE(json["instance"]["properties"].isMember("TestCalculatedProperty"));
        return CreateCompletedAsyncTask(WSCreateObjectResult());
        }));
    ds->SyncLocalChanges(nullptr, nullptr)->Wait();
    }

/*--------------------------------------------------------------------------------------+
* @bsitest                                    Vincas.Razma                     07/15
+---------------+---------------+---------------+---------------+---------------+------*/
TEST_F(CachingDataSourceTests, SyncLocalChanges_ModifiedObjectWithReadOnlyProperties_DoesNotSendAnyReadOnlyProperties)
    {
    // Arrange
    auto ds = GetTestDataSourceV2();

    auto txn = ds->StartCacheTransaction();
    auto instance = StubInstanceInCache(txn.GetCache(), {"TestSchema.TestClass3", "Foo"});
    ASSERT_EQ(SUCCESS, txn.GetCache().GetChangeManager().ModifyObject(instance, ToJson(R"({ "TestReadOnlyProperty" : "42" })")));
    txn.Commit();

    // Act & Assert
    EXPECT_CALL(GetMockClient(), SendUpdateObjectRequest(_, _, _, _, _, _))
        .Times(1)
        .WillOnce(Invoke([=] (ObjectIdCR, JsonValueCR properties, Utf8String, BeFileName, Http::Request::ProgressCallbackCR, ICancellationTokenPtr)
        {
        EXPECT_FALSE(properties.isMember("TestReadOnlyProperty"));
        EXPECT_FALSE(properties.isMember("TestCalculatedProperty"));
        return CreateCompletedAsyncTask(WSUpdateObjectResult());
        }));

    ds->SyncLocalChanges(nullptr, nullptr)->Wait();
    }
/*--------------------------------------------------------------------------------------+
* @bsitest                             Benediktas.Lipnickas                     02/15
+---------------+---------------+---------------+---------------+---------------+------*/
TEST_F(CachingDataSourceTests, SyncLocalChanges_FailedToModifyObject_ReturnsFailedObject)
    {
    // Arrange
    auto ds = GetTestDataSourceV2();

    auto txn = ds->StartCacheTransaction();
    auto instance = StubInstanceInCache(txn.GetCache());
    ASSERT_EQ(SUCCESS, txn.GetCache().GetChangeManager().ModifyObject(instance, Json::objectValue));
    txn.Commit();

    // Act & Assert
    EXPECT_CALL(GetMockClient(), SendUpdateObjectRequest(_, _, _, _, _, _))
        .WillOnce(Invoke([=] (ObjectIdCR, JsonValueCR properties, Utf8String, BeFileName, Http::Request::ProgressCallbackCR, ICancellationTokenPtr)
        {
        return CreateCompletedAsyncTask(WSUpdateObjectResult::Error(WSError(StubWSErrorHttpResponse(HttpStatus::BadRequest))));
        }));

    auto result = ds->SyncLocalChanges(nullptr, nullptr)->GetResult();
    ASSERT_TRUE(result.IsSuccess());

    ASSERT_THAT(result.GetValue(), SizeIs(1));
    EXPECT_THAT(result.GetValue()[0].GetObjectId(), Eq(ds->StartCacheTransaction().GetCache().FindInstance(instance)));
    }

/*--------------------------------------------------------------------------------------+
* @bsitest                                    Vincas.Razma                     07/15
+---------------+---------------+---------------+---------------+---------------+------*/
TEST_F(CachingDataSourceTests, SyncLocalChanges_ModifiedObject_SendUpdateObjectRequestWithOnlyChangedPropertiesAndCommits)
    {
    // Arrange
    auto ds = GetTestDataSourceV2();

    auto txn = ds->StartCacheTransaction();
    auto instance = StubInstanceInCache(txn.GetCache(), {"TestSchema.TestClass", "Foo"}, {{"TestProperty", "OldA"}, {"TestProperty2", "OldB"}});

    Json::Value newPropertiesJson = ToJson(R"({ "TestProperty" : "NewA", "TestProperty2" : "OldB" })");
    ASSERT_EQ(SUCCESS, txn.GetCache().GetChangeManager().ModifyObject(instance, newPropertiesJson));
    txn.Commit();

    // Act & Assert
    EXPECT_CALL(GetMockClient(), SendUpdateObjectRequest(_, _, _, _, _, _))
        .Times(1)
        .WillOnce(Invoke([&] (ObjectIdCR objectId, JsonValueCR propertiesJson, Utf8String, BeFileName, Http::Request::ProgressCallbackCR, ICancellationTokenPtr)
        {
        EXPECT_EQ(ObjectId("TestSchema.TestClass", "Foo"), objectId);
        EXPECT_EQ(ToJson(R"({ "TestProperty" : "NewA" })"), propertiesJson);
        return CreateCompletedAsyncTask(WSUpdateObjectResult::Success({}));
        }));

    auto result = ds->SyncLocalChanges(nullptr, nullptr)->GetResult();
    ASSERT_TRUE(result.IsSuccess());
    EXPECT_EQ(IChangeManager::ChangeStatus::NoChange, ds->StartCacheTransaction().GetCache().GetCachedObjectInfo(instance).GetChangeStatus());
    }

/*--------------------------------------------------------------------------------------+
* @bsitest                                    Vincas.Razma                     07/15
+---------------+---------------+---------------+---------------+---------------+------*/
TEST_F(CachingDataSourceTests, SyncLocalChanges_ModifiedFile_SendUpdateFileRequestWithCorrectParametersAndCommits)
    {
    // Arrange
    auto ds = GetTestDataSourceV2();

    auto txn = ds->StartCacheTransaction();
    auto instance = StubInstanceInCache(txn.GetCache(), {"TestSchema.TestClass", "Foo"});
    ASSERT_EQ(SUCCESS, txn.GetCache().GetChangeManager().ModifyFile(instance, StubFile(), false));
    auto cachedFilePath = txn.GetCache().ReadFilePath(instance);
    txn.Commit();

    // Act & Assert
    EXPECT_CALL(GetMockClient(), SendUpdateFileRequest(_, _, _, _))
        .Times(1)
        .WillOnce(Invoke([&] (ObjectIdCR objectId, BeFileNameCR filePath, Http::Request::ProgressCallbackCR, ICancellationTokenPtr)
        {
        EXPECT_EQ(ObjectId("TestSchema.TestClass", "Foo"), objectId);
        EXPECT_EQ(cachedFilePath, filePath);
        return CreateCompletedAsyncTask(WSUpdateObjectResult::Success({nullptr, "NewTag"}));
        }));

    auto result = ds->SyncLocalChanges(nullptr, nullptr)->GetResult();
    ASSERT_TRUE(result.IsSuccess());
    EXPECT_EQ(IChangeManager::ChangeStatus::NoChange, ds->StartCacheTransaction().GetCache().GetChangeManager().GetFileChange(instance).GetChangeStatus());
    EXPECT_EQ("NewTag", ds->StartCacheTransaction().GetCache().ReadFileCacheTag({"TestSchema.TestClass", "Foo"}));
    }

/*--------------------------------------------------------------------------------------+
* @bsitest                                    Vincas.Razma                     07/15
+---------------+---------------+---------------+---------------+---------------+------*/
TEST_F(CachingDataSourceTests, SyncLocalChanges_CreatedObjectWithFile_SendUpdateFileRequestWithCorrectParametersAndCommits)
    {
    // Arrange
    auto ds = GetTestDataSourceV2();

    auto txn = ds->StartCacheTransaction();
    auto testClass = txn.GetCache().GetAdapter().GetECClass("TestSchema.TestClass");
    auto instance = txn.GetCache().GetChangeManager().CreateObject(*testClass, Json::objectValue);
    ASSERT_EQ(SUCCESS, txn.GetCache().GetChangeManager().ModifyFile(instance, StubFile(), false));
    auto cachedFilePath = txn.GetCache().ReadFilePath(instance);
    txn.Commit();

    // Act & Assert
    EXPECT_CALL(GetMockClient(), SendCreateObjectRequest(_, _, _, _))
        .WillOnce(Invoke([&] (JsonValueCR, BeFileNameCR filePath, Http::Request::ProgressCallbackCR, ICancellationTokenPtr)
        {
        EXPECT_EQ(cachedFilePath, filePath);
        return CreateCompletedAsyncTask(StubWSCreateObjectResult({"TestSchema.TestClass", "Foo"}, "NewTag"));
        }));

    ON_CALL(GetMockClient(), SendQueryRequest(_, _, _, _))
        .WillByDefault(Return(CreateCompletedAsyncTask(StubWSObjectsResult({"TestSchema.TestClass", "Foo"}))));

    auto result = ds->SyncLocalChanges(nullptr, nullptr)->GetResult();
    ASSERT_TRUE(result.IsSuccess());
    EXPECT_EQ(IChangeManager::ChangeStatus::NoChange, ds->StartCacheTransaction().GetCache().GetChangeManager().GetObjectChange(instance).GetChangeStatus());
    EXPECT_EQ(IChangeManager::ChangeStatus::NoChange, ds->StartCacheTransaction().GetCache().GetChangeManager().GetFileChange(instance).GetChangeStatus());
    EXPECT_EQ("NewTag", ds->StartCacheTransaction().GetCache().ReadFileCacheTag({"TestSchema.TestClass", "Foo"}));
    }

/*--------------------------------------------------------------------------------------+
* @bsitest                                    Vincas.Razma                     07/15
+---------------+---------------+---------------+---------------+---------------+------*/
TEST_F(CachingDataSourceTests, SyncLocalChanges_CreatedObjectWithFile_ProgressCallbackCalledWithCorrectParameters)
    {
    auto ds = GetTestDataSourceV2();

    auto txn = ds->StartCacheTransaction();
    auto testClass = txn.GetCache().GetAdapter().GetECClass("TestSchema.TestClass");
    auto instance = txn.GetCache().GetChangeManager().CreateObject(*testClass, Json::objectValue);
    auto fileContent = Utf8String("Hello world over here");
    auto file = StubFile(fileContent);
    auto filelength = (double)fileContent.size();
    ASSERT_EQ(SUCCESS, txn.GetCache().GetChangeManager().ModifyFile(instance, file, false));
    auto cachedFilePath = txn.GetCache().ReadFilePath(instance);
    txn.Commit();

    //ON_CALL(GetMockClient(), SendQueryRequest(_, _, _, _))
    //    .WillByDefault(Return(CreateCompletedAsyncTask(StubWSObjectsResult({"TestSchema.TestClass", "Foo"}))));

    TestProgressMock testOnProgress;
    auto onProgress = [&] (ICachingDataSource::ProgressCR progress)
        {
        testOnProgress.TestProgress(progress);
        };

    EXPECT_CALL(GetMockClient(), SendCreateObjectRequest(_, _, _, _))
        .WillOnce(Invoke([&] (JsonValueCR, BeFileNameCR filePath, Http::Request::ProgressCallbackCR uploadProgressCallback, ICancellationTokenPtr)
        {
        uploadProgressCallback(5.0, filelength);
        uploadProgressCallback(10.0, filelength);
        uploadProgressCallback(filelength, filelength);

        return CreateCompletedAsyncTask(StubWSCreateObjectResult({"TestSchema.TestClass", "Foo"}));
        }));

        {
        InSequence dummy;
        EXPECT_CALL(testOnProgress, TestProgress(_)).WillOnce(Invoke([&] (ICachingDataSource::ProgressCR progress)
            {
            EXPECT_EQ(instance, progress.GetCurrentFileKey());
            EXPECT_EQ(ICachingDataSource::Progress::State(), progress.GetCurrentFileBytes());
            }));
        EXPECT_CALL(testOnProgress, TestProgress(_)).WillOnce(Invoke([&] (ICachingDataSource::ProgressCR progress)
            {
            EXPECT_EQ(instance, progress.GetCurrentFileKey());
            EXPECT_EQ(ICachingDataSource::Progress::State(5.0, filelength), progress.GetCurrentFileBytes());
            }));
        EXPECT_CALL(testOnProgress, TestProgress(_)).WillOnce(Invoke([&] (ICachingDataSource::ProgressCR progress)
            {
            EXPECT_EQ(instance, progress.GetCurrentFileKey());
            EXPECT_EQ(ICachingDataSource::Progress::State(10.0, filelength), progress.GetCurrentFileBytes());
            }));
        EXPECT_CALL(testOnProgress, TestProgress(_)).WillOnce(Invoke([&] (ICachingDataSource::ProgressCR progress)
            {
            EXPECT_EQ(instance, progress.GetCurrentFileKey());
            EXPECT_EQ(ICachingDataSource::Progress::State(filelength, filelength), progress.GetCurrentFileBytes());
            }));
        EXPECT_CALL(testOnProgress, TestProgress(_)).WillOnce(Invoke([&] (ICachingDataSource::ProgressCR progress)
            {
            EXPECT_DOUBLE_EQ(1.0, progress.GetSynced());
            }));
        }

    auto result = ds->SyncLocalChanges(onProgress, nullptr)->GetResult();
    ASSERT_TRUE(result.IsSuccess());
    }

/*--------------------------------------------------------------------------------------+
* @bsitest                                    Vincas.Razma                     07/15
+---------------+---------------+---------------+---------------+---------------+------*/
TEST_F(CachingDataSourceTests, SyncLocalChanges_CreatedObjectWithout_ProgressCallbackCalledWithoutFileProgress)
    {
    auto ds = GetTestDataSourceV2();

    auto txn = ds->StartCacheTransaction();
    auto testClass = txn.GetCache().GetAdapter().GetECClass("TestSchema.TestClass");
    auto instance = txn.GetCache().GetChangeManager().CreateObject(*testClass, Json::objectValue);

    txn.Commit();

    ////ON_CALL(GetMockClient(), SendQueryRequest(_, _, _, _))
    ////    .WillByDefault(Return(CreateCompletedAsyncTask(StubWSObjectsResult({"TestSchema.TestClass", "Foo"}))));

    TestProgressMock testOnProgress;
    auto onProgress = [&] (ICachingDataSource::ProgressCR progress)
        {
        testOnProgress.TestProgress(progress);
        };

    EXPECT_CALL(GetMockClient(), SendCreateObjectRequest(_, _, _, _))
        .WillOnce(Invoke([&] (JsonValueCR, BeFileNameCR filePath, Http::Request::ProgressCallbackCR uploadProgressCallback, ICancellationTokenPtr)
        {
        uploadProgressCallback(0.0, 0.0);

        return CreateCompletedAsyncTask(StubWSCreateObjectResult({"TestSchema.TestClass", "Foo"}));
        }));

        EXPECT_CALL(testOnProgress, TestProgress(_)).Times(2).WillRepeatedly(Invoke([&] (ICachingDataSource::ProgressCR progress)
            {
            EXPECT_FALSE(progress.GetCurrentFileKey().IsValid());
            }));

        auto result = ds->SyncLocalChanges(onProgress, nullptr)->GetResult();
        ASSERT_TRUE(result.IsSuccess());
    }

/*--------------------------------------------------------------------------------------+
* @bsitest                                    Vincas.Razma                     07/15
+---------------+---------------+---------------+---------------+---------------+------*/
TEST_F(CachingDataSourceTests, SyncLocalChanges_WebApi24AndCreatedObjectWithFile_ChecksIfRepositorySupportsFileAccessUrl)
    {
    auto ds = GetTestDataSourceV24();
    auto txn = ds->StartCacheTransaction();
    auto instance = StubCreatedFileInCache(txn.GetCache(), "TestSchema.TestClass");
    txn.Commit();

    EXPECT_CALL(GetMockClient(), SendQueryRequest(_, _, _, _))
        .WillOnce(Invoke([&] (WSQueryCR query, Utf8StringCR, Utf8StringCR, ICancellationTokenPtr ct)
        {
        EXPECT_EQ("Policies/PolicyAssertion?$select=$id&$filter=Name+eq+'SupportsFileAccessUrl'+and+Supported+eq+true", query.ToFullString());
        EXPECT_NE(nullptr, ct);
        return CreateCompletedAsyncTask(WSObjectsResult::Error({}));
        }));

    auto result = ds->SyncLocalChanges(nullptr, nullptr)->GetResult();
    ASSERT_FALSE(result.IsSuccess());
    }

/*--------------------------------------------------------------------------------------+
* @bsitest                                    Vincas.Razma                     07/15
+---------------+---------------+---------------+---------------+---------------+------*/
TEST_F(CachingDataSourceTests, SyncLocalChanges_WebApi24AndCreatedObjectWithFileAndFileAccessUrlNotSupported_UploadsInstanceAndFileInOneRequest)
    {
    auto ds = GetTestDataSourceV24();
    auto txn = ds->StartCacheTransaction();
    auto instance = StubCreatedFileInCache(txn.GetCache(), "TestSchema.TestClass");
    auto filePath = txn.GetCache().ReadFilePath(instance);
    ASSERT_TRUE(filePath.DoesPathExist());
    txn.Commit();

    EXPECT_CALL(GetMockClient(), SendQueryRequest(_, _, _, _))
        .WillOnce(Invoke([&] (WSQueryCR query, Utf8StringCR, Utf8StringCR, ICancellationTokenPtr)
        {
        EXPECT_EQ("Policies", query.GetSchemaName());
        return CreateCompletedAsyncTask(StubWSObjectsResult());
        }));

    EXPECT_CALL(GetMockClient(), SendCreateObjectRequest(_, _, _, _))
        .WillOnce(Invoke([&] (JsonValueCR, BeFileNameCR path, Http::Request::ProgressCallbackCR, ICancellationTokenPtr ct)
        {
        EXPECT_EQ(filePath, path);
        EXPECT_NE(nullptr, ct);

        EXPECT_CALL(GetMockClient(), SendQueryRequest(_, _, _, _))
            .WillOnce(Return(CreateCompletedAsyncTask(StubWSObjectsResult({"TestSchema.TestClass", "NewRemoteId"}))));
        return CreateCompletedAsyncTask(StubWSCreateObjectResult({"TestSchema.TestClass", "NewRemoteId"}));
        }));

    auto result = ds->SyncLocalChanges(nullptr, nullptr)->GetResult();
    EXPECT_TRUE(result.IsSuccess());
    EXPECT_TRUE(result.GetValue().empty());
    }

/*--------------------------------------------------------------------------------------+
* @bsitest                                    Vincas.Razma                     07/15
+---------------+---------------+---------------+---------------+---------------+------*/
TEST_F(CachingDataSourceTests, SyncLocalChanges_WebApi24AndCreatedObjectWithFileAndFileAccessUrlSupported_UploadsInstanceAndFileSeperately)
    {
    auto ds = GetTestDataSourceV24();
    auto txn = ds->StartCacheTransaction();
    auto instance = StubCreatedFileInCache(txn.GetCache(), "TestSchema.TestClass");
    auto filePath = txn.GetCache().ReadFilePath(instance);
    ASSERT_TRUE(filePath.DoesPathExist());
    txn.Commit();

    EXPECT_CALL(GetMockClient(), SendQueryRequest(_, _, _, _))
        .WillOnce(Invoke([&] (WSQueryCR query, Utf8StringCR, Utf8StringCR, ICancellationTokenPtr)
        {
        EXPECT_EQ("Policies", query.GetSchemaName());
        return CreateCompletedAsyncTask(StubWSObjectsResult(StubObjectId()));
        }));

    EXPECT_CALL(GetMockClient(), SendCreateObjectRequest(_, _, _, _))
        .WillOnce(Invoke([&] (JsonValueCR, BeFileNameCR path, Http::Request::ProgressCallbackCR, ICancellationTokenPtr ct)
        {
        EXPECT_EQ(L"", path);
        EXPECT_NE(nullptr, ct);

        EXPECT_CALL(GetMockClient(), SendQueryRequest(_, _, _, _))
            .WillOnce(Return(CreateCompletedAsyncTask(StubWSObjectsResult({"TestSchema.TestClass", "NewRemoteId"}))));
        return CreateCompletedAsyncTask(StubWSCreateObjectResult({"TestSchema.TestClass", "NewRemoteId"}));
        }));

    EXPECT_CALL(GetMockClient(), SendUpdateFileRequest(_, _, _, _))
        .WillOnce(Invoke([&] (ObjectIdCR objectId, BeFileNameCR path, Http::Request::ProgressCallbackCR, ICancellationTokenPtr ct)
        {
        EXPECT_EQ(ObjectId("TestSchema.TestClass", "NewRemoteId"), objectId);
        EXPECT_EQ(filePath, path);
        EXPECT_NE(nullptr, ct);

        EXPECT_CALL(GetMockClient(), SendGetObjectRequest(ObjectId("TestSchema.TestClass", "NewRemoteId"), _, _))
            .WillOnce(Return(CreateCompletedAsyncTask(StubWSObjectsResult({"TestSchema.TestClass", "NewRemoteId"}))));
        return CreateCompletedAsyncTask(WSUpdateFileResult::Success({}));
        }));

    auto result = ds->SyncLocalChanges(nullptr, nullptr)->GetResult();
    EXPECT_TRUE(result.IsSuccess());
    EXPECT_TRUE(result.GetValue().empty());
    }

/*--------------------------------------------------------------------------------------+
* @bsitest                                    Vincas.Razma                     07/15
+---------------+---------------+---------------+---------------+---------------+------*/
TEST_F(CachingDataSourceTests, SyncLocalChanges_WebApi24AndCreatedObjectWithFileAndFileAccessUrlSupportedAndCreationFails_DoesNotUploadFile)
    {
    auto ds = GetTestDataSourceV24();
    auto txn = ds->StartCacheTransaction();
    auto instance = StubCreatedFileInCache(txn.GetCache(), "TestSchema.TestClass");
    auto filePath = txn.GetCache().ReadFilePath(instance);
    ASSERT_TRUE(filePath.DoesPathExist());
    txn.Commit();

    EXPECT_CALL(GetMockClient(), SendQueryRequest(_, _, _, _))
        .WillOnce(Invoke([&] (WSQueryCR query, Utf8StringCR, Utf8StringCR, ICancellationTokenPtr)
        {
        EXPECT_EQ("Policies", query.GetSchemaName());
        return CreateCompletedAsyncTask(StubWSObjectsResult(StubObjectId()));
        }));

    EXPECT_CALL(GetMockClient(), SendCreateObjectRequest(_, _, _, _))
        .WillOnce(Invoke([&] (JsonValueCR, BeFileNameCR path, Http::Request::ProgressCallbackCR, ICancellationTokenPtr)
        {
        EXPECT_EQ(L"", path);
        return CreateCompletedAsyncTask(WSCreateObjectResult::Error({WSError::Id::Conflict}));
        }));

    EXPECT_CALL(GetMockClient(), SendUpdateFileRequest(_, _, _, _)).Times(0);

    auto result = ds->SyncLocalChanges(nullptr, nullptr)->GetResult();
    ASSERT_TRUE(result.IsSuccess());
    ASSERT_EQ(1, result.GetValue().size());
    EXPECT_EQ(instance, ds->StartCacheTransaction().GetCache().FindInstance(result.GetValue()[0].GetObjectId()));
    EXPECT_EQ(WSError::Id::Conflict, result.GetValue()[0].GetError().GetWSError().GetId());
    }

/*--------------------------------------------------------------------------------------+
* @bsitest                                    Vincas.Razma                     07/15
+---------------+---------------+---------------+---------------+---------------+------*/
TEST_F(CachingDataSourceTests, SyncLocalChanges_WebApi24AndCreatedObjectWithFileAndCalledSecondTime_PoliciesCheckDoneOnce)
    {
    auto ds = GetTestDataSourceV24();
    auto txn = ds->StartCacheTransaction();
    auto instance = StubCreatedFileInCache(txn.GetCache(), "TestSchema.TestClass");
    auto filePath = txn.GetCache().ReadFilePath(instance);
    ASSERT_TRUE(filePath.DoesPathExist());
    txn.Commit();

    EXPECT_CALL(GetMockClient(), SendQueryRequest(_, _, _, _))
        .WillOnce(Invoke([&] (WSQueryCR query, Utf8StringCR, Utf8StringCR, ICancellationTokenPtr)
        {
        EXPECT_EQ("Policies", query.GetSchemaName());
        return CreateCompletedAsyncTask(StubWSObjectsResult());
        }));

    EXPECT_CALL(GetMockClient(), SendCreateObjectRequest(_, _, _, _))
        .WillOnce(Invoke([&] (JsonValueCR, BeFileNameCR path, Http::Request::ProgressCallbackCR, ICancellationTokenPtr)
        {
        EXPECT_EQ(filePath, path);
        return CreateCompletedAsyncTask(WSCreateObjectResult::Error(StubHttpResponse()));
        }));

    ASSERT_FALSE(ds->SyncLocalChanges(nullptr, nullptr)->GetResult().IsSuccess());

    EXPECT_CALL(GetMockClient(), SendCreateObjectRequest(_, _, _, _))
        .WillOnce(Invoke([&] (JsonValueCR, BeFileNameCR path, Http::Request::ProgressCallbackCR, ICancellationTokenPtr)
        {
        EXPECT_EQ(filePath, path);
        return CreateCompletedAsyncTask(WSCreateObjectResult::Error(StubHttpResponse()));
        }));

    ASSERT_FALSE(ds->SyncLocalChanges(nullptr, nullptr)->GetResult().IsSuccess());
    }

/*--------------------------------------------------------------------------------------+
* @bsitest                                    Vincas.Razma                     07/15
+---------------+---------------+---------------+---------------+---------------+------*/
TEST_F(CachingDataSourceTests, SyncLocalChanges_WebApi24AndCreatedObjectWithFileAndFileAccessUrlIsSupportedAndCalledSecondTime_PoliciesCheckDoneOnce)
    {
    auto ds = GetTestDataSourceV24();
    auto txn = ds->StartCacheTransaction();
    auto instance = StubCreatedFileInCache(txn.GetCache(), "TestSchema.TestClass");
    txn.Commit();

    EXPECT_CALL(GetMockClient(), SendQueryRequest(_, _, _, _))
        .WillOnce(Invoke([&] (WSQueryCR query, Utf8StringCR, Utf8StringCR, ICancellationTokenPtr)
        {
        EXPECT_EQ("Policies", query.GetSchemaName());
        return CreateCompletedAsyncTask(StubWSObjectsResult(StubObjectId()));
        }));

    EXPECT_CALL(GetMockClient(), SendCreateObjectRequest(_, _, _, _))
        .WillOnce(Invoke([&] (JsonValueCR, BeFileNameCR path, Http::Request::ProgressCallbackCR, ICancellationTokenPtr)
        {
        EXPECT_EQ(L"", path);
        return CreateCompletedAsyncTask(WSCreateObjectResult::Error(StubHttpResponse()));
        }));

    ASSERT_FALSE(ds->SyncLocalChanges(nullptr, nullptr)->GetResult().IsSuccess());

    EXPECT_CALL(GetMockClient(), SendCreateObjectRequest(_, _, _, _))
        .WillOnce(Invoke([&] (JsonValueCR, BeFileNameCR path, Http::Request::ProgressCallbackCR, ICancellationTokenPtr)
        {
        EXPECT_EQ(L"", path);
        return CreateCompletedAsyncTask(WSCreateObjectResult::Error(StubHttpResponse()));
        }));

    ASSERT_FALSE(ds->SyncLocalChanges(nullptr, nullptr)->GetResult().IsSuccess());
    }

/*--------------------------------------------------------------------------------------+
* @bsitest                                    Vincas.Razma                     07/15
+---------------+---------------+---------------+---------------+---------------+------*/
TEST_F(CachingDataSourceTests, SyncLocalChanges_DeletedObject_SendsDeleteObjectRequestWithCorrectParametersAndCommits)
    {
    // Arrange
    auto ds = GetTestDataSourceV2();

    auto txn = ds->StartCacheTransaction();
    auto instance = StubInstanceInCache(txn.GetCache(), {"TestSchema.TestClass", "Foo"});
    ASSERT_EQ(SUCCESS, txn.GetCache().GetChangeManager().DeleteObject(instance));
    txn.Commit();

    // Act & Assert
    EXPECT_CALL(GetMockClient(), SendDeleteObjectRequest(_, _))
        .Times(1)
        .WillOnce(Invoke([&] (ObjectIdCR objectId, ICancellationTokenPtr)
        {
        EXPECT_EQ(ObjectId("TestSchema.TestClass", "Foo"), objectId);
        return CreateCompletedAsyncTask(WSDeleteObjectResult::Success());
        }));

    auto result = ds->SyncLocalChanges(nullptr, nullptr)->GetResult();
    ASSERT_TRUE(result.IsSuccess());
    EXPECT_EQ(IChangeManager::ChangeStatus::NoChange, ds->StartCacheTransaction().GetCache().GetChangeManager().GetObjectChange(instance).GetChangeStatus());
    }

/*--------------------------------------------------------------------------------------+
* @bsitest                                    Vincas.Razma                     07/15
+---------------+---------------+---------------+---------------+---------------+------*/
TEST_F(CachingDataSourceTests, SyncLocalChanges_DeletedRelationship_SendsDeleteObjectRequestWithCorrectParametersAndCommits)
    {
    // Arrange
    auto ds = GetTestDataSourceV2();

    StubInstances instances;
    instances.Add({"TestSchema.TestClass", "A"}).AddRelated({"TestSchema.TestRelationshipClass", "AB"}, {"TestSchema.TestClass", "B"});

    auto txn = ds->StartCacheTransaction();
    ASSERT_EQ(CacheStatus::OK, txn.GetCache().CacheResponse(StubCachedResponseKey(txn.GetCache()), instances.ToWSObjectsResponse()));
    auto relClass = txn.GetCache().GetAdapter().GetECRelationshipClass("TestSchema.TestRelationshipClass");
    auto relationship = txn.GetCache().FindRelationship(*relClass, {"TestSchema.TestClass", "A"}, {"TestSchema.TestClass", "B"});
    ASSERT_EQ(SUCCESS, txn.GetCache().GetChangeManager().DeleteRelationship(relationship));
    txn.Commit();

    // Act & Assert
    EXPECT_CALL(GetMockClient(), SendDeleteObjectRequest(_, _))
        .Times(1)
        .WillOnce(Invoke([&] (ObjectIdCR objectId, ICancellationTokenPtr)
        {
        EXPECT_EQ(ObjectId("TestSchema.TestRelationshipClass", "AB"), objectId);
        return CreateCompletedAsyncTask(WSDeleteObjectResult::Success());
        }));

    auto result = ds->SyncLocalChanges(nullptr, nullptr)->GetResult();
    ASSERT_TRUE(result.IsSuccess());
    auto changeStatus = ds->StartCacheTransaction().GetCache().GetChangeManager().GetRelationshipChange(relationship).GetChangeStatus();
    EXPECT_EQ(IChangeManager::ChangeStatus::NoChange, changeStatus);
    }

/*--------------------------------------------------------------------------------------+
* @bsitest                                    Vincas.Razma                     07/15
+---------------+---------------+---------------+---------------+---------------+------*/
TEST_F(CachingDataSourceTests, SyncLocalChanges_CreatedObjectWithClassThatHasLabel_CallsProgressWithLabelAndWithoutBytes)
    {
    // Arrange
    auto ds = GetTestDataSourceV2();

    auto txn = ds->StartCacheTransaction();
    auto testClass = txn.GetCache().GetAdapter().GetECClass("TestSchema.TestLabeledClass");
    auto instance = txn.GetCache().GetChangeManager().CreateObject(*testClass, ToJson(R"({"Name" : "TestLabel"})"));
    ASSERT_TRUE(instance.IsValid());
    txn.Commit();

    // Act & Assert
    EXPECT_CALL(GetMockClient(), SendCreateObjectRequest(_, _, _, _))
        .Times(1)
        .WillOnce(Return(CreateCompletedAsyncTask(StubWSCreateObjectResult())));

    int onProgressCount = 0;
    ICachingDataSource::Progress expectedProgress({}, std::make_shared<Utf8String>("TestLabel"));
    auto onProgress = [&] (CachingDataSource::ProgressCR progress)
        {
        onProgressCount++;
        EXPECT_EQ(expectedProgress, progress);
        };

    ds->SyncLocalChanges(onProgress, nullptr)->Wait();
    EXPECT_EQ(1, onProgressCount);
    }

/*--------------------------------------------------------------------------------------+
* @bsitest                                    Vincas.Razma                     07/15
+---------------+---------------+---------------+---------------+---------------+------*/
TEST_F(CachingDataSourceTests, SyncLocalChanges_CreatedObjectWithClassWithoutLabel_CallsProgressWithFallbackLabel)
    {
    // Arrange
    auto ds = GetTestDataSourceV2();

    auto txn = ds->StartCacheTransaction();
    auto testClass = txn.GetCache().GetAdapter().GetECClass("TestSchema.TestClass");
    auto instance = txn.GetCache().GetChangeManager().CreateObject(*testClass, Json::objectValue);
    auto objectId = txn.GetCache().FindInstance(instance);
    txn.Commit();

    // Act & Assert
    EXPECT_CALL(GetMockClient(), SendCreateObjectRequest(_, _, _, _))
        .Times(1)
        .WillOnce(Return(CreateCompletedAsyncTask(StubWSCreateObjectResult())));

    int onProgressCount = 0;
    auto onProgress = [&] (CachingDataSource::ProgressCR progress)
        {
        onProgressCount++;
        EXPECT_EQ("TestClass:" + objectId.remoteId, progress.GetLabel());
        };

    ds->SyncLocalChanges(onProgress, nullptr)->Wait();
    EXPECT_EQ(1, onProgressCount);
    }

/*--------------------------------------------------------------------------------------+
* @bsitest                                    Vincas.Razma                     07/15
+---------------+---------------+---------------+---------------+---------------+------*/
TEST_F(CachingDataSourceTests, SyncLocalChanges_ModifiedObjectWithLabel_CallsProgressWithLabelAndWithoutBytes)
    {
    // Arrange
    auto ds = GetTestDataSourceV2();

    auto txn = ds->StartCacheTransaction();
    auto instance = StubInstanceInCache(txn.GetCache(), {"TestSchema.TestLabeledClass", "Foo"});
    ASSERT_EQ(SUCCESS, txn.GetCache().GetChangeManager().ModifyObject(instance, ToJson(R"({"Name" : "TestLabel"})")));
    txn.Commit();

    // Act & Assert
    EXPECT_CALL(GetMockClient(), SendUpdateObjectRequest(_, _, _, _, _, _))
        .Times(1)
        .WillOnce(Return(CreateCompletedAsyncTask(WSUpdateObjectResult())));

    int onProgressCount = 0;
    auto onProgress = [&] (CachingDataSource::ProgressCR progress)
        {
        onProgressCount++;
        EXPECT_EQ("TestLabel", progress.GetLabel());
        };

    ds->SyncLocalChanges(onProgress, nullptr)->Wait();
    EXPECT_EQ(1, onProgressCount);
    }

/*--------------------------------------------------------------------------------------+
* @bsitest                                    Vincas.Razma                     07/15
+---------------+---------------+---------------+---------------+---------------+------*/
TEST_F(CachingDataSourceTests, SyncLocalChanges_CreatedAndModifiedAndDeletedObjects_CallsSyncedInstancesProgress)
    {
    // Arrange
    auto ds = GetTestDataSourceV2();
    auto txn = ds->StartCacheTransaction();

    auto testClass = txn.GetCache().GetAdapter().GetECClass("TestSchema.TestClass");
    auto instanceB = StubInstanceInCache(txn.GetCache(), {"TestSchema.TestClass", "B"});
    auto instanceC = StubInstanceInCache(txn.GetCache(), {"TestSchema.TestClass", "C"});
    auto instanceA = txn.GetCache().GetChangeManager().CreateObject(*testClass, Json::objectValue);
    ASSERT_EQ(SUCCESS, txn.GetCache().GetChangeManager().ModifyObject(instanceB, Json::objectValue));
    ASSERT_EQ(SUCCESS, txn.GetCache().GetChangeManager().DeleteObject(instanceC));

    txn.Commit();

    // Act & Assert
    EXPECT_CALL(GetMockClient(), SendCreateObjectRequest(_, _, _, _))
        .WillOnce(Return(CreateCompletedAsyncTask(StubWSCreateObjectResult({"TestSchema.TestClass", "Foo"}))));

    ////ON_CALL(GetMockClient(), SendQueryRequest(_, _, _, _))
    ////    .WillByDefault(Return(CreateCompletedAsyncTask(StubWSObjectsResult({"TestSchema.TestClass", "Foo"}))));

    EXPECT_CALL(GetMockClient(), SendUpdateObjectRequest(_, _, _, _, _, _))
        .WillOnce(Return(CreateCompletedAsyncTask(WSUpdateObjectResult::Success({}))));

    EXPECT_CALL(GetMockClient(), SendDeleteObjectRequest(_, _))
        .WillOnce(Return(CreateCompletedAsyncTask(WSDeleteObjectResult::Success())));

    int onProgressCount = 0;
    double expectedSyncedValues[4] = {0, 0.33, 0.66, 1};
    auto onProgress = [&] (CachingDataSource::ProgressCR progress)
        {
        EXPECT_EQ(expectedSyncedValues[onProgressCount], progress.GetSynced());
        onProgressCount++;
        };

    ds->SyncLocalChanges(onProgress, nullptr)->Wait();
    EXPECT_EQ(4, onProgressCount);
    }

/*--------------------------------------------------------------------------------------+
* @bsitest                                    Vincas.Razma                     07/15
+---------------+---------------+---------------+---------------+---------------+------*/
TEST_F(CachingDataSourceTests, SyncLocalChanges_ModifiedObject_CallsSyncedInstanceProgress)
    {
    // Arrange
    auto ds = GetTestDataSourceV2();

    auto txn = ds->StartCacheTransaction();
    auto instance = StubInstanceInCache(txn.GetCache(), {"TestSchema.TestLabeledClass", "Foo"});
    ASSERT_EQ(SUCCESS, txn.GetCache().GetChangeManager().ModifyObject(instance, ToJson(R"({"Name" : "TestLabelA"})")));
    txn.Commit();

    // Act & Assert
    EXPECT_CALL(GetMockClient(), SendUpdateObjectRequest(_, _, _, _, _, _))
        .WillOnce(Return(CreateCompletedAsyncTask(WSUpdateObjectResult::Success({}))));

    int onProgressCount = 0;
    double expectedSyncedValues[2] = {0, 1};
    auto onProgress = [&] (CachingDataSource::ProgressCR progress)
        {
        EXPECT_EQ(expectedSyncedValues[onProgressCount], progress.GetSynced());
        onProgressCount++;
        };

    ds->SyncLocalChanges(onProgress, nullptr)->Wait();
    EXPECT_EQ(2, onProgressCount);
    }

/*--------------------------------------------------------------------------------------+
* @bsitest                                    Vincas.Razma                     07/15
+---------------+---------------+---------------+---------------+---------------+------*/
TEST_F(CachingDataSourceTests, SyncLocalChanges_ModifiedFileWithLabel_CallsProgressWithLabel)
    {
    // Arrange
    auto ds = GetTestDataSourceV2();

    auto txn = ds->StartCacheTransaction();
    ASSERT_EQ(SUCCESS, txn.GetCache().CacheInstanceAndLinkToRoot({"TestSchema.TestLabeledClass", "Foo"}, *ToRapidJson(R"({"Name" : "TestLabel"})"), "", ""));
    auto instance = txn.GetCache().FindInstance({"TestSchema.TestLabeledClass", "Foo"});
    ASSERT_EQ(SUCCESS, txn.GetCache().GetChangeManager().ModifyFile(instance, StubFile("12"), false));
    txn.Commit();

    // Act & Assert
    EXPECT_CALL(GetMockClient(), SendUpdateFileRequest(_, _, _, _))
        .Times(1)
        .WillOnce(Invoke([&] (ObjectIdCR, BeFileNameCR, Http::Request::ProgressCallbackCR progress, ICancellationTokenPtr)
        {
        progress(0, 2);
        return CreateCompletedAsyncTask(WSUpdateFileResult());
        }));

    int onProgressCount = 0;
    auto onProgress = [&] (CachingDataSource::ProgressCR progress)
        {
        onProgressCount++;
        EXPECT_EQ("TestLabel", progress.GetLabel());
        };

    ds->SyncLocalChanges(onProgress, nullptr)->Wait();
    EXPECT_EQ(2, onProgressCount);
    }

/*--------------------------------------------------------------------------------------+
* @bsitest                                    Vincas.Razma                     07/15
+---------------+---------------+---------------+---------------+---------------+------*/
TEST_F(CachingDataSourceTests, SyncLocalChanges_CreatedObjectsWithFiles_CallsProgressWithTotalBytes)
    {
    // Arrange
    auto ds = GetTestDataSourceV2();
    ObjectId newIdA("TestSchema.TestClass", "");
    ObjectId newIdB("TestSchema.TestClass", "");

    auto txn = ds->StartCacheTransaction();
    auto testClass = txn.GetCache().GetAdapter().GetECClass("TestSchema.TestClass");
    auto instanceA = txn.GetCache().GetChangeManager().CreateObject(*testClass, Json::objectValue);
    auto instanceB = txn.GetCache().GetChangeManager().CreateObject(*testClass, Json::objectValue);
    ASSERT_EQ(SUCCESS, txn.GetCache().GetChangeManager().ModifyFile(instanceA, StubFile("12"), false));
    ASSERT_EQ(SUCCESS, txn.GetCache().GetChangeManager().ModifyFile(instanceB, StubFile("3456"), false));
    txn.Commit();

    // Act & Assert
    EXPECT_CALL(GetMockClient(), SendCreateObjectRequest(_, _, _, _))
        .Times(2)
        .WillOnce(Invoke([&] (JsonValueCR, BeFileNameCR, Http::Request::ProgressCallbackCR progress, ICancellationTokenPtr)
        {
        progress(0, 2);
        progress(2, 2);
        return CreateCompletedAsyncTask(StubWSCreateObjectResult({"TestSchema.TestClass", "A"}));
        }))
        .WillOnce(Invoke([&] (JsonValueCR, BeFileNameCR, Http::Request::ProgressCallbackCR progress, ICancellationTokenPtr)
            {
            progress(0, 4);
            progress(4, 4);
            return CreateCompletedAsyncTask(StubWSCreateObjectResult({"TestSchema.TestClass", "B"}));
            }));

        EXPECT_CALL(GetMockClient(), SendQueryRequest(_, _, _, _))
            .Times(2)
            .WillOnce(Return(CreateCompletedAsyncTask(StubWSObjectsResult({"TestSchema.TestClass", "A"}))))
            .WillOnce(Return(CreateCompletedAsyncTask(StubWSObjectsResult({"TestSchema.TestClass", "B"}))));

        int onProgressCount = 0;
        bvector<CachingDataSource::Progress::State> expectedBytes = {{0, 6}, {0, 6}, {2, 6}, {2, 6}, {2, 6}, {6, 6}, {6, 6}};
        auto onProgress = [&] (CachingDataSource::ProgressCR progress)
            {
            EXPECT_EQ(expectedBytes[onProgressCount], progress.GetBytes());
            EXPECT_EQ(CachingDataSource::Progress::State(), progress.GetInstances());
            onProgressCount++;
            };

        ds->SyncLocalChanges(onProgress, nullptr)->Wait();
        EXPECT_EQ(expectedBytes.size(), onProgressCount);
    }

/*--------------------------------------------------------------------------------------+
* @bsitest                                    Vincas.Razma                     07/15
+---------------+---------------+---------------+---------------+---------------+------*/
TEST_F(CachingDataSourceTests, SyncLocalChanges_ModifiedFiles_CallsProgressWithTotalBytes)
    {
    // Arrange
    auto ds = GetTestDataSourceV2();

    auto txn = ds->StartCacheTransaction();
    auto instanceA = StubInstanceInCache(txn.GetCache(), {"TestSchema.TestClass", "A"});
    auto instanceB = StubInstanceInCache(txn.GetCache(), {"TestSchema.TestClass", "B"});
    ASSERT_EQ(SUCCESS, txn.GetCache().GetChangeManager().ModifyFile(instanceA, StubFile("12"), false));
    ASSERT_EQ(SUCCESS, txn.GetCache().GetChangeManager().ModifyFile(instanceB, StubFile("3456"), false));
    txn.Commit();

    // Act & Assert
    EXPECT_CALL(GetMockClient(), SendUpdateFileRequest(_, _, _, _))
        .Times(2)
        .WillOnce(Invoke([&] (ObjectIdCR, BeFileNameCR, Http::Request::ProgressCallbackCR progress, ICancellationTokenPtr)
        {
        progress(0, 2);
        progress(2, 2);
        return CreateCompletedAsyncTask(WSUpdateFileResult::Success({}));
        }))
        .WillOnce(Invoke([&] (ObjectIdCR, BeFileNameCR, Http::Request::ProgressCallbackCR progress, ICancellationTokenPtr)
            {
            progress(0, 4);
            progress(4, 4);
            return CreateCompletedAsyncTask(WSUpdateFileResult::Success({}));
            }));

    int onProgressCount = 0;
    bvector<CachingDataSource::Progress::State> expectedBytes = {{0, 6}, {0, 6}, {2, 6}, {2, 6}, {2, 6}, {6, 6}, {6, 6}};
    bvector<CachingDataSource::Progress::State> expectedCurrentFileBytes = {{0, 0}, {0, 2}, {2, 2}, {0, 0}, {0, 4}, {4, 4}, {0, 0}};

    auto onProgress = [&] (CachingDataSource::ProgressCR progress)
        {
        EXPECT_EQ(expectedBytes[onProgressCount], progress.GetBytes());
        EXPECT_EQ(expectedCurrentFileBytes[onProgressCount], progress.GetCurrentFileBytes());
        onProgressCount++;
        EXPECT_EQ(6, progress.GetBytes().total);
        EXPECT_EQ(0, progress.GetInstances().current);
        EXPECT_EQ(0, progress.GetInstances().total);
        };

    ds->SyncLocalChanges(onProgress, nullptr)->Wait();
    EXPECT_EQ(expectedBytes.size(), onProgressCount);
    }

/*--------------------------------------------------------------------------------------+
* @bsitest                                    Vincas.Razma                     07/15
+---------------+---------------+---------------+---------------+---------------+------*/
TEST_F(CachingDataSourceTests, SyncLocalChanges_NoObjectsPassedToSync_DoesNoRequestsAndReturnsSuccess)
    {
    auto ds = GetTestDataSourceV2();

    auto txn = ds->StartCacheTransaction();
    auto testClass = txn.GetCache().GetAdapter().GetECClass("TestSchema.TestClass");
    ASSERT_TRUE(txn.GetCache().GetChangeManager().CreateObject(*testClass, Json::objectValue).IsValid());
    txn.Commit();

    bset<ECInstanceKey> toSync;
    auto result = ds->SyncLocalChanges(toSync, nullptr, nullptr)->GetResult();

    ASSERT_TRUE(result.IsSuccess());
    ASSERT_TRUE(result.GetValue().empty());
    }

/*--------------------------------------------------------------------------------------+
* @bsitest                                    Vincas.Razma                     07/15
+---------------+---------------+---------------+---------------+---------------+------*/
TEST_F(CachingDataSourceTests, SyncLocalChanges_ObjectIdForObjectChangePassed_SyncsFile)
    {
    // Arrange
    auto ds = GetTestDataSourceV2();

    auto txn = ds->StartCacheTransaction();
    auto testClass = txn.GetCache().GetAdapter().GetECClass("TestSchema.TestClass");
    auto instance = txn.GetCache().GetChangeManager().CreateObject(*testClass, Json::objectValue);
    txn.Commit();

    // Act & Assert
    EXPECT_CALL(GetMockClient(), SendCreateObjectRequest(_, _, _, _))
        .WillOnce(Return(CreateCompletedAsyncTask(WSCreateObjectResult::Error(StubWSConnectionError()))));

    bset<ECInstanceKey> toSync;
    toSync.insert(instance);
    ds->SyncLocalChanges(toSync, nullptr, nullptr)->Wait();
    }

/*--------------------------------------------------------------------------------------+
* @bsitest                                    Vincas.Razma                     07/15
+---------------+---------------+---------------+---------------+---------------+------*/
TEST_F(CachingDataSourceTests, SyncLocalChanges_ObjectIdForRelationshipChangePassed_SyncsRelationship)
    {
    // Arrange
    auto ds = GetTestDataSourceV2();

    auto txn = ds->StartCacheTransaction();
    auto relationship = StubCreatedRelationshipInCache(txn.GetCache(),
        "TestSchema.TestRelationshipClass", {"TestSchema.TestClassA", "A"}, {"TestSchema.TestClassB", "B"});
    txn.Commit();

    // Act & Assert
    EXPECT_CALL(GetMockClient(), SendCreateObjectRequest(_, _, _, _))
        .WillOnce(Return(CreateCompletedAsyncTask(WSCreateObjectResult::Error(StubWSConnectionError()))));

    bset<ECInstanceKey> toSync;
    toSync.insert(relationship);
    ds->SyncLocalChanges(toSync, nullptr, nullptr)->Wait();
    }

/*--------------------------------------------------------------------------------------+
* @bsitest                                    Vincas.Razma                     07/15
+---------------+---------------+---------------+---------------+---------------+------*/
TEST_F(CachingDataSourceTests, SyncLocalChanges_ObjectIdForFileChangePassed_SyncsFile)
    {
    // Arrange
    auto ds = GetTestDataSourceV2();

    auto txn = ds->StartCacheTransaction();
    auto instance = StubInstanceInCache(txn.GetCache(), {"TestSchema.TestClass", "A"});
    ASSERT_EQ(SUCCESS, txn.GetCache().GetChangeManager().ModifyFile(instance, StubFile("12"), false));
    txn.Commit();

    // Act & Assert
    EXPECT_CALL(GetMockClient(), SendUpdateFileRequest(_, _, _, _))
        .WillOnce(Return(CreateCompletedAsyncTask(WSUpdateFileResult::Error(StubWSConnectionError()))));

    bset<ECInstanceKey> toSync;
    toSync.insert(instance);
    ds->SyncLocalChanges(toSync, nullptr, nullptr)->Wait();
    }

/*--------------------------------------------------------------------------------------+
* @bsitest                                    Vincas.Razma                     07/15
+---------------+---------------+---------------+---------------+---------------+------*/
TEST_F(CachingDataSourceTests, SyncCachedData_NoQueryProviders_DoesNothingAndReturns)
    {
    auto cache = std::make_shared<NiceMock<MockDataSourceCache>>();
    auto client = std::make_shared<NiceMock<MockWSRepositoryClient>>();
    auto ds = CreateMockedCachingDataSource(client, cache);

    auto result = ds->SyncCachedData(bvector<ECInstanceKey>(), bvector<IQueryProvider::Query>(), bvector<IQueryProviderPtr>(), nullptr, nullptr)->GetResult();
    ASSERT_TRUE(result.IsSuccess());
    EXPECT_THAT(result.GetValue(), IsEmpty());
    }

/*--------------------------------------------------------------------------------------+
* @bsitest                                    Vincas.Razma                     07/15
+---------------+---------------+---------------+---------------+---------------+------*/
TEST_F(CachingDataSourceTests, SyncCachedData_InitialQueriesSupplied_CachesInitialQueriesAndCallsGetQueriesWithDoUpdateFile)
    {
    auto cache = std::make_shared<NiceMock<MockDataSourceCache>>();
    auto client = std::make_shared<NiceMock<MockWSRepositoryClient>>();
    auto ds = CreateMockedCachingDataSource(client, cache);
    auto provider = std::make_shared<MockQueryProvider>();

    IQueryProvider::Query query(CachedResponseKey(StubECInstanceKey(11, 22), "Foo"), std::make_shared<WSQuery>("Schema", "Class"));

    EXPECT_CALL(*cache, ReadResponseCacheTag(query.key, _)).WillOnce(Return("TestTag"));
    EXPECT_CALL(*client, SendQueryRequest(*query.query, Utf8String("TestTag"), _, _)).WillOnce(Return(CreateCompletedAsyncTask(StubInstances().ToWSObjectsResult())));
    EXPECT_CALL(*cache, CacheResponse(query.key, _, _, Pointee(*query.query), _, _)).WillOnce(Return(CacheStatus::OK));

    auto newInstanceKey = StubECInstanceKey(33, 44);
    auto responseKeys = StubECInstanceKeyMultiMap({newInstanceKey});
    EXPECT_CALL(*cache, ReadResponseInstanceKeys(query.key, _)).WillOnce(DoAll(SetArgReferee<1>(responseKeys), Return(CacheStatus::OK)));

    EXPECT_CALL(*provider, GetQueries(_, newInstanceKey, _)).WillOnce(Return(bvector<IQueryProvider::Query>()));
    EXPECT_CALL(*provider, DoUpdateFile(_, newInstanceKey, _)).WillOnce(Return(false));

    ON_CALL(*cache, ReadFullyPersistedInstanceKeys(_)).WillByDefault(Return(SUCCESS));

    auto result = ds->SyncCachedData(bvector<ECInstanceKey>(), StubBVector(query), StubBVector<IQueryProviderPtr>(provider), nullptr, nullptr)->GetResult();
    ASSERT_TRUE(result.IsSuccess());
    EXPECT_THAT(result.GetValue(), IsEmpty());
    }

/*--------------------------------------------------------------------------------------+
* @bsitest                                    Vincas.Razma                     07/15
+---------------+---------------+---------------+---------------+---------------+------*/
TEST_F(CachingDataSourceTests, SyncCachedData_InitialQueriesWithSyncRecursivelyFalseSupplied_CachesInitialQueriesAndOnlyCallsDoUpdateFileFromProviders)
    {
    auto cache = std::make_shared<NiceMock<MockDataSourceCache>>();
    auto client = std::make_shared<NiceMock<MockWSRepositoryClient>>();
    auto ds = CreateMockedCachingDataSource(client, cache);
    auto provider = std::make_shared<MockQueryProvider>();

    IQueryProvider::Query query(CachedResponseKey(StubECInstanceKey(11, 22), "Foo"), std::make_shared<WSQuery>("Schema", "Class"), false);

    EXPECT_CALL(*cache, ReadResponseCacheTag(query.key, _)).WillOnce(Return("TestTag"));
    EXPECT_CALL(*client, SendQueryRequest(*query.query, Utf8String("TestTag"), _, _)).WillOnce(Return(CreateCompletedAsyncTask(StubInstances().ToWSObjectsResult())));
    EXPECT_CALL(*cache, CacheResponse(query.key, _, _, Pointee(*query.query), _, _)).WillOnce(Return(CacheStatus::OK));

    auto newInstanceKey = StubECInstanceKey(33, 44);
    auto responseKeys = StubECInstanceKeyMultiMap({newInstanceKey});
    EXPECT_CALL(*cache, ReadResponseInstanceKeys(query.key, _)).WillOnce(DoAll(SetArgReferee<1>(responseKeys), Return(CacheStatus::OK)));
    ON_CALL(*cache, ReadFullyPersistedInstanceKeys(_)).WillByDefault(Return(SUCCESS));

    EXPECT_CALL(*provider, GetQueries(_, _, _)).Times(0);
    EXPECT_CALL(*provider, DoUpdateFile(_, newInstanceKey, _)).Times(1);

    auto result = ds->SyncCachedData(bvector<ECInstanceKey>(), StubBVector(query), StubBVector<IQueryProviderPtr>(provider), nullptr, nullptr)->GetResult();
    ASSERT_TRUE(result.IsSuccess());
    EXPECT_THAT(result.GetValue(), IsEmpty());
    }

/*--------------------------------------------------------------------------------------+
* @bsitest                                    Vincas.Razma                     07/15
+---------------+---------------+---------------+---------------+---------------+------*/
TEST_F(CachingDataSourceTests, SyncCachedData_InitialInstancesSupplied_CachesInitialInstancesAndCallsGetQueriesWithDoUpdateFile)
    {
    auto cache = std::make_shared<NiceMock<MockDataSourceCache>>();
    auto client = std::make_shared<NiceMock<MockWSRepositoryClient>>();
    auto ds = CreateMockedCachingDataSource(client, cache);
    auto provider = std::make_shared<MockQueryProvider>();

    auto instanceKey = StubECInstanceKey(11, 22);
    ObjectId objectId("TestSchema.TestClass", "TestId");
    EXPECT_CALL(*cache, FindInstance(instanceKey)).WillRepeatedly(Return(objectId));

    EXPECT_CALL(*client, SendQueryRequest(_, _, _, _)).WillOnce(Return(CreateCompletedAsyncTask(StubInstances().ToWSObjectsResult())));
    EXPECT_CALL(*cache, UpdateInstances(_, _, Not(nullptr), _)).WillOnce(DoAll(SetArgPointee<2>(StubBSet({instanceKey})), Return(SUCCESS)));

    EXPECT_CALL(*provider, GetQueries(_, instanceKey, _)).WillOnce(Return(bvector<IQueryProvider::Query>()));
    EXPECT_CALL(*provider, DoUpdateFile(_, instanceKey, _)).WillOnce(Return(false));

    ON_CALL(*cache, ReadFullyPersistedInstanceKeys(_)).WillByDefault(Return(SUCCESS));

    auto result = ds->SyncCachedData(StubBVector(instanceKey), bvector<IQueryProvider::Query>(), StubBVector<IQueryProviderPtr>(provider), nullptr, nullptr)->GetResult();
    ASSERT_TRUE(result.IsSuccess());
    EXPECT_THAT(result.GetValue(), IsEmpty());
    }

/*--------------------------------------------------------------------------------------+
* @bsitest                                    Vincas.Razma                     07/15
+---------------+---------------+---------------+---------------+---------------+------*/
TEST_F(CachingDataSourceTests, SyncCachedData_InitialInstancesContainsInvalid_SkipsInvalidOnesAndReturnsAsFailedObjects)
    {
    auto cache = std::make_shared<NiceMock<MockDataSourceCache>>();
    auto client = std::make_shared<NiceMock<MockWSRepositoryClient>>();
    auto ds = CreateMockedCachingDataSource(client, cache);
    auto provider = std::make_shared<MockQueryProvider>();

    auto instanceKey = StubECInstanceKey(11, 22);
    ObjectId objectId("TestSchema.TestClass", "TestId");
    EXPECT_CALL(*cache, FindInstance(instanceKey)).WillRepeatedly(Return(objectId));

    EXPECT_CALL(*cache, FindInstance(StubECInstanceKey(1, 2))).WillRepeatedly(Return(ObjectId()));
    EXPECT_CALL(*cache, FindInstance(StubECInstanceKey(1, 3))).WillRepeatedly(Return(ObjectId()));
    EXPECT_CALL(*cache, ReadInstanceLabel(_)).WillRepeatedly(Return(Utf8String()));
    
    EXPECT_CALL(*client, SendQueryRequest(_, _, _, _)).WillOnce(Return(CreateCompletedAsyncTask(StubInstances().ToWSObjectsResult())));
    EXPECT_CALL(*cache, UpdateInstances(_, _, Not(nullptr), _)).WillOnce(DoAll(SetArgPointee<2>(StubBSet({instanceKey})), Return(SUCCESS)));

    EXPECT_CALL(*provider, GetQueries(_, _, _)).WillRepeatedly(Return(bvector<IQueryProvider::Query>()));
    EXPECT_CALL(*provider, DoUpdateFile(_, _, _)).WillRepeatedly(Return(false));

    ON_CALL(*cache, ReadFullyPersistedInstanceKeys(_)).WillByDefault(Return(SUCCESS));
     
    auto instances = StubBVector({StubECInstanceKey(1, 2), instanceKey, StubECInstanceKey(1, 3)});
    auto result = ds->SyncCachedData(instances, bvector<IQueryProvider::Query>(), StubBVector<IQueryProviderPtr>(provider), nullptr, nullptr)->GetResult();
    ASSERT_TRUE(result.IsSuccess());
    EXPECT_EQ(2, result.GetValue().size());
    }

/*--------------------------------------------------------------------------------------+
* @bsitest                                    Vincas.Razma                     07/15
+---------------+---------------+---------------+---------------+---------------+------*/
TEST_F(CachingDataSourceTests, SyncCachedData_InitialInstancesNotReturnedInQueryRequest_QueriesAndCachesInstancesSeperatelyAndRemovesOnesThatNotAccessable)
    {
    auto cache = std::make_shared<NiceMock<MockDataSourceCache>>();
    auto client = std::make_shared<NiceMock<MockWSRepositoryClient>>();
    auto ds = CreateMockedCachingDataSource(client, cache);

    auto instanceKeyA = StubECInstanceKey(11, 22);
    auto instanceKeyB = StubECInstanceKey(11, 33);
    auto instanceKeyC = StubECInstanceKey(11, 44);
    ObjectId objectIdA("TestSchema.TestClass", "A");
    ObjectId objectIdB("TestSchema.TestClass", "B");
    ObjectId objectIdC("TestSchema.TestClass", "C");
    EXPECT_CALL(*cache, FindInstance(instanceKeyA)).WillRepeatedly(Return(objectIdA));
    EXPECT_CALL(*cache, FindInstance(instanceKeyB)).WillRepeatedly(Return(objectIdB));
    EXPECT_CALL(*cache, FindInstance(instanceKeyC)).WillRepeatedly(Return(objectIdC));

    EXPECT_CALL(*cache, FindInstance(objectIdA)).WillRepeatedly(Return(instanceKeyA));
    EXPECT_CALL(*cache, FindInstance(objectIdB)).WillRepeatedly(Return(instanceKeyB));
    EXPECT_CALL(*cache, FindInstance(objectIdC)).WillRepeatedly(Return(instanceKeyC));

    StubInstances queryInstances;
    queryInstances.Add(objectIdB);

    EXPECT_CALL(*client, SendQueryRequest(_, _, _, _)).WillOnce(Return(CreateCompletedAsyncTask(queryInstances.ToWSObjectsResult())));
    EXPECT_CALL(*cache, UpdateInstances(_, _, Not(nullptr), _)).WillOnce(DoAll(SetArgPointee<2>(StubBSet({instanceKeyB})), Return(SUCCESS)));

    StubInstances instanceC;
    instanceC.Add(objectIdC);
    EXPECT_CALL(*client, SendGetObjectRequest(objectIdC, _, _)).WillOnce(Return(CreateCompletedAsyncTask(instanceC.ToWSObjectsResult())));
    EXPECT_CALL(*client, SendGetObjectRequest(objectIdA, _, _))
        .WillOnce(Return(CreateCompletedAsyncTask(WSObjectsResult::Error(WSError::Id::InstanceNotFound))));

    ON_CALL(*cache, UpdateInstance(objectIdC, _)).WillByDefault(Return(CacheStatus::OK));
    EXPECT_CALL(*cache, RemoveInstance(objectIdA)).WillOnce(Return(CacheStatus::OK));

    ON_CALL(*cache, ReadInstanceLabel(_)).WillByDefault(Return(nullptr));
    ON_CALL(*cache, ReadInstanceCacheTag(_)).WillByDefault(Return(nullptr));
    ON_CALL(*cache, ReadFullyPersistedInstanceKeys(_)).WillByDefault(Return(SUCCESS));

    auto initialInstances = StubBVector({instanceKeyA, instanceKeyB, instanceKeyC});
    auto result = ds->SyncCachedData(initialInstances, bvector<IQueryProvider::Query>(), bvector<IQueryProviderPtr>(), nullptr, nullptr)->GetResult();
    ASSERT_TRUE(result.IsSuccess());
    EXPECT_THAT(result.GetValue(), SizeIs(1));
    }

/*--------------------------------------------------------------------------------------+
* @bsitest                                    Vincas.Razma                     07/15
+---------------+---------------+---------------+---------------+---------------+------*/
TEST_F(CachingDataSourceTests, SyncCachedData_InitialInstancesNotReturnedInQueryRequest_RemovesInstancesFromCache)
    {
    auto cache = std::make_shared<NiceMock<MockDataSourceCache>>();
    auto client = std::make_shared<NiceMock<MockWSRepositoryClient>>();
    auto ds = CreateMockedCachingDataSource(client, cache);

    auto instanceKeyA = StubECInstanceKey(11, 22);
    auto instanceKeyB = StubECInstanceKey(11, 33);
    auto instanceKeyC = StubECInstanceKey(11, 44);
    ObjectId objectIdA("TestSchema.TestClass", "A");
    ObjectId objectIdB("TestSchema.TestClass", "B");
    ObjectId objectIdC("TestSchema.TestClass", "C");
    EXPECT_CALL(*cache, FindInstance(instanceKeyA)).WillRepeatedly(Return(objectIdA));
    EXPECT_CALL(*cache, FindInstance(instanceKeyB)).WillRepeatedly(Return(objectIdB));
    EXPECT_CALL(*cache, FindInstance(instanceKeyC)).WillRepeatedly(Return(objectIdC));

    EXPECT_CALL(*client, SendQueryRequest(_, _, _, _)).WillOnce(Return(CreateCompletedAsyncTask(StubInstances().ToWSObjectsResult())));
    EXPECT_CALL(*cache, UpdateInstances(_, _, Not(nullptr), _)).WillOnce(DoAll(SetArgPointee<2>(StubBSet({instanceKeyB})), Return(SUCCESS)));

    EXPECT_CALL(*client, SendGetObjectRequest(objectIdA, _, _))
        .WillOnce(Return(CreateCompletedAsyncTask(WSObjectsResult::Error(WSError::Id::InstanceNotFound))));

    EXPECT_CALL(*client, SendGetObjectRequest(objectIdC, _, _))
        .WillOnce(Return(CreateCompletedAsyncTask(WSObjectsResult::Error(WSError::Id::InstanceNotFound))));

    EXPECT_CALL(*cache, RemoveInstance(objectIdA)).WillOnce(Return(CacheStatus::OK));
    EXPECT_CALL(*cache, RemoveInstance(objectIdC)).WillOnce(Return(CacheStatus::OK));

    ON_CALL(*cache, ReadInstanceLabel(_)).WillByDefault(Return(nullptr));
    ON_CALL(*cache, ReadInstanceCacheTag(_)).WillByDefault(Return(nullptr));
    ON_CALL(*cache, ReadFullyPersistedInstanceKeys(_)).WillByDefault(Return(SUCCESS));

    auto initialInstances = StubBVector({instanceKeyA, instanceKeyB, instanceKeyC});
    auto result = ds->SyncCachedData(initialInstances, bvector<IQueryProvider::Query>(), bvector<IQueryProviderPtr>(), nullptr, nullptr)->GetResult();
    ASSERT_TRUE(result.IsSuccess());
    EXPECT_THAT(result.GetValue(), SizeIs(2));
    }

/*--------------------------------------------------------------------------------------+
* @bsitest                                    Vincas.Razma                     07/15
+---------------+---------------+---------------+---------------+---------------+------*/
TEST_F(CachingDataSourceTests, SyncCachedData_AlreadyCachedInstanceReturnedFromQuery_QueryProviderIsNotCalledAgainWithSameInstance)
    {
    auto cache = std::make_shared<NiceMock<MockDataSourceCache>>();
    auto client = std::make_shared<NiceMock<MockWSRepositoryClient>>();
    auto ds = CreateMockedCachingDataSource(client, cache);
    auto provider = std::make_shared<MockQueryProvider>();

    auto instanceKey = StubECInstanceKey(11, 22);
    ObjectId objectId("TestSchema.TestClass", "TestId");
    EXPECT_CALL(*cache, FindInstance(instanceKey)).WillRepeatedly(Return(objectId));

    // Initial caching
    EXPECT_CALL(*client, SendQueryRequest(_, _, _, _)).WillOnce(Return(CreateCompletedAsyncTask(StubInstances().ToWSObjectsResult())));
    EXPECT_CALL(*cache, UpdateInstances(_, _, Not(nullptr), _)).WillOnce(DoAll(SetArgPointee<2>(StubBSet({instanceKey})), Return(SUCCESS)));

    IQueryProvider::Query query(CachedResponseKey(instanceKey, "Foo"), std::make_shared<WSQuery>("Schema", "Class"));

    EXPECT_CALL(*provider, GetQueries(_, instanceKey, _)).WillOnce(Return(StubBVector(query)));
    EXPECT_CALL(*provider, DoUpdateFile(_, instanceKey, _)).WillOnce(Return(false));

    // Second query
    EXPECT_CALL(*cache, ReadResponseCacheTag(query.key, _)).WillOnce(Return(""));
    EXPECT_CALL(*client, SendQueryRequest(*query.query, _, _, _)).WillOnce(Return(CreateCompletedAsyncTask(StubInstances().ToWSObjectsResult())));
    EXPECT_CALL(*cache, CacheResponse(query.key, _, _, Pointee(*query.query), _, _)).WillOnce(Return(CacheStatus::OK));

    auto responseKeys = StubECInstanceKeyMultiMap({instanceKey});
    EXPECT_CALL(*cache, ReadResponseInstanceKeys(query.key, _)).WillOnce(DoAll(SetArgReferee<1>(responseKeys), Return(CacheStatus::OK)));

    ON_CALL(*cache, ReadFullyPersistedInstanceKeys(_)).WillByDefault(Return(SUCCESS));

    auto result = ds->SyncCachedData(StubBVector(instanceKey), bvector<IQueryProvider::Query>(), StubBVector<IQueryProviderPtr>(provider), nullptr, nullptr)->GetResult();
    ASSERT_TRUE(result.IsSuccess());
    EXPECT_THAT(result.GetValue(), IsEmpty());
    }

/*--------------------------------------------------------------------------------------+
* @bsitest                                    Vincas.Razma                     07/15
+---------------+---------------+---------------+---------------+---------------+------*/
TEST_F(CachingDataSourceTests, SyncCachedData_CachePartialInstancesRejectsInstances_InstnaceIsQueriedAndCachedSeperately)
    {
    auto cache = std::make_shared<NiceMock<MockDataSourceCache>>();
    auto client = std::make_shared<NiceMock<MockWSRepositoryClient>>();
    auto ds = CreateMockedCachingDataSource(client, cache);

    auto instanceKey = StubECInstanceKey(11, 22);
    ObjectId objectId("TestSchema.TestClass", "TestId");
    EXPECT_CALL(*cache, FindInstance(instanceKey)).WillRepeatedly(Return(objectId));
    EXPECT_CALL(*cache, FindInstance(objectId)).WillRepeatedly(Return(instanceKey));

    IQueryProvider::Query query(CachedResponseKey(StubECInstanceKey(), "Foo"), std::make_shared<WSQuery>("Schema", "Class"));

    EXPECT_CALL(*cache, ReadResponseCacheTag(query.key, _)).WillOnce(Return(nullptr));
    EXPECT_CALL(*client, SendQueryRequest(*query.query, _, _, _)).WillOnce(Return(CreateCompletedAsyncTask(StubInstances().ToWSObjectsResult())));

    EXPECT_CALL(*cache, CacheResponse(query.key, _, _, Pointee(*query.query), _, _))
        .WillOnce(DoAll(SetArgPointee<2>(StubBSet({objectId})), Return(CacheStatus::OK)));

    EXPECT_CALL(*cache, ReadResponseInstanceKeys(query.key, _)).WillOnce(Return(CacheStatus::OK));

    // Queries and caches rejected instances
    EXPECT_CALL(*client, SendQueryRequest(WSQuery(ObjectId("TestSchema.TestClass", "TestId")), _, _, _))
        .WillOnce(Return(CreateCompletedAsyncTask(StubInstances().ToWSObjectsResult())));
    EXPECT_CALL(*cache, UpdateInstances(_, _, Not(nullptr), _)).WillOnce(DoAll(SetArgPointee<2>(StubBSet({instanceKey})), Return(SUCCESS)));

    ON_CALL(*cache, ReadFullyPersistedInstanceKeys(_)).WillByDefault(Return(SUCCESS));

    auto result = ds->SyncCachedData(bvector<ECInstanceKey>(), StubBVector(query), bvector<IQueryProviderPtr>(), nullptr, nullptr)->GetResult();
    ASSERT_TRUE(result.IsSuccess());
    EXPECT_THAT(result.GetValue(), IsEmpty());
    }

/*--------------------------------------------------------------------------------------+
* @bsitest                                    Simas.Lukenas                     01/17
+---------------+---------------+---------------+---------------+---------------+------*/
TEST_F(CachingDataSourceTests, SyncCachedData_InitialInstanceRemovesPathToChild_ChildInstanceIsRemovedAndNotCached)
    {
    auto ds = GetTestDataSourceV2();
    auto provider = std::make_shared<MockQueryProvider>();

    ObjectId objectIdParent("TestSchema.TestClass", "Parent");
    ObjectId objectIdA("TestSchema.TestClass", "A");
    ObjectId objectIdB("TestSchema.TestClass", "B");

    auto txn = ds->StartCacheTransaction();
    StubInstances instances;
    instances.Add(objectIdParent);
    CachedResponseKey responseKeyParent(txn.GetCache().FindOrCreateRoot(nullptr), nullptr);
    ASSERT_EQ(CacheStatus::OK, txn.GetCache().CacheResponse(responseKeyParent, instances.ToWSObjectsResponse()));
    auto instanceKeyParent = txn.GetCache().FindInstance(objectIdParent);
    ASSERT_TRUE(instanceKeyParent.IsValid());

    instances.Clear();
    instances.Add(objectIdA);
    CachedResponseKey responseKeyA(instanceKeyParent, nullptr);
    ASSERT_EQ(CacheStatus::OK, txn.GetCache().CacheResponse(responseKeyA, instances.ToWSObjectsResponse()));
    auto instanceKeyA = txn.GetCache().FindInstance(objectIdA);
    ASSERT_TRUE(instanceKeyA.IsValid());

    CachedResponseKey responseKeyB(instanceKeyA, nullptr);
    instances.Clear();
    instances.Add(objectIdB);
    ASSERT_EQ(CacheStatus::OK, txn.GetCache().CacheResponse(responseKeyB, instances.ToWSObjectsResponse()));
    auto instanceKeyB = txn.GetCache().FindInstance(objectIdB);
    ASSERT_TRUE(instanceKeyB.IsValid());
    txn.Commit();

    IQueryProvider::Query queryParent(responseKeyA, std::make_shared<WSQuery>("SchemaA", "ClassA"));
    IQueryProvider::Query queryB(CachedResponseKey(instanceKeyB, nullptr), std::make_shared<WSQuery>("SchemaB", "ClassB"));

    EXPECT_CALL(*provider, GetQueries(_, instanceKeyParent, _)).WillOnce(Return(StubBVector({queryParent})));
    EXPECT_CALL(*provider, GetQueries(_, instanceKeyB, _)).WillOnce(Return(StubBVector({queryB})));
    EXPECT_CALL(*provider, DoUpdateFile(_, instanceKeyParent, _)).WillOnce(Return(false));
    EXPECT_CALL(*provider, DoUpdateFile(_, instanceKeyB, _)).WillOnce(Return(false));

    StubInstances remoteInstances;
    remoteInstances.Add(objectIdB);
    remoteInstances.Add(objectIdParent);

    EXPECT_CALL(GetMockClient(), SendQueryRequest(_, _, _, _)).WillOnce(Return(CreateCompletedAsyncTask(remoteInstances.ToWSObjectsResult())));
    EXPECT_CALL(GetMockClient(), SendQueryRequest(*queryParent.query, _, _, _)).WillOnce(Return(CreateCompletedAsyncTask(StubInstances().ToWSObjectsResult())));
    EXPECT_CALL(GetMockClient(), SendQueryRequest(*queryB.query, _, _, _)).WillOnce(Return(CreateCompletedAsyncTask(StubInstances().ToWSObjectsResult())));

    auto result = ds->SyncCachedData(StubBVector({instanceKeyB, instanceKeyParent}), bvector<IQueryProvider::Query>(), StubBVector<IQueryProviderPtr>(provider), nullptr, nullptr)->GetResult();
    ASSERT_TRUE(result.IsSuccess());
    EXPECT_THAT(result.GetValue(), SizeIs(1));
    EXPECT_FALSE(ds->StartCacheTransaction().GetCache().GetCachedObjectInfo(objectIdB).IsInCache());
    }

/*--------------------------------------------------------------------------------------+
* @bsitest                                    Simas.Lukenas                     02/15
+---------------+---------------+---------------+---------------+---------------+------*/
TEST_F(CachingDataSourceTests, SyncCachedData_InitialInstanceRemovesChildAndPathToIt_ChildInstanceIsRemovedAndNotCached)
    {
    auto ds = GetTestDataSourceV2();
    auto provider = std::make_shared<MockQueryProvider>();

    ObjectId objectIdA("TestSchema.TestClass", "A");
    ObjectId objectIdB("TestSchema.TestClass", "B");

    auto txn = ds->StartCacheTransaction();
    StubInstances instances;
    instances.Add(objectIdA);
    CachedResponseKey responseKeyA(txn.GetCache().FindOrCreateRoot(nullptr), nullptr);
    ASSERT_EQ(CacheStatus::OK, txn.GetCache().CacheResponse(responseKeyA, instances.ToWSObjectsResponse()));
    auto instanceKeyA = txn.GetCache().FindInstance(objectIdA);
    ASSERT_TRUE(instanceKeyA.IsValid());

    instances.Clear();
    instances.Add(objectIdB);
    CachedResponseKey responseKeyB(instanceKeyA, nullptr);
    ASSERT_EQ(CacheStatus::OK, txn.GetCache().CacheResponse(responseKeyB, instances.ToWSObjectsResponse()));
    auto instanceKeyB = txn.GetCache().FindInstance(objectIdB);
    ASSERT_TRUE(instanceKeyB.IsValid());
    txn.Commit();

    IQueryProvider::Query query(responseKeyA, std::make_shared<WSQuery>("SchemaA", "ClassA"));

    EXPECT_CALL(*provider, GetQueries(_, instanceKeyB, _)).WillOnce(Return(bvector<IQueryProvider::Query>()));
    EXPECT_CALL(*provider, DoUpdateFile(_, instanceKeyB, _)).WillOnce(Return(false));

    EXPECT_CALL(GetMockClient(), SendQueryRequest(_, _, _, _)).Times(2)
        .WillRepeatedly(Return(CreateCompletedAsyncTask(StubInstances().ToWSObjectsResult())));
    EXPECT_CALL(GetMockClient(), SendGetObjectRequest(objectIdB, _, _))
        .WillOnce(Return(CreateCompletedAsyncTask(WSObjectsResult::Error(WSError::Id::InstanceNotFound))));

    auto result = ds->SyncCachedData(StubBVector({instanceKeyB}), StubBVector(query), StubBVector<IQueryProviderPtr>(provider), nullptr, nullptr)->GetResult();
    ASSERT_TRUE(result.IsSuccess());
    EXPECT_THAT(result.GetValue(), SizeIs(1));
    EXPECT_FALSE(ds->StartCacheTransaction().GetCache().GetCachedObjectInfo(objectIdB).IsInCache());
    }

/*--------------------------------------------------------------------------------------+
* @bsitest                                    Vincas.Razma                     07/15
+---------------+---------------+---------------+---------------+---------------+------*/
TEST_F(CachingDataSourceTests, SyncCachedData_InitialInstanceRemovesNonExistingChildAndPathToIt_ChildInstanceIsRemovedAndNotCached)
    {
    auto ds = GetTestDataSourceV2();
    auto provider = std::make_shared<MockQueryProvider>();

    ObjectId objectIdA("TestSchema.TestClass", "A");
    ObjectId objectIdB("TestSchema.TestClass", "B");

    auto txn = ds->StartCacheTransaction();
    StubInstances instances;
    instances.Add(objectIdA);
    CachedResponseKey responseKeyA(txn.GetCache().FindOrCreateRoot(nullptr), nullptr);
    ASSERT_EQ(CacheStatus::OK, txn.GetCache().CacheResponse(responseKeyA, instances.ToWSObjectsResponse()));
    auto instanceKeyA = txn.GetCache().FindInstance(objectIdA);
    ASSERT_TRUE(instanceKeyA.IsValid());

    instances.Clear();
    instances.Add(objectIdB);
    CachedResponseKey responseKeyB(instanceKeyA, nullptr);
    ASSERT_EQ(CacheStatus::OK, txn.GetCache().CacheResponse(responseKeyB, instances.ToWSObjectsResponse()));
    auto instanceKeyB = txn.GetCache().FindInstance(objectIdB);
    ASSERT_TRUE(instanceKeyB.IsValid());
    txn.Commit();

    IQueryProvider::Query query(responseKeyA, std::make_shared<WSQuery>("SchemaA", "ClassA"));

    EXPECT_CALL(*provider, GetQueries(_, instanceKeyB, _)).WillOnce(Return(bvector<IQueryProvider::Query>()));
    EXPECT_CALL(*provider, DoUpdateFile(_, instanceKeyB, _)).WillOnce(Return(false));

    EXPECT_CALL(GetMockClient(), SendQueryRequest(_, _, _, _)).Times(2)
        .WillRepeatedly(Return(CreateCompletedAsyncTask(StubInstances().ToWSObjectsResult())));
    EXPECT_CALL(GetMockClient(), SendGetObjectRequest(objectIdB, _, _))
        .WillOnce(Return(CreateCompletedAsyncTask(instances.ToWSObjectsResult())));

    auto result = ds->SyncCachedData(StubBVector({instanceKeyB}), StubBVector(query), StubBVector<IQueryProviderPtr>(provider), nullptr, nullptr)->GetResult();
    ASSERT_TRUE(result.IsSuccess());
    EXPECT_THAT(result.GetValue(), SizeIs(1));
    EXPECT_FALSE(ds->StartCacheTransaction().GetCache().GetCachedObjectInfo(objectIdB).IsInCache());
    }

/*--------------------------------------------------------------------------------------+
* @bsitest                                    Vincas.Razma                     07/15
+---------------+---------------+---------------+---------------+---------------+------*/
TEST_F(CachingDataSourceTests, SyncCachedData_QueryProviderReturnsToUpdateFile_DownloadsAndCachesFileToSetupAutoLocation)
    {
    auto cache = std::make_shared<NiceMock<MockDataSourceCache>>();
    auto client = std::make_shared<NiceMock<MockWSRepositoryClient>>();
    auto ds = CreateMockedCachingDataSource(client, cache);
    auto provider = std::make_shared<MockQueryProvider>();

    auto instanceKey = StubECInstanceKey(11, 22);
    ObjectId objectId("TestSchema.TestClass", "TestId");
    EXPECT_CALL(*cache, FindInstance(instanceKey)).WillRepeatedly(Return(objectId));
    EXPECT_CALL(*cache, FindInstance(objectId)).WillRepeatedly(Return(instanceKey));

    EXPECT_CALL(*client, SendQueryRequest(_, _, _, _)).WillOnce(Return(CreateCompletedAsyncTask(StubInstances().ToWSObjectsResult())));
    EXPECT_CALL(*cache, UpdateInstances(_, _, Not(nullptr), _)).WillOnce(DoAll(SetArgPointee<2>(StubBSet({instanceKey})), Return(SUCCESS)));

    EXPECT_CALL(*provider, GetQueries(_, instanceKey, _)).WillOnce(Return(bvector<IQueryProvider::Query>()));
    EXPECT_CALL(*provider, DoUpdateFile(_, instanceKey, _)).WillOnce(Return(true));

    // Download & cache file
    EXPECT_CALL(*cache, ReadFileCacheTag(objectId)).WillOnce(Return("TestTag"));
    EXPECT_CALL(*cache, ReadFileProperties(instanceKey, _, _)).WillRepeatedly(Return(SUCCESS));
    EXPECT_CALL(*client, SendGetFileRequest(objectId, ::testing::An<BeFileNameCR>(), Utf8String("TestTag"), _, _))
        .WillOnce(Invoke([&] (ObjectIdCR, BeFileNameCR fileName, Utf8StringCR, Http::Request::ProgressCallbackCR, ICancellationTokenPtr)
        {
        SimpleWriteToFile("", fileName);
        return CreateCompletedAsyncTask(WSFileResult::Success(StubWSFileResponse(fileName, "")));
        }));
    EXPECT_CALL(*cache, CacheFile(objectId, _, FileCache::Auto)).WillOnce(Return(SUCCESS));

    ON_CALL(*cache, ReadFullyPersistedInstanceKeys(_)).WillByDefault(Return(SUCCESS));

    auto result = ds->SyncCachedData(StubBVector(instanceKey), bvector<IQueryProvider::Query>(), StubBVector<IQueryProviderPtr>(provider), nullptr, nullptr)->GetResult();
    ASSERT_TRUE(result.IsSuccess());
    EXPECT_THAT(result.GetValue(), IsEmpty());
    }

/*--------------------------------------------------------------------------------------+
* @bsitest                                    Vincas.Razma                     07/15
+---------------+---------------+---------------+---------------+---------------+------*/
TEST_F(CachingDataSourceTests, SyncCachedData_QueryProviderReturnsToUpdateFileButInstanceIsThenDeleted_SkipsFileDownload)
    {
    auto cache = std::make_shared<NiceMock<MockDataSourceCache>>();
    auto client = std::make_shared<NiceMock<MockWSRepositoryClient>>();
    auto ds = CreateMockedCachingDataSource(client, cache);
    auto provider = std::make_shared<MockQueryProvider>();

    auto instanceKey = StubECInstanceKey(11, 22);
    ObjectId objectId("TestSchema.TestClass", "TestId");
    EXPECT_CALL(*cache, FindInstance(instanceKey)).WillOnce(Return(objectId)).WillRepeatedly(Return(ObjectId()));
    EXPECT_CALL(*cache, FindInstance(objectId)).WillRepeatedly(Return(instanceKey));

    EXPECT_CALL(*client, SendQueryRequest(_, _, _, _)).WillOnce(Return(CreateCompletedAsyncTask(StubInstances().ToWSObjectsResult())));
    EXPECT_CALL(*cache, UpdateInstances(_, _, Not(nullptr), _)).WillOnce(DoAll(SetArgPointee<2>(StubBSet({instanceKey})), Return(SUCCESS)));

    EXPECT_CALL(*provider, GetQueries(_, instanceKey, _)).WillOnce(Return(bvector<IQueryProvider::Query>()));
    EXPECT_CALL(*provider, DoUpdateFile(_, instanceKey, _)).WillOnce(Return(true));

    // Download & cache file
    EXPECT_CALL(*cache, ReadFileProperties(instanceKey, _, _)).WillRepeatedly(Return(SUCCESS));
    ON_CALL(*cache, ReadFullyPersistedInstanceKeys(_)).WillByDefault(Return(SUCCESS));

    auto result = ds->SyncCachedData(StubBVector(instanceKey), bvector<IQueryProvider::Query>(), StubBVector<IQueryProviderPtr>(provider), nullptr, nullptr)->GetResult();
    ASSERT_TRUE(result.IsSuccess());
    EXPECT_THAT(result.GetValue(), IsEmpty());
    }

/*--------------------------------------------------------------------------------------+
* @bsitest                                    Vincas.Razma                     07/15
+---------------+---------------+---------------+---------------+---------------+------*/
TEST_F(CachingDataSourceTests, SyncCachedData_InstanceCachedAsPersistent_GetQueriesAndDoUpdateFileIsPersistentParameterIsTrue)
    {
    auto cache = std::make_shared<NiceMock<MockDataSourceCache>>();
    auto client = std::make_shared<NiceMock<MockWSRepositoryClient>>();
    auto ds = CreateMockedCachingDataSource(client, cache);
    auto provider = std::make_shared<MockQueryProvider>();

    IQueryProvider::Query query(CachedResponseKey(StubECInstanceKey(11, 22), "Foo"), std::make_shared<WSQuery>("Schema", "Class"));

    EXPECT_CALL(*cache, ReadResponseCacheTag(query.key, _)).WillOnce(Return("TestTag"));
    EXPECT_CALL(*client, SendQueryRequest(*query.query, Utf8String("TestTag"), _, _)).WillOnce(Return(CreateCompletedAsyncTask(StubInstances().ToWSObjectsResult())));
    EXPECT_CALL(*cache, CacheResponse(query.key, _, _, Pointee(*query.query), _, _)).WillOnce(Return(CacheStatus::OK));

    auto newInstanceKey = StubECInstanceKey(33, 44);
    auto responseKeys = StubECInstanceKeyMultiMap({newInstanceKey});
    EXPECT_CALL(*cache, ReadResponseInstanceKeys(query.key, _)).WillOnce(DoAll(SetArgReferee<1>(responseKeys), Return(CacheStatus::OK)));

    // Return that all response instances are cached
    EXPECT_CALL(*cache, ReadFullyPersistedInstanceKeys(_)).WillOnce(DoAll(SetArgReferee<0>(responseKeys), Return(SUCCESS)));

    EXPECT_CALL(*provider, GetQueries(_, newInstanceKey, true)).WillOnce(Return(bvector<IQueryProvider::Query>()));
    EXPECT_CALL(*provider, DoUpdateFile(_, newInstanceKey, true)).WillOnce(Return(false));

    auto result = ds->SyncCachedData(bvector<ECInstanceKey>(), StubBVector(query), StubBVector<IQueryProviderPtr>(provider), nullptr, nullptr)->GetResult();
    ASSERT_TRUE(result.IsSuccess());
    EXPECT_THAT(result.GetValue(), IsEmpty());
    }

/*--------------------------------------------------------------------------------------+
* @bsitest                                    Vincas.Razma                     07/15
+---------------+---------------+---------------+---------------+---------------+------*/
TEST_F(CachingDataSourceTests, SyncCachedData_CancellationTokenCanceled_ReturnsErrorCanceled)
    {
    auto cache = std::make_shared<NiceMock<MockDataSourceCache>>();
    auto client = std::make_shared<NiceMock<MockWSRepositoryClient>>();
    auto ds = CreateMockedCachingDataSource(client, cache);
    auto provider = std::make_shared<MockQueryProvider>();

    IQueryProvider::Query query(CachedResponseKey(StubECInstanceKey(11, 22), "Foo"), std::make_shared<WSQuery>("Schema", "Class"));

    auto ct = SimpleCancellationToken::Create(true);

    auto result = ds->SyncCachedData(bvector<ECInstanceKey>(), StubBVector(query), StubBVector<IQueryProviderPtr>(provider), nullptr, ct)->GetResult();
    ASSERT_FALSE(result.IsSuccess());
    EXPECT_THAT(result.GetError().GetStatus(), ICachingDataSource::Status::Canceled);
    }

/*--------------------------------------------------------------------------------------+
* @bsitest                                    Vincas.Razma                     07/15
+---------------+---------------+---------------+---------------+---------------+------*/
TEST_F(CachingDataSourceTests, SyncCachedData_InitialQueriesSuppliedAndServerErrorReturnedForFirstOne_ContinuesWithOtherQuerysAndReturnsFailedObject)
    {
    auto cache = std::make_shared<NiceMock<MockDataSourceCache>>();
    auto client = std::make_shared<NiceMock<MockWSRepositoryClient>>();
    auto ds = CreateMockedCachingDataSource(client, cache);

    IQueryProvider::Query a(CachedResponseKey(StubECInstanceKey(11, 22), "A"), std::make_shared<WSQuery>("SchemaA", "ClassA"));
    IQueryProvider::Query b(CachedResponseKey(StubECInstanceKey(11, 33), "B"), std::make_shared<WSQuery>("SchemaB", "ClassB"));
    IQueryProvider::Query c(CachedResponseKey(StubECInstanceKey(11, 44), "C"), std::make_shared<WSQuery>("SchemaC", "ClassC"));

    EXPECT_CALL(*cache, ReadResponseCacheTag(_, _)).WillRepeatedly(Return(""));
    EXPECT_CALL(*client, SendQueryRequest(*a.query, _, _, _)).WillOnce(Return(CreateCompletedAsyncTask(StubInstances().ToWSObjectsResult())));
    EXPECT_CALL(*client, SendQueryRequest(*b.query, _, _, _)).WillOnce(Return(CreateCompletedAsyncTask(WSObjectsResult::Error(WSError::Id::ServerError))));
    EXPECT_CALL(*client, SendQueryRequest(*c.query, _, _, _)).WillOnce(Return(CreateCompletedAsyncTask(StubInstances().ToWSObjectsResult())));
    EXPECT_CALL(*cache, CacheResponse(a.key, _, _, Pointee(*a.query), _, _)).WillOnce(Return(CacheStatus::OK));
    EXPECT_CALL(*cache, CacheResponse(c.key, _, _, Pointee(*c.query), _, _)).WillOnce(Return(CacheStatus::OK));

    EXPECT_CALL(*cache, ReadResponseInstanceKeys(a.key, _)).WillOnce(Return(CacheStatus::OK));
    EXPECT_CALL(*cache, ReadResponseInstanceKeys(c.key, _)).WillOnce(Return(CacheStatus::OK));
    ON_CALL(*cache, ReadFullyPersistedInstanceKeys(_)).WillByDefault(Return(SUCCESS));

    EXPECT_CALL(*cache, FindInstance(b.key.GetParent())).WillOnce(Return(ObjectId()));
    EXPECT_CALL(*cache, ReadInstanceLabel(_)).WillOnce(Return(""));

    auto result = ds->SyncCachedData(bvector<ECInstanceKey>(), StubBVector({a, b, c}), bvector<IQueryProviderPtr>(), nullptr, nullptr)->GetResult();
    ASSERT_TRUE(result.IsSuccess());
    EXPECT_THAT(result.GetValue(), SizeIs(1));
    EXPECT_THAT(result.GetValue()[0].GetError().GetWSError().GetId(), WSError::Id::ServerError);
    }

/*--------------------------------------------------------------------------------------+
* @bsitest                                    Vincas.Razma                     07/15
+---------------+---------------+---------------+---------------+---------------+------*/
TEST_F(CachingDataSourceTests, SyncCachedData_InitialQueriesSuppliedAndConnectionError_StopsAndReturnsError)
    {
    auto cache = std::make_shared<NiceMock<MockDataSourceCache>>();
    auto client = std::make_shared<NiceMock<MockWSRepositoryClient>>();
    auto ds = CreateMockedCachingDataSource(client, cache);

    IQueryProvider::Query a(CachedResponseKey(StubECInstanceKey(11, 22), "A"), std::make_shared<WSQuery>("SchemaA", "ClassA"));
    IQueryProvider::Query b(CachedResponseKey(StubECInstanceKey(11, 33), "B"), std::make_shared<WSQuery>("SchemaB", "ClassB"));

    EXPECT_CALL(*cache, ReadResponseCacheTag(_, _)).WillRepeatedly(Return(""));
    EXPECT_CALL(*client, SendQueryRequest(*a.query, _, _, _)).WillOnce(Return(CreateCompletedAsyncTask(WSObjectsResult::Error(StubHttpResponse()))));
    EXPECT_CALL(*client, SendQueryRequest(*b.query, _, _, _)).Times(0);

    auto result = ds->SyncCachedData(bvector<ECInstanceKey>(), StubBVector({a, b}), bvector<IQueryProviderPtr>(), nullptr, nullptr)->GetResult();
    ASSERT_FALSE(result.IsSuccess());
    EXPECT_THAT(result.GetError().GetWSError().GetStatus(), WSError::Status::ConnectionError);
    }

/*--------------------------------------------------------------------------------------+
* @bsitest                                    Vincas.Razma                     07/15
+---------------+---------------+---------------+---------------+---------------+------*/
TEST_F(CachingDataSourceTests, SyncCachedData_SkipTokensNotEnabledInitialQueriesSuppliedAndServerRespondsWithSkipToken_SkipTokenNotUsed)
    {
    auto cache = std::make_shared<NiceMock<MockDataSourceCache>>();
    auto client = std::make_shared<NiceMock<MockWSRepositoryClient>>();
    auto ds = CreateMockedCachingDataSource(client, cache);
    ds->EnableSkipTokens(false);

    IQueryProvider::Query query(CachedResponseKey(StubECInstanceKey(11, 22), "A"), std::make_shared<WSQuery>("SchemaA", "ClassA"));

    ON_CALL(*cache, ReadResponseCacheTag(_, _)).WillByDefault(Return(""));
    ON_CALL(*cache, CacheResponse(_, _, _, _, _, _)).WillByDefault(Return(CacheStatus::OK));
    ON_CALL(*cache, ReadResponseInstanceKeys(_, _)).WillByDefault(Return(CacheStatus::OK));

    EXPECT_CALL(*client, SendQueryRequest(*query.query, _, _, _))
        .WillOnce(Invoke([] (WSQueryCR, Utf8StringCR, Utf8StringCR skipToken, ICancellationTokenPtr)
        {
        EXPECT_EQ("", skipToken);
        return CreateCompletedAsyncTask(WSObjectsResult::Error({}));
        }));

    ds->SyncCachedData(bvector<ECInstanceKey>(), StubBVector({query}), bvector<IQueryProviderPtr>(), nullptr, nullptr)->Wait();
    }

/*--------------------------------------------------------------------------------------+
* @bsimethod                                   Vincas.Razma                      03/2017
+---------------+---------------+---------------+---------------+---------------+------*/
TEST_F(CachingDataSourceTests, SyncCachedData_InitialQueriesSuppliedAndServerRespondsWithSkipToken_MultipleRequestsDone)
    {
    auto cache = std::make_shared<NiceMock<MockDataSourceCache>>();
    auto client = std::make_shared<NiceMock<MockWSRepositoryClient>>();
    auto ds = CreateMockedCachingDataSource(client, cache);
    ds->EnableSkipTokens(true);

    IQueryProvider::Query query(CachedResponseKey(StubECInstanceKey(11, 22), "A"), std::make_shared<WSQuery>("SchemaA", "ClassA"));

    ON_CALL(*cache, ReadResponseCacheTag(_, _)).WillByDefault(Return(""));
    ON_CALL(*cache, CacheResponse(_, _, _, _, _, _)).WillByDefault(Return(CacheStatus::OK));
    ON_CALL(*cache, ReadResponseInstanceKeys(_, _)).WillByDefault(Return(CacheStatus::OK));

    InSequence callsInSeq;

    EXPECT_CALL(*client, SendQueryRequest(_, _, WSRepositoryClient::InitialSkipToken, _))
        .WillOnce(Return(CreateCompletedAsyncTask(WSObjectsResult::Success(StubInstances().ToWSObjectsResponse("", "SkipToken")))));

    EXPECT_CALL(*client, SendQueryRequest(_, _, Utf8String("SkipToken"), _))
        .WillOnce(Return(CreateCompletedAsyncTask(WSObjectsResult::Success(StubInstances().ToWSObjectsResponse("", "")))));

    auto result = ds->SyncCachedData(bvector<ECInstanceKey>(), StubBVector({query}), bvector<IQueryProviderPtr>(), nullptr, nullptr)->GetResult();
    ASSERT_TRUE(result.IsSuccess());
    }

/*--------------------------------------------------------------------------------------+
* @bsitest                                    Vincas.Razma                     07/15
+---------------+---------------+---------------+---------------+---------------+------*/
TEST_F(CachingDataSourceTests, SyncCachedData_InitialInstance_CallbackCalledWithZeroProgress)
    {
    auto cache = std::make_shared<NiceMock<MockDataSourceCache>>();
    auto client = std::make_shared<NiceMock<MockWSRepositoryClient>>();
    auto ds = CreateMockedCachingDataSource(client, cache);
    auto provider = std::make_shared<MockQueryProvider>();

    auto instanceKey = StubECInstanceKey(11, 22);
    ON_CALL(*cache, FindInstance(instanceKey)).WillByDefault(Return(ObjectId("TestSchema.TestClass", "TestId")));
    ON_CALL(*client, SendQueryRequest(_, _, _, _)).WillByDefault(Return(CreateCompletedAsyncTask(StubInstances().ToWSObjectsResult())));
    ON_CALL(*cache, UpdateInstances(_, _, Not(nullptr), _)).WillByDefault(DoAll(SetArgPointee<2>(StubBSet({instanceKey})), Return(SUCCESS)));
    ON_CALL(*provider, GetQueries(_, instanceKey, _)).WillByDefault(Return(bvector<IQueryProvider::Query>()));
    ON_CALL(*provider, DoUpdateFile(_, instanceKey, _)).WillByDefault(Return(false));
    ON_CALL(*cache, ReadFullyPersistedInstanceKeys(_)).WillByDefault(Return(SUCCESS));

    int progressCalled = 0;
    double expectedSyncedValues[2] = {0, 1};
    auto onProgress = [&] (CachingDataSource::ProgressCR progress)
        {
        EXPECT_EQ(expectedSyncedValues[progressCalled], progress.GetSynced());
        EXPECT_THAT(progress.GetLabel(), IsEmpty());
        EXPECT_THAT(progress.GetBytes().current, 0);
        EXPECT_THAT(progress.GetBytes().total, 0);
        progressCalled++;
        };

    auto result = ds->SyncCachedData(StubBVector(instanceKey), bvector<IQueryProvider::Query>(), StubBVector<IQueryProviderPtr>(provider), onProgress, nullptr)->GetResult();
    ASSERT_TRUE(result.IsSuccess());
    EXPECT_THAT(result.GetValue(), IsEmpty());
    EXPECT_THAT(progressCalled, 2);
    }

/*--------------------------------------------------------------------------------------+
* @bsitest                                    Vincas.Razma                     07/15
+---------------+---------------+---------------+---------------+---------------+------*/
TEST_F(CachingDataSourceTests, SyncCachedData_InitialInstancesAndQueries_OnProgressCallsWithEachpartProgress)
    {
    auto cache = std::make_shared<NiceMock<MockDataSourceCache>>();
    auto client = std::make_shared<NiceMock<MockWSRepositoryClient>>();
    auto store = std::make_shared<StubRepositoryInfoStore>(StubWSInfoWebApi({2, 0}));
    auto ds = CreateMockedCachingDataSource(client, cache, store);

    auto instanceA = StubECInstanceKey(1, 2);
    auto instanceB = StubECInstanceKey(3, 4);
    auto objectA = ObjectId("TestSchema.TestClass", "A");
    auto objectB = ObjectId("TestSchema.TestClass", "B");

    IQueryProvider::Query queryA(CachedResponseKey(StubECInstanceKey(5, 6), "A"), std::make_shared<WSQuery>("SchemaA", "ClassA"));
    IQueryProvider::Query queryB(CachedResponseKey(StubECInstanceKey(7, 8), "B"), std::make_shared<WSQuery>("SchemaB", "ClassB"));

    ON_CALL(*cache, CacheResponse(_, _, _, _, _, _)).WillByDefault(Return(CacheStatus::OK));
    ON_CALL(*cache, FindInstance(instanceA)).WillByDefault(Return(objectA));
    ON_CALL(*cache, FindInstance(instanceB)).WillByDefault(Return(objectB));
    ON_CALL(*cache, FindInstance(objectA)).WillByDefault(Return(instanceA));
    ON_CALL(*cache, FindInstance(objectB)).WillByDefault(Return(instanceB));
    ON_CALL(*cache, ReadFullyPersistedInstanceKeys(_)).WillByDefault(Return(SUCCESS));
    ON_CALL(*cache, ReadInstanceCacheTag(_)).WillByDefault(Return(nullptr));
    ON_CALL(*cache, ReadResponseCacheTag(_, _)).WillByDefault(Return(nullptr));
    ON_CALL(*cache, ReadResponseInstanceKeys(_, _)).WillByDefault(Return(CacheStatus::OK));
    ON_CALL(*cache, UpdateInstance(_, _)).WillByDefault(Return(CacheStatus::OK));
    ON_CALL(*cache, UpdateInstances(_, _, _, _)).WillByDefault(Return(SUCCESS));
    ON_CALL(*client, SendGetObjectRequest(_, _, _)).WillByDefault(Return(CreateCompletedAsyncTask(StubInstances().ToWSObjectsResult())));
    ON_CALL(*client, SendQueryRequest(_, _, _, _)).WillByDefault(Return(CreateCompletedAsyncTask(StubInstances().ToWSObjectsResult())));

    int progressCalled = 0;
    double expectedSyncedValues[5] = {0, 0.25, 0.50, 0.75, 1};
    auto onProgress = [&] (CachingDataSource::ProgressCR progress)
        {
        EXPECT_EQ(expectedSyncedValues[progressCalled], progress.GetSynced());
        EXPECT_THAT(progress.GetBytes().current, 0);
        EXPECT_THAT(progress.GetBytes().total, 0);
        progressCalled++;
        };

    auto result = ds->SyncCachedData(StubBVector({instanceA, instanceB}), StubBVector({queryA, queryB}),
        bvector<IQueryProviderPtr>(), onProgress, nullptr)->GetResult();

    ASSERT_TRUE(result.IsSuccess());
    EXPECT_THAT(result.GetValue(), IsEmpty());
    EXPECT_THAT(progressCalled, 5);
    }

/*--------------------------------------------------------------------------------------+
* @bsitest                                    Vincas.Razma                     07/15
+---------------+---------------+---------------+---------------+---------------+------*/
TEST_F(CachingDataSourceTests, SyncCachedData_InitialInstancesWithProviders_OnProgressCallsWithInitialAndNewQuery)
    {
    auto cache = std::make_shared<NiceMock<MockDataSourceCache>>();
    auto client = std::make_shared<NiceMock<MockWSRepositoryClient>>();
    auto store = std::make_shared<StubRepositoryInfoStore>(StubWSInfoWebApi({2, 0}));
    auto ds = CreateMockedCachingDataSource(client, cache, store);
    auto provider = std::make_shared<MockQueryProvider>();

    auto instanceA = StubECInstanceKey(1, 2);
    auto instanceB = StubECInstanceKey(3, 4);
    auto objectA = ObjectId("TestSchema.TestClass", "A");
    auto objectB = ObjectId("TestSchema.TestClass", "B");
    IQueryProvider::Query queryA(CachedResponseKey(StubECInstanceKey(5, 6), "A"), std::make_shared<WSQuery>("SchemaA", "ClassA"));
    IQueryProvider::Query queryB(CachedResponseKey(StubECInstanceKey(7, 8), "B"), std::make_shared<WSQuery>("SchemaB", "ClassB"));

    ON_CALL(*cache, CacheResponse(_, _, _, _, _, _)).WillByDefault(Return(CacheStatus::OK));
    ON_CALL(*cache, FindInstance(instanceA)).WillByDefault(Return(objectA));
    ON_CALL(*cache, FindInstance(instanceB)).WillByDefault(Return(objectB));
    ON_CALL(*cache, FindInstance(objectA)).WillByDefault(Return(instanceA));
    ON_CALL(*cache, FindInstance(objectB)).WillByDefault(Return(instanceB));
    ON_CALL(*cache, ReadFullyPersistedInstanceKeys(_)).WillByDefault(Return(SUCCESS));
    ON_CALL(*cache, ReadInstanceCacheTag(_)).WillByDefault(Return(nullptr));
    ON_CALL(*cache, ReadResponseCacheTag(_, _)).WillByDefault(Return(nullptr));
    ON_CALL(*cache, ReadResponseInstanceKeys(_, _)).WillByDefault(Return(CacheStatus::OK));
    ON_CALL(*cache, UpdateInstance(_, _)).WillByDefault(Return(CacheStatus::OK));
    ON_CALL(*cache, UpdateInstances(_, _, _, _)).WillByDefault(Return(SUCCESS));
    ON_CALL(*client, SendGetObjectRequest(_, _, _)).WillByDefault(Return(CreateCompletedAsyncTask(StubInstances().ToWSObjectsResult())));
    ON_CALL(*client, SendQueryRequest(_, _, _, _)).WillByDefault(Return(CreateCompletedAsyncTask(StubInstances().ToWSObjectsResult())));

    EXPECT_CALL(*provider, GetQueries(_, instanceA, _)).WillOnce(Return(StubBVector({queryA})));
    EXPECT_CALL(*provider, GetQueries(_, instanceB, _)).WillOnce(Return(StubBVector({queryB})));
    ON_CALL(*provider, DoUpdateFile(_, _, _)).WillByDefault(Return(false));

    int progressCalled = 0;
    ICachingDataSource::Progress expectedProgress[] = {
        {0,       {0, 2}},
        {0.25,    {0, 2}},
        {0.50,    {0, 2}},
        {0.75,    {1, 2}},
        {1,       {2, 2}}};
    auto onProgress = [&] (CachingDataSource::ProgressCR progress)
        {
        EXPECT_EQ(expectedProgress[progressCalled], progress);
        progressCalled++;
        };

    auto result = ds->SyncCachedData(StubBVector({instanceA, instanceB}), bvector<IQueryProvider::Query>(),
        StubBVector<IQueryProviderPtr>(provider), onProgress, nullptr)->GetResult();

    ASSERT_TRUE(result.IsSuccess());
    EXPECT_THAT(result.GetValue(), IsEmpty());
    EXPECT_THAT(progressCalled, 5);
    }

/*--------------------------------------------------------------------------------------+
* @bsitest                                    Vincas.Razma                     07/15
+---------------+---------------+---------------+---------------+---------------+------*/
TEST_F(CachingDataSourceTests, SyncCachedData_FilesBeingDownloaded_CallbackCalledWithFileProgress)
    {
    auto cache = std::make_shared<NiceMock<MockDataSourceCache>>();
    auto client = std::make_shared<NiceMock<MockWSRepositoryClient>>();
    auto ds = CreateMockedCachingDataSource(client, cache);
    auto provider = std::make_shared<MockQueryProvider>();

    auto instanceKey = StubECInstanceKey(11, 22);
    ObjectId objectId("TestSchema.TestClass", "TestId");
    ON_CALL(*cache, FindInstance(instanceKey)).WillByDefault(Return(objectId));
    ON_CALL(*cache, FindInstance(objectId)).WillByDefault(Return(instanceKey));
    ON_CALL(*cache, UpdateInstances(_, _, _, _)).WillByDefault(DoAll(SetArgPointee<2>(StubBSet({instanceKey})), Return(SUCCESS)));
    ON_CALL(*client, SendQueryRequest(_, _, _, _)).WillByDefault(Return(CreateCompletedAsyncTask(StubInstances().ToWSObjectsResult())));
    ON_CALL(*provider, DoUpdateFile(_, instanceKey, _)).WillByDefault(Return(true));
    ON_CALL(*provider, GetQueries(_, instanceKey, _)).WillByDefault(Return(bvector<IQueryProvider::Query>()));

    // Download & cache file
    EXPECT_CALL(*cache, ReadFileCacheTag(objectId)).WillOnce(Return(nullptr));
    EXPECT_CALL(*cache, ReadFileProperties(instanceKey, _, _)).WillRepeatedly(Invoke([&] (ECInstanceKeyCR, Utf8String* fileNameP, uint64_t* fileSizeP)
        {
        if (nullptr != fileNameP)
            *fileNameP = "TestFile.txt";
        *fileSizeP = 42;
        return SUCCESS;
        }));
    EXPECT_CALL(*client, SendGetFileRequest(objectId, ::testing::An<BeFileNameCR>(), _, _, _))
        .WillOnce(Invoke([&] (ObjectIdCR, BeFileNameCR fileName, Utf8StringCR, Http::Request::ProgressCallbackCR onProgress, ICancellationTokenPtr)
        {
        onProgress(5, 42);
        SimpleWriteToFile("", fileName);
        return CreateCompletedAsyncTask(WSFileResult::Success(StubWSFileResponse(fileName, "")));
        }));

    ON_CALL(*cache, CacheFile(objectId, _, _)).WillByDefault(Return(SUCCESS));
    ON_CALL(*cache, ReadFullyPersistedInstanceKeys(_)).WillByDefault(Return(SUCCESS));

    int progressCalled = 0;
    double expectedSyncedValues[] = {0, 1, 1, 1};
    auto onProgress = [&] (CachingDataSource::ProgressCR progress)
        {
        EXPECT_EQ(expectedSyncedValues[progressCalled], progress.GetSynced());
        if (progressCalled == 2)
            {
            EXPECT_EQ("TestFile.txt", progress.GetLabel());
            EXPECT_THAT(progress.GetBytes().current, 5);
            EXPECT_THAT(progress.GetBytes().total, 42);
            }
        progressCalled++;
        };

    auto result = ds->SyncCachedData(StubBVector(instanceKey), bvector<IQueryProvider::Query>(), StubBVector<IQueryProviderPtr>(provider), onProgress, nullptr)->GetResult();
    ASSERT_TRUE(result.IsSuccess());
    EXPECT_THAT(result.GetValue(), IsEmpty());
    EXPECT_THAT(progressCalled, 4);
    }

/*--------------------------------------------------------------------------------------+
* @bsitest                                    Vincas.Razma                     07/15
+---------------+---------------+---------------+---------------+---------------+------*/
TEST_F(CachingDataSourceTests, SyncCachedData_InitialInstanceAndItsQueryReturnsTwoInstances_ProgressCalledWithInstancesState)
    {
    // Arrange
    auto ds = GetTestDataSourceV2();

    auto txn = ds->StartCacheTransaction();
    StubInstances instanceA;
    instanceA.Add({"TestSchema.TestClass", "A"});
    ObjectId instanceId {"TestSchema.TestClass", "A"};
    auto instanceKey = StubInstanceInCache(txn.GetCache(), instanceId);
    auto responseKey = StubCachedResponseKey(txn.GetCache());
    txn.Commit();

    // Act & Assert
    auto provider = std::make_shared<MockQueryProvider>();
    EXPECT_CALL(*provider, GetQueries(_, _, _)).WillRepeatedly(Return(bvector<IQueryProvider::Query>()));
    EXPECT_CALL(*provider, DoUpdateFile(_, _, _)).WillRepeatedly(Return(false));
    IQueryProvider::Query query(responseKey, std::make_shared<WSQuery>("TestSchema", "TestClass"));
    EXPECT_CALL(*provider, GetQueries(_, instanceKey, _)).WillOnce(Return(StubBVector({query})));

    StubInstances instances;
    instances.Add({"TestSchema.TestClass", "B"});
    instances.Add({"TestSchema.TestClass", "C"});
    EXPECT_CALL(GetMockClient(), SendQueryRequest(_, _, _, _)).Times(2)
        .WillOnce(Return(CreateCompletedAsyncTask(instanceA.ToWSObjectsResult())))
        .WillOnce(Return(CreateCompletedAsyncTask(instances.ToWSObjectsResult())));

    int progressCalled = 0;
    CachingDataSource::Progress expectedProgress[] = {
        {0,   {0, 1}}, 
        {0.5, {0, 1}},
        {1,   {3, 3}}};
    auto onProgress = [&] (CachingDataSource::ProgressCR progress)
        {
        EXPECT_PROGRESS_EQ(expectedProgress[progressCalled], progress);
        progressCalled++;
        };

    auto result = ds->SyncCachedData(StubBVector(instanceKey), bvector<IQueryProvider::Query>(), StubBVector<IQueryProviderPtr>(provider), onProgress, nullptr)->GetResult();
    ASSERT_TRUE(result.IsSuccess());
    }

/*--------------------------------------------------------------------------------------+
* @bsitest                                    Vincas.Razma                     07/15
+---------------+---------------+---------------+---------------+---------------+------*/
TEST_F(CachingDataSourceTests, SyncCachedData_InitialInstanceAndItsTwoQueriesReturnTwoInstancesEach_ProgressCalledWithInstancesState)
    {
    // Arrange
    auto ds = GetTestDataSourceV2();

    auto txn = ds->StartCacheTransaction();
    StubInstances instanceA;
    instanceA.Add({"TestSchema.TestClass", "A"});
    ObjectId instanceAId {"TestSchema.TestClass", "A"};
    auto instanceAKey = StubInstanceInCache(txn.GetCache(), instanceAId);
    auto responseQAKey = StubCachedResponseKey(txn.GetCache(), "QA");
    auto responseQBKey = StubCachedResponseKey(txn.GetCache(), "QB");
    txn.Commit();

    // Act & Assert
    auto provider = std::make_shared<MockQueryProvider>();
    EXPECT_CALL(*provider, GetQueries(_, _, _)).WillRepeatedly(Return(bvector<IQueryProvider::Query>()));
    EXPECT_CALL(*provider, DoUpdateFile(_, _, _)).WillRepeatedly(Return(false));

    EXPECT_CALL(GetMockClient(), SendQueryRequest(_, _, _, _)).WillOnce(Return(CreateCompletedAsyncTask(instanceA.ToWSObjectsResult())));

    IQueryProvider::Query queryA(responseQAKey, std::make_shared<WSQuery>(ObjectId {"TestSchema", "TestClass", "QA"}));
    IQueryProvider::Query queryB(responseQBKey, std::make_shared<WSQuery>(ObjectId {"TestSchema", "TestClass", "QB"}));
    EXPECT_CALL(*provider, GetQueries(_, instanceAKey, _)).WillOnce(Return(StubBVector({queryA, queryB})));

    StubInstances instancesQA;
    instancesQA.Add({"TestSchema.TestClass", "AA"});
    instancesQA.Add({"TestSchema.TestClass", "AB"});
    StubInstances instancesQB;
    instancesQB.Add({"TestSchema.TestClass", "BA"});
    instancesQB.Add({"TestSchema.TestClass", "BB"});
    EXPECT_CALL(GetMockClient(), SendQueryRequest(*queryA.query, _, _, _)).WillOnce(Return(CreateCompletedAsyncTask(instancesQA.ToWSObjectsResult())));
    EXPECT_CALL(GetMockClient(), SendQueryRequest(*queryB.query, _, _, _)).WillOnce(Return(CreateCompletedAsyncTask(instancesQB.ToWSObjectsResult())));

    int progressCalled = 0;
    CachingDataSource::Progress expectedProgress[] = {
            {0,    {0, 1}},
            {0.33, {0, 1}},
            {0.66, {2, 3}},
            {1,    {5, 5}}};
    auto onProgress = [&] (CachingDataSource::ProgressCR progress)
        {
        EXPECT_PROGRESS_EQ(expectedProgress[progressCalled], progress);
        progressCalled++;
        };

    auto result = ds->SyncCachedData(StubBVector(instanceAKey), bvector<IQueryProvider::Query>(), StubBVector<IQueryProviderPtr>(provider), onProgress, nullptr)->GetResult();
    ASSERT_TRUE(result.IsSuccess());
    }

/*--------------------------------------------------------------------------------------+
* @bsitest                                    Vincas.Razma                     07/15
+---------------+---------------+---------------+---------------+---------------+------*/
TEST_F(CachingDataSourceTests, SyncCachedData_InitialInstanceWithQueryThatReturnsInstanceWithQuery_ProgressCalledWithInstancesState)
    {
    // Arrange
    auto ds = GetTestDataSourceV2();

    auto txn = ds->StartCacheTransaction();
    StubInstances instancesA;
    instancesA.Add({"TestSchema.TestClass", "A"});
    ObjectId instanceAId {"TestSchema.TestClass", "A"};
    auto instanceAKey = StubInstanceInCache(txn.GetCache(), instanceAId);
    auto responseQAKey = StubCachedResponseKey(txn.GetCache(), "QA");

    StubInstances instancesQA;
    instancesQA.Add({"TestSchema.TestClass", "B"});
    ObjectId instanceBId {"TestSchema.TestClass", "B"};
    auto instanceBKey = StubInstanceInCache(txn.GetCache(), instanceBId);
    auto responseQBKey = StubCachedResponseKey(txn.GetCache(), "QB");
    txn.Commit();

    // Act & Assert
    auto provider = std::make_shared<MockQueryProvider>();
    EXPECT_CALL(*provider, GetQueries(_, _, _)).WillRepeatedly(Return(bvector<IQueryProvider::Query>()));
    EXPECT_CALL(*provider, DoUpdateFile(_, _, _)).WillRepeatedly(Return(false));

    EXPECT_CALL(GetMockClient(), SendQueryRequest(_, _, _, _)).WillOnce(Return(CreateCompletedAsyncTask(instancesA.ToWSObjectsResult())));

    IQueryProvider::Query queryA(responseQAKey, std::make_shared<WSQuery>(ObjectId {"TestSchema", "TestClass", "QA"}));
    IQueryProvider::Query queryB(responseQBKey, std::make_shared<WSQuery>(ObjectId {"TestSchema", "TestClass", "QB"}));

    EXPECT_CALL(*provider, GetQueries(_, instanceAKey, _)).WillOnce(Return(StubBVector({queryA})));
    EXPECT_CALL(*provider, GetQueries(_, instanceBKey, _)).WillOnce(Return(StubBVector({queryB})));

    EXPECT_CALL(GetMockClient(), SendQueryRequest(*queryA.query, _, _, _)).WillOnce(Return(CreateCompletedAsyncTask(instancesQA.ToWSObjectsResult())));
    EXPECT_CALL(GetMockClient(), SendQueryRequest(*queryB.query, _, _, _)).WillOnce(Return(CreateCompletedAsyncTask(StubInstances().ToWSObjectsResult())));

    int progressCalled = 0;
    CachingDataSource::Progress expectedProgress[] = {
            {0,    {0, 1}},
            {0.5,  {0, 1}},
            {0.66, {1, 2}},
            {1,    {2, 2}}};
    auto onProgress = [&] (CachingDataSource::ProgressCR progress)
        {
        EXPECT_PROGRESS_EQ(expectedProgress[progressCalled], progress);
        progressCalled++;
        };

    auto result = ds->SyncCachedData(StubBVector(instanceAKey), bvector<IQueryProvider::Query>(), StubBVector<IQueryProviderPtr>(provider), onProgress, nullptr)->GetResult();
    ASSERT_TRUE(result.IsSuccess());
    }

/*--------------------------------------------------------------------------------------+
* @bsitest                                    Vincas.Razma                     07/15
+---------------+---------------+---------------+---------------+---------------+------*/
TEST_F(CachingDataSourceTests, SyncCachedData_InitialInstanceWithQueryThatReturnsNoInstances_ProgressCalledWithInstancesState)
    {
    // Arrange
    auto ds = GetTestDataSourceV2();

    auto txn = ds->StartCacheTransaction();
    StubInstances instancesA;
    instancesA.Add({"TestSchema.TestClass", "A"});
    ObjectId instanceAId {"TestSchema.TestClass", "A"};
    auto instanceAKey = StubInstanceInCache(txn.GetCache(), instanceAId);
    auto responseQAKey = StubCachedResponseKey(txn.GetCache(), "QA");
    txn.Commit();

    // Act & Assert
    auto provider = std::make_shared<MockQueryProvider>();
    EXPECT_CALL(*provider, GetQueries(_, _, _)).WillRepeatedly(Return(bvector<IQueryProvider::Query>()));
    EXPECT_CALL(*provider, DoUpdateFile(_, _, _)).WillRepeatedly(Return(false));

    EXPECT_CALL(GetMockClient(), SendQueryRequest(_, _, _, _)).WillOnce(Return(CreateCompletedAsyncTask(instancesA.ToWSObjectsResult())));

    IQueryProvider::Query queryA(responseQAKey, std::make_shared<WSQuery>(ObjectId {"TestSchema", "TestClass", "QA"}));

    EXPECT_CALL(*provider, GetQueries(_, instanceAKey, _)).WillOnce(Return(StubBVector({queryA})));

    EXPECT_CALL(GetMockClient(), SendQueryRequest(*queryA.query, _, _, _)).WillOnce(Return(CreateCompletedAsyncTask(StubInstances().ToWSObjectsResult())));

    int progressCalled = 0;
    CachingDataSource::Progress expectedProgress[] = {
            {0,   {0, 1}},
            {0.5, {0, 1}},
            {1,   {1, 1}}};
    auto onProgress = [&] (CachingDataSource::ProgressCR progress)
        {
        EXPECT_PROGRESS_EQ(expectedProgress[progressCalled], progress);
        progressCalled++;
        };

    auto result = ds->SyncCachedData(StubBVector(instanceAKey), bvector<IQueryProvider::Query>(), StubBVector<IQueryProviderPtr>(provider), onProgress, nullptr)->GetResult();
    ASSERT_TRUE(result.IsSuccess());
    }

/*--------------------------------------------------------------------------------------+
* @bsitest                                    Vincas.Razma                     07/15
+---------------+---------------+---------------+---------------+---------------+------*/
TEST_F(CachingDataSourceTests, SyncCachedData_InitialInstanceWithNoQuery_ProgressCalledWithInstancesState)
    {
    // Arrange
    auto ds = GetTestDataSourceV2();

    auto txn = ds->StartCacheTransaction();
    StubInstances instancesA;
    instancesA.Add({"TestSchema.TestClass", "A"});
    ObjectId instanceAId {"TestSchema.TestClass", "A"};
    auto instanceAKey = StubInstanceInCache(txn.GetCache(), instanceAId);
    txn.Commit();

    // Act & Assert
    auto provider = std::make_shared<MockQueryProvider>();
    EXPECT_CALL(*provider, GetQueries(_, _, _)).WillRepeatedly(Return(bvector<IQueryProvider::Query>()));
    EXPECT_CALL(*provider, DoUpdateFile(_, _, _)).WillRepeatedly(Return(false));

    EXPECT_CALL(GetMockClient(), SendGetObjectRequest(instanceAId, _, _)).WillOnce(Return(CreateCompletedAsyncTask(instancesA.ToWSObjectsResult())));

    int progressCalled = 0;
    CachingDataSource::Progress expectedProgress[] = {
            {0, {0, 1}},
            {1, {1, 1}}};
    auto onProgress = [&] (CachingDataSource::ProgressCR progress)
        {
        EXPECT_PROGRESS_EQ(expectedProgress[progressCalled], progress);
        progressCalled++;
        };

    auto result = ds->SyncCachedData(StubBVector(instanceAKey), bvector<IQueryProvider::Query>(), StubBVector<IQueryProviderPtr>(provider), onProgress, nullptr)->GetResult();
    ASSERT_TRUE(result.IsSuccess());
    }

/*--------------------------------------------------------------------------------------+
* @bsitest                                    Vincas.Razma                     07/15
+---------------+---------------+---------------+---------------+---------------+------*/
TEST_F(CachingDataSourceTests, SyncCachedData_InitialQueryWithInstance_ProgressCalledWithInstancesState)
    {
    // Arrange
    auto ds = GetTestDataSourceV2();

    auto txn = ds->StartCacheTransaction();
    auto responseQAKey = StubCachedResponseKey(txn.GetCache(), "QA");
    IQueryProvider::Query queryA(responseQAKey, std::make_shared<WSQuery>(ObjectId {"TestSchema", "TestClass", "QA"}));
    StubInstances instancesA;
    instancesA.Add({"TestSchema.TestClass", "A"});
    txn.Commit();

    // Act & Assert
    auto provider = std::make_shared<MockQueryProvider>();
    EXPECT_CALL(*provider, GetQueries(_, _, _)).WillRepeatedly(Return(bvector<IQueryProvider::Query>()));
    EXPECT_CALL(*provider, DoUpdateFile(_, _, _)).WillRepeatedly(Return(false));

    EXPECT_CALL(GetMockClient(), SendQueryRequest(*queryA.query, _, _, _)).WillOnce(Return(CreateCompletedAsyncTask(instancesA.ToWSObjectsResult())));

    int progressCalled = 0;
    CachingDataSource::Progress expectedProgress[] = {
            {0, {0, 0}},
            {1, {1, 1}}};
    auto onProgress = [&] (CachingDataSource::ProgressCR progress)
        {
        EXPECT_PROGRESS_EQ(expectedProgress[progressCalled], progress);
        progressCalled++;
        };

    auto result = ds->SyncCachedData(bvector<ECInstanceKey>(), StubBVector(queryA), StubBVector<IQueryProviderPtr>(provider), onProgress, nullptr)->GetResult();
    ASSERT_TRUE(result.IsSuccess());
    }

/*--------------------------------------------------------------------------------------+
* @bsitest                                    Vincas.Razma                     07/15
+---------------+---------------+---------------+---------------+---------------+------*/
TEST_F(CachingDataSourceTests, SyncCachedData_InitialQueryWithInstanceThatReturnsQueryWithInstance_ProgressCalledWithInstancesState)
    {
    // Arrange
    auto ds = GetTestDataSourceV2();

    auto txn = ds->StartCacheTransaction();
    auto responseQAKey = StubCachedResponseKey(txn.GetCache(), "QA");
    IQueryProvider::Query queryA(responseQAKey, std::make_shared<WSQuery>(ObjectId {"TestSchema", "TestClass", "QA"}));
    StubInstances instancesA;
    instancesA.Add({"TestSchema.TestClass", "A"});
    ObjectId instanceAId {"TestSchema.TestClass", "A"};
    auto instanceAKey = StubInstanceInCache(txn.GetCache(), instanceAId);

    auto responseQBKey = StubCachedResponseKey(txn.GetCache(), "QB");
    IQueryProvider::Query queryB(responseQBKey, std::make_shared<WSQuery>(ObjectId {"TestSchema", "TestClass", "QB"}));
    StubInstances instancesB;
    instancesB.Add({"TestSchema.TestClass", "B"});
    ObjectId instanceBId {"TestSchema.TestClass", "B"};
    auto instanceBKey = StubInstanceInCache(txn.GetCache(), instanceBId);
    txn.Commit();

    // Act & Assert
    auto provider = std::make_shared<MockQueryProvider>();
    EXPECT_CALL(*provider, GetQueries(_, _, _)).WillRepeatedly(Return(bvector<IQueryProvider::Query>()));
    EXPECT_CALL(*provider, DoUpdateFile(_, _, _)).WillRepeatedly(Return(false));

    EXPECT_CALL(GetMockClient(), SendQueryRequest(*queryA.query, _, _, _)).WillOnce(Return(CreateCompletedAsyncTask(instancesA.ToWSObjectsResult())));
    EXPECT_CALL(GetMockClient(), SendQueryRequest(*queryB.query, _, _, _)).WillOnce(Return(CreateCompletedAsyncTask(instancesB.ToWSObjectsResult())));

    EXPECT_CALL(*provider, GetQueries(_, instanceAKey, _)).WillOnce(Return(StubBVector({queryB})));

    int progressCalled = 0;
    CachingDataSource::Progress expectedProgress[] = {
            {0,   {0, 0}},
            {0.5, {0, 1}},
            {1,   {2, 2}}};
    auto onProgress = [&] (CachingDataSource::ProgressCR progress)
        {
        EXPECT_PROGRESS_EQ(expectedProgress[progressCalled], progress);
        progressCalled++;
        };

    auto result = ds->SyncCachedData(bvector<ECInstanceKey>(), StubBVector(queryA), StubBVector<IQueryProviderPtr>(provider), onProgress, nullptr)->GetResult();
    ASSERT_TRUE(result.IsSuccess());
    }

/*--------------------------------------------------------------------------------------+
* @bsitest                                    Vincas.Razma                     07/15
+---------------+---------------+---------------+---------------+---------------+------*/
TEST_F(CachingDataSourceTests, SyncCachedData_InitialQueryWithInstancesThatReturnQueriesWithNoInstances_ProgressCalledWithInstancesState)
    {
    // Arrange
    auto ds = GetTestDataSourceV2();

    auto txn = ds->StartCacheTransaction();
    auto responseQKey = StubCachedResponseKey(txn.GetCache(), "Q");
    IQueryProvider::Query query(responseQKey, std::make_shared<WSQuery>(ObjectId {"TestSchema", "TestClass", "Q"}));
    StubInstances instances;
    instances.Add({"TestSchema.TestClass", "A"});
    instances.Add({"TestSchema.TestClass", "B"});
    ObjectId instanceAId {"TestSchema.TestClass", "A"};
    ObjectId instanceBId {"TestSchema.TestClass", "B"};
    auto instanceAKey = StubInstanceInCache(txn.GetCache(), instanceAId);
    auto instanceBKey = StubInstanceInCache(txn.GetCache(), instanceBId);

    auto responseQ1AKey = StubCachedResponseKey(txn.GetCache(), "Q1A");
    auto responseQ2AKey = StubCachedResponseKey(txn.GetCache(), "Q2A");
    IQueryProvider::Query queryA1(responseQ1AKey, std::make_shared<WSQuery>(ObjectId {"TestSchema", "TestClass", "Q1A"}));
    IQueryProvider::Query queryA2(responseQ2AKey, std::make_shared<WSQuery>(ObjectId {"TestSchema", "TestClass", "Q2A"}));

    auto responseQ1BKey = StubCachedResponseKey(txn.GetCache(), "Q1B");
    auto responseQ2BKey = StubCachedResponseKey(txn.GetCache(), "Q2B");
    IQueryProvider::Query queryB1(responseQ1BKey, std::make_shared<WSQuery>(ObjectId {"TestSchema", "TestClass", "Q1B"}));
    IQueryProvider::Query queryB2(responseQ2BKey, std::make_shared<WSQuery>(ObjectId {"TestSchema", "TestClass", "Q2B"}));
    txn.Commit();

    // Act & Assert
    auto provider = std::make_shared<MockQueryProvider>();
    EXPECT_CALL(*provider, GetQueries(_, _, _)).WillRepeatedly(Return(bvector<IQueryProvider::Query>()));
    EXPECT_CALL(*provider, DoUpdateFile(_, _, _)).WillRepeatedly(Return(false));

    EXPECT_CALL(GetMockClient(), SendQueryRequest(*query.query, _, _, _)).WillOnce(Return(CreateCompletedAsyncTask(instances.ToWSObjectsResult())));
    EXPECT_CALL(GetMockClient(), SendQueryRequest(*queryA1.query, _, _, _)).WillOnce(Return(CreateCompletedAsyncTask(StubInstances().ToWSObjectsResult())));
    EXPECT_CALL(GetMockClient(), SendQueryRequest(*queryA2.query, _, _, _)).WillOnce(Return(CreateCompletedAsyncTask(StubInstances().ToWSObjectsResult())));
    EXPECT_CALL(GetMockClient(), SendQueryRequest(*queryB1.query, _, _, _)).WillOnce(Return(CreateCompletedAsyncTask(StubInstances().ToWSObjectsResult())));
    EXPECT_CALL(GetMockClient(), SendQueryRequest(*queryB2.query, _, _, _)).WillOnce(Return(CreateCompletedAsyncTask(StubInstances().ToWSObjectsResult())));

    EXPECT_CALL(*provider, GetQueries(_, instanceAKey, _)).WillOnce(Return(StubBVector({queryA1, queryA2})));
    EXPECT_CALL(*provider, GetQueries(_, instanceBKey, _)).WillOnce(Return(StubBVector({queryB1, queryB2})));

    int progressCalled = 0;
    CachingDataSource::Progress expectedProgress[] = {
            {0,   {0, 0}},
            {0.2, {0, 2}},
            {0.4, {0, 2}},
            {0.6, {1, 2}},
            {0.8, {1, 2}},
            {1,   {2, 2}}};
    auto onProgress = [&] (CachingDataSource::ProgressCR progress)
        {
        EXPECT_PROGRESS_EQ(expectedProgress[progressCalled], progress);
        progressCalled++;
        };

    auto result = ds->SyncCachedData(bvector<ECInstanceKey>(), StubBVector(query), StubBVector<IQueryProviderPtr>(provider), onProgress, nullptr)->GetResult();
    ASSERT_TRUE(result.IsSuccess());
    }

#endif // USE_GTEST
<|MERGE_RESOLUTION|>--- conflicted
+++ resolved
@@ -1,8299 +1,8306 @@
-/*--------------------------------------------------------------------------------------+
-|
-|     $Source: Tests/UnitTests/Published/WebServices/Cache/CachingDataSourceTests.cpp $
-|
-|  $Copyright: (c) 2018 Bentley Systems, Incorporated. All rights reserved. $
-|
-+--------------------------------------------------------------------------------------*/
-
-#include "CachingDataSourceTests.h"
-
-#include <WebServices/Cache/Persistence/DataSourceCache.h>
-#include <WebServices/Cache/Persistence/DataReadOptions.h>
-#include <WebServices/Cache/SyncNotifier.h>
-#include <Bentley/BeDebugLog.h>
-#include "MockCachingDataSource.h"
-#include "MockQueryProvider.h"
-
-#ifdef USE_GTEST
-USING_NAMESPACE_BENTLEY_WEBSERVICES
-using namespace ::testing;
-
-#define EXPECT_PROGRESS_EQ(expectedProgress, actualProgress)                    \
-    EXPECT_EQ(expectedProgress.GetBytes(), actualProgress.GetBytes());          \
-    EXPECT_EQ(expectedProgress.GetInstances(), actualProgress.GetInstances());  \
-    EXPECT_NEAR(expectedProgress.GetSynced(), actualProgress.GetSynced(), 0.01);
-
-struct TestProgressMock
-    {
-    MOCK_METHOD1(TestProgress, void(ICachingDataSource::ProgressCR));
-    };
-
-CachedResponseKey CreateTestResponseKey(ICachingDataSourcePtr ds, Utf8StringCR rootName = "StubResponseKeyRoot", Utf8StringCR keyName = BeGuid(true).ToString())
-    {
-    auto txn = ds->StartCacheTransaction();
-    CachedResponseKey key(txn.GetCache().FindOrCreateRoot(rootName.c_str()), keyName);
-    txn.Commit();
-    return key;
-    }
-
-/*--------------------------------------------------------------------------------------+
-* @bsitest                                    Vincas.Razma                     07/15
-+---------------+---------------+---------------+---------------+---------------+------*/
-TEST_F(CachingDataSourceTests, OpenOrCreate_CalledSecondTimeAfterCacheWasCreated_OpensAndSucceeds)
-// TODO: fix test - crashes as first cache is still closing when second one is opening.
-    {
-    BeFileName path = StubFilePath();
-    auto client = MockWSRepositoryClient::Create();
-
-    StubInstances schemaDefs;
-    schemaDefs.Add({"MetaSchema.ECSchemaDef", "TestSchema"}, {{"Name", "TestSchema"}, {"VersionMajor", 1}, {"VersionMinor", 0}});
-
-    EXPECT_CALL(client->GetMockWSClient(), GetServerInfo(_))
-        .WillOnce(Return(CreateCompletedAsyncTask(WSInfoResult::Success(StubWSInfoWebApi()))));
-
-    EXPECT_CALL(*client, SendGetSchemasRequest(_, _))
-        .WillOnce(Return(CreateCompletedAsyncTask(WSObjectsResult::Success(schemaDefs.ToWSObjectsResponse()))));
-
-    EXPECT_CALL(*client, SendGetFileRequest(ObjectId("MetaSchema.ECSchemaDef", "TestSchema"), ::testing::An<BeFileNameCR>(), _, _, _))
-        .WillOnce(Invoke([&] (ObjectIdCR, BeFileNameCR filePath, Utf8StringCR, Http::Request::ProgressCallbackCR, ICancellationTokenPtr)
-        {
-        GetTestSchema()->WriteToXmlFile(filePath);
-        return CreateCompletedAsyncTask(StubWSFileResult(filePath));
-        }));
-
-    // Create
-    auto thread = WorkerThread::Create("DS1");
-    auto ds1 = CachingDataSource::OpenOrCreate(client, path, StubCacheEnvironemnt(), thread)->GetResult().GetValue();
-    ASSERT_TRUE(nullptr != ds1);
-
-    // Ensure that cache is closed
-    ds1 = nullptr;
-    thread->OnEmpty()->Wait();
-
-    // Open
-    auto ds2 = CachingDataSource::OpenOrCreate(client, path, StubCacheEnvironemnt())->GetResult().GetValue();
-    ASSERT_TRUE(nullptr != ds2);
-    EXPECT_TRUE(nullptr != ds2->StartCacheTransaction().GetCache().GetAdapter().GetECSchema("TestSchema"));
-    }
-/*--------------------------------------------------------------------------------------+
-* @bsitest                                    Vincas.Razma                     07/15
-+---------------+---------------+---------------+---------------+---------------+------*/
-TEST_F(CachingDataSourceTests, OpenOrCreate_NonECDbFileExists_Error)
-    {
-    BeFileName path = StubFile("NotECDbFileContents");
-
-    auto client = MockWSRepositoryClient::Create();
-    auto result = CachingDataSource::OpenOrCreate(client, path, StubCacheEnvironemnt())->GetResult();
-
-    ASSERT_FALSE(result.IsSuccess());
-    }
-/*--------------------------------------------------------------------------------------+
-* @bsitest                                    Vincas.Razma                     07/15
-+---------------+---------------+---------------+---------------+---------------+------*/
-TEST_F(CachingDataSourceTests, OpenOrCreate_NonDataSourceCacheDbExists_OpensAndStartsUpdatingWithRemoteSchemas)
-    {
-    BeFileName path = StubFilePath();
-
-    ECDb db;
-    db.CreateNewDb(path);
-
-    auto client = MockWSRepositoryClient::Create();
-
-    EXPECT_CALL(client->GetMockWSClient(), GetServerInfo(_))
-        .WillOnce(Return(CreateCompletedAsyncTask(WSInfoResult::Success(StubWSInfoWebApi()))));
-
-    EXPECT_CALL(*client, SendGetSchemasRequest(_, _)).Times(1)
-        .WillOnce(Return(CreateCompletedAsyncTask(WSObjectsResult::Error({}))));
-
-    CachingDataSource::OpenOrCreate(client, path, StubCacheEnvironemnt())->Wait();
-    }
-/*--------------------------------------------------------------------------------------+
-* @bsitest                                    Vincas.Razma                     07/15
-+---------------+---------------+---------------+---------------+---------------+------*/
-TEST_F(CachingDataSourceTests, OpenOrCreate_DataSourceCacheDbExists_StartsUpdatingWithRemoteSchemas)
-    {
-    BeFileName path = StubFilePath();
-
-    DataSourceCache db;
-    ASSERT_EQ(SUCCESS, db.Create(path, StubCacheEnvironemnt()));
-    ASSERT_EQ(SUCCESS, db.Close());
-
-    auto client = MockWSRepositoryClient::Create();
-    auto token = SimpleCancellationToken::Create();
-
-    EXPECT_CALL(client->GetMockWSClient(), GetServerInfo(_))
-        .WillOnce(Return(CreateCompletedAsyncTask(WSInfoResult::Success(StubWSInfoWebApi()))));
-
-    EXPECT_CALL(*client, SendGetSchemasRequest(_, _)).Times(1)
-        .WillOnce(Return(CreateCompletedAsyncTask(WSObjectsResult::Error({}))));
-
-    CachingDataSource::OpenOrCreate(client, path, StubCacheEnvironemnt(), nullptr, token)->Wait();
-    }
-/*--------------------------------------------------------------------------------------+
-* @bsitest                                    Vincas.Razma                     07/15
-+---------------+---------------+---------------+---------------+---------------+------*/
-TEST_F(CachingDataSourceTests, OpenOrCreate_NoFileAndCancelled_ReturnsCancellationError)
-    {
-    BeFileName path = StubFilePath();
-    auto client = MockWSRepositoryClient::Create();
-
-    auto token = SimpleCancellationToken::Create();
-    token->SetCanceled();
-
-    auto result = CachingDataSource::OpenOrCreate(client, path, StubCacheEnvironemnt(), nullptr, token)->GetResult();
-    EXPECT_FALSE(result.IsSuccess());
-    EXPECT_EQ(ICachingDataSource::Status::Canceled, result.GetError().GetStatus());
-    }
-
-/*--------------------------------------------------------------------------------------+
-* @bsitest                                    Vincas.Razma                     07/15
-+---------------+---------------+---------------+---------------+---------------+------*/
-TEST_F(CachingDataSourceTests, OpenOrCreate_CancelledAndSameThreadUsedInThenTask_DoesNotHang)
-    {
-    BeFileName path = StubFilePath();
-    auto client = MockWSRepositoryClient::Create();
-    auto token = SimpleCancellationToken::Create();
-
-    EXPECT_CALL(client->GetMockWSClient(), GetServerInfo(_))
-        .WillOnce(Return(CreateCompletedAsyncTask(WSInfoResult::Success(StubWSInfoWebApi()))));
-
-    EXPECT_CALL(*client, SendGetSchemasRequest(_, _)).Times(1)
-        .WillOnce(Invoke([&] (Utf8StringCR, ICancellationTokenPtr)
-        {
-        token->SetCanceled();
-        return CreateCompletedAsyncTask(WSObjectsResult::Error({}));
-        }));
-
-    auto thread = WorkerThread::Create("TestCache");
-    auto result = CachingDataSource::OpenOrCreate(client, path, StubCacheEnvironemnt(), thread, token)
-        ->Then<CachingDataSource::OpenResult>(thread, [=] (CachingDataSource::OpenResult result)
-        {
-        return result;
-        })->GetResult();
-        EXPECT_FALSE(result.IsSuccess());
-        EXPECT_EQ(ICachingDataSource::Status::Canceled, result.GetError().GetStatus());
-    }
-
-/*--------------------------------------------------------------------------------------+
-* @bsitest                                    Vincas.Razma                     07/15
-+---------------+---------------+---------------+---------------+---------------+------*/
-TEST_F(CachingDataSourceTests, OpenOrCreate_FileExistsAndCancelled_ReturnsCancellationError)
-    {
-    BeFileName path = StubFilePath();
-    auto client = MockWSRepositoryClient::Create();
-
-    DataSourceCache db;
-    ASSERT_EQ(SUCCESS, db.Create(path, StubCacheEnvironemnt()));
-    ASSERT_EQ(SUCCESS, db.Close());
-
-    auto token = SimpleCancellationToken::Create();
-    token->SetCanceled();
-
-    auto result = CachingDataSource::OpenOrCreate(client, path, StubCacheEnvironemnt(), nullptr, token)->GetResult();
-    EXPECT_FALSE(result.IsSuccess());
-    EXPECT_EQ(ICachingDataSource::Status::Canceled, result.GetError().GetStatus());
-    }
-
-/*--------------------------------------------------------------------------------------+
-* @bsitest                                    Vincas.Razma                     07/15
-+---------------+---------------+---------------+---------------+---------------+------*/
-TEST_F(CachingDataSourceTests, OpenOrCreate_ServerDoesNotReturnMetaSchema_GetsSchemasAndImportsThemWithMetaSchema)
-    {
-    auto client = MockWSRepositoryClient::Create();
-
-    StubInstances schemas;
-    schemas.Add({"MetaSchema.ECSchemaDef", "SchemaId"}, {{"Name", "UserSchema"}});
-
-    EXPECT_CALL(client->GetMockWSClient(), GetServerInfo(_))
-        .WillOnce(Return(CreateCompletedAsyncTask(WSInfoResult::Success(StubWSInfoWebApi()))));
-
-    EXPECT_CALL(*client, SendGetSchemasRequest(_, _)).Times(1)
-        .WillOnce(Return(CreateCompletedAsyncTask(WSObjectsResult::Success(schemas.ToWSObjectsResponse()))));
-
-    EXPECT_CALL(*client, SendGetFileRequest(_, ::testing::An<BeFileNameCR>(), _, _, _)).Times(1)
-        .WillOnce(Invoke([&] (ObjectIdCR objectId, BeFileNameCR filePath, Utf8StringCR, Http::Request::ProgressCallbackCR, ICancellationTokenPtr)
-        {
-        EXPECT_EQ(ObjectId("MetaSchema.ECSchemaDef", "SchemaId"), objectId);
-        Utf8String schemaXml(
-            R"(<ECSchema schemaName="UserSchema" nameSpacePrefix="US" version="1.0" xmlns="http://www.bentley.com/schemas/Bentley.ECXML.2.0">
-               </ECSchema>)");
-        SimpleWriteToFile(schemaXml, filePath);
-        return CreateCompletedAsyncTask(WSFileResult::Success(WSFileResponse(filePath, HttpStatus::OK, "")));
-        }));
-
-    auto result = CachingDataSource::OpenOrCreate(client, BeFileName(":memory:"), StubCacheEnvironemnt())->GetResult();
-
-    ASSERT_TRUE(result.IsSuccess());
-    ASSERT_TRUE(nullptr != result.GetValue());
-
-    auto txn = result.GetValue()->StartCacheTransaction();
-    EXPECT_TRUE(nullptr != txn.GetCache().GetAdapter().GetECSchema("MetaSchema"));
-    EXPECT_TRUE(nullptr != txn.GetCache().GetAdapter().GetECSchema("UserSchema"));
-    }
-
-/*--------------------------------------------------------------------------------------+
-* @bsitest                                    Vincas.Razma                     07/15
-+---------------+---------------+---------------+---------------+---------------+------*/
-TEST_F(CachingDataSourceTests, OpenOrCreate_ServerRetursMetaSchema_GetsAllSchemasFromServer)
-    {
-    auto client = MockWSRepositoryClient::Create();
-
-    StubInstances schemas;
-    schemas.Add({"MetaSchema.ECSchemaDef", "MetaSchemaId"}, {{"Name", "MetaSchema"}});
-    schemas.Add({"MetaSchema.ECSchemaDef", "TestSchemaId"}, {{"Name", "TestSchema"}});
-
-    EXPECT_CALL(client->GetMockWSClient(), GetServerInfo(_))
-        .WillOnce(Return(CreateCompletedAsyncTask(WSInfoResult::Success(StubWSInfoWebApi()))));
-
-    EXPECT_CALL(*client, SendGetSchemasRequest(_, _)).Times(1)
-        .WillOnce(Return(CreateCompletedAsyncTask(WSObjectsResult::Success(schemas.ToWSObjectsResponse()))));
-
-    EXPECT_CALL(*client, SendGetFileRequest(_, ::testing::An<BeFileNameCR>(), _, _, _)).Times(2)
-        .WillOnce(Invoke([&] (ObjectIdCR objectId, BeFileNameCR, Utf8StringCR, Http::Request::ProgressCallbackCR, ICancellationTokenPtr)
-        {
-        EXPECT_EQ(ObjectId("MetaSchema.ECSchemaDef", "MetaSchemaId"), objectId);
-        return CreateCompletedAsyncTask(WSFileResult());
-        }));
-
-    CachingDataSource::OpenOrCreate(client, BeFileName(":memory:"), StubCacheEnvironemnt())->Wait();
-    }
-
-<<<<<<< HEAD
-/*--------------------------------------------------------------------------------------+
-* @bsitest                                    Vincas.Razma                     07/15
-+---------------+---------------+---------------+---------------+---------------+------*/
-TEST_F(CachingDataSourceTests, OpenOrCreate_ServerRetursUserAndDeprecatedSchemas_GetsAllSchemasFromServerButSkipsDeprecated)
-=======
-TEST_F(CachingDataSourceTests, Close_Opened_SucceedsAndTransactionsCannotBeStarted)
->>>>>>> 0098229d
-    {
-    auto client = MockWSRepositoryClient::Create();
-
-    StubInstances schemas;
-<<<<<<< HEAD
-    schemas.Add({"MetaSchema.ECSchemaDef", "A"}, {{"Name", "Contents"},{"NameSpacePrefix", "rest_cnt"}});
-    schemas.Add({"MetaSchema.ECSchemaDef", "B"}, {{"Name", "Views"}, {"NameSpacePrefix", "rest_view"}});
-
-    schemas.Add({"MetaSchema.ECSchemaDef", "C"}, {{"Name", "Contents"},{"NameSpacePrefix", "foo"}});
-    schemas.Add({"MetaSchema.ECSchemaDef", "D"}, {{"Name", "Views"},{"NameSpacePrefix", "foo"}});
-    schemas.Add({"MetaSchema.ECSchemaDef", "E"}, {{"Name", "TestSchema"}, {"NameSpacePrefix", "foo"}});
-=======
-    schemas.Add({"MetaSchema.ECSchemaDef", "SchemaId"}, {{"Name", "UserSchema"}});
-
-    EXPECT_CALL(client->GetMockWSClient(), GetServerInfo(_))
-        .WillOnce(Return(CreateCompletedAsyncTask(WSInfoResult::Success(StubWSInfoWebApi()))));
-
-    EXPECT_CALL(*client, SendGetSchemasRequest(_, _)).Times(1)
-        .WillOnce(Return(CreateCompletedAsyncTask(WSObjectsResult::Success(schemas.ToWSObjectsResponse()))));
-
-    EXPECT_CALL(*client, SendGetFileRequest(_, _, _, _, _)).Times(1)
-        .WillOnce(Invoke([&] (ObjectIdCR objectId, BeFileNameCR filePath, Utf8StringCR, HttpRequest::ProgressCallbackCR, ICancellationTokenPtr)
-        {
-        EXPECT_EQ(ObjectId("MetaSchema.ECSchemaDef", "SchemaId"), objectId);
-        Utf8String schemaXml(
-            R"(<ECSchema schemaName="UserSchema" nameSpacePrefix="US" version="1.0" xmlns="http://www.bentley.com/schemas/Bentley.ECXML.2.0">
-               </ECSchema>)");
-        SimpleWriteToFile(schemaXml, filePath);
-        return CreateCompletedAsyncTask(WSFileResult::Success(WSFileResponse(filePath, HttpStatus::OK, "")));
-        }));
-
-    auto ds = CachingDataSource::OpenOrCreate(client, BeFileName(":memory:"), StubCacheEnvironemnt())->GetResult().GetValue();
-    ASSERT_NE(nullptr, ds);
-
-    ASSERT_TRUE(ds->StartCacheTransaction().IsActive());
-
-    ds->Close();
-
-    BeTest::SetFailOnAssert(false);
-    ASSERT_FALSE(ds->StartCacheTransaction().IsActive());
-    BeTest::SetFailOnAssert(true);
-
-    ds->Close();
-    ds->Close();
-    ds->Close();
-    }
-
-TEST_F(CachingDataSourceTests, Close_Opened_CancelsServerRequest)
-    {
-    auto client = MockWSRepositoryClient::Create();
-
-    StubInstances schemas;
-    schemas.Add({"MetaSchema.ECSchemaDef", "SchemaId"}, {{"Name", "UserSchema"}});
->>>>>>> 0098229d
-
-    EXPECT_CALL(client->GetMockWSClient(), GetServerInfo(_))
-        .WillOnce(Return(CreateCompletedAsyncTask(WSInfoResult::Success(StubWSInfoWebApi()))));
-
-    EXPECT_CALL(*client, SendGetSchemasRequest(_, _)).Times(1)
-        .WillOnce(Return(CreateCompletedAsyncTask(WSObjectsResult::Success(schemas.ToWSObjectsResponse()))));
-<<<<<<< HEAD
-    
-    EXPECT_CALL(*client, SendGetFileRequest(ObjectId("MetaSchema.ECSchemaDef", "C"), ::testing::An<BeFileNameCR>(), _, _, _))
-        .WillOnce(Return(CreateCompletedAsyncTask(StubWSFileResult(StubFile(StubSchemaXml("Contents"), "Contents.01.00.ecschema.xml")))));
-    EXPECT_CALL(*client, SendGetFileRequest(ObjectId("MetaSchema.ECSchemaDef", "D"), ::testing::An<BeFileNameCR>(), _, _, _))
-        .WillOnce(Return(CreateCompletedAsyncTask(StubWSFileResult(StubFile(StubSchemaXml("Views"), "Views.01.00.ecschema.xml")))));
-    EXPECT_CALL(*client, SendGetFileRequest(ObjectId("MetaSchema.ECSchemaDef", "E"), ::testing::An<BeFileNameCR>(), _, _, _))
-        .WillOnce(Return(CreateCompletedAsyncTask(StubWSFileResult(StubFile(StubSchemaXml("TestSchema"), "TestSchema.01.00.ecschema.xml")))));
-    
-    auto ds = CachingDataSource::OpenOrCreate(client, BeFileName(":memory:"), StubCacheEnvironemnt())->GetResult().GetValue();
-    ASSERT_TRUE(nullptr != ds);
-
-    auto txn = ds->StartCacheTransaction();
-    auto schemasKeysList = ds->GetRepositorySchemaKeys(txn);
-    auto schemasList = ds->GetRepositorySchemas(txn);
-    EXPECT_EQ(schemasKeysList.size(), 3);
-    EXPECT_EQ(schemasList.size(), 3);
-    }
-
-/*--------------------------------------------------------------------------------------+
-* @bsitest                                    Vincas.Razma                     07/15
-+---------------+---------------+---------------+---------------+---------------+------*/
-=======
-
-    EXPECT_CALL(*client, SendGetFileRequest(_, _, _, _, _)).Times(1)
-        .WillOnce(Invoke([&] (ObjectIdCR objectId, BeFileNameCR filePath, Utf8StringCR, HttpRequest::ProgressCallbackCR, ICancellationTokenPtr)
-        {
-        EXPECT_EQ(ObjectId("MetaSchema.ECSchemaDef", "SchemaId"), objectId);
-        Utf8String schemaXml(
-            R"(<ECSchema schemaName="UserSchema" nameSpacePrefix="US" version="1.0" xmlns="http://www.bentley.com/schemas/Bentley.ECXML.2.0">
-                    <ECClass typeName="TestClass"/>
-               </ECSchema>)");
-        SimpleWriteToFile(schemaXml, filePath);
-        return CreateCompletedAsyncTask(WSFileResult::Success(WSFileResponse(filePath, HttpStatus::OK, "")));
-        }));
-
-    auto ds = CachingDataSource::OpenOrCreate(client, BeFileName(":memory:"), StubCacheEnvironemnt())->GetResult().GetValue();
-    ASSERT_NE(nullptr, ds);
-
-    ICancellationTokenPtr token;
-    AsyncTestCheckpoint cp;
-    EXPECT_CALL(*client, SendGetObjectRequest(_, _, _)).Times(1)
-        .WillOnce(Invoke([&] (ObjectIdCR objectId, Utf8String, ICancellationTokenPtr ct)
-        {
-        token = ct;
-        cp.CheckinAndWait();
-        return CreateCompletedAsyncTask(WSObjectsResult::Error({}));
-        }));
-
-    auto task = ds->GetObject({"UserSchema.TestClass", "Foo"}, ICachingDataSource::DataOrigin::RemoteData);
-    cp.WaitUntilReached();
-    cp.Continue();
-
-    ds->GetCacheAccessThread()->ExecuteAsync([] { BeThreadUtilities::BeSleep(100); });
-    ds->GetCacheAccessThread()->ExecuteAsync([] { BeThreadUtilities::BeSleep(100); });
-    ds->GetCacheAccessThread()->ExecuteAsync([] { BeThreadUtilities::BeSleep(100); });
-
-    ds->Close();
-
-    task->Wait();
-    ASSERT_EQ(0, ds->GetCacheAccessThread()->GetQueueTaskCount());
-    EXPECT_TRUE(token->IsCanceled());
-    }
-
->>>>>>> 0098229d
-TEST_F(CachingDataSourceTests, FailedObjects_AppendFailures_ItemsAddedAtTheEnd)
-    {
-    ICachingDataSource::FailedObjects failedObjects;
-    failedObjects.push_back({{"Schema.Class", "A"}, "ItemA", ICachingDataSource::Error()});
-    EXPECT_THAT(failedObjects, SizeIs(1));
-
-    ICachingDataSource::FailedObjects moreFailedObjects;
-    moreFailedObjects.push_back({{"Schema.Class", "B"}, "ItemB", ICachingDataSource::Error()});
-    moreFailedObjects.push_back({{"Schema.Class", "C"}, "ItemC", ICachingDataSource::Error()});
-    EXPECT_THAT(moreFailedObjects, SizeIs(2));
-
-    failedObjects.AppendFailures(moreFailedObjects);
-    EXPECT_THAT(failedObjects, SizeIs(3));
-    EXPECT_EQ(failedObjects.at(2).GetObjectLabel(), "ItemC");
-    }
-
-/*--------------------------------------------------------------------------------------+
-* @bsitest                                    Vincas.Razma                     07/15
-+---------------+---------------+---------------+---------------+---------------+------*/
-TEST_F(CachingDataSourceTests, UpdateSchemas_CacheCreatedWithRemoteSchemas_UsesETagsForRequests)
-    {
-    auto client = MockWSRepositoryClient::Create();
-
-    StubInstances schemas;
-    schemas.Add({"MetaSchema.ECSchemaDef", "SchemaId"}, {{"Name", "UserSchema"}});
-
-    EXPECT_CALL(client->GetMockWSClient(), GetServerInfo(_))
-        .WillRepeatedly(Return(CreateCompletedAsyncTask(WSInfoResult::Success(StubWSInfoWebApi()))));
-
-    EXPECT_CALL(*client, SendGetSchemasRequest(_, _)).Times(2)
-        .WillOnce(Return(CreateCompletedAsyncTask(WSObjectsResult::Success(schemas.ToWSObjectsResponse("SchemaListETag")))))
-        .WillOnce(Invoke([&] (Utf8StringCR eTag, ICancellationTokenPtr)
-        {
-        EXPECT_EQ("SchemaListETag", eTag);
-        return CreateCompletedAsyncTask(StubWSObjectsResultNotModified());
-        }));
-
-    EXPECT_CALL(*client, SendGetFileRequest(_, ::testing::An<BeFileNameCR>(), _, _, _)).Times(2)
-        .WillOnce(Invoke([&] (ObjectIdCR objectId, BeFileNameCR filePath, Utf8StringCR, Http::Request::ProgressCallbackCR, ICancellationTokenPtr)
-        {
-        EXPECT_EQ(ObjectId("MetaSchema.ECSchemaDef", "SchemaId"), objectId);
-        Utf8String schemaXml(
-            R"(<ECSchema schemaName="UserSchema" nameSpacePrefix="US" version="1.0" xmlns="http://www.bentley.com/schemas/Bentley.ECXML.2.0">
-                       </ECSchema>)");
-        SimpleWriteToFile(schemaXml, filePath);
-        return CreateCompletedAsyncTask(WSFileResult::Success(WSFileResponse(filePath, HttpStatus::OK, "SchemaFileETag")));
-        }))
-        .WillOnce(Invoke([&] (ObjectIdCR objectId, BeFileNameCR, Utf8StringCR eTag, Http::Request::ProgressCallbackCR, ICancellationTokenPtr)
-            {
-            EXPECT_EQ(ObjectId("MetaSchema.ECSchemaDef", "SchemaId"), objectId);
-            EXPECT_EQ("SchemaFileETag", eTag);
-            return CreateCompletedAsyncTask(WSFileResult::Success(StubWSFileResponseNotModified()));
-            }));
-
-        auto ds = CachingDataSource::OpenOrCreate(client, BeFileName(":memory:"), StubCacheEnvironemnt())->GetResult().GetValue();
-        ASSERT_TRUE(nullptr != ds);
-
-        auto result = ds->UpdateSchemas(nullptr)->GetResult();
-        ASSERT_TRUE(result.IsSuccess());
-    }
-
-/*--------------------------------------------------------------------------------------+
-* @bsitest                                    Vincas.Razma                     07/15
-+---------------+---------------+---------------+---------------+---------------+------*/
-TEST_F(CachingDataSourceTests, UpdateSchemas_CacheCreatedWithLocalSchema_QueriesServerForRemoteSchemas)
-    {
-    auto ds = GetTestDataSourceV2();
-
-    // Act & Assert
-    StubInstances schemas;
-    schemas.Add({"MetaSchema.ECSchemaDef", "SchemaId"}, {{"Name", "TestSchema"}});
-
-    EXPECT_CALL(GetMockClient().GetMockWSClient(), GetServerInfo(_))
-        .WillRepeatedly(Return(CreateCompletedAsyncTask(WSInfoResult::Success(StubWSInfoWebApi()))));
-
-    EXPECT_CALL(GetMockClient(), SendGetSchemasRequest(_, _)).Times(1)
-        .WillOnce(Return(CreateCompletedAsyncTask(WSObjectsResult::Success(schemas.ToWSObjectsResponse("SchemaListETag")))));
-
-    EXPECT_CALL(GetMockClient(), SendGetFileRequest(_, ::testing::An<BeFileNameCR>(), _, _, _)).Times(1)
-        .WillOnce(Invoke([&] (ObjectIdCR objectId, BeFileNameCR filePath, Utf8StringCR, Http::Request::ProgressCallbackCR, ICancellationTokenPtr)
-        {
-        EXPECT_EQ(ObjectId("MetaSchema.ECSchemaDef", "SchemaId"), objectId);
-        Utf8String schemaXml;
-        GetTestSchema()->WriteToXmlString(schemaXml);
-        SimpleWriteToFile(schemaXml, filePath);
-        return CreateCompletedAsyncTask(WSFileResult::Success(WSFileResponse(filePath, HttpStatus::OK, "SchemaFileETag")));
-        }));
-
-    auto result = ds->UpdateSchemas(nullptr)->GetResult();
-    ASSERT_TRUE(result.IsSuccess());
-    }
-
-/*--------------------------------------------------------------------------------------+
-* @bsitest                                    Vincas.Razma                     07/15
-+---------------+---------------+---------------+---------------+---------------+------*/
-TEST_F(CachingDataSourceTests, UpdateSchemas_SchemaWithReferancedSchema_ImportsBothSchemas)
-    {
-    auto ds = GetTestDataSourceV2();
-
-    StubInstances schemas;
-    schemas.Add({"MetaSchema.ECSchemaDef", "A"}, {{"Name", "SchemaWithReferance"}, {"VersionMajor", 1}, {"VersionMinor", 0}});
-    schemas.Add({"MetaSchema.ECSchemaDef", "B"}, {{"Name", "ReferancedSchema"}, {"VersionMajor", 1}, {"VersionMinor", 456}});
-
-    EXPECT_CALL(GetMockClient().GetMockWSClient(), GetServerInfo(_))
-        .WillRepeatedly(Return(CreateCompletedAsyncTask(WSInfoResult::Success(StubWSInfoWebApi()))));
-
-    EXPECT_CALL(GetMockClient(), SendGetSchemasRequest(_, _))
-        .WillOnce(Return(CreateCompletedAsyncTask(WSObjectsResult::Success(schemas.ToWSObjectsResponse()))));
-
-    EXPECT_CALL(GetMockClient(), SendGetFileRequest(ObjectId("MetaSchema.ECSchemaDef", "A"), ::testing::An<BeFileNameCR>(), _, _, _))
-        .WillOnce(Invoke([&] (ObjectIdCR, BeFileNameCR filePath, Utf8StringCR, Http::Request::ProgressCallbackCR, ICancellationTokenPtr)
-        {
-        Utf8String schemaXml =
-            R"( <ECSchema schemaName="SchemaWithReferance" nameSpacePrefix="A" version="1.0" xmlns="http://www.bentley.com/schemas/Bentley.ECXML.2.0">
-                    <ECSchemaReference name="ReferancedSchema" version="1.456" prefix="B" />
-                </ECSchema>)";
-        SimpleWriteToFile(schemaXml, filePath);
-        return CreateCompletedAsyncTask(StubWSFileResult(filePath));
-        }));
-    EXPECT_CALL(GetMockClient(), SendGetFileRequest(ObjectId("MetaSchema.ECSchemaDef", "B"), ::testing::An<BeFileNameCR>(), _, _, _))
-        .WillOnce(Invoke([&] (ObjectIdCR, BeFileNameCR filePath, Utf8StringCR, Http::Request::ProgressCallbackCR, ICancellationTokenPtr)
-        {
-        Utf8String schemaXml =
-            R"( <ECSchema schemaName="ReferancedSchema" nameSpacePrefix="B" version="1.456" xmlns="http://www.bentley.com/schemas/Bentley.ECXML.2.0">
-                </ECSchema>)";
-        SimpleWriteToFile(schemaXml, filePath);
-        return CreateCompletedAsyncTask(StubWSFileResult(filePath));
-        }));
-
-    // Act
-    auto result = ds->UpdateSchemas(nullptr)->GetResult();
-
-    // Assert
-    ASSERT_TRUE(result.IsSuccess());
-
-    ASSERT_TRUE(nullptr != ds->StartCacheTransaction().GetCache().GetAdapter().GetECSchema("SchemaWithReferance"));
-    ASSERT_TRUE(nullptr != ds->StartCacheTransaction().GetCache().GetAdapter().GetECSchema("ReferancedSchema"));
-    }
-
-/*--------------------------------------------------------------------------------------+
-* @bsitest                                    Vincas.Razma                     07/15
-+---------------+---------------+---------------+---------------+---------------+------*/
-TEST_F(CachingDataSourceTests, UpdateSchemas_NewSchemaWithExistingReferancedSchema_ImportsNewSchema)
-    {
-    auto ds = GetTestDataSourceV2();
-
-    // Initial schema
-    StubInstances schemas1;
-    schemas1.Add({"MetaSchema.ECSchemaDef", "B"}, {{"Name", "ReferancedSchema"}, {"VersionMajor", 1}, {"VersionMinor", 0}});
-
-    EXPECT_CALL(GetMockClient().GetMockWSClient(), GetServerInfo(_))
-        .WillRepeatedly(Return(CreateCompletedAsyncTask(WSInfoResult::Success(StubWSInfoWebApi()))));
-
-    EXPECT_CALL(GetMockClient(), SendGetSchemasRequest(_, _))
-        .WillOnce(Return(CreateCompletedAsyncTask(WSObjectsResult::Success(schemas1.ToWSObjectsResponse()))));
-
-    EXPECT_CALL(GetMockClient(), SendGetFileRequest(ObjectId("MetaSchema.ECSchemaDef", "B"), ::testing::An<BeFileNameCR>(), _, _, _))
-        .WillOnce(Invoke([&] (ObjectIdCR, BeFileNameCR filePath, Utf8StringCR, Http::Request::ProgressCallbackCR, ICancellationTokenPtr)
-        {
-        Utf8String schemaXml =
-            R"( <ECSchema schemaName="ReferancedSchema" nameSpacePrefix="B" version="1.0" xmlns="http://www.bentley.com/schemas/Bentley.ECXML.2.0">
-                </ECSchema>)";
-        SimpleWriteToFile(schemaXml, filePath);
-        return CreateCompletedAsyncTask(StubWSFileResult(filePath));
-        }));
-
-    ASSERT_TRUE(ds->UpdateSchemas(nullptr)->GetResult().IsSuccess());
-
-    // Test updated
-    StubInstances schemas2;
-    schemas2.Add({"MetaSchema.ECSchemaDef", "A"}, {{"Name", "SchemaWithReferance"}, {"VersionMajor", 1}, {"VersionMinor", 0}});
-    schemas2.Add({"MetaSchema.ECSchemaDef", "B"}, {{"Name", "ReferancedSchema"}, {"VersionMajor", 1}, {"VersionMinor", 0}});
-
-    EXPECT_CALL(GetMockClient(), SendGetSchemasRequest(_, _))
-        .WillOnce(Return(CreateCompletedAsyncTask(WSObjectsResult::Success(schemas2.ToWSObjectsResponse()))));
-
-    EXPECT_CALL(GetMockClient(), SendGetFileRequest(ObjectId("MetaSchema.ECSchemaDef", "A"), ::testing::An<BeFileNameCR>(), _, _, _))
-        .WillOnce(Invoke([&] (ObjectIdCR, BeFileNameCR filePath, Utf8StringCR, Http::Request::ProgressCallbackCR, ICancellationTokenPtr)
-        {
-        Utf8String schemaXml =
-            R"( <ECSchema schemaName="SchemaWithReferance" nameSpacePrefix="A" version="1.0" xmlns="http://www.bentley.com/schemas/Bentley.ECXML.2.0">
-                    <ECSchemaReference name="ReferancedSchema" version="01.00" prefix="B" />
-                </ECSchema>)";
-        SimpleWriteToFile(schemaXml, filePath);
-        return CreateCompletedAsyncTask(StubWSFileResult(filePath));
-        }));
-    EXPECT_CALL(GetMockClient(), SendGetFileRequest(ObjectId("MetaSchema.ECSchemaDef", "B"), ::testing::An<BeFileNameCR>(), _, _, _))
-        .WillOnce(Invoke([&] (ObjectIdCR, BeFileNameCR filePath, Utf8StringCR, Http::Request::ProgressCallbackCR, ICancellationTokenPtr)
-        {
-        return CreateCompletedAsyncTask(StubWSFileResultNotModified());
-        }));
-
-    // Act
-    auto result = ds->UpdateSchemas(nullptr)->GetResult();
-
-    // Assert
-    ASSERT_TRUE(result.IsSuccess());
-
-    ASSERT_TRUE(nullptr != ds->StartCacheTransaction().GetCache().GetAdapter().GetECSchema("SchemaWithReferance"));
-    ASSERT_TRUE(nullptr != ds->StartCacheTransaction().GetCache().GetAdapter().GetECSchema("ReferancedSchema"));
-    }
-
-/*--------------------------------------------------------------------------------------+
-* @bsitest                                    Vincas.Razma                     07/15
-+---------------+---------------+---------------+---------------+---------------+------*/
-TEST_F(CachingDataSourceTests, UpdateSchemas_SchemasIncludeStandardSchemas_SkipsStandardSchemas)
-    {
-    auto ds = GetTestDataSourceV2();
-
-    // Act & Assert
-    StubInstances schemas;
-    schemas.Add({"MetaSchema.ECSchemaDef", "A"}, {{"Name", "Bentley_Standard_CustomAttributes"}, {"VersionMajor", 1}, {"VersionMinor", 0}});
-    schemas.Add({"MetaSchema.ECSchemaDef", "B"}, {{"Name", "CustomSchema"}, {"VersionMajor", 1}, {"VersionMinor", 0}});
-
-    EXPECT_CALL(GetMockClient().GetMockWSClient(), GetServerInfo(_))
-        .WillRepeatedly(Return(CreateCompletedAsyncTask(WSInfoResult::Success(StubWSInfoWebApi()))));
-
-    EXPECT_CALL(GetMockClient(), SendGetSchemasRequest(_, _)).Times(1)
-        .WillOnce(Return(CreateCompletedAsyncTask(WSObjectsResult::Success(schemas.ToWSObjectsResponse()))));
-
-    EXPECT_CALL(GetMockClient(), SendGetFileRequest(_, ::testing::An<BeFileNameCR>(), _, _, _)).Times(1)
-        .WillRepeatedly(Invoke([&] (ObjectIdCR objectId, BeFileNameCR filePath, Utf8StringCR, Http::Request::ProgressCallbackCR, ICancellationTokenPtr)
-        {
-        EXPECT_EQ(ObjectId("MetaSchema.ECSchemaDef", "B"), objectId);
-        Utf8String schemaXml;
-        StubSchema("CustomSchema", "CS")->WriteToXmlString(schemaXml);
-        return CreateCompletedAsyncTask(StubWSFileResult(StubFile(schemaXml)));
-        }));
-
-    auto result = ds->UpdateSchemas(nullptr)->GetResult();
-    ASSERT_TRUE(result.IsSuccess());
-    }
-
-/*--------------------------------------------------------------------------------------+
-* @bsitest                                    Vincas.Razma                     07/15
-+---------------+---------------+---------------+---------------+---------------+------*/
-TEST_F(CachingDataSourceTests, UpdateSchemas_InvalidSchemaGotFromServer_ReturnsError)
-    {
-    auto ds = GetTestDataSourceV2();
-
-    // Act & Assert
-    StubInstances schemas;
-    schemas.Add({"MetaSchema.ECSchemaDef", "Foo"}, {{"Name", "Foo"}});
-
-    EXPECT_CALL(GetMockClient().GetMockWSClient(), GetServerInfo(_))
-        .WillRepeatedly(Return(CreateCompletedAsyncTask(WSInfoResult::Success(StubWSInfoWebApi()))));
-
-    EXPECT_CALL(GetMockClient(), SendGetSchemasRequest(_, _)).Times(1)
-        .WillOnce(Return(CreateCompletedAsyncTask(WSObjectsResult::Success(schemas.ToWSObjectsResponse()))));
-
-    EXPECT_CALL(GetMockClient(), SendGetFileRequest(_, ::testing::An<BeFileNameCR>(), _, _, _)).Times(1)
-        .WillRepeatedly(Invoke([&] (ObjectIdCR objectId, BeFileNameCR filePath, Utf8StringCR, Http::Request::ProgressCallbackCR, ICancellationTokenPtr)
-        {
-        return CreateCompletedAsyncTask(StubWSFileResult(StubFile("Not-a-schema")));
-        }));
-
-    BeTest::SetFailOnAssert(false);
-    auto result = ds->UpdateSchemas(nullptr)->GetResult();
-    BeTest::SetFailOnAssert(true);
-
-    ASSERT_FALSE(result.IsSuccess());
-    ASSERT_EQ(ICachingDataSource::Status::SchemaError, result.GetError().GetStatus());
-    ASSERT_FALSE(result.GetError().GetMessage().empty());
-    }
-
-/*--------------------------------------------------------------------------------------+
-* @bsitest                                    Vincas.Razma                     07/15
-+---------------+---------------+---------------+---------------+---------------+------*/
-TEST_F(CachingDataSourceTests, UpdateSchemas_InvalidSchemaGotFromServer_ReturnsRepositorySchemaError)
-    {  
-    // Arrange
-    auto client = MockWSRepositoryClient::Create();
-    auto ds = CreateNewTestDataSource(client);
-    ASSERT_TRUE(nullptr != ds);
-
-    // Act & Assert
-    StubInstances schemas;
-    schemas.Add({"MetaSchema.ECSchemaDef", "Foo"}, {{"Name", "Foo"}});
-
-    EXPECT_CALL(client->GetMockWSClient(), GetServerInfo(_))
-        .WillRepeatedly(Return(CreateCompletedAsyncTask(WSInfoResult::Success(StubWSInfoWebApi(BeVersion(2,1))))));
-
-    EXPECT_CALL(*client, SendGetSchemasRequest(_, _)).Times(1)
-        .WillOnce(Return(CreateCompletedAsyncTask(WSObjectsResult::Success(schemas.ToWSObjectsResponse()))));
-
-    EXPECT_CALL(*client, SendGetFileRequest(_, ::testing::An<BeFileNameCR>(), _, _, _)).Times(1)
-        .WillRepeatedly(Invoke([&] (ObjectIdCR objectId, BeFileNameCR filePath, Utf8StringCR, Http::Request::ProgressCallbackCR, ICancellationTokenPtr)
-        {
-        SimpleWriteToFile("Not-a-schema", filePath);
-        return CreateCompletedAsyncTask(WSFileResult::Success(WSFileResponse(filePath, HttpStatus::OK, nullptr)));
-        }));
-
-    BeTest::SetFailOnAssert(false);
-    auto result = ds->UpdateSchemas(nullptr)->GetResult();
-    BeTest::SetFailOnAssert(true);
-
-    ASSERT_FALSE(result.IsSuccess());
-    ASSERT_EQ(ICachingDataSource::Status::SchemaError, result.GetError().GetStatus());
-    ASSERT_FALSE(result.GetError().GetMessage().empty());
-    }
-
-/*--------------------------------------------------------------------------------------+
-* @bsitest                                    Vincas.Razma                     07/15
-+---------------+---------------+---------------+---------------+---------------+------*/
-TEST_F(CachingDataSourceTests, GetRepositorySchemas_CacheContainsNonRepositorySchema_ReturnsOnlyRepositorySchemas)
-    {
-    // Arrange
-    auto client = MockWSRepositoryClient::Create();
-
-    StubInstances schemaDefs;
-    schemaDefs.Add({"MetaSchema.ECSchemaDef", "A"}, {{"Name", "A"}, {"VersionMajor", 1}, {"VersionMinor", 0}});
-    schemaDefs.Add({"MetaSchema.ECSchemaDef", "B"}, {{"Name", "B"}, {"VersionMajor", 1}, {"VersionMinor", 0}});
-
-    EXPECT_CALL(client->GetMockWSClient(), GetServerInfo(_))
-        .WillRepeatedly(Return(CreateCompletedAsyncTask(WSInfoResult::Success(StubWSInfoWebApi()))));
-
-    EXPECT_CALL(*client, SendGetSchemasRequest(_, _))
-        .WillOnce(Return(CreateCompletedAsyncTask(WSObjectsResult::Success(schemaDefs.ToWSObjectsResponse()))));
-
-    EXPECT_CALL(*client, SendGetFileRequest(ObjectId("MetaSchema.ECSchemaDef", "A"), ::testing::An<BeFileNameCR>(), _, _, _))
-        .WillOnce(Invoke([&] (ObjectIdCR, BeFileNameCR filePath, Utf8StringCR, Http::Request::ProgressCallbackCR, ICancellationTokenPtr)
-        {
-        return CreateCompletedAsyncTask(StubWSFileResult(StubFile(StubSchemaXml("A"))));
-        }));
-
-    EXPECT_CALL(*client, SendGetFileRequest(ObjectId("MetaSchema.ECSchemaDef", "B"), ::testing::An<BeFileNameCR>(), _, _, _))
-        .WillOnce(Invoke([&] (ObjectIdCR, BeFileNameCR filePath, Utf8StringCR, Http::Request::ProgressCallbackCR, ICancellationTokenPtr)
-        {
-        return CreateCompletedAsyncTask(StubWSFileResult(StubFile(StubSchemaXml("B"))));
-        }));
-
-    // Act
-    auto ds = CachingDataSource::OpenOrCreate(client, BeFileName(":memory:"), StubCacheEnvironemnt())->GetResult().GetValue();
-
-    std::vector<ECSchemaPtr> schemas;
-    schemas.push_back(StubSchema("Foo"));
-
-    auto txn = ds->StartCacheTransaction();
-    BentleyStatus result = txn.GetCache().UpdateSchemas(schemas);
-    ASSERT_EQ(SUCCESS, result);
-    txn.Commit();
-
-    // Act 2
-    ds->GetCacheAccessThread()->ExecuteAsync([=]
-        {
-        auto txn = ds->StartCacheTransaction();
-        auto schemas = ds->GetRepositorySchemas(txn);
-        EXPECT_EQ(2, schemas.size());
-        EXPECT_CONTAINS(schemas, txn.GetCache().GetAdapter().GetECSchema("A"));
-        EXPECT_CONTAINS(schemas, txn.GetCache().GetAdapter().GetECSchema("B"));
-        EXPECT_NE(nullptr, txn.GetCache().GetAdapter().GetECSchema("A"));
-        EXPECT_NE(nullptr, txn.GetCache().GetAdapter().GetECSchema("B"));
-        })->Wait();
-    }
-
-/*--------------------------------------------------------------------------------------+
-* @bsitest                                    Vincas.Razma                     07/15
-+---------------+---------------+---------------+---------------+---------------+------*/
-TEST_F(CachingDataSourceTests, GetRepositorySchemaKeys_CacheContainsNonRepositorySchema_ReturnsOnlyRepositorySchemas)
-    {
-    // Arrange
-    auto client = MockWSRepositoryClient::Create();
-
-    StubInstances schemaDefs;
-    schemaDefs.Add({"MetaSchema.ECSchemaDef", "A"}, {{"Name", "A"}, {"VersionMajor", 1}, {"VersionMinor", 0}});
-    schemaDefs.Add({"MetaSchema.ECSchemaDef", "B"}, {{"Name", "B"}, {"VersionMajor", 4}, {"VersionMinor", 2}});
-
-    EXPECT_CALL(client->GetMockWSClient(), GetServerInfo(_))
-        .WillRepeatedly(Return(CreateCompletedAsyncTask(WSInfoResult::Success(StubWSInfoWebApi()))));
-
-    EXPECT_CALL(*client, SendGetSchemasRequest(_, _))
-        .WillOnce(Return(CreateCompletedAsyncTask(WSObjectsResult::Success(schemaDefs.ToWSObjectsResponse()))));
-
-    EXPECT_CALL(*client, SendGetFileRequest(ObjectId("MetaSchema.ECSchemaDef", "A"), ::testing::An<BeFileNameCR>(), _, _, _))
-        .WillOnce(Invoke([&] (ObjectIdCR, BeFileNameCR filePath, Utf8StringCR, Http::Request::ProgressCallbackCR, ICancellationTokenPtr)
-        {
-        return CreateCompletedAsyncTask(StubWSFileResult(StubFile(StubSchemaXml("A"))));
-        }));
-
-    EXPECT_CALL(*client, SendGetFileRequest(ObjectId("MetaSchema.ECSchemaDef", "B"), ::testing::An<BeFileNameCR>(), _, _, _))
-        .WillOnce(Invoke([&] (ObjectIdCR, BeFileNameCR filePath, Utf8StringCR, Http::Request::ProgressCallbackCR, ICancellationTokenPtr)
-        {
-        return CreateCompletedAsyncTask(StubWSFileResult(StubFile(StubSchemaXml("B"))));
-        }));
-
-    // Act
-    auto ds = CachingDataSource::OpenOrCreate(client, BeFileName(":memory:"), StubCacheEnvironemnt())->GetResult().GetValue();
-
-    std::vector<ECSchemaPtr> schemas;
-    schemas.push_back(StubSchema("Foo"));
-
-    auto txn = ds->StartCacheTransaction();
-    BentleyStatus result = txn.GetCache().UpdateSchemas(schemas);
-    ASSERT_EQ(SUCCESS, result);
-    txn.Commit();
-
-    // Act 2
-    {
-    auto txn = ds->StartCacheTransaction();
-    auto schemaKeys = ds->GetRepositorySchemaKeys(txn);
-    EXPECT_THAT(schemaKeys, SizeIs(2));
-    EXPECT_THAT(schemaKeys, Contains(SchemaKey("A", 1, 0)));
-    EXPECT_THAT(schemaKeys, Contains(SchemaKey("B", 4, 2)));
-    }
-    }
-
-/*--------------------------------------------------------------------------------------+
-* @bsitest                                    Vincas.Razma                     07/15
-+---------------+---------------+---------------+---------------+---------------+------*/
-TEST_F(CachingDataSourceTests, GetServerInfo_CreatedCacheAndCalledWithTransaction_ReturnsInfoReturnedForListener)
-    {
-    // Arrange
-    auto client = MockWSRepositoryClient::Create();
-
-    EXPECT_CALL(client->GetMockWSClient(), GetServerInfo(_))
-        .WillRepeatedly(Return(CreateCompletedAsyncTask(WSInfoResult::Success(StubWSInfoWebApi()))));
-
-    EXPECT_CALL(*client, SendGetSchemasRequest(_, _))
-        .WillOnce(Return(CreateCompletedAsyncTask(WSObjectsResult::Success(StubInstances().ToWSObjectsResponse()))));
-
-    std::weak_ptr<IWSClient::IServerInfoListener> listenerWeakPtr;
-    EXPECT_CALL(client->GetMockWSClient(), RegisterServerInfoListener(_))
-        .WillOnce(Invoke([&] (std::weak_ptr<IWSClient::IServerInfoListener> providedListener)
-        {
-        listenerWeakPtr = providedListener;
-        }));
-
-    // Act
-    auto ds = CachingDataSource::OpenOrCreate(client, BeFileName(":memory:"), StubCacheEnvironemnt())->GetResult().GetValue();
-
-    listenerWeakPtr.lock()->OnServerInfoReceived(StubWSInfoWebApi(BeVersion(2, 3)));
-    ds->GetCacheAccessThread()->ExecuteAsync([=]
-        {
-        auto txn = ds->StartCacheTransaction();
-        EXPECT_EQ(BeVersion(2, 3), ds->GetServerInfo(txn).GetWebApiVersion());
-        })->Wait();
-
-        listenerWeakPtr.lock()->OnServerInfoReceived(StubWSInfoWebApi(BeVersion(2, 3, 1, 0)));
-        ds->GetCacheAccessThread()->ExecuteAsync([=]
-            {
-            auto txn = ds->StartCacheTransaction();
-            EXPECT_EQ(BeVersion(2, 3, 1, 0), ds->GetServerInfo(txn).GetWebApiVersion());
-            })->Wait();
-    }
-
-/*--------------------------------------------------------------------------------------+
-* @bsitest                                    Vincas.Razma                     07/15
-+---------------+---------------+---------------+---------------+---------------+------*/
-TEST_F(CachingDataSourceTests, GetServerInfo_CreatedCache_ReturnsInfoReturnedForListener)
-    {
-    // Arrange
-    auto client = MockWSRepositoryClient::Create();
-
-    EXPECT_CALL(client->GetMockWSClient(), GetServerInfo(_))
-        .WillRepeatedly(Return(CreateCompletedAsyncTask(WSInfoResult::Success(StubWSInfoWebApi()))));
-
-    EXPECT_CALL(*client, SendGetSchemasRequest(_, _))
-        .WillOnce(Return(CreateCompletedAsyncTask(WSObjectsResult::Success(StubInstances().ToWSObjectsResponse()))));
-
-    std::weak_ptr<IWSClient::IServerInfoListener> listenerWeakPtr;
-    EXPECT_CALL(client->GetMockWSClient(), RegisterServerInfoListener(_))
-        .WillOnce(Invoke([&] (std::weak_ptr<IWSClient::IServerInfoListener> providedListener)
-        {
-        listenerWeakPtr = providedListener;
-        }));
-
-    // Act
-    auto ds = CachingDataSource::OpenOrCreate(client, BeFileName(":memory:"), StubCacheEnvironemnt())->GetResult().GetValue();
-
-    listenerWeakPtr.lock()->OnServerInfoReceived(StubWSInfoWebApi(BeVersion(2, 3)));
-    ds->GetCacheAccessThread()->ExecuteAsync([=]
-        {
-        EXPECT_EQ(BeVersion(2, 3), ds->GetServerInfo().GetWebApiVersion());
-        })->Wait();
-
-        listenerWeakPtr.lock()->OnServerInfoReceived(StubWSInfoWebApi(BeVersion(2, 3, 1, 0)));
-        ds->GetCacheAccessThread()->ExecuteAsync([=]
-            {
-            EXPECT_EQ(BeVersion(2, 3, 1, 0), ds->GetServerInfo().GetWebApiVersion());
-            })->Wait();
-    }
-
-/*--------------------------------------------------------------------------------------+
-* @bsitest                                    julius.cepukenas                   02/18
-+---------------+---------------+---------------+---------------+---------------+------*/
-TEST_F(CachingDataSourceTests, GetRepositoryInfo_CreatedCacheAndCalledWithTransaction_ReturnsInfoReturnedForListener)
-    {
-    // Arrange
-    auto client = MockWSRepositoryClient::Create();
-
-    EXPECT_CALL(client->GetMockWSClient(), GetServerInfo(_))
-        .WillRepeatedly(Return(CreateCompletedAsyncTask(WSInfoResult::Success(StubWSInfoWebApi()))));
-
-    EXPECT_CALL(*client, SendGetSchemasRequest(_, _))
-        .WillOnce(Return(CreateCompletedAsyncTask(WSObjectsResult::Success(StubInstances().ToWSObjectsResponse()))));
-
-    std::weak_ptr<IWSRepositoryClient::IRepositoryInfoListener> listenerWeakPtr;
-    EXPECT_CALL(*client, RegisterRepositoryInfoListener(_))
-        .WillOnce(Invoke([&] (std::weak_ptr<IWSRepositoryClient::IRepositoryInfoListener> providedListener)
-        {
-        listenerWeakPtr = providedListener;
-        }));
-
-    // Act
-    auto ds = CachingDataSource::OpenOrCreate(client, BeFileName(":memory:"), StubCacheEnvironemnt())->GetResult().GetValue();
-
-    listenerWeakPtr.lock()->OnInfoReceived(StubWSRepository("testServer", "repositoryId"));
-    ds->GetCacheAccessThread()->ExecuteAsync([=]
-        {
-        EXPECT_STREQ("repositoryId", ds->GetRepositoryInfo().GetId().c_str());
-        })->Wait();
-
-        listenerWeakPtr.lock()->OnInfoReceived(StubWSRepository("testServer", "repositoryId2"));
-        ds->GetCacheAccessThread()->ExecuteAsync([=]
-            {
-            EXPECT_STREQ("repositoryId2", ds->GetRepositoryInfo().GetId().c_str());
-            })->Wait();
-    }
-
-/*--------------------------------------------------------------------------------------+
-* @bsitest                                    julius.cepukenas                   02/18
-+---------------+---------------+---------------+---------------+---------------+------*/
-TEST_F(CachingDataSourceTests, GetFile_InstanceIsNotCached_ErrorStatus)
-    {
-    auto ds = GetTestDataSourceV2();
-
-    auto result = ds->GetFile({"TestSchema.TestClass", "Foo"}, CachingDataSource::DataOrigin::CachedData, nullptr, nullptr)->GetResult();
-
-    EXPECT_EQ(CachingDataSource::Status::DataNotCached, result.GetError().GetStatus());
-    }
-
-/*--------------------------------------------------------------------------------------+
-* @bsitest                                    Vincas.Razma                     07/15
-+---------------+---------------+---------------+---------------+---------------+------*/
-TEST_F(CachingDataSourceTests, GetFile_FileInstanceIsCached_ProgressIsCalledWithNameAndSize)
-    {
-    // Arrange
-    auto ds = GetTestDataSourceV2();
-
-    auto txn = ds->StartCacheTransaction();
-    ObjectId fileId {"TestSchema.TestFileClass", "TestId"};
-    std::map<Utf8String, Json::Value> properties = {{"TestSize", "42"}, {"TestName", "TestFileName"}};
-    StubInstanceInCache(txn.GetCache(), fileId, properties);
-    txn.Commit();
-
-    // Act & Assert
-    int onProgressCalled = 0;
-    ICachingDataSource::Progress expectedProgress({0, 42}, std::make_shared<Utf8String>("TestFileName"));
-    CachingDataSource::ProgressCallback onProgress =
-        [&] (CachingDataSource::ProgressCR progress)
-        {
-        EXPECT_EQ(expectedProgress, progress);
-        onProgressCalled++;
-        };
-
-    EXPECT_CALL(GetMockClient(), SendGetFileRequest(_, ::testing::An<BeFileNameCR>(), _, _, _)).Times(1)
-        .WillOnce(Invoke([&] (ObjectIdCR, BeFileNameCR, Utf8StringCR, Http::Request::ProgressCallbackCR progress, ICancellationTokenPtr)
-        {
-        progress(0, 0);
-        return CreateCompletedAsyncTask(WSFileResult());
-        }));
-
-    ds->GetFile(fileId, CachingDataSource::DataOrigin::RemoteData, onProgress, nullptr)->Wait();
-    EXPECT_EQ(1, onProgressCalled);
-    }
-/*--------------------------------------------------------------------------------------+
-* @bsitest                                    Benediktas.Lipnickas              09/16
-+---------------+---------------+---------------+---------------+---------------+------*/
-TEST_F(CachingDataSourceTests, GetFile_CalledMultipleTimes_ProgressIsReportedForAllCallers)
-    {
-    // Arrange
-    auto ds = GetTestDataSourceV2();
-
-    ObjectId fileId {"TestSchema.TestFileClass", "TestId"};
-
-    StubInstances fileInstances;
-    fileInstances.Add(fileId, {{"TestSize", "42"}, {"TestName", "TestFileName"}});
-
-    auto txn = ds->StartCacheTransaction();
-    ASSERT_EQ(SUCCESS, txn.GetCache().CacheInstanceAndLinkToRoot(fileId, fileInstances.ToWSObjectsResponse(), "root"));
-    txn.Commit();
-
-    // Act & Assert
-    BeFileName filePath;
-    auto downloadTask = std::make_shared<PackagedAsyncTask<WSFileResult>>([&]
-        {
-        return StubWSFileResult(StubFile("TestContent"));
-        });
-
-    AsyncTestCheckpoint check1;
-
-    Http::Request::ProgressCallback onProgress;
-    EXPECT_CALL(GetMockClient(), SendGetFileRequest(_, ::testing::An<BeFileNameCR>(), _, _, _)).Times(1)
-        .WillOnce(Invoke([&] (ObjectIdCR, BeFileNameCR path, Utf8StringCR, Http::Request::ProgressCallbackCR progress, ICancellationTokenPtr)
-        {
-        filePath = path;
-        onProgress = progress;
-
-        check1.Checkin();
-        return downloadTask;
-        }));
-
-    bool progressReported1 = false;
-    double bytesTransfered1 = 0;
-    double bytesTotal1 = 0;
-    CachingDataSource::ProgressCallback onProgress1 =
-        [&] (CachingDataSource::ProgressCR progress)
-        {
-        progressReported1 = true;
-        bytesTransfered1 = progress.GetBytes().current;
-        bytesTotal1 = progress.GetBytes().total;
-        };
-
-    auto lastTask = ds->GetFile(fileId, CachingDataSource::DataOrigin::RemoteData, onProgress1, nullptr)
-        ->Then([&] (CachingDataSource::FileResult result)
-        {
-        });
-
-    bool progressReported2 = false;
-    double bytesTransfered2 = 0;
-    double bytesTotal2 = 0;
-    CachingDataSource::ProgressCallback onProgress2 =
-        [&] (CachingDataSource::ProgressCR progress)
-        {
-        progressReported2 = true;
-        bytesTransfered2 = progress.GetBytes().current;
-        bytesTotal2 = progress.GetBytes().total;
-        };
-    auto lastTask2 = ds->GetFile(fileId, CachingDataSource::DataOrigin::RemoteData, onProgress2, nullptr)
-        ->Then([&] (CachingDataSource::FileResult result)
-        {
-        });
-
-    check1.WaitUntilReached();
-    onProgress(2, 42);
-
-    downloadTask->Execute();
-
-    lastTask->Wait();
-    lastTask2->Wait();
-
-    ASSERT_TRUE(progressReported1);
-    ASSERT_TRUE(progressReported2);
-    EXPECT_EQ(bytesTransfered1, bytesTransfered2);
-    EXPECT_EQ(bytesTotal2, bytesTotal2);
-    }
-
-/*--------------------------------------------------------------------------------------+
-* @bsitest                                    Vincas.Razma                     07/15
-+---------------+---------------+---------------+---------------+---------------+------*/
-TEST_F(CachingDataSourceTests, GetFile_CalledMultipleTimesFirstCancelled_FirstCallbackIsCancelledSecondFinishes)
-    {
-    // Arrange
-    auto ds = GetTestDataSourceV2();
-
-    ObjectId fileId {"TestSchema.TestFileClass", "TestId"};
-
-    StubInstances fileInstances;
-    fileInstances.Add(fileId, {{"TestSize", "42"}, {"TestName", "TestFileName"}});
-
-    auto txn = ds->StartCacheTransaction();
-    ASSERT_EQ(SUCCESS, txn.GetCache().CacheInstanceAndLinkToRoot(fileId, fileInstances.ToWSObjectsResponse(), "root"));
-    txn.Commit();
-
-    // Act & Assert
-    CachingDataSource::ProgressCallback onProgress =
-        [&] (CachingDataSource::ProgressCR progress)
-        {
-        };
-
-    BeFileName filePath;
-    auto downloadTask = std::make_shared<PackagedAsyncTask<WSFileResult>>([&]
-        {
-        return StubWSFileResult(StubFile("TestContent"));
-        });
-
-    bool downloadStarted = false;
-
-    EXPECT_CALL(GetMockClient(), SendGetFileRequest(_, ::testing::An<BeFileNameCR>(), _, _, _)).Times(1)
-        .WillOnce(Invoke([&] (ObjectIdCR, BeFileNameCR path, Utf8StringCR, Http::Request::ProgressCallbackCR progress, ICancellationTokenPtr)
-        {
-        filePath = path;
-        downloadStarted = true;
-
-        return downloadTask;
-        }));
-
-
-    bool task1Finished = false;
-    auto ct1 = SimpleCancellationToken::Create();
-    auto lastTask = ds->GetFile(fileId, CachingDataSource::DataOrigin::RemoteData, onProgress, ct1)
-        ->Then([&] (CachingDataSource::FileResult result)
-        {
-        task1Finished = true;
-        EXPECT_EQ(ICachingDataSource::Status::Canceled, result.GetError().GetStatus());
-        });
-
-    while (!downloadStarted);
-
-    bool task2Finished = false;
-    auto ct2 = SimpleCancellationToken::Create();
-    auto lastTask2 = ds->GetFile(fileId, CachingDataSource::DataOrigin::RemoteData, onProgress, ct2)
-        ->Then([&] (CachingDataSource::FileResult result)
-        {
-        task2Finished = true;
-        EXPECT_TRUE(result.IsSuccess());
-        });
-
-    ct1->SetCanceled();
-
-    lastTask->Wait();
-
-    ASSERT_TRUE(task1Finished);
-
-    downloadTask->Execute();
-
-    lastTask2->Wait();
-
-    ASSERT_TRUE(task2Finished);
-    }
-
-/*--------------------------------------------------------------------------------------+
-* @bsitest                                    Vincas.Razma                     07/15
-+---------------+---------------+---------------+---------------+---------------+------*/
-TEST_F(CachingDataSourceTests, GetFile_CalledMultipleTimesSecondCancelled_SecondCallbackIsCancelledFirstFinishes)
-    {
-    // Arrange
-    auto ds = GetTestDataSourceV2();
-
-    ObjectId fileId {"TestSchema.TestFileClass", "TestId"};
-
-    StubInstances fileInstances;
-    fileInstances.Add(fileId, {{"TestSize", "42"}, {"TestName", "TestFileName"}});
-
-    auto txn = ds->StartCacheTransaction();
-    ASSERT_EQ(SUCCESS, txn.GetCache().CacheInstanceAndLinkToRoot(fileId, fileInstances.ToWSObjectsResponse(), "root"));
-    txn.Commit();
-
-    // Act & Assert
-    CachingDataSource::ProgressCallback onProgress =
-        [&] (CachingDataSource::ProgressCR progress)
-        {
-        };
-
-    BeFileName filePath;
-    auto downloadTask = std::make_shared<PackagedAsyncTask<WSFileResult>>([&]
-        {
-        return StubWSFileResult(StubFile("TestContent"));
-        });
-
-    bool downloadStarted = false;
-
-    EXPECT_CALL(GetMockClient(), SendGetFileRequest(_, ::testing::An<BeFileNameCR>(), _, _, _)).Times(1)
-        .WillOnce(Invoke([&] (ObjectIdCR, BeFileNameCR path, Utf8StringCR, Http::Request::ProgressCallbackCR progress, ICancellationTokenPtr)
-        {
-        filePath = path;
-        downloadStarted = true;
-
-        return downloadTask;
-        }));
-
-
-    bool task1Finished = false;
-    auto ct1 = SimpleCancellationToken::Create();
-    auto lastTask = ds->GetFile(fileId, CachingDataSource::DataOrigin::RemoteData, onProgress, ct1)
-        ->Then([&] (CachingDataSource::FileResult result)
-        {
-        task1Finished = true;
-        EXPECT_TRUE(result.IsSuccess());
-        });
-
-    while (!downloadStarted);
-
-    bool task2Finished = false;
-    auto ct2 = SimpleCancellationToken::Create();
-    auto lastTask2 = ds->GetFile(fileId, CachingDataSource::DataOrigin::RemoteData, onProgress, ct2)
-        ->Then([&] (CachingDataSource::FileResult result)
-        {
-        task2Finished = true;
-        EXPECT_EQ(ICachingDataSource::Status::Canceled, result.GetError().GetStatus());
-        });
-
-    ct2->SetCanceled();
-
-    lastTask2->Wait();
-
-    ASSERT_TRUE(task2Finished);
-
-    downloadTask->Execute();
-
-    lastTask->Wait();
-
-    ASSERT_TRUE(task1Finished);
-    }
-
-/*--------------------------------------------------------------------------------------+
-* @bsitest                                    Vincas.Razma                     07/15
-+---------------+---------------+---------------+---------------+---------------+------*/
-TEST_F(CachingDataSourceTests, GetFile_ClassDoesNotHaveFileDependentPropertiesCA_ProgressIsCalledWithNoNameAndNoSizeAndFileHasDefaultName)
-    {
-    // Arrange
-    auto ds = GetTestDataSourceV2();
-
-    ObjectId fileId {"TestSchema.TestClass", "TestId"};
-
-    StubInstances fileInstances;
-    fileInstances.Add(fileId);
-
-    auto txn = ds->StartCacheTransaction();
-    ASSERT_EQ(SUCCESS, txn.GetCache().CacheInstanceAndLinkToRoot(fileId, fileInstances.ToWSObjectsResponse(), "root"));
-    txn.Commit();
-
-    // Act & Assert
-    int onProgressCalled = 0;
-    CachingDataSource::ProgressCallback onProgress =
-        [&] (CachingDataSource::ProgressCR progress)
-        {
-        EXPECT_PROGRESS_EQ(ICachingDataSource::Progress(), progress);
-        onProgressCalled++;
-        };
-
-    EXPECT_CALL(GetMockClient(), SendGetFileRequest(_, ::testing::An<BeFileNameCR>(), _, _, _)).Times(1)
-        .WillOnce(Invoke([&] (ObjectIdCR, BeFileNameCR filePath, Utf8StringCR, Http::Request::ProgressCallbackCR progress, ICancellationTokenPtr)
-        {
-        EXPECT_EQ(L"TestClass_TestId", filePath.GetFileNameAndExtension());
-        progress(0, 42);
-        return CreateCompletedAsyncTask(WSFileResult());
-        }));
-
-    ds->GetFile(fileId, CachingDataSource::DataOrigin::RemoteData, onProgress, nullptr)->Wait();
-    EXPECT_EQ(1, onProgressCalled);
-    }
-
-/*--------------------------------------------------------------------------------------+
-* @bsitest                                    Vincas.Razma                     07/15
-+---------------+---------------+---------------+---------------+---------------+------*/
-TEST_F(CachingDataSourceTests, GetFile_InstanceHasVeryLongRemoteIdAndNoFileDependentPropertiesCA_FileHasTruncatedNameAndCanBeWrittenTo)
-    {
-    // Arrange
-    auto ds = GetTestDataSourceV2();
-
-    ObjectId fileId {"TestSchema.TestClass", Utf8String(10000, 'x')};
-
-    StubInstances fileInstances;
-    fileInstances.Add(fileId);
-
-    auto txn = ds->StartCacheTransaction();
-    ASSERT_EQ(SUCCESS, txn.GetCache().CacheInstanceAndLinkToRoot(fileId, fileInstances.ToWSObjectsResponse(), "root"));
-    txn.Commit();
-
-    // Act & Assert
-    EXPECT_CALL(GetMockClient(), SendGetFileRequest(_, ::testing::An<BeFileNameCR>(), _, _, _)).Times(1)
-        .WillOnce(Invoke([&] (ObjectIdCR, BeFileNameCR filePath, Utf8StringCR, Http::Request::ProgressCallbackCR progress, ICancellationTokenPtr)
-        {
-        return CreateCompletedAsyncTask(StubWSFileResult(StubFile("TestContent")));
-        }));
-
-    auto result = ds->GetFile(fileId, CachingDataSource::DataOrigin::RemoteData, nullptr, nullptr)->GetResult();
-    EXPECT_TRUE(result.IsSuccess());
-    EXPECT_EQ("TestContent", SimpleReadFile(result.GetValue().GetFilePath()));
-    }
-
-/*--------------------------------------------------------------------------------------+
-* @bsitest                                    Vincas.Razma                     07/15
-+---------------+---------------+---------------+---------------+---------------+------*/
-TEST_F(CachingDataSourceTests, GetFile_ClassDoesNotHaveFileDependentPropertiesCAButHasLabel_ProgressIsCalledWithGeneratedFileNameAsLabelMightBeNotSuitable)
-    {
-    // Arrange
-    auto ds = GetTestDataSourceV2();
-
-    ObjectId fileId {"TestSchema.TestLabeledClass", "TestId"};
-
-    StubInstances fileInstances;
-    fileInstances.Add(fileId, {{"Name", "TestLabel"}});
-
-    auto txn = ds->StartCacheTransaction();
-    ASSERT_EQ(SUCCESS, txn.GetCache().CacheInstanceAndLinkToRoot(fileId, fileInstances.ToWSObjectsResponse(), "root"));
-    txn.Commit();
-
-    // Act & Assert
-    int onProgressCalled = 0;
-    CachingDataSource::ProgressCallback onProgress =
-        [&] (CachingDataSource::ProgressCR progress)
-        {
-        EXPECT_EQ(0, progress.GetBytes().current);
-        EXPECT_EQ(0, progress.GetBytes().total);
-        EXPECT_EQ(0, progress.GetInstances().current);
-        EXPECT_EQ(0, progress.GetInstances().total);
-        EXPECT_EQ("", progress.GetLabel());
-        onProgressCalled++;
-        };
-
-    EXPECT_CALL(GetMockClient(), SendGetFileRequest(_, ::testing::An<BeFileNameCR>(), _, _, _)).Times(1)
-        .WillOnce(Invoke([&] (ObjectIdCR, BeFileNameCR filePath, Utf8StringCR, Http::Request::ProgressCallbackCR progress, ICancellationTokenPtr)
-        {
-        EXPECT_EQ(L"TestLabeledClass_TestId", filePath.GetFileNameAndExtension());
-        progress(0, 42);
-        return CreateCompletedAsyncTask(WSFileResult());
-        }));
-
-    ds->GetFile(fileId, CachingDataSource::DataOrigin::RemoteData, onProgress, nullptr)->Wait();
-    EXPECT_EQ(1, onProgressCalled);
-    }
-
-/*--------------------------------------------------------------------------------------+
-* @bsitest                                    Vincas.Razma                     07/15
-+---------------+---------------+---------------+---------------+---------------+------*/
-TEST_F(CachingDataSourceTests, GetFile_RemoteOrCachedDataAndFileNotCachedAndConnectionError_ReturnsError)
-    {
-    // Arrange
-    auto ds = GetTestDataSourceV2();
-    auto txn = ds->StartCacheTransaction();
-    ObjectId fileId {"TestSchema.TestLabeledClass", "TestId"};
-    ECInstanceKey fileKey = StubInstanceInCache(txn.GetCache(), fileId);
-    txn.Commit();
-
-    EXPECT_CALL(GetMockClient(), SendGetFileRequest(_, ::testing::An<BeFileNameCR>(), _, _, _)).Times(1)
-        .WillOnce(Invoke([&] (ObjectIdCR, BeFileNameCR filePath, Utf8StringCR, Http::Request::ProgressCallbackCR progress, ICancellationTokenPtr)
-        {
-        return CreateCompletedAsyncTask(WSFileResult::Error(StubHttpResponse()));
-        }));
-
-    auto result = ds->GetFile(fileId, CachingDataSource::DataOrigin::RemoteOrCachedData)->GetResult();
-    ASSERT_FALSE(result.IsSuccess());
-    EXPECT_EQ(WSError::Status::ConnectionError, result.GetError().GetWSError().GetStatus());
-    }
-
-/*--------------------------------------------------------------------------------------+
-* @bsitest                                    Vincas.Razma                     07/15
-+---------------+---------------+---------------+---------------+---------------+------*/
-TEST_F(CachingDataSourceTests, GetFile_RemoteOrCachedDataAndFileNotCachedAndServerReturnsFile_CachesFile)
-    {
-    // Arrange
-    auto ds = GetTestDataSourceV2();
-    auto txn = ds->StartCacheTransaction();
-    ObjectId fileId {"TestSchema.TestLabeledClass", "TestId"};
-    ECInstanceKey fileKey = StubInstanceInCache(txn.GetCache(), fileId);
-    txn.Commit();
-
-    EXPECT_CALL(GetMockClient(), SendGetFileRequest(_, ::testing::An<BeFileNameCR>(), _, _, _)).Times(1)
-        .WillOnce(Invoke([&] (ObjectIdCR, BeFileNameCR filePath, Utf8StringCR, Http::Request::ProgressCallbackCR progress, ICancellationTokenPtr)
-        {
-        return CreateCompletedAsyncTask(StubWSFileResult(StubFile("Foo")));
-        }));
-
-    auto result = ds->GetFile(fileId, CachingDataSource::DataOrigin::RemoteOrCachedData)->GetResult();
-    ASSERT_TRUE(result.IsSuccess());
-    EXPECT_EQ("Foo", SimpleReadFile(result.GetValue().GetFilePath()));
-    EXPECT_EQ(CachingDataSource::DataOrigin::RemoteData, result.GetValue().GetOrigin());
-    }
-
-/*--------------------------------------------------------------------------------------+
-* @bsitest                                    Vincas.Razma                     07/15
-+---------------+---------------+---------------+---------------+---------------+------*/
-TEST_F(CachingDataSourceTests, GetFile_RemoteOrCachedDataAndFileCachedAndConnectionError_ReturnsCachedFile)
-    {
-    // Arrange
-    auto ds = GetTestDataSourceV2();
-    auto txn = ds->StartCacheTransaction();
-    ObjectId fileId {"TestSchema.TestLabeledClass", "TestId"};
-    ECInstanceKey fileKey = StubInstanceInCache(txn.GetCache(), fileId);
-    ASSERT_EQ(SUCCESS, txn.GetCache().CacheFile(fileId, StubWSFileResponse(StubFile("Foo"))));
-    txn.Commit();
-
-    EXPECT_CALL(GetMockClient(), SendGetFileRequest(_, ::testing::An<BeFileNameCR>(), _, _, _)).Times(1)
-        .WillOnce(Invoke([&] (ObjectIdCR, BeFileNameCR filePath, Utf8StringCR, Http::Request::ProgressCallbackCR progress, ICancellationTokenPtr)
-        {
-        return CreateCompletedAsyncTask(WSFileResult::Error(StubHttpResponse()));
-        }));
-
-    auto result = ds->GetFile(fileId, CachingDataSource::DataOrigin::RemoteOrCachedData)->GetResult();
-    ASSERT_TRUE(result.IsSuccess());
-    EXPECT_EQ("Foo", SimpleReadFile(result.GetValue().GetFilePath()));
-    EXPECT_EQ(CachingDataSource::DataOrigin::CachedData, result.GetValue().GetOrigin());
-    }
-
-/*--------------------------------------------------------------------------------------+
-* @bsitest                                    Vincas.Razma                     07/15
-+---------------+---------------+---------------+---------------+---------------+------*/
-TEST_F(CachingDataSourceTests, GetFile_RemoteOrCachedDataAndFileCachedAndServerReturnsNewFile_CachesNewFile)
-    {
-    // Arrange
-    auto ds = GetTestDataSourceV2();
-    auto txn = ds->StartCacheTransaction();
-    ObjectId fileId {"TestSchema.TestLabeledClass", "TestId"};
-    ECInstanceKey fileKey = StubInstanceInCache(txn.GetCache(), fileId);
-    ASSERT_EQ(SUCCESS, txn.GetCache().CacheFile(fileId, StubWSFileResponse(StubFile("OldFile"))));
-    txn.Commit();
-
-    EXPECT_CALL(GetMockClient(), SendGetFileRequest(_, ::testing::An<BeFileNameCR>(), _, _, _)).Times(1)
-        .WillOnce(Invoke([&] (ObjectIdCR, BeFileNameCR filePath, Utf8StringCR, Http::Request::ProgressCallbackCR progress, ICancellationTokenPtr)
-        {
-        return CreateCompletedAsyncTask(StubWSFileResult(StubFile("NewFile")));
-        }));
-
-    auto result = ds->GetFile(fileId, CachingDataSource::DataOrigin::RemoteOrCachedData)->GetResult();
-    ASSERT_TRUE(result.IsSuccess());
-    EXPECT_EQ("NewFile", SimpleReadFile(result.GetValue().GetFilePath()));
-    EXPECT_EQ(CachingDataSource::DataOrigin::RemoteData, result.GetValue().GetOrigin());
-    }
-
-/*--------------------------------------------------------------------------------------+
-* @bsitest                                    Vincas.Razma                     07/15
-+---------------+---------------+---------------+---------------+---------------+------*/
-TEST_F(CachingDataSourceTests, GetFile_RemoteOrCachedDataAndFileCachedAndServerReturnsNotModified_LeavesCachedFile)
-    {
-    // Arrange
-    auto ds = GetTestDataSourceV2();
-    auto txn = ds->StartCacheTransaction();
-    ObjectId fileId {"TestSchema.TestLabeledClass", "TestId"};
-    ECInstanceKey fileKey = StubInstanceInCache(txn.GetCache(), fileId);
-    ASSERT_EQ(SUCCESS, txn.GetCache().CacheFile(fileId, StubWSFileResponse(StubFile("OldFile"))));
-    txn.Commit();
-
-    EXPECT_CALL(GetMockClient(), SendGetFileRequest(_, ::testing::An<BeFileNameCR>(), _, _, _)).Times(1)
-        .WillOnce(Invoke([&] (ObjectIdCR, BeFileNameCR filePath, Utf8StringCR, Http::Request::ProgressCallbackCR progress, ICancellationTokenPtr)
-        {
-        return CreateCompletedAsyncTask(WSFileResult::Success(StubWSFileResponseNotModified()));
-        }));
-
-    auto result = ds->GetFile(fileId, CachingDataSource::DataOrigin::RemoteOrCachedData)->GetResult();
-    ASSERT_TRUE(result.IsSuccess());
-    EXPECT_EQ("OldFile", SimpleReadFile(result.GetValue().GetFilePath()));
-    EXPECT_EQ(CachingDataSource::DataOrigin::RemoteData, result.GetValue().GetOrigin());
-    }
-
-/*--------------------------------------------------------------------------------------+
-* @bsitest                                    Vincas.Razma                     07/15
-+---------------+---------------+---------------+---------------+---------------+------*/
-TEST_F(CachingDataSourceTests, CacheFiles_BothFilesCachedAndSkipCached_NoFileRequestAndSuccess)
-    {
-    // Arrange
-    auto ds = GetTestDataSourceV2();
-
-    auto txn = ds->StartCacheTransaction();
-    ObjectId fileId {"TestSchema.TestFileClass", "TestId"};
-    ObjectId file2Id {"TestSchema.TestFileClass", "TestId2"};
-    ASSERT_EQ(SUCCESS, txn.GetCache().LinkInstanceToRoot(nullptr, fileId));
-    ASSERT_EQ(SUCCESS, txn.GetCache().CacheFile(fileId, StubWSFileResponse(StubFile()), FileCache::Persistent));
-    ASSERT_EQ(SUCCESS, txn.GetCache().LinkInstanceToRoot(nullptr, file2Id));
-    ASSERT_EQ(SUCCESS, txn.GetCache().CacheFile(file2Id, StubWSFileResponse(StubFile()), FileCache::Persistent));
-    txn.Commit();
-
-    bvector<ObjectId> files;
-    files.push_back(fileId);
-    files.push_back(file2Id);
-
-    // Act & Assert
-    EXPECT_CALL(GetMockClient(), SendGetFileRequest(_, ::testing::An<BeFileNameCR>(), _, _, _)).Times(0);
-
-    auto result = ds->CacheFiles(files, true, FileCache::Persistent, nullptr, nullptr)->GetResult();
-    EXPECT_TRUE(result.IsSuccess());
-    }
-
-/*--------------------------------------------------------------------------------------+
-* @bsitest                                    Vincas.Razma                     07/15
-+---------------+---------------+---------------+---------------+---------------+------*/
-TEST_F(CachingDataSourceTests, CacheFiles_OneFileCachedAndSkipCached_OneFileRequestAndSuccess)
-    {
-    // Arrange
-    auto ds = GetTestDataSourceV2();
-
-    auto txn = ds->StartCacheTransaction();
-    ObjectId fileId {"TestSchema.TestFileClass", "TestId"};
-    ObjectId file2Id {"TestSchema.TestFileClass", "TestId2"};
-    ASSERT_EQ(SUCCESS, txn.GetCache().LinkInstanceToRoot(nullptr, fileId));
-    ASSERT_EQ(SUCCESS, txn.GetCache().LinkInstanceToRoot(nullptr, file2Id));
-    ASSERT_EQ(SUCCESS, txn.GetCache().CacheFile(file2Id, StubWSFileResponse(StubFile()), FileCache::Persistent));
-    txn.Commit();
-
-    bvector<ObjectId> files;
-    files.push_back(fileId);
-    files.push_back(file2Id);
-
-    // Act & Assert
-    EXPECT_CALL(GetMockClient(), SendGetFileRequest(_, ::testing::An<BeFileNameCR>(), _, _, _)).Times(1)
-        .WillOnce(Invoke([&] (ObjectIdCR, BeFileNameCR fileName, Utf8StringCR, Http::Request::ProgressCallbackCR, ICancellationTokenPtr)
-        {
-        return CreateCompletedAsyncTask(StubWSFileResult());
-        }));
-
-    auto result = ds->CacheFiles(files, true, FileCache::Persistent, nullptr, nullptr)->GetResult();
-    EXPECT_TRUE(result.IsSuccess());
-    }
-
-/*--------------------------------------------------------------------------------------+
-* @bsitest                                    Vincas.Razma                     07/15
-+---------------+---------------+---------------+---------------+---------------+------*/
-TEST_F(CachingDataSourceTests, CacheFiles_OneFileCachedAndNoSkipCached_TwoFileRequestsAndSuccess)
-    {
-    // Arrange
-    auto ds = GetTestDataSourceV2();
-
-    auto txn = ds->StartCacheTransaction();
-    ObjectId fileId {"TestSchema.TestFileClass", "TestId"};
-    ObjectId file2Id {"TestSchema.TestFileClass", "TestId2"};
-    ASSERT_EQ(SUCCESS, txn.GetCache().LinkInstanceToRoot(nullptr, fileId));
-    ASSERT_EQ(SUCCESS, txn.GetCache().LinkInstanceToRoot(nullptr, file2Id));
-    ASSERT_EQ(SUCCESS, txn.GetCache().CacheFile(file2Id, StubWSFileResponse(StubFile()), FileCache::Persistent));
-    txn.Commit();
-
-    bvector<ObjectId> files;
-    files.push_back(fileId);
-    files.push_back(file2Id);
-
-    // Act & Assert
-    EXPECT_CALL(GetMockClient(), SendGetFileRequest(_, ::testing::An<BeFileNameCR>(), _, _, _)).Times(2)
-        .WillRepeatedly(Invoke([&] (ObjectIdCR, BeFileNameCR fileName, Utf8StringCR, Http::Request::ProgressCallbackCR, ICancellationTokenPtr)
-        {
-        return CreateCompletedAsyncTask(StubWSFileResult());
-        }));
-
-    auto result = ds->CacheFiles(files, false, FileCache::Persistent, nullptr, nullptr)->GetResult();
-    EXPECT_TRUE(result.IsSuccess());
-    }
-
-/*--------------------------------------------------------------------------------------+
-* @bsitest                                    Vincas.Razma                     07/15
-+---------------+---------------+---------------+---------------+---------------+------*/
-TEST_F(CachingDataSourceTests, CacheFiles_FileDownloadRestarts_ProgressReportsSmallerValue)
-    {
-    // Arrange
-    auto ds = GetTestDataSourceV2();
-    ds->SetMinTimeBetweenProgressCalls(0);
-
-    auto txn = ds->StartCacheTransaction();
-    ObjectId fileId {"TestSchema.TestFileClass", "TestId"};
-    StubInstanceInCache(txn.GetCache(), fileId, {{"TestSize", "42"}});
-    txn.Commit();
-
-    // Act & Assert
-    int onProgressCount = 0;
-    bvector<CachingDataSource::Progress::State> expectedBytes = {{0, 42}, {20, 42}, {10, 42}, {40, 42}, {42, 42}};
-    auto onProgress = [&] (CachingDataSource::ProgressCR progress)
-        {
-        EXPECT_EQ(expectedBytes[onProgressCount], progress.GetBytes()) << "Iteration:" << onProgressCount;
-        onProgressCount++;
-        };
-
-    EXPECT_CALL(GetMockClient(), SendGetFileRequest(_, ::testing::An<BeFileNameCR>(), _, _, _)).Times(1)
-        .WillOnce(Invoke([&] (ObjectIdCR, BeFileNameCR, Utf8StringCR, Http::Request::ProgressCallbackCR progress, ICancellationTokenPtr)
-        {
-        progress(0, 42);
-        progress(20, 42);
-        progress(10, 42);
-        progress(40, 42);
-        return CreateCompletedAsyncTask(StubWSFileResult());
-        }));
-
-    ds->CacheFiles({fileId}, false, FileCache::Auto, onProgress, nullptr)->Wait();
-    EXPECT_EQ(expectedBytes.size(), onProgressCount);
-    }
-
-/*--------------------------------------------------------------------------------------+
-* @bsitest                                    Vincas.Razma                     07/15
-+---------------+---------------+---------------+---------------+---------------+------*/
-TEST_F(CachingDataSourceTests, CacheFiles_TwoFilesDownloading_ProgressReportsSumOfBothDownloads)
-    {
-    // Arrange
-    auto ds = GetTestDataSourceV2();
-    ds->SetMinTimeBetweenProgressCalls(0);
-
-    auto txn = ds->StartCacheTransaction();
-    ObjectId fileId1 {"TestSchema.TestFileClass", "A"};
-    ObjectId fileId2 {"TestSchema.TestFileClass", "B"};
-    StubInstanceInCache(txn.GetCache(), fileId1, {{"TestSize", "10"}});
-    StubInstanceInCache(txn.GetCache(), fileId2, {{"TestSize", "1000"}});
-    txn.Commit();
-
-    // Act & Assert
-    AsyncTestCheckpoint c1, c2;
-    Http::Request::ProgressCallback progress1, progress2;
-    EXPECT_CALL(GetMockClient(), SendGetFileRequest(fileId1, ::testing::An<BeFileNameCR>(), _, _, _))
-        .WillOnce(Invoke([&] (ObjectIdCR, BeFileNameCR, Utf8StringCR, Http::Request::ProgressCallbackCR progress, ICancellationTokenPtr)
-        {
-        progress1 = progress;
-        return WorkerThread::Create()->ExecuteAsync<WSFileResult>([&]
-            {
-            c1.CheckinAndWait();
-            return StubWSFileResult();
-            });
-        }));
-
-    EXPECT_CALL(GetMockClient(), SendGetFileRequest(fileId2, ::testing::An<BeFileNameCR>(), _, _, _))
-        .WillOnce(Invoke([&] (ObjectIdCR, BeFileNameCR, Utf8StringCR, Http::Request::ProgressCallbackCR progress, ICancellationTokenPtr)
-        {
-        progress2 = progress;
-        return WorkerThread::Create()->ExecuteAsync<WSFileResult>([&]
-            {
-            c2.CheckinAndWait();
-            return StubWSFileResult();
-            });
-        }));
-
-    int onProgressCount = 0;
-    bvector<CachingDataSource::Progress::State> expectedBytes = {{1, 1010}, {101, 1010}, {102, 1010}, {202, 1010}, {210, 1010}, {1010, 1010}};
-    auto onProgress = [&] (CachingDataSource::ProgressCR progress)
-        {
-        EXPECT_EQ(expectedBytes[onProgressCount], progress.GetBytes()) << "Iteration:" << onProgressCount;
-        onProgressCount++;
-        };
-
-    auto task = ds->CacheFiles({fileId1, fileId2}, false, FileCache::Auto, onProgress, nullptr);
-
-    c1.WaitUntilReached();
-    c2.WaitUntilReached();
-
-    progress1(1, 10);
-    progress2(100, 1000);
-    progress1(2, 10);
-    progress2(200, 1000);
-
-    c1.Continue();
-    while (onProgressCount < 5); // Wait for File 1 to send completion progress
-    c2.Continue();
-
-    task->Wait();
-
-    EXPECT_EQ(expectedBytes.size(), onProgressCount);
-    }
-
-/*--------------------------------------------------------------------------------------+
-* @bsitest                                    Vincas.Razma                     07/15
-+---------------+---------------+---------------+---------------+---------------+------*/
-TEST_F(CachingDataSourceTests, CacheFiles_TwoFilesAreDownloadingWhenMaxParalelDownloadsIsOne_DownloadsAndReportsProgressInChunks)
-    {
-    // Arrange
-    auto ds = GetTestDataSourceV2();
-    ds->SetMinTimeBetweenProgressCalls(0);
-    ds->SetMaxParalelFileDownloadLimit(1);
-
-    auto txn = ds->StartCacheTransaction();
-    ObjectId fileId1 {"TestSchema.TestFileClass", "A"};
-    ObjectId fileId2 {"TestSchema.TestFileClass", "B"};
-    StubInstanceInCache(txn.GetCache(), fileId1, {{"TestSize", "10"}});
-    StubInstanceInCache(txn.GetCache(), fileId2, {{"TestSize", "1000"}});
-    txn.Commit();
-
-    // Act & Assert
-    AsyncTestCheckpoint c1, c2;
-    Http::Request::ProgressCallback progress1, progress2;
-    EXPECT_CALL(GetMockClient(), SendGetFileRequest(fileId1, ::testing::An<BeFileNameCR>(), _, _, _))
-        .WillOnce(Invoke([&] (ObjectIdCR, BeFileNameCR, Utf8StringCR, Http::Request::ProgressCallbackCR progress, ICancellationTokenPtr)
-        {
-        progress1 = progress;
-        return WorkerThread::Create()->ExecuteAsync<WSFileResult>([&]
-            {
-            c1.CheckinAndWait();
-            return StubWSFileResult();
-            });
-        }));
-
-    EXPECT_CALL(GetMockClient(), SendGetFileRequest(fileId2, ::testing::An<BeFileNameCR>(), _, _, _))
-        .WillOnce(Invoke([&] (ObjectIdCR, BeFileNameCR, Utf8StringCR, Http::Request::ProgressCallbackCR progress, ICancellationTokenPtr)
-        {
-        progress2 = progress;
-        return WorkerThread::Create()->ExecuteAsync<WSFileResult>([&]
-            {
-            c2.CheckinAndWait();
-            return StubWSFileResult();
-            });
-        }));
-
-    int onProgressCount = 0;
-    bvector<CachingDataSource::Progress::State> expectedBytes = {{1, 1010}, {2, 1010}, {10, 1010}, {110, 1010}, {210, 1010}, {1010, 1010}};
-    auto onProgress = [&] (CachingDataSource::ProgressCR progress)
-        {
-        EXPECT_EQ(expectedBytes[onProgressCount], progress.GetBytes()) << "Iteration:" << onProgressCount;
-        onProgressCount++;
-        };
-
-    auto task = ds->CacheFiles({fileId1, fileId2}, false, FileCache::Auto, onProgress, nullptr);
-
-    c1.WaitUntilReached();
-
-    progress1(1, 10);
-    progress1(2, 10);
-
-    EXPECT_FALSE(c2.WasReached());
-    c1.Continue();
-    c2.WaitUntilReached();
-
-    progress2(100, 1000);
-    progress2(200, 1000);
-
-    c2.Continue();
-
-    task->Wait();
-
-    EXPECT_EQ(expectedBytes.size(), onProgressCount);
-    }
-
-/*--------------------------------------------------------------------------------------+
-* @bsitest                                    Vincas.Razma                     07/15
-+---------------+---------------+---------------+---------------+---------------+------*/
-TEST_F(CachingDataSourceTests, DownloadAndCacheChildren_SpecificParent_ChildIsCached)
-    {
-    // Arrange
-    auto ds = GetTestDataSourceV2();
-
-    auto txn = ds->StartCacheTransaction();
-    ASSERT_EQ(SUCCESS, txn.GetCache().LinkInstanceToRoot("TestRoot", {"TestSchema.TestClass", "Parent"}));
-    txn.Commit();
-
-    // Act & Assert
-    StubInstances instances;
-    instances.Add({"TestSchema.TestClass", "Child"});
-
-    EXPECT_CALL(GetMockClient(), SendQueryRequest(_, _, _, _)).Times(1)
-        .WillOnce(Return(CreateCompletedAsyncTask(WSObjectsResult::Success(instances.ToWSObjectsResponse()))));
-
-    bvector<ObjectId> parents;
-    parents.push_back({"TestSchema.TestClass", "Parent"});
-    auto result = ds->DownloadAndCacheChildren(parents, nullptr)->GetResult();
-
-    EXPECT_TRUE(result.IsSuccess());
-    EXPECT_TRUE(ds->StartCacheTransaction().GetCache().GetCachedObjectInfo({"TestSchema.TestClass", "Child"}).IsInCache());
-    }
-
-/*--------------------------------------------------------------------------------------+
-* @bsitest                                    Vincas.Razma                     07/15
-+---------------+---------------+---------------+---------------+---------------+------*/
-TEST_F(CachingDataSourceTests, GetNavigationChildren_SpecificParentInstance_ChildIsCachedAndReturned)
-    {
-    // Arrange
-    auto ds = GetTestDataSourceV2();
-
-    auto txn = ds->StartCacheTransaction();
-    ASSERT_EQ(SUCCESS, txn.GetCache().LinkInstanceToRoot("TestRoot", {"TestSchema.TestClass", "Parent"}));
-    txn.Commit();
-
-    // Act & Assert
-    StubInstances instances;
-    instances.Add({"TestSchema.TestClass", "Child"});
-    EXPECT_CALL(GetMockClient().GetMockWSClient(), GetServerInfo(_))
-        .WillRepeatedly(Return(CreateCompletedAsyncTask(StubWSInfoResult())));
-    EXPECT_CALL(GetMockClient(), SendQueryRequest(_, _, _, _)).Times(1)
-        .WillOnce(Return(CreateCompletedAsyncTask(WSObjectsResult::Success(instances.ToWSObjectsResponse()))));
-
-    auto result = ds->GetNavigationChildren({"TestSchema.TestClass", "Parent"}, CachingDataSource::DataOrigin::RemoteData, nullptr)->GetResult();
-
-    EXPECT_TRUE(result.IsSuccess());
-    EXPECT_EQ(1, result.GetValue().GetJson().size());
-
-        {
-        auto txn = ds->StartCacheTransaction();
-        EXPECT_EQ(ObjectId("TestSchema.TestClass", "Child"), txn.GetCache().ObjectIdFromJsonInstance(result.GetValue().GetJson()[0]));
-        EXPECT_EQ(CachingDataSource::DataOrigin::RemoteData, result.GetValue().GetOrigin());
-        EXPECT_TRUE(txn.GetCache().GetCachedObjectInfo({"TestSchema.TestClass", "Child"}).IsInCache());
-        }
-    }
-
-/*--------------------------------------------------------------------------------------+
-* @bsitest                                    Vincas.Razma                     07/15
-+---------------+---------------+---------------+---------------+---------------+------*/
-TEST_F(CachingDataSourceTests, GetNavigationChildren_GettingRemoteData_ObjectIsCachedAndReturned)
-    {
-    auto ds = GetTestDataSourceV2();
-
-    // Act & Assert
-    StubInstances instances;
-    instances.Add({"TestSchema.TestClass", "Foo"});
-
-    EXPECT_CALL(GetMockClient(), SendQueryRequest(_, _, _, _)).Times(1)
-        .WillOnce(Return(CreateCompletedAsyncTask(WSObjectsResult::Success(instances.ToWSObjectsResponse()))));
-
-    auto txn = ds->StartCacheTransaction();
-    ASSERT_EQ(SUCCESS, txn.GetCache().LinkInstanceToRoot(nullptr, ObjectId()));
-    txn.Commit();
-
-    auto result = ds->GetNavigationChildren(ObjectId(), CachingDataSource::DataOrigin::RemoteData, nullptr)->GetResult();
-
-    ASSERT_TRUE(result.IsSuccess());
-    ASSERT_EQ(1, result.GetValue().GetJson().size());
-
-        {
-        auto txn = ds->StartCacheTransaction();
-        EXPECT_EQ(ObjectId("TestSchema.TestClass", "Foo"), txn.GetCache().ObjectIdFromJsonInstance(result.GetValue().GetJson()[0]));
-        EXPECT_EQ(CachingDataSource::DataOrigin::RemoteData, result.GetValue().GetOrigin());
-        EXPECT_TRUE(txn.GetCache().GetCachedObjectInfo({"TestSchema.TestClass", "Foo"}).IsInCache());
-        }
-    }
-
-/*--------------------------------------------------------------------------------------+
-* @bsitest                                    Vincas.Razma                     07/15
-+---------------+---------------+---------------+---------------+---------------+------*/
-TEST_F(CachingDataSourceTests, GetNavigationChildren_GettingCachedDataAfterCached_ObjectIsReturned)
-    {
-    auto ds = GetTestDataSourceV2();
-
-    // Act & Assert
-    StubInstances instances;
-    instances.Add({"TestSchema.TestClass", "Foo"});
-
-    EXPECT_CALL(GetMockClient(), SendQueryRequest(_, _, _, _))
-        .WillOnce(Return(CreateCompletedAsyncTask(WSObjectsResult::Success(instances.ToWSObjectsResponse()))));
-
-    auto txn = ds->StartCacheTransaction();
-    ASSERT_EQ(SUCCESS, txn.GetCache().LinkInstanceToRoot(nullptr, ObjectId()));
-    txn.Commit();
-
-    ds->GetNavigationChildren(ObjectId(), CachingDataSource::DataOrigin::RemoteData, nullptr)->Wait();
-    auto result = ds->GetNavigationChildren(ObjectId(), CachingDataSource::DataOrigin::CachedData, nullptr)->GetResult();
-
-    ASSERT_TRUE(result.IsSuccess());
-    ASSERT_EQ(1, result.GetValue().GetJson().size());
-
-        {
-        auto txn = ds->StartCacheTransaction();
-        EXPECT_EQ(ObjectId("TestSchema.TestClass", "Foo"), txn.GetCache().ObjectIdFromJsonInstance(result.GetValue().GetJson()[0]));
-        EXPECT_EQ(CachingDataSource::DataOrigin::CachedData, result.GetValue().GetOrigin());
-        }
-    }
-
-/*--------------------------------------------------------------------------------------+
-* @bsitest                                    Vincas.Razma                     07/15
-+---------------+---------------+---------------+---------------+---------------+------*/
-TEST_F(CachingDataSourceTests, GetNavigationChildrenKeys_SpecificParentInstance_ChildIsCachedAndKeyReturned)
-    {
-    // Arrange
-    auto ds = GetTestDataSourceV2();
-
-    auto txn = ds->StartCacheTransaction();
-    ASSERT_EQ(SUCCESS, txn.GetCache().LinkInstanceToRoot("TestRoot", {"TestSchema.TestClass", "Parent"}));
-    txn.Commit();
-
-    // Act & Assert
-    StubInstances instances;
-    instances.Add({"TestSchema.TestClass", "Child"});
-    EXPECT_CALL(GetMockClient().GetMockWSClient(), GetServerInfo(_))
-        .WillRepeatedly(Return(CreateCompletedAsyncTask(StubWSInfoResult())));
-    EXPECT_CALL(GetMockClient(), SendQueryRequest(_, _, _, _)).Times(1)
-        .WillOnce(Return(CreateCompletedAsyncTask(WSObjectsResult::Success(instances.ToWSObjectsResponse()))));
-
-    auto result = ds->GetNavigationChildrenKeys({"TestSchema.TestClass", "Parent"}, CachingDataSource::DataOrigin::RemoteData, nullptr)->GetResult();
-
-    ASSERT_TRUE(result.IsSuccess());
-    ECInstanceKey cachedChildKey = ds->StartCacheTransaction().GetCache().FindInstance({"TestSchema.TestClass", "Child"});
-    EXPECT_TRUE(cachedChildKey.IsValid());
-    ASSERT_EQ(1, result.GetValue().GetKeys().size());
-    EXPECT_TRUE(ECDbHelper::IsInstanceInMultiMap(cachedChildKey, result.GetValue().GetKeys()));
-    EXPECT_EQ(CachingDataSource::DataOrigin::RemoteData, result.GetValue().GetOrigin());
-    }
-
-/*--------------------------------------------------------------------------------------+
-* @bsitest                                    Vincas.Razma                     07/15
-+---------------+---------------+---------------+---------------+---------------+------*/
-TEST_F(CachingDataSourceTests, GetNavigationChildrenKeys_GettingRemoteData_ObjectIsCachedAndReturned)
-    {
-    auto ds = GetTestDataSourceV2();
-
-    // Act & Assert
-    StubInstances instances;
-    instances.Add({"TestSchema.TestClass", "Foo"});
-
-    EXPECT_CALL(GetMockClient().GetMockWSClient(), GetServerInfo(_))
-        .WillRepeatedly(Return(CreateCompletedAsyncTask(StubWSInfoResult())));
-    EXPECT_CALL(GetMockClient(), SendQueryRequest(_, _, _, _)).Times(1)
-        .WillOnce(Return(CreateCompletedAsyncTask(WSObjectsResult::Success(instances.ToWSObjectsResponse()))));
-
-    auto txn = ds->StartCacheTransaction();
-    ASSERT_EQ(SUCCESS, txn.GetCache().LinkInstanceToRoot(nullptr, ObjectId()));
-    txn.Commit();
-
-    auto result = ds->GetNavigationChildrenKeys(ObjectId(), CachingDataSource::DataOrigin::RemoteData, nullptr)->GetResult();
-
-    ASSERT_TRUE(result.IsSuccess());
-    ECInstanceKey cachedChildKey = ds->StartCacheTransaction().GetCache().FindInstance({"TestSchema.TestClass", "Foo"});
-    EXPECT_TRUE(cachedChildKey.IsValid());
-    ASSERT_EQ(1, result.GetValue().GetKeys().size());
-    EXPECT_TRUE(ECDbHelper::IsInstanceInMultiMap(cachedChildKey, result.GetValue().GetKeys()));
-    EXPECT_EQ(CachingDataSource::DataOrigin::RemoteData, result.GetValue().GetOrigin());
-    }
-
-/*--------------------------------------------------------------------------------------+
-* @bsitest                                    Vincas.Razma                     07/15
-+---------------+---------------+---------------+---------------+---------------+------*/
-TEST_F(CachingDataSourceTests, GetNavigationChildrenKeys_GettingCachedDataAfterCached_ObjectIsReturned)
-    {
-    auto ds = GetTestDataSourceV2();
-
-    // Act & Assert
-    StubInstances instances;
-    instances.Add({"TestSchema.TestClass", "Foo"});
-
-    EXPECT_CALL(GetMockClient(), SendQueryRequest(_, _, _, _)).Times(1)
-        .WillOnce(Return(CreateCompletedAsyncTask(WSObjectsResult::Success(instances.ToWSObjectsResponse()))));
-
-    auto txn = ds->StartCacheTransaction();
-    ASSERT_EQ(SUCCESS, txn.GetCache().LinkInstanceToRoot(nullptr, ObjectId()));
-    txn.Commit();
-
-    ds->GetNavigationChildrenKeys(ObjectId(), CachingDataSource::DataOrigin::RemoteData, nullptr)->Wait();
-    auto result = ds->GetNavigationChildrenKeys(ObjectId(), CachingDataSource::DataOrigin::CachedData, nullptr)->GetResult();
-
-    ASSERT_TRUE(result.IsSuccess());
-    ECInstanceKey cachedChildKey = ds->StartCacheTransaction().GetCache().FindInstance({"TestSchema.TestClass", "Foo"});
-    EXPECT_TRUE(cachedChildKey.IsValid());
-    ASSERT_EQ(1, result.GetValue().GetKeys().size());
-    EXPECT_TRUE(ECDbHelper::IsInstanceInMultiMap(cachedChildKey, result.GetValue().GetKeys()));
-    EXPECT_EQ(CachingDataSource::DataOrigin::CachedData, result.GetValue().GetOrigin());
-    }
-
-/*--------------------------------------------------------------------------------------+
-* @bsitest                                    Vincas.Razma                     07/15
-+---------------+---------------+---------------+---------------+---------------+------*/
-TEST_F(CachingDataSourceTests, CacheNavigation_TwoLevelsCachedPreviouslyAsTemporary_RepeatsSameQueries)
-    {
-    auto ds = GetTestDataSourceV2();
-
-    // Act & Assert
-    StubInstances instances1;
-    instances1.Add({"TestSchema.TestClass", "A"});
-    StubInstances instances2;
-    instances2.Add({"TestSchema.TestClass", "B"});
-
-    EXPECT_CALL(GetMockClient().GetMockWSClient(), GetServerInfo(_))
-        .WillRepeatedly(Return(CreateCompletedAsyncTask(StubWSInfoResult())));
-    EXPECT_CALL(GetMockClient(), SendQueryRequest(_, _, _, _))
-        .WillOnce(Return(CreateCompletedAsyncTask(WSObjectsResult::Success(instances1.ToWSObjectsResponse("TagA")))))
-        .WillOnce(Return(CreateCompletedAsyncTask(WSObjectsResult::Success(instances2.ToWSObjectsResponse("TagB")))));
-    EXPECT_CALL(GetMockClient(), SendGetChildrenRequest(_, _, _, _))
-        .WillOnce(Invoke([&] (ObjectIdCR parentObjectId, const bset<Utf8String>&, Utf8StringCR eTag, ICancellationTokenPtr)
-        {
-        EXPECT_EQ(ObjectId(), parentObjectId);
-        EXPECT_EQ("TagA", eTag);
-        return CreateCompletedAsyncTask(StubWSObjectsResultNotModified());
-        }))
-            .WillOnce(Invoke([&] (ObjectIdCR parentObjectId, const bset<Utf8String>&, Utf8StringCR eTag, ICancellationTokenPtr)
-            {
-            EXPECT_EQ(ObjectId("TestSchema.TestClass", "A"), parentObjectId);
-            EXPECT_EQ("TagB", eTag);
-            return CreateCompletedAsyncTask(StubWSObjectsResultNotModified());
-            }));
-
-        auto txn = ds->StartCacheTransaction();
-        ASSERT_EQ(SUCCESS, txn.GetCache().LinkInstanceToRoot(nullptr, ObjectId()));
-        txn.Commit();
-
-        ds->GetNavigationChildren(ObjectId(), CachingDataSource::DataOrigin::RemoteData, nullptr)->Wait();
-        ds->GetNavigationChildren({"TestSchema.TestClass", "A"}, CachingDataSource::DataOrigin::RemoteData, nullptr)->Wait();
-
-        bvector<ObjectId> navigationTreesToCacheFully;
-        bvector<ObjectId> navigationTreesToUpdateOnly;
-        navigationTreesToUpdateOnly.push_back(ObjectId());
-
-        auto result = ds->CacheNavigation(navigationTreesToCacheFully, navigationTreesToUpdateOnly, nullptr, nullptr, nullptr)->GetResult();
-        EXPECT_TRUE(result.IsSuccess());
-    }
-
-/*--------------------------------------------------------------------------------------+
-* @bsitest                                    Vincas.Razma                     07/15
-+---------------+---------------+---------------+---------------+---------------+------*/
-TEST_F(CachingDataSourceTests, CacheNavigation_OneLevelCachedPreviouslyAsTemporary_RepeatsSameQueryAndCachesResults)
-    {
-    auto ds = GetTestDataSourceV2();
-
-    // Act & Assert
-    StubInstances instances1;
-    instances1.Add({"TestSchema.TestClass", "A"});
-
-    EXPECT_CALL(GetMockClient().GetMockWSClient(), GetServerInfo(_))
-        .WillRepeatedly(Return(CreateCompletedAsyncTask(StubWSInfoResult())));
-    EXPECT_CALL(GetMockClient(), SendQueryRequest(_, _, _, _))
-        .WillOnce(Return(CreateCompletedAsyncTask(WSObjectsResult::Success(instances1.ToWSObjectsResponse("TagA")))));
-    EXPECT_CALL(GetMockClient(), SendGetChildrenRequest(_, _, _, _))
-        .WillOnce(Invoke([&] (ObjectIdCR parentObjectId, const bset<Utf8String>&, Utf8StringCR eTag, ICancellationTokenPtr)
-        {
-        EXPECT_EQ(ObjectId(), parentObjectId);
-        EXPECT_EQ("TagA", eTag);
-        return CreateCompletedAsyncTask(StubWSObjectsResultNotModified());
-        }));
-
-    auto txn = ds->StartCacheTransaction();
-    ASSERT_EQ(SUCCESS, txn.GetCache().LinkInstanceToRoot(nullptr, ObjectId()));
-    txn.Commit();
-
-    ds->GetNavigationChildren(ObjectId(), CachingDataSource::DataOrigin::RemoteData, nullptr)->Wait();
-
-    bvector<ObjectId> navigationTreesToCacheFully;
-    bvector<ObjectId> navigationTreesToUpdateOnly;
-    navigationTreesToUpdateOnly.push_back(ObjectId());
-
-    auto result = ds->CacheNavigation(navigationTreesToCacheFully, navigationTreesToUpdateOnly, nullptr, nullptr, nullptr)->GetResult();
-
-    ASSERT_TRUE(result.IsSuccess());
-    EXPECT_TRUE(ds->StartCacheTransaction().GetCache().GetCachedObjectInfo({"TestSchema.TestClass", "A"}).IsInCache());
-    EXPECT_FALSE(ds->StartCacheTransaction().GetCache().GetCachedObjectInfo({"TestSchema.TestClass", "B"}).IsInCache());
-    }
-
-/*--------------------------------------------------------------------------------------+
-* @bsitest                                    Vincas.Razma                     07/15
-+---------------+---------------+---------------+---------------+---------------+------*/
-TEST_F(CachingDataSourceTests, CacheNavigation_TemporaryNavigationNotCached_DoesNothing)
-    {
-    // Arrange
-    auto ds = GetTestDataSourceV2();
-
-    // Act & Assert
-    bvector<ObjectId> navigationTreesToCacheFully;
-    bvector<ObjectId> navigationTreesToUpdateOnly;
-    navigationTreesToUpdateOnly.push_back(ObjectId());
-
-    EXPECT_CALL(GetMockClient().GetMockWSClient(), GetServerInfo(_))
-        .WillRepeatedly(Return(CreateCompletedAsyncTask(StubWSInfoResult())));
-    EXPECT_CALL(GetMockClient(), SendGetChildrenRequest(_, _, _, _)).Times(0);
-
-    auto result = ds->CacheNavigation(navigationTreesToCacheFully, navigationTreesToUpdateOnly, nullptr, nullptr, nullptr)->GetResult();
-
-    EXPECT_TRUE(result.IsSuccess());
-    }
-
-/*--------------------------------------------------------------------------------------+
-* @bsitest                                    Vincas.Razma                     07/15
-+---------------+---------------+---------------+---------------+---------------+------*/
-TEST_F(CachingDataSourceTests, CacheNavigation_NotCachedRootPassedToBeFullyCached_QueriesChildrenRecursivelyForRootAndCachesResult)
-    {
-    // Arrange
-    auto ds = GetTestDataSourceV2();
-
-    // Act & Assert
-    EXPECT_CALL(GetMockClient().GetMockWSClient(), GetServerInfo(_))
-        .WillRepeatedly(Return(CreateCompletedAsyncTask(StubWSInfoResult())));
-    EXPECT_CALL(GetMockClient(), SendGetChildrenRequest(_, _, _, _)).Times(2)
-        .WillOnce(Invoke([&] (ObjectIdCR parentObjectId, const bset<Utf8String>&, Utf8StringCR, ICancellationTokenPtr)
-        {
-        EXPECT_EQ(ObjectId(), parentObjectId);
-        StubInstances rootInstances;
-        rootInstances.Add({"TestSchema.TestClass", "A"});
-        return CreateCompletedAsyncTask(WSObjectsResult::Success(rootInstances.ToWSObjectsResponse()));
-        }))
-            .WillOnce(Invoke([&] (ObjectIdCR parentObjectId, const bset<Utf8String>&, Utf8StringCR, ICancellationTokenPtr)
-            {
-            EXPECT_EQ(ObjectId("TestSchema.TestClass", "A"), parentObjectId);
-            return CreateCompletedAsyncTask(WSObjectsResult::Success(StubInstances().ToWSObjectsResponse()));
-            }));
-
-        bvector<ObjectId> navigationTreesToCacheFully;
-        bvector<ObjectId> navigationTreesToUpdateOnly;
-        navigationTreesToCacheFully.push_back(ObjectId());
-
-        auto txn = ds->StartCacheTransaction();
-        ASSERT_EQ(SUCCESS, txn.GetCache().LinkInstanceToRoot(nullptr, ObjectId()));
-        txn.Commit();
-
-        auto result = ds->CacheNavigation(navigationTreesToCacheFully, navigationTreesToUpdateOnly, nullptr, nullptr, nullptr)->GetResult();
-
-        EXPECT_TRUE(result.IsSuccess());
-        EXPECT_TRUE(ds->StartCacheTransaction().GetCache().GetCachedObjectInfo({"TestSchema.TestClass", "A"}).IsInCache());
-    }
-
-/*--------------------------------------------------------------------------------------+
-* @bsitest                                    Vincas.Razma                     07/15
-+---------------+---------------+---------------+---------------+---------------+------*/
-TEST_F(CachingDataSourceTests, GetObject_ObjectNotCached_RetrievesRemoteObjectAndReturnsError)
-    {
-    auto ds = GetTestDataSourceV2();
-
-    ObjectId objectId("TestSchema.TestClass", "Foo");
-
-    StubInstances instances;
-    instances.Add(objectId, { { "TestProperty", "A" } });
-
-    EXPECT_CALL(GetMockClient(), SendGetObjectRequest(objectId, _, _))
-        .WillOnce(Return(CreateCompletedAsyncTask(instances.ToWSObjectsResult())));
-
-    auto result = ds->GetObject(objectId, CachingDataSource::DataOrigin::CachedOrRemoteData)->GetResult();
-    EXPECT_FALSE(result.IsSuccess());
-    }
-
-/*--------------------------------------------------------------------------------------+
-* @bsitest                                    Vincas.Razma                     07/15
-+---------------+---------------+---------------+---------------+---------------+------*/
-TEST_F(CachingDataSourceTests, GetObject_ObjectLinkedButNotCached_RetrievesRemoteObject)
-    {
-    auto ds = GetTestDataSourceV2();
-
-    ObjectId objectId("TestSchema.TestClass", "Foo");
-
-    StubInstances instances;
-    instances.Add(objectId, { { "TestProperty", "A" } });
-
-    auto txn = ds->StartCacheTransaction();
-    ASSERT_EQ(SUCCESS, txn.GetCache().LinkInstanceToRoot(nullptr, objectId));
-    txn.Commit();
-
-    EXPECT_CALL(GetMockClient(), SendGetObjectRequest(objectId, _, _))
-        .WillOnce(Return(CreateCompletedAsyncTask(instances.ToWSObjectsResult())));
-
-    auto result = ds->GetObject(objectId, CachingDataSource::DataOrigin::CachedOrRemoteData)->GetResult();
-    EXPECT_TRUE(result.IsSuccess());
-    }
-
-/*--------------------------------------------------------------------------------------+
-* @bsitest                                    Vincas.Razma                     07/15
-+---------------+---------------+---------------+---------------+---------------+------*/
-TEST_F(CachingDataSourceTests, GetObject_ObjectNotCachedAndResponseHasInstance_ReturnsError)
-    {
-    auto ds = GetTestDataSourceV2();
-    ObjectId objectIdA("TestSchema.TestClass", "Foo");
-    StubInstances instances;
-    instances.Add(objectIdA);
-
-    EXPECT_CALL(GetMockClient(), SendGetObjectRequest(objectIdA, _, _))
-        .Times(1)
-        .WillOnce(Return(CreateCompletedAsyncTask(instances.ToWSObjectsResult())));
-
-    auto result = ds->GetObject(objectIdA, CachingDataSource::DataOrigin::CachedOrRemoteData)->GetResult();
-
-    ASSERT_FALSE(result.IsSuccess());
-    EXPECT_EQ(CachingDataSource::Status::DataNotCached, result.GetError().GetStatus());
-    }
-
-/*--------------------------------------------------------------------------------------+
-* @bsitest                                    Vincas.Razma                     07/15
-+---------------+---------------+---------------+---------------+---------------+------*/
-TEST_F(CachingDataSourceTests, GetObjects_CachedDataAndQueryResponseNotCached_ReturnsError)
-    {
-    auto ds = GetTestDataSourceV2();
-
-    CachedResponseKey key = CreateTestResponseKey(ds);
-    WSQuery query("TestSchema", "TestClass");
-
-    auto result = ds->GetObjects(key, query, CachingDataSource::DataOrigin::CachedData, nullptr, nullptr)->GetResult();
-
-    ASSERT_FALSE(result.IsSuccess());
-    EXPECT_EQ(CachingDataSource::Status::DataNotCached, result.GetError().GetStatus());
-    }
-
-/*--------------------------------------------------------------------------------------+
-* @bsitest                                    Vincas.Razma                     07/15
-+---------------+---------------+---------------+---------------+---------------+------*/
-TEST_F(CachingDataSourceTests, GetObjects_CachedOrRemoteDataAndQueryResponseNotCached_SendsQueryRequest)
-    {
-    auto ds = GetTestDataSourceV2();
-
-    CachedResponseKey key = CreateTestResponseKey(ds);
-    WSQuery query("TestSchema", "TestClass");
-
-    EXPECT_CALL(GetMockClient(), SendQueryRequest(_, _, _, _))
-        .Times(1)
-        .WillOnce(Invoke([&] (WSQueryCR passedQuery, Utf8StringCR, Utf8StringCR, ICancellationTokenPtr)
-        {
-        EXPECT_THAT(passedQuery.GetSchemaName(), Eq(query.GetSchemaName()));
-        EXPECT_THAT(passedQuery.GetClasses(), ContainerEq(query.GetClasses()));
-        return CreateCompletedAsyncTask(WSObjectsResult());
-        }));
-
-    ds->GetObjects(key, query, CachingDataSource::DataOrigin::CachedOrRemoteData, nullptr, nullptr)->Wait();
-    }
-
-/*--------------------------------------------------------------------------------------+
-* @bsitest                                    Vincas.Razma                     07/15
-+---------------+---------------+---------------+---------------+---------------+------*/
-TEST_F(CachingDataSourceTests, GetObjects_CachedOrRemoteDataAndQueryResponseNotCachedAndNetworkError_ReturnsError)
-    {
-    auto ds = GetTestDataSourceV2();
-
-    CachedResponseKey key = CreateTestResponseKey(ds);
-    WSQuery query("TestSchema", "TestClass");
-
-    EXPECT_CALL(GetMockClient(), SendQueryRequest(_, _, _, _))
-        .Times(1)
-        .WillOnce(Return(CreateCompletedAsyncTask(WSObjectsResult())));
-
-    auto result = ds->GetObjects(key, query, CachingDataSource::DataOrigin::CachedOrRemoteData, nullptr, nullptr)->GetResult();
-
-    ASSERT_FALSE(result.IsSuccess());
-    EXPECT_EQ(CachingDataSource::Status::NetworkErrorsOccured, result.GetError().GetStatus());
-    }
-
-/*--------------------------------------------------------------------------------------+
-* @bsitest                                    Vincas.Razma                     07/15
-+---------------+---------------+---------------+---------------+---------------+------*/
-TEST_F(CachingDataSourceTests, GetObjects_CachedOrRemoteDataAndQueryResponseNotCached_CachesQueryResponseAndReturnsInstances)
-    {
-    auto ds = GetTestDataSourceV2();
-
-    CachedResponseKey key = CreateTestResponseKey(ds);
-    WSQuery query("TestSchema", "TestClass");
-
-    StubInstances instances;
-    instances.Add({"TestSchema.TestClass", "Foo"});
-
-    EXPECT_CALL(GetMockClient(), SendQueryRequest(_, _, _, _))
-        .WillOnce(Return(CreateCompletedAsyncTask(instances.ToWSObjectsResult())));
-
-    auto result = ds->GetObjects(key, query, CachingDataSource::DataOrigin::CachedOrRemoteData, nullptr, nullptr)->GetResult();
-
-    ASSERT_TRUE(result.IsSuccess());
-    EXPECT_EQ(CachingDataSource::DataOrigin::RemoteData, result.GetValue().GetOrigin());
-    EXPECT_EQ(1, result.GetValue().GetJson().size());
-    EXPECT_EQ("Foo", result.GetValue().GetJson()[0][DataSourceCache_PROPERTY_RemoteId].asString());
-    }
-
-/*--------------------------------------------------------------------------------------+
-* @bsitest                                    Vincas.Razma                     07/15
-+---------------+---------------+---------------+---------------+---------------+------*/
-TEST_F(CachingDataSourceTests, GetObjects_CachedOrRemoteDataAndQueryResponseIsCached_ReturnsCached)
-    {
-    auto ds = GetTestDataSourceV2();
-
-    CachedResponseKey key = CreateTestResponseKey(ds);
-    WSQuery query("TestSchema", "TestClass");
-
-    StubInstances instances;
-    instances.Add({"TestSchema.TestClass", "Foo"});
-
-    auto txn = ds->StartCacheTransaction();
-    ASSERT_EQ(CacheStatus::OK, txn.GetCache().CacheResponse(key, instances.ToWSObjectsResponse()));
-    txn.Commit();
-
-    auto result = ds->GetObjects(key, query, CachingDataSource::DataOrigin::CachedOrRemoteData, nullptr, nullptr)->GetResult();
-
-    ASSERT_TRUE(result.IsSuccess());
-    EXPECT_EQ(CachingDataSource::DataOrigin::CachedData, result.GetValue().GetOrigin());
-    EXPECT_EQ(1, result.GetValue().GetJson().size());
-    EXPECT_EQ("Foo", result.GetValue().GetJson()[0][DataSourceCache_PROPERTY_RemoteId].asString());
-    }
-
-/*--------------------------------------------------------------------------------------+
-* @bsitest                                    Vincas.Razma                     07/15
-+---------------+---------------+---------------+---------------+---------------+------*/
-TEST_F(CachingDataSourceTests, GetObjects_RemoteOrCachedDataAndConnectionError_ReturnsNetworkError)
-    {
-    auto ds = GetTestDataSourceV2();
-
-    CachedResponseKey key = CreateTestResponseKey(ds);
-    WSQuery query("TestSchema", "TestClass");
-
-    EXPECT_CALL(GetMockClient(), SendQueryRequest(_, _, _, _))
-        .Times(1)
-        .WillOnce(Return(CreateCompletedAsyncTask(WSObjectsResult::Error(StubWSConnectionError()))));
-
-    auto result = ds->GetObjects(key, query, CachingDataSource::DataOrigin::RemoteOrCachedData, nullptr, nullptr)->GetResult();
-
-    ASSERT_FALSE(result.IsSuccess());
-    EXPECT_EQ(CachingDataSource::Status::NetworkErrorsOccured, result.GetError().GetStatus());
-    }
-
-/*--------------------------------------------------------------------------------------+
-* @bsitest                                    Vincas.Razma                     07/15
-+---------------+---------------+---------------+---------------+---------------+------*/
-TEST_F(CachingDataSourceTests, GetObjects_RemoteOrCachedDataAndQueryResponseIsCachedAndConnectionError_ReturnsCached)
-    {
-    auto ds = GetTestDataSourceV2();
-
-    CachedResponseKey key = CreateTestResponseKey(ds);
-    WSQuery query("TestSchema", "TestClass");
-    StubInstances instances;
-    instances.Add({"TestSchema.TestClass", "Foo"});
-
-    auto txn = ds->StartCacheTransaction();
-    ASSERT_EQ(CacheStatus::OK, txn.GetCache().CacheResponse(key, instances.ToWSObjectsResponse()));
-    txn.Commit();
-
-    EXPECT_CALL(GetMockClient(), SendQueryRequest(_, _, _, _))
-        .Times(1)
-        .WillOnce(Return(CreateCompletedAsyncTask(WSObjectsResult::Error(StubWSConnectionError()))));
-
-    auto result = ds->GetObjects(key, query, CachingDataSource::DataOrigin::RemoteOrCachedData, nullptr, nullptr)->GetResult();
-
-    ASSERT_TRUE(result.IsSuccess());
-    EXPECT_EQ(CachingDataSource::DataOrigin::CachedData, result.GetValue().GetOrigin());
-    EXPECT_EQ(1, result.GetValue().GetJson().size());
-    EXPECT_EQ("Foo", result.GetValue().GetJson()[0][DataSourceCache_PROPERTY_RemoteId].asString());
-    }
-
-/*--------------------------------------------------------------------------------------+
-* @bsitest                                    Vincas.Razma                     07/15
-+---------------+---------------+---------------+---------------+---------------+------*/
-TEST_F(CachingDataSourceTests, GetObjects_RemoteOrCachedDataAndQueryResponseIsCachedAndNewData_ReturnsNew)
-    {
-    auto ds = GetTestDataSourceV2();
-
-    CachedResponseKey key = CreateTestResponseKey(ds);
-    WSQuery query("TestSchema", "TestClass");
-    StubInstances instances;
-    instances.Add({"TestSchema.TestClass", "A"});
-
-    auto txn = ds->StartCacheTransaction();
-    ASSERT_EQ(CacheStatus::OK, txn.GetCache().CacheResponse(key, instances.ToWSObjectsResponse()));
-    txn.Commit();
-
-    StubInstances newInstances;
-    newInstances.Add({"TestSchema.TestClass", "B"});
-
-    EXPECT_CALL(GetMockClient(), SendQueryRequest(_, _, _, _))
-        .Times(1)
-        .WillOnce(Return(CreateCompletedAsyncTask(newInstances.ToWSObjectsResult())));
-
-    auto result = ds->GetObjects(key, query, CachingDataSource::DataOrigin::RemoteOrCachedData, nullptr, nullptr)->GetResult();
-
-    ASSERT_TRUE(result.IsSuccess());
-    EXPECT_EQ(CachingDataSource::DataOrigin::RemoteData, result.GetValue().GetOrigin());
-    EXPECT_EQ(1, result.GetValue().GetJson().size());
-    EXPECT_EQ("B", result.GetValue().GetJson()[0][DataSourceCache_PROPERTY_RemoteId].asString());
-    }
-
-/*--------------------------------------------------------------------------------------+
-* @bsitest                                    Vincas.Razma                     07/15
-+---------------+---------------+---------------+---------------+---------------+------*/
-TEST_F(CachingDataSourceTests, GetObjects_RemoteDataAndQueryResponseIsCached_SendsQueryRequestWithETag)
-    {
-    auto ds = GetTestDataSourceV2();
-
-    CachedResponseKey key = CreateTestResponseKey(ds);
-    WSQuery query("TestSchema", "TestClass");
-
-    auto txn = ds->StartCacheTransaction();
-    ASSERT_EQ(CacheStatus::OK, txn.GetCache().CacheResponse(key, StubInstances().ToWSObjectsResponse("TestEtag")));
-    txn.Commit();
-
-    EXPECT_CALL(GetMockClient(), SendQueryRequest(_, Utf8String("TestEtag"), _, _))
-        .WillOnce(Return(CreateCompletedAsyncTask(WSObjectsResult())));
-
-    ds->GetObjects(key, query, CachingDataSource::DataOrigin::RemoteData, nullptr, nullptr)->Wait();
-    }
-
-/*--------------------------------------------------------------------------------------+
-* @bsitest                                    Vincas.Razma                     07/15
-+---------------+---------------+---------------+---------------+---------------+------*/
-TEST_F(CachingDataSourceTests, GetObjects_RemoteDataAndQueryResponseIsCachedAndNetworkErrors_ReturnsError)
-    {
-    auto ds = GetTestDataSourceV2();
-
-    CachedResponseKey key = CreateTestResponseKey(ds);
-    WSQuery query("TestSchema", "TestClass");
-
-    auto txn = ds->StartCacheTransaction();
-    ASSERT_EQ(CacheStatus::OK, txn.GetCache().CacheResponse(key, StubInstances().ToWSObjectsResponse("TestEtag")));
-    txn.Commit();
-
-    EXPECT_CALL(GetMockClient(), SendQueryRequest(_, _, _, _)).WillOnce(Return(CreateCompletedAsyncTask(WSObjectsResult())));
-
-    auto result = ds->GetObjects(key, query, CachingDataSource::DataOrigin::RemoteData, nullptr, nullptr)->GetResult();
-
-    ASSERT_FALSE(result.IsSuccess());
-    EXPECT_EQ(CachingDataSource::Status::NetworkErrorsOccured, result.GetError().GetStatus());
-    }
-
-/*--------------------------------------------------------------------------------------+
-* @bsitest                                    Vincas.Razma                     07/15
-+---------------+---------------+---------------+---------------+---------------+------*/
-TEST_F(CachingDataSourceTests, GetObjects_ResponseDoesNotContainPreviouslyCachedObject_RemovesObjectFromCachedResponse)
-    {
-    // Arrange
-    auto ds = GetTestDataSourceV2();
-    CachedResponseKey key = CreateTestResponseKey(ds);
-
-    StubInstances instances;
-    instances.Add({"TestSchema.TestClass", "A"});
-    instances.Add({"TestSchema.TestClass", "B"});
-
-    auto txn = ds->StartCacheTransaction();
-    ASSERT_EQ(CacheStatus::OK, txn.GetCache().CacheResponse(key, instances.ToWSObjectsResponse()));
-    txn.Commit();
-
-    // Act & Assert
-    EXPECT_CALL(GetMockClient(), SendQueryRequest(_, _, _, _)).Times(1)
-        .WillOnce(InvokeWithoutArgs([&]
-        {
-        StubInstances newInstances;
-        newInstances.Add({"TestSchema.TestClass", "A"});
-        return CreateCompletedAsyncTask(WSObjectsResult::Success(newInstances.ToWSObjectsResponse()));
-        }));
-
-    WSQuery query("TestSchema", "TestClass");
-    auto result = ds->GetObjects(key, query, CachingDataSource::DataOrigin::RemoteData, nullptr, nullptr)->GetResult();
-
-    ASSERT_TRUE(result.IsSuccess());
-    EXPECT_TRUE(ds->StartCacheTransaction().GetCache().GetCachedObjectInfo({"TestSchema.TestClass", "A"}).IsInCache());
-    EXPECT_FALSE(ds->StartCacheTransaction().GetCache().GetCachedObjectInfo({"TestSchema.TestClass", "B"}).IsInCache());
-    }
-
-/*--------------------------------------------------------------------------------------+
-* @bsitest                                    Vincas.Razma                     07/15
-+---------------+---------------+---------------+---------------+---------------+------*/
-TEST_F(CachingDataSourceTests, GetObjects_DataReadOptionsSpecified_ReturnsOnlyPropertiesSpecifiedByOptions)
-    {
-    auto ds = GetTestDataSourceV2();
-
-    CachedResponseKey key = CreateTestResponseKey(ds);
-    WSQuery query("TestSchema", "TestClass");
-
-    StubInstances remoteInstances;
-    remoteInstances.Add({"TestSchema.TestClass", "A"}, {{"TestProperty", "Foo"}, {"TestProperty2", "Boo"}});
-
-    EXPECT_CALL(GetMockClient(), SendQueryRequest(_, _, _, _)).WillOnce(Return(CreateCompletedAsyncTask(remoteInstances.ToWSObjectsResult())));
-
-    auto options = std::make_shared<DataReadOptions>();
-    options->SelectClassAndProperty("TestSchema.TestClass", "TestProperty");
-
-    auto result = ds->GetObjects(key, query, CachingDataSource::DataOrigin::RemoteData, options, nullptr)->GetResult();
-
-    ASSERT_TRUE(result.IsSuccess());
-    EXPECT_EQ(1, result.GetValue().GetJson().size());
-    EXPECT_EQ("Foo", result.GetValue().GetJson()[0]["TestProperty"].asString());
-    EXPECT_TRUE(result.GetValue().GetJson()[0]["TestProperty2"].isNull());
-    }
-
-/*--------------------------------------------------------------------------------------+
-* @bsitest                                    Vincas.Razma                     07/15
-+---------------+---------------+---------------+---------------+---------------+------*/
-TEST_F(CachingDataSourceTests, GetObjects_QueryIncludesPartialInstancesThatAreInFullyPersisted_QueriesAndCachesRejectedSeparatelly)
-    {
-    auto ds = GetTestDataSourceV2();
-
-    auto txn = ds->StartCacheTransaction();
-    StubInstances fullInstances;
-    fullInstances.Add({"TestSchema.TestClass", "A"});
-    fullInstances.Add({"TestSchema.TestClass", "B"});
-    ASSERT_EQ(SUCCESS, txn.GetCache().CacheInstancesAndLinkToRoot(fullInstances.ToWSObjectsResponse(), "SomePersistentRoot"));
-    txn.Commit();
-
-    StubInstances remoteInstances;
-    remoteInstances.Add({"TestSchema.TestClass", "A"});
-    remoteInstances.Add({"TestSchema.TestClass", "B"});
-    remoteInstances.Add({"TestSchema.TestClass", "C"});
-
-    EXPECT_CALL(GetMockClient(), SendQueryRequest(_, _, _, _))
-        .WillOnce(Return(CreateCompletedAsyncTask(remoteInstances.ToWSObjectsResult())))
-        .WillOnce(Invoke([=] (WSQueryCR query, Utf8StringCR, Utf8StringCR, ICancellationTokenPtr)
-        {
-        EXPECT_THAT(query.GetSchemaName(), Eq("TestSchema"));
-        EXPECT_THAT(query.GetClasses(), ContainerEq(std::set<Utf8String> {"TestClass"}));
-        EXPECT_THAT(query.GetFilter(), Eq("$id+in+['A','B']"));
-        EXPECT_THAT(query.GetSelect(), Eq(""));
-
-        StubInstances instances;
-        instances.Add({"TestSchema.TestClass", "A"}, {{"TestProperty", "Foo"}});
-        instances.Add({"TestSchema.TestClass", "B"}, {{"TestProperty", "Boo"}});
-        return CreateCompletedAsyncTask(instances.ToWSObjectsResult());
-        }));
-
-    CachedResponseKey key = CreateTestResponseKey(ds);
-    WSQuery query("TestSchema", "TestClass");
-    query.SetSelect("TestProperty");
-
-    auto result = ds->GetObjects(key, query, CachingDataSource::DataOrigin::RemoteData, nullptr, nullptr)->GetResult();
-
-    ASSERT_TRUE(result.IsSuccess());
-    EXPECT_THAT(result.GetValue().GetJson().size(), 3);
-
-    EXPECT_THAT(result.GetValue().GetJson()[0][DataSourceCache_PROPERTY_RemoteId], Eq("A"));
-    EXPECT_THAT(result.GetValue().GetJson()[1][DataSourceCache_PROPERTY_RemoteId], Eq("B"));
-    EXPECT_THAT(result.GetValue().GetJson()[2][DataSourceCache_PROPERTY_RemoteId], Eq("C"));
-
-    EXPECT_THAT(result.GetValue().GetJson()[0]["TestProperty"], Eq("Foo"));
-    EXPECT_THAT(result.GetValue().GetJson()[1]["TestProperty"], Eq("Boo"));
-    EXPECT_THAT(result.GetValue().GetJson()[2]["TestProperty"], Eq(Json::nullValue));
-    }
-
-/*--------------------------------------------------------------------------------------+
-* @bsitest                                    Vincas.Razma                     07/15
-+---------------+---------------+---------------+---------------+---------------+------*/
-TEST_F(CachingDataSourceTests, GetObjectsKeys_CachedDataAndQueryResponseNotCached_ReturnsError)
-    {
-    auto ds = GetTestDataSourceV2();
-
-    CachedResponseKey key = CreateTestResponseKey(ds);
-    WSQuery query("TestSchema", "TestClass");
-
-    auto result = ds->GetObjectsKeys(key, query, CachingDataSource::DataOrigin::CachedData, nullptr)->GetResult();
-
-    ASSERT_FALSE(result.IsSuccess());
-    EXPECT_EQ(CachingDataSource::Status::DataNotCached, result.GetError().GetStatus());
-    }
-
-/*--------------------------------------------------------------------------------------+
-* @bsitest                                    Vincas.Razma                     07/15
-+---------------+---------------+---------------+---------------+---------------+------*/
-TEST_F(CachingDataSourceTests, GetObjectsKeys_CachedOrRemoteDataAndQueryResponseNotCached_SendsQueryRequest)
-    {
-    auto ds = GetTestDataSourceV2();
-
-    CachedResponseKey key = CreateTestResponseKey(ds);
-    WSQuery query("TestSchema", "TestClass");
-
-    EXPECT_CALL(GetMockClient(), SendQueryRequest(_, _, _, _))
-        .Times(1)
-        .WillOnce(Invoke([&] (WSQueryCR passedQuery, Utf8StringCR, Utf8StringCR, ICancellationTokenPtr)
-        {
-        EXPECT_THAT(passedQuery.GetSchemaName(), Eq(query.GetSchemaName()));
-        EXPECT_THAT(passedQuery.GetClasses(), ContainerEq(query.GetClasses()));
-        return CreateCompletedAsyncTask(WSObjectsResult());
-        }));
-
-    ds->GetObjectsKeys(key, query, CachingDataSource::DataOrigin::CachedOrRemoteData, nullptr)->Wait();
-    }
-
-/*--------------------------------------------------------------------------------------+
-* @bsitest                                    Vincas.Razma                     07/15
-+---------------+---------------+---------------+---------------+---------------+------*/
-TEST_F(CachingDataSourceTests, GetObjectsKeys_CachedOrRemoteDataAndQueryResponseNotCachedAndNetworkError_ReturnsError)
-    {
-    auto ds = GetTestDataSourceV2();
-
-    CachedResponseKey key = CreateTestResponseKey(ds);
-    WSQuery query("TestSchema", "TestClass");
-
-    EXPECT_CALL(GetMockClient(), SendQueryRequest(_, _, _, _))
-        .Times(1)
-        .WillOnce(Return(CreateCompletedAsyncTask(WSObjectsResult())));
-
-    auto result = ds->GetObjectsKeys(key, query, CachingDataSource::DataOrigin::CachedOrRemoteData, nullptr)->GetResult();
-
-    ASSERT_FALSE(result.IsSuccess());
-    EXPECT_EQ(CachingDataSource::Status::NetworkErrorsOccured, result.GetError().GetStatus());
-    }
-
-/*--------------------------------------------------------------------------------------+
-* @bsitest                                    Vincas.Razma                     07/15
-+---------------+---------------+---------------+---------------+---------------+------*/
-TEST_F(CachingDataSourceTests, GetObjectsKeys_CachedOrRemoteDataAndQueryResponseNotCached_CachesQueryResponseAndReturnsInstances)
-    {
-    auto ds = GetTestDataSourceV2();
-
-    CachedResponseKey key = CreateTestResponseKey(ds);
-    WSQuery query("TestSchema", "TestClass");
-
-    StubInstances instances;
-    instances.Add({"TestSchema.TestClass", "Foo"});
-
-    EXPECT_CALL(GetMockClient(), SendQueryRequest(_, _, _, _))
-        .Times(1)
-        .WillOnce(Return(CreateCompletedAsyncTask(instances.ToWSObjectsResult())));
-
-    auto result = ds->GetObjectsKeys(key, query, CachingDataSource::DataOrigin::CachedOrRemoteData, nullptr)->GetResult();
-
-    ASSERT_TRUE(result.IsSuccess());
-    EXPECT_EQ(CachingDataSource::DataOrigin::RemoteData, result.GetValue().GetOrigin());
-    EXPECT_EQ(ICachingDataSource::SyncStatus::Synced, result.GetValue().GetSyncStatus());
-    EXPECT_EQ(1, result.GetValue().GetKeys().size());
-    auto cachedInstanceKey = ds->StartCacheTransaction().GetCache().FindInstance({"TestSchema.TestClass", "Foo"});
-    EXPECT_TRUE(ECDbHelper::IsInstanceInMultiMap(cachedInstanceKey, result.GetValue().GetKeys()));
-    }
-
-/*--------------------------------------------------------------------------------------+
-* @bsitest                                    Vincas.Razma                     07/15
-+---------------+---------------+---------------+---------------+---------------+------*/
-TEST_F(CachingDataSourceTests, GetObjectsKeys_CachedOrRemoteDataAndQueryResponseIsCached_ReturnsCached)
-    {
-    auto ds = GetTestDataSourceV2();
-
-    CachedResponseKey key = CreateTestResponseKey(ds);
-    WSQuery query("TestSchema", "TestClass");
-
-    StubInstances instances;
-    instances.Add({"TestSchema.TestClass", "Foo"});
-
-    auto txn = ds->StartCacheTransaction();
-    ASSERT_EQ(CacheStatus::OK, txn.GetCache().CacheResponse(key, instances.ToWSObjectsResponse()));
-    txn.Commit();
-
-    auto result = ds->GetObjectsKeys(key, query, CachingDataSource::DataOrigin::CachedOrRemoteData, nullptr)->GetResult();
-
-    ASSERT_TRUE(result.IsSuccess());
-    EXPECT_EQ(CachingDataSource::DataOrigin::CachedData, result.GetValue().GetOrigin());
-    EXPECT_EQ(ICachingDataSource::SyncStatus::NotSynced, result.GetValue().GetSyncStatus());
-    EXPECT_EQ(1, result.GetValue().GetKeys().size());
-    auto cachedInstanceKey = ds->StartCacheTransaction().GetCache().FindInstance({"TestSchema.TestClass", "Foo"});
-    EXPECT_TRUE(ECDbHelper::IsInstanceInMultiMap(cachedInstanceKey, result.GetValue().GetKeys()));
-    }
-
-/*--------------------------------------------------------------------------------------+
-* @bsitest                                    Vincas.Razma                     07/15
-+---------------+---------------+---------------+---------------+---------------+------*/
-TEST_F(CachingDataSourceTests, GetObjectsKeys_RemoteOrCachedDataAndConnectionError_ReturnsNetworkError)
-    {
-    auto ds = GetTestDataSourceV2();
-
-    CachedResponseKey key = CreateTestResponseKey(ds);
-    WSQuery query("TestSchema", "TestClass");
-
-    EXPECT_CALL(GetMockClient(), SendQueryRequest(_, _, _, _))
-        .Times(1)
-        .WillOnce(Return(CreateCompletedAsyncTask(WSObjectsResult::Error(StubWSConnectionError()))));
-
-    auto result = ds->GetObjectsKeys(key, query, CachingDataSource::DataOrigin::RemoteOrCachedData, nullptr)->GetResult();
-
-    ASSERT_FALSE(result.IsSuccess());
-    EXPECT_EQ(CachingDataSource::Status::NetworkErrorsOccured, result.GetError().GetStatus());
-    }
-
-/*--------------------------------------------------------------------------------------+
-* @bsitest                                    Vincas.Razma                     07/15
-+---------------+---------------+---------------+---------------+---------------+------*/
-TEST_F(CachingDataSourceTests, GetObjectsKeys_RemoteOrCachedDataAndQueryResponseIsCachedAndConnectionError_ReturnsCached)
-    {
-    auto ds = GetTestDataSourceV2();
-
-    CachedResponseKey key = CreateTestResponseKey(ds);
-    WSQuery query("TestSchema", "TestClass");
-
-    StubInstances instances;
-    instances.Add({"TestSchema.TestClass", "Foo"});
-
-    auto txn = ds->StartCacheTransaction();
-    ASSERT_EQ(CacheStatus::OK, txn.GetCache().CacheResponse(key, instances.ToWSObjectsResponse()));
-    txn.Commit();
-
-    EXPECT_CALL(GetMockClient(), SendQueryRequest(_, _, _, _))
-        .Times(1)
-        .WillOnce(Return(CreateCompletedAsyncTask(WSObjectsResult::Error(StubWSConnectionError()))));
-
-    auto result = ds->GetObjectsKeys(key, query, CachingDataSource::DataOrigin::RemoteOrCachedData, nullptr)->GetResult();
-
-    ASSERT_TRUE(result.IsSuccess());
-    EXPECT_EQ(CachingDataSource::DataOrigin::CachedData, result.GetValue().GetOrigin());
-    EXPECT_EQ(ICachingDataSource::SyncStatus::SyncError, result.GetValue().GetSyncStatus());
-    EXPECT_EQ(1, result.GetValue().GetKeys().size());
-    auto cachedInstanceKey = ds->StartCacheTransaction().GetCache().FindInstance({"TestSchema.TestClass", "Foo"});
-    EXPECT_TRUE(ECDbHelper::IsInstanceInMultiMap(cachedInstanceKey, result.GetValue().GetKeys()));
-    }
-
-/*--------------------------------------------------------------------------------------+
-* @bsitest                                    Vincas.Razma                     07/15
-+---------------+---------------+---------------+---------------+---------------+------*/
-TEST_F(CachingDataSourceTests, GetObjectsKeys_RemoteOrCachedDataAndQueryResponseIsCachedAndNewData_ReturnsNew)
-    {
-    auto ds = GetTestDataSourceV2();
-
-    CachedResponseKey key = CreateTestResponseKey(ds);
-    WSQuery query("TestSchema", "TestClass");
-
-    StubInstances instances;
-    instances.Add({"TestSchema.TestClass", "A"});
-
-    auto txn = ds->StartCacheTransaction();
-    ASSERT_EQ(CacheStatus::OK, txn.GetCache().CacheResponse(key, instances.ToWSObjectsResponse()));
-    txn.Commit();
-
-    StubInstances newInstances;
-    newInstances.Add({"TestSchema.TestClass", "B"});
-
-    EXPECT_CALL(GetMockClient(), SendQueryRequest(_, _, _, _))
-        .Times(1)
-        .WillOnce(Return(CreateCompletedAsyncTask(newInstances.ToWSObjectsResult())));
-
-    auto result = ds->GetObjectsKeys(key, query, CachingDataSource::DataOrigin::RemoteOrCachedData, nullptr)->GetResult();
-
-    ASSERT_TRUE(result.IsSuccess());
-    EXPECT_EQ(CachingDataSource::DataOrigin::RemoteData, result.GetValue().GetOrigin());
-    EXPECT_EQ(ICachingDataSource::SyncStatus::Synced, result.GetValue().GetSyncStatus());
-    EXPECT_EQ(1, result.GetValue().GetKeys().size());
-    auto cachedInstanceKey = ds->StartCacheTransaction().GetCache().FindInstance({"TestSchema.TestClass", "B"});
-    EXPECT_TRUE(ECDbHelper::IsInstanceInMultiMap(cachedInstanceKey, result.GetValue().GetKeys()));
-    }
-
-/*--------------------------------------------------------------------------------------+
-* @bsitest                                    Vincas.Razma                     07/15
-+---------------+---------------+---------------+---------------+---------------+------*/
-TEST_F(CachingDataSourceTests, GetObjectsKeys_RemoteDataAndQueryResponseIsCached_SendsQueryRequestWithETag)
-    {
-    auto ds = GetTestDataSourceV2();
-
-    CachedResponseKey key = CreateTestResponseKey(ds);
-    WSQuery query("TestSchema", "TestClass");
-
-    auto txn = ds->StartCacheTransaction();
-    ASSERT_EQ(CacheStatus::OK, txn.GetCache().CacheResponse(key, StubInstances().ToWSObjectsResponse("TestEtag")));
-    txn.Commit();
-
-    EXPECT_CALL(GetMockClient(), SendQueryRequest(_, Utf8String("TestEtag"), _, _))
-        .WillOnce(Return(CreateCompletedAsyncTask(WSObjectsResult())));
-
-    ds->GetObjectsKeys(key, query, CachingDataSource::DataOrigin::RemoteData, nullptr)->Wait();
-    }
-
-/*--------------------------------------------------------------------------------------+
-* @bsitest                                    Vincas.Razma                     07/15
-+---------------+---------------+---------------+---------------+---------------+------*/
-TEST_F(CachingDataSourceTests, GetObjectsKeys_RemoteDataAndQueryResponseIsCachedAndNetworkErrors_ReturnsError)
-    {
-    auto ds = GetTestDataSourceV2();
-
-    CachedResponseKey key = CreateTestResponseKey(ds);
-    WSQuery query("TestSchema", "TestClass");
-
-    auto txn = ds->StartCacheTransaction();
-    ASSERT_EQ(CacheStatus::OK, txn.GetCache().CacheResponse(key, StubInstances().ToWSObjectsResponse("TestEtag")));
-    txn.Commit();
-
-    EXPECT_CALL(GetMockClient(), SendQueryRequest(_, _, _, _)).WillOnce(Return(CreateCompletedAsyncTask(WSObjectsResult())));
-
-    auto result = ds->GetObjectsKeys(key, query, CachingDataSource::DataOrigin::RemoteData, nullptr)->GetResult();
-
-    ASSERT_FALSE(result.IsSuccess());
-    EXPECT_EQ(CachingDataSource::Status::NetworkErrorsOccured, result.GetError().GetStatus());
-    }
-
-/*--------------------------------------------------------------------------------------+
-* @bsitest                                    Vincas.Razma                     07/15
-+---------------+---------------+---------------+---------------+---------------+------*/
-TEST_F(CachingDataSourceTests, GetObjectsKeys_ResponseDoesNotContainPreviouslyCachedObject_RemovesObjectFromCachedResponse)
-    {
-    // Arrange
-    auto ds = GetTestDataSourceV2();
-    CachedResponseKey key = CreateTestResponseKey(ds);
-
-    StubInstances instances;
-    instances.Add({"TestSchema.TestClass", "A"});
-    instances.Add({"TestSchema.TestClass", "B"});
-
-    auto txn = ds->StartCacheTransaction();
-    ASSERT_EQ(CacheStatus::OK, txn.GetCache().CacheResponse(key, instances.ToWSObjectsResponse()));
-    txn.Commit();
-
-    // Act & Assert
-    EXPECT_CALL(GetMockClient(), SendQueryRequest(_, _, _, _)).Times(1)
-        .WillOnce(InvokeWithoutArgs([&]
-        {
-        StubInstances newInstances;
-        newInstances.Add({"TestSchema.TestClass", "A"});
-        return CreateCompletedAsyncTask(WSObjectsResult::Success(newInstances.ToWSObjectsResponse()));
-        }));
-
-    WSQuery query("TestSchema", "TestClass");
-    auto result = ds->GetObjectsKeys(key, query, CachingDataSource::DataOrigin::RemoteData, nullptr)->GetResult();
-
-    ASSERT_TRUE(result.IsSuccess());
-    EXPECT_EQ(CachingDataSource::DataOrigin::RemoteData, result.GetValue().GetOrigin());
-    EXPECT_EQ(ICachingDataSource::SyncStatus::Synced, result.GetValue().GetSyncStatus());
-    EXPECT_TRUE(ds->StartCacheTransaction().GetCache().GetCachedObjectInfo({"TestSchema.TestClass", "A"}).IsInCache());
-    EXPECT_FALSE(ds->StartCacheTransaction().GetCache().GetCachedObjectInfo({"TestSchema.TestClass", "B"}).IsInCache());
-    }
-
-/*--------------------------------------------------------------------------------------+
-* @bsitest                                    Vincas.Razma                     07/15
-+---------------+---------------+---------------+---------------+---------------+------*/
-TEST_F(CachingDataSourceTests, GetObjectsKeys_RemoteDataAndResponseNotModified_ReturnsCachedData)
-    {
-    // Arrange
-    auto ds = GetTestDataSourceV2();
-    CachedResponseKey key = CreateTestResponseKey(ds);
-
-    StubInstances instances;
-    instances.Add({"TestSchema.TestClass", "A"});
-    instances.Add({"TestSchema.TestClass", "B"});
-
-    auto txn = ds->StartCacheTransaction();
-    ASSERT_EQ(CacheStatus::OK, txn.GetCache().CacheResponse(key, instances.ToWSObjectsResponse("TestTag")));
-    txn.Commit();
-
-    ECInstanceKeyMultiMap expectedInstances;
-    expectedInstances.insert(ECDbHelper::ToPair(ds->StartCacheTransaction().GetCache().FindInstance({"TestSchema.TestClass", "A"})));
-    expectedInstances.insert(ECDbHelper::ToPair(ds->StartCacheTransaction().GetCache().FindInstance({"TestSchema.TestClass", "B"})));
-
-    // Act & Assert
-    EXPECT_CALL(GetMockClient(), SendQueryRequest(_, Utf8String("TestTag"), _, _))
-        .WillOnce(Return(CreateCompletedAsyncTask(WSObjectsResult::Success(StubWSObjectsResponseNotModified()))));
-
-    WSQuery query("TestSchema", "TestClass");
-    auto result = ds->GetObjectsKeys(key, query, CachingDataSource::DataOrigin::RemoteData, nullptr)->GetResult();
-
-    ASSERT_TRUE(result.IsSuccess());
-    EXPECT_EQ(CachingDataSource::DataOrigin::CachedData, result.GetValue().GetOrigin());
-    EXPECT_EQ(ICachingDataSource::SyncStatus::NotModified, result.GetValue().GetSyncStatus());
-    EXPECT_THAT(result.GetValue().GetKeys(), ContainerEq(expectedInstances));
-    }
-
-/*--------------------------------------------------------------------------------------+
-* @bsitest                                    Vincas.Razma                     07/15
-+---------------+---------------+---------------+---------------+---------------+------*/
-TEST_F(CachingDataSourceTests, GetObjects_SkipTokensNotEnabled_SkipTokenNotTest)
-    {
-    // Arrange
-    auto ds = GetTestDataSourceV2();
-    CachedResponseKey key = CreateTestResponseKey(ds);
-
-    // Expect
-    auto query = StubWSQuery();
-    StubInstances instances;
-    instances.Add({"TestSchema.TestClass", "A"});
-    EXPECT_CALL(GetMockClient(), SendQueryRequest(query, _, _, _))
-        .WillOnce(Invoke([] (WSQueryCR, Utf8StringCR, Utf8StringCR skipToken, ICancellationTokenPtr)
-        {
-        EXPECT_EQ("", skipToken);
-        return CreateCompletedAsyncTask(WSObjectsResult::Error({}));
-        }));
-
-    // Act
-    ds->GetObjects(key, query, CachingDataSource::DataOrigin::RemoteData, nullptr, nullptr)->Wait();
-    }
-
-/*--------------------------------------------------------------------------------------+
-* @bsitest                                    Vincas.Razma                     07/15
-+---------------+---------------+---------------+---------------+---------------+------*/
-TEST_F(CachingDataSourceTests, GetObjects_SkipTokensEnabled_InitialSkipTokenSent)
-    {
-    // Arrange
-    auto ds = GetTestDataSourceV2();
-    CachedResponseKey key = CreateTestResponseKey(ds);
-
-    ds->EnableSkipTokens(true);
-
-    // Expect
-    auto query = StubWSQuery();
-    StubInstances instances;
-    instances.Add({"TestSchema.TestClass", "A"});
-    EXPECT_CALL(GetMockClient(), SendQueryRequest(query, _, WSRepositoryClient::InitialSkipToken, _))
-        .WillOnce(Invoke([] (WSQueryCR, Utf8StringCR, Utf8StringCR skipToken, ICancellationTokenPtr)
-        {
-        EXPECT_EQ("0", skipToken);
-        return CreateCompletedAsyncTask(WSObjectsResult::Error({}));
-        }));
-
-    // Act
-    ds->GetObjects(key, query, CachingDataSource::DataOrigin::RemoteData, nullptr, nullptr)->Wait();
-    }
-
-/*--------------------------------------------------------------------------------------+
-* @bsitest                                    Vincas.Razma                     07/15
-+---------------+---------------+---------------+---------------+---------------+------*/
-TEST_F(CachingDataSourceTests, GetObjects_ClientRespondsWithSkipTokens_QueriesAndCachesMultiplePages)
-    {
-    // Arrange
-    auto ds = GetTestDataSourceV2();
-    ds->EnableSkipTokens(true);
-    CachedResponseKey key = CreateTestResponseKey(ds);
-
-    // Expect
-    auto query = StubWSQuery();
-
-    InSequence callsInSeq;
-
-    StubInstances instances;
-    instances.Add({"TestSchema.TestClass", "A"});
-    EXPECT_CALL(GetMockClient(), SendQueryRequest(query, Utf8String(""), WSRepositoryClient::InitialSkipToken, _))
-        .WillOnce(Return(CreateCompletedAsyncTask(WSObjectsResult::Success(instances.ToWSObjectsResponse("", "SkipTokenA")))));
-
-    instances.Clear();
-    instances.Add({"TestSchema.TestClass", "B"});
-    EXPECT_CALL(GetMockClient(), SendQueryRequest(query, Utf8String(""), Utf8String("SkipTokenA"), _))
-        .WillOnce(Return(CreateCompletedAsyncTask(WSObjectsResult::Success(instances.ToWSObjectsResponse("", "SkipTokenB")))));
-
-    instances.Clear();
-    instances.Add({"TestSchema.TestClass", "C"});
-    EXPECT_CALL(GetMockClient(), SendQueryRequest(query, Utf8String(""), Utf8String("SkipTokenB"), _))
-        .WillOnce(Return(CreateCompletedAsyncTask(WSObjectsResult::Success(instances.ToWSObjectsResponse("", "")))));
-
-    // Act
-    auto result = ds->GetObjects(key, query, CachingDataSource::DataOrigin::RemoteData, nullptr, nullptr)->GetResult();
-
-    ASSERT_TRUE(result.IsSuccess());
-    EXPECT_EQ(CachingDataSource::DataOrigin::RemoteData, result.GetValue().GetOrigin());
-
-    auto txn = ds->StartCacheTransaction();
-    EXPECT_TRUE(txn.GetCache().FindInstance({"TestSchema.TestClass", "A"}).IsValid());
-    EXPECT_TRUE(txn.GetCache().FindInstance({"TestSchema.TestClass", "B"}).IsValid());
-    EXPECT_TRUE(txn.GetCache().FindInstance({"TestSchema.TestClass", "C"}).IsValid());
-    }
-
-/*--------------------------------------------------------------------------------------+
-* @bsitest                                    Vincas.Razma                     07/15
-+---------------+---------------+---------------+---------------+---------------+------*/
-TEST_F(CachingDataSourceTests, GetObjectsKeys_ClientRespondsWithSkipTokens_QueriesAndCachesMultiplePages)
-    {
-    // Arrange
-    auto ds = GetTestDataSourceV2();
-    ds->EnableSkipTokens(true);
-    CachedResponseKey key = CreateTestResponseKey(ds);
-
-    // Expect
-    auto query = StubWSQuery();
-
-    InSequence callsInSeq;
-
-    StubInstances instances;
-    instances.Add({"TestSchema.TestClass", "A"});
-    EXPECT_CALL(GetMockClient(), SendQueryRequest(query, Utf8String(""), WSRepositoryClient::InitialSkipToken, _))
-        .WillOnce(Return(CreateCompletedAsyncTask(WSObjectsResult::Success(instances.ToWSObjectsResponse("", "SkipTokenA")))));
-
-    instances.Clear();
-    instances.Add({"TestSchema.TestClass", "B"});
-    EXPECT_CALL(GetMockClient(), SendQueryRequest(query, Utf8String(""), Utf8String("SkipTokenA"), _))
-        .WillOnce(Return(CreateCompletedAsyncTask(WSObjectsResult::Success(instances.ToWSObjectsResponse("", "SkipTokenB")))));
-
-    instances.Clear();
-    instances.Add({"TestSchema.TestClass", "C"});
-    EXPECT_CALL(GetMockClient(), SendQueryRequest(query, Utf8String(""), Utf8String("SkipTokenB"), _))
-        .WillOnce(Return(CreateCompletedAsyncTask(WSObjectsResult::Success(instances.ToWSObjectsResponse("", "")))));
-
-    // Act
-    auto result = ds->GetObjectsKeys(key, query, CachingDataSource::DataOrigin::RemoteData, nullptr)->GetResult();
-
-    ASSERT_TRUE(result.IsSuccess());
-    EXPECT_EQ(CachingDataSource::DataOrigin::RemoteData, result.GetValue().GetOrigin());
-    EXPECT_EQ(ICachingDataSource::SyncStatus::Synced, result.GetValue().GetSyncStatus());
-
-    auto txn = ds->StartCacheTransaction();
-
-    auto keys = result.GetValue().GetKeys();
-    ASSERT_EQ(3, keys.size());
-    auto it = keys.begin();
-    EXPECT_EQ(ObjectId("TestSchema.TestClass", "A"), txn.GetCache().FindInstance(ECInstanceKey(it->first, it->second)));
-    it++;
-    EXPECT_EQ(ObjectId("TestSchema.TestClass", "B"), txn.GetCache().FindInstance(ECInstanceKey(it->first, it->second)));
-    it++;
-    EXPECT_EQ(ObjectId("TestSchema.TestClass", "C"), txn.GetCache().FindInstance(ECInstanceKey(it->first, it->second)));
-    }
-
-/*--------------------------------------------------------------------------------------+
-* @bsitest                                    Vincas.Razma                     07/15
-+---------------+---------------+---------------+---------------+---------------+------*/
-TEST_F(CachingDataSourceTests, GetObjectsKeys_ClientRespondsWithSkipTokensAndCalledSecondTime_UsesPreviousPageETagsAndNewSkipTokens)
-    {
-    // Arrange
-    auto ds = GetTestDataSourceV2();
-    ds->EnableSkipTokens(true);
-    CachedResponseKey key = CreateTestResponseKey(ds);
-
-    ON_CALL(GetMockClient(), SendQueryRequest(_, _, _, _))
-        .WillByDefault(Return(CreateCompletedAsyncTask(WSObjectsResult::Error({}))));
-
-    InSequence callsInSeq;
-
-    EXPECT_CALL(GetMockClient(), SendQueryRequest(_, Utf8String(""), WSRepositoryClient::InitialSkipToken, _))
-        .WillOnce(Return(CreateCompletedAsyncTask(WSObjectsResult::Success(StubInstances().ToWSObjectsResponse("ETagA", "SkipToken1")))));
-
-    EXPECT_CALL(GetMockClient(), SendQueryRequest(_, Utf8String(""), Utf8String("SkipToken1"), _))
-        .WillOnce(Return(CreateCompletedAsyncTask(WSObjectsResult::Success(StubInstances().ToWSObjectsResponse("ETagB", "")))));
-
-    ASSERT_TRUE(ds->GetObjectsKeys(key, StubWSQuery(), CachingDataSource::DataOrigin::RemoteData, nullptr)->GetResult().IsSuccess());
-
-    // Act & Assert
-    EXPECT_CALL(GetMockClient(), SendQueryRequest(_, Utf8String("ETagA"), WSRepositoryClient::InitialSkipToken, _))
-        .WillOnce(Return(CreateCompletedAsyncTask(WSObjectsResult::Success(StubInstances().ToWSObjectsResponse("Foo", "SkipToken2")))));
-
-    EXPECT_CALL(GetMockClient(), SendQueryRequest(_, Utf8String("ETagB"), Utf8String("SkipToken2"), _))
-        .WillOnce(Return(CreateCompletedAsyncTask(WSObjectsResult::Success(StubInstances().ToWSObjectsResponse("Foo", "")))));
-
-    ASSERT_TRUE(ds->GetObjectsKeys(key, StubWSQuery(), CachingDataSource::DataOrigin::RemoteData, nullptr)->GetResult().IsSuccess());
-    }
-
-// CachedData
-
-/*--------------------------------------------------------------------------------------+
-* @bsitest                                    Vincas.Razma                     07/15
-+---------------+---------------+---------------+---------------+---------------+------*/
-TEST_F(CachingDataSourceTests, GetObjectsKeys_CachedDataAndQueryResponseNotCachedBackgroundSync_ErrorDoesNotSyncInBackground)
-    {
-    auto ds = GetTestDataSourceV2();
-
-    CachedResponseKey key = CreateTestResponseKey(ds);
-    WSQuery query("TestSchema", "TestClass");
-
-    auto backgroundSync = SyncNotifier::Create();
-    auto result = ds->GetObjectsKeys(key, query, ICachingDataSource::RetrieveOptions(CachingDataSource::DataOrigin::CachedData, backgroundSync), nullptr)->GetResult();
-
-    ASSERT_FALSE(result.IsSuccess());
-    EXPECT_EQ(ICachingDataSource::Status::DataNotCached, result.GetError().GetStatus());
-
-    auto backgroundSyncResult = backgroundSync->OnComplete()->GetResult();
-    ASSERT_TRUE(backgroundSyncResult.IsSuccess());
-    EXPECT_EQ(ICachingDataSource::SyncStatus::NotSynced, backgroundSyncResult.GetValue());
-    }
-
-/*--------------------------------------------------------------------------------------+
-* @bsitest                                    Vincas.Razma                     07/15
-+---------------+---------------+---------------+---------------+---------------+------*/
-TEST_F(CachingDataSourceTests, GetObjectsKeys_CachedDataAndQueryResponseCachedBackgroundSync_BackgroundSyncUpdatesInstance)
-    {
-    auto ds = GetTestDataSourceV2();
-
-    CachedResponseKey key = CreateTestResponseKey(ds);
-    WSQuery query("TestSchema", "TestClass");
-
-    StubInstances instances;
-    instances.Add({"TestSchema.TestClass", "Foo"});
-
-    auto txn = ds->StartCacheTransaction();
-    ASSERT_EQ(CacheStatus::OK, txn.GetCache().CacheResponse(key, instances.ToWSObjectsResponse()));
-    txn.Commit();
-
-    EXPECT_CALL(GetMockClient(), SendQueryRequest(_, _, _, _))
-        .Times(1)
-        .WillOnce(Return(CreateCompletedAsyncTask(instances.ToWSObjectsResult())));
-
-    auto backgroundSync = SyncNotifier::Create();
-
-    auto result = ds->GetObjectsKeys(key, query, ICachingDataSource::RetrieveOptions(CachingDataSource::DataOrigin::CachedData, backgroundSync), nullptr)->GetResult();
-
-    ASSERT_TRUE(result.IsSuccess());
-    EXPECT_EQ(ICachingDataSource::SyncStatus::NotSynced, result.GetValue().GetSyncStatus());
-
-    auto backgroundSyncResult = backgroundSync->OnComplete()->GetResult();
-    ASSERT_TRUE(backgroundSyncResult.IsSuccess());
-    EXPECT_EQ(ICachingDataSource::SyncStatus::Synced, backgroundSyncResult.GetValue());
-
-    auto cachedInstanceKey = ds->StartCacheTransaction().GetCache().FindInstance({"TestSchema.TestClass", "Foo"});
-    EXPECT_TRUE(cachedInstanceKey.IsValid());
-    }
-
-/*--------------------------------------------------------------------------------------+
-* @bsitest                                    Vincas.Razma                     07/15
-+---------------+---------------+---------------+---------------+---------------+------*/
-TEST_F(CachingDataSourceTests, GetObjectsKeys_CachedDataAndQueryResponseCachedBackgroundSyncNotChanged_BackgroundSyncReturnsNotModified)
-    {
-    auto ds = GetTestDataSourceV2();
-
-    CachedResponseKey key = CreateTestResponseKey(ds);
-    WSQuery query("TestSchema", "TestClass");
-
-    StubInstances instances;
-    instances.Add({"TestSchema.TestClass", "Foo"});
-
-    auto txn = ds->StartCacheTransaction();
-    ASSERT_EQ(CacheStatus::OK, txn.GetCache().CacheResponse(key, instances.ToWSObjectsResponse()));
-    txn.Commit();
-
-    EXPECT_CALL(GetMockClient(), SendQueryRequest(_, _, _, _))
-        .Times(1)
-        .WillOnce(Return(CreateCompletedAsyncTask(WSObjectsResult::Success(StubWSObjectsResponseNotModified()))));
-
-    auto backgroundSync = SyncNotifier::Create();
-    auto result = ds->GetObjectsKeys(key, query, ICachingDataSource::RetrieveOptions(CachingDataSource::DataOrigin::CachedData, backgroundSync), nullptr)->GetResult();
-
-    ASSERT_TRUE(result.IsSuccess());
-    EXPECT_EQ(ICachingDataSource::SyncStatus::NotSynced, result.GetValue().GetSyncStatus());
-
-    auto backgroundSyncResult = backgroundSync->OnComplete()->GetResult();
-    ASSERT_TRUE(backgroundSyncResult.IsSuccess());
-    EXPECT_EQ(ICachingDataSource::SyncStatus::NotModified, backgroundSyncResult.GetValue());
-    }
-
-/*--------------------------------------------------------------------------------------+
-* @bsitest                                    Vincas.Razma                     07/15
-+---------------+---------------+---------------+---------------+---------------+------*/
-TEST_F(CachingDataSourceTests, GetObjectsKeys_CachedDataAndQueryResponseCachedBackgroundSyncError_BackgroundSyncReturnsError)
-    {
-    auto ds = GetTestDataSourceV2();
-
-    CachedResponseKey key = CreateTestResponseKey(ds);
-    WSQuery query("TestSchema", "TestClass");
-
-    StubInstances instances;
-    instances.Add({"TestSchema.TestClass", "Foo"});
-
-    auto txn = ds->StartCacheTransaction();
-    ASSERT_EQ(CacheStatus::OK, txn.GetCache().CacheResponse(key, instances.ToWSObjectsResponse()));
-    txn.Commit();
-
-    EXPECT_CALL(GetMockClient(), SendQueryRequest(_, _, _, _))
-        .Times(1)
-        .WillOnce(Return(CreateCompletedAsyncTask(WSObjectsResult::Error(StubWSConnectionError()))));
-
-    auto backgroundSync = SyncNotifier::Create();
-    auto result = ds->GetObjectsKeys(key, query, ICachingDataSource::RetrieveOptions(CachingDataSource::DataOrigin::CachedData, backgroundSync), nullptr)->GetResult();
-
-    ASSERT_TRUE(result.IsSuccess());
-    EXPECT_EQ(ICachingDataSource::SyncStatus::NotSynced, result.GetValue().GetSyncStatus());
-
-    auto backgroundSyncResult = backgroundSync->OnComplete()->GetResult();
-    ASSERT_FALSE(backgroundSyncResult.IsSuccess());
-    }
-
-// RemoteData
-
-/*--------------------------------------------------------------------------------------+
-* @bsitest                                    Vincas.Razma                     07/15
-+---------------+---------------+---------------+---------------+---------------+------*/
-TEST_F(CachingDataSourceTests, GetObjectsKeys_RemoteDataNetworkErrorsBackgroundSync_DoesNotSyncInBackground)
-    {
-    auto ds = GetTestDataSourceV2();
-
-    CachedResponseKey key = CreateTestResponseKey(ds);
-    WSQuery query("TestSchema", "TestClass");
-
-    StubInstances instances;
-    instances.Add({"TestSchema.TestClass", "Foo"});
-
-    EXPECT_CALL(GetMockClient(), SendQueryRequest(_, _, _, _))
-        .Times(1)
-        .WillOnce(Return(CreateCompletedAsyncTask(WSObjectsResult::Error(StubWSConnectionError()))));
-
-    auto backgroundSync = SyncNotifier::Create();
-    auto result = ds->GetObjectsKeys(key, query, ICachingDataSource::RetrieveOptions(CachingDataSource::DataOrigin::RemoteData, backgroundSync), nullptr)->GetResult();
-
-    ASSERT_FALSE(result.IsSuccess());
-
-    auto backgroundSyncResult = backgroundSync->OnComplete()->GetResult();
-    ASSERT_TRUE(backgroundSyncResult.IsSuccess());
-    EXPECT_EQ(ICachingDataSource::SyncStatus::NotSynced, backgroundSyncResult.GetValue());
-    }
-
-/*--------------------------------------------------------------------------------------+
-* @bsitest                                    Vincas.Razma                     07/15
-+---------------+---------------+---------------+---------------+---------------+------*/
-TEST_F(CachingDataSourceTests, GetObjectsKeys_RemoteDataNotModifiedBackgroundSync_DoesNotSyncInBackground)
-    {
-    auto ds = GetTestDataSourceV2();
-
-    CachedResponseKey key = CreateTestResponseKey(ds);
-    WSQuery query("TestSchema", "TestClass");
-
-    StubInstances instances;
-    instances.Add({"TestSchema.TestClass", "Foo"});
-
-    auto txn = ds->StartCacheTransaction();
-    ASSERT_EQ(CacheStatus::OK, txn.GetCache().CacheResponse(key, instances.ToWSObjectsResponse()));
-    txn.Commit();
-
-    EXPECT_CALL(GetMockClient(), SendQueryRequest(_, _, _, _))
-        .Times(1)
-        .WillOnce(Return(CreateCompletedAsyncTask(WSObjectsResult::Success(StubWSObjectsResponseNotModified()))));
-
-    auto backgroundSync = SyncNotifier::Create();
-    auto result = ds->GetObjectsKeys(key, query, ICachingDataSource::RetrieveOptions(CachingDataSource::DataOrigin::RemoteData, backgroundSync), nullptr)->GetResult();
-
-    ASSERT_TRUE(result.IsSuccess());
-
-    auto backgroundSyncResult = backgroundSync->OnComplete()->GetResult();
-    ASSERT_TRUE(backgroundSyncResult.IsSuccess());
-    EXPECT_EQ(ICachingDataSource::SyncStatus::NotSynced, backgroundSyncResult.GetValue());
-    }
-
-/*--------------------------------------------------------------------------------------+
-* @bsitest                                    Vincas.Razma                     07/15
-+---------------+---------------+---------------+---------------+---------------+------*/
-TEST_F(CachingDataSourceTests, GetObjectsKeys_RemoteDataBackgroundSync_DoesNotSyncInBackground)
-    {
-    auto ds = GetTestDataSourceV2();
-
-    CachedResponseKey key = CreateTestResponseKey(ds);
-    WSQuery query("TestSchema", "TestClass");
-
-    StubInstances instances;
-    instances.Add({"TestSchema.TestClass", "Foo"});
-
-    EXPECT_CALL(GetMockClient(), SendQueryRequest(_, _, _, _))
-        .Times(1)
-        .WillOnce(Return(CreateCompletedAsyncTask(instances.ToWSObjectsResult())));
-
-    auto backgroundSync = SyncNotifier::Create(); 
-    auto result = ds->GetObjectsKeys(key, query, ICachingDataSource::RetrieveOptions(CachingDataSource::DataOrigin::RemoteData, backgroundSync), nullptr)->GetResult();
-
-
-    ASSERT_TRUE(result.IsSuccess());
-
-    auto backgroundSyncResult = backgroundSync->OnComplete()->GetResult();
-    ASSERT_TRUE(backgroundSyncResult.IsSuccess());
-    EXPECT_EQ(ICachingDataSource::SyncStatus::NotSynced, backgroundSyncResult.GetValue());
-    }
-
-// CachedOrRemoteData
-
-/*--------------------------------------------------------------------------------------+
-* @bsitest                                    Vincas.Razma                     07/15
-+---------------+---------------+---------------+---------------+---------------+------*/
-TEST_F(CachingDataSourceTests, GetObjectsKeys_CachedOrRemoteDataAndQueryResponseCachedBackgroundSync_BackgroundSyncUpdatesInstance)
-    {
-    auto ds = GetTestDataSourceV2();
-
-    CachedResponseKey key = CreateTestResponseKey(ds);
-    WSQuery query("TestSchema", "TestClass");
-
-    StubInstances instances;
-    instances.Add({"TestSchema.TestClass", "Foo"});
-
-    auto txn = ds->StartCacheTransaction();
-    ASSERT_EQ(CacheStatus::OK, txn.GetCache().CacheResponse(key, instances.ToWSObjectsResponse()));
-    txn.Commit();
-
-    EXPECT_CALL(GetMockClient(), SendQueryRequest(_, _, _, _))
-        .Times(1)
-        .WillOnce(Return(CreateCompletedAsyncTask(instances.ToWSObjectsResult())));
-
-    auto backgroundSync = SyncNotifier::Create();
-    auto result = ds->GetObjectsKeys(key, query, ICachingDataSource::RetrieveOptions(CachingDataSource::DataOrigin::CachedOrRemoteData, backgroundSync), nullptr)->GetResult();
-
-    ASSERT_TRUE(result.IsSuccess());
-
-    auto backgroundSyncResult = backgroundSync->OnComplete()->GetResult();
-    ASSERT_TRUE(backgroundSyncResult.IsSuccess());
-    EXPECT_EQ(ICachingDataSource::SyncStatus::Synced, backgroundSyncResult.GetValue());
-    }
-
-/*--------------------------------------------------------------------------------------+
-* @bsitest                                    Vincas.Razma                     07/15
-+---------------+---------------+---------------+---------------+---------------+------*/
-TEST_F(CachingDataSourceTests, GetObjectsKeys_CachedOrRemoteDataAndQueryResponseNotCachedAndNetworkErrorBackgroundSync_DoesNotSyncInBackground)
-    {
-    auto ds = GetTestDataSourceV2();
-
-    CachedResponseKey key = CreateTestResponseKey(ds);
-    WSQuery query("TestSchema", "TestClass");
-
-    EXPECT_CALL(GetMockClient(), SendQueryRequest(_, _, _, _))
-        .Times(1)
-        .WillOnce(Return(CreateCompletedAsyncTask(WSObjectsResult::Error(StubWSConnectionError()))));
-
-    auto backgroundSync = SyncNotifier::Create();
-    auto result = ds->GetObjectsKeys(key, query, ICachingDataSource::RetrieveOptions(CachingDataSource::DataOrigin::CachedOrRemoteData, backgroundSync), nullptr)->GetResult();
-
-    ASSERT_FALSE(result.IsSuccess());
-
-    auto backgroundSyncResult = backgroundSync->OnComplete()->GetResult();
-    ASSERT_TRUE(backgroundSyncResult.IsSuccess());
-    EXPECT_EQ(ICachingDataSource::SyncStatus::NotSynced, backgroundSyncResult.GetValue());
-    }
-
-/*--------------------------------------------------------------------------------------+
-* @bsitest                                    Vincas.Razma                     07/15
-+---------------+---------------+---------------+---------------+---------------+------*/
-TEST_F(CachingDataSourceTests, GetObjectsKeys_CachedOrRemoteDataAndQueryResponseNotCachedBackgroundSync_DoesNotSyncInBackground)
-    {
-    auto ds = GetTestDataSourceV2();
-
-    CachedResponseKey key = CreateTestResponseKey(ds);
-    WSQuery query("TestSchema", "TestClass");
-
-    StubInstances instances;
-    instances.Add({"TestSchema.TestClass", "Foo"});
-    
-    EXPECT_CALL(GetMockClient(), SendQueryRequest(_, _, _, _))
-        .Times(1)
-        .WillOnce(Return(CreateCompletedAsyncTask(instances.ToWSObjectsResult())));
-
-    auto backgroundSync = SyncNotifier::Create();
-    auto result = ds->GetObjectsKeys(key, query, ICachingDataSource::RetrieveOptions(CachingDataSource::DataOrigin::CachedOrRemoteData, backgroundSync), nullptr)->GetResult();
-    ASSERT_TRUE(result.IsSuccess());
-
-    auto backgroundSyncResult = backgroundSync->OnComplete()->GetResult();
-    ASSERT_TRUE(backgroundSyncResult.IsSuccess());
-    EXPECT_EQ(ICachingDataSource::SyncStatus::NotSynced, backgroundSyncResult.GetValue());
-    }
-
-// RemoteOrCachedData
-
-/*--------------------------------------------------------------------------------------+
-* @bsitest                                    Vincas.Razma                     07/15
-+---------------+---------------+---------------+---------------+---------------+------*/
-TEST_F(CachingDataSourceTests, GetObjectsKeys_RemoteOrCachedDataResponseCachedAndNetworkErrorsBackgroundSync_DoesNotSyncInBackground)
-    {
-    auto ds = GetTestDataSourceV2();
-
-    CachedResponseKey key = CreateTestResponseKey(ds);
-    WSQuery query("TestSchema", "TestClass");
-
-    StubInstances instances;
-    instances.Add({"TestSchema.TestClass", "Foo"});
-
-    auto txn = ds->StartCacheTransaction();
-    ASSERT_EQ(CacheStatus::OK, txn.GetCache().CacheResponse(key, instances.ToWSObjectsResponse()));
-    txn.Commit();
-
-    EXPECT_CALL(GetMockClient(), SendQueryRequest(_, _, _, _))
-        .Times(1)
-        .WillOnce(Return(CreateCompletedAsyncTask(WSObjectsResult::Error(StubWSConnectionError()))));
-
-    auto backgroundSync = SyncNotifier::Create();
-    auto result = ds->GetObjectsKeys(key, query, ICachingDataSource::RetrieveOptions(CachingDataSource::DataOrigin::RemoteOrCachedData, backgroundSync), nullptr)->GetResult();
-
-    ASSERT_TRUE(result.IsSuccess());
-
-    auto backgroundSyncResult = backgroundSync->OnComplete()->GetResult();
-    ASSERT_TRUE(backgroundSyncResult.IsSuccess());
-    EXPECT_EQ(ICachingDataSource::SyncStatus::NotSynced, backgroundSyncResult.GetValue());
-    }
-
-/*--------------------------------------------------------------------------------------+
-* @bsitest                                    Vincas.Razma                     07/15
-+---------------+---------------+---------------+---------------+---------------+------*/
-TEST_F(CachingDataSourceTests, GetObjectsKeys_RemoteOrCachedDataResponseNotCachedAndNetworkErrorsBackgroundSync_DoesNotSyncInBackground)
-    {
-    auto ds = GetTestDataSourceV2();
-
-    CachedResponseKey key = CreateTestResponseKey(ds);
-    WSQuery query("TestSchema", "TestClass");
-    
-    EXPECT_CALL(GetMockClient(), SendQueryRequest(_, _, _, _))
-        .Times(1)
-        .WillOnce(Return(CreateCompletedAsyncTask(WSObjectsResult::Error(StubWSConnectionError()))));
-
-    auto backgroundSync = SyncNotifier::Create();
-    auto result = ds->GetObjectsKeys(key, query, ICachingDataSource::RetrieveOptions(CachingDataSource::DataOrigin::RemoteOrCachedData, backgroundSync), nullptr)->GetResult();
-    ASSERT_FALSE(result.IsSuccess());
-
-    auto backgroundSyncResult = backgroundSync->OnComplete()->GetResult();
-    ASSERT_TRUE(backgroundSyncResult.IsSuccess());
-    EXPECT_EQ(ICachingDataSource::SyncStatus::NotSynced, backgroundSyncResult.GetValue());
-    }
-
-/*--------------------------------------------------------------------------------------+
-* @bsitest                                    Vincas.Razma                     07/15
-+---------------+---------------+---------------+---------------+---------------+------*/
-TEST_F(CachingDataSourceTests, GetObjectsKeys_RemoteOrCachedDataNotModifiedBackgroundSync_DoesNotSyncInBackground)
-    {
-    auto ds = GetTestDataSourceV2();
-
-    CachedResponseKey key = CreateTestResponseKey(ds);
-    WSQuery query("TestSchema", "TestClass");
-
-    StubInstances instances;
-    instances.Add({"TestSchema.TestClass", "Foo"});
-
-    auto txn = ds->StartCacheTransaction();
-    ASSERT_EQ(CacheStatus::OK, txn.GetCache().CacheResponse(key, instances.ToWSObjectsResponse()));
-    txn.Commit();
-
-    EXPECT_CALL(GetMockClient(), SendQueryRequest(_, _, _, _))
-        .Times(1)
-        .WillOnce(Return(CreateCompletedAsyncTask(WSObjectsResult::Success(StubWSObjectsResponseNotModified()))));
-
-    auto backgroundSync = SyncNotifier::Create();
-    auto result = ds->GetObjectsKeys(key, query, ICachingDataSource::RetrieveOptions(CachingDataSource::DataOrigin::RemoteOrCachedData, backgroundSync), nullptr)->GetResult();
-    ASSERT_TRUE(result.IsSuccess());
-
-    auto backgroundSyncResult = backgroundSync->OnComplete()->GetResult();
-    ASSERT_TRUE(backgroundSyncResult.IsSuccess());
-    EXPECT_EQ(ICachingDataSource::SyncStatus::NotSynced, backgroundSyncResult.GetValue());
-    }
-
-/*--------------------------------------------------------------------------------------+
-* @bsitest                                    Vincas.Razma                     07/15
-+---------------+---------------+---------------+---------------+---------------+------*/
-TEST_F(CachingDataSourceTests, GetObjectsKeys_RemoteOrCachedDataBackgroundSync_DoesNotSyncInBackground)
-    {
-    auto ds = GetTestDataSourceV2();
-
-    CachedResponseKey key = CreateTestResponseKey(ds);
-    WSQuery query("TestSchema", "TestClass");
-
-    StubInstances instances;
-    instances.Add({"TestSchema.TestClass", "Foo"});
-
-    auto txn = ds->StartCacheTransaction();
-    ASSERT_EQ(CacheStatus::OK, txn.GetCache().CacheResponse(key, instances.ToWSObjectsResponse()));
-    txn.Commit();
-
-    EXPECT_CALL(GetMockClient(), SendQueryRequest(_, _, _, _))
-        .Times(1)
-        .WillOnce(Return(CreateCompletedAsyncTask(instances.ToWSObjectsResult())));
-
-    auto backgroundSync = SyncNotifier::Create();
-    auto result = ds->GetObjectsKeys(key, query, ICachingDataSource::RetrieveOptions(CachingDataSource::DataOrigin::RemoteOrCachedData, backgroundSync), nullptr)->GetResult();
-    ASSERT_TRUE(result.IsSuccess());
-
-    auto backgroundSyncResult = backgroundSync->OnComplete()->GetResult();
-    ASSERT_TRUE(backgroundSyncResult.IsSuccess());
-    EXPECT_EQ(ICachingDataSource::SyncStatus::NotSynced, backgroundSyncResult.GetValue());
-    }
-
-/*--------------------------------------------------------------------------------------+
-* @bsitest                                    Vincas.Razma                     07/15
-+---------------+---------------+---------------+---------------+---------------+------*/
-TEST_F(CachingDataSourceTests, GetObject_RemoteOrCachedDataAndConnectionError_ReturnsNetworkError)
-    {
-    auto ds = GetTestDataSourceV2();
-
-    EXPECT_CALL(GetMockClient(), SendGetObjectRequest(_, _, _))
-        .WillOnce(Return(CreateCompletedAsyncTask(WSObjectsResult::Error(StubWSConnectionError()))));
-
-    ObjectId objectId("TestSchema.TestClass", "Foo");
-    auto result = ds->GetObject(objectId, CachingDataSource::DataOrigin::RemoteOrCachedData)->GetResult();
-
-    ASSERT_FALSE(result.IsSuccess());
-    EXPECT_EQ(CachingDataSource::Status::NetworkErrorsOccured, result.GetError().GetStatus());
-    }
-
-/*--------------------------------------------------------------------------------------+
-* @bsitest                                    Vincas.Razma                     07/15
-+---------------+---------------+---------------+---------------+---------------+------*/
-TEST_F(CachingDataSourceTests, GetObject_RemoteOrCachedDataAndInstanceIsCachedAndConnectionError_ReturnsCached)
-    {
-    auto ds = GetTestDataSourceV2();
-
-    ObjectId objectId("TestSchema.TestClass", "Foo");
-    StubInstances instances;
-    instances.Add(objectId);
-
-    auto txn = ds->StartCacheTransaction();
-    ASSERT_EQ(SUCCESS, txn.GetCache().CacheInstancesAndLinkToRoot(instances.ToWSObjectsResponse(), nullptr));
-    txn.Commit();
-
-    EXPECT_CALL(GetMockClient(), SendGetObjectRequest(_, _, _))
-        .WillOnce(Return(CreateCompletedAsyncTask(WSObjectsResult::Error(StubWSConnectionError()))));
-
-    auto result = ds->GetObject(objectId, CachingDataSource::DataOrigin::RemoteOrCachedData)->GetResult();
-
-    ASSERT_TRUE(result.IsSuccess());
-    EXPECT_EQ(CachingDataSource::DataOrigin::CachedData, result.GetValue().GetOrigin());
-    EXPECT_EQ("Foo", result.GetValue().GetJson()[DataSourceCache_PROPERTY_RemoteId].asString());
-    }
-
-/*--------------------------------------------------------------------------------------+
-* @bsitest                                    Vincas.Razma                     07/15
-+---------------+---------------+---------------+---------------+---------------+------*/
-TEST_F(CachingDataSourceTests, GetObject_RemoteOrCachedDataAndInstanceIsCachedAndServerReturnsNewData_ReturnsNew)
-    {
-    auto ds = GetTestDataSourceV2();
-
-    ObjectId objectId("TestSchema.TestClass", "Foo");
-
-    StubInstances instances;
-    instances.Add(objectId, {{"TestProperty", "A"}});
-
-    auto txn = ds->StartCacheTransaction();
-    ASSERT_EQ(SUCCESS, txn.GetCache().CacheInstancesAndLinkToRoot(instances.ToWSObjectsResponse(), nullptr));
-    txn.Commit();
-
-    StubInstances newInstances;
-    newInstances.Add(objectId, {{"TestProperty", "B"}});
-
-    EXPECT_CALL(GetMockClient(), SendGetObjectRequest(_, _, _))
-        .WillOnce(Return(CreateCompletedAsyncTask(newInstances.ToWSObjectsResult())));
-
-    auto result = ds->GetObject(objectId, CachingDataSource::DataOrigin::RemoteOrCachedData)->GetResult();
-
-    ASSERT_TRUE(result.IsSuccess());
-    EXPECT_EQ(CachingDataSource::DataOrigin::RemoteData, result.GetValue().GetOrigin());
-    EXPECT_EQ("Foo", result.GetValue().GetJson()[DataSourceCache_PROPERTY_RemoteId].asString());
-    EXPECT_EQ("B", result.GetValue().GetJson()["TestProperty"].asString());
-    }
-
-/*--------------------------------------------------------------------------------------+
-* @bsitest                                    Vincas.Razma                     07/15
-+---------------+---------------+---------------+---------------+---------------+------*/
-TEST_F(CachingDataSourceTests, GetObject_RemoteDataAndNotModfieid_ReturnsCached)
-    {
-    auto ds = GetTestDataSourceV2();
-
-    ObjectId objectId("TestSchema.TestClass", "Foo");
-
-    StubInstances instances;
-    instances.Add(objectId, {{"TestProperty", "A"}}, "TestTag");
-
-    auto txn = ds->StartCacheTransaction();
-    ASSERT_EQ(SUCCESS, txn.GetCache().CacheInstancesAndLinkToRoot(instances.ToWSObjectsResponse(), nullptr));
-    txn.Commit();
-
-    EXPECT_CALL(GetMockClient(), SendGetObjectRequest(_, Utf8String("TestTag"), _))
-        .WillOnce(Return(CreateCompletedAsyncTask(WSObjectsResult::Success(StubWSObjectsResponseNotModified()))));
-
-    auto result = ds->GetObject(objectId, CachingDataSource::DataOrigin::RemoteData)->GetResult();
-
-    ASSERT_TRUE(result.IsSuccess());
-    EXPECT_EQ(CachingDataSource::DataOrigin::CachedData, result.GetValue().GetOrigin());
-    EXPECT_EQ("Foo", result.GetValue().GetJson()[DataSourceCache_PROPERTY_RemoteId].asString());
-    EXPECT_EQ("A", result.GetValue().GetJson()["TestProperty"].asString());
-    }
-
-/*--------------------------------------------------------------------------------------+
-* @bsitest                                    Vincas.Razma                     07/15
-+---------------+---------------+---------------+---------------+---------------+------*/
-TEST_F(CachingDataSourceTests, GetObject_RemoteDataAndNotEnoughRights_RemovesInstanceFromCache)
-    {
-    auto ds = GetTestDataSourceV2();
-
-    ObjectId objectId("TestSchema.TestClass", "Foo");
-
-    StubInstances instances;
-    instances.Add(objectId, { { "TestProperty", "A" } }, "TestTag");
-
-    auto txn = ds->StartCacheTransaction();
-    ASSERT_EQ(SUCCESS, txn.GetCache().CacheInstancesAndLinkToRoot(instances.ToWSObjectsResponse(), nullptr));
-
-    Json::Value instance;
-    txn.GetCache().ReadInstance(objectId, instance);
-    ASSERT_FALSE(instance.isNull());
-    txn.Commit();
-
-    EXPECT_CALL(GetMockClient(), SendGetObjectRequest(_, Utf8String("TestTag"), _))
-        .WillOnce(Return(CreateCompletedAsyncTask(WSObjectsResult::Error(WSError(WSError::Id::NotEnoughRights)))));
-
-    auto result = ds->GetObject(objectId, CachingDataSource::DataOrigin::RemoteData)->GetResult();
-
-    ASSERT_FALSE(result.IsSuccess());
-    EXPECT_EQ(WSError::Id::NotEnoughRights, result.GetError().GetWSError().GetId());
-    txn = ds->StartCacheTransaction();
-    txn.GetCache().ReadInstance(objectId, instance);
-    txn.Commit();
-    ASSERT_TRUE(instance.isNull());
-    }
-
-/*--------------------------------------------------------------------------------------+
-* @bsitest                                    Vincas.Razma                     07/15
-+---------------+---------------+---------------+---------------+---------------+------*/
-TEST_F(CachingDataSourceTests, GetObject_RemoteDataAndInstanceNotFound_RemovesInstanceFromCache)
-    {
-    auto ds = GetTestDataSourceV2();
-
-    ObjectId objectId("TestSchema.TestClass", "Foo");
-
-    StubInstances instances;
-    instances.Add(objectId, { { "TestProperty", "A" } }, "TestTag");
-
-    auto txn = ds->StartCacheTransaction();
-    ASSERT_EQ(SUCCESS, txn.GetCache().CacheInstancesAndLinkToRoot(instances.ToWSObjectsResponse(), nullptr));
-
-    Json::Value instance;
-    txn.GetCache().ReadInstance(objectId, instance);
-    ASSERT_FALSE(instance.isNull());
-    txn.Commit();
-
-    EXPECT_CALL(GetMockClient(), SendGetObjectRequest(_, Utf8String("TestTag"), _))
-        .WillOnce(Return(CreateCompletedAsyncTask(WSObjectsResult::Error(WSError(WSError::Id::InstanceNotFound)))));
-
-    auto result = ds->GetObject(objectId, CachingDataSource::DataOrigin::RemoteData)->GetResult();
-
-    ASSERT_FALSE(result.IsSuccess());
-    EXPECT_EQ(WSError::Id::InstanceNotFound, result.GetError().GetWSError().GetId());
-    txn = ds->StartCacheTransaction();
-    txn.GetCache().ReadInstance(objectId, instance);
-    txn.Commit();
-    ASSERT_TRUE(instance.isNull());
-    }
-
-//Cached Data
-
-/*--------------------------------------------------------------------------------------+
-* @bsitest                                    Vincas.Razma                     07/15
-+---------------+---------------+---------------+---------------+---------------+------*/
-TEST_F(CachingDataSourceTests, GetObject_CachedDataAndQueryResponseNotCachedBackgroundSync_ErrorDoesNotSyncInBackground)
-    {
-    auto ds = GetTestDataSourceV2();
-
-    ObjectId objectId("TestSchema.TestClass", "Foo");
-
-    StubInstances instances;
-
-    auto txn = ds->StartCacheTransaction();
-    ASSERT_EQ(SUCCESS, txn.GetCache().CacheInstancesAndLinkToRoot(instances.ToWSObjectsResponse(), nullptr));
-    txn.Commit();
-
-    auto backgroundSync = SyncNotifier::Create();
-    auto result = ds->GetObject(objectId, ICachingDataSource::RetrieveOptions(CachingDataSource::DataOrigin::CachedData, backgroundSync))->GetResult();
-
-    ASSERT_FALSE(result.IsSuccess());
-    EXPECT_EQ(ICachingDataSource::Status::DataNotCached, result.GetError().GetStatus());
-
-    auto backgroundSyncResult = backgroundSync->OnComplete()->GetResult();
-    ASSERT_TRUE(backgroundSyncResult.IsSuccess());
-    EXPECT_EQ(ICachingDataSource::SyncStatus::NotSynced, backgroundSyncResult.GetValue());
-    }
-
-/*--------------------------------------------------------------------------------------+
-* @bsitest                                    Vincas.Razma                     07/15
-+---------------+---------------+---------------+---------------+---------------+------*/
-TEST_F(CachingDataSourceTests, GetObject_CachedDataAndQueryResponseCachedBackgroundSync_BackgroundSyncUpdatesInstance)
-    {
-    auto ds = GetTestDataSourceV2();
-
-    ObjectId objectId("TestSchema.TestClass", "Foo");
-
-    StubInstances instances;
-    instances.Add(objectId, {{ "TestProperty", "A" }});
-
-    auto txn = ds->StartCacheTransaction();
-    ASSERT_EQ(SUCCESS, txn.GetCache().CacheInstancesAndLinkToRoot(instances.ToWSObjectsResponse(), nullptr));
-    txn.Commit();
-
-    StubInstances newInstances;
-    newInstances.Add(objectId, {{ "TestProperty", "B" }});
-
-    EXPECT_CALL(GetMockClient(), SendGetObjectRequest(_, _, _))
-        .WillOnce(Return(CreateCompletedAsyncTask(newInstances.ToWSObjectsResult())));
-
-    auto backgroundSync = SyncNotifier::Create();
-
-    auto result = ds->GetObject(objectId, ICachingDataSource::RetrieveOptions(CachingDataSource::DataOrigin::CachedData, backgroundSync))->GetResult();
-
-    ASSERT_TRUE(result.IsSuccess());
-    EXPECT_EQ(ICachingDataSource::DataOrigin::CachedData, result.GetValue().GetOrigin());
-
-    auto backgroundSyncResult = backgroundSync->OnComplete()->GetResult();
-    ASSERT_TRUE(backgroundSyncResult.IsSuccess());
-    EXPECT_EQ(ICachingDataSource::SyncStatus::Synced, backgroundSyncResult.GetValue());
-
-    auto cachedInstanceKey = ds->StartCacheTransaction().GetCache().FindInstance({ "TestSchema.TestClass", "Foo" });
-    EXPECT_TRUE(cachedInstanceKey.IsValid());
-    }
-
-/*--------------------------------------------------------------------------------------+
-* @bsitest                                    Vincas.Razma                     07/15
-+---------------+---------------+---------------+---------------+---------------+------*/
-TEST_F(CachingDataSourceTests, GetObject_CachedDataAndQueryResponseCachedBackgroundSyncNotChanged_BackgroundSyncReturnsNotModified)
-    {
-    auto ds = GetTestDataSourceV2();
-    ObjectId objectId("TestSchema.TestClass", "Foo");
-
-    StubInstances instances;
-    instances.Add(objectId, { { "TestProperty", "A" } });
-
-    auto txn = ds->StartCacheTransaction();
-    ASSERT_EQ(SUCCESS, txn.GetCache().CacheInstancesAndLinkToRoot(instances.ToWSObjectsResponse(), nullptr));
-    txn.Commit();
-
-    EXPECT_CALL(GetMockClient(), SendGetObjectRequest(_, _, _))
-        .WillOnce(Return(CreateCompletedAsyncTask(WSObjectsResult::Success(StubWSObjectsResponseNotModified()))));
-
-    auto backgroundSync = SyncNotifier::Create();
-
-    auto result = ds->GetObject(objectId, ICachingDataSource::RetrieveOptions(CachingDataSource::DataOrigin::CachedData, backgroundSync))->GetResult();
-
-    ASSERT_TRUE(result.IsSuccess());
-    EXPECT_EQ(ICachingDataSource::CachedData, result.GetValue().GetOrigin());
-
-    auto backgroundSyncResult = backgroundSync->OnComplete()->GetResult();
-    ASSERT_TRUE(backgroundSyncResult.IsSuccess());
-    EXPECT_EQ(ICachingDataSource::SyncStatus::NotModified, backgroundSyncResult.GetValue());
-    }
-
-/*--------------------------------------------------------------------------------------+
-* @bsitest                                    Vincas.Razma                     07/15
-+---------------+---------------+---------------+---------------+---------------+------*/
-TEST_F(CachingDataSourceTests, GetObject_CachedDataAndQueryResponseCachedBackgroundSyncError_BackgroundSyncReturnsError)
-    {
-    auto ds = GetTestDataSourceV2();
-
-    ObjectId objectId("TestSchema.TestClass", "Foo");
-
-    StubInstances instances;
-    instances.Add(objectId, {{ "TestProperty", "A" }});
-
-    auto txn = ds->StartCacheTransaction();
-    ASSERT_EQ(SUCCESS, txn.GetCache().CacheInstancesAndLinkToRoot(instances.ToWSObjectsResponse(), nullptr));
-    txn.Commit();
-
-    EXPECT_CALL(GetMockClient(), SendGetObjectRequest(_, _, _))
-        .WillOnce(Return(CreateCompletedAsyncTask(WSObjectsResult::Error(StubWSConnectionError()))));
-
-    auto backgroundSync = SyncNotifier::Create();
-    auto result = ds->GetObject(objectId, ICachingDataSource::RetrieveOptions(CachingDataSource::DataOrigin::CachedData, backgroundSync))->GetResult();
-
-    ASSERT_TRUE(result.IsSuccess());
-    EXPECT_EQ(ICachingDataSource::DataOrigin::CachedData, result.GetValue().GetOrigin());
-
-    auto backgroundSyncResult = backgroundSync->OnComplete()->GetResult();
-    ASSERT_FALSE(backgroundSyncResult.IsSuccess());
-    }
-
-// RemoteData
-
-/*--------------------------------------------------------------------------------------+
-* @bsitest                                    Vincas.Razma                     07/15
-+---------------+---------------+---------------+---------------+---------------+------*/
-TEST_F(CachingDataSourceTests, GetObject_RemoteDataNetworkErrorsBackgroundSync_DoesNotSyncInBackground)
-    {
-    auto ds = GetTestDataSourceV2();
-
-    ObjectId objectId("TestSchema.TestClass", "Foo");
-
-    StubInstances instances;
-    instances.Add(objectId, { { "TestProperty", "A" } });
-
-    EXPECT_CALL(GetMockClient(), SendGetObjectRequest(_, _, _))
-        .WillOnce(Return(CreateCompletedAsyncTask(WSObjectsResult::Error(StubWSConnectionError()))));
-
-    auto backgroundSync = SyncNotifier::Create();
-    auto result = ds->GetObject(objectId, ICachingDataSource::RetrieveOptions(CachingDataSource::DataOrigin::RemoteData, backgroundSync))->GetResult();
-
-    ASSERT_FALSE(result.IsSuccess());
-
-    auto backgroundSyncResult = backgroundSync->OnComplete()->GetResult();
-    ASSERT_TRUE(backgroundSyncResult.IsSuccess());
-    EXPECT_EQ(ICachingDataSource::SyncStatus::NotSynced, backgroundSyncResult.GetValue());
-    }
-
-/*--------------------------------------------------------------------------------------+
-* @bsitest                                    Vincas.Razma                     07/15
-+---------------+---------------+---------------+---------------+---------------+------*/
-TEST_F(CachingDataSourceTests, GetObject_RemoteDataNotModifiedBackgroundSync_DoesNotSyncInBackground)
-    {
-    auto ds = GetTestDataSourceV2();
-
-    ObjectId objectId("TestSchema.TestClass", "Foo");
-
-    StubInstances instances;
-    instances.Add(objectId, { { "TestProperty", "A" } });
-
-    auto txn = ds->StartCacheTransaction();
-    ASSERT_EQ(SUCCESS, txn.GetCache().CacheInstancesAndLinkToRoot(instances.ToWSObjectsResponse(), nullptr));
-    txn.Commit();
-
-    EXPECT_CALL(GetMockClient(), SendGetObjectRequest(_, _, _))
-        .WillOnce(Return(CreateCompletedAsyncTask(WSObjectsResult::Success(StubWSObjectsResponseNotModified()))));
-
-    auto backgroundSync = SyncNotifier::Create();
-    auto result = ds->GetObject(objectId, ICachingDataSource::RetrieveOptions(CachingDataSource::DataOrigin::RemoteData, backgroundSync))->GetResult();
-
-    ASSERT_TRUE(result.IsSuccess());
-
-    auto backgroundSyncResult = backgroundSync->OnComplete()->GetResult();
-    ASSERT_TRUE(backgroundSyncResult.IsSuccess());
-    EXPECT_EQ(ICachingDataSource::SyncStatus::NotSynced, backgroundSyncResult.GetValue());
-    }
-
-/*--------------------------------------------------------------------------------------+
-* @bsitest                                    Vincas.Razma                     07/15
-+---------------+---------------+---------------+---------------+---------------+------*/
-TEST_F(CachingDataSourceTests, GetObject_RemoteDataBackgroundSync_DoesNotSyncInBackground)
-    {
-    auto cache = std::make_shared<NiceMock<MockDataSourceCache>>();
-    auto ds = CreateMockedCachingDataSource(nullptr, cache);
-
-    ObjectId objectId("TestSchema.TestClass", "Foo");
-
-    StubInstances instances;
-    instances.Add(objectId, { { "TestProperty", "A" } });
-
-    EXPECT_CALL(*cache, ReadInstanceCacheTag(_)).WillOnce(Return("TagA"));
-
-    EXPECT_CALL(*cache, UpdateInstance(_, _)).WillOnce(Return(CacheStatus::OK));
-
-    EXPECT_CALL(GetMockClient(), SendGetObjectRequest(_, _, _))
-        .WillOnce(Return(CreateCompletedAsyncTask(instances.ToWSObjectsResult())));
-
-    EXPECT_CALL(*cache, ReadInstance(_, _)).WillOnce(DoAll(SetArgReferee<1>("instance"), Return(CacheStatus::OK)));
-
-    auto backgroundSync = SyncNotifier::Create();
-    auto result = ds->GetObject(objectId, ICachingDataSource::RetrieveOptions(CachingDataSource::DataOrigin::RemoteData, backgroundSync))->GetResult();
-
-    ASSERT_TRUE(result.IsSuccess());
-
-    auto backgroundSyncResult = backgroundSync->OnComplete()->GetResult();
-    ASSERT_TRUE(backgroundSyncResult.IsSuccess());
-    EXPECT_EQ(ICachingDataSource::SyncStatus::NotSynced, backgroundSyncResult.GetValue());
-    }
-
-// CachedOrRemoteData
-
-/*--------------------------------------------------------------------------------------+
-* @bsitest                                    Vincas.Razma                     07/15
-+---------------+---------------+---------------+---------------+---------------+------*/
-TEST_F(CachingDataSourceTests, GetObject_CachedOrRemoteDataAndQueryResponseCachedBackgroundSync_BackgroundSyncUpdatesInstance)
-    {
-    auto ds = GetTestDataSourceV2();
-
-    ObjectId objectId("TestSchema.TestClass", "Foo");
-
-    StubInstances instances;
-    instances.Add(objectId, { { "TestProperty", "A" } });
-
-    auto txn = ds->StartCacheTransaction();
-    ASSERT_EQ(SUCCESS, txn.GetCache().CacheInstancesAndLinkToRoot(instances.ToWSObjectsResponse(), nullptr));
-    txn.Commit();
-
-    EXPECT_CALL(GetMockClient(), SendGetObjectRequest(_, _, _))
-        .WillOnce(Return(CreateCompletedAsyncTask(instances.ToWSObjectsResult())));
-
-    auto backgroundSync = SyncNotifier::Create();
-    auto result = ds->GetObject(objectId, ICachingDataSource::RetrieveOptions(CachingDataSource::DataOrigin::CachedOrRemoteData, backgroundSync))->GetResult();
-
-    ASSERT_TRUE(result.IsSuccess());
-
-    auto backgroundSyncResult = backgroundSync->OnComplete()->GetResult();
-    ASSERT_TRUE(backgroundSyncResult.IsSuccess());
-    EXPECT_EQ(ICachingDataSource::SyncStatus::Synced, backgroundSyncResult.GetValue());
-    }
-
-/*--------------------------------------------------------------------------------------+
-* @bsitest                                    Vincas.Razma                     07/15
-+---------------+---------------+---------------+---------------+---------------+------*/
-TEST_F(CachingDataSourceTests, GetObject_CachedOrRemoteDataAndQueryResponseNotCachedAndNetworkErrorBackgroundSync_DoesNotSyncInBackground)
-    {
-    auto ds = GetTestDataSourceV2();
-
-    ObjectId objectId("TestSchema.TestClass", "Foo");
-
-    EXPECT_CALL(GetMockClient(), SendGetObjectRequest(_, _, _))
-        .WillOnce(Return(CreateCompletedAsyncTask(WSObjectsResult::Error(StubWSConnectionError()))));
-
-    auto backgroundSync = SyncNotifier::Create();
-    auto result = ds->GetObject(objectId, ICachingDataSource::RetrieveOptions(CachingDataSource::DataOrigin::CachedOrRemoteData, backgroundSync))->GetResult();
-
-    ASSERT_FALSE(result.IsSuccess());
-
-    auto backgroundSyncResult = backgroundSync->OnComplete()->GetResult();
-    ASSERT_TRUE(backgroundSyncResult.IsSuccess());
-    EXPECT_EQ(ICachingDataSource::SyncStatus::NotSynced, backgroundSyncResult.GetValue());
-    }
-
-/*--------------------------------------------------------------------------------------+
-* @bsitest                                    Vincas.Razma                     07/15
-+---------------+---------------+---------------+---------------+---------------+------*/
-TEST_F(CachingDataSourceTests, GetObject_CachedOrRemoteDataAndQueryResponseNotCachedBackgroundSync_DoesNotSyncInBackground)
-    {
-    auto ds = GetTestDataSourceV2();
-
-    ObjectId objectId("TestSchema.TestClass", "Foo");
-
-    StubInstances instances;
-    instances.Add(objectId, { { "TestProperty", "A" } });
-
-    EXPECT_CALL(GetMockClient(), SendGetObjectRequest(_, _, _))
-        .WillOnce(Return(CreateCompletedAsyncTask(instances.ToWSObjectsResult())));
-
-    auto backgroundSync = SyncNotifier::Create();
-    auto result = ds->GetObject(objectId, ICachingDataSource::RetrieveOptions(CachingDataSource::DataOrigin::CachedOrRemoteData, backgroundSync))->GetResult();
-    ASSERT_FALSE(result.IsSuccess());
-
-    auto backgroundSyncResult = backgroundSync->OnComplete()->GetResult();
-    ASSERT_TRUE(backgroundSyncResult.IsSuccess());
-    EXPECT_EQ(ICachingDataSource::SyncStatus::NotSynced, backgroundSyncResult.GetValue());
-    }
-
-/*--------------------------------------------------------------------------------------+
-* @bsitest                                    Vincas.Razma                     07/15
-+---------------+---------------+---------------+---------------+---------------+------*/
-TEST_F(CachingDataSourceTests, GetObject_CachedOrRemoteDataRemoteInstanceNotFound_BackgroundSyncReturnSynced)
-    {
-    auto ds = GetTestDataSourceV2();
-
-    ObjectId objectId("TestSchema.TestClass", "Foo");
-
-    StubInstances instances;
-    instances.Add(objectId, { { "TestProperty", "A" } });
-
-    auto txn = ds->StartCacheTransaction();
-    ASSERT_EQ(SUCCESS, txn.GetCache().CacheInstancesAndLinkToRoot(instances.ToWSObjectsResponse(), nullptr));
-    txn.Commit();
-
-    EXPECT_CALL(GetMockClient(), SendGetObjectRequest(_, _, _))
-        .WillOnce(Return(CreateCompletedAsyncTask(WSObjectsResult::Error(WSError(WSError::Id::InstanceNotFound)))));
-
-    auto backgroundSync = SyncNotifier::Create();
-    auto result = ds->GetObject(objectId, ICachingDataSource::RetrieveOptions(CachingDataSource::DataOrigin::CachedOrRemoteData, backgroundSync))->GetResult();
-
-    ASSERT_TRUE(result.IsSuccess());
-
-    auto backgroundSyncResult = backgroundSync->OnComplete()->GetResult();
-    ASSERT_TRUE(backgroundSyncResult.IsSuccess());
-    EXPECT_EQ(ICachingDataSource::SyncStatus::Synced, backgroundSyncResult.GetValue());
-
-    txn = ds->StartCacheTransaction();
-    auto instanceKey = txn.GetCache().FindInstance(objectId);
-    ASSERT_FALSE(instanceKey.IsValid());
-    }
-
-/*--------------------------------------------------------------------------------------+
-* @bsitest                                    Vincas.Razma                     07/15
-+---------------+---------------+---------------+---------------+---------------+------*/
-TEST_F(CachingDataSourceTests, GetObject_CachedOrRemoteDataRemoteNotEnoughRights_BackgroundSyncReturnSynced)
-    {
-    auto ds = GetTestDataSourceV2();
-
-    ObjectId objectId("TestSchema.TestClass", "Foo");
-
-    StubInstances instances;
-    instances.Add(objectId, { { "TestProperty", "A" } });
-
-    auto txn = ds->StartCacheTransaction();
-    ASSERT_EQ(SUCCESS, txn.GetCache().CacheInstancesAndLinkToRoot(instances.ToWSObjectsResponse(), nullptr));
-    txn.Commit();
-
-    EXPECT_CALL(GetMockClient(), SendGetObjectRequest(_, _, _))
-        .WillOnce(Return(CreateCompletedAsyncTask(WSObjectsResult::Error(WSError(WSError::Id::NotEnoughRights)))));
-
-    auto backgroundSync = SyncNotifier::Create();
-    auto result = ds->GetObject(objectId, ICachingDataSource::RetrieveOptions(CachingDataSource::DataOrigin::CachedOrRemoteData, backgroundSync))->GetResult();
-
-    ASSERT_TRUE(result.IsSuccess());
-
-    auto backgroundSyncResult = backgroundSync->OnComplete()->GetResult();
-    ASSERT_TRUE(backgroundSyncResult.IsSuccess());
-    EXPECT_EQ(ICachingDataSource::SyncStatus::Synced, backgroundSyncResult.GetValue());
-
-    txn = ds->StartCacheTransaction();
-    auto instanceKey = txn.GetCache().FindInstance(objectId);
-    ASSERT_FALSE(instanceKey.IsValid());
-    }
-// RemoteOrCachedData
-
-/*--------------------------------------------------------------------------------------+
-* @bsitest                                    Vincas.Razma                     07/15
-+---------------+---------------+---------------+---------------+---------------+------*/
-TEST_F(CachingDataSourceTests, GetObject_RemoteOrCachedDataResponseCachedAndNetworkErrorsBackgroundSync_DoesNotSyncInBackground)
-    {
-    auto ds = GetTestDataSourceV2();
-
-    ObjectId objectId("TestSchema.TestClass", "Foo");
-
-    StubInstances instances;
-    instances.Add(objectId, { { "TestProperty", "A" } });
-
-    auto txn = ds->StartCacheTransaction();
-    ASSERT_EQ(SUCCESS, txn.GetCache().CacheInstancesAndLinkToRoot(instances.ToWSObjectsResponse(), nullptr));
-    txn.Commit();
-
-    EXPECT_CALL(GetMockClient(), SendGetObjectRequest(_, _, _))
-        .WillOnce(Return(CreateCompletedAsyncTask(WSObjectsResult::Error(StubWSConnectionError()))));
-
-    auto backgroundSync = SyncNotifier::Create();
-    auto result = ds->GetObject(objectId, ICachingDataSource::RetrieveOptions(CachingDataSource::DataOrigin::RemoteOrCachedData, backgroundSync))->GetResult();
-
-    ASSERT_TRUE(result.IsSuccess());
-
-    auto backgroundSyncResult = backgroundSync->OnComplete()->GetResult();
-    ASSERT_TRUE(backgroundSyncResult.IsSuccess());
-    EXPECT_EQ(ICachingDataSource::SyncStatus::NotSynced, backgroundSyncResult.GetValue());
-    }
-
-/*--------------------------------------------------------------------------------------+
-* @bsitest                                    Vincas.Razma                     07/15
-+---------------+---------------+---------------+---------------+---------------+------*/
-TEST_F(CachingDataSourceTests, GetObject_RemoteOrCachedDataResponseNotCachedAndNetworkErrorsBackgroundSync_DoesNotSyncInBackground)
-    {
-    auto ds = GetTestDataSourceV2();
-
-    ObjectId objectId("TestSchema.TestClass", "Foo");
-
-    StubInstances instances;
-    instances.Add(objectId, { { "TestProperty", "A" } });
-
-    EXPECT_CALL(GetMockClient(), SendGetObjectRequest(_, _, _))
-        .WillOnce(Return(CreateCompletedAsyncTask(WSObjectsResult::Error(StubWSConnectionError()))));
-
-    auto backgroundSync = SyncNotifier::Create();
-    auto result = ds->GetObject(objectId, ICachingDataSource::RetrieveOptions(CachingDataSource::DataOrigin::RemoteOrCachedData, backgroundSync))->GetResult();
-    ASSERT_FALSE(result.IsSuccess());
-
-    auto backgroundSyncResult = backgroundSync->OnComplete()->GetResult();
-    ASSERT_TRUE(backgroundSyncResult.IsSuccess());
-    EXPECT_EQ(ICachingDataSource::SyncStatus::NotSynced, backgroundSyncResult.GetValue());
-    }
-
-/*--------------------------------------------------------------------------------------+
-* @bsitest                                    Vincas.Razma                     07/15
-+---------------+---------------+---------------+---------------+---------------+------*/
-TEST_F(CachingDataSourceTests, GetObject_RemoteOrCachedDataNotModifiedBackgroundSync_DoesNotSyncInBackground)
-    {
-    auto ds = GetTestDataSourceV2();
-
-    ObjectId objectId("TestSchema.TestClass", "Foo");
-
-    StubInstances instances;
-    instances.Add(objectId, { { "TestProperty", "A" } });
-
-    auto txn = ds->StartCacheTransaction();
-    ASSERT_EQ(SUCCESS, txn.GetCache().CacheInstancesAndLinkToRoot(instances.ToWSObjectsResponse(), nullptr));
-    txn.Commit();
-
-    EXPECT_CALL(GetMockClient(), SendGetObjectRequest(_, _, _))
-        .WillOnce(Return(CreateCompletedAsyncTask(WSObjectsResult::Success(StubWSObjectsResponseNotModified()))));
-
-    auto backgroundSync = SyncNotifier::Create();
-    auto result = ds->GetObject(objectId, ICachingDataSource::RetrieveOptions(CachingDataSource::DataOrigin::RemoteOrCachedData, backgroundSync))->GetResult();
-    ASSERT_TRUE(result.IsSuccess());
-
-    auto backgroundSyncResult = backgroundSync->OnComplete()->GetResult();
-    ASSERT_TRUE(backgroundSyncResult.IsSuccess());
-    EXPECT_EQ(ICachingDataSource::SyncStatus::NotSynced, backgroundSyncResult.GetValue());
-    }
-
-/*--------------------------------------------------------------------------------------+
-* @bsitest                                    Vincas.Razma                     07/15
-+---------------+---------------+---------------+---------------+---------------+------*/
-TEST_F(CachingDataSourceTests, GetObject_RemoteOrCachedDataBackgroundSync_DoesNotSyncInBackground)
-    {
-    auto ds = GetTestDataSourceV2();
-
-    ObjectId objectId("TestSchema.TestClass", "Foo");
-
-    StubInstances instances;
-    instances.Add(objectId, { { "TestProperty", "A" } });
-
-    auto txn = ds->StartCacheTransaction();
-    ASSERT_EQ(SUCCESS, txn.GetCache().CacheInstancesAndLinkToRoot(instances.ToWSObjectsResponse(), nullptr));
-    txn.Commit();
-
-    EXPECT_CALL(GetMockClient(), SendGetObjectRequest(_, _, _))
-        .WillOnce(Return(CreateCompletedAsyncTask(instances.ToWSObjectsResult())));
-
-    auto backgroundSync = SyncNotifier::Create();
-    auto result = ds->GetObject(objectId, ICachingDataSource::RetrieveOptions(CachingDataSource::DataOrigin::RemoteOrCachedData, backgroundSync))->GetResult();
-    ASSERT_TRUE(result.IsSuccess());
-
-    auto backgroundSyncResult = backgroundSync->OnComplete()->GetResult();
-    ASSERT_TRUE(backgroundSyncResult.IsSuccess());
-    EXPECT_EQ(ICachingDataSource::SyncStatus::NotSynced, backgroundSyncResult.GetValue());
-    }
-
-/*--------------------------------------------------------------------------------------+
-* @bsitest                                    Vincas.Razma                     07/15
-+---------------+---------------+---------------+---------------+---------------+------*/
-TEST_F(CachingDataSourceTests, SyncLocalChanges_Default_CallsCommitLocalDeletionsBeforeGettingChanges)
-    {
-    auto cache = std::make_shared<NiceMock<MockDataSourceCache>>();
-    auto client = std::make_shared<NiceMock<MockWSRepositoryClient>>();
-    auto ds = CreateMockedCachingDataSource(client, cache);
-    auto provider = std::make_shared<MockQueryProvider>();
-
-    InSequence callsInSequence;
-    EXPECT_CALL(cache->GetChangeManagerMock(), CommitLocalDeletions()).Times(1).WillOnce(Return(SUCCESS));
-    EXPECT_CALL(cache->GetChangeManagerMock(), HasChanges()).Times(1).WillOnce(Return(true));
-    EXPECT_CALL(cache->GetChangeManagerMock(), GetChanges(An<IChangeManager::Changes&>(), _)).Times(1).WillOnce(Return(SUCCESS));
-
-    auto result = ds->SyncLocalChanges(nullptr, nullptr)->GetResult();
-    ASSERT_TRUE(result.IsSuccess());
-    ASSERT_TRUE(result.GetValue().empty());
-    }
-
-/*--------------------------------------------------------------------------------------+
-* @bsitest                                    Vincas.Razma                     07/15
-+---------------+---------------+---------------+---------------+---------------+------*/
-TEST_F(CachingDataSourceTests, SyncLocalChanges_CreatedDeletedObject_CommitsLocalChangeAndDoesNoRequests)
-    {
-    auto ds = GetTestDataSourceV2();
-
-    auto txn = ds->StartCacheTransaction();
-    auto ecClass = txn.GetCache().GetAdapter().GetECClass("TestSchema.TestClass");
-    auto instance = txn.GetCache().GetChangeManager().CreateObject(*ecClass, Json::objectValue);
-    ASSERT_EQ(SUCCESS, txn.GetCache().GetChangeManager().DeleteObject(instance));
-    EXPECT_EQ(IChangeManager::ChangeStatus::Deleted, txn.GetCache().GetChangeManager().GetObjectChange(instance).GetChangeStatus());
-    txn.Commit();
-
-    auto result = ds->SyncLocalChanges(nullptr, nullptr)->GetResult();
-
-    ASSERT_TRUE(result.IsSuccess());
-    ASSERT_TRUE(result.GetValue().empty());
-    EXPECT_EQ(IChangeManager::ChangeStatus::NoChange, ds->StartCacheTransaction().GetCache().GetChangeManager().GetObjectChange(instance).GetChangeStatus());
-    }
-
-/*--------------------------------------------------------------------------------------+
-* @bsitest                                    Vincas.Razma                     07/15
-+---------------+---------------+---------------+---------------+---------------+------*/
-TEST_F(CachingDataSourceTests, SyncLocalChanges_NoChanges_DoesNoRequestsAndSucceeds)
-    {
-    auto ds = GetTestDataSourceV2();
-
-    auto result = ds->SyncLocalChanges(nullptr, nullptr)->GetResult();
-
-    ASSERT_TRUE(result.IsSuccess());
-    ASSERT_TRUE(result.GetValue().empty());
-    }
-
-/*--------------------------------------------------------------------------------------+
-* @bsitest                                    Vincas.Razma                     07/15
-+---------------+---------------+---------------+---------------+---------------+------*/
-// TEST_F(CachingDataSourceTests, SyncLocalChanges_LaunchedFromTwoConnectionsToSameDb_SecondCallReturnsErrorFunctionalityNotSupported)
-//    {
-//    auto cache1 = std::make_shared<NiceMock<MockDataSourceCache>>();
-//    auto cache2 = std::make_shared<NiceMock<MockDataSourceCache>>();
-//    BeMutex c;
-//    auto ds1 = CreateMockedCachingDataSource(nullptr, cache1);
-//    auto ds2 = CreateMockedCachingDataSource(nullptr, cache2);
-//
-//    EXPECT_CALL(cache1->GetChangeManagerMock(), HasChanges()).WillOnce(Return(true));
-//    EXPECT_CALL(cache2->GetChangeManagerMock(), HasChanges()).WillOnce(Return(true));
-//
-//    EXPECT_CALL(cache1->GetChangeManagerMock(), CommitLocalDeletions()).WillOnce(Return(SUCCESS));
-//    EXPECT_CALL(cache2->GetChangeManagerMock(), CommitLocalDeletions()).WillOnce(Return(SUCCESS));
-//
-//    EXPECT_CALL(*cache1, GetCacheDatabasePath()).WillOnce(Return(BeFileName(L"samePath")));
-//    EXPECT_CALL(*cache2, GetCacheDatabasePath()).WillOnce(Return(BeFileName(L"samePath")));
-//
-//    AsyncTestCheckpoint check1;
-//    EXPECT_CALL(cache1->GetChangeManagerMock(), GetChanges(An<IChangeManager::Changes&>(), _)).WillOnce(Invoke([&] (IChangeManager::Changes&, bool)
-//        {
-//        check1.CheckinAndWait();
-//        return SUCCESS;
-//        }));
-//    ON_CALL(cache2->GetChangeManagerMock(), GetChanges(An<IChangeManager::Changes&>(), _)).WillByDefault(Return(SUCCESS));
-//
-//    auto t1 = ds1->SyncLocalChanges(nullptr, nullptr);
-//    check1.WaitUntilReached();
-//    auto r2 = ds2->SyncLocalChanges(nullptr, nullptr)->GetResult();
-//    check1.Continue();
-//    auto r1 = t1->GetResult();
-//
-//    ASSERT_TRUE(r1.IsSuccess());
-//    ASSERT_FALSE(r2.IsSuccess());
-//    EXPECT_EQ(ICachingDataSource::Status::FunctionalityNotSupported, r2.GetError().GetStatus());
-//    EXPECT_NE("", r2.GetError().GetMessage());
-//    }
-//
-
-/*--------------------------------------------------------------------------------------+
-* @bsitest                                    Vincas.Razma                     07/15
-+---------------+---------------+---------------+---------------+---------------+------*/
-//TEST_F(CachingDataSourceTests, SyncLocalChanges_LaunchedFromTwoConnectionsToDifferentFiles_BothSucceeds_KnownIssue)
-//    {
-//    auto cache1 = std::make_shared<NiceMock<MockDataSourceCache>>();
-//    auto cache2 = std::make_shared<NiceMock<MockDataSourceCache>>();
-//
-//    auto ds1 = CreateMockedCachingDataSource(nullptr, cache1);
-//    auto ds2 = CreateMockedCachingDataSource(nullptr, cache2);
-//
-//    EXPECT_CALL(cache1->GetChangeManagerMock(), HasChanges()).WillOnce(Return(true));
-//    EXPECT_CALL(cache2->GetChangeManagerMock(), HasChanges()).WillOnce(Return(true));
-//
-//    EXPECT_CALL(cache1->GetChangeManagerMock(), CommitLocalDeletions()).WillOnce(Return(SUCCESS));
-//    EXPECT_CALL(cache2->GetChangeManagerMock(), CommitLocalDeletions()).WillOnce(Return(SUCCESS));
-//
-//    EXPECT_CALL(*cache1, GetCacheDatabasePath()).WillOnce(Return(BeFileName(L"someFilePath")));
-//    EXPECT_CALL(*cache2, GetCacheDatabasePath()).WillOnce(Return(BeFileName(L"otherFilePath")));
-//
-//    AsyncTestCheckpoint check1;
-//    EXPECT_CALL(cache1->GetChangeManagerMock(), GetChanges(An<IChangeManager::Changes&>(), _)).WillOnce(Invoke([&] (IChangeManager::Changes&, bool)
-//        {
-//        check1.CheckinAndWait();
-//        return SUCCESS;
-//        }));
-//    ON_CALL(cache2->GetChangeManagerMock(), GetChanges(An<IChangeManager::Changes&>(), _)).WillByDefault(Return(SUCCESS));
-//
-//    auto t1 = ds1->SyncLocalChanges(nullptr, nullptr);
-//    check1.WaitUntilReached();
-//    auto r2 = ds2->SyncLocalChanges(nullptr, nullptr)->GetResult();
-//    check1.Continue();
-//    auto r1 = t1->GetResult();
-//
-//    ASSERT_TRUE(r1.IsSuccess());
-//    ASSERT_TRUE(r2.IsSuccess());
-//    }
-//
-
-/*--------------------------------------------------------------------------------------+
-* @bsitest                                    Vincas.Razma                     07/15
-+---------------+---------------+---------------+---------------+---------------+------*/
-//TEST_F(CachingDataSourceTests, SyncLocalChanges_LaunchedFromTwoConnectionsToMemmoryDb_BothSucceeds_KnownIssue)
-//    {
-//    auto cache1 = std::make_shared<NiceMock<MockDataSourceCache>>();
-//    auto cache2 = std::make_shared<NiceMock<MockDataSourceCache>>();
-//
-//    auto ds1 = CreateMockedCachingDataSource(nullptr, cache1);
-//    auto ds2 = CreateMockedCachingDataSource(nullptr, cache2);
-//
-//    EXPECT_CALL(cache1->GetChangeManagerMock(), HasChanges()).WillOnce(Return(true));
-//    EXPECT_CALL(cache2->GetChangeManagerMock(), HasChanges()).WillOnce(Return(true));
-//
-//    EXPECT_CALL(cache1->GetChangeManagerMock(), CommitLocalDeletions()).WillOnce(Return(SUCCESS));
-//    EXPECT_CALL(cache2->GetChangeManagerMock(), CommitLocalDeletions()).WillOnce(Return(SUCCESS));
-//
-//    EXPECT_CALL(*cache1, GetCacheDatabasePath()).WillOnce(Return(BeFileName(L":memory:")));
-//    EXPECT_CALL(*cache2, GetCacheDatabasePath()).WillOnce(Return(BeFileName(L":memory:")));
-//
-//    AsyncTestCheckpoint check1;
-//    EXPECT_CALL(cache1->GetChangeManagerMock(), GetChanges(An<IChangeManager::Changes&>(), _)).WillOnce(Invoke([&] (IChangeManager::Changes&, bool)
-//        {
-//        check1.CheckinAndWait();
-//        return SUCCESS;
-//        }));
-//    ON_CALL(cache2->GetChangeManagerMock(), GetChanges(An<IChangeManager::Changes&>(), _)).WillByDefault(Return(SUCCESS));
-//
-//    auto t1 = ds1->SyncLocalChanges(nullptr, nullptr);
-//    check1.WaitUntilReached();
-//    auto r2 = ds2->SyncLocalChanges(nullptr, nullptr)->GetResult();
-//    check1.Continue();
-//    auto r1 = t1->GetResult();
-//
-//    ASSERT_TRUE(r1.IsSuccess());
-//    ASSERT_TRUE(r2.IsSuccess());
-//    }
-
-
-/*--------------------------------------------------------------------------------------+
-* @bsitest                                    Vincas.Razma                     07/15
-+---------------+---------------+---------------+---------------+---------------+------*/
-TEST_F(CachingDataSourceTests, SyncLocalChanges_CancelSync_AllFileTokensCancelled)
-    {
-    auto ds = GetTestDataSourceV2();
-    auto txn = ds->StartCacheTransaction();
-    auto testClass = txn.GetCache().GetAdapter().GetECClass("TestSchema.TestClass");
-    auto instance = txn.GetCache().GetChangeManager().CreateObject(*testClass, Json::objectValue);
-    ASSERT_EQ(SUCCESS, txn.GetCache().GetChangeManager().ModifyFile(instance, StubFile(), true));
-    txn.Commit();
-    auto mainCt = SimpleCancellationToken::Create();
-    auto fileCt = SimpleCancellationToken::Create();
-    auto options = SyncOptions();
-    options.AddFileCancellationToken(instance, fileCt);
-    EXPECT_CALL(GetMockClient(), SendCreateObjectRequest(_, _, _, _))
-        .WillOnce(Invoke([&] (JsonValueCR creationJson, BeFileNameCR path, Http::Request::ProgressCallbackCR, ICancellationTokenPtr ct)
-        {
-        mainCt->SetCanceled();
-        EXPECT_TRUE(ct->IsCanceled());
-        return CreateCompletedAsyncTask(WSCreateObjectResult::Error(StubWSCanceledError()));
-        }));
-    auto result = ds->SyncLocalChanges(nullptr, mainCt, options)->GetResult();
-
-    EXPECT_FALSE(result.IsSuccess());
-    }
-
-/*--------------------------------------------------------------------------------------+
-* @bsitest                                    Vincas.Razma                     07/15
-+---------------+---------------+---------------+---------------+---------------+------*/
-TEST_F(CachingDataSourceTests, SyncLocalChanges_CancelSingleFileSync_AllFilesExceptOneSynced)
-    {
-    auto ds = GetTestDataSourceV2();
-    auto txn = ds->StartCacheTransaction();
-    auto testClass = txn.GetCache().GetAdapter().GetECClass("TestSchema.TestClass");
-    auto instance1 = txn.GetCache().GetChangeManager().CreateObject(*testClass, Json::objectValue);
-    auto instance2 = txn.GetCache().GetChangeManager().CreateObject(*testClass, Json::objectValue);
-    ASSERT_EQ(SUCCESS, txn.GetCache().GetChangeManager().ModifyFile(instance1, StubFile(), true));
-    ASSERT_EQ(SUCCESS, txn.GetCache().GetChangeManager().ModifyFile(instance2, StubFile(), true));
-    txn.Commit();
-    SyncOptions options;
-    options.AddFileCancellationToken(instance1, SimpleCancellationToken::Create(true));
-    options.AddFileCancellationToken(instance2, SimpleCancellationToken::Create());
-
-    EXPECT_CALL(GetMockClient(), SendCreateObjectRequest(_, _, _, _)).Times(2)
-        .WillOnce(Invoke([&] (JsonValueCR json, BeFileNameCR path, Http::Request::ProgressCallbackCR, ICancellationTokenPtr ct)
-        {
-        EXPECT_TRUE(ct->IsCanceled());
-        return CreateCompletedAsyncTask(StubWSCreateObjectResult({"TestSchema.TestClass", "TestId"}));
-        }))
-        .WillOnce(Invoke([&] (JsonValueCR json, BeFileNameCR path, Http::Request::ProgressCallbackCR, ICancellationTokenPtr ct)
-        {
-        EXPECT_FALSE(ct->IsCanceled());
-        return CreateCompletedAsyncTask(StubWSCreateObjectResult({"TestSchema.TestClass", "TestId"}));
-        }));
-    ON_CALL(GetMockClient(), SendQueryRequest(_, _, _, _)).WillByDefault(Return(CreateCompletedAsyncTask(StubWSObjectsResult(StubObjectId()))));
-
-    auto result = ds->SyncLocalChanges(nullptr, SimpleCancellationToken::Create(), options)->GetResult();
-
-    EXPECT_TRUE(result.IsSuccess());
-    EXPECT_TRUE(options.GetFileCancellationToken(instance1)->IsCanceled());
-    EXPECT_FALSE(options.GetFileCancellationToken(instance2)->IsCanceled());
-    }
-
-/*--------------------------------------------------------------------------------------+
-* @bsitest                                    Vincas.Razma                     07/15
-+---------------+---------------+---------------+---------------+---------------+------*/
-TEST_F(CachingDataSourceTests, SyncLocalChanges_CreateObjectWithFiles_CallbacksCalled)
-    {
-    auto ds = GetTestDataSourceV2();
-    auto txn = ds->StartCacheTransaction();
-    auto testClass = txn.GetCache().GetAdapter().GetECClass("TestSchema.TestClass");
-    auto instance1 = txn.GetCache().GetChangeManager().CreateObject(*testClass, Json::objectValue);
-    auto instance2 = txn.GetCache().GetChangeManager().CreateObject(*testClass, Json::objectValue);
-    ASSERT_EQ(SUCCESS, txn.GetCache().GetChangeManager().ModifyFile(instance1, StubFile(), true));
-    ASSERT_EQ(SUCCESS, txn.GetCache().GetChangeManager().ModifyFile(instance2, StubFile(), true));
-    txn.Commit();
-
-    auto mainCt = SimpleCancellationToken::Create();
-    auto fileCt1 = SimpleCancellationToken::Create();
-    auto fileCt2 = SimpleCancellationToken::Create();
-    auto options = SyncOptions();
-    options.AddFileCancellationToken(instance1, fileCt1);
-    options.AddFileCancellationToken(instance2, fileCt2);
-
-    MockFunction<void(ECInstanceKeyCR)> mockFunction;
-
-    options.SetFileUploadFinishCallback(std::function<void(ECInstanceKeyCR)>([&] (ECInstanceKeyCR key)
-        {
-        mockFunction.Call(key);
-        }));
-
-    EXPECT_CALL(mockFunction, Call(_)).Times(2)
-    .WillOnce(Invoke([&] (ECInstanceKeyCR key)
-        {
-        EXPECT_EQ(instance1, key);
-        }))
-    .WillOnce(Invoke([&] (ECInstanceKeyCR key)
-        {
-        EXPECT_EQ(instance2, key);
-        }));
-
-    ON_CALL(GetMockClient(), SendCreateObjectRequest(_, _, _, _)).WillByDefault(Return(CreateCompletedAsyncTask(StubWSCreateObjectResult({"TestSchema.TestClass", "TestId"}))));
-    ON_CALL(GetMockClient(), SendQueryRequest(_, _, _, _)).WillByDefault(Return(CreateCompletedAsyncTask(StubWSObjectsResult(StubObjectId()))));
-
-    auto result = ds->SyncLocalChanges(nullptr, mainCt, options)->GetResult();
-
-    EXPECT_TRUE(result.IsSuccess());
-    }
-
-/*--------------------------------------------------------------------------------------+
-* @bsitest                                    Vincas.Razma                     07/15
-+---------------+---------------+---------------+---------------+---------------+------*/
-TEST_F(CachingDataSourceTests, SyncLocalChanges_NoFileCancellationTokens_UsesMainCancellationToken)
-    {
-    auto ds = GetTestDataSourceV2();
-    auto txn = ds->StartCacheTransaction();
-    auto testClass = txn.GetCache().GetAdapter().GetECClass("TestSchema.TestClass");
-    auto instance1 = txn.GetCache().GetChangeManager().CreateObject(*testClass, Json::objectValue);
-    ASSERT_EQ(SUCCESS, txn.GetCache().GetChangeManager().ModifyFile(instance1, StubFile(), true));
-    txn.Commit();
-    SyncOptions options;
-    auto mainCt = SimpleCancellationToken::Create();
-
-    EXPECT_CALL(GetMockClient(), SendCreateObjectRequest(_, _, _, _))
-        .WillOnce(Invoke([&] (JsonValueCR json, BeFileNameCR path, Http::Request::ProgressCallbackCR, ICancellationTokenPtr ct)
-        {
-        EXPECT_FALSE(ct->IsCanceled());
-        mainCt->SetCanceled();
-        EXPECT_TRUE(ct->IsCanceled());
-        return CreateCompletedAsyncTask(StubWSCreateObjectResult({"TestSchema.TestClass", "TestId"}));
-        }));
-    ON_CALL(GetMockClient(), SendQueryRequest(_, _, _, _)).WillByDefault(Return(CreateCompletedAsyncTask(StubWSObjectsResult(StubObjectId()))));
-
-    auto result = ds->SyncLocalChanges(nullptr, mainCt, options)->GetResult();
-
-    EXPECT_FALSE(result.IsSuccess());
-    }
-
-/*--------------------------------------------------------------------------------------+
-* @bsitest                                    Vincas.Razma                     07/15
-+---------------+---------------+---------------+---------------+---------------+------*/
-TEST_F(CachingDataSourceTests, SyncLocalChanges_NonUploadingFileCancelled_Success)
-    {
-    auto ds = GetTestDataSourceV2();
-    auto txn = ds->StartCacheTransaction();
-    auto testClass = txn.GetCache().GetAdapter().GetECClass("TestSchema.TestClass");
-    auto instance1 = txn.GetCache().GetChangeManager().CreateObject(*testClass, Json::objectValue);
-    auto instance2 = txn.GetCache().GetChangeManager().CreateObject(*testClass, Json::objectValue);
-    ASSERT_EQ(SUCCESS, txn.GetCache().GetChangeManager().ModifyFile(instance1, StubFile(), true));
-    txn.Commit();
-    SyncOptions options;
-    auto mainCt = SimpleCancellationToken::Create();
-    auto fileCt2 = SimpleCancellationToken::Create();
-    options.AddFileCancellationToken(instance2, fileCt2);
-    EXPECT_CALL(GetMockClient(), SendCreateObjectRequest(_, _, _, _)).Times(2)
-        .WillOnce(Invoke([&] (JsonValueCR json, BeFileNameCR path, Http::Request::ProgressCallbackCR, ICancellationTokenPtr ct)
-        {
-        EXPECT_FALSE(ct->IsCanceled());
-        EXPECT_FALSE(fileCt2->IsCanceled());
-        fileCt2->SetCanceled();
-        EXPECT_FALSE(ct->IsCanceled());
-        EXPECT_TRUE(fileCt2->IsCanceled());
-        return CreateCompletedAsyncTask(StubWSCreateObjectResult({"TestSchema.TestClass", "TestId"}));
-        }))
-        .WillOnce(Return(CreateCompletedAsyncTask(StubWSCreateObjectResult({"TestSchema.TestClass", "TestId"}))));
-    ON_CALL(GetMockClient(), SendQueryRequest(_, _, _, _)).WillByDefault(Return(CreateCompletedAsyncTask(StubWSObjectsResult(StubObjectId()))));
-
-    auto result = ds->SyncLocalChanges(nullptr, mainCt, options)->GetResult();
-    EXPECT_TRUE(result.IsSuccess());
-    }
-
-/*--------------------------------------------------------------------------------------+
-* @bsitest                                    Vincas.Razma                     07/15
-+---------------+---------------+---------------+---------------+---------------+------*/
-TEST_F(CachingDataSourceTests, SyncLocalChanges_FileCancelled_FailureRegistered)
-    {
-    auto ds = GetTestDataSourceV2();
-    auto txn = ds->StartCacheTransaction();
-    auto testClass = txn.GetCache().GetAdapter().GetECClass("TestSchema.TestClass");
-    auto instance1 = txn.GetCache().GetChangeManager().CreateObject(*testClass, Json::objectValue);
-    ASSERT_EQ(SUCCESS, txn.GetCache().GetChangeManager().ModifyFile(instance1, StubFile(), true));
-    txn.Commit();
-    SyncOptions options;
-    auto mainCt = SimpleCancellationToken::Create();
-    auto fileCt1 = SimpleCancellationToken::Create(true);
-    options.AddFileCancellationToken(instance1, fileCt1);
-    EXPECT_CALL(GetMockClient(), SendCreateObjectRequest(_, _, _, _))
-        .WillOnce(Invoke([&] (JsonValueCR json, BeFileNameCR path, Http::Request::ProgressCallbackCR, ICancellationTokenPtr ct)
-        {
-        EXPECT_TRUE(ct->IsCanceled());
-        return CreateCompletedAsyncTask(WSCreateObjectResult::Error(StubWSCanceledError()));
-        }));
-    ON_CALL(GetMockClient(), SendQueryRequest(_, _, _, _)).WillByDefault(Return(CreateCompletedAsyncTask(StubWSObjectsResult(StubObjectId()))));
-
-    auto result = ds->SyncLocalChanges(nullptr, mainCt, options)->GetResult();
-    EXPECT_TRUE(result.IsSuccess());
-    auto resultValues = result.GetValue();
-    ASSERT_EQ(1, resultValues.size());
-    auto resultValue = resultValues[0];
-    ASSERT_EQ(ICachingDataSource::Status::FileCancelled, resultValue.GetError().GetStatus());
-    }
-
-/*--------------------------------------------------------------------------------------+
-* @bsitest                                    Vincas.Razma                     07/15
-+---------------+---------------+---------------+---------------+---------------+------*/
-TEST_F(CachingDataSourceTests, SyncLocalChanges_CreatedObject_SetsSyncActiveFlagAndResetsItAfterSuccessfulSync)
-    {
-    // Arrange
-    auto ds = GetTestDataSourceV2();
-
-    auto txn = ds->StartCacheTransaction();
-    auto testClass = txn.GetCache().GetAdapter().GetECClass("TestSchema.TestClass");
-    auto instance = txn.GetCache().GetChangeManager().CreateObject(*testClass, Json::objectValue);
-    ASSERT_TRUE(instance.IsValid());
-    txn.Commit();
-
-    // Act & Assert
-    EXPECT_CALL(GetMockClient(), SendCreateObjectRequest(_, _, _, _))
-        .Times(1)
-        .WillOnce(InvokeWithoutArgs([&] ()
-        {
-        ds->GetCacheAccessThread()->ExecuteAsync([&]
-            {
-            EXPECT_TRUE(ds->StartCacheTransaction().GetCache().GetChangeManager().IsUploadActive(instance));
-            });
-        return CreateCompletedAsyncTask(StubWSCreateObjectResult({"TestSchema.TestClass", "Created"}));
-        }));
-
-    StubInstances instances;
-    instances.Add({"TestSchema.TestClass", "Created"});
-    EXPECT_CALL(GetMockClient(), SendQueryRequest(_, _, _, _))
-        .Times(1)
-        .WillOnce(Return(CreateCompletedAsyncTask(WSObjectsResult::Success(instances.ToWSObjectsResponse()))));
-
-    EXPECT_FALSE(ds->StartCacheTransaction().GetCache().GetChangeManager().IsUploadActive(instance));
-    ds->SyncLocalChanges(nullptr, nullptr)->Wait();
-    EXPECT_FALSE(ds->StartCacheTransaction().GetCache().GetChangeManager().IsUploadActive(instance));
-    }
-
-/*--------------------------------------------------------------------------------------+
-* @bsitest                                    Vincas.Razma                     07/15
-+---------------+---------------+---------------+---------------+---------------+------*/
-TEST_F(CachingDataSourceTests, SyncLocalChanges_CreatedRelationship_SetsSyncActiveFlagAndResetsItAfterSuccessfulSync)
-    {
-    // Arrange
-    auto ds = GetTestDataSource({2, 3});
-
-    auto txn = ds->StartCacheTransaction();
-    auto relationship = StubCreatedRelationshipInCache(txn.GetCache(),
-                                   "TestSchema.TestRelationshipClass", {"TestSchema.TestClassA", "A"}, {"TestSchema.TestClassB", "B"});
-    txn.Commit();
-
-    // Act & Assert
-    EXPECT_CALL(GetMockClient(), SendChangesetRequest(_, _, _))
-        .WillOnce(Invoke([&] (HttpBodyPtr changesetBody, Http::Request::ProgressCallbackCR, ICancellationTokenPtr)
-        {
-        EXPECT_TRUE(ds->StartCacheTransaction().GetCache().GetChangeManager().IsUploadActive(relationship));
-        return CreateCompletedAsyncTask(WSChangesetResult::Error(StubWSConnectionError()));
-        }));
-
-    SyncOptions options;
-    options.SetUseChangesets(true);
-
-    EXPECT_FALSE(ds->StartCacheTransaction().GetCache().GetChangeManager().IsUploadActive(relationship));
-    ds->SyncLocalChanges(nullptr, nullptr, options)->Wait();
-    EXPECT_FALSE(ds->StartCacheTransaction().GetCache().GetChangeManager().IsUploadActive(relationship));
-    }
-
-/*--------------------------------------------------------------------------------------+
-* @bsitest                                    Vincas.Razma                     07/15
-+---------------+---------------+---------------+---------------+---------------+------*/
-TEST_F(CachingDataSourceTests, SyncLocalChanges_CancelSync_IsActiveSyncResets)
-    {
-    // Arrange
-    auto ds = GetTestDataSource({2, 3});
-
-    auto txn = ds->StartCacheTransaction();
-    auto relationship = StubCreatedRelationshipInCache(txn.GetCache(),
-                                                       "TestSchema.TestRelationshipClass", {"TestSchema.TestClassA", "A"}, {"TestSchema.TestClassB", "B"});
-    auto instance = StubCreatedObjectInCache(txn.GetCache());
-    txn.Commit();
-
-    // Act & Assert
-    EXPECT_CALL(GetMockClient(), SendChangesetRequest(_, _, _))
-        .WillOnce(Invoke([&] (HttpBodyPtr changesetBody, Http::Request::ProgressCallbackCR, ICancellationTokenPtr)
-        {
-        EXPECT_TRUE(ds->StartCacheTransaction().GetCache().GetChangeManager().IsUploadActive(relationship));
-        EXPECT_TRUE(ds->StartCacheTransaction().GetCache().GetChangeManager().IsUploadActive(instance));
-        ds->CancelAllTasks();
-        return CreateCompletedAsyncTask(WSChangesetResult::Error(StubWSConnectionError()));
-        }));
-
-    SyncOptions options;
-    options.SetUseChangesets(true);
-
-    EXPECT_FALSE(ds->StartCacheTransaction().GetCache().GetChangeManager().IsUploadActive(relationship));
-    EXPECT_FALSE(ds->StartCacheTransaction().GetCache().GetChangeManager().IsUploadActive(instance));
-    ds->SyncLocalChanges(nullptr, nullptr, options)->Wait();
-    EXPECT_FALSE(ds->StartCacheTransaction().GetCache().GetChangeManager().IsUploadActive(relationship));
-    EXPECT_FALSE(ds->StartCacheTransaction().GetCache().GetChangeManager().IsUploadActive(instance));
-    }
-
-/*--------------------------------------------------------------------------------------+
-* @bsitest                                    Vincas.Razma                     07/15
-+---------------+---------------+---------------+---------------+---------------+------*/
-TEST_F(CachingDataSourceTests, SyncLocalChanges_CreatedObject_SetsSyncActiveFlagAndResetsItAfterFailedSync)
-    {
-    // Arrange
-    auto ds = GetTestDataSourceV2();
-
-    auto txn = ds->StartCacheTransaction();
-    auto testClass = txn.GetCache().GetAdapter().GetECClass("TestSchema.TestClass");
-    auto instance = txn.GetCache().GetChangeManager().CreateObject(*testClass, Json::objectValue);
-    ASSERT_TRUE(instance.IsValid());
-    txn.Commit();
-
-    // Act & Assert
-    EXPECT_CALL(GetMockClient(), SendCreateObjectRequest(_, _, _, _))
-        .Times(1)
-        .WillOnce(InvokeWithoutArgs([&] ()
-        {
-        ds->GetCacheAccessThread()->ExecuteAsync([=]
-            {
-            EXPECT_TRUE(ds->StartCacheTransaction().GetCache().GetChangeManager().IsUploadActive(instance));
-            });
-        return CreateCompletedAsyncTask(StubWSCreateObjectResult());
-        }));
-
-    EXPECT_FALSE(ds->StartCacheTransaction().GetCache().GetChangeManager().IsUploadActive(instance));
-    ds->SyncLocalChanges(nullptr, nullptr)->Wait();
-    EXPECT_FALSE(ds->StartCacheTransaction().GetCache().GetChangeManager().IsUploadActive(instance));
-    }
-
-/*--------------------------------------------------------------------------------------+
-* @bsitest                                    Vincas.Razma                     07/15
-+---------------+---------------+---------------+---------------+---------------+------*/
-TEST_F(CachingDataSourceTests, SyncLocalChanges_CreatedObject_SendsCreateObjectRequestWithCorrectParameters)
-    {
-    // Arrange
-    auto ds = GetTestDataSourceV2();
-
-    auto txn = ds->StartCacheTransaction();
-    auto testClass = txn.GetCache().GetAdapter().GetECClass("TestSchema.TestClass");
-    ASSERT_TRUE(txn.GetCache().GetChangeManager().CreateObject(*testClass, ToJson(R"({"TestProperty" : "42"})")).IsValid());
-    txn.Commit();
-
-    // Act & Assert
-    Json::Value expectedCreationJson = ToJson(
-        R"( {
-            "instance" :
-                {
-                "changeState": "new",
-                "schemaName" : "TestSchema",
-                "className" : "TestClass",
-                "properties" :
-                    {
-                    "TestProperty" : "42"
-                    }
-                }
-            })");
-
-    EXPECT_CALL(GetMockClient(), SendCreateObjectRequest(_, BeFileName(), _, _))
-        .Times(1)
-        .WillOnce(Invoke([=] (JsonValueCR json, BeFileNameCR, Http::Request::ProgressCallbackCR, ICancellationTokenPtr)
-        {
-        EXPECT_EQ(expectedCreationJson, json);
-        return CreateCompletedAsyncTask(WSCreateObjectResult());
-        }));
-
-    ds->SyncLocalChanges(nullptr, nullptr)->Wait();
-    }
-
-/*--------------------------------------------------------------------------------------+
-* @bsitest                                    Vincas.Razma                     07/15
-+---------------+---------------+---------------+---------------+---------------+------*/
-TEST_F(CachingDataSourceTests, SyncLocalChanges_ServerV2CreatedObject_SendsQueryRequestAndUpdatesInstanceClassAndProperties)
-    {
-    // Arrange
-    auto ds = GetTestDataSourceV2();
-
-    auto txn = ds->StartCacheTransaction();
-    auto testClass = txn.GetCache().GetAdapter().GetECClass("TestSchema.TestClass");
-    ASSERT_TRUE(txn.GetCache().GetChangeManager().CreateObject(*testClass, Json::objectValue).IsValid());
-    txn.Commit();
-
-    // Act & Assert
-    EXPECT_CALL(GetMockClient(), SendCreateObjectRequest(_, BeFileName(), _, _))
-        .WillOnce(Return(CreateCompletedAsyncTask(StubWSCreateObjectResult({"TestSchema.TestClass", "NewId"}))));
-
-    EXPECT_CALL(GetMockClient(), SendQueryRequest(_, _, _, _))
-        .WillOnce(Invoke([=] (WSQueryCR query, Utf8StringCR, Utf8StringCR, ICancellationTokenPtr)
-        {
-        EXPECT_THAT(query.ToQueryString(), Eq("$filter=$id+eq+'NewId'"));
-        EXPECT_THAT(query.GetSchemaName(), Eq("TestSchema"));
-        EXPECT_THAT(query.GetClasses(), SizeIs(1));
-        EXPECT_THAT(query.GetClasses(), Contains("TestClass!poly"));
-
-        StubInstances instances;
-        instances.Add({"TestSchema.TestDerivedClass", "NewId"}, {{"TestProperty", "TestValue"}});
-        return CreateCompletedAsyncTask(instances.ToWSObjectsResult());
-        }));
-
-    ASSERT_TRUE(ds->SyncLocalChanges(nullptr, nullptr)->GetResult().IsSuccess());
-
-    EXPECT_THAT(ds->StartCacheTransaction().GetCache().FindInstance({"TestSchema.TestClass", "NewId"}).IsValid(), false);
-    EXPECT_THAT(ds->StartCacheTransaction().GetCache().FindInstance({"TestSchema.TestDerivedClass", "NewId"}).IsValid(), true);
-
-    Json::Value jsonInstance;
-    ds->StartCacheTransaction().GetCache().ReadInstance({"TestSchema.TestDerivedClass", "NewId"}, jsonInstance);
-    EXPECT_THAT(jsonInstance["TestProperty"], Eq("TestValue"));
-    }
-
-/*--------------------------------------------------------------------------------------+
-* @bsitest                                    Vincas.Razma                     07/15
-+---------------+---------------+---------------+---------------+---------------+------*/
-TEST_F(CachingDataSourceTests, SyncLocalChanges_ServerV2CreatedObjectAndResponseContainsChangesetError_ErrorAsChangesetErrorsAreNotSupportedWithNonChangesetRequest)
-    {
-    // Arrange
-    auto ds = GetTestDataSourceV2();
-
-    auto txn = ds->StartCacheTransaction();
-    auto testClass = txn.GetCache().GetAdapter().GetECClass("TestSchema.TestClass");
-    auto instance = txn.GetCache().GetChangeManager().CreateObject(*testClass, Json::objectValue);
-    ASSERT_TRUE(instance.IsValid());
-    txn.Commit();
-
-    Json::Value responseJson = ToJson(R"({
-        "changedInstance" :
-            {
-            "instanceAfterChange" : {
-                "schemaName" : "TestSchema",
-                "className" : "TestClass",
-                "error" : { "errorMessage" : "TestError", "httpStatusCode" : 409 }
-                }
-            }
-        })");
-
-    // Act & Assert
-    EXPECT_CALL(GetMockClient(), SendCreateObjectRequest(_, BeFileName(), _, _))
-        .WillOnce(Return(CreateCompletedAsyncTask(WSCreateObjectResult::Success(WSUploadResponse(HttpStringBody::Create(responseJson.toStyledString()))))));
-    ON_CALL(GetMockClient(), SendQueryRequest(_, _, _, _)).WillByDefault(Return(CreateCompletedAsyncTask(StubInstances().ToWSObjectsResult())));
-
-    BeTest::SetFailOnAssert(false);
-    auto result = ds->SyncLocalChanges(nullptr, nullptr)->GetResult();
-    BeTest::SetFailOnAssert(true);
-
-    ASSERT_FALSE(result.IsSuccess());
-    EXPECT_EQ(CachingDataSource::Status::InternalCacheError, result.GetError().GetStatus());
-    txn = ds->StartCacheTransaction();
-    EXPECT_EQ(IChangeManager::ChangeStatus::Created, txn.GetCache().GetChangeManager().GetObjectChangeStatus(instance));
-    }
-
-/*--------------------------------------------------------------------------------------+
-* @bsitest                                    Vincas.Razma                     07/15
-+---------------+---------------+---------------+---------------+---------------+------*/
-TEST_F(CachingDataSourceTests, SyncLocalChanges_V21WithChangesetEnabledAndNoChanges_DoesNoRequestsAndSucceeds)
-    {
-    auto ds = GetTestDataSource({2, 1});
-
-    SyncOptions options;
-    options.SetUseChangesets(true);
-    auto result = ds->SyncLocalChanges(nullptr, nullptr, options)->GetResult();
-
-    ASSERT_TRUE(result.IsSuccess());
-    ASSERT_TRUE(result.GetValue().empty());
-    }
-
-/*--------------------------------------------------------------------------------------+
-* @bsitest                                    Vincas.Razma                     07/15
-+---------------+---------------+---------------+---------------+---------------+------*/
-TEST_F(CachingDataSourceTests, SyncLocalChanges_V21WithChangesetEnabledCreatedModifiedDeletedObjects_SendsChangeset)
-    {
-    // Arrange
-    auto ds = GetTestDataSource({2, 3});
-
-    auto txn = ds->StartCacheTransaction();
-    auto testClass = txn.GetCache().GetAdapter().GetECClass("TestSchema.TestClass");
-
-    auto instanceB = StubInstanceInCache(txn.GetCache(), {"TestSchema.TestClass", "ToModify"});
-    auto instanceC = StubInstanceInCache(txn.GetCache(), {"TestSchema.TestClass", "ToDelete"});
-    auto instanceA = txn.GetCache().GetChangeManager().CreateObject(*testClass, ToJson(R"({"TestProperty" : "NewValue"})"));
-    ASSERT_EQ(SUCCESS, txn.GetCache().GetChangeManager().ModifyObject(instanceB, ToJson(R"({"TestProperty" : "ModifiedValue"})")));
-    ASSERT_EQ(SUCCESS, txn.GetCache().GetChangeManager().DeleteObject(instanceC));
-
-    txn.Commit();
-
-    // Act & Assert
-    EXPECT_CALL(GetMockClient(), SendChangesetRequest(_, _, _))
-        .WillOnce(Invoke([&] (HttpBodyPtr changesetBody, Http::Request::ProgressCallbackCR, ICancellationTokenPtr)
-        {
-        WSChangeset expected;
-        expected.SetRequestOptions(RequestOptions());
-        expected.AddInstance({"TestSchema.TestClass", ""}, WSChangeset::Created, ToJsonPtr(R"({"TestProperty" : "NewValue"})"));
-        expected.AddInstance({"TestSchema.TestClass", "ToModify"}, WSChangeset::Modified, ToJsonPtr(R"({"TestProperty" : "ModifiedValue"})"));
-        expected.AddInstance({"TestSchema.TestClass", "ToDelete"}, WSChangeset::Deleted, nullptr);
-
-        EXPECT_EQ(ToJson(expected.ToRequestString()), Json::Reader::DoParse(changesetBody->AsString()));
-        return CreateCompletedAsyncTask(WSChangesetResult::Error(StubWSConnectionError()));
-        }));
-
-    SyncOptions options;
-    options.SetUseChangesets(true);
-    ds->SyncLocalChanges(nullptr, nullptr, options)->Wait();
-    }
-
-/*--------------------------------------------------------------------------------------+
-* @bsitest                                    Vincas.Razma                     07/15
-+---------------+---------------+---------------+---------------+---------------+------*/
-TEST_F(CachingDataSourceTests, SyncLocalChanges_V21WithChangesetEnabledAndCreatedRelationship_SendsChangeset)
-    {
-    // Arrange
-    auto ds = GetTestDataSource({2, 3});
-
-    auto txn = ds->StartCacheTransaction();
-    StubCreatedRelationshipInCache(txn.GetCache(),
-        "TestSchema.TestRelationshipClass", {"TestSchema.TestClassA", "A"}, {"TestSchema.TestClassB", "B"});
-    txn.Commit();
-
-    // Act & Assert
-    EXPECT_CALL(GetMockClient(), SendChangesetRequest(_, _, _))
-        .WillOnce(Invoke([&] (HttpBodyPtr changesetBody, Http::Request::ProgressCallbackCR, ICancellationTokenPtr)
-        {
-        WSChangeset expected;
-        expected.SetRequestOptions(RequestOptions());
-        expected.AddInstance({"TestSchema.TestClassA", "A"}, WSChangeset::Existing, nullptr)
-            .AddRelatedInstance({"TestSchema.TestRelationshipClass", ""}, WSChangeset::Created, ECRelatedInstanceDirection::Forward,
-            {"TestSchema.TestClassB", "B"}, WSChangeset::Existing, nullptr);
-
-        EXPECT_EQ(ToJson(expected.ToRequestString()), Json::Reader::DoParse(changesetBody->AsString()));
-        return CreateCompletedAsyncTask(WSChangesetResult::Error(StubWSConnectionError()));
-        }));
-
-    SyncOptions options;
-    options.SetUseChangesets(true);
-    ds->SyncLocalChanges(nullptr, nullptr, options)->Wait();
-    }
-
-/*--------------------------------------------------------------------------------------+
-* @bsitest                                    Vincas.Razma                     07/15
-+---------------+---------------+---------------+---------------+---------------+------*/
-TEST_F(CachingDataSourceTests, SyncLocalChanges_V21WithChangesetEnabledAndDeletedRelationship_SendsChangeset)
-    {
-    // Arrange
-    auto ds = GetTestDataSource({2, 3});
-
-    StubInstances instances;
-    instances.Add({"TestSchema.TestClassA", "A"}).AddRelated({"TestSchema.TestRelationshipClass", "AB"}, {"TestSchema.TestClassB", "B"});
-
-    auto txn = ds->StartCacheTransaction();
-    ASSERT_EQ(CacheStatus::OK, txn.GetCache().CacheResponse(StubCachedResponseKey(txn.GetCache()), instances.ToWSObjectsResponse()));
-    auto relClass = txn.GetCache().GetAdapter().GetECRelationshipClass("TestSchema.TestRelationshipClass");
-    auto relationship = txn.GetCache().FindRelationship(*relClass, {"TestSchema.TestClassA", "A"}, {"TestSchema.TestClassB", "B"});
-    ASSERT_EQ(SUCCESS, txn.GetCache().GetChangeManager().DeleteRelationship(relationship));
-    txn.Commit();
-
-    // Act & Assert
-    EXPECT_CALL(GetMockClient(), SendChangesetRequest(_, _, _))
-        .WillOnce(Invoke([&] (HttpBodyPtr changesetBody, Http::Request::ProgressCallbackCR, ICancellationTokenPtr)
-        {
-        WSChangeset expected;
-        expected.SetRequestOptions(RequestOptions());
-        expected.AddInstance({"TestSchema.TestRelationshipClass", "AB"}, WSChangeset::Deleted, nullptr);
-
-        EXPECT_EQ(ToJson(expected.ToRequestString()), Json::Reader::DoParse(changesetBody->AsString()));
-        return CreateCompletedAsyncTask(WSChangesetResult::Error(StubWSConnectionError()));
-        }));
-
-    SyncOptions options;
-    options.SetUseChangesets(true);
-    ds->SyncLocalChanges(nullptr, nullptr, options)->Wait();
-    }
-
-/*--------------------------------------------------------------------------------------+
-* @bsitest                                    Vincas.Razma                     07/15
-+---------------+---------------+---------------+---------------+---------------+------*/
-TEST_F(CachingDataSourceTests, SyncLocalChanges_V21WithChangesetEnabledAndCreatedRelatedTargetObject_SendsChangeset)
-    {
-    // Arrange
-    auto ds = GetTestDataSource({2, 3});
-
-    auto txn = ds->StartCacheTransaction();
-    auto testClassB = txn.GetCache().GetAdapter().GetECClass("TestSchema.TestClassB");
-    auto testRelClass = txn.GetCache().GetAdapter().GetECRelationshipClass("TestSchema.TestRelationshipClass");
-
-    auto source = StubInstanceInCache(txn.GetCache(), {"TestSchema.TestClassA", "ExistingId"});
-    auto target = txn.GetCache().GetChangeManager().CreateObject(*testClassB, ToJson(R"({"TestProperty":"B"})"));
-    auto relationship = txn.GetCache().GetChangeManager().CreateRelationship(*testRelClass, source, target);
-    EXPECT_TRUE(relationship.IsValid());
-    txn.Commit();
-
-    // Act & Assert
-    EXPECT_CALL(GetMockClient(), SendChangesetRequest(_, _, _))
-        .WillOnce(Invoke([&] (HttpBodyPtr changesetBody, Http::Request::ProgressCallbackCR, ICancellationTokenPtr)
-        {
-        WSChangeset expected;
-        expected.SetRequestOptions(RequestOptions());
-        expected.AddInstance({"TestSchema.TestClassA", "ExistingId"}, WSChangeset::Existing, nullptr)
-            .AddRelatedInstance({"TestSchema.TestRelationshipClass", ""}, WSChangeset::Created, ECRelatedInstanceDirection::Forward,
-            {"TestSchema.TestClassB", "B"}, WSChangeset::Created, ToJsonPtr(R"({"TestProperty":"B"})"));
-
-        EXPECT_EQ(ToJson(expected.ToRequestString()), Json::Reader::DoParse(changesetBody->AsString()));
-        return CreateCompletedAsyncTask(WSChangesetResult::Error(StubWSConnectionError()));
-        }));
-
-    SyncOptions options;
-    options.SetUseChangesets(true);
-    ds->SyncLocalChanges(nullptr, nullptr, options)->Wait();
-    }
-
-/*--------------------------------------------------------------------------------------+
-* @bsitest                                    Vincas.Razma                     07/15
-+---------------+---------------+---------------+---------------+---------------+------*/
-TEST_F(CachingDataSourceTests, SyncLocalChanges_V21WithChangesetEnabledAndCreatedRelatedSourceObject_SendsChangeset)
-    {
-    // Arrange
-    auto ds = GetTestDataSource({2, 3});
-
-    auto txn = ds->StartCacheTransaction();
-    auto testClassA = txn.GetCache().GetAdapter().GetECClass("TestSchema.TestClassA");
-    auto testRelClass = txn.GetCache().GetAdapter().GetECRelationshipClass("TestSchema.TestRelationshipClass");
-
-    auto source = txn.GetCache().GetChangeManager().CreateObject(*testClassA, ToJson(R"({"TestProperty":"A"})"));
-    auto target = StubInstanceInCache(txn.GetCache(), {"TestSchema.TestClassB", "ExistingId"});
-    auto relationship = txn.GetCache().GetChangeManager().CreateRelationship(*testRelClass, source, target);
-    EXPECT_TRUE(relationship.IsValid());
-    txn.Commit();
-
-    // Act & Assert
-    EXPECT_CALL(GetMockClient(), SendChangesetRequest(_, _, _))
-        .WillOnce(Invoke([&] (HttpBodyPtr changesetBody, Http::Request::ProgressCallbackCR, ICancellationTokenPtr)
-        {
-        WSChangeset expected;
-        expected.SetRequestOptions(RequestOptions());
-        expected.AddInstance({"TestSchema.TestClassA", ""}, WSChangeset::Created, ToJsonPtr(R"({"TestProperty":"A"})"))
-            .AddRelatedInstance({"TestSchema.TestRelationshipClass", ""}, WSChangeset::Created, ECRelatedInstanceDirection::Forward,
-            {"TestSchema.TestClassB", "ExistingId"}, WSChangeset::Existing, nullptr);
-
-        EXPECT_EQ(ToJson(expected.ToRequestString()), Json::Reader::DoParse(changesetBody->AsString()));
-        return CreateCompletedAsyncTask(WSChangesetResult::Error(StubWSConnectionError()));
-        }));
-
-    SyncOptions options;
-    options.SetUseChangesets(true);
-    ds->SyncLocalChanges(nullptr, nullptr, options)->Wait();
-    }
-
-/*--------------------------------------------------------------------------------------+
-* @bsitest                                    Vincas.Razma                     07/15
-+---------------+---------------+---------------+---------------+---------------+------*/
-TEST_F(CachingDataSourceTests, SyncLocalChanges_V21WithChangesetEnabledAndCreatedObjectsWithForwardRelationship_SendsChangeset)
-    {
-    // Arrange
-    auto ds = GetTestDataSource({2, 3});
-
-    auto txn = ds->StartCacheTransaction();
-    auto testClassA = txn.GetCache().GetAdapter().GetECClass("TestSchema.TestClassA");
-    auto testClassB = txn.GetCache().GetAdapter().GetECClass("TestSchema.TestClassB");
-    auto testRelClass = txn.GetCache().GetAdapter().GetECRelationshipClass("TestSchema.TestRelationshipClass");
-
-    auto instanceA = txn.GetCache().GetChangeManager().CreateObject(*testClassA, ToJson(R"({"TestProperty":"A"})"));
-    auto instanceB = txn.GetCache().GetChangeManager().CreateObject(*testClassB, ToJson(R"({"TestProperty":"B"})"));
-    EXPECT_TRUE(txn.GetCache().GetChangeManager().CreateRelationship(*testRelClass, instanceA, instanceB).IsValid());
-    txn.Commit();
-
-    // Act & Assert
-    EXPECT_CALL(GetMockClient(), SendChangesetRequest(_, _, _))
-        .WillOnce(Invoke([&] (HttpBodyPtr changesetBody, Http::Request::ProgressCallbackCR, ICancellationTokenPtr)
-        {
-        WSChangeset expected;
-        expected.SetRequestOptions(RequestOptions());
-        expected.AddInstance({"TestSchema.TestClassA", ""}, WSChangeset::Created, ToJsonPtr(R"({"TestProperty":"A"})"))
-            .AddRelatedInstance({"TestSchema.TestRelationshipClass", ""}, WSChangeset::Created, ECRelatedInstanceDirection::Forward,
-            {"TestSchema.TestClassB", ""}, WSChangeset::Created, ToJsonPtr(R"({"TestProperty":"B"})"));
-
-        EXPECT_EQ(ToJson(expected.ToRequestString()), Json::Reader::DoParse(changesetBody->AsString()));
-        return CreateCompletedAsyncTask(WSChangesetResult::Error(StubWSConnectionError()));
-        }));
-
-    SyncOptions options;
-    options.SetUseChangesets(true);
-    ds->SyncLocalChanges(nullptr, nullptr, options)->Wait();
-    }
-
-/*--------------------------------------------------------------------------------------+
-* @bsitest                                    Vincas.Razma                     07/15
-+---------------+---------------+---------------+---------------+---------------+------*/
-TEST_F(CachingDataSourceTests, SyncLocalChanges_V21WithChangesetEnabledAndCreatedObjectsWithBackwardRelationship_SendsChangeset)
-    {
-    // Arrange
-    auto ds = GetTestDataSource({2, 3});
-
-    auto txn = ds->StartCacheTransaction();
-    auto testClassA = txn.GetCache().GetAdapter().GetECClass("TestSchema.TestClassA");
-    auto testClassB = txn.GetCache().GetAdapter().GetECClass("TestSchema.TestClassB");
-    auto testRelClass = txn.GetCache().GetAdapter().GetECRelationshipClass("TestSchema.TestRelationshipClass");
-
-    auto instanceA = txn.GetCache().GetChangeManager().CreateObject(*testClassA, ToJson(R"({"TestProperty":"A"})"));
-    auto instanceB = txn.GetCache().GetChangeManager().CreateObject(*testClassB, ToJson(R"({"TestProperty":"B"})"));
-    EXPECT_TRUE(txn.GetCache().GetChangeManager().CreateRelationship(*testRelClass, instanceB, instanceA).IsValid());
-    txn.Commit();
-
-    // Act & Assert
-    EXPECT_CALL(GetMockClient(), SendChangesetRequest(_, _, _))
-        .WillOnce(Invoke([&] (HttpBodyPtr changesetBody, Http::Request::ProgressCallbackCR, ICancellationTokenPtr)
-        {
-        WSChangeset expected;
-        expected.SetRequestOptions(RequestOptions());
-        expected.AddInstance({"TestSchema.TestClassA", ""}, WSChangeset::Created, ToJsonPtr(R"({"TestProperty":"A"})"))
-            .AddRelatedInstance({"TestSchema.TestRelationshipClass", ""}, WSChangeset::Created, ECRelatedInstanceDirection::Backward,
-            {"TestSchema.TestClassB", ""}, WSChangeset::Created, ToJsonPtr(R"({"TestProperty":"B"})"));
-
-        EXPECT_EQ(ToJson(expected.ToRequestString()), Json::Reader::DoParse(changesetBody->AsString()));
-        return CreateCompletedAsyncTask(WSChangesetResult::Error(StubWSConnectionError()));
-        }));
-
-    SyncOptions options;
-    options.SetUseChangesets(true);
-    ds->SyncLocalChanges(nullptr, nullptr, options)->Wait();
-    }
-
-/*--------------------------------------------------------------------------------------+
-* @bsitest                                    Vincas.Razma                     07/15
-+---------------+---------------+---------------+---------------+---------------+------*/
-TEST_F(CachingDataSourceTests, SyncLocalChanges_V21WithChangesetEnabledAndCreatedObjectsWithManyRelatedObjects_SendsChangeset)
-    {
-    // Arrange
-    auto ds = GetTestDataSource({2, 3});
-
-    auto txn = ds->StartCacheTransaction();
-    auto testClass = txn.GetCache().GetAdapter().GetECClass("TestSchema.TestClass");
-    auto testRelClass = txn.GetCache().GetAdapter().GetECRelationshipClass("TestSchema.TestRelationshipClass");
-
-    auto instanceA = txn.GetCache().GetChangeManager().CreateObject(*testClass, ToJson(R"({"TestProperty":"A"})"));
-
-    // Related to "A"
-    auto instanceB = txn.GetCache().GetChangeManager().CreateObject(*testClass, ToJson(R"({"TestProperty":"B"})"));
-    EXPECT_TRUE(txn.GetCache().GetChangeManager().CreateRelationship(*testRelClass, instanceA, instanceB).IsValid());
-
-    auto instanceC = txn.GetCache().GetChangeManager().CreateObject(*testClass, ToJson(R"({"TestProperty":"C"})"));
-    EXPECT_TRUE(txn.GetCache().GetChangeManager().CreateRelationship(*testRelClass, instanceA, instanceC).IsValid());
-
-    auto instanceE = txn.GetCache().GetChangeManager().CreateObject(*testClass, ToJson(R"({"TestProperty":"D"})"));
-    EXPECT_TRUE(txn.GetCache().GetChangeManager().CreateRelationship(*testRelClass, instanceA, instanceE).IsValid());
-
-    // Related to "C"
-    auto instanceD = txn.GetCache().GetChangeManager().CreateObject(*testClass, ToJson(R"({"TestProperty":"E"})"));
-    EXPECT_TRUE(txn.GetCache().GetChangeManager().CreateRelationship(*testRelClass, instanceC, instanceD).IsValid());
-
-    auto instanceF = txn.GetCache().GetChangeManager().CreateObject(*testClass, ToJson(R"({"TestProperty":"F"})"));
-    EXPECT_TRUE(txn.GetCache().GetChangeManager().CreateRelationship(*testRelClass, instanceC, instanceF).IsValid());
-
-    txn.Commit();
-
-    // Act & Assert
-    EXPECT_CALL(GetMockClient(), SendChangesetRequest(_, _, _))
-        .WillOnce(Invoke([&] (HttpBodyPtr changesetBody, Http::Request::ProgressCallbackCR, ICancellationTokenPtr)
-        {
-        WSChangeset expected;
-        expected.SetRequestOptions(RequestOptions());
-        auto& a = expected.AddInstance({"TestSchema.TestClass", ""}, WSChangeset::Created, ToJsonPtr(R"({"TestProperty":"A"})"));
-
-        a.AddRelatedInstance({"TestSchema.TestRelationshipClass", ""}, WSChangeset::Created, ECRelatedInstanceDirection::Forward,
-        {"TestSchema.TestClass", ""}, WSChangeset::Created, ToJsonPtr(R"({"TestProperty":"B"})"));
-
-        auto& c = a.AddRelatedInstance({"TestSchema.TestRelationshipClass", ""}, WSChangeset::Created, ECRelatedInstanceDirection::Forward,
-        {"TestSchema.TestClass", ""}, WSChangeset::Created, ToJsonPtr(R"({"TestProperty":"C"})"));
-
-        c.AddRelatedInstance({"TestSchema.TestRelationshipClass", ""}, WSChangeset::Created, ECRelatedInstanceDirection::Forward,
-        {"TestSchema.TestClass", ""}, WSChangeset::Created, ToJsonPtr(R"({"TestProperty":"E"})"));
-
-        c.AddRelatedInstance({"TestSchema.TestRelationshipClass", ""}, WSChangeset::Created, ECRelatedInstanceDirection::Forward,
-        {"TestSchema.TestClass", ""}, WSChangeset::Created, ToJsonPtr(R"({"TestProperty":"F"})"));
-
-        a.AddRelatedInstance({"TestSchema.TestRelationshipClass", ""}, WSChangeset::Created, ECRelatedInstanceDirection::Forward,
-        {"TestSchema.TestClass", ""}, WSChangeset::Created, ToJsonPtr(R"({"TestProperty":"D"})"));
-
-        EXPECT_EQ(ToJson(expected.ToRequestString()), Json::Reader::DoParse(changesetBody->AsString()));
-        return CreateCompletedAsyncTask(WSChangesetResult::Error(StubWSConnectionError()));
-        }));
-
-    SyncOptions options;
-    options.SetUseChangesets(true);
-    ds->SyncLocalChanges(nullptr, nullptr, options)->Wait();
-    }
-
-/*--------------------------------------------------------------------------------------+
-* @bsitest                                    Vincas.Razma                     07/15
-+---------------+---------------+---------------+---------------+---------------+------*/
-TEST_F(CachingDataSourceTests, SyncLocalChanges_V21WithChangesetEnabledAndCreatedRelatedObjectsAndSuccessfulResponse_CommitsRemoteIdsToInstances)
-    {
-    // Arrange
-    auto ds = GetTestDataSource({2, 3});
-
-    auto txn = ds->StartCacheTransaction();
-    auto testClassA = txn.GetCache().GetAdapter().GetECClass("TestSchema.TestClassA");
-    auto testClassB = txn.GetCache().GetAdapter().GetECClass("TestSchema.TestClassB");
-    auto testRelClass = txn.GetCache().GetAdapter().GetECRelationshipClass("TestSchema.TestRelationshipClass");
-
-    auto instanceA = txn.GetCache().GetChangeManager().CreateObject(*testClassA, ToJson(R"({"TestProperty":"A"})"));
-    auto instanceB = txn.GetCache().GetChangeManager().CreateObject(*testClassB, ToJson(R"({"TestProperty":"B"})"));
-    auto relationshipAB = txn.GetCache().GetChangeManager().CreateRelationship(*testRelClass, instanceA, instanceB);
-    EXPECT_TRUE(relationshipAB.IsValid());
-    txn.Commit();
-
-    // Act & Assert
-    EXPECT_CALL(GetMockClient(), SendChangesetRequest(_, _, _))
-        .WillOnce(Invoke([&] (HttpBodyPtr changesetBody, Http::Request::ProgressCallbackCR, ICancellationTokenPtr)
-        {
-        StubInstances instances;
-        auto instance = instances.Add({"TestSchema.TestClassA", "RemoteIdA"});
-        instance.AddRelated({"TestSchema.TestRelationshipClass", "RemoteIdAB"}, {"TestSchema.TestClassB", "RemoteIdB"});
-        return CreateCompletedAsyncTask(instances.ToWSChangesetResult());
-        }));
-
-    SyncOptions options;
-    options.SetUseChangesets(true);
-    ds->SyncLocalChanges(nullptr, nullptr, options)->Wait();
-
-        {
-        auto txn = ds->StartCacheTransaction();
-        EXPECT_EQ(ObjectId("TestSchema.TestClassA", "RemoteIdA"), txn.GetCache().FindInstance(instanceA));
-        EXPECT_EQ(ObjectId("TestSchema.TestClassB", "RemoteIdB"), txn.GetCache().FindInstance(instanceB));
-        EXPECT_EQ(ObjectId("TestSchema.TestRelationshipClass", "RemoteIdAB"), txn.GetCache().FindRelationship(relationshipAB));
-        EXPECT_EQ(IChangeManager::ChangeStatus::NoChange, txn.GetCache().GetChangeManager().GetObjectChange(instanceA).GetChangeStatus());
-        EXPECT_EQ(IChangeManager::ChangeStatus::NoChange, txn.GetCache().GetChangeManager().GetObjectChange(instanceB).GetChangeStatus());
-        EXPECT_EQ(IChangeManager::ChangeStatus::NoChange, txn.GetCache().GetChangeManager().GetRelationshipChange(relationshipAB).GetChangeStatus());
-        }
-    }
-
-/*--------------------------------------------------------------------------------------+
-* @bsitest                                    Vincas.Razma                     07/15
-+---------------+---------------+---------------+---------------+---------------+------*/
-TEST_F(CachingDataSourceTests, SyncLocalChanges_V21WithChangesetEnabledAndCreatedRelatedObjectToExistingAndSuccessfulResponse_CommitsRemoteIdsToInstances)
-    {
-    // Arrange
-    auto ds = GetTestDataSource({2, 3});
-
-    auto txn = ds->StartCacheTransaction();
-    auto testClassB = txn.GetCache().GetAdapter().GetECClass("TestSchema.TestClassB");
-    auto testRelClass = txn.GetCache().GetAdapter().GetECRelationshipClass("TestSchema.TestRelationshipClass");
-
-    auto instanceA = StubInstanceInCache(txn.GetCache(), {"TestSchema.TestClassA", "ExistingIdA"});
-    auto instanceB = txn.GetCache().GetChangeManager().CreateObject(*testClassB, ToJson(R"({"TestProperty":"B"})"));
-    auto relationshipAB = txn.GetCache().GetChangeManager().CreateRelationship(*testRelClass, instanceA, instanceB);
-    EXPECT_TRUE(relationshipAB.IsValid());
-    txn.Commit();
-
-    // Act & Assert
-    EXPECT_CALL(GetMockClient(), SendChangesetRequest(_, _, _))
-        .WillOnce(Invoke([&] (HttpBodyPtr changesetBody, Http::Request::ProgressCallbackCR, ICancellationTokenPtr)
-        {
-        StubInstances instances;
-        auto instance = instances.Add({"TestSchema.TestClassA", "ExistingIdA"});
-        instance.AddRelated({"TestSchema.TestRelationshipClass", "RemoteIdAB"}, {"TestSchema.TestClassB", "RemoteIdB"});
-
-        return CreateCompletedAsyncTask(instances.ToWSChangesetResult());
-        }));
-
-    SyncOptions options;
-    options.SetUseChangesets(true);
-    ds->SyncLocalChanges(nullptr, nullptr, options)->Wait();
-
-        {
-        auto txn = ds->StartCacheTransaction();
-        EXPECT_EQ(ObjectId("TestSchema.TestClassA", "ExistingIdA"), txn.GetCache().FindInstance(instanceA));
-        EXPECT_EQ(ObjectId("TestSchema.TestClassB", "RemoteIdB"), txn.GetCache().FindInstance(instanceB));
-        EXPECT_EQ(ObjectId("TestSchema.TestRelationshipClass", "RemoteIdAB"), txn.GetCache().FindRelationship(relationshipAB));
-        EXPECT_EQ(IChangeManager::ChangeStatus::NoChange, txn.GetCache().GetChangeManager().GetObjectChange(instanceA).GetChangeStatus());
-        EXPECT_EQ(IChangeManager::ChangeStatus::NoChange, txn.GetCache().GetChangeManager().GetObjectChange(instanceB).GetChangeStatus());
-        EXPECT_EQ(IChangeManager::ChangeStatus::NoChange, txn.GetCache().GetChangeManager().GetRelationshipChange(relationshipAB).GetChangeStatus());
-        }
-    }
-
-/*--------------------------------------------------------------------------------------+
-* @bsitest                                    Vincas.Razma                     07/15
-+---------------+---------------+---------------+---------------+---------------+------*/
-TEST_F(CachingDataSourceTests, SyncLocalChanges_V21WithChangesetEnabledModifiedObjectAndSuccessfulResponse_CommitsChanges)
-    {
-    // Arrange
-    auto ds = GetTestDataSource({2, 3});
-
-    auto txn = ds->StartCacheTransaction();
-    auto instance = StubInstanceInCache(txn.GetCache(), {"TestSchema.TestClass", "A"});
-    ASSERT_EQ(SUCCESS, txn.GetCache().GetChangeManager().ModifyObject(instance, ToJson(R"({"TestProperty" : "ModifiedValue"})")));
-    txn.Commit();
-
-    // Act & Assert
-    EXPECT_CALL(GetMockClient(), SendChangesetRequest(_, _, _))
-        .WillOnce(Invoke([&] (HttpBodyPtr changesetBody, Http::Request::ProgressCallbackCR, ICancellationTokenPtr)
-        {
-        auto body = HttpStringBody::Create(R"({"changedInstances" : [{"instanceAfterChange" : {}}]})");
-        return CreateCompletedAsyncTask(WSChangesetResult::Success(body));
-        }));
-
-    SyncOptions options;
-    options.SetUseChangesets(true);
-    ds->SyncLocalChanges(nullptr, nullptr, options)->Wait();
-
-        {
-        auto txn = ds->StartCacheTransaction();
-        EXPECT_EQ(ObjectId("TestSchema.TestClass", "A"), txn.GetCache().FindInstance(instance));
-        EXPECT_EQ(IChangeManager::ChangeStatus::NoChange, txn.GetCache().GetChangeManager().GetObjectChange(instance).GetChangeStatus());
-        }
-    }
-
-/*--------------------------------------------------------------------------------------+
-* @bsitest                                    Vincas.Razma                     07/15
-+---------------+---------------+---------------+---------------+---------------+------*/
-TEST_F(CachingDataSourceTests, SyncLocalChanges_V21WithChangesetEnabledDeletedObjectAndSuccessfulResponse_CommitsChanges)
-    {
-    // Arrange
-    auto ds = GetTestDataSource({2, 3});
-
-    auto txn = ds->StartCacheTransaction();
-    auto instance = StubInstanceInCache(txn.GetCache(), {"TestSchema.TestClass", "A"});
-    ASSERT_EQ(SUCCESS, txn.GetCache().GetChangeManager().DeleteObject(instance));
-    txn.Commit();
-
-    // Act & Assert
-    EXPECT_CALL(GetMockClient(), SendChangesetRequest(_, _, _))
-        .WillOnce(Invoke([&] (HttpBodyPtr changesetBody, Http::Request::ProgressCallbackCR, ICancellationTokenPtr)
-        {
-        auto body = HttpStringBody::Create(R"({"changedInstances" : [{"instanceAfterChange" : {}}]})");
-        return CreateCompletedAsyncTask(WSChangesetResult::Success(body));
-        }));
-
-    SyncOptions options;
-    options.SetUseChangesets(true);
-    ds->SyncLocalChanges(nullptr, nullptr, options)->Wait();
-
-        {
-        auto txn = ds->StartCacheTransaction();
-        EXPECT_FALSE(txn.GetCache().FindInstance({"TestSchema.TestClass", "A"}).IsValid());
-        EXPECT_EQ(IChangeManager::ChangeStatus::NoChange, txn.GetCache().GetChangeManager().GetObjectChange(instance).GetChangeStatus());
-        }
-    }
-
-/*--------------------------------------------------------------------------------------+
-* @bsitest                                    Vincas.Razma                     07/15
-+---------------+---------------+---------------+---------------+---------------+------*/
-TEST_F(CachingDataSourceTests, SyncLocalChanges_V21WithChangesetEnabledDeletedRelationshipAndSuccessfulResponse_CommitsChanges)
-    {
-    // Arrange
-    auto ds = GetTestDataSource({2, 3});
-
-    StubInstances instances;
-    instances.Add({"TestSchema.TestClassA", "A"}).AddRelated({"TestSchema.TestRelationshipClass", "AB"}, {"TestSchema.TestClassB", "B"});
-
-    auto txn = ds->StartCacheTransaction();
-    ASSERT_EQ(CacheStatus::OK, txn.GetCache().CacheResponse(StubCachedResponseKey(txn.GetCache()), instances.ToWSObjectsResponse()));
-    auto relClass = txn.GetCache().GetAdapter().GetECRelationshipClass("TestSchema.TestRelationshipClass");
-    auto relationship = txn.GetCache().FindRelationship(*relClass, {"TestSchema.TestClassA", "A"}, {"TestSchema.TestClassB", "B"});
-    ASSERT_EQ(SUCCESS, txn.GetCache().GetChangeManager().DeleteRelationship(relationship));
-    txn.Commit();
-
-    // Act & Assert
-    EXPECT_CALL(GetMockClient(), SendChangesetRequest(_, _, _))
-        .WillOnce(Invoke([&] (HttpBodyPtr changesetBody, Http::Request::ProgressCallbackCR, ICancellationTokenPtr)
-        {
-        auto body = HttpStringBody::Create(R"({"changedInstances" : [{"instanceAfterChange" : {}}]})");
-        return CreateCompletedAsyncTask(WSChangesetResult::Success(body));
-        }));
-
-    SyncOptions options;
-    options.SetUseChangesets(true);
-    ds->SyncLocalChanges(nullptr, nullptr, options)->Wait();
-
-        {
-        auto txn = ds->StartCacheTransaction();
-        EXPECT_TRUE(txn.GetCache().FindInstance({"TestSchema.TestClassA", "A"}).IsValid());
-        EXPECT_TRUE(txn.GetCache().FindInstance({"TestSchema.TestClassB", "B"}).IsValid());
-        EXPECT_FALSE(txn.GetCache().FindRelationship(*relClass, {"TestSchema.TestClassA", "A"}, {"TestSchema.TestClassB", "B"}).IsValid());
-        EXPECT_EQ(IChangeManager::ChangeStatus::NoChange, txn.GetCache().GetChangeManager().GetRelationshipChange(relationship).GetChangeStatus());
-        }
-    }
-
-/*--------------------------------------------------------------------------------------+
-* @bsitest                                    Vincas.Razma                     07/15
-+---------------+---------------+---------------+---------------+---------------+------*/
-TEST_F(CachingDataSourceTests, SyncLocalChanges_V21WithChangesetEnabledAndChangesetSizeLimited_SendsTwoChangesetsSoTheyWouldFitIntoLimit)
-    {
-    int maximumRequestSize = 800;
-
-    // Arrange
-    auto ds = GetTestDataSource({2, 3});
-
-    auto txn = ds->StartCacheTransaction();
-    auto testClass = txn.GetCache().GetAdapter().GetECClass("TestSchema.TestClass");
-    auto testRelClass = txn.GetCache().GetAdapter().GetECRelationshipClass("TestSchema.TestRelationshipClass");
-
-    ECInstanceKey source, target;
-
-    source = txn.GetCache().GetChangeManager().CreateObject(*testClass, ToJson(R"({"TestProperty":"A"})"));
-
-    target = txn.GetCache().GetChangeManager().CreateObject(*testClass, ToJson(R"({"TestProperty":"B"})"));
-    EXPECT_TRUE(txn.GetCache().GetChangeManager().CreateRelationship(*testRelClass, source, target).IsValid());
-
-    target = txn.GetCache().GetChangeManager().CreateObject(*testClass, ToJson(R"({"TestProperty":"C"})"));
-    EXPECT_TRUE(txn.GetCache().GetChangeManager().CreateRelationship(*testRelClass, source, target).IsValid());
-
-    target = txn.GetCache().GetChangeManager().CreateObject(*testClass, ToJson(R"({"TestProperty":"D"})"));
-    EXPECT_TRUE(txn.GetCache().GetChangeManager().CreateRelationship(*testRelClass, source, target).IsValid());
-
-    txn.Commit();
-
-    // Act & Assert
-    InSequence callsInSequence;
-
-    EXPECT_CALL(GetMockClient(), SendChangesetRequest(_, _, _))
-        .WillOnce(Invoke([&] (HttpBodyPtr changesetBody, Http::Request::ProgressCallbackCR, ICancellationTokenPtr)
-        {
-        WSChangeset expected;
-        expected.SetRequestOptions(RequestOptions());
-        auto& a = expected.AddInstance({"TestSchema.TestClass", ""}, WSChangeset::Created, ToJsonPtr(R"({"TestProperty":"A"})"));
-        a.AddRelatedInstance({"TestSchema.TestRelationshipClass", ""}, WSChangeset::Created, ECRelatedInstanceDirection::Forward,
-        {"TestSchema.TestClass", ""}, WSChangeset::Created, ToJsonPtr(R"({"TestProperty":"B"})"));
-        a.AddRelatedInstance({"TestSchema.TestRelationshipClass", ""}, WSChangeset::Created, ECRelatedInstanceDirection::Forward,
-        {"TestSchema.TestClass", ""}, WSChangeset::Created, ToJsonPtr(R"({"TestProperty":"C"})"));
-        EXPECT_LE(changesetBody->GetLength(), maximumRequestSize);
-        EXPECT_EQ(ToJson(expected.ToRequestString()), Json::Reader::DoParse(changesetBody->AsString()));
-
-        StubInstances instances;
-        auto instance = instances.Add({"TestSchema.TestClass", "RemoteIdA"});
-        instance.AddRelated({"TestSchema.TestRelationshipClass", "RemoteIdAB"}, {"TestSchema.TestClass", "RemoteIdB"});
-        instance.AddRelated({"TestSchema.TestRelationshipClass", "RemoteIdAC"}, {"TestSchema.TestClass", "RemoteIdC"});
-        return CreateCompletedAsyncTask(instances.ToWSChangesetResult());
-        }));
-
-    EXPECT_CALL(GetMockClient(), SendChangesetRequest(_, _, _))
-        .WillOnce(Invoke([&] (HttpBodyPtr changesetBody, Http::Request::ProgressCallbackCR, ICancellationTokenPtr)
-        {
-        WSChangeset expected;
-        expected.SetRequestOptions(RequestOptions());
-        auto& a = expected.AddInstance({"TestSchema.TestClass", "RemoteIdA"}, WSChangeset::Existing, nullptr);
-        a.AddRelatedInstance({"TestSchema.TestRelationshipClass", ""}, WSChangeset::Created, ECRelatedInstanceDirection::Forward,
-        {"TestSchema.TestClass", ""}, WSChangeset::Created, ToJsonPtr(R"({"TestProperty":"D"})"));
-        EXPECT_LE(changesetBody->GetLength(), maximumRequestSize);
-        EXPECT_EQ(ToJson(expected.ToRequestString()), Json::Reader::DoParse(changesetBody->AsString()));
-
-        return CreateCompletedAsyncTask(WSChangesetResult::Error(StubWSConnectionError()));
-        }));
-
-    SyncOptions options;
-    options.SetUseChangesets(true);
-    options.SetMaxChangesetSize(maximumRequestSize);
-    auto result = ds->SyncLocalChanges(nullptr, nullptr, options)->GetResult();
-    EXPECT_EQ(ICachingDataSource::Status::NetworkErrorsOccured, result.GetError().GetStatus());
-    }
-
-/*--------------------------------------------------------------------------------------+
-* @bsitest                                    Vincas.Razma                     07/15
-+---------------+---------------+---------------+---------------+---------------+------*/
-TEST_F(CachingDataSourceTests, SyncLocalChanges_V21WithChangesetEnabledAndChangesetSizeLimitIsSmallerThanInstance_ReturnsError)
-    {
-    // Arrange
-    auto ds = GetTestDataSource({2, 3});
-
-    auto txn = ds->StartCacheTransaction();
-    auto testClass = txn.GetCache().GetAdapter().GetECClass("TestSchema.TestClass");
-    EXPECT_TRUE(txn.GetCache().GetChangeManager().CreateObject(*testClass, ToJson(R"({"TestProperty":"A"})")).IsValid());
-    txn.Commit();
-
-    // Act & Assert
-    SyncOptions options;
-    options.SetUseChangesets(true);
-    options.SetMaxChangesetSize(10);
-
-    BeTest::SetFailOnAssert(false);
-    auto result = ds->SyncLocalChanges(nullptr, nullptr, options)->GetResult();
-    BeTest::SetFailOnAssert(true);
-
-    ASSERT_FALSE(result.IsSuccess());
-    EXPECT_EQ(ICachingDataSource::Status::InternalCacheError, result.GetError().GetStatus());
-    }
-/*--------------------------------------------------------------------------------------+
-* @bsitest                                    Vincas.Razma                     07/15
-+---------------+---------------+---------------+---------------+---------------+------*/
-TEST_F(CachingDataSourceTests, SyncLocalChanges_V21WithChangesetEnabledAndChangesetInstanceCountLimited_SendsTwoChangesetsSoTheyWouldFitIntoLimit)
-    {
-    // Arrange
-    auto ds = GetTestDataSource({2, 3});
-
-    auto txn = ds->StartCacheTransaction();
-    auto testClass = txn.GetCache().GetAdapter().GetECClass("TestSchema.TestClass");
-    auto testRelClass = txn.GetCache().GetAdapter().GetECRelationshipClass("TestSchema.TestRelationshipClass");
-
-    ECInstanceKey source, target;
-
-    source = txn.GetCache().GetChangeManager().CreateObject(*testClass, ToJson(R"({"TestProperty":"A"})"));
-
-    target = txn.GetCache().GetChangeManager().CreateObject(*testClass, ToJson(R"({"TestProperty":"B"})"));
-    EXPECT_TRUE(txn.GetCache().GetChangeManager().CreateRelationship(*testRelClass, source, target).IsValid());
-
-    target = txn.GetCache().GetChangeManager().CreateObject(*testClass, ToJson(R"({"TestProperty":"C"})"));
-    EXPECT_TRUE(txn.GetCache().GetChangeManager().CreateRelationship(*testRelClass, source, target).IsValid());
-
-    target = txn.GetCache().GetChangeManager().CreateObject(*testClass, ToJson(R"({"TestProperty":"D"})"));
-    EXPECT_TRUE(txn.GetCache().GetChangeManager().CreateRelationship(*testRelClass, source, target).IsValid());
-
-    txn.Commit();
-
-    // Act & Assert
-    InSequence callsInSequence;
-
-    EXPECT_CALL(GetMockClient(), SendChangesetRequest(_, _, _))
-        .WillOnce(Invoke([&] (HttpBodyPtr changesetBody, Http::Request::ProgressCallbackCR, ICancellationTokenPtr)
-        {
-        WSChangeset expected;
-        expected.SetRequestOptions(RequestOptions());
-        auto& a = expected.AddInstance({"TestSchema.TestClass", ""}, WSChangeset::Created, ToJsonPtr(R"({"TestProperty":"A"})"));
-        a.AddRelatedInstance({"TestSchema.TestRelationshipClass", ""}, WSChangeset::Created, ECRelatedInstanceDirection::Forward,
-        {"TestSchema.TestClass", ""}, WSChangeset::Created, ToJsonPtr(R"({"TestProperty":"B"})"));
-        a.AddRelatedInstance({"TestSchema.TestRelationshipClass", ""}, WSChangeset::Created, ECRelatedInstanceDirection::Forward,
-        {"TestSchema.TestClass", ""}, WSChangeset::Created, ToJsonPtr(R"({"TestProperty":"C"})"));
-        EXPECT_EQ(ToJson(expected.ToRequestString()), Json::Reader::DoParse(changesetBody->AsString()));
-
-        StubInstances instances;
-        auto instance = instances.Add({"TestSchema.TestClass", "RemoteIdA"});
-        instance.AddRelated({"TestSchema.TestRelationshipClass", "RemoteIdAB"}, {"TestSchema.TestClass", "RemoteIdB"});
-        instance.AddRelated({"TestSchema.TestRelationshipClass", "RemoteIdAC"}, {"TestSchema.TestClass", "RemoteIdC"});
-
-        return CreateCompletedAsyncTask(instances.ToWSChangesetResult());
-        }));
-
-    EXPECT_CALL(GetMockClient(), SendChangesetRequest(_, _, _))
-        .WillOnce(Invoke([&] (HttpBodyPtr changesetBody, Http::Request::ProgressCallbackCR, ICancellationTokenPtr)
-        {
-        WSChangeset expected;
-        expected.SetRequestOptions(RequestOptions());
-        auto& a = expected.AddInstance({"TestSchema.TestClass", "RemoteIdA"}, WSChangeset::Existing, nullptr);
-        a.AddRelatedInstance({"TestSchema.TestRelationshipClass", ""}, WSChangeset::Created, ECRelatedInstanceDirection::Forward,
-        {"TestSchema.TestClass", ""}, WSChangeset::Created, ToJsonPtr(R"({"TestProperty":"D"})"));
-        EXPECT_EQ(ToJson(expected.ToRequestString()), Json::Reader::DoParse(changesetBody->AsString()));
-
-        return CreateCompletedAsyncTask(WSChangesetResult::Error(StubWSConnectionError()));
-        }));
-
-    SyncOptions options;
-    options.SetUseChangesets(true);
-    options.SetMaxChangesetInstanceCount(3);
-    auto result = ds->SyncLocalChanges(nullptr, nullptr, options)->GetResult();
-    EXPECT_EQ(ICachingDataSource::Status::NetworkErrorsOccured, result.GetError().GetStatus());
-    }
-
-/*--------------------------------------------------------------------------------------+
-* @bsitest                                    Vincas.Razma                     07/15
-+---------------+---------------+---------------+---------------+---------------+------*/
-TEST_F(CachingDataSourceTests, SyncLocalChanges_V21WithChangesetEnabledAndOneObjectWithFile_InterruptsChangesetsWithCreateObjectRequestForFile)
-    {
-    // Arrange
-    auto ds = GetTestDataSource({2, 3});
-
-    auto txn = ds->StartCacheTransaction();
-    auto testClass = txn.GetCache().GetAdapter().GetECClass("TestSchema.TestClass");
-
-    auto instanceA = txn.GetCache().GetChangeManager().CreateObject(*testClass, ToJson(R"({"TestProperty":"A"})"));
-    auto instanceB = txn.GetCache().GetChangeManager().CreateObject(*testClass, ToJson(R"({"TestProperty":"B"})"));
-    ASSERT_EQ(SUCCESS, txn.GetCache().GetChangeManager().ModifyFile(instanceB, StubFile(), true));
-    auto filePath = txn.GetCache().ReadFilePath(instanceB);
-    auto instanceC = txn.GetCache().GetChangeManager().CreateObject(*testClass, ToJson(R"({"TestProperty":"C"})"));
-
-    txn.Commit();
-
-    WSChangeset expected1;
-    WSChangeset expected2(WSChangeset::Format::SingeInstance);
-    WSChangeset expected3;
-    expected1.SetRequestOptions(RequestOptions());
-    expected3.SetRequestOptions(RequestOptions());
-    expected1.AddInstance({"TestSchema.TestClass", ""}, WSChangeset::ChangeState::Created, ToJsonPtr(R"({"TestProperty":"A"})"));
-    expected2.AddInstance({"TestSchema.TestClass", ""}, WSChangeset::ChangeState::Created, ToJsonPtr(R"({"TestProperty":"B"})"));
-    expected3.AddInstance({"TestSchema.TestClass", ""}, WSChangeset::ChangeState::Created, ToJsonPtr(R"({"TestProperty":"C"})"));
-
-    {
-    InSequence callsInSequence;
-
-    EXPECT_CALL(GetMockClient(), SendChangesetRequest(_, _, _))
-        .WillOnce(Invoke([&] (HttpBodyPtr changesetBody, Http::Request::ProgressCallbackCR, ICancellationTokenPtr)
-        {
-        EXPECT_EQ(ToJson(expected1.ToRequestString()), Json::Reader::DoParse(changesetBody->AsString()));
-
-        StubInstances instances;
-        instances.Add({"TestSchema.TestClass", "RemoteIdA"});
-
-        return CreateCompletedAsyncTask(instances.ToWSChangesetResult());
-        }));
-
-    EXPECT_CALL(GetMockClient(), SendCreateObjectRequest(_, _, _, _))
-        .WillOnce(Invoke([&] (JsonValueCR creationJson, BeFileNameCR path, Http::Request::ProgressCallbackCR, ICancellationTokenPtr)
-        {
-        EXPECT_EQ(ToJson(expected2.ToRequestString()), creationJson);
-        EXPECT_EQ(filePath, path);
-        return CreateCompletedAsyncTask(StubWSCreateObjectResult({"TestSchema.TestClass", "RemoteIdB"}));
-        }));
-
-    EXPECT_CALL(GetMockClient(), SendQueryRequest(_, _, _, _))
-        .WillOnce(Invoke([&] (WSQueryCR query, Utf8StringCR, Utf8StringCR, ICancellationTokenPtr)
-        {
-        EXPECT_THAT(query.ToQueryString(), Eq("$filter=$id+eq+'RemoteIdB'"));
-
-        StubInstances instances;
-        instances.Add({"TestSchema.TestDerivedClass", "RemoteIdB"});
-
-        return CreateCompletedAsyncTask(instances.ToWSObjectsResult());
-        }));
-
-    EXPECT_CALL(GetMockClient(), SendChangesetRequest(_, _, _))
-        .WillOnce(Invoke([&] (HttpBodyPtr changesetBody, Http::Request::ProgressCallbackCR, ICancellationTokenPtr)
-        {
-        EXPECT_EQ(ToJson(expected3.ToRequestString()), Json::Reader::DoParse(changesetBody->AsString()));
-
-        StubInstances instances;
-        instances.Add({"TestSchema.TestClass", "RemoteIdC"});
-
-        return CreateCompletedAsyncTask(instances.ToWSChangesetResult());
-        }));
-    }
-
-    SyncOptions options;
-    options.SetUseChangesets(true);
-    auto result = ds->SyncLocalChanges(nullptr, nullptr, options)->GetResult();
-    ASSERT_TRUE(result.IsSuccess());
-    EXPECT_EQ(0, result.GetValue().size());
-    }
-
-/*--------------------------------------------------------------------------------------+
-* @bsitest                                    Vincas.Razma                     07/15
-+---------------+---------------+---------------+---------------+---------------+------*/
-TEST_F(CachingDataSourceTests, SyncLocalChanges_V21WithChangesetEnabledAndRelatedObjectWithFile_SendsCreateObjectRequestForFile)
-    {
-    // Arrange
-    auto ds = GetTestDataSource({2, 3});
-
-    auto txn = ds->StartCacheTransaction();
-    auto testClass = txn.GetCache().GetAdapter().GetECClass("TestSchema.TestClass");
-    auto relClass = txn.GetCache().GetAdapter().GetECRelationshipClass("TestSchema.TestRelationshipClass");
-
-    auto instanceA = txn.GetCache().GetChangeManager().CreateObject(*testClass, ToJson(R"({"TestProperty":"A"})"));
-    auto instanceB = txn.GetCache().GetChangeManager().CreateObject(*testClass, ToJson(R"({"TestProperty":"B"})"));
-    auto relationshipAB = txn.GetCache().GetChangeManager().CreateRelationship(*relClass, instanceA, instanceB);
-    ASSERT_EQ(SUCCESS, txn.GetCache().GetChangeManager().ModifyFile(instanceB, StubFile(), true));
-    auto filePath = txn.GetCache().ReadFilePath(instanceB);
-
-    txn.Commit();
-
-    // Request 1
-    WSChangeset expected1;
-    expected1.SetRequestOptions(RequestOptions());
-    expected1.AddInstance({"TestSchema.TestClass", ""}, WSChangeset::ChangeState::Created, ToJsonPtr(R"({"TestProperty":"A"})"));
-
-    WSChangeset expected2(WSChangeset::SingeInstance);
-    expected2.AddInstance({"TestSchema.TestClass", ""}, WSChangeset::ChangeState::Created, ToJsonPtr(R"({"TestProperty":"B"})"))
-        .AddRelatedInstance({"TestSchema.TestRelationshipClass", ""}, WSChangeset::ChangeState::Created, ECRelatedInstanceDirection::Backward,
-        {"TestSchema.TestClass", "RemoteIdA"}, WSChangeset::ChangeState::Existing, nullptr);
-
-    {
-    InSequence callsInSequence;
-
-    EXPECT_CALL(GetMockClient(), SendChangesetRequest(_, _, _))
-        .WillOnce(Invoke([&] (HttpBodyPtr changesetBody, Http::Request::ProgressCallbackCR, ICancellationTokenPtr)
-        {
-        EXPECT_EQ(ToJson(expected1.ToRequestString()), Json::Reader::DoParse(changesetBody->AsString()));
-
-        StubInstances instances;
-        instances.Add({"TestSchema.TestClass", "RemoteIdA"});
-
-        return CreateCompletedAsyncTask(instances.ToWSChangesetResult());
-        }));
-
-    EXPECT_CALL(GetMockClient(), SendCreateObjectRequest(_, _, _, _))
-        .WillOnce(Invoke([&] (JsonValueCR creationJson, BeFileNameCR path, Http::Request::ProgressCallbackCR, ICancellationTokenPtr)
-        {
-        EXPECT_EQ(ToJson(expected2.ToRequestString()), creationJson);
-        EXPECT_EQ(filePath, path);
-        return CreateCompletedAsyncTask(WSCreateObjectResult::Error(StubWSConnectionError()));
-        }));
-    }
-
-    SyncOptions options;
-    options.SetUseChangesets(true);
-    ds->SyncLocalChanges(nullptr, nullptr, options)->Wait();
-    }
-
-/*--------------------------------------------------------------------------------------+
-* @bsitest                                    Vincas.Razma                     07/15
-+---------------+---------------+---------------+---------------+---------------+------*/
-TEST_F(CachingDataSourceTests, SyncLocalChanges_V20WithChangesetEnabledAndCreatedObject_SendsCreateObjectRequestsBecauseChangesetsAreNotSupported)
-    {
-    // Arrange
-    auto ds = GetTestDataSource({2, 0});
-
-    auto txn = ds->StartCacheTransaction();
-    auto testClass = txn.GetCache().GetAdapter().GetECClass("TestSchema.TestClass");
-    ASSERT_TRUE(txn.GetCache().GetChangeManager().CreateObject(*testClass, ToJson(R"({"TestProperty":"A"})")).IsValid());
-    txn.Commit();
-
-    WSChangeset expected(WSChangeset::Format::SingeInstance);
-    expected.AddInstance({"TestSchema.TestClass", ""}, WSChangeset::ChangeState::Created, ToJsonPtr(R"({"TestProperty":"A"})"));
-
-    EXPECT_CALL(GetMockClient(), SendCreateObjectRequest(_, _, _, _))
-        .WillOnce(Invoke([&] (JsonValueCR json, BeFileNameCR path, Http::Request::ProgressCallbackCR, ICancellationTokenPtr)
-        {
-        EXPECT_EQ(ToJson(expected.ToRequestString()), json);
-        EXPECT_EQ(L"", path);
-        return CreateCompletedAsyncTask(WSCreateObjectResult::Error(StubWSConnectionError()));
-        }));
-
-    SyncOptions options;
-    options.SetUseChangesets(true);
-    ds->SyncLocalChanges(nullptr, nullptr, options)->Wait();
-    }
-
-/*--------------------------------------------------------------------------------------+
-* @bsitest                                    Vincas.Razma                     07/15
-+---------------+---------------+---------------+---------------+---------------+------*/
-TEST_F(CachingDataSourceTests, SyncLocalChanges_V21WithChangesetEnabledAndFailureStrategySet_SetsFailureStrategyInBody)
-    {
-    auto ds = GetTestDataSource({2, 3});
-
-    auto txn = ds->StartCacheTransaction();
-    auto testClass = txn.GetCache().GetAdapter().GetECClass("TestSchema.TestClass");
-    auto instance = txn.GetCache().GetChangeManager().CreateObject(*testClass, Json::objectValue);
-    txn.Commit();
-
-    SyncOptions options;
-    options.SetUseChangesets(true);
-
-    // Default
-    EXPECT_CALL(GetMockClient(), SendChangesetRequest(_, _, _))
-        .WillOnce(Invoke([&] (HttpBodyPtr changesetBody, Http::Request::ProgressCallbackCR, ICancellationTokenPtr)
-        {
-        Json::Value requestBody = ToJson(changesetBody->AsString());
-        EXPECT_EQ("Stop", requestBody["requestOptions"]["FailureStrategy"].asString());
-        return CreateCompletedAsyncTask(WSChangesetResult::Error({}));
-        }));
-    ds->SyncLocalChanges(nullptr, nullptr, options)->Wait();
-
-    // "Stop"
-    EXPECT_CALL(GetMockClient(), SendChangesetRequest(_, _, _))
-        .WillOnce(Invoke([&] (HttpBodyPtr changesetBody, Http::Request::ProgressCallbackCR, ICancellationTokenPtr)
-        {
-        Json::Value requestBody = ToJson(changesetBody->AsString());
-        EXPECT_EQ("Stop", requestBody["requestOptions"]["FailureStrategy"].asString());
-        return CreateCompletedAsyncTask(WSChangesetResult::Error({}));
-        }));
-    options.SetFailureStrategy(RequestOptions::FailureStrategy::Stop);
-    ds->SyncLocalChanges(nullptr, nullptr, options)->Wait();
-
-    // "Continue"
-    EXPECT_CALL(GetMockClient(), SendChangesetRequest(_, _, _))
-        .WillOnce(Invoke([&] (HttpBodyPtr changesetBody, Http::Request::ProgressCallbackCR, ICancellationTokenPtr)
-        {
-        Json::Value requestBody = ToJson(changesetBody->AsString());
-        EXPECT_EQ("Continue", requestBody["requestOptions"]["FailureStrategy"].asString());
-        return CreateCompletedAsyncTask(WSChangesetResult::Error({}));
-        }));
-    options.SetFailureStrategy(RequestOptions::FailureStrategy::Continue);
-    ds->SyncLocalChanges(nullptr, nullptr, options)->Wait();
-    }
-
-/*--------------------------------------------------------------------------------------+
-* @bsitest                                    Vincas.Razma                     07/15
-+---------------+---------------+---------------+---------------+---------------+------*/
-TEST_F(CachingDataSourceTests, SyncLocalChanges_V21WithChangesetEnabledAndErrorsReceivedForInstance_FullErrorReturnedForFailedInstance)
-    {
-    auto ds = GetTestDataSource({2, 3});
-
-    auto txn = ds->StartCacheTransaction();
-    auto testClass = txn.GetCache().GetAdapter().GetECClass("TestSchema.TestClass");
-    auto instance = txn.GetCache().GetChangeManager().CreateObject(*testClass, Json::objectValue);
-    auto objectId = txn.GetCache().FindInstance(instance);
-    EXPECT_TRUE(objectId.IsValid());
-    txn.Commit();
-
-    EXPECT_CALL(GetMockClient(), SendChangesetRequest(_, _, _))
-        .WillOnce(Invoke([&] (HttpBodyPtr changesetBody, Http::Request::ProgressCallbackCR, ICancellationTokenPtr)
-        {
-        Json::Value responseJson = ToJson(R"({
-        "changedInstances" :
-            [{
-            "instanceAfterChange" : {
-                "schemaName" : "TestSchema",
-                "className" : "TestClass",
-                "error" : { 
-                    "errorId" : null,
-                    "errorMessage" : "TestErrorMessage",
-                    "errorDescription" : "TestErrorDescription",
-                    "httpStatusCode" : 409 
-                    }
-                }
-            }]
-        })");
-        return CreateCompletedAsyncTask(WSChangesetResult::Success(HttpStringBody::Create(responseJson.toStyledString())));
-        }));
-
-    SyncOptions options;
-    options.SetUseChangesets(true);
-    options.SetFailureStrategy(RequestOptions::FailureStrategy::Continue);
-    auto result = ds->SyncLocalChanges(nullptr, nullptr, options)->GetResult();
-
-    EXPECT_TRUE(result.IsSuccess());
-    ASSERT_EQ(1, result.GetValue().size());
-    auto failure = result.GetValue()[0];
-    EXPECT_EQ(objectId, failure.GetObjectId());
-    EXPECT_EQ(CachingDataSource::Status::NetworkErrorsOccured, failure.GetError().GetStatus());
-    EXPECT_EQ(WSError::Status::ReceivedError, failure.GetError().GetWSError().GetStatus());
-    EXPECT_EQ(WSError::Id::Conflict, failure.GetError().GetWSError().GetId());
-    EXPECT_EQ("TestErrorMessage", failure.GetError().GetMessage());
-    EXPECT_EQ("TestErrorDescription", failure.GetError().GetDescription());
-
-    txn = ds->StartCacheTransaction();
-    EXPECT_EQ(IChangeManager::ChangeStatus::Created, txn.GetCache().GetChangeManager().GetObjectChangeStatus(instance));
-    }
-
-/*--------------------------------------------------------------------------------------+
-* @bsitest                                    Vincas.Razma                     07/15
-+---------------+---------------+---------------+---------------+---------------+------*/
-TEST_F(CachingDataSourceTests, SyncLocalChanges_V21WithChangesetEnabledAndErrorsReceivedForMultipleInstances_ErrorReturnedAndFailedInstancesNotSynced)
-    {
-    auto ds = GetTestDataSource({2, 3});
-
-    auto txn = ds->StartCacheTransaction();
-    auto testClass = txn.GetCache().GetAdapter().GetECClass("TestSchema.TestClass");
-    auto instanceA = txn.GetCache().GetChangeManager().CreateObject(*testClass, ToJson(R"({"TestProperty":"A"})"));
-    auto instanceB = txn.GetCache().GetChangeManager().CreateObject(*testClass, ToJson(R"({"TestProperty":"B"})"));
-    auto instanceC = txn.GetCache().GetChangeManager().CreateObject(*testClass, ToJson(R"({"TestProperty":"C"})"));
-    auto instanceD = txn.GetCache().GetChangeManager().CreateObject(*testClass, ToJson(R"({"TestProperty":"D"})"));
-    auto objectIdB = txn.GetCache().FindInstance(instanceB);
-    auto objectIdD = txn.GetCache().FindInstance(instanceD);
-    EXPECT_TRUE(objectIdB.IsValid());
-    EXPECT_TRUE(objectIdD.IsValid());
-    txn.Commit();
-
-    EXPECT_CALL(GetMockClient(), SendChangesetRequest(_, _, _))
-        .WillOnce(Invoke([&] (HttpBodyPtr changesetBody, Http::Request::ProgressCallbackCR, ICancellationTokenPtr)
-        {
-        Json::Value responseJson = ToJson(R"({
-        "changedInstances" :
-            [{
-            "instanceAfterChange" : {
-                "schemaName" : "TestSchema",
-                "className" : "TestClass",
-                "instanceId" : "NewIdA"
-                }
-            },{
-            "instanceAfterChange" : {
-                "schemaName" : "TestSchema",
-                "className" : "TestClass",
-                "error" : { "errorMessage" : "TestErrorB", "httpStatusCode" : 409 }
-                }
-            },{
-            "instanceAfterChange" : {
-                "schemaName" : "TestSchema",
-                "className" : "TestClass",
-                "instanceId" : "NewIdC"
-                }
-            },{
-            "instanceAfterChange" : {
-                "schemaName" : "TestSchema",
-                "className" : "TestClass",
-                "error" : { "errorMessage" : "TestErrorD", "httpStatusCode" : 409 }
-                }
-            }]
-        })");
-        return CreateCompletedAsyncTask(WSChangesetResult::Success(HttpStringBody::Create(responseJson.toStyledString())));
-        }));
-
-    SyncOptions options;
-    options.SetUseChangesets(true);
-    auto result = ds->SyncLocalChanges(nullptr, nullptr, options)->GetResult();
-
-    EXPECT_TRUE(result.IsSuccess());
-    auto failures = result.GetValue();
-    ASSERT_EQ(2, failures.size());
-    EXPECT_EQ(objectIdB, failures[0].GetObjectId());
-    EXPECT_EQ(objectIdD, failures[1].GetObjectId());
-    EXPECT_EQ("TestErrorB", failures[0].GetError().GetMessage());
-    EXPECT_EQ("TestErrorD", failures[1].GetError().GetMessage());
-
-    txn = ds->StartCacheTransaction();
-    EXPECT_EQ(IChangeManager::ChangeStatus::NoChange, txn.GetCache().GetChangeManager().GetObjectChangeStatus(instanceA));
-    EXPECT_EQ(IChangeManager::ChangeStatus::Created, txn.GetCache().GetChangeManager().GetObjectChangeStatus(instanceB));
-    EXPECT_EQ(IChangeManager::ChangeStatus::NoChange, txn.GetCache().GetChangeManager().GetObjectChangeStatus(instanceC));
-    EXPECT_EQ(IChangeManager::ChangeStatus::Created, txn.GetCache().GetChangeManager().GetObjectChangeStatus(instanceD));
-    }
-
-/*--------------------------------------------------------------------------------------+
-* @bsitest                                    Vincas.Razma                     07/15
-+---------------+---------------+---------------+---------------+---------------+------*/
-TEST_F(CachingDataSourceTests, SyncLocalChanges_V21WithChangesetEnabledAndFirstResponseHasInstanceError_AddsFailureAndContinuesWithNextChangeset)
-    {
-    int maximumRequestSize = 400;
-
-    // Arrange
-    auto ds = GetTestDataSource({2, 3});
-
-    auto txn = ds->StartCacheTransaction();
-    auto testClass = txn.GetCache().GetAdapter().GetECClass("TestSchema.TestClass");
-    auto instanceA = txn.GetCache().GetChangeManager().CreateObject(*testClass, ToJson(R"({"TestProperty":"A"})"));
-    auto instanceB = txn.GetCache().GetChangeManager().CreateObject(*testClass, ToJson(R"({"TestProperty":"B"})"));
-    auto instanceC = txn.GetCache().GetChangeManager().CreateObject(*testClass, ToJson(R"({"TestProperty":"C"})"));
-    auto instanceD = txn.GetCache().GetChangeManager().CreateObject(*testClass, ToJson(R"({"TestProperty":"D"})"));
-    auto objectIdB = txn.GetCache().FindInstance(instanceB);
-    auto objectIdD = txn.GetCache().FindInstance(instanceD);
-    EXPECT_TRUE(objectIdB.IsValid());
-    EXPECT_TRUE(objectIdD.IsValid());
-    txn.Commit();
-
-    // Act & Assert
-    InSequence callsInSequence;
-
-    EXPECT_CALL(GetMockClient(), SendChangesetRequest(_, _, _))
-        .WillOnce(Invoke([&] (HttpBodyPtr changesetBody, Http::Request::ProgressCallbackCR, ICancellationTokenPtr)
-        {
-        WSChangeset expected;
-        expected.SetRequestOptions(RequestOptions());
-        expected.AddInstance({"TestSchema.TestClass", ""}, WSChangeset::Created, ToJsonPtr(R"({"TestProperty":"A"})"));
-        expected.AddInstance({"TestSchema.TestClass", ""}, WSChangeset::Created, ToJsonPtr(R"({"TestProperty":"B"})"));
-        EXPECT_EQ(ToJson(expected.ToRequestString()), ToJson(changesetBody->AsString()));
-
-        Json::Value responseJson = ToJson(R"({
-        "changedInstances" :
-            [{
-            "instanceAfterChange" : {
-                "schemaName" : "TestSchema",
-                "className" : "TestClass",
-                "instanceId" : "NewIdA"
-                }
-            },{
-            "instanceAfterChange" : {
-                "schemaName" : "TestSchema",
-                "className" : "TestClass",
-                "error" : { "errorMessage" : "TestErrorB", "httpStatusCode" : 409 }
-                }
-            }]
-        })");
-        return CreateCompletedAsyncTask(WSChangesetResult::Success(HttpStringBody::Create(responseJson.toStyledString())));
-        }));
-
-    EXPECT_CALL(GetMockClient(), SendChangesetRequest(_, _, _))
-        .WillOnce(Invoke([&] (HttpBodyPtr changesetBody, Http::Request::ProgressCallbackCR, ICancellationTokenPtr)
-        {
-        WSChangeset expected;
-        expected.SetRequestOptions(RequestOptions());
-        expected.AddInstance({"TestSchema.TestClass", ""}, WSChangeset::Created, ToJsonPtr(R"({"TestProperty":"C"})"));
-        expected.AddInstance({"TestSchema.TestClass", ""}, WSChangeset::Created, ToJsonPtr(R"({"TestProperty":"D"})"));
-        EXPECT_EQ(ToJson(expected.ToRequestString()), ToJson(changesetBody->AsString()));
-
-        StubInstances instances;
-        instances.Add({"TestSchema.TestClass", "NewIdC"});
-        instances.Add({"TestSchema.TestClass", "NewIdD"});
-        return CreateCompletedAsyncTask(instances.ToWSChangesetResult());
-        }));
-
-    SyncOptions options;
-    options.SetUseChangesets(true);
-    options.SetMaxChangesetSize(maximumRequestSize);
-    auto result = ds->SyncLocalChanges(nullptr, nullptr, options)->GetResult();
-
-    EXPECT_TRUE(result.IsSuccess());
-    auto failures = result.GetValue();
-    ASSERT_EQ(1, failures.size());
-    EXPECT_EQ(objectIdB, failures[0].GetObjectId());
-    EXPECT_EQ("TestErrorB", failures[0].GetError().GetMessage());
-
-    txn = ds->StartCacheTransaction();
-    EXPECT_EQ(IChangeManager::ChangeStatus::NoChange, txn.GetCache().GetChangeManager().GetObjectChangeStatus(instanceA));
-    EXPECT_EQ(IChangeManager::ChangeStatus::Created, txn.GetCache().GetChangeManager().GetObjectChangeStatus(instanceB));
-    EXPECT_EQ(IChangeManager::ChangeStatus::NoChange, txn.GetCache().GetChangeManager().GetObjectChangeStatus(instanceC));
-    EXPECT_EQ(IChangeManager::ChangeStatus::NoChange, txn.GetCache().GetChangeManager().GetObjectChangeStatus(instanceD));
-    }
-
-/*--------------------------------------------------------------------------------------+
-* @bsitest                                    Vincas.Razma                     07/15
-+---------------+---------------+---------------+---------------+---------------+------*/
-TEST_F(CachingDataSourceTests, SyncLocalChanges_V21WithChangesetEnabledAndFirstResponseHasDependencyInstanceError_AddsFailureWithDependendInstancesAndContinues)
-    {
-    int maximumRequestSize = 600;
-
-    // Arrange
-    auto ds = GetTestDataSource({2, 3});
-
-    auto txn = ds->StartCacheTransaction();
-    auto testClass = txn.GetCache().GetAdapter().GetECClass("TestSchema.TestClass");
-    auto testRelClass = txn.GetCache().GetAdapter().GetECRelationshipClass("TestSchema.TestRelationshipClass");
-
-    ECInstanceKey parent = txn.GetCache().GetChangeManager().CreateObject(*testClass, ToJson(R"({"TestProperty":"A"})"));
-
-    ECInstanceKey child1 = txn.GetCache().GetChangeManager().CreateObject(*testClass, ToJson(R"({"TestProperty":"B"})"));
-    ECInstanceKey rel1 = txn.GetCache().GetChangeManager().CreateRelationship(*testRelClass, parent, child1);
-
-    ECInstanceKey child2 = txn.GetCache().GetChangeManager().CreateObject(*testClass, ToJson(R"({"TestProperty":"C"})"));
-    ECInstanceKey rel2 = txn.GetCache().GetChangeManager().CreateRelationship(*testRelClass, parent, child2);
-
-    ECInstanceKey standalone = txn.GetCache().GetChangeManager().CreateObject(*testClass, ToJson(R"({"TestProperty":"D"})"));
-
-    EXPECT_TRUE(parent.IsValid());
-    EXPECT_TRUE(rel1.IsValid());
-    EXPECT_TRUE(rel2.IsValid());
-    EXPECT_TRUE(standalone.IsValid());
-
-    txn.Commit();
-
-    // Act & Assert
-    InSequence callsInSequence;
-
-    EXPECT_CALL(GetMockClient(), SendChangesetRequest(_, _, _))
-        .WillOnce(Invoke([&] (HttpBodyPtr changesetBody, Http::Request::ProgressCallbackCR, ICancellationTokenPtr)
-        {
-        WSChangeset expected;
-        expected.SetRequestOptions(RequestOptions());
-        auto& a = expected.AddInstance({"TestSchema.TestClass", ""}, WSChangeset::Created, ToJsonPtr(R"({"TestProperty":"A"})"));
-        a.AddRelatedInstance({"TestSchema.TestRelationshipClass", ""}, WSChangeset::Created, ECRelatedInstanceDirection::Forward,
-        {"TestSchema.TestClass", ""}, WSChangeset::Created, ToJsonPtr(R"({"TestProperty":"B"})"));
-        EXPECT_EQ(ToJson(expected.ToRequestString()), ToJson(changesetBody->AsString()));
-
-        auto responseJson = ToJson(R"({
-        "changedInstances" :
-            [{
-            "instanceAfterChange" :
-                {
-                "className" : "TestClass",
-                "schemaName" : "TestSchema",
-                "error" : { "errorMessage" : "TestErrorA", "httpStatusCode" : 409 },
-                "relationshipInstances" :
-                    [{
-                    "className" : "TestRelationshipClass",
-                    "schemaName" : "TestSchema",
-                    "error" : { "errorMessage" : "TestErrorAB", "httpStatusCode" : 409 },
-                    "relatedInstance" :
-                        {
-                        "className" : "TestClass",
-                        "schemaName" : "TestSchema",
-                        "error" : { "errorMessage" : "TestErrorB", "httpStatusCode" : 409 }
-                        }
-                    }]
-                }
-            }]
-        })");
-        return CreateCompletedAsyncTask(WSChangesetResult::Success(HttpStringBody::Create(responseJson.toStyledString())));
-        }));
-
-    EXPECT_CALL(GetMockClient(), SendChangesetRequest(_, _, _))
-        .WillOnce(Invoke([&] (HttpBodyPtr changesetBody, Http::Request::ProgressCallbackCR, ICancellationTokenPtr)
-        {
-        WSChangeset expected;
-        expected.SetRequestOptions(RequestOptions());
-        expected.AddInstance({"TestSchema.TestClass", ""}, WSChangeset::Created, ToJsonPtr(R"({"TestProperty":"D"})"));
-        // C should not be synced as it depended on failed parent.
-        EXPECT_EQ(ToJson(expected.ToRequestString()), ToJson(changesetBody->AsString()));
-
-        Json::Value responseJson = ToJson(R"({
-        "changedInstances" :
-            [{
-            "instanceAfterChange" : {
-                "schemaName" : "TestSchema",
-                "className" : "TestClass",
-                "instanceId" : "NewIdD"
-                }
-            }]
-        })");
-        return CreateCompletedAsyncTask(WSChangesetResult::Success(HttpStringBody::Create(responseJson.toStyledString())));
-        }));
-
-    SyncOptions options;
-    options.SetUseChangesets(true);
-    options.SetMaxChangesetSize(maximumRequestSize);
-    auto result = ds->SyncLocalChanges(nullptr, nullptr, options)->GetResult();
-
-    EXPECT_TRUE(result.IsSuccess());
-    auto failures = result.GetValue();
-    ASSERT_EQ(5, failures.size());
-    txn = ds->StartCacheTransaction();
-    EXPECT_EQ("TestErrorA", failures[0].GetError().GetMessage());
-    EXPECT_EQ("TestErrorAB", failures[1].GetError().GetMessage());
-    EXPECT_EQ("TestErrorB", failures[2].GetError().GetMessage());
-    EXPECT_EQ("", failures[3].GetError().GetMessage());
-    EXPECT_EQ("", failures[4].GetError().GetMessage());
-
-    EXPECT_EQ(txn.GetCache().FindInstance(parent), failures[0].GetObjectId());
-    EXPECT_EQ(txn.GetCache().FindRelationship(rel1), failures[1].GetObjectId());
-    EXPECT_EQ(txn.GetCache().FindInstance(child1), failures[2].GetObjectId());
-    EXPECT_EQ(txn.GetCache().FindRelationship(rel2), failures[3].GetObjectId());
-    EXPECT_EQ(txn.GetCache().FindInstance(child2), failures[4].GetObjectId());
-
-    EXPECT_EQ(CachingDataSource::Status::NetworkErrorsOccured, failures[0].GetError().GetStatus());
-    EXPECT_EQ(CachingDataSource::Status::NetworkErrorsOccured, failures[1].GetError().GetStatus());
-    EXPECT_EQ(CachingDataSource::Status::NetworkErrorsOccured, failures[2].GetError().GetStatus());
-    EXPECT_EQ(CachingDataSource::Status::DependencyNotSynced, failures[3].GetError().GetStatus());
-    EXPECT_EQ(CachingDataSource::Status::DependencyNotSynced, failures[4].GetError().GetStatus());
-
-    EXPECT_EQ(IChangeManager::ChangeStatus::Created, txn.GetCache().GetChangeManager().GetObjectChangeStatus(parent));
-    EXPECT_EQ(IChangeManager::ChangeStatus::Created, txn.GetCache().GetChangeManager().GetObjectChangeStatus(child1));
-    EXPECT_EQ(IChangeManager::ChangeStatus::Created, txn.GetCache().GetChangeManager().GetObjectChangeStatus(child2));
-    EXPECT_EQ(IChangeManager::ChangeStatus::Created, txn.GetCache().GetChangeManager().GetRelationshipChange(rel1).GetChangeStatus());
-    EXPECT_EQ(IChangeManager::ChangeStatus::Created, txn.GetCache().GetChangeManager().GetRelationshipChange(rel2).GetChangeStatus());
-    EXPECT_EQ(IChangeManager::ChangeStatus::NoChange, txn.GetCache().GetChangeManager().GetObjectChangeStatus(standalone));
-    }
-
-/*--------------------------------------------------------------------------------------+
-* @bsitest                                    Vincas.Razma                     07/15
-+---------------+---------------+---------------+---------------+---------------+------*/
-TEST_F(CachingDataSourceTests, SyncLocalChanges_V2CreatedRelatedObjectsWithFile_SendsSeperateRequestsForEachNewObjectAndRelationship)
-    {
-    // Arrange
-    auto ds = GetTestDataSourceV2();
-
-    auto txn = ds->StartCacheTransaction();
-    auto testClass = txn.GetCache().GetAdapter().GetECClass("TestSchema.TestClass");
-    auto testRelClass = txn.GetCache().GetAdapter().GetECRelationshipClass("TestSchema.TestRelationshipClass");
-
-    auto instanceA = StubInstanceInCache(txn.GetCache(), {"TestSchema.TestClass", "A"});
-    auto instanceB = txn.GetCache().GetChangeManager().CreateObject(*testClass, ToJson(R"({"TestProperty" : "ValB"})"));
-    auto instanceC = txn.GetCache().GetChangeManager().CreateObject(*testClass, ToJson(R"({"TestProperty" : "ValC"})"));
-    ASSERT_EQ(SUCCESS, txn.GetCache().GetChangeManager().ModifyFile(instanceC, StubFile(), false));
-
-    ASSERT_TRUE(txn.GetCache().GetChangeManager().CreateRelationship(*testRelClass, instanceA, instanceB).IsValid());
-    ASSERT_TRUE(txn.GetCache().GetChangeManager().CreateRelationship(*testRelClass, instanceB, instanceC).IsValid());
-    txn.Commit();
-
-    // Act & Assert
-    Json::Value expectedCreationJson1 = ToJson(
-        R"( {
-            "instance" :
-                {
-                "changeState": "new",
-                "schemaName" : "TestSchema",
-                "className" : "TestClass",
-                "properties" :
-                    {
-                    "TestProperty" : "ValB"
-                    },
-                "relationshipInstances" :
-                    [{
-                    "changeState": "new",
-                    "schemaName" : "TestSchema",
-                    "className" : "TestRelationshipClass",
-                    "direction" : "backward",
-                    "relatedInstance" :
-                        {
-                        "changeState" : "existing",
-                        "schemaName" : "TestSchema",
-                        "className" : "TestClass",
-                        "instanceId" : "A"
-                        }
-                    }]
-                }
-            })");
-    Json::Value expectedCreationJson2 = ToJson(
-        R"( {
-            "instance" :
-                {
-                "changeState": "new",
-                "schemaName" : "TestSchema",
-                "className" : "TestClass",
-                "properties" :
-                    {
-                    "TestProperty" : "ValC"
-                    },
-                "relationshipInstances" :
-                    [{
-                    "changeState": "new",
-                    "schemaName" : "TestSchema",
-                    "className" : "TestRelationshipClass",
-                    "direction" : "backward",
-                    "relatedInstance" :
-                        {
-                        "changeState" : "existing",
-                        "schemaName" : "TestSchema",
-                        "className" : "TestDerivedClass",
-                        "instanceId" : "NewB"
-                        }
-                    }]
-                }
-            })");
-    BeFileName filePath2 = ds->StartCacheTransaction().GetCache().ReadFilePath(instanceC);
-
-    EXPECT_CALL(GetMockClient(), SendCreateObjectRequest(_, _, _, _))
-        .WillOnce(Invoke([&] (JsonValueCR json, BeFileNameCR path, Http::Request::ProgressCallbackCR, ICancellationTokenPtr)
-        {
-        EXPECT_EQ(expectedCreationJson1, json);
-        EXPECT_EQ(L"", path);
-        return CreateCompletedAsyncTask(StubWSCreateObjectResult(
-            {"TestSchema.TestClass", "NewB"}, {"TestSchema.TestRelationshipClass", ""}, {"TestSchema.TestClass", "A"}));
-        }))
-        .WillOnce(Invoke([&] (JsonValueCR json, BeFileNameCR path, Http::Request::ProgressCallbackCR, ICancellationTokenPtr)
-            {
-            EXPECT_EQ(expectedCreationJson2, json);
-            EXPECT_EQ(filePath2, path);
-            return CreateCompletedAsyncTask(StubWSCreateObjectResult(
-                {"TestSchema.TestClass", "NewC"}, {"TestSchema.TestRelationshipClass", ""}, {"TestSchema.TestClass", "NewB"}));
-            }));
-
-        EXPECT_CALL(GetMockClient(), SendQueryRequest(_, _, _, _))
-            .WillOnce(Invoke([=] (WSQueryCR query, Utf8StringCR, Utf8StringCR, ICancellationTokenPtr)
-            {
-            EXPECT_THAT(query.ToQueryString(), Eq("$filter=$id+eq+'NewB'"));
-            StubInstances instances;
-            instances.Add({"TestSchema.TestDerivedClass", "NewB"});
-            return CreateCompletedAsyncTask(instances.ToWSObjectsResult());
-            }))
-            .WillOnce(Invoke([=] (WSQueryCR query, Utf8StringCR, Utf8StringCR, ICancellationTokenPtr)
-                {
-                EXPECT_THAT(query.ToQueryString(), Eq("$filter=$id+eq+'NewC'"));
-                StubInstances instances;
-                instances.Add({"TestSchema.TestDerivedClass", "NewC"});
-                return CreateCompletedAsyncTask(instances.ToWSObjectsResult());
-                }));
-
-            auto result = ds->SyncLocalChanges(nullptr, nullptr)->GetResult();
-            EXPECT_TRUE(result.IsSuccess());
-    }
-
-/*--------------------------------------------------------------------------------------+
-* @bsitest                                    Vincas.Razma                     07/15
-+---------------+---------------+---------------+---------------+---------------+------*/
-TEST_F(CachingDataSourceTests, SyncLocalChanges_CreatedTwoRelatedInstancesAndFirstOneFails_SecondOneFailureHasDependencySyncFailedStatus)
-    {
-    // Arrange
-    auto ds = GetTestDataSourceV2();
-
-    auto txn = ds->StartCacheTransaction();
-    auto testClass = txn.GetCache().GetAdapter().GetECClass("TestSchema.TestClass");
-    auto testRelClass = txn.GetCache().GetAdapter().GetECRelationshipClass("TestSchema.TestRelationshipClass");
-
-    auto instanceA = StubInstanceInCache(txn.GetCache(), {"TestSchema.TestClass", "A"});
-    auto instanceB = txn.GetCache().GetChangeManager().CreateObject(*testClass, Json::objectValue);
-    auto instanceC = txn.GetCache().GetChangeManager().CreateObject(*testClass, Json::objectValue);
-
-    ASSERT_TRUE(txn.GetCache().GetChangeManager().CreateRelationship(*testRelClass, instanceA, instanceB).IsValid());
-    ASSERT_TRUE(txn.GetCache().GetChangeManager().CreateRelationship(*testRelClass, instanceB, instanceC).IsValid());
-    txn.Commit();
-
-    EXPECT_CALL(GetMockClient(), SendCreateObjectRequest(_, _, _, _))
-        .WillOnce(Return(CreateCompletedAsyncTask(WSCreateObjectResult::Error(WSError(WSError::Id::Conflict)))));
-
-    BeTest::SetFailOnAssert(false);
-    auto result = ds->SyncLocalChanges(nullptr, nullptr)->GetResult();
-    BeTest::SetFailOnAssert(true);
-    EXPECT_TRUE(result.IsSuccess());
-
-    ASSERT_THAT(result.GetValue(), SizeIs(4));
-    EXPECT_THAT(result.GetValue()[1].GetObjectId(), Eq(ds->StartCacheTransaction().GetCache().FindInstance(instanceB)));
-    EXPECT_THAT(result.GetValue()[1].GetError().GetStatus(), ICachingDataSource::Status::NetworkErrorsOccured);
-    EXPECT_THAT(result.GetValue()[3].GetObjectId(), Eq(ds->StartCacheTransaction().GetCache().FindInstance(instanceC)));
-    EXPECT_THAT(result.GetValue()[3].GetError().GetStatus(), ICachingDataSource::Status::DependencyNotSynced);
-    }
-
-/*--------------------------------------------------------------------------------------+
-* @bsitest                                    Vincas.Razma                     07/15
-+---------------+---------------+---------------+---------------+---------------+------*/
-TEST_F(CachingDataSourceTests, SyncLocalChanges_CreatedObjectWithTwoRelationships_SecondRelationshipCreationSentSeperately)
-    {
-    // Arrange
-    auto ds = GetTestDataSourceV2();
-
-    auto txn = ds->StartCacheTransaction();
-    auto testClass = txn.GetCache().GetAdapter().GetECClass("TestSchema.TestClass");
-    auto testRelClass = txn.GetCache().GetAdapter().GetECRelationshipClass("TestSchema.TestRelationshipClass");
-
-    auto instanceA = StubInstanceInCache(txn.GetCache(), {"TestSchema.TestClass", "A"});
-    auto instanceB = StubInstanceInCache(txn.GetCache(), {"TestSchema.TestClass", "B"});
-    auto instanceC = txn.GetCache().GetChangeManager().CreateObject(*testClass, ToJson(R"({"TestProperty" : "ValC"})"));
-
-    ASSERT_TRUE(txn.GetCache().GetChangeManager().CreateRelationship(*testRelClass, instanceA, instanceC).IsValid());
-    ASSERT_TRUE(txn.GetCache().GetChangeManager().CreateRelationship(*testRelClass, instanceB, instanceC).IsValid());
-    txn.Commit();
-
-    // Act & Assert
-    Json::Value expectedCreationJson1 = ToJson(
-        R"( {
-            "instance" :
-                {
-                "changeState": "new",
-                "schemaName" : "TestSchema",
-                "className" : "TestClass",
-                "properties" :
-                    {
-                    "TestProperty" : "ValC"
-                    },
-                "relationshipInstances" :
-                    [{
-                    "changeState": "new",
-                    "schemaName" : "TestSchema",
-                    "className" : "TestRelationshipClass",
-                    "direction" : "backward",
-                    "relatedInstance" :
-                        {
-                        "changeState" : "existing",
-                        "schemaName" : "TestSchema",
-                        "className" : "TestClass",
-                        "instanceId" : "A"
-                        }
-                    }]
-                }
-            })");
-
-    Json::Value expectedCreationJson2 = ToJson(
-        R"( {
-            "instance" :
-                {
-                "changeState" : "existing",
-                "schemaName" : "TestSchema",
-                "className" : "TestClass",
-                "instanceId" : "B",
-                "relationshipInstances" :
-                    [{
-                    "changeState": "new",
-                    "schemaName" : "TestSchema",
-                    "className" : "TestRelationshipClass",
-                    "direction" : "forward",
-                    "relatedInstance" :
-                        {
-                        "changeState" : "existing",
-                        "schemaName" : "TestSchema",
-                        "className" : "TestClass",
-                        "instanceId" : "NewC"
-                        }
-                    }]
-                }
-            })");
-
-    EXPECT_CALL(GetMockClient(), SendCreateObjectRequest(_, _, _, _))
-        .Times(2)
-        .WillOnce(Invoke([&] (JsonValueCR json, BeFileNameCR path, Http::Request::ProgressCallbackCR, ICancellationTokenPtr)
-        {
-        EXPECT_EQ(expectedCreationJson1, json);
-        return CreateCompletedAsyncTask(StubWSCreateObjectResult(
-            {"TestSchema.TestClass", "NewC"}, {"TestSchema.TestRelationshipClass", ""}, {"TestSchema.TestClass", "A"}));
-        }))
-        .WillOnce(Invoke([&] (JsonValueCR json, BeFileNameCR path, Http::Request::ProgressCallbackCR, ICancellationTokenPtr)
-            {
-            EXPECT_EQ(expectedCreationJson2, json);
-            return CreateCompletedAsyncTask(StubWSCreateObjectResult
-                (
-                {"TestSchema.TestClass", "B"},
-                {"TestSchema.TestRelationshipClass", "BC"},
-                {"TestSchema.TestClass", "NewC"})
-                );
-            }));
-
-        EXPECT_CALL(GetMockClient(), SendQueryRequest(_, _, _, _))
-            .Times(1)
-            .WillOnce(Return(CreateCompletedAsyncTask(StubWSObjectsResult({"TestSchema.TestClass", "NewC"}))));
-
-        auto result = ds->SyncLocalChanges(nullptr, nullptr)->GetResult();
-        EXPECT_TRUE(result.IsSuccess());
-    }
-
-/*--------------------------------------------------------------------------------------+
-* @bsitest                                    Vincas.Razma                     07/15
-+---------------+---------------+---------------+---------------+---------------+------*/
-TEST_F(CachingDataSourceTests, SyncLocalChanges_CreatedObjet_SetsNewRemoteIdAndCommits)
-    {
-    // Arrange
-    auto ds = GetTestDataSourceV2();
-
-    auto txn = ds->StartCacheTransaction();
-    auto testClass = txn.GetCache().GetAdapter().GetECClass("TestSchema.TestClass");
-    auto instance = txn.GetCache().GetChangeManager().CreateObject(*testClass, Json::objectValue);
-    txn.Commit();
-
-    // Act & Assert
-    EXPECT_CALL(GetMockClient(), SendCreateObjectRequest(_, _, _, _))
-        .Times(1)
-        .WillOnce(Return(CreateCompletedAsyncTask(StubWSCreateObjectResult({"TestSchema.TestClass", "CreatedObjectId"}))));
-
-    EXPECT_CALL(GetMockClient(), SendQueryRequest(_, _, _, _))
-        .Times(1)
-        .WillOnce(Return(CreateCompletedAsyncTask(StubWSObjectsResult({"TestSchema.TestClass", "CreatedObjectId"}))));
-
-    auto result = ds->SyncLocalChanges(nullptr, nullptr)->GetResult();
-    ASSERT_TRUE(result.IsSuccess());
-    EXPECT_TRUE(ds->StartCacheTransaction().GetCache().GetCachedObjectInfo(instance).IsInCache());
-    EXPECT_TRUE(ds->StartCacheTransaction().GetCache().GetCachedObjectInfo({"TestSchema.TestClass", "CreatedObjectId"}).IsInCache());
-    EXPECT_EQ(IChangeManager::ChangeStatus::NoChange, ds->StartCacheTransaction().GetCache().GetCachedObjectInfo({"TestSchema.TestClass", "CreatedObjectId"}).GetChangeStatus());
-    }
-
-/*--------------------------------------------------------------------------------------+
-* @bsitest                                    Vincas.Razma                     07/15
-+---------------+---------------+---------------+---------------+---------------+------*/
-TEST_F(CachingDataSourceTests, SyncLocalChanges_CreatedObjectWithReadOnlyProperties_SendsReadOnlyButNotCalculatedProperty)
-    {
-    // Arrange
-    auto ds = GetTestDataSourceV2();
-
-    auto txn = ds->StartCacheTransaction();
-    auto testClass = txn.GetCache().GetAdapter().GetECClass("TestSchema.TestClass3");
-    auto instance = txn.GetCache().GetChangeManager().CreateObject(*testClass, ToJson(R"({ "TestReadOnlyProperty" : "42" })"));
-    ASSERT_TRUE(instance.IsValid());
-    txn.Commit();
-
-    // Act & Assert
-    EXPECT_CALL(GetMockClient(), SendCreateObjectRequest(_, BeFileName(), _, _))
-        .Times(1)
-        .WillOnce(Invoke([=] (JsonValueCR json, BeFileNameCR, Http::Request::ProgressCallbackCR, ICancellationTokenPtr)
-        {
-        EXPECT_TRUE(json["instance"]["properties"].isMember("TestReadOnlyProperty"));
-        EXPECT_FALSE(json["instance"]["properties"].isMember("TestCalculatedProperty"));
-        return CreateCompletedAsyncTask(WSCreateObjectResult());
-        }));
-    ds->SyncLocalChanges(nullptr, nullptr)->Wait();
-    }
-
-/*--------------------------------------------------------------------------------------+
-* @bsitest                                    Vincas.Razma                     07/15
-+---------------+---------------+---------------+---------------+---------------+------*/
-TEST_F(CachingDataSourceTests, SyncLocalChanges_ModifiedObjectWithReadOnlyProperties_DoesNotSendAnyReadOnlyProperties)
-    {
-    // Arrange
-    auto ds = GetTestDataSourceV2();
-
-    auto txn = ds->StartCacheTransaction();
-    auto instance = StubInstanceInCache(txn.GetCache(), {"TestSchema.TestClass3", "Foo"});
-    ASSERT_EQ(SUCCESS, txn.GetCache().GetChangeManager().ModifyObject(instance, ToJson(R"({ "TestReadOnlyProperty" : "42" })")));
-    txn.Commit();
-
-    // Act & Assert
-    EXPECT_CALL(GetMockClient(), SendUpdateObjectRequest(_, _, _, _, _, _))
-        .Times(1)
-        .WillOnce(Invoke([=] (ObjectIdCR, JsonValueCR properties, Utf8String, BeFileName, Http::Request::ProgressCallbackCR, ICancellationTokenPtr)
-        {
-        EXPECT_FALSE(properties.isMember("TestReadOnlyProperty"));
-        EXPECT_FALSE(properties.isMember("TestCalculatedProperty"));
-        return CreateCompletedAsyncTask(WSUpdateObjectResult());
-        }));
-
-    ds->SyncLocalChanges(nullptr, nullptr)->Wait();
-    }
-/*--------------------------------------------------------------------------------------+
-* @bsitest                             Benediktas.Lipnickas                     02/15
-+---------------+---------------+---------------+---------------+---------------+------*/
-TEST_F(CachingDataSourceTests, SyncLocalChanges_FailedToModifyObject_ReturnsFailedObject)
-    {
-    // Arrange
-    auto ds = GetTestDataSourceV2();
-
-    auto txn = ds->StartCacheTransaction();
-    auto instance = StubInstanceInCache(txn.GetCache());
-    ASSERT_EQ(SUCCESS, txn.GetCache().GetChangeManager().ModifyObject(instance, Json::objectValue));
-    txn.Commit();
-
-    // Act & Assert
-    EXPECT_CALL(GetMockClient(), SendUpdateObjectRequest(_, _, _, _, _, _))
-        .WillOnce(Invoke([=] (ObjectIdCR, JsonValueCR properties, Utf8String, BeFileName, Http::Request::ProgressCallbackCR, ICancellationTokenPtr)
-        {
-        return CreateCompletedAsyncTask(WSUpdateObjectResult::Error(WSError(StubWSErrorHttpResponse(HttpStatus::BadRequest))));
-        }));
-
-    auto result = ds->SyncLocalChanges(nullptr, nullptr)->GetResult();
-    ASSERT_TRUE(result.IsSuccess());
-
-    ASSERT_THAT(result.GetValue(), SizeIs(1));
-    EXPECT_THAT(result.GetValue()[0].GetObjectId(), Eq(ds->StartCacheTransaction().GetCache().FindInstance(instance)));
-    }
-
-/*--------------------------------------------------------------------------------------+
-* @bsitest                                    Vincas.Razma                     07/15
-+---------------+---------------+---------------+---------------+---------------+------*/
-TEST_F(CachingDataSourceTests, SyncLocalChanges_ModifiedObject_SendUpdateObjectRequestWithOnlyChangedPropertiesAndCommits)
-    {
-    // Arrange
-    auto ds = GetTestDataSourceV2();
-
-    auto txn = ds->StartCacheTransaction();
-    auto instance = StubInstanceInCache(txn.GetCache(), {"TestSchema.TestClass", "Foo"}, {{"TestProperty", "OldA"}, {"TestProperty2", "OldB"}});
-
-    Json::Value newPropertiesJson = ToJson(R"({ "TestProperty" : "NewA", "TestProperty2" : "OldB" })");
-    ASSERT_EQ(SUCCESS, txn.GetCache().GetChangeManager().ModifyObject(instance, newPropertiesJson));
-    txn.Commit();
-
-    // Act & Assert
-    EXPECT_CALL(GetMockClient(), SendUpdateObjectRequest(_, _, _, _, _, _))
-        .Times(1)
-        .WillOnce(Invoke([&] (ObjectIdCR objectId, JsonValueCR propertiesJson, Utf8String, BeFileName, Http::Request::ProgressCallbackCR, ICancellationTokenPtr)
-        {
-        EXPECT_EQ(ObjectId("TestSchema.TestClass", "Foo"), objectId);
-        EXPECT_EQ(ToJson(R"({ "TestProperty" : "NewA" })"), propertiesJson);
-        return CreateCompletedAsyncTask(WSUpdateObjectResult::Success({}));
-        }));
-
-    auto result = ds->SyncLocalChanges(nullptr, nullptr)->GetResult();
-    ASSERT_TRUE(result.IsSuccess());
-    EXPECT_EQ(IChangeManager::ChangeStatus::NoChange, ds->StartCacheTransaction().GetCache().GetCachedObjectInfo(instance).GetChangeStatus());
-    }
-
-/*--------------------------------------------------------------------------------------+
-* @bsitest                                    Vincas.Razma                     07/15
-+---------------+---------------+---------------+---------------+---------------+------*/
-TEST_F(CachingDataSourceTests, SyncLocalChanges_ModifiedFile_SendUpdateFileRequestWithCorrectParametersAndCommits)
-    {
-    // Arrange
-    auto ds = GetTestDataSourceV2();
-
-    auto txn = ds->StartCacheTransaction();
-    auto instance = StubInstanceInCache(txn.GetCache(), {"TestSchema.TestClass", "Foo"});
-    ASSERT_EQ(SUCCESS, txn.GetCache().GetChangeManager().ModifyFile(instance, StubFile(), false));
-    auto cachedFilePath = txn.GetCache().ReadFilePath(instance);
-    txn.Commit();
-
-    // Act & Assert
-    EXPECT_CALL(GetMockClient(), SendUpdateFileRequest(_, _, _, _))
-        .Times(1)
-        .WillOnce(Invoke([&] (ObjectIdCR objectId, BeFileNameCR filePath, Http::Request::ProgressCallbackCR, ICancellationTokenPtr)
-        {
-        EXPECT_EQ(ObjectId("TestSchema.TestClass", "Foo"), objectId);
-        EXPECT_EQ(cachedFilePath, filePath);
-        return CreateCompletedAsyncTask(WSUpdateObjectResult::Success({nullptr, "NewTag"}));
-        }));
-
-    auto result = ds->SyncLocalChanges(nullptr, nullptr)->GetResult();
-    ASSERT_TRUE(result.IsSuccess());
-    EXPECT_EQ(IChangeManager::ChangeStatus::NoChange, ds->StartCacheTransaction().GetCache().GetChangeManager().GetFileChange(instance).GetChangeStatus());
-    EXPECT_EQ("NewTag", ds->StartCacheTransaction().GetCache().ReadFileCacheTag({"TestSchema.TestClass", "Foo"}));
-    }
-
-/*--------------------------------------------------------------------------------------+
-* @bsitest                                    Vincas.Razma                     07/15
-+---------------+---------------+---------------+---------------+---------------+------*/
-TEST_F(CachingDataSourceTests, SyncLocalChanges_CreatedObjectWithFile_SendUpdateFileRequestWithCorrectParametersAndCommits)
-    {
-    // Arrange
-    auto ds = GetTestDataSourceV2();
-
-    auto txn = ds->StartCacheTransaction();
-    auto testClass = txn.GetCache().GetAdapter().GetECClass("TestSchema.TestClass");
-    auto instance = txn.GetCache().GetChangeManager().CreateObject(*testClass, Json::objectValue);
-    ASSERT_EQ(SUCCESS, txn.GetCache().GetChangeManager().ModifyFile(instance, StubFile(), false));
-    auto cachedFilePath = txn.GetCache().ReadFilePath(instance);
-    txn.Commit();
-
-    // Act & Assert
-    EXPECT_CALL(GetMockClient(), SendCreateObjectRequest(_, _, _, _))
-        .WillOnce(Invoke([&] (JsonValueCR, BeFileNameCR filePath, Http::Request::ProgressCallbackCR, ICancellationTokenPtr)
-        {
-        EXPECT_EQ(cachedFilePath, filePath);
-        return CreateCompletedAsyncTask(StubWSCreateObjectResult({"TestSchema.TestClass", "Foo"}, "NewTag"));
-        }));
-
-    ON_CALL(GetMockClient(), SendQueryRequest(_, _, _, _))
-        .WillByDefault(Return(CreateCompletedAsyncTask(StubWSObjectsResult({"TestSchema.TestClass", "Foo"}))));
-
-    auto result = ds->SyncLocalChanges(nullptr, nullptr)->GetResult();
-    ASSERT_TRUE(result.IsSuccess());
-    EXPECT_EQ(IChangeManager::ChangeStatus::NoChange, ds->StartCacheTransaction().GetCache().GetChangeManager().GetObjectChange(instance).GetChangeStatus());
-    EXPECT_EQ(IChangeManager::ChangeStatus::NoChange, ds->StartCacheTransaction().GetCache().GetChangeManager().GetFileChange(instance).GetChangeStatus());
-    EXPECT_EQ("NewTag", ds->StartCacheTransaction().GetCache().ReadFileCacheTag({"TestSchema.TestClass", "Foo"}));
-    }
-
-/*--------------------------------------------------------------------------------------+
-* @bsitest                                    Vincas.Razma                     07/15
-+---------------+---------------+---------------+---------------+---------------+------*/
-TEST_F(CachingDataSourceTests, SyncLocalChanges_CreatedObjectWithFile_ProgressCallbackCalledWithCorrectParameters)
-    {
-    auto ds = GetTestDataSourceV2();
-
-    auto txn = ds->StartCacheTransaction();
-    auto testClass = txn.GetCache().GetAdapter().GetECClass("TestSchema.TestClass");
-    auto instance = txn.GetCache().GetChangeManager().CreateObject(*testClass, Json::objectValue);
-    auto fileContent = Utf8String("Hello world over here");
-    auto file = StubFile(fileContent);
-    auto filelength = (double)fileContent.size();
-    ASSERT_EQ(SUCCESS, txn.GetCache().GetChangeManager().ModifyFile(instance, file, false));
-    auto cachedFilePath = txn.GetCache().ReadFilePath(instance);
-    txn.Commit();
-
-    //ON_CALL(GetMockClient(), SendQueryRequest(_, _, _, _))
-    //    .WillByDefault(Return(CreateCompletedAsyncTask(StubWSObjectsResult({"TestSchema.TestClass", "Foo"}))));
-
-    TestProgressMock testOnProgress;
-    auto onProgress = [&] (ICachingDataSource::ProgressCR progress)
-        {
-        testOnProgress.TestProgress(progress);
-        };
-
-    EXPECT_CALL(GetMockClient(), SendCreateObjectRequest(_, _, _, _))
-        .WillOnce(Invoke([&] (JsonValueCR, BeFileNameCR filePath, Http::Request::ProgressCallbackCR uploadProgressCallback, ICancellationTokenPtr)
-        {
-        uploadProgressCallback(5.0, filelength);
-        uploadProgressCallback(10.0, filelength);
-        uploadProgressCallback(filelength, filelength);
-
-        return CreateCompletedAsyncTask(StubWSCreateObjectResult({"TestSchema.TestClass", "Foo"}));
-        }));
-
-        {
-        InSequence dummy;
-        EXPECT_CALL(testOnProgress, TestProgress(_)).WillOnce(Invoke([&] (ICachingDataSource::ProgressCR progress)
-            {
-            EXPECT_EQ(instance, progress.GetCurrentFileKey());
-            EXPECT_EQ(ICachingDataSource::Progress::State(), progress.GetCurrentFileBytes());
-            }));
-        EXPECT_CALL(testOnProgress, TestProgress(_)).WillOnce(Invoke([&] (ICachingDataSource::ProgressCR progress)
-            {
-            EXPECT_EQ(instance, progress.GetCurrentFileKey());
-            EXPECT_EQ(ICachingDataSource::Progress::State(5.0, filelength), progress.GetCurrentFileBytes());
-            }));
-        EXPECT_CALL(testOnProgress, TestProgress(_)).WillOnce(Invoke([&] (ICachingDataSource::ProgressCR progress)
-            {
-            EXPECT_EQ(instance, progress.GetCurrentFileKey());
-            EXPECT_EQ(ICachingDataSource::Progress::State(10.0, filelength), progress.GetCurrentFileBytes());
-            }));
-        EXPECT_CALL(testOnProgress, TestProgress(_)).WillOnce(Invoke([&] (ICachingDataSource::ProgressCR progress)
-            {
-            EXPECT_EQ(instance, progress.GetCurrentFileKey());
-            EXPECT_EQ(ICachingDataSource::Progress::State(filelength, filelength), progress.GetCurrentFileBytes());
-            }));
-        EXPECT_CALL(testOnProgress, TestProgress(_)).WillOnce(Invoke([&] (ICachingDataSource::ProgressCR progress)
-            {
-            EXPECT_DOUBLE_EQ(1.0, progress.GetSynced());
-            }));
-        }
-
-    auto result = ds->SyncLocalChanges(onProgress, nullptr)->GetResult();
-    ASSERT_TRUE(result.IsSuccess());
-    }
-
-/*--------------------------------------------------------------------------------------+
-* @bsitest                                    Vincas.Razma                     07/15
-+---------------+---------------+---------------+---------------+---------------+------*/
-TEST_F(CachingDataSourceTests, SyncLocalChanges_CreatedObjectWithout_ProgressCallbackCalledWithoutFileProgress)
-    {
-    auto ds = GetTestDataSourceV2();
-
-    auto txn = ds->StartCacheTransaction();
-    auto testClass = txn.GetCache().GetAdapter().GetECClass("TestSchema.TestClass");
-    auto instance = txn.GetCache().GetChangeManager().CreateObject(*testClass, Json::objectValue);
-
-    txn.Commit();
-
-    ////ON_CALL(GetMockClient(), SendQueryRequest(_, _, _, _))
-    ////    .WillByDefault(Return(CreateCompletedAsyncTask(StubWSObjectsResult({"TestSchema.TestClass", "Foo"}))));
-
-    TestProgressMock testOnProgress;
-    auto onProgress = [&] (ICachingDataSource::ProgressCR progress)
-        {
-        testOnProgress.TestProgress(progress);
-        };
-
-    EXPECT_CALL(GetMockClient(), SendCreateObjectRequest(_, _, _, _))
-        .WillOnce(Invoke([&] (JsonValueCR, BeFileNameCR filePath, Http::Request::ProgressCallbackCR uploadProgressCallback, ICancellationTokenPtr)
-        {
-        uploadProgressCallback(0.0, 0.0);
-
-        return CreateCompletedAsyncTask(StubWSCreateObjectResult({"TestSchema.TestClass", "Foo"}));
-        }));
-
-        EXPECT_CALL(testOnProgress, TestProgress(_)).Times(2).WillRepeatedly(Invoke([&] (ICachingDataSource::ProgressCR progress)
-            {
-            EXPECT_FALSE(progress.GetCurrentFileKey().IsValid());
-            }));
-
-        auto result = ds->SyncLocalChanges(onProgress, nullptr)->GetResult();
-        ASSERT_TRUE(result.IsSuccess());
-    }
-
-/*--------------------------------------------------------------------------------------+
-* @bsitest                                    Vincas.Razma                     07/15
-+---------------+---------------+---------------+---------------+---------------+------*/
-TEST_F(CachingDataSourceTests, SyncLocalChanges_WebApi24AndCreatedObjectWithFile_ChecksIfRepositorySupportsFileAccessUrl)
-    {
-    auto ds = GetTestDataSourceV24();
-    auto txn = ds->StartCacheTransaction();
-    auto instance = StubCreatedFileInCache(txn.GetCache(), "TestSchema.TestClass");
-    txn.Commit();
-
-    EXPECT_CALL(GetMockClient(), SendQueryRequest(_, _, _, _))
-        .WillOnce(Invoke([&] (WSQueryCR query, Utf8StringCR, Utf8StringCR, ICancellationTokenPtr ct)
-        {
-        EXPECT_EQ("Policies/PolicyAssertion?$select=$id&$filter=Name+eq+'SupportsFileAccessUrl'+and+Supported+eq+true", query.ToFullString());
-        EXPECT_NE(nullptr, ct);
-        return CreateCompletedAsyncTask(WSObjectsResult::Error({}));
-        }));
-
-    auto result = ds->SyncLocalChanges(nullptr, nullptr)->GetResult();
-    ASSERT_FALSE(result.IsSuccess());
-    }
-
-/*--------------------------------------------------------------------------------------+
-* @bsitest                                    Vincas.Razma                     07/15
-+---------------+---------------+---------------+---------------+---------------+------*/
-TEST_F(CachingDataSourceTests, SyncLocalChanges_WebApi24AndCreatedObjectWithFileAndFileAccessUrlNotSupported_UploadsInstanceAndFileInOneRequest)
-    {
-    auto ds = GetTestDataSourceV24();
-    auto txn = ds->StartCacheTransaction();
-    auto instance = StubCreatedFileInCache(txn.GetCache(), "TestSchema.TestClass");
-    auto filePath = txn.GetCache().ReadFilePath(instance);
-    ASSERT_TRUE(filePath.DoesPathExist());
-    txn.Commit();
-
-    EXPECT_CALL(GetMockClient(), SendQueryRequest(_, _, _, _))
-        .WillOnce(Invoke([&] (WSQueryCR query, Utf8StringCR, Utf8StringCR, ICancellationTokenPtr)
-        {
-        EXPECT_EQ("Policies", query.GetSchemaName());
-        return CreateCompletedAsyncTask(StubWSObjectsResult());
-        }));
-
-    EXPECT_CALL(GetMockClient(), SendCreateObjectRequest(_, _, _, _))
-        .WillOnce(Invoke([&] (JsonValueCR, BeFileNameCR path, Http::Request::ProgressCallbackCR, ICancellationTokenPtr ct)
-        {
-        EXPECT_EQ(filePath, path);
-        EXPECT_NE(nullptr, ct);
-
-        EXPECT_CALL(GetMockClient(), SendQueryRequest(_, _, _, _))
-            .WillOnce(Return(CreateCompletedAsyncTask(StubWSObjectsResult({"TestSchema.TestClass", "NewRemoteId"}))));
-        return CreateCompletedAsyncTask(StubWSCreateObjectResult({"TestSchema.TestClass", "NewRemoteId"}));
-        }));
-
-    auto result = ds->SyncLocalChanges(nullptr, nullptr)->GetResult();
-    EXPECT_TRUE(result.IsSuccess());
-    EXPECT_TRUE(result.GetValue().empty());
-    }
-
-/*--------------------------------------------------------------------------------------+
-* @bsitest                                    Vincas.Razma                     07/15
-+---------------+---------------+---------------+---------------+---------------+------*/
-TEST_F(CachingDataSourceTests, SyncLocalChanges_WebApi24AndCreatedObjectWithFileAndFileAccessUrlSupported_UploadsInstanceAndFileSeperately)
-    {
-    auto ds = GetTestDataSourceV24();
-    auto txn = ds->StartCacheTransaction();
-    auto instance = StubCreatedFileInCache(txn.GetCache(), "TestSchema.TestClass");
-    auto filePath = txn.GetCache().ReadFilePath(instance);
-    ASSERT_TRUE(filePath.DoesPathExist());
-    txn.Commit();
-
-    EXPECT_CALL(GetMockClient(), SendQueryRequest(_, _, _, _))
-        .WillOnce(Invoke([&] (WSQueryCR query, Utf8StringCR, Utf8StringCR, ICancellationTokenPtr)
-        {
-        EXPECT_EQ("Policies", query.GetSchemaName());
-        return CreateCompletedAsyncTask(StubWSObjectsResult(StubObjectId()));
-        }));
-
-    EXPECT_CALL(GetMockClient(), SendCreateObjectRequest(_, _, _, _))
-        .WillOnce(Invoke([&] (JsonValueCR, BeFileNameCR path, Http::Request::ProgressCallbackCR, ICancellationTokenPtr ct)
-        {
-        EXPECT_EQ(L"", path);
-        EXPECT_NE(nullptr, ct);
-
-        EXPECT_CALL(GetMockClient(), SendQueryRequest(_, _, _, _))
-            .WillOnce(Return(CreateCompletedAsyncTask(StubWSObjectsResult({"TestSchema.TestClass", "NewRemoteId"}))));
-        return CreateCompletedAsyncTask(StubWSCreateObjectResult({"TestSchema.TestClass", "NewRemoteId"}));
-        }));
-
-    EXPECT_CALL(GetMockClient(), SendUpdateFileRequest(_, _, _, _))
-        .WillOnce(Invoke([&] (ObjectIdCR objectId, BeFileNameCR path, Http::Request::ProgressCallbackCR, ICancellationTokenPtr ct)
-        {
-        EXPECT_EQ(ObjectId("TestSchema.TestClass", "NewRemoteId"), objectId);
-        EXPECT_EQ(filePath, path);
-        EXPECT_NE(nullptr, ct);
-
-        EXPECT_CALL(GetMockClient(), SendGetObjectRequest(ObjectId("TestSchema.TestClass", "NewRemoteId"), _, _))
-            .WillOnce(Return(CreateCompletedAsyncTask(StubWSObjectsResult({"TestSchema.TestClass", "NewRemoteId"}))));
-        return CreateCompletedAsyncTask(WSUpdateFileResult::Success({}));
-        }));
-
-    auto result = ds->SyncLocalChanges(nullptr, nullptr)->GetResult();
-    EXPECT_TRUE(result.IsSuccess());
-    EXPECT_TRUE(result.GetValue().empty());
-    }
-
-/*--------------------------------------------------------------------------------------+
-* @bsitest                                    Vincas.Razma                     07/15
-+---------------+---------------+---------------+---------------+---------------+------*/
-TEST_F(CachingDataSourceTests, SyncLocalChanges_WebApi24AndCreatedObjectWithFileAndFileAccessUrlSupportedAndCreationFails_DoesNotUploadFile)
-    {
-    auto ds = GetTestDataSourceV24();
-    auto txn = ds->StartCacheTransaction();
-    auto instance = StubCreatedFileInCache(txn.GetCache(), "TestSchema.TestClass");
-    auto filePath = txn.GetCache().ReadFilePath(instance);
-    ASSERT_TRUE(filePath.DoesPathExist());
-    txn.Commit();
-
-    EXPECT_CALL(GetMockClient(), SendQueryRequest(_, _, _, _))
-        .WillOnce(Invoke([&] (WSQueryCR query, Utf8StringCR, Utf8StringCR, ICancellationTokenPtr)
-        {
-        EXPECT_EQ("Policies", query.GetSchemaName());
-        return CreateCompletedAsyncTask(StubWSObjectsResult(StubObjectId()));
-        }));
-
-    EXPECT_CALL(GetMockClient(), SendCreateObjectRequest(_, _, _, _))
-        .WillOnce(Invoke([&] (JsonValueCR, BeFileNameCR path, Http::Request::ProgressCallbackCR, ICancellationTokenPtr)
-        {
-        EXPECT_EQ(L"", path);
-        return CreateCompletedAsyncTask(WSCreateObjectResult::Error({WSError::Id::Conflict}));
-        }));
-
-    EXPECT_CALL(GetMockClient(), SendUpdateFileRequest(_, _, _, _)).Times(0);
-
-    auto result = ds->SyncLocalChanges(nullptr, nullptr)->GetResult();
-    ASSERT_TRUE(result.IsSuccess());
-    ASSERT_EQ(1, result.GetValue().size());
-    EXPECT_EQ(instance, ds->StartCacheTransaction().GetCache().FindInstance(result.GetValue()[0].GetObjectId()));
-    EXPECT_EQ(WSError::Id::Conflict, result.GetValue()[0].GetError().GetWSError().GetId());
-    }
-
-/*--------------------------------------------------------------------------------------+
-* @bsitest                                    Vincas.Razma                     07/15
-+---------------+---------------+---------------+---------------+---------------+------*/
-TEST_F(CachingDataSourceTests, SyncLocalChanges_WebApi24AndCreatedObjectWithFileAndCalledSecondTime_PoliciesCheckDoneOnce)
-    {
-    auto ds = GetTestDataSourceV24();
-    auto txn = ds->StartCacheTransaction();
-    auto instance = StubCreatedFileInCache(txn.GetCache(), "TestSchema.TestClass");
-    auto filePath = txn.GetCache().ReadFilePath(instance);
-    ASSERT_TRUE(filePath.DoesPathExist());
-    txn.Commit();
-
-    EXPECT_CALL(GetMockClient(), SendQueryRequest(_, _, _, _))
-        .WillOnce(Invoke([&] (WSQueryCR query, Utf8StringCR, Utf8StringCR, ICancellationTokenPtr)
-        {
-        EXPECT_EQ("Policies", query.GetSchemaName());
-        return CreateCompletedAsyncTask(StubWSObjectsResult());
-        }));
-
-    EXPECT_CALL(GetMockClient(), SendCreateObjectRequest(_, _, _, _))
-        .WillOnce(Invoke([&] (JsonValueCR, BeFileNameCR path, Http::Request::ProgressCallbackCR, ICancellationTokenPtr)
-        {
-        EXPECT_EQ(filePath, path);
-        return CreateCompletedAsyncTask(WSCreateObjectResult::Error(StubHttpResponse()));
-        }));
-
-    ASSERT_FALSE(ds->SyncLocalChanges(nullptr, nullptr)->GetResult().IsSuccess());
-
-    EXPECT_CALL(GetMockClient(), SendCreateObjectRequest(_, _, _, _))
-        .WillOnce(Invoke([&] (JsonValueCR, BeFileNameCR path, Http::Request::ProgressCallbackCR, ICancellationTokenPtr)
-        {
-        EXPECT_EQ(filePath, path);
-        return CreateCompletedAsyncTask(WSCreateObjectResult::Error(StubHttpResponse()));
-        }));
-
-    ASSERT_FALSE(ds->SyncLocalChanges(nullptr, nullptr)->GetResult().IsSuccess());
-    }
-
-/*--------------------------------------------------------------------------------------+
-* @bsitest                                    Vincas.Razma                     07/15
-+---------------+---------------+---------------+---------------+---------------+------*/
-TEST_F(CachingDataSourceTests, SyncLocalChanges_WebApi24AndCreatedObjectWithFileAndFileAccessUrlIsSupportedAndCalledSecondTime_PoliciesCheckDoneOnce)
-    {
-    auto ds = GetTestDataSourceV24();
-    auto txn = ds->StartCacheTransaction();
-    auto instance = StubCreatedFileInCache(txn.GetCache(), "TestSchema.TestClass");
-    txn.Commit();
-
-    EXPECT_CALL(GetMockClient(), SendQueryRequest(_, _, _, _))
-        .WillOnce(Invoke([&] (WSQueryCR query, Utf8StringCR, Utf8StringCR, ICancellationTokenPtr)
-        {
-        EXPECT_EQ("Policies", query.GetSchemaName());
-        return CreateCompletedAsyncTask(StubWSObjectsResult(StubObjectId()));
-        }));
-
-    EXPECT_CALL(GetMockClient(), SendCreateObjectRequest(_, _, _, _))
-        .WillOnce(Invoke([&] (JsonValueCR, BeFileNameCR path, Http::Request::ProgressCallbackCR, ICancellationTokenPtr)
-        {
-        EXPECT_EQ(L"", path);
-        return CreateCompletedAsyncTask(WSCreateObjectResult::Error(StubHttpResponse()));
-        }));
-
-    ASSERT_FALSE(ds->SyncLocalChanges(nullptr, nullptr)->GetResult().IsSuccess());
-
-    EXPECT_CALL(GetMockClient(), SendCreateObjectRequest(_, _, _, _))
-        .WillOnce(Invoke([&] (JsonValueCR, BeFileNameCR path, Http::Request::ProgressCallbackCR, ICancellationTokenPtr)
-        {
-        EXPECT_EQ(L"", path);
-        return CreateCompletedAsyncTask(WSCreateObjectResult::Error(StubHttpResponse()));
-        }));
-
-    ASSERT_FALSE(ds->SyncLocalChanges(nullptr, nullptr)->GetResult().IsSuccess());
-    }
-
-/*--------------------------------------------------------------------------------------+
-* @bsitest                                    Vincas.Razma                     07/15
-+---------------+---------------+---------------+---------------+---------------+------*/
-TEST_F(CachingDataSourceTests, SyncLocalChanges_DeletedObject_SendsDeleteObjectRequestWithCorrectParametersAndCommits)
-    {
-    // Arrange
-    auto ds = GetTestDataSourceV2();
-
-    auto txn = ds->StartCacheTransaction();
-    auto instance = StubInstanceInCache(txn.GetCache(), {"TestSchema.TestClass", "Foo"});
-    ASSERT_EQ(SUCCESS, txn.GetCache().GetChangeManager().DeleteObject(instance));
-    txn.Commit();
-
-    // Act & Assert
-    EXPECT_CALL(GetMockClient(), SendDeleteObjectRequest(_, _))
-        .Times(1)
-        .WillOnce(Invoke([&] (ObjectIdCR objectId, ICancellationTokenPtr)
-        {
-        EXPECT_EQ(ObjectId("TestSchema.TestClass", "Foo"), objectId);
-        return CreateCompletedAsyncTask(WSDeleteObjectResult::Success());
-        }));
-
-    auto result = ds->SyncLocalChanges(nullptr, nullptr)->GetResult();
-    ASSERT_TRUE(result.IsSuccess());
-    EXPECT_EQ(IChangeManager::ChangeStatus::NoChange, ds->StartCacheTransaction().GetCache().GetChangeManager().GetObjectChange(instance).GetChangeStatus());
-    }
-
-/*--------------------------------------------------------------------------------------+
-* @bsitest                                    Vincas.Razma                     07/15
-+---------------+---------------+---------------+---------------+---------------+------*/
-TEST_F(CachingDataSourceTests, SyncLocalChanges_DeletedRelationship_SendsDeleteObjectRequestWithCorrectParametersAndCommits)
-    {
-    // Arrange
-    auto ds = GetTestDataSourceV2();
-
-    StubInstances instances;
-    instances.Add({"TestSchema.TestClass", "A"}).AddRelated({"TestSchema.TestRelationshipClass", "AB"}, {"TestSchema.TestClass", "B"});
-
-    auto txn = ds->StartCacheTransaction();
-    ASSERT_EQ(CacheStatus::OK, txn.GetCache().CacheResponse(StubCachedResponseKey(txn.GetCache()), instances.ToWSObjectsResponse()));
-    auto relClass = txn.GetCache().GetAdapter().GetECRelationshipClass("TestSchema.TestRelationshipClass");
-    auto relationship = txn.GetCache().FindRelationship(*relClass, {"TestSchema.TestClass", "A"}, {"TestSchema.TestClass", "B"});
-    ASSERT_EQ(SUCCESS, txn.GetCache().GetChangeManager().DeleteRelationship(relationship));
-    txn.Commit();
-
-    // Act & Assert
-    EXPECT_CALL(GetMockClient(), SendDeleteObjectRequest(_, _))
-        .Times(1)
-        .WillOnce(Invoke([&] (ObjectIdCR objectId, ICancellationTokenPtr)
-        {
-        EXPECT_EQ(ObjectId("TestSchema.TestRelationshipClass", "AB"), objectId);
-        return CreateCompletedAsyncTask(WSDeleteObjectResult::Success());
-        }));
-
-    auto result = ds->SyncLocalChanges(nullptr, nullptr)->GetResult();
-    ASSERT_TRUE(result.IsSuccess());
-    auto changeStatus = ds->StartCacheTransaction().GetCache().GetChangeManager().GetRelationshipChange(relationship).GetChangeStatus();
-    EXPECT_EQ(IChangeManager::ChangeStatus::NoChange, changeStatus);
-    }
-
-/*--------------------------------------------------------------------------------------+
-* @bsitest                                    Vincas.Razma                     07/15
-+---------------+---------------+---------------+---------------+---------------+------*/
-TEST_F(CachingDataSourceTests, SyncLocalChanges_CreatedObjectWithClassThatHasLabel_CallsProgressWithLabelAndWithoutBytes)
-    {
-    // Arrange
-    auto ds = GetTestDataSourceV2();
-
-    auto txn = ds->StartCacheTransaction();
-    auto testClass = txn.GetCache().GetAdapter().GetECClass("TestSchema.TestLabeledClass");
-    auto instance = txn.GetCache().GetChangeManager().CreateObject(*testClass, ToJson(R"({"Name" : "TestLabel"})"));
-    ASSERT_TRUE(instance.IsValid());
-    txn.Commit();
-
-    // Act & Assert
-    EXPECT_CALL(GetMockClient(), SendCreateObjectRequest(_, _, _, _))
-        .Times(1)
-        .WillOnce(Return(CreateCompletedAsyncTask(StubWSCreateObjectResult())));
-
-    int onProgressCount = 0;
-    ICachingDataSource::Progress expectedProgress({}, std::make_shared<Utf8String>("TestLabel"));
-    auto onProgress = [&] (CachingDataSource::ProgressCR progress)
-        {
-        onProgressCount++;
-        EXPECT_EQ(expectedProgress, progress);
-        };
-
-    ds->SyncLocalChanges(onProgress, nullptr)->Wait();
-    EXPECT_EQ(1, onProgressCount);
-    }
-
-/*--------------------------------------------------------------------------------------+
-* @bsitest                                    Vincas.Razma                     07/15
-+---------------+---------------+---------------+---------------+---------------+------*/
-TEST_F(CachingDataSourceTests, SyncLocalChanges_CreatedObjectWithClassWithoutLabel_CallsProgressWithFallbackLabel)
-    {
-    // Arrange
-    auto ds = GetTestDataSourceV2();
-
-    auto txn = ds->StartCacheTransaction();
-    auto testClass = txn.GetCache().GetAdapter().GetECClass("TestSchema.TestClass");
-    auto instance = txn.GetCache().GetChangeManager().CreateObject(*testClass, Json::objectValue);
-    auto objectId = txn.GetCache().FindInstance(instance);
-    txn.Commit();
-
-    // Act & Assert
-    EXPECT_CALL(GetMockClient(), SendCreateObjectRequest(_, _, _, _))
-        .Times(1)
-        .WillOnce(Return(CreateCompletedAsyncTask(StubWSCreateObjectResult())));
-
-    int onProgressCount = 0;
-    auto onProgress = [&] (CachingDataSource::ProgressCR progress)
-        {
-        onProgressCount++;
-        EXPECT_EQ("TestClass:" + objectId.remoteId, progress.GetLabel());
-        };
-
-    ds->SyncLocalChanges(onProgress, nullptr)->Wait();
-    EXPECT_EQ(1, onProgressCount);
-    }
-
-/*--------------------------------------------------------------------------------------+
-* @bsitest                                    Vincas.Razma                     07/15
-+---------------+---------------+---------------+---------------+---------------+------*/
-TEST_F(CachingDataSourceTests, SyncLocalChanges_ModifiedObjectWithLabel_CallsProgressWithLabelAndWithoutBytes)
-    {
-    // Arrange
-    auto ds = GetTestDataSourceV2();
-
-    auto txn = ds->StartCacheTransaction();
-    auto instance = StubInstanceInCache(txn.GetCache(), {"TestSchema.TestLabeledClass", "Foo"});
-    ASSERT_EQ(SUCCESS, txn.GetCache().GetChangeManager().ModifyObject(instance, ToJson(R"({"Name" : "TestLabel"})")));
-    txn.Commit();
-
-    // Act & Assert
-    EXPECT_CALL(GetMockClient(), SendUpdateObjectRequest(_, _, _, _, _, _))
-        .Times(1)
-        .WillOnce(Return(CreateCompletedAsyncTask(WSUpdateObjectResult())));
-
-    int onProgressCount = 0;
-    auto onProgress = [&] (CachingDataSource::ProgressCR progress)
-        {
-        onProgressCount++;
-        EXPECT_EQ("TestLabel", progress.GetLabel());
-        };
-
-    ds->SyncLocalChanges(onProgress, nullptr)->Wait();
-    EXPECT_EQ(1, onProgressCount);
-    }
-
-/*--------------------------------------------------------------------------------------+
-* @bsitest                                    Vincas.Razma                     07/15
-+---------------+---------------+---------------+---------------+---------------+------*/
-TEST_F(CachingDataSourceTests, SyncLocalChanges_CreatedAndModifiedAndDeletedObjects_CallsSyncedInstancesProgress)
-    {
-    // Arrange
-    auto ds = GetTestDataSourceV2();
-    auto txn = ds->StartCacheTransaction();
-
-    auto testClass = txn.GetCache().GetAdapter().GetECClass("TestSchema.TestClass");
-    auto instanceB = StubInstanceInCache(txn.GetCache(), {"TestSchema.TestClass", "B"});
-    auto instanceC = StubInstanceInCache(txn.GetCache(), {"TestSchema.TestClass", "C"});
-    auto instanceA = txn.GetCache().GetChangeManager().CreateObject(*testClass, Json::objectValue);
-    ASSERT_EQ(SUCCESS, txn.GetCache().GetChangeManager().ModifyObject(instanceB, Json::objectValue));
-    ASSERT_EQ(SUCCESS, txn.GetCache().GetChangeManager().DeleteObject(instanceC));
-
-    txn.Commit();
-
-    // Act & Assert
-    EXPECT_CALL(GetMockClient(), SendCreateObjectRequest(_, _, _, _))
-        .WillOnce(Return(CreateCompletedAsyncTask(StubWSCreateObjectResult({"TestSchema.TestClass", "Foo"}))));
-
-    ////ON_CALL(GetMockClient(), SendQueryRequest(_, _, _, _))
-    ////    .WillByDefault(Return(CreateCompletedAsyncTask(StubWSObjectsResult({"TestSchema.TestClass", "Foo"}))));
-
-    EXPECT_CALL(GetMockClient(), SendUpdateObjectRequest(_, _, _, _, _, _))
-        .WillOnce(Return(CreateCompletedAsyncTask(WSUpdateObjectResult::Success({}))));
-
-    EXPECT_CALL(GetMockClient(), SendDeleteObjectRequest(_, _))
-        .WillOnce(Return(CreateCompletedAsyncTask(WSDeleteObjectResult::Success())));
-
-    int onProgressCount = 0;
-    double expectedSyncedValues[4] = {0, 0.33, 0.66, 1};
-    auto onProgress = [&] (CachingDataSource::ProgressCR progress)
-        {
-        EXPECT_EQ(expectedSyncedValues[onProgressCount], progress.GetSynced());
-        onProgressCount++;
-        };
-
-    ds->SyncLocalChanges(onProgress, nullptr)->Wait();
-    EXPECT_EQ(4, onProgressCount);
-    }
-
-/*--------------------------------------------------------------------------------------+
-* @bsitest                                    Vincas.Razma                     07/15
-+---------------+---------------+---------------+---------------+---------------+------*/
-TEST_F(CachingDataSourceTests, SyncLocalChanges_ModifiedObject_CallsSyncedInstanceProgress)
-    {
-    // Arrange
-    auto ds = GetTestDataSourceV2();
-
-    auto txn = ds->StartCacheTransaction();
-    auto instance = StubInstanceInCache(txn.GetCache(), {"TestSchema.TestLabeledClass", "Foo"});
-    ASSERT_EQ(SUCCESS, txn.GetCache().GetChangeManager().ModifyObject(instance, ToJson(R"({"Name" : "TestLabelA"})")));
-    txn.Commit();
-
-    // Act & Assert
-    EXPECT_CALL(GetMockClient(), SendUpdateObjectRequest(_, _, _, _, _, _))
-        .WillOnce(Return(CreateCompletedAsyncTask(WSUpdateObjectResult::Success({}))));
-
-    int onProgressCount = 0;
-    double expectedSyncedValues[2] = {0, 1};
-    auto onProgress = [&] (CachingDataSource::ProgressCR progress)
-        {
-        EXPECT_EQ(expectedSyncedValues[onProgressCount], progress.GetSynced());
-        onProgressCount++;
-        };
-
-    ds->SyncLocalChanges(onProgress, nullptr)->Wait();
-    EXPECT_EQ(2, onProgressCount);
-    }
-
-/*--------------------------------------------------------------------------------------+
-* @bsitest                                    Vincas.Razma                     07/15
-+---------------+---------------+---------------+---------------+---------------+------*/
-TEST_F(CachingDataSourceTests, SyncLocalChanges_ModifiedFileWithLabel_CallsProgressWithLabel)
-    {
-    // Arrange
-    auto ds = GetTestDataSourceV2();
-
-    auto txn = ds->StartCacheTransaction();
-    ASSERT_EQ(SUCCESS, txn.GetCache().CacheInstanceAndLinkToRoot({"TestSchema.TestLabeledClass", "Foo"}, *ToRapidJson(R"({"Name" : "TestLabel"})"), "", ""));
-    auto instance = txn.GetCache().FindInstance({"TestSchema.TestLabeledClass", "Foo"});
-    ASSERT_EQ(SUCCESS, txn.GetCache().GetChangeManager().ModifyFile(instance, StubFile("12"), false));
-    txn.Commit();
-
-    // Act & Assert
-    EXPECT_CALL(GetMockClient(), SendUpdateFileRequest(_, _, _, _))
-        .Times(1)
-        .WillOnce(Invoke([&] (ObjectIdCR, BeFileNameCR, Http::Request::ProgressCallbackCR progress, ICancellationTokenPtr)
-        {
-        progress(0, 2);
-        return CreateCompletedAsyncTask(WSUpdateFileResult());
-        }));
-
-    int onProgressCount = 0;
-    auto onProgress = [&] (CachingDataSource::ProgressCR progress)
-        {
-        onProgressCount++;
-        EXPECT_EQ("TestLabel", progress.GetLabel());
-        };
-
-    ds->SyncLocalChanges(onProgress, nullptr)->Wait();
-    EXPECT_EQ(2, onProgressCount);
-    }
-
-/*--------------------------------------------------------------------------------------+
-* @bsitest                                    Vincas.Razma                     07/15
-+---------------+---------------+---------------+---------------+---------------+------*/
-TEST_F(CachingDataSourceTests, SyncLocalChanges_CreatedObjectsWithFiles_CallsProgressWithTotalBytes)
-    {
-    // Arrange
-    auto ds = GetTestDataSourceV2();
-    ObjectId newIdA("TestSchema.TestClass", "");
-    ObjectId newIdB("TestSchema.TestClass", "");
-
-    auto txn = ds->StartCacheTransaction();
-    auto testClass = txn.GetCache().GetAdapter().GetECClass("TestSchema.TestClass");
-    auto instanceA = txn.GetCache().GetChangeManager().CreateObject(*testClass, Json::objectValue);
-    auto instanceB = txn.GetCache().GetChangeManager().CreateObject(*testClass, Json::objectValue);
-    ASSERT_EQ(SUCCESS, txn.GetCache().GetChangeManager().ModifyFile(instanceA, StubFile("12"), false));
-    ASSERT_EQ(SUCCESS, txn.GetCache().GetChangeManager().ModifyFile(instanceB, StubFile("3456"), false));
-    txn.Commit();
-
-    // Act & Assert
-    EXPECT_CALL(GetMockClient(), SendCreateObjectRequest(_, _, _, _))
-        .Times(2)
-        .WillOnce(Invoke([&] (JsonValueCR, BeFileNameCR, Http::Request::ProgressCallbackCR progress, ICancellationTokenPtr)
-        {
-        progress(0, 2);
-        progress(2, 2);
-        return CreateCompletedAsyncTask(StubWSCreateObjectResult({"TestSchema.TestClass", "A"}));
-        }))
-        .WillOnce(Invoke([&] (JsonValueCR, BeFileNameCR, Http::Request::ProgressCallbackCR progress, ICancellationTokenPtr)
-            {
-            progress(0, 4);
-            progress(4, 4);
-            return CreateCompletedAsyncTask(StubWSCreateObjectResult({"TestSchema.TestClass", "B"}));
-            }));
-
-        EXPECT_CALL(GetMockClient(), SendQueryRequest(_, _, _, _))
-            .Times(2)
-            .WillOnce(Return(CreateCompletedAsyncTask(StubWSObjectsResult({"TestSchema.TestClass", "A"}))))
-            .WillOnce(Return(CreateCompletedAsyncTask(StubWSObjectsResult({"TestSchema.TestClass", "B"}))));
-
-        int onProgressCount = 0;
-        bvector<CachingDataSource::Progress::State> expectedBytes = {{0, 6}, {0, 6}, {2, 6}, {2, 6}, {2, 6}, {6, 6}, {6, 6}};
-        auto onProgress = [&] (CachingDataSource::ProgressCR progress)
-            {
-            EXPECT_EQ(expectedBytes[onProgressCount], progress.GetBytes());
-            EXPECT_EQ(CachingDataSource::Progress::State(), progress.GetInstances());
-            onProgressCount++;
-            };
-
-        ds->SyncLocalChanges(onProgress, nullptr)->Wait();
-        EXPECT_EQ(expectedBytes.size(), onProgressCount);
-    }
-
-/*--------------------------------------------------------------------------------------+
-* @bsitest                                    Vincas.Razma                     07/15
-+---------------+---------------+---------------+---------------+---------------+------*/
-TEST_F(CachingDataSourceTests, SyncLocalChanges_ModifiedFiles_CallsProgressWithTotalBytes)
-    {
-    // Arrange
-    auto ds = GetTestDataSourceV2();
-
-    auto txn = ds->StartCacheTransaction();
-    auto instanceA = StubInstanceInCache(txn.GetCache(), {"TestSchema.TestClass", "A"});
-    auto instanceB = StubInstanceInCache(txn.GetCache(), {"TestSchema.TestClass", "B"});
-    ASSERT_EQ(SUCCESS, txn.GetCache().GetChangeManager().ModifyFile(instanceA, StubFile("12"), false));
-    ASSERT_EQ(SUCCESS, txn.GetCache().GetChangeManager().ModifyFile(instanceB, StubFile("3456"), false));
-    txn.Commit();
-
-    // Act & Assert
-    EXPECT_CALL(GetMockClient(), SendUpdateFileRequest(_, _, _, _))
-        .Times(2)
-        .WillOnce(Invoke([&] (ObjectIdCR, BeFileNameCR, Http::Request::ProgressCallbackCR progress, ICancellationTokenPtr)
-        {
-        progress(0, 2);
-        progress(2, 2);
-        return CreateCompletedAsyncTask(WSUpdateFileResult::Success({}));
-        }))
-        .WillOnce(Invoke([&] (ObjectIdCR, BeFileNameCR, Http::Request::ProgressCallbackCR progress, ICancellationTokenPtr)
-            {
-            progress(0, 4);
-            progress(4, 4);
-            return CreateCompletedAsyncTask(WSUpdateFileResult::Success({}));
-            }));
-
-    int onProgressCount = 0;
-    bvector<CachingDataSource::Progress::State> expectedBytes = {{0, 6}, {0, 6}, {2, 6}, {2, 6}, {2, 6}, {6, 6}, {6, 6}};
-    bvector<CachingDataSource::Progress::State> expectedCurrentFileBytes = {{0, 0}, {0, 2}, {2, 2}, {0, 0}, {0, 4}, {4, 4}, {0, 0}};
-
-    auto onProgress = [&] (CachingDataSource::ProgressCR progress)
-        {
-        EXPECT_EQ(expectedBytes[onProgressCount], progress.GetBytes());
-        EXPECT_EQ(expectedCurrentFileBytes[onProgressCount], progress.GetCurrentFileBytes());
-        onProgressCount++;
-        EXPECT_EQ(6, progress.GetBytes().total);
-        EXPECT_EQ(0, progress.GetInstances().current);
-        EXPECT_EQ(0, progress.GetInstances().total);
-        };
-
-    ds->SyncLocalChanges(onProgress, nullptr)->Wait();
-    EXPECT_EQ(expectedBytes.size(), onProgressCount);
-    }
-
-/*--------------------------------------------------------------------------------------+
-* @bsitest                                    Vincas.Razma                     07/15
-+---------------+---------------+---------------+---------------+---------------+------*/
-TEST_F(CachingDataSourceTests, SyncLocalChanges_NoObjectsPassedToSync_DoesNoRequestsAndReturnsSuccess)
-    {
-    auto ds = GetTestDataSourceV2();
-
-    auto txn = ds->StartCacheTransaction();
-    auto testClass = txn.GetCache().GetAdapter().GetECClass("TestSchema.TestClass");
-    ASSERT_TRUE(txn.GetCache().GetChangeManager().CreateObject(*testClass, Json::objectValue).IsValid());
-    txn.Commit();
-
-    bset<ECInstanceKey> toSync;
-    auto result = ds->SyncLocalChanges(toSync, nullptr, nullptr)->GetResult();
-
-    ASSERT_TRUE(result.IsSuccess());
-    ASSERT_TRUE(result.GetValue().empty());
-    }
-
-/*--------------------------------------------------------------------------------------+
-* @bsitest                                    Vincas.Razma                     07/15
-+---------------+---------------+---------------+---------------+---------------+------*/
-TEST_F(CachingDataSourceTests, SyncLocalChanges_ObjectIdForObjectChangePassed_SyncsFile)
-    {
-    // Arrange
-    auto ds = GetTestDataSourceV2();
-
-    auto txn = ds->StartCacheTransaction();
-    auto testClass = txn.GetCache().GetAdapter().GetECClass("TestSchema.TestClass");
-    auto instance = txn.GetCache().GetChangeManager().CreateObject(*testClass, Json::objectValue);
-    txn.Commit();
-
-    // Act & Assert
-    EXPECT_CALL(GetMockClient(), SendCreateObjectRequest(_, _, _, _))
-        .WillOnce(Return(CreateCompletedAsyncTask(WSCreateObjectResult::Error(StubWSConnectionError()))));
-
-    bset<ECInstanceKey> toSync;
-    toSync.insert(instance);
-    ds->SyncLocalChanges(toSync, nullptr, nullptr)->Wait();
-    }
-
-/*--------------------------------------------------------------------------------------+
-* @bsitest                                    Vincas.Razma                     07/15
-+---------------+---------------+---------------+---------------+---------------+------*/
-TEST_F(CachingDataSourceTests, SyncLocalChanges_ObjectIdForRelationshipChangePassed_SyncsRelationship)
-    {
-    // Arrange
-    auto ds = GetTestDataSourceV2();
-
-    auto txn = ds->StartCacheTransaction();
-    auto relationship = StubCreatedRelationshipInCache(txn.GetCache(),
-        "TestSchema.TestRelationshipClass", {"TestSchema.TestClassA", "A"}, {"TestSchema.TestClassB", "B"});
-    txn.Commit();
-
-    // Act & Assert
-    EXPECT_CALL(GetMockClient(), SendCreateObjectRequest(_, _, _, _))
-        .WillOnce(Return(CreateCompletedAsyncTask(WSCreateObjectResult::Error(StubWSConnectionError()))));
-
-    bset<ECInstanceKey> toSync;
-    toSync.insert(relationship);
-    ds->SyncLocalChanges(toSync, nullptr, nullptr)->Wait();
-    }
-
-/*--------------------------------------------------------------------------------------+
-* @bsitest                                    Vincas.Razma                     07/15
-+---------------+---------------+---------------+---------------+---------------+------*/
-TEST_F(CachingDataSourceTests, SyncLocalChanges_ObjectIdForFileChangePassed_SyncsFile)
-    {
-    // Arrange
-    auto ds = GetTestDataSourceV2();
-
-    auto txn = ds->StartCacheTransaction();
-    auto instance = StubInstanceInCache(txn.GetCache(), {"TestSchema.TestClass", "A"});
-    ASSERT_EQ(SUCCESS, txn.GetCache().GetChangeManager().ModifyFile(instance, StubFile("12"), false));
-    txn.Commit();
-
-    // Act & Assert
-    EXPECT_CALL(GetMockClient(), SendUpdateFileRequest(_, _, _, _))
-        .WillOnce(Return(CreateCompletedAsyncTask(WSUpdateFileResult::Error(StubWSConnectionError()))));
-
-    bset<ECInstanceKey> toSync;
-    toSync.insert(instance);
-    ds->SyncLocalChanges(toSync, nullptr, nullptr)->Wait();
-    }
-
-/*--------------------------------------------------------------------------------------+
-* @bsitest                                    Vincas.Razma                     07/15
-+---------------+---------------+---------------+---------------+---------------+------*/
-TEST_F(CachingDataSourceTests, SyncCachedData_NoQueryProviders_DoesNothingAndReturns)
-    {
-    auto cache = std::make_shared<NiceMock<MockDataSourceCache>>();
-    auto client = std::make_shared<NiceMock<MockWSRepositoryClient>>();
-    auto ds = CreateMockedCachingDataSource(client, cache);
-
-    auto result = ds->SyncCachedData(bvector<ECInstanceKey>(), bvector<IQueryProvider::Query>(), bvector<IQueryProviderPtr>(), nullptr, nullptr)->GetResult();
-    ASSERT_TRUE(result.IsSuccess());
-    EXPECT_THAT(result.GetValue(), IsEmpty());
-    }
-
-/*--------------------------------------------------------------------------------------+
-* @bsitest                                    Vincas.Razma                     07/15
-+---------------+---------------+---------------+---------------+---------------+------*/
-TEST_F(CachingDataSourceTests, SyncCachedData_InitialQueriesSupplied_CachesInitialQueriesAndCallsGetQueriesWithDoUpdateFile)
-    {
-    auto cache = std::make_shared<NiceMock<MockDataSourceCache>>();
-    auto client = std::make_shared<NiceMock<MockWSRepositoryClient>>();
-    auto ds = CreateMockedCachingDataSource(client, cache);
-    auto provider = std::make_shared<MockQueryProvider>();
-
-    IQueryProvider::Query query(CachedResponseKey(StubECInstanceKey(11, 22), "Foo"), std::make_shared<WSQuery>("Schema", "Class"));
-
-    EXPECT_CALL(*cache, ReadResponseCacheTag(query.key, _)).WillOnce(Return("TestTag"));
-    EXPECT_CALL(*client, SendQueryRequest(*query.query, Utf8String("TestTag"), _, _)).WillOnce(Return(CreateCompletedAsyncTask(StubInstances().ToWSObjectsResult())));
-    EXPECT_CALL(*cache, CacheResponse(query.key, _, _, Pointee(*query.query), _, _)).WillOnce(Return(CacheStatus::OK));
-
-    auto newInstanceKey = StubECInstanceKey(33, 44);
-    auto responseKeys = StubECInstanceKeyMultiMap({newInstanceKey});
-    EXPECT_CALL(*cache, ReadResponseInstanceKeys(query.key, _)).WillOnce(DoAll(SetArgReferee<1>(responseKeys), Return(CacheStatus::OK)));
-
-    EXPECT_CALL(*provider, GetQueries(_, newInstanceKey, _)).WillOnce(Return(bvector<IQueryProvider::Query>()));
-    EXPECT_CALL(*provider, DoUpdateFile(_, newInstanceKey, _)).WillOnce(Return(false));
-
-    ON_CALL(*cache, ReadFullyPersistedInstanceKeys(_)).WillByDefault(Return(SUCCESS));
-
-    auto result = ds->SyncCachedData(bvector<ECInstanceKey>(), StubBVector(query), StubBVector<IQueryProviderPtr>(provider), nullptr, nullptr)->GetResult();
-    ASSERT_TRUE(result.IsSuccess());
-    EXPECT_THAT(result.GetValue(), IsEmpty());
-    }
-
-/*--------------------------------------------------------------------------------------+
-* @bsitest                                    Vincas.Razma                     07/15
-+---------------+---------------+---------------+---------------+---------------+------*/
-TEST_F(CachingDataSourceTests, SyncCachedData_InitialQueriesWithSyncRecursivelyFalseSupplied_CachesInitialQueriesAndOnlyCallsDoUpdateFileFromProviders)
-    {
-    auto cache = std::make_shared<NiceMock<MockDataSourceCache>>();
-    auto client = std::make_shared<NiceMock<MockWSRepositoryClient>>();
-    auto ds = CreateMockedCachingDataSource(client, cache);
-    auto provider = std::make_shared<MockQueryProvider>();
-
-    IQueryProvider::Query query(CachedResponseKey(StubECInstanceKey(11, 22), "Foo"), std::make_shared<WSQuery>("Schema", "Class"), false);
-
-    EXPECT_CALL(*cache, ReadResponseCacheTag(query.key, _)).WillOnce(Return("TestTag"));
-    EXPECT_CALL(*client, SendQueryRequest(*query.query, Utf8String("TestTag"), _, _)).WillOnce(Return(CreateCompletedAsyncTask(StubInstances().ToWSObjectsResult())));
-    EXPECT_CALL(*cache, CacheResponse(query.key, _, _, Pointee(*query.query), _, _)).WillOnce(Return(CacheStatus::OK));
-
-    auto newInstanceKey = StubECInstanceKey(33, 44);
-    auto responseKeys = StubECInstanceKeyMultiMap({newInstanceKey});
-    EXPECT_CALL(*cache, ReadResponseInstanceKeys(query.key, _)).WillOnce(DoAll(SetArgReferee<1>(responseKeys), Return(CacheStatus::OK)));
-    ON_CALL(*cache, ReadFullyPersistedInstanceKeys(_)).WillByDefault(Return(SUCCESS));
-
-    EXPECT_CALL(*provider, GetQueries(_, _, _)).Times(0);
-    EXPECT_CALL(*provider, DoUpdateFile(_, newInstanceKey, _)).Times(1);
-
-    auto result = ds->SyncCachedData(bvector<ECInstanceKey>(), StubBVector(query), StubBVector<IQueryProviderPtr>(provider), nullptr, nullptr)->GetResult();
-    ASSERT_TRUE(result.IsSuccess());
-    EXPECT_THAT(result.GetValue(), IsEmpty());
-    }
-
-/*--------------------------------------------------------------------------------------+
-* @bsitest                                    Vincas.Razma                     07/15
-+---------------+---------------+---------------+---------------+---------------+------*/
-TEST_F(CachingDataSourceTests, SyncCachedData_InitialInstancesSupplied_CachesInitialInstancesAndCallsGetQueriesWithDoUpdateFile)
-    {
-    auto cache = std::make_shared<NiceMock<MockDataSourceCache>>();
-    auto client = std::make_shared<NiceMock<MockWSRepositoryClient>>();
-    auto ds = CreateMockedCachingDataSource(client, cache);
-    auto provider = std::make_shared<MockQueryProvider>();
-
-    auto instanceKey = StubECInstanceKey(11, 22);
-    ObjectId objectId("TestSchema.TestClass", "TestId");
-    EXPECT_CALL(*cache, FindInstance(instanceKey)).WillRepeatedly(Return(objectId));
-
-    EXPECT_CALL(*client, SendQueryRequest(_, _, _, _)).WillOnce(Return(CreateCompletedAsyncTask(StubInstances().ToWSObjectsResult())));
-    EXPECT_CALL(*cache, UpdateInstances(_, _, Not(nullptr), _)).WillOnce(DoAll(SetArgPointee<2>(StubBSet({instanceKey})), Return(SUCCESS)));
-
-    EXPECT_CALL(*provider, GetQueries(_, instanceKey, _)).WillOnce(Return(bvector<IQueryProvider::Query>()));
-    EXPECT_CALL(*provider, DoUpdateFile(_, instanceKey, _)).WillOnce(Return(false));
-
-    ON_CALL(*cache, ReadFullyPersistedInstanceKeys(_)).WillByDefault(Return(SUCCESS));
-
-    auto result = ds->SyncCachedData(StubBVector(instanceKey), bvector<IQueryProvider::Query>(), StubBVector<IQueryProviderPtr>(provider), nullptr, nullptr)->GetResult();
-    ASSERT_TRUE(result.IsSuccess());
-    EXPECT_THAT(result.GetValue(), IsEmpty());
-    }
-
-/*--------------------------------------------------------------------------------------+
-* @bsitest                                    Vincas.Razma                     07/15
-+---------------+---------------+---------------+---------------+---------------+------*/
-TEST_F(CachingDataSourceTests, SyncCachedData_InitialInstancesContainsInvalid_SkipsInvalidOnesAndReturnsAsFailedObjects)
-    {
-    auto cache = std::make_shared<NiceMock<MockDataSourceCache>>();
-    auto client = std::make_shared<NiceMock<MockWSRepositoryClient>>();
-    auto ds = CreateMockedCachingDataSource(client, cache);
-    auto provider = std::make_shared<MockQueryProvider>();
-
-    auto instanceKey = StubECInstanceKey(11, 22);
-    ObjectId objectId("TestSchema.TestClass", "TestId");
-    EXPECT_CALL(*cache, FindInstance(instanceKey)).WillRepeatedly(Return(objectId));
-
-    EXPECT_CALL(*cache, FindInstance(StubECInstanceKey(1, 2))).WillRepeatedly(Return(ObjectId()));
-    EXPECT_CALL(*cache, FindInstance(StubECInstanceKey(1, 3))).WillRepeatedly(Return(ObjectId()));
-    EXPECT_CALL(*cache, ReadInstanceLabel(_)).WillRepeatedly(Return(Utf8String()));
-    
-    EXPECT_CALL(*client, SendQueryRequest(_, _, _, _)).WillOnce(Return(CreateCompletedAsyncTask(StubInstances().ToWSObjectsResult())));
-    EXPECT_CALL(*cache, UpdateInstances(_, _, Not(nullptr), _)).WillOnce(DoAll(SetArgPointee<2>(StubBSet({instanceKey})), Return(SUCCESS)));
-
-    EXPECT_CALL(*provider, GetQueries(_, _, _)).WillRepeatedly(Return(bvector<IQueryProvider::Query>()));
-    EXPECT_CALL(*provider, DoUpdateFile(_, _, _)).WillRepeatedly(Return(false));
-
-    ON_CALL(*cache, ReadFullyPersistedInstanceKeys(_)).WillByDefault(Return(SUCCESS));
-     
-    auto instances = StubBVector({StubECInstanceKey(1, 2), instanceKey, StubECInstanceKey(1, 3)});
-    auto result = ds->SyncCachedData(instances, bvector<IQueryProvider::Query>(), StubBVector<IQueryProviderPtr>(provider), nullptr, nullptr)->GetResult();
-    ASSERT_TRUE(result.IsSuccess());
-    EXPECT_EQ(2, result.GetValue().size());
-    }
-
-/*--------------------------------------------------------------------------------------+
-* @bsitest                                    Vincas.Razma                     07/15
-+---------------+---------------+---------------+---------------+---------------+------*/
-TEST_F(CachingDataSourceTests, SyncCachedData_InitialInstancesNotReturnedInQueryRequest_QueriesAndCachesInstancesSeperatelyAndRemovesOnesThatNotAccessable)
-    {
-    auto cache = std::make_shared<NiceMock<MockDataSourceCache>>();
-    auto client = std::make_shared<NiceMock<MockWSRepositoryClient>>();
-    auto ds = CreateMockedCachingDataSource(client, cache);
-
-    auto instanceKeyA = StubECInstanceKey(11, 22);
-    auto instanceKeyB = StubECInstanceKey(11, 33);
-    auto instanceKeyC = StubECInstanceKey(11, 44);
-    ObjectId objectIdA("TestSchema.TestClass", "A");
-    ObjectId objectIdB("TestSchema.TestClass", "B");
-    ObjectId objectIdC("TestSchema.TestClass", "C");
-    EXPECT_CALL(*cache, FindInstance(instanceKeyA)).WillRepeatedly(Return(objectIdA));
-    EXPECT_CALL(*cache, FindInstance(instanceKeyB)).WillRepeatedly(Return(objectIdB));
-    EXPECT_CALL(*cache, FindInstance(instanceKeyC)).WillRepeatedly(Return(objectIdC));
-
-    EXPECT_CALL(*cache, FindInstance(objectIdA)).WillRepeatedly(Return(instanceKeyA));
-    EXPECT_CALL(*cache, FindInstance(objectIdB)).WillRepeatedly(Return(instanceKeyB));
-    EXPECT_CALL(*cache, FindInstance(objectIdC)).WillRepeatedly(Return(instanceKeyC));
-
-    StubInstances queryInstances;
-    queryInstances.Add(objectIdB);
-
-    EXPECT_CALL(*client, SendQueryRequest(_, _, _, _)).WillOnce(Return(CreateCompletedAsyncTask(queryInstances.ToWSObjectsResult())));
-    EXPECT_CALL(*cache, UpdateInstances(_, _, Not(nullptr), _)).WillOnce(DoAll(SetArgPointee<2>(StubBSet({instanceKeyB})), Return(SUCCESS)));
-
-    StubInstances instanceC;
-    instanceC.Add(objectIdC);
-    EXPECT_CALL(*client, SendGetObjectRequest(objectIdC, _, _)).WillOnce(Return(CreateCompletedAsyncTask(instanceC.ToWSObjectsResult())));
-    EXPECT_CALL(*client, SendGetObjectRequest(objectIdA, _, _))
-        .WillOnce(Return(CreateCompletedAsyncTask(WSObjectsResult::Error(WSError::Id::InstanceNotFound))));
-
-    ON_CALL(*cache, UpdateInstance(objectIdC, _)).WillByDefault(Return(CacheStatus::OK));
-    EXPECT_CALL(*cache, RemoveInstance(objectIdA)).WillOnce(Return(CacheStatus::OK));
-
-    ON_CALL(*cache, ReadInstanceLabel(_)).WillByDefault(Return(nullptr));
-    ON_CALL(*cache, ReadInstanceCacheTag(_)).WillByDefault(Return(nullptr));
-    ON_CALL(*cache, ReadFullyPersistedInstanceKeys(_)).WillByDefault(Return(SUCCESS));
-
-    auto initialInstances = StubBVector({instanceKeyA, instanceKeyB, instanceKeyC});
-    auto result = ds->SyncCachedData(initialInstances, bvector<IQueryProvider::Query>(), bvector<IQueryProviderPtr>(), nullptr, nullptr)->GetResult();
-    ASSERT_TRUE(result.IsSuccess());
-    EXPECT_THAT(result.GetValue(), SizeIs(1));
-    }
-
-/*--------------------------------------------------------------------------------------+
-* @bsitest                                    Vincas.Razma                     07/15
-+---------------+---------------+---------------+---------------+---------------+------*/
-TEST_F(CachingDataSourceTests, SyncCachedData_InitialInstancesNotReturnedInQueryRequest_RemovesInstancesFromCache)
-    {
-    auto cache = std::make_shared<NiceMock<MockDataSourceCache>>();
-    auto client = std::make_shared<NiceMock<MockWSRepositoryClient>>();
-    auto ds = CreateMockedCachingDataSource(client, cache);
-
-    auto instanceKeyA = StubECInstanceKey(11, 22);
-    auto instanceKeyB = StubECInstanceKey(11, 33);
-    auto instanceKeyC = StubECInstanceKey(11, 44);
-    ObjectId objectIdA("TestSchema.TestClass", "A");
-    ObjectId objectIdB("TestSchema.TestClass", "B");
-    ObjectId objectIdC("TestSchema.TestClass", "C");
-    EXPECT_CALL(*cache, FindInstance(instanceKeyA)).WillRepeatedly(Return(objectIdA));
-    EXPECT_CALL(*cache, FindInstance(instanceKeyB)).WillRepeatedly(Return(objectIdB));
-    EXPECT_CALL(*cache, FindInstance(instanceKeyC)).WillRepeatedly(Return(objectIdC));
-
-    EXPECT_CALL(*client, SendQueryRequest(_, _, _, _)).WillOnce(Return(CreateCompletedAsyncTask(StubInstances().ToWSObjectsResult())));
-    EXPECT_CALL(*cache, UpdateInstances(_, _, Not(nullptr), _)).WillOnce(DoAll(SetArgPointee<2>(StubBSet({instanceKeyB})), Return(SUCCESS)));
-
-    EXPECT_CALL(*client, SendGetObjectRequest(objectIdA, _, _))
-        .WillOnce(Return(CreateCompletedAsyncTask(WSObjectsResult::Error(WSError::Id::InstanceNotFound))));
-
-    EXPECT_CALL(*client, SendGetObjectRequest(objectIdC, _, _))
-        .WillOnce(Return(CreateCompletedAsyncTask(WSObjectsResult::Error(WSError::Id::InstanceNotFound))));
-
-    EXPECT_CALL(*cache, RemoveInstance(objectIdA)).WillOnce(Return(CacheStatus::OK));
-    EXPECT_CALL(*cache, RemoveInstance(objectIdC)).WillOnce(Return(CacheStatus::OK));
-
-    ON_CALL(*cache, ReadInstanceLabel(_)).WillByDefault(Return(nullptr));
-    ON_CALL(*cache, ReadInstanceCacheTag(_)).WillByDefault(Return(nullptr));
-    ON_CALL(*cache, ReadFullyPersistedInstanceKeys(_)).WillByDefault(Return(SUCCESS));
-
-    auto initialInstances = StubBVector({instanceKeyA, instanceKeyB, instanceKeyC});
-    auto result = ds->SyncCachedData(initialInstances, bvector<IQueryProvider::Query>(), bvector<IQueryProviderPtr>(), nullptr, nullptr)->GetResult();
-    ASSERT_TRUE(result.IsSuccess());
-    EXPECT_THAT(result.GetValue(), SizeIs(2));
-    }
-
-/*--------------------------------------------------------------------------------------+
-* @bsitest                                    Vincas.Razma                     07/15
-+---------------+---------------+---------------+---------------+---------------+------*/
-TEST_F(CachingDataSourceTests, SyncCachedData_AlreadyCachedInstanceReturnedFromQuery_QueryProviderIsNotCalledAgainWithSameInstance)
-    {
-    auto cache = std::make_shared<NiceMock<MockDataSourceCache>>();
-    auto client = std::make_shared<NiceMock<MockWSRepositoryClient>>();
-    auto ds = CreateMockedCachingDataSource(client, cache);
-    auto provider = std::make_shared<MockQueryProvider>();
-
-    auto instanceKey = StubECInstanceKey(11, 22);
-    ObjectId objectId("TestSchema.TestClass", "TestId");
-    EXPECT_CALL(*cache, FindInstance(instanceKey)).WillRepeatedly(Return(objectId));
-
-    // Initial caching
-    EXPECT_CALL(*client, SendQueryRequest(_, _, _, _)).WillOnce(Return(CreateCompletedAsyncTask(StubInstances().ToWSObjectsResult())));
-    EXPECT_CALL(*cache, UpdateInstances(_, _, Not(nullptr), _)).WillOnce(DoAll(SetArgPointee<2>(StubBSet({instanceKey})), Return(SUCCESS)));
-
-    IQueryProvider::Query query(CachedResponseKey(instanceKey, "Foo"), std::make_shared<WSQuery>("Schema", "Class"));
-
-    EXPECT_CALL(*provider, GetQueries(_, instanceKey, _)).WillOnce(Return(StubBVector(query)));
-    EXPECT_CALL(*provider, DoUpdateFile(_, instanceKey, _)).WillOnce(Return(false));
-
-    // Second query
-    EXPECT_CALL(*cache, ReadResponseCacheTag(query.key, _)).WillOnce(Return(""));
-    EXPECT_CALL(*client, SendQueryRequest(*query.query, _, _, _)).WillOnce(Return(CreateCompletedAsyncTask(StubInstances().ToWSObjectsResult())));
-    EXPECT_CALL(*cache, CacheResponse(query.key, _, _, Pointee(*query.query), _, _)).WillOnce(Return(CacheStatus::OK));
-
-    auto responseKeys = StubECInstanceKeyMultiMap({instanceKey});
-    EXPECT_CALL(*cache, ReadResponseInstanceKeys(query.key, _)).WillOnce(DoAll(SetArgReferee<1>(responseKeys), Return(CacheStatus::OK)));
-
-    ON_CALL(*cache, ReadFullyPersistedInstanceKeys(_)).WillByDefault(Return(SUCCESS));
-
-    auto result = ds->SyncCachedData(StubBVector(instanceKey), bvector<IQueryProvider::Query>(), StubBVector<IQueryProviderPtr>(provider), nullptr, nullptr)->GetResult();
-    ASSERT_TRUE(result.IsSuccess());
-    EXPECT_THAT(result.GetValue(), IsEmpty());
-    }
-
-/*--------------------------------------------------------------------------------------+
-* @bsitest                                    Vincas.Razma                     07/15
-+---------------+---------------+---------------+---------------+---------------+------*/
-TEST_F(CachingDataSourceTests, SyncCachedData_CachePartialInstancesRejectsInstances_InstnaceIsQueriedAndCachedSeperately)
-    {
-    auto cache = std::make_shared<NiceMock<MockDataSourceCache>>();
-    auto client = std::make_shared<NiceMock<MockWSRepositoryClient>>();
-    auto ds = CreateMockedCachingDataSource(client, cache);
-
-    auto instanceKey = StubECInstanceKey(11, 22);
-    ObjectId objectId("TestSchema.TestClass", "TestId");
-    EXPECT_CALL(*cache, FindInstance(instanceKey)).WillRepeatedly(Return(objectId));
-    EXPECT_CALL(*cache, FindInstance(objectId)).WillRepeatedly(Return(instanceKey));
-
-    IQueryProvider::Query query(CachedResponseKey(StubECInstanceKey(), "Foo"), std::make_shared<WSQuery>("Schema", "Class"));
-
-    EXPECT_CALL(*cache, ReadResponseCacheTag(query.key, _)).WillOnce(Return(nullptr));
-    EXPECT_CALL(*client, SendQueryRequest(*query.query, _, _, _)).WillOnce(Return(CreateCompletedAsyncTask(StubInstances().ToWSObjectsResult())));
-
-    EXPECT_CALL(*cache, CacheResponse(query.key, _, _, Pointee(*query.query), _, _))
-        .WillOnce(DoAll(SetArgPointee<2>(StubBSet({objectId})), Return(CacheStatus::OK)));
-
-    EXPECT_CALL(*cache, ReadResponseInstanceKeys(query.key, _)).WillOnce(Return(CacheStatus::OK));
-
-    // Queries and caches rejected instances
-    EXPECT_CALL(*client, SendQueryRequest(WSQuery(ObjectId("TestSchema.TestClass", "TestId")), _, _, _))
-        .WillOnce(Return(CreateCompletedAsyncTask(StubInstances().ToWSObjectsResult())));
-    EXPECT_CALL(*cache, UpdateInstances(_, _, Not(nullptr), _)).WillOnce(DoAll(SetArgPointee<2>(StubBSet({instanceKey})), Return(SUCCESS)));
-
-    ON_CALL(*cache, ReadFullyPersistedInstanceKeys(_)).WillByDefault(Return(SUCCESS));
-
-    auto result = ds->SyncCachedData(bvector<ECInstanceKey>(), StubBVector(query), bvector<IQueryProviderPtr>(), nullptr, nullptr)->GetResult();
-    ASSERT_TRUE(result.IsSuccess());
-    EXPECT_THAT(result.GetValue(), IsEmpty());
-    }
-
-/*--------------------------------------------------------------------------------------+
-* @bsitest                                    Simas.Lukenas                     01/17
-+---------------+---------------+---------------+---------------+---------------+------*/
-TEST_F(CachingDataSourceTests, SyncCachedData_InitialInstanceRemovesPathToChild_ChildInstanceIsRemovedAndNotCached)
-    {
-    auto ds = GetTestDataSourceV2();
-    auto provider = std::make_shared<MockQueryProvider>();
-
-    ObjectId objectIdParent("TestSchema.TestClass", "Parent");
-    ObjectId objectIdA("TestSchema.TestClass", "A");
-    ObjectId objectIdB("TestSchema.TestClass", "B");
-
-    auto txn = ds->StartCacheTransaction();
-    StubInstances instances;
-    instances.Add(objectIdParent);
-    CachedResponseKey responseKeyParent(txn.GetCache().FindOrCreateRoot(nullptr), nullptr);
-    ASSERT_EQ(CacheStatus::OK, txn.GetCache().CacheResponse(responseKeyParent, instances.ToWSObjectsResponse()));
-    auto instanceKeyParent = txn.GetCache().FindInstance(objectIdParent);
-    ASSERT_TRUE(instanceKeyParent.IsValid());
-
-    instances.Clear();
-    instances.Add(objectIdA);
-    CachedResponseKey responseKeyA(instanceKeyParent, nullptr);
-    ASSERT_EQ(CacheStatus::OK, txn.GetCache().CacheResponse(responseKeyA, instances.ToWSObjectsResponse()));
-    auto instanceKeyA = txn.GetCache().FindInstance(objectIdA);
-    ASSERT_TRUE(instanceKeyA.IsValid());
-
-    CachedResponseKey responseKeyB(instanceKeyA, nullptr);
-    instances.Clear();
-    instances.Add(objectIdB);
-    ASSERT_EQ(CacheStatus::OK, txn.GetCache().CacheResponse(responseKeyB, instances.ToWSObjectsResponse()));
-    auto instanceKeyB = txn.GetCache().FindInstance(objectIdB);
-    ASSERT_TRUE(instanceKeyB.IsValid());
-    txn.Commit();
-
-    IQueryProvider::Query queryParent(responseKeyA, std::make_shared<WSQuery>("SchemaA", "ClassA"));
-    IQueryProvider::Query queryB(CachedResponseKey(instanceKeyB, nullptr), std::make_shared<WSQuery>("SchemaB", "ClassB"));
-
-    EXPECT_CALL(*provider, GetQueries(_, instanceKeyParent, _)).WillOnce(Return(StubBVector({queryParent})));
-    EXPECT_CALL(*provider, GetQueries(_, instanceKeyB, _)).WillOnce(Return(StubBVector({queryB})));
-    EXPECT_CALL(*provider, DoUpdateFile(_, instanceKeyParent, _)).WillOnce(Return(false));
-    EXPECT_CALL(*provider, DoUpdateFile(_, instanceKeyB, _)).WillOnce(Return(false));
-
-    StubInstances remoteInstances;
-    remoteInstances.Add(objectIdB);
-    remoteInstances.Add(objectIdParent);
-
-    EXPECT_CALL(GetMockClient(), SendQueryRequest(_, _, _, _)).WillOnce(Return(CreateCompletedAsyncTask(remoteInstances.ToWSObjectsResult())));
-    EXPECT_CALL(GetMockClient(), SendQueryRequest(*queryParent.query, _, _, _)).WillOnce(Return(CreateCompletedAsyncTask(StubInstances().ToWSObjectsResult())));
-    EXPECT_CALL(GetMockClient(), SendQueryRequest(*queryB.query, _, _, _)).WillOnce(Return(CreateCompletedAsyncTask(StubInstances().ToWSObjectsResult())));
-
-    auto result = ds->SyncCachedData(StubBVector({instanceKeyB, instanceKeyParent}), bvector<IQueryProvider::Query>(), StubBVector<IQueryProviderPtr>(provider), nullptr, nullptr)->GetResult();
-    ASSERT_TRUE(result.IsSuccess());
-    EXPECT_THAT(result.GetValue(), SizeIs(1));
-    EXPECT_FALSE(ds->StartCacheTransaction().GetCache().GetCachedObjectInfo(objectIdB).IsInCache());
-    }
-
-/*--------------------------------------------------------------------------------------+
-* @bsitest                                    Simas.Lukenas                     02/15
-+---------------+---------------+---------------+---------------+---------------+------*/
-TEST_F(CachingDataSourceTests, SyncCachedData_InitialInstanceRemovesChildAndPathToIt_ChildInstanceIsRemovedAndNotCached)
-    {
-    auto ds = GetTestDataSourceV2();
-    auto provider = std::make_shared<MockQueryProvider>();
-
-    ObjectId objectIdA("TestSchema.TestClass", "A");
-    ObjectId objectIdB("TestSchema.TestClass", "B");
-
-    auto txn = ds->StartCacheTransaction();
-    StubInstances instances;
-    instances.Add(objectIdA);
-    CachedResponseKey responseKeyA(txn.GetCache().FindOrCreateRoot(nullptr), nullptr);
-    ASSERT_EQ(CacheStatus::OK, txn.GetCache().CacheResponse(responseKeyA, instances.ToWSObjectsResponse()));
-    auto instanceKeyA = txn.GetCache().FindInstance(objectIdA);
-    ASSERT_TRUE(instanceKeyA.IsValid());
-
-    instances.Clear();
-    instances.Add(objectIdB);
-    CachedResponseKey responseKeyB(instanceKeyA, nullptr);
-    ASSERT_EQ(CacheStatus::OK, txn.GetCache().CacheResponse(responseKeyB, instances.ToWSObjectsResponse()));
-    auto instanceKeyB = txn.GetCache().FindInstance(objectIdB);
-    ASSERT_TRUE(instanceKeyB.IsValid());
-    txn.Commit();
-
-    IQueryProvider::Query query(responseKeyA, std::make_shared<WSQuery>("SchemaA", "ClassA"));
-
-    EXPECT_CALL(*provider, GetQueries(_, instanceKeyB, _)).WillOnce(Return(bvector<IQueryProvider::Query>()));
-    EXPECT_CALL(*provider, DoUpdateFile(_, instanceKeyB, _)).WillOnce(Return(false));
-
-    EXPECT_CALL(GetMockClient(), SendQueryRequest(_, _, _, _)).Times(2)
-        .WillRepeatedly(Return(CreateCompletedAsyncTask(StubInstances().ToWSObjectsResult())));
-    EXPECT_CALL(GetMockClient(), SendGetObjectRequest(objectIdB, _, _))
-        .WillOnce(Return(CreateCompletedAsyncTask(WSObjectsResult::Error(WSError::Id::InstanceNotFound))));
-
-    auto result = ds->SyncCachedData(StubBVector({instanceKeyB}), StubBVector(query), StubBVector<IQueryProviderPtr>(provider), nullptr, nullptr)->GetResult();
-    ASSERT_TRUE(result.IsSuccess());
-    EXPECT_THAT(result.GetValue(), SizeIs(1));
-    EXPECT_FALSE(ds->StartCacheTransaction().GetCache().GetCachedObjectInfo(objectIdB).IsInCache());
-    }
-
-/*--------------------------------------------------------------------------------------+
-* @bsitest                                    Vincas.Razma                     07/15
-+---------------+---------------+---------------+---------------+---------------+------*/
-TEST_F(CachingDataSourceTests, SyncCachedData_InitialInstanceRemovesNonExistingChildAndPathToIt_ChildInstanceIsRemovedAndNotCached)
-    {
-    auto ds = GetTestDataSourceV2();
-    auto provider = std::make_shared<MockQueryProvider>();
-
-    ObjectId objectIdA("TestSchema.TestClass", "A");
-    ObjectId objectIdB("TestSchema.TestClass", "B");
-
-    auto txn = ds->StartCacheTransaction();
-    StubInstances instances;
-    instances.Add(objectIdA);
-    CachedResponseKey responseKeyA(txn.GetCache().FindOrCreateRoot(nullptr), nullptr);
-    ASSERT_EQ(CacheStatus::OK, txn.GetCache().CacheResponse(responseKeyA, instances.ToWSObjectsResponse()));
-    auto instanceKeyA = txn.GetCache().FindInstance(objectIdA);
-    ASSERT_TRUE(instanceKeyA.IsValid());
-
-    instances.Clear();
-    instances.Add(objectIdB);
-    CachedResponseKey responseKeyB(instanceKeyA, nullptr);
-    ASSERT_EQ(CacheStatus::OK, txn.GetCache().CacheResponse(responseKeyB, instances.ToWSObjectsResponse()));
-    auto instanceKeyB = txn.GetCache().FindInstance(objectIdB);
-    ASSERT_TRUE(instanceKeyB.IsValid());
-    txn.Commit();
-
-    IQueryProvider::Query query(responseKeyA, std::make_shared<WSQuery>("SchemaA", "ClassA"));
-
-    EXPECT_CALL(*provider, GetQueries(_, instanceKeyB, _)).WillOnce(Return(bvector<IQueryProvider::Query>()));
-    EXPECT_CALL(*provider, DoUpdateFile(_, instanceKeyB, _)).WillOnce(Return(false));
-
-    EXPECT_CALL(GetMockClient(), SendQueryRequest(_, _, _, _)).Times(2)
-        .WillRepeatedly(Return(CreateCompletedAsyncTask(StubInstances().ToWSObjectsResult())));
-    EXPECT_CALL(GetMockClient(), SendGetObjectRequest(objectIdB, _, _))
-        .WillOnce(Return(CreateCompletedAsyncTask(instances.ToWSObjectsResult())));
-
-    auto result = ds->SyncCachedData(StubBVector({instanceKeyB}), StubBVector(query), StubBVector<IQueryProviderPtr>(provider), nullptr, nullptr)->GetResult();
-    ASSERT_TRUE(result.IsSuccess());
-    EXPECT_THAT(result.GetValue(), SizeIs(1));
-    EXPECT_FALSE(ds->StartCacheTransaction().GetCache().GetCachedObjectInfo(objectIdB).IsInCache());
-    }
-
-/*--------------------------------------------------------------------------------------+
-* @bsitest                                    Vincas.Razma                     07/15
-+---------------+---------------+---------------+---------------+---------------+------*/
-TEST_F(CachingDataSourceTests, SyncCachedData_QueryProviderReturnsToUpdateFile_DownloadsAndCachesFileToSetupAutoLocation)
-    {
-    auto cache = std::make_shared<NiceMock<MockDataSourceCache>>();
-    auto client = std::make_shared<NiceMock<MockWSRepositoryClient>>();
-    auto ds = CreateMockedCachingDataSource(client, cache);
-    auto provider = std::make_shared<MockQueryProvider>();
-
-    auto instanceKey = StubECInstanceKey(11, 22);
-    ObjectId objectId("TestSchema.TestClass", "TestId");
-    EXPECT_CALL(*cache, FindInstance(instanceKey)).WillRepeatedly(Return(objectId));
-    EXPECT_CALL(*cache, FindInstance(objectId)).WillRepeatedly(Return(instanceKey));
-
-    EXPECT_CALL(*client, SendQueryRequest(_, _, _, _)).WillOnce(Return(CreateCompletedAsyncTask(StubInstances().ToWSObjectsResult())));
-    EXPECT_CALL(*cache, UpdateInstances(_, _, Not(nullptr), _)).WillOnce(DoAll(SetArgPointee<2>(StubBSet({instanceKey})), Return(SUCCESS)));
-
-    EXPECT_CALL(*provider, GetQueries(_, instanceKey, _)).WillOnce(Return(bvector<IQueryProvider::Query>()));
-    EXPECT_CALL(*provider, DoUpdateFile(_, instanceKey, _)).WillOnce(Return(true));
-
-    // Download & cache file
-    EXPECT_CALL(*cache, ReadFileCacheTag(objectId)).WillOnce(Return("TestTag"));
-    EXPECT_CALL(*cache, ReadFileProperties(instanceKey, _, _)).WillRepeatedly(Return(SUCCESS));
-    EXPECT_CALL(*client, SendGetFileRequest(objectId, ::testing::An<BeFileNameCR>(), Utf8String("TestTag"), _, _))
-        .WillOnce(Invoke([&] (ObjectIdCR, BeFileNameCR fileName, Utf8StringCR, Http::Request::ProgressCallbackCR, ICancellationTokenPtr)
-        {
-        SimpleWriteToFile("", fileName);
-        return CreateCompletedAsyncTask(WSFileResult::Success(StubWSFileResponse(fileName, "")));
-        }));
-    EXPECT_CALL(*cache, CacheFile(objectId, _, FileCache::Auto)).WillOnce(Return(SUCCESS));
-
-    ON_CALL(*cache, ReadFullyPersistedInstanceKeys(_)).WillByDefault(Return(SUCCESS));
-
-    auto result = ds->SyncCachedData(StubBVector(instanceKey), bvector<IQueryProvider::Query>(), StubBVector<IQueryProviderPtr>(provider), nullptr, nullptr)->GetResult();
-    ASSERT_TRUE(result.IsSuccess());
-    EXPECT_THAT(result.GetValue(), IsEmpty());
-    }
-
-/*--------------------------------------------------------------------------------------+
-* @bsitest                                    Vincas.Razma                     07/15
-+---------------+---------------+---------------+---------------+---------------+------*/
-TEST_F(CachingDataSourceTests, SyncCachedData_QueryProviderReturnsToUpdateFileButInstanceIsThenDeleted_SkipsFileDownload)
-    {
-    auto cache = std::make_shared<NiceMock<MockDataSourceCache>>();
-    auto client = std::make_shared<NiceMock<MockWSRepositoryClient>>();
-    auto ds = CreateMockedCachingDataSource(client, cache);
-    auto provider = std::make_shared<MockQueryProvider>();
-
-    auto instanceKey = StubECInstanceKey(11, 22);
-    ObjectId objectId("TestSchema.TestClass", "TestId");
-    EXPECT_CALL(*cache, FindInstance(instanceKey)).WillOnce(Return(objectId)).WillRepeatedly(Return(ObjectId()));
-    EXPECT_CALL(*cache, FindInstance(objectId)).WillRepeatedly(Return(instanceKey));
-
-    EXPECT_CALL(*client, SendQueryRequest(_, _, _, _)).WillOnce(Return(CreateCompletedAsyncTask(StubInstances().ToWSObjectsResult())));
-    EXPECT_CALL(*cache, UpdateInstances(_, _, Not(nullptr), _)).WillOnce(DoAll(SetArgPointee<2>(StubBSet({instanceKey})), Return(SUCCESS)));
-
-    EXPECT_CALL(*provider, GetQueries(_, instanceKey, _)).WillOnce(Return(bvector<IQueryProvider::Query>()));
-    EXPECT_CALL(*provider, DoUpdateFile(_, instanceKey, _)).WillOnce(Return(true));
-
-    // Download & cache file
-    EXPECT_CALL(*cache, ReadFileProperties(instanceKey, _, _)).WillRepeatedly(Return(SUCCESS));
-    ON_CALL(*cache, ReadFullyPersistedInstanceKeys(_)).WillByDefault(Return(SUCCESS));
-
-    auto result = ds->SyncCachedData(StubBVector(instanceKey), bvector<IQueryProvider::Query>(), StubBVector<IQueryProviderPtr>(provider), nullptr, nullptr)->GetResult();
-    ASSERT_TRUE(result.IsSuccess());
-    EXPECT_THAT(result.GetValue(), IsEmpty());
-    }
-
-/*--------------------------------------------------------------------------------------+
-* @bsitest                                    Vincas.Razma                     07/15
-+---------------+---------------+---------------+---------------+---------------+------*/
-TEST_F(CachingDataSourceTests, SyncCachedData_InstanceCachedAsPersistent_GetQueriesAndDoUpdateFileIsPersistentParameterIsTrue)
-    {
-    auto cache = std::make_shared<NiceMock<MockDataSourceCache>>();
-    auto client = std::make_shared<NiceMock<MockWSRepositoryClient>>();
-    auto ds = CreateMockedCachingDataSource(client, cache);
-    auto provider = std::make_shared<MockQueryProvider>();
-
-    IQueryProvider::Query query(CachedResponseKey(StubECInstanceKey(11, 22), "Foo"), std::make_shared<WSQuery>("Schema", "Class"));
-
-    EXPECT_CALL(*cache, ReadResponseCacheTag(query.key, _)).WillOnce(Return("TestTag"));
-    EXPECT_CALL(*client, SendQueryRequest(*query.query, Utf8String("TestTag"), _, _)).WillOnce(Return(CreateCompletedAsyncTask(StubInstances().ToWSObjectsResult())));
-    EXPECT_CALL(*cache, CacheResponse(query.key, _, _, Pointee(*query.query), _, _)).WillOnce(Return(CacheStatus::OK));
-
-    auto newInstanceKey = StubECInstanceKey(33, 44);
-    auto responseKeys = StubECInstanceKeyMultiMap({newInstanceKey});
-    EXPECT_CALL(*cache, ReadResponseInstanceKeys(query.key, _)).WillOnce(DoAll(SetArgReferee<1>(responseKeys), Return(CacheStatus::OK)));
-
-    // Return that all response instances are cached
-    EXPECT_CALL(*cache, ReadFullyPersistedInstanceKeys(_)).WillOnce(DoAll(SetArgReferee<0>(responseKeys), Return(SUCCESS)));
-
-    EXPECT_CALL(*provider, GetQueries(_, newInstanceKey, true)).WillOnce(Return(bvector<IQueryProvider::Query>()));
-    EXPECT_CALL(*provider, DoUpdateFile(_, newInstanceKey, true)).WillOnce(Return(false));
-
-    auto result = ds->SyncCachedData(bvector<ECInstanceKey>(), StubBVector(query), StubBVector<IQueryProviderPtr>(provider), nullptr, nullptr)->GetResult();
-    ASSERT_TRUE(result.IsSuccess());
-    EXPECT_THAT(result.GetValue(), IsEmpty());
-    }
-
-/*--------------------------------------------------------------------------------------+
-* @bsitest                                    Vincas.Razma                     07/15
-+---------------+---------------+---------------+---------------+---------------+------*/
-TEST_F(CachingDataSourceTests, SyncCachedData_CancellationTokenCanceled_ReturnsErrorCanceled)
-    {
-    auto cache = std::make_shared<NiceMock<MockDataSourceCache>>();
-    auto client = std::make_shared<NiceMock<MockWSRepositoryClient>>();
-    auto ds = CreateMockedCachingDataSource(client, cache);
-    auto provider = std::make_shared<MockQueryProvider>();
-
-    IQueryProvider::Query query(CachedResponseKey(StubECInstanceKey(11, 22), "Foo"), std::make_shared<WSQuery>("Schema", "Class"));
-
-    auto ct = SimpleCancellationToken::Create(true);
-
-    auto result = ds->SyncCachedData(bvector<ECInstanceKey>(), StubBVector(query), StubBVector<IQueryProviderPtr>(provider), nullptr, ct)->GetResult();
-    ASSERT_FALSE(result.IsSuccess());
-    EXPECT_THAT(result.GetError().GetStatus(), ICachingDataSource::Status::Canceled);
-    }
-
-/*--------------------------------------------------------------------------------------+
-* @bsitest                                    Vincas.Razma                     07/15
-+---------------+---------------+---------------+---------------+---------------+------*/
-TEST_F(CachingDataSourceTests, SyncCachedData_InitialQueriesSuppliedAndServerErrorReturnedForFirstOne_ContinuesWithOtherQuerysAndReturnsFailedObject)
-    {
-    auto cache = std::make_shared<NiceMock<MockDataSourceCache>>();
-    auto client = std::make_shared<NiceMock<MockWSRepositoryClient>>();
-    auto ds = CreateMockedCachingDataSource(client, cache);
-
-    IQueryProvider::Query a(CachedResponseKey(StubECInstanceKey(11, 22), "A"), std::make_shared<WSQuery>("SchemaA", "ClassA"));
-    IQueryProvider::Query b(CachedResponseKey(StubECInstanceKey(11, 33), "B"), std::make_shared<WSQuery>("SchemaB", "ClassB"));
-    IQueryProvider::Query c(CachedResponseKey(StubECInstanceKey(11, 44), "C"), std::make_shared<WSQuery>("SchemaC", "ClassC"));
-
-    EXPECT_CALL(*cache, ReadResponseCacheTag(_, _)).WillRepeatedly(Return(""));
-    EXPECT_CALL(*client, SendQueryRequest(*a.query, _, _, _)).WillOnce(Return(CreateCompletedAsyncTask(StubInstances().ToWSObjectsResult())));
-    EXPECT_CALL(*client, SendQueryRequest(*b.query, _, _, _)).WillOnce(Return(CreateCompletedAsyncTask(WSObjectsResult::Error(WSError::Id::ServerError))));
-    EXPECT_CALL(*client, SendQueryRequest(*c.query, _, _, _)).WillOnce(Return(CreateCompletedAsyncTask(StubInstances().ToWSObjectsResult())));
-    EXPECT_CALL(*cache, CacheResponse(a.key, _, _, Pointee(*a.query), _, _)).WillOnce(Return(CacheStatus::OK));
-    EXPECT_CALL(*cache, CacheResponse(c.key, _, _, Pointee(*c.query), _, _)).WillOnce(Return(CacheStatus::OK));
-
-    EXPECT_CALL(*cache, ReadResponseInstanceKeys(a.key, _)).WillOnce(Return(CacheStatus::OK));
-    EXPECT_CALL(*cache, ReadResponseInstanceKeys(c.key, _)).WillOnce(Return(CacheStatus::OK));
-    ON_CALL(*cache, ReadFullyPersistedInstanceKeys(_)).WillByDefault(Return(SUCCESS));
-
-    EXPECT_CALL(*cache, FindInstance(b.key.GetParent())).WillOnce(Return(ObjectId()));
-    EXPECT_CALL(*cache, ReadInstanceLabel(_)).WillOnce(Return(""));
-
-    auto result = ds->SyncCachedData(bvector<ECInstanceKey>(), StubBVector({a, b, c}), bvector<IQueryProviderPtr>(), nullptr, nullptr)->GetResult();
-    ASSERT_TRUE(result.IsSuccess());
-    EXPECT_THAT(result.GetValue(), SizeIs(1));
-    EXPECT_THAT(result.GetValue()[0].GetError().GetWSError().GetId(), WSError::Id::ServerError);
-    }
-
-/*--------------------------------------------------------------------------------------+
-* @bsitest                                    Vincas.Razma                     07/15
-+---------------+---------------+---------------+---------------+---------------+------*/
-TEST_F(CachingDataSourceTests, SyncCachedData_InitialQueriesSuppliedAndConnectionError_StopsAndReturnsError)
-    {
-    auto cache = std::make_shared<NiceMock<MockDataSourceCache>>();
-    auto client = std::make_shared<NiceMock<MockWSRepositoryClient>>();
-    auto ds = CreateMockedCachingDataSource(client, cache);
-
-    IQueryProvider::Query a(CachedResponseKey(StubECInstanceKey(11, 22), "A"), std::make_shared<WSQuery>("SchemaA", "ClassA"));
-    IQueryProvider::Query b(CachedResponseKey(StubECInstanceKey(11, 33), "B"), std::make_shared<WSQuery>("SchemaB", "ClassB"));
-
-    EXPECT_CALL(*cache, ReadResponseCacheTag(_, _)).WillRepeatedly(Return(""));
-    EXPECT_CALL(*client, SendQueryRequest(*a.query, _, _, _)).WillOnce(Return(CreateCompletedAsyncTask(WSObjectsResult::Error(StubHttpResponse()))));
-    EXPECT_CALL(*client, SendQueryRequest(*b.query, _, _, _)).Times(0);
-
-    auto result = ds->SyncCachedData(bvector<ECInstanceKey>(), StubBVector({a, b}), bvector<IQueryProviderPtr>(), nullptr, nullptr)->GetResult();
-    ASSERT_FALSE(result.IsSuccess());
-    EXPECT_THAT(result.GetError().GetWSError().GetStatus(), WSError::Status::ConnectionError);
-    }
-
-/*--------------------------------------------------------------------------------------+
-* @bsitest                                    Vincas.Razma                     07/15
-+---------------+---------------+---------------+---------------+---------------+------*/
-TEST_F(CachingDataSourceTests, SyncCachedData_SkipTokensNotEnabledInitialQueriesSuppliedAndServerRespondsWithSkipToken_SkipTokenNotUsed)
-    {
-    auto cache = std::make_shared<NiceMock<MockDataSourceCache>>();
-    auto client = std::make_shared<NiceMock<MockWSRepositoryClient>>();
-    auto ds = CreateMockedCachingDataSource(client, cache);
-    ds->EnableSkipTokens(false);
-
-    IQueryProvider::Query query(CachedResponseKey(StubECInstanceKey(11, 22), "A"), std::make_shared<WSQuery>("SchemaA", "ClassA"));
-
-    ON_CALL(*cache, ReadResponseCacheTag(_, _)).WillByDefault(Return(""));
-    ON_CALL(*cache, CacheResponse(_, _, _, _, _, _)).WillByDefault(Return(CacheStatus::OK));
-    ON_CALL(*cache, ReadResponseInstanceKeys(_, _)).WillByDefault(Return(CacheStatus::OK));
-
-    EXPECT_CALL(*client, SendQueryRequest(*query.query, _, _, _))
-        .WillOnce(Invoke([] (WSQueryCR, Utf8StringCR, Utf8StringCR skipToken, ICancellationTokenPtr)
-        {
-        EXPECT_EQ("", skipToken);
-        return CreateCompletedAsyncTask(WSObjectsResult::Error({}));
-        }));
-
-    ds->SyncCachedData(bvector<ECInstanceKey>(), StubBVector({query}), bvector<IQueryProviderPtr>(), nullptr, nullptr)->Wait();
-    }
-
-/*--------------------------------------------------------------------------------------+
-* @bsimethod                                   Vincas.Razma                      03/2017
-+---------------+---------------+---------------+---------------+---------------+------*/
-TEST_F(CachingDataSourceTests, SyncCachedData_InitialQueriesSuppliedAndServerRespondsWithSkipToken_MultipleRequestsDone)
-    {
-    auto cache = std::make_shared<NiceMock<MockDataSourceCache>>();
-    auto client = std::make_shared<NiceMock<MockWSRepositoryClient>>();
-    auto ds = CreateMockedCachingDataSource(client, cache);
-    ds->EnableSkipTokens(true);
-
-    IQueryProvider::Query query(CachedResponseKey(StubECInstanceKey(11, 22), "A"), std::make_shared<WSQuery>("SchemaA", "ClassA"));
-
-    ON_CALL(*cache, ReadResponseCacheTag(_, _)).WillByDefault(Return(""));
-    ON_CALL(*cache, CacheResponse(_, _, _, _, _, _)).WillByDefault(Return(CacheStatus::OK));
-    ON_CALL(*cache, ReadResponseInstanceKeys(_, _)).WillByDefault(Return(CacheStatus::OK));
-
-    InSequence callsInSeq;
-
-    EXPECT_CALL(*client, SendQueryRequest(_, _, WSRepositoryClient::InitialSkipToken, _))
-        .WillOnce(Return(CreateCompletedAsyncTask(WSObjectsResult::Success(StubInstances().ToWSObjectsResponse("", "SkipToken")))));
-
-    EXPECT_CALL(*client, SendQueryRequest(_, _, Utf8String("SkipToken"), _))
-        .WillOnce(Return(CreateCompletedAsyncTask(WSObjectsResult::Success(StubInstances().ToWSObjectsResponse("", "")))));
-
-    auto result = ds->SyncCachedData(bvector<ECInstanceKey>(), StubBVector({query}), bvector<IQueryProviderPtr>(), nullptr, nullptr)->GetResult();
-    ASSERT_TRUE(result.IsSuccess());
-    }
-
-/*--------------------------------------------------------------------------------------+
-* @bsitest                                    Vincas.Razma                     07/15
-+---------------+---------------+---------------+---------------+---------------+------*/
-TEST_F(CachingDataSourceTests, SyncCachedData_InitialInstance_CallbackCalledWithZeroProgress)
-    {
-    auto cache = std::make_shared<NiceMock<MockDataSourceCache>>();
-    auto client = std::make_shared<NiceMock<MockWSRepositoryClient>>();
-    auto ds = CreateMockedCachingDataSource(client, cache);
-    auto provider = std::make_shared<MockQueryProvider>();
-
-    auto instanceKey = StubECInstanceKey(11, 22);
-    ON_CALL(*cache, FindInstance(instanceKey)).WillByDefault(Return(ObjectId("TestSchema.TestClass", "TestId")));
-    ON_CALL(*client, SendQueryRequest(_, _, _, _)).WillByDefault(Return(CreateCompletedAsyncTask(StubInstances().ToWSObjectsResult())));
-    ON_CALL(*cache, UpdateInstances(_, _, Not(nullptr), _)).WillByDefault(DoAll(SetArgPointee<2>(StubBSet({instanceKey})), Return(SUCCESS)));
-    ON_CALL(*provider, GetQueries(_, instanceKey, _)).WillByDefault(Return(bvector<IQueryProvider::Query>()));
-    ON_CALL(*provider, DoUpdateFile(_, instanceKey, _)).WillByDefault(Return(false));
-    ON_CALL(*cache, ReadFullyPersistedInstanceKeys(_)).WillByDefault(Return(SUCCESS));
-
-    int progressCalled = 0;
-    double expectedSyncedValues[2] = {0, 1};
-    auto onProgress = [&] (CachingDataSource::ProgressCR progress)
-        {
-        EXPECT_EQ(expectedSyncedValues[progressCalled], progress.GetSynced());
-        EXPECT_THAT(progress.GetLabel(), IsEmpty());
-        EXPECT_THAT(progress.GetBytes().current, 0);
-        EXPECT_THAT(progress.GetBytes().total, 0);
-        progressCalled++;
-        };
-
-    auto result = ds->SyncCachedData(StubBVector(instanceKey), bvector<IQueryProvider::Query>(), StubBVector<IQueryProviderPtr>(provider), onProgress, nullptr)->GetResult();
-    ASSERT_TRUE(result.IsSuccess());
-    EXPECT_THAT(result.GetValue(), IsEmpty());
-    EXPECT_THAT(progressCalled, 2);
-    }
-
-/*--------------------------------------------------------------------------------------+
-* @bsitest                                    Vincas.Razma                     07/15
-+---------------+---------------+---------------+---------------+---------------+------*/
-TEST_F(CachingDataSourceTests, SyncCachedData_InitialInstancesAndQueries_OnProgressCallsWithEachpartProgress)
-    {
-    auto cache = std::make_shared<NiceMock<MockDataSourceCache>>();
-    auto client = std::make_shared<NiceMock<MockWSRepositoryClient>>();
-    auto store = std::make_shared<StubRepositoryInfoStore>(StubWSInfoWebApi({2, 0}));
-    auto ds = CreateMockedCachingDataSource(client, cache, store);
-
-    auto instanceA = StubECInstanceKey(1, 2);
-    auto instanceB = StubECInstanceKey(3, 4);
-    auto objectA = ObjectId("TestSchema.TestClass", "A");
-    auto objectB = ObjectId("TestSchema.TestClass", "B");
-
-    IQueryProvider::Query queryA(CachedResponseKey(StubECInstanceKey(5, 6), "A"), std::make_shared<WSQuery>("SchemaA", "ClassA"));
-    IQueryProvider::Query queryB(CachedResponseKey(StubECInstanceKey(7, 8), "B"), std::make_shared<WSQuery>("SchemaB", "ClassB"));
-
-    ON_CALL(*cache, CacheResponse(_, _, _, _, _, _)).WillByDefault(Return(CacheStatus::OK));
-    ON_CALL(*cache, FindInstance(instanceA)).WillByDefault(Return(objectA));
-    ON_CALL(*cache, FindInstance(instanceB)).WillByDefault(Return(objectB));
-    ON_CALL(*cache, FindInstance(objectA)).WillByDefault(Return(instanceA));
-    ON_CALL(*cache, FindInstance(objectB)).WillByDefault(Return(instanceB));
-    ON_CALL(*cache, ReadFullyPersistedInstanceKeys(_)).WillByDefault(Return(SUCCESS));
-    ON_CALL(*cache, ReadInstanceCacheTag(_)).WillByDefault(Return(nullptr));
-    ON_CALL(*cache, ReadResponseCacheTag(_, _)).WillByDefault(Return(nullptr));
-    ON_CALL(*cache, ReadResponseInstanceKeys(_, _)).WillByDefault(Return(CacheStatus::OK));
-    ON_CALL(*cache, UpdateInstance(_, _)).WillByDefault(Return(CacheStatus::OK));
-    ON_CALL(*cache, UpdateInstances(_, _, _, _)).WillByDefault(Return(SUCCESS));
-    ON_CALL(*client, SendGetObjectRequest(_, _, _)).WillByDefault(Return(CreateCompletedAsyncTask(StubInstances().ToWSObjectsResult())));
-    ON_CALL(*client, SendQueryRequest(_, _, _, _)).WillByDefault(Return(CreateCompletedAsyncTask(StubInstances().ToWSObjectsResult())));
-
-    int progressCalled = 0;
-    double expectedSyncedValues[5] = {0, 0.25, 0.50, 0.75, 1};
-    auto onProgress = [&] (CachingDataSource::ProgressCR progress)
-        {
-        EXPECT_EQ(expectedSyncedValues[progressCalled], progress.GetSynced());
-        EXPECT_THAT(progress.GetBytes().current, 0);
-        EXPECT_THAT(progress.GetBytes().total, 0);
-        progressCalled++;
-        };
-
-    auto result = ds->SyncCachedData(StubBVector({instanceA, instanceB}), StubBVector({queryA, queryB}),
-        bvector<IQueryProviderPtr>(), onProgress, nullptr)->GetResult();
-
-    ASSERT_TRUE(result.IsSuccess());
-    EXPECT_THAT(result.GetValue(), IsEmpty());
-    EXPECT_THAT(progressCalled, 5);
-    }
-
-/*--------------------------------------------------------------------------------------+
-* @bsitest                                    Vincas.Razma                     07/15
-+---------------+---------------+---------------+---------------+---------------+------*/
-TEST_F(CachingDataSourceTests, SyncCachedData_InitialInstancesWithProviders_OnProgressCallsWithInitialAndNewQuery)
-    {
-    auto cache = std::make_shared<NiceMock<MockDataSourceCache>>();
-    auto client = std::make_shared<NiceMock<MockWSRepositoryClient>>();
-    auto store = std::make_shared<StubRepositoryInfoStore>(StubWSInfoWebApi({2, 0}));
-    auto ds = CreateMockedCachingDataSource(client, cache, store);
-    auto provider = std::make_shared<MockQueryProvider>();
-
-    auto instanceA = StubECInstanceKey(1, 2);
-    auto instanceB = StubECInstanceKey(3, 4);
-    auto objectA = ObjectId("TestSchema.TestClass", "A");
-    auto objectB = ObjectId("TestSchema.TestClass", "B");
-    IQueryProvider::Query queryA(CachedResponseKey(StubECInstanceKey(5, 6), "A"), std::make_shared<WSQuery>("SchemaA", "ClassA"));
-    IQueryProvider::Query queryB(CachedResponseKey(StubECInstanceKey(7, 8), "B"), std::make_shared<WSQuery>("SchemaB", "ClassB"));
-
-    ON_CALL(*cache, CacheResponse(_, _, _, _, _, _)).WillByDefault(Return(CacheStatus::OK));
-    ON_CALL(*cache, FindInstance(instanceA)).WillByDefault(Return(objectA));
-    ON_CALL(*cache, FindInstance(instanceB)).WillByDefault(Return(objectB));
-    ON_CALL(*cache, FindInstance(objectA)).WillByDefault(Return(instanceA));
-    ON_CALL(*cache, FindInstance(objectB)).WillByDefault(Return(instanceB));
-    ON_CALL(*cache, ReadFullyPersistedInstanceKeys(_)).WillByDefault(Return(SUCCESS));
-    ON_CALL(*cache, ReadInstanceCacheTag(_)).WillByDefault(Return(nullptr));
-    ON_CALL(*cache, ReadResponseCacheTag(_, _)).WillByDefault(Return(nullptr));
-    ON_CALL(*cache, ReadResponseInstanceKeys(_, _)).WillByDefault(Return(CacheStatus::OK));
-    ON_CALL(*cache, UpdateInstance(_, _)).WillByDefault(Return(CacheStatus::OK));
-    ON_CALL(*cache, UpdateInstances(_, _, _, _)).WillByDefault(Return(SUCCESS));
-    ON_CALL(*client, SendGetObjectRequest(_, _, _)).WillByDefault(Return(CreateCompletedAsyncTask(StubInstances().ToWSObjectsResult())));
-    ON_CALL(*client, SendQueryRequest(_, _, _, _)).WillByDefault(Return(CreateCompletedAsyncTask(StubInstances().ToWSObjectsResult())));
-
-    EXPECT_CALL(*provider, GetQueries(_, instanceA, _)).WillOnce(Return(StubBVector({queryA})));
-    EXPECT_CALL(*provider, GetQueries(_, instanceB, _)).WillOnce(Return(StubBVector({queryB})));
-    ON_CALL(*provider, DoUpdateFile(_, _, _)).WillByDefault(Return(false));
-
-    int progressCalled = 0;
-    ICachingDataSource::Progress expectedProgress[] = {
-        {0,       {0, 2}},
-        {0.25,    {0, 2}},
-        {0.50,    {0, 2}},
-        {0.75,    {1, 2}},
-        {1,       {2, 2}}};
-    auto onProgress = [&] (CachingDataSource::ProgressCR progress)
-        {
-        EXPECT_EQ(expectedProgress[progressCalled], progress);
-        progressCalled++;
-        };
-
-    auto result = ds->SyncCachedData(StubBVector({instanceA, instanceB}), bvector<IQueryProvider::Query>(),
-        StubBVector<IQueryProviderPtr>(provider), onProgress, nullptr)->GetResult();
-
-    ASSERT_TRUE(result.IsSuccess());
-    EXPECT_THAT(result.GetValue(), IsEmpty());
-    EXPECT_THAT(progressCalled, 5);
-    }
-
-/*--------------------------------------------------------------------------------------+
-* @bsitest                                    Vincas.Razma                     07/15
-+---------------+---------------+---------------+---------------+---------------+------*/
-TEST_F(CachingDataSourceTests, SyncCachedData_FilesBeingDownloaded_CallbackCalledWithFileProgress)
-    {
-    auto cache = std::make_shared<NiceMock<MockDataSourceCache>>();
-    auto client = std::make_shared<NiceMock<MockWSRepositoryClient>>();
-    auto ds = CreateMockedCachingDataSource(client, cache);
-    auto provider = std::make_shared<MockQueryProvider>();
-
-    auto instanceKey = StubECInstanceKey(11, 22);
-    ObjectId objectId("TestSchema.TestClass", "TestId");
-    ON_CALL(*cache, FindInstance(instanceKey)).WillByDefault(Return(objectId));
-    ON_CALL(*cache, FindInstance(objectId)).WillByDefault(Return(instanceKey));
-    ON_CALL(*cache, UpdateInstances(_, _, _, _)).WillByDefault(DoAll(SetArgPointee<2>(StubBSet({instanceKey})), Return(SUCCESS)));
-    ON_CALL(*client, SendQueryRequest(_, _, _, _)).WillByDefault(Return(CreateCompletedAsyncTask(StubInstances().ToWSObjectsResult())));
-    ON_CALL(*provider, DoUpdateFile(_, instanceKey, _)).WillByDefault(Return(true));
-    ON_CALL(*provider, GetQueries(_, instanceKey, _)).WillByDefault(Return(bvector<IQueryProvider::Query>()));
-
-    // Download & cache file
-    EXPECT_CALL(*cache, ReadFileCacheTag(objectId)).WillOnce(Return(nullptr));
-    EXPECT_CALL(*cache, ReadFileProperties(instanceKey, _, _)).WillRepeatedly(Invoke([&] (ECInstanceKeyCR, Utf8String* fileNameP, uint64_t* fileSizeP)
-        {
-        if (nullptr != fileNameP)
-            *fileNameP = "TestFile.txt";
-        *fileSizeP = 42;
-        return SUCCESS;
-        }));
-    EXPECT_CALL(*client, SendGetFileRequest(objectId, ::testing::An<BeFileNameCR>(), _, _, _))
-        .WillOnce(Invoke([&] (ObjectIdCR, BeFileNameCR fileName, Utf8StringCR, Http::Request::ProgressCallbackCR onProgress, ICancellationTokenPtr)
-        {
-        onProgress(5, 42);
-        SimpleWriteToFile("", fileName);
-        return CreateCompletedAsyncTask(WSFileResult::Success(StubWSFileResponse(fileName, "")));
-        }));
-
-    ON_CALL(*cache, CacheFile(objectId, _, _)).WillByDefault(Return(SUCCESS));
-    ON_CALL(*cache, ReadFullyPersistedInstanceKeys(_)).WillByDefault(Return(SUCCESS));
-
-    int progressCalled = 0;
-    double expectedSyncedValues[] = {0, 1, 1, 1};
-    auto onProgress = [&] (CachingDataSource::ProgressCR progress)
-        {
-        EXPECT_EQ(expectedSyncedValues[progressCalled], progress.GetSynced());
-        if (progressCalled == 2)
-            {
-            EXPECT_EQ("TestFile.txt", progress.GetLabel());
-            EXPECT_THAT(progress.GetBytes().current, 5);
-            EXPECT_THAT(progress.GetBytes().total, 42);
-            }
-        progressCalled++;
-        };
-
-    auto result = ds->SyncCachedData(StubBVector(instanceKey), bvector<IQueryProvider::Query>(), StubBVector<IQueryProviderPtr>(provider), onProgress, nullptr)->GetResult();
-    ASSERT_TRUE(result.IsSuccess());
-    EXPECT_THAT(result.GetValue(), IsEmpty());
-    EXPECT_THAT(progressCalled, 4);
-    }
-
-/*--------------------------------------------------------------------------------------+
-* @bsitest                                    Vincas.Razma                     07/15
-+---------------+---------------+---------------+---------------+---------------+------*/
-TEST_F(CachingDataSourceTests, SyncCachedData_InitialInstanceAndItsQueryReturnsTwoInstances_ProgressCalledWithInstancesState)
-    {
-    // Arrange
-    auto ds = GetTestDataSourceV2();
-
-    auto txn = ds->StartCacheTransaction();
-    StubInstances instanceA;
-    instanceA.Add({"TestSchema.TestClass", "A"});
-    ObjectId instanceId {"TestSchema.TestClass", "A"};
-    auto instanceKey = StubInstanceInCache(txn.GetCache(), instanceId);
-    auto responseKey = StubCachedResponseKey(txn.GetCache());
-    txn.Commit();
-
-    // Act & Assert
-    auto provider = std::make_shared<MockQueryProvider>();
-    EXPECT_CALL(*provider, GetQueries(_, _, _)).WillRepeatedly(Return(bvector<IQueryProvider::Query>()));
-    EXPECT_CALL(*provider, DoUpdateFile(_, _, _)).WillRepeatedly(Return(false));
-    IQueryProvider::Query query(responseKey, std::make_shared<WSQuery>("TestSchema", "TestClass"));
-    EXPECT_CALL(*provider, GetQueries(_, instanceKey, _)).WillOnce(Return(StubBVector({query})));
-
-    StubInstances instances;
-    instances.Add({"TestSchema.TestClass", "B"});
-    instances.Add({"TestSchema.TestClass", "C"});
-    EXPECT_CALL(GetMockClient(), SendQueryRequest(_, _, _, _)).Times(2)
-        .WillOnce(Return(CreateCompletedAsyncTask(instanceA.ToWSObjectsResult())))
-        .WillOnce(Return(CreateCompletedAsyncTask(instances.ToWSObjectsResult())));
-
-    int progressCalled = 0;
-    CachingDataSource::Progress expectedProgress[] = {
-        {0,   {0, 1}}, 
-        {0.5, {0, 1}},
-        {1,   {3, 3}}};
-    auto onProgress = [&] (CachingDataSource::ProgressCR progress)
-        {
-        EXPECT_PROGRESS_EQ(expectedProgress[progressCalled], progress);
-        progressCalled++;
-        };
-
-    auto result = ds->SyncCachedData(StubBVector(instanceKey), bvector<IQueryProvider::Query>(), StubBVector<IQueryProviderPtr>(provider), onProgress, nullptr)->GetResult();
-    ASSERT_TRUE(result.IsSuccess());
-    }
-
-/*--------------------------------------------------------------------------------------+
-* @bsitest                                    Vincas.Razma                     07/15
-+---------------+---------------+---------------+---------------+---------------+------*/
-TEST_F(CachingDataSourceTests, SyncCachedData_InitialInstanceAndItsTwoQueriesReturnTwoInstancesEach_ProgressCalledWithInstancesState)
-    {
-    // Arrange
-    auto ds = GetTestDataSourceV2();
-
-    auto txn = ds->StartCacheTransaction();
-    StubInstances instanceA;
-    instanceA.Add({"TestSchema.TestClass", "A"});
-    ObjectId instanceAId {"TestSchema.TestClass", "A"};
-    auto instanceAKey = StubInstanceInCache(txn.GetCache(), instanceAId);
-    auto responseQAKey = StubCachedResponseKey(txn.GetCache(), "QA");
-    auto responseQBKey = StubCachedResponseKey(txn.GetCache(), "QB");
-    txn.Commit();
-
-    // Act & Assert
-    auto provider = std::make_shared<MockQueryProvider>();
-    EXPECT_CALL(*provider, GetQueries(_, _, _)).WillRepeatedly(Return(bvector<IQueryProvider::Query>()));
-    EXPECT_CALL(*provider, DoUpdateFile(_, _, _)).WillRepeatedly(Return(false));
-
-    EXPECT_CALL(GetMockClient(), SendQueryRequest(_, _, _, _)).WillOnce(Return(CreateCompletedAsyncTask(instanceA.ToWSObjectsResult())));
-
-    IQueryProvider::Query queryA(responseQAKey, std::make_shared<WSQuery>(ObjectId {"TestSchema", "TestClass", "QA"}));
-    IQueryProvider::Query queryB(responseQBKey, std::make_shared<WSQuery>(ObjectId {"TestSchema", "TestClass", "QB"}));
-    EXPECT_CALL(*provider, GetQueries(_, instanceAKey, _)).WillOnce(Return(StubBVector({queryA, queryB})));
-
-    StubInstances instancesQA;
-    instancesQA.Add({"TestSchema.TestClass", "AA"});
-    instancesQA.Add({"TestSchema.TestClass", "AB"});
-    StubInstances instancesQB;
-    instancesQB.Add({"TestSchema.TestClass", "BA"});
-    instancesQB.Add({"TestSchema.TestClass", "BB"});
-    EXPECT_CALL(GetMockClient(), SendQueryRequest(*queryA.query, _, _, _)).WillOnce(Return(CreateCompletedAsyncTask(instancesQA.ToWSObjectsResult())));
-    EXPECT_CALL(GetMockClient(), SendQueryRequest(*queryB.query, _, _, _)).WillOnce(Return(CreateCompletedAsyncTask(instancesQB.ToWSObjectsResult())));
-
-    int progressCalled = 0;
-    CachingDataSource::Progress expectedProgress[] = {
-            {0,    {0, 1}},
-            {0.33, {0, 1}},
-            {0.66, {2, 3}},
-            {1,    {5, 5}}};
-    auto onProgress = [&] (CachingDataSource::ProgressCR progress)
-        {
-        EXPECT_PROGRESS_EQ(expectedProgress[progressCalled], progress);
-        progressCalled++;
-        };
-
-    auto result = ds->SyncCachedData(StubBVector(instanceAKey), bvector<IQueryProvider::Query>(), StubBVector<IQueryProviderPtr>(provider), onProgress, nullptr)->GetResult();
-    ASSERT_TRUE(result.IsSuccess());
-    }
-
-/*--------------------------------------------------------------------------------------+
-* @bsitest                                    Vincas.Razma                     07/15
-+---------------+---------------+---------------+---------------+---------------+------*/
-TEST_F(CachingDataSourceTests, SyncCachedData_InitialInstanceWithQueryThatReturnsInstanceWithQuery_ProgressCalledWithInstancesState)
-    {
-    // Arrange
-    auto ds = GetTestDataSourceV2();
-
-    auto txn = ds->StartCacheTransaction();
-    StubInstances instancesA;
-    instancesA.Add({"TestSchema.TestClass", "A"});
-    ObjectId instanceAId {"TestSchema.TestClass", "A"};
-    auto instanceAKey = StubInstanceInCache(txn.GetCache(), instanceAId);
-    auto responseQAKey = StubCachedResponseKey(txn.GetCache(), "QA");
-
-    StubInstances instancesQA;
-    instancesQA.Add({"TestSchema.TestClass", "B"});
-    ObjectId instanceBId {"TestSchema.TestClass", "B"};
-    auto instanceBKey = StubInstanceInCache(txn.GetCache(), instanceBId);
-    auto responseQBKey = StubCachedResponseKey(txn.GetCache(), "QB");
-    txn.Commit();
-
-    // Act & Assert
-    auto provider = std::make_shared<MockQueryProvider>();
-    EXPECT_CALL(*provider, GetQueries(_, _, _)).WillRepeatedly(Return(bvector<IQueryProvider::Query>()));
-    EXPECT_CALL(*provider, DoUpdateFile(_, _, _)).WillRepeatedly(Return(false));
-
-    EXPECT_CALL(GetMockClient(), SendQueryRequest(_, _, _, _)).WillOnce(Return(CreateCompletedAsyncTask(instancesA.ToWSObjectsResult())));
-
-    IQueryProvider::Query queryA(responseQAKey, std::make_shared<WSQuery>(ObjectId {"TestSchema", "TestClass", "QA"}));
-    IQueryProvider::Query queryB(responseQBKey, std::make_shared<WSQuery>(ObjectId {"TestSchema", "TestClass", "QB"}));
-
-    EXPECT_CALL(*provider, GetQueries(_, instanceAKey, _)).WillOnce(Return(StubBVector({queryA})));
-    EXPECT_CALL(*provider, GetQueries(_, instanceBKey, _)).WillOnce(Return(StubBVector({queryB})));
-
-    EXPECT_CALL(GetMockClient(), SendQueryRequest(*queryA.query, _, _, _)).WillOnce(Return(CreateCompletedAsyncTask(instancesQA.ToWSObjectsResult())));
-    EXPECT_CALL(GetMockClient(), SendQueryRequest(*queryB.query, _, _, _)).WillOnce(Return(CreateCompletedAsyncTask(StubInstances().ToWSObjectsResult())));
-
-    int progressCalled = 0;
-    CachingDataSource::Progress expectedProgress[] = {
-            {0,    {0, 1}},
-            {0.5,  {0, 1}},
-            {0.66, {1, 2}},
-            {1,    {2, 2}}};
-    auto onProgress = [&] (CachingDataSource::ProgressCR progress)
-        {
-        EXPECT_PROGRESS_EQ(expectedProgress[progressCalled], progress);
-        progressCalled++;
-        };
-
-    auto result = ds->SyncCachedData(StubBVector(instanceAKey), bvector<IQueryProvider::Query>(), StubBVector<IQueryProviderPtr>(provider), onProgress, nullptr)->GetResult();
-    ASSERT_TRUE(result.IsSuccess());
-    }
-
-/*--------------------------------------------------------------------------------------+
-* @bsitest                                    Vincas.Razma                     07/15
-+---------------+---------------+---------------+---------------+---------------+------*/
-TEST_F(CachingDataSourceTests, SyncCachedData_InitialInstanceWithQueryThatReturnsNoInstances_ProgressCalledWithInstancesState)
-    {
-    // Arrange
-    auto ds = GetTestDataSourceV2();
-
-    auto txn = ds->StartCacheTransaction();
-    StubInstances instancesA;
-    instancesA.Add({"TestSchema.TestClass", "A"});
-    ObjectId instanceAId {"TestSchema.TestClass", "A"};
-    auto instanceAKey = StubInstanceInCache(txn.GetCache(), instanceAId);
-    auto responseQAKey = StubCachedResponseKey(txn.GetCache(), "QA");
-    txn.Commit();
-
-    // Act & Assert
-    auto provider = std::make_shared<MockQueryProvider>();
-    EXPECT_CALL(*provider, GetQueries(_, _, _)).WillRepeatedly(Return(bvector<IQueryProvider::Query>()));
-    EXPECT_CALL(*provider, DoUpdateFile(_, _, _)).WillRepeatedly(Return(false));
-
-    EXPECT_CALL(GetMockClient(), SendQueryRequest(_, _, _, _)).WillOnce(Return(CreateCompletedAsyncTask(instancesA.ToWSObjectsResult())));
-
-    IQueryProvider::Query queryA(responseQAKey, std::make_shared<WSQuery>(ObjectId {"TestSchema", "TestClass", "QA"}));
-
-    EXPECT_CALL(*provider, GetQueries(_, instanceAKey, _)).WillOnce(Return(StubBVector({queryA})));
-
-    EXPECT_CALL(GetMockClient(), SendQueryRequest(*queryA.query, _, _, _)).WillOnce(Return(CreateCompletedAsyncTask(StubInstances().ToWSObjectsResult())));
-
-    int progressCalled = 0;
-    CachingDataSource::Progress expectedProgress[] = {
-            {0,   {0, 1}},
-            {0.5, {0, 1}},
-            {1,   {1, 1}}};
-    auto onProgress = [&] (CachingDataSource::ProgressCR progress)
-        {
-        EXPECT_PROGRESS_EQ(expectedProgress[progressCalled], progress);
-        progressCalled++;
-        };
-
-    auto result = ds->SyncCachedData(StubBVector(instanceAKey), bvector<IQueryProvider::Query>(), StubBVector<IQueryProviderPtr>(provider), onProgress, nullptr)->GetResult();
-    ASSERT_TRUE(result.IsSuccess());
-    }
-
-/*--------------------------------------------------------------------------------------+
-* @bsitest                                    Vincas.Razma                     07/15
-+---------------+---------------+---------------+---------------+---------------+------*/
-TEST_F(CachingDataSourceTests, SyncCachedData_InitialInstanceWithNoQuery_ProgressCalledWithInstancesState)
-    {
-    // Arrange
-    auto ds = GetTestDataSourceV2();
-
-    auto txn = ds->StartCacheTransaction();
-    StubInstances instancesA;
-    instancesA.Add({"TestSchema.TestClass", "A"});
-    ObjectId instanceAId {"TestSchema.TestClass", "A"};
-    auto instanceAKey = StubInstanceInCache(txn.GetCache(), instanceAId);
-    txn.Commit();
-
-    // Act & Assert
-    auto provider = std::make_shared<MockQueryProvider>();
-    EXPECT_CALL(*provider, GetQueries(_, _, _)).WillRepeatedly(Return(bvector<IQueryProvider::Query>()));
-    EXPECT_CALL(*provider, DoUpdateFile(_, _, _)).WillRepeatedly(Return(false));
-
-    EXPECT_CALL(GetMockClient(), SendGetObjectRequest(instanceAId, _, _)).WillOnce(Return(CreateCompletedAsyncTask(instancesA.ToWSObjectsResult())));
-
-    int progressCalled = 0;
-    CachingDataSource::Progress expectedProgress[] = {
-            {0, {0, 1}},
-            {1, {1, 1}}};
-    auto onProgress = [&] (CachingDataSource::ProgressCR progress)
-        {
-        EXPECT_PROGRESS_EQ(expectedProgress[progressCalled], progress);
-        progressCalled++;
-        };
-
-    auto result = ds->SyncCachedData(StubBVector(instanceAKey), bvector<IQueryProvider::Query>(), StubBVector<IQueryProviderPtr>(provider), onProgress, nullptr)->GetResult();
-    ASSERT_TRUE(result.IsSuccess());
-    }
-
-/*--------------------------------------------------------------------------------------+
-* @bsitest                                    Vincas.Razma                     07/15
-+---------------+---------------+---------------+---------------+---------------+------*/
-TEST_F(CachingDataSourceTests, SyncCachedData_InitialQueryWithInstance_ProgressCalledWithInstancesState)
-    {
-    // Arrange
-    auto ds = GetTestDataSourceV2();
-
-    auto txn = ds->StartCacheTransaction();
-    auto responseQAKey = StubCachedResponseKey(txn.GetCache(), "QA");
-    IQueryProvider::Query queryA(responseQAKey, std::make_shared<WSQuery>(ObjectId {"TestSchema", "TestClass", "QA"}));
-    StubInstances instancesA;
-    instancesA.Add({"TestSchema.TestClass", "A"});
-    txn.Commit();
-
-    // Act & Assert
-    auto provider = std::make_shared<MockQueryProvider>();
-    EXPECT_CALL(*provider, GetQueries(_, _, _)).WillRepeatedly(Return(bvector<IQueryProvider::Query>()));
-    EXPECT_CALL(*provider, DoUpdateFile(_, _, _)).WillRepeatedly(Return(false));
-
-    EXPECT_CALL(GetMockClient(), SendQueryRequest(*queryA.query, _, _, _)).WillOnce(Return(CreateCompletedAsyncTask(instancesA.ToWSObjectsResult())));
-
-    int progressCalled = 0;
-    CachingDataSource::Progress expectedProgress[] = {
-            {0, {0, 0}},
-            {1, {1, 1}}};
-    auto onProgress = [&] (CachingDataSource::ProgressCR progress)
-        {
-        EXPECT_PROGRESS_EQ(expectedProgress[progressCalled], progress);
-        progressCalled++;
-        };
-
-    auto result = ds->SyncCachedData(bvector<ECInstanceKey>(), StubBVector(queryA), StubBVector<IQueryProviderPtr>(provider), onProgress, nullptr)->GetResult();
-    ASSERT_TRUE(result.IsSuccess());
-    }
-
-/*--------------------------------------------------------------------------------------+
-* @bsitest                                    Vincas.Razma                     07/15
-+---------------+---------------+---------------+---------------+---------------+------*/
-TEST_F(CachingDataSourceTests, SyncCachedData_InitialQueryWithInstanceThatReturnsQueryWithInstance_ProgressCalledWithInstancesState)
-    {
-    // Arrange
-    auto ds = GetTestDataSourceV2();
-
-    auto txn = ds->StartCacheTransaction();
-    auto responseQAKey = StubCachedResponseKey(txn.GetCache(), "QA");
-    IQueryProvider::Query queryA(responseQAKey, std::make_shared<WSQuery>(ObjectId {"TestSchema", "TestClass", "QA"}));
-    StubInstances instancesA;
-    instancesA.Add({"TestSchema.TestClass", "A"});
-    ObjectId instanceAId {"TestSchema.TestClass", "A"};
-    auto instanceAKey = StubInstanceInCache(txn.GetCache(), instanceAId);
-
-    auto responseQBKey = StubCachedResponseKey(txn.GetCache(), "QB");
-    IQueryProvider::Query queryB(responseQBKey, std::make_shared<WSQuery>(ObjectId {"TestSchema", "TestClass", "QB"}));
-    StubInstances instancesB;
-    instancesB.Add({"TestSchema.TestClass", "B"});
-    ObjectId instanceBId {"TestSchema.TestClass", "B"};
-    auto instanceBKey = StubInstanceInCache(txn.GetCache(), instanceBId);
-    txn.Commit();
-
-    // Act & Assert
-    auto provider = std::make_shared<MockQueryProvider>();
-    EXPECT_CALL(*provider, GetQueries(_, _, _)).WillRepeatedly(Return(bvector<IQueryProvider::Query>()));
-    EXPECT_CALL(*provider, DoUpdateFile(_, _, _)).WillRepeatedly(Return(false));
-
-    EXPECT_CALL(GetMockClient(), SendQueryRequest(*queryA.query, _, _, _)).WillOnce(Return(CreateCompletedAsyncTask(instancesA.ToWSObjectsResult())));
-    EXPECT_CALL(GetMockClient(), SendQueryRequest(*queryB.query, _, _, _)).WillOnce(Return(CreateCompletedAsyncTask(instancesB.ToWSObjectsResult())));
-
-    EXPECT_CALL(*provider, GetQueries(_, instanceAKey, _)).WillOnce(Return(StubBVector({queryB})));
-
-    int progressCalled = 0;
-    CachingDataSource::Progress expectedProgress[] = {
-            {0,   {0, 0}},
-            {0.5, {0, 1}},
-            {1,   {2, 2}}};
-    auto onProgress = [&] (CachingDataSource::ProgressCR progress)
-        {
-        EXPECT_PROGRESS_EQ(expectedProgress[progressCalled], progress);
-        progressCalled++;
-        };
-
-    auto result = ds->SyncCachedData(bvector<ECInstanceKey>(), StubBVector(queryA), StubBVector<IQueryProviderPtr>(provider), onProgress, nullptr)->GetResult();
-    ASSERT_TRUE(result.IsSuccess());
-    }
-
-/*--------------------------------------------------------------------------------------+
-* @bsitest                                    Vincas.Razma                     07/15
-+---------------+---------------+---------------+---------------+---------------+------*/
-TEST_F(CachingDataSourceTests, SyncCachedData_InitialQueryWithInstancesThatReturnQueriesWithNoInstances_ProgressCalledWithInstancesState)
-    {
-    // Arrange
-    auto ds = GetTestDataSourceV2();
-
-    auto txn = ds->StartCacheTransaction();
-    auto responseQKey = StubCachedResponseKey(txn.GetCache(), "Q");
-    IQueryProvider::Query query(responseQKey, std::make_shared<WSQuery>(ObjectId {"TestSchema", "TestClass", "Q"}));
-    StubInstances instances;
-    instances.Add({"TestSchema.TestClass", "A"});
-    instances.Add({"TestSchema.TestClass", "B"});
-    ObjectId instanceAId {"TestSchema.TestClass", "A"};
-    ObjectId instanceBId {"TestSchema.TestClass", "B"};
-    auto instanceAKey = StubInstanceInCache(txn.GetCache(), instanceAId);
-    auto instanceBKey = StubInstanceInCache(txn.GetCache(), instanceBId);
-
-    auto responseQ1AKey = StubCachedResponseKey(txn.GetCache(), "Q1A");
-    auto responseQ2AKey = StubCachedResponseKey(txn.GetCache(), "Q2A");
-    IQueryProvider::Query queryA1(responseQ1AKey, std::make_shared<WSQuery>(ObjectId {"TestSchema", "TestClass", "Q1A"}));
-    IQueryProvider::Query queryA2(responseQ2AKey, std::make_shared<WSQuery>(ObjectId {"TestSchema", "TestClass", "Q2A"}));
-
-    auto responseQ1BKey = StubCachedResponseKey(txn.GetCache(), "Q1B");
-    auto responseQ2BKey = StubCachedResponseKey(txn.GetCache(), "Q2B");
-    IQueryProvider::Query queryB1(responseQ1BKey, std::make_shared<WSQuery>(ObjectId {"TestSchema", "TestClass", "Q1B"}));
-    IQueryProvider::Query queryB2(responseQ2BKey, std::make_shared<WSQuery>(ObjectId {"TestSchema", "TestClass", "Q2B"}));
-    txn.Commit();
-
-    // Act & Assert
-    auto provider = std::make_shared<MockQueryProvider>();
-    EXPECT_CALL(*provider, GetQueries(_, _, _)).WillRepeatedly(Return(bvector<IQueryProvider::Query>()));
-    EXPECT_CALL(*provider, DoUpdateFile(_, _, _)).WillRepeatedly(Return(false));
-
-    EXPECT_CALL(GetMockClient(), SendQueryRequest(*query.query, _, _, _)).WillOnce(Return(CreateCompletedAsyncTask(instances.ToWSObjectsResult())));
-    EXPECT_CALL(GetMockClient(), SendQueryRequest(*queryA1.query, _, _, _)).WillOnce(Return(CreateCompletedAsyncTask(StubInstances().ToWSObjectsResult())));
-    EXPECT_CALL(GetMockClient(), SendQueryRequest(*queryA2.query, _, _, _)).WillOnce(Return(CreateCompletedAsyncTask(StubInstances().ToWSObjectsResult())));
-    EXPECT_CALL(GetMockClient(), SendQueryRequest(*queryB1.query, _, _, _)).WillOnce(Return(CreateCompletedAsyncTask(StubInstances().ToWSObjectsResult())));
-    EXPECT_CALL(GetMockClient(), SendQueryRequest(*queryB2.query, _, _, _)).WillOnce(Return(CreateCompletedAsyncTask(StubInstances().ToWSObjectsResult())));
-
-    EXPECT_CALL(*provider, GetQueries(_, instanceAKey, _)).WillOnce(Return(StubBVector({queryA1, queryA2})));
-    EXPECT_CALL(*provider, GetQueries(_, instanceBKey, _)).WillOnce(Return(StubBVector({queryB1, queryB2})));
-
-    int progressCalled = 0;
-    CachingDataSource::Progress expectedProgress[] = {
-            {0,   {0, 0}},
-            {0.2, {0, 2}},
-            {0.4, {0, 2}},
-            {0.6, {1, 2}},
-            {0.8, {1, 2}},
-            {1,   {2, 2}}};
-    auto onProgress = [&] (CachingDataSource::ProgressCR progress)
-        {
-        EXPECT_PROGRESS_EQ(expectedProgress[progressCalled], progress);
-        progressCalled++;
-        };
-
-    auto result = ds->SyncCachedData(bvector<ECInstanceKey>(), StubBVector(query), StubBVector<IQueryProviderPtr>(provider), onProgress, nullptr)->GetResult();
-    ASSERT_TRUE(result.IsSuccess());
-    }
-
-#endif // USE_GTEST
+/*--------------------------------------------------------------------------------------+
+|
+|     $Source: Tests/UnitTests/Published/WebServices/Cache/CachingDataSourceTests.cpp $
+|
+|  $Copyright: (c) 2018 Bentley Systems, Incorporated. All rights reserved. $
+|
++--------------------------------------------------------------------------------------*/
+
+#include "CachingDataSourceTests.h"
+
+#include <WebServices/Cache/Persistence/DataSourceCache.h>
+#include <WebServices/Cache/Persistence/DataReadOptions.h>
+#include <WebServices/Cache/SyncNotifier.h>
+#include <Bentley/BeDebugLog.h>
+#include "MockCachingDataSource.h"
+#include "MockQueryProvider.h"
+
+#ifdef USE_GTEST
+USING_NAMESPACE_BENTLEY_WEBSERVICES
+using namespace ::testing;
+
+#define EXPECT_PROGRESS_EQ(expectedProgress, actualProgress)                    \
+    EXPECT_EQ(expectedProgress.GetBytes(), actualProgress.GetBytes());          \
+    EXPECT_EQ(expectedProgress.GetInstances(), actualProgress.GetInstances());  \
+    EXPECT_NEAR(expectedProgress.GetSynced(), actualProgress.GetSynced(), 0.01);
+
+struct TestProgressMock
+    {
+    MOCK_METHOD1(TestProgress, void(ICachingDataSource::ProgressCR));
+    };
+
+CachedResponseKey CreateTestResponseKey(ICachingDataSourcePtr ds, Utf8StringCR rootName = "StubResponseKeyRoot", Utf8StringCR keyName = BeGuid(true).ToString())
+    {
+    auto txn = ds->StartCacheTransaction();
+    CachedResponseKey key(txn.GetCache().FindOrCreateRoot(rootName.c_str()), keyName);
+    txn.Commit();
+    return key;
+    }
+
+/*--------------------------------------------------------------------------------------+
+* @bsitest                                    Vincas.Razma                     07/15
++---------------+---------------+---------------+---------------+---------------+------*/
+TEST_F(CachingDataSourceTests, OpenOrCreate_CalledSecondTimeAfterCacheWasCreated_OpensAndSucceeds)
+// TODO: fix test - crashes as first cache is still closing when second one is opening.
+    {
+    BeFileName path = StubFilePath();
+    auto client = MockWSRepositoryClient::Create();
+
+    StubInstances schemaDefs;
+    schemaDefs.Add({"MetaSchema.ECSchemaDef", "TestSchema"}, {{"Name", "TestSchema"}, {"VersionMajor", 1}, {"VersionMinor", 0}});
+
+    EXPECT_CALL(client->GetMockWSClient(), GetServerInfo(_))
+        .WillOnce(Return(CreateCompletedAsyncTask(WSInfoResult::Success(StubWSInfoWebApi()))));
+
+    EXPECT_CALL(*client, SendGetSchemasRequest(_, _))
+        .WillOnce(Return(CreateCompletedAsyncTask(WSObjectsResult::Success(schemaDefs.ToWSObjectsResponse()))));
+
+    EXPECT_CALL(*client, SendGetFileRequest(ObjectId("MetaSchema.ECSchemaDef", "TestSchema"), ::testing::An<BeFileNameCR>(), _, _, _))
+        .WillOnce(Invoke([&] (ObjectIdCR, BeFileNameCR filePath, Utf8StringCR, Http::Request::ProgressCallbackCR, ICancellationTokenPtr)
+        {
+        GetTestSchema()->WriteToXmlFile(filePath);
+        return CreateCompletedAsyncTask(StubWSFileResult(filePath));
+        }));
+
+    // Create
+    auto thread = WorkerThread::Create("DS1");
+    auto ds1 = CachingDataSource::OpenOrCreate(client, path, StubCacheEnvironemnt(), thread)->GetResult().GetValue();
+    ASSERT_TRUE(nullptr != ds1);
+
+    // Ensure that cache is closed
+    ds1 = nullptr;
+    thread->OnEmpty()->Wait();
+
+    // Open
+    auto ds2 = CachingDataSource::OpenOrCreate(client, path, StubCacheEnvironemnt())->GetResult().GetValue();
+    ASSERT_TRUE(nullptr != ds2);
+    EXPECT_TRUE(nullptr != ds2->StartCacheTransaction().GetCache().GetAdapter().GetECSchema("TestSchema"));
+    }
+/*--------------------------------------------------------------------------------------+
+* @bsitest                                    Vincas.Razma                     07/15
++---------------+---------------+---------------+---------------+---------------+------*/
+TEST_F(CachingDataSourceTests, OpenOrCreate_NonECDbFileExists_Error)
+    {
+    BeFileName path = StubFile("NotECDbFileContents");
+
+    auto client = MockWSRepositoryClient::Create();
+    auto result = CachingDataSource::OpenOrCreate(client, path, StubCacheEnvironemnt())->GetResult();
+
+    ASSERT_FALSE(result.IsSuccess());
+    }
+/*--------------------------------------------------------------------------------------+
+* @bsitest                                    Vincas.Razma                     07/15
++---------------+---------------+---------------+---------------+---------------+------*/
+TEST_F(CachingDataSourceTests, OpenOrCreate_NonDataSourceCacheDbExists_OpensAndStartsUpdatingWithRemoteSchemas)
+    {
+    BeFileName path = StubFilePath();
+
+    ECDb db;
+    db.CreateNewDb(path);
+
+    auto client = MockWSRepositoryClient::Create();
+
+    EXPECT_CALL(client->GetMockWSClient(), GetServerInfo(_))
+        .WillOnce(Return(CreateCompletedAsyncTask(WSInfoResult::Success(StubWSInfoWebApi()))));
+
+    EXPECT_CALL(*client, SendGetSchemasRequest(_, _)).Times(1)
+        .WillOnce(Return(CreateCompletedAsyncTask(WSObjectsResult::Error({}))));
+
+    CachingDataSource::OpenOrCreate(client, path, StubCacheEnvironemnt())->Wait();
+    }
+/*--------------------------------------------------------------------------------------+
+* @bsitest                                    Vincas.Razma                     07/15
++---------------+---------------+---------------+---------------+---------------+------*/
+TEST_F(CachingDataSourceTests, OpenOrCreate_DataSourceCacheDbExists_StartsUpdatingWithRemoteSchemas)
+    {
+    BeFileName path = StubFilePath();
+
+    DataSourceCache db;
+    ASSERT_EQ(SUCCESS, db.Create(path, StubCacheEnvironemnt()));
+    ASSERT_EQ(SUCCESS, db.Close());
+
+    auto client = MockWSRepositoryClient::Create();
+    auto token = SimpleCancellationToken::Create();
+
+    EXPECT_CALL(client->GetMockWSClient(), GetServerInfo(_))
+        .WillOnce(Return(CreateCompletedAsyncTask(WSInfoResult::Success(StubWSInfoWebApi()))));
+
+    EXPECT_CALL(*client, SendGetSchemasRequest(_, _)).Times(1)
+        .WillOnce(Return(CreateCompletedAsyncTask(WSObjectsResult::Error({}))));
+
+    CachingDataSource::OpenOrCreate(client, path, StubCacheEnvironemnt(), nullptr, token)->Wait();
+    }
+/*--------------------------------------------------------------------------------------+
+* @bsitest                                    Vincas.Razma                     07/15
++---------------+---------------+---------------+---------------+---------------+------*/
+TEST_F(CachingDataSourceTests, OpenOrCreate_NoFileAndCancelled_ReturnsCancellationError)
+    {
+    BeFileName path = StubFilePath();
+    auto client = MockWSRepositoryClient::Create();
+
+    auto token = SimpleCancellationToken::Create();
+    token->SetCanceled();
+
+    auto result = CachingDataSource::OpenOrCreate(client, path, StubCacheEnvironemnt(), nullptr, token)->GetResult();
+    EXPECT_FALSE(result.IsSuccess());
+    EXPECT_EQ(ICachingDataSource::Status::Canceled, result.GetError().GetStatus());
+    }
+
+/*--------------------------------------------------------------------------------------+
+* @bsitest                                    Vincas.Razma                     07/15
++---------------+---------------+---------------+---------------+---------------+------*/
+TEST_F(CachingDataSourceTests, OpenOrCreate_CancelledAndSameThreadUsedInThenTask_DoesNotHang)
+    {
+    BeFileName path = StubFilePath();
+    auto client = MockWSRepositoryClient::Create();
+    auto token = SimpleCancellationToken::Create();
+
+    EXPECT_CALL(client->GetMockWSClient(), GetServerInfo(_))
+        .WillOnce(Return(CreateCompletedAsyncTask(WSInfoResult::Success(StubWSInfoWebApi()))));
+
+    EXPECT_CALL(*client, SendGetSchemasRequest(_, _)).Times(1)
+        .WillOnce(Invoke([&] (Utf8StringCR, ICancellationTokenPtr)
+        {
+        token->SetCanceled();
+        return CreateCompletedAsyncTask(WSObjectsResult::Error({}));
+        }));
+
+    auto thread = WorkerThread::Create("TestCache");
+    auto result = CachingDataSource::OpenOrCreate(client, path, StubCacheEnvironemnt(), thread, token)
+        ->Then<CachingDataSource::OpenResult>(thread, [=] (CachingDataSource::OpenResult result)
+        {
+        return result;
+        })->GetResult();
+        EXPECT_FALSE(result.IsSuccess());
+        EXPECT_EQ(ICachingDataSource::Status::Canceled, result.GetError().GetStatus());
+    }
+
+/*--------------------------------------------------------------------------------------+
+* @bsitest                                    Vincas.Razma                     07/15
++---------------+---------------+---------------+---------------+---------------+------*/
+TEST_F(CachingDataSourceTests, OpenOrCreate_FileExistsAndCancelled_ReturnsCancellationError)
+    {
+    BeFileName path = StubFilePath();
+    auto client = MockWSRepositoryClient::Create();
+
+    DataSourceCache db;
+    ASSERT_EQ(SUCCESS, db.Create(path, StubCacheEnvironemnt()));
+    ASSERT_EQ(SUCCESS, db.Close());
+
+    auto token = SimpleCancellationToken::Create();
+    token->SetCanceled();
+
+    auto result = CachingDataSource::OpenOrCreate(client, path, StubCacheEnvironemnt(), nullptr, token)->GetResult();
+    EXPECT_FALSE(result.IsSuccess());
+    EXPECT_EQ(ICachingDataSource::Status::Canceled, result.GetError().GetStatus());
+    }
+
+/*--------------------------------------------------------------------------------------+
+* @bsitest                                    Vincas.Razma                     07/15
++---------------+---------------+---------------+---------------+---------------+------*/
+TEST_F(CachingDataSourceTests, OpenOrCreate_ServerDoesNotReturnMetaSchema_GetsSchemasAndImportsThemWithMetaSchema)
+    {
+    auto client = MockWSRepositoryClient::Create();
+
+    StubInstances schemas;
+    schemas.Add({"MetaSchema.ECSchemaDef", "SchemaId"}, {{"Name", "UserSchema"}});
+
+    EXPECT_CALL(client->GetMockWSClient(), GetServerInfo(_))
+        .WillOnce(Return(CreateCompletedAsyncTask(WSInfoResult::Success(StubWSInfoWebApi()))));
+
+    EXPECT_CALL(*client, SendGetSchemasRequest(_, _)).Times(1)
+        .WillOnce(Return(CreateCompletedAsyncTask(WSObjectsResult::Success(schemas.ToWSObjectsResponse()))));
+
+    EXPECT_CALL(*client, SendGetFileRequest(_, ::testing::An<BeFileNameCR>(), _, _, _)).Times(1)
+        .WillOnce(Invoke([&] (ObjectIdCR objectId, BeFileNameCR filePath, Utf8StringCR, Http::Request::ProgressCallbackCR, ICancellationTokenPtr)
+        {
+        EXPECT_EQ(ObjectId("MetaSchema.ECSchemaDef", "SchemaId"), objectId);
+        Utf8String schemaXml(
+            R"(<ECSchema schemaName="UserSchema" nameSpacePrefix="US" version="1.0" xmlns="http://www.bentley.com/schemas/Bentley.ECXML.2.0">
+               </ECSchema>)");
+        SimpleWriteToFile(schemaXml, filePath);
+        return CreateCompletedAsyncTask(WSFileResult::Success(WSFileResponse(filePath, HttpStatus::OK, "")));
+        }));
+
+    auto result = CachingDataSource::OpenOrCreate(client, BeFileName(":memory:"), StubCacheEnvironemnt())->GetResult();
+
+    ASSERT_TRUE(result.IsSuccess());
+    ASSERT_TRUE(nullptr != result.GetValue());
+
+    auto txn = result.GetValue()->StartCacheTransaction();
+    EXPECT_TRUE(nullptr != txn.GetCache().GetAdapter().GetECSchema("MetaSchema"));
+    EXPECT_TRUE(nullptr != txn.GetCache().GetAdapter().GetECSchema("UserSchema"));
+    }
+
+/*--------------------------------------------------------------------------------------+
+* @bsitest                                    Vincas.Razma                     07/15
++---------------+---------------+---------------+---------------+---------------+------*/
+TEST_F(CachingDataSourceTests, OpenOrCreate_ServerRetursMetaSchema_GetsAllSchemasFromServer)
+    {
+    auto client = MockWSRepositoryClient::Create();
+
+    StubInstances schemas;
+    schemas.Add({"MetaSchema.ECSchemaDef", "MetaSchemaId"}, {{"Name", "MetaSchema"}});
+    schemas.Add({"MetaSchema.ECSchemaDef", "TestSchemaId"}, {{"Name", "TestSchema"}});
+
+    EXPECT_CALL(client->GetMockWSClient(), GetServerInfo(_))
+        .WillOnce(Return(CreateCompletedAsyncTask(WSInfoResult::Success(StubWSInfoWebApi()))));
+
+    EXPECT_CALL(*client, SendGetSchemasRequest(_, _)).Times(1)
+        .WillOnce(Return(CreateCompletedAsyncTask(WSObjectsResult::Success(schemas.ToWSObjectsResponse()))));
+
+    EXPECT_CALL(*client, SendGetFileRequest(_, ::testing::An<BeFileNameCR>(), _, _, _)).Times(2)
+        .WillOnce(Invoke([&] (ObjectIdCR objectId, BeFileNameCR, Utf8StringCR, Http::Request::ProgressCallbackCR, ICancellationTokenPtr)
+        {
+        EXPECT_EQ(ObjectId("MetaSchema.ECSchemaDef", "MetaSchemaId"), objectId);
+        return CreateCompletedAsyncTask(WSFileResult());
+        }));
+
+    CachingDataSource::OpenOrCreate(client, BeFileName(":memory:"), StubCacheEnvironemnt())->Wait();
+    }
+
+/*--------------------------------------------------------------------------------------+
+* @bsitest                                    Vincas.Razma                     07/15
++---------------+---------------+---------------+---------------+---------------+------*/
+TEST_F(CachingDataSourceTests, OpenOrCreate_ServerRetursUserAndDeprecatedSchemas_GetsAllSchemasFromServerButSkipsDeprecated)
+    {
+    auto client = MockWSRepositoryClient::Create();
+
+    StubInstances schemas;
+    schemas.Add({"MetaSchema.ECSchemaDef", "A"}, {{"Name", "Contents"},{"NameSpacePrefix", "rest_cnt"}});
+    schemas.Add({"MetaSchema.ECSchemaDef", "B"}, {{"Name", "Views"}, {"NameSpacePrefix", "rest_view"}});
+
+    schemas.Add({"MetaSchema.ECSchemaDef", "C"}, {{"Name", "Contents"},{"NameSpacePrefix", "foo"}});
+    schemas.Add({"MetaSchema.ECSchemaDef", "D"}, {{"Name", "Views"},{"NameSpacePrefix", "foo"}});
+    schemas.Add({"MetaSchema.ECSchemaDef", "E"}, {{"Name", "TestSchema"}, {"NameSpacePrefix", "foo"}});
+
+    EXPECT_CALL(client->GetMockWSClient(), GetServerInfo(_))
+        .WillOnce(Return(CreateCompletedAsyncTask(WSInfoResult::Success(StubWSInfoWebApi()))));
+
+    EXPECT_CALL(*client, SendGetSchemasRequest(_, _)).Times(1)
+        .WillOnce(Return(CreateCompletedAsyncTask(WSObjectsResult::Success(schemas.ToWSObjectsResponse()))));
+    
+    EXPECT_CALL(*client, SendGetFileRequest(ObjectId("MetaSchema.ECSchemaDef", "C"), ::testing::An<BeFileNameCR>(), _, _, _))
+        .WillOnce(Return(CreateCompletedAsyncTask(StubWSFileResult(StubFile(StubSchemaXml("Contents"), "Contents.01.00.ecschema.xml")))));
+    EXPECT_CALL(*client, SendGetFileRequest(ObjectId("MetaSchema.ECSchemaDef", "D"), ::testing::An<BeFileNameCR>(), _, _, _))
+        .WillOnce(Return(CreateCompletedAsyncTask(StubWSFileResult(StubFile(StubSchemaXml("Views"), "Views.01.00.ecschema.xml")))));
+    EXPECT_CALL(*client, SendGetFileRequest(ObjectId("MetaSchema.ECSchemaDef", "E"), ::testing::An<BeFileNameCR>(), _, _, _))
+        .WillOnce(Return(CreateCompletedAsyncTask(StubWSFileResult(StubFile(StubSchemaXml("TestSchema"), "TestSchema.01.00.ecschema.xml")))));
+    
+    auto ds = CachingDataSource::OpenOrCreate(client, BeFileName(":memory:"), StubCacheEnvironemnt())->GetResult().GetValue();
+    ASSERT_TRUE(nullptr != ds);
+
+    auto txn = ds->StartCacheTransaction();
+    auto schemasKeysList = ds->GetRepositorySchemaKeys(txn);
+    auto schemasList = ds->GetRepositorySchemas(txn);
+    EXPECT_EQ(schemasKeysList.size(), 3);
+    EXPECT_EQ(schemasList.size(), 3);
+    }
+
+/*--------------------------------------------------------------------------------------+
+* @bsitest                                    Vincas.Razma                     07/15
++---------------+---------------+---------------+---------------+---------------+------*/
+TEST_F(CachingDataSourceTests, Close_Opened_SucceedsAndTransactionsCannotBeStarted)
+    {
+    auto client = MockWSRepositoryClient::Create();
+
+    StubInstances schemas;
+    schemas.Add({"MetaSchema.ECSchemaDef", "SchemaId"}, {{"Name", "UserSchema"}});
+
+    EXPECT_CALL(client->GetMockWSClient(), GetServerInfo(_))
+        .WillOnce(Return(CreateCompletedAsyncTask(WSInfoResult::Success(StubWSInfoWebApi()))));
+
+    EXPECT_CALL(*client, SendGetSchemasRequest(_, _)).Times(1)
+        .WillOnce(Return(CreateCompletedAsyncTask(WSObjectsResult::Success(schemas.ToWSObjectsResponse()))));
+
+    EXPECT_CALL(*client, SendGetFileRequest(_, _, _, _, _)).Times(1)
+        .WillOnce(Invoke([&] (ObjectIdCR objectId, BeFileNameCR filePath, Utf8StringCR, HttpRequest::ProgressCallbackCR, ICancellationTokenPtr)
+        {
+        EXPECT_EQ(ObjectId("MetaSchema.ECSchemaDef", "SchemaId"), objectId);
+        Utf8String schemaXml(
+            R"(<ECSchema schemaName="UserSchema" nameSpacePrefix="US" version="1.0" xmlns="http://www.bentley.com/schemas/Bentley.ECXML.2.0">
+               </ECSchema>)");
+        SimpleWriteToFile(schemaXml, filePath);
+        return CreateCompletedAsyncTask(WSFileResult::Success(WSFileResponse(filePath, HttpStatus::OK, "")));
+        }));
+
+    auto ds = CachingDataSource::OpenOrCreate(client, BeFileName(":memory:"), StubCacheEnvironemnt())->GetResult().GetValue();
+    ASSERT_NE(nullptr, ds);
+
+    ASSERT_TRUE(ds->StartCacheTransaction().IsActive());
+
+    ds->Close();
+
+    BeTest::SetFailOnAssert(false);
+    ASSERT_FALSE(ds->StartCacheTransaction().IsActive());
+    BeTest::SetFailOnAssert(true);
+
+    ds->Close();
+    ds->Close();
+    ds->Close();
+    }
+
+/*--------------------------------------------------------------------------------------+
+* @bsitest                                    Vincas.Razma                     07/15
++---------------+---------------+---------------+---------------+---------------+------*/
+TEST_F(CachingDataSourceTests, Close_Opened_CancelsServerRequest)
+    {
+    auto client = MockWSRepositoryClient::Create();
+
+    StubInstances schemas;
+    schemas.Add({"MetaSchema.ECSchemaDef", "SchemaId"}, {{"Name", "UserSchema"}});
+
+    EXPECT_CALL(client->GetMockWSClient(), GetServerInfo(_))
+        .WillOnce(Return(CreateCompletedAsyncTask(WSInfoResult::Success(StubWSInfoWebApi()))));
+
+    EXPECT_CALL(*client, SendGetSchemasRequest(_, _)).Times(1)
+        .WillOnce(Return(CreateCompletedAsyncTask(WSObjectsResult::Success(schemas.ToWSObjectsResponse()))));
+
+    EXPECT_CALL(*client, SendGetFileRequest(_, _, _, _, _)).Times(1)
+        .WillOnce(Invoke([&] (ObjectIdCR objectId, BeFileNameCR filePath, Utf8StringCR, HttpRequest::ProgressCallbackCR, ICancellationTokenPtr)
+        {
+        EXPECT_EQ(ObjectId("MetaSchema.ECSchemaDef", "SchemaId"), objectId);
+        Utf8String schemaXml(
+            R"(<ECSchema schemaName="UserSchema" nameSpacePrefix="US" version="1.0" xmlns="http://www.bentley.com/schemas/Bentley.ECXML.2.0">
+                    <ECClass typeName="TestClass"/>
+               </ECSchema>)");
+        SimpleWriteToFile(schemaXml, filePath);
+        return CreateCompletedAsyncTask(WSFileResult::Success(WSFileResponse(filePath, HttpStatus::OK, "")));
+        }));
+
+    auto ds = CachingDataSource::OpenOrCreate(client, BeFileName(":memory:"), StubCacheEnvironemnt())->GetResult().GetValue();
+    ASSERT_NE(nullptr, ds);
+
+    ICancellationTokenPtr token;
+    AsyncTestCheckpoint cp;
+    EXPECT_CALL(*client, SendGetObjectRequest(_, _, _)).Times(1)
+        .WillOnce(Invoke([&] (ObjectIdCR objectId, Utf8String, ICancellationTokenPtr ct)
+        {
+        token = ct;
+        cp.CheckinAndWait();
+        return CreateCompletedAsyncTask(WSObjectsResult::Error({}));
+        }));
+
+    auto task = ds->GetObject({"UserSchema.TestClass", "Foo"}, ICachingDataSource::DataOrigin::RemoteData);
+    cp.WaitUntilReached();
+    cp.Continue();
+
+    ds->GetCacheAccessThread()->ExecuteAsync([] { BeThreadUtilities::BeSleep(100); });
+    ds->GetCacheAccessThread()->ExecuteAsync([] { BeThreadUtilities::BeSleep(100); });
+    ds->GetCacheAccessThread()->ExecuteAsync([] { BeThreadUtilities::BeSleep(100); });
+
+    ds->Close();
+
+    task->Wait();
+    ASSERT_EQ(0, ds->GetCacheAccessThread()->GetQueueTaskCount());
+    EXPECT_TRUE(token->IsCanceled());
+    }
+
+/*--------------------------------------------------------------------------------------+
+* @bsitest                                    Vincas.Razma                     07/15
++---------------+---------------+---------------+---------------+---------------+------*/
+TEST_F(CachingDataSourceTests, FailedObjects_AppendFailures_ItemsAddedAtTheEnd)
+    {
+    ICachingDataSource::FailedObjects failedObjects;
+    failedObjects.push_back({{"Schema.Class", "A"}, "ItemA", ICachingDataSource::Error()});
+    EXPECT_THAT(failedObjects, SizeIs(1));
+
+    ICachingDataSource::FailedObjects moreFailedObjects;
+    moreFailedObjects.push_back({{"Schema.Class", "B"}, "ItemB", ICachingDataSource::Error()});
+    moreFailedObjects.push_back({{"Schema.Class", "C"}, "ItemC", ICachingDataSource::Error()});
+    EXPECT_THAT(moreFailedObjects, SizeIs(2));
+
+    failedObjects.AppendFailures(moreFailedObjects);
+    EXPECT_THAT(failedObjects, SizeIs(3));
+    EXPECT_EQ(failedObjects.at(2).GetObjectLabel(), "ItemC");
+    }
+
+/*--------------------------------------------------------------------------------------+
+* @bsitest                                    Vincas.Razma                     07/15
++---------------+---------------+---------------+---------------+---------------+------*/
+TEST_F(CachingDataSourceTests, UpdateSchemas_CacheCreatedWithRemoteSchemas_UsesETagsForRequests)
+    {
+    auto client = MockWSRepositoryClient::Create();
+
+    StubInstances schemas;
+    schemas.Add({"MetaSchema.ECSchemaDef", "SchemaId"}, {{"Name", "UserSchema"}});
+
+    EXPECT_CALL(client->GetMockWSClient(), GetServerInfo(_))
+        .WillRepeatedly(Return(CreateCompletedAsyncTask(WSInfoResult::Success(StubWSInfoWebApi()))));
+
+    EXPECT_CALL(*client, SendGetSchemasRequest(_, _)).Times(2)
+        .WillOnce(Return(CreateCompletedAsyncTask(WSObjectsResult::Success(schemas.ToWSObjectsResponse("SchemaListETag")))))
+        .WillOnce(Invoke([&] (Utf8StringCR eTag, ICancellationTokenPtr)
+        {
+        EXPECT_EQ("SchemaListETag", eTag);
+        return CreateCompletedAsyncTask(StubWSObjectsResultNotModified());
+        }));
+
+    EXPECT_CALL(*client, SendGetFileRequest(_, ::testing::An<BeFileNameCR>(), _, _, _)).Times(2)
+        .WillOnce(Invoke([&] (ObjectIdCR objectId, BeFileNameCR filePath, Utf8StringCR, Http::Request::ProgressCallbackCR, ICancellationTokenPtr)
+        {
+        EXPECT_EQ(ObjectId("MetaSchema.ECSchemaDef", "SchemaId"), objectId);
+        Utf8String schemaXml(
+            R"(<ECSchema schemaName="UserSchema" nameSpacePrefix="US" version="1.0" xmlns="http://www.bentley.com/schemas/Bentley.ECXML.2.0">
+                       </ECSchema>)");
+        SimpleWriteToFile(schemaXml, filePath);
+        return CreateCompletedAsyncTask(WSFileResult::Success(WSFileResponse(filePath, HttpStatus::OK, "SchemaFileETag")));
+        }))
+        .WillOnce(Invoke([&] (ObjectIdCR objectId, BeFileNameCR, Utf8StringCR eTag, Http::Request::ProgressCallbackCR, ICancellationTokenPtr)
+            {
+            EXPECT_EQ(ObjectId("MetaSchema.ECSchemaDef", "SchemaId"), objectId);
+            EXPECT_EQ("SchemaFileETag", eTag);
+            return CreateCompletedAsyncTask(WSFileResult::Success(StubWSFileResponseNotModified()));
+            }));
+
+        auto ds = CachingDataSource::OpenOrCreate(client, BeFileName(":memory:"), StubCacheEnvironemnt())->GetResult().GetValue();
+        ASSERT_TRUE(nullptr != ds);
+
+        auto result = ds->UpdateSchemas(nullptr)->GetResult();
+        ASSERT_TRUE(result.IsSuccess());
+    }
+
+/*--------------------------------------------------------------------------------------+
+* @bsitest                                    Vincas.Razma                     07/15
++---------------+---------------+---------------+---------------+---------------+------*/
+TEST_F(CachingDataSourceTests, UpdateSchemas_CacheCreatedWithLocalSchema_QueriesServerForRemoteSchemas)
+    {
+    auto ds = GetTestDataSourceV2();
+
+    // Act & Assert
+    StubInstances schemas;
+    schemas.Add({"MetaSchema.ECSchemaDef", "SchemaId"}, {{"Name", "TestSchema"}});
+
+    EXPECT_CALL(GetMockClient().GetMockWSClient(), GetServerInfo(_))
+        .WillRepeatedly(Return(CreateCompletedAsyncTask(WSInfoResult::Success(StubWSInfoWebApi()))));
+
+    EXPECT_CALL(GetMockClient(), SendGetSchemasRequest(_, _)).Times(1)
+        .WillOnce(Return(CreateCompletedAsyncTask(WSObjectsResult::Success(schemas.ToWSObjectsResponse("SchemaListETag")))));
+
+    EXPECT_CALL(GetMockClient(), SendGetFileRequest(_, ::testing::An<BeFileNameCR>(), _, _, _)).Times(1)
+        .WillOnce(Invoke([&] (ObjectIdCR objectId, BeFileNameCR filePath, Utf8StringCR, Http::Request::ProgressCallbackCR, ICancellationTokenPtr)
+        {
+        EXPECT_EQ(ObjectId("MetaSchema.ECSchemaDef", "SchemaId"), objectId);
+        Utf8String schemaXml;
+        GetTestSchema()->WriteToXmlString(schemaXml);
+        SimpleWriteToFile(schemaXml, filePath);
+        return CreateCompletedAsyncTask(WSFileResult::Success(WSFileResponse(filePath, HttpStatus::OK, "SchemaFileETag")));
+        }));
+
+    auto result = ds->UpdateSchemas(nullptr)->GetResult();
+    ASSERT_TRUE(result.IsSuccess());
+    }
+
+/*--------------------------------------------------------------------------------------+
+* @bsitest                                    Vincas.Razma                     07/15
++---------------+---------------+---------------+---------------+---------------+------*/
+TEST_F(CachingDataSourceTests, UpdateSchemas_SchemaWithReferancedSchema_ImportsBothSchemas)
+    {
+    auto ds = GetTestDataSourceV2();
+
+    StubInstances schemas;
+    schemas.Add({"MetaSchema.ECSchemaDef", "A"}, {{"Name", "SchemaWithReferance"}, {"VersionMajor", 1}, {"VersionMinor", 0}});
+    schemas.Add({"MetaSchema.ECSchemaDef", "B"}, {{"Name", "ReferancedSchema"}, {"VersionMajor", 1}, {"VersionMinor", 456}});
+
+    EXPECT_CALL(GetMockClient().GetMockWSClient(), GetServerInfo(_))
+        .WillRepeatedly(Return(CreateCompletedAsyncTask(WSInfoResult::Success(StubWSInfoWebApi()))));
+
+    EXPECT_CALL(GetMockClient(), SendGetSchemasRequest(_, _))
+        .WillOnce(Return(CreateCompletedAsyncTask(WSObjectsResult::Success(schemas.ToWSObjectsResponse()))));
+
+    EXPECT_CALL(GetMockClient(), SendGetFileRequest(ObjectId("MetaSchema.ECSchemaDef", "A"), ::testing::An<BeFileNameCR>(), _, _, _))
+        .WillOnce(Invoke([&] (ObjectIdCR, BeFileNameCR filePath, Utf8StringCR, Http::Request::ProgressCallbackCR, ICancellationTokenPtr)
+        {
+        Utf8String schemaXml =
+            R"( <ECSchema schemaName="SchemaWithReferance" nameSpacePrefix="A" version="1.0" xmlns="http://www.bentley.com/schemas/Bentley.ECXML.2.0">
+                    <ECSchemaReference name="ReferancedSchema" version="1.456" prefix="B" />
+                </ECSchema>)";
+        SimpleWriteToFile(schemaXml, filePath);
+        return CreateCompletedAsyncTask(StubWSFileResult(filePath));
+        }));
+    EXPECT_CALL(GetMockClient(), SendGetFileRequest(ObjectId("MetaSchema.ECSchemaDef", "B"), ::testing::An<BeFileNameCR>(), _, _, _))
+        .WillOnce(Invoke([&] (ObjectIdCR, BeFileNameCR filePath, Utf8StringCR, Http::Request::ProgressCallbackCR, ICancellationTokenPtr)
+        {
+        Utf8String schemaXml =
+            R"( <ECSchema schemaName="ReferancedSchema" nameSpacePrefix="B" version="1.456" xmlns="http://www.bentley.com/schemas/Bentley.ECXML.2.0">
+                </ECSchema>)";
+        SimpleWriteToFile(schemaXml, filePath);
+        return CreateCompletedAsyncTask(StubWSFileResult(filePath));
+        }));
+
+    // Act
+    auto result = ds->UpdateSchemas(nullptr)->GetResult();
+
+    // Assert
+    ASSERT_TRUE(result.IsSuccess());
+
+    ASSERT_TRUE(nullptr != ds->StartCacheTransaction().GetCache().GetAdapter().GetECSchema("SchemaWithReferance"));
+    ASSERT_TRUE(nullptr != ds->StartCacheTransaction().GetCache().GetAdapter().GetECSchema("ReferancedSchema"));
+    }
+
+/*--------------------------------------------------------------------------------------+
+* @bsitest                                    Vincas.Razma                     07/15
++---------------+---------------+---------------+---------------+---------------+------*/
+TEST_F(CachingDataSourceTests, UpdateSchemas_NewSchemaWithExistingReferancedSchema_ImportsNewSchema)
+    {
+    auto ds = GetTestDataSourceV2();
+
+    // Initial schema
+    StubInstances schemas1;
+    schemas1.Add({"MetaSchema.ECSchemaDef", "B"}, {{"Name", "ReferancedSchema"}, {"VersionMajor", 1}, {"VersionMinor", 0}});
+
+    EXPECT_CALL(GetMockClient().GetMockWSClient(), GetServerInfo(_))
+        .WillRepeatedly(Return(CreateCompletedAsyncTask(WSInfoResult::Success(StubWSInfoWebApi()))));
+
+    EXPECT_CALL(GetMockClient(), SendGetSchemasRequest(_, _))
+        .WillOnce(Return(CreateCompletedAsyncTask(WSObjectsResult::Success(schemas1.ToWSObjectsResponse()))));
+
+    EXPECT_CALL(GetMockClient(), SendGetFileRequest(ObjectId("MetaSchema.ECSchemaDef", "B"), ::testing::An<BeFileNameCR>(), _, _, _))
+        .WillOnce(Invoke([&] (ObjectIdCR, BeFileNameCR filePath, Utf8StringCR, Http::Request::ProgressCallbackCR, ICancellationTokenPtr)
+        {
+        Utf8String schemaXml =
+            R"( <ECSchema schemaName="ReferancedSchema" nameSpacePrefix="B" version="1.0" xmlns="http://www.bentley.com/schemas/Bentley.ECXML.2.0">
+                </ECSchema>)";
+        SimpleWriteToFile(schemaXml, filePath);
+        return CreateCompletedAsyncTask(StubWSFileResult(filePath));
+        }));
+
+    ASSERT_TRUE(ds->UpdateSchemas(nullptr)->GetResult().IsSuccess());
+
+    // Test updated
+    StubInstances schemas2;
+    schemas2.Add({"MetaSchema.ECSchemaDef", "A"}, {{"Name", "SchemaWithReferance"}, {"VersionMajor", 1}, {"VersionMinor", 0}});
+    schemas2.Add({"MetaSchema.ECSchemaDef", "B"}, {{"Name", "ReferancedSchema"}, {"VersionMajor", 1}, {"VersionMinor", 0}});
+
+    EXPECT_CALL(GetMockClient(), SendGetSchemasRequest(_, _))
+        .WillOnce(Return(CreateCompletedAsyncTask(WSObjectsResult::Success(schemas2.ToWSObjectsResponse()))));
+
+    EXPECT_CALL(GetMockClient(), SendGetFileRequest(ObjectId("MetaSchema.ECSchemaDef", "A"), ::testing::An<BeFileNameCR>(), _, _, _))
+        .WillOnce(Invoke([&] (ObjectIdCR, BeFileNameCR filePath, Utf8StringCR, Http::Request::ProgressCallbackCR, ICancellationTokenPtr)
+        {
+        Utf8String schemaXml =
+            R"( <ECSchema schemaName="SchemaWithReferance" nameSpacePrefix="A" version="1.0" xmlns="http://www.bentley.com/schemas/Bentley.ECXML.2.0">
+                    <ECSchemaReference name="ReferancedSchema" version="01.00" prefix="B" />
+                </ECSchema>)";
+        SimpleWriteToFile(schemaXml, filePath);
+        return CreateCompletedAsyncTask(StubWSFileResult(filePath));
+        }));
+    EXPECT_CALL(GetMockClient(), SendGetFileRequest(ObjectId("MetaSchema.ECSchemaDef", "B"), ::testing::An<BeFileNameCR>(), _, _, _))
+        .WillOnce(Invoke([&] (ObjectIdCR, BeFileNameCR filePath, Utf8StringCR, Http::Request::ProgressCallbackCR, ICancellationTokenPtr)
+        {
+        return CreateCompletedAsyncTask(StubWSFileResultNotModified());
+        }));
+
+    // Act
+    auto result = ds->UpdateSchemas(nullptr)->GetResult();
+
+    // Assert
+    ASSERT_TRUE(result.IsSuccess());
+
+    ASSERT_TRUE(nullptr != ds->StartCacheTransaction().GetCache().GetAdapter().GetECSchema("SchemaWithReferance"));
+    ASSERT_TRUE(nullptr != ds->StartCacheTransaction().GetCache().GetAdapter().GetECSchema("ReferancedSchema"));
+    }
+
+/*--------------------------------------------------------------------------------------+
+* @bsitest                                    Vincas.Razma                     07/15
++---------------+---------------+---------------+---------------+---------------+------*/
+TEST_F(CachingDataSourceTests, UpdateSchemas_SchemasIncludeStandardSchemas_SkipsStandardSchemas)
+    {
+    auto ds = GetTestDataSourceV2();
+
+    // Act & Assert
+    StubInstances schemas;
+    schemas.Add({"MetaSchema.ECSchemaDef", "A"}, {{"Name", "Bentley_Standard_CustomAttributes"}, {"VersionMajor", 1}, {"VersionMinor", 0}});
+    schemas.Add({"MetaSchema.ECSchemaDef", "B"}, {{"Name", "CustomSchema"}, {"VersionMajor", 1}, {"VersionMinor", 0}});
+
+    EXPECT_CALL(GetMockClient().GetMockWSClient(), GetServerInfo(_))
+        .WillRepeatedly(Return(CreateCompletedAsyncTask(WSInfoResult::Success(StubWSInfoWebApi()))));
+
+    EXPECT_CALL(GetMockClient(), SendGetSchemasRequest(_, _)).Times(1)
+        .WillOnce(Return(CreateCompletedAsyncTask(WSObjectsResult::Success(schemas.ToWSObjectsResponse()))));
+
+    EXPECT_CALL(GetMockClient(), SendGetFileRequest(_, ::testing::An<BeFileNameCR>(), _, _, _)).Times(1)
+        .WillRepeatedly(Invoke([&] (ObjectIdCR objectId, BeFileNameCR filePath, Utf8StringCR, Http::Request::ProgressCallbackCR, ICancellationTokenPtr)
+        {
+        EXPECT_EQ(ObjectId("MetaSchema.ECSchemaDef", "B"), objectId);
+        Utf8String schemaXml;
+        StubSchema("CustomSchema", "CS")->WriteToXmlString(schemaXml);
+        return CreateCompletedAsyncTask(StubWSFileResult(StubFile(schemaXml)));
+        }));
+
+    auto result = ds->UpdateSchemas(nullptr)->GetResult();
+    ASSERT_TRUE(result.IsSuccess());
+    }
+
+/*--------------------------------------------------------------------------------------+
+* @bsitest                                    Vincas.Razma                     07/15
++---------------+---------------+---------------+---------------+---------------+------*/
+TEST_F(CachingDataSourceTests, UpdateSchemas_InvalidSchemaGotFromServer_ReturnsError)
+    {
+    auto ds = GetTestDataSourceV2();
+
+    // Act & Assert
+    StubInstances schemas;
+    schemas.Add({"MetaSchema.ECSchemaDef", "Foo"}, {{"Name", "Foo"}});
+
+    EXPECT_CALL(GetMockClient().GetMockWSClient(), GetServerInfo(_))
+        .WillRepeatedly(Return(CreateCompletedAsyncTask(WSInfoResult::Success(StubWSInfoWebApi()))));
+
+    EXPECT_CALL(GetMockClient(), SendGetSchemasRequest(_, _)).Times(1)
+        .WillOnce(Return(CreateCompletedAsyncTask(WSObjectsResult::Success(schemas.ToWSObjectsResponse()))));
+
+    EXPECT_CALL(GetMockClient(), SendGetFileRequest(_, ::testing::An<BeFileNameCR>(), _, _, _)).Times(1)
+        .WillRepeatedly(Invoke([&] (ObjectIdCR objectId, BeFileNameCR filePath, Utf8StringCR, Http::Request::ProgressCallbackCR, ICancellationTokenPtr)
+        {
+        return CreateCompletedAsyncTask(StubWSFileResult(StubFile("Not-a-schema")));
+        }));
+
+    BeTest::SetFailOnAssert(false);
+    auto result = ds->UpdateSchemas(nullptr)->GetResult();
+    BeTest::SetFailOnAssert(true);
+
+    ASSERT_FALSE(result.IsSuccess());
+    ASSERT_EQ(ICachingDataSource::Status::SchemaError, result.GetError().GetStatus());
+    ASSERT_FALSE(result.GetError().GetMessage().empty());
+    }
+
+/*--------------------------------------------------------------------------------------+
+* @bsitest                                    Vincas.Razma                     07/15
++---------------+---------------+---------------+---------------+---------------+------*/
+TEST_F(CachingDataSourceTests, UpdateSchemas_InvalidSchemaGotFromServer_ReturnsRepositorySchemaError)
+    {  
+    // Arrange
+    auto client = MockWSRepositoryClient::Create();
+    auto ds = CreateNewTestDataSource(client);
+    ASSERT_TRUE(nullptr != ds);
+
+    // Act & Assert
+    StubInstances schemas;
+    schemas.Add({"MetaSchema.ECSchemaDef", "Foo"}, {{"Name", "Foo"}});
+
+    EXPECT_CALL(client->GetMockWSClient(), GetServerInfo(_))
+        .WillRepeatedly(Return(CreateCompletedAsyncTask(WSInfoResult::Success(StubWSInfoWebApi(BeVersion(2,1))))));
+
+    EXPECT_CALL(*client, SendGetSchemasRequest(_, _)).Times(1)
+        .WillOnce(Return(CreateCompletedAsyncTask(WSObjectsResult::Success(schemas.ToWSObjectsResponse()))));
+
+    EXPECT_CALL(*client, SendGetFileRequest(_, ::testing::An<BeFileNameCR>(), _, _, _)).Times(1)
+        .WillRepeatedly(Invoke([&] (ObjectIdCR objectId, BeFileNameCR filePath, Utf8StringCR, Http::Request::ProgressCallbackCR, ICancellationTokenPtr)
+        {
+        SimpleWriteToFile("Not-a-schema", filePath);
+        return CreateCompletedAsyncTask(WSFileResult::Success(WSFileResponse(filePath, HttpStatus::OK, nullptr)));
+        }));
+
+    BeTest::SetFailOnAssert(false);
+    auto result = ds->UpdateSchemas(nullptr)->GetResult();
+    BeTest::SetFailOnAssert(true);
+
+    ASSERT_FALSE(result.IsSuccess());
+    ASSERT_EQ(ICachingDataSource::Status::SchemaError, result.GetError().GetStatus());
+    ASSERT_FALSE(result.GetError().GetMessage().empty());
+    }
+
+/*--------------------------------------------------------------------------------------+
+* @bsitest                                    Vincas.Razma                     07/15
++---------------+---------------+---------------+---------------+---------------+------*/
+TEST_F(CachingDataSourceTests, GetRepositorySchemas_CacheContainsNonRepositorySchema_ReturnsOnlyRepositorySchemas)
+    {
+    // Arrange
+    auto client = MockWSRepositoryClient::Create();
+
+    StubInstances schemaDefs;
+    schemaDefs.Add({"MetaSchema.ECSchemaDef", "A"}, {{"Name", "A"}, {"VersionMajor", 1}, {"VersionMinor", 0}});
+    schemaDefs.Add({"MetaSchema.ECSchemaDef", "B"}, {{"Name", "B"}, {"VersionMajor", 1}, {"VersionMinor", 0}});
+
+    EXPECT_CALL(client->GetMockWSClient(), GetServerInfo(_))
+        .WillRepeatedly(Return(CreateCompletedAsyncTask(WSInfoResult::Success(StubWSInfoWebApi()))));
+
+    EXPECT_CALL(*client, SendGetSchemasRequest(_, _))
+        .WillOnce(Return(CreateCompletedAsyncTask(WSObjectsResult::Success(schemaDefs.ToWSObjectsResponse()))));
+
+    EXPECT_CALL(*client, SendGetFileRequest(ObjectId("MetaSchema.ECSchemaDef", "A"), ::testing::An<BeFileNameCR>(), _, _, _))
+        .WillOnce(Invoke([&] (ObjectIdCR, BeFileNameCR filePath, Utf8StringCR, Http::Request::ProgressCallbackCR, ICancellationTokenPtr)
+        {
+        return CreateCompletedAsyncTask(StubWSFileResult(StubFile(StubSchemaXml("A"))));
+        }));
+
+    EXPECT_CALL(*client, SendGetFileRequest(ObjectId("MetaSchema.ECSchemaDef", "B"), ::testing::An<BeFileNameCR>(), _, _, _))
+        .WillOnce(Invoke([&] (ObjectIdCR, BeFileNameCR filePath, Utf8StringCR, Http::Request::ProgressCallbackCR, ICancellationTokenPtr)
+        {
+        return CreateCompletedAsyncTask(StubWSFileResult(StubFile(StubSchemaXml("B"))));
+        }));
+
+    // Act
+    auto ds = CachingDataSource::OpenOrCreate(client, BeFileName(":memory:"), StubCacheEnvironemnt())->GetResult().GetValue();
+
+    std::vector<ECSchemaPtr> schemas;
+    schemas.push_back(StubSchema("Foo"));
+
+    auto txn = ds->StartCacheTransaction();
+    BentleyStatus result = txn.GetCache().UpdateSchemas(schemas);
+    ASSERT_EQ(SUCCESS, result);
+    txn.Commit();
+
+    // Act 2
+    ds->GetCacheAccessThread()->ExecuteAsync([=]
+        {
+        auto txn = ds->StartCacheTransaction();
+        auto schemas = ds->GetRepositorySchemas(txn);
+        EXPECT_EQ(2, schemas.size());
+        EXPECT_CONTAINS(schemas, txn.GetCache().GetAdapter().GetECSchema("A"));
+        EXPECT_CONTAINS(schemas, txn.GetCache().GetAdapter().GetECSchema("B"));
+        EXPECT_NE(nullptr, txn.GetCache().GetAdapter().GetECSchema("A"));
+        EXPECT_NE(nullptr, txn.GetCache().GetAdapter().GetECSchema("B"));
+        })->Wait();
+    }
+
+/*--------------------------------------------------------------------------------------+
+* @bsitest                                    Vincas.Razma                     07/15
++---------------+---------------+---------------+---------------+---------------+------*/
+TEST_F(CachingDataSourceTests, GetRepositorySchemaKeys_CacheContainsNonRepositorySchema_ReturnsOnlyRepositorySchemas)
+    {
+    // Arrange
+    auto client = MockWSRepositoryClient::Create();
+
+    StubInstances schemaDefs;
+    schemaDefs.Add({"MetaSchema.ECSchemaDef", "A"}, {{"Name", "A"}, {"VersionMajor", 1}, {"VersionMinor", 0}});
+    schemaDefs.Add({"MetaSchema.ECSchemaDef", "B"}, {{"Name", "B"}, {"VersionMajor", 4}, {"VersionMinor", 2}});
+
+    EXPECT_CALL(client->GetMockWSClient(), GetServerInfo(_))
+        .WillRepeatedly(Return(CreateCompletedAsyncTask(WSInfoResult::Success(StubWSInfoWebApi()))));
+
+    EXPECT_CALL(*client, SendGetSchemasRequest(_, _))
+        .WillOnce(Return(CreateCompletedAsyncTask(WSObjectsResult::Success(schemaDefs.ToWSObjectsResponse()))));
+
+    EXPECT_CALL(*client, SendGetFileRequest(ObjectId("MetaSchema.ECSchemaDef", "A"), ::testing::An<BeFileNameCR>(), _, _, _))
+        .WillOnce(Invoke([&] (ObjectIdCR, BeFileNameCR filePath, Utf8StringCR, Http::Request::ProgressCallbackCR, ICancellationTokenPtr)
+        {
+        return CreateCompletedAsyncTask(StubWSFileResult(StubFile(StubSchemaXml("A"))));
+        }));
+
+    EXPECT_CALL(*client, SendGetFileRequest(ObjectId("MetaSchema.ECSchemaDef", "B"), ::testing::An<BeFileNameCR>(), _, _, _))
+        .WillOnce(Invoke([&] (ObjectIdCR, BeFileNameCR filePath, Utf8StringCR, Http::Request::ProgressCallbackCR, ICancellationTokenPtr)
+        {
+        return CreateCompletedAsyncTask(StubWSFileResult(StubFile(StubSchemaXml("B"))));
+        }));
+
+    // Act
+    auto ds = CachingDataSource::OpenOrCreate(client, BeFileName(":memory:"), StubCacheEnvironemnt())->GetResult().GetValue();
+
+    std::vector<ECSchemaPtr> schemas;
+    schemas.push_back(StubSchema("Foo"));
+
+    auto txn = ds->StartCacheTransaction();
+    BentleyStatus result = txn.GetCache().UpdateSchemas(schemas);
+    ASSERT_EQ(SUCCESS, result);
+    txn.Commit();
+
+    // Act 2
+    {
+    auto txn = ds->StartCacheTransaction();
+    auto schemaKeys = ds->GetRepositorySchemaKeys(txn);
+    EXPECT_THAT(schemaKeys, SizeIs(2));
+    EXPECT_THAT(schemaKeys, Contains(SchemaKey("A", 1, 0)));
+    EXPECT_THAT(schemaKeys, Contains(SchemaKey("B", 4, 2)));
+    }
+    }
+
+/*--------------------------------------------------------------------------------------+
+* @bsitest                                    Vincas.Razma                     07/15
++---------------+---------------+---------------+---------------+---------------+------*/
+TEST_F(CachingDataSourceTests, GetServerInfo_CreatedCacheAndCalledWithTransaction_ReturnsInfoReturnedForListener)
+    {
+    // Arrange
+    auto client = MockWSRepositoryClient::Create();
+
+    EXPECT_CALL(client->GetMockWSClient(), GetServerInfo(_))
+        .WillRepeatedly(Return(CreateCompletedAsyncTask(WSInfoResult::Success(StubWSInfoWebApi()))));
+
+    EXPECT_CALL(*client, SendGetSchemasRequest(_, _))
+        .WillOnce(Return(CreateCompletedAsyncTask(WSObjectsResult::Success(StubInstances().ToWSObjectsResponse()))));
+
+    std::weak_ptr<IWSClient::IServerInfoListener> listenerWeakPtr;
+    EXPECT_CALL(client->GetMockWSClient(), RegisterServerInfoListener(_))
+        .WillOnce(Invoke([&] (std::weak_ptr<IWSClient::IServerInfoListener> providedListener)
+        {
+        listenerWeakPtr = providedListener;
+        }));
+
+    // Act
+    auto ds = CachingDataSource::OpenOrCreate(client, BeFileName(":memory:"), StubCacheEnvironemnt())->GetResult().GetValue();
+
+    listenerWeakPtr.lock()->OnServerInfoReceived(StubWSInfoWebApi(BeVersion(2, 3)));
+    ds->GetCacheAccessThread()->ExecuteAsync([=]
+        {
+        auto txn = ds->StartCacheTransaction();
+        EXPECT_EQ(BeVersion(2, 3), ds->GetServerInfo(txn).GetWebApiVersion());
+        })->Wait();
+
+        listenerWeakPtr.lock()->OnServerInfoReceived(StubWSInfoWebApi(BeVersion(2, 3, 1, 0)));
+        ds->GetCacheAccessThread()->ExecuteAsync([=]
+            {
+            auto txn = ds->StartCacheTransaction();
+            EXPECT_EQ(BeVersion(2, 3, 1, 0), ds->GetServerInfo(txn).GetWebApiVersion());
+            })->Wait();
+    }
+
+/*--------------------------------------------------------------------------------------+
+* @bsitest                                    Vincas.Razma                     07/15
++---------------+---------------+---------------+---------------+---------------+------*/
+TEST_F(CachingDataSourceTests, GetServerInfo_CreatedCache_ReturnsInfoReturnedForListener)
+    {
+    // Arrange
+    auto client = MockWSRepositoryClient::Create();
+
+    EXPECT_CALL(client->GetMockWSClient(), GetServerInfo(_))
+        .WillRepeatedly(Return(CreateCompletedAsyncTask(WSInfoResult::Success(StubWSInfoWebApi()))));
+
+    EXPECT_CALL(*client, SendGetSchemasRequest(_, _))
+        .WillOnce(Return(CreateCompletedAsyncTask(WSObjectsResult::Success(StubInstances().ToWSObjectsResponse()))));
+
+    std::weak_ptr<IWSClient::IServerInfoListener> listenerWeakPtr;
+    EXPECT_CALL(client->GetMockWSClient(), RegisterServerInfoListener(_))
+        .WillOnce(Invoke([&] (std::weak_ptr<IWSClient::IServerInfoListener> providedListener)
+        {
+        listenerWeakPtr = providedListener;
+        }));
+
+    // Act
+    auto ds = CachingDataSource::OpenOrCreate(client, BeFileName(":memory:"), StubCacheEnvironemnt())->GetResult().GetValue();
+
+    listenerWeakPtr.lock()->OnServerInfoReceived(StubWSInfoWebApi(BeVersion(2, 3)));
+    ds->GetCacheAccessThread()->ExecuteAsync([=]
+        {
+        EXPECT_EQ(BeVersion(2, 3), ds->GetServerInfo().GetWebApiVersion());
+        })->Wait();
+
+        listenerWeakPtr.lock()->OnServerInfoReceived(StubWSInfoWebApi(BeVersion(2, 3, 1, 0)));
+        ds->GetCacheAccessThread()->ExecuteAsync([=]
+            {
+            EXPECT_EQ(BeVersion(2, 3, 1, 0), ds->GetServerInfo().GetWebApiVersion());
+            })->Wait();
+    }
+
+/*--------------------------------------------------------------------------------------+
+* @bsitest                                    julius.cepukenas                   02/18
++---------------+---------------+---------------+---------------+---------------+------*/
+TEST_F(CachingDataSourceTests, GetRepositoryInfo_CreatedCacheAndCalledWithTransaction_ReturnsInfoReturnedForListener)
+    {
+    // Arrange
+    auto client = MockWSRepositoryClient::Create();
+
+    EXPECT_CALL(client->GetMockWSClient(), GetServerInfo(_))
+        .WillRepeatedly(Return(CreateCompletedAsyncTask(WSInfoResult::Success(StubWSInfoWebApi()))));
+
+    EXPECT_CALL(*client, SendGetSchemasRequest(_, _))
+        .WillOnce(Return(CreateCompletedAsyncTask(WSObjectsResult::Success(StubInstances().ToWSObjectsResponse()))));
+
+    std::weak_ptr<IWSRepositoryClient::IRepositoryInfoListener> listenerWeakPtr;
+    EXPECT_CALL(*client, RegisterRepositoryInfoListener(_))
+        .WillOnce(Invoke([&] (std::weak_ptr<IWSRepositoryClient::IRepositoryInfoListener> providedListener)
+        {
+        listenerWeakPtr = providedListener;
+        }));
+
+    // Act
+    auto ds = CachingDataSource::OpenOrCreate(client, BeFileName(":memory:"), StubCacheEnvironemnt())->GetResult().GetValue();
+
+    listenerWeakPtr.lock()->OnInfoReceived(StubWSRepository("testServer", "repositoryId"));
+    ds->GetCacheAccessThread()->ExecuteAsync([=]
+        {
+        EXPECT_STREQ("repositoryId", ds->GetRepositoryInfo().GetId().c_str());
+        })->Wait();
+
+        listenerWeakPtr.lock()->OnInfoReceived(StubWSRepository("testServer", "repositoryId2"));
+        ds->GetCacheAccessThread()->ExecuteAsync([=]
+            {
+            EXPECT_STREQ("repositoryId2", ds->GetRepositoryInfo().GetId().c_str());
+            })->Wait();
+    }
+
+/*--------------------------------------------------------------------------------------+
+* @bsitest                                    julius.cepukenas                   02/18
++---------------+---------------+---------------+---------------+---------------+------*/
+TEST_F(CachingDataSourceTests, GetFile_InstanceIsNotCached_ErrorStatus)
+    {
+    auto ds = GetTestDataSourceV2();
+
+    auto result = ds->GetFile({"TestSchema.TestClass", "Foo"}, CachingDataSource::DataOrigin::CachedData, nullptr, nullptr)->GetResult();
+
+    EXPECT_EQ(CachingDataSource::Status::DataNotCached, result.GetError().GetStatus());
+    }
+
+/*--------------------------------------------------------------------------------------+
+* @bsitest                                    Vincas.Razma                     07/15
++---------------+---------------+---------------+---------------+---------------+------*/
+TEST_F(CachingDataSourceTests, GetFile_FileInstanceIsCached_ProgressIsCalledWithNameAndSize)
+    {
+    // Arrange
+    auto ds = GetTestDataSourceV2();
+
+    auto txn = ds->StartCacheTransaction();
+    ObjectId fileId {"TestSchema.TestFileClass", "TestId"};
+    std::map<Utf8String, Json::Value> properties = {{"TestSize", "42"}, {"TestName", "TestFileName"}};
+    StubInstanceInCache(txn.GetCache(), fileId, properties);
+    txn.Commit();
+
+    // Act & Assert
+    int onProgressCalled = 0;
+    ICachingDataSource::Progress expectedProgress({0, 42}, std::make_shared<Utf8String>("TestFileName"));
+    CachingDataSource::ProgressCallback onProgress =
+        [&] (CachingDataSource::ProgressCR progress)
+        {
+        EXPECT_EQ(expectedProgress, progress);
+        onProgressCalled++;
+        };
+
+    EXPECT_CALL(GetMockClient(), SendGetFileRequest(_, ::testing::An<BeFileNameCR>(), _, _, _)).Times(1)
+        .WillOnce(Invoke([&] (ObjectIdCR, BeFileNameCR, Utf8StringCR, Http::Request::ProgressCallbackCR progress, ICancellationTokenPtr)
+        {
+        progress(0, 0);
+        return CreateCompletedAsyncTask(WSFileResult());
+        }));
+
+    ds->GetFile(fileId, CachingDataSource::DataOrigin::RemoteData, onProgress, nullptr)->Wait();
+    EXPECT_EQ(1, onProgressCalled);
+    }
+/*--------------------------------------------------------------------------------------+
+* @bsitest                                    Benediktas.Lipnickas              09/16
++---------------+---------------+---------------+---------------+---------------+------*/
+TEST_F(CachingDataSourceTests, GetFile_CalledMultipleTimes_ProgressIsReportedForAllCallers)
+    {
+    // Arrange
+    auto ds = GetTestDataSourceV2();
+
+    ObjectId fileId {"TestSchema.TestFileClass", "TestId"};
+
+    StubInstances fileInstances;
+    fileInstances.Add(fileId, {{"TestSize", "42"}, {"TestName", "TestFileName"}});
+
+    auto txn = ds->StartCacheTransaction();
+    ASSERT_EQ(SUCCESS, txn.GetCache().CacheInstanceAndLinkToRoot(fileId, fileInstances.ToWSObjectsResponse(), "root"));
+    txn.Commit();
+
+    // Act & Assert
+    BeFileName filePath;
+    auto downloadTask = std::make_shared<PackagedAsyncTask<WSFileResult>>([&]
+        {
+        return StubWSFileResult(StubFile("TestContent"));
+        });
+
+    AsyncTestCheckpoint check1;
+
+    Http::Request::ProgressCallback onProgress;
+    EXPECT_CALL(GetMockClient(), SendGetFileRequest(_, ::testing::An<BeFileNameCR>(), _, _, _)).Times(1)
+        .WillOnce(Invoke([&] (ObjectIdCR, BeFileNameCR path, Utf8StringCR, Http::Request::ProgressCallbackCR progress, ICancellationTokenPtr)
+        {
+        filePath = path;
+        onProgress = progress;
+
+        check1.Checkin();
+        return downloadTask;
+        }));
+
+    bool progressReported1 = false;
+    double bytesTransfered1 = 0;
+    double bytesTotal1 = 0;
+    CachingDataSource::ProgressCallback onProgress1 =
+        [&] (CachingDataSource::ProgressCR progress)
+        {
+        progressReported1 = true;
+        bytesTransfered1 = progress.GetBytes().current;
+        bytesTotal1 = progress.GetBytes().total;
+        };
+
+    auto lastTask = ds->GetFile(fileId, CachingDataSource::DataOrigin::RemoteData, onProgress1, nullptr)
+        ->Then([&] (CachingDataSource::FileResult result)
+        {
+        });
+
+    bool progressReported2 = false;
+    double bytesTransfered2 = 0;
+    double bytesTotal2 = 0;
+    CachingDataSource::ProgressCallback onProgress2 =
+        [&] (CachingDataSource::ProgressCR progress)
+        {
+        progressReported2 = true;
+        bytesTransfered2 = progress.GetBytes().current;
+        bytesTotal2 = progress.GetBytes().total;
+        };
+    auto lastTask2 = ds->GetFile(fileId, CachingDataSource::DataOrigin::RemoteData, onProgress2, nullptr)
+        ->Then([&] (CachingDataSource::FileResult result)
+        {
+        });
+
+    check1.WaitUntilReached();
+    onProgress(2, 42);
+
+    downloadTask->Execute();
+
+    lastTask->Wait();
+    lastTask2->Wait();
+
+    ASSERT_TRUE(progressReported1);
+    ASSERT_TRUE(progressReported2);
+    EXPECT_EQ(bytesTransfered1, bytesTransfered2);
+    EXPECT_EQ(bytesTotal2, bytesTotal2);
+    }
+
+/*--------------------------------------------------------------------------------------+
+* @bsitest                                    Vincas.Razma                     07/15
++---------------+---------------+---------------+---------------+---------------+------*/
+TEST_F(CachingDataSourceTests, GetFile_CalledMultipleTimesFirstCancelled_FirstCallbackIsCancelledSecondFinishes)
+    {
+    // Arrange
+    auto ds = GetTestDataSourceV2();
+
+    ObjectId fileId {"TestSchema.TestFileClass", "TestId"};
+
+    StubInstances fileInstances;
+    fileInstances.Add(fileId, {{"TestSize", "42"}, {"TestName", "TestFileName"}});
+
+    auto txn = ds->StartCacheTransaction();
+    ASSERT_EQ(SUCCESS, txn.GetCache().CacheInstanceAndLinkToRoot(fileId, fileInstances.ToWSObjectsResponse(), "root"));
+    txn.Commit();
+
+    // Act & Assert
+    CachingDataSource::ProgressCallback onProgress =
+        [&] (CachingDataSource::ProgressCR progress)
+        {
+        };
+
+    BeFileName filePath;
+    auto downloadTask = std::make_shared<PackagedAsyncTask<WSFileResult>>([&]
+        {
+        return StubWSFileResult(StubFile("TestContent"));
+        });
+
+    bool downloadStarted = false;
+
+    EXPECT_CALL(GetMockClient(), SendGetFileRequest(_, ::testing::An<BeFileNameCR>(), _, _, _)).Times(1)
+        .WillOnce(Invoke([&] (ObjectIdCR, BeFileNameCR path, Utf8StringCR, Http::Request::ProgressCallbackCR progress, ICancellationTokenPtr)
+        {
+        filePath = path;
+        downloadStarted = true;
+
+        return downloadTask;
+        }));
+
+
+    bool task1Finished = false;
+    auto ct1 = SimpleCancellationToken::Create();
+    auto lastTask = ds->GetFile(fileId, CachingDataSource::DataOrigin::RemoteData, onProgress, ct1)
+        ->Then([&] (CachingDataSource::FileResult result)
+        {
+        task1Finished = true;
+        EXPECT_EQ(ICachingDataSource::Status::Canceled, result.GetError().GetStatus());
+        });
+
+    while (!downloadStarted);
+
+    bool task2Finished = false;
+    auto ct2 = SimpleCancellationToken::Create();
+    auto lastTask2 = ds->GetFile(fileId, CachingDataSource::DataOrigin::RemoteData, onProgress, ct2)
+        ->Then([&] (CachingDataSource::FileResult result)
+        {
+        task2Finished = true;
+        EXPECT_TRUE(result.IsSuccess());
+        });
+
+    ct1->SetCanceled();
+
+    lastTask->Wait();
+
+    ASSERT_TRUE(task1Finished);
+
+    downloadTask->Execute();
+
+    lastTask2->Wait();
+
+    ASSERT_TRUE(task2Finished);
+    }
+
+/*--------------------------------------------------------------------------------------+
+* @bsitest                                    Vincas.Razma                     07/15
++---------------+---------------+---------------+---------------+---------------+------*/
+TEST_F(CachingDataSourceTests, GetFile_CalledMultipleTimesSecondCancelled_SecondCallbackIsCancelledFirstFinishes)
+    {
+    // Arrange
+    auto ds = GetTestDataSourceV2();
+
+    ObjectId fileId {"TestSchema.TestFileClass", "TestId"};
+
+    StubInstances fileInstances;
+    fileInstances.Add(fileId, {{"TestSize", "42"}, {"TestName", "TestFileName"}});
+
+    auto txn = ds->StartCacheTransaction();
+    ASSERT_EQ(SUCCESS, txn.GetCache().CacheInstanceAndLinkToRoot(fileId, fileInstances.ToWSObjectsResponse(), "root"));
+    txn.Commit();
+
+    // Act & Assert
+    CachingDataSource::ProgressCallback onProgress =
+        [&] (CachingDataSource::ProgressCR progress)
+        {
+        };
+
+    BeFileName filePath;
+    auto downloadTask = std::make_shared<PackagedAsyncTask<WSFileResult>>([&]
+        {
+        return StubWSFileResult(StubFile("TestContent"));
+        });
+
+    bool downloadStarted = false;
+
+    EXPECT_CALL(GetMockClient(), SendGetFileRequest(_, ::testing::An<BeFileNameCR>(), _, _, _)).Times(1)
+        .WillOnce(Invoke([&] (ObjectIdCR, BeFileNameCR path, Utf8StringCR, Http::Request::ProgressCallbackCR progress, ICancellationTokenPtr)
+        {
+        filePath = path;
+        downloadStarted = true;
+
+        return downloadTask;
+        }));
+
+
+    bool task1Finished = false;
+    auto ct1 = SimpleCancellationToken::Create();
+    auto lastTask = ds->GetFile(fileId, CachingDataSource::DataOrigin::RemoteData, onProgress, ct1)
+        ->Then([&] (CachingDataSource::FileResult result)
+        {
+        task1Finished = true;
+        EXPECT_TRUE(result.IsSuccess());
+        });
+
+    while (!downloadStarted);
+
+    bool task2Finished = false;
+    auto ct2 = SimpleCancellationToken::Create();
+    auto lastTask2 = ds->GetFile(fileId, CachingDataSource::DataOrigin::RemoteData, onProgress, ct2)
+        ->Then([&] (CachingDataSource::FileResult result)
+        {
+        task2Finished = true;
+        EXPECT_EQ(ICachingDataSource::Status::Canceled, result.GetError().GetStatus());
+        });
+
+    ct2->SetCanceled();
+
+    lastTask2->Wait();
+
+    ASSERT_TRUE(task2Finished);
+
+    downloadTask->Execute();
+
+    lastTask->Wait();
+
+    ASSERT_TRUE(task1Finished);
+    }
+
+/*--------------------------------------------------------------------------------------+
+* @bsitest                                    Vincas.Razma                     07/15
++---------------+---------------+---------------+---------------+---------------+------*/
+TEST_F(CachingDataSourceTests, GetFile_ClassDoesNotHaveFileDependentPropertiesCA_ProgressIsCalledWithNoNameAndNoSizeAndFileHasDefaultName)
+    {
+    // Arrange
+    auto ds = GetTestDataSourceV2();
+
+    ObjectId fileId {"TestSchema.TestClass", "TestId"};
+
+    StubInstances fileInstances;
+    fileInstances.Add(fileId);
+
+    auto txn = ds->StartCacheTransaction();
+    ASSERT_EQ(SUCCESS, txn.GetCache().CacheInstanceAndLinkToRoot(fileId, fileInstances.ToWSObjectsResponse(), "root"));
+    txn.Commit();
+
+    // Act & Assert
+    int onProgressCalled = 0;
+    CachingDataSource::ProgressCallback onProgress =
+        [&] (CachingDataSource::ProgressCR progress)
+        {
+        EXPECT_PROGRESS_EQ(ICachingDataSource::Progress(), progress);
+        onProgressCalled++;
+        };
+
+    EXPECT_CALL(GetMockClient(), SendGetFileRequest(_, ::testing::An<BeFileNameCR>(), _, _, _)).Times(1)
+        .WillOnce(Invoke([&] (ObjectIdCR, BeFileNameCR filePath, Utf8StringCR, Http::Request::ProgressCallbackCR progress, ICancellationTokenPtr)
+        {
+        EXPECT_EQ(L"TestClass_TestId", filePath.GetFileNameAndExtension());
+        progress(0, 42);
+        return CreateCompletedAsyncTask(WSFileResult());
+        }));
+
+    ds->GetFile(fileId, CachingDataSource::DataOrigin::RemoteData, onProgress, nullptr)->Wait();
+    EXPECT_EQ(1, onProgressCalled);
+    }
+
+/*--------------------------------------------------------------------------------------+
+* @bsitest                                    Vincas.Razma                     07/15
++---------------+---------------+---------------+---------------+---------------+------*/
+TEST_F(CachingDataSourceTests, GetFile_InstanceHasVeryLongRemoteIdAndNoFileDependentPropertiesCA_FileHasTruncatedNameAndCanBeWrittenTo)
+    {
+    // Arrange
+    auto ds = GetTestDataSourceV2();
+
+    ObjectId fileId {"TestSchema.TestClass", Utf8String(10000, 'x')};
+
+    StubInstances fileInstances;
+    fileInstances.Add(fileId);
+
+    auto txn = ds->StartCacheTransaction();
+    ASSERT_EQ(SUCCESS, txn.GetCache().CacheInstanceAndLinkToRoot(fileId, fileInstances.ToWSObjectsResponse(), "root"));
+    txn.Commit();
+
+    // Act & Assert
+    EXPECT_CALL(GetMockClient(), SendGetFileRequest(_, ::testing::An<BeFileNameCR>(), _, _, _)).Times(1)
+        .WillOnce(Invoke([&] (ObjectIdCR, BeFileNameCR filePath, Utf8StringCR, Http::Request::ProgressCallbackCR progress, ICancellationTokenPtr)
+        {
+        return CreateCompletedAsyncTask(StubWSFileResult(StubFile("TestContent")));
+        }));
+
+    auto result = ds->GetFile(fileId, CachingDataSource::DataOrigin::RemoteData, nullptr, nullptr)->GetResult();
+    EXPECT_TRUE(result.IsSuccess());
+    EXPECT_EQ("TestContent", SimpleReadFile(result.GetValue().GetFilePath()));
+    }
+
+/*--------------------------------------------------------------------------------------+
+* @bsitest                                    Vincas.Razma                     07/15
++---------------+---------------+---------------+---------------+---------------+------*/
+TEST_F(CachingDataSourceTests, GetFile_ClassDoesNotHaveFileDependentPropertiesCAButHasLabel_ProgressIsCalledWithGeneratedFileNameAsLabelMightBeNotSuitable)
+    {
+    // Arrange
+    auto ds = GetTestDataSourceV2();
+
+    ObjectId fileId {"TestSchema.TestLabeledClass", "TestId"};
+
+    StubInstances fileInstances;
+    fileInstances.Add(fileId, {{"Name", "TestLabel"}});
+
+    auto txn = ds->StartCacheTransaction();
+    ASSERT_EQ(SUCCESS, txn.GetCache().CacheInstanceAndLinkToRoot(fileId, fileInstances.ToWSObjectsResponse(), "root"));
+    txn.Commit();
+
+    // Act & Assert
+    int onProgressCalled = 0;
+    CachingDataSource::ProgressCallback onProgress =
+        [&] (CachingDataSource::ProgressCR progress)
+        {
+        EXPECT_EQ(0, progress.GetBytes().current);
+        EXPECT_EQ(0, progress.GetBytes().total);
+        EXPECT_EQ(0, progress.GetInstances().current);
+        EXPECT_EQ(0, progress.GetInstances().total);
+        EXPECT_EQ("", progress.GetLabel());
+        onProgressCalled++;
+        };
+
+    EXPECT_CALL(GetMockClient(), SendGetFileRequest(_, ::testing::An<BeFileNameCR>(), _, _, _)).Times(1)
+        .WillOnce(Invoke([&] (ObjectIdCR, BeFileNameCR filePath, Utf8StringCR, Http::Request::ProgressCallbackCR progress, ICancellationTokenPtr)
+        {
+        EXPECT_EQ(L"TestLabeledClass_TestId", filePath.GetFileNameAndExtension());
+        progress(0, 42);
+        return CreateCompletedAsyncTask(WSFileResult());
+        }));
+
+    ds->GetFile(fileId, CachingDataSource::DataOrigin::RemoteData, onProgress, nullptr)->Wait();
+    EXPECT_EQ(1, onProgressCalled);
+    }
+
+/*--------------------------------------------------------------------------------------+
+* @bsitest                                    Vincas.Razma                     07/15
++---------------+---------------+---------------+---------------+---------------+------*/
+TEST_F(CachingDataSourceTests, GetFile_RemoteOrCachedDataAndFileNotCachedAndConnectionError_ReturnsError)
+    {
+    // Arrange
+    auto ds = GetTestDataSourceV2();
+    auto txn = ds->StartCacheTransaction();
+    ObjectId fileId {"TestSchema.TestLabeledClass", "TestId"};
+    ECInstanceKey fileKey = StubInstanceInCache(txn.GetCache(), fileId);
+    txn.Commit();
+
+    EXPECT_CALL(GetMockClient(), SendGetFileRequest(_, ::testing::An<BeFileNameCR>(), _, _, _)).Times(1)
+        .WillOnce(Invoke([&] (ObjectIdCR, BeFileNameCR filePath, Utf8StringCR, Http::Request::ProgressCallbackCR progress, ICancellationTokenPtr)
+        {
+        return CreateCompletedAsyncTask(WSFileResult::Error(StubHttpResponse()));
+        }));
+
+    auto result = ds->GetFile(fileId, CachingDataSource::DataOrigin::RemoteOrCachedData)->GetResult();
+    ASSERT_FALSE(result.IsSuccess());
+    EXPECT_EQ(WSError::Status::ConnectionError, result.GetError().GetWSError().GetStatus());
+    }
+
+/*--------------------------------------------------------------------------------------+
+* @bsitest                                    Vincas.Razma                     07/15
++---------------+---------------+---------------+---------------+---------------+------*/
+TEST_F(CachingDataSourceTests, GetFile_RemoteOrCachedDataAndFileNotCachedAndServerReturnsFile_CachesFile)
+    {
+    // Arrange
+    auto ds = GetTestDataSourceV2();
+    auto txn = ds->StartCacheTransaction();
+    ObjectId fileId {"TestSchema.TestLabeledClass", "TestId"};
+    ECInstanceKey fileKey = StubInstanceInCache(txn.GetCache(), fileId);
+    txn.Commit();
+
+    EXPECT_CALL(GetMockClient(), SendGetFileRequest(_, ::testing::An<BeFileNameCR>(), _, _, _)).Times(1)
+        .WillOnce(Invoke([&] (ObjectIdCR, BeFileNameCR filePath, Utf8StringCR, Http::Request::ProgressCallbackCR progress, ICancellationTokenPtr)
+        {
+        return CreateCompletedAsyncTask(StubWSFileResult(StubFile("Foo")));
+        }));
+
+    auto result = ds->GetFile(fileId, CachingDataSource::DataOrigin::RemoteOrCachedData)->GetResult();
+    ASSERT_TRUE(result.IsSuccess());
+    EXPECT_EQ("Foo", SimpleReadFile(result.GetValue().GetFilePath()));
+    EXPECT_EQ(CachingDataSource::DataOrigin::RemoteData, result.GetValue().GetOrigin());
+    }
+
+/*--------------------------------------------------------------------------------------+
+* @bsitest                                    Vincas.Razma                     07/15
++---------------+---------------+---------------+---------------+---------------+------*/
+TEST_F(CachingDataSourceTests, GetFile_RemoteOrCachedDataAndFileCachedAndConnectionError_ReturnsCachedFile)
+    {
+    // Arrange
+    auto ds = GetTestDataSourceV2();
+    auto txn = ds->StartCacheTransaction();
+    ObjectId fileId {"TestSchema.TestLabeledClass", "TestId"};
+    ECInstanceKey fileKey = StubInstanceInCache(txn.GetCache(), fileId);
+    ASSERT_EQ(SUCCESS, txn.GetCache().CacheFile(fileId, StubWSFileResponse(StubFile("Foo"))));
+    txn.Commit();
+
+    EXPECT_CALL(GetMockClient(), SendGetFileRequest(_, ::testing::An<BeFileNameCR>(), _, _, _)).Times(1)
+        .WillOnce(Invoke([&] (ObjectIdCR, BeFileNameCR filePath, Utf8StringCR, Http::Request::ProgressCallbackCR progress, ICancellationTokenPtr)
+        {
+        return CreateCompletedAsyncTask(WSFileResult::Error(StubHttpResponse()));
+        }));
+
+    auto result = ds->GetFile(fileId, CachingDataSource::DataOrigin::RemoteOrCachedData)->GetResult();
+    ASSERT_TRUE(result.IsSuccess());
+    EXPECT_EQ("Foo", SimpleReadFile(result.GetValue().GetFilePath()));
+    EXPECT_EQ(CachingDataSource::DataOrigin::CachedData, result.GetValue().GetOrigin());
+    }
+
+/*--------------------------------------------------------------------------------------+
+* @bsitest                                    Vincas.Razma                     07/15
++---------------+---------------+---------------+---------------+---------------+------*/
+TEST_F(CachingDataSourceTests, GetFile_RemoteOrCachedDataAndFileCachedAndServerReturnsNewFile_CachesNewFile)
+    {
+    // Arrange
+    auto ds = GetTestDataSourceV2();
+    auto txn = ds->StartCacheTransaction();
+    ObjectId fileId {"TestSchema.TestLabeledClass", "TestId"};
+    ECInstanceKey fileKey = StubInstanceInCache(txn.GetCache(), fileId);
+    ASSERT_EQ(SUCCESS, txn.GetCache().CacheFile(fileId, StubWSFileResponse(StubFile("OldFile"))));
+    txn.Commit();
+
+    EXPECT_CALL(GetMockClient(), SendGetFileRequest(_, ::testing::An<BeFileNameCR>(), _, _, _)).Times(1)
+        .WillOnce(Invoke([&] (ObjectIdCR, BeFileNameCR filePath, Utf8StringCR, Http::Request::ProgressCallbackCR progress, ICancellationTokenPtr)
+        {
+        return CreateCompletedAsyncTask(StubWSFileResult(StubFile("NewFile")));
+        }));
+
+    auto result = ds->GetFile(fileId, CachingDataSource::DataOrigin::RemoteOrCachedData)->GetResult();
+    ASSERT_TRUE(result.IsSuccess());
+    EXPECT_EQ("NewFile", SimpleReadFile(result.GetValue().GetFilePath()));
+    EXPECT_EQ(CachingDataSource::DataOrigin::RemoteData, result.GetValue().GetOrigin());
+    }
+
+/*--------------------------------------------------------------------------------------+
+* @bsitest                                    Vincas.Razma                     07/15
++---------------+---------------+---------------+---------------+---------------+------*/
+TEST_F(CachingDataSourceTests, GetFile_RemoteOrCachedDataAndFileCachedAndServerReturnsNotModified_LeavesCachedFile)
+    {
+    // Arrange
+    auto ds = GetTestDataSourceV2();
+    auto txn = ds->StartCacheTransaction();
+    ObjectId fileId {"TestSchema.TestLabeledClass", "TestId"};
+    ECInstanceKey fileKey = StubInstanceInCache(txn.GetCache(), fileId);
+    ASSERT_EQ(SUCCESS, txn.GetCache().CacheFile(fileId, StubWSFileResponse(StubFile("OldFile"))));
+    txn.Commit();
+
+    EXPECT_CALL(GetMockClient(), SendGetFileRequest(_, ::testing::An<BeFileNameCR>(), _, _, _)).Times(1)
+        .WillOnce(Invoke([&] (ObjectIdCR, BeFileNameCR filePath, Utf8StringCR, Http::Request::ProgressCallbackCR progress, ICancellationTokenPtr)
+        {
+        return CreateCompletedAsyncTask(WSFileResult::Success(StubWSFileResponseNotModified()));
+        }));
+
+    auto result = ds->GetFile(fileId, CachingDataSource::DataOrigin::RemoteOrCachedData)->GetResult();
+    ASSERT_TRUE(result.IsSuccess());
+    EXPECT_EQ("OldFile", SimpleReadFile(result.GetValue().GetFilePath()));
+    EXPECT_EQ(CachingDataSource::DataOrigin::RemoteData, result.GetValue().GetOrigin());
+    }
+
+/*--------------------------------------------------------------------------------------+
+* @bsitest                                    Vincas.Razma                     07/15
++---------------+---------------+---------------+---------------+---------------+------*/
+TEST_F(CachingDataSourceTests, CacheFiles_BothFilesCachedAndSkipCached_NoFileRequestAndSuccess)
+    {
+    // Arrange
+    auto ds = GetTestDataSourceV2();
+
+    auto txn = ds->StartCacheTransaction();
+    ObjectId fileId {"TestSchema.TestFileClass", "TestId"};
+    ObjectId file2Id {"TestSchema.TestFileClass", "TestId2"};
+    ASSERT_EQ(SUCCESS, txn.GetCache().LinkInstanceToRoot(nullptr, fileId));
+    ASSERT_EQ(SUCCESS, txn.GetCache().CacheFile(fileId, StubWSFileResponse(StubFile()), FileCache::Persistent));
+    ASSERT_EQ(SUCCESS, txn.GetCache().LinkInstanceToRoot(nullptr, file2Id));
+    ASSERT_EQ(SUCCESS, txn.GetCache().CacheFile(file2Id, StubWSFileResponse(StubFile()), FileCache::Persistent));
+    txn.Commit();
+
+    bvector<ObjectId> files;
+    files.push_back(fileId);
+    files.push_back(file2Id);
+
+    // Act & Assert
+    EXPECT_CALL(GetMockClient(), SendGetFileRequest(_, ::testing::An<BeFileNameCR>(), _, _, _)).Times(0);
+
+    auto result = ds->CacheFiles(files, true, FileCache::Persistent, nullptr, nullptr)->GetResult();
+    EXPECT_TRUE(result.IsSuccess());
+    }
+
+/*--------------------------------------------------------------------------------------+
+* @bsitest                                    Vincas.Razma                     07/15
++---------------+---------------+---------------+---------------+---------------+------*/
+TEST_F(CachingDataSourceTests, CacheFiles_OneFileCachedAndSkipCached_OneFileRequestAndSuccess)
+    {
+    // Arrange
+    auto ds = GetTestDataSourceV2();
+
+    auto txn = ds->StartCacheTransaction();
+    ObjectId fileId {"TestSchema.TestFileClass", "TestId"};
+    ObjectId file2Id {"TestSchema.TestFileClass", "TestId2"};
+    ASSERT_EQ(SUCCESS, txn.GetCache().LinkInstanceToRoot(nullptr, fileId));
+    ASSERT_EQ(SUCCESS, txn.GetCache().LinkInstanceToRoot(nullptr, file2Id));
+    ASSERT_EQ(SUCCESS, txn.GetCache().CacheFile(file2Id, StubWSFileResponse(StubFile()), FileCache::Persistent));
+    txn.Commit();
+
+    bvector<ObjectId> files;
+    files.push_back(fileId);
+    files.push_back(file2Id);
+
+    // Act & Assert
+    EXPECT_CALL(GetMockClient(), SendGetFileRequest(_, ::testing::An<BeFileNameCR>(), _, _, _)).Times(1)
+        .WillOnce(Invoke([&] (ObjectIdCR, BeFileNameCR fileName, Utf8StringCR, Http::Request::ProgressCallbackCR, ICancellationTokenPtr)
+        {
+        return CreateCompletedAsyncTask(StubWSFileResult());
+        }));
+
+    auto result = ds->CacheFiles(files, true, FileCache::Persistent, nullptr, nullptr)->GetResult();
+    EXPECT_TRUE(result.IsSuccess());
+    }
+
+/*--------------------------------------------------------------------------------------+
+* @bsitest                                    Vincas.Razma                     07/15
++---------------+---------------+---------------+---------------+---------------+------*/
+TEST_F(CachingDataSourceTests, CacheFiles_OneFileCachedAndNoSkipCached_TwoFileRequestsAndSuccess)
+    {
+    // Arrange
+    auto ds = GetTestDataSourceV2();
+
+    auto txn = ds->StartCacheTransaction();
+    ObjectId fileId {"TestSchema.TestFileClass", "TestId"};
+    ObjectId file2Id {"TestSchema.TestFileClass", "TestId2"};
+    ASSERT_EQ(SUCCESS, txn.GetCache().LinkInstanceToRoot(nullptr, fileId));
+    ASSERT_EQ(SUCCESS, txn.GetCache().LinkInstanceToRoot(nullptr, file2Id));
+    ASSERT_EQ(SUCCESS, txn.GetCache().CacheFile(file2Id, StubWSFileResponse(StubFile()), FileCache::Persistent));
+    txn.Commit();
+
+    bvector<ObjectId> files;
+    files.push_back(fileId);
+    files.push_back(file2Id);
+
+    // Act & Assert
+    EXPECT_CALL(GetMockClient(), SendGetFileRequest(_, ::testing::An<BeFileNameCR>(), _, _, _)).Times(2)
+        .WillRepeatedly(Invoke([&] (ObjectIdCR, BeFileNameCR fileName, Utf8StringCR, Http::Request::ProgressCallbackCR, ICancellationTokenPtr)
+        {
+        return CreateCompletedAsyncTask(StubWSFileResult());
+        }));
+
+    auto result = ds->CacheFiles(files, false, FileCache::Persistent, nullptr, nullptr)->GetResult();
+    EXPECT_TRUE(result.IsSuccess());
+    }
+
+/*--------------------------------------------------------------------------------------+
+* @bsitest                                    Vincas.Razma                     07/15
++---------------+---------------+---------------+---------------+---------------+------*/
+TEST_F(CachingDataSourceTests, CacheFiles_FileDownloadRestarts_ProgressReportsSmallerValue)
+    {
+    // Arrange
+    auto ds = GetTestDataSourceV2();
+    ds->SetMinTimeBetweenProgressCalls(0);
+
+    auto txn = ds->StartCacheTransaction();
+    ObjectId fileId {"TestSchema.TestFileClass", "TestId"};
+    StubInstanceInCache(txn.GetCache(), fileId, {{"TestSize", "42"}});
+    txn.Commit();
+
+    // Act & Assert
+    int onProgressCount = 0;
+    bvector<CachingDataSource::Progress::State> expectedBytes = {{0, 42}, {20, 42}, {10, 42}, {40, 42}, {42, 42}};
+    auto onProgress = [&] (CachingDataSource::ProgressCR progress)
+        {
+        EXPECT_EQ(expectedBytes[onProgressCount], progress.GetBytes()) << "Iteration:" << onProgressCount;
+        onProgressCount++;
+        };
+
+    EXPECT_CALL(GetMockClient(), SendGetFileRequest(_, ::testing::An<BeFileNameCR>(), _, _, _)).Times(1)
+        .WillOnce(Invoke([&] (ObjectIdCR, BeFileNameCR, Utf8StringCR, Http::Request::ProgressCallbackCR progress, ICancellationTokenPtr)
+        {
+        progress(0, 42);
+        progress(20, 42);
+        progress(10, 42);
+        progress(40, 42);
+        return CreateCompletedAsyncTask(StubWSFileResult());
+        }));
+
+    ds->CacheFiles({fileId}, false, FileCache::Auto, onProgress, nullptr)->Wait();
+    EXPECT_EQ(expectedBytes.size(), onProgressCount);
+    }
+
+/*--------------------------------------------------------------------------------------+
+* @bsitest                                    Vincas.Razma                     07/15
++---------------+---------------+---------------+---------------+---------------+------*/
+TEST_F(CachingDataSourceTests, CacheFiles_TwoFilesDownloading_ProgressReportsSumOfBothDownloads)
+    {
+    // Arrange
+    auto ds = GetTestDataSourceV2();
+    ds->SetMinTimeBetweenProgressCalls(0);
+
+    auto txn = ds->StartCacheTransaction();
+    ObjectId fileId1 {"TestSchema.TestFileClass", "A"};
+    ObjectId fileId2 {"TestSchema.TestFileClass", "B"};
+    StubInstanceInCache(txn.GetCache(), fileId1, {{"TestSize", "10"}});
+    StubInstanceInCache(txn.GetCache(), fileId2, {{"TestSize", "1000"}});
+    txn.Commit();
+
+    // Act & Assert
+    AsyncTestCheckpoint c1, c2;
+    Http::Request::ProgressCallback progress1, progress2;
+    EXPECT_CALL(GetMockClient(), SendGetFileRequest(fileId1, ::testing::An<BeFileNameCR>(), _, _, _))
+        .WillOnce(Invoke([&] (ObjectIdCR, BeFileNameCR, Utf8StringCR, Http::Request::ProgressCallbackCR progress, ICancellationTokenPtr)
+        {
+        progress1 = progress;
+        return WorkerThread::Create()->ExecuteAsync<WSFileResult>([&]
+            {
+            c1.CheckinAndWait();
+            return StubWSFileResult();
+            });
+        }));
+
+    EXPECT_CALL(GetMockClient(), SendGetFileRequest(fileId2, ::testing::An<BeFileNameCR>(), _, _, _))
+        .WillOnce(Invoke([&] (ObjectIdCR, BeFileNameCR, Utf8StringCR, Http::Request::ProgressCallbackCR progress, ICancellationTokenPtr)
+        {
+        progress2 = progress;
+        return WorkerThread::Create()->ExecuteAsync<WSFileResult>([&]
+            {
+            c2.CheckinAndWait();
+            return StubWSFileResult();
+            });
+        }));
+
+    int onProgressCount = 0;
+    bvector<CachingDataSource::Progress::State> expectedBytes = {{1, 1010}, {101, 1010}, {102, 1010}, {202, 1010}, {210, 1010}, {1010, 1010}};
+    auto onProgress = [&] (CachingDataSource::ProgressCR progress)
+        {
+        EXPECT_EQ(expectedBytes[onProgressCount], progress.GetBytes()) << "Iteration:" << onProgressCount;
+        onProgressCount++;
+        };
+
+    auto task = ds->CacheFiles({fileId1, fileId2}, false, FileCache::Auto, onProgress, nullptr);
+
+    c1.WaitUntilReached();
+    c2.WaitUntilReached();
+
+    progress1(1, 10);
+    progress2(100, 1000);
+    progress1(2, 10);
+    progress2(200, 1000);
+
+    c1.Continue();
+    while (onProgressCount < 5); // Wait for File 1 to send completion progress
+    c2.Continue();
+
+    task->Wait();
+
+    EXPECT_EQ(expectedBytes.size(), onProgressCount);
+    }
+
+/*--------------------------------------------------------------------------------------+
+* @bsitest                                    Vincas.Razma                     07/15
++---------------+---------------+---------------+---------------+---------------+------*/
+TEST_F(CachingDataSourceTests, CacheFiles_TwoFilesAreDownloadingWhenMaxParalelDownloadsIsOne_DownloadsAndReportsProgressInChunks)
+    {
+    // Arrange
+    auto ds = GetTestDataSourceV2();
+    ds->SetMinTimeBetweenProgressCalls(0);
+    ds->SetMaxParalelFileDownloadLimit(1);
+
+    auto txn = ds->StartCacheTransaction();
+    ObjectId fileId1 {"TestSchema.TestFileClass", "A"};
+    ObjectId fileId2 {"TestSchema.TestFileClass", "B"};
+    StubInstanceInCache(txn.GetCache(), fileId1, {{"TestSize", "10"}});
+    StubInstanceInCache(txn.GetCache(), fileId2, {{"TestSize", "1000"}});
+    txn.Commit();
+
+    // Act & Assert
+    AsyncTestCheckpoint c1, c2;
+    Http::Request::ProgressCallback progress1, progress2;
+    EXPECT_CALL(GetMockClient(), SendGetFileRequest(fileId1, ::testing::An<BeFileNameCR>(), _, _, _))
+        .WillOnce(Invoke([&] (ObjectIdCR, BeFileNameCR, Utf8StringCR, Http::Request::ProgressCallbackCR progress, ICancellationTokenPtr)
+        {
+        progress1 = progress;
+        return WorkerThread::Create()->ExecuteAsync<WSFileResult>([&]
+            {
+            c1.CheckinAndWait();
+            return StubWSFileResult();
+            });
+        }));
+
+    EXPECT_CALL(GetMockClient(), SendGetFileRequest(fileId2, ::testing::An<BeFileNameCR>(), _, _, _))
+        .WillOnce(Invoke([&] (ObjectIdCR, BeFileNameCR, Utf8StringCR, Http::Request::ProgressCallbackCR progress, ICancellationTokenPtr)
+        {
+        progress2 = progress;
+        return WorkerThread::Create()->ExecuteAsync<WSFileResult>([&]
+            {
+            c2.CheckinAndWait();
+            return StubWSFileResult();
+            });
+        }));
+
+    int onProgressCount = 0;
+    bvector<CachingDataSource::Progress::State> expectedBytes = {{1, 1010}, {2, 1010}, {10, 1010}, {110, 1010}, {210, 1010}, {1010, 1010}};
+    auto onProgress = [&] (CachingDataSource::ProgressCR progress)
+        {
+        EXPECT_EQ(expectedBytes[onProgressCount], progress.GetBytes()) << "Iteration:" << onProgressCount;
+        onProgressCount++;
+        };
+
+    auto task = ds->CacheFiles({fileId1, fileId2}, false, FileCache::Auto, onProgress, nullptr);
+
+    c1.WaitUntilReached();
+
+    progress1(1, 10);
+    progress1(2, 10);
+
+    EXPECT_FALSE(c2.WasReached());
+    c1.Continue();
+    c2.WaitUntilReached();
+
+    progress2(100, 1000);
+    progress2(200, 1000);
+
+    c2.Continue();
+
+    task->Wait();
+
+    EXPECT_EQ(expectedBytes.size(), onProgressCount);
+    }
+
+/*--------------------------------------------------------------------------------------+
+* @bsitest                                    Vincas.Razma                     07/15
++---------------+---------------+---------------+---------------+---------------+------*/
+TEST_F(CachingDataSourceTests, DownloadAndCacheChildren_SpecificParent_ChildIsCached)
+    {
+    // Arrange
+    auto ds = GetTestDataSourceV2();
+
+    auto txn = ds->StartCacheTransaction();
+    ASSERT_EQ(SUCCESS, txn.GetCache().LinkInstanceToRoot("TestRoot", {"TestSchema.TestClass", "Parent"}));
+    txn.Commit();
+
+    // Act & Assert
+    StubInstances instances;
+    instances.Add({"TestSchema.TestClass", "Child"});
+
+    EXPECT_CALL(GetMockClient(), SendQueryRequest(_, _, _, _)).Times(1)
+        .WillOnce(Return(CreateCompletedAsyncTask(WSObjectsResult::Success(instances.ToWSObjectsResponse()))));
+
+    bvector<ObjectId> parents;
+    parents.push_back({"TestSchema.TestClass", "Parent"});
+    auto result = ds->DownloadAndCacheChildren(parents, nullptr)->GetResult();
+
+    EXPECT_TRUE(result.IsSuccess());
+    EXPECT_TRUE(ds->StartCacheTransaction().GetCache().GetCachedObjectInfo({"TestSchema.TestClass", "Child"}).IsInCache());
+    }
+
+/*--------------------------------------------------------------------------------------+
+* @bsitest                                    Vincas.Razma                     07/15
++---------------+---------------+---------------+---------------+---------------+------*/
+TEST_F(CachingDataSourceTests, GetNavigationChildren_SpecificParentInstance_ChildIsCachedAndReturned)
+    {
+    // Arrange
+    auto ds = GetTestDataSourceV2();
+
+    auto txn = ds->StartCacheTransaction();
+    ASSERT_EQ(SUCCESS, txn.GetCache().LinkInstanceToRoot("TestRoot", {"TestSchema.TestClass", "Parent"}));
+    txn.Commit();
+
+    // Act & Assert
+    StubInstances instances;
+    instances.Add({"TestSchema.TestClass", "Child"});
+    EXPECT_CALL(GetMockClient().GetMockWSClient(), GetServerInfo(_))
+        .WillRepeatedly(Return(CreateCompletedAsyncTask(StubWSInfoResult())));
+    EXPECT_CALL(GetMockClient(), SendQueryRequest(_, _, _, _)).Times(1)
+        .WillOnce(Return(CreateCompletedAsyncTask(WSObjectsResult::Success(instances.ToWSObjectsResponse()))));
+
+    auto result = ds->GetNavigationChildren({"TestSchema.TestClass", "Parent"}, CachingDataSource::DataOrigin::RemoteData, nullptr)->GetResult();
+
+    EXPECT_TRUE(result.IsSuccess());
+    EXPECT_EQ(1, result.GetValue().GetJson().size());
+
+        {
+        auto txn = ds->StartCacheTransaction();
+        EXPECT_EQ(ObjectId("TestSchema.TestClass", "Child"), txn.GetCache().ObjectIdFromJsonInstance(result.GetValue().GetJson()[0]));
+        EXPECT_EQ(CachingDataSource::DataOrigin::RemoteData, result.GetValue().GetOrigin());
+        EXPECT_TRUE(txn.GetCache().GetCachedObjectInfo({"TestSchema.TestClass", "Child"}).IsInCache());
+        }
+    }
+
+/*--------------------------------------------------------------------------------------+
+* @bsitest                                    Vincas.Razma                     07/15
++---------------+---------------+---------------+---------------+---------------+------*/
+TEST_F(CachingDataSourceTests, GetNavigationChildren_GettingRemoteData_ObjectIsCachedAndReturned)
+    {
+    auto ds = GetTestDataSourceV2();
+
+    // Act & Assert
+    StubInstances instances;
+    instances.Add({"TestSchema.TestClass", "Foo"});
+
+    EXPECT_CALL(GetMockClient(), SendQueryRequest(_, _, _, _)).Times(1)
+        .WillOnce(Return(CreateCompletedAsyncTask(WSObjectsResult::Success(instances.ToWSObjectsResponse()))));
+
+    auto txn = ds->StartCacheTransaction();
+    ASSERT_EQ(SUCCESS, txn.GetCache().LinkInstanceToRoot(nullptr, ObjectId()));
+    txn.Commit();
+
+    auto result = ds->GetNavigationChildren(ObjectId(), CachingDataSource::DataOrigin::RemoteData, nullptr)->GetResult();
+
+    ASSERT_TRUE(result.IsSuccess());
+    ASSERT_EQ(1, result.GetValue().GetJson().size());
+
+        {
+        auto txn = ds->StartCacheTransaction();
+        EXPECT_EQ(ObjectId("TestSchema.TestClass", "Foo"), txn.GetCache().ObjectIdFromJsonInstance(result.GetValue().GetJson()[0]));
+        EXPECT_EQ(CachingDataSource::DataOrigin::RemoteData, result.GetValue().GetOrigin());
+        EXPECT_TRUE(txn.GetCache().GetCachedObjectInfo({"TestSchema.TestClass", "Foo"}).IsInCache());
+        }
+    }
+
+/*--------------------------------------------------------------------------------------+
+* @bsitest                                    Vincas.Razma                     07/15
++---------------+---------------+---------------+---------------+---------------+------*/
+TEST_F(CachingDataSourceTests, GetNavigationChildren_GettingCachedDataAfterCached_ObjectIsReturned)
+    {
+    auto ds = GetTestDataSourceV2();
+
+    // Act & Assert
+    StubInstances instances;
+    instances.Add({"TestSchema.TestClass", "Foo"});
+
+    EXPECT_CALL(GetMockClient(), SendQueryRequest(_, _, _, _))
+        .WillOnce(Return(CreateCompletedAsyncTask(WSObjectsResult::Success(instances.ToWSObjectsResponse()))));
+
+    auto txn = ds->StartCacheTransaction();
+    ASSERT_EQ(SUCCESS, txn.GetCache().LinkInstanceToRoot(nullptr, ObjectId()));
+    txn.Commit();
+
+    ds->GetNavigationChildren(ObjectId(), CachingDataSource::DataOrigin::RemoteData, nullptr)->Wait();
+    auto result = ds->GetNavigationChildren(ObjectId(), CachingDataSource::DataOrigin::CachedData, nullptr)->GetResult();
+
+    ASSERT_TRUE(result.IsSuccess());
+    ASSERT_EQ(1, result.GetValue().GetJson().size());
+
+        {
+        auto txn = ds->StartCacheTransaction();
+        EXPECT_EQ(ObjectId("TestSchema.TestClass", "Foo"), txn.GetCache().ObjectIdFromJsonInstance(result.GetValue().GetJson()[0]));
+        EXPECT_EQ(CachingDataSource::DataOrigin::CachedData, result.GetValue().GetOrigin());
+        }
+    }
+
+/*--------------------------------------------------------------------------------------+
+* @bsitest                                    Vincas.Razma                     07/15
++---------------+---------------+---------------+---------------+---------------+------*/
+TEST_F(CachingDataSourceTests, GetNavigationChildrenKeys_SpecificParentInstance_ChildIsCachedAndKeyReturned)
+    {
+    // Arrange
+    auto ds = GetTestDataSourceV2();
+
+    auto txn = ds->StartCacheTransaction();
+    ASSERT_EQ(SUCCESS, txn.GetCache().LinkInstanceToRoot("TestRoot", {"TestSchema.TestClass", "Parent"}));
+    txn.Commit();
+
+    // Act & Assert
+    StubInstances instances;
+    instances.Add({"TestSchema.TestClass", "Child"});
+    EXPECT_CALL(GetMockClient().GetMockWSClient(), GetServerInfo(_))
+        .WillRepeatedly(Return(CreateCompletedAsyncTask(StubWSInfoResult())));
+    EXPECT_CALL(GetMockClient(), SendQueryRequest(_, _, _, _)).Times(1)
+        .WillOnce(Return(CreateCompletedAsyncTask(WSObjectsResult::Success(instances.ToWSObjectsResponse()))));
+
+    auto result = ds->GetNavigationChildrenKeys({"TestSchema.TestClass", "Parent"}, CachingDataSource::DataOrigin::RemoteData, nullptr)->GetResult();
+
+    ASSERT_TRUE(result.IsSuccess());
+    ECInstanceKey cachedChildKey = ds->StartCacheTransaction().GetCache().FindInstance({"TestSchema.TestClass", "Child"});
+    EXPECT_TRUE(cachedChildKey.IsValid());
+    ASSERT_EQ(1, result.GetValue().GetKeys().size());
+    EXPECT_TRUE(ECDbHelper::IsInstanceInMultiMap(cachedChildKey, result.GetValue().GetKeys()));
+    EXPECT_EQ(CachingDataSource::DataOrigin::RemoteData, result.GetValue().GetOrigin());
+    }
+
+/*--------------------------------------------------------------------------------------+
+* @bsitest                                    Vincas.Razma                     07/15
++---------------+---------------+---------------+---------------+---------------+------*/
+TEST_F(CachingDataSourceTests, GetNavigationChildrenKeys_GettingRemoteData_ObjectIsCachedAndReturned)
+    {
+    auto ds = GetTestDataSourceV2();
+
+    // Act & Assert
+    StubInstances instances;
+    instances.Add({"TestSchema.TestClass", "Foo"});
+
+    EXPECT_CALL(GetMockClient().GetMockWSClient(), GetServerInfo(_))
+        .WillRepeatedly(Return(CreateCompletedAsyncTask(StubWSInfoResult())));
+    EXPECT_CALL(GetMockClient(), SendQueryRequest(_, _, _, _)).Times(1)
+        .WillOnce(Return(CreateCompletedAsyncTask(WSObjectsResult::Success(instances.ToWSObjectsResponse()))));
+
+    auto txn = ds->StartCacheTransaction();
+    ASSERT_EQ(SUCCESS, txn.GetCache().LinkInstanceToRoot(nullptr, ObjectId()));
+    txn.Commit();
+
+    auto result = ds->GetNavigationChildrenKeys(ObjectId(), CachingDataSource::DataOrigin::RemoteData, nullptr)->GetResult();
+
+    ASSERT_TRUE(result.IsSuccess());
+    ECInstanceKey cachedChildKey = ds->StartCacheTransaction().GetCache().FindInstance({"TestSchema.TestClass", "Foo"});
+    EXPECT_TRUE(cachedChildKey.IsValid());
+    ASSERT_EQ(1, result.GetValue().GetKeys().size());
+    EXPECT_TRUE(ECDbHelper::IsInstanceInMultiMap(cachedChildKey, result.GetValue().GetKeys()));
+    EXPECT_EQ(CachingDataSource::DataOrigin::RemoteData, result.GetValue().GetOrigin());
+    }
+
+/*--------------------------------------------------------------------------------------+
+* @bsitest                                    Vincas.Razma                     07/15
++---------------+---------------+---------------+---------------+---------------+------*/
+TEST_F(CachingDataSourceTests, GetNavigationChildrenKeys_GettingCachedDataAfterCached_ObjectIsReturned)
+    {
+    auto ds = GetTestDataSourceV2();
+
+    // Act & Assert
+    StubInstances instances;
+    instances.Add({"TestSchema.TestClass", "Foo"});
+
+    EXPECT_CALL(GetMockClient(), SendQueryRequest(_, _, _, _)).Times(1)
+        .WillOnce(Return(CreateCompletedAsyncTask(WSObjectsResult::Success(instances.ToWSObjectsResponse()))));
+
+    auto txn = ds->StartCacheTransaction();
+    ASSERT_EQ(SUCCESS, txn.GetCache().LinkInstanceToRoot(nullptr, ObjectId()));
+    txn.Commit();
+
+    ds->GetNavigationChildrenKeys(ObjectId(), CachingDataSource::DataOrigin::RemoteData, nullptr)->Wait();
+    auto result = ds->GetNavigationChildrenKeys(ObjectId(), CachingDataSource::DataOrigin::CachedData, nullptr)->GetResult();
+
+    ASSERT_TRUE(result.IsSuccess());
+    ECInstanceKey cachedChildKey = ds->StartCacheTransaction().GetCache().FindInstance({"TestSchema.TestClass", "Foo"});
+    EXPECT_TRUE(cachedChildKey.IsValid());
+    ASSERT_EQ(1, result.GetValue().GetKeys().size());
+    EXPECT_TRUE(ECDbHelper::IsInstanceInMultiMap(cachedChildKey, result.GetValue().GetKeys()));
+    EXPECT_EQ(CachingDataSource::DataOrigin::CachedData, result.GetValue().GetOrigin());
+    }
+
+/*--------------------------------------------------------------------------------------+
+* @bsitest                                    Vincas.Razma                     07/15
++---------------+---------------+---------------+---------------+---------------+------*/
+TEST_F(CachingDataSourceTests, CacheNavigation_TwoLevelsCachedPreviouslyAsTemporary_RepeatsSameQueries)
+    {
+    auto ds = GetTestDataSourceV2();
+
+    // Act & Assert
+    StubInstances instances1;
+    instances1.Add({"TestSchema.TestClass", "A"});
+    StubInstances instances2;
+    instances2.Add({"TestSchema.TestClass", "B"});
+
+    EXPECT_CALL(GetMockClient().GetMockWSClient(), GetServerInfo(_))
+        .WillRepeatedly(Return(CreateCompletedAsyncTask(StubWSInfoResult())));
+    EXPECT_CALL(GetMockClient(), SendQueryRequest(_, _, _, _))
+        .WillOnce(Return(CreateCompletedAsyncTask(WSObjectsResult::Success(instances1.ToWSObjectsResponse("TagA")))))
+        .WillOnce(Return(CreateCompletedAsyncTask(WSObjectsResult::Success(instances2.ToWSObjectsResponse("TagB")))));
+    EXPECT_CALL(GetMockClient(), SendGetChildrenRequest(_, _, _, _))
+        .WillOnce(Invoke([&] (ObjectIdCR parentObjectId, const bset<Utf8String>&, Utf8StringCR eTag, ICancellationTokenPtr)
+        {
+        EXPECT_EQ(ObjectId(), parentObjectId);
+        EXPECT_EQ("TagA", eTag);
+        return CreateCompletedAsyncTask(StubWSObjectsResultNotModified());
+        }))
+            .WillOnce(Invoke([&] (ObjectIdCR parentObjectId, const bset<Utf8String>&, Utf8StringCR eTag, ICancellationTokenPtr)
+            {
+            EXPECT_EQ(ObjectId("TestSchema.TestClass", "A"), parentObjectId);
+            EXPECT_EQ("TagB", eTag);
+            return CreateCompletedAsyncTask(StubWSObjectsResultNotModified());
+            }));
+
+        auto txn = ds->StartCacheTransaction();
+        ASSERT_EQ(SUCCESS, txn.GetCache().LinkInstanceToRoot(nullptr, ObjectId()));
+        txn.Commit();
+
+        ds->GetNavigationChildren(ObjectId(), CachingDataSource::DataOrigin::RemoteData, nullptr)->Wait();
+        ds->GetNavigationChildren({"TestSchema.TestClass", "A"}, CachingDataSource::DataOrigin::RemoteData, nullptr)->Wait();
+
+        bvector<ObjectId> navigationTreesToCacheFully;
+        bvector<ObjectId> navigationTreesToUpdateOnly;
+        navigationTreesToUpdateOnly.push_back(ObjectId());
+
+        auto result = ds->CacheNavigation(navigationTreesToCacheFully, navigationTreesToUpdateOnly, nullptr, nullptr, nullptr)->GetResult();
+        EXPECT_TRUE(result.IsSuccess());
+    }
+
+/*--------------------------------------------------------------------------------------+
+* @bsitest                                    Vincas.Razma                     07/15
++---------------+---------------+---------------+---------------+---------------+------*/
+TEST_F(CachingDataSourceTests, CacheNavigation_OneLevelCachedPreviouslyAsTemporary_RepeatsSameQueryAndCachesResults)
+    {
+    auto ds = GetTestDataSourceV2();
+
+    // Act & Assert
+    StubInstances instances1;
+    instances1.Add({"TestSchema.TestClass", "A"});
+
+    EXPECT_CALL(GetMockClient().GetMockWSClient(), GetServerInfo(_))
+        .WillRepeatedly(Return(CreateCompletedAsyncTask(StubWSInfoResult())));
+    EXPECT_CALL(GetMockClient(), SendQueryRequest(_, _, _, _))
+        .WillOnce(Return(CreateCompletedAsyncTask(WSObjectsResult::Success(instances1.ToWSObjectsResponse("TagA")))));
+    EXPECT_CALL(GetMockClient(), SendGetChildrenRequest(_, _, _, _))
+        .WillOnce(Invoke([&] (ObjectIdCR parentObjectId, const bset<Utf8String>&, Utf8StringCR eTag, ICancellationTokenPtr)
+        {
+        EXPECT_EQ(ObjectId(), parentObjectId);
+        EXPECT_EQ("TagA", eTag);
+        return CreateCompletedAsyncTask(StubWSObjectsResultNotModified());
+        }));
+
+    auto txn = ds->StartCacheTransaction();
+    ASSERT_EQ(SUCCESS, txn.GetCache().LinkInstanceToRoot(nullptr, ObjectId()));
+    txn.Commit();
+
+    ds->GetNavigationChildren(ObjectId(), CachingDataSource::DataOrigin::RemoteData, nullptr)->Wait();
+
+    bvector<ObjectId> navigationTreesToCacheFully;
+    bvector<ObjectId> navigationTreesToUpdateOnly;
+    navigationTreesToUpdateOnly.push_back(ObjectId());
+
+    auto result = ds->CacheNavigation(navigationTreesToCacheFully, navigationTreesToUpdateOnly, nullptr, nullptr, nullptr)->GetResult();
+
+    ASSERT_TRUE(result.IsSuccess());
+    EXPECT_TRUE(ds->StartCacheTransaction().GetCache().GetCachedObjectInfo({"TestSchema.TestClass", "A"}).IsInCache());
+    EXPECT_FALSE(ds->StartCacheTransaction().GetCache().GetCachedObjectInfo({"TestSchema.TestClass", "B"}).IsInCache());
+    }
+
+/*--------------------------------------------------------------------------------------+
+* @bsitest                                    Vincas.Razma                     07/15
++---------------+---------------+---------------+---------------+---------------+------*/
+TEST_F(CachingDataSourceTests, CacheNavigation_TemporaryNavigationNotCached_DoesNothing)
+    {
+    // Arrange
+    auto ds = GetTestDataSourceV2();
+
+    // Act & Assert
+    bvector<ObjectId> navigationTreesToCacheFully;
+    bvector<ObjectId> navigationTreesToUpdateOnly;
+    navigationTreesToUpdateOnly.push_back(ObjectId());
+
+    EXPECT_CALL(GetMockClient().GetMockWSClient(), GetServerInfo(_))
+        .WillRepeatedly(Return(CreateCompletedAsyncTask(StubWSInfoResult())));
+    EXPECT_CALL(GetMockClient(), SendGetChildrenRequest(_, _, _, _)).Times(0);
+
+    auto result = ds->CacheNavigation(navigationTreesToCacheFully, navigationTreesToUpdateOnly, nullptr, nullptr, nullptr)->GetResult();
+
+    EXPECT_TRUE(result.IsSuccess());
+    }
+
+/*--------------------------------------------------------------------------------------+
+* @bsitest                                    Vincas.Razma                     07/15
++---------------+---------------+---------------+---------------+---------------+------*/
+TEST_F(CachingDataSourceTests, CacheNavigation_NotCachedRootPassedToBeFullyCached_QueriesChildrenRecursivelyForRootAndCachesResult)
+    {
+    // Arrange
+    auto ds = GetTestDataSourceV2();
+
+    // Act & Assert
+    EXPECT_CALL(GetMockClient().GetMockWSClient(), GetServerInfo(_))
+        .WillRepeatedly(Return(CreateCompletedAsyncTask(StubWSInfoResult())));
+    EXPECT_CALL(GetMockClient(), SendGetChildrenRequest(_, _, _, _)).Times(2)
+        .WillOnce(Invoke([&] (ObjectIdCR parentObjectId, const bset<Utf8String>&, Utf8StringCR, ICancellationTokenPtr)
+        {
+        EXPECT_EQ(ObjectId(), parentObjectId);
+        StubInstances rootInstances;
+        rootInstances.Add({"TestSchema.TestClass", "A"});
+        return CreateCompletedAsyncTask(WSObjectsResult::Success(rootInstances.ToWSObjectsResponse()));
+        }))
+            .WillOnce(Invoke([&] (ObjectIdCR parentObjectId, const bset<Utf8String>&, Utf8StringCR, ICancellationTokenPtr)
+            {
+            EXPECT_EQ(ObjectId("TestSchema.TestClass", "A"), parentObjectId);
+            return CreateCompletedAsyncTask(WSObjectsResult::Success(StubInstances().ToWSObjectsResponse()));
+            }));
+
+        bvector<ObjectId> navigationTreesToCacheFully;
+        bvector<ObjectId> navigationTreesToUpdateOnly;
+        navigationTreesToCacheFully.push_back(ObjectId());
+
+        auto txn = ds->StartCacheTransaction();
+        ASSERT_EQ(SUCCESS, txn.GetCache().LinkInstanceToRoot(nullptr, ObjectId()));
+        txn.Commit();
+
+        auto result = ds->CacheNavigation(navigationTreesToCacheFully, navigationTreesToUpdateOnly, nullptr, nullptr, nullptr)->GetResult();
+
+        EXPECT_TRUE(result.IsSuccess());
+        EXPECT_TRUE(ds->StartCacheTransaction().GetCache().GetCachedObjectInfo({"TestSchema.TestClass", "A"}).IsInCache());
+    }
+
+/*--------------------------------------------------------------------------------------+
+* @bsitest                                    Vincas.Razma                     07/15
++---------------+---------------+---------------+---------------+---------------+------*/
+TEST_F(CachingDataSourceTests, GetObject_ObjectNotCached_RetrievesRemoteObjectAndReturnsError)
+    {
+    auto ds = GetTestDataSourceV2();
+
+    ObjectId objectId("TestSchema.TestClass", "Foo");
+
+    StubInstances instances;
+    instances.Add(objectId, { { "TestProperty", "A" } });
+
+    EXPECT_CALL(GetMockClient(), SendGetObjectRequest(objectId, _, _))
+        .WillOnce(Return(CreateCompletedAsyncTask(instances.ToWSObjectsResult())));
+
+    auto result = ds->GetObject(objectId, CachingDataSource::DataOrigin::CachedOrRemoteData)->GetResult();
+    EXPECT_FALSE(result.IsSuccess());
+    }
+
+/*--------------------------------------------------------------------------------------+
+* @bsitest                                    Vincas.Razma                     07/15
++---------------+---------------+---------------+---------------+---------------+------*/
+TEST_F(CachingDataSourceTests, GetObject_ObjectLinkedButNotCached_RetrievesRemoteObject)
+    {
+    auto ds = GetTestDataSourceV2();
+
+    ObjectId objectId("TestSchema.TestClass", "Foo");
+
+    StubInstances instances;
+    instances.Add(objectId, { { "TestProperty", "A" } });
+
+    auto txn = ds->StartCacheTransaction();
+    ASSERT_EQ(SUCCESS, txn.GetCache().LinkInstanceToRoot(nullptr, objectId));
+    txn.Commit();
+
+    EXPECT_CALL(GetMockClient(), SendGetObjectRequest(objectId, _, _))
+        .WillOnce(Return(CreateCompletedAsyncTask(instances.ToWSObjectsResult())));
+
+    auto result = ds->GetObject(objectId, CachingDataSource::DataOrigin::CachedOrRemoteData)->GetResult();
+    EXPECT_TRUE(result.IsSuccess());
+    }
+
+/*--------------------------------------------------------------------------------------+
+* @bsitest                                    Vincas.Razma                     07/15
++---------------+---------------+---------------+---------------+---------------+------*/
+TEST_F(CachingDataSourceTests, GetObject_ObjectNotCachedAndResponseHasInstance_ReturnsError)
+    {
+    auto ds = GetTestDataSourceV2();
+    ObjectId objectIdA("TestSchema.TestClass", "Foo");
+    StubInstances instances;
+    instances.Add(objectIdA);
+
+    EXPECT_CALL(GetMockClient(), SendGetObjectRequest(objectIdA, _, _))
+        .Times(1)
+        .WillOnce(Return(CreateCompletedAsyncTask(instances.ToWSObjectsResult())));
+
+    auto result = ds->GetObject(objectIdA, CachingDataSource::DataOrigin::CachedOrRemoteData)->GetResult();
+
+    ASSERT_FALSE(result.IsSuccess());
+    EXPECT_EQ(CachingDataSource::Status::DataNotCached, result.GetError().GetStatus());
+    }
+
+/*--------------------------------------------------------------------------------------+
+* @bsitest                                    Vincas.Razma                     07/15
++---------------+---------------+---------------+---------------+---------------+------*/
+TEST_F(CachingDataSourceTests, GetObjects_CachedDataAndQueryResponseNotCached_ReturnsError)
+    {
+    auto ds = GetTestDataSourceV2();
+
+    CachedResponseKey key = CreateTestResponseKey(ds);
+    WSQuery query("TestSchema", "TestClass");
+
+    auto result = ds->GetObjects(key, query, CachingDataSource::DataOrigin::CachedData, nullptr, nullptr)->GetResult();
+
+    ASSERT_FALSE(result.IsSuccess());
+    EXPECT_EQ(CachingDataSource::Status::DataNotCached, result.GetError().GetStatus());
+    }
+
+/*--------------------------------------------------------------------------------------+
+* @bsitest                                    Vincas.Razma                     07/15
++---------------+---------------+---------------+---------------+---------------+------*/
+TEST_F(CachingDataSourceTests, GetObjects_CachedOrRemoteDataAndQueryResponseNotCached_SendsQueryRequest)
+    {
+    auto ds = GetTestDataSourceV2();
+
+    CachedResponseKey key = CreateTestResponseKey(ds);
+    WSQuery query("TestSchema", "TestClass");
+
+    EXPECT_CALL(GetMockClient(), SendQueryRequest(_, _, _, _))
+        .Times(1)
+        .WillOnce(Invoke([&] (WSQueryCR passedQuery, Utf8StringCR, Utf8StringCR, ICancellationTokenPtr)
+        {
+        EXPECT_THAT(passedQuery.GetSchemaName(), Eq(query.GetSchemaName()));
+        EXPECT_THAT(passedQuery.GetClasses(), ContainerEq(query.GetClasses()));
+        return CreateCompletedAsyncTask(WSObjectsResult());
+        }));
+
+    ds->GetObjects(key, query, CachingDataSource::DataOrigin::CachedOrRemoteData, nullptr, nullptr)->Wait();
+    }
+
+/*--------------------------------------------------------------------------------------+
+* @bsitest                                    Vincas.Razma                     07/15
++---------------+---------------+---------------+---------------+---------------+------*/
+TEST_F(CachingDataSourceTests, GetObjects_CachedOrRemoteDataAndQueryResponseNotCachedAndNetworkError_ReturnsError)
+    {
+    auto ds = GetTestDataSourceV2();
+
+    CachedResponseKey key = CreateTestResponseKey(ds);
+    WSQuery query("TestSchema", "TestClass");
+
+    EXPECT_CALL(GetMockClient(), SendQueryRequest(_, _, _, _))
+        .Times(1)
+        .WillOnce(Return(CreateCompletedAsyncTask(WSObjectsResult())));
+
+    auto result = ds->GetObjects(key, query, CachingDataSource::DataOrigin::CachedOrRemoteData, nullptr, nullptr)->GetResult();
+
+    ASSERT_FALSE(result.IsSuccess());
+    EXPECT_EQ(CachingDataSource::Status::NetworkErrorsOccured, result.GetError().GetStatus());
+    }
+
+/*--------------------------------------------------------------------------------------+
+* @bsitest                                    Vincas.Razma                     07/15
++---------------+---------------+---------------+---------------+---------------+------*/
+TEST_F(CachingDataSourceTests, GetObjects_CachedOrRemoteDataAndQueryResponseNotCached_CachesQueryResponseAndReturnsInstances)
+    {
+    auto ds = GetTestDataSourceV2();
+
+    CachedResponseKey key = CreateTestResponseKey(ds);
+    WSQuery query("TestSchema", "TestClass");
+
+    StubInstances instances;
+    instances.Add({"TestSchema.TestClass", "Foo"});
+
+    EXPECT_CALL(GetMockClient(), SendQueryRequest(_, _, _, _))
+        .WillOnce(Return(CreateCompletedAsyncTask(instances.ToWSObjectsResult())));
+
+    auto result = ds->GetObjects(key, query, CachingDataSource::DataOrigin::CachedOrRemoteData, nullptr, nullptr)->GetResult();
+
+    ASSERT_TRUE(result.IsSuccess());
+    EXPECT_EQ(CachingDataSource::DataOrigin::RemoteData, result.GetValue().GetOrigin());
+    EXPECT_EQ(1, result.GetValue().GetJson().size());
+    EXPECT_EQ("Foo", result.GetValue().GetJson()[0][DataSourceCache_PROPERTY_RemoteId].asString());
+    }
+
+/*--------------------------------------------------------------------------------------+
+* @bsitest                                    Vincas.Razma                     07/15
++---------------+---------------+---------------+---------------+---------------+------*/
+TEST_F(CachingDataSourceTests, GetObjects_CachedOrRemoteDataAndQueryResponseIsCached_ReturnsCached)
+    {
+    auto ds = GetTestDataSourceV2();
+
+    CachedResponseKey key = CreateTestResponseKey(ds);
+    WSQuery query("TestSchema", "TestClass");
+
+    StubInstances instances;
+    instances.Add({"TestSchema.TestClass", "Foo"});
+
+    auto txn = ds->StartCacheTransaction();
+    ASSERT_EQ(CacheStatus::OK, txn.GetCache().CacheResponse(key, instances.ToWSObjectsResponse()));
+    txn.Commit();
+
+    auto result = ds->GetObjects(key, query, CachingDataSource::DataOrigin::CachedOrRemoteData, nullptr, nullptr)->GetResult();
+
+    ASSERT_TRUE(result.IsSuccess());
+    EXPECT_EQ(CachingDataSource::DataOrigin::CachedData, result.GetValue().GetOrigin());
+    EXPECT_EQ(1, result.GetValue().GetJson().size());
+    EXPECT_EQ("Foo", result.GetValue().GetJson()[0][DataSourceCache_PROPERTY_RemoteId].asString());
+    }
+
+/*--------------------------------------------------------------------------------------+
+* @bsitest                                    Vincas.Razma                     07/15
++---------------+---------------+---------------+---------------+---------------+------*/
+TEST_F(CachingDataSourceTests, GetObjects_RemoteOrCachedDataAndConnectionError_ReturnsNetworkError)
+    {
+    auto ds = GetTestDataSourceV2();
+
+    CachedResponseKey key = CreateTestResponseKey(ds);
+    WSQuery query("TestSchema", "TestClass");
+
+    EXPECT_CALL(GetMockClient(), SendQueryRequest(_, _, _, _))
+        .Times(1)
+        .WillOnce(Return(CreateCompletedAsyncTask(WSObjectsResult::Error(StubWSConnectionError()))));
+
+    auto result = ds->GetObjects(key, query, CachingDataSource::DataOrigin::RemoteOrCachedData, nullptr, nullptr)->GetResult();
+
+    ASSERT_FALSE(result.IsSuccess());
+    EXPECT_EQ(CachingDataSource::Status::NetworkErrorsOccured, result.GetError().GetStatus());
+    }
+
+/*--------------------------------------------------------------------------------------+
+* @bsitest                                    Vincas.Razma                     07/15
++---------------+---------------+---------------+---------------+---------------+------*/
+TEST_F(CachingDataSourceTests, GetObjects_RemoteOrCachedDataAndQueryResponseIsCachedAndConnectionError_ReturnsCached)
+    {
+    auto ds = GetTestDataSourceV2();
+
+    CachedResponseKey key = CreateTestResponseKey(ds);
+    WSQuery query("TestSchema", "TestClass");
+    StubInstances instances;
+    instances.Add({"TestSchema.TestClass", "Foo"});
+
+    auto txn = ds->StartCacheTransaction();
+    ASSERT_EQ(CacheStatus::OK, txn.GetCache().CacheResponse(key, instances.ToWSObjectsResponse()));
+    txn.Commit();
+
+    EXPECT_CALL(GetMockClient(), SendQueryRequest(_, _, _, _))
+        .Times(1)
+        .WillOnce(Return(CreateCompletedAsyncTask(WSObjectsResult::Error(StubWSConnectionError()))));
+
+    auto result = ds->GetObjects(key, query, CachingDataSource::DataOrigin::RemoteOrCachedData, nullptr, nullptr)->GetResult();
+
+    ASSERT_TRUE(result.IsSuccess());
+    EXPECT_EQ(CachingDataSource::DataOrigin::CachedData, result.GetValue().GetOrigin());
+    EXPECT_EQ(1, result.GetValue().GetJson().size());
+    EXPECT_EQ("Foo", result.GetValue().GetJson()[0][DataSourceCache_PROPERTY_RemoteId].asString());
+    }
+
+/*--------------------------------------------------------------------------------------+
+* @bsitest                                    Vincas.Razma                     07/15
++---------------+---------------+---------------+---------------+---------------+------*/
+TEST_F(CachingDataSourceTests, GetObjects_RemoteOrCachedDataAndQueryResponseIsCachedAndNewData_ReturnsNew)
+    {
+    auto ds = GetTestDataSourceV2();
+
+    CachedResponseKey key = CreateTestResponseKey(ds);
+    WSQuery query("TestSchema", "TestClass");
+    StubInstances instances;
+    instances.Add({"TestSchema.TestClass", "A"});
+
+    auto txn = ds->StartCacheTransaction();
+    ASSERT_EQ(CacheStatus::OK, txn.GetCache().CacheResponse(key, instances.ToWSObjectsResponse()));
+    txn.Commit();
+
+    StubInstances newInstances;
+    newInstances.Add({"TestSchema.TestClass", "B"});
+
+    EXPECT_CALL(GetMockClient(), SendQueryRequest(_, _, _, _))
+        .Times(1)
+        .WillOnce(Return(CreateCompletedAsyncTask(newInstances.ToWSObjectsResult())));
+
+    auto result = ds->GetObjects(key, query, CachingDataSource::DataOrigin::RemoteOrCachedData, nullptr, nullptr)->GetResult();
+
+    ASSERT_TRUE(result.IsSuccess());
+    EXPECT_EQ(CachingDataSource::DataOrigin::RemoteData, result.GetValue().GetOrigin());
+    EXPECT_EQ(1, result.GetValue().GetJson().size());
+    EXPECT_EQ("B", result.GetValue().GetJson()[0][DataSourceCache_PROPERTY_RemoteId].asString());
+    }
+
+/*--------------------------------------------------------------------------------------+
+* @bsitest                                    Vincas.Razma                     07/15
++---------------+---------------+---------------+---------------+---------------+------*/
+TEST_F(CachingDataSourceTests, GetObjects_RemoteDataAndQueryResponseIsCached_SendsQueryRequestWithETag)
+    {
+    auto ds = GetTestDataSourceV2();
+
+    CachedResponseKey key = CreateTestResponseKey(ds);
+    WSQuery query("TestSchema", "TestClass");
+
+    auto txn = ds->StartCacheTransaction();
+    ASSERT_EQ(CacheStatus::OK, txn.GetCache().CacheResponse(key, StubInstances().ToWSObjectsResponse("TestEtag")));
+    txn.Commit();
+
+    EXPECT_CALL(GetMockClient(), SendQueryRequest(_, Utf8String("TestEtag"), _, _))
+        .WillOnce(Return(CreateCompletedAsyncTask(WSObjectsResult())));
+
+    ds->GetObjects(key, query, CachingDataSource::DataOrigin::RemoteData, nullptr, nullptr)->Wait();
+    }
+
+/*--------------------------------------------------------------------------------------+
+* @bsitest                                    Vincas.Razma                     07/15
++---------------+---------------+---------------+---------------+---------------+------*/
+TEST_F(CachingDataSourceTests, GetObjects_RemoteDataAndQueryResponseIsCachedAndNetworkErrors_ReturnsError)
+    {
+    auto ds = GetTestDataSourceV2();
+
+    CachedResponseKey key = CreateTestResponseKey(ds);
+    WSQuery query("TestSchema", "TestClass");
+
+    auto txn = ds->StartCacheTransaction();
+    ASSERT_EQ(CacheStatus::OK, txn.GetCache().CacheResponse(key, StubInstances().ToWSObjectsResponse("TestEtag")));
+    txn.Commit();
+
+    EXPECT_CALL(GetMockClient(), SendQueryRequest(_, _, _, _)).WillOnce(Return(CreateCompletedAsyncTask(WSObjectsResult())));
+
+    auto result = ds->GetObjects(key, query, CachingDataSource::DataOrigin::RemoteData, nullptr, nullptr)->GetResult();
+
+    ASSERT_FALSE(result.IsSuccess());
+    EXPECT_EQ(CachingDataSource::Status::NetworkErrorsOccured, result.GetError().GetStatus());
+    }
+
+/*--------------------------------------------------------------------------------------+
+* @bsitest                                    Vincas.Razma                     07/15
++---------------+---------------+---------------+---------------+---------------+------*/
+TEST_F(CachingDataSourceTests, GetObjects_ResponseDoesNotContainPreviouslyCachedObject_RemovesObjectFromCachedResponse)
+    {
+    // Arrange
+    auto ds = GetTestDataSourceV2();
+    CachedResponseKey key = CreateTestResponseKey(ds);
+
+    StubInstances instances;
+    instances.Add({"TestSchema.TestClass", "A"});
+    instances.Add({"TestSchema.TestClass", "B"});
+
+    auto txn = ds->StartCacheTransaction();
+    ASSERT_EQ(CacheStatus::OK, txn.GetCache().CacheResponse(key, instances.ToWSObjectsResponse()));
+    txn.Commit();
+
+    // Act & Assert
+    EXPECT_CALL(GetMockClient(), SendQueryRequest(_, _, _, _)).Times(1)
+        .WillOnce(InvokeWithoutArgs([&]
+        {
+        StubInstances newInstances;
+        newInstances.Add({"TestSchema.TestClass", "A"});
+        return CreateCompletedAsyncTask(WSObjectsResult::Success(newInstances.ToWSObjectsResponse()));
+        }));
+
+    WSQuery query("TestSchema", "TestClass");
+    auto result = ds->GetObjects(key, query, CachingDataSource::DataOrigin::RemoteData, nullptr, nullptr)->GetResult();
+
+    ASSERT_TRUE(result.IsSuccess());
+    EXPECT_TRUE(ds->StartCacheTransaction().GetCache().GetCachedObjectInfo({"TestSchema.TestClass", "A"}).IsInCache());
+    EXPECT_FALSE(ds->StartCacheTransaction().GetCache().GetCachedObjectInfo({"TestSchema.TestClass", "B"}).IsInCache());
+    }
+
+/*--------------------------------------------------------------------------------------+
+* @bsitest                                    Vincas.Razma                     07/15
++---------------+---------------+---------------+---------------+---------------+------*/
+TEST_F(CachingDataSourceTests, GetObjects_DataReadOptionsSpecified_ReturnsOnlyPropertiesSpecifiedByOptions)
+    {
+    auto ds = GetTestDataSourceV2();
+
+    CachedResponseKey key = CreateTestResponseKey(ds);
+    WSQuery query("TestSchema", "TestClass");
+
+    StubInstances remoteInstances;
+    remoteInstances.Add({"TestSchema.TestClass", "A"}, {{"TestProperty", "Foo"}, {"TestProperty2", "Boo"}});
+
+    EXPECT_CALL(GetMockClient(), SendQueryRequest(_, _, _, _)).WillOnce(Return(CreateCompletedAsyncTask(remoteInstances.ToWSObjectsResult())));
+
+    auto options = std::make_shared<DataReadOptions>();
+    options->SelectClassAndProperty("TestSchema.TestClass", "TestProperty");
+
+    auto result = ds->GetObjects(key, query, CachingDataSource::DataOrigin::RemoteData, options, nullptr)->GetResult();
+
+    ASSERT_TRUE(result.IsSuccess());
+    EXPECT_EQ(1, result.GetValue().GetJson().size());
+    EXPECT_EQ("Foo", result.GetValue().GetJson()[0]["TestProperty"].asString());
+    EXPECT_TRUE(result.GetValue().GetJson()[0]["TestProperty2"].isNull());
+    }
+
+/*--------------------------------------------------------------------------------------+
+* @bsitest                                    Vincas.Razma                     07/15
++---------------+---------------+---------------+---------------+---------------+------*/
+TEST_F(CachingDataSourceTests, GetObjects_QueryIncludesPartialInstancesThatAreInFullyPersisted_QueriesAndCachesRejectedSeparatelly)
+    {
+    auto ds = GetTestDataSourceV2();
+
+    auto txn = ds->StartCacheTransaction();
+    StubInstances fullInstances;
+    fullInstances.Add({"TestSchema.TestClass", "A"});
+    fullInstances.Add({"TestSchema.TestClass", "B"});
+    ASSERT_EQ(SUCCESS, txn.GetCache().CacheInstancesAndLinkToRoot(fullInstances.ToWSObjectsResponse(), "SomePersistentRoot"));
+    txn.Commit();
+
+    StubInstances remoteInstances;
+    remoteInstances.Add({"TestSchema.TestClass", "A"});
+    remoteInstances.Add({"TestSchema.TestClass", "B"});
+    remoteInstances.Add({"TestSchema.TestClass", "C"});
+
+    EXPECT_CALL(GetMockClient(), SendQueryRequest(_, _, _, _))
+        .WillOnce(Return(CreateCompletedAsyncTask(remoteInstances.ToWSObjectsResult())))
+        .WillOnce(Invoke([=] (WSQueryCR query, Utf8StringCR, Utf8StringCR, ICancellationTokenPtr)
+        {
+        EXPECT_THAT(query.GetSchemaName(), Eq("TestSchema"));
+        EXPECT_THAT(query.GetClasses(), ContainerEq(std::set<Utf8String> {"TestClass"}));
+        EXPECT_THAT(query.GetFilter(), Eq("$id+in+['A','B']"));
+        EXPECT_THAT(query.GetSelect(), Eq(""));
+
+        StubInstances instances;
+        instances.Add({"TestSchema.TestClass", "A"}, {{"TestProperty", "Foo"}});
+        instances.Add({"TestSchema.TestClass", "B"}, {{"TestProperty", "Boo"}});
+        return CreateCompletedAsyncTask(instances.ToWSObjectsResult());
+        }));
+
+    CachedResponseKey key = CreateTestResponseKey(ds);
+    WSQuery query("TestSchema", "TestClass");
+    query.SetSelect("TestProperty");
+
+    auto result = ds->GetObjects(key, query, CachingDataSource::DataOrigin::RemoteData, nullptr, nullptr)->GetResult();
+
+    ASSERT_TRUE(result.IsSuccess());
+    EXPECT_THAT(result.GetValue().GetJson().size(), 3);
+
+    EXPECT_THAT(result.GetValue().GetJson()[0][DataSourceCache_PROPERTY_RemoteId], Eq("A"));
+    EXPECT_THAT(result.GetValue().GetJson()[1][DataSourceCache_PROPERTY_RemoteId], Eq("B"));
+    EXPECT_THAT(result.GetValue().GetJson()[2][DataSourceCache_PROPERTY_RemoteId], Eq("C"));
+
+    EXPECT_THAT(result.GetValue().GetJson()[0]["TestProperty"], Eq("Foo"));
+    EXPECT_THAT(result.GetValue().GetJson()[1]["TestProperty"], Eq("Boo"));
+    EXPECT_THAT(result.GetValue().GetJson()[2]["TestProperty"], Eq(Json::nullValue));
+    }
+
+/*--------------------------------------------------------------------------------------+
+* @bsitest                                    Vincas.Razma                     07/15
++---------------+---------------+---------------+---------------+---------------+------*/
+TEST_F(CachingDataSourceTests, GetObjectsKeys_CachedDataAndQueryResponseNotCached_ReturnsError)
+    {
+    auto ds = GetTestDataSourceV2();
+
+    CachedResponseKey key = CreateTestResponseKey(ds);
+    WSQuery query("TestSchema", "TestClass");
+
+    auto result = ds->GetObjectsKeys(key, query, CachingDataSource::DataOrigin::CachedData, nullptr)->GetResult();
+
+    ASSERT_FALSE(result.IsSuccess());
+    EXPECT_EQ(CachingDataSource::Status::DataNotCached, result.GetError().GetStatus());
+    }
+
+/*--------------------------------------------------------------------------------------+
+* @bsitest                                    Vincas.Razma                     07/15
++---------------+---------------+---------------+---------------+---------------+------*/
+TEST_F(CachingDataSourceTests, GetObjectsKeys_CachedOrRemoteDataAndQueryResponseNotCached_SendsQueryRequest)
+    {
+    auto ds = GetTestDataSourceV2();
+
+    CachedResponseKey key = CreateTestResponseKey(ds);
+    WSQuery query("TestSchema", "TestClass");
+
+    EXPECT_CALL(GetMockClient(), SendQueryRequest(_, _, _, _))
+        .Times(1)
+        .WillOnce(Invoke([&] (WSQueryCR passedQuery, Utf8StringCR, Utf8StringCR, ICancellationTokenPtr)
+        {
+        EXPECT_THAT(passedQuery.GetSchemaName(), Eq(query.GetSchemaName()));
+        EXPECT_THAT(passedQuery.GetClasses(), ContainerEq(query.GetClasses()));
+        return CreateCompletedAsyncTask(WSObjectsResult());
+        }));
+
+    ds->GetObjectsKeys(key, query, CachingDataSource::DataOrigin::CachedOrRemoteData, nullptr)->Wait();
+    }
+
+/*--------------------------------------------------------------------------------------+
+* @bsitest                                    Vincas.Razma                     07/15
++---------------+---------------+---------------+---------------+---------------+------*/
+TEST_F(CachingDataSourceTests, GetObjectsKeys_CachedOrRemoteDataAndQueryResponseNotCachedAndNetworkError_ReturnsError)
+    {
+    auto ds = GetTestDataSourceV2();
+
+    CachedResponseKey key = CreateTestResponseKey(ds);
+    WSQuery query("TestSchema", "TestClass");
+
+    EXPECT_CALL(GetMockClient(), SendQueryRequest(_, _, _, _))
+        .Times(1)
+        .WillOnce(Return(CreateCompletedAsyncTask(WSObjectsResult())));
+
+    auto result = ds->GetObjectsKeys(key, query, CachingDataSource::DataOrigin::CachedOrRemoteData, nullptr)->GetResult();
+
+    ASSERT_FALSE(result.IsSuccess());
+    EXPECT_EQ(CachingDataSource::Status::NetworkErrorsOccured, result.GetError().GetStatus());
+    }
+
+/*--------------------------------------------------------------------------------------+
+* @bsitest                                    Vincas.Razma                     07/15
++---------------+---------------+---------------+---------------+---------------+------*/
+TEST_F(CachingDataSourceTests, GetObjectsKeys_CachedOrRemoteDataAndQueryResponseNotCached_CachesQueryResponseAndReturnsInstances)
+    {
+    auto ds = GetTestDataSourceV2();
+
+    CachedResponseKey key = CreateTestResponseKey(ds);
+    WSQuery query("TestSchema", "TestClass");
+
+    StubInstances instances;
+    instances.Add({"TestSchema.TestClass", "Foo"});
+
+    EXPECT_CALL(GetMockClient(), SendQueryRequest(_, _, _, _))
+        .Times(1)
+        .WillOnce(Return(CreateCompletedAsyncTask(instances.ToWSObjectsResult())));
+
+    auto result = ds->GetObjectsKeys(key, query, CachingDataSource::DataOrigin::CachedOrRemoteData, nullptr)->GetResult();
+
+    ASSERT_TRUE(result.IsSuccess());
+    EXPECT_EQ(CachingDataSource::DataOrigin::RemoteData, result.GetValue().GetOrigin());
+    EXPECT_EQ(ICachingDataSource::SyncStatus::Synced, result.GetValue().GetSyncStatus());
+    EXPECT_EQ(1, result.GetValue().GetKeys().size());
+    auto cachedInstanceKey = ds->StartCacheTransaction().GetCache().FindInstance({"TestSchema.TestClass", "Foo"});
+    EXPECT_TRUE(ECDbHelper::IsInstanceInMultiMap(cachedInstanceKey, result.GetValue().GetKeys()));
+    }
+
+/*--------------------------------------------------------------------------------------+
+* @bsitest                                    Vincas.Razma                     07/15
++---------------+---------------+---------------+---------------+---------------+------*/
+TEST_F(CachingDataSourceTests, GetObjectsKeys_CachedOrRemoteDataAndQueryResponseIsCached_ReturnsCached)
+    {
+    auto ds = GetTestDataSourceV2();
+
+    CachedResponseKey key = CreateTestResponseKey(ds);
+    WSQuery query("TestSchema", "TestClass");
+
+    StubInstances instances;
+    instances.Add({"TestSchema.TestClass", "Foo"});
+
+    auto txn = ds->StartCacheTransaction();
+    ASSERT_EQ(CacheStatus::OK, txn.GetCache().CacheResponse(key, instances.ToWSObjectsResponse()));
+    txn.Commit();
+
+    auto result = ds->GetObjectsKeys(key, query, CachingDataSource::DataOrigin::CachedOrRemoteData, nullptr)->GetResult();
+
+    ASSERT_TRUE(result.IsSuccess());
+    EXPECT_EQ(CachingDataSource::DataOrigin::CachedData, result.GetValue().GetOrigin());
+    EXPECT_EQ(ICachingDataSource::SyncStatus::NotSynced, result.GetValue().GetSyncStatus());
+    EXPECT_EQ(1, result.GetValue().GetKeys().size());
+    auto cachedInstanceKey = ds->StartCacheTransaction().GetCache().FindInstance({"TestSchema.TestClass", "Foo"});
+    EXPECT_TRUE(ECDbHelper::IsInstanceInMultiMap(cachedInstanceKey, result.GetValue().GetKeys()));
+    }
+
+/*--------------------------------------------------------------------------------------+
+* @bsitest                                    Vincas.Razma                     07/15
++---------------+---------------+---------------+---------------+---------------+------*/
+TEST_F(CachingDataSourceTests, GetObjectsKeys_RemoteOrCachedDataAndConnectionError_ReturnsNetworkError)
+    {
+    auto ds = GetTestDataSourceV2();
+
+    CachedResponseKey key = CreateTestResponseKey(ds);
+    WSQuery query("TestSchema", "TestClass");
+
+    EXPECT_CALL(GetMockClient(), SendQueryRequest(_, _, _, _))
+        .Times(1)
+        .WillOnce(Return(CreateCompletedAsyncTask(WSObjectsResult::Error(StubWSConnectionError()))));
+
+    auto result = ds->GetObjectsKeys(key, query, CachingDataSource::DataOrigin::RemoteOrCachedData, nullptr)->GetResult();
+
+    ASSERT_FALSE(result.IsSuccess());
+    EXPECT_EQ(CachingDataSource::Status::NetworkErrorsOccured, result.GetError().GetStatus());
+    }
+
+/*--------------------------------------------------------------------------------------+
+* @bsitest                                    Vincas.Razma                     07/15
++---------------+---------------+---------------+---------------+---------------+------*/
+TEST_F(CachingDataSourceTests, GetObjectsKeys_RemoteOrCachedDataAndQueryResponseIsCachedAndConnectionError_ReturnsCached)
+    {
+    auto ds = GetTestDataSourceV2();
+
+    CachedResponseKey key = CreateTestResponseKey(ds);
+    WSQuery query("TestSchema", "TestClass");
+
+    StubInstances instances;
+    instances.Add({"TestSchema.TestClass", "Foo"});
+
+    auto txn = ds->StartCacheTransaction();
+    ASSERT_EQ(CacheStatus::OK, txn.GetCache().CacheResponse(key, instances.ToWSObjectsResponse()));
+    txn.Commit();
+
+    EXPECT_CALL(GetMockClient(), SendQueryRequest(_, _, _, _))
+        .Times(1)
+        .WillOnce(Return(CreateCompletedAsyncTask(WSObjectsResult::Error(StubWSConnectionError()))));
+
+    auto result = ds->GetObjectsKeys(key, query, CachingDataSource::DataOrigin::RemoteOrCachedData, nullptr)->GetResult();
+
+    ASSERT_TRUE(result.IsSuccess());
+    EXPECT_EQ(CachingDataSource::DataOrigin::CachedData, result.GetValue().GetOrigin());
+    EXPECT_EQ(ICachingDataSource::SyncStatus::SyncError, result.GetValue().GetSyncStatus());
+    EXPECT_EQ(1, result.GetValue().GetKeys().size());
+    auto cachedInstanceKey = ds->StartCacheTransaction().GetCache().FindInstance({"TestSchema.TestClass", "Foo"});
+    EXPECT_TRUE(ECDbHelper::IsInstanceInMultiMap(cachedInstanceKey, result.GetValue().GetKeys()));
+    }
+
+/*--------------------------------------------------------------------------------------+
+* @bsitest                                    Vincas.Razma                     07/15
++---------------+---------------+---------------+---------------+---------------+------*/
+TEST_F(CachingDataSourceTests, GetObjectsKeys_RemoteOrCachedDataAndQueryResponseIsCachedAndNewData_ReturnsNew)
+    {
+    auto ds = GetTestDataSourceV2();
+
+    CachedResponseKey key = CreateTestResponseKey(ds);
+    WSQuery query("TestSchema", "TestClass");
+
+    StubInstances instances;
+    instances.Add({"TestSchema.TestClass", "A"});
+
+    auto txn = ds->StartCacheTransaction();
+    ASSERT_EQ(CacheStatus::OK, txn.GetCache().CacheResponse(key, instances.ToWSObjectsResponse()));
+    txn.Commit();
+
+    StubInstances newInstances;
+    newInstances.Add({"TestSchema.TestClass", "B"});
+
+    EXPECT_CALL(GetMockClient(), SendQueryRequest(_, _, _, _))
+        .Times(1)
+        .WillOnce(Return(CreateCompletedAsyncTask(newInstances.ToWSObjectsResult())));
+
+    auto result = ds->GetObjectsKeys(key, query, CachingDataSource::DataOrigin::RemoteOrCachedData, nullptr)->GetResult();
+
+    ASSERT_TRUE(result.IsSuccess());
+    EXPECT_EQ(CachingDataSource::DataOrigin::RemoteData, result.GetValue().GetOrigin());
+    EXPECT_EQ(ICachingDataSource::SyncStatus::Synced, result.GetValue().GetSyncStatus());
+    EXPECT_EQ(1, result.GetValue().GetKeys().size());
+    auto cachedInstanceKey = ds->StartCacheTransaction().GetCache().FindInstance({"TestSchema.TestClass", "B"});
+    EXPECT_TRUE(ECDbHelper::IsInstanceInMultiMap(cachedInstanceKey, result.GetValue().GetKeys()));
+    }
+
+/*--------------------------------------------------------------------------------------+
+* @bsitest                                    Vincas.Razma                     07/15
++---------------+---------------+---------------+---------------+---------------+------*/
+TEST_F(CachingDataSourceTests, GetObjectsKeys_RemoteDataAndQueryResponseIsCached_SendsQueryRequestWithETag)
+    {
+    auto ds = GetTestDataSourceV2();
+
+    CachedResponseKey key = CreateTestResponseKey(ds);
+    WSQuery query("TestSchema", "TestClass");
+
+    auto txn = ds->StartCacheTransaction();
+    ASSERT_EQ(CacheStatus::OK, txn.GetCache().CacheResponse(key, StubInstances().ToWSObjectsResponse("TestEtag")));
+    txn.Commit();
+
+    EXPECT_CALL(GetMockClient(), SendQueryRequest(_, Utf8String("TestEtag"), _, _))
+        .WillOnce(Return(CreateCompletedAsyncTask(WSObjectsResult())));
+
+    ds->GetObjectsKeys(key, query, CachingDataSource::DataOrigin::RemoteData, nullptr)->Wait();
+    }
+
+/*--------------------------------------------------------------------------------------+
+* @bsitest                                    Vincas.Razma                     07/15
++---------------+---------------+---------------+---------------+---------------+------*/
+TEST_F(CachingDataSourceTests, GetObjectsKeys_RemoteDataAndQueryResponseIsCachedAndNetworkErrors_ReturnsError)
+    {
+    auto ds = GetTestDataSourceV2();
+
+    CachedResponseKey key = CreateTestResponseKey(ds);
+    WSQuery query("TestSchema", "TestClass");
+
+    auto txn = ds->StartCacheTransaction();
+    ASSERT_EQ(CacheStatus::OK, txn.GetCache().CacheResponse(key, StubInstances().ToWSObjectsResponse("TestEtag")));
+    txn.Commit();
+
+    EXPECT_CALL(GetMockClient(), SendQueryRequest(_, _, _, _)).WillOnce(Return(CreateCompletedAsyncTask(WSObjectsResult())));
+
+    auto result = ds->GetObjectsKeys(key, query, CachingDataSource::DataOrigin::RemoteData, nullptr)->GetResult();
+
+    ASSERT_FALSE(result.IsSuccess());
+    EXPECT_EQ(CachingDataSource::Status::NetworkErrorsOccured, result.GetError().GetStatus());
+    }
+
+/*--------------------------------------------------------------------------------------+
+* @bsitest                                    Vincas.Razma                     07/15
++---------------+---------------+---------------+---------------+---------------+------*/
+TEST_F(CachingDataSourceTests, GetObjectsKeys_ResponseDoesNotContainPreviouslyCachedObject_RemovesObjectFromCachedResponse)
+    {
+    // Arrange
+    auto ds = GetTestDataSourceV2();
+    CachedResponseKey key = CreateTestResponseKey(ds);
+
+    StubInstances instances;
+    instances.Add({"TestSchema.TestClass", "A"});
+    instances.Add({"TestSchema.TestClass", "B"});
+
+    auto txn = ds->StartCacheTransaction();
+    ASSERT_EQ(CacheStatus::OK, txn.GetCache().CacheResponse(key, instances.ToWSObjectsResponse()));
+    txn.Commit();
+
+    // Act & Assert
+    EXPECT_CALL(GetMockClient(), SendQueryRequest(_, _, _, _)).Times(1)
+        .WillOnce(InvokeWithoutArgs([&]
+        {
+        StubInstances newInstances;
+        newInstances.Add({"TestSchema.TestClass", "A"});
+        return CreateCompletedAsyncTask(WSObjectsResult::Success(newInstances.ToWSObjectsResponse()));
+        }));
+
+    WSQuery query("TestSchema", "TestClass");
+    auto result = ds->GetObjectsKeys(key, query, CachingDataSource::DataOrigin::RemoteData, nullptr)->GetResult();
+
+    ASSERT_TRUE(result.IsSuccess());
+    EXPECT_EQ(CachingDataSource::DataOrigin::RemoteData, result.GetValue().GetOrigin());
+    EXPECT_EQ(ICachingDataSource::SyncStatus::Synced, result.GetValue().GetSyncStatus());
+    EXPECT_TRUE(ds->StartCacheTransaction().GetCache().GetCachedObjectInfo({"TestSchema.TestClass", "A"}).IsInCache());
+    EXPECT_FALSE(ds->StartCacheTransaction().GetCache().GetCachedObjectInfo({"TestSchema.TestClass", "B"}).IsInCache());
+    }
+
+/*--------------------------------------------------------------------------------------+
+* @bsitest                                    Vincas.Razma                     07/15
++---------------+---------------+---------------+---------------+---------------+------*/
+TEST_F(CachingDataSourceTests, GetObjectsKeys_RemoteDataAndResponseNotModified_ReturnsCachedData)
+    {
+    // Arrange
+    auto ds = GetTestDataSourceV2();
+    CachedResponseKey key = CreateTestResponseKey(ds);
+
+    StubInstances instances;
+    instances.Add({"TestSchema.TestClass", "A"});
+    instances.Add({"TestSchema.TestClass", "B"});
+
+    auto txn = ds->StartCacheTransaction();
+    ASSERT_EQ(CacheStatus::OK, txn.GetCache().CacheResponse(key, instances.ToWSObjectsResponse("TestTag")));
+    txn.Commit();
+
+    ECInstanceKeyMultiMap expectedInstances;
+    expectedInstances.insert(ECDbHelper::ToPair(ds->StartCacheTransaction().GetCache().FindInstance({"TestSchema.TestClass", "A"})));
+    expectedInstances.insert(ECDbHelper::ToPair(ds->StartCacheTransaction().GetCache().FindInstance({"TestSchema.TestClass", "B"})));
+
+    // Act & Assert
+    EXPECT_CALL(GetMockClient(), SendQueryRequest(_, Utf8String("TestTag"), _, _))
+        .WillOnce(Return(CreateCompletedAsyncTask(WSObjectsResult::Success(StubWSObjectsResponseNotModified()))));
+
+    WSQuery query("TestSchema", "TestClass");
+    auto result = ds->GetObjectsKeys(key, query, CachingDataSource::DataOrigin::RemoteData, nullptr)->GetResult();
+
+    ASSERT_TRUE(result.IsSuccess());
+    EXPECT_EQ(CachingDataSource::DataOrigin::CachedData, result.GetValue().GetOrigin());
+    EXPECT_EQ(ICachingDataSource::SyncStatus::NotModified, result.GetValue().GetSyncStatus());
+    EXPECT_THAT(result.GetValue().GetKeys(), ContainerEq(expectedInstances));
+    }
+
+/*--------------------------------------------------------------------------------------+
+* @bsitest                                    Vincas.Razma                     07/15
++---------------+---------------+---------------+---------------+---------------+------*/
+TEST_F(CachingDataSourceTests, GetObjects_SkipTokensNotEnabled_SkipTokenNotTest)
+    {
+    // Arrange
+    auto ds = GetTestDataSourceV2();
+    CachedResponseKey key = CreateTestResponseKey(ds);
+
+    // Expect
+    auto query = StubWSQuery();
+    StubInstances instances;
+    instances.Add({"TestSchema.TestClass", "A"});
+    EXPECT_CALL(GetMockClient(), SendQueryRequest(query, _, _, _))
+        .WillOnce(Invoke([] (WSQueryCR, Utf8StringCR, Utf8StringCR skipToken, ICancellationTokenPtr)
+        {
+        EXPECT_EQ("", skipToken);
+        return CreateCompletedAsyncTask(WSObjectsResult::Error({}));
+        }));
+
+    // Act
+    ds->GetObjects(key, query, CachingDataSource::DataOrigin::RemoteData, nullptr, nullptr)->Wait();
+    }
+
+/*--------------------------------------------------------------------------------------+
+* @bsitest                                    Vincas.Razma                     07/15
++---------------+---------------+---------------+---------------+---------------+------*/
+TEST_F(CachingDataSourceTests, GetObjects_SkipTokensEnabled_InitialSkipTokenSent)
+    {
+    // Arrange
+    auto ds = GetTestDataSourceV2();
+    CachedResponseKey key = CreateTestResponseKey(ds);
+
+    ds->EnableSkipTokens(true);
+
+    // Expect
+    auto query = StubWSQuery();
+    StubInstances instances;
+    instances.Add({"TestSchema.TestClass", "A"});
+    EXPECT_CALL(GetMockClient(), SendQueryRequest(query, _, WSRepositoryClient::InitialSkipToken, _))
+        .WillOnce(Invoke([] (WSQueryCR, Utf8StringCR, Utf8StringCR skipToken, ICancellationTokenPtr)
+        {
+        EXPECT_EQ("0", skipToken);
+        return CreateCompletedAsyncTask(WSObjectsResult::Error({}));
+        }));
+
+    // Act
+    ds->GetObjects(key, query, CachingDataSource::DataOrigin::RemoteData, nullptr, nullptr)->Wait();
+    }
+
+/*--------------------------------------------------------------------------------------+
+* @bsitest                                    Vincas.Razma                     07/15
++---------------+---------------+---------------+---------------+---------------+------*/
+TEST_F(CachingDataSourceTests, GetObjects_ClientRespondsWithSkipTokens_QueriesAndCachesMultiplePages)
+    {
+    // Arrange
+    auto ds = GetTestDataSourceV2();
+    ds->EnableSkipTokens(true);
+    CachedResponseKey key = CreateTestResponseKey(ds);
+
+    // Expect
+    auto query = StubWSQuery();
+
+    InSequence callsInSeq;
+
+    StubInstances instances;
+    instances.Add({"TestSchema.TestClass", "A"});
+    EXPECT_CALL(GetMockClient(), SendQueryRequest(query, Utf8String(""), WSRepositoryClient::InitialSkipToken, _))
+        .WillOnce(Return(CreateCompletedAsyncTask(WSObjectsResult::Success(instances.ToWSObjectsResponse("", "SkipTokenA")))));
+
+    instances.Clear();
+    instances.Add({"TestSchema.TestClass", "B"});
+    EXPECT_CALL(GetMockClient(), SendQueryRequest(query, Utf8String(""), Utf8String("SkipTokenA"), _))
+        .WillOnce(Return(CreateCompletedAsyncTask(WSObjectsResult::Success(instances.ToWSObjectsResponse("", "SkipTokenB")))));
+
+    instances.Clear();
+    instances.Add({"TestSchema.TestClass", "C"});
+    EXPECT_CALL(GetMockClient(), SendQueryRequest(query, Utf8String(""), Utf8String("SkipTokenB"), _))
+        .WillOnce(Return(CreateCompletedAsyncTask(WSObjectsResult::Success(instances.ToWSObjectsResponse("", "")))));
+
+    // Act
+    auto result = ds->GetObjects(key, query, CachingDataSource::DataOrigin::RemoteData, nullptr, nullptr)->GetResult();
+
+    ASSERT_TRUE(result.IsSuccess());
+    EXPECT_EQ(CachingDataSource::DataOrigin::RemoteData, result.GetValue().GetOrigin());
+
+    auto txn = ds->StartCacheTransaction();
+    EXPECT_TRUE(txn.GetCache().FindInstance({"TestSchema.TestClass", "A"}).IsValid());
+    EXPECT_TRUE(txn.GetCache().FindInstance({"TestSchema.TestClass", "B"}).IsValid());
+    EXPECT_TRUE(txn.GetCache().FindInstance({"TestSchema.TestClass", "C"}).IsValid());
+    }
+
+/*--------------------------------------------------------------------------------------+
+* @bsitest                                    Vincas.Razma                     07/15
++---------------+---------------+---------------+---------------+---------------+------*/
+TEST_F(CachingDataSourceTests, GetObjectsKeys_ClientRespondsWithSkipTokens_QueriesAndCachesMultiplePages)
+    {
+    // Arrange
+    auto ds = GetTestDataSourceV2();
+    ds->EnableSkipTokens(true);
+    CachedResponseKey key = CreateTestResponseKey(ds);
+
+    // Expect
+    auto query = StubWSQuery();
+
+    InSequence callsInSeq;
+
+    StubInstances instances;
+    instances.Add({"TestSchema.TestClass", "A"});
+    EXPECT_CALL(GetMockClient(), SendQueryRequest(query, Utf8String(""), WSRepositoryClient::InitialSkipToken, _))
+        .WillOnce(Return(CreateCompletedAsyncTask(WSObjectsResult::Success(instances.ToWSObjectsResponse("", "SkipTokenA")))));
+
+    instances.Clear();
+    instances.Add({"TestSchema.TestClass", "B"});
+    EXPECT_CALL(GetMockClient(), SendQueryRequest(query, Utf8String(""), Utf8String("SkipTokenA"), _))
+        .WillOnce(Return(CreateCompletedAsyncTask(WSObjectsResult::Success(instances.ToWSObjectsResponse("", "SkipTokenB")))));
+
+    instances.Clear();
+    instances.Add({"TestSchema.TestClass", "C"});
+    EXPECT_CALL(GetMockClient(), SendQueryRequest(query, Utf8String(""), Utf8String("SkipTokenB"), _))
+        .WillOnce(Return(CreateCompletedAsyncTask(WSObjectsResult::Success(instances.ToWSObjectsResponse("", "")))));
+
+    // Act
+    auto result = ds->GetObjectsKeys(key, query, CachingDataSource::DataOrigin::RemoteData, nullptr)->GetResult();
+
+    ASSERT_TRUE(result.IsSuccess());
+    EXPECT_EQ(CachingDataSource::DataOrigin::RemoteData, result.GetValue().GetOrigin());
+    EXPECT_EQ(ICachingDataSource::SyncStatus::Synced, result.GetValue().GetSyncStatus());
+
+    auto txn = ds->StartCacheTransaction();
+
+    auto keys = result.GetValue().GetKeys();
+    ASSERT_EQ(3, keys.size());
+    auto it = keys.begin();
+    EXPECT_EQ(ObjectId("TestSchema.TestClass", "A"), txn.GetCache().FindInstance(ECInstanceKey(it->first, it->second)));
+    it++;
+    EXPECT_EQ(ObjectId("TestSchema.TestClass", "B"), txn.GetCache().FindInstance(ECInstanceKey(it->first, it->second)));
+    it++;
+    EXPECT_EQ(ObjectId("TestSchema.TestClass", "C"), txn.GetCache().FindInstance(ECInstanceKey(it->first, it->second)));
+    }
+
+/*--------------------------------------------------------------------------------------+
+* @bsitest                                    Vincas.Razma                     07/15
++---------------+---------------+---------------+---------------+---------------+------*/
+TEST_F(CachingDataSourceTests, GetObjectsKeys_ClientRespondsWithSkipTokensAndCalledSecondTime_UsesPreviousPageETagsAndNewSkipTokens)
+    {
+    // Arrange
+    auto ds = GetTestDataSourceV2();
+    ds->EnableSkipTokens(true);
+    CachedResponseKey key = CreateTestResponseKey(ds);
+
+    ON_CALL(GetMockClient(), SendQueryRequest(_, _, _, _))
+        .WillByDefault(Return(CreateCompletedAsyncTask(WSObjectsResult::Error({}))));
+
+    InSequence callsInSeq;
+
+    EXPECT_CALL(GetMockClient(), SendQueryRequest(_, Utf8String(""), WSRepositoryClient::InitialSkipToken, _))
+        .WillOnce(Return(CreateCompletedAsyncTask(WSObjectsResult::Success(StubInstances().ToWSObjectsResponse("ETagA", "SkipToken1")))));
+
+    EXPECT_CALL(GetMockClient(), SendQueryRequest(_, Utf8String(""), Utf8String("SkipToken1"), _))
+        .WillOnce(Return(CreateCompletedAsyncTask(WSObjectsResult::Success(StubInstances().ToWSObjectsResponse("ETagB", "")))));
+
+    ASSERT_TRUE(ds->GetObjectsKeys(key, StubWSQuery(), CachingDataSource::DataOrigin::RemoteData, nullptr)->GetResult().IsSuccess());
+
+    // Act & Assert
+    EXPECT_CALL(GetMockClient(), SendQueryRequest(_, Utf8String("ETagA"), WSRepositoryClient::InitialSkipToken, _))
+        .WillOnce(Return(CreateCompletedAsyncTask(WSObjectsResult::Success(StubInstances().ToWSObjectsResponse("Foo", "SkipToken2")))));
+
+    EXPECT_CALL(GetMockClient(), SendQueryRequest(_, Utf8String("ETagB"), Utf8String("SkipToken2"), _))
+        .WillOnce(Return(CreateCompletedAsyncTask(WSObjectsResult::Success(StubInstances().ToWSObjectsResponse("Foo", "")))));
+
+    ASSERT_TRUE(ds->GetObjectsKeys(key, StubWSQuery(), CachingDataSource::DataOrigin::RemoteData, nullptr)->GetResult().IsSuccess());
+    }
+
+// CachedData
+
+/*--------------------------------------------------------------------------------------+
+* @bsitest                                    Vincas.Razma                     07/15
++---------------+---------------+---------------+---------------+---------------+------*/
+TEST_F(CachingDataSourceTests, GetObjectsKeys_CachedDataAndQueryResponseNotCachedBackgroundSync_ErrorDoesNotSyncInBackground)
+    {
+    auto ds = GetTestDataSourceV2();
+
+    CachedResponseKey key = CreateTestResponseKey(ds);
+    WSQuery query("TestSchema", "TestClass");
+
+    auto backgroundSync = SyncNotifier::Create();
+    auto result = ds->GetObjectsKeys(key, query, ICachingDataSource::RetrieveOptions(CachingDataSource::DataOrigin::CachedData, backgroundSync), nullptr)->GetResult();
+
+    ASSERT_FALSE(result.IsSuccess());
+    EXPECT_EQ(ICachingDataSource::Status::DataNotCached, result.GetError().GetStatus());
+
+    auto backgroundSyncResult = backgroundSync->OnComplete()->GetResult();
+    ASSERT_TRUE(backgroundSyncResult.IsSuccess());
+    EXPECT_EQ(ICachingDataSource::SyncStatus::NotSynced, backgroundSyncResult.GetValue());
+    }
+
+/*--------------------------------------------------------------------------------------+
+* @bsitest                                    Vincas.Razma                     07/15
++---------------+---------------+---------------+---------------+---------------+------*/
+TEST_F(CachingDataSourceTests, GetObjectsKeys_CachedDataAndQueryResponseCachedBackgroundSync_BackgroundSyncUpdatesInstance)
+    {
+    auto ds = GetTestDataSourceV2();
+
+    CachedResponseKey key = CreateTestResponseKey(ds);
+    WSQuery query("TestSchema", "TestClass");
+
+    StubInstances instances;
+    instances.Add({"TestSchema.TestClass", "Foo"});
+
+    auto txn = ds->StartCacheTransaction();
+    ASSERT_EQ(CacheStatus::OK, txn.GetCache().CacheResponse(key, instances.ToWSObjectsResponse()));
+    txn.Commit();
+
+    EXPECT_CALL(GetMockClient(), SendQueryRequest(_, _, _, _))
+        .Times(1)
+        .WillOnce(Return(CreateCompletedAsyncTask(instances.ToWSObjectsResult())));
+
+    auto backgroundSync = SyncNotifier::Create();
+
+    auto result = ds->GetObjectsKeys(key, query, ICachingDataSource::RetrieveOptions(CachingDataSource::DataOrigin::CachedData, backgroundSync), nullptr)->GetResult();
+
+    ASSERT_TRUE(result.IsSuccess());
+    EXPECT_EQ(ICachingDataSource::SyncStatus::NotSynced, result.GetValue().GetSyncStatus());
+
+    auto backgroundSyncResult = backgroundSync->OnComplete()->GetResult();
+    ASSERT_TRUE(backgroundSyncResult.IsSuccess());
+    EXPECT_EQ(ICachingDataSource::SyncStatus::Synced, backgroundSyncResult.GetValue());
+
+    auto cachedInstanceKey = ds->StartCacheTransaction().GetCache().FindInstance({"TestSchema.TestClass", "Foo"});
+    EXPECT_TRUE(cachedInstanceKey.IsValid());
+    }
+
+/*--------------------------------------------------------------------------------------+
+* @bsitest                                    Vincas.Razma                     07/15
++---------------+---------------+---------------+---------------+---------------+------*/
+TEST_F(CachingDataSourceTests, GetObjectsKeys_CachedDataAndQueryResponseCachedBackgroundSyncNotChanged_BackgroundSyncReturnsNotModified)
+    {
+    auto ds = GetTestDataSourceV2();
+
+    CachedResponseKey key = CreateTestResponseKey(ds);
+    WSQuery query("TestSchema", "TestClass");
+
+    StubInstances instances;
+    instances.Add({"TestSchema.TestClass", "Foo"});
+
+    auto txn = ds->StartCacheTransaction();
+    ASSERT_EQ(CacheStatus::OK, txn.GetCache().CacheResponse(key, instances.ToWSObjectsResponse()));
+    txn.Commit();
+
+    EXPECT_CALL(GetMockClient(), SendQueryRequest(_, _, _, _))
+        .Times(1)
+        .WillOnce(Return(CreateCompletedAsyncTask(WSObjectsResult::Success(StubWSObjectsResponseNotModified()))));
+
+    auto backgroundSync = SyncNotifier::Create();
+    auto result = ds->GetObjectsKeys(key, query, ICachingDataSource::RetrieveOptions(CachingDataSource::DataOrigin::CachedData, backgroundSync), nullptr)->GetResult();
+
+    ASSERT_TRUE(result.IsSuccess());
+    EXPECT_EQ(ICachingDataSource::SyncStatus::NotSynced, result.GetValue().GetSyncStatus());
+
+    auto backgroundSyncResult = backgroundSync->OnComplete()->GetResult();
+    ASSERT_TRUE(backgroundSyncResult.IsSuccess());
+    EXPECT_EQ(ICachingDataSource::SyncStatus::NotModified, backgroundSyncResult.GetValue());
+    }
+
+/*--------------------------------------------------------------------------------------+
+* @bsitest                                    Vincas.Razma                     07/15
++---------------+---------------+---------------+---------------+---------------+------*/
+TEST_F(CachingDataSourceTests, GetObjectsKeys_CachedDataAndQueryResponseCachedBackgroundSyncError_BackgroundSyncReturnsError)
+    {
+    auto ds = GetTestDataSourceV2();
+
+    CachedResponseKey key = CreateTestResponseKey(ds);
+    WSQuery query("TestSchema", "TestClass");
+
+    StubInstances instances;
+    instances.Add({"TestSchema.TestClass", "Foo"});
+
+    auto txn = ds->StartCacheTransaction();
+    ASSERT_EQ(CacheStatus::OK, txn.GetCache().CacheResponse(key, instances.ToWSObjectsResponse()));
+    txn.Commit();
+
+    EXPECT_CALL(GetMockClient(), SendQueryRequest(_, _, _, _))
+        .Times(1)
+        .WillOnce(Return(CreateCompletedAsyncTask(WSObjectsResult::Error(StubWSConnectionError()))));
+
+    auto backgroundSync = SyncNotifier::Create();
+    auto result = ds->GetObjectsKeys(key, query, ICachingDataSource::RetrieveOptions(CachingDataSource::DataOrigin::CachedData, backgroundSync), nullptr)->GetResult();
+
+    ASSERT_TRUE(result.IsSuccess());
+    EXPECT_EQ(ICachingDataSource::SyncStatus::NotSynced, result.GetValue().GetSyncStatus());
+
+    auto backgroundSyncResult = backgroundSync->OnComplete()->GetResult();
+    ASSERT_FALSE(backgroundSyncResult.IsSuccess());
+    }
+
+// RemoteData
+
+/*--------------------------------------------------------------------------------------+
+* @bsitest                                    Vincas.Razma                     07/15
++---------------+---------------+---------------+---------------+---------------+------*/
+TEST_F(CachingDataSourceTests, GetObjectsKeys_RemoteDataNetworkErrorsBackgroundSync_DoesNotSyncInBackground)
+    {
+    auto ds = GetTestDataSourceV2();
+
+    CachedResponseKey key = CreateTestResponseKey(ds);
+    WSQuery query("TestSchema", "TestClass");
+
+    StubInstances instances;
+    instances.Add({"TestSchema.TestClass", "Foo"});
+
+    EXPECT_CALL(GetMockClient(), SendQueryRequest(_, _, _, _))
+        .Times(1)
+        .WillOnce(Return(CreateCompletedAsyncTask(WSObjectsResult::Error(StubWSConnectionError()))));
+
+    auto backgroundSync = SyncNotifier::Create();
+    auto result = ds->GetObjectsKeys(key, query, ICachingDataSource::RetrieveOptions(CachingDataSource::DataOrigin::RemoteData, backgroundSync), nullptr)->GetResult();
+
+    ASSERT_FALSE(result.IsSuccess());
+
+    auto backgroundSyncResult = backgroundSync->OnComplete()->GetResult();
+    ASSERT_TRUE(backgroundSyncResult.IsSuccess());
+    EXPECT_EQ(ICachingDataSource::SyncStatus::NotSynced, backgroundSyncResult.GetValue());
+    }
+
+/*--------------------------------------------------------------------------------------+
+* @bsitest                                    Vincas.Razma                     07/15
++---------------+---------------+---------------+---------------+---------------+------*/
+TEST_F(CachingDataSourceTests, GetObjectsKeys_RemoteDataNotModifiedBackgroundSync_DoesNotSyncInBackground)
+    {
+    auto ds = GetTestDataSourceV2();
+
+    CachedResponseKey key = CreateTestResponseKey(ds);
+    WSQuery query("TestSchema", "TestClass");
+
+    StubInstances instances;
+    instances.Add({"TestSchema.TestClass", "Foo"});
+
+    auto txn = ds->StartCacheTransaction();
+    ASSERT_EQ(CacheStatus::OK, txn.GetCache().CacheResponse(key, instances.ToWSObjectsResponse()));
+    txn.Commit();
+
+    EXPECT_CALL(GetMockClient(), SendQueryRequest(_, _, _, _))
+        .Times(1)
+        .WillOnce(Return(CreateCompletedAsyncTask(WSObjectsResult::Success(StubWSObjectsResponseNotModified()))));
+
+    auto backgroundSync = SyncNotifier::Create();
+    auto result = ds->GetObjectsKeys(key, query, ICachingDataSource::RetrieveOptions(CachingDataSource::DataOrigin::RemoteData, backgroundSync), nullptr)->GetResult();
+
+    ASSERT_TRUE(result.IsSuccess());
+
+    auto backgroundSyncResult = backgroundSync->OnComplete()->GetResult();
+    ASSERT_TRUE(backgroundSyncResult.IsSuccess());
+    EXPECT_EQ(ICachingDataSource::SyncStatus::NotSynced, backgroundSyncResult.GetValue());
+    }
+
+/*--------------------------------------------------------------------------------------+
+* @bsitest                                    Vincas.Razma                     07/15
++---------------+---------------+---------------+---------------+---------------+------*/
+TEST_F(CachingDataSourceTests, GetObjectsKeys_RemoteDataBackgroundSync_DoesNotSyncInBackground)
+    {
+    auto ds = GetTestDataSourceV2();
+
+    CachedResponseKey key = CreateTestResponseKey(ds);
+    WSQuery query("TestSchema", "TestClass");
+
+    StubInstances instances;
+    instances.Add({"TestSchema.TestClass", "Foo"});
+
+    EXPECT_CALL(GetMockClient(), SendQueryRequest(_, _, _, _))
+        .Times(1)
+        .WillOnce(Return(CreateCompletedAsyncTask(instances.ToWSObjectsResult())));
+
+    auto backgroundSync = SyncNotifier::Create(); 
+    auto result = ds->GetObjectsKeys(key, query, ICachingDataSource::RetrieveOptions(CachingDataSource::DataOrigin::RemoteData, backgroundSync), nullptr)->GetResult();
+
+
+    ASSERT_TRUE(result.IsSuccess());
+
+    auto backgroundSyncResult = backgroundSync->OnComplete()->GetResult();
+    ASSERT_TRUE(backgroundSyncResult.IsSuccess());
+    EXPECT_EQ(ICachingDataSource::SyncStatus::NotSynced, backgroundSyncResult.GetValue());
+    }
+
+// CachedOrRemoteData
+
+/*--------------------------------------------------------------------------------------+
+* @bsitest                                    Vincas.Razma                     07/15
++---------------+---------------+---------------+---------------+---------------+------*/
+TEST_F(CachingDataSourceTests, GetObjectsKeys_CachedOrRemoteDataAndQueryResponseCachedBackgroundSync_BackgroundSyncUpdatesInstance)
+    {
+    auto ds = GetTestDataSourceV2();
+
+    CachedResponseKey key = CreateTestResponseKey(ds);
+    WSQuery query("TestSchema", "TestClass");
+
+    StubInstances instances;
+    instances.Add({"TestSchema.TestClass", "Foo"});
+
+    auto txn = ds->StartCacheTransaction();
+    ASSERT_EQ(CacheStatus::OK, txn.GetCache().CacheResponse(key, instances.ToWSObjectsResponse()));
+    txn.Commit();
+
+    EXPECT_CALL(GetMockClient(), SendQueryRequest(_, _, _, _))
+        .Times(1)
+        .WillOnce(Return(CreateCompletedAsyncTask(instances.ToWSObjectsResult())));
+
+    auto backgroundSync = SyncNotifier::Create();
+    auto result = ds->GetObjectsKeys(key, query, ICachingDataSource::RetrieveOptions(CachingDataSource::DataOrigin::CachedOrRemoteData, backgroundSync), nullptr)->GetResult();
+
+    ASSERT_TRUE(result.IsSuccess());
+
+    auto backgroundSyncResult = backgroundSync->OnComplete()->GetResult();
+    ASSERT_TRUE(backgroundSyncResult.IsSuccess());
+    EXPECT_EQ(ICachingDataSource::SyncStatus::Synced, backgroundSyncResult.GetValue());
+    }
+
+/*--------------------------------------------------------------------------------------+
+* @bsitest                                    Vincas.Razma                     07/15
++---------------+---------------+---------------+---------------+---------------+------*/
+TEST_F(CachingDataSourceTests, GetObjectsKeys_CachedOrRemoteDataAndQueryResponseNotCachedAndNetworkErrorBackgroundSync_DoesNotSyncInBackground)
+    {
+    auto ds = GetTestDataSourceV2();
+
+    CachedResponseKey key = CreateTestResponseKey(ds);
+    WSQuery query("TestSchema", "TestClass");
+
+    EXPECT_CALL(GetMockClient(), SendQueryRequest(_, _, _, _))
+        .Times(1)
+        .WillOnce(Return(CreateCompletedAsyncTask(WSObjectsResult::Error(StubWSConnectionError()))));
+
+    auto backgroundSync = SyncNotifier::Create();
+    auto result = ds->GetObjectsKeys(key, query, ICachingDataSource::RetrieveOptions(CachingDataSource::DataOrigin::CachedOrRemoteData, backgroundSync), nullptr)->GetResult();
+
+    ASSERT_FALSE(result.IsSuccess());
+
+    auto backgroundSyncResult = backgroundSync->OnComplete()->GetResult();
+    ASSERT_TRUE(backgroundSyncResult.IsSuccess());
+    EXPECT_EQ(ICachingDataSource::SyncStatus::NotSynced, backgroundSyncResult.GetValue());
+    }
+
+/*--------------------------------------------------------------------------------------+
+* @bsitest                                    Vincas.Razma                     07/15
++---------------+---------------+---------------+---------------+---------------+------*/
+TEST_F(CachingDataSourceTests, GetObjectsKeys_CachedOrRemoteDataAndQueryResponseNotCachedBackgroundSync_DoesNotSyncInBackground)
+    {
+    auto ds = GetTestDataSourceV2();
+
+    CachedResponseKey key = CreateTestResponseKey(ds);
+    WSQuery query("TestSchema", "TestClass");
+
+    StubInstances instances;
+    instances.Add({"TestSchema.TestClass", "Foo"});
+    
+    EXPECT_CALL(GetMockClient(), SendQueryRequest(_, _, _, _))
+        .Times(1)
+        .WillOnce(Return(CreateCompletedAsyncTask(instances.ToWSObjectsResult())));
+
+    auto backgroundSync = SyncNotifier::Create();
+    auto result = ds->GetObjectsKeys(key, query, ICachingDataSource::RetrieveOptions(CachingDataSource::DataOrigin::CachedOrRemoteData, backgroundSync), nullptr)->GetResult();
+    ASSERT_TRUE(result.IsSuccess());
+
+    auto backgroundSyncResult = backgroundSync->OnComplete()->GetResult();
+    ASSERT_TRUE(backgroundSyncResult.IsSuccess());
+    EXPECT_EQ(ICachingDataSource::SyncStatus::NotSynced, backgroundSyncResult.GetValue());
+    }
+
+// RemoteOrCachedData
+
+/*--------------------------------------------------------------------------------------+
+* @bsitest                                    Vincas.Razma                     07/15
++---------------+---------------+---------------+---------------+---------------+------*/
+TEST_F(CachingDataSourceTests, GetObjectsKeys_RemoteOrCachedDataResponseCachedAndNetworkErrorsBackgroundSync_DoesNotSyncInBackground)
+    {
+    auto ds = GetTestDataSourceV2();
+
+    CachedResponseKey key = CreateTestResponseKey(ds);
+    WSQuery query("TestSchema", "TestClass");
+
+    StubInstances instances;
+    instances.Add({"TestSchema.TestClass", "Foo"});
+
+    auto txn = ds->StartCacheTransaction();
+    ASSERT_EQ(CacheStatus::OK, txn.GetCache().CacheResponse(key, instances.ToWSObjectsResponse()));
+    txn.Commit();
+
+    EXPECT_CALL(GetMockClient(), SendQueryRequest(_, _, _, _))
+        .Times(1)
+        .WillOnce(Return(CreateCompletedAsyncTask(WSObjectsResult::Error(StubWSConnectionError()))));
+
+    auto backgroundSync = SyncNotifier::Create();
+    auto result = ds->GetObjectsKeys(key, query, ICachingDataSource::RetrieveOptions(CachingDataSource::DataOrigin::RemoteOrCachedData, backgroundSync), nullptr)->GetResult();
+
+    ASSERT_TRUE(result.IsSuccess());
+
+    auto backgroundSyncResult = backgroundSync->OnComplete()->GetResult();
+    ASSERT_TRUE(backgroundSyncResult.IsSuccess());
+    EXPECT_EQ(ICachingDataSource::SyncStatus::NotSynced, backgroundSyncResult.GetValue());
+    }
+
+/*--------------------------------------------------------------------------------------+
+* @bsitest                                    Vincas.Razma                     07/15
++---------------+---------------+---------------+---------------+---------------+------*/
+TEST_F(CachingDataSourceTests, GetObjectsKeys_RemoteOrCachedDataResponseNotCachedAndNetworkErrorsBackgroundSync_DoesNotSyncInBackground)
+    {
+    auto ds = GetTestDataSourceV2();
+
+    CachedResponseKey key = CreateTestResponseKey(ds);
+    WSQuery query("TestSchema", "TestClass");
+    
+    EXPECT_CALL(GetMockClient(), SendQueryRequest(_, _, _, _))
+        .Times(1)
+        .WillOnce(Return(CreateCompletedAsyncTask(WSObjectsResult::Error(StubWSConnectionError()))));
+
+    auto backgroundSync = SyncNotifier::Create();
+    auto result = ds->GetObjectsKeys(key, query, ICachingDataSource::RetrieveOptions(CachingDataSource::DataOrigin::RemoteOrCachedData, backgroundSync), nullptr)->GetResult();
+    ASSERT_FALSE(result.IsSuccess());
+
+    auto backgroundSyncResult = backgroundSync->OnComplete()->GetResult();
+    ASSERT_TRUE(backgroundSyncResult.IsSuccess());
+    EXPECT_EQ(ICachingDataSource::SyncStatus::NotSynced, backgroundSyncResult.GetValue());
+    }
+
+/*--------------------------------------------------------------------------------------+
+* @bsitest                                    Vincas.Razma                     07/15
++---------------+---------------+---------------+---------------+---------------+------*/
+TEST_F(CachingDataSourceTests, GetObjectsKeys_RemoteOrCachedDataNotModifiedBackgroundSync_DoesNotSyncInBackground)
+    {
+    auto ds = GetTestDataSourceV2();
+
+    CachedResponseKey key = CreateTestResponseKey(ds);
+    WSQuery query("TestSchema", "TestClass");
+
+    StubInstances instances;
+    instances.Add({"TestSchema.TestClass", "Foo"});
+
+    auto txn = ds->StartCacheTransaction();
+    ASSERT_EQ(CacheStatus::OK, txn.GetCache().CacheResponse(key, instances.ToWSObjectsResponse()));
+    txn.Commit();
+
+    EXPECT_CALL(GetMockClient(), SendQueryRequest(_, _, _, _))
+        .Times(1)
+        .WillOnce(Return(CreateCompletedAsyncTask(WSObjectsResult::Success(StubWSObjectsResponseNotModified()))));
+
+    auto backgroundSync = SyncNotifier::Create();
+    auto result = ds->GetObjectsKeys(key, query, ICachingDataSource::RetrieveOptions(CachingDataSource::DataOrigin::RemoteOrCachedData, backgroundSync), nullptr)->GetResult();
+    ASSERT_TRUE(result.IsSuccess());
+
+    auto backgroundSyncResult = backgroundSync->OnComplete()->GetResult();
+    ASSERT_TRUE(backgroundSyncResult.IsSuccess());
+    EXPECT_EQ(ICachingDataSource::SyncStatus::NotSynced, backgroundSyncResult.GetValue());
+    }
+
+/*--------------------------------------------------------------------------------------+
+* @bsitest                                    Vincas.Razma                     07/15
++---------------+---------------+---------------+---------------+---------------+------*/
+TEST_F(CachingDataSourceTests, GetObjectsKeys_RemoteOrCachedDataBackgroundSync_DoesNotSyncInBackground)
+    {
+    auto ds = GetTestDataSourceV2();
+
+    CachedResponseKey key = CreateTestResponseKey(ds);
+    WSQuery query("TestSchema", "TestClass");
+
+    StubInstances instances;
+    instances.Add({"TestSchema.TestClass", "Foo"});
+
+    auto txn = ds->StartCacheTransaction();
+    ASSERT_EQ(CacheStatus::OK, txn.GetCache().CacheResponse(key, instances.ToWSObjectsResponse()));
+    txn.Commit();
+
+    EXPECT_CALL(GetMockClient(), SendQueryRequest(_, _, _, _))
+        .Times(1)
+        .WillOnce(Return(CreateCompletedAsyncTask(instances.ToWSObjectsResult())));
+
+    auto backgroundSync = SyncNotifier::Create();
+    auto result = ds->GetObjectsKeys(key, query, ICachingDataSource::RetrieveOptions(CachingDataSource::DataOrigin::RemoteOrCachedData, backgroundSync), nullptr)->GetResult();
+    ASSERT_TRUE(result.IsSuccess());
+
+    auto backgroundSyncResult = backgroundSync->OnComplete()->GetResult();
+    ASSERT_TRUE(backgroundSyncResult.IsSuccess());
+    EXPECT_EQ(ICachingDataSource::SyncStatus::NotSynced, backgroundSyncResult.GetValue());
+    }
+
+/*--------------------------------------------------------------------------------------+
+* @bsitest                                    Vincas.Razma                     07/15
++---------------+---------------+---------------+---------------+---------------+------*/
+TEST_F(CachingDataSourceTests, GetObject_RemoteOrCachedDataAndConnectionError_ReturnsNetworkError)
+    {
+    auto ds = GetTestDataSourceV2();
+
+    EXPECT_CALL(GetMockClient(), SendGetObjectRequest(_, _, _))
+        .WillOnce(Return(CreateCompletedAsyncTask(WSObjectsResult::Error(StubWSConnectionError()))));
+
+    ObjectId objectId("TestSchema.TestClass", "Foo");
+    auto result = ds->GetObject(objectId, CachingDataSource::DataOrigin::RemoteOrCachedData)->GetResult();
+
+    ASSERT_FALSE(result.IsSuccess());
+    EXPECT_EQ(CachingDataSource::Status::NetworkErrorsOccured, result.GetError().GetStatus());
+    }
+
+/*--------------------------------------------------------------------------------------+
+* @bsitest                                    Vincas.Razma                     07/15
++---------------+---------------+---------------+---------------+---------------+------*/
+TEST_F(CachingDataSourceTests, GetObject_RemoteOrCachedDataAndInstanceIsCachedAndConnectionError_ReturnsCached)
+    {
+    auto ds = GetTestDataSourceV2();
+
+    ObjectId objectId("TestSchema.TestClass", "Foo");
+    StubInstances instances;
+    instances.Add(objectId);
+
+    auto txn = ds->StartCacheTransaction();
+    ASSERT_EQ(SUCCESS, txn.GetCache().CacheInstancesAndLinkToRoot(instances.ToWSObjectsResponse(), nullptr));
+    txn.Commit();
+
+    EXPECT_CALL(GetMockClient(), SendGetObjectRequest(_, _, _))
+        .WillOnce(Return(CreateCompletedAsyncTask(WSObjectsResult::Error(StubWSConnectionError()))));
+
+    auto result = ds->GetObject(objectId, CachingDataSource::DataOrigin::RemoteOrCachedData)->GetResult();
+
+    ASSERT_TRUE(result.IsSuccess());
+    EXPECT_EQ(CachingDataSource::DataOrigin::CachedData, result.GetValue().GetOrigin());
+    EXPECT_EQ("Foo", result.GetValue().GetJson()[DataSourceCache_PROPERTY_RemoteId].asString());
+    }
+
+/*--------------------------------------------------------------------------------------+
+* @bsitest                                    Vincas.Razma                     07/15
++---------------+---------------+---------------+---------------+---------------+------*/
+TEST_F(CachingDataSourceTests, GetObject_RemoteOrCachedDataAndInstanceIsCachedAndServerReturnsNewData_ReturnsNew)
+    {
+    auto ds = GetTestDataSourceV2();
+
+    ObjectId objectId("TestSchema.TestClass", "Foo");
+
+    StubInstances instances;
+    instances.Add(objectId, {{"TestProperty", "A"}});
+
+    auto txn = ds->StartCacheTransaction();
+    ASSERT_EQ(SUCCESS, txn.GetCache().CacheInstancesAndLinkToRoot(instances.ToWSObjectsResponse(), nullptr));
+    txn.Commit();
+
+    StubInstances newInstances;
+    newInstances.Add(objectId, {{"TestProperty", "B"}});
+
+    EXPECT_CALL(GetMockClient(), SendGetObjectRequest(_, _, _))
+        .WillOnce(Return(CreateCompletedAsyncTask(newInstances.ToWSObjectsResult())));
+
+    auto result = ds->GetObject(objectId, CachingDataSource::DataOrigin::RemoteOrCachedData)->GetResult();
+
+    ASSERT_TRUE(result.IsSuccess());
+    EXPECT_EQ(CachingDataSource::DataOrigin::RemoteData, result.GetValue().GetOrigin());
+    EXPECT_EQ("Foo", result.GetValue().GetJson()[DataSourceCache_PROPERTY_RemoteId].asString());
+    EXPECT_EQ("B", result.GetValue().GetJson()["TestProperty"].asString());
+    }
+
+/*--------------------------------------------------------------------------------------+
+* @bsitest                                    Vincas.Razma                     07/15
++---------------+---------------+---------------+---------------+---------------+------*/
+TEST_F(CachingDataSourceTests, GetObject_RemoteDataAndNotModfieid_ReturnsCached)
+    {
+    auto ds = GetTestDataSourceV2();
+
+    ObjectId objectId("TestSchema.TestClass", "Foo");
+
+    StubInstances instances;
+    instances.Add(objectId, {{"TestProperty", "A"}}, "TestTag");
+
+    auto txn = ds->StartCacheTransaction();
+    ASSERT_EQ(SUCCESS, txn.GetCache().CacheInstancesAndLinkToRoot(instances.ToWSObjectsResponse(), nullptr));
+    txn.Commit();
+
+    EXPECT_CALL(GetMockClient(), SendGetObjectRequest(_, Utf8String("TestTag"), _))
+        .WillOnce(Return(CreateCompletedAsyncTask(WSObjectsResult::Success(StubWSObjectsResponseNotModified()))));
+
+    auto result = ds->GetObject(objectId, CachingDataSource::DataOrigin::RemoteData)->GetResult();
+
+    ASSERT_TRUE(result.IsSuccess());
+    EXPECT_EQ(CachingDataSource::DataOrigin::CachedData, result.GetValue().GetOrigin());
+    EXPECT_EQ("Foo", result.GetValue().GetJson()[DataSourceCache_PROPERTY_RemoteId].asString());
+    EXPECT_EQ("A", result.GetValue().GetJson()["TestProperty"].asString());
+    }
+
+/*--------------------------------------------------------------------------------------+
+* @bsitest                                    Vincas.Razma                     07/15
++---------------+---------------+---------------+---------------+---------------+------*/
+TEST_F(CachingDataSourceTests, GetObject_RemoteDataAndNotEnoughRights_RemovesInstanceFromCache)
+    {
+    auto ds = GetTestDataSourceV2();
+
+    ObjectId objectId("TestSchema.TestClass", "Foo");
+
+    StubInstances instances;
+    instances.Add(objectId, { { "TestProperty", "A" } }, "TestTag");
+
+    auto txn = ds->StartCacheTransaction();
+    ASSERT_EQ(SUCCESS, txn.GetCache().CacheInstancesAndLinkToRoot(instances.ToWSObjectsResponse(), nullptr));
+
+    Json::Value instance;
+    txn.GetCache().ReadInstance(objectId, instance);
+    ASSERT_FALSE(instance.isNull());
+    txn.Commit();
+
+    EXPECT_CALL(GetMockClient(), SendGetObjectRequest(_, Utf8String("TestTag"), _))
+        .WillOnce(Return(CreateCompletedAsyncTask(WSObjectsResult::Error(WSError(WSError::Id::NotEnoughRights)))));
+
+    auto result = ds->GetObject(objectId, CachingDataSource::DataOrigin::RemoteData)->GetResult();
+
+    ASSERT_FALSE(result.IsSuccess());
+    EXPECT_EQ(WSError::Id::NotEnoughRights, result.GetError().GetWSError().GetId());
+    txn = ds->StartCacheTransaction();
+    txn.GetCache().ReadInstance(objectId, instance);
+    txn.Commit();
+    ASSERT_TRUE(instance.isNull());
+    }
+
+/*--------------------------------------------------------------------------------------+
+* @bsitest                                    Vincas.Razma                     07/15
++---------------+---------------+---------------+---------------+---------------+------*/
+TEST_F(CachingDataSourceTests, GetObject_RemoteDataAndInstanceNotFound_RemovesInstanceFromCache)
+    {
+    auto ds = GetTestDataSourceV2();
+
+    ObjectId objectId("TestSchema.TestClass", "Foo");
+
+    StubInstances instances;
+    instances.Add(objectId, { { "TestProperty", "A" } }, "TestTag");
+
+    auto txn = ds->StartCacheTransaction();
+    ASSERT_EQ(SUCCESS, txn.GetCache().CacheInstancesAndLinkToRoot(instances.ToWSObjectsResponse(), nullptr));
+
+    Json::Value instance;
+    txn.GetCache().ReadInstance(objectId, instance);
+    ASSERT_FALSE(instance.isNull());
+    txn.Commit();
+
+    EXPECT_CALL(GetMockClient(), SendGetObjectRequest(_, Utf8String("TestTag"), _))
+        .WillOnce(Return(CreateCompletedAsyncTask(WSObjectsResult::Error(WSError(WSError::Id::InstanceNotFound)))));
+
+    auto result = ds->GetObject(objectId, CachingDataSource::DataOrigin::RemoteData)->GetResult();
+
+    ASSERT_FALSE(result.IsSuccess());
+    EXPECT_EQ(WSError::Id::InstanceNotFound, result.GetError().GetWSError().GetId());
+    txn = ds->StartCacheTransaction();
+    txn.GetCache().ReadInstance(objectId, instance);
+    txn.Commit();
+    ASSERT_TRUE(instance.isNull());
+    }
+
+//Cached Data
+
+/*--------------------------------------------------------------------------------------+
+* @bsitest                                    Vincas.Razma                     07/15
++---------------+---------------+---------------+---------------+---------------+------*/
+TEST_F(CachingDataSourceTests, GetObject_CachedDataAndQueryResponseNotCachedBackgroundSync_ErrorDoesNotSyncInBackground)
+    {
+    auto ds = GetTestDataSourceV2();
+
+    ObjectId objectId("TestSchema.TestClass", "Foo");
+
+    StubInstances instances;
+
+    auto txn = ds->StartCacheTransaction();
+    ASSERT_EQ(SUCCESS, txn.GetCache().CacheInstancesAndLinkToRoot(instances.ToWSObjectsResponse(), nullptr));
+    txn.Commit();
+
+    auto backgroundSync = SyncNotifier::Create();
+    auto result = ds->GetObject(objectId, ICachingDataSource::RetrieveOptions(CachingDataSource::DataOrigin::CachedData, backgroundSync))->GetResult();
+
+    ASSERT_FALSE(result.IsSuccess());
+    EXPECT_EQ(ICachingDataSource::Status::DataNotCached, result.GetError().GetStatus());
+
+    auto backgroundSyncResult = backgroundSync->OnComplete()->GetResult();
+    ASSERT_TRUE(backgroundSyncResult.IsSuccess());
+    EXPECT_EQ(ICachingDataSource::SyncStatus::NotSynced, backgroundSyncResult.GetValue());
+    }
+
+/*--------------------------------------------------------------------------------------+
+* @bsitest                                    Vincas.Razma                     07/15
++---------------+---------------+---------------+---------------+---------------+------*/
+TEST_F(CachingDataSourceTests, GetObject_CachedDataAndQueryResponseCachedBackgroundSync_BackgroundSyncUpdatesInstance)
+    {
+    auto ds = GetTestDataSourceV2();
+
+    ObjectId objectId("TestSchema.TestClass", "Foo");
+
+    StubInstances instances;
+    instances.Add(objectId, {{ "TestProperty", "A" }});
+
+    auto txn = ds->StartCacheTransaction();
+    ASSERT_EQ(SUCCESS, txn.GetCache().CacheInstancesAndLinkToRoot(instances.ToWSObjectsResponse(), nullptr));
+    txn.Commit();
+
+    StubInstances newInstances;
+    newInstances.Add(objectId, {{ "TestProperty", "B" }});
+
+    EXPECT_CALL(GetMockClient(), SendGetObjectRequest(_, _, _))
+        .WillOnce(Return(CreateCompletedAsyncTask(newInstances.ToWSObjectsResult())));
+
+    auto backgroundSync = SyncNotifier::Create();
+
+    auto result = ds->GetObject(objectId, ICachingDataSource::RetrieveOptions(CachingDataSource::DataOrigin::CachedData, backgroundSync))->GetResult();
+
+    ASSERT_TRUE(result.IsSuccess());
+    EXPECT_EQ(ICachingDataSource::DataOrigin::CachedData, result.GetValue().GetOrigin());
+
+    auto backgroundSyncResult = backgroundSync->OnComplete()->GetResult();
+    ASSERT_TRUE(backgroundSyncResult.IsSuccess());
+    EXPECT_EQ(ICachingDataSource::SyncStatus::Synced, backgroundSyncResult.GetValue());
+
+    auto cachedInstanceKey = ds->StartCacheTransaction().GetCache().FindInstance({ "TestSchema.TestClass", "Foo" });
+    EXPECT_TRUE(cachedInstanceKey.IsValid());
+    }
+
+/*--------------------------------------------------------------------------------------+
+* @bsitest                                    Vincas.Razma                     07/15
++---------------+---------------+---------------+---------------+---------------+------*/
+TEST_F(CachingDataSourceTests, GetObject_CachedDataAndQueryResponseCachedBackgroundSyncNotChanged_BackgroundSyncReturnsNotModified)
+    {
+    auto ds = GetTestDataSourceV2();
+    ObjectId objectId("TestSchema.TestClass", "Foo");
+
+    StubInstances instances;
+    instances.Add(objectId, { { "TestProperty", "A" } });
+
+    auto txn = ds->StartCacheTransaction();
+    ASSERT_EQ(SUCCESS, txn.GetCache().CacheInstancesAndLinkToRoot(instances.ToWSObjectsResponse(), nullptr));
+    txn.Commit();
+
+    EXPECT_CALL(GetMockClient(), SendGetObjectRequest(_, _, _))
+        .WillOnce(Return(CreateCompletedAsyncTask(WSObjectsResult::Success(StubWSObjectsResponseNotModified()))));
+
+    auto backgroundSync = SyncNotifier::Create();
+
+    auto result = ds->GetObject(objectId, ICachingDataSource::RetrieveOptions(CachingDataSource::DataOrigin::CachedData, backgroundSync))->GetResult();
+
+    ASSERT_TRUE(result.IsSuccess());
+    EXPECT_EQ(ICachingDataSource::CachedData, result.GetValue().GetOrigin());
+
+    auto backgroundSyncResult = backgroundSync->OnComplete()->GetResult();
+    ASSERT_TRUE(backgroundSyncResult.IsSuccess());
+    EXPECT_EQ(ICachingDataSource::SyncStatus::NotModified, backgroundSyncResult.GetValue());
+    }
+
+/*--------------------------------------------------------------------------------------+
+* @bsitest                                    Vincas.Razma                     07/15
++---------------+---------------+---------------+---------------+---------------+------*/
+TEST_F(CachingDataSourceTests, GetObject_CachedDataAndQueryResponseCachedBackgroundSyncError_BackgroundSyncReturnsError)
+    {
+    auto ds = GetTestDataSourceV2();
+
+    ObjectId objectId("TestSchema.TestClass", "Foo");
+
+    StubInstances instances;
+    instances.Add(objectId, {{ "TestProperty", "A" }});
+
+    auto txn = ds->StartCacheTransaction();
+    ASSERT_EQ(SUCCESS, txn.GetCache().CacheInstancesAndLinkToRoot(instances.ToWSObjectsResponse(), nullptr));
+    txn.Commit();
+
+    EXPECT_CALL(GetMockClient(), SendGetObjectRequest(_, _, _))
+        .WillOnce(Return(CreateCompletedAsyncTask(WSObjectsResult::Error(StubWSConnectionError()))));
+
+    auto backgroundSync = SyncNotifier::Create();
+    auto result = ds->GetObject(objectId, ICachingDataSource::RetrieveOptions(CachingDataSource::DataOrigin::CachedData, backgroundSync))->GetResult();
+
+    ASSERT_TRUE(result.IsSuccess());
+    EXPECT_EQ(ICachingDataSource::DataOrigin::CachedData, result.GetValue().GetOrigin());
+
+    auto backgroundSyncResult = backgroundSync->OnComplete()->GetResult();
+    ASSERT_FALSE(backgroundSyncResult.IsSuccess());
+    }
+
+// RemoteData
+
+/*--------------------------------------------------------------------------------------+
+* @bsitest                                    Vincas.Razma                     07/15
++---------------+---------------+---------------+---------------+---------------+------*/
+TEST_F(CachingDataSourceTests, GetObject_RemoteDataNetworkErrorsBackgroundSync_DoesNotSyncInBackground)
+    {
+    auto ds = GetTestDataSourceV2();
+
+    ObjectId objectId("TestSchema.TestClass", "Foo");
+
+    StubInstances instances;
+    instances.Add(objectId, { { "TestProperty", "A" } });
+
+    EXPECT_CALL(GetMockClient(), SendGetObjectRequest(_, _, _))
+        .WillOnce(Return(CreateCompletedAsyncTask(WSObjectsResult::Error(StubWSConnectionError()))));
+
+    auto backgroundSync = SyncNotifier::Create();
+    auto result = ds->GetObject(objectId, ICachingDataSource::RetrieveOptions(CachingDataSource::DataOrigin::RemoteData, backgroundSync))->GetResult();
+
+    ASSERT_FALSE(result.IsSuccess());
+
+    auto backgroundSyncResult = backgroundSync->OnComplete()->GetResult();
+    ASSERT_TRUE(backgroundSyncResult.IsSuccess());
+    EXPECT_EQ(ICachingDataSource::SyncStatus::NotSynced, backgroundSyncResult.GetValue());
+    }
+
+/*--------------------------------------------------------------------------------------+
+* @bsitest                                    Vincas.Razma                     07/15
++---------------+---------------+---------------+---------------+---------------+------*/
+TEST_F(CachingDataSourceTests, GetObject_RemoteDataNotModifiedBackgroundSync_DoesNotSyncInBackground)
+    {
+    auto ds = GetTestDataSourceV2();
+
+    ObjectId objectId("TestSchema.TestClass", "Foo");
+
+    StubInstances instances;
+    instances.Add(objectId, { { "TestProperty", "A" } });
+
+    auto txn = ds->StartCacheTransaction();
+    ASSERT_EQ(SUCCESS, txn.GetCache().CacheInstancesAndLinkToRoot(instances.ToWSObjectsResponse(), nullptr));
+    txn.Commit();
+
+    EXPECT_CALL(GetMockClient(), SendGetObjectRequest(_, _, _))
+        .WillOnce(Return(CreateCompletedAsyncTask(WSObjectsResult::Success(StubWSObjectsResponseNotModified()))));
+
+    auto backgroundSync = SyncNotifier::Create();
+    auto result = ds->GetObject(objectId, ICachingDataSource::RetrieveOptions(CachingDataSource::DataOrigin::RemoteData, backgroundSync))->GetResult();
+
+    ASSERT_TRUE(result.IsSuccess());
+
+    auto backgroundSyncResult = backgroundSync->OnComplete()->GetResult();
+    ASSERT_TRUE(backgroundSyncResult.IsSuccess());
+    EXPECT_EQ(ICachingDataSource::SyncStatus::NotSynced, backgroundSyncResult.GetValue());
+    }
+
+/*--------------------------------------------------------------------------------------+
+* @bsitest                                    Vincas.Razma                     07/15
++---------------+---------------+---------------+---------------+---------------+------*/
+TEST_F(CachingDataSourceTests, GetObject_RemoteDataBackgroundSync_DoesNotSyncInBackground)
+    {
+    auto cache = std::make_shared<NiceMock<MockDataSourceCache>>();
+    auto ds = CreateMockedCachingDataSource(nullptr, cache);
+
+    ObjectId objectId("TestSchema.TestClass", "Foo");
+
+    StubInstances instances;
+    instances.Add(objectId, { { "TestProperty", "A" } });
+
+    EXPECT_CALL(*cache, ReadInstanceCacheTag(_)).WillOnce(Return("TagA"));
+
+    EXPECT_CALL(*cache, UpdateInstance(_, _)).WillOnce(Return(CacheStatus::OK));
+
+    EXPECT_CALL(GetMockClient(), SendGetObjectRequest(_, _, _))
+        .WillOnce(Return(CreateCompletedAsyncTask(instances.ToWSObjectsResult())));
+
+    EXPECT_CALL(*cache, ReadInstance(_, _)).WillOnce(DoAll(SetArgReferee<1>("instance"), Return(CacheStatus::OK)));
+
+    auto backgroundSync = SyncNotifier::Create();
+    auto result = ds->GetObject(objectId, ICachingDataSource::RetrieveOptions(CachingDataSource::DataOrigin::RemoteData, backgroundSync))->GetResult();
+
+    ASSERT_TRUE(result.IsSuccess());
+
+    auto backgroundSyncResult = backgroundSync->OnComplete()->GetResult();
+    ASSERT_TRUE(backgroundSyncResult.IsSuccess());
+    EXPECT_EQ(ICachingDataSource::SyncStatus::NotSynced, backgroundSyncResult.GetValue());
+    }
+
+// CachedOrRemoteData
+
+/*--------------------------------------------------------------------------------------+
+* @bsitest                                    Vincas.Razma                     07/15
++---------------+---------------+---------------+---------------+---------------+------*/
+TEST_F(CachingDataSourceTests, GetObject_CachedOrRemoteDataAndQueryResponseCachedBackgroundSync_BackgroundSyncUpdatesInstance)
+    {
+    auto ds = GetTestDataSourceV2();
+
+    ObjectId objectId("TestSchema.TestClass", "Foo");
+
+    StubInstances instances;
+    instances.Add(objectId, { { "TestProperty", "A" } });
+
+    auto txn = ds->StartCacheTransaction();
+    ASSERT_EQ(SUCCESS, txn.GetCache().CacheInstancesAndLinkToRoot(instances.ToWSObjectsResponse(), nullptr));
+    txn.Commit();
+
+    EXPECT_CALL(GetMockClient(), SendGetObjectRequest(_, _, _))
+        .WillOnce(Return(CreateCompletedAsyncTask(instances.ToWSObjectsResult())));
+
+    auto backgroundSync = SyncNotifier::Create();
+    auto result = ds->GetObject(objectId, ICachingDataSource::RetrieveOptions(CachingDataSource::DataOrigin::CachedOrRemoteData, backgroundSync))->GetResult();
+
+    ASSERT_TRUE(result.IsSuccess());
+
+    auto backgroundSyncResult = backgroundSync->OnComplete()->GetResult();
+    ASSERT_TRUE(backgroundSyncResult.IsSuccess());
+    EXPECT_EQ(ICachingDataSource::SyncStatus::Synced, backgroundSyncResult.GetValue());
+    }
+
+/*--------------------------------------------------------------------------------------+
+* @bsitest                                    Vincas.Razma                     07/15
++---------------+---------------+---------------+---------------+---------------+------*/
+TEST_F(CachingDataSourceTests, GetObject_CachedOrRemoteDataAndQueryResponseNotCachedAndNetworkErrorBackgroundSync_DoesNotSyncInBackground)
+    {
+    auto ds = GetTestDataSourceV2();
+
+    ObjectId objectId("TestSchema.TestClass", "Foo");
+
+    EXPECT_CALL(GetMockClient(), SendGetObjectRequest(_, _, _))
+        .WillOnce(Return(CreateCompletedAsyncTask(WSObjectsResult::Error(StubWSConnectionError()))));
+
+    auto backgroundSync = SyncNotifier::Create();
+    auto result = ds->GetObject(objectId, ICachingDataSource::RetrieveOptions(CachingDataSource::DataOrigin::CachedOrRemoteData, backgroundSync))->GetResult();
+
+    ASSERT_FALSE(result.IsSuccess());
+
+    auto backgroundSyncResult = backgroundSync->OnComplete()->GetResult();
+    ASSERT_TRUE(backgroundSyncResult.IsSuccess());
+    EXPECT_EQ(ICachingDataSource::SyncStatus::NotSynced, backgroundSyncResult.GetValue());
+    }
+
+/*--------------------------------------------------------------------------------------+
+* @bsitest                                    Vincas.Razma                     07/15
++---------------+---------------+---------------+---------------+---------------+------*/
+TEST_F(CachingDataSourceTests, GetObject_CachedOrRemoteDataAndQueryResponseNotCachedBackgroundSync_DoesNotSyncInBackground)
+    {
+    auto ds = GetTestDataSourceV2();
+
+    ObjectId objectId("TestSchema.TestClass", "Foo");
+
+    StubInstances instances;
+    instances.Add(objectId, { { "TestProperty", "A" } });
+
+    EXPECT_CALL(GetMockClient(), SendGetObjectRequest(_, _, _))
+        .WillOnce(Return(CreateCompletedAsyncTask(instances.ToWSObjectsResult())));
+
+    auto backgroundSync = SyncNotifier::Create();
+    auto result = ds->GetObject(objectId, ICachingDataSource::RetrieveOptions(CachingDataSource::DataOrigin::CachedOrRemoteData, backgroundSync))->GetResult();
+    ASSERT_FALSE(result.IsSuccess());
+
+    auto backgroundSyncResult = backgroundSync->OnComplete()->GetResult();
+    ASSERT_TRUE(backgroundSyncResult.IsSuccess());
+    EXPECT_EQ(ICachingDataSource::SyncStatus::NotSynced, backgroundSyncResult.GetValue());
+    }
+
+/*--------------------------------------------------------------------------------------+
+* @bsitest                                    Vincas.Razma                     07/15
++---------------+---------------+---------------+---------------+---------------+------*/
+TEST_F(CachingDataSourceTests, GetObject_CachedOrRemoteDataRemoteInstanceNotFound_BackgroundSyncReturnSynced)
+    {
+    auto ds = GetTestDataSourceV2();
+
+    ObjectId objectId("TestSchema.TestClass", "Foo");
+
+    StubInstances instances;
+    instances.Add(objectId, { { "TestProperty", "A" } });
+
+    auto txn = ds->StartCacheTransaction();
+    ASSERT_EQ(SUCCESS, txn.GetCache().CacheInstancesAndLinkToRoot(instances.ToWSObjectsResponse(), nullptr));
+    txn.Commit();
+
+    EXPECT_CALL(GetMockClient(), SendGetObjectRequest(_, _, _))
+        .WillOnce(Return(CreateCompletedAsyncTask(WSObjectsResult::Error(WSError(WSError::Id::InstanceNotFound)))));
+
+    auto backgroundSync = SyncNotifier::Create();
+    auto result = ds->GetObject(objectId, ICachingDataSource::RetrieveOptions(CachingDataSource::DataOrigin::CachedOrRemoteData, backgroundSync))->GetResult();
+
+    ASSERT_TRUE(result.IsSuccess());
+
+    auto backgroundSyncResult = backgroundSync->OnComplete()->GetResult();
+    ASSERT_TRUE(backgroundSyncResult.IsSuccess());
+    EXPECT_EQ(ICachingDataSource::SyncStatus::Synced, backgroundSyncResult.GetValue());
+
+    txn = ds->StartCacheTransaction();
+    auto instanceKey = txn.GetCache().FindInstance(objectId);
+    ASSERT_FALSE(instanceKey.IsValid());
+    }
+
+/*--------------------------------------------------------------------------------------+
+* @bsitest                                    Vincas.Razma                     07/15
++---------------+---------------+---------------+---------------+---------------+------*/
+TEST_F(CachingDataSourceTests, GetObject_CachedOrRemoteDataRemoteNotEnoughRights_BackgroundSyncReturnSynced)
+    {
+    auto ds = GetTestDataSourceV2();
+
+    ObjectId objectId("TestSchema.TestClass", "Foo");
+
+    StubInstances instances;
+    instances.Add(objectId, { { "TestProperty", "A" } });
+
+    auto txn = ds->StartCacheTransaction();
+    ASSERT_EQ(SUCCESS, txn.GetCache().CacheInstancesAndLinkToRoot(instances.ToWSObjectsResponse(), nullptr));
+    txn.Commit();
+
+    EXPECT_CALL(GetMockClient(), SendGetObjectRequest(_, _, _))
+        .WillOnce(Return(CreateCompletedAsyncTask(WSObjectsResult::Error(WSError(WSError::Id::NotEnoughRights)))));
+
+    auto backgroundSync = SyncNotifier::Create();
+    auto result = ds->GetObject(objectId, ICachingDataSource::RetrieveOptions(CachingDataSource::DataOrigin::CachedOrRemoteData, backgroundSync))->GetResult();
+
+    ASSERT_TRUE(result.IsSuccess());
+
+    auto backgroundSyncResult = backgroundSync->OnComplete()->GetResult();
+    ASSERT_TRUE(backgroundSyncResult.IsSuccess());
+    EXPECT_EQ(ICachingDataSource::SyncStatus::Synced, backgroundSyncResult.GetValue());
+
+    txn = ds->StartCacheTransaction();
+    auto instanceKey = txn.GetCache().FindInstance(objectId);
+    ASSERT_FALSE(instanceKey.IsValid());
+    }
+// RemoteOrCachedData
+
+/*--------------------------------------------------------------------------------------+
+* @bsitest                                    Vincas.Razma                     07/15
++---------------+---------------+---------------+---------------+---------------+------*/
+TEST_F(CachingDataSourceTests, GetObject_RemoteOrCachedDataResponseCachedAndNetworkErrorsBackgroundSync_DoesNotSyncInBackground)
+    {
+    auto ds = GetTestDataSourceV2();
+
+    ObjectId objectId("TestSchema.TestClass", "Foo");
+
+    StubInstances instances;
+    instances.Add(objectId, { { "TestProperty", "A" } });
+
+    auto txn = ds->StartCacheTransaction();
+    ASSERT_EQ(SUCCESS, txn.GetCache().CacheInstancesAndLinkToRoot(instances.ToWSObjectsResponse(), nullptr));
+    txn.Commit();
+
+    EXPECT_CALL(GetMockClient(), SendGetObjectRequest(_, _, _))
+        .WillOnce(Return(CreateCompletedAsyncTask(WSObjectsResult::Error(StubWSConnectionError()))));
+
+    auto backgroundSync = SyncNotifier::Create();
+    auto result = ds->GetObject(objectId, ICachingDataSource::RetrieveOptions(CachingDataSource::DataOrigin::RemoteOrCachedData, backgroundSync))->GetResult();
+
+    ASSERT_TRUE(result.IsSuccess());
+
+    auto backgroundSyncResult = backgroundSync->OnComplete()->GetResult();
+    ASSERT_TRUE(backgroundSyncResult.IsSuccess());
+    EXPECT_EQ(ICachingDataSource::SyncStatus::NotSynced, backgroundSyncResult.GetValue());
+    }
+
+/*--------------------------------------------------------------------------------------+
+* @bsitest                                    Vincas.Razma                     07/15
++---------------+---------------+---------------+---------------+---------------+------*/
+TEST_F(CachingDataSourceTests, GetObject_RemoteOrCachedDataResponseNotCachedAndNetworkErrorsBackgroundSync_DoesNotSyncInBackground)
+    {
+    auto ds = GetTestDataSourceV2();
+
+    ObjectId objectId("TestSchema.TestClass", "Foo");
+
+    StubInstances instances;
+    instances.Add(objectId, { { "TestProperty", "A" } });
+
+    EXPECT_CALL(GetMockClient(), SendGetObjectRequest(_, _, _))
+        .WillOnce(Return(CreateCompletedAsyncTask(WSObjectsResult::Error(StubWSConnectionError()))));
+
+    auto backgroundSync = SyncNotifier::Create();
+    auto result = ds->GetObject(objectId, ICachingDataSource::RetrieveOptions(CachingDataSource::DataOrigin::RemoteOrCachedData, backgroundSync))->GetResult();
+    ASSERT_FALSE(result.IsSuccess());
+
+    auto backgroundSyncResult = backgroundSync->OnComplete()->GetResult();
+    ASSERT_TRUE(backgroundSyncResult.IsSuccess());
+    EXPECT_EQ(ICachingDataSource::SyncStatus::NotSynced, backgroundSyncResult.GetValue());
+    }
+
+/*--------------------------------------------------------------------------------------+
+* @bsitest                                    Vincas.Razma                     07/15
++---------------+---------------+---------------+---------------+---------------+------*/
+TEST_F(CachingDataSourceTests, GetObject_RemoteOrCachedDataNotModifiedBackgroundSync_DoesNotSyncInBackground)
+    {
+    auto ds = GetTestDataSourceV2();
+
+    ObjectId objectId("TestSchema.TestClass", "Foo");
+
+    StubInstances instances;
+    instances.Add(objectId, { { "TestProperty", "A" } });
+
+    auto txn = ds->StartCacheTransaction();
+    ASSERT_EQ(SUCCESS, txn.GetCache().CacheInstancesAndLinkToRoot(instances.ToWSObjectsResponse(), nullptr));
+    txn.Commit();
+
+    EXPECT_CALL(GetMockClient(), SendGetObjectRequest(_, _, _))
+        .WillOnce(Return(CreateCompletedAsyncTask(WSObjectsResult::Success(StubWSObjectsResponseNotModified()))));
+
+    auto backgroundSync = SyncNotifier::Create();
+    auto result = ds->GetObject(objectId, ICachingDataSource::RetrieveOptions(CachingDataSource::DataOrigin::RemoteOrCachedData, backgroundSync))->GetResult();
+    ASSERT_TRUE(result.IsSuccess());
+
+    auto backgroundSyncResult = backgroundSync->OnComplete()->GetResult();
+    ASSERT_TRUE(backgroundSyncResult.IsSuccess());
+    EXPECT_EQ(ICachingDataSource::SyncStatus::NotSynced, backgroundSyncResult.GetValue());
+    }
+
+/*--------------------------------------------------------------------------------------+
+* @bsitest                                    Vincas.Razma                     07/15
++---------------+---------------+---------------+---------------+---------------+------*/
+TEST_F(CachingDataSourceTests, GetObject_RemoteOrCachedDataBackgroundSync_DoesNotSyncInBackground)
+    {
+    auto ds = GetTestDataSourceV2();
+
+    ObjectId objectId("TestSchema.TestClass", "Foo");
+
+    StubInstances instances;
+    instances.Add(objectId, { { "TestProperty", "A" } });
+
+    auto txn = ds->StartCacheTransaction();
+    ASSERT_EQ(SUCCESS, txn.GetCache().CacheInstancesAndLinkToRoot(instances.ToWSObjectsResponse(), nullptr));
+    txn.Commit();
+
+    EXPECT_CALL(GetMockClient(), SendGetObjectRequest(_, _, _))
+        .WillOnce(Return(CreateCompletedAsyncTask(instances.ToWSObjectsResult())));
+
+    auto backgroundSync = SyncNotifier::Create();
+    auto result = ds->GetObject(objectId, ICachingDataSource::RetrieveOptions(CachingDataSource::DataOrigin::RemoteOrCachedData, backgroundSync))->GetResult();
+    ASSERT_TRUE(result.IsSuccess());
+
+    auto backgroundSyncResult = backgroundSync->OnComplete()->GetResult();
+    ASSERT_TRUE(backgroundSyncResult.IsSuccess());
+    EXPECT_EQ(ICachingDataSource::SyncStatus::NotSynced, backgroundSyncResult.GetValue());
+    }
+
+/*--------------------------------------------------------------------------------------+
+* @bsitest                                    Vincas.Razma                     07/15
++---------------+---------------+---------------+---------------+---------------+------*/
+TEST_F(CachingDataSourceTests, SyncLocalChanges_Default_CallsCommitLocalDeletionsBeforeGettingChanges)
+    {
+    auto cache = std::make_shared<NiceMock<MockDataSourceCache>>();
+    auto client = std::make_shared<NiceMock<MockWSRepositoryClient>>();
+    auto ds = CreateMockedCachingDataSource(client, cache);
+    auto provider = std::make_shared<MockQueryProvider>();
+
+    InSequence callsInSequence;
+    EXPECT_CALL(cache->GetChangeManagerMock(), CommitLocalDeletions()).Times(1).WillOnce(Return(SUCCESS));
+    EXPECT_CALL(cache->GetChangeManagerMock(), HasChanges()).Times(1).WillOnce(Return(true));
+    EXPECT_CALL(cache->GetChangeManagerMock(), GetChanges(An<IChangeManager::Changes&>(), _)).Times(1).WillOnce(Return(SUCCESS));
+
+    auto result = ds->SyncLocalChanges(nullptr, nullptr)->GetResult();
+    ASSERT_TRUE(result.IsSuccess());
+    ASSERT_TRUE(result.GetValue().empty());
+    }
+
+/*--------------------------------------------------------------------------------------+
+* @bsitest                                    Vincas.Razma                     07/15
++---------------+---------------+---------------+---------------+---------------+------*/
+TEST_F(CachingDataSourceTests, SyncLocalChanges_CreatedDeletedObject_CommitsLocalChangeAndDoesNoRequests)
+    {
+    auto ds = GetTestDataSourceV2();
+
+    auto txn = ds->StartCacheTransaction();
+    auto ecClass = txn.GetCache().GetAdapter().GetECClass("TestSchema.TestClass");
+    auto instance = txn.GetCache().GetChangeManager().CreateObject(*ecClass, Json::objectValue);
+    ASSERT_EQ(SUCCESS, txn.GetCache().GetChangeManager().DeleteObject(instance));
+    EXPECT_EQ(IChangeManager::ChangeStatus::Deleted, txn.GetCache().GetChangeManager().GetObjectChange(instance).GetChangeStatus());
+    txn.Commit();
+
+    auto result = ds->SyncLocalChanges(nullptr, nullptr)->GetResult();
+
+    ASSERT_TRUE(result.IsSuccess());
+    ASSERT_TRUE(result.GetValue().empty());
+    EXPECT_EQ(IChangeManager::ChangeStatus::NoChange, ds->StartCacheTransaction().GetCache().GetChangeManager().GetObjectChange(instance).GetChangeStatus());
+    }
+
+/*--------------------------------------------------------------------------------------+
+* @bsitest                                    Vincas.Razma                     07/15
++---------------+---------------+---------------+---------------+---------------+------*/
+TEST_F(CachingDataSourceTests, SyncLocalChanges_NoChanges_DoesNoRequestsAndSucceeds)
+    {
+    auto ds = GetTestDataSourceV2();
+
+    auto result = ds->SyncLocalChanges(nullptr, nullptr)->GetResult();
+
+    ASSERT_TRUE(result.IsSuccess());
+    ASSERT_TRUE(result.GetValue().empty());
+    }
+
+/*--------------------------------------------------------------------------------------+
+* @bsitest                                    Vincas.Razma                     07/15
++---------------+---------------+---------------+---------------+---------------+------*/
+// TEST_F(CachingDataSourceTests, SyncLocalChanges_LaunchedFromTwoConnectionsToSameDb_SecondCallReturnsErrorFunctionalityNotSupported)
+//    {
+//    auto cache1 = std::make_shared<NiceMock<MockDataSourceCache>>();
+//    auto cache2 = std::make_shared<NiceMock<MockDataSourceCache>>();
+//    BeMutex c;
+//    auto ds1 = CreateMockedCachingDataSource(nullptr, cache1);
+//    auto ds2 = CreateMockedCachingDataSource(nullptr, cache2);
+//
+//    EXPECT_CALL(cache1->GetChangeManagerMock(), HasChanges()).WillOnce(Return(true));
+//    EXPECT_CALL(cache2->GetChangeManagerMock(), HasChanges()).WillOnce(Return(true));
+//
+//    EXPECT_CALL(cache1->GetChangeManagerMock(), CommitLocalDeletions()).WillOnce(Return(SUCCESS));
+//    EXPECT_CALL(cache2->GetChangeManagerMock(), CommitLocalDeletions()).WillOnce(Return(SUCCESS));
+//
+//    EXPECT_CALL(*cache1, GetCacheDatabasePath()).WillOnce(Return(BeFileName(L"samePath")));
+//    EXPECT_CALL(*cache2, GetCacheDatabasePath()).WillOnce(Return(BeFileName(L"samePath")));
+//
+//    AsyncTestCheckpoint check1;
+//    EXPECT_CALL(cache1->GetChangeManagerMock(), GetChanges(An<IChangeManager::Changes&>(), _)).WillOnce(Invoke([&] (IChangeManager::Changes&, bool)
+//        {
+//        check1.CheckinAndWait();
+//        return SUCCESS;
+//        }));
+//    ON_CALL(cache2->GetChangeManagerMock(), GetChanges(An<IChangeManager::Changes&>(), _)).WillByDefault(Return(SUCCESS));
+//
+//    auto t1 = ds1->SyncLocalChanges(nullptr, nullptr);
+//    check1.WaitUntilReached();
+//    auto r2 = ds2->SyncLocalChanges(nullptr, nullptr)->GetResult();
+//    check1.Continue();
+//    auto r1 = t1->GetResult();
+//
+//    ASSERT_TRUE(r1.IsSuccess());
+//    ASSERT_FALSE(r2.IsSuccess());
+//    EXPECT_EQ(ICachingDataSource::Status::FunctionalityNotSupported, r2.GetError().GetStatus());
+//    EXPECT_NE("", r2.GetError().GetMessage());
+//    }
+//
+
+/*--------------------------------------------------------------------------------------+
+* @bsitest                                    Vincas.Razma                     07/15
++---------------+---------------+---------------+---------------+---------------+------*/
+//TEST_F(CachingDataSourceTests, SyncLocalChanges_LaunchedFromTwoConnectionsToDifferentFiles_BothSucceeds_KnownIssue)
+//    {
+//    auto cache1 = std::make_shared<NiceMock<MockDataSourceCache>>();
+//    auto cache2 = std::make_shared<NiceMock<MockDataSourceCache>>();
+//
+//    auto ds1 = CreateMockedCachingDataSource(nullptr, cache1);
+//    auto ds2 = CreateMockedCachingDataSource(nullptr, cache2);
+//
+//    EXPECT_CALL(cache1->GetChangeManagerMock(), HasChanges()).WillOnce(Return(true));
+//    EXPECT_CALL(cache2->GetChangeManagerMock(), HasChanges()).WillOnce(Return(true));
+//
+//    EXPECT_CALL(cache1->GetChangeManagerMock(), CommitLocalDeletions()).WillOnce(Return(SUCCESS));
+//    EXPECT_CALL(cache2->GetChangeManagerMock(), CommitLocalDeletions()).WillOnce(Return(SUCCESS));
+//
+//    EXPECT_CALL(*cache1, GetCacheDatabasePath()).WillOnce(Return(BeFileName(L"someFilePath")));
+//    EXPECT_CALL(*cache2, GetCacheDatabasePath()).WillOnce(Return(BeFileName(L"otherFilePath")));
+//
+//    AsyncTestCheckpoint check1;
+//    EXPECT_CALL(cache1->GetChangeManagerMock(), GetChanges(An<IChangeManager::Changes&>(), _)).WillOnce(Invoke([&] (IChangeManager::Changes&, bool)
+//        {
+//        check1.CheckinAndWait();
+//        return SUCCESS;
+//        }));
+//    ON_CALL(cache2->GetChangeManagerMock(), GetChanges(An<IChangeManager::Changes&>(), _)).WillByDefault(Return(SUCCESS));
+//
+//    auto t1 = ds1->SyncLocalChanges(nullptr, nullptr);
+//    check1.WaitUntilReached();
+//    auto r2 = ds2->SyncLocalChanges(nullptr, nullptr)->GetResult();
+//    check1.Continue();
+//    auto r1 = t1->GetResult();
+//
+//    ASSERT_TRUE(r1.IsSuccess());
+//    ASSERT_TRUE(r2.IsSuccess());
+//    }
+//
+
+/*--------------------------------------------------------------------------------------+
+* @bsitest                                    Vincas.Razma                     07/15
++---------------+---------------+---------------+---------------+---------------+------*/
+//TEST_F(CachingDataSourceTests, SyncLocalChanges_LaunchedFromTwoConnectionsToMemmoryDb_BothSucceeds_KnownIssue)
+//    {
+//    auto cache1 = std::make_shared<NiceMock<MockDataSourceCache>>();
+//    auto cache2 = std::make_shared<NiceMock<MockDataSourceCache>>();
+//
+//    auto ds1 = CreateMockedCachingDataSource(nullptr, cache1);
+//    auto ds2 = CreateMockedCachingDataSource(nullptr, cache2);
+//
+//    EXPECT_CALL(cache1->GetChangeManagerMock(), HasChanges()).WillOnce(Return(true));
+//    EXPECT_CALL(cache2->GetChangeManagerMock(), HasChanges()).WillOnce(Return(true));
+//
+//    EXPECT_CALL(cache1->GetChangeManagerMock(), CommitLocalDeletions()).WillOnce(Return(SUCCESS));
+//    EXPECT_CALL(cache2->GetChangeManagerMock(), CommitLocalDeletions()).WillOnce(Return(SUCCESS));
+//
+//    EXPECT_CALL(*cache1, GetCacheDatabasePath()).WillOnce(Return(BeFileName(L":memory:")));
+//    EXPECT_CALL(*cache2, GetCacheDatabasePath()).WillOnce(Return(BeFileName(L":memory:")));
+//
+//    AsyncTestCheckpoint check1;
+//    EXPECT_CALL(cache1->GetChangeManagerMock(), GetChanges(An<IChangeManager::Changes&>(), _)).WillOnce(Invoke([&] (IChangeManager::Changes&, bool)
+//        {
+//        check1.CheckinAndWait();
+//        return SUCCESS;
+//        }));
+//    ON_CALL(cache2->GetChangeManagerMock(), GetChanges(An<IChangeManager::Changes&>(), _)).WillByDefault(Return(SUCCESS));
+//
+//    auto t1 = ds1->SyncLocalChanges(nullptr, nullptr);
+//    check1.WaitUntilReached();
+//    auto r2 = ds2->SyncLocalChanges(nullptr, nullptr)->GetResult();
+//    check1.Continue();
+//    auto r1 = t1->GetResult();
+//
+//    ASSERT_TRUE(r1.IsSuccess());
+//    ASSERT_TRUE(r2.IsSuccess());
+//    }
+
+
+/*--------------------------------------------------------------------------------------+
+* @bsitest                                    Vincas.Razma                     07/15
++---------------+---------------+---------------+---------------+---------------+------*/
+TEST_F(CachingDataSourceTests, SyncLocalChanges_CancelSync_AllFileTokensCancelled)
+    {
+    auto ds = GetTestDataSourceV2();
+    auto txn = ds->StartCacheTransaction();
+    auto testClass = txn.GetCache().GetAdapter().GetECClass("TestSchema.TestClass");
+    auto instance = txn.GetCache().GetChangeManager().CreateObject(*testClass, Json::objectValue);
+    ASSERT_EQ(SUCCESS, txn.GetCache().GetChangeManager().ModifyFile(instance, StubFile(), true));
+    txn.Commit();
+    auto mainCt = SimpleCancellationToken::Create();
+    auto fileCt = SimpleCancellationToken::Create();
+    auto options = SyncOptions();
+    options.AddFileCancellationToken(instance, fileCt);
+    EXPECT_CALL(GetMockClient(), SendCreateObjectRequest(_, _, _, _))
+        .WillOnce(Invoke([&] (JsonValueCR creationJson, BeFileNameCR path, Http::Request::ProgressCallbackCR, ICancellationTokenPtr ct)
+        {
+        mainCt->SetCanceled();
+        EXPECT_TRUE(ct->IsCanceled());
+        return CreateCompletedAsyncTask(WSCreateObjectResult::Error(StubWSCanceledError()));
+        }));
+    auto result = ds->SyncLocalChanges(nullptr, mainCt, options)->GetResult();
+
+    EXPECT_FALSE(result.IsSuccess());
+    }
+
+/*--------------------------------------------------------------------------------------+
+* @bsitest                                    Vincas.Razma                     07/15
++---------------+---------------+---------------+---------------+---------------+------*/
+TEST_F(CachingDataSourceTests, SyncLocalChanges_CancelSingleFileSync_AllFilesExceptOneSynced)
+    {
+    auto ds = GetTestDataSourceV2();
+    auto txn = ds->StartCacheTransaction();
+    auto testClass = txn.GetCache().GetAdapter().GetECClass("TestSchema.TestClass");
+    auto instance1 = txn.GetCache().GetChangeManager().CreateObject(*testClass, Json::objectValue);
+    auto instance2 = txn.GetCache().GetChangeManager().CreateObject(*testClass, Json::objectValue);
+    ASSERT_EQ(SUCCESS, txn.GetCache().GetChangeManager().ModifyFile(instance1, StubFile(), true));
+    ASSERT_EQ(SUCCESS, txn.GetCache().GetChangeManager().ModifyFile(instance2, StubFile(), true));
+    txn.Commit();
+    SyncOptions options;
+    options.AddFileCancellationToken(instance1, SimpleCancellationToken::Create(true));
+    options.AddFileCancellationToken(instance2, SimpleCancellationToken::Create());
+
+    EXPECT_CALL(GetMockClient(), SendCreateObjectRequest(_, _, _, _)).Times(2)
+        .WillOnce(Invoke([&] (JsonValueCR json, BeFileNameCR path, Http::Request::ProgressCallbackCR, ICancellationTokenPtr ct)
+        {
+        EXPECT_TRUE(ct->IsCanceled());
+        return CreateCompletedAsyncTask(StubWSCreateObjectResult({"TestSchema.TestClass", "TestId"}));
+        }))
+        .WillOnce(Invoke([&] (JsonValueCR json, BeFileNameCR path, Http::Request::ProgressCallbackCR, ICancellationTokenPtr ct)
+        {
+        EXPECT_FALSE(ct->IsCanceled());
+        return CreateCompletedAsyncTask(StubWSCreateObjectResult({"TestSchema.TestClass", "TestId"}));
+        }));
+    ON_CALL(GetMockClient(), SendQueryRequest(_, _, _, _)).WillByDefault(Return(CreateCompletedAsyncTask(StubWSObjectsResult(StubObjectId()))));
+
+    auto result = ds->SyncLocalChanges(nullptr, SimpleCancellationToken::Create(), options)->GetResult();
+
+    EXPECT_TRUE(result.IsSuccess());
+    EXPECT_TRUE(options.GetFileCancellationToken(instance1)->IsCanceled());
+    EXPECT_FALSE(options.GetFileCancellationToken(instance2)->IsCanceled());
+    }
+
+/*--------------------------------------------------------------------------------------+
+* @bsitest                                    Vincas.Razma                     07/15
++---------------+---------------+---------------+---------------+---------------+------*/
+TEST_F(CachingDataSourceTests, SyncLocalChanges_CreateObjectWithFiles_CallbacksCalled)
+    {
+    auto ds = GetTestDataSourceV2();
+    auto txn = ds->StartCacheTransaction();
+    auto testClass = txn.GetCache().GetAdapter().GetECClass("TestSchema.TestClass");
+    auto instance1 = txn.GetCache().GetChangeManager().CreateObject(*testClass, Json::objectValue);
+    auto instance2 = txn.GetCache().GetChangeManager().CreateObject(*testClass, Json::objectValue);
+    ASSERT_EQ(SUCCESS, txn.GetCache().GetChangeManager().ModifyFile(instance1, StubFile(), true));
+    ASSERT_EQ(SUCCESS, txn.GetCache().GetChangeManager().ModifyFile(instance2, StubFile(), true));
+    txn.Commit();
+
+    auto mainCt = SimpleCancellationToken::Create();
+    auto fileCt1 = SimpleCancellationToken::Create();
+    auto fileCt2 = SimpleCancellationToken::Create();
+    auto options = SyncOptions();
+    options.AddFileCancellationToken(instance1, fileCt1);
+    options.AddFileCancellationToken(instance2, fileCt2);
+
+    MockFunction<void(ECInstanceKeyCR)> mockFunction;
+
+    options.SetFileUploadFinishCallback(std::function<void(ECInstanceKeyCR)>([&] (ECInstanceKeyCR key)
+        {
+        mockFunction.Call(key);
+        }));
+
+    EXPECT_CALL(mockFunction, Call(_)).Times(2)
+    .WillOnce(Invoke([&] (ECInstanceKeyCR key)
+        {
+        EXPECT_EQ(instance1, key);
+        }))
+    .WillOnce(Invoke([&] (ECInstanceKeyCR key)
+        {
+        EXPECT_EQ(instance2, key);
+        }));
+
+    ON_CALL(GetMockClient(), SendCreateObjectRequest(_, _, _, _)).WillByDefault(Return(CreateCompletedAsyncTask(StubWSCreateObjectResult({"TestSchema.TestClass", "TestId"}))));
+    ON_CALL(GetMockClient(), SendQueryRequest(_, _, _, _)).WillByDefault(Return(CreateCompletedAsyncTask(StubWSObjectsResult(StubObjectId()))));
+
+    auto result = ds->SyncLocalChanges(nullptr, mainCt, options)->GetResult();
+
+    EXPECT_TRUE(result.IsSuccess());
+    }
+
+/*--------------------------------------------------------------------------------------+
+* @bsitest                                    Vincas.Razma                     07/15
++---------------+---------------+---------------+---------------+---------------+------*/
+TEST_F(CachingDataSourceTests, SyncLocalChanges_NoFileCancellationTokens_UsesMainCancellationToken)
+    {
+    auto ds = GetTestDataSourceV2();
+    auto txn = ds->StartCacheTransaction();
+    auto testClass = txn.GetCache().GetAdapter().GetECClass("TestSchema.TestClass");
+    auto instance1 = txn.GetCache().GetChangeManager().CreateObject(*testClass, Json::objectValue);
+    ASSERT_EQ(SUCCESS, txn.GetCache().GetChangeManager().ModifyFile(instance1, StubFile(), true));
+    txn.Commit();
+    SyncOptions options;
+    auto mainCt = SimpleCancellationToken::Create();
+
+    EXPECT_CALL(GetMockClient(), SendCreateObjectRequest(_, _, _, _))
+        .WillOnce(Invoke([&] (JsonValueCR json, BeFileNameCR path, Http::Request::ProgressCallbackCR, ICancellationTokenPtr ct)
+        {
+        EXPECT_FALSE(ct->IsCanceled());
+        mainCt->SetCanceled();
+        EXPECT_TRUE(ct->IsCanceled());
+        return CreateCompletedAsyncTask(StubWSCreateObjectResult({"TestSchema.TestClass", "TestId"}));
+        }));
+    ON_CALL(GetMockClient(), SendQueryRequest(_, _, _, _)).WillByDefault(Return(CreateCompletedAsyncTask(StubWSObjectsResult(StubObjectId()))));
+
+    auto result = ds->SyncLocalChanges(nullptr, mainCt, options)->GetResult();
+
+    EXPECT_FALSE(result.IsSuccess());
+    }
+
+/*--------------------------------------------------------------------------------------+
+* @bsitest                                    Vincas.Razma                     07/15
++---------------+---------------+---------------+---------------+---------------+------*/
+TEST_F(CachingDataSourceTests, SyncLocalChanges_NonUploadingFileCancelled_Success)
+    {
+    auto ds = GetTestDataSourceV2();
+    auto txn = ds->StartCacheTransaction();
+    auto testClass = txn.GetCache().GetAdapter().GetECClass("TestSchema.TestClass");
+    auto instance1 = txn.GetCache().GetChangeManager().CreateObject(*testClass, Json::objectValue);
+    auto instance2 = txn.GetCache().GetChangeManager().CreateObject(*testClass, Json::objectValue);
+    ASSERT_EQ(SUCCESS, txn.GetCache().GetChangeManager().ModifyFile(instance1, StubFile(), true));
+    txn.Commit();
+    SyncOptions options;
+    auto mainCt = SimpleCancellationToken::Create();
+    auto fileCt2 = SimpleCancellationToken::Create();
+    options.AddFileCancellationToken(instance2, fileCt2);
+    EXPECT_CALL(GetMockClient(), SendCreateObjectRequest(_, _, _, _)).Times(2)
+        .WillOnce(Invoke([&] (JsonValueCR json, BeFileNameCR path, Http::Request::ProgressCallbackCR, ICancellationTokenPtr ct)
+        {
+        EXPECT_FALSE(ct->IsCanceled());
+        EXPECT_FALSE(fileCt2->IsCanceled());
+        fileCt2->SetCanceled();
+        EXPECT_FALSE(ct->IsCanceled());
+        EXPECT_TRUE(fileCt2->IsCanceled());
+        return CreateCompletedAsyncTask(StubWSCreateObjectResult({"TestSchema.TestClass", "TestId"}));
+        }))
+        .WillOnce(Return(CreateCompletedAsyncTask(StubWSCreateObjectResult({"TestSchema.TestClass", "TestId"}))));
+    ON_CALL(GetMockClient(), SendQueryRequest(_, _, _, _)).WillByDefault(Return(CreateCompletedAsyncTask(StubWSObjectsResult(StubObjectId()))));
+
+    auto result = ds->SyncLocalChanges(nullptr, mainCt, options)->GetResult();
+    EXPECT_TRUE(result.IsSuccess());
+    }
+
+/*--------------------------------------------------------------------------------------+
+* @bsitest                                    Vincas.Razma                     07/15
++---------------+---------------+---------------+---------------+---------------+------*/
+TEST_F(CachingDataSourceTests, SyncLocalChanges_FileCancelled_FailureRegistered)
+    {
+    auto ds = GetTestDataSourceV2();
+    auto txn = ds->StartCacheTransaction();
+    auto testClass = txn.GetCache().GetAdapter().GetECClass("TestSchema.TestClass");
+    auto instance1 = txn.GetCache().GetChangeManager().CreateObject(*testClass, Json::objectValue);
+    ASSERT_EQ(SUCCESS, txn.GetCache().GetChangeManager().ModifyFile(instance1, StubFile(), true));
+    txn.Commit();
+    SyncOptions options;
+    auto mainCt = SimpleCancellationToken::Create();
+    auto fileCt1 = SimpleCancellationToken::Create(true);
+    options.AddFileCancellationToken(instance1, fileCt1);
+    EXPECT_CALL(GetMockClient(), SendCreateObjectRequest(_, _, _, _))
+        .WillOnce(Invoke([&] (JsonValueCR json, BeFileNameCR path, Http::Request::ProgressCallbackCR, ICancellationTokenPtr ct)
+        {
+        EXPECT_TRUE(ct->IsCanceled());
+        return CreateCompletedAsyncTask(WSCreateObjectResult::Error(StubWSCanceledError()));
+        }));
+    ON_CALL(GetMockClient(), SendQueryRequest(_, _, _, _)).WillByDefault(Return(CreateCompletedAsyncTask(StubWSObjectsResult(StubObjectId()))));
+
+    auto result = ds->SyncLocalChanges(nullptr, mainCt, options)->GetResult();
+    EXPECT_TRUE(result.IsSuccess());
+    auto resultValues = result.GetValue();
+    ASSERT_EQ(1, resultValues.size());
+    auto resultValue = resultValues[0];
+    ASSERT_EQ(ICachingDataSource::Status::FileCancelled, resultValue.GetError().GetStatus());
+    }
+
+/*--------------------------------------------------------------------------------------+
+* @bsitest                                    Vincas.Razma                     07/15
++---------------+---------------+---------------+---------------+---------------+------*/
+TEST_F(CachingDataSourceTests, SyncLocalChanges_CreatedObject_SetsSyncActiveFlagAndResetsItAfterSuccessfulSync)
+    {
+    // Arrange
+    auto ds = GetTestDataSourceV2();
+
+    auto txn = ds->StartCacheTransaction();
+    auto testClass = txn.GetCache().GetAdapter().GetECClass("TestSchema.TestClass");
+    auto instance = txn.GetCache().GetChangeManager().CreateObject(*testClass, Json::objectValue);
+    ASSERT_TRUE(instance.IsValid());
+    txn.Commit();
+
+    // Act & Assert
+    EXPECT_CALL(GetMockClient(), SendCreateObjectRequest(_, _, _, _))
+        .Times(1)
+        .WillOnce(InvokeWithoutArgs([&] ()
+        {
+        ds->GetCacheAccessThread()->ExecuteAsync([&]
+            {
+            EXPECT_TRUE(ds->StartCacheTransaction().GetCache().GetChangeManager().IsUploadActive(instance));
+            });
+        return CreateCompletedAsyncTask(StubWSCreateObjectResult({"TestSchema.TestClass", "Created"}));
+        }));
+
+    StubInstances instances;
+    instances.Add({"TestSchema.TestClass", "Created"});
+    EXPECT_CALL(GetMockClient(), SendQueryRequest(_, _, _, _))
+        .Times(1)
+        .WillOnce(Return(CreateCompletedAsyncTask(WSObjectsResult::Success(instances.ToWSObjectsResponse()))));
+
+    EXPECT_FALSE(ds->StartCacheTransaction().GetCache().GetChangeManager().IsUploadActive(instance));
+    ds->SyncLocalChanges(nullptr, nullptr)->Wait();
+    EXPECT_FALSE(ds->StartCacheTransaction().GetCache().GetChangeManager().IsUploadActive(instance));
+    }
+
+/*--------------------------------------------------------------------------------------+
+* @bsitest                                    Vincas.Razma                     07/15
++---------------+---------------+---------------+---------------+---------------+------*/
+TEST_F(CachingDataSourceTests, SyncLocalChanges_CreatedRelationship_SetsSyncActiveFlagAndResetsItAfterSuccessfulSync)
+    {
+    // Arrange
+    auto ds = GetTestDataSource({2, 3});
+
+    auto txn = ds->StartCacheTransaction();
+    auto relationship = StubCreatedRelationshipInCache(txn.GetCache(),
+                                   "TestSchema.TestRelationshipClass", {"TestSchema.TestClassA", "A"}, {"TestSchema.TestClassB", "B"});
+    txn.Commit();
+
+    // Act & Assert
+    EXPECT_CALL(GetMockClient(), SendChangesetRequest(_, _, _))
+        .WillOnce(Invoke([&] (HttpBodyPtr changesetBody, Http::Request::ProgressCallbackCR, ICancellationTokenPtr)
+        {
+        EXPECT_TRUE(ds->StartCacheTransaction().GetCache().GetChangeManager().IsUploadActive(relationship));
+        return CreateCompletedAsyncTask(WSChangesetResult::Error(StubWSConnectionError()));
+        }));
+
+    SyncOptions options;
+    options.SetUseChangesets(true);
+
+    EXPECT_FALSE(ds->StartCacheTransaction().GetCache().GetChangeManager().IsUploadActive(relationship));
+    ds->SyncLocalChanges(nullptr, nullptr, options)->Wait();
+    EXPECT_FALSE(ds->StartCacheTransaction().GetCache().GetChangeManager().IsUploadActive(relationship));
+    }
+
+/*--------------------------------------------------------------------------------------+
+* @bsitest                                    Vincas.Razma                     07/15
++---------------+---------------+---------------+---------------+---------------+------*/
+TEST_F(CachingDataSourceTests, SyncLocalChanges_CancelSync_IsActiveSyncResets)
+    {
+    // Arrange
+    auto ds = GetTestDataSource({2, 3});
+
+    auto txn = ds->StartCacheTransaction();
+    auto relationship = StubCreatedRelationshipInCache(txn.GetCache(),
+                                                       "TestSchema.TestRelationshipClass", {"TestSchema.TestClassA", "A"}, {"TestSchema.TestClassB", "B"});
+    auto instance = StubCreatedObjectInCache(txn.GetCache());
+    txn.Commit();
+
+    // Act & Assert
+    EXPECT_CALL(GetMockClient(), SendChangesetRequest(_, _, _))
+        .WillOnce(Invoke([&] (HttpBodyPtr changesetBody, Http::Request::ProgressCallbackCR, ICancellationTokenPtr)
+        {
+        EXPECT_TRUE(ds->StartCacheTransaction().GetCache().GetChangeManager().IsUploadActive(relationship));
+        EXPECT_TRUE(ds->StartCacheTransaction().GetCache().GetChangeManager().IsUploadActive(instance));
+        ds->CancelAllTasks();
+        return CreateCompletedAsyncTask(WSChangesetResult::Error(StubWSConnectionError()));
+        }));
+
+    SyncOptions options;
+    options.SetUseChangesets(true);
+
+    EXPECT_FALSE(ds->StartCacheTransaction().GetCache().GetChangeManager().IsUploadActive(relationship));
+    EXPECT_FALSE(ds->StartCacheTransaction().GetCache().GetChangeManager().IsUploadActive(instance));
+    ds->SyncLocalChanges(nullptr, nullptr, options)->Wait();
+    EXPECT_FALSE(ds->StartCacheTransaction().GetCache().GetChangeManager().IsUploadActive(relationship));
+    EXPECT_FALSE(ds->StartCacheTransaction().GetCache().GetChangeManager().IsUploadActive(instance));
+    }
+
+/*--------------------------------------------------------------------------------------+
+* @bsitest                                    Vincas.Razma                     07/15
++---------------+---------------+---------------+---------------+---------------+------*/
+TEST_F(CachingDataSourceTests, SyncLocalChanges_CreatedObject_SetsSyncActiveFlagAndResetsItAfterFailedSync)
+    {
+    // Arrange
+    auto ds = GetTestDataSourceV2();
+
+    auto txn = ds->StartCacheTransaction();
+    auto testClass = txn.GetCache().GetAdapter().GetECClass("TestSchema.TestClass");
+    auto instance = txn.GetCache().GetChangeManager().CreateObject(*testClass, Json::objectValue);
+    ASSERT_TRUE(instance.IsValid());
+    txn.Commit();
+
+    // Act & Assert
+    EXPECT_CALL(GetMockClient(), SendCreateObjectRequest(_, _, _, _))
+        .Times(1)
+        .WillOnce(InvokeWithoutArgs([&] ()
+        {
+        ds->GetCacheAccessThread()->ExecuteAsync([=]
+            {
+            EXPECT_TRUE(ds->StartCacheTransaction().GetCache().GetChangeManager().IsUploadActive(instance));
+            });
+        return CreateCompletedAsyncTask(StubWSCreateObjectResult());
+        }));
+
+    EXPECT_FALSE(ds->StartCacheTransaction().GetCache().GetChangeManager().IsUploadActive(instance));
+    ds->SyncLocalChanges(nullptr, nullptr)->Wait();
+    EXPECT_FALSE(ds->StartCacheTransaction().GetCache().GetChangeManager().IsUploadActive(instance));
+    }
+
+/*--------------------------------------------------------------------------------------+
+* @bsitest                                    Vincas.Razma                     07/15
++---------------+---------------+---------------+---------------+---------------+------*/
+TEST_F(CachingDataSourceTests, SyncLocalChanges_CreatedObject_SendsCreateObjectRequestWithCorrectParameters)
+    {
+    // Arrange
+    auto ds = GetTestDataSourceV2();
+
+    auto txn = ds->StartCacheTransaction();
+    auto testClass = txn.GetCache().GetAdapter().GetECClass("TestSchema.TestClass");
+    ASSERT_TRUE(txn.GetCache().GetChangeManager().CreateObject(*testClass, ToJson(R"({"TestProperty" : "42"})")).IsValid());
+    txn.Commit();
+
+    // Act & Assert
+    Json::Value expectedCreationJson = ToJson(
+        R"( {
+            "instance" :
+                {
+                "changeState": "new",
+                "schemaName" : "TestSchema",
+                "className" : "TestClass",
+                "properties" :
+                    {
+                    "TestProperty" : "42"
+                    }
+                }
+            })");
+
+    EXPECT_CALL(GetMockClient(), SendCreateObjectRequest(_, BeFileName(), _, _))
+        .Times(1)
+        .WillOnce(Invoke([=] (JsonValueCR json, BeFileNameCR, Http::Request::ProgressCallbackCR, ICancellationTokenPtr)
+        {
+        EXPECT_EQ(expectedCreationJson, json);
+        return CreateCompletedAsyncTask(WSCreateObjectResult());
+        }));
+
+    ds->SyncLocalChanges(nullptr, nullptr)->Wait();
+    }
+
+/*--------------------------------------------------------------------------------------+
+* @bsitest                                    Vincas.Razma                     07/15
++---------------+---------------+---------------+---------------+---------------+------*/
+TEST_F(CachingDataSourceTests, SyncLocalChanges_ServerV2CreatedObject_SendsQueryRequestAndUpdatesInstanceClassAndProperties)
+    {
+    // Arrange
+    auto ds = GetTestDataSourceV2();
+
+    auto txn = ds->StartCacheTransaction();
+    auto testClass = txn.GetCache().GetAdapter().GetECClass("TestSchema.TestClass");
+    ASSERT_TRUE(txn.GetCache().GetChangeManager().CreateObject(*testClass, Json::objectValue).IsValid());
+    txn.Commit();
+
+    // Act & Assert
+    EXPECT_CALL(GetMockClient(), SendCreateObjectRequest(_, BeFileName(), _, _))
+        .WillOnce(Return(CreateCompletedAsyncTask(StubWSCreateObjectResult({"TestSchema.TestClass", "NewId"}))));
+
+    EXPECT_CALL(GetMockClient(), SendQueryRequest(_, _, _, _))
+        .WillOnce(Invoke([=] (WSQueryCR query, Utf8StringCR, Utf8StringCR, ICancellationTokenPtr)
+        {
+        EXPECT_THAT(query.ToQueryString(), Eq("$filter=$id+eq+'NewId'"));
+        EXPECT_THAT(query.GetSchemaName(), Eq("TestSchema"));
+        EXPECT_THAT(query.GetClasses(), SizeIs(1));
+        EXPECT_THAT(query.GetClasses(), Contains("TestClass!poly"));
+
+        StubInstances instances;
+        instances.Add({"TestSchema.TestDerivedClass", "NewId"}, {{"TestProperty", "TestValue"}});
+        return CreateCompletedAsyncTask(instances.ToWSObjectsResult());
+        }));
+
+    ASSERT_TRUE(ds->SyncLocalChanges(nullptr, nullptr)->GetResult().IsSuccess());
+
+    EXPECT_THAT(ds->StartCacheTransaction().GetCache().FindInstance({"TestSchema.TestClass", "NewId"}).IsValid(), false);
+    EXPECT_THAT(ds->StartCacheTransaction().GetCache().FindInstance({"TestSchema.TestDerivedClass", "NewId"}).IsValid(), true);
+
+    Json::Value jsonInstance;
+    ds->StartCacheTransaction().GetCache().ReadInstance({"TestSchema.TestDerivedClass", "NewId"}, jsonInstance);
+    EXPECT_THAT(jsonInstance["TestProperty"], Eq("TestValue"));
+    }
+
+/*--------------------------------------------------------------------------------------+
+* @bsitest                                    Vincas.Razma                     07/15
++---------------+---------------+---------------+---------------+---------------+------*/
+TEST_F(CachingDataSourceTests, SyncLocalChanges_ServerV2CreatedObjectAndResponseContainsChangesetError_ErrorAsChangesetErrorsAreNotSupportedWithNonChangesetRequest)
+    {
+    // Arrange
+    auto ds = GetTestDataSourceV2();
+
+    auto txn = ds->StartCacheTransaction();
+    auto testClass = txn.GetCache().GetAdapter().GetECClass("TestSchema.TestClass");
+    auto instance = txn.GetCache().GetChangeManager().CreateObject(*testClass, Json::objectValue);
+    ASSERT_TRUE(instance.IsValid());
+    txn.Commit();
+
+    Json::Value responseJson = ToJson(R"({
+        "changedInstance" :
+            {
+            "instanceAfterChange" : {
+                "schemaName" : "TestSchema",
+                "className" : "TestClass",
+                "error" : { "errorMessage" : "TestError", "httpStatusCode" : 409 }
+                }
+            }
+        })");
+
+    // Act & Assert
+    EXPECT_CALL(GetMockClient(), SendCreateObjectRequest(_, BeFileName(), _, _))
+        .WillOnce(Return(CreateCompletedAsyncTask(WSCreateObjectResult::Success(WSUploadResponse(HttpStringBody::Create(responseJson.toStyledString()))))));
+    ON_CALL(GetMockClient(), SendQueryRequest(_, _, _, _)).WillByDefault(Return(CreateCompletedAsyncTask(StubInstances().ToWSObjectsResult())));
+
+    BeTest::SetFailOnAssert(false);
+    auto result = ds->SyncLocalChanges(nullptr, nullptr)->GetResult();
+    BeTest::SetFailOnAssert(true);
+
+    ASSERT_FALSE(result.IsSuccess());
+    EXPECT_EQ(CachingDataSource::Status::InternalCacheError, result.GetError().GetStatus());
+    txn = ds->StartCacheTransaction();
+    EXPECT_EQ(IChangeManager::ChangeStatus::Created, txn.GetCache().GetChangeManager().GetObjectChangeStatus(instance));
+    }
+
+/*--------------------------------------------------------------------------------------+
+* @bsitest                                    Vincas.Razma                     07/15
++---------------+---------------+---------------+---------------+---------------+------*/
+TEST_F(CachingDataSourceTests, SyncLocalChanges_V21WithChangesetEnabledAndNoChanges_DoesNoRequestsAndSucceeds)
+    {
+    auto ds = GetTestDataSource({2, 1});
+
+    SyncOptions options;
+    options.SetUseChangesets(true);
+    auto result = ds->SyncLocalChanges(nullptr, nullptr, options)->GetResult();
+
+    ASSERT_TRUE(result.IsSuccess());
+    ASSERT_TRUE(result.GetValue().empty());
+    }
+
+/*--------------------------------------------------------------------------------------+
+* @bsitest                                    Vincas.Razma                     07/15
++---------------+---------------+---------------+---------------+---------------+------*/
+TEST_F(CachingDataSourceTests, SyncLocalChanges_V21WithChangesetEnabledCreatedModifiedDeletedObjects_SendsChangeset)
+    {
+    // Arrange
+    auto ds = GetTestDataSource({2, 3});
+
+    auto txn = ds->StartCacheTransaction();
+    auto testClass = txn.GetCache().GetAdapter().GetECClass("TestSchema.TestClass");
+
+    auto instanceB = StubInstanceInCache(txn.GetCache(), {"TestSchema.TestClass", "ToModify"});
+    auto instanceC = StubInstanceInCache(txn.GetCache(), {"TestSchema.TestClass", "ToDelete"});
+    auto instanceA = txn.GetCache().GetChangeManager().CreateObject(*testClass, ToJson(R"({"TestProperty" : "NewValue"})"));
+    ASSERT_EQ(SUCCESS, txn.GetCache().GetChangeManager().ModifyObject(instanceB, ToJson(R"({"TestProperty" : "ModifiedValue"})")));
+    ASSERT_EQ(SUCCESS, txn.GetCache().GetChangeManager().DeleteObject(instanceC));
+
+    txn.Commit();
+
+    // Act & Assert
+    EXPECT_CALL(GetMockClient(), SendChangesetRequest(_, _, _))
+        .WillOnce(Invoke([&] (HttpBodyPtr changesetBody, Http::Request::ProgressCallbackCR, ICancellationTokenPtr)
+        {
+        WSChangeset expected;
+        expected.SetRequestOptions(RequestOptions());
+        expected.AddInstance({"TestSchema.TestClass", ""}, WSChangeset::Created, ToJsonPtr(R"({"TestProperty" : "NewValue"})"));
+        expected.AddInstance({"TestSchema.TestClass", "ToModify"}, WSChangeset::Modified, ToJsonPtr(R"({"TestProperty" : "ModifiedValue"})"));
+        expected.AddInstance({"TestSchema.TestClass", "ToDelete"}, WSChangeset::Deleted, nullptr);
+
+        EXPECT_EQ(ToJson(expected.ToRequestString()), Json::Reader::DoParse(changesetBody->AsString()));
+        return CreateCompletedAsyncTask(WSChangesetResult::Error(StubWSConnectionError()));
+        }));
+
+    SyncOptions options;
+    options.SetUseChangesets(true);
+    ds->SyncLocalChanges(nullptr, nullptr, options)->Wait();
+    }
+
+/*--------------------------------------------------------------------------------------+
+* @bsitest                                    Vincas.Razma                     07/15
++---------------+---------------+---------------+---------------+---------------+------*/
+TEST_F(CachingDataSourceTests, SyncLocalChanges_V21WithChangesetEnabledAndCreatedRelationship_SendsChangeset)
+    {
+    // Arrange
+    auto ds = GetTestDataSource({2, 3});
+
+    auto txn = ds->StartCacheTransaction();
+    StubCreatedRelationshipInCache(txn.GetCache(),
+        "TestSchema.TestRelationshipClass", {"TestSchema.TestClassA", "A"}, {"TestSchema.TestClassB", "B"});
+    txn.Commit();
+
+    // Act & Assert
+    EXPECT_CALL(GetMockClient(), SendChangesetRequest(_, _, _))
+        .WillOnce(Invoke([&] (HttpBodyPtr changesetBody, Http::Request::ProgressCallbackCR, ICancellationTokenPtr)
+        {
+        WSChangeset expected;
+        expected.SetRequestOptions(RequestOptions());
+        expected.AddInstance({"TestSchema.TestClassA", "A"}, WSChangeset::Existing, nullptr)
+            .AddRelatedInstance({"TestSchema.TestRelationshipClass", ""}, WSChangeset::Created, ECRelatedInstanceDirection::Forward,
+            {"TestSchema.TestClassB", "B"}, WSChangeset::Existing, nullptr);
+
+        EXPECT_EQ(ToJson(expected.ToRequestString()), Json::Reader::DoParse(changesetBody->AsString()));
+        return CreateCompletedAsyncTask(WSChangesetResult::Error(StubWSConnectionError()));
+        }));
+
+    SyncOptions options;
+    options.SetUseChangesets(true);
+    ds->SyncLocalChanges(nullptr, nullptr, options)->Wait();
+    }
+
+/*--------------------------------------------------------------------------------------+
+* @bsitest                                    Vincas.Razma                     07/15
++---------------+---------------+---------------+---------------+---------------+------*/
+TEST_F(CachingDataSourceTests, SyncLocalChanges_V21WithChangesetEnabledAndDeletedRelationship_SendsChangeset)
+    {
+    // Arrange
+    auto ds = GetTestDataSource({2, 3});
+
+    StubInstances instances;
+    instances.Add({"TestSchema.TestClassA", "A"}).AddRelated({"TestSchema.TestRelationshipClass", "AB"}, {"TestSchema.TestClassB", "B"});
+
+    auto txn = ds->StartCacheTransaction();
+    ASSERT_EQ(CacheStatus::OK, txn.GetCache().CacheResponse(StubCachedResponseKey(txn.GetCache()), instances.ToWSObjectsResponse()));
+    auto relClass = txn.GetCache().GetAdapter().GetECRelationshipClass("TestSchema.TestRelationshipClass");
+    auto relationship = txn.GetCache().FindRelationship(*relClass, {"TestSchema.TestClassA", "A"}, {"TestSchema.TestClassB", "B"});
+    ASSERT_EQ(SUCCESS, txn.GetCache().GetChangeManager().DeleteRelationship(relationship));
+    txn.Commit();
+
+    // Act & Assert
+    EXPECT_CALL(GetMockClient(), SendChangesetRequest(_, _, _))
+        .WillOnce(Invoke([&] (HttpBodyPtr changesetBody, Http::Request::ProgressCallbackCR, ICancellationTokenPtr)
+        {
+        WSChangeset expected;
+        expected.SetRequestOptions(RequestOptions());
+        expected.AddInstance({"TestSchema.TestRelationshipClass", "AB"}, WSChangeset::Deleted, nullptr);
+
+        EXPECT_EQ(ToJson(expected.ToRequestString()), Json::Reader::DoParse(changesetBody->AsString()));
+        return CreateCompletedAsyncTask(WSChangesetResult::Error(StubWSConnectionError()));
+        }));
+
+    SyncOptions options;
+    options.SetUseChangesets(true);
+    ds->SyncLocalChanges(nullptr, nullptr, options)->Wait();
+    }
+
+/*--------------------------------------------------------------------------------------+
+* @bsitest                                    Vincas.Razma                     07/15
++---------------+---------------+---------------+---------------+---------------+------*/
+TEST_F(CachingDataSourceTests, SyncLocalChanges_V21WithChangesetEnabledAndCreatedRelatedTargetObject_SendsChangeset)
+    {
+    // Arrange
+    auto ds = GetTestDataSource({2, 3});
+
+    auto txn = ds->StartCacheTransaction();
+    auto testClassB = txn.GetCache().GetAdapter().GetECClass("TestSchema.TestClassB");
+    auto testRelClass = txn.GetCache().GetAdapter().GetECRelationshipClass("TestSchema.TestRelationshipClass");
+
+    auto source = StubInstanceInCache(txn.GetCache(), {"TestSchema.TestClassA", "ExistingId"});
+    auto target = txn.GetCache().GetChangeManager().CreateObject(*testClassB, ToJson(R"({"TestProperty":"B"})"));
+    auto relationship = txn.GetCache().GetChangeManager().CreateRelationship(*testRelClass, source, target);
+    EXPECT_TRUE(relationship.IsValid());
+    txn.Commit();
+
+    // Act & Assert
+    EXPECT_CALL(GetMockClient(), SendChangesetRequest(_, _, _))
+        .WillOnce(Invoke([&] (HttpBodyPtr changesetBody, Http::Request::ProgressCallbackCR, ICancellationTokenPtr)
+        {
+        WSChangeset expected;
+        expected.SetRequestOptions(RequestOptions());
+        expected.AddInstance({"TestSchema.TestClassA", "ExistingId"}, WSChangeset::Existing, nullptr)
+            .AddRelatedInstance({"TestSchema.TestRelationshipClass", ""}, WSChangeset::Created, ECRelatedInstanceDirection::Forward,
+            {"TestSchema.TestClassB", "B"}, WSChangeset::Created, ToJsonPtr(R"({"TestProperty":"B"})"));
+
+        EXPECT_EQ(ToJson(expected.ToRequestString()), Json::Reader::DoParse(changesetBody->AsString()));
+        return CreateCompletedAsyncTask(WSChangesetResult::Error(StubWSConnectionError()));
+        }));
+
+    SyncOptions options;
+    options.SetUseChangesets(true);
+    ds->SyncLocalChanges(nullptr, nullptr, options)->Wait();
+    }
+
+/*--------------------------------------------------------------------------------------+
+* @bsitest                                    Vincas.Razma                     07/15
++---------------+---------------+---------------+---------------+---------------+------*/
+TEST_F(CachingDataSourceTests, SyncLocalChanges_V21WithChangesetEnabledAndCreatedRelatedSourceObject_SendsChangeset)
+    {
+    // Arrange
+    auto ds = GetTestDataSource({2, 3});
+
+    auto txn = ds->StartCacheTransaction();
+    auto testClassA = txn.GetCache().GetAdapter().GetECClass("TestSchema.TestClassA");
+    auto testRelClass = txn.GetCache().GetAdapter().GetECRelationshipClass("TestSchema.TestRelationshipClass");
+
+    auto source = txn.GetCache().GetChangeManager().CreateObject(*testClassA, ToJson(R"({"TestProperty":"A"})"));
+    auto target = StubInstanceInCache(txn.GetCache(), {"TestSchema.TestClassB", "ExistingId"});
+    auto relationship = txn.GetCache().GetChangeManager().CreateRelationship(*testRelClass, source, target);
+    EXPECT_TRUE(relationship.IsValid());
+    txn.Commit();
+
+    // Act & Assert
+    EXPECT_CALL(GetMockClient(), SendChangesetRequest(_, _, _))
+        .WillOnce(Invoke([&] (HttpBodyPtr changesetBody, Http::Request::ProgressCallbackCR, ICancellationTokenPtr)
+        {
+        WSChangeset expected;
+        expected.SetRequestOptions(RequestOptions());
+        expected.AddInstance({"TestSchema.TestClassA", ""}, WSChangeset::Created, ToJsonPtr(R"({"TestProperty":"A"})"))
+            .AddRelatedInstance({"TestSchema.TestRelationshipClass", ""}, WSChangeset::Created, ECRelatedInstanceDirection::Forward,
+            {"TestSchema.TestClassB", "ExistingId"}, WSChangeset::Existing, nullptr);
+
+        EXPECT_EQ(ToJson(expected.ToRequestString()), Json::Reader::DoParse(changesetBody->AsString()));
+        return CreateCompletedAsyncTask(WSChangesetResult::Error(StubWSConnectionError()));
+        }));
+
+    SyncOptions options;
+    options.SetUseChangesets(true);
+    ds->SyncLocalChanges(nullptr, nullptr, options)->Wait();
+    }
+
+/*--------------------------------------------------------------------------------------+
+* @bsitest                                    Vincas.Razma                     07/15
++---------------+---------------+---------------+---------------+---------------+------*/
+TEST_F(CachingDataSourceTests, SyncLocalChanges_V21WithChangesetEnabledAndCreatedObjectsWithForwardRelationship_SendsChangeset)
+    {
+    // Arrange
+    auto ds = GetTestDataSource({2, 3});
+
+    auto txn = ds->StartCacheTransaction();
+    auto testClassA = txn.GetCache().GetAdapter().GetECClass("TestSchema.TestClassA");
+    auto testClassB = txn.GetCache().GetAdapter().GetECClass("TestSchema.TestClassB");
+    auto testRelClass = txn.GetCache().GetAdapter().GetECRelationshipClass("TestSchema.TestRelationshipClass");
+
+    auto instanceA = txn.GetCache().GetChangeManager().CreateObject(*testClassA, ToJson(R"({"TestProperty":"A"})"));
+    auto instanceB = txn.GetCache().GetChangeManager().CreateObject(*testClassB, ToJson(R"({"TestProperty":"B"})"));
+    EXPECT_TRUE(txn.GetCache().GetChangeManager().CreateRelationship(*testRelClass, instanceA, instanceB).IsValid());
+    txn.Commit();
+
+    // Act & Assert
+    EXPECT_CALL(GetMockClient(), SendChangesetRequest(_, _, _))
+        .WillOnce(Invoke([&] (HttpBodyPtr changesetBody, Http::Request::ProgressCallbackCR, ICancellationTokenPtr)
+        {
+        WSChangeset expected;
+        expected.SetRequestOptions(RequestOptions());
+        expected.AddInstance({"TestSchema.TestClassA", ""}, WSChangeset::Created, ToJsonPtr(R"({"TestProperty":"A"})"))
+            .AddRelatedInstance({"TestSchema.TestRelationshipClass", ""}, WSChangeset::Created, ECRelatedInstanceDirection::Forward,
+            {"TestSchema.TestClassB", ""}, WSChangeset::Created, ToJsonPtr(R"({"TestProperty":"B"})"));
+
+        EXPECT_EQ(ToJson(expected.ToRequestString()), Json::Reader::DoParse(changesetBody->AsString()));
+        return CreateCompletedAsyncTask(WSChangesetResult::Error(StubWSConnectionError()));
+        }));
+
+    SyncOptions options;
+    options.SetUseChangesets(true);
+    ds->SyncLocalChanges(nullptr, nullptr, options)->Wait();
+    }
+
+/*--------------------------------------------------------------------------------------+
+* @bsitest                                    Vincas.Razma                     07/15
++---------------+---------------+---------------+---------------+---------------+------*/
+TEST_F(CachingDataSourceTests, SyncLocalChanges_V21WithChangesetEnabledAndCreatedObjectsWithBackwardRelationship_SendsChangeset)
+    {
+    // Arrange
+    auto ds = GetTestDataSource({2, 3});
+
+    auto txn = ds->StartCacheTransaction();
+    auto testClassA = txn.GetCache().GetAdapter().GetECClass("TestSchema.TestClassA");
+    auto testClassB = txn.GetCache().GetAdapter().GetECClass("TestSchema.TestClassB");
+    auto testRelClass = txn.GetCache().GetAdapter().GetECRelationshipClass("TestSchema.TestRelationshipClass");
+
+    auto instanceA = txn.GetCache().GetChangeManager().CreateObject(*testClassA, ToJson(R"({"TestProperty":"A"})"));
+    auto instanceB = txn.GetCache().GetChangeManager().CreateObject(*testClassB, ToJson(R"({"TestProperty":"B"})"));
+    EXPECT_TRUE(txn.GetCache().GetChangeManager().CreateRelationship(*testRelClass, instanceB, instanceA).IsValid());
+    txn.Commit();
+
+    // Act & Assert
+    EXPECT_CALL(GetMockClient(), SendChangesetRequest(_, _, _))
+        .WillOnce(Invoke([&] (HttpBodyPtr changesetBody, Http::Request::ProgressCallbackCR, ICancellationTokenPtr)
+        {
+        WSChangeset expected;
+        expected.SetRequestOptions(RequestOptions());
+        expected.AddInstance({"TestSchema.TestClassA", ""}, WSChangeset::Created, ToJsonPtr(R"({"TestProperty":"A"})"))
+            .AddRelatedInstance({"TestSchema.TestRelationshipClass", ""}, WSChangeset::Created, ECRelatedInstanceDirection::Backward,
+            {"TestSchema.TestClassB", ""}, WSChangeset::Created, ToJsonPtr(R"({"TestProperty":"B"})"));
+
+        EXPECT_EQ(ToJson(expected.ToRequestString()), Json::Reader::DoParse(changesetBody->AsString()));
+        return CreateCompletedAsyncTask(WSChangesetResult::Error(StubWSConnectionError()));
+        }));
+
+    SyncOptions options;
+    options.SetUseChangesets(true);
+    ds->SyncLocalChanges(nullptr, nullptr, options)->Wait();
+    }
+
+/*--------------------------------------------------------------------------------------+
+* @bsitest                                    Vincas.Razma                     07/15
++---------------+---------------+---------------+---------------+---------------+------*/
+TEST_F(CachingDataSourceTests, SyncLocalChanges_V21WithChangesetEnabledAndCreatedObjectsWithManyRelatedObjects_SendsChangeset)
+    {
+    // Arrange
+    auto ds = GetTestDataSource({2, 3});
+
+    auto txn = ds->StartCacheTransaction();
+    auto testClass = txn.GetCache().GetAdapter().GetECClass("TestSchema.TestClass");
+    auto testRelClass = txn.GetCache().GetAdapter().GetECRelationshipClass("TestSchema.TestRelationshipClass");
+
+    auto instanceA = txn.GetCache().GetChangeManager().CreateObject(*testClass, ToJson(R"({"TestProperty":"A"})"));
+
+    // Related to "A"
+    auto instanceB = txn.GetCache().GetChangeManager().CreateObject(*testClass, ToJson(R"({"TestProperty":"B"})"));
+    EXPECT_TRUE(txn.GetCache().GetChangeManager().CreateRelationship(*testRelClass, instanceA, instanceB).IsValid());
+
+    auto instanceC = txn.GetCache().GetChangeManager().CreateObject(*testClass, ToJson(R"({"TestProperty":"C"})"));
+    EXPECT_TRUE(txn.GetCache().GetChangeManager().CreateRelationship(*testRelClass, instanceA, instanceC).IsValid());
+
+    auto instanceE = txn.GetCache().GetChangeManager().CreateObject(*testClass, ToJson(R"({"TestProperty":"D"})"));
+    EXPECT_TRUE(txn.GetCache().GetChangeManager().CreateRelationship(*testRelClass, instanceA, instanceE).IsValid());
+
+    // Related to "C"
+    auto instanceD = txn.GetCache().GetChangeManager().CreateObject(*testClass, ToJson(R"({"TestProperty":"E"})"));
+    EXPECT_TRUE(txn.GetCache().GetChangeManager().CreateRelationship(*testRelClass, instanceC, instanceD).IsValid());
+
+    auto instanceF = txn.GetCache().GetChangeManager().CreateObject(*testClass, ToJson(R"({"TestProperty":"F"})"));
+    EXPECT_TRUE(txn.GetCache().GetChangeManager().CreateRelationship(*testRelClass, instanceC, instanceF).IsValid());
+
+    txn.Commit();
+
+    // Act & Assert
+    EXPECT_CALL(GetMockClient(), SendChangesetRequest(_, _, _))
+        .WillOnce(Invoke([&] (HttpBodyPtr changesetBody, Http::Request::ProgressCallbackCR, ICancellationTokenPtr)
+        {
+        WSChangeset expected;
+        expected.SetRequestOptions(RequestOptions());
+        auto& a = expected.AddInstance({"TestSchema.TestClass", ""}, WSChangeset::Created, ToJsonPtr(R"({"TestProperty":"A"})"));
+
+        a.AddRelatedInstance({"TestSchema.TestRelationshipClass", ""}, WSChangeset::Created, ECRelatedInstanceDirection::Forward,
+        {"TestSchema.TestClass", ""}, WSChangeset::Created, ToJsonPtr(R"({"TestProperty":"B"})"));
+
+        auto& c = a.AddRelatedInstance({"TestSchema.TestRelationshipClass", ""}, WSChangeset::Created, ECRelatedInstanceDirection::Forward,
+        {"TestSchema.TestClass", ""}, WSChangeset::Created, ToJsonPtr(R"({"TestProperty":"C"})"));
+
+        c.AddRelatedInstance({"TestSchema.TestRelationshipClass", ""}, WSChangeset::Created, ECRelatedInstanceDirection::Forward,
+        {"TestSchema.TestClass", ""}, WSChangeset::Created, ToJsonPtr(R"({"TestProperty":"E"})"));
+
+        c.AddRelatedInstance({"TestSchema.TestRelationshipClass", ""}, WSChangeset::Created, ECRelatedInstanceDirection::Forward,
+        {"TestSchema.TestClass", ""}, WSChangeset::Created, ToJsonPtr(R"({"TestProperty":"F"})"));
+
+        a.AddRelatedInstance({"TestSchema.TestRelationshipClass", ""}, WSChangeset::Created, ECRelatedInstanceDirection::Forward,
+        {"TestSchema.TestClass", ""}, WSChangeset::Created, ToJsonPtr(R"({"TestProperty":"D"})"));
+
+        EXPECT_EQ(ToJson(expected.ToRequestString()), Json::Reader::DoParse(changesetBody->AsString()));
+        return CreateCompletedAsyncTask(WSChangesetResult::Error(StubWSConnectionError()));
+        }));
+
+    SyncOptions options;
+    options.SetUseChangesets(true);
+    ds->SyncLocalChanges(nullptr, nullptr, options)->Wait();
+    }
+
+/*--------------------------------------------------------------------------------------+
+* @bsitest                                    Vincas.Razma                     07/15
++---------------+---------------+---------------+---------------+---------------+------*/
+TEST_F(CachingDataSourceTests, SyncLocalChanges_V21WithChangesetEnabledAndCreatedRelatedObjectsAndSuccessfulResponse_CommitsRemoteIdsToInstances)
+    {
+    // Arrange
+    auto ds = GetTestDataSource({2, 3});
+
+    auto txn = ds->StartCacheTransaction();
+    auto testClassA = txn.GetCache().GetAdapter().GetECClass("TestSchema.TestClassA");
+    auto testClassB = txn.GetCache().GetAdapter().GetECClass("TestSchema.TestClassB");
+    auto testRelClass = txn.GetCache().GetAdapter().GetECRelationshipClass("TestSchema.TestRelationshipClass");
+
+    auto instanceA = txn.GetCache().GetChangeManager().CreateObject(*testClassA, ToJson(R"({"TestProperty":"A"})"));
+    auto instanceB = txn.GetCache().GetChangeManager().CreateObject(*testClassB, ToJson(R"({"TestProperty":"B"})"));
+    auto relationshipAB = txn.GetCache().GetChangeManager().CreateRelationship(*testRelClass, instanceA, instanceB);
+    EXPECT_TRUE(relationshipAB.IsValid());
+    txn.Commit();
+
+    // Act & Assert
+    EXPECT_CALL(GetMockClient(), SendChangesetRequest(_, _, _))
+        .WillOnce(Invoke([&] (HttpBodyPtr changesetBody, Http::Request::ProgressCallbackCR, ICancellationTokenPtr)
+        {
+        StubInstances instances;
+        auto instance = instances.Add({"TestSchema.TestClassA", "RemoteIdA"});
+        instance.AddRelated({"TestSchema.TestRelationshipClass", "RemoteIdAB"}, {"TestSchema.TestClassB", "RemoteIdB"});
+        return CreateCompletedAsyncTask(instances.ToWSChangesetResult());
+        }));
+
+    SyncOptions options;
+    options.SetUseChangesets(true);
+    ds->SyncLocalChanges(nullptr, nullptr, options)->Wait();
+
+        {
+        auto txn = ds->StartCacheTransaction();
+        EXPECT_EQ(ObjectId("TestSchema.TestClassA", "RemoteIdA"), txn.GetCache().FindInstance(instanceA));
+        EXPECT_EQ(ObjectId("TestSchema.TestClassB", "RemoteIdB"), txn.GetCache().FindInstance(instanceB));
+        EXPECT_EQ(ObjectId("TestSchema.TestRelationshipClass", "RemoteIdAB"), txn.GetCache().FindRelationship(relationshipAB));
+        EXPECT_EQ(IChangeManager::ChangeStatus::NoChange, txn.GetCache().GetChangeManager().GetObjectChange(instanceA).GetChangeStatus());
+        EXPECT_EQ(IChangeManager::ChangeStatus::NoChange, txn.GetCache().GetChangeManager().GetObjectChange(instanceB).GetChangeStatus());
+        EXPECT_EQ(IChangeManager::ChangeStatus::NoChange, txn.GetCache().GetChangeManager().GetRelationshipChange(relationshipAB).GetChangeStatus());
+        }
+    }
+
+/*--------------------------------------------------------------------------------------+
+* @bsitest                                    Vincas.Razma                     07/15
++---------------+---------------+---------------+---------------+---------------+------*/
+TEST_F(CachingDataSourceTests, SyncLocalChanges_V21WithChangesetEnabledAndCreatedRelatedObjectToExistingAndSuccessfulResponse_CommitsRemoteIdsToInstances)
+    {
+    // Arrange
+    auto ds = GetTestDataSource({2, 3});
+
+    auto txn = ds->StartCacheTransaction();
+    auto testClassB = txn.GetCache().GetAdapter().GetECClass("TestSchema.TestClassB");
+    auto testRelClass = txn.GetCache().GetAdapter().GetECRelationshipClass("TestSchema.TestRelationshipClass");
+
+    auto instanceA = StubInstanceInCache(txn.GetCache(), {"TestSchema.TestClassA", "ExistingIdA"});
+    auto instanceB = txn.GetCache().GetChangeManager().CreateObject(*testClassB, ToJson(R"({"TestProperty":"B"})"));
+    auto relationshipAB = txn.GetCache().GetChangeManager().CreateRelationship(*testRelClass, instanceA, instanceB);
+    EXPECT_TRUE(relationshipAB.IsValid());
+    txn.Commit();
+
+    // Act & Assert
+    EXPECT_CALL(GetMockClient(), SendChangesetRequest(_, _, _))
+        .WillOnce(Invoke([&] (HttpBodyPtr changesetBody, Http::Request::ProgressCallbackCR, ICancellationTokenPtr)
+        {
+        StubInstances instances;
+        auto instance = instances.Add({"TestSchema.TestClassA", "ExistingIdA"});
+        instance.AddRelated({"TestSchema.TestRelationshipClass", "RemoteIdAB"}, {"TestSchema.TestClassB", "RemoteIdB"});
+
+        return CreateCompletedAsyncTask(instances.ToWSChangesetResult());
+        }));
+
+    SyncOptions options;
+    options.SetUseChangesets(true);
+    ds->SyncLocalChanges(nullptr, nullptr, options)->Wait();
+
+        {
+        auto txn = ds->StartCacheTransaction();
+        EXPECT_EQ(ObjectId("TestSchema.TestClassA", "ExistingIdA"), txn.GetCache().FindInstance(instanceA));
+        EXPECT_EQ(ObjectId("TestSchema.TestClassB", "RemoteIdB"), txn.GetCache().FindInstance(instanceB));
+        EXPECT_EQ(ObjectId("TestSchema.TestRelationshipClass", "RemoteIdAB"), txn.GetCache().FindRelationship(relationshipAB));
+        EXPECT_EQ(IChangeManager::ChangeStatus::NoChange, txn.GetCache().GetChangeManager().GetObjectChange(instanceA).GetChangeStatus());
+        EXPECT_EQ(IChangeManager::ChangeStatus::NoChange, txn.GetCache().GetChangeManager().GetObjectChange(instanceB).GetChangeStatus());
+        EXPECT_EQ(IChangeManager::ChangeStatus::NoChange, txn.GetCache().GetChangeManager().GetRelationshipChange(relationshipAB).GetChangeStatus());
+        }
+    }
+
+/*--------------------------------------------------------------------------------------+
+* @bsitest                                    Vincas.Razma                     07/15
++---------------+---------------+---------------+---------------+---------------+------*/
+TEST_F(CachingDataSourceTests, SyncLocalChanges_V21WithChangesetEnabledModifiedObjectAndSuccessfulResponse_CommitsChanges)
+    {
+    // Arrange
+    auto ds = GetTestDataSource({2, 3});
+
+    auto txn = ds->StartCacheTransaction();
+    auto instance = StubInstanceInCache(txn.GetCache(), {"TestSchema.TestClass", "A"});
+    ASSERT_EQ(SUCCESS, txn.GetCache().GetChangeManager().ModifyObject(instance, ToJson(R"({"TestProperty" : "ModifiedValue"})")));
+    txn.Commit();
+
+    // Act & Assert
+    EXPECT_CALL(GetMockClient(), SendChangesetRequest(_, _, _))
+        .WillOnce(Invoke([&] (HttpBodyPtr changesetBody, Http::Request::ProgressCallbackCR, ICancellationTokenPtr)
+        {
+        auto body = HttpStringBody::Create(R"({"changedInstances" : [{"instanceAfterChange" : {}}]})");
+        return CreateCompletedAsyncTask(WSChangesetResult::Success(body));
+        }));
+
+    SyncOptions options;
+    options.SetUseChangesets(true);
+    ds->SyncLocalChanges(nullptr, nullptr, options)->Wait();
+
+        {
+        auto txn = ds->StartCacheTransaction();
+        EXPECT_EQ(ObjectId("TestSchema.TestClass", "A"), txn.GetCache().FindInstance(instance));
+        EXPECT_EQ(IChangeManager::ChangeStatus::NoChange, txn.GetCache().GetChangeManager().GetObjectChange(instance).GetChangeStatus());
+        }
+    }
+
+/*--------------------------------------------------------------------------------------+
+* @bsitest                                    Vincas.Razma                     07/15
++---------------+---------------+---------------+---------------+---------------+------*/
+TEST_F(CachingDataSourceTests, SyncLocalChanges_V21WithChangesetEnabledDeletedObjectAndSuccessfulResponse_CommitsChanges)
+    {
+    // Arrange
+    auto ds = GetTestDataSource({2, 3});
+
+    auto txn = ds->StartCacheTransaction();
+    auto instance = StubInstanceInCache(txn.GetCache(), {"TestSchema.TestClass", "A"});
+    ASSERT_EQ(SUCCESS, txn.GetCache().GetChangeManager().DeleteObject(instance));
+    txn.Commit();
+
+    // Act & Assert
+    EXPECT_CALL(GetMockClient(), SendChangesetRequest(_, _, _))
+        .WillOnce(Invoke([&] (HttpBodyPtr changesetBody, Http::Request::ProgressCallbackCR, ICancellationTokenPtr)
+        {
+        auto body = HttpStringBody::Create(R"({"changedInstances" : [{"instanceAfterChange" : {}}]})");
+        return CreateCompletedAsyncTask(WSChangesetResult::Success(body));
+        }));
+
+    SyncOptions options;
+    options.SetUseChangesets(true);
+    ds->SyncLocalChanges(nullptr, nullptr, options)->Wait();
+
+        {
+        auto txn = ds->StartCacheTransaction();
+        EXPECT_FALSE(txn.GetCache().FindInstance({"TestSchema.TestClass", "A"}).IsValid());
+        EXPECT_EQ(IChangeManager::ChangeStatus::NoChange, txn.GetCache().GetChangeManager().GetObjectChange(instance).GetChangeStatus());
+        }
+    }
+
+/*--------------------------------------------------------------------------------------+
+* @bsitest                                    Vincas.Razma                     07/15
++---------------+---------------+---------------+---------------+---------------+------*/
+TEST_F(CachingDataSourceTests, SyncLocalChanges_V21WithChangesetEnabledDeletedRelationshipAndSuccessfulResponse_CommitsChanges)
+    {
+    // Arrange
+    auto ds = GetTestDataSource({2, 3});
+
+    StubInstances instances;
+    instances.Add({"TestSchema.TestClassA", "A"}).AddRelated({"TestSchema.TestRelationshipClass", "AB"}, {"TestSchema.TestClassB", "B"});
+
+    auto txn = ds->StartCacheTransaction();
+    ASSERT_EQ(CacheStatus::OK, txn.GetCache().CacheResponse(StubCachedResponseKey(txn.GetCache()), instances.ToWSObjectsResponse()));
+    auto relClass = txn.GetCache().GetAdapter().GetECRelationshipClass("TestSchema.TestRelationshipClass");
+    auto relationship = txn.GetCache().FindRelationship(*relClass, {"TestSchema.TestClassA", "A"}, {"TestSchema.TestClassB", "B"});
+    ASSERT_EQ(SUCCESS, txn.GetCache().GetChangeManager().DeleteRelationship(relationship));
+    txn.Commit();
+
+    // Act & Assert
+    EXPECT_CALL(GetMockClient(), SendChangesetRequest(_, _, _))
+        .WillOnce(Invoke([&] (HttpBodyPtr changesetBody, Http::Request::ProgressCallbackCR, ICancellationTokenPtr)
+        {
+        auto body = HttpStringBody::Create(R"({"changedInstances" : [{"instanceAfterChange" : {}}]})");
+        return CreateCompletedAsyncTask(WSChangesetResult::Success(body));
+        }));
+
+    SyncOptions options;
+    options.SetUseChangesets(true);
+    ds->SyncLocalChanges(nullptr, nullptr, options)->Wait();
+
+        {
+        auto txn = ds->StartCacheTransaction();
+        EXPECT_TRUE(txn.GetCache().FindInstance({"TestSchema.TestClassA", "A"}).IsValid());
+        EXPECT_TRUE(txn.GetCache().FindInstance({"TestSchema.TestClassB", "B"}).IsValid());
+        EXPECT_FALSE(txn.GetCache().FindRelationship(*relClass, {"TestSchema.TestClassA", "A"}, {"TestSchema.TestClassB", "B"}).IsValid());
+        EXPECT_EQ(IChangeManager::ChangeStatus::NoChange, txn.GetCache().GetChangeManager().GetRelationshipChange(relationship).GetChangeStatus());
+        }
+    }
+
+/*--------------------------------------------------------------------------------------+
+* @bsitest                                    Vincas.Razma                     07/15
++---------------+---------------+---------------+---------------+---------------+------*/
+TEST_F(CachingDataSourceTests, SyncLocalChanges_V21WithChangesetEnabledAndChangesetSizeLimited_SendsTwoChangesetsSoTheyWouldFitIntoLimit)
+    {
+    int maximumRequestSize = 800;
+
+    // Arrange
+    auto ds = GetTestDataSource({2, 3});
+
+    auto txn = ds->StartCacheTransaction();
+    auto testClass = txn.GetCache().GetAdapter().GetECClass("TestSchema.TestClass");
+    auto testRelClass = txn.GetCache().GetAdapter().GetECRelationshipClass("TestSchema.TestRelationshipClass");
+
+    ECInstanceKey source, target;
+
+    source = txn.GetCache().GetChangeManager().CreateObject(*testClass, ToJson(R"({"TestProperty":"A"})"));
+
+    target = txn.GetCache().GetChangeManager().CreateObject(*testClass, ToJson(R"({"TestProperty":"B"})"));
+    EXPECT_TRUE(txn.GetCache().GetChangeManager().CreateRelationship(*testRelClass, source, target).IsValid());
+
+    target = txn.GetCache().GetChangeManager().CreateObject(*testClass, ToJson(R"({"TestProperty":"C"})"));
+    EXPECT_TRUE(txn.GetCache().GetChangeManager().CreateRelationship(*testRelClass, source, target).IsValid());
+
+    target = txn.GetCache().GetChangeManager().CreateObject(*testClass, ToJson(R"({"TestProperty":"D"})"));
+    EXPECT_TRUE(txn.GetCache().GetChangeManager().CreateRelationship(*testRelClass, source, target).IsValid());
+
+    txn.Commit();
+
+    // Act & Assert
+    InSequence callsInSequence;
+
+    EXPECT_CALL(GetMockClient(), SendChangesetRequest(_, _, _))
+        .WillOnce(Invoke([&] (HttpBodyPtr changesetBody, Http::Request::ProgressCallbackCR, ICancellationTokenPtr)
+        {
+        WSChangeset expected;
+        expected.SetRequestOptions(RequestOptions());
+        auto& a = expected.AddInstance({"TestSchema.TestClass", ""}, WSChangeset::Created, ToJsonPtr(R"({"TestProperty":"A"})"));
+        a.AddRelatedInstance({"TestSchema.TestRelationshipClass", ""}, WSChangeset::Created, ECRelatedInstanceDirection::Forward,
+        {"TestSchema.TestClass", ""}, WSChangeset::Created, ToJsonPtr(R"({"TestProperty":"B"})"));
+        a.AddRelatedInstance({"TestSchema.TestRelationshipClass", ""}, WSChangeset::Created, ECRelatedInstanceDirection::Forward,
+        {"TestSchema.TestClass", ""}, WSChangeset::Created, ToJsonPtr(R"({"TestProperty":"C"})"));
+        EXPECT_LE(changesetBody->GetLength(), maximumRequestSize);
+        EXPECT_EQ(ToJson(expected.ToRequestString()), Json::Reader::DoParse(changesetBody->AsString()));
+
+        StubInstances instances;
+        auto instance = instances.Add({"TestSchema.TestClass", "RemoteIdA"});
+        instance.AddRelated({"TestSchema.TestRelationshipClass", "RemoteIdAB"}, {"TestSchema.TestClass", "RemoteIdB"});
+        instance.AddRelated({"TestSchema.TestRelationshipClass", "RemoteIdAC"}, {"TestSchema.TestClass", "RemoteIdC"});
+        return CreateCompletedAsyncTask(instances.ToWSChangesetResult());
+        }));
+
+    EXPECT_CALL(GetMockClient(), SendChangesetRequest(_, _, _))
+        .WillOnce(Invoke([&] (HttpBodyPtr changesetBody, Http::Request::ProgressCallbackCR, ICancellationTokenPtr)
+        {
+        WSChangeset expected;
+        expected.SetRequestOptions(RequestOptions());
+        auto& a = expected.AddInstance({"TestSchema.TestClass", "RemoteIdA"}, WSChangeset::Existing, nullptr);
+        a.AddRelatedInstance({"TestSchema.TestRelationshipClass", ""}, WSChangeset::Created, ECRelatedInstanceDirection::Forward,
+        {"TestSchema.TestClass", ""}, WSChangeset::Created, ToJsonPtr(R"({"TestProperty":"D"})"));
+        EXPECT_LE(changesetBody->GetLength(), maximumRequestSize);
+        EXPECT_EQ(ToJson(expected.ToRequestString()), Json::Reader::DoParse(changesetBody->AsString()));
+
+        return CreateCompletedAsyncTask(WSChangesetResult::Error(StubWSConnectionError()));
+        }));
+
+    SyncOptions options;
+    options.SetUseChangesets(true);
+    options.SetMaxChangesetSize(maximumRequestSize);
+    auto result = ds->SyncLocalChanges(nullptr, nullptr, options)->GetResult();
+    EXPECT_EQ(ICachingDataSource::Status::NetworkErrorsOccured, result.GetError().GetStatus());
+    }
+
+/*--------------------------------------------------------------------------------------+
+* @bsitest                                    Vincas.Razma                     07/15
++---------------+---------------+---------------+---------------+---------------+------*/
+TEST_F(CachingDataSourceTests, SyncLocalChanges_V21WithChangesetEnabledAndChangesetSizeLimitIsSmallerThanInstance_ReturnsError)
+    {
+    // Arrange
+    auto ds = GetTestDataSource({2, 3});
+
+    auto txn = ds->StartCacheTransaction();
+    auto testClass = txn.GetCache().GetAdapter().GetECClass("TestSchema.TestClass");
+    EXPECT_TRUE(txn.GetCache().GetChangeManager().CreateObject(*testClass, ToJson(R"({"TestProperty":"A"})")).IsValid());
+    txn.Commit();
+
+    // Act & Assert
+    SyncOptions options;
+    options.SetUseChangesets(true);
+    options.SetMaxChangesetSize(10);
+
+    BeTest::SetFailOnAssert(false);
+    auto result = ds->SyncLocalChanges(nullptr, nullptr, options)->GetResult();
+    BeTest::SetFailOnAssert(true);
+
+    ASSERT_FALSE(result.IsSuccess());
+    EXPECT_EQ(ICachingDataSource::Status::InternalCacheError, result.GetError().GetStatus());
+    }
+/*--------------------------------------------------------------------------------------+
+* @bsitest                                    Vincas.Razma                     07/15
++---------------+---------------+---------------+---------------+---------------+------*/
+TEST_F(CachingDataSourceTests, SyncLocalChanges_V21WithChangesetEnabledAndChangesetInstanceCountLimited_SendsTwoChangesetsSoTheyWouldFitIntoLimit)
+    {
+    // Arrange
+    auto ds = GetTestDataSource({2, 3});
+
+    auto txn = ds->StartCacheTransaction();
+    auto testClass = txn.GetCache().GetAdapter().GetECClass("TestSchema.TestClass");
+    auto testRelClass = txn.GetCache().GetAdapter().GetECRelationshipClass("TestSchema.TestRelationshipClass");
+
+    ECInstanceKey source, target;
+
+    source = txn.GetCache().GetChangeManager().CreateObject(*testClass, ToJson(R"({"TestProperty":"A"})"));
+
+    target = txn.GetCache().GetChangeManager().CreateObject(*testClass, ToJson(R"({"TestProperty":"B"})"));
+    EXPECT_TRUE(txn.GetCache().GetChangeManager().CreateRelationship(*testRelClass, source, target).IsValid());
+
+    target = txn.GetCache().GetChangeManager().CreateObject(*testClass, ToJson(R"({"TestProperty":"C"})"));
+    EXPECT_TRUE(txn.GetCache().GetChangeManager().CreateRelationship(*testRelClass, source, target).IsValid());
+
+    target = txn.GetCache().GetChangeManager().CreateObject(*testClass, ToJson(R"({"TestProperty":"D"})"));
+    EXPECT_TRUE(txn.GetCache().GetChangeManager().CreateRelationship(*testRelClass, source, target).IsValid());
+
+    txn.Commit();
+
+    // Act & Assert
+    InSequence callsInSequence;
+
+    EXPECT_CALL(GetMockClient(), SendChangesetRequest(_, _, _))
+        .WillOnce(Invoke([&] (HttpBodyPtr changesetBody, Http::Request::ProgressCallbackCR, ICancellationTokenPtr)
+        {
+        WSChangeset expected;
+        expected.SetRequestOptions(RequestOptions());
+        auto& a = expected.AddInstance({"TestSchema.TestClass", ""}, WSChangeset::Created, ToJsonPtr(R"({"TestProperty":"A"})"));
+        a.AddRelatedInstance({"TestSchema.TestRelationshipClass", ""}, WSChangeset::Created, ECRelatedInstanceDirection::Forward,
+        {"TestSchema.TestClass", ""}, WSChangeset::Created, ToJsonPtr(R"({"TestProperty":"B"})"));
+        a.AddRelatedInstance({"TestSchema.TestRelationshipClass", ""}, WSChangeset::Created, ECRelatedInstanceDirection::Forward,
+        {"TestSchema.TestClass", ""}, WSChangeset::Created, ToJsonPtr(R"({"TestProperty":"C"})"));
+        EXPECT_EQ(ToJson(expected.ToRequestString()), Json::Reader::DoParse(changesetBody->AsString()));
+
+        StubInstances instances;
+        auto instance = instances.Add({"TestSchema.TestClass", "RemoteIdA"});
+        instance.AddRelated({"TestSchema.TestRelationshipClass", "RemoteIdAB"}, {"TestSchema.TestClass", "RemoteIdB"});
+        instance.AddRelated({"TestSchema.TestRelationshipClass", "RemoteIdAC"}, {"TestSchema.TestClass", "RemoteIdC"});
+
+        return CreateCompletedAsyncTask(instances.ToWSChangesetResult());
+        }));
+
+    EXPECT_CALL(GetMockClient(), SendChangesetRequest(_, _, _))
+        .WillOnce(Invoke([&] (HttpBodyPtr changesetBody, Http::Request::ProgressCallbackCR, ICancellationTokenPtr)
+        {
+        WSChangeset expected;
+        expected.SetRequestOptions(RequestOptions());
+        auto& a = expected.AddInstance({"TestSchema.TestClass", "RemoteIdA"}, WSChangeset::Existing, nullptr);
+        a.AddRelatedInstance({"TestSchema.TestRelationshipClass", ""}, WSChangeset::Created, ECRelatedInstanceDirection::Forward,
+        {"TestSchema.TestClass", ""}, WSChangeset::Created, ToJsonPtr(R"({"TestProperty":"D"})"));
+        EXPECT_EQ(ToJson(expected.ToRequestString()), Json::Reader::DoParse(changesetBody->AsString()));
+
+        return CreateCompletedAsyncTask(WSChangesetResult::Error(StubWSConnectionError()));
+        }));
+
+    SyncOptions options;
+    options.SetUseChangesets(true);
+    options.SetMaxChangesetInstanceCount(3);
+    auto result = ds->SyncLocalChanges(nullptr, nullptr, options)->GetResult();
+    EXPECT_EQ(ICachingDataSource::Status::NetworkErrorsOccured, result.GetError().GetStatus());
+    }
+
+/*--------------------------------------------------------------------------------------+
+* @bsitest                                    Vincas.Razma                     07/15
++---------------+---------------+---------------+---------------+---------------+------*/
+TEST_F(CachingDataSourceTests, SyncLocalChanges_V21WithChangesetEnabledAndOneObjectWithFile_InterruptsChangesetsWithCreateObjectRequestForFile)
+    {
+    // Arrange
+    auto ds = GetTestDataSource({2, 3});
+
+    auto txn = ds->StartCacheTransaction();
+    auto testClass = txn.GetCache().GetAdapter().GetECClass("TestSchema.TestClass");
+
+    auto instanceA = txn.GetCache().GetChangeManager().CreateObject(*testClass, ToJson(R"({"TestProperty":"A"})"));
+    auto instanceB = txn.GetCache().GetChangeManager().CreateObject(*testClass, ToJson(R"({"TestProperty":"B"})"));
+    ASSERT_EQ(SUCCESS, txn.GetCache().GetChangeManager().ModifyFile(instanceB, StubFile(), true));
+    auto filePath = txn.GetCache().ReadFilePath(instanceB);
+    auto instanceC = txn.GetCache().GetChangeManager().CreateObject(*testClass, ToJson(R"({"TestProperty":"C"})"));
+
+    txn.Commit();
+
+    WSChangeset expected1;
+    WSChangeset expected2(WSChangeset::Format::SingeInstance);
+    WSChangeset expected3;
+    expected1.SetRequestOptions(RequestOptions());
+    expected3.SetRequestOptions(RequestOptions());
+    expected1.AddInstance({"TestSchema.TestClass", ""}, WSChangeset::ChangeState::Created, ToJsonPtr(R"({"TestProperty":"A"})"));
+    expected2.AddInstance({"TestSchema.TestClass", ""}, WSChangeset::ChangeState::Created, ToJsonPtr(R"({"TestProperty":"B"})"));
+    expected3.AddInstance({"TestSchema.TestClass", ""}, WSChangeset::ChangeState::Created, ToJsonPtr(R"({"TestProperty":"C"})"));
+
+    {
+    InSequence callsInSequence;
+
+    EXPECT_CALL(GetMockClient(), SendChangesetRequest(_, _, _))
+        .WillOnce(Invoke([&] (HttpBodyPtr changesetBody, Http::Request::ProgressCallbackCR, ICancellationTokenPtr)
+        {
+        EXPECT_EQ(ToJson(expected1.ToRequestString()), Json::Reader::DoParse(changesetBody->AsString()));
+
+        StubInstances instances;
+        instances.Add({"TestSchema.TestClass", "RemoteIdA"});
+
+        return CreateCompletedAsyncTask(instances.ToWSChangesetResult());
+        }));
+
+    EXPECT_CALL(GetMockClient(), SendCreateObjectRequest(_, _, _, _))
+        .WillOnce(Invoke([&] (JsonValueCR creationJson, BeFileNameCR path, Http::Request::ProgressCallbackCR, ICancellationTokenPtr)
+        {
+        EXPECT_EQ(ToJson(expected2.ToRequestString()), creationJson);
+        EXPECT_EQ(filePath, path);
+        return CreateCompletedAsyncTask(StubWSCreateObjectResult({"TestSchema.TestClass", "RemoteIdB"}));
+        }));
+
+    EXPECT_CALL(GetMockClient(), SendQueryRequest(_, _, _, _))
+        .WillOnce(Invoke([&] (WSQueryCR query, Utf8StringCR, Utf8StringCR, ICancellationTokenPtr)
+        {
+        EXPECT_THAT(query.ToQueryString(), Eq("$filter=$id+eq+'RemoteIdB'"));
+
+        StubInstances instances;
+        instances.Add({"TestSchema.TestDerivedClass", "RemoteIdB"});
+
+        return CreateCompletedAsyncTask(instances.ToWSObjectsResult());
+        }));
+
+    EXPECT_CALL(GetMockClient(), SendChangesetRequest(_, _, _))
+        .WillOnce(Invoke([&] (HttpBodyPtr changesetBody, Http::Request::ProgressCallbackCR, ICancellationTokenPtr)
+        {
+        EXPECT_EQ(ToJson(expected3.ToRequestString()), Json::Reader::DoParse(changesetBody->AsString()));
+
+        StubInstances instances;
+        instances.Add({"TestSchema.TestClass", "RemoteIdC"});
+
+        return CreateCompletedAsyncTask(instances.ToWSChangesetResult());
+        }));
+    }
+
+    SyncOptions options;
+    options.SetUseChangesets(true);
+    auto result = ds->SyncLocalChanges(nullptr, nullptr, options)->GetResult();
+    ASSERT_TRUE(result.IsSuccess());
+    EXPECT_EQ(0, result.GetValue().size());
+    }
+
+/*--------------------------------------------------------------------------------------+
+* @bsitest                                    Vincas.Razma                     07/15
++---------------+---------------+---------------+---------------+---------------+------*/
+TEST_F(CachingDataSourceTests, SyncLocalChanges_V21WithChangesetEnabledAndRelatedObjectWithFile_SendsCreateObjectRequestForFile)
+    {
+    // Arrange
+    auto ds = GetTestDataSource({2, 3});
+
+    auto txn = ds->StartCacheTransaction();
+    auto testClass = txn.GetCache().GetAdapter().GetECClass("TestSchema.TestClass");
+    auto relClass = txn.GetCache().GetAdapter().GetECRelationshipClass("TestSchema.TestRelationshipClass");
+
+    auto instanceA = txn.GetCache().GetChangeManager().CreateObject(*testClass, ToJson(R"({"TestProperty":"A"})"));
+    auto instanceB = txn.GetCache().GetChangeManager().CreateObject(*testClass, ToJson(R"({"TestProperty":"B"})"));
+    auto relationshipAB = txn.GetCache().GetChangeManager().CreateRelationship(*relClass, instanceA, instanceB);
+    ASSERT_EQ(SUCCESS, txn.GetCache().GetChangeManager().ModifyFile(instanceB, StubFile(), true));
+    auto filePath = txn.GetCache().ReadFilePath(instanceB);
+
+    txn.Commit();
+
+    // Request 1
+    WSChangeset expected1;
+    expected1.SetRequestOptions(RequestOptions());
+    expected1.AddInstance({"TestSchema.TestClass", ""}, WSChangeset::ChangeState::Created, ToJsonPtr(R"({"TestProperty":"A"})"));
+
+    WSChangeset expected2(WSChangeset::SingeInstance);
+    expected2.AddInstance({"TestSchema.TestClass", ""}, WSChangeset::ChangeState::Created, ToJsonPtr(R"({"TestProperty":"B"})"))
+        .AddRelatedInstance({"TestSchema.TestRelationshipClass", ""}, WSChangeset::ChangeState::Created, ECRelatedInstanceDirection::Backward,
+        {"TestSchema.TestClass", "RemoteIdA"}, WSChangeset::ChangeState::Existing, nullptr);
+
+    {
+    InSequence callsInSequence;
+
+    EXPECT_CALL(GetMockClient(), SendChangesetRequest(_, _, _))
+        .WillOnce(Invoke([&] (HttpBodyPtr changesetBody, Http::Request::ProgressCallbackCR, ICancellationTokenPtr)
+        {
+        EXPECT_EQ(ToJson(expected1.ToRequestString()), Json::Reader::DoParse(changesetBody->AsString()));
+
+        StubInstances instances;
+        instances.Add({"TestSchema.TestClass", "RemoteIdA"});
+
+        return CreateCompletedAsyncTask(instances.ToWSChangesetResult());
+        }));
+
+    EXPECT_CALL(GetMockClient(), SendCreateObjectRequest(_, _, _, _))
+        .WillOnce(Invoke([&] (JsonValueCR creationJson, BeFileNameCR path, Http::Request::ProgressCallbackCR, ICancellationTokenPtr)
+        {
+        EXPECT_EQ(ToJson(expected2.ToRequestString()), creationJson);
+        EXPECT_EQ(filePath, path);
+        return CreateCompletedAsyncTask(WSCreateObjectResult::Error(StubWSConnectionError()));
+        }));
+    }
+
+    SyncOptions options;
+    options.SetUseChangesets(true);
+    ds->SyncLocalChanges(nullptr, nullptr, options)->Wait();
+    }
+
+/*--------------------------------------------------------------------------------------+
+* @bsitest                                    Vincas.Razma                     07/15
++---------------+---------------+---------------+---------------+---------------+------*/
+TEST_F(CachingDataSourceTests, SyncLocalChanges_V20WithChangesetEnabledAndCreatedObject_SendsCreateObjectRequestsBecauseChangesetsAreNotSupported)
+    {
+    // Arrange
+    auto ds = GetTestDataSource({2, 0});
+
+    auto txn = ds->StartCacheTransaction();
+    auto testClass = txn.GetCache().GetAdapter().GetECClass("TestSchema.TestClass");
+    ASSERT_TRUE(txn.GetCache().GetChangeManager().CreateObject(*testClass, ToJson(R"({"TestProperty":"A"})")).IsValid());
+    txn.Commit();
+
+    WSChangeset expected(WSChangeset::Format::SingeInstance);
+    expected.AddInstance({"TestSchema.TestClass", ""}, WSChangeset::ChangeState::Created, ToJsonPtr(R"({"TestProperty":"A"})"));
+
+    EXPECT_CALL(GetMockClient(), SendCreateObjectRequest(_, _, _, _))
+        .WillOnce(Invoke([&] (JsonValueCR json, BeFileNameCR path, Http::Request::ProgressCallbackCR, ICancellationTokenPtr)
+        {
+        EXPECT_EQ(ToJson(expected.ToRequestString()), json);
+        EXPECT_EQ(L"", path);
+        return CreateCompletedAsyncTask(WSCreateObjectResult::Error(StubWSConnectionError()));
+        }));
+
+    SyncOptions options;
+    options.SetUseChangesets(true);
+    ds->SyncLocalChanges(nullptr, nullptr, options)->Wait();
+    }
+
+/*--------------------------------------------------------------------------------------+
+* @bsitest                                    Vincas.Razma                     07/15
++---------------+---------------+---------------+---------------+---------------+------*/
+TEST_F(CachingDataSourceTests, SyncLocalChanges_V21WithChangesetEnabledAndFailureStrategySet_SetsFailureStrategyInBody)
+    {
+    auto ds = GetTestDataSource({2, 3});
+
+    auto txn = ds->StartCacheTransaction();
+    auto testClass = txn.GetCache().GetAdapter().GetECClass("TestSchema.TestClass");
+    auto instance = txn.GetCache().GetChangeManager().CreateObject(*testClass, Json::objectValue);
+    txn.Commit();
+
+    SyncOptions options;
+    options.SetUseChangesets(true);
+
+    // Default
+    EXPECT_CALL(GetMockClient(), SendChangesetRequest(_, _, _))
+        .WillOnce(Invoke([&] (HttpBodyPtr changesetBody, Http::Request::ProgressCallbackCR, ICancellationTokenPtr)
+        {
+        Json::Value requestBody = ToJson(changesetBody->AsString());
+        EXPECT_EQ("Stop", requestBody["requestOptions"]["FailureStrategy"].asString());
+        return CreateCompletedAsyncTask(WSChangesetResult::Error({}));
+        }));
+    ds->SyncLocalChanges(nullptr, nullptr, options)->Wait();
+
+    // "Stop"
+    EXPECT_CALL(GetMockClient(), SendChangesetRequest(_, _, _))
+        .WillOnce(Invoke([&] (HttpBodyPtr changesetBody, Http::Request::ProgressCallbackCR, ICancellationTokenPtr)
+        {
+        Json::Value requestBody = ToJson(changesetBody->AsString());
+        EXPECT_EQ("Stop", requestBody["requestOptions"]["FailureStrategy"].asString());
+        return CreateCompletedAsyncTask(WSChangesetResult::Error({}));
+        }));
+    options.SetFailureStrategy(RequestOptions::FailureStrategy::Stop);
+    ds->SyncLocalChanges(nullptr, nullptr, options)->Wait();
+
+    // "Continue"
+    EXPECT_CALL(GetMockClient(), SendChangesetRequest(_, _, _))
+        .WillOnce(Invoke([&] (HttpBodyPtr changesetBody, Http::Request::ProgressCallbackCR, ICancellationTokenPtr)
+        {
+        Json::Value requestBody = ToJson(changesetBody->AsString());
+        EXPECT_EQ("Continue", requestBody["requestOptions"]["FailureStrategy"].asString());
+        return CreateCompletedAsyncTask(WSChangesetResult::Error({}));
+        }));
+    options.SetFailureStrategy(RequestOptions::FailureStrategy::Continue);
+    ds->SyncLocalChanges(nullptr, nullptr, options)->Wait();
+    }
+
+/*--------------------------------------------------------------------------------------+
+* @bsitest                                    Vincas.Razma                     07/15
++---------------+---------------+---------------+---------------+---------------+------*/
+TEST_F(CachingDataSourceTests, SyncLocalChanges_V21WithChangesetEnabledAndErrorsReceivedForInstance_FullErrorReturnedForFailedInstance)
+    {
+    auto ds = GetTestDataSource({2, 3});
+
+    auto txn = ds->StartCacheTransaction();
+    auto testClass = txn.GetCache().GetAdapter().GetECClass("TestSchema.TestClass");
+    auto instance = txn.GetCache().GetChangeManager().CreateObject(*testClass, Json::objectValue);
+    auto objectId = txn.GetCache().FindInstance(instance);
+    EXPECT_TRUE(objectId.IsValid());
+    txn.Commit();
+
+    EXPECT_CALL(GetMockClient(), SendChangesetRequest(_, _, _))
+        .WillOnce(Invoke([&] (HttpBodyPtr changesetBody, Http::Request::ProgressCallbackCR, ICancellationTokenPtr)
+        {
+        Json::Value responseJson = ToJson(R"({
+        "changedInstances" :
+            [{
+            "instanceAfterChange" : {
+                "schemaName" : "TestSchema",
+                "className" : "TestClass",
+                "error" : { 
+                    "errorId" : null,
+                    "errorMessage" : "TestErrorMessage",
+                    "errorDescription" : "TestErrorDescription",
+                    "httpStatusCode" : 409 
+                    }
+                }
+            }]
+        })");
+        return CreateCompletedAsyncTask(WSChangesetResult::Success(HttpStringBody::Create(responseJson.toStyledString())));
+        }));
+
+    SyncOptions options;
+    options.SetUseChangesets(true);
+    options.SetFailureStrategy(RequestOptions::FailureStrategy::Continue);
+    auto result = ds->SyncLocalChanges(nullptr, nullptr, options)->GetResult();
+
+    EXPECT_TRUE(result.IsSuccess());
+    ASSERT_EQ(1, result.GetValue().size());
+    auto failure = result.GetValue()[0];
+    EXPECT_EQ(objectId, failure.GetObjectId());
+    EXPECT_EQ(CachingDataSource::Status::NetworkErrorsOccured, failure.GetError().GetStatus());
+    EXPECT_EQ(WSError::Status::ReceivedError, failure.GetError().GetWSError().GetStatus());
+    EXPECT_EQ(WSError::Id::Conflict, failure.GetError().GetWSError().GetId());
+    EXPECT_EQ("TestErrorMessage", failure.GetError().GetMessage());
+    EXPECT_EQ("TestErrorDescription", failure.GetError().GetDescription());
+
+    txn = ds->StartCacheTransaction();
+    EXPECT_EQ(IChangeManager::ChangeStatus::Created, txn.GetCache().GetChangeManager().GetObjectChangeStatus(instance));
+    }
+
+/*--------------------------------------------------------------------------------------+
+* @bsitest                                    Vincas.Razma                     07/15
++---------------+---------------+---------------+---------------+---------------+------*/
+TEST_F(CachingDataSourceTests, SyncLocalChanges_V21WithChangesetEnabledAndErrorsReceivedForMultipleInstances_ErrorReturnedAndFailedInstancesNotSynced)
+    {
+    auto ds = GetTestDataSource({2, 3});
+
+    auto txn = ds->StartCacheTransaction();
+    auto testClass = txn.GetCache().GetAdapter().GetECClass("TestSchema.TestClass");
+    auto instanceA = txn.GetCache().GetChangeManager().CreateObject(*testClass, ToJson(R"({"TestProperty":"A"})"));
+    auto instanceB = txn.GetCache().GetChangeManager().CreateObject(*testClass, ToJson(R"({"TestProperty":"B"})"));
+    auto instanceC = txn.GetCache().GetChangeManager().CreateObject(*testClass, ToJson(R"({"TestProperty":"C"})"));
+    auto instanceD = txn.GetCache().GetChangeManager().CreateObject(*testClass, ToJson(R"({"TestProperty":"D"})"));
+    auto objectIdB = txn.GetCache().FindInstance(instanceB);
+    auto objectIdD = txn.GetCache().FindInstance(instanceD);
+    EXPECT_TRUE(objectIdB.IsValid());
+    EXPECT_TRUE(objectIdD.IsValid());
+    txn.Commit();
+
+    EXPECT_CALL(GetMockClient(), SendChangesetRequest(_, _, _))
+        .WillOnce(Invoke([&] (HttpBodyPtr changesetBody, Http::Request::ProgressCallbackCR, ICancellationTokenPtr)
+        {
+        Json::Value responseJson = ToJson(R"({
+        "changedInstances" :
+            [{
+            "instanceAfterChange" : {
+                "schemaName" : "TestSchema",
+                "className" : "TestClass",
+                "instanceId" : "NewIdA"
+                }
+            },{
+            "instanceAfterChange" : {
+                "schemaName" : "TestSchema",
+                "className" : "TestClass",
+                "error" : { "errorMessage" : "TestErrorB", "httpStatusCode" : 409 }
+                }
+            },{
+            "instanceAfterChange" : {
+                "schemaName" : "TestSchema",
+                "className" : "TestClass",
+                "instanceId" : "NewIdC"
+                }
+            },{
+            "instanceAfterChange" : {
+                "schemaName" : "TestSchema",
+                "className" : "TestClass",
+                "error" : { "errorMessage" : "TestErrorD", "httpStatusCode" : 409 }
+                }
+            }]
+        })");
+        return CreateCompletedAsyncTask(WSChangesetResult::Success(HttpStringBody::Create(responseJson.toStyledString())));
+        }));
+
+    SyncOptions options;
+    options.SetUseChangesets(true);
+    auto result = ds->SyncLocalChanges(nullptr, nullptr, options)->GetResult();
+
+    EXPECT_TRUE(result.IsSuccess());
+    auto failures = result.GetValue();
+    ASSERT_EQ(2, failures.size());
+    EXPECT_EQ(objectIdB, failures[0].GetObjectId());
+    EXPECT_EQ(objectIdD, failures[1].GetObjectId());
+    EXPECT_EQ("TestErrorB", failures[0].GetError().GetMessage());
+    EXPECT_EQ("TestErrorD", failures[1].GetError().GetMessage());
+
+    txn = ds->StartCacheTransaction();
+    EXPECT_EQ(IChangeManager::ChangeStatus::NoChange, txn.GetCache().GetChangeManager().GetObjectChangeStatus(instanceA));
+    EXPECT_EQ(IChangeManager::ChangeStatus::Created, txn.GetCache().GetChangeManager().GetObjectChangeStatus(instanceB));
+    EXPECT_EQ(IChangeManager::ChangeStatus::NoChange, txn.GetCache().GetChangeManager().GetObjectChangeStatus(instanceC));
+    EXPECT_EQ(IChangeManager::ChangeStatus::Created, txn.GetCache().GetChangeManager().GetObjectChangeStatus(instanceD));
+    }
+
+/*--------------------------------------------------------------------------------------+
+* @bsitest                                    Vincas.Razma                     07/15
++---------------+---------------+---------------+---------------+---------------+------*/
+TEST_F(CachingDataSourceTests, SyncLocalChanges_V21WithChangesetEnabledAndFirstResponseHasInstanceError_AddsFailureAndContinuesWithNextChangeset)
+    {
+    int maximumRequestSize = 400;
+
+    // Arrange
+    auto ds = GetTestDataSource({2, 3});
+
+    auto txn = ds->StartCacheTransaction();
+    auto testClass = txn.GetCache().GetAdapter().GetECClass("TestSchema.TestClass");
+    auto instanceA = txn.GetCache().GetChangeManager().CreateObject(*testClass, ToJson(R"({"TestProperty":"A"})"));
+    auto instanceB = txn.GetCache().GetChangeManager().CreateObject(*testClass, ToJson(R"({"TestProperty":"B"})"));
+    auto instanceC = txn.GetCache().GetChangeManager().CreateObject(*testClass, ToJson(R"({"TestProperty":"C"})"));
+    auto instanceD = txn.GetCache().GetChangeManager().CreateObject(*testClass, ToJson(R"({"TestProperty":"D"})"));
+    auto objectIdB = txn.GetCache().FindInstance(instanceB);
+    auto objectIdD = txn.GetCache().FindInstance(instanceD);
+    EXPECT_TRUE(objectIdB.IsValid());
+    EXPECT_TRUE(objectIdD.IsValid());
+    txn.Commit();
+
+    // Act & Assert
+    InSequence callsInSequence;
+
+    EXPECT_CALL(GetMockClient(), SendChangesetRequest(_, _, _))
+        .WillOnce(Invoke([&] (HttpBodyPtr changesetBody, Http::Request::ProgressCallbackCR, ICancellationTokenPtr)
+        {
+        WSChangeset expected;
+        expected.SetRequestOptions(RequestOptions());
+        expected.AddInstance({"TestSchema.TestClass", ""}, WSChangeset::Created, ToJsonPtr(R"({"TestProperty":"A"})"));
+        expected.AddInstance({"TestSchema.TestClass", ""}, WSChangeset::Created, ToJsonPtr(R"({"TestProperty":"B"})"));
+        EXPECT_EQ(ToJson(expected.ToRequestString()), ToJson(changesetBody->AsString()));
+
+        Json::Value responseJson = ToJson(R"({
+        "changedInstances" :
+            [{
+            "instanceAfterChange" : {
+                "schemaName" : "TestSchema",
+                "className" : "TestClass",
+                "instanceId" : "NewIdA"
+                }
+            },{
+            "instanceAfterChange" : {
+                "schemaName" : "TestSchema",
+                "className" : "TestClass",
+                "error" : { "errorMessage" : "TestErrorB", "httpStatusCode" : 409 }
+                }
+            }]
+        })");
+        return CreateCompletedAsyncTask(WSChangesetResult::Success(HttpStringBody::Create(responseJson.toStyledString())));
+        }));
+
+    EXPECT_CALL(GetMockClient(), SendChangesetRequest(_, _, _))
+        .WillOnce(Invoke([&] (HttpBodyPtr changesetBody, Http::Request::ProgressCallbackCR, ICancellationTokenPtr)
+        {
+        WSChangeset expected;
+        expected.SetRequestOptions(RequestOptions());
+        expected.AddInstance({"TestSchema.TestClass", ""}, WSChangeset::Created, ToJsonPtr(R"({"TestProperty":"C"})"));
+        expected.AddInstance({"TestSchema.TestClass", ""}, WSChangeset::Created, ToJsonPtr(R"({"TestProperty":"D"})"));
+        EXPECT_EQ(ToJson(expected.ToRequestString()), ToJson(changesetBody->AsString()));
+
+        StubInstances instances;
+        instances.Add({"TestSchema.TestClass", "NewIdC"});
+        instances.Add({"TestSchema.TestClass", "NewIdD"});
+        return CreateCompletedAsyncTask(instances.ToWSChangesetResult());
+        }));
+
+    SyncOptions options;
+    options.SetUseChangesets(true);
+    options.SetMaxChangesetSize(maximumRequestSize);
+    auto result = ds->SyncLocalChanges(nullptr, nullptr, options)->GetResult();
+
+    EXPECT_TRUE(result.IsSuccess());
+    auto failures = result.GetValue();
+    ASSERT_EQ(1, failures.size());
+    EXPECT_EQ(objectIdB, failures[0].GetObjectId());
+    EXPECT_EQ("TestErrorB", failures[0].GetError().GetMessage());
+
+    txn = ds->StartCacheTransaction();
+    EXPECT_EQ(IChangeManager::ChangeStatus::NoChange, txn.GetCache().GetChangeManager().GetObjectChangeStatus(instanceA));
+    EXPECT_EQ(IChangeManager::ChangeStatus::Created, txn.GetCache().GetChangeManager().GetObjectChangeStatus(instanceB));
+    EXPECT_EQ(IChangeManager::ChangeStatus::NoChange, txn.GetCache().GetChangeManager().GetObjectChangeStatus(instanceC));
+    EXPECT_EQ(IChangeManager::ChangeStatus::NoChange, txn.GetCache().GetChangeManager().GetObjectChangeStatus(instanceD));
+    }
+
+/*--------------------------------------------------------------------------------------+
+* @bsitest                                    Vincas.Razma                     07/15
++---------------+---------------+---------------+---------------+---------------+------*/
+TEST_F(CachingDataSourceTests, SyncLocalChanges_V21WithChangesetEnabledAndFirstResponseHasDependencyInstanceError_AddsFailureWithDependendInstancesAndContinues)
+    {
+    int maximumRequestSize = 600;
+
+    // Arrange
+    auto ds = GetTestDataSource({2, 3});
+
+    auto txn = ds->StartCacheTransaction();
+    auto testClass = txn.GetCache().GetAdapter().GetECClass("TestSchema.TestClass");
+    auto testRelClass = txn.GetCache().GetAdapter().GetECRelationshipClass("TestSchema.TestRelationshipClass");
+
+    ECInstanceKey parent = txn.GetCache().GetChangeManager().CreateObject(*testClass, ToJson(R"({"TestProperty":"A"})"));
+
+    ECInstanceKey child1 = txn.GetCache().GetChangeManager().CreateObject(*testClass, ToJson(R"({"TestProperty":"B"})"));
+    ECInstanceKey rel1 = txn.GetCache().GetChangeManager().CreateRelationship(*testRelClass, parent, child1);
+
+    ECInstanceKey child2 = txn.GetCache().GetChangeManager().CreateObject(*testClass, ToJson(R"({"TestProperty":"C"})"));
+    ECInstanceKey rel2 = txn.GetCache().GetChangeManager().CreateRelationship(*testRelClass, parent, child2);
+
+    ECInstanceKey standalone = txn.GetCache().GetChangeManager().CreateObject(*testClass, ToJson(R"({"TestProperty":"D"})"));
+
+    EXPECT_TRUE(parent.IsValid());
+    EXPECT_TRUE(rel1.IsValid());
+    EXPECT_TRUE(rel2.IsValid());
+    EXPECT_TRUE(standalone.IsValid());
+
+    txn.Commit();
+
+    // Act & Assert
+    InSequence callsInSequence;
+
+    EXPECT_CALL(GetMockClient(), SendChangesetRequest(_, _, _))
+        .WillOnce(Invoke([&] (HttpBodyPtr changesetBody, Http::Request::ProgressCallbackCR, ICancellationTokenPtr)
+        {
+        WSChangeset expected;
+        expected.SetRequestOptions(RequestOptions());
+        auto& a = expected.AddInstance({"TestSchema.TestClass", ""}, WSChangeset::Created, ToJsonPtr(R"({"TestProperty":"A"})"));
+        a.AddRelatedInstance({"TestSchema.TestRelationshipClass", ""}, WSChangeset::Created, ECRelatedInstanceDirection::Forward,
+        {"TestSchema.TestClass", ""}, WSChangeset::Created, ToJsonPtr(R"({"TestProperty":"B"})"));
+        EXPECT_EQ(ToJson(expected.ToRequestString()), ToJson(changesetBody->AsString()));
+
+        auto responseJson = ToJson(R"({
+        "changedInstances" :
+            [{
+            "instanceAfterChange" :
+                {
+                "className" : "TestClass",
+                "schemaName" : "TestSchema",
+                "error" : { "errorMessage" : "TestErrorA", "httpStatusCode" : 409 },
+                "relationshipInstances" :
+                    [{
+                    "className" : "TestRelationshipClass",
+                    "schemaName" : "TestSchema",
+                    "error" : { "errorMessage" : "TestErrorAB", "httpStatusCode" : 409 },
+                    "relatedInstance" :
+                        {
+                        "className" : "TestClass",
+                        "schemaName" : "TestSchema",
+                        "error" : { "errorMessage" : "TestErrorB", "httpStatusCode" : 409 }
+                        }
+                    }]
+                }
+            }]
+        })");
+        return CreateCompletedAsyncTask(WSChangesetResult::Success(HttpStringBody::Create(responseJson.toStyledString())));
+        }));
+
+    EXPECT_CALL(GetMockClient(), SendChangesetRequest(_, _, _))
+        .WillOnce(Invoke([&] (HttpBodyPtr changesetBody, Http::Request::ProgressCallbackCR, ICancellationTokenPtr)
+        {
+        WSChangeset expected;
+        expected.SetRequestOptions(RequestOptions());
+        expected.AddInstance({"TestSchema.TestClass", ""}, WSChangeset::Created, ToJsonPtr(R"({"TestProperty":"D"})"));
+        // C should not be synced as it depended on failed parent.
+        EXPECT_EQ(ToJson(expected.ToRequestString()), ToJson(changesetBody->AsString()));
+
+        Json::Value responseJson = ToJson(R"({
+        "changedInstances" :
+            [{
+            "instanceAfterChange" : {
+                "schemaName" : "TestSchema",
+                "className" : "TestClass",
+                "instanceId" : "NewIdD"
+                }
+            }]
+        })");
+        return CreateCompletedAsyncTask(WSChangesetResult::Success(HttpStringBody::Create(responseJson.toStyledString())));
+        }));
+
+    SyncOptions options;
+    options.SetUseChangesets(true);
+    options.SetMaxChangesetSize(maximumRequestSize);
+    auto result = ds->SyncLocalChanges(nullptr, nullptr, options)->GetResult();
+
+    EXPECT_TRUE(result.IsSuccess());
+    auto failures = result.GetValue();
+    ASSERT_EQ(5, failures.size());
+    txn = ds->StartCacheTransaction();
+    EXPECT_EQ("TestErrorA", failures[0].GetError().GetMessage());
+    EXPECT_EQ("TestErrorAB", failures[1].GetError().GetMessage());
+    EXPECT_EQ("TestErrorB", failures[2].GetError().GetMessage());
+    EXPECT_EQ("", failures[3].GetError().GetMessage());
+    EXPECT_EQ("", failures[4].GetError().GetMessage());
+
+    EXPECT_EQ(txn.GetCache().FindInstance(parent), failures[0].GetObjectId());
+    EXPECT_EQ(txn.GetCache().FindRelationship(rel1), failures[1].GetObjectId());
+    EXPECT_EQ(txn.GetCache().FindInstance(child1), failures[2].GetObjectId());
+    EXPECT_EQ(txn.GetCache().FindRelationship(rel2), failures[3].GetObjectId());
+    EXPECT_EQ(txn.GetCache().FindInstance(child2), failures[4].GetObjectId());
+
+    EXPECT_EQ(CachingDataSource::Status::NetworkErrorsOccured, failures[0].GetError().GetStatus());
+    EXPECT_EQ(CachingDataSource::Status::NetworkErrorsOccured, failures[1].GetError().GetStatus());
+    EXPECT_EQ(CachingDataSource::Status::NetworkErrorsOccured, failures[2].GetError().GetStatus());
+    EXPECT_EQ(CachingDataSource::Status::DependencyNotSynced, failures[3].GetError().GetStatus());
+    EXPECT_EQ(CachingDataSource::Status::DependencyNotSynced, failures[4].GetError().GetStatus());
+
+    EXPECT_EQ(IChangeManager::ChangeStatus::Created, txn.GetCache().GetChangeManager().GetObjectChangeStatus(parent));
+    EXPECT_EQ(IChangeManager::ChangeStatus::Created, txn.GetCache().GetChangeManager().GetObjectChangeStatus(child1));
+    EXPECT_EQ(IChangeManager::ChangeStatus::Created, txn.GetCache().GetChangeManager().GetObjectChangeStatus(child2));
+    EXPECT_EQ(IChangeManager::ChangeStatus::Created, txn.GetCache().GetChangeManager().GetRelationshipChange(rel1).GetChangeStatus());
+    EXPECT_EQ(IChangeManager::ChangeStatus::Created, txn.GetCache().GetChangeManager().GetRelationshipChange(rel2).GetChangeStatus());
+    EXPECT_EQ(IChangeManager::ChangeStatus::NoChange, txn.GetCache().GetChangeManager().GetObjectChangeStatus(standalone));
+    }
+
+/*--------------------------------------------------------------------------------------+
+* @bsitest                                    Vincas.Razma                     07/15
++---------------+---------------+---------------+---------------+---------------+------*/
+TEST_F(CachingDataSourceTests, SyncLocalChanges_V2CreatedRelatedObjectsWithFile_SendsSeperateRequestsForEachNewObjectAndRelationship)
+    {
+    // Arrange
+    auto ds = GetTestDataSourceV2();
+
+    auto txn = ds->StartCacheTransaction();
+    auto testClass = txn.GetCache().GetAdapter().GetECClass("TestSchema.TestClass");
+    auto testRelClass = txn.GetCache().GetAdapter().GetECRelationshipClass("TestSchema.TestRelationshipClass");
+
+    auto instanceA = StubInstanceInCache(txn.GetCache(), {"TestSchema.TestClass", "A"});
+    auto instanceB = txn.GetCache().GetChangeManager().CreateObject(*testClass, ToJson(R"({"TestProperty" : "ValB"})"));
+    auto instanceC = txn.GetCache().GetChangeManager().CreateObject(*testClass, ToJson(R"({"TestProperty" : "ValC"})"));
+    ASSERT_EQ(SUCCESS, txn.GetCache().GetChangeManager().ModifyFile(instanceC, StubFile(), false));
+
+    ASSERT_TRUE(txn.GetCache().GetChangeManager().CreateRelationship(*testRelClass, instanceA, instanceB).IsValid());
+    ASSERT_TRUE(txn.GetCache().GetChangeManager().CreateRelationship(*testRelClass, instanceB, instanceC).IsValid());
+    txn.Commit();
+
+    // Act & Assert
+    Json::Value expectedCreationJson1 = ToJson(
+        R"( {
+            "instance" :
+                {
+                "changeState": "new",
+                "schemaName" : "TestSchema",
+                "className" : "TestClass",
+                "properties" :
+                    {
+                    "TestProperty" : "ValB"
+                    },
+                "relationshipInstances" :
+                    [{
+                    "changeState": "new",
+                    "schemaName" : "TestSchema",
+                    "className" : "TestRelationshipClass",
+                    "direction" : "backward",
+                    "relatedInstance" :
+                        {
+                        "changeState" : "existing",
+                        "schemaName" : "TestSchema",
+                        "className" : "TestClass",
+                        "instanceId" : "A"
+                        }
+                    }]
+                }
+            })");
+    Json::Value expectedCreationJson2 = ToJson(
+        R"( {
+            "instance" :
+                {
+                "changeState": "new",
+                "schemaName" : "TestSchema",
+                "className" : "TestClass",
+                "properties" :
+                    {
+                    "TestProperty" : "ValC"
+                    },
+                "relationshipInstances" :
+                    [{
+                    "changeState": "new",
+                    "schemaName" : "TestSchema",
+                    "className" : "TestRelationshipClass",
+                    "direction" : "backward",
+                    "relatedInstance" :
+                        {
+                        "changeState" : "existing",
+                        "schemaName" : "TestSchema",
+                        "className" : "TestDerivedClass",
+                        "instanceId" : "NewB"
+                        }
+                    }]
+                }
+            })");
+    BeFileName filePath2 = ds->StartCacheTransaction().GetCache().ReadFilePath(instanceC);
+
+    EXPECT_CALL(GetMockClient(), SendCreateObjectRequest(_, _, _, _))
+        .WillOnce(Invoke([&] (JsonValueCR json, BeFileNameCR path, Http::Request::ProgressCallbackCR, ICancellationTokenPtr)
+        {
+        EXPECT_EQ(expectedCreationJson1, json);
+        EXPECT_EQ(L"", path);
+        return CreateCompletedAsyncTask(StubWSCreateObjectResult(
+            {"TestSchema.TestClass", "NewB"}, {"TestSchema.TestRelationshipClass", ""}, {"TestSchema.TestClass", "A"}));
+        }))
+        .WillOnce(Invoke([&] (JsonValueCR json, BeFileNameCR path, Http::Request::ProgressCallbackCR, ICancellationTokenPtr)
+            {
+            EXPECT_EQ(expectedCreationJson2, json);
+            EXPECT_EQ(filePath2, path);
+            return CreateCompletedAsyncTask(StubWSCreateObjectResult(
+                {"TestSchema.TestClass", "NewC"}, {"TestSchema.TestRelationshipClass", ""}, {"TestSchema.TestClass", "NewB"}));
+            }));
+
+        EXPECT_CALL(GetMockClient(), SendQueryRequest(_, _, _, _))
+            .WillOnce(Invoke([=] (WSQueryCR query, Utf8StringCR, Utf8StringCR, ICancellationTokenPtr)
+            {
+            EXPECT_THAT(query.ToQueryString(), Eq("$filter=$id+eq+'NewB'"));
+            StubInstances instances;
+            instances.Add({"TestSchema.TestDerivedClass", "NewB"});
+            return CreateCompletedAsyncTask(instances.ToWSObjectsResult());
+            }))
+            .WillOnce(Invoke([=] (WSQueryCR query, Utf8StringCR, Utf8StringCR, ICancellationTokenPtr)
+                {
+                EXPECT_THAT(query.ToQueryString(), Eq("$filter=$id+eq+'NewC'"));
+                StubInstances instances;
+                instances.Add({"TestSchema.TestDerivedClass", "NewC"});
+                return CreateCompletedAsyncTask(instances.ToWSObjectsResult());
+                }));
+
+            auto result = ds->SyncLocalChanges(nullptr, nullptr)->GetResult();
+            EXPECT_TRUE(result.IsSuccess());
+    }
+
+/*--------------------------------------------------------------------------------------+
+* @bsitest                                    Vincas.Razma                     07/15
++---------------+---------------+---------------+---------------+---------------+------*/
+TEST_F(CachingDataSourceTests, SyncLocalChanges_CreatedTwoRelatedInstancesAndFirstOneFails_SecondOneFailureHasDependencySyncFailedStatus)
+    {
+    // Arrange
+    auto ds = GetTestDataSourceV2();
+
+    auto txn = ds->StartCacheTransaction();
+    auto testClass = txn.GetCache().GetAdapter().GetECClass("TestSchema.TestClass");
+    auto testRelClass = txn.GetCache().GetAdapter().GetECRelationshipClass("TestSchema.TestRelationshipClass");
+
+    auto instanceA = StubInstanceInCache(txn.GetCache(), {"TestSchema.TestClass", "A"});
+    auto instanceB = txn.GetCache().GetChangeManager().CreateObject(*testClass, Json::objectValue);
+    auto instanceC = txn.GetCache().GetChangeManager().CreateObject(*testClass, Json::objectValue);
+
+    ASSERT_TRUE(txn.GetCache().GetChangeManager().CreateRelationship(*testRelClass, instanceA, instanceB).IsValid());
+    ASSERT_TRUE(txn.GetCache().GetChangeManager().CreateRelationship(*testRelClass, instanceB, instanceC).IsValid());
+    txn.Commit();
+
+    EXPECT_CALL(GetMockClient(), SendCreateObjectRequest(_, _, _, _))
+        .WillOnce(Return(CreateCompletedAsyncTask(WSCreateObjectResult::Error(WSError(WSError::Id::Conflict)))));
+
+    BeTest::SetFailOnAssert(false);
+    auto result = ds->SyncLocalChanges(nullptr, nullptr)->GetResult();
+    BeTest::SetFailOnAssert(true);
+    EXPECT_TRUE(result.IsSuccess());
+
+    ASSERT_THAT(result.GetValue(), SizeIs(4));
+    EXPECT_THAT(result.GetValue()[1].GetObjectId(), Eq(ds->StartCacheTransaction().GetCache().FindInstance(instanceB)));
+    EXPECT_THAT(result.GetValue()[1].GetError().GetStatus(), ICachingDataSource::Status::NetworkErrorsOccured);
+    EXPECT_THAT(result.GetValue()[3].GetObjectId(), Eq(ds->StartCacheTransaction().GetCache().FindInstance(instanceC)));
+    EXPECT_THAT(result.GetValue()[3].GetError().GetStatus(), ICachingDataSource::Status::DependencyNotSynced);
+    }
+
+/*--------------------------------------------------------------------------------------+
+* @bsitest                                    Vincas.Razma                     07/15
++---------------+---------------+---------------+---------------+---------------+------*/
+TEST_F(CachingDataSourceTests, SyncLocalChanges_CreatedObjectWithTwoRelationships_SecondRelationshipCreationSentSeperately)
+    {
+    // Arrange
+    auto ds = GetTestDataSourceV2();
+
+    auto txn = ds->StartCacheTransaction();
+    auto testClass = txn.GetCache().GetAdapter().GetECClass("TestSchema.TestClass");
+    auto testRelClass = txn.GetCache().GetAdapter().GetECRelationshipClass("TestSchema.TestRelationshipClass");
+
+    auto instanceA = StubInstanceInCache(txn.GetCache(), {"TestSchema.TestClass", "A"});
+    auto instanceB = StubInstanceInCache(txn.GetCache(), {"TestSchema.TestClass", "B"});
+    auto instanceC = txn.GetCache().GetChangeManager().CreateObject(*testClass, ToJson(R"({"TestProperty" : "ValC"})"));
+
+    ASSERT_TRUE(txn.GetCache().GetChangeManager().CreateRelationship(*testRelClass, instanceA, instanceC).IsValid());
+    ASSERT_TRUE(txn.GetCache().GetChangeManager().CreateRelationship(*testRelClass, instanceB, instanceC).IsValid());
+    txn.Commit();
+
+    // Act & Assert
+    Json::Value expectedCreationJson1 = ToJson(
+        R"( {
+            "instance" :
+                {
+                "changeState": "new",
+                "schemaName" : "TestSchema",
+                "className" : "TestClass",
+                "properties" :
+                    {
+                    "TestProperty" : "ValC"
+                    },
+                "relationshipInstances" :
+                    [{
+                    "changeState": "new",
+                    "schemaName" : "TestSchema",
+                    "className" : "TestRelationshipClass",
+                    "direction" : "backward",
+                    "relatedInstance" :
+                        {
+                        "changeState" : "existing",
+                        "schemaName" : "TestSchema",
+                        "className" : "TestClass",
+                        "instanceId" : "A"
+                        }
+                    }]
+                }
+            })");
+
+    Json::Value expectedCreationJson2 = ToJson(
+        R"( {
+            "instance" :
+                {
+                "changeState" : "existing",
+                "schemaName" : "TestSchema",
+                "className" : "TestClass",
+                "instanceId" : "B",
+                "relationshipInstances" :
+                    [{
+                    "changeState": "new",
+                    "schemaName" : "TestSchema",
+                    "className" : "TestRelationshipClass",
+                    "direction" : "forward",
+                    "relatedInstance" :
+                        {
+                        "changeState" : "existing",
+                        "schemaName" : "TestSchema",
+                        "className" : "TestClass",
+                        "instanceId" : "NewC"
+                        }
+                    }]
+                }
+            })");
+
+    EXPECT_CALL(GetMockClient(), SendCreateObjectRequest(_, _, _, _))
+        .Times(2)
+        .WillOnce(Invoke([&] (JsonValueCR json, BeFileNameCR path, Http::Request::ProgressCallbackCR, ICancellationTokenPtr)
+        {
+        EXPECT_EQ(expectedCreationJson1, json);
+        return CreateCompletedAsyncTask(StubWSCreateObjectResult(
+            {"TestSchema.TestClass", "NewC"}, {"TestSchema.TestRelationshipClass", ""}, {"TestSchema.TestClass", "A"}));
+        }))
+        .WillOnce(Invoke([&] (JsonValueCR json, BeFileNameCR path, Http::Request::ProgressCallbackCR, ICancellationTokenPtr)
+            {
+            EXPECT_EQ(expectedCreationJson2, json);
+            return CreateCompletedAsyncTask(StubWSCreateObjectResult
+                (
+                {"TestSchema.TestClass", "B"},
+                {"TestSchema.TestRelationshipClass", "BC"},
+                {"TestSchema.TestClass", "NewC"})
+                );
+            }));
+
+        EXPECT_CALL(GetMockClient(), SendQueryRequest(_, _, _, _))
+            .Times(1)
+            .WillOnce(Return(CreateCompletedAsyncTask(StubWSObjectsResult({"TestSchema.TestClass", "NewC"}))));
+
+        auto result = ds->SyncLocalChanges(nullptr, nullptr)->GetResult();
+        EXPECT_TRUE(result.IsSuccess());
+    }
+
+/*--------------------------------------------------------------------------------------+
+* @bsitest                                    Vincas.Razma                     07/15
++---------------+---------------+---------------+---------------+---------------+------*/
+TEST_F(CachingDataSourceTests, SyncLocalChanges_CreatedObjet_SetsNewRemoteIdAndCommits)
+    {
+    // Arrange
+    auto ds = GetTestDataSourceV2();
+
+    auto txn = ds->StartCacheTransaction();
+    auto testClass = txn.GetCache().GetAdapter().GetECClass("TestSchema.TestClass");
+    auto instance = txn.GetCache().GetChangeManager().CreateObject(*testClass, Json::objectValue);
+    txn.Commit();
+
+    // Act & Assert
+    EXPECT_CALL(GetMockClient(), SendCreateObjectRequest(_, _, _, _))
+        .Times(1)
+        .WillOnce(Return(CreateCompletedAsyncTask(StubWSCreateObjectResult({"TestSchema.TestClass", "CreatedObjectId"}))));
+
+    EXPECT_CALL(GetMockClient(), SendQueryRequest(_, _, _, _))
+        .Times(1)
+        .WillOnce(Return(CreateCompletedAsyncTask(StubWSObjectsResult({"TestSchema.TestClass", "CreatedObjectId"}))));
+
+    auto result = ds->SyncLocalChanges(nullptr, nullptr)->GetResult();
+    ASSERT_TRUE(result.IsSuccess());
+    EXPECT_TRUE(ds->StartCacheTransaction().GetCache().GetCachedObjectInfo(instance).IsInCache());
+    EXPECT_TRUE(ds->StartCacheTransaction().GetCache().GetCachedObjectInfo({"TestSchema.TestClass", "CreatedObjectId"}).IsInCache());
+    EXPECT_EQ(IChangeManager::ChangeStatus::NoChange, ds->StartCacheTransaction().GetCache().GetCachedObjectInfo({"TestSchema.TestClass", "CreatedObjectId"}).GetChangeStatus());
+    }
+
+/*--------------------------------------------------------------------------------------+
+* @bsitest                                    Vincas.Razma                     07/15
++---------------+---------------+---------------+---------------+---------------+------*/
+TEST_F(CachingDataSourceTests, SyncLocalChanges_CreatedObjectWithReadOnlyProperties_SendsReadOnlyButNotCalculatedProperty)
+    {
+    // Arrange
+    auto ds = GetTestDataSourceV2();
+
+    auto txn = ds->StartCacheTransaction();
+    auto testClass = txn.GetCache().GetAdapter().GetECClass("TestSchema.TestClass3");
+    auto instance = txn.GetCache().GetChangeManager().CreateObject(*testClass, ToJson(R"({ "TestReadOnlyProperty" : "42" })"));
+    ASSERT_TRUE(instance.IsValid());
+    txn.Commit();
+
+    // Act & Assert
+    EXPECT_CALL(GetMockClient(), SendCreateObjectRequest(_, BeFileName(), _, _))
+        .Times(1)
+        .WillOnce(Invoke([=] (JsonValueCR json, BeFileNameCR, Http::Request::ProgressCallbackCR, ICancellationTokenPtr)
+        {
+        EXPECT_TRUE(json["instance"]["properties"].isMember("TestReadOnlyProperty"));
+        EXPECT_FALSE(json["instance"]["properties"].isMember("TestCalculatedProperty"));
+        return CreateCompletedAsyncTask(WSCreateObjectResult());
+        }));
+    ds->SyncLocalChanges(nullptr, nullptr)->Wait();
+    }
+
+/*--------------------------------------------------------------------------------------+
+* @bsitest                                    Vincas.Razma                     07/15
++---------------+---------------+---------------+---------------+---------------+------*/
+TEST_F(CachingDataSourceTests, SyncLocalChanges_ModifiedObjectWithReadOnlyProperties_DoesNotSendAnyReadOnlyProperties)
+    {
+    // Arrange
+    auto ds = GetTestDataSourceV2();
+
+    auto txn = ds->StartCacheTransaction();
+    auto instance = StubInstanceInCache(txn.GetCache(), {"TestSchema.TestClass3", "Foo"});
+    ASSERT_EQ(SUCCESS, txn.GetCache().GetChangeManager().ModifyObject(instance, ToJson(R"({ "TestReadOnlyProperty" : "42" })")));
+    txn.Commit();
+
+    // Act & Assert
+    EXPECT_CALL(GetMockClient(), SendUpdateObjectRequest(_, _, _, _, _, _))
+        .Times(1)
+        .WillOnce(Invoke([=] (ObjectIdCR, JsonValueCR properties, Utf8String, BeFileName, Http::Request::ProgressCallbackCR, ICancellationTokenPtr)
+        {
+        EXPECT_FALSE(properties.isMember("TestReadOnlyProperty"));
+        EXPECT_FALSE(properties.isMember("TestCalculatedProperty"));
+        return CreateCompletedAsyncTask(WSUpdateObjectResult());
+        }));
+
+    ds->SyncLocalChanges(nullptr, nullptr)->Wait();
+    }
+/*--------------------------------------------------------------------------------------+
+* @bsitest                             Benediktas.Lipnickas                     02/15
++---------------+---------------+---------------+---------------+---------------+------*/
+TEST_F(CachingDataSourceTests, SyncLocalChanges_FailedToModifyObject_ReturnsFailedObject)
+    {
+    // Arrange
+    auto ds = GetTestDataSourceV2();
+
+    auto txn = ds->StartCacheTransaction();
+    auto instance = StubInstanceInCache(txn.GetCache());
+    ASSERT_EQ(SUCCESS, txn.GetCache().GetChangeManager().ModifyObject(instance, Json::objectValue));
+    txn.Commit();
+
+    // Act & Assert
+    EXPECT_CALL(GetMockClient(), SendUpdateObjectRequest(_, _, _, _, _, _))
+        .WillOnce(Invoke([=] (ObjectIdCR, JsonValueCR properties, Utf8String, BeFileName, Http::Request::ProgressCallbackCR, ICancellationTokenPtr)
+        {
+        return CreateCompletedAsyncTask(WSUpdateObjectResult::Error(WSError(StubWSErrorHttpResponse(HttpStatus::BadRequest))));
+        }));
+
+    auto result = ds->SyncLocalChanges(nullptr, nullptr)->GetResult();
+    ASSERT_TRUE(result.IsSuccess());
+
+    ASSERT_THAT(result.GetValue(), SizeIs(1));
+    EXPECT_THAT(result.GetValue()[0].GetObjectId(), Eq(ds->StartCacheTransaction().GetCache().FindInstance(instance)));
+    }
+
+/*--------------------------------------------------------------------------------------+
+* @bsitest                                    Vincas.Razma                     07/15
++---------------+---------------+---------------+---------------+---------------+------*/
+TEST_F(CachingDataSourceTests, SyncLocalChanges_ModifiedObject_SendUpdateObjectRequestWithOnlyChangedPropertiesAndCommits)
+    {
+    // Arrange
+    auto ds = GetTestDataSourceV2();
+
+    auto txn = ds->StartCacheTransaction();
+    auto instance = StubInstanceInCache(txn.GetCache(), {"TestSchema.TestClass", "Foo"}, {{"TestProperty", "OldA"}, {"TestProperty2", "OldB"}});
+
+    Json::Value newPropertiesJson = ToJson(R"({ "TestProperty" : "NewA", "TestProperty2" : "OldB" })");
+    ASSERT_EQ(SUCCESS, txn.GetCache().GetChangeManager().ModifyObject(instance, newPropertiesJson));
+    txn.Commit();
+
+    // Act & Assert
+    EXPECT_CALL(GetMockClient(), SendUpdateObjectRequest(_, _, _, _, _, _))
+        .Times(1)
+        .WillOnce(Invoke([&] (ObjectIdCR objectId, JsonValueCR propertiesJson, Utf8String, BeFileName, Http::Request::ProgressCallbackCR, ICancellationTokenPtr)
+        {
+        EXPECT_EQ(ObjectId("TestSchema.TestClass", "Foo"), objectId);
+        EXPECT_EQ(ToJson(R"({ "TestProperty" : "NewA" })"), propertiesJson);
+        return CreateCompletedAsyncTask(WSUpdateObjectResult::Success({}));
+        }));
+
+    auto result = ds->SyncLocalChanges(nullptr, nullptr)->GetResult();
+    ASSERT_TRUE(result.IsSuccess());
+    EXPECT_EQ(IChangeManager::ChangeStatus::NoChange, ds->StartCacheTransaction().GetCache().GetCachedObjectInfo(instance).GetChangeStatus());
+    }
+
+/*--------------------------------------------------------------------------------------+
+* @bsitest                                    Vincas.Razma                     07/15
++---------------+---------------+---------------+---------------+---------------+------*/
+TEST_F(CachingDataSourceTests, SyncLocalChanges_ModifiedFile_SendUpdateFileRequestWithCorrectParametersAndCommits)
+    {
+    // Arrange
+    auto ds = GetTestDataSourceV2();
+
+    auto txn = ds->StartCacheTransaction();
+    auto instance = StubInstanceInCache(txn.GetCache(), {"TestSchema.TestClass", "Foo"});
+    ASSERT_EQ(SUCCESS, txn.GetCache().GetChangeManager().ModifyFile(instance, StubFile(), false));
+    auto cachedFilePath = txn.GetCache().ReadFilePath(instance);
+    txn.Commit();
+
+    // Act & Assert
+    EXPECT_CALL(GetMockClient(), SendUpdateFileRequest(_, _, _, _))
+        .Times(1)
+        .WillOnce(Invoke([&] (ObjectIdCR objectId, BeFileNameCR filePath, Http::Request::ProgressCallbackCR, ICancellationTokenPtr)
+        {
+        EXPECT_EQ(ObjectId("TestSchema.TestClass", "Foo"), objectId);
+        EXPECT_EQ(cachedFilePath, filePath);
+        return CreateCompletedAsyncTask(WSUpdateObjectResult::Success({nullptr, "NewTag"}));
+        }));
+
+    auto result = ds->SyncLocalChanges(nullptr, nullptr)->GetResult();
+    ASSERT_TRUE(result.IsSuccess());
+    EXPECT_EQ(IChangeManager::ChangeStatus::NoChange, ds->StartCacheTransaction().GetCache().GetChangeManager().GetFileChange(instance).GetChangeStatus());
+    EXPECT_EQ("NewTag", ds->StartCacheTransaction().GetCache().ReadFileCacheTag({"TestSchema.TestClass", "Foo"}));
+    }
+
+/*--------------------------------------------------------------------------------------+
+* @bsitest                                    Vincas.Razma                     07/15
++---------------+---------------+---------------+---------------+---------------+------*/
+TEST_F(CachingDataSourceTests, SyncLocalChanges_CreatedObjectWithFile_SendUpdateFileRequestWithCorrectParametersAndCommits)
+    {
+    // Arrange
+    auto ds = GetTestDataSourceV2();
+
+    auto txn = ds->StartCacheTransaction();
+    auto testClass = txn.GetCache().GetAdapter().GetECClass("TestSchema.TestClass");
+    auto instance = txn.GetCache().GetChangeManager().CreateObject(*testClass, Json::objectValue);
+    ASSERT_EQ(SUCCESS, txn.GetCache().GetChangeManager().ModifyFile(instance, StubFile(), false));
+    auto cachedFilePath = txn.GetCache().ReadFilePath(instance);
+    txn.Commit();
+
+    // Act & Assert
+    EXPECT_CALL(GetMockClient(), SendCreateObjectRequest(_, _, _, _))
+        .WillOnce(Invoke([&] (JsonValueCR, BeFileNameCR filePath, Http::Request::ProgressCallbackCR, ICancellationTokenPtr)
+        {
+        EXPECT_EQ(cachedFilePath, filePath);
+        return CreateCompletedAsyncTask(StubWSCreateObjectResult({"TestSchema.TestClass", "Foo"}, "NewTag"));
+        }));
+
+    ON_CALL(GetMockClient(), SendQueryRequest(_, _, _, _))
+        .WillByDefault(Return(CreateCompletedAsyncTask(StubWSObjectsResult({"TestSchema.TestClass", "Foo"}))));
+
+    auto result = ds->SyncLocalChanges(nullptr, nullptr)->GetResult();
+    ASSERT_TRUE(result.IsSuccess());
+    EXPECT_EQ(IChangeManager::ChangeStatus::NoChange, ds->StartCacheTransaction().GetCache().GetChangeManager().GetObjectChange(instance).GetChangeStatus());
+    EXPECT_EQ(IChangeManager::ChangeStatus::NoChange, ds->StartCacheTransaction().GetCache().GetChangeManager().GetFileChange(instance).GetChangeStatus());
+    EXPECT_EQ("NewTag", ds->StartCacheTransaction().GetCache().ReadFileCacheTag({"TestSchema.TestClass", "Foo"}));
+    }
+
+/*--------------------------------------------------------------------------------------+
+* @bsitest                                    Vincas.Razma                     07/15
++---------------+---------------+---------------+---------------+---------------+------*/
+TEST_F(CachingDataSourceTests, SyncLocalChanges_CreatedObjectWithFile_ProgressCallbackCalledWithCorrectParameters)
+    {
+    auto ds = GetTestDataSourceV2();
+
+    auto txn = ds->StartCacheTransaction();
+    auto testClass = txn.GetCache().GetAdapter().GetECClass("TestSchema.TestClass");
+    auto instance = txn.GetCache().GetChangeManager().CreateObject(*testClass, Json::objectValue);
+    auto fileContent = Utf8String("Hello world over here");
+    auto file = StubFile(fileContent);
+    auto filelength = (double)fileContent.size();
+    ASSERT_EQ(SUCCESS, txn.GetCache().GetChangeManager().ModifyFile(instance, file, false));
+    auto cachedFilePath = txn.GetCache().ReadFilePath(instance);
+    txn.Commit();
+
+    //ON_CALL(GetMockClient(), SendQueryRequest(_, _, _, _))
+    //    .WillByDefault(Return(CreateCompletedAsyncTask(StubWSObjectsResult({"TestSchema.TestClass", "Foo"}))));
+
+    TestProgressMock testOnProgress;
+    auto onProgress = [&] (ICachingDataSource::ProgressCR progress)
+        {
+        testOnProgress.TestProgress(progress);
+        };
+
+    EXPECT_CALL(GetMockClient(), SendCreateObjectRequest(_, _, _, _))
+        .WillOnce(Invoke([&] (JsonValueCR, BeFileNameCR filePath, Http::Request::ProgressCallbackCR uploadProgressCallback, ICancellationTokenPtr)
+        {
+        uploadProgressCallback(5.0, filelength);
+        uploadProgressCallback(10.0, filelength);
+        uploadProgressCallback(filelength, filelength);
+
+        return CreateCompletedAsyncTask(StubWSCreateObjectResult({"TestSchema.TestClass", "Foo"}));
+        }));
+
+        {
+        InSequence dummy;
+        EXPECT_CALL(testOnProgress, TestProgress(_)).WillOnce(Invoke([&] (ICachingDataSource::ProgressCR progress)
+            {
+            EXPECT_EQ(instance, progress.GetCurrentFileKey());
+            EXPECT_EQ(ICachingDataSource::Progress::State(), progress.GetCurrentFileBytes());
+            }));
+        EXPECT_CALL(testOnProgress, TestProgress(_)).WillOnce(Invoke([&] (ICachingDataSource::ProgressCR progress)
+            {
+            EXPECT_EQ(instance, progress.GetCurrentFileKey());
+            EXPECT_EQ(ICachingDataSource::Progress::State(5.0, filelength), progress.GetCurrentFileBytes());
+            }));
+        EXPECT_CALL(testOnProgress, TestProgress(_)).WillOnce(Invoke([&] (ICachingDataSource::ProgressCR progress)
+            {
+            EXPECT_EQ(instance, progress.GetCurrentFileKey());
+            EXPECT_EQ(ICachingDataSource::Progress::State(10.0, filelength), progress.GetCurrentFileBytes());
+            }));
+        EXPECT_CALL(testOnProgress, TestProgress(_)).WillOnce(Invoke([&] (ICachingDataSource::ProgressCR progress)
+            {
+            EXPECT_EQ(instance, progress.GetCurrentFileKey());
+            EXPECT_EQ(ICachingDataSource::Progress::State(filelength, filelength), progress.GetCurrentFileBytes());
+            }));
+        EXPECT_CALL(testOnProgress, TestProgress(_)).WillOnce(Invoke([&] (ICachingDataSource::ProgressCR progress)
+            {
+            EXPECT_DOUBLE_EQ(1.0, progress.GetSynced());
+            }));
+        }
+
+    auto result = ds->SyncLocalChanges(onProgress, nullptr)->GetResult();
+    ASSERT_TRUE(result.IsSuccess());
+    }
+
+/*--------------------------------------------------------------------------------------+
+* @bsitest                                    Vincas.Razma                     07/15
++---------------+---------------+---------------+---------------+---------------+------*/
+TEST_F(CachingDataSourceTests, SyncLocalChanges_CreatedObjectWithout_ProgressCallbackCalledWithoutFileProgress)
+    {
+    auto ds = GetTestDataSourceV2();
+
+    auto txn = ds->StartCacheTransaction();
+    auto testClass = txn.GetCache().GetAdapter().GetECClass("TestSchema.TestClass");
+    auto instance = txn.GetCache().GetChangeManager().CreateObject(*testClass, Json::objectValue);
+
+    txn.Commit();
+
+    ////ON_CALL(GetMockClient(), SendQueryRequest(_, _, _, _))
+    ////    .WillByDefault(Return(CreateCompletedAsyncTask(StubWSObjectsResult({"TestSchema.TestClass", "Foo"}))));
+
+    TestProgressMock testOnProgress;
+    auto onProgress = [&] (ICachingDataSource::ProgressCR progress)
+        {
+        testOnProgress.TestProgress(progress);
+        };
+
+    EXPECT_CALL(GetMockClient(), SendCreateObjectRequest(_, _, _, _))
+        .WillOnce(Invoke([&] (JsonValueCR, BeFileNameCR filePath, Http::Request::ProgressCallbackCR uploadProgressCallback, ICancellationTokenPtr)
+        {
+        uploadProgressCallback(0.0, 0.0);
+
+        return CreateCompletedAsyncTask(StubWSCreateObjectResult({"TestSchema.TestClass", "Foo"}));
+        }));
+
+        EXPECT_CALL(testOnProgress, TestProgress(_)).Times(2).WillRepeatedly(Invoke([&] (ICachingDataSource::ProgressCR progress)
+            {
+            EXPECT_FALSE(progress.GetCurrentFileKey().IsValid());
+            }));
+
+        auto result = ds->SyncLocalChanges(onProgress, nullptr)->GetResult();
+        ASSERT_TRUE(result.IsSuccess());
+    }
+
+/*--------------------------------------------------------------------------------------+
+* @bsitest                                    Vincas.Razma                     07/15
++---------------+---------------+---------------+---------------+---------------+------*/
+TEST_F(CachingDataSourceTests, SyncLocalChanges_WebApi24AndCreatedObjectWithFile_ChecksIfRepositorySupportsFileAccessUrl)
+    {
+    auto ds = GetTestDataSourceV24();
+    auto txn = ds->StartCacheTransaction();
+    auto instance = StubCreatedFileInCache(txn.GetCache(), "TestSchema.TestClass");
+    txn.Commit();
+
+    EXPECT_CALL(GetMockClient(), SendQueryRequest(_, _, _, _))
+        .WillOnce(Invoke([&] (WSQueryCR query, Utf8StringCR, Utf8StringCR, ICancellationTokenPtr ct)
+        {
+        EXPECT_EQ("Policies/PolicyAssertion?$select=$id&$filter=Name+eq+'SupportsFileAccessUrl'+and+Supported+eq+true", query.ToFullString());
+        EXPECT_NE(nullptr, ct);
+        return CreateCompletedAsyncTask(WSObjectsResult::Error({}));
+        }));
+
+    auto result = ds->SyncLocalChanges(nullptr, nullptr)->GetResult();
+    ASSERT_FALSE(result.IsSuccess());
+    }
+
+/*--------------------------------------------------------------------------------------+
+* @bsitest                                    Vincas.Razma                     07/15
++---------------+---------------+---------------+---------------+---------------+------*/
+TEST_F(CachingDataSourceTests, SyncLocalChanges_WebApi24AndCreatedObjectWithFileAndFileAccessUrlNotSupported_UploadsInstanceAndFileInOneRequest)
+    {
+    auto ds = GetTestDataSourceV24();
+    auto txn = ds->StartCacheTransaction();
+    auto instance = StubCreatedFileInCache(txn.GetCache(), "TestSchema.TestClass");
+    auto filePath = txn.GetCache().ReadFilePath(instance);
+    ASSERT_TRUE(filePath.DoesPathExist());
+    txn.Commit();
+
+    EXPECT_CALL(GetMockClient(), SendQueryRequest(_, _, _, _))
+        .WillOnce(Invoke([&] (WSQueryCR query, Utf8StringCR, Utf8StringCR, ICancellationTokenPtr)
+        {
+        EXPECT_EQ("Policies", query.GetSchemaName());
+        return CreateCompletedAsyncTask(StubWSObjectsResult());
+        }));
+
+    EXPECT_CALL(GetMockClient(), SendCreateObjectRequest(_, _, _, _))
+        .WillOnce(Invoke([&] (JsonValueCR, BeFileNameCR path, Http::Request::ProgressCallbackCR, ICancellationTokenPtr ct)
+        {
+        EXPECT_EQ(filePath, path);
+        EXPECT_NE(nullptr, ct);
+
+        EXPECT_CALL(GetMockClient(), SendQueryRequest(_, _, _, _))
+            .WillOnce(Return(CreateCompletedAsyncTask(StubWSObjectsResult({"TestSchema.TestClass", "NewRemoteId"}))));
+        return CreateCompletedAsyncTask(StubWSCreateObjectResult({"TestSchema.TestClass", "NewRemoteId"}));
+        }));
+
+    auto result = ds->SyncLocalChanges(nullptr, nullptr)->GetResult();
+    EXPECT_TRUE(result.IsSuccess());
+    EXPECT_TRUE(result.GetValue().empty());
+    }
+
+/*--------------------------------------------------------------------------------------+
+* @bsitest                                    Vincas.Razma                     07/15
++---------------+---------------+---------------+---------------+---------------+------*/
+TEST_F(CachingDataSourceTests, SyncLocalChanges_WebApi24AndCreatedObjectWithFileAndFileAccessUrlSupported_UploadsInstanceAndFileSeperately)
+    {
+    auto ds = GetTestDataSourceV24();
+    auto txn = ds->StartCacheTransaction();
+    auto instance = StubCreatedFileInCache(txn.GetCache(), "TestSchema.TestClass");
+    auto filePath = txn.GetCache().ReadFilePath(instance);
+    ASSERT_TRUE(filePath.DoesPathExist());
+    txn.Commit();
+
+    EXPECT_CALL(GetMockClient(), SendQueryRequest(_, _, _, _))
+        .WillOnce(Invoke([&] (WSQueryCR query, Utf8StringCR, Utf8StringCR, ICancellationTokenPtr)
+        {
+        EXPECT_EQ("Policies", query.GetSchemaName());
+        return CreateCompletedAsyncTask(StubWSObjectsResult(StubObjectId()));
+        }));
+
+    EXPECT_CALL(GetMockClient(), SendCreateObjectRequest(_, _, _, _))
+        .WillOnce(Invoke([&] (JsonValueCR, BeFileNameCR path, Http::Request::ProgressCallbackCR, ICancellationTokenPtr ct)
+        {
+        EXPECT_EQ(L"", path);
+        EXPECT_NE(nullptr, ct);
+
+        EXPECT_CALL(GetMockClient(), SendQueryRequest(_, _, _, _))
+            .WillOnce(Return(CreateCompletedAsyncTask(StubWSObjectsResult({"TestSchema.TestClass", "NewRemoteId"}))));
+        return CreateCompletedAsyncTask(StubWSCreateObjectResult({"TestSchema.TestClass", "NewRemoteId"}));
+        }));
+
+    EXPECT_CALL(GetMockClient(), SendUpdateFileRequest(_, _, _, _))
+        .WillOnce(Invoke([&] (ObjectIdCR objectId, BeFileNameCR path, Http::Request::ProgressCallbackCR, ICancellationTokenPtr ct)
+        {
+        EXPECT_EQ(ObjectId("TestSchema.TestClass", "NewRemoteId"), objectId);
+        EXPECT_EQ(filePath, path);
+        EXPECT_NE(nullptr, ct);
+
+        EXPECT_CALL(GetMockClient(), SendGetObjectRequest(ObjectId("TestSchema.TestClass", "NewRemoteId"), _, _))
+            .WillOnce(Return(CreateCompletedAsyncTask(StubWSObjectsResult({"TestSchema.TestClass", "NewRemoteId"}))));
+        return CreateCompletedAsyncTask(WSUpdateFileResult::Success({}));
+        }));
+
+    auto result = ds->SyncLocalChanges(nullptr, nullptr)->GetResult();
+    EXPECT_TRUE(result.IsSuccess());
+    EXPECT_TRUE(result.GetValue().empty());
+    }
+
+/*--------------------------------------------------------------------------------------+
+* @bsitest                                    Vincas.Razma                     07/15
++---------------+---------------+---------------+---------------+---------------+------*/
+TEST_F(CachingDataSourceTests, SyncLocalChanges_WebApi24AndCreatedObjectWithFileAndFileAccessUrlSupportedAndCreationFails_DoesNotUploadFile)
+    {
+    auto ds = GetTestDataSourceV24();
+    auto txn = ds->StartCacheTransaction();
+    auto instance = StubCreatedFileInCache(txn.GetCache(), "TestSchema.TestClass");
+    auto filePath = txn.GetCache().ReadFilePath(instance);
+    ASSERT_TRUE(filePath.DoesPathExist());
+    txn.Commit();
+
+    EXPECT_CALL(GetMockClient(), SendQueryRequest(_, _, _, _))
+        .WillOnce(Invoke([&] (WSQueryCR query, Utf8StringCR, Utf8StringCR, ICancellationTokenPtr)
+        {
+        EXPECT_EQ("Policies", query.GetSchemaName());
+        return CreateCompletedAsyncTask(StubWSObjectsResult(StubObjectId()));
+        }));
+
+    EXPECT_CALL(GetMockClient(), SendCreateObjectRequest(_, _, _, _))
+        .WillOnce(Invoke([&] (JsonValueCR, BeFileNameCR path, Http::Request::ProgressCallbackCR, ICancellationTokenPtr)
+        {
+        EXPECT_EQ(L"", path);
+        return CreateCompletedAsyncTask(WSCreateObjectResult::Error({WSError::Id::Conflict}));
+        }));
+
+    EXPECT_CALL(GetMockClient(), SendUpdateFileRequest(_, _, _, _)).Times(0);
+
+    auto result = ds->SyncLocalChanges(nullptr, nullptr)->GetResult();
+    ASSERT_TRUE(result.IsSuccess());
+    ASSERT_EQ(1, result.GetValue().size());
+    EXPECT_EQ(instance, ds->StartCacheTransaction().GetCache().FindInstance(result.GetValue()[0].GetObjectId()));
+    EXPECT_EQ(WSError::Id::Conflict, result.GetValue()[0].GetError().GetWSError().GetId());
+    }
+
+/*--------------------------------------------------------------------------------------+
+* @bsitest                                    Vincas.Razma                     07/15
++---------------+---------------+---------------+---------------+---------------+------*/
+TEST_F(CachingDataSourceTests, SyncLocalChanges_WebApi24AndCreatedObjectWithFileAndCalledSecondTime_PoliciesCheckDoneOnce)
+    {
+    auto ds = GetTestDataSourceV24();
+    auto txn = ds->StartCacheTransaction();
+    auto instance = StubCreatedFileInCache(txn.GetCache(), "TestSchema.TestClass");
+    auto filePath = txn.GetCache().ReadFilePath(instance);
+    ASSERT_TRUE(filePath.DoesPathExist());
+    txn.Commit();
+
+    EXPECT_CALL(GetMockClient(), SendQueryRequest(_, _, _, _))
+        .WillOnce(Invoke([&] (WSQueryCR query, Utf8StringCR, Utf8StringCR, ICancellationTokenPtr)
+        {
+        EXPECT_EQ("Policies", query.GetSchemaName());
+        return CreateCompletedAsyncTask(StubWSObjectsResult());
+        }));
+
+    EXPECT_CALL(GetMockClient(), SendCreateObjectRequest(_, _, _, _))
+        .WillOnce(Invoke([&] (JsonValueCR, BeFileNameCR path, Http::Request::ProgressCallbackCR, ICancellationTokenPtr)
+        {
+        EXPECT_EQ(filePath, path);
+        return CreateCompletedAsyncTask(WSCreateObjectResult::Error(StubHttpResponse()));
+        }));
+
+    ASSERT_FALSE(ds->SyncLocalChanges(nullptr, nullptr)->GetResult().IsSuccess());
+
+    EXPECT_CALL(GetMockClient(), SendCreateObjectRequest(_, _, _, _))
+        .WillOnce(Invoke([&] (JsonValueCR, BeFileNameCR path, Http::Request::ProgressCallbackCR, ICancellationTokenPtr)
+        {
+        EXPECT_EQ(filePath, path);
+        return CreateCompletedAsyncTask(WSCreateObjectResult::Error(StubHttpResponse()));
+        }));
+
+    ASSERT_FALSE(ds->SyncLocalChanges(nullptr, nullptr)->GetResult().IsSuccess());
+    }
+
+/*--------------------------------------------------------------------------------------+
+* @bsitest                                    Vincas.Razma                     07/15
++---------------+---------------+---------------+---------------+---------------+------*/
+TEST_F(CachingDataSourceTests, SyncLocalChanges_WebApi24AndCreatedObjectWithFileAndFileAccessUrlIsSupportedAndCalledSecondTime_PoliciesCheckDoneOnce)
+    {
+    auto ds = GetTestDataSourceV24();
+    auto txn = ds->StartCacheTransaction();
+    auto instance = StubCreatedFileInCache(txn.GetCache(), "TestSchema.TestClass");
+    txn.Commit();
+
+    EXPECT_CALL(GetMockClient(), SendQueryRequest(_, _, _, _))
+        .WillOnce(Invoke([&] (WSQueryCR query, Utf8StringCR, Utf8StringCR, ICancellationTokenPtr)
+        {
+        EXPECT_EQ("Policies", query.GetSchemaName());
+        return CreateCompletedAsyncTask(StubWSObjectsResult(StubObjectId()));
+        }));
+
+    EXPECT_CALL(GetMockClient(), SendCreateObjectRequest(_, _, _, _))
+        .WillOnce(Invoke([&] (JsonValueCR, BeFileNameCR path, Http::Request::ProgressCallbackCR, ICancellationTokenPtr)
+        {
+        EXPECT_EQ(L"", path);
+        return CreateCompletedAsyncTask(WSCreateObjectResult::Error(StubHttpResponse()));
+        }));
+
+    ASSERT_FALSE(ds->SyncLocalChanges(nullptr, nullptr)->GetResult().IsSuccess());
+
+    EXPECT_CALL(GetMockClient(), SendCreateObjectRequest(_, _, _, _))
+        .WillOnce(Invoke([&] (JsonValueCR, BeFileNameCR path, Http::Request::ProgressCallbackCR, ICancellationTokenPtr)
+        {
+        EXPECT_EQ(L"", path);
+        return CreateCompletedAsyncTask(WSCreateObjectResult::Error(StubHttpResponse()));
+        }));
+
+    ASSERT_FALSE(ds->SyncLocalChanges(nullptr, nullptr)->GetResult().IsSuccess());
+    }
+
+/*--------------------------------------------------------------------------------------+
+* @bsitest                                    Vincas.Razma                     07/15
++---------------+---------------+---------------+---------------+---------------+------*/
+TEST_F(CachingDataSourceTests, SyncLocalChanges_DeletedObject_SendsDeleteObjectRequestWithCorrectParametersAndCommits)
+    {
+    // Arrange
+    auto ds = GetTestDataSourceV2();
+
+    auto txn = ds->StartCacheTransaction();
+    auto instance = StubInstanceInCache(txn.GetCache(), {"TestSchema.TestClass", "Foo"});
+    ASSERT_EQ(SUCCESS, txn.GetCache().GetChangeManager().DeleteObject(instance));
+    txn.Commit();
+
+    // Act & Assert
+    EXPECT_CALL(GetMockClient(), SendDeleteObjectRequest(_, _))
+        .Times(1)
+        .WillOnce(Invoke([&] (ObjectIdCR objectId, ICancellationTokenPtr)
+        {
+        EXPECT_EQ(ObjectId("TestSchema.TestClass", "Foo"), objectId);
+        return CreateCompletedAsyncTask(WSDeleteObjectResult::Success());
+        }));
+
+    auto result = ds->SyncLocalChanges(nullptr, nullptr)->GetResult();
+    ASSERT_TRUE(result.IsSuccess());
+    EXPECT_EQ(IChangeManager::ChangeStatus::NoChange, ds->StartCacheTransaction().GetCache().GetChangeManager().GetObjectChange(instance).GetChangeStatus());
+    }
+
+/*--------------------------------------------------------------------------------------+
+* @bsitest                                    Vincas.Razma                     07/15
++---------------+---------------+---------------+---------------+---------------+------*/
+TEST_F(CachingDataSourceTests, SyncLocalChanges_DeletedRelationship_SendsDeleteObjectRequestWithCorrectParametersAndCommits)
+    {
+    // Arrange
+    auto ds = GetTestDataSourceV2();
+
+    StubInstances instances;
+    instances.Add({"TestSchema.TestClass", "A"}).AddRelated({"TestSchema.TestRelationshipClass", "AB"}, {"TestSchema.TestClass", "B"});
+
+    auto txn = ds->StartCacheTransaction();
+    ASSERT_EQ(CacheStatus::OK, txn.GetCache().CacheResponse(StubCachedResponseKey(txn.GetCache()), instances.ToWSObjectsResponse()));
+    auto relClass = txn.GetCache().GetAdapter().GetECRelationshipClass("TestSchema.TestRelationshipClass");
+    auto relationship = txn.GetCache().FindRelationship(*relClass, {"TestSchema.TestClass", "A"}, {"TestSchema.TestClass", "B"});
+    ASSERT_EQ(SUCCESS, txn.GetCache().GetChangeManager().DeleteRelationship(relationship));
+    txn.Commit();
+
+    // Act & Assert
+    EXPECT_CALL(GetMockClient(), SendDeleteObjectRequest(_, _))
+        .Times(1)
+        .WillOnce(Invoke([&] (ObjectIdCR objectId, ICancellationTokenPtr)
+        {
+        EXPECT_EQ(ObjectId("TestSchema.TestRelationshipClass", "AB"), objectId);
+        return CreateCompletedAsyncTask(WSDeleteObjectResult::Success());
+        }));
+
+    auto result = ds->SyncLocalChanges(nullptr, nullptr)->GetResult();
+    ASSERT_TRUE(result.IsSuccess());
+    auto changeStatus = ds->StartCacheTransaction().GetCache().GetChangeManager().GetRelationshipChange(relationship).GetChangeStatus();
+    EXPECT_EQ(IChangeManager::ChangeStatus::NoChange, changeStatus);
+    }
+
+/*--------------------------------------------------------------------------------------+
+* @bsitest                                    Vincas.Razma                     07/15
++---------------+---------------+---------------+---------------+---------------+------*/
+TEST_F(CachingDataSourceTests, SyncLocalChanges_CreatedObjectWithClassThatHasLabel_CallsProgressWithLabelAndWithoutBytes)
+    {
+    // Arrange
+    auto ds = GetTestDataSourceV2();
+
+    auto txn = ds->StartCacheTransaction();
+    auto testClass = txn.GetCache().GetAdapter().GetECClass("TestSchema.TestLabeledClass");
+    auto instance = txn.GetCache().GetChangeManager().CreateObject(*testClass, ToJson(R"({"Name" : "TestLabel"})"));
+    ASSERT_TRUE(instance.IsValid());
+    txn.Commit();
+
+    // Act & Assert
+    EXPECT_CALL(GetMockClient(), SendCreateObjectRequest(_, _, _, _))
+        .Times(1)
+        .WillOnce(Return(CreateCompletedAsyncTask(StubWSCreateObjectResult())));
+
+    int onProgressCount = 0;
+    ICachingDataSource::Progress expectedProgress({}, std::make_shared<Utf8String>("TestLabel"));
+    auto onProgress = [&] (CachingDataSource::ProgressCR progress)
+        {
+        onProgressCount++;
+        EXPECT_EQ(expectedProgress, progress);
+        };
+
+    ds->SyncLocalChanges(onProgress, nullptr)->Wait();
+    EXPECT_EQ(1, onProgressCount);
+    }
+
+/*--------------------------------------------------------------------------------------+
+* @bsitest                                    Vincas.Razma                     07/15
++---------------+---------------+---------------+---------------+---------------+------*/
+TEST_F(CachingDataSourceTests, SyncLocalChanges_CreatedObjectWithClassWithoutLabel_CallsProgressWithFallbackLabel)
+    {
+    // Arrange
+    auto ds = GetTestDataSourceV2();
+
+    auto txn = ds->StartCacheTransaction();
+    auto testClass = txn.GetCache().GetAdapter().GetECClass("TestSchema.TestClass");
+    auto instance = txn.GetCache().GetChangeManager().CreateObject(*testClass, Json::objectValue);
+    auto objectId = txn.GetCache().FindInstance(instance);
+    txn.Commit();
+
+    // Act & Assert
+    EXPECT_CALL(GetMockClient(), SendCreateObjectRequest(_, _, _, _))
+        .Times(1)
+        .WillOnce(Return(CreateCompletedAsyncTask(StubWSCreateObjectResult())));
+
+    int onProgressCount = 0;
+    auto onProgress = [&] (CachingDataSource::ProgressCR progress)
+        {
+        onProgressCount++;
+        EXPECT_EQ("TestClass:" + objectId.remoteId, progress.GetLabel());
+        };
+
+    ds->SyncLocalChanges(onProgress, nullptr)->Wait();
+    EXPECT_EQ(1, onProgressCount);
+    }
+
+/*--------------------------------------------------------------------------------------+
+* @bsitest                                    Vincas.Razma                     07/15
++---------------+---------------+---------------+---------------+---------------+------*/
+TEST_F(CachingDataSourceTests, SyncLocalChanges_ModifiedObjectWithLabel_CallsProgressWithLabelAndWithoutBytes)
+    {
+    // Arrange
+    auto ds = GetTestDataSourceV2();
+
+    auto txn = ds->StartCacheTransaction();
+    auto instance = StubInstanceInCache(txn.GetCache(), {"TestSchema.TestLabeledClass", "Foo"});
+    ASSERT_EQ(SUCCESS, txn.GetCache().GetChangeManager().ModifyObject(instance, ToJson(R"({"Name" : "TestLabel"})")));
+    txn.Commit();
+
+    // Act & Assert
+    EXPECT_CALL(GetMockClient(), SendUpdateObjectRequest(_, _, _, _, _, _))
+        .Times(1)
+        .WillOnce(Return(CreateCompletedAsyncTask(WSUpdateObjectResult())));
+
+    int onProgressCount = 0;
+    auto onProgress = [&] (CachingDataSource::ProgressCR progress)
+        {
+        onProgressCount++;
+        EXPECT_EQ("TestLabel", progress.GetLabel());
+        };
+
+    ds->SyncLocalChanges(onProgress, nullptr)->Wait();
+    EXPECT_EQ(1, onProgressCount);
+    }
+
+/*--------------------------------------------------------------------------------------+
+* @bsitest                                    Vincas.Razma                     07/15
++---------------+---------------+---------------+---------------+---------------+------*/
+TEST_F(CachingDataSourceTests, SyncLocalChanges_CreatedAndModifiedAndDeletedObjects_CallsSyncedInstancesProgress)
+    {
+    // Arrange
+    auto ds = GetTestDataSourceV2();
+    auto txn = ds->StartCacheTransaction();
+
+    auto testClass = txn.GetCache().GetAdapter().GetECClass("TestSchema.TestClass");
+    auto instanceB = StubInstanceInCache(txn.GetCache(), {"TestSchema.TestClass", "B"});
+    auto instanceC = StubInstanceInCache(txn.GetCache(), {"TestSchema.TestClass", "C"});
+    auto instanceA = txn.GetCache().GetChangeManager().CreateObject(*testClass, Json::objectValue);
+    ASSERT_EQ(SUCCESS, txn.GetCache().GetChangeManager().ModifyObject(instanceB, Json::objectValue));
+    ASSERT_EQ(SUCCESS, txn.GetCache().GetChangeManager().DeleteObject(instanceC));
+
+    txn.Commit();
+
+    // Act & Assert
+    EXPECT_CALL(GetMockClient(), SendCreateObjectRequest(_, _, _, _))
+        .WillOnce(Return(CreateCompletedAsyncTask(StubWSCreateObjectResult({"TestSchema.TestClass", "Foo"}))));
+
+    ////ON_CALL(GetMockClient(), SendQueryRequest(_, _, _, _))
+    ////    .WillByDefault(Return(CreateCompletedAsyncTask(StubWSObjectsResult({"TestSchema.TestClass", "Foo"}))));
+
+    EXPECT_CALL(GetMockClient(), SendUpdateObjectRequest(_, _, _, _, _, _))
+        .WillOnce(Return(CreateCompletedAsyncTask(WSUpdateObjectResult::Success({}))));
+
+    EXPECT_CALL(GetMockClient(), SendDeleteObjectRequest(_, _))
+        .WillOnce(Return(CreateCompletedAsyncTask(WSDeleteObjectResult::Success())));
+
+    int onProgressCount = 0;
+    double expectedSyncedValues[4] = {0, 0.33, 0.66, 1};
+    auto onProgress = [&] (CachingDataSource::ProgressCR progress)
+        {
+        EXPECT_EQ(expectedSyncedValues[onProgressCount], progress.GetSynced());
+        onProgressCount++;
+        };
+
+    ds->SyncLocalChanges(onProgress, nullptr)->Wait();
+    EXPECT_EQ(4, onProgressCount);
+    }
+
+/*--------------------------------------------------------------------------------------+
+* @bsitest                                    Vincas.Razma                     07/15
++---------------+---------------+---------------+---------------+---------------+------*/
+TEST_F(CachingDataSourceTests, SyncLocalChanges_ModifiedObject_CallsSyncedInstanceProgress)
+    {
+    // Arrange
+    auto ds = GetTestDataSourceV2();
+
+    auto txn = ds->StartCacheTransaction();
+    auto instance = StubInstanceInCache(txn.GetCache(), {"TestSchema.TestLabeledClass", "Foo"});
+    ASSERT_EQ(SUCCESS, txn.GetCache().GetChangeManager().ModifyObject(instance, ToJson(R"({"Name" : "TestLabelA"})")));
+    txn.Commit();
+
+    // Act & Assert
+    EXPECT_CALL(GetMockClient(), SendUpdateObjectRequest(_, _, _, _, _, _))
+        .WillOnce(Return(CreateCompletedAsyncTask(WSUpdateObjectResult::Success({}))));
+
+    int onProgressCount = 0;
+    double expectedSyncedValues[2] = {0, 1};
+    auto onProgress = [&] (CachingDataSource::ProgressCR progress)
+        {
+        EXPECT_EQ(expectedSyncedValues[onProgressCount], progress.GetSynced());
+        onProgressCount++;
+        };
+
+    ds->SyncLocalChanges(onProgress, nullptr)->Wait();
+    EXPECT_EQ(2, onProgressCount);
+    }
+
+/*--------------------------------------------------------------------------------------+
+* @bsitest                                    Vincas.Razma                     07/15
++---------------+---------------+---------------+---------------+---------------+------*/
+TEST_F(CachingDataSourceTests, SyncLocalChanges_ModifiedFileWithLabel_CallsProgressWithLabel)
+    {
+    // Arrange
+    auto ds = GetTestDataSourceV2();
+
+    auto txn = ds->StartCacheTransaction();
+    ASSERT_EQ(SUCCESS, txn.GetCache().CacheInstanceAndLinkToRoot({"TestSchema.TestLabeledClass", "Foo"}, *ToRapidJson(R"({"Name" : "TestLabel"})"), "", ""));
+    auto instance = txn.GetCache().FindInstance({"TestSchema.TestLabeledClass", "Foo"});
+    ASSERT_EQ(SUCCESS, txn.GetCache().GetChangeManager().ModifyFile(instance, StubFile("12"), false));
+    txn.Commit();
+
+    // Act & Assert
+    EXPECT_CALL(GetMockClient(), SendUpdateFileRequest(_, _, _, _))
+        .Times(1)
+        .WillOnce(Invoke([&] (ObjectIdCR, BeFileNameCR, Http::Request::ProgressCallbackCR progress, ICancellationTokenPtr)
+        {
+        progress(0, 2);
+        return CreateCompletedAsyncTask(WSUpdateFileResult());
+        }));
+
+    int onProgressCount = 0;
+    auto onProgress = [&] (CachingDataSource::ProgressCR progress)
+        {
+        onProgressCount++;
+        EXPECT_EQ("TestLabel", progress.GetLabel());
+        };
+
+    ds->SyncLocalChanges(onProgress, nullptr)->Wait();
+    EXPECT_EQ(2, onProgressCount);
+    }
+
+/*--------------------------------------------------------------------------------------+
+* @bsitest                                    Vincas.Razma                     07/15
++---------------+---------------+---------------+---------------+---------------+------*/
+TEST_F(CachingDataSourceTests, SyncLocalChanges_CreatedObjectsWithFiles_CallsProgressWithTotalBytes)
+    {
+    // Arrange
+    auto ds = GetTestDataSourceV2();
+    ObjectId newIdA("TestSchema.TestClass", "");
+    ObjectId newIdB("TestSchema.TestClass", "");
+
+    auto txn = ds->StartCacheTransaction();
+    auto testClass = txn.GetCache().GetAdapter().GetECClass("TestSchema.TestClass");
+    auto instanceA = txn.GetCache().GetChangeManager().CreateObject(*testClass, Json::objectValue);
+    auto instanceB = txn.GetCache().GetChangeManager().CreateObject(*testClass, Json::objectValue);
+    ASSERT_EQ(SUCCESS, txn.GetCache().GetChangeManager().ModifyFile(instanceA, StubFile("12"), false));
+    ASSERT_EQ(SUCCESS, txn.GetCache().GetChangeManager().ModifyFile(instanceB, StubFile("3456"), false));
+    txn.Commit();
+
+    // Act & Assert
+    EXPECT_CALL(GetMockClient(), SendCreateObjectRequest(_, _, _, _))
+        .Times(2)
+        .WillOnce(Invoke([&] (JsonValueCR, BeFileNameCR, Http::Request::ProgressCallbackCR progress, ICancellationTokenPtr)
+        {
+        progress(0, 2);
+        progress(2, 2);
+        return CreateCompletedAsyncTask(StubWSCreateObjectResult({"TestSchema.TestClass", "A"}));
+        }))
+        .WillOnce(Invoke([&] (JsonValueCR, BeFileNameCR, Http::Request::ProgressCallbackCR progress, ICancellationTokenPtr)
+            {
+            progress(0, 4);
+            progress(4, 4);
+            return CreateCompletedAsyncTask(StubWSCreateObjectResult({"TestSchema.TestClass", "B"}));
+            }));
+
+        EXPECT_CALL(GetMockClient(), SendQueryRequest(_, _, _, _))
+            .Times(2)
+            .WillOnce(Return(CreateCompletedAsyncTask(StubWSObjectsResult({"TestSchema.TestClass", "A"}))))
+            .WillOnce(Return(CreateCompletedAsyncTask(StubWSObjectsResult({"TestSchema.TestClass", "B"}))));
+
+        int onProgressCount = 0;
+        bvector<CachingDataSource::Progress::State> expectedBytes = {{0, 6}, {0, 6}, {2, 6}, {2, 6}, {2, 6}, {6, 6}, {6, 6}};
+        auto onProgress = [&] (CachingDataSource::ProgressCR progress)
+            {
+            EXPECT_EQ(expectedBytes[onProgressCount], progress.GetBytes());
+            EXPECT_EQ(CachingDataSource::Progress::State(), progress.GetInstances());
+            onProgressCount++;
+            };
+
+        ds->SyncLocalChanges(onProgress, nullptr)->Wait();
+        EXPECT_EQ(expectedBytes.size(), onProgressCount);
+    }
+
+/*--------------------------------------------------------------------------------------+
+* @bsitest                                    Vincas.Razma                     07/15
++---------------+---------------+---------------+---------------+---------------+------*/
+TEST_F(CachingDataSourceTests, SyncLocalChanges_ModifiedFiles_CallsProgressWithTotalBytes)
+    {
+    // Arrange
+    auto ds = GetTestDataSourceV2();
+
+    auto txn = ds->StartCacheTransaction();
+    auto instanceA = StubInstanceInCache(txn.GetCache(), {"TestSchema.TestClass", "A"});
+    auto instanceB = StubInstanceInCache(txn.GetCache(), {"TestSchema.TestClass", "B"});
+    ASSERT_EQ(SUCCESS, txn.GetCache().GetChangeManager().ModifyFile(instanceA, StubFile("12"), false));
+    ASSERT_EQ(SUCCESS, txn.GetCache().GetChangeManager().ModifyFile(instanceB, StubFile("3456"), false));
+    txn.Commit();
+
+    // Act & Assert
+    EXPECT_CALL(GetMockClient(), SendUpdateFileRequest(_, _, _, _))
+        .Times(2)
+        .WillOnce(Invoke([&] (ObjectIdCR, BeFileNameCR, Http::Request::ProgressCallbackCR progress, ICancellationTokenPtr)
+        {
+        progress(0, 2);
+        progress(2, 2);
+        return CreateCompletedAsyncTask(WSUpdateFileResult::Success({}));
+        }))
+        .WillOnce(Invoke([&] (ObjectIdCR, BeFileNameCR, Http::Request::ProgressCallbackCR progress, ICancellationTokenPtr)
+            {
+            progress(0, 4);
+            progress(4, 4);
+            return CreateCompletedAsyncTask(WSUpdateFileResult::Success({}));
+            }));
+
+    int onProgressCount = 0;
+    bvector<CachingDataSource::Progress::State> expectedBytes = {{0, 6}, {0, 6}, {2, 6}, {2, 6}, {2, 6}, {6, 6}, {6, 6}};
+    bvector<CachingDataSource::Progress::State> expectedCurrentFileBytes = {{0, 0}, {0, 2}, {2, 2}, {0, 0}, {0, 4}, {4, 4}, {0, 0}};
+
+    auto onProgress = [&] (CachingDataSource::ProgressCR progress)
+        {
+        EXPECT_EQ(expectedBytes[onProgressCount], progress.GetBytes());
+        EXPECT_EQ(expectedCurrentFileBytes[onProgressCount], progress.GetCurrentFileBytes());
+        onProgressCount++;
+        EXPECT_EQ(6, progress.GetBytes().total);
+        EXPECT_EQ(0, progress.GetInstances().current);
+        EXPECT_EQ(0, progress.GetInstances().total);
+        };
+
+    ds->SyncLocalChanges(onProgress, nullptr)->Wait();
+    EXPECT_EQ(expectedBytes.size(), onProgressCount);
+    }
+
+/*--------------------------------------------------------------------------------------+
+* @bsitest                                    Vincas.Razma                     07/15
++---------------+---------------+---------------+---------------+---------------+------*/
+TEST_F(CachingDataSourceTests, SyncLocalChanges_NoObjectsPassedToSync_DoesNoRequestsAndReturnsSuccess)
+    {
+    auto ds = GetTestDataSourceV2();
+
+    auto txn = ds->StartCacheTransaction();
+    auto testClass = txn.GetCache().GetAdapter().GetECClass("TestSchema.TestClass");
+    ASSERT_TRUE(txn.GetCache().GetChangeManager().CreateObject(*testClass, Json::objectValue).IsValid());
+    txn.Commit();
+
+    bset<ECInstanceKey> toSync;
+    auto result = ds->SyncLocalChanges(toSync, nullptr, nullptr)->GetResult();
+
+    ASSERT_TRUE(result.IsSuccess());
+    ASSERT_TRUE(result.GetValue().empty());
+    }
+
+/*--------------------------------------------------------------------------------------+
+* @bsitest                                    Vincas.Razma                     07/15
++---------------+---------------+---------------+---------------+---------------+------*/
+TEST_F(CachingDataSourceTests, SyncLocalChanges_ObjectIdForObjectChangePassed_SyncsFile)
+    {
+    // Arrange
+    auto ds = GetTestDataSourceV2();
+
+    auto txn = ds->StartCacheTransaction();
+    auto testClass = txn.GetCache().GetAdapter().GetECClass("TestSchema.TestClass");
+    auto instance = txn.GetCache().GetChangeManager().CreateObject(*testClass, Json::objectValue);
+    txn.Commit();
+
+    // Act & Assert
+    EXPECT_CALL(GetMockClient(), SendCreateObjectRequest(_, _, _, _))
+        .WillOnce(Return(CreateCompletedAsyncTask(WSCreateObjectResult::Error(StubWSConnectionError()))));
+
+    bset<ECInstanceKey> toSync;
+    toSync.insert(instance);
+    ds->SyncLocalChanges(toSync, nullptr, nullptr)->Wait();
+    }
+
+/*--------------------------------------------------------------------------------------+
+* @bsitest                                    Vincas.Razma                     07/15
++---------------+---------------+---------------+---------------+---------------+------*/
+TEST_F(CachingDataSourceTests, SyncLocalChanges_ObjectIdForRelationshipChangePassed_SyncsRelationship)
+    {
+    // Arrange
+    auto ds = GetTestDataSourceV2();
+
+    auto txn = ds->StartCacheTransaction();
+    auto relationship = StubCreatedRelationshipInCache(txn.GetCache(),
+        "TestSchema.TestRelationshipClass", {"TestSchema.TestClassA", "A"}, {"TestSchema.TestClassB", "B"});
+    txn.Commit();
+
+    // Act & Assert
+    EXPECT_CALL(GetMockClient(), SendCreateObjectRequest(_, _, _, _))
+        .WillOnce(Return(CreateCompletedAsyncTask(WSCreateObjectResult::Error(StubWSConnectionError()))));
+
+    bset<ECInstanceKey> toSync;
+    toSync.insert(relationship);
+    ds->SyncLocalChanges(toSync, nullptr, nullptr)->Wait();
+    }
+
+/*--------------------------------------------------------------------------------------+
+* @bsitest                                    Vincas.Razma                     07/15
++---------------+---------------+---------------+---------------+---------------+------*/
+TEST_F(CachingDataSourceTests, SyncLocalChanges_ObjectIdForFileChangePassed_SyncsFile)
+    {
+    // Arrange
+    auto ds = GetTestDataSourceV2();
+
+    auto txn = ds->StartCacheTransaction();
+    auto instance = StubInstanceInCache(txn.GetCache(), {"TestSchema.TestClass", "A"});
+    ASSERT_EQ(SUCCESS, txn.GetCache().GetChangeManager().ModifyFile(instance, StubFile("12"), false));
+    txn.Commit();
+
+    // Act & Assert
+    EXPECT_CALL(GetMockClient(), SendUpdateFileRequest(_, _, _, _))
+        .WillOnce(Return(CreateCompletedAsyncTask(WSUpdateFileResult::Error(StubWSConnectionError()))));
+
+    bset<ECInstanceKey> toSync;
+    toSync.insert(instance);
+    ds->SyncLocalChanges(toSync, nullptr, nullptr)->Wait();
+    }
+
+/*--------------------------------------------------------------------------------------+
+* @bsitest                                    Vincas.Razma                     07/15
++---------------+---------------+---------------+---------------+---------------+------*/
+TEST_F(CachingDataSourceTests, SyncCachedData_NoQueryProviders_DoesNothingAndReturns)
+    {
+    auto cache = std::make_shared<NiceMock<MockDataSourceCache>>();
+    auto client = std::make_shared<NiceMock<MockWSRepositoryClient>>();
+    auto ds = CreateMockedCachingDataSource(client, cache);
+
+    auto result = ds->SyncCachedData(bvector<ECInstanceKey>(), bvector<IQueryProvider::Query>(), bvector<IQueryProviderPtr>(), nullptr, nullptr)->GetResult();
+    ASSERT_TRUE(result.IsSuccess());
+    EXPECT_THAT(result.GetValue(), IsEmpty());
+    }
+
+/*--------------------------------------------------------------------------------------+
+* @bsitest                                    Vincas.Razma                     07/15
++---------------+---------------+---------------+---------------+---------------+------*/
+TEST_F(CachingDataSourceTests, SyncCachedData_InitialQueriesSupplied_CachesInitialQueriesAndCallsGetQueriesWithDoUpdateFile)
+    {
+    auto cache = std::make_shared<NiceMock<MockDataSourceCache>>();
+    auto client = std::make_shared<NiceMock<MockWSRepositoryClient>>();
+    auto ds = CreateMockedCachingDataSource(client, cache);
+    auto provider = std::make_shared<MockQueryProvider>();
+
+    IQueryProvider::Query query(CachedResponseKey(StubECInstanceKey(11, 22), "Foo"), std::make_shared<WSQuery>("Schema", "Class"));
+
+    EXPECT_CALL(*cache, ReadResponseCacheTag(query.key, _)).WillOnce(Return("TestTag"));
+    EXPECT_CALL(*client, SendQueryRequest(*query.query, Utf8String("TestTag"), _, _)).WillOnce(Return(CreateCompletedAsyncTask(StubInstances().ToWSObjectsResult())));
+    EXPECT_CALL(*cache, CacheResponse(query.key, _, _, Pointee(*query.query), _, _)).WillOnce(Return(CacheStatus::OK));
+
+    auto newInstanceKey = StubECInstanceKey(33, 44);
+    auto responseKeys = StubECInstanceKeyMultiMap({newInstanceKey});
+    EXPECT_CALL(*cache, ReadResponseInstanceKeys(query.key, _)).WillOnce(DoAll(SetArgReferee<1>(responseKeys), Return(CacheStatus::OK)));
+
+    EXPECT_CALL(*provider, GetQueries(_, newInstanceKey, _)).WillOnce(Return(bvector<IQueryProvider::Query>()));
+    EXPECT_CALL(*provider, DoUpdateFile(_, newInstanceKey, _)).WillOnce(Return(false));
+
+    ON_CALL(*cache, ReadFullyPersistedInstanceKeys(_)).WillByDefault(Return(SUCCESS));
+
+    auto result = ds->SyncCachedData(bvector<ECInstanceKey>(), StubBVector(query), StubBVector<IQueryProviderPtr>(provider), nullptr, nullptr)->GetResult();
+    ASSERT_TRUE(result.IsSuccess());
+    EXPECT_THAT(result.GetValue(), IsEmpty());
+    }
+
+/*--------------------------------------------------------------------------------------+
+* @bsitest                                    Vincas.Razma                     07/15
++---------------+---------------+---------------+---------------+---------------+------*/
+TEST_F(CachingDataSourceTests, SyncCachedData_InitialQueriesWithSyncRecursivelyFalseSupplied_CachesInitialQueriesAndOnlyCallsDoUpdateFileFromProviders)
+    {
+    auto cache = std::make_shared<NiceMock<MockDataSourceCache>>();
+    auto client = std::make_shared<NiceMock<MockWSRepositoryClient>>();
+    auto ds = CreateMockedCachingDataSource(client, cache);
+    auto provider = std::make_shared<MockQueryProvider>();
+
+    IQueryProvider::Query query(CachedResponseKey(StubECInstanceKey(11, 22), "Foo"), std::make_shared<WSQuery>("Schema", "Class"), false);
+
+    EXPECT_CALL(*cache, ReadResponseCacheTag(query.key, _)).WillOnce(Return("TestTag"));
+    EXPECT_CALL(*client, SendQueryRequest(*query.query, Utf8String("TestTag"), _, _)).WillOnce(Return(CreateCompletedAsyncTask(StubInstances().ToWSObjectsResult())));
+    EXPECT_CALL(*cache, CacheResponse(query.key, _, _, Pointee(*query.query), _, _)).WillOnce(Return(CacheStatus::OK));
+
+    auto newInstanceKey = StubECInstanceKey(33, 44);
+    auto responseKeys = StubECInstanceKeyMultiMap({newInstanceKey});
+    EXPECT_CALL(*cache, ReadResponseInstanceKeys(query.key, _)).WillOnce(DoAll(SetArgReferee<1>(responseKeys), Return(CacheStatus::OK)));
+    ON_CALL(*cache, ReadFullyPersistedInstanceKeys(_)).WillByDefault(Return(SUCCESS));
+
+    EXPECT_CALL(*provider, GetQueries(_, _, _)).Times(0);
+    EXPECT_CALL(*provider, DoUpdateFile(_, newInstanceKey, _)).Times(1);
+
+    auto result = ds->SyncCachedData(bvector<ECInstanceKey>(), StubBVector(query), StubBVector<IQueryProviderPtr>(provider), nullptr, nullptr)->GetResult();
+    ASSERT_TRUE(result.IsSuccess());
+    EXPECT_THAT(result.GetValue(), IsEmpty());
+    }
+
+/*--------------------------------------------------------------------------------------+
+* @bsitest                                    Vincas.Razma                     07/15
++---------------+---------------+---------------+---------------+---------------+------*/
+TEST_F(CachingDataSourceTests, SyncCachedData_InitialInstancesSupplied_CachesInitialInstancesAndCallsGetQueriesWithDoUpdateFile)
+    {
+    auto cache = std::make_shared<NiceMock<MockDataSourceCache>>();
+    auto client = std::make_shared<NiceMock<MockWSRepositoryClient>>();
+    auto ds = CreateMockedCachingDataSource(client, cache);
+    auto provider = std::make_shared<MockQueryProvider>();
+
+    auto instanceKey = StubECInstanceKey(11, 22);
+    ObjectId objectId("TestSchema.TestClass", "TestId");
+    EXPECT_CALL(*cache, FindInstance(instanceKey)).WillRepeatedly(Return(objectId));
+
+    EXPECT_CALL(*client, SendQueryRequest(_, _, _, _)).WillOnce(Return(CreateCompletedAsyncTask(StubInstances().ToWSObjectsResult())));
+    EXPECT_CALL(*cache, UpdateInstances(_, _, Not(nullptr), _)).WillOnce(DoAll(SetArgPointee<2>(StubBSet({instanceKey})), Return(SUCCESS)));
+
+    EXPECT_CALL(*provider, GetQueries(_, instanceKey, _)).WillOnce(Return(bvector<IQueryProvider::Query>()));
+    EXPECT_CALL(*provider, DoUpdateFile(_, instanceKey, _)).WillOnce(Return(false));
+
+    ON_CALL(*cache, ReadFullyPersistedInstanceKeys(_)).WillByDefault(Return(SUCCESS));
+
+    auto result = ds->SyncCachedData(StubBVector(instanceKey), bvector<IQueryProvider::Query>(), StubBVector<IQueryProviderPtr>(provider), nullptr, nullptr)->GetResult();
+    ASSERT_TRUE(result.IsSuccess());
+    EXPECT_THAT(result.GetValue(), IsEmpty());
+    }
+
+/*--------------------------------------------------------------------------------------+
+* @bsitest                                    Vincas.Razma                     07/15
++---------------+---------------+---------------+---------------+---------------+------*/
+TEST_F(CachingDataSourceTests, SyncCachedData_InitialInstancesContainsInvalid_SkipsInvalidOnesAndReturnsAsFailedObjects)
+    {
+    auto cache = std::make_shared<NiceMock<MockDataSourceCache>>();
+    auto client = std::make_shared<NiceMock<MockWSRepositoryClient>>();
+    auto ds = CreateMockedCachingDataSource(client, cache);
+    auto provider = std::make_shared<MockQueryProvider>();
+
+    auto instanceKey = StubECInstanceKey(11, 22);
+    ObjectId objectId("TestSchema.TestClass", "TestId");
+    EXPECT_CALL(*cache, FindInstance(instanceKey)).WillRepeatedly(Return(objectId));
+
+    EXPECT_CALL(*cache, FindInstance(StubECInstanceKey(1, 2))).WillRepeatedly(Return(ObjectId()));
+    EXPECT_CALL(*cache, FindInstance(StubECInstanceKey(1, 3))).WillRepeatedly(Return(ObjectId()));
+    EXPECT_CALL(*cache, ReadInstanceLabel(_)).WillRepeatedly(Return(Utf8String()));
+    
+    EXPECT_CALL(*client, SendQueryRequest(_, _, _, _)).WillOnce(Return(CreateCompletedAsyncTask(StubInstances().ToWSObjectsResult())));
+    EXPECT_CALL(*cache, UpdateInstances(_, _, Not(nullptr), _)).WillOnce(DoAll(SetArgPointee<2>(StubBSet({instanceKey})), Return(SUCCESS)));
+
+    EXPECT_CALL(*provider, GetQueries(_, _, _)).WillRepeatedly(Return(bvector<IQueryProvider::Query>()));
+    EXPECT_CALL(*provider, DoUpdateFile(_, _, _)).WillRepeatedly(Return(false));
+
+    ON_CALL(*cache, ReadFullyPersistedInstanceKeys(_)).WillByDefault(Return(SUCCESS));
+     
+    auto instances = StubBVector({StubECInstanceKey(1, 2), instanceKey, StubECInstanceKey(1, 3)});
+    auto result = ds->SyncCachedData(instances, bvector<IQueryProvider::Query>(), StubBVector<IQueryProviderPtr>(provider), nullptr, nullptr)->GetResult();
+    ASSERT_TRUE(result.IsSuccess());
+    EXPECT_EQ(2, result.GetValue().size());
+    }
+
+/*--------------------------------------------------------------------------------------+
+* @bsitest                                    Vincas.Razma                     07/15
++---------------+---------------+---------------+---------------+---------------+------*/
+TEST_F(CachingDataSourceTests, SyncCachedData_InitialInstancesNotReturnedInQueryRequest_QueriesAndCachesInstancesSeperatelyAndRemovesOnesThatNotAccessable)
+    {
+    auto cache = std::make_shared<NiceMock<MockDataSourceCache>>();
+    auto client = std::make_shared<NiceMock<MockWSRepositoryClient>>();
+    auto ds = CreateMockedCachingDataSource(client, cache);
+
+    auto instanceKeyA = StubECInstanceKey(11, 22);
+    auto instanceKeyB = StubECInstanceKey(11, 33);
+    auto instanceKeyC = StubECInstanceKey(11, 44);
+    ObjectId objectIdA("TestSchema.TestClass", "A");
+    ObjectId objectIdB("TestSchema.TestClass", "B");
+    ObjectId objectIdC("TestSchema.TestClass", "C");
+    EXPECT_CALL(*cache, FindInstance(instanceKeyA)).WillRepeatedly(Return(objectIdA));
+    EXPECT_CALL(*cache, FindInstance(instanceKeyB)).WillRepeatedly(Return(objectIdB));
+    EXPECT_CALL(*cache, FindInstance(instanceKeyC)).WillRepeatedly(Return(objectIdC));
+
+    EXPECT_CALL(*cache, FindInstance(objectIdA)).WillRepeatedly(Return(instanceKeyA));
+    EXPECT_CALL(*cache, FindInstance(objectIdB)).WillRepeatedly(Return(instanceKeyB));
+    EXPECT_CALL(*cache, FindInstance(objectIdC)).WillRepeatedly(Return(instanceKeyC));
+
+    StubInstances queryInstances;
+    queryInstances.Add(objectIdB);
+
+    EXPECT_CALL(*client, SendQueryRequest(_, _, _, _)).WillOnce(Return(CreateCompletedAsyncTask(queryInstances.ToWSObjectsResult())));
+    EXPECT_CALL(*cache, UpdateInstances(_, _, Not(nullptr), _)).WillOnce(DoAll(SetArgPointee<2>(StubBSet({instanceKeyB})), Return(SUCCESS)));
+
+    StubInstances instanceC;
+    instanceC.Add(objectIdC);
+    EXPECT_CALL(*client, SendGetObjectRequest(objectIdC, _, _)).WillOnce(Return(CreateCompletedAsyncTask(instanceC.ToWSObjectsResult())));
+    EXPECT_CALL(*client, SendGetObjectRequest(objectIdA, _, _))
+        .WillOnce(Return(CreateCompletedAsyncTask(WSObjectsResult::Error(WSError::Id::InstanceNotFound))));
+
+    ON_CALL(*cache, UpdateInstance(objectIdC, _)).WillByDefault(Return(CacheStatus::OK));
+    EXPECT_CALL(*cache, RemoveInstance(objectIdA)).WillOnce(Return(CacheStatus::OK));
+
+    ON_CALL(*cache, ReadInstanceLabel(_)).WillByDefault(Return(nullptr));
+    ON_CALL(*cache, ReadInstanceCacheTag(_)).WillByDefault(Return(nullptr));
+    ON_CALL(*cache, ReadFullyPersistedInstanceKeys(_)).WillByDefault(Return(SUCCESS));
+
+    auto initialInstances = StubBVector({instanceKeyA, instanceKeyB, instanceKeyC});
+    auto result = ds->SyncCachedData(initialInstances, bvector<IQueryProvider::Query>(), bvector<IQueryProviderPtr>(), nullptr, nullptr)->GetResult();
+    ASSERT_TRUE(result.IsSuccess());
+    EXPECT_THAT(result.GetValue(), SizeIs(1));
+    }
+
+/*--------------------------------------------------------------------------------------+
+* @bsitest                                    Vincas.Razma                     07/15
++---------------+---------------+---------------+---------------+---------------+------*/
+TEST_F(CachingDataSourceTests, SyncCachedData_InitialInstancesNotReturnedInQueryRequest_RemovesInstancesFromCache)
+    {
+    auto cache = std::make_shared<NiceMock<MockDataSourceCache>>();
+    auto client = std::make_shared<NiceMock<MockWSRepositoryClient>>();
+    auto ds = CreateMockedCachingDataSource(client, cache);
+
+    auto instanceKeyA = StubECInstanceKey(11, 22);
+    auto instanceKeyB = StubECInstanceKey(11, 33);
+    auto instanceKeyC = StubECInstanceKey(11, 44);
+    ObjectId objectIdA("TestSchema.TestClass", "A");
+    ObjectId objectIdB("TestSchema.TestClass", "B");
+    ObjectId objectIdC("TestSchema.TestClass", "C");
+    EXPECT_CALL(*cache, FindInstance(instanceKeyA)).WillRepeatedly(Return(objectIdA));
+    EXPECT_CALL(*cache, FindInstance(instanceKeyB)).WillRepeatedly(Return(objectIdB));
+    EXPECT_CALL(*cache, FindInstance(instanceKeyC)).WillRepeatedly(Return(objectIdC));
+
+    EXPECT_CALL(*client, SendQueryRequest(_, _, _, _)).WillOnce(Return(CreateCompletedAsyncTask(StubInstances().ToWSObjectsResult())));
+    EXPECT_CALL(*cache, UpdateInstances(_, _, Not(nullptr), _)).WillOnce(DoAll(SetArgPointee<2>(StubBSet({instanceKeyB})), Return(SUCCESS)));
+
+    EXPECT_CALL(*client, SendGetObjectRequest(objectIdA, _, _))
+        .WillOnce(Return(CreateCompletedAsyncTask(WSObjectsResult::Error(WSError::Id::InstanceNotFound))));
+
+    EXPECT_CALL(*client, SendGetObjectRequest(objectIdC, _, _))
+        .WillOnce(Return(CreateCompletedAsyncTask(WSObjectsResult::Error(WSError::Id::InstanceNotFound))));
+
+    EXPECT_CALL(*cache, RemoveInstance(objectIdA)).WillOnce(Return(CacheStatus::OK));
+    EXPECT_CALL(*cache, RemoveInstance(objectIdC)).WillOnce(Return(CacheStatus::OK));
+
+    ON_CALL(*cache, ReadInstanceLabel(_)).WillByDefault(Return(nullptr));
+    ON_CALL(*cache, ReadInstanceCacheTag(_)).WillByDefault(Return(nullptr));
+    ON_CALL(*cache, ReadFullyPersistedInstanceKeys(_)).WillByDefault(Return(SUCCESS));
+
+    auto initialInstances = StubBVector({instanceKeyA, instanceKeyB, instanceKeyC});
+    auto result = ds->SyncCachedData(initialInstances, bvector<IQueryProvider::Query>(), bvector<IQueryProviderPtr>(), nullptr, nullptr)->GetResult();
+    ASSERT_TRUE(result.IsSuccess());
+    EXPECT_THAT(result.GetValue(), SizeIs(2));
+    }
+
+/*--------------------------------------------------------------------------------------+
+* @bsitest                                    Vincas.Razma                     07/15
++---------------+---------------+---------------+---------------+---------------+------*/
+TEST_F(CachingDataSourceTests, SyncCachedData_AlreadyCachedInstanceReturnedFromQuery_QueryProviderIsNotCalledAgainWithSameInstance)
+    {
+    auto cache = std::make_shared<NiceMock<MockDataSourceCache>>();
+    auto client = std::make_shared<NiceMock<MockWSRepositoryClient>>();
+    auto ds = CreateMockedCachingDataSource(client, cache);
+    auto provider = std::make_shared<MockQueryProvider>();
+
+    auto instanceKey = StubECInstanceKey(11, 22);
+    ObjectId objectId("TestSchema.TestClass", "TestId");
+    EXPECT_CALL(*cache, FindInstance(instanceKey)).WillRepeatedly(Return(objectId));
+
+    // Initial caching
+    EXPECT_CALL(*client, SendQueryRequest(_, _, _, _)).WillOnce(Return(CreateCompletedAsyncTask(StubInstances().ToWSObjectsResult())));
+    EXPECT_CALL(*cache, UpdateInstances(_, _, Not(nullptr), _)).WillOnce(DoAll(SetArgPointee<2>(StubBSet({instanceKey})), Return(SUCCESS)));
+
+    IQueryProvider::Query query(CachedResponseKey(instanceKey, "Foo"), std::make_shared<WSQuery>("Schema", "Class"));
+
+    EXPECT_CALL(*provider, GetQueries(_, instanceKey, _)).WillOnce(Return(StubBVector(query)));
+    EXPECT_CALL(*provider, DoUpdateFile(_, instanceKey, _)).WillOnce(Return(false));
+
+    // Second query
+    EXPECT_CALL(*cache, ReadResponseCacheTag(query.key, _)).WillOnce(Return(""));
+    EXPECT_CALL(*client, SendQueryRequest(*query.query, _, _, _)).WillOnce(Return(CreateCompletedAsyncTask(StubInstances().ToWSObjectsResult())));
+    EXPECT_CALL(*cache, CacheResponse(query.key, _, _, Pointee(*query.query), _, _)).WillOnce(Return(CacheStatus::OK));
+
+    auto responseKeys = StubECInstanceKeyMultiMap({instanceKey});
+    EXPECT_CALL(*cache, ReadResponseInstanceKeys(query.key, _)).WillOnce(DoAll(SetArgReferee<1>(responseKeys), Return(CacheStatus::OK)));
+
+    ON_CALL(*cache, ReadFullyPersistedInstanceKeys(_)).WillByDefault(Return(SUCCESS));
+
+    auto result = ds->SyncCachedData(StubBVector(instanceKey), bvector<IQueryProvider::Query>(), StubBVector<IQueryProviderPtr>(provider), nullptr, nullptr)->GetResult();
+    ASSERT_TRUE(result.IsSuccess());
+    EXPECT_THAT(result.GetValue(), IsEmpty());
+    }
+
+/*--------------------------------------------------------------------------------------+
+* @bsitest                                    Vincas.Razma                     07/15
++---------------+---------------+---------------+---------------+---------------+------*/
+TEST_F(CachingDataSourceTests, SyncCachedData_CachePartialInstancesRejectsInstances_InstnaceIsQueriedAndCachedSeperately)
+    {
+    auto cache = std::make_shared<NiceMock<MockDataSourceCache>>();
+    auto client = std::make_shared<NiceMock<MockWSRepositoryClient>>();
+    auto ds = CreateMockedCachingDataSource(client, cache);
+
+    auto instanceKey = StubECInstanceKey(11, 22);
+    ObjectId objectId("TestSchema.TestClass", "TestId");
+    EXPECT_CALL(*cache, FindInstance(instanceKey)).WillRepeatedly(Return(objectId));
+    EXPECT_CALL(*cache, FindInstance(objectId)).WillRepeatedly(Return(instanceKey));
+
+    IQueryProvider::Query query(CachedResponseKey(StubECInstanceKey(), "Foo"), std::make_shared<WSQuery>("Schema", "Class"));
+
+    EXPECT_CALL(*cache, ReadResponseCacheTag(query.key, _)).WillOnce(Return(nullptr));
+    EXPECT_CALL(*client, SendQueryRequest(*query.query, _, _, _)).WillOnce(Return(CreateCompletedAsyncTask(StubInstances().ToWSObjectsResult())));
+
+    EXPECT_CALL(*cache, CacheResponse(query.key, _, _, Pointee(*query.query), _, _))
+        .WillOnce(DoAll(SetArgPointee<2>(StubBSet({objectId})), Return(CacheStatus::OK)));
+
+    EXPECT_CALL(*cache, ReadResponseInstanceKeys(query.key, _)).WillOnce(Return(CacheStatus::OK));
+
+    // Queries and caches rejected instances
+    EXPECT_CALL(*client, SendQueryRequest(WSQuery(ObjectId("TestSchema.TestClass", "TestId")), _, _, _))
+        .WillOnce(Return(CreateCompletedAsyncTask(StubInstances().ToWSObjectsResult())));
+    EXPECT_CALL(*cache, UpdateInstances(_, _, Not(nullptr), _)).WillOnce(DoAll(SetArgPointee<2>(StubBSet({instanceKey})), Return(SUCCESS)));
+
+    ON_CALL(*cache, ReadFullyPersistedInstanceKeys(_)).WillByDefault(Return(SUCCESS));
+
+    auto result = ds->SyncCachedData(bvector<ECInstanceKey>(), StubBVector(query), bvector<IQueryProviderPtr>(), nullptr, nullptr)->GetResult();
+    ASSERT_TRUE(result.IsSuccess());
+    EXPECT_THAT(result.GetValue(), IsEmpty());
+    }
+
+/*--------------------------------------------------------------------------------------+
+* @bsitest                                    Simas.Lukenas                     01/17
++---------------+---------------+---------------+---------------+---------------+------*/
+TEST_F(CachingDataSourceTests, SyncCachedData_InitialInstanceRemovesPathToChild_ChildInstanceIsRemovedAndNotCached)
+    {
+    auto ds = GetTestDataSourceV2();
+    auto provider = std::make_shared<MockQueryProvider>();
+
+    ObjectId objectIdParent("TestSchema.TestClass", "Parent");
+    ObjectId objectIdA("TestSchema.TestClass", "A");
+    ObjectId objectIdB("TestSchema.TestClass", "B");
+
+    auto txn = ds->StartCacheTransaction();
+    StubInstances instances;
+    instances.Add(objectIdParent);
+    CachedResponseKey responseKeyParent(txn.GetCache().FindOrCreateRoot(nullptr), nullptr);
+    ASSERT_EQ(CacheStatus::OK, txn.GetCache().CacheResponse(responseKeyParent, instances.ToWSObjectsResponse()));
+    auto instanceKeyParent = txn.GetCache().FindInstance(objectIdParent);
+    ASSERT_TRUE(instanceKeyParent.IsValid());
+
+    instances.Clear();
+    instances.Add(objectIdA);
+    CachedResponseKey responseKeyA(instanceKeyParent, nullptr);
+    ASSERT_EQ(CacheStatus::OK, txn.GetCache().CacheResponse(responseKeyA, instances.ToWSObjectsResponse()));
+    auto instanceKeyA = txn.GetCache().FindInstance(objectIdA);
+    ASSERT_TRUE(instanceKeyA.IsValid());
+
+    CachedResponseKey responseKeyB(instanceKeyA, nullptr);
+    instances.Clear();
+    instances.Add(objectIdB);
+    ASSERT_EQ(CacheStatus::OK, txn.GetCache().CacheResponse(responseKeyB, instances.ToWSObjectsResponse()));
+    auto instanceKeyB = txn.GetCache().FindInstance(objectIdB);
+    ASSERT_TRUE(instanceKeyB.IsValid());
+    txn.Commit();
+
+    IQueryProvider::Query queryParent(responseKeyA, std::make_shared<WSQuery>("SchemaA", "ClassA"));
+    IQueryProvider::Query queryB(CachedResponseKey(instanceKeyB, nullptr), std::make_shared<WSQuery>("SchemaB", "ClassB"));
+
+    EXPECT_CALL(*provider, GetQueries(_, instanceKeyParent, _)).WillOnce(Return(StubBVector({queryParent})));
+    EXPECT_CALL(*provider, GetQueries(_, instanceKeyB, _)).WillOnce(Return(StubBVector({queryB})));
+    EXPECT_CALL(*provider, DoUpdateFile(_, instanceKeyParent, _)).WillOnce(Return(false));
+    EXPECT_CALL(*provider, DoUpdateFile(_, instanceKeyB, _)).WillOnce(Return(false));
+
+    StubInstances remoteInstances;
+    remoteInstances.Add(objectIdB);
+    remoteInstances.Add(objectIdParent);
+
+    EXPECT_CALL(GetMockClient(), SendQueryRequest(_, _, _, _)).WillOnce(Return(CreateCompletedAsyncTask(remoteInstances.ToWSObjectsResult())));
+    EXPECT_CALL(GetMockClient(), SendQueryRequest(*queryParent.query, _, _, _)).WillOnce(Return(CreateCompletedAsyncTask(StubInstances().ToWSObjectsResult())));
+    EXPECT_CALL(GetMockClient(), SendQueryRequest(*queryB.query, _, _, _)).WillOnce(Return(CreateCompletedAsyncTask(StubInstances().ToWSObjectsResult())));
+
+    auto result = ds->SyncCachedData(StubBVector({instanceKeyB, instanceKeyParent}), bvector<IQueryProvider::Query>(), StubBVector<IQueryProviderPtr>(provider), nullptr, nullptr)->GetResult();
+    ASSERT_TRUE(result.IsSuccess());
+    EXPECT_THAT(result.GetValue(), SizeIs(1));
+    EXPECT_FALSE(ds->StartCacheTransaction().GetCache().GetCachedObjectInfo(objectIdB).IsInCache());
+    }
+
+/*--------------------------------------------------------------------------------------+
+* @bsitest                                    Simas.Lukenas                     02/15
++---------------+---------------+---------------+---------------+---------------+------*/
+TEST_F(CachingDataSourceTests, SyncCachedData_InitialInstanceRemovesChildAndPathToIt_ChildInstanceIsRemovedAndNotCached)
+    {
+    auto ds = GetTestDataSourceV2();
+    auto provider = std::make_shared<MockQueryProvider>();
+
+    ObjectId objectIdA("TestSchema.TestClass", "A");
+    ObjectId objectIdB("TestSchema.TestClass", "B");
+
+    auto txn = ds->StartCacheTransaction();
+    StubInstances instances;
+    instances.Add(objectIdA);
+    CachedResponseKey responseKeyA(txn.GetCache().FindOrCreateRoot(nullptr), nullptr);
+    ASSERT_EQ(CacheStatus::OK, txn.GetCache().CacheResponse(responseKeyA, instances.ToWSObjectsResponse()));
+    auto instanceKeyA = txn.GetCache().FindInstance(objectIdA);
+    ASSERT_TRUE(instanceKeyA.IsValid());
+
+    instances.Clear();
+    instances.Add(objectIdB);
+    CachedResponseKey responseKeyB(instanceKeyA, nullptr);
+    ASSERT_EQ(CacheStatus::OK, txn.GetCache().CacheResponse(responseKeyB, instances.ToWSObjectsResponse()));
+    auto instanceKeyB = txn.GetCache().FindInstance(objectIdB);
+    ASSERT_TRUE(instanceKeyB.IsValid());
+    txn.Commit();
+
+    IQueryProvider::Query query(responseKeyA, std::make_shared<WSQuery>("SchemaA", "ClassA"));
+
+    EXPECT_CALL(*provider, GetQueries(_, instanceKeyB, _)).WillOnce(Return(bvector<IQueryProvider::Query>()));
+    EXPECT_CALL(*provider, DoUpdateFile(_, instanceKeyB, _)).WillOnce(Return(false));
+
+    EXPECT_CALL(GetMockClient(), SendQueryRequest(_, _, _, _)).Times(2)
+        .WillRepeatedly(Return(CreateCompletedAsyncTask(StubInstances().ToWSObjectsResult())));
+    EXPECT_CALL(GetMockClient(), SendGetObjectRequest(objectIdB, _, _))
+        .WillOnce(Return(CreateCompletedAsyncTask(WSObjectsResult::Error(WSError::Id::InstanceNotFound))));
+
+    auto result = ds->SyncCachedData(StubBVector({instanceKeyB}), StubBVector(query), StubBVector<IQueryProviderPtr>(provider), nullptr, nullptr)->GetResult();
+    ASSERT_TRUE(result.IsSuccess());
+    EXPECT_THAT(result.GetValue(), SizeIs(1));
+    EXPECT_FALSE(ds->StartCacheTransaction().GetCache().GetCachedObjectInfo(objectIdB).IsInCache());
+    }
+
+/*--------------------------------------------------------------------------------------+
+* @bsitest                                    Vincas.Razma                     07/15
++---------------+---------------+---------------+---------------+---------------+------*/
+TEST_F(CachingDataSourceTests, SyncCachedData_InitialInstanceRemovesNonExistingChildAndPathToIt_ChildInstanceIsRemovedAndNotCached)
+    {
+    auto ds = GetTestDataSourceV2();
+    auto provider = std::make_shared<MockQueryProvider>();
+
+    ObjectId objectIdA("TestSchema.TestClass", "A");
+    ObjectId objectIdB("TestSchema.TestClass", "B");
+
+    auto txn = ds->StartCacheTransaction();
+    StubInstances instances;
+    instances.Add(objectIdA);
+    CachedResponseKey responseKeyA(txn.GetCache().FindOrCreateRoot(nullptr), nullptr);
+    ASSERT_EQ(CacheStatus::OK, txn.GetCache().CacheResponse(responseKeyA, instances.ToWSObjectsResponse()));
+    auto instanceKeyA = txn.GetCache().FindInstance(objectIdA);
+    ASSERT_TRUE(instanceKeyA.IsValid());
+
+    instances.Clear();
+    instances.Add(objectIdB);
+    CachedResponseKey responseKeyB(instanceKeyA, nullptr);
+    ASSERT_EQ(CacheStatus::OK, txn.GetCache().CacheResponse(responseKeyB, instances.ToWSObjectsResponse()));
+    auto instanceKeyB = txn.GetCache().FindInstance(objectIdB);
+    ASSERT_TRUE(instanceKeyB.IsValid());
+    txn.Commit();
+
+    IQueryProvider::Query query(responseKeyA, std::make_shared<WSQuery>("SchemaA", "ClassA"));
+
+    EXPECT_CALL(*provider, GetQueries(_, instanceKeyB, _)).WillOnce(Return(bvector<IQueryProvider::Query>()));
+    EXPECT_CALL(*provider, DoUpdateFile(_, instanceKeyB, _)).WillOnce(Return(false));
+
+    EXPECT_CALL(GetMockClient(), SendQueryRequest(_, _, _, _)).Times(2)
+        .WillRepeatedly(Return(CreateCompletedAsyncTask(StubInstances().ToWSObjectsResult())));
+    EXPECT_CALL(GetMockClient(), SendGetObjectRequest(objectIdB, _, _))
+        .WillOnce(Return(CreateCompletedAsyncTask(instances.ToWSObjectsResult())));
+
+    auto result = ds->SyncCachedData(StubBVector({instanceKeyB}), StubBVector(query), StubBVector<IQueryProviderPtr>(provider), nullptr, nullptr)->GetResult();
+    ASSERT_TRUE(result.IsSuccess());
+    EXPECT_THAT(result.GetValue(), SizeIs(1));
+    EXPECT_FALSE(ds->StartCacheTransaction().GetCache().GetCachedObjectInfo(objectIdB).IsInCache());
+    }
+
+/*--------------------------------------------------------------------------------------+
+* @bsitest                                    Vincas.Razma                     07/15
++---------------+---------------+---------------+---------------+---------------+------*/
+TEST_F(CachingDataSourceTests, SyncCachedData_QueryProviderReturnsToUpdateFile_DownloadsAndCachesFileToSetupAutoLocation)
+    {
+    auto cache = std::make_shared<NiceMock<MockDataSourceCache>>();
+    auto client = std::make_shared<NiceMock<MockWSRepositoryClient>>();
+    auto ds = CreateMockedCachingDataSource(client, cache);
+    auto provider = std::make_shared<MockQueryProvider>();
+
+    auto instanceKey = StubECInstanceKey(11, 22);
+    ObjectId objectId("TestSchema.TestClass", "TestId");
+    EXPECT_CALL(*cache, FindInstance(instanceKey)).WillRepeatedly(Return(objectId));
+    EXPECT_CALL(*cache, FindInstance(objectId)).WillRepeatedly(Return(instanceKey));
+
+    EXPECT_CALL(*client, SendQueryRequest(_, _, _, _)).WillOnce(Return(CreateCompletedAsyncTask(StubInstances().ToWSObjectsResult())));
+    EXPECT_CALL(*cache, UpdateInstances(_, _, Not(nullptr), _)).WillOnce(DoAll(SetArgPointee<2>(StubBSet({instanceKey})), Return(SUCCESS)));
+
+    EXPECT_CALL(*provider, GetQueries(_, instanceKey, _)).WillOnce(Return(bvector<IQueryProvider::Query>()));
+    EXPECT_CALL(*provider, DoUpdateFile(_, instanceKey, _)).WillOnce(Return(true));
+
+    // Download & cache file
+    EXPECT_CALL(*cache, ReadFileCacheTag(objectId)).WillOnce(Return("TestTag"));
+    EXPECT_CALL(*cache, ReadFileProperties(instanceKey, _, _)).WillRepeatedly(Return(SUCCESS));
+    EXPECT_CALL(*client, SendGetFileRequest(objectId, ::testing::An<BeFileNameCR>(), Utf8String("TestTag"), _, _))
+        .WillOnce(Invoke([&] (ObjectIdCR, BeFileNameCR fileName, Utf8StringCR, Http::Request::ProgressCallbackCR, ICancellationTokenPtr)
+        {
+        SimpleWriteToFile("", fileName);
+        return CreateCompletedAsyncTask(WSFileResult::Success(StubWSFileResponse(fileName, "")));
+        }));
+    EXPECT_CALL(*cache, CacheFile(objectId, _, FileCache::Auto)).WillOnce(Return(SUCCESS));
+
+    ON_CALL(*cache, ReadFullyPersistedInstanceKeys(_)).WillByDefault(Return(SUCCESS));
+
+    auto result = ds->SyncCachedData(StubBVector(instanceKey), bvector<IQueryProvider::Query>(), StubBVector<IQueryProviderPtr>(provider), nullptr, nullptr)->GetResult();
+    ASSERT_TRUE(result.IsSuccess());
+    EXPECT_THAT(result.GetValue(), IsEmpty());
+    }
+
+/*--------------------------------------------------------------------------------------+
+* @bsitest                                    Vincas.Razma                     07/15
++---------------+---------------+---------------+---------------+---------------+------*/
+TEST_F(CachingDataSourceTests, SyncCachedData_QueryProviderReturnsToUpdateFileButInstanceIsThenDeleted_SkipsFileDownload)
+    {
+    auto cache = std::make_shared<NiceMock<MockDataSourceCache>>();
+    auto client = std::make_shared<NiceMock<MockWSRepositoryClient>>();
+    auto ds = CreateMockedCachingDataSource(client, cache);
+    auto provider = std::make_shared<MockQueryProvider>();
+
+    auto instanceKey = StubECInstanceKey(11, 22);
+    ObjectId objectId("TestSchema.TestClass", "TestId");
+    EXPECT_CALL(*cache, FindInstance(instanceKey)).WillOnce(Return(objectId)).WillRepeatedly(Return(ObjectId()));
+    EXPECT_CALL(*cache, FindInstance(objectId)).WillRepeatedly(Return(instanceKey));
+
+    EXPECT_CALL(*client, SendQueryRequest(_, _, _, _)).WillOnce(Return(CreateCompletedAsyncTask(StubInstances().ToWSObjectsResult())));
+    EXPECT_CALL(*cache, UpdateInstances(_, _, Not(nullptr), _)).WillOnce(DoAll(SetArgPointee<2>(StubBSet({instanceKey})), Return(SUCCESS)));
+
+    EXPECT_CALL(*provider, GetQueries(_, instanceKey, _)).WillOnce(Return(bvector<IQueryProvider::Query>()));
+    EXPECT_CALL(*provider, DoUpdateFile(_, instanceKey, _)).WillOnce(Return(true));
+
+    // Download & cache file
+    EXPECT_CALL(*cache, ReadFileProperties(instanceKey, _, _)).WillRepeatedly(Return(SUCCESS));
+    ON_CALL(*cache, ReadFullyPersistedInstanceKeys(_)).WillByDefault(Return(SUCCESS));
+
+    auto result = ds->SyncCachedData(StubBVector(instanceKey), bvector<IQueryProvider::Query>(), StubBVector<IQueryProviderPtr>(provider), nullptr, nullptr)->GetResult();
+    ASSERT_TRUE(result.IsSuccess());
+    EXPECT_THAT(result.GetValue(), IsEmpty());
+    }
+
+/*--------------------------------------------------------------------------------------+
+* @bsitest                                    Vincas.Razma                     07/15
++---------------+---------------+---------------+---------------+---------------+------*/
+TEST_F(CachingDataSourceTests, SyncCachedData_InstanceCachedAsPersistent_GetQueriesAndDoUpdateFileIsPersistentParameterIsTrue)
+    {
+    auto cache = std::make_shared<NiceMock<MockDataSourceCache>>();
+    auto client = std::make_shared<NiceMock<MockWSRepositoryClient>>();
+    auto ds = CreateMockedCachingDataSource(client, cache);
+    auto provider = std::make_shared<MockQueryProvider>();
+
+    IQueryProvider::Query query(CachedResponseKey(StubECInstanceKey(11, 22), "Foo"), std::make_shared<WSQuery>("Schema", "Class"));
+
+    EXPECT_CALL(*cache, ReadResponseCacheTag(query.key, _)).WillOnce(Return("TestTag"));
+    EXPECT_CALL(*client, SendQueryRequest(*query.query, Utf8String("TestTag"), _, _)).WillOnce(Return(CreateCompletedAsyncTask(StubInstances().ToWSObjectsResult())));
+    EXPECT_CALL(*cache, CacheResponse(query.key, _, _, Pointee(*query.query), _, _)).WillOnce(Return(CacheStatus::OK));
+
+    auto newInstanceKey = StubECInstanceKey(33, 44);
+    auto responseKeys = StubECInstanceKeyMultiMap({newInstanceKey});
+    EXPECT_CALL(*cache, ReadResponseInstanceKeys(query.key, _)).WillOnce(DoAll(SetArgReferee<1>(responseKeys), Return(CacheStatus::OK)));
+
+    // Return that all response instances are cached
+    EXPECT_CALL(*cache, ReadFullyPersistedInstanceKeys(_)).WillOnce(DoAll(SetArgReferee<0>(responseKeys), Return(SUCCESS)));
+
+    EXPECT_CALL(*provider, GetQueries(_, newInstanceKey, true)).WillOnce(Return(bvector<IQueryProvider::Query>()));
+    EXPECT_CALL(*provider, DoUpdateFile(_, newInstanceKey, true)).WillOnce(Return(false));
+
+    auto result = ds->SyncCachedData(bvector<ECInstanceKey>(), StubBVector(query), StubBVector<IQueryProviderPtr>(provider), nullptr, nullptr)->GetResult();
+    ASSERT_TRUE(result.IsSuccess());
+    EXPECT_THAT(result.GetValue(), IsEmpty());
+    }
+
+/*--------------------------------------------------------------------------------------+
+* @bsitest                                    Vincas.Razma                     07/15
++---------------+---------------+---------------+---------------+---------------+------*/
+TEST_F(CachingDataSourceTests, SyncCachedData_CancellationTokenCanceled_ReturnsErrorCanceled)
+    {
+    auto cache = std::make_shared<NiceMock<MockDataSourceCache>>();
+    auto client = std::make_shared<NiceMock<MockWSRepositoryClient>>();
+    auto ds = CreateMockedCachingDataSource(client, cache);
+    auto provider = std::make_shared<MockQueryProvider>();
+
+    IQueryProvider::Query query(CachedResponseKey(StubECInstanceKey(11, 22), "Foo"), std::make_shared<WSQuery>("Schema", "Class"));
+
+    auto ct = SimpleCancellationToken::Create(true);
+
+    auto result = ds->SyncCachedData(bvector<ECInstanceKey>(), StubBVector(query), StubBVector<IQueryProviderPtr>(provider), nullptr, ct)->GetResult();
+    ASSERT_FALSE(result.IsSuccess());
+    EXPECT_THAT(result.GetError().GetStatus(), ICachingDataSource::Status::Canceled);
+    }
+
+/*--------------------------------------------------------------------------------------+
+* @bsitest                                    Vincas.Razma                     07/15
++---------------+---------------+---------------+---------------+---------------+------*/
+TEST_F(CachingDataSourceTests, SyncCachedData_InitialQueriesSuppliedAndServerErrorReturnedForFirstOne_ContinuesWithOtherQuerysAndReturnsFailedObject)
+    {
+    auto cache = std::make_shared<NiceMock<MockDataSourceCache>>();
+    auto client = std::make_shared<NiceMock<MockWSRepositoryClient>>();
+    auto ds = CreateMockedCachingDataSource(client, cache);
+
+    IQueryProvider::Query a(CachedResponseKey(StubECInstanceKey(11, 22), "A"), std::make_shared<WSQuery>("SchemaA", "ClassA"));
+    IQueryProvider::Query b(CachedResponseKey(StubECInstanceKey(11, 33), "B"), std::make_shared<WSQuery>("SchemaB", "ClassB"));
+    IQueryProvider::Query c(CachedResponseKey(StubECInstanceKey(11, 44), "C"), std::make_shared<WSQuery>("SchemaC", "ClassC"));
+
+    EXPECT_CALL(*cache, ReadResponseCacheTag(_, _)).WillRepeatedly(Return(""));
+    EXPECT_CALL(*client, SendQueryRequest(*a.query, _, _, _)).WillOnce(Return(CreateCompletedAsyncTask(StubInstances().ToWSObjectsResult())));
+    EXPECT_CALL(*client, SendQueryRequest(*b.query, _, _, _)).WillOnce(Return(CreateCompletedAsyncTask(WSObjectsResult::Error(WSError::Id::ServerError))));
+    EXPECT_CALL(*client, SendQueryRequest(*c.query, _, _, _)).WillOnce(Return(CreateCompletedAsyncTask(StubInstances().ToWSObjectsResult())));
+    EXPECT_CALL(*cache, CacheResponse(a.key, _, _, Pointee(*a.query), _, _)).WillOnce(Return(CacheStatus::OK));
+    EXPECT_CALL(*cache, CacheResponse(c.key, _, _, Pointee(*c.query), _, _)).WillOnce(Return(CacheStatus::OK));
+
+    EXPECT_CALL(*cache, ReadResponseInstanceKeys(a.key, _)).WillOnce(Return(CacheStatus::OK));
+    EXPECT_CALL(*cache, ReadResponseInstanceKeys(c.key, _)).WillOnce(Return(CacheStatus::OK));
+    ON_CALL(*cache, ReadFullyPersistedInstanceKeys(_)).WillByDefault(Return(SUCCESS));
+
+    EXPECT_CALL(*cache, FindInstance(b.key.GetParent())).WillOnce(Return(ObjectId()));
+    EXPECT_CALL(*cache, ReadInstanceLabel(_)).WillOnce(Return(""));
+
+    auto result = ds->SyncCachedData(bvector<ECInstanceKey>(), StubBVector({a, b, c}), bvector<IQueryProviderPtr>(), nullptr, nullptr)->GetResult();
+    ASSERT_TRUE(result.IsSuccess());
+    EXPECT_THAT(result.GetValue(), SizeIs(1));
+    EXPECT_THAT(result.GetValue()[0].GetError().GetWSError().GetId(), WSError::Id::ServerError);
+    }
+
+/*--------------------------------------------------------------------------------------+
+* @bsitest                                    Vincas.Razma                     07/15
++---------------+---------------+---------------+---------------+---------------+------*/
+TEST_F(CachingDataSourceTests, SyncCachedData_InitialQueriesSuppliedAndConnectionError_StopsAndReturnsError)
+    {
+    auto cache = std::make_shared<NiceMock<MockDataSourceCache>>();
+    auto client = std::make_shared<NiceMock<MockWSRepositoryClient>>();
+    auto ds = CreateMockedCachingDataSource(client, cache);
+
+    IQueryProvider::Query a(CachedResponseKey(StubECInstanceKey(11, 22), "A"), std::make_shared<WSQuery>("SchemaA", "ClassA"));
+    IQueryProvider::Query b(CachedResponseKey(StubECInstanceKey(11, 33), "B"), std::make_shared<WSQuery>("SchemaB", "ClassB"));
+
+    EXPECT_CALL(*cache, ReadResponseCacheTag(_, _)).WillRepeatedly(Return(""));
+    EXPECT_CALL(*client, SendQueryRequest(*a.query, _, _, _)).WillOnce(Return(CreateCompletedAsyncTask(WSObjectsResult::Error(StubHttpResponse()))));
+    EXPECT_CALL(*client, SendQueryRequest(*b.query, _, _, _)).Times(0);
+
+    auto result = ds->SyncCachedData(bvector<ECInstanceKey>(), StubBVector({a, b}), bvector<IQueryProviderPtr>(), nullptr, nullptr)->GetResult();
+    ASSERT_FALSE(result.IsSuccess());
+    EXPECT_THAT(result.GetError().GetWSError().GetStatus(), WSError::Status::ConnectionError);
+    }
+
+/*--------------------------------------------------------------------------------------+
+* @bsitest                                    Vincas.Razma                     07/15
++---------------+---------------+---------------+---------------+---------------+------*/
+TEST_F(CachingDataSourceTests, SyncCachedData_SkipTokensNotEnabledInitialQueriesSuppliedAndServerRespondsWithSkipToken_SkipTokenNotUsed)
+    {
+    auto cache = std::make_shared<NiceMock<MockDataSourceCache>>();
+    auto client = std::make_shared<NiceMock<MockWSRepositoryClient>>();
+    auto ds = CreateMockedCachingDataSource(client, cache);
+    ds->EnableSkipTokens(false);
+
+    IQueryProvider::Query query(CachedResponseKey(StubECInstanceKey(11, 22), "A"), std::make_shared<WSQuery>("SchemaA", "ClassA"));
+
+    ON_CALL(*cache, ReadResponseCacheTag(_, _)).WillByDefault(Return(""));
+    ON_CALL(*cache, CacheResponse(_, _, _, _, _, _)).WillByDefault(Return(CacheStatus::OK));
+    ON_CALL(*cache, ReadResponseInstanceKeys(_, _)).WillByDefault(Return(CacheStatus::OK));
+
+    EXPECT_CALL(*client, SendQueryRequest(*query.query, _, _, _))
+        .WillOnce(Invoke([] (WSQueryCR, Utf8StringCR, Utf8StringCR skipToken, ICancellationTokenPtr)
+        {
+        EXPECT_EQ("", skipToken);
+        return CreateCompletedAsyncTask(WSObjectsResult::Error({}));
+        }));
+
+    ds->SyncCachedData(bvector<ECInstanceKey>(), StubBVector({query}), bvector<IQueryProviderPtr>(), nullptr, nullptr)->Wait();
+    }
+
+/*--------------------------------------------------------------------------------------+
+* @bsimethod                                   Vincas.Razma                      03/2017
++---------------+---------------+---------------+---------------+---------------+------*/
+TEST_F(CachingDataSourceTests, SyncCachedData_InitialQueriesSuppliedAndServerRespondsWithSkipToken_MultipleRequestsDone)
+    {
+    auto cache = std::make_shared<NiceMock<MockDataSourceCache>>();
+    auto client = std::make_shared<NiceMock<MockWSRepositoryClient>>();
+    auto ds = CreateMockedCachingDataSource(client, cache);
+    ds->EnableSkipTokens(true);
+
+    IQueryProvider::Query query(CachedResponseKey(StubECInstanceKey(11, 22), "A"), std::make_shared<WSQuery>("SchemaA", "ClassA"));
+
+    ON_CALL(*cache, ReadResponseCacheTag(_, _)).WillByDefault(Return(""));
+    ON_CALL(*cache, CacheResponse(_, _, _, _, _, _)).WillByDefault(Return(CacheStatus::OK));
+    ON_CALL(*cache, ReadResponseInstanceKeys(_, _)).WillByDefault(Return(CacheStatus::OK));
+
+    InSequence callsInSeq;
+
+    EXPECT_CALL(*client, SendQueryRequest(_, _, WSRepositoryClient::InitialSkipToken, _))
+        .WillOnce(Return(CreateCompletedAsyncTask(WSObjectsResult::Success(StubInstances().ToWSObjectsResponse("", "SkipToken")))));
+
+    EXPECT_CALL(*client, SendQueryRequest(_, _, Utf8String("SkipToken"), _))
+        .WillOnce(Return(CreateCompletedAsyncTask(WSObjectsResult::Success(StubInstances().ToWSObjectsResponse("", "")))));
+
+    auto result = ds->SyncCachedData(bvector<ECInstanceKey>(), StubBVector({query}), bvector<IQueryProviderPtr>(), nullptr, nullptr)->GetResult();
+    ASSERT_TRUE(result.IsSuccess());
+    }
+
+/*--------------------------------------------------------------------------------------+
+* @bsitest                                    Vincas.Razma                     07/15
++---------------+---------------+---------------+---------------+---------------+------*/
+TEST_F(CachingDataSourceTests, SyncCachedData_InitialInstance_CallbackCalledWithZeroProgress)
+    {
+    auto cache = std::make_shared<NiceMock<MockDataSourceCache>>();
+    auto client = std::make_shared<NiceMock<MockWSRepositoryClient>>();
+    auto ds = CreateMockedCachingDataSource(client, cache);
+    auto provider = std::make_shared<MockQueryProvider>();
+
+    auto instanceKey = StubECInstanceKey(11, 22);
+    ON_CALL(*cache, FindInstance(instanceKey)).WillByDefault(Return(ObjectId("TestSchema.TestClass", "TestId")));
+    ON_CALL(*client, SendQueryRequest(_, _, _, _)).WillByDefault(Return(CreateCompletedAsyncTask(StubInstances().ToWSObjectsResult())));
+    ON_CALL(*cache, UpdateInstances(_, _, Not(nullptr), _)).WillByDefault(DoAll(SetArgPointee<2>(StubBSet({instanceKey})), Return(SUCCESS)));
+    ON_CALL(*provider, GetQueries(_, instanceKey, _)).WillByDefault(Return(bvector<IQueryProvider::Query>()));
+    ON_CALL(*provider, DoUpdateFile(_, instanceKey, _)).WillByDefault(Return(false));
+    ON_CALL(*cache, ReadFullyPersistedInstanceKeys(_)).WillByDefault(Return(SUCCESS));
+
+    int progressCalled = 0;
+    double expectedSyncedValues[2] = {0, 1};
+    auto onProgress = [&] (CachingDataSource::ProgressCR progress)
+        {
+        EXPECT_EQ(expectedSyncedValues[progressCalled], progress.GetSynced());
+        EXPECT_THAT(progress.GetLabel(), IsEmpty());
+        EXPECT_THAT(progress.GetBytes().current, 0);
+        EXPECT_THAT(progress.GetBytes().total, 0);
+        progressCalled++;
+        };
+
+    auto result = ds->SyncCachedData(StubBVector(instanceKey), bvector<IQueryProvider::Query>(), StubBVector<IQueryProviderPtr>(provider), onProgress, nullptr)->GetResult();
+    ASSERT_TRUE(result.IsSuccess());
+    EXPECT_THAT(result.GetValue(), IsEmpty());
+    EXPECT_THAT(progressCalled, 2);
+    }
+
+/*--------------------------------------------------------------------------------------+
+* @bsitest                                    Vincas.Razma                     07/15
++---------------+---------------+---------------+---------------+---------------+------*/
+TEST_F(CachingDataSourceTests, SyncCachedData_InitialInstancesAndQueries_OnProgressCallsWithEachpartProgress)
+    {
+    auto cache = std::make_shared<NiceMock<MockDataSourceCache>>();
+    auto client = std::make_shared<NiceMock<MockWSRepositoryClient>>();
+    auto store = std::make_shared<StubRepositoryInfoStore>(StubWSInfoWebApi({2, 0}));
+    auto ds = CreateMockedCachingDataSource(client, cache, store);
+
+    auto instanceA = StubECInstanceKey(1, 2);
+    auto instanceB = StubECInstanceKey(3, 4);
+    auto objectA = ObjectId("TestSchema.TestClass", "A");
+    auto objectB = ObjectId("TestSchema.TestClass", "B");
+
+    IQueryProvider::Query queryA(CachedResponseKey(StubECInstanceKey(5, 6), "A"), std::make_shared<WSQuery>("SchemaA", "ClassA"));
+    IQueryProvider::Query queryB(CachedResponseKey(StubECInstanceKey(7, 8), "B"), std::make_shared<WSQuery>("SchemaB", "ClassB"));
+
+    ON_CALL(*cache, CacheResponse(_, _, _, _, _, _)).WillByDefault(Return(CacheStatus::OK));
+    ON_CALL(*cache, FindInstance(instanceA)).WillByDefault(Return(objectA));
+    ON_CALL(*cache, FindInstance(instanceB)).WillByDefault(Return(objectB));
+    ON_CALL(*cache, FindInstance(objectA)).WillByDefault(Return(instanceA));
+    ON_CALL(*cache, FindInstance(objectB)).WillByDefault(Return(instanceB));
+    ON_CALL(*cache, ReadFullyPersistedInstanceKeys(_)).WillByDefault(Return(SUCCESS));
+    ON_CALL(*cache, ReadInstanceCacheTag(_)).WillByDefault(Return(nullptr));
+    ON_CALL(*cache, ReadResponseCacheTag(_, _)).WillByDefault(Return(nullptr));
+    ON_CALL(*cache, ReadResponseInstanceKeys(_, _)).WillByDefault(Return(CacheStatus::OK));
+    ON_CALL(*cache, UpdateInstance(_, _)).WillByDefault(Return(CacheStatus::OK));
+    ON_CALL(*cache, UpdateInstances(_, _, _, _)).WillByDefault(Return(SUCCESS));
+    ON_CALL(*client, SendGetObjectRequest(_, _, _)).WillByDefault(Return(CreateCompletedAsyncTask(StubInstances().ToWSObjectsResult())));
+    ON_CALL(*client, SendQueryRequest(_, _, _, _)).WillByDefault(Return(CreateCompletedAsyncTask(StubInstances().ToWSObjectsResult())));
+
+    int progressCalled = 0;
+    double expectedSyncedValues[5] = {0, 0.25, 0.50, 0.75, 1};
+    auto onProgress = [&] (CachingDataSource::ProgressCR progress)
+        {
+        EXPECT_EQ(expectedSyncedValues[progressCalled], progress.GetSynced());
+        EXPECT_THAT(progress.GetBytes().current, 0);
+        EXPECT_THAT(progress.GetBytes().total, 0);
+        progressCalled++;
+        };
+
+    auto result = ds->SyncCachedData(StubBVector({instanceA, instanceB}), StubBVector({queryA, queryB}),
+        bvector<IQueryProviderPtr>(), onProgress, nullptr)->GetResult();
+
+    ASSERT_TRUE(result.IsSuccess());
+    EXPECT_THAT(result.GetValue(), IsEmpty());
+    EXPECT_THAT(progressCalled, 5);
+    }
+
+/*--------------------------------------------------------------------------------------+
+* @bsitest                                    Vincas.Razma                     07/15
++---------------+---------------+---------------+---------------+---------------+------*/
+TEST_F(CachingDataSourceTests, SyncCachedData_InitialInstancesWithProviders_OnProgressCallsWithInitialAndNewQuery)
+    {
+    auto cache = std::make_shared<NiceMock<MockDataSourceCache>>();
+    auto client = std::make_shared<NiceMock<MockWSRepositoryClient>>();
+    auto store = std::make_shared<StubRepositoryInfoStore>(StubWSInfoWebApi({2, 0}));
+    auto ds = CreateMockedCachingDataSource(client, cache, store);
+    auto provider = std::make_shared<MockQueryProvider>();
+
+    auto instanceA = StubECInstanceKey(1, 2);
+    auto instanceB = StubECInstanceKey(3, 4);
+    auto objectA = ObjectId("TestSchema.TestClass", "A");
+    auto objectB = ObjectId("TestSchema.TestClass", "B");
+    IQueryProvider::Query queryA(CachedResponseKey(StubECInstanceKey(5, 6), "A"), std::make_shared<WSQuery>("SchemaA", "ClassA"));
+    IQueryProvider::Query queryB(CachedResponseKey(StubECInstanceKey(7, 8), "B"), std::make_shared<WSQuery>("SchemaB", "ClassB"));
+
+    ON_CALL(*cache, CacheResponse(_, _, _, _, _, _)).WillByDefault(Return(CacheStatus::OK));
+    ON_CALL(*cache, FindInstance(instanceA)).WillByDefault(Return(objectA));
+    ON_CALL(*cache, FindInstance(instanceB)).WillByDefault(Return(objectB));
+    ON_CALL(*cache, FindInstance(objectA)).WillByDefault(Return(instanceA));
+    ON_CALL(*cache, FindInstance(objectB)).WillByDefault(Return(instanceB));
+    ON_CALL(*cache, ReadFullyPersistedInstanceKeys(_)).WillByDefault(Return(SUCCESS));
+    ON_CALL(*cache, ReadInstanceCacheTag(_)).WillByDefault(Return(nullptr));
+    ON_CALL(*cache, ReadResponseCacheTag(_, _)).WillByDefault(Return(nullptr));
+    ON_CALL(*cache, ReadResponseInstanceKeys(_, _)).WillByDefault(Return(CacheStatus::OK));
+    ON_CALL(*cache, UpdateInstance(_, _)).WillByDefault(Return(CacheStatus::OK));
+    ON_CALL(*cache, UpdateInstances(_, _, _, _)).WillByDefault(Return(SUCCESS));
+    ON_CALL(*client, SendGetObjectRequest(_, _, _)).WillByDefault(Return(CreateCompletedAsyncTask(StubInstances().ToWSObjectsResult())));
+    ON_CALL(*client, SendQueryRequest(_, _, _, _)).WillByDefault(Return(CreateCompletedAsyncTask(StubInstances().ToWSObjectsResult())));
+
+    EXPECT_CALL(*provider, GetQueries(_, instanceA, _)).WillOnce(Return(StubBVector({queryA})));
+    EXPECT_CALL(*provider, GetQueries(_, instanceB, _)).WillOnce(Return(StubBVector({queryB})));
+    ON_CALL(*provider, DoUpdateFile(_, _, _)).WillByDefault(Return(false));
+
+    int progressCalled = 0;
+    ICachingDataSource::Progress expectedProgress[] = {
+        {0,       {0, 2}},
+        {0.25,    {0, 2}},
+        {0.50,    {0, 2}},
+        {0.75,    {1, 2}},
+        {1,       {2, 2}}};
+    auto onProgress = [&] (CachingDataSource::ProgressCR progress)
+        {
+        EXPECT_EQ(expectedProgress[progressCalled], progress);
+        progressCalled++;
+        };
+
+    auto result = ds->SyncCachedData(StubBVector({instanceA, instanceB}), bvector<IQueryProvider::Query>(),
+        StubBVector<IQueryProviderPtr>(provider), onProgress, nullptr)->GetResult();
+
+    ASSERT_TRUE(result.IsSuccess());
+    EXPECT_THAT(result.GetValue(), IsEmpty());
+    EXPECT_THAT(progressCalled, 5);
+    }
+
+/*--------------------------------------------------------------------------------------+
+* @bsitest                                    Vincas.Razma                     07/15
++---------------+---------------+---------------+---------------+---------------+------*/
+TEST_F(CachingDataSourceTests, SyncCachedData_FilesBeingDownloaded_CallbackCalledWithFileProgress)
+    {
+    auto cache = std::make_shared<NiceMock<MockDataSourceCache>>();
+    auto client = std::make_shared<NiceMock<MockWSRepositoryClient>>();
+    auto ds = CreateMockedCachingDataSource(client, cache);
+    auto provider = std::make_shared<MockQueryProvider>();
+
+    auto instanceKey = StubECInstanceKey(11, 22);
+    ObjectId objectId("TestSchema.TestClass", "TestId");
+    ON_CALL(*cache, FindInstance(instanceKey)).WillByDefault(Return(objectId));
+    ON_CALL(*cache, FindInstance(objectId)).WillByDefault(Return(instanceKey));
+    ON_CALL(*cache, UpdateInstances(_, _, _, _)).WillByDefault(DoAll(SetArgPointee<2>(StubBSet({instanceKey})), Return(SUCCESS)));
+    ON_CALL(*client, SendQueryRequest(_, _, _, _)).WillByDefault(Return(CreateCompletedAsyncTask(StubInstances().ToWSObjectsResult())));
+    ON_CALL(*provider, DoUpdateFile(_, instanceKey, _)).WillByDefault(Return(true));
+    ON_CALL(*provider, GetQueries(_, instanceKey, _)).WillByDefault(Return(bvector<IQueryProvider::Query>()));
+
+    // Download & cache file
+    EXPECT_CALL(*cache, ReadFileCacheTag(objectId)).WillOnce(Return(nullptr));
+    EXPECT_CALL(*cache, ReadFileProperties(instanceKey, _, _)).WillRepeatedly(Invoke([&] (ECInstanceKeyCR, Utf8String* fileNameP, uint64_t* fileSizeP)
+        {
+        if (nullptr != fileNameP)
+            *fileNameP = "TestFile.txt";
+        *fileSizeP = 42;
+        return SUCCESS;
+        }));
+    EXPECT_CALL(*client, SendGetFileRequest(objectId, ::testing::An<BeFileNameCR>(), _, _, _))
+        .WillOnce(Invoke([&] (ObjectIdCR, BeFileNameCR fileName, Utf8StringCR, Http::Request::ProgressCallbackCR onProgress, ICancellationTokenPtr)
+        {
+        onProgress(5, 42);
+        SimpleWriteToFile("", fileName);
+        return CreateCompletedAsyncTask(WSFileResult::Success(StubWSFileResponse(fileName, "")));
+        }));
+
+    ON_CALL(*cache, CacheFile(objectId, _, _)).WillByDefault(Return(SUCCESS));
+    ON_CALL(*cache, ReadFullyPersistedInstanceKeys(_)).WillByDefault(Return(SUCCESS));
+
+    int progressCalled = 0;
+    double expectedSyncedValues[] = {0, 1, 1, 1};
+    auto onProgress = [&] (CachingDataSource::ProgressCR progress)
+        {
+        EXPECT_EQ(expectedSyncedValues[progressCalled], progress.GetSynced());
+        if (progressCalled == 2)
+            {
+            EXPECT_EQ("TestFile.txt", progress.GetLabel());
+            EXPECT_THAT(progress.GetBytes().current, 5);
+            EXPECT_THAT(progress.GetBytes().total, 42);
+            }
+        progressCalled++;
+        };
+
+    auto result = ds->SyncCachedData(StubBVector(instanceKey), bvector<IQueryProvider::Query>(), StubBVector<IQueryProviderPtr>(provider), onProgress, nullptr)->GetResult();
+    ASSERT_TRUE(result.IsSuccess());
+    EXPECT_THAT(result.GetValue(), IsEmpty());
+    EXPECT_THAT(progressCalled, 4);
+    }
+
+/*--------------------------------------------------------------------------------------+
+* @bsitest                                    Vincas.Razma                     07/15
++---------------+---------------+---------------+---------------+---------------+------*/
+TEST_F(CachingDataSourceTests, SyncCachedData_InitialInstanceAndItsQueryReturnsTwoInstances_ProgressCalledWithInstancesState)
+    {
+    // Arrange
+    auto ds = GetTestDataSourceV2();
+
+    auto txn = ds->StartCacheTransaction();
+    StubInstances instanceA;
+    instanceA.Add({"TestSchema.TestClass", "A"});
+    ObjectId instanceId {"TestSchema.TestClass", "A"};
+    auto instanceKey = StubInstanceInCache(txn.GetCache(), instanceId);
+    auto responseKey = StubCachedResponseKey(txn.GetCache());
+    txn.Commit();
+
+    // Act & Assert
+    auto provider = std::make_shared<MockQueryProvider>();
+    EXPECT_CALL(*provider, GetQueries(_, _, _)).WillRepeatedly(Return(bvector<IQueryProvider::Query>()));
+    EXPECT_CALL(*provider, DoUpdateFile(_, _, _)).WillRepeatedly(Return(false));
+    IQueryProvider::Query query(responseKey, std::make_shared<WSQuery>("TestSchema", "TestClass"));
+    EXPECT_CALL(*provider, GetQueries(_, instanceKey, _)).WillOnce(Return(StubBVector({query})));
+
+    StubInstances instances;
+    instances.Add({"TestSchema.TestClass", "B"});
+    instances.Add({"TestSchema.TestClass", "C"});
+    EXPECT_CALL(GetMockClient(), SendQueryRequest(_, _, _, _)).Times(2)
+        .WillOnce(Return(CreateCompletedAsyncTask(instanceA.ToWSObjectsResult())))
+        .WillOnce(Return(CreateCompletedAsyncTask(instances.ToWSObjectsResult())));
+
+    int progressCalled = 0;
+    CachingDataSource::Progress expectedProgress[] = {
+        {0,   {0, 1}}, 
+        {0.5, {0, 1}},
+        {1,   {3, 3}}};
+    auto onProgress = [&] (CachingDataSource::ProgressCR progress)
+        {
+        EXPECT_PROGRESS_EQ(expectedProgress[progressCalled], progress);
+        progressCalled++;
+        };
+
+    auto result = ds->SyncCachedData(StubBVector(instanceKey), bvector<IQueryProvider::Query>(), StubBVector<IQueryProviderPtr>(provider), onProgress, nullptr)->GetResult();
+    ASSERT_TRUE(result.IsSuccess());
+    }
+
+/*--------------------------------------------------------------------------------------+
+* @bsitest                                    Vincas.Razma                     07/15
++---------------+---------------+---------------+---------------+---------------+------*/
+TEST_F(CachingDataSourceTests, SyncCachedData_InitialInstanceAndItsTwoQueriesReturnTwoInstancesEach_ProgressCalledWithInstancesState)
+    {
+    // Arrange
+    auto ds = GetTestDataSourceV2();
+
+    auto txn = ds->StartCacheTransaction();
+    StubInstances instanceA;
+    instanceA.Add({"TestSchema.TestClass", "A"});
+    ObjectId instanceAId {"TestSchema.TestClass", "A"};
+    auto instanceAKey = StubInstanceInCache(txn.GetCache(), instanceAId);
+    auto responseQAKey = StubCachedResponseKey(txn.GetCache(), "QA");
+    auto responseQBKey = StubCachedResponseKey(txn.GetCache(), "QB");
+    txn.Commit();
+
+    // Act & Assert
+    auto provider = std::make_shared<MockQueryProvider>();
+    EXPECT_CALL(*provider, GetQueries(_, _, _)).WillRepeatedly(Return(bvector<IQueryProvider::Query>()));
+    EXPECT_CALL(*provider, DoUpdateFile(_, _, _)).WillRepeatedly(Return(false));
+
+    EXPECT_CALL(GetMockClient(), SendQueryRequest(_, _, _, _)).WillOnce(Return(CreateCompletedAsyncTask(instanceA.ToWSObjectsResult())));
+
+    IQueryProvider::Query queryA(responseQAKey, std::make_shared<WSQuery>(ObjectId {"TestSchema", "TestClass", "QA"}));
+    IQueryProvider::Query queryB(responseQBKey, std::make_shared<WSQuery>(ObjectId {"TestSchema", "TestClass", "QB"}));
+    EXPECT_CALL(*provider, GetQueries(_, instanceAKey, _)).WillOnce(Return(StubBVector({queryA, queryB})));
+
+    StubInstances instancesQA;
+    instancesQA.Add({"TestSchema.TestClass", "AA"});
+    instancesQA.Add({"TestSchema.TestClass", "AB"});
+    StubInstances instancesQB;
+    instancesQB.Add({"TestSchema.TestClass", "BA"});
+    instancesQB.Add({"TestSchema.TestClass", "BB"});
+    EXPECT_CALL(GetMockClient(), SendQueryRequest(*queryA.query, _, _, _)).WillOnce(Return(CreateCompletedAsyncTask(instancesQA.ToWSObjectsResult())));
+    EXPECT_CALL(GetMockClient(), SendQueryRequest(*queryB.query, _, _, _)).WillOnce(Return(CreateCompletedAsyncTask(instancesQB.ToWSObjectsResult())));
+
+    int progressCalled = 0;
+    CachingDataSource::Progress expectedProgress[] = {
+            {0,    {0, 1}},
+            {0.33, {0, 1}},
+            {0.66, {2, 3}},
+            {1,    {5, 5}}};
+    auto onProgress = [&] (CachingDataSource::ProgressCR progress)
+        {
+        EXPECT_PROGRESS_EQ(expectedProgress[progressCalled], progress);
+        progressCalled++;
+        };
+
+    auto result = ds->SyncCachedData(StubBVector(instanceAKey), bvector<IQueryProvider::Query>(), StubBVector<IQueryProviderPtr>(provider), onProgress, nullptr)->GetResult();
+    ASSERT_TRUE(result.IsSuccess());
+    }
+
+/*--------------------------------------------------------------------------------------+
+* @bsitest                                    Vincas.Razma                     07/15
++---------------+---------------+---------------+---------------+---------------+------*/
+TEST_F(CachingDataSourceTests, SyncCachedData_InitialInstanceWithQueryThatReturnsInstanceWithQuery_ProgressCalledWithInstancesState)
+    {
+    // Arrange
+    auto ds = GetTestDataSourceV2();
+
+    auto txn = ds->StartCacheTransaction();
+    StubInstances instancesA;
+    instancesA.Add({"TestSchema.TestClass", "A"});
+    ObjectId instanceAId {"TestSchema.TestClass", "A"};
+    auto instanceAKey = StubInstanceInCache(txn.GetCache(), instanceAId);
+    auto responseQAKey = StubCachedResponseKey(txn.GetCache(), "QA");
+
+    StubInstances instancesQA;
+    instancesQA.Add({"TestSchema.TestClass", "B"});
+    ObjectId instanceBId {"TestSchema.TestClass", "B"};
+    auto instanceBKey = StubInstanceInCache(txn.GetCache(), instanceBId);
+    auto responseQBKey = StubCachedResponseKey(txn.GetCache(), "QB");
+    txn.Commit();
+
+    // Act & Assert
+    auto provider = std::make_shared<MockQueryProvider>();
+    EXPECT_CALL(*provider, GetQueries(_, _, _)).WillRepeatedly(Return(bvector<IQueryProvider::Query>()));
+    EXPECT_CALL(*provider, DoUpdateFile(_, _, _)).WillRepeatedly(Return(false));
+
+    EXPECT_CALL(GetMockClient(), SendQueryRequest(_, _, _, _)).WillOnce(Return(CreateCompletedAsyncTask(instancesA.ToWSObjectsResult())));
+
+    IQueryProvider::Query queryA(responseQAKey, std::make_shared<WSQuery>(ObjectId {"TestSchema", "TestClass", "QA"}));
+    IQueryProvider::Query queryB(responseQBKey, std::make_shared<WSQuery>(ObjectId {"TestSchema", "TestClass", "QB"}));
+
+    EXPECT_CALL(*provider, GetQueries(_, instanceAKey, _)).WillOnce(Return(StubBVector({queryA})));
+    EXPECT_CALL(*provider, GetQueries(_, instanceBKey, _)).WillOnce(Return(StubBVector({queryB})));
+
+    EXPECT_CALL(GetMockClient(), SendQueryRequest(*queryA.query, _, _, _)).WillOnce(Return(CreateCompletedAsyncTask(instancesQA.ToWSObjectsResult())));
+    EXPECT_CALL(GetMockClient(), SendQueryRequest(*queryB.query, _, _, _)).WillOnce(Return(CreateCompletedAsyncTask(StubInstances().ToWSObjectsResult())));
+
+    int progressCalled = 0;
+    CachingDataSource::Progress expectedProgress[] = {
+            {0,    {0, 1}},
+            {0.5,  {0, 1}},
+            {0.66, {1, 2}},
+            {1,    {2, 2}}};
+    auto onProgress = [&] (CachingDataSource::ProgressCR progress)
+        {
+        EXPECT_PROGRESS_EQ(expectedProgress[progressCalled], progress);
+        progressCalled++;
+        };
+
+    auto result = ds->SyncCachedData(StubBVector(instanceAKey), bvector<IQueryProvider::Query>(), StubBVector<IQueryProviderPtr>(provider), onProgress, nullptr)->GetResult();
+    ASSERT_TRUE(result.IsSuccess());
+    }
+
+/*--------------------------------------------------------------------------------------+
+* @bsitest                                    Vincas.Razma                     07/15
++---------------+---------------+---------------+---------------+---------------+------*/
+TEST_F(CachingDataSourceTests, SyncCachedData_InitialInstanceWithQueryThatReturnsNoInstances_ProgressCalledWithInstancesState)
+    {
+    // Arrange
+    auto ds = GetTestDataSourceV2();
+
+    auto txn = ds->StartCacheTransaction();
+    StubInstances instancesA;
+    instancesA.Add({"TestSchema.TestClass", "A"});
+    ObjectId instanceAId {"TestSchema.TestClass", "A"};
+    auto instanceAKey = StubInstanceInCache(txn.GetCache(), instanceAId);
+    auto responseQAKey = StubCachedResponseKey(txn.GetCache(), "QA");
+    txn.Commit();
+
+    // Act & Assert
+    auto provider = std::make_shared<MockQueryProvider>();
+    EXPECT_CALL(*provider, GetQueries(_, _, _)).WillRepeatedly(Return(bvector<IQueryProvider::Query>()));
+    EXPECT_CALL(*provider, DoUpdateFile(_, _, _)).WillRepeatedly(Return(false));
+
+    EXPECT_CALL(GetMockClient(), SendQueryRequest(_, _, _, _)).WillOnce(Return(CreateCompletedAsyncTask(instancesA.ToWSObjectsResult())));
+
+    IQueryProvider::Query queryA(responseQAKey, std::make_shared<WSQuery>(ObjectId {"TestSchema", "TestClass", "QA"}));
+
+    EXPECT_CALL(*provider, GetQueries(_, instanceAKey, _)).WillOnce(Return(StubBVector({queryA})));
+
+    EXPECT_CALL(GetMockClient(), SendQueryRequest(*queryA.query, _, _, _)).WillOnce(Return(CreateCompletedAsyncTask(StubInstances().ToWSObjectsResult())));
+
+    int progressCalled = 0;
+    CachingDataSource::Progress expectedProgress[] = {
+            {0,   {0, 1}},
+            {0.5, {0, 1}},
+            {1,   {1, 1}}};
+    auto onProgress = [&] (CachingDataSource::ProgressCR progress)
+        {
+        EXPECT_PROGRESS_EQ(expectedProgress[progressCalled], progress);
+        progressCalled++;
+        };
+
+    auto result = ds->SyncCachedData(StubBVector(instanceAKey), bvector<IQueryProvider::Query>(), StubBVector<IQueryProviderPtr>(provider), onProgress, nullptr)->GetResult();
+    ASSERT_TRUE(result.IsSuccess());
+    }
+
+/*--------------------------------------------------------------------------------------+
+* @bsitest                                    Vincas.Razma                     07/15
++---------------+---------------+---------------+---------------+---------------+------*/
+TEST_F(CachingDataSourceTests, SyncCachedData_InitialInstanceWithNoQuery_ProgressCalledWithInstancesState)
+    {
+    // Arrange
+    auto ds = GetTestDataSourceV2();
+
+    auto txn = ds->StartCacheTransaction();
+    StubInstances instancesA;
+    instancesA.Add({"TestSchema.TestClass", "A"});
+    ObjectId instanceAId {"TestSchema.TestClass", "A"};
+    auto instanceAKey = StubInstanceInCache(txn.GetCache(), instanceAId);
+    txn.Commit();
+
+    // Act & Assert
+    auto provider = std::make_shared<MockQueryProvider>();
+    EXPECT_CALL(*provider, GetQueries(_, _, _)).WillRepeatedly(Return(bvector<IQueryProvider::Query>()));
+    EXPECT_CALL(*provider, DoUpdateFile(_, _, _)).WillRepeatedly(Return(false));
+
+    EXPECT_CALL(GetMockClient(), SendGetObjectRequest(instanceAId, _, _)).WillOnce(Return(CreateCompletedAsyncTask(instancesA.ToWSObjectsResult())));
+
+    int progressCalled = 0;
+    CachingDataSource::Progress expectedProgress[] = {
+            {0, {0, 1}},
+            {1, {1, 1}}};
+    auto onProgress = [&] (CachingDataSource::ProgressCR progress)
+        {
+        EXPECT_PROGRESS_EQ(expectedProgress[progressCalled], progress);
+        progressCalled++;
+        };
+
+    auto result = ds->SyncCachedData(StubBVector(instanceAKey), bvector<IQueryProvider::Query>(), StubBVector<IQueryProviderPtr>(provider), onProgress, nullptr)->GetResult();
+    ASSERT_TRUE(result.IsSuccess());
+    }
+
+/*--------------------------------------------------------------------------------------+
+* @bsitest                                    Vincas.Razma                     07/15
++---------------+---------------+---------------+---------------+---------------+------*/
+TEST_F(CachingDataSourceTests, SyncCachedData_InitialQueryWithInstance_ProgressCalledWithInstancesState)
+    {
+    // Arrange
+    auto ds = GetTestDataSourceV2();
+
+    auto txn = ds->StartCacheTransaction();
+    auto responseQAKey = StubCachedResponseKey(txn.GetCache(), "QA");
+    IQueryProvider::Query queryA(responseQAKey, std::make_shared<WSQuery>(ObjectId {"TestSchema", "TestClass", "QA"}));
+    StubInstances instancesA;
+    instancesA.Add({"TestSchema.TestClass", "A"});
+    txn.Commit();
+
+    // Act & Assert
+    auto provider = std::make_shared<MockQueryProvider>();
+    EXPECT_CALL(*provider, GetQueries(_, _, _)).WillRepeatedly(Return(bvector<IQueryProvider::Query>()));
+    EXPECT_CALL(*provider, DoUpdateFile(_, _, _)).WillRepeatedly(Return(false));
+
+    EXPECT_CALL(GetMockClient(), SendQueryRequest(*queryA.query, _, _, _)).WillOnce(Return(CreateCompletedAsyncTask(instancesA.ToWSObjectsResult())));
+
+    int progressCalled = 0;
+    CachingDataSource::Progress expectedProgress[] = {
+            {0, {0, 0}},
+            {1, {1, 1}}};
+    auto onProgress = [&] (CachingDataSource::ProgressCR progress)
+        {
+        EXPECT_PROGRESS_EQ(expectedProgress[progressCalled], progress);
+        progressCalled++;
+        };
+
+    auto result = ds->SyncCachedData(bvector<ECInstanceKey>(), StubBVector(queryA), StubBVector<IQueryProviderPtr>(provider), onProgress, nullptr)->GetResult();
+    ASSERT_TRUE(result.IsSuccess());
+    }
+
+/*--------------------------------------------------------------------------------------+
+* @bsitest                                    Vincas.Razma                     07/15
++---------------+---------------+---------------+---------------+---------------+------*/
+TEST_F(CachingDataSourceTests, SyncCachedData_InitialQueryWithInstanceThatReturnsQueryWithInstance_ProgressCalledWithInstancesState)
+    {
+    // Arrange
+    auto ds = GetTestDataSourceV2();
+
+    auto txn = ds->StartCacheTransaction();
+    auto responseQAKey = StubCachedResponseKey(txn.GetCache(), "QA");
+    IQueryProvider::Query queryA(responseQAKey, std::make_shared<WSQuery>(ObjectId {"TestSchema", "TestClass", "QA"}));
+    StubInstances instancesA;
+    instancesA.Add({"TestSchema.TestClass", "A"});
+    ObjectId instanceAId {"TestSchema.TestClass", "A"};
+    auto instanceAKey = StubInstanceInCache(txn.GetCache(), instanceAId);
+
+    auto responseQBKey = StubCachedResponseKey(txn.GetCache(), "QB");
+    IQueryProvider::Query queryB(responseQBKey, std::make_shared<WSQuery>(ObjectId {"TestSchema", "TestClass", "QB"}));
+    StubInstances instancesB;
+    instancesB.Add({"TestSchema.TestClass", "B"});
+    ObjectId instanceBId {"TestSchema.TestClass", "B"};
+    auto instanceBKey = StubInstanceInCache(txn.GetCache(), instanceBId);
+    txn.Commit();
+
+    // Act & Assert
+    auto provider = std::make_shared<MockQueryProvider>();
+    EXPECT_CALL(*provider, GetQueries(_, _, _)).WillRepeatedly(Return(bvector<IQueryProvider::Query>()));
+    EXPECT_CALL(*provider, DoUpdateFile(_, _, _)).WillRepeatedly(Return(false));
+
+    EXPECT_CALL(GetMockClient(), SendQueryRequest(*queryA.query, _, _, _)).WillOnce(Return(CreateCompletedAsyncTask(instancesA.ToWSObjectsResult())));
+    EXPECT_CALL(GetMockClient(), SendQueryRequest(*queryB.query, _, _, _)).WillOnce(Return(CreateCompletedAsyncTask(instancesB.ToWSObjectsResult())));
+
+    EXPECT_CALL(*provider, GetQueries(_, instanceAKey, _)).WillOnce(Return(StubBVector({queryB})));
+
+    int progressCalled = 0;
+    CachingDataSource::Progress expectedProgress[] = {
+            {0,   {0, 0}},
+            {0.5, {0, 1}},
+            {1,   {2, 2}}};
+    auto onProgress = [&] (CachingDataSource::ProgressCR progress)
+        {
+        EXPECT_PROGRESS_EQ(expectedProgress[progressCalled], progress);
+        progressCalled++;
+        };
+
+    auto result = ds->SyncCachedData(bvector<ECInstanceKey>(), StubBVector(queryA), StubBVector<IQueryProviderPtr>(provider), onProgress, nullptr)->GetResult();
+    ASSERT_TRUE(result.IsSuccess());
+    }
+
+/*--------------------------------------------------------------------------------------+
+* @bsitest                                    Vincas.Razma                     07/15
++---------------+---------------+---------------+---------------+---------------+------*/
+TEST_F(CachingDataSourceTests, SyncCachedData_InitialQueryWithInstancesThatReturnQueriesWithNoInstances_ProgressCalledWithInstancesState)
+    {
+    // Arrange
+    auto ds = GetTestDataSourceV2();
+
+    auto txn = ds->StartCacheTransaction();
+    auto responseQKey = StubCachedResponseKey(txn.GetCache(), "Q");
+    IQueryProvider::Query query(responseQKey, std::make_shared<WSQuery>(ObjectId {"TestSchema", "TestClass", "Q"}));
+    StubInstances instances;
+    instances.Add({"TestSchema.TestClass", "A"});
+    instances.Add({"TestSchema.TestClass", "B"});
+    ObjectId instanceAId {"TestSchema.TestClass", "A"};
+    ObjectId instanceBId {"TestSchema.TestClass", "B"};
+    auto instanceAKey = StubInstanceInCache(txn.GetCache(), instanceAId);
+    auto instanceBKey = StubInstanceInCache(txn.GetCache(), instanceBId);
+
+    auto responseQ1AKey = StubCachedResponseKey(txn.GetCache(), "Q1A");
+    auto responseQ2AKey = StubCachedResponseKey(txn.GetCache(), "Q2A");
+    IQueryProvider::Query queryA1(responseQ1AKey, std::make_shared<WSQuery>(ObjectId {"TestSchema", "TestClass", "Q1A"}));
+    IQueryProvider::Query queryA2(responseQ2AKey, std::make_shared<WSQuery>(ObjectId {"TestSchema", "TestClass", "Q2A"}));
+
+    auto responseQ1BKey = StubCachedResponseKey(txn.GetCache(), "Q1B");
+    auto responseQ2BKey = StubCachedResponseKey(txn.GetCache(), "Q2B");
+    IQueryProvider::Query queryB1(responseQ1BKey, std::make_shared<WSQuery>(ObjectId {"TestSchema", "TestClass", "Q1B"}));
+    IQueryProvider::Query queryB2(responseQ2BKey, std::make_shared<WSQuery>(ObjectId {"TestSchema", "TestClass", "Q2B"}));
+    txn.Commit();
+
+    // Act & Assert
+    auto provider = std::make_shared<MockQueryProvider>();
+    EXPECT_CALL(*provider, GetQueries(_, _, _)).WillRepeatedly(Return(bvector<IQueryProvider::Query>()));
+    EXPECT_CALL(*provider, DoUpdateFile(_, _, _)).WillRepeatedly(Return(false));
+
+    EXPECT_CALL(GetMockClient(), SendQueryRequest(*query.query, _, _, _)).WillOnce(Return(CreateCompletedAsyncTask(instances.ToWSObjectsResult())));
+    EXPECT_CALL(GetMockClient(), SendQueryRequest(*queryA1.query, _, _, _)).WillOnce(Return(CreateCompletedAsyncTask(StubInstances().ToWSObjectsResult())));
+    EXPECT_CALL(GetMockClient(), SendQueryRequest(*queryA2.query, _, _, _)).WillOnce(Return(CreateCompletedAsyncTask(StubInstances().ToWSObjectsResult())));
+    EXPECT_CALL(GetMockClient(), SendQueryRequest(*queryB1.query, _, _, _)).WillOnce(Return(CreateCompletedAsyncTask(StubInstances().ToWSObjectsResult())));
+    EXPECT_CALL(GetMockClient(), SendQueryRequest(*queryB2.query, _, _, _)).WillOnce(Return(CreateCompletedAsyncTask(StubInstances().ToWSObjectsResult())));
+
+    EXPECT_CALL(*provider, GetQueries(_, instanceAKey, _)).WillOnce(Return(StubBVector({queryA1, queryA2})));
+    EXPECT_CALL(*provider, GetQueries(_, instanceBKey, _)).WillOnce(Return(StubBVector({queryB1, queryB2})));
+
+    int progressCalled = 0;
+    CachingDataSource::Progress expectedProgress[] = {
+            {0,   {0, 0}},
+            {0.2, {0, 2}},
+            {0.4, {0, 2}},
+            {0.6, {1, 2}},
+            {0.8, {1, 2}},
+            {1,   {2, 2}}};
+    auto onProgress = [&] (CachingDataSource::ProgressCR progress)
+        {
+        EXPECT_PROGRESS_EQ(expectedProgress[progressCalled], progress);
+        progressCalled++;
+        };
+
+    auto result = ds->SyncCachedData(bvector<ECInstanceKey>(), StubBVector(query), StubBVector<IQueryProviderPtr>(provider), onProgress, nullptr)->GetResult();
+    ASSERT_TRUE(result.IsSuccess());
+    }
+
+#endif // USE_GTEST