--- conflicted
+++ resolved
@@ -1,1186 +1,1182 @@
-/*--------------------------------------------------------------------------------------+
-|
-|     $Source: Tests/UnitTests/Published/WebServices/Cache/Upgrade/DataSourceCacheUpgradeTests.cpp $
-|
-|  $Copyright: (c) 2018 Bentley Systems, Incorporated. All rights reserved. $
-|
-+--------------------------------------------------------------------------------------*/
-
-//--------------------------------------------------------------------------------------+
-// Adding DataSourceCacheUpgradeTests test case:
-// 1. Write SetupVx test that creates version x cache test against. See SetupV7, SetupV8.
-// 2. Zip files into:
-//      Tests\Published\WebServices\Cache\Upgrade\UpgradeSeeds\x.zip
-//    Zip should contain:
-//      Named folders with cache.ecdb file and "persistent", "temporary" folders inside. See existing xx.zip files.
-// 3. Add new x.zip delivery/extraction into TestAssetsDeliver.mke
-//    You will need to update test assets in build output with this:
-//    bb -r WSClient -f WSClient -p Tests re WSClientTestAssets
-// 4. Write Open_Vx... test case to test upgrade. 
-// 5. Use GetSeedPaths() to get paths to extracted files.
-//--------------------------------------------------------------------------------------+
-
-//--------------------------------------------------------------------------------------+
-// KNOWN ISSUES:
-// V9 and lower - Graphite05x ECDb upgrade is not yet supported or will not be.
-// V20 - DgnDb0601 - Q4->BIM0200 ECDb upgrade not supported.
-//--------------------------------------------------------------------------------------+
-
-#include "DataSourceCacheUpgradeTests.h"
-
-#include <Bentley/BeDebugLog.h>
-#include <WebServices/Cache/Persistence/DataSourceCache.h>
-#include <WebServices/Cache/CachingDataSource.h>
-#include "../../Client/MockWSRepositoryClient.h"
-#include "../CachingTestsHelper.h"
-
-using namespace ::testing;
-USING_NAMESPACE_BENTLEY_WEBSERVICES
-
-#ifdef USE_GTEST
-
-void DataSourceCacheUpgradeTests::SetUp()
-    {
-    BaseCachingDataSourceTest::SetUp();
-
-    BeFileName assetsSeedPath(GetTestsAssetsDir() + L"WSClientTestAssets\\Cache\\UpgradeSeeds\\");
-    BeFileName targetSeedPath(GetTestsTempDir() + L"DataSourceCacheUpgradeTests\\UpgradeSeeds\\");
-
-    if (targetSeedPath.DoesPathExist())
-        {
-        EXPECT_EQ(BeFileNameStatus::Success, BeFileName::EmptyAndRemoveDirectory(targetSeedPath));
-        }
-
-    EXPECT_EQ(BeFileNameStatus::Success, BeFileName::CloneDirectory(assetsSeedPath, targetSeedPath, true));
-    }
-
-BeFileName GetSeedDir(int version, Utf8StringCR subdir, BeFileName basedir)
-    {
-    BeFileName path =
-        basedir
-        .AppendToPath(L"DataSourceCacheUpgradeTests")
-        .AppendToPath(L"UpgradeSeeds")
-        .AppendToPath(WPrintfString(L"%d", version).c_str())
-        .AppendToPath(BeFileName(subdir));
-
-    return path;
-    }
-
-bpair<BeFileName, CacheEnvironment> GetSeedPaths(int version, Utf8StringCR subdir, BeFileName basedir)
-    {
-    BeFileName path =
-        GetSeedDir(version, subdir, basedir)
-        .AppendToPath(L"cache.ecdb");
-
-
-    BeFileName persistent = GetSeedDir(version, subdir, basedir).AppendToPath(L"persistent");
-    BeFileName temporary = GetSeedDir(version, subdir, basedir).AppendToPath(L"temporary");
-
-    CacheEnvironment environment(persistent, temporary);
-
-    return {path, environment};
-    }
-
-bpair<BeFileName, CacheEnvironment> GetSeedPaths(int version, Utf8StringCR subdir)
-    {
-    auto paths = GetSeedPaths(version, subdir, GetTestsTempDir());
-
-    if (!paths.first.DoesPathExist())
-        {
-        EXPECT_TRUE(false);
-        }
-
-    return paths;
-    }
-
-bpair<BeFileName, CacheEnvironment> GetNewSeedPaths(int version, Utf8StringCR subdir, BeFileName basedir = BeFileName(LR"(C:\temp-wsclient\)"))
-    {
-    BeFileName::EmptyAndRemoveDirectory(basedir);
-    auto paths = GetSeedPaths(version, subdir, basedir);
-
-    BeDebugLog("Got new seed paths:");
-    BeDebugLog(Utf8String(paths.first).c_str());
-    BeDebugLog(Utf8String(paths.second.persistentFileCacheDir).c_str());
-    BeDebugLog(Utf8String(paths.second.temporaryFileCacheDir).c_str());
-    BeDebugLog(Utf8String(paths.second.externalFileCacheDir).c_str());
-
-    return paths;
-    }
-
-BeFileName GetSeedFilePath(BeFileName cachePath, Utf8StringCR fileName)
-    {
-    BeFileName path = cachePath.GetDirectoryName();
-    return path.AppendToPath(BeFileName(fileName));
-    }
-
-<<<<<<< HEAD
-/*--------------------------------------------------------------------------------------+
-* @bsitest                                    Vincas.Razma                     10/15
-+---------------+---------------+---------------+---------------+---------------+------*/
-TEST_F(DataSourceCacheUpgradeTests, Open_V5Empty_Success_KnownIssue_UpgradeNotSupported)
-=======
-ECSchemaPtr GetLegacySchema()
-    {
-    Utf8String schemaXml =
-        R"xml(<ECSchema schemaName="LEGACY_SCHEMA" nameSpacePrefix="LS" version="1.0"
-            xmlns="http://www.bentley.com/schemas/Bentley.ECXML.2.0">
-        </ECSchema>)xml";
-
-    ECSchemaPtr schema;
-    ECSchema::ReadFromXmlString(schema, schemaXml.c_str(), *ECSchemaReadContext::CreateContext());
-    return schema;
-    }
-
-TEST_F(DataSourceCacheUpgradeTests, Open_V5Empty_Success)
->>>>>>> bf942a8b
-    {
-    auto paths = GetSeedPaths(5, "empty");
-
-    DataSourceCache cache;
-    ASSERT_EQ(SUCCESS, cache.Open(paths.first, paths.second));
-    }
-
-/*--------------------------------------------------------------------------------------+
-* @bsitest                                    Vincas.Razma                     10/15
-+---------------+---------------+---------------+---------------+---------------+------*/
-TEST_F(DataSourceCacheUpgradeTests, Open_V5Data_SuccessAndContainsOldData_KnownIssue_UpgradeNotSupported)
-    {
-    auto paths = GetSeedPaths(5, "data");
-
-    DataSourceCache cache;
-    ASSERT_EQ(SUCCESS, cache.Open(paths.first, paths.second));
-
-    ValidateV5SeedData(cache, paths.first, paths.second);
-    EXPECT_FALSE(HasFailure());
-    }
-
-/*--------------------------------------------------------------------------------------+
-* @bsitest                                    Vincas.Razma                     10/15
-+---------------+---------------+---------------+---------------+---------------+------*/
-TEST_F(DataSourceCacheUpgradeTests, Open_V5DataUpgradeInterrupted1BeforeSettingNewCacheUpgradedFlag_SuccessAndContainsOldData_KnownIssue_UpgradeNotSupported)
-    {
-    // *-upgrade-new is finalized but has not set upgraded flag - should upgrade again
-    auto paths = GetSeedPaths(5, "interrupted1");
-
-    DataSourceCache cache;
-    ASSERT_EQ(SUCCESS, cache.Open(paths.first, paths.second));
-
-    ValidateV5SeedData(cache, paths.first, paths.second);
-    EXPECT_FALSE(HasFailure());
-    }
-
-/*--------------------------------------------------------------------------------------+
-* @bsitest                                    Vincas.Razma                     10/15
-+---------------+---------------+---------------+---------------+---------------+------*/
-TEST_F(DataSourceCacheUpgradeTests, Open_V5DataUpgradeInterrupted2AfterSettingNewCacheUpgradedFlag_SuccessAndContainsOldData_KnownIssue_UpgradeNotSupported)
-    {
-    // *-upgrade-new is finalized and has set upgraded flag - should copy file and return
-    auto paths = GetSeedPaths(5, "interrupted2");
-
-    DataSourceCache cache;
-    ASSERT_EQ(SUCCESS, cache.Open(paths.first, paths.second));
-
-    ValidateV5SeedData(cache, paths.first, paths.second, false); // false, because V12->13 removes tags
-    EXPECT_FALSE(HasFailure());
-    }
-
-/*--------------------------------------------------------------------------------------+
-* @bsitest                                    Vincas.Razma                     10/15
-+---------------+---------------+---------------+---------------+---------------+------*/
-TEST_F(DataSourceCacheUpgradeTests, CachingDataSource_OpenOrCreate_V5Data_ServerInfoSetDoDefaultAndSchemasAreValid_KnownIssue_UpgradeNotSupported)
-    {
-    auto paths = GetSeedPaths(5, "data");
-    auto client = MockWSRepositoryClient::Create();
-
-    StubInstances schemaDefs;
-    schemaDefs.Add({"MetaSchema.ECSchemaDef", "LEGACY_SCHEMA"}, {{"Name", "LEGACY_SCHEMA"}, {"VersionMajor", 1}, {"VersionMinor", 0}});
-
-    EXPECT_CALL(client->GetMockWSClient(), GetServerInfo(_))
-        .WillOnce(Return(CreateCompletedAsyncTask(WSInfoResult::Success(StubWSInfoWebApi(BeVersion(1, 1))))));
-
-    EXPECT_CALL(*client, GetInfo(_))
-        .WillOnce(Return(CreateCompletedAsyncTask(WSRepositoryResult::Success(StubWSRepository()))));
-
-    EXPECT_CALL(*client, SendGetSchemasRequest(_, _))
-        .WillOnce(Return(CreateCompletedAsyncTask(WSObjectsResult::Success(schemaDefs.ToWSObjectsResponseNotModified()))));
-
-    EXPECT_CALL(*client, SendGetFileRequest(ObjectId("MetaSchema.ECSchemaDef", "LEGACY_SCHEMA"), _, _, _, _))
-        .WillOnce(Invoke([&] (ObjectIdCR, BeFileNameCR filePath, Utf8StringCR, HttpRequest::ProgressCallbackCR, ICancellationTokenPtr)
-        {
-        GetLegacySchema()->WriteToXmlFile(filePath);
-        return CreateCompletedAsyncTask(StubWSFileResult(filePath));
-        }));
-
-    auto result = CachingDataSource::OpenOrCreate(client, paths.first, paths.second)->GetResult();
-    ASSERT_THAT(result.IsSuccess(), true);
-    auto ds = result.GetValue();
-
-    ValidateV5SeedData(ds, paths.first, paths.second);
-    EXPECT_FALSE(HasFailure());
-    }
-
-/*--------------------------------------------------------------------------------------+
-* @bsitest                                    Vincas.Razma                     10/15
-+---------------+---------------+---------------+---------------+---------------+------*/
-TEST_F(DataSourceCacheUpgradeTests, CachingDataSource_OpenOrCreate_V5UpgradeInterrupted1_SuccessAndContainsOldData_KnownIssue_UpgradeNotSupported)
-    {
-    auto paths = GetSeedPaths(5, "interrupted1");
-    auto client = MockWSRepositoryClient::Create();
-
-    StubInstances schemaDefs;
-    schemaDefs.Add({"MetaSchema.ECSchemaDef", "LEGACY_SCHEMA"}, {{"Name", "LEGACY_SCHEMA"}, {"VersionMajor", 1}, {"VersionMinor", 0}});
-
-    EXPECT_CALL(client->GetMockWSClient(), GetServerInfo(_))
-        .WillOnce(Return(CreateCompletedAsyncTask(WSInfoResult::Success(StubWSInfoWebApi(BeVersion(1, 1))))));
-
-    EXPECT_CALL(*client, GetInfo(_))
-        .WillOnce(Return(CreateCompletedAsyncTask(WSRepositoryResult::Success(StubWSRepository()))));
-
-    EXPECT_CALL(*client, SendGetSchemasRequest(_, _))
-        .WillOnce(Return(CreateCompletedAsyncTask(WSObjectsResult::Success(schemaDefs.ToWSObjectsResponseNotModified()))));
-
-    EXPECT_CALL(*client, SendGetFileRequest(ObjectId("MetaSchema.ECSchemaDef", "LEGACY_SCHEMA"), _, _, _, _))
-        .WillOnce(Invoke([&] (ObjectIdCR, BeFileNameCR filePath, Utf8StringCR, HttpRequest::ProgressCallbackCR, ICancellationTokenPtr)
-        {
-        GetLegacySchema()->WriteToXmlFile(filePath);
-        return CreateCompletedAsyncTask(StubWSFileResult(filePath));
-        }));
-
-    auto result = CachingDataSource::OpenOrCreate(client, paths.first, paths.second)->GetResult();
-    ASSERT_THAT(result.IsSuccess(), true);
-
-    ValidateV5SeedData(result.GetValue(), paths.first, paths.second);
-    EXPECT_FALSE(HasFailure());
-    }
-
-void DataSourceCacheUpgradeTests::ValidateV5SeedData(ICachingDataSourcePtr ds, BeFileNameCR path, CacheEnvironmentCR environment)
-    {
-    // CachingDataSource
-    auto txn = ds->StartCacheTransaction();
-    auto info = ds->GetServerInfo(txn);
-
-    EXPECT_THAT(info.IsValid(), true);
-    EXPECT_THAT(info.GetVersion(), BeVersion(1, 0));
-    EXPECT_THAT(info.GetWebApiVersion(), BeVersion(1, 1));
-    EXPECT_THAT(info.GetType(), WSInfo::Type::BentleyWSG);
-
-    auto schemas = ds->GetRepositorySchemas(txn);
-
-    ASSERT_THAT(schemas, SizeIs(1));
-    EXPECT_TRUE(0 == strcmp(schemas[0]->GetName().c_str(), "TestSchema"));
-
-    // DataSourceCache
-    ValidateV5SeedData(txn.GetCache(), path, environment);
-    }
-
-void DataSourceCacheUpgradeTests::ValidateV5SeedData(IDataSourceCache& cache, BeFileNameCR path, CacheEnvironmentCR environment, bool checkETags)
-    {
-    // FILE
-    EXPECT_THAT(BeFileName(cache.GetAdapter().GetECDb().GetDbFileName()), Eq(path));
-
-    // SCHEMA
-    CachedResponseKey schemasResponseKey {cache.FindOrCreateRoot(nullptr), "CachingDataSource.Schemas"};
-    EXPECT_THAT(cache.IsResponseCached(schemasResponseKey), true);
-    EXPECT_THAT(cache.ReadResponseCacheTag(schemasResponseKey), Eq(""));
-
-    Json::Value schemaDefinitions;
-    EXPECT_EQ(CacheStatus::OK, cache.ReadResponse(schemasResponseKey, schemaDefinitions));
-
-    EXPECT_THAT(schemaDefinitions.size(), 1);
-    EXPECT_THAT(schemaDefinitions[0]["Name"], Eq("TestSchema"));
-    EXPECT_THAT(schemaDefinitions[0]["NameSpacePrefix"], Eq("TS"));
-    EXPECT_THAT(schemaDefinitions[0]["VersionMajor"], Eq(1));
-    EXPECT_THAT(schemaDefinitions[0]["VersionMinor"], Eq(0));
-
-    ECClassCP testClass = cache.GetAdapter().GetECClass("TestSchema.TestClass");
-    ASSERT_THAT(testClass, NotNull());
-    EXPECT_THAT(testClass->GetPropertyCount(), 1);
-    EXPECT_THAT(testClass->GetPropertyP("TestProperty"), NotNull());
-
-    // ROOTS
-    EXPECT_THAT(cache.IsInstanceInRoot("TemporaryRoot", cache.FindInstance(ObjectId())), true);
-    EXPECT_THAT(cache.IsInstanceInRoot("TemporaryRoot", cache.FindInstance({"TestSchema.TestClass", "InstanceInTemporaryRoot"})), true);
-    EXPECT_THAT(cache.IsInstanceInRoot("PersistedRoot", cache.FindInstance({"TestSchema.TestClass", "InstanceInFullyPersistedRoot"})), true);
-
-    EXPECT_THAT(cache.IsInstanceFullyPersisted(cache.FindInstance(ObjectId())), false);
-    EXPECT_THAT(cache.IsInstanceFullyPersisted(cache.FindInstance({"TestSchema.TestClass", "InstanceInTemporaryRoot"})), false);
-    EXPECT_THAT(cache.IsInstanceFullyPersisted(cache.FindInstance({"TestSchema.TestClass", "InstanceInFullyPersistedRoot"})), true);
-
-    // INSTANCES
-    EXPECT_THAT(cache.FindInstance(ObjectId()).IsValid(), true);
-
-    Json::Value instanceJson;
-    cache.ReadInstance({"TestSchema.TestClass", "InstanceWithProperties"}, instanceJson);
-    EXPECT_THAT(instanceJson["TestProperty"], Eq("TestValue"));
-    EXPECT_THAT(cache.ReadInstanceCacheTag({"TestSchema.TestClass", "InstanceWithProperties"}), Eq("InstanceTag"));
-
-    // HIERARCHY
-    CachedResponseKey responseKey1 {cache.FindInstance(ObjectId()), "CachingDataSource.Navigation"};
-    CachedResponseKey responseKey2 {cache.FindInstance({"TestSchema.TestClass", "RootInstance1"}), "CachingDataSource.Navigation"};
-    CachedResponseKey responseKey3 {cache.FindInstance({"TestSchema.TestClass", "RootInstance2"}), "CachingDataSource.Navigation"};
-    CachedResponseKey responseKey4 {cache.FindInstance({"TestSchema.TestClass", "RootInstance3"}), "CachingDataSource.Navigation"};
-    EXPECT_THAT(cache.IsResponseCached(responseKey1), true);
-    EXPECT_THAT(cache.IsResponseCached(responseKey2), true);
-    EXPECT_THAT(cache.IsResponseCached(responseKey3), true);
-    EXPECT_THAT(cache.IsResponseCached(responseKey4), false);
-    if (checkETags)
-        {
-        EXPECT_THAT(cache.ReadResponseCacheTag(responseKey1), Eq("Tag1"));
-        EXPECT_THAT(cache.ReadResponseCacheTag(responseKey2), Eq("Tag2"));
-        EXPECT_THAT(cache.ReadResponseCacheTag(responseKey3), Eq("Tag3"));
-        EXPECT_THAT(cache.ReadResponseCacheTag(responseKey4), Eq(""));
-        }
-
-    bset<ObjectId> ids;
-    ASSERT_EQ(CacheStatus::OK, cache.ReadResponseObjectIds(responseKey1, ids));
-
-    EXPECT_THAT(ids, SizeIs(3));
-    EXPECT_THAT(ids, Contains(ObjectId("TestSchema.TestClass", "RootInstance1")));
-    EXPECT_THAT(ids, Contains(ObjectId("TestSchema.TestClass", "RootInstance2")));
-    EXPECT_THAT(ids, Contains(ObjectId("TestSchema.TestClass", "RootInstance3")));
-
-    ids.clear();
-    ASSERT_EQ(CacheStatus::OK, cache.ReadResponseObjectIds(responseKey2, ids));
-
-    EXPECT_THAT(ids, SizeIs(2));
-    EXPECT_THAT(ids, Contains(ObjectId("TestSchema.TestClass", "Child1")));
-    EXPECT_THAT(ids, Contains(ObjectId("TestSchema.TestClass", "Child2")));
-
-    ids.clear();
-    ASSERT_EQ(CacheStatus::OK, cache.ReadResponseObjectIds(responseKey3, ids));
-
-    EXPECT_THAT(ids, SizeIs(1));
-    EXPECT_THAT(ids, Contains(ObjectId("TestSchema.TestClass", "Parent")));
-
-    // FILES
-    auto filePath1 = cache.ReadFilePath({"TestSchema.TestClass", "Child1"});
-    auto filePath2 = cache.ReadFilePath({"TestSchema.TestClass", "Child2"});
-    EXPECT_THAT(filePath1, Not(IsEmpty()));
-    EXPECT_THAT(filePath2, Not(IsEmpty()));
-    EXPECT_THAT(filePath1.GetFileNameAndExtension(), Eq(L"TestFile1.txt"));
-    EXPECT_THAT(filePath2.GetFileNameAndExtension(), Eq(L"TestFile2.txt"));
-    EXPECT_THAT(SimpleReadFile(filePath1), Eq("CachedFile1"));
-    EXPECT_THAT(SimpleReadFile(filePath2), Eq("CachedFile2"));
-
-    filePath1.PopDir();
-    filePath1.PopDir();
-    filePath1.PopDir();
-
-    filePath2.PopDir();
-    filePath2.PopDir();
-    filePath2.PopDir();
-
-    EXPECT_THAT(filePath1.c_str(), EndsWith(L"persistent"));
-    EXPECT_THAT(filePath2.c_str(), EndsWith(L"temporary"));
-    EXPECT_THAT(cache.GetFileCacheLocation({"TestSchema.TestClass", "Child1"}), FileCache::Persistent);
-    EXPECT_THAT(cache.GetFileCacheLocation({"TestSchema.TestClass", "Child2"}), FileCache::Temporary);
-    EXPECT_THAT(cache.ReadFileCacheTag({"TestSchema.TestClass", "Child1"}), Eq("FileTag1"));
-    EXPECT_THAT(cache.ReadFileCacheTag({"TestSchema.TestClass", "Child2"}), Eq("FileTag2"));
-
-    // CRUD
-    auto findInstanceByPropertyValue = [&] (Utf8StringCR testPropertyValue)
-        {
-        ECSqlStatement statement;
-        Utf8String ecsql = "SELECT ECClassId, ECInstanceId FROM TS.TestClass WHERE TestProperty=?";
-        EXPECT_EQ(SUCCESS, cache.GetAdapter().PrepareStatement(statement, ecsql));
-        EXPECT_EQ(ECSqlStatus::Success, statement.BindText(1, testPropertyValue.c_str(), IECSqlBinder::MakeCopy::No));
-        EXPECT_EQ(BE_SQLITE_ROW, statement.Step());
-        return ECInstanceKey(statement.GetValueId<ECClassId>(0), statement.GetValueId<ECInstanceId>(1));
-        };
-
-    auto newInstanceKey1 = findInstanceByPropertyValue("NewValue1");
-    auto newInstanceKey2 = findInstanceByPropertyValue("NewValue2");
-    auto newInstanceKey3 = findInstanceByPropertyValue("NewValue3");
-    auto newInstanceKey4 = findInstanceByPropertyValue("NewValue4");
-
-    EXPECT_THAT(newInstanceKey1.IsValid(), true);
-    EXPECT_THAT(newInstanceKey2.IsValid(), true);
-    EXPECT_THAT(newInstanceKey3.IsValid(), true);
-    EXPECT_THAT(newInstanceKey4.IsValid(), true);
-
-    EXPECT_THAT(cache.GetChangeManager().GetObjectChangeStatus(newInstanceKey1), IChangeManager::ChangeStatus::Created);
-    EXPECT_THAT(cache.GetChangeManager().GetObjectChangeStatus(newInstanceKey2), IChangeManager::ChangeStatus::Created);
-    EXPECT_THAT(cache.GetChangeManager().GetObjectChangeStatus(newInstanceKey3), IChangeManager::ChangeStatus::Created);
-    EXPECT_THAT(cache.GetChangeManager().GetObjectChangeStatus(newInstanceKey4), IChangeManager::ChangeStatus::Created);
-    EXPECT_THAT(cache.GetChangeManager().GetObjectSyncStatus(newInstanceKey1), IChangeManager::SyncStatus::Ready);
-    EXPECT_THAT(cache.GetChangeManager().GetObjectSyncStatus(newInstanceKey2), IChangeManager::SyncStatus::Ready);
-    EXPECT_THAT(cache.GetChangeManager().GetObjectSyncStatus(newInstanceKey3), IChangeManager::SyncStatus::Ready);
-    EXPECT_THAT(cache.GetChangeManager().GetObjectSyncStatus(newInstanceKey4), IChangeManager::SyncStatus::NotReady);
-    EXPECT_THAT(cache.GetChangeManager().GetFileChange(newInstanceKey1).GetChangeStatus(), IChangeManager::ChangeStatus::NoChange);
-    EXPECT_THAT(cache.GetChangeManager().GetFileChange(newInstanceKey2).GetChangeStatus(), IChangeManager::ChangeStatus::Modified);
-    EXPECT_THAT(cache.GetChangeManager().GetFileChange(newInstanceKey3).GetChangeStatus(), IChangeManager::ChangeStatus::NoChange);
-    EXPECT_THAT(cache.GetChangeManager().GetFileChange(newInstanceKey4).GetChangeStatus(), IChangeManager::ChangeStatus::NoChange);
-
-    auto newFilePath = cache.ReadFilePath(cache.FindInstance(newInstanceKey2));
-    EXPECT_THAT(newFilePath, Not(IsEmpty()));
-    EXPECT_THAT(SimpleReadFile(newFilePath), Eq("NewFile1"));
-    EXPECT_THAT(newFilePath.GetFileNameAndExtension(), Eq(L"TestFile.txt"));
-
-    EXPECT_THAT(cache.IsInstanceInRoot("NewInstanceRoot", newInstanceKey3), false);
-
-    bvector<IChangeManager::RelationshipChange> changes;
-    EXPECT_EQ(SUCCESS, cache.GetChangeManager().GetCreatedRelationships(newInstanceKey1, changes));
-    ASSERT_THAT(changes.size(), 2);
-
-    EXPECT_THAT(changes[1].GetSourceKey(), cache.FindInstance({"TestSchema.TestClass", "Parent"}));
-    EXPECT_THAT(changes[1].GetTargetKey(), newInstanceKey1);
-
-    EXPECT_THAT(changes[0].GetSourceKey(), newInstanceKey1);
-    EXPECT_THAT(changes[0].GetTargetKey(), newInstanceKey2);
-
-    EXPECT_TRUE(0 == strcmp(cache.GetAdapter().GetECClass(changes[0].GetInstanceKey())->GetName().c_str(), "LegacyParentRelationship"));
-    EXPECT_TRUE(0 == strcmp(cache.GetAdapter().GetECClass(changes[1].GetInstanceKey())->GetName().c_str(), "LegacyParentRelationship"));
-
-    changes.clear();
-    EXPECT_EQ(SUCCESS, cache.GetChangeManager().GetCreatedRelationships(newInstanceKey2, changes));
-    ASSERT_THAT(changes.size(), 1);
-    EXPECT_THAT(changes[0].GetSourceKey(), newInstanceKey1);
-    EXPECT_THAT(changes[0].GetTargetKey(), newInstanceKey2);
-    EXPECT_TRUE(0 == strcmp(cache.GetAdapter().GetECClass(changes[0].GetInstanceKey())->GetName().c_str(), "LegacyParentRelationship"));
-
-    changes.clear();
-    EXPECT_EQ(SUCCESS, cache.GetChangeManager().GetCreatedRelationships(newInstanceKey3, changes));
-    EXPECT_THAT(changes, IsEmpty());
-
-    changes.clear();
-    EXPECT_EQ(SUCCESS, cache.GetChangeManager().GetCreatedRelationships(newInstanceKey4, changes));
-    EXPECT_THAT(changes, IsEmpty());
-    }
-
-/*--------------------------------------------------------------------------------------+
-* @bsitest                                    Vincas.Razma                     10/15
-+---------------+---------------+---------------+---------------+---------------+------*/
-TEST_F(DataSourceCacheUpgradeTests, Open_CurrentVersionDb_Success)
-    {
-    BeFileName path = StubFilePath();
-
-    DataSourceCache cache;
-    ASSERT_EQ(SUCCESS, cache.Create(path, StubCacheEnvironemnt()));
-    ASSERT_EQ(BE_SQLITE_OK, cache.GetAdapter().GetECDb().SaveChanges());
-    ASSERT_EQ(SUCCESS, cache.Close());
-
-    EXPECT_EQ(SUCCESS, DataSourceCache().Open(path, CacheEnvironment()));
-    }
-
-// Left for referance
-//TEST_F(DataSourceCacheUpgradeTests, DISABLED_SetupV7)
-//    {
-//    DataSourceCache cache;
-//    ASSERT_EQ(SUCCESS, cache.Create(BeFileName("C:/t/data/cache.ecdb"), {BeFileName("C:/t/data/persistent"), BeFileName("C:/t/data/temporary")}));
-//    ASSERT_EQ(SUCCESS, cache.UpdateSchemas(std::vector<ECSchemaPtr> {GetTestSchema()}));
-//
-//    StubInstances instances;
-//    instances.Add({"TestSchema.TestClass", "Modified"}, {{"TestProperty", "OldValueA"}, {"TestProperty2", "OldValueB"}});
-//    ASSERT_EQ(SUCCESS, cache.CacheInstanceAndLinkToRoot({"TestSchema.TestClass", "Modified"}, instances.ToWSObjectsResponse(), nullptr));
-//
-//    auto instance = cache.FindInstance({"TestSchema.TestClass", "Modified"});
-//
-//    Json::Value instanceJson;
-//    instanceJson["TestProperty"] = "NewValueA";
-//    instanceJson["TestProperty2"] = "OldValueB";
-//
-//    ASSERT_EQ(SUCCESS, cache.GetChangeManager().ModifyObject(instance, instanceJson));
-//
-//    cache.GetECDb().SaveChanges();
-//    cache.Close();
-//    }
-
-/*--------------------------------------------------------------------------------------+
-* @bsitest                                    Vincas.Razma                     10/15
-+---------------+---------------+---------------+---------------+---------------+------*/
-TEST_F(DataSourceCacheUpgradeTests, Open_V7ModifiedInstance_ReadModifiedPropertiesTreatsAllInstancePropertiesAsModified_KnownIssue_UpgradeNotSupported)
-    {
-    auto paths = GetSeedPaths(7, "data");
-
-    DataSourceCache cache;
-    ASSERT_EQ(SUCCESS, cache.Open(paths.first, paths.second));
-
-    Json::Value instanceJson;
-    ASSERT_EQ(CacheStatus::OK, cache.ReadInstance({"TestSchema.TestClass", "Modified"}, instanceJson));
-    EXPECT_EQ("NewValueA", instanceJson["TestProperty"].asString());
-    EXPECT_EQ("OldValueB", instanceJson["TestProperty2"].asString());
-
-    auto instance = cache.FindInstance({"TestSchema.TestClass", "Modified"});
-
-    Json::Value changesJson;
-    ASSERT_EQ(SUCCESS, cache.GetChangeManager().ReadModifiedProperties(instance, changesJson));
-
-    Json::Value expected;
-    expected["TestProperty"] = "NewValueA";
-    expected["TestProperty2"] = "OldValueB";
-    EXPECT_EQ(expected, changesJson);
-    }
-
-/*--------------------------------------------------------------------------------------+
-* @bsitest                                    Vincas.Razma                     10/15
-+---------------+---------------+---------------+---------------+---------------+------*/
-TEST_F(DataSourceCacheUpgradeTests, Open_V7ModifiedInstanceModifiedAgain_ReadModifiedPropertiesTreatsAllInstancePropertiesAsModified_KnownIssue_UpgradeNotSupported)
-    {
-    auto paths = GetSeedPaths(7, "data");
-
-    DataSourceCache cache;
-    ASSERT_EQ(SUCCESS, cache.Open(paths.first, paths.second));
-
-    auto instance = cache.FindInstance({"TestSchema.TestClass", "Modified"});
-
-    Json::Value instanceJson;
-    instanceJson["TestProperty"] = "NewValueA";
-    instanceJson["TestProperty2"] = "LatestValueB";
-    ASSERT_EQ(SUCCESS, cache.GetChangeManager().ModifyObject(instance, instanceJson));
-
-    Json::Value changesJson;
-    ASSERT_EQ(SUCCESS, cache.GetChangeManager().ReadModifiedProperties(instance, changesJson));
-
-    Json::Value expected;
-    expected["TestProperty"] = "NewValueA";
-    expected["TestProperty2"] = "LatestValueB";
-    EXPECT_EQ(expected, changesJson);
-    }
-
-/*--------------------------------------------------------------------------------------+
-* @bsitest                                    Vincas.Razma                     10/15
-+---------------+---------------+---------------+---------------+---------------+------*/
-TEST_F(DataSourceCacheUpgradeTests, Open_V7ModifiedPropertyModifiedAgain_ReadModifiedPropertiesTreatsAllInstancePropertiesAsModified_KnownIssue_UpgradeNotSupported)
-    {
-    auto paths = GetSeedPaths(7, "data");
-
-    DataSourceCache cache;
-    ASSERT_EQ(SUCCESS, cache.Open(paths.first, paths.second));
-
-    auto instance = cache.FindInstance({"TestSchema.TestClass", "Modified"});
-
-    Json::Value instanceJson;
-    instanceJson["TestProperty"] = "LatestValueA";
-    instanceJson["TestProperty2"] = "OldValueB";
-    ASSERT_EQ(SUCCESS, cache.GetChangeManager().ModifyObject(instance, instanceJson));
-
-    Json::Value changesJson;
-    ASSERT_EQ(SUCCESS, cache.GetChangeManager().ReadModifiedProperties(instance, changesJson));
-
-    Json::Value expected;
-    expected["TestProperty"] = "LatestValueA";
-    expected["TestProperty2"] = "OldValueB";
-    EXPECT_EQ(expected, changesJson);
-    }
-
-/*--------------------------------------------------------------------------------------+
-* @bsitest                                    Vincas.Razma                     10/15
-+---------------+---------------+---------------+---------------+---------------+------*/
-// Left for referance
-//TEST_F(DataSourceCacheUpgradeTests, DISABLED_SetupV8)
-//    {
-//    DataSourceCache cache;
-//    BeFileName::EmptyAndRemoveDirectory(L"C:/t/");
-//    ASSERT_EQ(SUCCESS, cache.Create(BeFileName("C:/t/data/cache.ecdb"), {BeFileName("C:/t/data/persistent"), BeFileName("C:/t/data/temporary")}));
-//    ASSERT_EQ(SUCCESS, cache.UpdateSchemas(std::vector<ECSchemaPtr> {GetTestSchema()}));
-//
-//    // Setup test data
-//    StubInstances instances;
-//    instances.Add({"TestSchema.TestClass", "A"});
-//    instances.Add({"TestSchema.TestClass", "B"});
-//    CachedResponseKey key(cache.FindOrCreateRoot(nullptr), nullptr);
-//    ASSERT_EQ(SUCCESS, cache.CacheResponse(key, instances.ToWSObjectsResponse()));
-//
-//    // Create instance
-//    auto ecClass = cache.GetAdapter().GetECClass("TestSchema.TestClass");
-//    Json::Value properties;
-//    properties["TestProperty"] = "NewValueA";
-//    ECInstanceKey instance = cache.GetChangeManager().CreateObject(*ecClass, properties);
-//    ASSERT_TRUE(instance.IsValid());
-//
-//    // Created relationship
-//    auto ecRelClass = cache.GetAdapter().GetECRelationshipClass("TestSchema.TestRelationshipClass");
-//    auto a = cache.FindInstance({"TestSchema.TestClass", "A"});
-//    auto b = cache.FindInstance({"TestSchema.TestClass", "B"});
-//    ECInstanceKey relationship = cache.GetChangeManager().CreateRelationship(*ecRelClass, a, b);
-//    ASSERT_TRUE(relationship.IsValid());
-//
-//    // Save
-//    cache.GetECDb().SaveChanges();
-//    cache.Close();
-//    }
-
-/*--------------------------------------------------------------------------------------+
-* @bsitest                                    Vincas.Razma                     10/15
-+---------------+---------------+---------------+---------------+---------------+------*/
-TEST_F(DataSourceCacheUpgradeTests, Open_V8CreatedObjectsAreDeleted_CommitLocalDeletionsRemovesThem_KnownIssue_UpgradeNotSupported)
-    {
-    // Arrange
-    auto paths = GetSeedPaths(8, "data");
-
-    DataSourceCache cache;
-    ASSERT_EQ(SUCCESS, cache.Open(paths.first, paths.second));
-
-    IChangeManager::Changes changes;
-    ASSERT_EQ(SUCCESS, cache.GetChangeManager().GetChanges(changes));
-
-    ASSERT_EQ(1, changes.GetObjectChanges().size());
-    ASSERT_EQ(1, changes.GetRelationshipChanges().size());
-    ASSERT_EQ(0, changes.GetFileChanges().size());
-    ASSERT_EQ(IChangeManager::ChangeStatus::Created, changes.GetObjectChanges().begin()->GetChangeStatus());
-    ASSERT_EQ(IChangeManager::ChangeStatus::Created, changes.GetRelationshipChanges().begin()->GetChangeStatus());
-
-    auto instance = changes.GetObjectChanges().begin()->GetInstanceKey();
-    auto relationship = changes.GetRelationshipChanges().begin()->GetInstanceKey();
-
-    ASSERT_EQ(SUCCESS, cache.GetChangeManager().DeleteObject(instance));
-    ASSERT_EQ(SUCCESS, cache.GetChangeManager().DeleteRelationship(relationship));
-
-    // Act
-    ASSERT_EQ(SUCCESS, cache.GetChangeManager().CommitLocalDeletions());
-
-    // Assert
-    EXPECT_FALSE(cache.GetChangeManager().HasChanges());
-    EXPECT_EQ(IChangeManager::ChangeStatus::NoChange, cache.GetChangeManager().GetObjectChange(instance).GetChangeStatus());
-    EXPECT_EQ(IChangeManager::ChangeStatus::NoChange, cache.GetChangeManager().GetRelationshipChange(relationship).GetChangeStatus());
-    }
-
-//// Left for referance
-/*--------------------------------------------------------------------------------------+
-* @bsitest                                    Vincas.Razma                     10/15
-+---------------+---------------+---------------+---------------+---------------+------*/
-//TEST_F(DataSourceCacheUpgradeTests, DISABLED_SetupV9)
-//    {
-//    DataSourceCache cache;
-//    auto paths = GetNewSeedPaths(9, "data");
-//    ASSERT_EQ(SUCCESS, cache.Create(paths.first, paths.second));
-//    ASSERT_EQ(SUCCESS, cache.UpdateSchemas(std::vector<ECSchemaPtr> {GetTestSchema()}));
-//
-//    // Setup test data
-//    StubInstances instances;
-//    instances.Add({"TestSchema.TestClass", "A"}).AddRelated({"TestSchema.TestRelationshipClass", "AB"}, {"TestSchema.TestClass", "B"});
-//    CachedResponseKey key1(cache.FindOrCreateRoot(nullptr), "ResponseA");
-//    ASSERT_EQ(SUCCESS, cache.CacheResponse(key1, instances.ToWSObjectsResponse("ETagA")));
-//    SimpleWriteToFile(cache.ReadResponseCachedDate(key1).ToString(), GetNewFilePath(paths.first, "CacheDateResponseA"));
-//
-//    instances.Clear();
-//    instances.Add({"TestSchema.TestClass", "C"});
-//    CachedResponseKey key2(cache.FindOrCreateRoot("Parent"), "ResponseB", cache.FindOrCreateRoot("Holder"));
-//    ASSERT_EQ(SUCCESS, cache.CacheResponse(key2, instances.ToWSObjectsResponse()));
-//
-//    // Save
-//    cache.GetECDb().SaveChanges();
-//    cache.Close();
-//    }
-
-/*--------------------------------------------------------------------------------------+
-* @bsitest                                    Vincas.Razma                     10/15
-+---------------+---------------+---------------+---------------+---------------+------*/
-TEST_F(DataSourceCacheUpgradeTests, Open_V9_ResponsesAreStillCached_KnownIssue_UpgradeNotSupported)
-    {
-    // Arrange
-    auto paths = GetSeedPaths(9, "data");
-
-    DataSourceCache cache;
-    ASSERT_EQ(SUCCESS, cache.Open(paths.first, paths.second));
-
-    CachedResponseKey key1(cache.FindOrCreateRoot(nullptr), "ResponseA");
-    CachedResponseKey key2(cache.FindOrCreateRoot("Parent"), "ResponseB", cache.FindOrCreateRoot("Holder"));
-
-    // Check if cached
-    EXPECT_TRUE(cache.IsResponseCached(key1));
-    EXPECT_TRUE(cache.IsResponseCached(key2));
-
-    // Check date
-    Utf8String dateStr = SimpleReadFile(GetSeedFilePath(paths.first, "CacheDateResponseA"));
-    EXPECT_FALSE(dateStr.empty());
-    DateTime cachedDate;
-    DateTime::FromString(cachedDate, dateStr.c_str());
-    EXPECT_EQ(cachedDate, cache.ReadResponseCachedDate(key1));
-
-    // Check data
-    ECInstanceKeyMultiMap keys1, keys2;
-    EXPECT_EQ(CacheStatus::OK, cache.ReadResponseInstanceKeys(key1, keys1));
-    EXPECT_EQ(CacheStatus::OK, cache.ReadResponseInstanceKeys(key2, keys2));
-
-    EXPECT_EQ(2, keys1.size());
-    EXPECT_EQ(1, keys2.size());
-
-    EXPECT_TRUE(ECDbHelper::IsInstanceInMultiMap(cache.FindInstance({"TestSchema.TestClass", "A"}), keys1));
-    EXPECT_TRUE(ECDbHelper::IsInstanceInMultiMap(cache.FindInstance({"TestSchema.TestClass", "B"}), keys1));
-    EXPECT_TRUE(ECDbHelper::IsInstanceInMultiMap(cache.FindInstance({"TestSchema.TestClass", "C"}), keys2));
-
-    auto relClass = cache.GetAdapter().GetECRelationshipClass("TestSchema.TestRelationshipClass");
-    auto relationship = cache.FindRelationship(*relClass, {"TestSchema.TestClass", "A"}, {"TestSchema.TestClass", "B"});
-    EXPECT_EQ(ObjectId("TestSchema.TestRelationshipClass", "AB"), cache.FindRelationship(relationship));
-
-    // Deprecated data is removed
-    EXPECT_EQ(0, CountClassInstances(cache, "DSCacheSchema.CachedResponseInfoToCachedRelationshipInfo"));
-    EXPECT_EQ(0, CountClassInstances(cache, "DSCacheSchema.CachedResponseInfoToResultRelationship"));
-    EXPECT_EQ(0, CountClassInstances(cache, "DSCacheSchema.CachedResponseInfoToResultWeakRelationship"));
-    }
-
-/*--------------------------------------------------------------------------------------+
-* @bsitest                                    Vincas.Razma                     10/15
-+---------------+---------------+---------------+---------------+---------------+------*/
-TEST_F(DataSourceCacheUpgradeTests, Open_V9RemovingResponses_InstancesAreRemoved_KnownIssue_UpgradeNotSupported)
-    {
-    // Arrange
-    auto paths = GetSeedPaths(9, "data");
-
-    DataSourceCache cache;
-    ASSERT_EQ(SUCCESS, cache.Open(paths.first, paths.second));
-
-    CachedResponseKey key1(cache.FindOrCreateRoot(nullptr), "ResponseA");
-    CachedResponseKey key2(cache.FindOrCreateRoot("Parent"), "ResponseB", cache.FindOrCreateRoot("Holder"));
-
-    // Check if cached
-    ASSERT_EQ(SUCCESS, cache.RemoveResponse(key1));
-    ASSERT_EQ(SUCCESS, cache.RemoveResponse(key2));
-
-    // Check tags
-    EXPECT_EQ("", cache.ReadResponseCacheTag(key1));
-    EXPECT_EQ("", cache.ReadResponseCacheTag(key2));
-
-    // Check date
-    EXPECT_FALSE(cache.ReadResponseCachedDate(key1).IsValid());
-    EXPECT_FALSE(cache.ReadResponseCachedDate(key2).IsValid());
-
-    // Check data
-    ECInstanceKeyMultiMap keys;
-    EXPECT_EQ(CacheStatus::DataNotCached, cache.ReadResponseInstanceKeys(key1, keys));
-    EXPECT_EQ(0, keys.size());
-    EXPECT_EQ(CacheStatus::DataNotCached, cache.ReadResponseInstanceKeys(key2, keys));
-    EXPECT_EQ(0, keys.size());
-
-    auto relClass = cache.GetAdapter().GetECRelationshipClass("TestSchema.TestRelationshipClass");
-    EXPECT_FALSE(cache.FindInstance({"TestSchema.TestClass", "A"}).IsValid());
-    EXPECT_FALSE(cache.FindInstance({"TestSchema.TestClass", "B"}).IsValid());
-    EXPECT_FALSE(cache.FindInstance({"TestSchema.TestClass", "C"}).IsValid());
-    EXPECT_FALSE(cache.FindRelationship(*relClass, {"TestSchema.TestClass", "A"}, {"TestSchema.TestClass", "B"}).IsValid());
-    }
-
-/*--------------------------------------------------------------------------------------+
-* @bsitest                                    Vincas.Razma                     10/15
-+---------------+---------------+---------------+---------------+---------------+------*/
-TEST_F(DataSourceCacheUpgradeTests, Open_V9CachingNewPagedData_WorksFine_KnownIssue_UpgradeNotSupported)
-    {
-    // Arrange
-    auto paths = GetSeedPaths(9, "data");
-
-    DataSourceCache cache;
-    ASSERT_EQ(SUCCESS, cache.Open(paths.first, paths.second));
-
-    CachedResponseKey key1(cache.FindOrCreateRoot(nullptr), "ResponseA");
-
-    // Check if caches
-    StubInstances instances;
-    instances.Add({"TestSchema.TestClass", "A"}).AddRelated({"TestSchema.TestRelationshipClass", "AB"}, {"TestSchema.TestClass", "B"});
-    ASSERT_EQ(CacheStatus::OK, cache.CacheResponse(key1, instances.ToWSObjectsResponse("", "NotFinal"), nullptr, nullptr, 0));
-    EXPECT_FALSE(cache.IsResponseCached(key1));
-
-    instances.Clear();
-    instances.Add({"TestSchema.TestClass", "C"});
-    ASSERT_EQ(CacheStatus::OK, cache.CacheResponse(key1, instances.ToWSObjectsResponse("", "NotFinal"), nullptr, nullptr, 1));
-    EXPECT_FALSE(cache.IsResponseCached(key1));
-
-    instances.Clear();
-    instances.Add({"TestSchema.TestClass", "D"});
-    ASSERT_EQ(CacheStatus::OK, cache.CacheResponse(key1, instances.ToWSObjectsResponse("", ""), nullptr, nullptr, 2));
-    EXPECT_TRUE(cache.IsResponseCached(key1));
-
-    auto relClass = cache.GetAdapter().GetECRelationshipClass("TestSchema.TestRelationshipClass");
-    EXPECT_TRUE(cache.FindInstance({"TestSchema.TestClass", "A"}).IsValid());
-    EXPECT_TRUE(cache.FindInstance({"TestSchema.TestClass", "B"}).IsValid());
-    EXPECT_TRUE(cache.FindInstance({"TestSchema.TestClass", "C"}).IsValid());
-    EXPECT_TRUE(cache.FindInstance({"TestSchema.TestClass", "D"}).IsValid());
-    EXPECT_TRUE(cache.FindRelationship(*relClass, {"TestSchema.TestClass", "A"}, {"TestSchema.TestClass", "B"}).IsValid());
-    }
-
-/*--------------------------------------------------------------------------------------+
-* @bsitest                                    Vincas.Razma                     10/15
-+---------------+---------------+---------------+---------------+---------------+------*/
-//// Left for referance
-//TEST_F(DataSourceCacheUpgradeTests, SetupV10)
-//    {
-//    DataSourceCache cache;
-//    auto paths = GetNewSeedPaths(10, "data");
-//    ASSERT_EQ(SUCCESS, cache.Create(paths.first, paths.second));
-//    ASSERT_EQ(SUCCESS, cache.UpdateSchemas(std::vector<ECSchemaPtr> {GetTestSchema()}));
-//
-//    // Setup test data
-//    StubInstances instances;
-//    instances.Add({"TestSchema.TestClass", "A"}).AddRelated({"TestSchema.TestRelationshipClass", "AB"}, {"TestSchema.TestClass", "B"});
-//    instances.Add({"TestSchema.TestClass", "C"});
-//    CachedResponseKey key(cache.FindOrCreateRoot(nullptr), "ResponseA");
-//    ASSERT_EQ(SUCCESS, cache.CacheResponse(key, instances.ToWSObjectsResponse("ETagA")));
-//
-//    // Save
-//    cache.GetECDb().SaveChanges();
-//    cache.Close();
-//    }
-
-/*--------------------------------------------------------------------------------------+
-* @bsitest                                    Vincas.Razma                     10/15
-+---------------+---------------+---------------+---------------+---------------+------*/
-TEST_F(DataSourceCacheUpgradeTests, Open_V10AddingAdditionalInstanceToExistingResponse_WorksFine_KnownIssue_UpgradeNotSupported)
-    {
-    // Arrange
-    auto paths = GetSeedPaths(10, "data");
-
-    DataSourceCache cache;
-    ASSERT_EQ(SUCCESS, cache.Open(paths.first, paths.second));
-
-    // New instace
-    auto ecClass = cache.GetAdapter().GetECClass("TestSchema", "TestClass");
-    ASSERT_NE(nullptr, ecClass);
-    auto instance = cache.GetChangeManager().CreateObject(*ecClass, Json::objectValue);
-    ASSERT_TRUE(instance.IsValid());
-
-    // Check
-    CachedResponseKey responseKey(cache.FindOrCreateRoot(nullptr), "ResponseA");
-    ASSERT_EQ(SUCCESS, cache.GetChangeManager().AddCreatedInstanceToResponse(responseKey, instance));
-
-    ECInstanceKeyMultiMap instances;
-    ASSERT_EQ(CacheStatus::OK, cache.ReadResponseInstanceKeys(responseKey, instances));
-    EXPECT_EQ(4, instances.size());
-    EXPECT_CONTAINS(instances, ECDbHelper::ToPair(instance));
-    EXPECT_CONTAINS(instances, ECDbHelper::ToPair(cache.FindInstance({"TestSchema.TestClass", "A"})));
-    EXPECT_CONTAINS(instances, ECDbHelper::ToPair(cache.FindInstance({"TestSchema.TestClass", "B"})));
-    EXPECT_CONTAINS(instances, ECDbHelper::ToPair(cache.FindInstance({"TestSchema.TestClass", "C"})));
-    }
-
-//// Left for referance
-/*--------------------------------------------------------------------------------------+
-* @bsitest                              Benediktas.Lipnickas                     02/16
-+---------------+---------------+---------------+---------------+---------------+------*/
-//TEST_F(DataSourceCacheUpgradeTests, SetupV11)
-//    {
-//    DataSourceCache cache;
-//    auto paths = GetNewSeedPaths(11, "data");
-//    ASSERT_EQ(SUCCESS, cache.Create(paths.first, paths.second));
-//    ASSERT_EQ(SUCCESS, cache.UpdateSchemas(std::vector<ECSchemaPtr> {GetTestSchema()}));
-//
-//    // Setup test data
-//    ObjectId fileId {"TestSchema.TestClass", "Foo"};
-//    ASSERT_EQ(SUCCESS, cache.LinkInstanceToRoot("Root", fileId));
-//
-//    BeFileName fileToCachePath = StubFile();
-//    EXPECT_TRUE(fileToCachePath.DoesPathExist());
-//
-//    EXPECT_EQ(SUCCESS, cache.CacheFile(fileId, WSFileResponse(fileToCachePath, HttpStatus::OK, "TestTag"), FileCache::Persistent));
-//
-//    // Save
-//    cache.GetECDb().SaveChanges();
-//    cache.Close();
-//    }
-
-/*--------------------------------------------------------------------------------------+
-* @bsitest                              Benediktas.Lipnickas                     02/16
-+---------------+---------------+---------------+---------------+---------------+------*/
-TEST_F(DataSourceCacheUpgradeTests, Open_V11DetectFileModification_DetectsChanges_KnownIssue_UpgradeNotSupported)
-    {
-    // Arrange
-    auto paths = GetSeedPaths(11, "data");
-
-    DataSourceCache cache;
-    ASSERT_EQ(SUCCESS, cache.Open(paths.first, paths.second));
-
-    // Check
-    auto instanceKey = cache.FindInstance({"TestSchema.TestClass", "Foo"});
-    ASSERT_TRUE(instanceKey.IsValid());
-
-    SimpleWriteToFile("NewTestContent", cache.ReadFilePath(instanceKey));
-
-    bool isFileModified = false;
-    EXPECT_EQ(SUCCESS, cache.GetChangeManager().DetectFileModification(instanceKey, isFileModified));
-
-    EXPECT_TRUE(isFileModified);
-    }
-
-/*--------------------------------------------------------------------------------------+
-* @bsitest                                    Vincas.Razma                     10/15
-+---------------+---------------+---------------+---------------+---------------+------*/
-// Left for referance
-//TEST_F(DataSourceCacheUpgradeTests, SetupV12)
-//    {
-//    DataSourceCache cache;
-//    auto paths = GetNewSeedPaths(12, "data");
-//    ASSERT_EQ(SUCCESS, cache.Create(paths.first, paths.second));
-//    ASSERT_EQ(SUCCESS, cache.UpdateSchemas(std::vector<ECSchemaPtr> {GetTestSchema()}));
-//
-//    // Setup test data
-//    ASSERT_EQ(SUCCESS, cache.SetupRoot(nullptr, CacheRootPersistence::Temporary));
-//
-//    // Arrange
-//    CachedResponseKey partialResponseKey(cache.FindOrCreateRoot(nullptr), "Partial");
-//    CachedResponseKey fullResponseKey(cache.FindOrCreateRoot(nullptr), "Full");
-//
-//    WSQuery partialQuery("TestSchema", "TestClass");
-//    partialQuery.SetSelect("TestProperty");
-//
-//    WSQuery fullQuery("TestSchema", "TestClass");
-//    fullQuery.SetSelect("*");
-//
-//    StubInstances instances;
-//    instances.Add({"TestSchema.TestClass", "A"}, {{"TestProperty", "Full"}});
-//
-//    bset<ObjectId> rejected;
-//    ASSERT_EQ(SUCCESS, cache.CacheResponse(partialResponseKey, instances.ToWSObjectsResponse("TestETag"), &rejected, &partialQuery));
-//    ASSERT_THAT(rejected, IsEmpty());
-//    ASSERT_EQ(SUCCESS, cache.CacheResponse(fullResponseKey, instances.ToWSObjectsResponse("TestETag"), &rejected, &fullQuery));
-//    ASSERT_THAT(rejected, IsEmpty());
-//
-//    ASSERT_TRUE(cache.IsResponseCached(fullResponseKey));
-//    ASSERT_TRUE(cache.GetCachedObjectInfo({"TestSchema.TestClass", "A"}).IsFullyCached());
-//
-//    // Save
-//    cache.GetECDb().SaveChanges();
-//    cache.Close();
-//    }
-
-/*--------------------------------------------------------------------------------------+
-* @bsitest                                    Vincas.Razma                     10/15
-+---------------+---------------+---------------+---------------+---------------+------*/
-TEST_F(DataSourceCacheUpgradeTests, Open_V12WithCachedResponses_ResponseTagsRemovedSoSyncWouldBeForced_KnownIssue_UpgradeNotSupported)
-    {
-    // Arrange
-    auto paths = GetSeedPaths(12, "data");
-    DataSourceCache cache;
-    ASSERT_EQ(SUCCESS, cache.Open(paths.first, paths.second));
-
-    // Check
-    CachedResponseKey partialResponseKey(cache.FindOrCreateRoot(nullptr), "Partial");
-    CachedResponseKey fullResponseKey(cache.FindOrCreateRoot(nullptr), "Full");
-
-    EXPECT_TRUE(cache.IsResponseCached(partialResponseKey));
-    EXPECT_TRUE(cache.IsResponseCached(fullResponseKey));
-
-    EXPECT_EQ("", cache.ReadResponseCacheTag(partialResponseKey));
-    EXPECT_EQ("", cache.ReadResponseCacheTag(fullResponseKey));
-    }
-
-/*--------------------------------------------------------------------------------------+
-* @bsitest                                    Vincas.Razma                     10/15
-+---------------+---------------+---------------+---------------+---------------+------*/
-TEST_F(DataSourceCacheUpgradeTests, Open_V12CacheTemporaryResponsesWithFullAndPartialInstance_InvalidatesFullResponsesWhenOverridenWithPartialData_KnownIssue_UpgradeNotSupported)
-    {
-    // Arrange
-    auto paths = GetSeedPaths(12, "data");
-    DataSourceCache cache;
-    ASSERT_EQ(SUCCESS, cache.Open(paths.first, paths.second));
-
-    // Check
-    CachedResponseKey partialResponseKey(cache.FindOrCreateRoot(nullptr), "Partial");
-    CachedResponseKey fullResponseKey(cache.FindOrCreateRoot(nullptr), "Full");
-    CachedResponseKey newResponseKey(cache.FindOrCreateRoot(nullptr), "New");
-
-    WSQuery partialQuery("TestSchema", "TestClass");
-    partialQuery.SetSelect("TestProperty");
-
-    WSQuery fullQuery("TestSchema", "TestClass");
-    fullQuery.SetSelect("*");
-
-    StubInstances instances;
-    instances.Add({"TestSchema.TestClass", "A"}, {{"TestProperty", "Full"}});
-
-    bset<ObjectId> rejected;
-    ASSERT_EQ(CacheStatus::OK, cache.CacheResponse(partialResponseKey, instances.ToWSObjectsResponse("TagA"), &rejected, &partialQuery));
-    ASSERT_THAT(rejected, IsEmpty());
-    ASSERT_EQ(CacheStatus::OK, cache.CacheResponse(fullResponseKey, instances.ToWSObjectsResponse("TagB"), &rejected, &fullQuery));
-    ASSERT_THAT(rejected, IsEmpty());
-
-    ASSERT_TRUE(cache.IsResponseCached(fullResponseKey));
-    ASSERT_TRUE(cache.GetCachedObjectInfo({"TestSchema.TestClass", "A"}).IsFullyCached());
-
-    instances.Clear();
-    instances.Add({"TestSchema.TestClass", "A"}, {{"TestProperty", "Partial"}});
-
-    ASSERT_EQ(CacheStatus::OK, cache.CacheResponse(newResponseKey, instances.ToWSObjectsResponse("TagC"), &rejected, &partialQuery));
-    ASSERT_THAT(rejected, IsEmpty());
-    ASSERT_EQ("Partial", ReadInstance(cache, {"TestSchema.TestClass", "A"})["TestProperty"].asString());
-    ASSERT_FALSE(cache.GetCachedObjectInfo({"TestSchema.TestClass", "A"}).IsFullyCached());
-
-    // Assert
-    EXPECT_EQ("TagC", cache.ReadResponseCacheTag(newResponseKey));
-    EXPECT_EQ("TagA", cache.ReadResponseCacheTag(partialResponseKey));
-    EXPECT_EQ("", cache.ReadResponseCacheTag(fullResponseKey));
-    EXPECT_TRUE(cache.IsResponseCached(fullResponseKey));
-    }
-
-///*--------------------------------------------------------------------------------------+
-//* @bsitest                                    Vincas.Razma                     10/15
-//+---------------+---------------+---------------+---------------+---------------+------*/
-//// Left for referance
-//TEST_F(DataSourceCacheUpgradeTests, SetupV13_CachingDataSource)
-//    {
-//    auto paths = GetNewSeedPaths(13, "data");
-//
-//    auto client = MockWSRepositoryClient::Create();
-//
-//    StubInstances schemaDefs;
-//    schemaDefs.Add({"MetaSchema.ECSchemaDef", "TestSchema"}, {{"Name", "TestSchema"}, {"VersionMajor", 1}, {"VersionMinor", 0}});
-//
-//    EXPECT_CALL(client->GetMockWSClient(), GetServerInfo(_))
-//        .WillOnce(Return(CreateCompletedAsyncTask(WSInfoResult::Success(StubWSInfoWebApi()))));
-//
-//    EXPECT_CALL(*client, SendGetSchemasRequest(_, _))
-//        .WillOnce(Return(CreateCompletedAsyncTask(WSObjectsResult::Success(schemaDefs.ToWSObjectsResponse()))));
-//
-//    EXPECT_CALL(*client, SendGetFileRequest(ObjectId("MetaSchema.ECSchemaDef", "TestSchema"), An<BeFileNameCR>(), _, _, _))
-//        .WillOnce(Invoke([&] (ObjectIdCR, BeFileNameCR filePath, Utf8StringCR, Http::Request::ProgressCallbackCR, ICancellationTokenPtr)
-//        {
-//        GetTestSchema()->WriteToXmlFile(filePath);
-//        return CreateCompletedAsyncTask(StubWSFileResult(filePath));
-//        }));
-//
-//    auto result = CachingDataSource::OpenOrCreate(client, paths.first, paths.second)->GetResult();
-//
-//    ASSERT_TRUE(result.IsSuccess());
-//
-//    // Setup test data
-//    auto txn = result.GetValue()->StartCacheTransaction();
-//    StubInstances instances;
-//    instances.Add({"TestSchema.TestClass", "A"}).AddRelated({"TestSchema.TestRelationshipClass", "AB"}, {"TestSchema.TestClass", "B"});
-//    instances.Add({"TestSchema.TestClass", "C"});
-//    CachedResponseKey key(txn.GetCache().FindOrCreateRoot(nullptr), "ResponseA");
-//    ASSERT_EQ(CacheStatus::OK, txn.GetCache().CacheResponse(key, instances.ToWSObjectsResponse("ETagA")));
-//
-//    // Save
-//    txn.GetCache().GetECDb().SaveChanges();
-//    txn.GetCache().Close();
-//    }
-
-/*--------------------------------------------------------------------------------------+
-* @bsitest                                    Vincas.Razma                     10/15
-+---------------+---------------+---------------+---------------+---------------+------*/
-TEST_F(DataSourceCacheUpgradeTests, Open_V13RepositoryInfo_LoadsCorrectly)
-    {
-    // Arrange
-    auto paths = GetSeedPaths(13, "data");
-
-    auto client = MockWSRepositoryClient::Create();
-
-    StubInstances schemaDefs;
-    schemaDefs.Add({"MetaSchema.ECSchemaDef", "TestSchema"}, {{"Name", "TestSchema"}, {"VersionMajor", 1}, {"VersionMinor", 0}});
-
-    EXPECT_CALL(client->GetMockWSClient(), GetServerInfo(_))
-        .WillOnce(Return(CreateCompletedAsyncTask(WSInfoResult::Success(StubWSInfoWebApi()))));
-
-    EXPECT_CALL(*client, GetInfo(_))
-        .WillOnce(Return(CreateCompletedAsyncTask(WSRepositoryResult::Success(StubWSRepository()))));
-
-    EXPECT_CALL(*client, SendGetSchemasRequest(_, _))
-        .WillOnce(Return(CreateCompletedAsyncTask(WSObjectsResult::Success(schemaDefs.ToWSObjectsResponse()))));
-
-    EXPECT_CALL(*client, SendGetFileRequest(ObjectId("MetaSchema.ECSchemaDef", "TestSchema"), An<BeFileNameCR>(), _, _, _))
-        .WillOnce(Invoke([&] (ObjectIdCR, BeFileNameCR filePath, Utf8StringCR, Http::Request::ProgressCallbackCR, ICancellationTokenPtr)
-        {
-        GetTestSchema()->WriteToXmlFile(filePath);
-        return CreateCompletedAsyncTask(StubWSFileResult(filePath));
-        }));
-
-    auto result = CachingDataSource::OpenOrCreate(client, paths.first, paths.second)->GetResult();
-    ASSERT_TRUE(result.IsSuccess());
-    }
-
-/*--------------------------------------------------------------------------------------+
-* @bsitest                                    Vincas.Razma                     10/15
-+---------------+---------------+---------------+---------------+---------------+------*/
-// Left for referance
-//TEST_F(DataSourceCacheUpgradeTests, SetupV20)
-//    {
-//    DataSourceCache cache;
-//    auto paths = GetNewSeedPaths(20, "data");
-//    ASSERT_EQ(SUCCESS, cache.Create(paths.first, paths.second));
-//    ASSERT_EQ(SUCCESS, cache.UpdateSchemas(std::vector<ECSchemaPtr> {GetTestSchema()}));
-//
-//    // Setup test data
-//    ASSERT_EQ(SUCCESS, cache.SetupRoot(nullptr, CacheRootPersistence::Temporary));
-//
-//    // Arrange
-//    CachedResponseKey partialResponseKey(cache.FindOrCreateRoot(nullptr), "Partial");
-//    CachedResponseKey fullResponseKey(cache.FindOrCreateRoot(nullptr), "Full");
-//
-//    WSQuery partialQuery("TestSchema", "TestClass");
-//    partialQuery.SetSelect("TestProperty");
-//
-//    WSQuery fullQuery("TestSchema", "TestClass");
-//    fullQuery.SetSelect("*");
-//
-//    StubInstances instances;
-//    instances.Add({"TestSchema.TestClass", "A"}, {{"TestProperty", "Full"}});
-//
-//    bset<ObjectId> rejected;
-//    ASSERT_EQ(SUCCESS, cache.CacheResponse(partialResponseKey, instances.ToWSObjectsResponse("TestETag"), &rejected, &partialQuery));
-//    ASSERT_THAT(rejected, IsEmpty());
-//    ASSERT_EQ(SUCCESS, cache.CacheResponse(fullResponseKey, instances.ToWSObjectsResponse("TestETag"), &rejected, &fullQuery));
-//    ASSERT_THAT(rejected, IsEmpty());
-//
-//    ASSERT_TRUE(cache.IsResponseCached(fullResponseKey));
-//    ASSERT_TRUE(cache.GetCachedObjectInfo({"TestSchema.TestClass", "A"}).IsFullyCached());
-//
-//    // Save
-//    cache.GetECDb().SaveChanges();
-//    cache.Close();
-//    }
-
-/*--------------------------------------------------------------------------------------+
-* @bsitest                                    Vincas.Razma                     10/15
-+---------------+---------------+---------------+---------------+---------------+------*/
-TEST_F(DataSourceCacheUpgradeTests, Open_V20WithCachedResponses_ResponseTagsRemovedSoSyncWouldBeForced_KnownIssue_UpgradeNotSupported)
-    {
-    // Arrange
-    auto paths = GetSeedPaths(20, "data");
-    DataSourceCache cache;
-    ASSERT_EQ(SUCCESS, cache.Open(paths.first, paths.second));
-
-    // Check
-    CachedResponseKey partialResponseKey(cache.FindOrCreateRoot(nullptr), "Partial");
-    CachedResponseKey fullResponseKey(cache.FindOrCreateRoot(nullptr), "Full");
-
-    EXPECT_TRUE(cache.IsResponseCached(partialResponseKey));
-    EXPECT_TRUE(cache.IsResponseCached(fullResponseKey));
-
-    EXPECT_EQ("", cache.ReadResponseCacheTag(partialResponseKey));
-    EXPECT_EQ("", cache.ReadResponseCacheTag(fullResponseKey));
-    }
-
-/*--------------------------------------------------------------------------------------+
-* @bsitest                                    Vincas.Razma                     10/15
-+---------------+---------------+---------------+---------------+---------------+------*/
-TEST_F(DataSourceCacheUpgradeTests, Open_V20CacheTemporaryResponsesWithFullAndPartialInstance_InvalidatesFullResponsesWhenOverridenWithPartialData_KnownIssue_UpgradeNotSupported)
-    {
-    // Arrange
-    auto paths = GetSeedPaths(20, "data");
-    DataSourceCache cache;
-    ASSERT_EQ(SUCCESS, cache.Open(paths.first, paths.second));
-
-    // Check
-    CachedResponseKey partialResponseKey(cache.FindOrCreateRoot(nullptr), "Partial");
-    CachedResponseKey fullResponseKey(cache.FindOrCreateRoot(nullptr), "Full");
-    CachedResponseKey newResponseKey(cache.FindOrCreateRoot(nullptr), "New");
-
-    WSQuery partialQuery("TestSchema", "TestClass");
-    partialQuery.SetSelect("TestProperty");
-
-    WSQuery fullQuery("TestSchema", "TestClass");
-    fullQuery.SetSelect("*");
-
-    StubInstances instances;
-    instances.Add({"TestSchema.TestClass", "A"}, {{"TestProperty", "Full"}});
-
-    bset<ObjectId> rejected;
-    ASSERT_EQ(CacheStatus::OK, cache.CacheResponse(partialResponseKey, instances.ToWSObjectsResponse("TagA"), &rejected, &partialQuery));
-    ASSERT_THAT(rejected, IsEmpty());
-    ASSERT_EQ(CacheStatus::OK, cache.CacheResponse(fullResponseKey, instances.ToWSObjectsResponse("TagB"), &rejected, &fullQuery));
-    ASSERT_THAT(rejected, IsEmpty());
-
-    ASSERT_TRUE(cache.IsResponseCached(fullResponseKey));
-    ASSERT_TRUE(cache.GetCachedObjectInfo({"TestSchema.TestClass", "A"}).IsFullyCached());
-
-    instances.Clear();
-    instances.Add({"TestSchema.TestClass", "A"}, {{"TestProperty", "Partial"}});
-
-    ASSERT_EQ(CacheStatus::OK, cache.CacheResponse(newResponseKey, instances.ToWSObjectsResponse("TagC"), &rejected, &partialQuery));
-    ASSERT_THAT(rejected, IsEmpty());
-    ASSERT_EQ("Partial", ReadInstance(cache, {"TestSchema.TestClass", "A"})["TestProperty"].asString());
-    ASSERT_FALSE(cache.GetCachedObjectInfo({"TestSchema.TestClass", "A"}).IsFullyCached());
-
-    // Assert
-    EXPECT_EQ("TagC", cache.ReadResponseCacheTag(newResponseKey));
-    EXPECT_EQ("TagA", cache.ReadResponseCacheTag(partialResponseKey));
-    EXPECT_EQ("", cache.ReadResponseCacheTag(fullResponseKey));
-    EXPECT_TRUE(cache.IsResponseCached(fullResponseKey));
-    }
-#endif
+/*--------------------------------------------------------------------------------------+
+|
+|     $Source: Tests/UnitTests/Published/WebServices/Cache/Upgrade/DataSourceCacheUpgradeTests.cpp $
+|
+|  $Copyright: (c) 2018 Bentley Systems, Incorporated. All rights reserved. $
+|
++--------------------------------------------------------------------------------------*/
+
+//--------------------------------------------------------------------------------------+
+// Adding DataSourceCacheUpgradeTests test case:
+// 1. Write SetupVx test that creates version x cache test against. See SetupV7, SetupV8.
+// 2. Zip files into:
+//      Tests\Published\WebServices\Cache\Upgrade\UpgradeSeeds\x.zip
+//    Zip should contain:
+//      Named folders with cache.ecdb file and "persistent", "temporary" folders inside. See existing xx.zip files.
+// 3. Add new x.zip delivery/extraction into TestAssetsDeliver.mke
+//    You will need to update test assets in build output with this:
+//    bb -r WSClient -f WSClient -p Tests re WSClientTestAssets
+// 4. Write Open_Vx... test case to test upgrade. 
+// 5. Use GetSeedPaths() to get paths to extracted files.
+//--------------------------------------------------------------------------------------+
+
+//--------------------------------------------------------------------------------------+
+// KNOWN ISSUES:
+// V9 and lower - Graphite05x ECDb upgrade is not yet supported or will not be.
+// V20 - DgnDb0601 - Q4->BIM0200 ECDb upgrade not supported.
+//--------------------------------------------------------------------------------------+
+
+#include "DataSourceCacheUpgradeTests.h"
+
+#include <Bentley/BeDebugLog.h>
+#include <WebServices/Cache/Persistence/DataSourceCache.h>
+#include <WebServices/Cache/CachingDataSource.h>
+#include "../../Client/MockWSRepositoryClient.h"
+#include "../CachingTestsHelper.h"
+
+using namespace ::testing;
+USING_NAMESPACE_BENTLEY_WEBSERVICES
+
+#ifdef USE_GTEST
+
+void DataSourceCacheUpgradeTests::SetUp()
+    {
+    BaseCachingDataSourceTest::SetUp();
+
+    BeFileName assetsSeedPath(GetTestsAssetsDir() + L"WSClientTestAssets\\Cache\\UpgradeSeeds\\");
+    BeFileName targetSeedPath(GetTestsTempDir() + L"DataSourceCacheUpgradeTests\\UpgradeSeeds\\");
+
+    if (targetSeedPath.DoesPathExist())
+        {
+        EXPECT_EQ(BeFileNameStatus::Success, BeFileName::EmptyAndRemoveDirectory(targetSeedPath));
+        }
+
+    EXPECT_EQ(BeFileNameStatus::Success, BeFileName::CloneDirectory(assetsSeedPath, targetSeedPath, true));
+    }
+
+BeFileName GetSeedDir(int version, Utf8StringCR subdir, BeFileName basedir)
+    {
+    BeFileName path =
+        basedir
+        .AppendToPath(L"DataSourceCacheUpgradeTests")
+        .AppendToPath(L"UpgradeSeeds")
+        .AppendToPath(WPrintfString(L"%d", version).c_str())
+        .AppendToPath(BeFileName(subdir));
+
+    return path;
+    }
+
+bpair<BeFileName, CacheEnvironment> GetSeedPaths(int version, Utf8StringCR subdir, BeFileName basedir)
+    {
+    BeFileName path =
+        GetSeedDir(version, subdir, basedir)
+        .AppendToPath(L"cache.ecdb");
+
+
+    BeFileName persistent = GetSeedDir(version, subdir, basedir).AppendToPath(L"persistent");
+    BeFileName temporary = GetSeedDir(version, subdir, basedir).AppendToPath(L"temporary");
+
+    CacheEnvironment environment(persistent, temporary);
+
+    return {path, environment};
+    }
+
+bpair<BeFileName, CacheEnvironment> GetSeedPaths(int version, Utf8StringCR subdir)
+    {
+    auto paths = GetSeedPaths(version, subdir, GetTestsTempDir());
+
+    if (!paths.first.DoesPathExist())
+        {
+        EXPECT_TRUE(false);
+        }
+
+    return paths;
+    }
+
+bpair<BeFileName, CacheEnvironment> GetNewSeedPaths(int version, Utf8StringCR subdir, BeFileName basedir = BeFileName(LR"(C:\temp-wsclient\)"))
+    {
+    BeFileName::EmptyAndRemoveDirectory(basedir);
+    auto paths = GetSeedPaths(version, subdir, basedir);
+
+    BeDebugLog("Got new seed paths:");
+    BeDebugLog(Utf8String(paths.first).c_str());
+    BeDebugLog(Utf8String(paths.second.persistentFileCacheDir).c_str());
+    BeDebugLog(Utf8String(paths.second.temporaryFileCacheDir).c_str());
+    BeDebugLog(Utf8String(paths.second.externalFileCacheDir).c_str());
+
+    return paths;
+    }
+
+BeFileName GetSeedFilePath(BeFileName cachePath, Utf8StringCR fileName)
+    {
+    BeFileName path = cachePath.GetDirectoryName();
+    return path.AppendToPath(BeFileName(fileName));
+    }
+
+ECSchemaPtr GetLegacySchema()
+    {
+    Utf8String schemaXml =
+        R"xml(<ECSchema schemaName="LEGACY_SCHEMA" nameSpacePrefix="LS" version="1.0"
+            xmlns="http://www.bentley.com/schemas/Bentley.ECXML.2.0">
+        </ECSchema>)xml";
+
+    ECSchemaPtr schema;
+    ECSchema::ReadFromXmlString(schema, schemaXml.c_str(), *ECSchemaReadContext::CreateContext());
+    return schema;
+    }
+
+/*--------------------------------------------------------------------------------------+
+* @bsitest                                    Vincas.Razma                     10/15
++---------------+---------------+---------------+---------------+---------------+------*/
+TEST_F(DataSourceCacheUpgradeTests, Open_V5Empty_Success_KnownIssue_UpgradeNotSupported)
+    {
+    auto paths = GetSeedPaths(5, "empty");
+
+    DataSourceCache cache;
+    ASSERT_EQ(SUCCESS, cache.Open(paths.first, paths.second));
+    }
+
+/*--------------------------------------------------------------------------------------+
+* @bsitest                                    Vincas.Razma                     10/15
++---------------+---------------+---------------+---------------+---------------+------*/
+TEST_F(DataSourceCacheUpgradeTests, Open_V5Data_SuccessAndContainsOldData_KnownIssue_UpgradeNotSupported)
+    {
+    auto paths = GetSeedPaths(5, "data");
+
+    DataSourceCache cache;
+    ASSERT_EQ(SUCCESS, cache.Open(paths.first, paths.second));
+
+    ValidateV5SeedData(cache, paths.first, paths.second);
+    EXPECT_FALSE(HasFailure());
+    }
+
+/*--------------------------------------------------------------------------------------+
+* @bsitest                                    Vincas.Razma                     10/15
++---------------+---------------+---------------+---------------+---------------+------*/
+TEST_F(DataSourceCacheUpgradeTests, Open_V5DataUpgradeInterrupted1BeforeSettingNewCacheUpgradedFlag_SuccessAndContainsOldData_KnownIssue_UpgradeNotSupported)
+    {
+    // *-upgrade-new is finalized but has not set upgraded flag - should upgrade again
+    auto paths = GetSeedPaths(5, "interrupted1");
+
+    DataSourceCache cache;
+    ASSERT_EQ(SUCCESS, cache.Open(paths.first, paths.second));
+
+    ValidateV5SeedData(cache, paths.first, paths.second);
+    EXPECT_FALSE(HasFailure());
+    }
+
+/*--------------------------------------------------------------------------------------+
+* @bsitest                                    Vincas.Razma                     10/15
++---------------+---------------+---------------+---------------+---------------+------*/
+TEST_F(DataSourceCacheUpgradeTests, Open_V5DataUpgradeInterrupted2AfterSettingNewCacheUpgradedFlag_SuccessAndContainsOldData_KnownIssue_UpgradeNotSupported)
+    {
+    // *-upgrade-new is finalized and has set upgraded flag - should copy file and return
+    auto paths = GetSeedPaths(5, "interrupted2");
+
+    DataSourceCache cache;
+    ASSERT_EQ(SUCCESS, cache.Open(paths.first, paths.second));
+
+    ValidateV5SeedData(cache, paths.first, paths.second, false); // false, because V12->13 removes tags
+    EXPECT_FALSE(HasFailure());
+    }
+
+/*--------------------------------------------------------------------------------------+
+* @bsitest                                    Vincas.Razma                     10/15
++---------------+---------------+---------------+---------------+---------------+------*/
+TEST_F(DataSourceCacheUpgradeTests, CachingDataSource_OpenOrCreate_V5Data_ServerInfoSetDoDefaultAndSchemasAreValid_KnownIssue_UpgradeNotSupported)
+    {
+    auto paths = GetSeedPaths(5, "data");
+    auto client = MockWSRepositoryClient::Create();
+
+    StubInstances schemaDefs;
+    schemaDefs.Add({"MetaSchema.ECSchemaDef", "LEGACY_SCHEMA"}, {{"Name", "LEGACY_SCHEMA"}, {"VersionMajor", 1}, {"VersionMinor", 0}});
+
+    EXPECT_CALL(client->GetMockWSClient(), GetServerInfo(_))
+        .WillOnce(Return(CreateCompletedAsyncTask(WSInfoResult::Success(StubWSInfoWebApi(BeVersion(1, 1))))));
+
+    EXPECT_CALL(*client, GetInfo(_))
+        .WillOnce(Return(CreateCompletedAsyncTask(WSRepositoryResult::Success(StubWSRepository()))));
+
+    EXPECT_CALL(*client, SendGetSchemasRequest(_, _))
+        .WillOnce(Return(CreateCompletedAsyncTask(WSObjectsResult::Success(schemaDefs.ToWSObjectsResponseNotModified()))));
+
+    EXPECT_CALL(*client, SendGetFileRequest(ObjectId("MetaSchema.ECSchemaDef", "LEGACY_SCHEMA"), _, _, _, _))
+        .WillOnce(Invoke([&] (ObjectIdCR, BeFileNameCR filePath, Utf8StringCR, HttpRequest::ProgressCallbackCR, ICancellationTokenPtr)
+        {
+        GetLegacySchema()->WriteToXmlFile(filePath);
+        return CreateCompletedAsyncTask(StubWSFileResult(filePath));
+        }));
+
+    auto result = CachingDataSource::OpenOrCreate(client, paths.first, paths.second)->GetResult();
+    ASSERT_THAT(result.IsSuccess(), true);
+    auto ds = result.GetValue();
+
+    ValidateV5SeedData(ds, paths.first, paths.second);
+    EXPECT_FALSE(HasFailure());
+    }
+
+/*--------------------------------------------------------------------------------------+
+* @bsitest                                    Vincas.Razma                     10/15
++---------------+---------------+---------------+---------------+---------------+------*/
+TEST_F(DataSourceCacheUpgradeTests, CachingDataSource_OpenOrCreate_V5UpgradeInterrupted1_SuccessAndContainsOldData_KnownIssue_UpgradeNotSupported)
+    {
+    auto paths = GetSeedPaths(5, "interrupted1");
+    auto client = MockWSRepositoryClient::Create();
+
+    StubInstances schemaDefs;
+    schemaDefs.Add({"MetaSchema.ECSchemaDef", "LEGACY_SCHEMA"}, {{"Name", "LEGACY_SCHEMA"}, {"VersionMajor", 1}, {"VersionMinor", 0}});
+
+    EXPECT_CALL(client->GetMockWSClient(), GetServerInfo(_))
+        .WillOnce(Return(CreateCompletedAsyncTask(WSInfoResult::Success(StubWSInfoWebApi(BeVersion(1, 1))))));
+
+    EXPECT_CALL(*client, GetInfo(_))
+        .WillOnce(Return(CreateCompletedAsyncTask(WSRepositoryResult::Success(StubWSRepository()))));
+
+    EXPECT_CALL(*client, SendGetSchemasRequest(_, _))
+        .WillOnce(Return(CreateCompletedAsyncTask(WSObjectsResult::Success(schemaDefs.ToWSObjectsResponseNotModified()))));
+
+    EXPECT_CALL(*client, SendGetFileRequest(ObjectId("MetaSchema.ECSchemaDef", "LEGACY_SCHEMA"), _, _, _, _))
+        .WillOnce(Invoke([&] (ObjectIdCR, BeFileNameCR filePath, Utf8StringCR, HttpRequest::ProgressCallbackCR, ICancellationTokenPtr)
+        {
+        GetLegacySchema()->WriteToXmlFile(filePath);
+        return CreateCompletedAsyncTask(StubWSFileResult(filePath));
+        }));
+
+    auto result = CachingDataSource::OpenOrCreate(client, paths.first, paths.second)->GetResult();
+    ASSERT_THAT(result.IsSuccess(), true);
+
+    ValidateV5SeedData(result.GetValue(), paths.first, paths.second);
+    EXPECT_FALSE(HasFailure());
+    }
+
+void DataSourceCacheUpgradeTests::ValidateV5SeedData(ICachingDataSourcePtr ds, BeFileNameCR path, CacheEnvironmentCR environment)
+    {
+    // CachingDataSource
+    auto txn = ds->StartCacheTransaction();
+    auto info = ds->GetServerInfo(txn);
+
+    EXPECT_THAT(info.IsValid(), true);
+    EXPECT_THAT(info.GetVersion(), BeVersion(1, 0));
+    EXPECT_THAT(info.GetWebApiVersion(), BeVersion(1, 1));
+    EXPECT_THAT(info.GetType(), WSInfo::Type::BentleyWSG);
+
+    auto schemas = ds->GetRepositorySchemas(txn);
+
+    ASSERT_THAT(schemas, SizeIs(1));
+    EXPECT_TRUE(0 == strcmp(schemas[0]->GetName().c_str(), "TestSchema"));
+
+    // DataSourceCache
+    ValidateV5SeedData(txn.GetCache(), path, environment);
+    }
+
+void DataSourceCacheUpgradeTests::ValidateV5SeedData(IDataSourceCache& cache, BeFileNameCR path, CacheEnvironmentCR environment, bool checkETags)
+    {
+    // FILE
+    EXPECT_THAT(BeFileName(cache.GetAdapter().GetECDb().GetDbFileName()), Eq(path));
+
+    // SCHEMA
+    CachedResponseKey schemasResponseKey {cache.FindOrCreateRoot(nullptr), "CachingDataSource.Schemas"};
+    EXPECT_THAT(cache.IsResponseCached(schemasResponseKey), true);
+    EXPECT_THAT(cache.ReadResponseCacheTag(schemasResponseKey), Eq(""));
+
+    Json::Value schemaDefinitions;
+    EXPECT_EQ(CacheStatus::OK, cache.ReadResponse(schemasResponseKey, schemaDefinitions));
+
+    EXPECT_THAT(schemaDefinitions.size(), 1);
+    EXPECT_THAT(schemaDefinitions[0]["Name"], Eq("TestSchema"));
+    EXPECT_THAT(schemaDefinitions[0]["NameSpacePrefix"], Eq("TS"));
+    EXPECT_THAT(schemaDefinitions[0]["VersionMajor"], Eq(1));
+    EXPECT_THAT(schemaDefinitions[0]["VersionMinor"], Eq(0));
+
+    ECClassCP testClass = cache.GetAdapter().GetECClass("TestSchema.TestClass");
+    ASSERT_THAT(testClass, NotNull());
+    EXPECT_THAT(testClass->GetPropertyCount(), 1);
+    EXPECT_THAT(testClass->GetPropertyP("TestProperty"), NotNull());
+
+    // ROOTS
+    EXPECT_THAT(cache.IsInstanceInRoot("TemporaryRoot", cache.FindInstance(ObjectId())), true);
+    EXPECT_THAT(cache.IsInstanceInRoot("TemporaryRoot", cache.FindInstance({"TestSchema.TestClass", "InstanceInTemporaryRoot"})), true);
+    EXPECT_THAT(cache.IsInstanceInRoot("PersistedRoot", cache.FindInstance({"TestSchema.TestClass", "InstanceInFullyPersistedRoot"})), true);
+
+    EXPECT_THAT(cache.IsInstanceFullyPersisted(cache.FindInstance(ObjectId())), false);
+    EXPECT_THAT(cache.IsInstanceFullyPersisted(cache.FindInstance({"TestSchema.TestClass", "InstanceInTemporaryRoot"})), false);
+    EXPECT_THAT(cache.IsInstanceFullyPersisted(cache.FindInstance({"TestSchema.TestClass", "InstanceInFullyPersistedRoot"})), true);
+
+    // INSTANCES
+    EXPECT_THAT(cache.FindInstance(ObjectId()).IsValid(), true);
+
+    Json::Value instanceJson;
+    cache.ReadInstance({"TestSchema.TestClass", "InstanceWithProperties"}, instanceJson);
+    EXPECT_THAT(instanceJson["TestProperty"], Eq("TestValue"));
+    EXPECT_THAT(cache.ReadInstanceCacheTag({"TestSchema.TestClass", "InstanceWithProperties"}), Eq("InstanceTag"));
+
+    // HIERARCHY
+    CachedResponseKey responseKey1 {cache.FindInstance(ObjectId()), "CachingDataSource.Navigation"};
+    CachedResponseKey responseKey2 {cache.FindInstance({"TestSchema.TestClass", "RootInstance1"}), "CachingDataSource.Navigation"};
+    CachedResponseKey responseKey3 {cache.FindInstance({"TestSchema.TestClass", "RootInstance2"}), "CachingDataSource.Navigation"};
+    CachedResponseKey responseKey4 {cache.FindInstance({"TestSchema.TestClass", "RootInstance3"}), "CachingDataSource.Navigation"};
+    EXPECT_THAT(cache.IsResponseCached(responseKey1), true);
+    EXPECT_THAT(cache.IsResponseCached(responseKey2), true);
+    EXPECT_THAT(cache.IsResponseCached(responseKey3), true);
+    EXPECT_THAT(cache.IsResponseCached(responseKey4), false);
+    if (checkETags)
+        {
+        EXPECT_THAT(cache.ReadResponseCacheTag(responseKey1), Eq("Tag1"));
+        EXPECT_THAT(cache.ReadResponseCacheTag(responseKey2), Eq("Tag2"));
+        EXPECT_THAT(cache.ReadResponseCacheTag(responseKey3), Eq("Tag3"));
+        EXPECT_THAT(cache.ReadResponseCacheTag(responseKey4), Eq(""));
+        }
+
+    bset<ObjectId> ids;
+    ASSERT_EQ(CacheStatus::OK, cache.ReadResponseObjectIds(responseKey1, ids));
+
+    EXPECT_THAT(ids, SizeIs(3));
+    EXPECT_THAT(ids, Contains(ObjectId("TestSchema.TestClass", "RootInstance1")));
+    EXPECT_THAT(ids, Contains(ObjectId("TestSchema.TestClass", "RootInstance2")));
+    EXPECT_THAT(ids, Contains(ObjectId("TestSchema.TestClass", "RootInstance3")));
+
+    ids.clear();
+    ASSERT_EQ(CacheStatus::OK, cache.ReadResponseObjectIds(responseKey2, ids));
+
+    EXPECT_THAT(ids, SizeIs(2));
+    EXPECT_THAT(ids, Contains(ObjectId("TestSchema.TestClass", "Child1")));
+    EXPECT_THAT(ids, Contains(ObjectId("TestSchema.TestClass", "Child2")));
+
+    ids.clear();
+    ASSERT_EQ(CacheStatus::OK, cache.ReadResponseObjectIds(responseKey3, ids));
+
+    EXPECT_THAT(ids, SizeIs(1));
+    EXPECT_THAT(ids, Contains(ObjectId("TestSchema.TestClass", "Parent")));
+
+    // FILES
+    auto filePath1 = cache.ReadFilePath({"TestSchema.TestClass", "Child1"});
+    auto filePath2 = cache.ReadFilePath({"TestSchema.TestClass", "Child2"});
+    EXPECT_THAT(filePath1, Not(IsEmpty()));
+    EXPECT_THAT(filePath2, Not(IsEmpty()));
+    EXPECT_THAT(filePath1.GetFileNameAndExtension(), Eq(L"TestFile1.txt"));
+    EXPECT_THAT(filePath2.GetFileNameAndExtension(), Eq(L"TestFile2.txt"));
+    EXPECT_THAT(SimpleReadFile(filePath1), Eq("CachedFile1"));
+    EXPECT_THAT(SimpleReadFile(filePath2), Eq("CachedFile2"));
+
+    filePath1.PopDir();
+    filePath1.PopDir();
+    filePath1.PopDir();
+
+    filePath2.PopDir();
+    filePath2.PopDir();
+    filePath2.PopDir();
+
+    EXPECT_THAT(filePath1.c_str(), EndsWith(L"persistent"));
+    EXPECT_THAT(filePath2.c_str(), EndsWith(L"temporary"));
+    EXPECT_THAT(cache.GetFileCacheLocation({"TestSchema.TestClass", "Child1"}), FileCache::Persistent);
+    EXPECT_THAT(cache.GetFileCacheLocation({"TestSchema.TestClass", "Child2"}), FileCache::Temporary);
+    EXPECT_THAT(cache.ReadFileCacheTag({"TestSchema.TestClass", "Child1"}), Eq("FileTag1"));
+    EXPECT_THAT(cache.ReadFileCacheTag({"TestSchema.TestClass", "Child2"}), Eq("FileTag2"));
+
+    // CRUD
+    auto findInstanceByPropertyValue = [&] (Utf8StringCR testPropertyValue)
+        {
+        ECSqlStatement statement;
+        Utf8String ecsql = "SELECT ECClassId, ECInstanceId FROM TS.TestClass WHERE TestProperty=?";
+        EXPECT_EQ(SUCCESS, cache.GetAdapter().PrepareStatement(statement, ecsql));
+        EXPECT_EQ(ECSqlStatus::Success, statement.BindText(1, testPropertyValue.c_str(), IECSqlBinder::MakeCopy::No));
+        EXPECT_EQ(BE_SQLITE_ROW, statement.Step());
+        return ECInstanceKey(statement.GetValueId<ECClassId>(0), statement.GetValueId<ECInstanceId>(1));
+        };
+
+    auto newInstanceKey1 = findInstanceByPropertyValue("NewValue1");
+    auto newInstanceKey2 = findInstanceByPropertyValue("NewValue2");
+    auto newInstanceKey3 = findInstanceByPropertyValue("NewValue3");
+    auto newInstanceKey4 = findInstanceByPropertyValue("NewValue4");
+
+    EXPECT_THAT(newInstanceKey1.IsValid(), true);
+    EXPECT_THAT(newInstanceKey2.IsValid(), true);
+    EXPECT_THAT(newInstanceKey3.IsValid(), true);
+    EXPECT_THAT(newInstanceKey4.IsValid(), true);
+
+    EXPECT_THAT(cache.GetChangeManager().GetObjectChangeStatus(newInstanceKey1), IChangeManager::ChangeStatus::Created);
+    EXPECT_THAT(cache.GetChangeManager().GetObjectChangeStatus(newInstanceKey2), IChangeManager::ChangeStatus::Created);
+    EXPECT_THAT(cache.GetChangeManager().GetObjectChangeStatus(newInstanceKey3), IChangeManager::ChangeStatus::Created);
+    EXPECT_THAT(cache.GetChangeManager().GetObjectChangeStatus(newInstanceKey4), IChangeManager::ChangeStatus::Created);
+    EXPECT_THAT(cache.GetChangeManager().GetObjectSyncStatus(newInstanceKey1), IChangeManager::SyncStatus::Ready);
+    EXPECT_THAT(cache.GetChangeManager().GetObjectSyncStatus(newInstanceKey2), IChangeManager::SyncStatus::Ready);
+    EXPECT_THAT(cache.GetChangeManager().GetObjectSyncStatus(newInstanceKey3), IChangeManager::SyncStatus::Ready);
+    EXPECT_THAT(cache.GetChangeManager().GetObjectSyncStatus(newInstanceKey4), IChangeManager::SyncStatus::NotReady);
+    EXPECT_THAT(cache.GetChangeManager().GetFileChange(newInstanceKey1).GetChangeStatus(), IChangeManager::ChangeStatus::NoChange);
+    EXPECT_THAT(cache.GetChangeManager().GetFileChange(newInstanceKey2).GetChangeStatus(), IChangeManager::ChangeStatus::Modified);
+    EXPECT_THAT(cache.GetChangeManager().GetFileChange(newInstanceKey3).GetChangeStatus(), IChangeManager::ChangeStatus::NoChange);
+    EXPECT_THAT(cache.GetChangeManager().GetFileChange(newInstanceKey4).GetChangeStatus(), IChangeManager::ChangeStatus::NoChange);
+
+    auto newFilePath = cache.ReadFilePath(cache.FindInstance(newInstanceKey2));
+    EXPECT_THAT(newFilePath, Not(IsEmpty()));
+    EXPECT_THAT(SimpleReadFile(newFilePath), Eq("NewFile1"));
+    EXPECT_THAT(newFilePath.GetFileNameAndExtension(), Eq(L"TestFile.txt"));
+
+    EXPECT_THAT(cache.IsInstanceInRoot("NewInstanceRoot", newInstanceKey3), false);
+
+    bvector<IChangeManager::RelationshipChange> changes;
+    EXPECT_EQ(SUCCESS, cache.GetChangeManager().GetCreatedRelationships(newInstanceKey1, changes));
+    ASSERT_THAT(changes.size(), 2);
+
+    EXPECT_THAT(changes[1].GetSourceKey(), cache.FindInstance({"TestSchema.TestClass", "Parent"}));
+    EXPECT_THAT(changes[1].GetTargetKey(), newInstanceKey1);
+
+    EXPECT_THAT(changes[0].GetSourceKey(), newInstanceKey1);
+    EXPECT_THAT(changes[0].GetTargetKey(), newInstanceKey2);
+
+    EXPECT_TRUE(0 == strcmp(cache.GetAdapter().GetECClass(changes[0].GetInstanceKey())->GetName().c_str(), "LegacyParentRelationship"));
+    EXPECT_TRUE(0 == strcmp(cache.GetAdapter().GetECClass(changes[1].GetInstanceKey())->GetName().c_str(), "LegacyParentRelationship"));
+
+    changes.clear();
+    EXPECT_EQ(SUCCESS, cache.GetChangeManager().GetCreatedRelationships(newInstanceKey2, changes));
+    ASSERT_THAT(changes.size(), 1);
+    EXPECT_THAT(changes[0].GetSourceKey(), newInstanceKey1);
+    EXPECT_THAT(changes[0].GetTargetKey(), newInstanceKey2);
+    EXPECT_TRUE(0 == strcmp(cache.GetAdapter().GetECClass(changes[0].GetInstanceKey())->GetName().c_str(), "LegacyParentRelationship"));
+
+    changes.clear();
+    EXPECT_EQ(SUCCESS, cache.GetChangeManager().GetCreatedRelationships(newInstanceKey3, changes));
+    EXPECT_THAT(changes, IsEmpty());
+
+    changes.clear();
+    EXPECT_EQ(SUCCESS, cache.GetChangeManager().GetCreatedRelationships(newInstanceKey4, changes));
+    EXPECT_THAT(changes, IsEmpty());
+    }
+
+/*--------------------------------------------------------------------------------------+
+* @bsitest                                    Vincas.Razma                     10/15
++---------------+---------------+---------------+---------------+---------------+------*/
+TEST_F(DataSourceCacheUpgradeTests, Open_CurrentVersionDb_Success)
+    {
+    BeFileName path = StubFilePath();
+
+    DataSourceCache cache;
+    ASSERT_EQ(SUCCESS, cache.Create(path, StubCacheEnvironemnt()));
+    ASSERT_EQ(BE_SQLITE_OK, cache.GetAdapter().GetECDb().SaveChanges());
+    ASSERT_EQ(SUCCESS, cache.Close());
+
+    EXPECT_EQ(SUCCESS, DataSourceCache().Open(path, CacheEnvironment()));
+    }
+
+// Left for referance
+//TEST_F(DataSourceCacheUpgradeTests, DISABLED_SetupV7)
+//    {
+//    DataSourceCache cache;
+//    ASSERT_EQ(SUCCESS, cache.Create(BeFileName("C:/t/data/cache.ecdb"), {BeFileName("C:/t/data/persistent"), BeFileName("C:/t/data/temporary")}));
+//    ASSERT_EQ(SUCCESS, cache.UpdateSchemas(std::vector<ECSchemaPtr> {GetTestSchema()}));
+//
+//    StubInstances instances;
+//    instances.Add({"TestSchema.TestClass", "Modified"}, {{"TestProperty", "OldValueA"}, {"TestProperty2", "OldValueB"}});
+//    ASSERT_EQ(SUCCESS, cache.CacheInstanceAndLinkToRoot({"TestSchema.TestClass", "Modified"}, instances.ToWSObjectsResponse(), nullptr));
+//
+//    auto instance = cache.FindInstance({"TestSchema.TestClass", "Modified"});
+//
+//    Json::Value instanceJson;
+//    instanceJson["TestProperty"] = "NewValueA";
+//    instanceJson["TestProperty2"] = "OldValueB";
+//
+//    ASSERT_EQ(SUCCESS, cache.GetChangeManager().ModifyObject(instance, instanceJson));
+//
+//    cache.GetECDb().SaveChanges();
+//    cache.Close();
+//    }
+
+/*--------------------------------------------------------------------------------------+
+* @bsitest                                    Vincas.Razma                     10/15
++---------------+---------------+---------------+---------------+---------------+------*/
+TEST_F(DataSourceCacheUpgradeTests, Open_V7ModifiedInstance_ReadModifiedPropertiesTreatsAllInstancePropertiesAsModified_KnownIssue_UpgradeNotSupported)
+    {
+    auto paths = GetSeedPaths(7, "data");
+
+    DataSourceCache cache;
+    ASSERT_EQ(SUCCESS, cache.Open(paths.first, paths.second));
+
+    Json::Value instanceJson;
+    ASSERT_EQ(CacheStatus::OK, cache.ReadInstance({"TestSchema.TestClass", "Modified"}, instanceJson));
+    EXPECT_EQ("NewValueA", instanceJson["TestProperty"].asString());
+    EXPECT_EQ("OldValueB", instanceJson["TestProperty2"].asString());
+
+    auto instance = cache.FindInstance({"TestSchema.TestClass", "Modified"});
+
+    Json::Value changesJson;
+    ASSERT_EQ(SUCCESS, cache.GetChangeManager().ReadModifiedProperties(instance, changesJson));
+
+    Json::Value expected;
+    expected["TestProperty"] = "NewValueA";
+    expected["TestProperty2"] = "OldValueB";
+    EXPECT_EQ(expected, changesJson);
+    }
+
+/*--------------------------------------------------------------------------------------+
+* @bsitest                                    Vincas.Razma                     10/15
++---------------+---------------+---------------+---------------+---------------+------*/
+TEST_F(DataSourceCacheUpgradeTests, Open_V7ModifiedInstanceModifiedAgain_ReadModifiedPropertiesTreatsAllInstancePropertiesAsModified_KnownIssue_UpgradeNotSupported)
+    {
+    auto paths = GetSeedPaths(7, "data");
+
+    DataSourceCache cache;
+    ASSERT_EQ(SUCCESS, cache.Open(paths.first, paths.second));
+
+    auto instance = cache.FindInstance({"TestSchema.TestClass", "Modified"});
+
+    Json::Value instanceJson;
+    instanceJson["TestProperty"] = "NewValueA";
+    instanceJson["TestProperty2"] = "LatestValueB";
+    ASSERT_EQ(SUCCESS, cache.GetChangeManager().ModifyObject(instance, instanceJson));
+
+    Json::Value changesJson;
+    ASSERT_EQ(SUCCESS, cache.GetChangeManager().ReadModifiedProperties(instance, changesJson));
+
+    Json::Value expected;
+    expected["TestProperty"] = "NewValueA";
+    expected["TestProperty2"] = "LatestValueB";
+    EXPECT_EQ(expected, changesJson);
+    }
+
+/*--------------------------------------------------------------------------------------+
+* @bsitest                                    Vincas.Razma                     10/15
++---------------+---------------+---------------+---------------+---------------+------*/
+TEST_F(DataSourceCacheUpgradeTests, Open_V7ModifiedPropertyModifiedAgain_ReadModifiedPropertiesTreatsAllInstancePropertiesAsModified_KnownIssue_UpgradeNotSupported)
+    {
+    auto paths = GetSeedPaths(7, "data");
+
+    DataSourceCache cache;
+    ASSERT_EQ(SUCCESS, cache.Open(paths.first, paths.second));
+
+    auto instance = cache.FindInstance({"TestSchema.TestClass", "Modified"});
+
+    Json::Value instanceJson;
+    instanceJson["TestProperty"] = "LatestValueA";
+    instanceJson["TestProperty2"] = "OldValueB";
+    ASSERT_EQ(SUCCESS, cache.GetChangeManager().ModifyObject(instance, instanceJson));
+
+    Json::Value changesJson;
+    ASSERT_EQ(SUCCESS, cache.GetChangeManager().ReadModifiedProperties(instance, changesJson));
+
+    Json::Value expected;
+    expected["TestProperty"] = "LatestValueA";
+    expected["TestProperty2"] = "OldValueB";
+    EXPECT_EQ(expected, changesJson);
+    }
+
+/*--------------------------------------------------------------------------------------+
+* @bsitest                                    Vincas.Razma                     10/15
++---------------+---------------+---------------+---------------+---------------+------*/
+// Left for referance
+//TEST_F(DataSourceCacheUpgradeTests, DISABLED_SetupV8)
+//    {
+//    DataSourceCache cache;
+//    BeFileName::EmptyAndRemoveDirectory(L"C:/t/");
+//    ASSERT_EQ(SUCCESS, cache.Create(BeFileName("C:/t/data/cache.ecdb"), {BeFileName("C:/t/data/persistent"), BeFileName("C:/t/data/temporary")}));
+//    ASSERT_EQ(SUCCESS, cache.UpdateSchemas(std::vector<ECSchemaPtr> {GetTestSchema()}));
+//
+//    // Setup test data
+//    StubInstances instances;
+//    instances.Add({"TestSchema.TestClass", "A"});
+//    instances.Add({"TestSchema.TestClass", "B"});
+//    CachedResponseKey key(cache.FindOrCreateRoot(nullptr), nullptr);
+//    ASSERT_EQ(SUCCESS, cache.CacheResponse(key, instances.ToWSObjectsResponse()));
+//
+//    // Create instance
+//    auto ecClass = cache.GetAdapter().GetECClass("TestSchema.TestClass");
+//    Json::Value properties;
+//    properties["TestProperty"] = "NewValueA";
+//    ECInstanceKey instance = cache.GetChangeManager().CreateObject(*ecClass, properties);
+//    ASSERT_TRUE(instance.IsValid());
+//
+//    // Created relationship
+//    auto ecRelClass = cache.GetAdapter().GetECRelationshipClass("TestSchema.TestRelationshipClass");
+//    auto a = cache.FindInstance({"TestSchema.TestClass", "A"});
+//    auto b = cache.FindInstance({"TestSchema.TestClass", "B"});
+//    ECInstanceKey relationship = cache.GetChangeManager().CreateRelationship(*ecRelClass, a, b);
+//    ASSERT_TRUE(relationship.IsValid());
+//
+//    // Save
+//    cache.GetECDb().SaveChanges();
+//    cache.Close();
+//    }
+
+/*--------------------------------------------------------------------------------------+
+* @bsitest                                    Vincas.Razma                     10/15
++---------------+---------------+---------------+---------------+---------------+------*/
+TEST_F(DataSourceCacheUpgradeTests, Open_V8CreatedObjectsAreDeleted_CommitLocalDeletionsRemovesThem_KnownIssue_UpgradeNotSupported)
+    {
+    // Arrange
+    auto paths = GetSeedPaths(8, "data");
+
+    DataSourceCache cache;
+    ASSERT_EQ(SUCCESS, cache.Open(paths.first, paths.second));
+
+    IChangeManager::Changes changes;
+    ASSERT_EQ(SUCCESS, cache.GetChangeManager().GetChanges(changes));
+
+    ASSERT_EQ(1, changes.GetObjectChanges().size());
+    ASSERT_EQ(1, changes.GetRelationshipChanges().size());
+    ASSERT_EQ(0, changes.GetFileChanges().size());
+    ASSERT_EQ(IChangeManager::ChangeStatus::Created, changes.GetObjectChanges().begin()->GetChangeStatus());
+    ASSERT_EQ(IChangeManager::ChangeStatus::Created, changes.GetRelationshipChanges().begin()->GetChangeStatus());
+
+    auto instance = changes.GetObjectChanges().begin()->GetInstanceKey();
+    auto relationship = changes.GetRelationshipChanges().begin()->GetInstanceKey();
+
+    ASSERT_EQ(SUCCESS, cache.GetChangeManager().DeleteObject(instance));
+    ASSERT_EQ(SUCCESS, cache.GetChangeManager().DeleteRelationship(relationship));
+
+    // Act
+    ASSERT_EQ(SUCCESS, cache.GetChangeManager().CommitLocalDeletions());
+
+    // Assert
+    EXPECT_FALSE(cache.GetChangeManager().HasChanges());
+    EXPECT_EQ(IChangeManager::ChangeStatus::NoChange, cache.GetChangeManager().GetObjectChange(instance).GetChangeStatus());
+    EXPECT_EQ(IChangeManager::ChangeStatus::NoChange, cache.GetChangeManager().GetRelationshipChange(relationship).GetChangeStatus());
+    }
+
+//// Left for referance
+/*--------------------------------------------------------------------------------------+
+* @bsitest                                    Vincas.Razma                     10/15
++---------------+---------------+---------------+---------------+---------------+------*/
+//TEST_F(DataSourceCacheUpgradeTests, DISABLED_SetupV9)
+//    {
+//    DataSourceCache cache;
+//    auto paths = GetNewSeedPaths(9, "data");
+//    ASSERT_EQ(SUCCESS, cache.Create(paths.first, paths.second));
+//    ASSERT_EQ(SUCCESS, cache.UpdateSchemas(std::vector<ECSchemaPtr> {GetTestSchema()}));
+//
+//    // Setup test data
+//    StubInstances instances;
+//    instances.Add({"TestSchema.TestClass", "A"}).AddRelated({"TestSchema.TestRelationshipClass", "AB"}, {"TestSchema.TestClass", "B"});
+//    CachedResponseKey key1(cache.FindOrCreateRoot(nullptr), "ResponseA");
+//    ASSERT_EQ(SUCCESS, cache.CacheResponse(key1, instances.ToWSObjectsResponse("ETagA")));
+//    SimpleWriteToFile(cache.ReadResponseCachedDate(key1).ToString(), GetNewFilePath(paths.first, "CacheDateResponseA"));
+//
+//    instances.Clear();
+//    instances.Add({"TestSchema.TestClass", "C"});
+//    CachedResponseKey key2(cache.FindOrCreateRoot("Parent"), "ResponseB", cache.FindOrCreateRoot("Holder"));
+//    ASSERT_EQ(SUCCESS, cache.CacheResponse(key2, instances.ToWSObjectsResponse()));
+//
+//    // Save
+//    cache.GetECDb().SaveChanges();
+//    cache.Close();
+//    }
+
+/*--------------------------------------------------------------------------------------+
+* @bsitest                                    Vincas.Razma                     10/15
++---------------+---------------+---------------+---------------+---------------+------*/
+TEST_F(DataSourceCacheUpgradeTests, Open_V9_ResponsesAreStillCached_KnownIssue_UpgradeNotSupported)
+    {
+    // Arrange
+    auto paths = GetSeedPaths(9, "data");
+
+    DataSourceCache cache;
+    ASSERT_EQ(SUCCESS, cache.Open(paths.first, paths.second));
+
+    CachedResponseKey key1(cache.FindOrCreateRoot(nullptr), "ResponseA");
+    CachedResponseKey key2(cache.FindOrCreateRoot("Parent"), "ResponseB", cache.FindOrCreateRoot("Holder"));
+
+    // Check if cached
+    EXPECT_TRUE(cache.IsResponseCached(key1));
+    EXPECT_TRUE(cache.IsResponseCached(key2));
+
+    // Check date
+    Utf8String dateStr = SimpleReadFile(GetSeedFilePath(paths.first, "CacheDateResponseA"));
+    EXPECT_FALSE(dateStr.empty());
+    DateTime cachedDate;
+    DateTime::FromString(cachedDate, dateStr.c_str());
+    EXPECT_EQ(cachedDate, cache.ReadResponseCachedDate(key1));
+
+    // Check data
+    ECInstanceKeyMultiMap keys1, keys2;
+    EXPECT_EQ(CacheStatus::OK, cache.ReadResponseInstanceKeys(key1, keys1));
+    EXPECT_EQ(CacheStatus::OK, cache.ReadResponseInstanceKeys(key2, keys2));
+
+    EXPECT_EQ(2, keys1.size());
+    EXPECT_EQ(1, keys2.size());
+
+    EXPECT_TRUE(ECDbHelper::IsInstanceInMultiMap(cache.FindInstance({"TestSchema.TestClass", "A"}), keys1));
+    EXPECT_TRUE(ECDbHelper::IsInstanceInMultiMap(cache.FindInstance({"TestSchema.TestClass", "B"}), keys1));
+    EXPECT_TRUE(ECDbHelper::IsInstanceInMultiMap(cache.FindInstance({"TestSchema.TestClass", "C"}), keys2));
+
+    auto relClass = cache.GetAdapter().GetECRelationshipClass("TestSchema.TestRelationshipClass");
+    auto relationship = cache.FindRelationship(*relClass, {"TestSchema.TestClass", "A"}, {"TestSchema.TestClass", "B"});
+    EXPECT_EQ(ObjectId("TestSchema.TestRelationshipClass", "AB"), cache.FindRelationship(relationship));
+
+    // Deprecated data is removed
+    EXPECT_EQ(0, CountClassInstances(cache, "DSCacheSchema.CachedResponseInfoToCachedRelationshipInfo"));
+    EXPECT_EQ(0, CountClassInstances(cache, "DSCacheSchema.CachedResponseInfoToResultRelationship"));
+    EXPECT_EQ(0, CountClassInstances(cache, "DSCacheSchema.CachedResponseInfoToResultWeakRelationship"));
+    }
+
+/*--------------------------------------------------------------------------------------+
+* @bsitest                                    Vincas.Razma                     10/15
++---------------+---------------+---------------+---------------+---------------+------*/
+TEST_F(DataSourceCacheUpgradeTests, Open_V9RemovingResponses_InstancesAreRemoved_KnownIssue_UpgradeNotSupported)
+    {
+    // Arrange
+    auto paths = GetSeedPaths(9, "data");
+
+    DataSourceCache cache;
+    ASSERT_EQ(SUCCESS, cache.Open(paths.first, paths.second));
+
+    CachedResponseKey key1(cache.FindOrCreateRoot(nullptr), "ResponseA");
+    CachedResponseKey key2(cache.FindOrCreateRoot("Parent"), "ResponseB", cache.FindOrCreateRoot("Holder"));
+
+    // Check if cached
+    ASSERT_EQ(SUCCESS, cache.RemoveResponse(key1));
+    ASSERT_EQ(SUCCESS, cache.RemoveResponse(key2));
+
+    // Check tags
+    EXPECT_EQ("", cache.ReadResponseCacheTag(key1));
+    EXPECT_EQ("", cache.ReadResponseCacheTag(key2));
+
+    // Check date
+    EXPECT_FALSE(cache.ReadResponseCachedDate(key1).IsValid());
+    EXPECT_FALSE(cache.ReadResponseCachedDate(key2).IsValid());
+
+    // Check data
+    ECInstanceKeyMultiMap keys;
+    EXPECT_EQ(CacheStatus::DataNotCached, cache.ReadResponseInstanceKeys(key1, keys));
+    EXPECT_EQ(0, keys.size());
+    EXPECT_EQ(CacheStatus::DataNotCached, cache.ReadResponseInstanceKeys(key2, keys));
+    EXPECT_EQ(0, keys.size());
+
+    auto relClass = cache.GetAdapter().GetECRelationshipClass("TestSchema.TestRelationshipClass");
+    EXPECT_FALSE(cache.FindInstance({"TestSchema.TestClass", "A"}).IsValid());
+    EXPECT_FALSE(cache.FindInstance({"TestSchema.TestClass", "B"}).IsValid());
+    EXPECT_FALSE(cache.FindInstance({"TestSchema.TestClass", "C"}).IsValid());
+    EXPECT_FALSE(cache.FindRelationship(*relClass, {"TestSchema.TestClass", "A"}, {"TestSchema.TestClass", "B"}).IsValid());
+    }
+
+/*--------------------------------------------------------------------------------------+
+* @bsitest                                    Vincas.Razma                     10/15
++---------------+---------------+---------------+---------------+---------------+------*/
+TEST_F(DataSourceCacheUpgradeTests, Open_V9CachingNewPagedData_WorksFine_KnownIssue_UpgradeNotSupported)
+    {
+    // Arrange
+    auto paths = GetSeedPaths(9, "data");
+
+    DataSourceCache cache;
+    ASSERT_EQ(SUCCESS, cache.Open(paths.first, paths.second));
+
+    CachedResponseKey key1(cache.FindOrCreateRoot(nullptr), "ResponseA");
+
+    // Check if caches
+    StubInstances instances;
+    instances.Add({"TestSchema.TestClass", "A"}).AddRelated({"TestSchema.TestRelationshipClass", "AB"}, {"TestSchema.TestClass", "B"});
+    ASSERT_EQ(CacheStatus::OK, cache.CacheResponse(key1, instances.ToWSObjectsResponse("", "NotFinal"), nullptr, nullptr, 0));
+    EXPECT_FALSE(cache.IsResponseCached(key1));
+
+    instances.Clear();
+    instances.Add({"TestSchema.TestClass", "C"});
+    ASSERT_EQ(CacheStatus::OK, cache.CacheResponse(key1, instances.ToWSObjectsResponse("", "NotFinal"), nullptr, nullptr, 1));
+    EXPECT_FALSE(cache.IsResponseCached(key1));
+
+    instances.Clear();
+    instances.Add({"TestSchema.TestClass", "D"});
+    ASSERT_EQ(CacheStatus::OK, cache.CacheResponse(key1, instances.ToWSObjectsResponse("", ""), nullptr, nullptr, 2));
+    EXPECT_TRUE(cache.IsResponseCached(key1));
+
+    auto relClass = cache.GetAdapter().GetECRelationshipClass("TestSchema.TestRelationshipClass");
+    EXPECT_TRUE(cache.FindInstance({"TestSchema.TestClass", "A"}).IsValid());
+    EXPECT_TRUE(cache.FindInstance({"TestSchema.TestClass", "B"}).IsValid());
+    EXPECT_TRUE(cache.FindInstance({"TestSchema.TestClass", "C"}).IsValid());
+    EXPECT_TRUE(cache.FindInstance({"TestSchema.TestClass", "D"}).IsValid());
+    EXPECT_TRUE(cache.FindRelationship(*relClass, {"TestSchema.TestClass", "A"}, {"TestSchema.TestClass", "B"}).IsValid());
+    }
+
+/*--------------------------------------------------------------------------------------+
+* @bsitest                                    Vincas.Razma                     10/15
++---------------+---------------+---------------+---------------+---------------+------*/
+//// Left for referance
+//TEST_F(DataSourceCacheUpgradeTests, SetupV10)
+//    {
+//    DataSourceCache cache;
+//    auto paths = GetNewSeedPaths(10, "data");
+//    ASSERT_EQ(SUCCESS, cache.Create(paths.first, paths.second));
+//    ASSERT_EQ(SUCCESS, cache.UpdateSchemas(std::vector<ECSchemaPtr> {GetTestSchema()}));
+//
+//    // Setup test data
+//    StubInstances instances;
+//    instances.Add({"TestSchema.TestClass", "A"}).AddRelated({"TestSchema.TestRelationshipClass", "AB"}, {"TestSchema.TestClass", "B"});
+//    instances.Add({"TestSchema.TestClass", "C"});
+//    CachedResponseKey key(cache.FindOrCreateRoot(nullptr), "ResponseA");
+//    ASSERT_EQ(SUCCESS, cache.CacheResponse(key, instances.ToWSObjectsResponse("ETagA")));
+//
+//    // Save
+//    cache.GetECDb().SaveChanges();
+//    cache.Close();
+//    }
+
+/*--------------------------------------------------------------------------------------+
+* @bsitest                                    Vincas.Razma                     10/15
++---------------+---------------+---------------+---------------+---------------+------*/
+TEST_F(DataSourceCacheUpgradeTests, Open_V10AddingAdditionalInstanceToExistingResponse_WorksFine_KnownIssue_UpgradeNotSupported)
+    {
+    // Arrange
+    auto paths = GetSeedPaths(10, "data");
+
+    DataSourceCache cache;
+    ASSERT_EQ(SUCCESS, cache.Open(paths.first, paths.second));
+
+    // New instace
+    auto ecClass = cache.GetAdapter().GetECClass("TestSchema", "TestClass");
+    ASSERT_NE(nullptr, ecClass);
+    auto instance = cache.GetChangeManager().CreateObject(*ecClass, Json::objectValue);
+    ASSERT_TRUE(instance.IsValid());
+
+    // Check
+    CachedResponseKey responseKey(cache.FindOrCreateRoot(nullptr), "ResponseA");
+    ASSERT_EQ(SUCCESS, cache.GetChangeManager().AddCreatedInstanceToResponse(responseKey, instance));
+
+    ECInstanceKeyMultiMap instances;
+    ASSERT_EQ(CacheStatus::OK, cache.ReadResponseInstanceKeys(responseKey, instances));
+    EXPECT_EQ(4, instances.size());
+    EXPECT_CONTAINS(instances, ECDbHelper::ToPair(instance));
+    EXPECT_CONTAINS(instances, ECDbHelper::ToPair(cache.FindInstance({"TestSchema.TestClass", "A"})));
+    EXPECT_CONTAINS(instances, ECDbHelper::ToPair(cache.FindInstance({"TestSchema.TestClass", "B"})));
+    EXPECT_CONTAINS(instances, ECDbHelper::ToPair(cache.FindInstance({"TestSchema.TestClass", "C"})));
+    }
+
+//// Left for referance
+/*--------------------------------------------------------------------------------------+
+* @bsitest                              Benediktas.Lipnickas                     02/16
++---------------+---------------+---------------+---------------+---------------+------*/
+//TEST_F(DataSourceCacheUpgradeTests, SetupV11)
+//    {
+//    DataSourceCache cache;
+//    auto paths = GetNewSeedPaths(11, "data");
+//    ASSERT_EQ(SUCCESS, cache.Create(paths.first, paths.second));
+//    ASSERT_EQ(SUCCESS, cache.UpdateSchemas(std::vector<ECSchemaPtr> {GetTestSchema()}));
+//
+//    // Setup test data
+//    ObjectId fileId {"TestSchema.TestClass", "Foo"};
+//    ASSERT_EQ(SUCCESS, cache.LinkInstanceToRoot("Root", fileId));
+//
+//    BeFileName fileToCachePath = StubFile();
+//    EXPECT_TRUE(fileToCachePath.DoesPathExist());
+//
+//    EXPECT_EQ(SUCCESS, cache.CacheFile(fileId, WSFileResponse(fileToCachePath, HttpStatus::OK, "TestTag"), FileCache::Persistent));
+//
+//    // Save
+//    cache.GetECDb().SaveChanges();
+//    cache.Close();
+//    }
+
+/*--------------------------------------------------------------------------------------+
+* @bsitest                              Benediktas.Lipnickas                     02/16
++---------------+---------------+---------------+---------------+---------------+------*/
+TEST_F(DataSourceCacheUpgradeTests, Open_V11DetectFileModification_DetectsChanges_KnownIssue_UpgradeNotSupported)
+    {
+    // Arrange
+    auto paths = GetSeedPaths(11, "data");
+
+    DataSourceCache cache;
+    ASSERT_EQ(SUCCESS, cache.Open(paths.first, paths.second));
+
+    // Check
+    auto instanceKey = cache.FindInstance({"TestSchema.TestClass", "Foo"});
+    ASSERT_TRUE(instanceKey.IsValid());
+
+    SimpleWriteToFile("NewTestContent", cache.ReadFilePath(instanceKey));
+
+    bool isFileModified = false;
+    EXPECT_EQ(SUCCESS, cache.GetChangeManager().DetectFileModification(instanceKey, isFileModified));
+
+    EXPECT_TRUE(isFileModified);
+    }
+
+/*--------------------------------------------------------------------------------------+
+* @bsitest                                    Vincas.Razma                     10/15
++---------------+---------------+---------------+---------------+---------------+------*/
+// Left for referance
+//TEST_F(DataSourceCacheUpgradeTests, SetupV12)
+//    {
+//    DataSourceCache cache;
+//    auto paths = GetNewSeedPaths(12, "data");
+//    ASSERT_EQ(SUCCESS, cache.Create(paths.first, paths.second));
+//    ASSERT_EQ(SUCCESS, cache.UpdateSchemas(std::vector<ECSchemaPtr> {GetTestSchema()}));
+//
+//    // Setup test data
+//    ASSERT_EQ(SUCCESS, cache.SetupRoot(nullptr, CacheRootPersistence::Temporary));
+//
+//    // Arrange
+//    CachedResponseKey partialResponseKey(cache.FindOrCreateRoot(nullptr), "Partial");
+//    CachedResponseKey fullResponseKey(cache.FindOrCreateRoot(nullptr), "Full");
+//
+//    WSQuery partialQuery("TestSchema", "TestClass");
+//    partialQuery.SetSelect("TestProperty");
+//
+//    WSQuery fullQuery("TestSchema", "TestClass");
+//    fullQuery.SetSelect("*");
+//
+//    StubInstances instances;
+//    instances.Add({"TestSchema.TestClass", "A"}, {{"TestProperty", "Full"}});
+//
+//    bset<ObjectId> rejected;
+//    ASSERT_EQ(SUCCESS, cache.CacheResponse(partialResponseKey, instances.ToWSObjectsResponse("TestETag"), &rejected, &partialQuery));
+//    ASSERT_THAT(rejected, IsEmpty());
+//    ASSERT_EQ(SUCCESS, cache.CacheResponse(fullResponseKey, instances.ToWSObjectsResponse("TestETag"), &rejected, &fullQuery));
+//    ASSERT_THAT(rejected, IsEmpty());
+//
+//    ASSERT_TRUE(cache.IsResponseCached(fullResponseKey));
+//    ASSERT_TRUE(cache.GetCachedObjectInfo({"TestSchema.TestClass", "A"}).IsFullyCached());
+//
+//    // Save
+//    cache.GetECDb().SaveChanges();
+//    cache.Close();
+//    }
+
+/*--------------------------------------------------------------------------------------+
+* @bsitest                                    Vincas.Razma                     10/15
++---------------+---------------+---------------+---------------+---------------+------*/
+TEST_F(DataSourceCacheUpgradeTests, Open_V12WithCachedResponses_ResponseTagsRemovedSoSyncWouldBeForced_KnownIssue_UpgradeNotSupported)
+    {
+    // Arrange
+    auto paths = GetSeedPaths(12, "data");
+    DataSourceCache cache;
+    ASSERT_EQ(SUCCESS, cache.Open(paths.first, paths.second));
+
+    // Check
+    CachedResponseKey partialResponseKey(cache.FindOrCreateRoot(nullptr), "Partial");
+    CachedResponseKey fullResponseKey(cache.FindOrCreateRoot(nullptr), "Full");
+
+    EXPECT_TRUE(cache.IsResponseCached(partialResponseKey));
+    EXPECT_TRUE(cache.IsResponseCached(fullResponseKey));
+
+    EXPECT_EQ("", cache.ReadResponseCacheTag(partialResponseKey));
+    EXPECT_EQ("", cache.ReadResponseCacheTag(fullResponseKey));
+    }
+
+/*--------------------------------------------------------------------------------------+
+* @bsitest                                    Vincas.Razma                     10/15
++---------------+---------------+---------------+---------------+---------------+------*/
+TEST_F(DataSourceCacheUpgradeTests, Open_V12CacheTemporaryResponsesWithFullAndPartialInstance_InvalidatesFullResponsesWhenOverridenWithPartialData_KnownIssue_UpgradeNotSupported)
+    {
+    // Arrange
+    auto paths = GetSeedPaths(12, "data");
+    DataSourceCache cache;
+    ASSERT_EQ(SUCCESS, cache.Open(paths.first, paths.second));
+
+    // Check
+    CachedResponseKey partialResponseKey(cache.FindOrCreateRoot(nullptr), "Partial");
+    CachedResponseKey fullResponseKey(cache.FindOrCreateRoot(nullptr), "Full");
+    CachedResponseKey newResponseKey(cache.FindOrCreateRoot(nullptr), "New");
+
+    WSQuery partialQuery("TestSchema", "TestClass");
+    partialQuery.SetSelect("TestProperty");
+
+    WSQuery fullQuery("TestSchema", "TestClass");
+    fullQuery.SetSelect("*");
+
+    StubInstances instances;
+    instances.Add({"TestSchema.TestClass", "A"}, {{"TestProperty", "Full"}});
+
+    bset<ObjectId> rejected;
+    ASSERT_EQ(CacheStatus::OK, cache.CacheResponse(partialResponseKey, instances.ToWSObjectsResponse("TagA"), &rejected, &partialQuery));
+    ASSERT_THAT(rejected, IsEmpty());
+    ASSERT_EQ(CacheStatus::OK, cache.CacheResponse(fullResponseKey, instances.ToWSObjectsResponse("TagB"), &rejected, &fullQuery));
+    ASSERT_THAT(rejected, IsEmpty());
+
+    ASSERT_TRUE(cache.IsResponseCached(fullResponseKey));
+    ASSERT_TRUE(cache.GetCachedObjectInfo({"TestSchema.TestClass", "A"}).IsFullyCached());
+
+    instances.Clear();
+    instances.Add({"TestSchema.TestClass", "A"}, {{"TestProperty", "Partial"}});
+
+    ASSERT_EQ(CacheStatus::OK, cache.CacheResponse(newResponseKey, instances.ToWSObjectsResponse("TagC"), &rejected, &partialQuery));
+    ASSERT_THAT(rejected, IsEmpty());
+    ASSERT_EQ("Partial", ReadInstance(cache, {"TestSchema.TestClass", "A"})["TestProperty"].asString());
+    ASSERT_FALSE(cache.GetCachedObjectInfo({"TestSchema.TestClass", "A"}).IsFullyCached());
+
+    // Assert
+    EXPECT_EQ("TagC", cache.ReadResponseCacheTag(newResponseKey));
+    EXPECT_EQ("TagA", cache.ReadResponseCacheTag(partialResponseKey));
+    EXPECT_EQ("", cache.ReadResponseCacheTag(fullResponseKey));
+    EXPECT_TRUE(cache.IsResponseCached(fullResponseKey));
+    }
+
+///*--------------------------------------------------------------------------------------+
+//* @bsitest                                    Vincas.Razma                     10/15
+//+---------------+---------------+---------------+---------------+---------------+------*/
+//// Left for referance
+//TEST_F(DataSourceCacheUpgradeTests, SetupV13_CachingDataSource)
+//    {
+//    auto paths = GetNewSeedPaths(13, "data");
+//
+//    auto client = MockWSRepositoryClient::Create();
+//
+//    StubInstances schemaDefs;
+//    schemaDefs.Add({"MetaSchema.ECSchemaDef", "TestSchema"}, {{"Name", "TestSchema"}, {"VersionMajor", 1}, {"VersionMinor", 0}});
+//
+//    EXPECT_CALL(client->GetMockWSClient(), GetServerInfo(_))
+//        .WillOnce(Return(CreateCompletedAsyncTask(WSInfoResult::Success(StubWSInfoWebApi()))));
+//
+//    EXPECT_CALL(*client, SendGetSchemasRequest(_, _))
+//        .WillOnce(Return(CreateCompletedAsyncTask(WSObjectsResult::Success(schemaDefs.ToWSObjectsResponse()))));
+//
+//    EXPECT_CALL(*client, SendGetFileRequest(ObjectId("MetaSchema.ECSchemaDef", "TestSchema"), An<BeFileNameCR>(), _, _, _))
+//        .WillOnce(Invoke([&] (ObjectIdCR, BeFileNameCR filePath, Utf8StringCR, Http::Request::ProgressCallbackCR, ICancellationTokenPtr)
+//        {
+//        GetTestSchema()->WriteToXmlFile(filePath);
+//        return CreateCompletedAsyncTask(StubWSFileResult(filePath));
+//        }));
+//
+//    auto result = CachingDataSource::OpenOrCreate(client, paths.first, paths.second)->GetResult();
+//
+//    ASSERT_TRUE(result.IsSuccess());
+//
+//    // Setup test data
+//    auto txn = result.GetValue()->StartCacheTransaction();
+//    StubInstances instances;
+//    instances.Add({"TestSchema.TestClass", "A"}).AddRelated({"TestSchema.TestRelationshipClass", "AB"}, {"TestSchema.TestClass", "B"});
+//    instances.Add({"TestSchema.TestClass", "C"});
+//    CachedResponseKey key(txn.GetCache().FindOrCreateRoot(nullptr), "ResponseA");
+//    ASSERT_EQ(CacheStatus::OK, txn.GetCache().CacheResponse(key, instances.ToWSObjectsResponse("ETagA")));
+//
+//    // Save
+//    txn.GetCache().GetECDb().SaveChanges();
+//    txn.GetCache().Close();
+//    }
+
+/*--------------------------------------------------------------------------------------+
+* @bsitest                                    Vincas.Razma                     10/15
++---------------+---------------+---------------+---------------+---------------+------*/
+TEST_F(DataSourceCacheUpgradeTests, Open_V13RepositoryInfo_LoadsCorrectly)
+    {
+    // Arrange
+    auto paths = GetSeedPaths(13, "data");
+
+    auto client = MockWSRepositoryClient::Create();
+
+    StubInstances schemaDefs;
+    schemaDefs.Add({"MetaSchema.ECSchemaDef", "TestSchema"}, {{"Name", "TestSchema"}, {"VersionMajor", 1}, {"VersionMinor", 0}});
+
+    EXPECT_CALL(client->GetMockWSClient(), GetServerInfo(_))
+        .WillOnce(Return(CreateCompletedAsyncTask(WSInfoResult::Success(StubWSInfoWebApi()))));
+
+    EXPECT_CALL(*client, GetInfo(_))
+        .WillOnce(Return(CreateCompletedAsyncTask(WSRepositoryResult::Success(StubWSRepository()))));
+
+    EXPECT_CALL(*client, SendGetSchemasRequest(_, _))
+        .WillOnce(Return(CreateCompletedAsyncTask(WSObjectsResult::Success(schemaDefs.ToWSObjectsResponse()))));
+
+    EXPECT_CALL(*client, SendGetFileRequest(ObjectId("MetaSchema.ECSchemaDef", "TestSchema"), An<BeFileNameCR>(), _, _, _))
+        .WillOnce(Invoke([&] (ObjectIdCR, BeFileNameCR filePath, Utf8StringCR, Http::Request::ProgressCallbackCR, ICancellationTokenPtr)
+        {
+        GetTestSchema()->WriteToXmlFile(filePath);
+        return CreateCompletedAsyncTask(StubWSFileResult(filePath));
+        }));
+
+    auto result = CachingDataSource::OpenOrCreate(client, paths.first, paths.second)->GetResult();
+    ASSERT_TRUE(result.IsSuccess());
+    }
+
+/*--------------------------------------------------------------------------------------+
+* @bsitest                                    Vincas.Razma                     10/15
++---------------+---------------+---------------+---------------+---------------+------*/
+// Left for referance
+//TEST_F(DataSourceCacheUpgradeTests, SetupV20)
+//    {
+//    DataSourceCache cache;
+//    auto paths = GetNewSeedPaths(20, "data");
+//    ASSERT_EQ(SUCCESS, cache.Create(paths.first, paths.second));
+//    ASSERT_EQ(SUCCESS, cache.UpdateSchemas(std::vector<ECSchemaPtr> {GetTestSchema()}));
+//
+//    // Setup test data
+//    ASSERT_EQ(SUCCESS, cache.SetupRoot(nullptr, CacheRootPersistence::Temporary));
+//
+//    // Arrange
+//    CachedResponseKey partialResponseKey(cache.FindOrCreateRoot(nullptr), "Partial");
+//    CachedResponseKey fullResponseKey(cache.FindOrCreateRoot(nullptr), "Full");
+//
+//    WSQuery partialQuery("TestSchema", "TestClass");
+//    partialQuery.SetSelect("TestProperty");
+//
+//    WSQuery fullQuery("TestSchema", "TestClass");
+//    fullQuery.SetSelect("*");
+//
+//    StubInstances instances;
+//    instances.Add({"TestSchema.TestClass", "A"}, {{"TestProperty", "Full"}});
+//
+//    bset<ObjectId> rejected;
+//    ASSERT_EQ(SUCCESS, cache.CacheResponse(partialResponseKey, instances.ToWSObjectsResponse("TestETag"), &rejected, &partialQuery));
+//    ASSERT_THAT(rejected, IsEmpty());
+//    ASSERT_EQ(SUCCESS, cache.CacheResponse(fullResponseKey, instances.ToWSObjectsResponse("TestETag"), &rejected, &fullQuery));
+//    ASSERT_THAT(rejected, IsEmpty());
+//
+//    ASSERT_TRUE(cache.IsResponseCached(fullResponseKey));
+//    ASSERT_TRUE(cache.GetCachedObjectInfo({"TestSchema.TestClass", "A"}).IsFullyCached());
+//
+//    // Save
+//    cache.GetECDb().SaveChanges();
+//    cache.Close();
+//    }
+
+/*--------------------------------------------------------------------------------------+
+* @bsitest                                    Vincas.Razma                     10/15
++---------------+---------------+---------------+---------------+---------------+------*/
+TEST_F(DataSourceCacheUpgradeTests, Open_V20WithCachedResponses_ResponseTagsRemovedSoSyncWouldBeForced_KnownIssue_UpgradeNotSupported)
+    {
+    // Arrange
+    auto paths = GetSeedPaths(20, "data");
+    DataSourceCache cache;
+    ASSERT_EQ(SUCCESS, cache.Open(paths.first, paths.second));
+
+    // Check
+    CachedResponseKey partialResponseKey(cache.FindOrCreateRoot(nullptr), "Partial");
+    CachedResponseKey fullResponseKey(cache.FindOrCreateRoot(nullptr), "Full");
+
+    EXPECT_TRUE(cache.IsResponseCached(partialResponseKey));
+    EXPECT_TRUE(cache.IsResponseCached(fullResponseKey));
+
+    EXPECT_EQ("", cache.ReadResponseCacheTag(partialResponseKey));
+    EXPECT_EQ("", cache.ReadResponseCacheTag(fullResponseKey));
+    }
+
+/*--------------------------------------------------------------------------------------+
+* @bsitest                                    Vincas.Razma                     10/15
++---------------+---------------+---------------+---------------+---------------+------*/
+TEST_F(DataSourceCacheUpgradeTests, Open_V20CacheTemporaryResponsesWithFullAndPartialInstance_InvalidatesFullResponsesWhenOverridenWithPartialData_KnownIssue_UpgradeNotSupported)
+    {
+    // Arrange
+    auto paths = GetSeedPaths(20, "data");
+    DataSourceCache cache;
+    ASSERT_EQ(SUCCESS, cache.Open(paths.first, paths.second));
+
+    // Check
+    CachedResponseKey partialResponseKey(cache.FindOrCreateRoot(nullptr), "Partial");
+    CachedResponseKey fullResponseKey(cache.FindOrCreateRoot(nullptr), "Full");
+    CachedResponseKey newResponseKey(cache.FindOrCreateRoot(nullptr), "New");
+
+    WSQuery partialQuery("TestSchema", "TestClass");
+    partialQuery.SetSelect("TestProperty");
+
+    WSQuery fullQuery("TestSchema", "TestClass");
+    fullQuery.SetSelect("*");
+
+    StubInstances instances;
+    instances.Add({"TestSchema.TestClass", "A"}, {{"TestProperty", "Full"}});
+
+    bset<ObjectId> rejected;
+    ASSERT_EQ(CacheStatus::OK, cache.CacheResponse(partialResponseKey, instances.ToWSObjectsResponse("TagA"), &rejected, &partialQuery));
+    ASSERT_THAT(rejected, IsEmpty());
+    ASSERT_EQ(CacheStatus::OK, cache.CacheResponse(fullResponseKey, instances.ToWSObjectsResponse("TagB"), &rejected, &fullQuery));
+    ASSERT_THAT(rejected, IsEmpty());
+
+    ASSERT_TRUE(cache.IsResponseCached(fullResponseKey));
+    ASSERT_TRUE(cache.GetCachedObjectInfo({"TestSchema.TestClass", "A"}).IsFullyCached());
+
+    instances.Clear();
+    instances.Add({"TestSchema.TestClass", "A"}, {{"TestProperty", "Partial"}});
+
+    ASSERT_EQ(CacheStatus::OK, cache.CacheResponse(newResponseKey, instances.ToWSObjectsResponse("TagC"), &rejected, &partialQuery));
+    ASSERT_THAT(rejected, IsEmpty());
+    ASSERT_EQ("Partial", ReadInstance(cache, {"TestSchema.TestClass", "A"})["TestProperty"].asString());
+    ASSERT_FALSE(cache.GetCachedObjectInfo({"TestSchema.TestClass", "A"}).IsFullyCached());
+
+    // Assert
+    EXPECT_EQ("TagC", cache.ReadResponseCacheTag(newResponseKey));
+    EXPECT_EQ("TagA", cache.ReadResponseCacheTag(partialResponseKey));
+    EXPECT_EQ("", cache.ReadResponseCacheTag(fullResponseKey));
+    EXPECT_TRUE(cache.IsResponseCached(fullResponseKey));
+    }
+#endif