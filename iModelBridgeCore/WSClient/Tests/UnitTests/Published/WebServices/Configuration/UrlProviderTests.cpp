--- conflicted
+++ resolved
@@ -1,346 +1,328 @@
-/*--------------------------------------------------------------------------------------+
-|
-|     $Source: Tests/UnitTests/Published/WebServices/Configuration/UrlProviderTests.cpp $
-|
-|  $Copyright: (c) 2016 Bentley Systems, Incorporated. All rights reserved. $
-|
-+--------------------------------------------------------------------------------------*/
-#include "UrlProviderTests.h"
-
-#include "../Connect/MockLocalState.h"
-#include "../Connect/StubLocalState.h"
-#include "MockBuddiClient.h"
-#include <WebServices/Configuration/UrlProvider.h>
-#include <Bentley/BeDebugLog.h>
-
-USING_NAMESPACE_BENTLEY_WEBSERVICES
-USING_NAMESPACE_BENTLEY_DGNCLIENTFX
-
-#ifdef USE_GTEST
-TEST_F(UrlProviderTests, GetPunchlistWsgUrl_NoCachedAndNoBuddiUrl_ReturnsDefaultUrl)
-    {
-    auto client = std::make_shared<MockBuddiClient>();
-    StubLocalState localState;
-
-    UrlProvider::Initialize(UrlProvider::Environment::Dev, UrlProvider::DefaultTimeout, &localState, client);
-
-    EXPECT_CALL(*client, GetUrl(_, _)).WillOnce(Return(CreateCompletedAsyncTask(BuddiUrlResult::Success(""))));
-
-    EXPECT_STRNE("", UrlProvider::Urls::ConnectWsgPunchList.Get().c_str());
-    }
-
-TEST_F(UrlProviderTests, GetPunchlistWsgUrl_NoCachedAndNoConnectionError_ReturnsDefaultUrl)
-    {
-    auto client = std::make_shared<MockBuddiClient>();
-    StubLocalState localState;
-
-    UrlProvider::Initialize(UrlProvider::Environment::Dev, UrlProvider::DefaultTimeout, &localState, client);
-
-    EXPECT_CALL(*client, GetUrl(_, _)).WillOnce(Return(CreateCompletedAsyncTask(BuddiUrlResult::Error(BuddiError::Status::ConnectionError))));
-
-    EXPECT_STRNE("", UrlProvider::Urls::ConnectWsgPunchList.Get().c_str());
-    }
-
-TEST_F(UrlProviderTests, GetPunchlistWsgUrl_CalledSecondTimeWhenUrlIsCached_GetsUrlFromLocalState)
-    {
-    auto client = std::make_shared<MockBuddiClient>();
-    StubLocalState localState;
-
-    UrlProvider::Initialize(UrlProvider::Environment::Dev, UrlProvider::DefaultTimeout, &localState, client);
-
-    EXPECT_CALL(*client, GetUrl(_, _)).WillOnce(Return(CreateCompletedAsyncTask(BuddiUrlResult::Success("TestUrl"))));
-
-    EXPECT_STREQ("TestUrl", UrlProvider::Urls::ConnectWsgPunchList.Get().c_str());
-    EXPECT_STREQ("TestUrl", UrlProvider::Urls::ConnectWsgPunchList.Get().c_str());
-    }
-
-TEST_F(UrlProviderTests, GetPunchlistWsgUrl_TimeoutSetToZero_ReturnsCachedUrlButAlsoCallBuddiGet)
-    {
-    auto client = std::make_shared<MockBuddiClient>();
-    StubLocalState localState;
-
-    UrlProvider::Initialize(UrlProvider::Environment::Dev, 0, &localState, client);
-
-    EXPECT_CALL(*client, GetUrl(_, _)).WillOnce(Return(CreateCompletedAsyncTask(BuddiUrlResult::Success("A"))));
-    EXPECT_EQ("A", UrlProvider::Urls::ConnectWsgPunchList.Get());
-    AsyncTasksManager::GetDefaultScheduler()->OnEmpty()->Wait();
-
-    EXPECT_CALL(*client, GetUrl(_, _)).WillOnce(Return(CreateCompletedAsyncTask(BuddiUrlResult::Success("B"))));
-    EXPECT_EQ("A", UrlProvider::Urls::ConnectWsgPunchList.Get());
-    AsyncTasksManager::GetDefaultScheduler()->OnEmpty()->Wait();
-
-    EXPECT_CALL(*client, GetUrl(_, _)).WillOnce(Return(CreateCompletedAsyncTask(BuddiUrlResult::Success("C"))));
-    EXPECT_EQ("B", UrlProvider::Urls::ConnectWsgPunchList.Get());
-    AsyncTasksManager::GetDefaultScheduler()->OnEmpty()->Wait();
-    }
-
-TEST_F(UrlProviderTests, GetPunchlistWsgUrl_CalledSecondTimeAfterTimeoutAndBuddiCannotConnect_ReturnsLastCachedUrl)
-    {
-    auto client = std::make_shared<MockBuddiClient>();
-    StubLocalState localState;
-
-    UrlProvider::Initialize(UrlProvider::Environment::Dev, 0, &localState, client);
-
-    EXPECT_CALL(*client, GetUrl(_, _)).WillOnce(Return(CreateCompletedAsyncTask(BuddiUrlResult::Success("A"))));
-    EXPECT_EQ("A", UrlProvider::Urls::ConnectWsgPunchList.Get());
-
-    EXPECT_CALL(*client, GetUrl(_, _)).WillOnce(Return(CreateCompletedAsyncTask(BuddiUrlResult::Error(BuddiError::Status::ConnectionError))));
-    EXPECT_EQ("A", UrlProvider::Urls::ConnectWsgPunchList.Get());
-    }
-
-TEST_F(UrlProviderTests, GetPunchlistWsgUrl_TimeoutIsLessThanTimeElapsed_CallsBuddiToGetUrl)
-    {
-    auto client = std::make_shared<MockBuddiClient>();
-    StubLocalState localState;
-
-    UrlProvider::Initialize(UrlProvider::Environment::Dev, 5, &localState, client);
-
-    EXPECT_CALL(*client, GetUrl(_, _)).WillOnce(Return(CreateCompletedAsyncTask(BuddiUrlResult::Success("A"))));
-    EXPECT_EQ("A", UrlProvider::Urls::ConnectWsgPunchList.Get());
-    AsyncTasksManager::GetDefaultScheduler()->OnEmpty()->Wait();
-
-    BeThreadUtilities::BeSleep(10);
-
-    EXPECT_CALL(*client, GetUrl(_, _)).WillOnce(Return(CreateCompletedAsyncTask(BuddiUrlResult::Success("B"))));
-    EXPECT_EQ("A", UrlProvider::Urls::ConnectWsgPunchList.Get());
-    AsyncTasksManager::GetDefaultScheduler()->OnEmpty()->Wait();
-
-    ON_CALL(*client, GetUrl(_, _)).WillByDefault(Return(CreateCompletedAsyncTask(BuddiUrlResult::Error({}))));
-    EXPECT_EQ("B", UrlProvider::Urls::ConnectWsgPunchList.Get());
-    }
-
-TEST_F(UrlProviderTests, GetPunchlistWsgUrl_TimeoutIsMoreThanTimeElapsed_ReturnsCachedUrl)
-    {
-    auto client = std::make_shared<MockBuddiClient>();
-    StubLocalState localState;
-
-    UrlProvider::Initialize(UrlProvider::Environment::Dev, 3600 * 1000, &localState, client);
-
-    EXPECT_CALL(*client, GetUrl(_, _)).WillOnce(Return(CreateCompletedAsyncTask(BuddiUrlResult::Success("A"))));
-    EXPECT_EQ("A", UrlProvider::Urls::ConnectWsgPunchList.Get());
-
-    EXPECT_CALL(*client, GetUrl(_, _)).Times(0);
-    EXPECT_EQ("A", UrlProvider::Urls::ConnectWsgPunchList.Get());
-    }
-
-TEST_F(UrlProviderTests, GetPunchlistWsgUrl_LocalStateHasOldUrlStoredAsString_IgnoresOldUrlAndCallsBuddi)
-    {
-    auto client = std::make_shared<MockBuddiClient>();
-    MockLocalState localState;
-    ON_CALL(localState, _GetValue(_, _)).WillByDefault(Return("null"));
-    ON_CALL(localState, _SaveValue(_, _, _)).WillByDefault(Return());
-    ON_CALL(*client, GetUrl(_, _)).WillByDefault(Return(CreateCompletedAsyncTask(BuddiUrlResult())));
-
-    UrlProvider::Initialize(UrlProvider::Environment::Dev, UrlProvider::DefaultTimeout, &localState, client);
-
-    Utf8String newValue;
-
-    EXPECT_CALL(localState, _GetValue(_, _)).WillOnce(Return("OldUrl"));
-    EXPECT_CALL(localState, _SaveValue(_, _, _)).WillOnce(SaveArg<2>(&newValue));
-
-    EXPECT_CALL(*client, GetUrl(_, _)).WillOnce(Return(CreateCompletedAsyncTask(BuddiUrlResult::Success("NewUrl"))));
-    EXPECT_EQ("NewUrl", UrlProvider::Urls::ConnectWsgPunchList.Get());
-
-    EXPECT_CALL(localState, _GetValue(_, _)).WillOnce(Return(newValue));
-    EXPECT_EQ("NewUrl", UrlProvider::Urls::ConnectWsgPunchList.Get());
-    }
-
-<<<<<<< HEAD
-TEST_F(UrlProviderTests, GetPunchlistWsgUrl_LocalStateHasOldUrlStoredAsStringAndBuddiConnectionError_ReturnsOldUrl)
-    {
-    auto client = std::make_shared<MockBuddiClient>();
-    MockLocalState localState;
-    ON_CALL(localState, _GetValue(_, _)).WillByDefault(Return("null"));
-    ON_CALL(localState, _SaveValue(_, _, _)).WillByDefault(Return());
-
-    UrlProvider::Initialize(UrlProvider::Environment::Dev, UrlProvider::DefaultTimeout, &localState, client);
-
-    EXPECT_CALL(localState, _GetValue(_, _)).WillOnce(Return("\"OldUrl\""));
-
-    EXPECT_CALL(*client, GetUrl(_, _)).WillOnce(Return(CreateCompletedAsyncTask(BuddiUrlResult::Error(BuddiError::Status::ConnectionError))));
-    EXPECT_EQ("OldUrl", UrlProvider::Urls::ConnectWsgPunchList.Get());
-    }
-
-=======
->>>>>>> f80e6a58
-TEST_F(UrlProviderTests, GetUrl_ValidateAllGetters)
-    {
-    auto client = std::make_shared<MockBuddiClient>();
-    Utf8String url = "testUrl";
-    StubLocalState localState;
-
-    bset<Utf8String> urlNames;
-    EXPECT_CALL(*client, GetUrl(_, _)).Times(13).WillRepeatedly(Invoke([&] (Utf8StringCR urlName, int regionId)
-        {
-        EXPECT_TRUE(urlNames.find(urlName) == urlNames.end());
-        urlNames.insert(urlName);
-        return CreateCompletedAsyncTask(BuddiUrlResult::Success(url));
-        }));
-
-    UrlProvider::Initialize(UrlProvider::Environment::Dev, UrlProvider::DefaultTimeout, &localState, client);
-
-    EXPECT_STREQ(url.c_str(), UrlProvider::Urls::ConnectEula.Get().c_str());
-    EXPECT_STREQ(url.c_str(), UrlProvider::Urls::ConnectProjectUrl.Get().c_str());
-    EXPECT_STREQ(url.c_str(), UrlProvider::Urls::ConnectWsgGlobal.Get().c_str());
-    EXPECT_STREQ(url.c_str(), UrlProvider::Urls::ConnectWsgPersonalPublishing.Get().c_str());
-    EXPECT_STREQ(url.c_str(), UrlProvider::Urls::ConnectWsgProjectContent.Get().c_str());
-    EXPECT_STREQ(url.c_str(), UrlProvider::Urls::ConnectWsgPunchList.Get().c_str());
-    EXPECT_STREQ(url.c_str(), UrlProvider::Urls::ConnectWsgClashIssues.Get().c_str());
-    EXPECT_STREQ(url.c_str(), UrlProvider::Urls::ConnectWsgSharedContent.Get().c_str());
-    EXPECT_STREQ(url.c_str(), UrlProvider::Urls::ImsStsAuth.Get().c_str());
-    EXPECT_STREQ(url.c_str(), UrlProvider::Urls::ImsActiveStsDelegationService.Get().c_str());
-    EXPECT_STREQ(url.c_str(), UrlProvider::Urls::ImsFederatedAuth.Get().c_str());
-    EXPECT_STREQ(url.c_str(), UrlProvider::Urls::Passport.Get().c_str());
-    EXPECT_STREQ(url.c_str(), UrlProvider::Urls::UsageTracking.Get().c_str());
-
-    EXPECT_STREQ(url.c_str(), UrlProvider::Urls::ConnectEula.Get().c_str());
-    EXPECT_STREQ(url.c_str(), UrlProvider::Urls::ConnectProjectUrl.Get().c_str());
-    EXPECT_STREQ(url.c_str(), UrlProvider::Urls::ConnectWsgGlobal.Get().c_str());
-    EXPECT_STREQ(url.c_str(), UrlProvider::Urls::ConnectWsgPersonalPublishing.Get().c_str());
-    EXPECT_STREQ(url.c_str(), UrlProvider::Urls::ConnectWsgProjectContent.Get().c_str());
-    EXPECT_STREQ(url.c_str(), UrlProvider::Urls::ConnectWsgPunchList.Get().c_str());
-    EXPECT_STREQ(url.c_str(), UrlProvider::Urls::ConnectWsgClashIssues.Get().c_str());
-    EXPECT_STREQ(url.c_str(), UrlProvider::Urls::ConnectWsgSharedContent.Get().c_str());
-    EXPECT_STREQ(url.c_str(), UrlProvider::Urls::ImsStsAuth.Get().c_str());
-    EXPECT_STREQ(url.c_str(), UrlProvider::Urls::ImsActiveStsDelegationService.Get().c_str());
-    EXPECT_STREQ(url.c_str(), UrlProvider::Urls::ImsFederatedAuth.Get().c_str());
-    EXPECT_STREQ(url.c_str(), UrlProvider::Urls::Passport.Get().c_str());
-    EXPECT_STREQ(url.c_str(), UrlProvider::Urls::UsageTracking.Get().c_str());
-
-    UrlProvider::CleanUpUrlCache();
-    }
-
-TEST_F(UrlProviderTests, CleanUpCache_UrlsWereCached_RemovesUrlsFromLocalState)
-    {
-    auto client = std::make_shared<MockBuddiClient>();
-    Utf8String url = "testUrl";
-    StubLocalState localState;
-
-    EXPECT_CALL(*client, GetUrl(_, _))
-        .Times(13)
-        .WillRepeatedly(Return(CreateCompletedAsyncTask(BuddiUrlResult::Success(url))));
-
-    UrlProvider::Initialize(UrlProvider::Environment::Dev, UrlProvider::DefaultTimeout, &localState, client);
-
-    EXPECT_STREQ(url.c_str(), UrlProvider::Urls::ConnectEula.Get().c_str());
-    EXPECT_STREQ(url.c_str(), UrlProvider::Urls::ConnectProjectUrl.Get().c_str());
-    EXPECT_STREQ(url.c_str(), UrlProvider::Urls::ConnectWsgGlobal.Get().c_str());
-    EXPECT_STREQ(url.c_str(), UrlProvider::Urls::ConnectWsgPersonalPublishing.Get().c_str());
-    EXPECT_STREQ(url.c_str(), UrlProvider::Urls::ConnectWsgProjectContent.Get().c_str());
-    EXPECT_STREQ(url.c_str(), UrlProvider::Urls::ConnectWsgPunchList.Get().c_str());
-    EXPECT_STREQ(url.c_str(), UrlProvider::Urls::ConnectWsgClashIssues.Get().c_str());
-    EXPECT_STREQ(url.c_str(), UrlProvider::Urls::ConnectWsgSharedContent.Get().c_str());
-    EXPECT_STREQ(url.c_str(), UrlProvider::Urls::ImsStsAuth.Get().c_str());
-    EXPECT_STREQ(url.c_str(), UrlProvider::Urls::ImsActiveStsDelegationService.Get().c_str());
-    EXPECT_STREQ(url.c_str(), UrlProvider::Urls::ImsFederatedAuth.Get().c_str());
-    EXPECT_STREQ(url.c_str(), UrlProvider::Urls::Passport.Get().c_str());
-    EXPECT_STREQ(url.c_str(), UrlProvider::Urls::UsageTracking.Get().c_str());
-
-    UrlProvider::CleanUpUrlCache();
-
-    EXPECT_CALL(*client, GetUrl(_, _))
-        .Times(13)
-        .WillRepeatedly(Return(CreateCompletedAsyncTask(BuddiUrlResult::Success(url))));
-
-    UrlProvider::Urls::ConnectEula.Get().c_str();
-    UrlProvider::Urls::ConnectProjectUrl.Get().c_str();
-    UrlProvider::Urls::ConnectWsgGlobal.Get().c_str();
-    UrlProvider::Urls::ConnectWsgPersonalPublishing.Get().c_str();
-    UrlProvider::Urls::ConnectWsgProjectContent.Get().c_str();
-    UrlProvider::Urls::ConnectWsgPunchList.Get().c_str();
-    UrlProvider::Urls::ConnectWsgClashIssues.Get().c_str();
-    UrlProvider::Urls::ConnectWsgSharedContent.Get().c_str();
-    UrlProvider::Urls::ImsStsAuth.Get().c_str();
-    UrlProvider::Urls::ImsActiveStsDelegationService.Get().c_str();
-    UrlProvider::Urls::ImsFederatedAuth.Get().c_str();
-    UrlProvider::Urls::Passport.Get().c_str();
-    UrlProvider::Urls::UsageTracking.Get().c_str();
-    }
-
-TEST_F(UrlProviderTests, Initialize_CalledSecondTimeWithDifferentEnvironment_CleansUpCache)
-    {
-    auto client = std::make_shared<MockBuddiClient>();
-    Utf8String urlDev = "testUrl_Dev";
-    Utf8String urlQa = "testUrl_Qa";
-    StubLocalState localState;
-
-    EXPECT_CALL(*client, GetUrl(_, _))
-        .WillOnce(Return(CreateCompletedAsyncTask(BuddiUrlResult::Success(urlDev))))
-        .WillOnce(Return(CreateCompletedAsyncTask(BuddiUrlResult::Success(urlQa))))
-        .WillOnce(Return(CreateCompletedAsyncTask(BuddiUrlResult::Success(urlDev))));
-
-    UrlProvider::Initialize(UrlProvider::Environment::Dev, UrlProvider::DefaultTimeout, &localState, client);
-    EXPECT_STREQ(urlDev.c_str(), UrlProvider::Urls::ConnectWsgPunchList.Get().c_str());
-
-    UrlProvider::Initialize(UrlProvider::Environment::Qa, UrlProvider::DefaultTimeout, &localState, client);
-    EXPECT_STREQ(urlQa.c_str(), UrlProvider::Urls::ConnectWsgPunchList.Get().c_str());
-
-    UrlProvider::Initialize(UrlProvider::Environment::Dev, UrlProvider::DefaultTimeout, &localState, client);
-    EXPECT_STREQ(urlDev.c_str(), UrlProvider::Urls::ConnectWsgPunchList.Get().c_str());
-    }
-
-TEST_F(UrlProviderTests, Initialize_CalledSecondTimeWithSameEnvironment_DoesNotCleanUpCache)
-    {
-    auto client = std::make_shared<MockBuddiClient>();
-    StubLocalState localState;
-
-    EXPECT_CALL(*client, GetUrl(_, _)).WillOnce(Return(CreateCompletedAsyncTask(BuddiUrlResult::Success("TestUrl"))));
-
-    UrlProvider::Initialize(UrlProvider::Environment::Dev, UrlProvider::DefaultTimeout, &localState, client);
-    EXPECT_STREQ("TestUrl", UrlProvider::Urls::ConnectWsgPunchList.Get().c_str());
-
-    UrlProvider::Initialize(UrlProvider::Environment::Dev, UrlProvider::DefaultTimeout, &localState, client);
-    EXPECT_STREQ("TestUrl", UrlProvider::Urls::ConnectWsgPunchList.Get().c_str());
-    }
-
-TEST_F(UrlProviderTests, GetSecurityConfigurator_InitializedWithDev_DoesNotSetValidateCertificate)
-    {
-    StubLocalState localState;
-
-    UrlProvider::Initialize(UrlProvider::Environment::Dev, UrlProvider::DefaultTimeout, &localState);
-    auto configurator = UrlProvider::GetSecurityConfigurator(GetHandlerPtr());
-
-    GetHandler().ExpectOneRequest().ForAnyRequest([=] (Http::RequestCR request)
-        {
-        EXPECT_FALSE(request.GetValidateCertificate());
-        return StubHttpResponse();
-        });
-
-    Http::Request request("foo");
-    configurator->_PerformRequest(request)->Wait();
-    }
-
-TEST_F(UrlProviderTests, GetSecurityConfigurator_InitializedWithQa_DoesNotSetValidateCertificate)
-    {
-    StubLocalState localState;
-
-    UrlProvider::Initialize(UrlProvider::Environment::Qa, UrlProvider::DefaultTimeout, &localState);
-    auto configurator = UrlProvider::GetSecurityConfigurator(GetHandlerPtr());
-
-    GetHandler().ExpectOneRequest().ForAnyRequest([=] (Http::RequestCR request)
-        {
-        EXPECT_FALSE(request.GetValidateCertificate());
-        return StubHttpResponse();
-        });
-
-    Http::Request request("foo");
-    configurator->_PerformRequest(request)->Wait();
-    }
-
-TEST_F(UrlProviderTests, GetSecurityConfigurator_InitializedWithRelease_SetsValidateCertificate)
-    {
-    StubLocalState localState;
-
-    UrlProvider::Initialize(UrlProvider::Environment::Release, UrlProvider::DefaultTimeout, &localState);
-    auto configurator = UrlProvider::GetSecurityConfigurator(GetHandlerPtr());
-
-    GetHandler().ExpectOneRequest().ForAnyRequest([=] (Http::RequestCR request)
-        {
-        EXPECT_TRUE(request.GetValidateCertificate());
-        return StubHttpResponse();
-        });
-
-    Http::Request request("foo");
-    configurator->_PerformRequest(request)->Wait();
-    }
-#endif
+/*--------------------------------------------------------------------------------------+
+|
+|     $Source: Tests/UnitTests/Published/WebServices/Configuration/UrlProviderTests.cpp $
+|
+|  $Copyright: (c) 2016 Bentley Systems, Incorporated. All rights reserved. $
+|
++--------------------------------------------------------------------------------------*/
+#include "UrlProviderTests.h"
+
+#include "../Connect/MockLocalState.h"
+#include "../Connect/StubLocalState.h"
+#include "MockBuddiClient.h"
+#include <WebServices/Configuration/UrlProvider.h>
+#include <Bentley/BeDebugLog.h>
+
+USING_NAMESPACE_BENTLEY_WEBSERVICES
+USING_NAMESPACE_BENTLEY_DGNCLIENTFX
+
+#ifdef USE_GTEST
+TEST_F(UrlProviderTests, GetPunchlistWsgUrl_NoCachedAndNoBuddiUrl_ReturnsDefaultUrl)
+    {
+    auto client = std::make_shared<MockBuddiClient>();
+    StubLocalState localState;
+
+    UrlProvider::Initialize(UrlProvider::Environment::Dev, UrlProvider::DefaultTimeout, &localState, client);
+
+    EXPECT_CALL(*client, GetUrl(_, _)).WillOnce(Return(CreateCompletedAsyncTask(BuddiUrlResult::Success(""))));
+
+    EXPECT_STRNE("", UrlProvider::Urls::ConnectWsgPunchList.Get().c_str());
+    }
+
+TEST_F(UrlProviderTests, GetPunchlistWsgUrl_NoCachedAndNoConnectionError_ReturnsDefaultUrl)
+    {
+    auto client = std::make_shared<MockBuddiClient>();
+    StubLocalState localState;
+
+    UrlProvider::Initialize(UrlProvider::Environment::Dev, UrlProvider::DefaultTimeout, &localState, client);
+
+    EXPECT_CALL(*client, GetUrl(_, _)).WillOnce(Return(CreateCompletedAsyncTask(BuddiUrlResult::Error(BuddiError::Status::ConnectionError))));
+
+    EXPECT_STRNE("", UrlProvider::Urls::ConnectWsgPunchList.Get().c_str());
+    }
+
+TEST_F(UrlProviderTests, GetPunchlistWsgUrl_CalledSecondTimeWhenUrlIsCached_GetsUrlFromLocalState)
+    {
+    auto client = std::make_shared<MockBuddiClient>();
+    StubLocalState localState;
+
+    UrlProvider::Initialize(UrlProvider::Environment::Dev, UrlProvider::DefaultTimeout, &localState, client);
+
+    EXPECT_CALL(*client, GetUrl(_, _)).WillOnce(Return(CreateCompletedAsyncTask(BuddiUrlResult::Success("TestUrl"))));
+
+    EXPECT_STREQ("TestUrl", UrlProvider::Urls::ConnectWsgPunchList.Get().c_str());
+    EXPECT_STREQ("TestUrl", UrlProvider::Urls::ConnectWsgPunchList.Get().c_str());
+    }
+
+TEST_F(UrlProviderTests, GetPunchlistWsgUrl_TimeoutSetToZero_ReturnsCachedUrlButAlsoCallBuddiGet)
+    {
+    auto client = std::make_shared<MockBuddiClient>();
+    StubLocalState localState;
+
+    UrlProvider::Initialize(UrlProvider::Environment::Dev, 0, &localState, client);
+
+    EXPECT_CALL(*client, GetUrl(_, _)).WillOnce(Return(CreateCompletedAsyncTask(BuddiUrlResult::Success("A"))));
+    EXPECT_EQ("A", UrlProvider::Urls::ConnectWsgPunchList.Get());
+    AsyncTasksManager::GetDefaultScheduler()->OnEmpty()->Wait();
+
+    EXPECT_CALL(*client, GetUrl(_, _)).WillOnce(Return(CreateCompletedAsyncTask(BuddiUrlResult::Success("B"))));
+    EXPECT_EQ("A", UrlProvider::Urls::ConnectWsgPunchList.Get());
+    AsyncTasksManager::GetDefaultScheduler()->OnEmpty()->Wait();
+
+    EXPECT_CALL(*client, GetUrl(_, _)).WillOnce(Return(CreateCompletedAsyncTask(BuddiUrlResult::Success("C"))));
+    EXPECT_EQ("B", UrlProvider::Urls::ConnectWsgPunchList.Get());
+    AsyncTasksManager::GetDefaultScheduler()->OnEmpty()->Wait();
+    }
+
+TEST_F(UrlProviderTests, GetPunchlistWsgUrl_CalledSecondTimeAfterTimeoutAndBuddiCannotConnect_ReturnsLastCachedUrl)
+    {
+    auto client = std::make_shared<MockBuddiClient>();
+    StubLocalState localState;
+
+    UrlProvider::Initialize(UrlProvider::Environment::Dev, 0, &localState, client);
+
+    EXPECT_CALL(*client, GetUrl(_, _)).WillOnce(Return(CreateCompletedAsyncTask(BuddiUrlResult::Success("A"))));
+    EXPECT_EQ("A", UrlProvider::Urls::ConnectWsgPunchList.Get());
+
+    EXPECT_CALL(*client, GetUrl(_, _)).WillOnce(Return(CreateCompletedAsyncTask(BuddiUrlResult::Error(BuddiError::Status::ConnectionError))));
+    EXPECT_EQ("A", UrlProvider::Urls::ConnectWsgPunchList.Get());
+    }
+
+TEST_F(UrlProviderTests, GetPunchlistWsgUrl_TimeoutIsLessThanTimeElapsed_CallsBuddiToGetUrl)
+    {
+    auto client = std::make_shared<MockBuddiClient>();
+    StubLocalState localState;
+
+    UrlProvider::Initialize(UrlProvider::Environment::Dev, 5, &localState, client);
+
+    EXPECT_CALL(*client, GetUrl(_, _)).WillOnce(Return(CreateCompletedAsyncTask(BuddiUrlResult::Success("A"))));
+    EXPECT_EQ("A", UrlProvider::Urls::ConnectWsgPunchList.Get());
+    AsyncTasksManager::GetDefaultScheduler()->OnEmpty()->Wait();
+
+    BeThreadUtilities::BeSleep(10);
+
+    EXPECT_CALL(*client, GetUrl(_, _)).WillOnce(Return(CreateCompletedAsyncTask(BuddiUrlResult::Success("B"))));
+    EXPECT_EQ("A", UrlProvider::Urls::ConnectWsgPunchList.Get());
+    AsyncTasksManager::GetDefaultScheduler()->OnEmpty()->Wait();
+
+    ON_CALL(*client, GetUrl(_, _)).WillByDefault(Return(CreateCompletedAsyncTask(BuddiUrlResult::Error({}))));
+    EXPECT_EQ("B", UrlProvider::Urls::ConnectWsgPunchList.Get());
+    }
+
+TEST_F(UrlProviderTests, GetPunchlistWsgUrl_TimeoutIsMoreThanTimeElapsed_ReturnsCachedUrl)
+    {
+    auto client = std::make_shared<MockBuddiClient>();
+    StubLocalState localState;
+
+    UrlProvider::Initialize(UrlProvider::Environment::Dev, 3600 * 1000, &localState, client);
+
+    EXPECT_CALL(*client, GetUrl(_, _)).WillOnce(Return(CreateCompletedAsyncTask(BuddiUrlResult::Success("A"))));
+    EXPECT_EQ("A", UrlProvider::Urls::ConnectWsgPunchList.Get());
+
+    EXPECT_CALL(*client, GetUrl(_, _)).Times(0);
+    EXPECT_EQ("A", UrlProvider::Urls::ConnectWsgPunchList.Get());
+    }
+
+TEST_F(UrlProviderTests, GetPunchlistWsgUrl_LocalStateHasOldUrlStoredAsString_IgnoresOldUrlAndCallsBuddi)
+    {
+    auto client = std::make_shared<MockBuddiClient>();
+    MockLocalState localState;
+    ON_CALL(localState, _GetValue(_, _)).WillByDefault(Return("null"));
+    ON_CALL(localState, _SaveValue(_, _, _)).WillByDefault(Return());
+    ON_CALL(*client, GetUrl(_, _)).WillByDefault(Return(CreateCompletedAsyncTask(BuddiUrlResult())));
+
+    UrlProvider::Initialize(UrlProvider::Environment::Dev, UrlProvider::DefaultTimeout, &localState, client);
+
+    Utf8String newValue;
+
+    EXPECT_CALL(localState, _GetValue(_, _)).WillOnce(Return("OldUrl"));
+    EXPECT_CALL(localState, _SaveValue(_, _, _)).WillOnce(SaveArg<2>(&newValue));
+
+    EXPECT_CALL(*client, GetUrl(_, _)).WillOnce(Return(CreateCompletedAsyncTask(BuddiUrlResult::Success("NewUrl"))));
+    EXPECT_EQ("NewUrl", UrlProvider::Urls::ConnectWsgPunchList.Get());
+
+    EXPECT_CALL(localState, _GetValue(_, _)).WillOnce(Return(newValue));
+    EXPECT_EQ("NewUrl", UrlProvider::Urls::ConnectWsgPunchList.Get());
+    }
+
+TEST_F(UrlProviderTests, GetUrl_ValidateAllGetters)
+    {
+    auto client = std::make_shared<MockBuddiClient>();
+    Utf8String url = "testUrl";
+    StubLocalState localState;
+
+    bset<Utf8String> urlNames;
+    EXPECT_CALL(*client, GetUrl(_, _)).Times(13).WillRepeatedly(Invoke([&] (Utf8StringCR urlName, int regionId)
+        {
+        EXPECT_TRUE(urlNames.find(urlName) == urlNames.end());
+        urlNames.insert(urlName);
+        return CreateCompletedAsyncTask(BuddiUrlResult::Success(url));
+        }));
+
+    UrlProvider::Initialize(UrlProvider::Environment::Dev, UrlProvider::DefaultTimeout, &localState, client);
+
+    EXPECT_STREQ(url.c_str(), UrlProvider::Urls::ConnectEula.Get().c_str());
+    EXPECT_STREQ(url.c_str(), UrlProvider::Urls::ConnectProjectUrl.Get().c_str());
+    EXPECT_STREQ(url.c_str(), UrlProvider::Urls::ConnectWsgGlobal.Get().c_str());
+    EXPECT_STREQ(url.c_str(), UrlProvider::Urls::ConnectWsgPersonalPublishing.Get().c_str());
+    EXPECT_STREQ(url.c_str(), UrlProvider::Urls::ConnectWsgProjectContent.Get().c_str());
+    EXPECT_STREQ(url.c_str(), UrlProvider::Urls::ConnectWsgPunchList.Get().c_str());
+    EXPECT_STREQ(url.c_str(), UrlProvider::Urls::ConnectWsgClashIssues.Get().c_str());
+    EXPECT_STREQ(url.c_str(), UrlProvider::Urls::ConnectWsgSharedContent.Get().c_str());
+    EXPECT_STREQ(url.c_str(), UrlProvider::Urls::ImsStsAuth.Get().c_str());
+    EXPECT_STREQ(url.c_str(), UrlProvider::Urls::ImsActiveStsDelegationService.Get().c_str());
+    EXPECT_STREQ(url.c_str(), UrlProvider::Urls::ImsFederatedAuth.Get().c_str());
+    EXPECT_STREQ(url.c_str(), UrlProvider::Urls::Passport.Get().c_str());
+    EXPECT_STREQ(url.c_str(), UrlProvider::Urls::UsageTracking.Get().c_str());
+
+    EXPECT_STREQ(url.c_str(), UrlProvider::Urls::ConnectEula.Get().c_str());
+    EXPECT_STREQ(url.c_str(), UrlProvider::Urls::ConnectProjectUrl.Get().c_str());
+    EXPECT_STREQ(url.c_str(), UrlProvider::Urls::ConnectWsgGlobal.Get().c_str());
+    EXPECT_STREQ(url.c_str(), UrlProvider::Urls::ConnectWsgPersonalPublishing.Get().c_str());
+    EXPECT_STREQ(url.c_str(), UrlProvider::Urls::ConnectWsgProjectContent.Get().c_str());
+    EXPECT_STREQ(url.c_str(), UrlProvider::Urls::ConnectWsgPunchList.Get().c_str());
+    EXPECT_STREQ(url.c_str(), UrlProvider::Urls::ConnectWsgClashIssues.Get().c_str());
+    EXPECT_STREQ(url.c_str(), UrlProvider::Urls::ConnectWsgSharedContent.Get().c_str());
+    EXPECT_STREQ(url.c_str(), UrlProvider::Urls::ImsStsAuth.Get().c_str());
+    EXPECT_STREQ(url.c_str(), UrlProvider::Urls::ImsActiveStsDelegationService.Get().c_str());
+    EXPECT_STREQ(url.c_str(), UrlProvider::Urls::ImsFederatedAuth.Get().c_str());
+    EXPECT_STREQ(url.c_str(), UrlProvider::Urls::Passport.Get().c_str());
+    EXPECT_STREQ(url.c_str(), UrlProvider::Urls::UsageTracking.Get().c_str());
+
+    UrlProvider::CleanUpUrlCache();
+    }
+
+TEST_F(UrlProviderTests, CleanUpCache_UrlsWereCached_RemovesUrlsFromLocalState)
+    {
+    auto client = std::make_shared<MockBuddiClient>();
+    Utf8String url = "testUrl";
+    StubLocalState localState;
+
+    EXPECT_CALL(*client, GetUrl(_, _))
+        .Times(13)
+        .WillRepeatedly(Return(CreateCompletedAsyncTask(BuddiUrlResult::Success(url))));
+
+    UrlProvider::Initialize(UrlProvider::Environment::Dev, UrlProvider::DefaultTimeout, &localState, client);
+
+    EXPECT_STREQ(url.c_str(), UrlProvider::Urls::ConnectEula.Get().c_str());
+    EXPECT_STREQ(url.c_str(), UrlProvider::Urls::ConnectProjectUrl.Get().c_str());
+    EXPECT_STREQ(url.c_str(), UrlProvider::Urls::ConnectWsgGlobal.Get().c_str());
+    EXPECT_STREQ(url.c_str(), UrlProvider::Urls::ConnectWsgPersonalPublishing.Get().c_str());
+    EXPECT_STREQ(url.c_str(), UrlProvider::Urls::ConnectWsgProjectContent.Get().c_str());
+    EXPECT_STREQ(url.c_str(), UrlProvider::Urls::ConnectWsgPunchList.Get().c_str());
+    EXPECT_STREQ(url.c_str(), UrlProvider::Urls::ConnectWsgClashIssues.Get().c_str());
+    EXPECT_STREQ(url.c_str(), UrlProvider::Urls::ConnectWsgSharedContent.Get().c_str());
+    EXPECT_STREQ(url.c_str(), UrlProvider::Urls::ImsStsAuth.Get().c_str());
+    EXPECT_STREQ(url.c_str(), UrlProvider::Urls::ImsActiveStsDelegationService.Get().c_str());
+    EXPECT_STREQ(url.c_str(), UrlProvider::Urls::ImsFederatedAuth.Get().c_str());
+    EXPECT_STREQ(url.c_str(), UrlProvider::Urls::Passport.Get().c_str());
+    EXPECT_STREQ(url.c_str(), UrlProvider::Urls::UsageTracking.Get().c_str());
+
+    UrlProvider::CleanUpUrlCache();
+
+    EXPECT_CALL(*client, GetUrl(_, _))
+        .Times(13)
+        .WillRepeatedly(Return(CreateCompletedAsyncTask(BuddiUrlResult::Success(url))));
+
+    UrlProvider::Urls::ConnectEula.Get().c_str();
+    UrlProvider::Urls::ConnectProjectUrl.Get().c_str();
+    UrlProvider::Urls::ConnectWsgGlobal.Get().c_str();
+    UrlProvider::Urls::ConnectWsgPersonalPublishing.Get().c_str();
+    UrlProvider::Urls::ConnectWsgProjectContent.Get().c_str();
+    UrlProvider::Urls::ConnectWsgPunchList.Get().c_str();
+    UrlProvider::Urls::ConnectWsgClashIssues.Get().c_str();
+    UrlProvider::Urls::ConnectWsgSharedContent.Get().c_str();
+    UrlProvider::Urls::ImsStsAuth.Get().c_str();
+    UrlProvider::Urls::ImsActiveStsDelegationService.Get().c_str();
+    UrlProvider::Urls::ImsFederatedAuth.Get().c_str();
+    UrlProvider::Urls::Passport.Get().c_str();
+    UrlProvider::Urls::UsageTracking.Get().c_str();
+    }
+
+TEST_F(UrlProviderTests, Initialize_CalledSecondTimeWithDifferentEnvironment_CleansUpCache)
+    {
+    auto client = std::make_shared<MockBuddiClient>();
+    Utf8String urlDev = "testUrl_Dev";
+    Utf8String urlQa = "testUrl_Qa";
+    StubLocalState localState;
+
+    EXPECT_CALL(*client, GetUrl(_, _))
+        .WillOnce(Return(CreateCompletedAsyncTask(BuddiUrlResult::Success(urlDev))))
+        .WillOnce(Return(CreateCompletedAsyncTask(BuddiUrlResult::Success(urlQa))))
+        .WillOnce(Return(CreateCompletedAsyncTask(BuddiUrlResult::Success(urlDev))));
+
+    UrlProvider::Initialize(UrlProvider::Environment::Dev, UrlProvider::DefaultTimeout, &localState, client);
+    EXPECT_STREQ(urlDev.c_str(), UrlProvider::Urls::ConnectWsgPunchList.Get().c_str());
+
+    UrlProvider::Initialize(UrlProvider::Environment::Qa, UrlProvider::DefaultTimeout, &localState, client);
+    EXPECT_STREQ(urlQa.c_str(), UrlProvider::Urls::ConnectWsgPunchList.Get().c_str());
+
+    UrlProvider::Initialize(UrlProvider::Environment::Dev, UrlProvider::DefaultTimeout, &localState, client);
+    EXPECT_STREQ(urlDev.c_str(), UrlProvider::Urls::ConnectWsgPunchList.Get().c_str());
+    }
+
+TEST_F(UrlProviderTests, Initialize_CalledSecondTimeWithSameEnvironment_DoesNotCleanUpCache)
+    {
+    auto client = std::make_shared<MockBuddiClient>();
+    StubLocalState localState;
+
+    EXPECT_CALL(*client, GetUrl(_, _)).WillOnce(Return(CreateCompletedAsyncTask(BuddiUrlResult::Success("TestUrl"))));
+
+    UrlProvider::Initialize(UrlProvider::Environment::Dev, UrlProvider::DefaultTimeout, &localState, client);
+    EXPECT_STREQ("TestUrl", UrlProvider::Urls::ConnectWsgPunchList.Get().c_str());
+
+    UrlProvider::Initialize(UrlProvider::Environment::Dev, UrlProvider::DefaultTimeout, &localState, client);
+    EXPECT_STREQ("TestUrl", UrlProvider::Urls::ConnectWsgPunchList.Get().c_str());
+    }
+
+TEST_F(UrlProviderTests, GetSecurityConfigurator_InitializedWithDev_DoesNotSetValidateCertificate)
+    {
+    StubLocalState localState;
+
+    UrlProvider::Initialize(UrlProvider::Environment::Dev, UrlProvider::DefaultTimeout, &localState);
+    auto configurator = UrlProvider::GetSecurityConfigurator(GetHandlerPtr());
+
+    GetHandler().ExpectOneRequest().ForAnyRequest([=] (Http::RequestCR request)
+        {
+        EXPECT_FALSE(request.GetValidateCertificate());
+        return StubHttpResponse();
+        });
+
+    Http::Request request("foo");
+    configurator->_PerformRequest(request)->Wait();
+    }
+
+TEST_F(UrlProviderTests, GetSecurityConfigurator_InitializedWithQa_DoesNotSetValidateCertificate)
+    {
+    StubLocalState localState;
+
+    UrlProvider::Initialize(UrlProvider::Environment::Qa, UrlProvider::DefaultTimeout, &localState);
+    auto configurator = UrlProvider::GetSecurityConfigurator(GetHandlerPtr());
+
+    GetHandler().ExpectOneRequest().ForAnyRequest([=] (Http::RequestCR request)
+        {
+        EXPECT_FALSE(request.GetValidateCertificate());
+        return StubHttpResponse();
+        });
+
+    Http::Request request("foo");
+    configurator->_PerformRequest(request)->Wait();
+    }
+
+TEST_F(UrlProviderTests, GetSecurityConfigurator_InitializedWithRelease_SetsValidateCertificate)
+    {
+    StubLocalState localState;
+
+    UrlProvider::Initialize(UrlProvider::Environment::Release, UrlProvider::DefaultTimeout, &localState);
+    auto configurator = UrlProvider::GetSecurityConfigurator(GetHandlerPtr());
+
+    GetHandler().ExpectOneRequest().ForAnyRequest([=] (Http::RequestCR request)
+        {
+        EXPECT_TRUE(request.GetValidateCertificate());
+        return StubHttpResponse();
+        });
+
+    Http::Request request("foo");
+    configurator->_PerformRequest(request)->Wait();
+    }
+#endif