#--------------------------------------------------------------------------------
# PLEASE keep this file structurized and add new issues to specific sections:
# KNOWN, BREAKAGES, RANDOM, NEW
#--------------------------------------------------------------------------------

#--------------------------------------------------------------------------------
# KNOWN issues
#--------------------------------------------------------------------------------

# Graphite05x EDDb upgrade is not yet supported or will not be. Waiting for requirements for any upgrades needed to be implemented.
DataSourceCacheUpgradeTests.CachingDataSource_OpenOrCreate_V5*
DataSourceCacheUpgradeTests.Open_V5*
DataSourceCacheUpgradeTests.Open_V7*
DataSourceCacheUpgradeTests.Open_V8*
DataSourceCacheUpgradeTests.Open_V9*
DataSourceCacheUpgradeTests.Open_V1*
# DgnDb0601-Q4 -> BIM0200 ECDb upgrade not supported.
DataSourceCacheUpgradeTests.Open_V20*

# Tests that fail for know reasons and require larger fixes
*_KnownIssue*

# Following tests were disabled and are added to ignore list instead
ChangeManagerTests.GetObjectChangeStatus_ObjectDeleted_Deleted
ChangeManagerTests.GetObjectChangeStatus_CreatedObjectDeleted_Deleted
CachingDataSourceTests.SyncLocalChanges_LaunchedFromTwoConnectionsToSameDb_SecondCallReturnsErrorFunctionalityNotSupported
CachingDataSourceTests.SyncLocalChanges_LaunchedFromTwoConnectionsToDifferentFiles_BothSucceeds
CachingDataSourceTests.SyncLocalChanges_LaunchedFromTwoConnectionsToMemmoryDb_BothSucceeds
WSChangesetTests.CalculateSize_LotsOfIntsances_PerformanceBetterThanDoingToRequestString

#--------------------------------------------------------------------------------
# BREAKAGES caused by recent changes in dependencies
#--------------------------------------------------------------------------------

# Need to be adjusted as ECDb no longer contains MetaSchema by default. WSCacheMetaSchema can be removed now and generic MetaSchema be used instead
# However, this will make MetaSchema.02.00 fail upon import as it has some invalid classes. Using MetaSchema from WSG 2.x servers will not work.
# Importing MetaSchema.03.00 will make old servers not compatible immediately. Review after WSG 2.6 or WSG 3.0 with EC3.0 compatibility is released.
CachingDataSourceTests.OpenOrCreate_SchemaPathNotPassedAndServerDoesNotReturnMetaSchema_GetsSchemasAndImportsThemWithMetaSchema

#--------------------------------------------------------------------------------
# RANDOM reproduceable crashes/hangs that break DEV builds
#--------------------------------------------------------------------------------

BeSQLiteDbTransactionHandlerTests.StartTransaction_TwoConnections_SecondConnectionIsBlockedUntilFirstFinishesTransaction
    # bim0200, NDEBUG, x64, random
    # Hang on line 192 of the test body: while (handler2.m_lastBusyCount == 0); // Wait until handler2 gets busy error and retries

#--------------------------------------------------------------------------------
# RANDOM crashes/hangs on PRG (usually can be ran on DEV x64 builds)
#--------------------------------------------------------------------------------

ChangeManagerTests.*
    # DgnDb61-16Q3, WinX64, DEBUG
    # <Random crashes among at least half a dozen of these tests, no output or stack printed>

ChangeGraphTests.*
    # DgnDb61-16Q2, WinX86, DEBUG
    # <Random crashes among these tests, no output or stack printed>

CachingDataSourceTests.*
    # DgnDb61-16Q3, WinX64, DEBUG
    # <Any one of these tests seems to randomly crash or hang with no output or stack printed>

# These DgnDb61-16Q4 tests crash on x64 and Android, ignore as DgnDbServer code is not used there. Should be fixed on BIM0200
DgnDbServerEventParserTests.LockEventTests
DgnDbServerEventParserTests.RevisionEventTests
DgnDbServerEventParserTests.CodeEventTests
DgnDbServerEventParserTests.LocksDeletedEventTests
DgnDbServerEventParserTests.CodesDeletedEventTests

CachingDataSourceTests.GetFile_CalledMultipleTimesFirstCancelled_FirstCallbackIsCancelledSecondFinishes
CachingDataSourceTests.GetFile_CalledMultipleTimes*
    # bim0200, NDEBUG, x64 and x86
    # The first hung on line 751 of the test body: while (!downloadStarted);
    # The rest seemed to randomly hang as well.

CachingDataSourceTests.UpdateSchemas_InvalidSchemaGotFromServer_ReturnsRepositorySchemaError
    # bim0200, NDEBUG, x86, random
    # Randomly crashes, no stack printed, test output:
    # [ RUN      ] CachingDataSourceTests.UpdateSchemas_InvalidSchemaGotFromServer_ReturnsRepositorySchemaError
    # 2016-10-26 11:20:58,734 ERROR [0x00006d40] ECObjectsNative - XML Parsing error code 4 at line 1, column 1, parsing file 'file:/F:/Bim0200/out.ndebug/Winx86/Product/WSClient-Gtest/run/Temp/test_files_temporary/9381311e-1e83-4f0e-b0d4-5b5073dc6dfd/Foo.00.00.ecschema.xml'. Start tag expected, '<' not found
    #
    # 2016-10-26 11:20:58,734 ERROR [0x00006d40] ECObjectsNative - line 1, position 1
    # 2016-10-26 11:20:58,734 ERROR [0x00006d40] ECObjectsNative - XML Parsing error code 4 at line 1, column 1, parsing file 'file:/F:/Bim0200/out.ndebug/Winx86/Product/WSClient-Gtest/run/Temp/test_files_temporary/9381311e-1e83-4f0e-b0d4-5b5073dc6dfd/Foo.00.00.ecschema.xml'

CachingDataSourceTests.GetRepositorySchemas_CacheContainsNonRepositorySchema_ReturnsOnlyRepositorySchemas
    # bim0200dev, DEBUG, x64, random
    # [ RUN      ] CachingDataSourceTests.GetRepositorySchemas_CacheContainsNonRepositorySchema_ReturnsOnlyRepositorySchemas
    # 2016-10-27 07:54:41,529 ERROR [0x00002790] BeAssert - F:\Bim0200Dev\src-staging\WSClient\Cache\Util\TempFile.cpp(61): ASSERTION FAILURE (0): false
    # F:\Bim0200Dev\src-staging\BeGTest\gtest\BeGTestExe.cpp(215): error: Failed
    # F:\Bim0200Dev\src-staging\WSClient\Cache\Util\TempFile.cpp(61): ASSERTION FAILURE (0): false
    # CachingDataSourceTests.GetRepositorySchemas_CacheContainsNonRepositorySchema_ReturnsOnlyRepositorySchemas (798 ms)

UrlProviderTests.GetPunchlistWsgUrl_TimeoutIsLessThanTimeElapsed_CallsBuddiToGetUrl
    # bim0200, NDEBUG, x64, random, firebug hang

UrlProviderTests.GetSecurityConfigurator_InitializedWithQa_DoesNotSetValidateCertificate
    # bim0200dev, x86, NDEBUG, firebug, random, crash

UrlProviderTests.GetPunchlistWsgUrl_TimeoutIsLessThanTimeElapsed_CallsBuddiToGetUrl
    # DgnDb61-16Q4, x64, NDEBUG (PRG)
    # Crash (no stack printed)
    # [ RUN      ] UrlProviderTests.GetPunchlistWsgUrl_TimeoutIsLessThanTimeElapsed_CallsBuddiToGetUrl
    # e:\Builds\dcsdk06010416\Source\WSClient\Tests\UnitTests\Published\WebServices\Configuration\UrlProviderTests.cpp(87): error: Actual function call count doesn't match EXPECT_CALL(*client, GetUrl(_, _))...
    # Expected: to be called once
    # Actual: never called - unsatisfied and active

UrlProviderTests.GetPunchlistWsgUrl_TimeoutIsMoreThanTimeElapsed_ReturnsCachedUrl
    # DgnDb61-16Q4, x64, NDEBUG (PRG)
    # Crash (no stack printed)
    # [ RUN      ] UrlProviderTests.GetPunchlistWsgUrl_TimeoutIsMoreThanTimeElapsed_ReturnsCachedUrl
    # e:\Builds\dcsdk06010417\Source\WSClient\Tests\UnitTests\Published\WebServices\Configuration\UrlProviderTests.cpp(87): error: Actual function call count doesn't match EXPECT_CALL(*client, GetUrl(_, _))...
    #          Expected: to be called once
    #            Actual: never called - unsatisfied and active
    # *********************************************************************************

ECInstanceKeyFilterTests.FilterByClass_OneClassEmptyInput_EmptyResults
    # bim0200dev, x86, DEBUG
    # End of tests reports:
    # f:\bim0200dev\src-staging\wsclient\tests\unittests\published\webservices\client\MockWSClient.h(31): ERROR: this mock object (used in test ECInstanceKeyFilterTests.FilterByClass_OneClassEmptyInput_EmptyResults) should be deleted but never is. Its address is @080BFB7C.
    # ERROR: 1 leaked mock object found at program exit.

ConnectSignInManagerTests.GetAuthenticationHandler_UrlProvider*
    # bim0200dev, x86, DEBUG, CRASHES
    # [ RUN      ] ConnectSignInManagerTests.GetAuthenticationHandler_UrlProviderProduction_SetsValidateCertificateForAllRequests
    # 2016-12-20 09:17:23,277 ERROR [0x00004974] WSClient - Base token not found for 'https://connect-wsg20.bentley.com' delegation token

ConnectSignInManagerTests.GetAuthenticationHandler_TwoRequestsSentUsingDifferentAuthHandlersWithSameServer_TokenReusedForSecondRequest
    # bim0200dev, x86, DEBUG, CRASHES

PassportTests.*
    # bim0200dev, x86, DEBUG, CRASHES

CachingDataSourceTests.GetRepositorySchemaKeys_CacheContainsNonRepositorySchema_ReturnsOnlyRepositorySchemas
    # bim0200dev, x86, DEBUG
    # [ RUN      ] CachingDataSourceTests.GetRepositorySchemaKeys_CacheContainsNonRepositorySchema_ReturnsOnlyRepositorySchemas
    # 2017-01-13 08:35:20,299 ERROR [0x0000b4ac] BeAssert - F:\Bim0200Dev\src-staging\WSClient\Cache\Util\TempFile.cpp(61): ASSERTION FAILURE (0): false
    # F:\Bim0200Dev\src-staging\BeGTest\gtest\BeGTestExe.cpp(225): error: Failed
    # F:\Bim0200Dev\src-staging\WSClient\Cache\Util\TempFile.cpp(61): ASSERTION FAILURE (0): false
    # CachingDataSourceTests.GetRepositorySchemaKeys_CacheContainsNonRepositorySchema_ReturnsOnlyRepositorySchemas (1379 ms)

UrlProviderTests.GetPunchlistWsgUrl_LocalStateHasOldUrlStoredAsString_IgnoresOldUrlAndCallsBuddi
    # bim0200, x64, NDEBUG
    # Also dgndb61-16q4, x64, NDEBUG, PRG
    # [ RUN      ] UrlProviderTests.GetPunchlistWsgUrl_LocalStateHasOldUrlStoredAsString_IgnoresOldUrlAndCallsBuddi
    # F:\Bim0200\src\WSClient\Tests\UnitTests\Published\WebServices\Configuration\UrlProviderTests.cpp(87): error: Actual function call count doesn't match EXPECT_CALL(*client, GetUrl(_, _))...
    #          Expected: to be called once
    #            Actual: never called - unsatisfied and active
    #
    # GMOCK WARNING:
    # Uninteresting mock function call - taking default action specified at:
    # F:\Bim0200\src\WSClient\Tests\UnitTests\Published\WebServices\Configuration\UrlProviderTests.cpp(130):
    #     Function call: _GetValue(00007FFCFB8A20D8 pointing to "UrlCache", 00007FFCFB8A20C8 pointing to "Environment")
    #           Returns: "null"
    # NOTE: You can safely ignore the above warning unless this call should not happen.  Do not suppress it by blindly adding an EXPECT_CALL() if you don't mean to enforce the call.  See https://github.com/google/googletest/blob/master/googlemock/docs/CookBook.md#knowing-when-to-expect for details.
    #
    # GMOCK WARNING:
    # Uninteresting mock function call - taking default action specified at:
    # F:\Bim0200\src\WSClient\Tests\UnitTests\Published\WebServices\Configuration\UrlProviderTests.cpp(131):
    #     Function call: _SaveValue(00007FFCFB8A20D8 pointing to "UrlCache", 00007FFCFB8A20C8 pointing to "Environment", @000000A33FF3EE40 "0
    # ")
    # NOTE: You can safely ignore the above warning unless this call should not happen.  Do not suppress it by blindly adding an EXPECT_CALL() if you don't mean to enforce the call.  See https://github.com/google/googletest/blob/master/googlemock/docs/CookBook.md#knowing-when-to-expect for details.
    # F:\Bim0200\src\WSClient\Tests\UnitTests\Published\WebServices\Configuration\UrlProviderTests.cpp(141): error: Mock function called more times than expected - taking default action specified at:
    # F:\Bim0200\src\WSClient\Tests\UnitTests\Published\WebServices\Configuration\UrlProviderTests.cpp(132):
    #     Function call: GetUrl(@0000022B5DDBFD98 "Mobile.PunchListWsg", 103)
    #           Returns: 0000022B5DFF1260
    #          Expected: to be called once
    #            Actual: called twice - over-saturated and active
    # UrlProviderTests.GetPunchlistWsgUrl_LocalStateHasOldUrlStoredAsString_IgnoresOldUrlAndCallsBuddi (35 ms)

#Connect Web Services Client Wrapper tests - the wrapper is not built as a part of the DgnClientSdk currently, so we will ignore them for now.
*ConnectWebServicesClientCTests*

# bim0200dev, x86, DEBUG, hang
ConnectSignInManagerTests.GetTokenProvider_DelegationAndIdentityTokenRequestFailsDueToAuthentication_CallsExpirationHandlerAndReturnsNull

# bim0200dev, x64 & x86, DEBUG, random crashes
WSClientTests.GetServerInfo_FirstResponseDoesNotHaveServerHeader_RetriesOtherAndReturnsNotSupported
WSRepositoryClientTests.Send*

ConnectSignInManagerTests.GetAuthenticationHandler_TwoRequestsSentInParaleleUsingDifferentAuthHandlersWithSameServer_OnlyOneTokenRequestSent
# bim0200dev, x64, DEBUG
# [ RUN      ] ConnectSignInManagerTests.GetAuthenticationHandler_TwoRequestsSentInParaleleUsingDifferentAuthHandlersWithSameServer_OnlyOneTokenRequestSent
# F:\Bim0200Dev\src-staging\WSClient\Tests\UnitTests\Published\WebServices\Connect\ConnectSignInManagerTests.cpp(122): error: Mock function called more times than expected - taking default action specified at:
# f:\bim0200dev\src-staging\wsclient\tests\unittests\published\webservices\connect\MockImsClient.h(26):
#     Function call: RequestToken(@049A70EC 56-byte object <94-61 57-04 02-01 00-00 60-92 F4-6B 00-00 00-00 00-00 00-00 00-00 00-00 02-00 00-00 17-71 9A-04 77-73 63-5F 4E-6F 64-65 00-5D 00-45 FF-FF FF-FF 00-00 00-00 70-67 0E-04>, { 'h' (104, 0x68), 't' (116, 0x74), 't' (116, 0x74), 'p' (112, 0x70), 's' (115, 0x73), ':' (58, 0x3A), '/' (47, 0x2F), '/' (47, 0x2F), 'c' (99, 0x63), 'o' (111, 0x6F), 'n' (110, 0x6E), 'n' (110, 0x6E), 'e' (101, 0x65), 'c' (99, 0x63), 't' (116, 0x74), '-' (45, 0x2D), 'w' (119, 0x77), 's' (115, 0x73), 'g' (103, 0x67), '2' (50, 0x32), '0' (48, 0x30), '.' (46, 0x2E), 'b' (98, 0x62), 'e' (101, 0x65), 'n' (110, 0x6E), 't' (116, 0x74), 'l' (108, 0x6C), 'e' (101, 0x65), 'y' (121, 0x79), '.' (46, 0x2E), 'c' (99, 0x63), 'o' (111, 0x6F), ... }, 60)
#           Returns: 040E0560
#          Expected: to be called once
#            Actual: called twice - over-saturated and active
# ConnectSignInManagerTests.GetAuthenticationHandler_TwoRequestsSentInParaleleUsingDifferentAuthHandlersWithSameServer_OnlyOneTokenRequestSent (10 ms)

UsageTrackingTests.PostSingleUsage
    # bim0200dev, x64, DEBUG, random hang
    # Main thread:
    #   KernelBase.dll!SleepConditionVariableSRW() Unknown
    #   msvcp140.dll!Concurrency::details::stl_condition_variable_win7::wait(Concurrency::details::stl_critical_section_interface *) Line 210   C++
    #   msvcp140.dll!do_wait(_Cnd_internal_imp_t *, _Mtx_internal_imp_t *, const xtime *) Line 77   C++
    #   BentleyB02.dll!std::_Cnd_waitX(_Cnd_internal_imp_t *, _Mtx_internal_imp_t *) Line 95    C++
    #   BentleyB02.dll!std::condition_variable_any::wait<std::unique_lock<std::recursive_mutex> >(std::unique_lock<std::recursive_mutex> &) Line 59 C++
    #   BentleyB02.dll!BentleyB0200::BeConditionVariable::InfiniteWait(BentleyB0200::BeMutexHolder &) Line 178  C++
    #   BentleyB02.dll!BentleyB0200::BeConditionVariable::ProtectedWaitOnCondition(BentleyB0200::BeMutexHolder &, BentleyB0200::IConditionVariablePredicate *, unsigned int) Line 197   C++
    #   BentleyB02.dll!BentleyB0200::BeConditionVariable::WaitOnCondition(BentleyB0200::IConditionVariablePredicate *, unsigned int) Line 182   C++
    #   BentleyB02.dll!BentleyB0200::Tasks::AsyncTask::Wait() Line 345  C++
    #   WSClientTest.exe!BentleyB0200::Tasks::PackagedAsyncTask<enum BentleyB0200::WebServices::UsageTracking::Status>::GetResult() Line 186    C++
    #   WSClientTest.exe!UsageTrackingTests_PostSingleUsage_Test::TestBody() Line 46    C++
    #   WSClientTest.exe!testing::internal::HandleSehExceptionsInMethodIfSupported<testing::Test,void>(testing::Test *, void(testing::Test::*)(), const char *) Line 2434   C++
    #   WSClientTest.exe!testing::internal::HandleExceptionsInMethodIfSupported<testing::Test,void>(testing::Test *, void(testing::Test::*)(), const char *) Line 2485  C++
    #   WSClientTest.exe!testing::Test::Run() Line 2528 C++
    #   ...

UsageTrackingTests.PostMultipleUsage
    # bim0200dev, x64, DEBUG, random hang
    # Main thread:
    #   ntdll.dll!NtWaitForAlertByThreadId()   Unknown
    #   ntdll.dll!RtlSleepConditionVariableSRW()    Unknown
    #   KernelBase.dll!SleepConditionVariableSRW() Unknown
    #   msvcp140.dll!Concurrency::details::stl_condition_variable_win7::wait(Concurrency::details::stl_critical_section_interface *) Line 210   C++
    #   msvcp140.dll!do_wait(_Cnd_internal_imp_t *, _Mtx_internal_imp_t *, const xtime *) Line 77   C++
    #   BentleyB02.dll!std::_Cnd_waitX(_Cnd_internal_imp_t *, _Mtx_internal_imp_t *) Line 95    C++
    #   BentleyB02.dll!std::condition_variable_any::wait<std::unique_lock<std::recursive_mutex> >(std::unique_lock<std::recursive_mutex> &) Line 59 C++
    #   BentleyB02.dll!BentleyB0200::BeConditionVariable::InfiniteWait(BentleyB0200::BeMutexHolder &) Line 178  C++
    #   BentleyB02.dll!BentleyB0200::BeConditionVariable::ProtectedWaitOnCondition(BentleyB0200::BeMutexHolder &, BentleyB0200::IConditionVariablePredicate *, unsigned int) Line 197   C++
    #   BentleyB02.dll!BentleyB0200::BeConditionVariable::WaitOnCondition(BentleyB0200::IConditionVariablePredicate *, unsigned int) Line 182   C++
    #   BentleyB02.dll!BentleyB0200::Tasks::AsyncTask::Wait() Line 345  C++
    #   WSClientTest.exe!BentleyB0200::Tasks::PackagedAsyncTask<enum BentleyB0200::WebServices::UsageTracking::Status>::GetResult() Line 186    C++
    #   WSClientTest.exe!UsageTrackingTests_PostMultipleUsage_Test::TestBody() Line 70  C++
    #   WSClientTest.exe!testing::internal::HandleSehExceptionsInMethodIfSupported<testing::Test,void>(testing::Test *, void(testing::Test::*)(), const char *) Line 2434   C++
    #   WSClientTest.exe!testing::internal::HandleExceptionsInMethodIfSupported<testing::Test,void>(testing::Test *, void(testing::Test::*)(), const char *) Line 2485  C++
    #   WSClientTest.exe!testing::Test::Run() Line 2528 C++
    #   ...

DataSourceCacheTests.ReadInstanceLabel_EmptyObjectId_ReturnsEmpty
    # bim0200, x86, NDEBUG, PRG, seems random
    # [ RUN      ] DataSourceCacheTests.ReadInstanceLabel_EmptyObjectId_ReturnsEmpty
    # e:\Builds\dcsdk02000128\Source\WSClient\Tests\UnitTests\Published\WebServices\Cache\Persistence\BaseCacheTest.cpp(237): error:       Expected: BeFileNameStatus::Success
    # To be equal to: BeFileName::EmptyAndRemoveDirectory(s_targetCacheFolderPath)
    #       Which is: BeFileNameStatus::FileNotFound
    # e:\Builds\dcsdk02000128\Source\WSClient\Tests\UnitTests\Published\WebServices\Cache\Persistence\BaseCacheTest.cpp(238): error:       Expected: BeFileNameStatus::Success
    # To be equal to: BeFileName::CloneDirectory(s_seedCacheFolderPath, s_targetCacheFolderPath)
    #       Which is: BeFileNameStatus::AlreadyExists
    # unknown file: error: SEH exception with code 0xc0000005 thrown in the test body.
    # *********************** STACK TRACE ************************
    # [12] testing::internal::HandleExceptionsInMethodIfSupported<testing::TestCase,void> (0x17f0fd0)
    # [11] testing::Test::Run (0x17feb70)
    # [10] testing::TestInfo::Run (0x17fee00)
    # [9] testing::TestCase::Run (0x17fec60)
    # [8] testing::internal::UnitTestImpl::RunAllTests (0x17ff0a0)
    # [7] testing::internal::HandleSehExceptionsInMethodIfSupported<testing::internal::UnitTestImpl,bool> (0x17f13f0)
    # [6] testing::internal::HandleExceptionsInMethodIfSupported<testing::internal::UnitTestImpl,bool> (0x17f11b0)
    # [5] testing::UnitTest::Run (0x17fef80)
    # [4] main (0x1327800)
    # [3] __scrt_common_main_seh (0x180a418)
    # [2] BaseThreadInitThunk (0x76807be0)
    # [1] RtlInitializeExceptionChain (0x77a4ab00)
    # [0] RtlInitializeExceptionChain (0x77a4ab00)
<<<<<<< HEAD
    # 
    # DataSourceCacheTests.ReadInstanceLabel_EmptyObjectId_ReturnsEmpty (1916 ms)
=======
    #
    # [  FAILED  ] DataSourceCacheTests.ReadInstanceLabel_EmptyObjectId_ReturnsEmpty (1916 ms)
>>>>>>> e3dead70

DataSourceCacheTests.UpdateSchemas_SchemaWithOneToOneRelationship_ChangesRelationshipToZeroToOneAndAllowsCaching
    # bim0200, x64 & x86, NDEBUG
    # [ RUN      ] DataSourceCacheTests.UpdateSchemas_SchemaWithOneToOneRelationship_ChangesRelationshipToZeroToOneAndAllowsCaching
    # F:\Bim0200\src\WSClient\Tests\UnitTests\Published\WebServices\Cache\Persistence\DataSourceCacheTests.cpp(293): error: Value of: VerifyHasRelationship(cache, "UpdateSchema.AB", {"UpdateSchema.A", "AA"}, {"UpdateSchema.B", "BB"})
    #   Actual: false
    # Expected: true
    # DataSourceCacheTests.UpdateSchemas_SchemaWithOneToOneRelationship_ChangesRelationshipToZeroToOneAndAllowsCaching (68 ms)

ConnectSignInManagerTests.GetTokenProvider_NotSignedIn_TokenProviderDoesNotReturnAnyTokens
    # bim0200dev, x64 & x86, DEBUG,
    # hangs

DataSourceCacheTests.Create_ValidParameters_Success
    # bim0200dev, x64, DEBUG
    # [ RUN      ] DataSourceCacheTests.Create_ValidParameters_Success
    # F:\Bim0200Dev\src-staging\WSClient\Tests\UnitTests\Published\WebServices\Cache\Persistence\DataSourceCacheTests.cpp(27): error:       Expected: SUCCESS
    #       Which is: 0
    # To be equal to: result
    #       Which is: 32768
    # DataSourceCacheTests.Create_ValidParameters_Success (398 ms)
DataSourceCacheTests.Open_SimpleECDb_Succeeds
    # bim0200dev, x64, DEBUG
    # [ RUN      ] DataSourceCacheTests.Open_SimpleECDb_Succeeds
    # F:\Bim0200Dev\src-staging\WSClient\Tests\UnitTests\Published\WebServices\Cache\Persistence\DataSourceCacheTests.cpp(51): error:       Expected: SUCCESS
    #       Which is: 0
    # To be equal to: DataSourceCache().Open(path, CacheEnvironment())
    #       Which is: 32768
    # DataSourceCacheTests.Open_SimpleECDb_Succeeds (501 ms)
DataSourceCacheTests.Open_ExistingDb_Success
    # bim0200dev, x64, DEBUG
    # [ RUN      ] DataSourceCacheTests.Open_ExistingDb_Success
    # F:\Bim0200Dev\src-staging\WSClient\Tests\UnitTests\Published\WebServices\Cache\Persistence\DataSourceCacheTests.cpp(59): error:       Expected: SUCCESS
    #       Which is: 0
    # To be equal to: cache.Create(path, StubCacheEnvironemnt())
    #       Which is: 32768
    # DataSourceCacheTests.Open_ExistingDb_Success (441 ms)
DataSourceCacheTests.GetEnvironment_CreatedWithEmptyEnvironment_Empty
    # bim0200dev, x64, DEBUG
    # [ RUN      ] DataSourceCacheTests.GetEnvironment_CreatedWithEmptyEnvironment_Empty
    # F:\Bim0200Dev\src-staging\WSClient\Tests\UnitTests\Published\WebServices\Cache\Persistence\DataSourceCacheTests.cpp(84): error:       Expected: SUCCESS
    #       Which is: 0
    # To be equal to: cache.Create(BeFileName(":memory:"), CacheEnvironment())
    #       Which is: 32768
    # DataSourceCacheTests.GetEnvironment_CreatedWithEmptyEnvironment_Empty (374 ms)
DataSourceCacheTests.GetEnvironment_CreatedWithFullBaseEnvironment_SubFoldersToSameBaseEnvironment
    # bim0200dev, x64, DEBUG
    # [ RUN      ] DataSourceCacheTests.GetEnvironment_CreatedWithFullBaseEnvironment_SubFoldersToSameBaseEnvironment
    # F:\Bim0200Dev\src-staging\WSClient\Tests\UnitTests\Published\WebServices\Cache\Persistence\DataSourceCacheTests.cpp(100): error:       Expected: SUCCESS
    #       Which is: 0
    # To be equal to: cache.Create(BeFileName(":memory:"), baseEnv)
    #       Which is: 32768
    # DataSourceCacheTests.GetEnvironment_CreatedWithFullBaseEnvironment_SubFoldersToSameBaseEnvironment (366 ms)
DataSourceCacheTests.GetEnvironment_CreatedWithoutExternalEnvironmentDir_ExternalIsSubfolderToPersistentDir
    # bim0200dev, x64, DEBUG
    # [ RUN      ] DataSourceCacheTests.GetEnvironment_CreatedWithoutExternalEnvironmentDir_ExternalIsSubfolderToPersistentDir
    # F:\Bim0200Dev\src-staging\WSClient\Tests\UnitTests\Published\WebServices\Cache\Persistence\DataSourceCacheTests.cpp(115): error:       Expected: SUCCESS
    #       Which is: 0
    # To be equal to: cache.Create(BeFileName(":memory:"), baseEnv)
    #       Which is: 32768
    # DataSourceCacheTests.GetEnvironment_CreatedWithoutExternalEnvironmentDir_ExternalIsSubfolderToPersistentDir (352 ms)
DataSourceCacheTests.UpdateSchemas_EmptyVectorPassed_DoesNothingAndSucceeds
    # bim0200dev, x64, DEBUG
    # [ RUN      ] DataSourceCacheTests.UpdateSchemas_EmptyVectorPassed_DoesNothingAndSucceeds
    # F:\Bim0200Dev\src-staging\WSClient\Tests\UnitTests\Published\WebServices\Cache\Persistence\BaseCacheTest.cpp(261): error:       Expected: SUCCESS
    #       Which is: 0
    # To be equal to: cache->Create(filePath, environment)
    #       Which is: 32768
    # DataSourceCacheTests.UpdateSchemas_EmptyVectorPassed_DoesNothingAndSucceeds (821 ms)
DataSourceCacheUpgradeTests.Open_CurrentVersionDb_Success
    # bim0200dev, x64, DEBUG
    # [ RUN      ] DataSourceCacheUpgradeTests.Open_CurrentVersionDb_Success
    # F:\Bim0200Dev\src-staging\WSClient\Tests\UnitTests\Published\WebServices\Cache\Upgrade\DataSourceCacheUpgradeTests.cpp(377): error:       Expected: SUCCESS
    #       Which is: 0
    # To be equal to: cache.Create(path, StubCacheEnvironemnt())
    #       Which is: 32768
    # DataSourceCacheUpgradeTests.Open_CurrentVersionDb_Success (871 ms)

DataSourceCacheTests.*
    # bim0200dev, x64, DEBUG
    # These will fail one-by-one as you start ignoring them.

<<<<<<< HEAD
#Need to be adjusted to schema changes where nav props were added for ECRelationships
ECDbAdapterTests.FindRelationshipClassWithTarget_SchemaHasOneMatchingBackwardRelationsipClassAndOneWithBaseClasses_ReturnsMatching
ECDbAdapterTests.FindClosestRelationshipClassWithSource_SchemaHasTwoMatchingRelClassesOneBackwardRelationshipClosest_ReturnsClosestMatching
ECDbAdapterTests.FindClosestRelationshipClassWithSource_SchemaHasTwoMatchingRelClassesOneOppositeRelationshipClosest_ReturnsClosestMatching
ECDbAdapterTests.FindClosestRelationshipClassWithSource_SchemaHasTwoMatchingRelClassesOneBackwardOppositeRelationshipClosest_ReturnsMatchingFirstClass
ECDbAdapterTests.FindClosestRelationshipClassWithSource_SchemaHasTwoMatchingRelClassesOneBackwardOppositeRelationshipClosest_ReturnsMatchingSecondClass
ECDbAdapterTests.FindRelationshipClassesInSchema_SchemaHasTwoMatchingRelClassIncludingBackwardRelClassAndOneWithBaseClasses_ReturnsMatching
ECDbAdapterTests.FindRelationshipClasses_SchemaHasOneMatchingRelClassOneBackwardRelClassAndOneWithBaseClasses_ReturnsMatching
# INSERT into non-link table rel must go via nav prop
ECInstanceKeyFilterTests.FilterByClass_MultipleClassesEmptyInput_EmptyResults
ECInstanceKeyFilterTests.FilterByClass_MultipleInvalidClasses_SkipsInvalidClasses
ECInstanceKeyFilterTests.FilterByClass_OneClass_FiltersByClass
ECInstanceKeyFilterTests.FilterByClass_MultipleClasses_FiltersByClasses
ECInstanceKeyFilterTests.FilterByClass_OneClassPolymorphicaly_FiltersByClassAndItsDerived
ECInstanceKeyFilterTests.FilterByClass_MultipleClassesPolymorphicaly_FiltersByClassesAndItsDerived
ECInstanceKeyFilterTests.AddLabelFilter_EmptyLabelPassed_FindsNoInstances
ECInstanceKeyFilterTests.AddLabelFilter_MultipleClasses_FiltersByLabel
ECInstanceKeyFilterTests.AddLabelFilterAndByClass_MultipleClasses_FiltersByLabelAndClass
ECInstanceKeyFilterTests.AddAnyPropertiesLikeFilter_SingleClas_FiltersByLabel
ECInstanceKeyFilterTests.AddAnyPropertiesLikeFilter_MultipleClasses_FiltersByLabel
ECInstanceKeyFilterTests.SetLimit_OnClassFilter_ReturnsLimitedInstances
ECInstanceKeyFilterTests.SetLimit_OnLabelFilter_ReturnsLimitedInstances
ECDbAdapterTests.DeleteInstances_DeletingParentThatEmbedsChild_DeletesParentAndChild
ECDbAdapterTests.DeleteInstances_DeletingEmbeddingRelationship_DeletesRelationshipAndChild
ECDbAdapterTests.DeleteInstances_DeletingParentThatEmbedsChildThatHasOtherHoldingParent_DeletesParentAndChild
ECDbAdapterTests.DeleteInstances_DeletingEmbeddingRelationshipWhenChilHasOtherHoldingParent_DeletesRelationshipAndChild
ECDbAdapterTests.DeleteInstances_DeletingParentThatHoldsChildThatHasOtherEmbeddingParent_ParentAndChildDeleted
ECDbAdapterTests.DeleteInstances_DeletingParentThatEmbedsChildThatHasOtherHoldingParent_ParentAndChildDeleted
ECDbAdapterTests.DeleteInstances_RelatedInstances_NotifiesEachChildInstanceDeletionAndDeletesThem
ECDbAdapterTests.DeleteInstances_RelatedChildChildrenInstances_NotifiesEachChildInstanceDeletionAndDeletesThem
ECDbAdapterTests.DeleteRelationship_EmbeddingRelationship_DeletesRelationshipAndChild
ECDbAdapterTests.RelateInstances_EmbeddingRelationshipAndAdditonalParent_Error
=======
#--------------------------------------------------------------------------------
# NEW not reviewed issues
#--------------------------------------------------------------------------------

>>>>>>> e3dead70
<|MERGE_RESOLUTION|>--- conflicted
+++ resolved
@@ -1,383 +1,374 @@
-#--------------------------------------------------------------------------------
-# PLEASE keep this file structurized and add new issues to specific sections:
-# KNOWN, BREAKAGES, RANDOM, NEW
-#--------------------------------------------------------------------------------
-
-#--------------------------------------------------------------------------------
-# KNOWN issues
-#--------------------------------------------------------------------------------
-
-# Graphite05x EDDb upgrade is not yet supported or will not be. Waiting for requirements for any upgrades needed to be implemented.
-DataSourceCacheUpgradeTests.CachingDataSource_OpenOrCreate_V5*
-DataSourceCacheUpgradeTests.Open_V5*
-DataSourceCacheUpgradeTests.Open_V7*
-DataSourceCacheUpgradeTests.Open_V8*
-DataSourceCacheUpgradeTests.Open_V9*
-DataSourceCacheUpgradeTests.Open_V1*
-# DgnDb0601-Q4 -> BIM0200 ECDb upgrade not supported.
-DataSourceCacheUpgradeTests.Open_V20*
-
-# Tests that fail for know reasons and require larger fixes
-*_KnownIssue*
-
-# Following tests were disabled and are added to ignore list instead
-ChangeManagerTests.GetObjectChangeStatus_ObjectDeleted_Deleted
-ChangeManagerTests.GetObjectChangeStatus_CreatedObjectDeleted_Deleted
-CachingDataSourceTests.SyncLocalChanges_LaunchedFromTwoConnectionsToSameDb_SecondCallReturnsErrorFunctionalityNotSupported
-CachingDataSourceTests.SyncLocalChanges_LaunchedFromTwoConnectionsToDifferentFiles_BothSucceeds
-CachingDataSourceTests.SyncLocalChanges_LaunchedFromTwoConnectionsToMemmoryDb_BothSucceeds
-WSChangesetTests.CalculateSize_LotsOfIntsances_PerformanceBetterThanDoingToRequestString
-
-#--------------------------------------------------------------------------------
-# BREAKAGES caused by recent changes in dependencies
-#--------------------------------------------------------------------------------
-
-# Need to be adjusted as ECDb no longer contains MetaSchema by default. WSCacheMetaSchema can be removed now and generic MetaSchema be used instead
-# However, this will make MetaSchema.02.00 fail upon import as it has some invalid classes. Using MetaSchema from WSG 2.x servers will not work.
-# Importing MetaSchema.03.00 will make old servers not compatible immediately. Review after WSG 2.6 or WSG 3.0 with EC3.0 compatibility is released.
-CachingDataSourceTests.OpenOrCreate_SchemaPathNotPassedAndServerDoesNotReturnMetaSchema_GetsSchemasAndImportsThemWithMetaSchema
-
-#--------------------------------------------------------------------------------
-# RANDOM reproduceable crashes/hangs that break DEV builds
-#--------------------------------------------------------------------------------
-
-BeSQLiteDbTransactionHandlerTests.StartTransaction_TwoConnections_SecondConnectionIsBlockedUntilFirstFinishesTransaction
-    # bim0200, NDEBUG, x64, random
-    # Hang on line 192 of the test body: while (handler2.m_lastBusyCount == 0); // Wait until handler2 gets busy error and retries
-
-#--------------------------------------------------------------------------------
-# RANDOM crashes/hangs on PRG (usually can be ran on DEV x64 builds)
-#--------------------------------------------------------------------------------
-
-ChangeManagerTests.*
-    # DgnDb61-16Q3, WinX64, DEBUG
-    # <Random crashes among at least half a dozen of these tests, no output or stack printed>
-
-ChangeGraphTests.*
-    # DgnDb61-16Q2, WinX86, DEBUG
-    # <Random crashes among these tests, no output or stack printed>
-
-CachingDataSourceTests.*
-    # DgnDb61-16Q3, WinX64, DEBUG
-    # <Any one of these tests seems to randomly crash or hang with no output or stack printed>
-
-# These DgnDb61-16Q4 tests crash on x64 and Android, ignore as DgnDbServer code is not used there. Should be fixed on BIM0200
-DgnDbServerEventParserTests.LockEventTests
-DgnDbServerEventParserTests.RevisionEventTests
-DgnDbServerEventParserTests.CodeEventTests
-DgnDbServerEventParserTests.LocksDeletedEventTests
-DgnDbServerEventParserTests.CodesDeletedEventTests
-
-CachingDataSourceTests.GetFile_CalledMultipleTimesFirstCancelled_FirstCallbackIsCancelledSecondFinishes
-CachingDataSourceTests.GetFile_CalledMultipleTimes*
-    # bim0200, NDEBUG, x64 and x86
-    # The first hung on line 751 of the test body: while (!downloadStarted);
-    # The rest seemed to randomly hang as well.
-
-CachingDataSourceTests.UpdateSchemas_InvalidSchemaGotFromServer_ReturnsRepositorySchemaError
-    # bim0200, NDEBUG, x86, random
-    # Randomly crashes, no stack printed, test output:
-    # [ RUN      ] CachingDataSourceTests.UpdateSchemas_InvalidSchemaGotFromServer_ReturnsRepositorySchemaError
-    # 2016-10-26 11:20:58,734 ERROR [0x00006d40] ECObjectsNative - XML Parsing error code 4 at line 1, column 1, parsing file 'file:/F:/Bim0200/out.ndebug/Winx86/Product/WSClient-Gtest/run/Temp/test_files_temporary/9381311e-1e83-4f0e-b0d4-5b5073dc6dfd/Foo.00.00.ecschema.xml'. Start tag expected, '<' not found
-    #
-    # 2016-10-26 11:20:58,734 ERROR [0x00006d40] ECObjectsNative - line 1, position 1
-    # 2016-10-26 11:20:58,734 ERROR [0x00006d40] ECObjectsNative - XML Parsing error code 4 at line 1, column 1, parsing file 'file:/F:/Bim0200/out.ndebug/Winx86/Product/WSClient-Gtest/run/Temp/test_files_temporary/9381311e-1e83-4f0e-b0d4-5b5073dc6dfd/Foo.00.00.ecschema.xml'
-
-CachingDataSourceTests.GetRepositorySchemas_CacheContainsNonRepositorySchema_ReturnsOnlyRepositorySchemas
-    # bim0200dev, DEBUG, x64, random
-    # [ RUN      ] CachingDataSourceTests.GetRepositorySchemas_CacheContainsNonRepositorySchema_ReturnsOnlyRepositorySchemas
-    # 2016-10-27 07:54:41,529 ERROR [0x00002790] BeAssert - F:\Bim0200Dev\src-staging\WSClient\Cache\Util\TempFile.cpp(61): ASSERTION FAILURE (0): false
-    # F:\Bim0200Dev\src-staging\BeGTest\gtest\BeGTestExe.cpp(215): error: Failed
-    # F:\Bim0200Dev\src-staging\WSClient\Cache\Util\TempFile.cpp(61): ASSERTION FAILURE (0): false
-    # CachingDataSourceTests.GetRepositorySchemas_CacheContainsNonRepositorySchema_ReturnsOnlyRepositorySchemas (798 ms)
-
-UrlProviderTests.GetPunchlistWsgUrl_TimeoutIsLessThanTimeElapsed_CallsBuddiToGetUrl
-    # bim0200, NDEBUG, x64, random, firebug hang
-
-UrlProviderTests.GetSecurityConfigurator_InitializedWithQa_DoesNotSetValidateCertificate
-    # bim0200dev, x86, NDEBUG, firebug, random, crash
-
-UrlProviderTests.GetPunchlistWsgUrl_TimeoutIsLessThanTimeElapsed_CallsBuddiToGetUrl
-    # DgnDb61-16Q4, x64, NDEBUG (PRG)
-    # Crash (no stack printed)
-    # [ RUN      ] UrlProviderTests.GetPunchlistWsgUrl_TimeoutIsLessThanTimeElapsed_CallsBuddiToGetUrl
-    # e:\Builds\dcsdk06010416\Source\WSClient\Tests\UnitTests\Published\WebServices\Configuration\UrlProviderTests.cpp(87): error: Actual function call count doesn't match EXPECT_CALL(*client, GetUrl(_, _))...
-    # Expected: to be called once
-    # Actual: never called - unsatisfied and active
-
-UrlProviderTests.GetPunchlistWsgUrl_TimeoutIsMoreThanTimeElapsed_ReturnsCachedUrl
-    # DgnDb61-16Q4, x64, NDEBUG (PRG)
-    # Crash (no stack printed)
-    # [ RUN      ] UrlProviderTests.GetPunchlistWsgUrl_TimeoutIsMoreThanTimeElapsed_ReturnsCachedUrl
-    # e:\Builds\dcsdk06010417\Source\WSClient\Tests\UnitTests\Published\WebServices\Configuration\UrlProviderTests.cpp(87): error: Actual function call count doesn't match EXPECT_CALL(*client, GetUrl(_, _))...
-    #          Expected: to be called once
-    #            Actual: never called - unsatisfied and active
-    # *********************************************************************************
-
-ECInstanceKeyFilterTests.FilterByClass_OneClassEmptyInput_EmptyResults
-    # bim0200dev, x86, DEBUG
-    # End of tests reports:
-    # f:\bim0200dev\src-staging\wsclient\tests\unittests\published\webservices\client\MockWSClient.h(31): ERROR: this mock object (used in test ECInstanceKeyFilterTests.FilterByClass_OneClassEmptyInput_EmptyResults) should be deleted but never is. Its address is @080BFB7C.
-    # ERROR: 1 leaked mock object found at program exit.
-
-ConnectSignInManagerTests.GetAuthenticationHandler_UrlProvider*
-    # bim0200dev, x86, DEBUG, CRASHES
-    # [ RUN      ] ConnectSignInManagerTests.GetAuthenticationHandler_UrlProviderProduction_SetsValidateCertificateForAllRequests
-    # 2016-12-20 09:17:23,277 ERROR [0x00004974] WSClient - Base token not found for 'https://connect-wsg20.bentley.com' delegation token
-
-ConnectSignInManagerTests.GetAuthenticationHandler_TwoRequestsSentUsingDifferentAuthHandlersWithSameServer_TokenReusedForSecondRequest
-    # bim0200dev, x86, DEBUG, CRASHES
-
-PassportTests.*
-    # bim0200dev, x86, DEBUG, CRASHES
-
-CachingDataSourceTests.GetRepositorySchemaKeys_CacheContainsNonRepositorySchema_ReturnsOnlyRepositorySchemas
-    # bim0200dev, x86, DEBUG
-    # [ RUN      ] CachingDataSourceTests.GetRepositorySchemaKeys_CacheContainsNonRepositorySchema_ReturnsOnlyRepositorySchemas
-    # 2017-01-13 08:35:20,299 ERROR [0x0000b4ac] BeAssert - F:\Bim0200Dev\src-staging\WSClient\Cache\Util\TempFile.cpp(61): ASSERTION FAILURE (0): false
-    # F:\Bim0200Dev\src-staging\BeGTest\gtest\BeGTestExe.cpp(225): error: Failed
-    # F:\Bim0200Dev\src-staging\WSClient\Cache\Util\TempFile.cpp(61): ASSERTION FAILURE (0): false
-    # CachingDataSourceTests.GetRepositorySchemaKeys_CacheContainsNonRepositorySchema_ReturnsOnlyRepositorySchemas (1379 ms)
-
-UrlProviderTests.GetPunchlistWsgUrl_LocalStateHasOldUrlStoredAsString_IgnoresOldUrlAndCallsBuddi
-    # bim0200, x64, NDEBUG
-    # Also dgndb61-16q4, x64, NDEBUG, PRG
-    # [ RUN      ] UrlProviderTests.GetPunchlistWsgUrl_LocalStateHasOldUrlStoredAsString_IgnoresOldUrlAndCallsBuddi
-    # F:\Bim0200\src\WSClient\Tests\UnitTests\Published\WebServices\Configuration\UrlProviderTests.cpp(87): error: Actual function call count doesn't match EXPECT_CALL(*client, GetUrl(_, _))...
-    #          Expected: to be called once
-    #            Actual: never called - unsatisfied and active
-    #
-    # GMOCK WARNING:
-    # Uninteresting mock function call - taking default action specified at:
-    # F:\Bim0200\src\WSClient\Tests\UnitTests\Published\WebServices\Configuration\UrlProviderTests.cpp(130):
-    #     Function call: _GetValue(00007FFCFB8A20D8 pointing to "UrlCache", 00007FFCFB8A20C8 pointing to "Environment")
-    #           Returns: "null"
-    # NOTE: You can safely ignore the above warning unless this call should not happen.  Do not suppress it by blindly adding an EXPECT_CALL() if you don't mean to enforce the call.  See https://github.com/google/googletest/blob/master/googlemock/docs/CookBook.md#knowing-when-to-expect for details.
-    #
-    # GMOCK WARNING:
-    # Uninteresting mock function call - taking default action specified at:
-    # F:\Bim0200\src\WSClient\Tests\UnitTests\Published\WebServices\Configuration\UrlProviderTests.cpp(131):
-    #     Function call: _SaveValue(00007FFCFB8A20D8 pointing to "UrlCache", 00007FFCFB8A20C8 pointing to "Environment", @000000A33FF3EE40 "0
-    # ")
-    # NOTE: You can safely ignore the above warning unless this call should not happen.  Do not suppress it by blindly adding an EXPECT_CALL() if you don't mean to enforce the call.  See https://github.com/google/googletest/blob/master/googlemock/docs/CookBook.md#knowing-when-to-expect for details.
-    # F:\Bim0200\src\WSClient\Tests\UnitTests\Published\WebServices\Configuration\UrlProviderTests.cpp(141): error: Mock function called more times than expected - taking default action specified at:
-    # F:\Bim0200\src\WSClient\Tests\UnitTests\Published\WebServices\Configuration\UrlProviderTests.cpp(132):
-    #     Function call: GetUrl(@0000022B5DDBFD98 "Mobile.PunchListWsg", 103)
-    #           Returns: 0000022B5DFF1260
-    #          Expected: to be called once
-    #            Actual: called twice - over-saturated and active
-    # UrlProviderTests.GetPunchlistWsgUrl_LocalStateHasOldUrlStoredAsString_IgnoresOldUrlAndCallsBuddi (35 ms)
-
-#Connect Web Services Client Wrapper tests - the wrapper is not built as a part of the DgnClientSdk currently, so we will ignore them for now.
-*ConnectWebServicesClientCTests*
-
-# bim0200dev, x86, DEBUG, hang
-ConnectSignInManagerTests.GetTokenProvider_DelegationAndIdentityTokenRequestFailsDueToAuthentication_CallsExpirationHandlerAndReturnsNull
-
-# bim0200dev, x64 & x86, DEBUG, random crashes
-WSClientTests.GetServerInfo_FirstResponseDoesNotHaveServerHeader_RetriesOtherAndReturnsNotSupported
-WSRepositoryClientTests.Send*
-
-ConnectSignInManagerTests.GetAuthenticationHandler_TwoRequestsSentInParaleleUsingDifferentAuthHandlersWithSameServer_OnlyOneTokenRequestSent
-# bim0200dev, x64, DEBUG
-# [ RUN      ] ConnectSignInManagerTests.GetAuthenticationHandler_TwoRequestsSentInParaleleUsingDifferentAuthHandlersWithSameServer_OnlyOneTokenRequestSent
-# F:\Bim0200Dev\src-staging\WSClient\Tests\UnitTests\Published\WebServices\Connect\ConnectSignInManagerTests.cpp(122): error: Mock function called more times than expected - taking default action specified at:
-# f:\bim0200dev\src-staging\wsclient\tests\unittests\published\webservices\connect\MockImsClient.h(26):
-#     Function call: RequestToken(@049A70EC 56-byte object <94-61 57-04 02-01 00-00 60-92 F4-6B 00-00 00-00 00-00 00-00 00-00 00-00 02-00 00-00 17-71 9A-04 77-73 63-5F 4E-6F 64-65 00-5D 00-45 FF-FF FF-FF 00-00 00-00 70-67 0E-04>, { 'h' (104, 0x68), 't' (116, 0x74), 't' (116, 0x74), 'p' (112, 0x70), 's' (115, 0x73), ':' (58, 0x3A), '/' (47, 0x2F), '/' (47, 0x2F), 'c' (99, 0x63), 'o' (111, 0x6F), 'n' (110, 0x6E), 'n' (110, 0x6E), 'e' (101, 0x65), 'c' (99, 0x63), 't' (116, 0x74), '-' (45, 0x2D), 'w' (119, 0x77), 's' (115, 0x73), 'g' (103, 0x67), '2' (50, 0x32), '0' (48, 0x30), '.' (46, 0x2E), 'b' (98, 0x62), 'e' (101, 0x65), 'n' (110, 0x6E), 't' (116, 0x74), 'l' (108, 0x6C), 'e' (101, 0x65), 'y' (121, 0x79), '.' (46, 0x2E), 'c' (99, 0x63), 'o' (111, 0x6F), ... }, 60)
-#           Returns: 040E0560
-#          Expected: to be called once
-#            Actual: called twice - over-saturated and active
-# ConnectSignInManagerTests.GetAuthenticationHandler_TwoRequestsSentInParaleleUsingDifferentAuthHandlersWithSameServer_OnlyOneTokenRequestSent (10 ms)
-
-UsageTrackingTests.PostSingleUsage
-    # bim0200dev, x64, DEBUG, random hang
-    # Main thread:
-    #   KernelBase.dll!SleepConditionVariableSRW() Unknown
-    #   msvcp140.dll!Concurrency::details::stl_condition_variable_win7::wait(Concurrency::details::stl_critical_section_interface *) Line 210   C++
-    #   msvcp140.dll!do_wait(_Cnd_internal_imp_t *, _Mtx_internal_imp_t *, const xtime *) Line 77   C++
-    #   BentleyB02.dll!std::_Cnd_waitX(_Cnd_internal_imp_t *, _Mtx_internal_imp_t *) Line 95    C++
-    #   BentleyB02.dll!std::condition_variable_any::wait<std::unique_lock<std::recursive_mutex> >(std::unique_lock<std::recursive_mutex> &) Line 59 C++
-    #   BentleyB02.dll!BentleyB0200::BeConditionVariable::InfiniteWait(BentleyB0200::BeMutexHolder &) Line 178  C++
-    #   BentleyB02.dll!BentleyB0200::BeConditionVariable::ProtectedWaitOnCondition(BentleyB0200::BeMutexHolder &, BentleyB0200::IConditionVariablePredicate *, unsigned int) Line 197   C++
-    #   BentleyB02.dll!BentleyB0200::BeConditionVariable::WaitOnCondition(BentleyB0200::IConditionVariablePredicate *, unsigned int) Line 182   C++
-    #   BentleyB02.dll!BentleyB0200::Tasks::AsyncTask::Wait() Line 345  C++
-    #   WSClientTest.exe!BentleyB0200::Tasks::PackagedAsyncTask<enum BentleyB0200::WebServices::UsageTracking::Status>::GetResult() Line 186    C++
-    #   WSClientTest.exe!UsageTrackingTests_PostSingleUsage_Test::TestBody() Line 46    C++
-    #   WSClientTest.exe!testing::internal::HandleSehExceptionsInMethodIfSupported<testing::Test,void>(testing::Test *, void(testing::Test::*)(), const char *) Line 2434   C++
-    #   WSClientTest.exe!testing::internal::HandleExceptionsInMethodIfSupported<testing::Test,void>(testing::Test *, void(testing::Test::*)(), const char *) Line 2485  C++
-    #   WSClientTest.exe!testing::Test::Run() Line 2528 C++
-    #   ...
-
-UsageTrackingTests.PostMultipleUsage
-    # bim0200dev, x64, DEBUG, random hang
-    # Main thread:
-    #   ntdll.dll!NtWaitForAlertByThreadId()   Unknown
-    #   ntdll.dll!RtlSleepConditionVariableSRW()    Unknown
-    #   KernelBase.dll!SleepConditionVariableSRW() Unknown
-    #   msvcp140.dll!Concurrency::details::stl_condition_variable_win7::wait(Concurrency::details::stl_critical_section_interface *) Line 210   C++
-    #   msvcp140.dll!do_wait(_Cnd_internal_imp_t *, _Mtx_internal_imp_t *, const xtime *) Line 77   C++
-    #   BentleyB02.dll!std::_Cnd_waitX(_Cnd_internal_imp_t *, _Mtx_internal_imp_t *) Line 95    C++
-    #   BentleyB02.dll!std::condition_variable_any::wait<std::unique_lock<std::recursive_mutex> >(std::unique_lock<std::recursive_mutex> &) Line 59 C++
-    #   BentleyB02.dll!BentleyB0200::BeConditionVariable::InfiniteWait(BentleyB0200::BeMutexHolder &) Line 178  C++
-    #   BentleyB02.dll!BentleyB0200::BeConditionVariable::ProtectedWaitOnCondition(BentleyB0200::BeMutexHolder &, BentleyB0200::IConditionVariablePredicate *, unsigned int) Line 197   C++
-    #   BentleyB02.dll!BentleyB0200::BeConditionVariable::WaitOnCondition(BentleyB0200::IConditionVariablePredicate *, unsigned int) Line 182   C++
-    #   BentleyB02.dll!BentleyB0200::Tasks::AsyncTask::Wait() Line 345  C++
-    #   WSClientTest.exe!BentleyB0200::Tasks::PackagedAsyncTask<enum BentleyB0200::WebServices::UsageTracking::Status>::GetResult() Line 186    C++
-    #   WSClientTest.exe!UsageTrackingTests_PostMultipleUsage_Test::TestBody() Line 70  C++
-    #   WSClientTest.exe!testing::internal::HandleSehExceptionsInMethodIfSupported<testing::Test,void>(testing::Test *, void(testing::Test::*)(), const char *) Line 2434   C++
-    #   WSClientTest.exe!testing::internal::HandleExceptionsInMethodIfSupported<testing::Test,void>(testing::Test *, void(testing::Test::*)(), const char *) Line 2485  C++
-    #   WSClientTest.exe!testing::Test::Run() Line 2528 C++
-    #   ...
-
-DataSourceCacheTests.ReadInstanceLabel_EmptyObjectId_ReturnsEmpty
-    # bim0200, x86, NDEBUG, PRG, seems random
-    # [ RUN      ] DataSourceCacheTests.ReadInstanceLabel_EmptyObjectId_ReturnsEmpty
-    # e:\Builds\dcsdk02000128\Source\WSClient\Tests\UnitTests\Published\WebServices\Cache\Persistence\BaseCacheTest.cpp(237): error:       Expected: BeFileNameStatus::Success
-    # To be equal to: BeFileName::EmptyAndRemoveDirectory(s_targetCacheFolderPath)
-    #       Which is: BeFileNameStatus::FileNotFound
-    # e:\Builds\dcsdk02000128\Source\WSClient\Tests\UnitTests\Published\WebServices\Cache\Persistence\BaseCacheTest.cpp(238): error:       Expected: BeFileNameStatus::Success
-    # To be equal to: BeFileName::CloneDirectory(s_seedCacheFolderPath, s_targetCacheFolderPath)
-    #       Which is: BeFileNameStatus::AlreadyExists
-    # unknown file: error: SEH exception with code 0xc0000005 thrown in the test body.
-    # *********************** STACK TRACE ************************
-    # [12] testing::internal::HandleExceptionsInMethodIfSupported<testing::TestCase,void> (0x17f0fd0)
-    # [11] testing::Test::Run (0x17feb70)
-    # [10] testing::TestInfo::Run (0x17fee00)
-    # [9] testing::TestCase::Run (0x17fec60)
-    # [8] testing::internal::UnitTestImpl::RunAllTests (0x17ff0a0)
-    # [7] testing::internal::HandleSehExceptionsInMethodIfSupported<testing::internal::UnitTestImpl,bool> (0x17f13f0)
-    # [6] testing::internal::HandleExceptionsInMethodIfSupported<testing::internal::UnitTestImpl,bool> (0x17f11b0)
-    # [5] testing::UnitTest::Run (0x17fef80)
-    # [4] main (0x1327800)
-    # [3] __scrt_common_main_seh (0x180a418)
-    # [2] BaseThreadInitThunk (0x76807be0)
-    # [1] RtlInitializeExceptionChain (0x77a4ab00)
-    # [0] RtlInitializeExceptionChain (0x77a4ab00)
-<<<<<<< HEAD
-    # 
-    # DataSourceCacheTests.ReadInstanceLabel_EmptyObjectId_ReturnsEmpty (1916 ms)
-=======
-    #
-    # [  FAILED  ] DataSourceCacheTests.ReadInstanceLabel_EmptyObjectId_ReturnsEmpty (1916 ms)
->>>>>>> e3dead70
-
-DataSourceCacheTests.UpdateSchemas_SchemaWithOneToOneRelationship_ChangesRelationshipToZeroToOneAndAllowsCaching
-    # bim0200, x64 & x86, NDEBUG
-    # [ RUN      ] DataSourceCacheTests.UpdateSchemas_SchemaWithOneToOneRelationship_ChangesRelationshipToZeroToOneAndAllowsCaching
-    # F:\Bim0200\src\WSClient\Tests\UnitTests\Published\WebServices\Cache\Persistence\DataSourceCacheTests.cpp(293): error: Value of: VerifyHasRelationship(cache, "UpdateSchema.AB", {"UpdateSchema.A", "AA"}, {"UpdateSchema.B", "BB"})
-    #   Actual: false
-    # Expected: true
-    # DataSourceCacheTests.UpdateSchemas_SchemaWithOneToOneRelationship_ChangesRelationshipToZeroToOneAndAllowsCaching (68 ms)
-
-ConnectSignInManagerTests.GetTokenProvider_NotSignedIn_TokenProviderDoesNotReturnAnyTokens
-    # bim0200dev, x64 & x86, DEBUG,
-    # hangs
-
-DataSourceCacheTests.Create_ValidParameters_Success
-    # bim0200dev, x64, DEBUG
-    # [ RUN      ] DataSourceCacheTests.Create_ValidParameters_Success
-    # F:\Bim0200Dev\src-staging\WSClient\Tests\UnitTests\Published\WebServices\Cache\Persistence\DataSourceCacheTests.cpp(27): error:       Expected: SUCCESS
-    #       Which is: 0
-    # To be equal to: result
-    #       Which is: 32768
-    # DataSourceCacheTests.Create_ValidParameters_Success (398 ms)
-DataSourceCacheTests.Open_SimpleECDb_Succeeds
-    # bim0200dev, x64, DEBUG
-    # [ RUN      ] DataSourceCacheTests.Open_SimpleECDb_Succeeds
-    # F:\Bim0200Dev\src-staging\WSClient\Tests\UnitTests\Published\WebServices\Cache\Persistence\DataSourceCacheTests.cpp(51): error:       Expected: SUCCESS
-    #       Which is: 0
-    # To be equal to: DataSourceCache().Open(path, CacheEnvironment())
-    #       Which is: 32768
-    # DataSourceCacheTests.Open_SimpleECDb_Succeeds (501 ms)
-DataSourceCacheTests.Open_ExistingDb_Success
-    # bim0200dev, x64, DEBUG
-    # [ RUN      ] DataSourceCacheTests.Open_ExistingDb_Success
-    # F:\Bim0200Dev\src-staging\WSClient\Tests\UnitTests\Published\WebServices\Cache\Persistence\DataSourceCacheTests.cpp(59): error:       Expected: SUCCESS
-    #       Which is: 0
-    # To be equal to: cache.Create(path, StubCacheEnvironemnt())
-    #       Which is: 32768
-    # DataSourceCacheTests.Open_ExistingDb_Success (441 ms)
-DataSourceCacheTests.GetEnvironment_CreatedWithEmptyEnvironment_Empty
-    # bim0200dev, x64, DEBUG
-    # [ RUN      ] DataSourceCacheTests.GetEnvironment_CreatedWithEmptyEnvironment_Empty
-    # F:\Bim0200Dev\src-staging\WSClient\Tests\UnitTests\Published\WebServices\Cache\Persistence\DataSourceCacheTests.cpp(84): error:       Expected: SUCCESS
-    #       Which is: 0
-    # To be equal to: cache.Create(BeFileName(":memory:"), CacheEnvironment())
-    #       Which is: 32768
-    # DataSourceCacheTests.GetEnvironment_CreatedWithEmptyEnvironment_Empty (374 ms)
-DataSourceCacheTests.GetEnvironment_CreatedWithFullBaseEnvironment_SubFoldersToSameBaseEnvironment
-    # bim0200dev, x64, DEBUG
-    # [ RUN      ] DataSourceCacheTests.GetEnvironment_CreatedWithFullBaseEnvironment_SubFoldersToSameBaseEnvironment
-    # F:\Bim0200Dev\src-staging\WSClient\Tests\UnitTests\Published\WebServices\Cache\Persistence\DataSourceCacheTests.cpp(100): error:       Expected: SUCCESS
-    #       Which is: 0
-    # To be equal to: cache.Create(BeFileName(":memory:"), baseEnv)
-    #       Which is: 32768
-    # DataSourceCacheTests.GetEnvironment_CreatedWithFullBaseEnvironment_SubFoldersToSameBaseEnvironment (366 ms)
-DataSourceCacheTests.GetEnvironment_CreatedWithoutExternalEnvironmentDir_ExternalIsSubfolderToPersistentDir
-    # bim0200dev, x64, DEBUG
-    # [ RUN      ] DataSourceCacheTests.GetEnvironment_CreatedWithoutExternalEnvironmentDir_ExternalIsSubfolderToPersistentDir
-    # F:\Bim0200Dev\src-staging\WSClient\Tests\UnitTests\Published\WebServices\Cache\Persistence\DataSourceCacheTests.cpp(115): error:       Expected: SUCCESS
-    #       Which is: 0
-    # To be equal to: cache.Create(BeFileName(":memory:"), baseEnv)
-    #       Which is: 32768
-    # DataSourceCacheTests.GetEnvironment_CreatedWithoutExternalEnvironmentDir_ExternalIsSubfolderToPersistentDir (352 ms)
-DataSourceCacheTests.UpdateSchemas_EmptyVectorPassed_DoesNothingAndSucceeds
-    # bim0200dev, x64, DEBUG
-    # [ RUN      ] DataSourceCacheTests.UpdateSchemas_EmptyVectorPassed_DoesNothingAndSucceeds
-    # F:\Bim0200Dev\src-staging\WSClient\Tests\UnitTests\Published\WebServices\Cache\Persistence\BaseCacheTest.cpp(261): error:       Expected: SUCCESS
-    #       Which is: 0
-    # To be equal to: cache->Create(filePath, environment)
-    #       Which is: 32768
-    # DataSourceCacheTests.UpdateSchemas_EmptyVectorPassed_DoesNothingAndSucceeds (821 ms)
-DataSourceCacheUpgradeTests.Open_CurrentVersionDb_Success
-    # bim0200dev, x64, DEBUG
-    # [ RUN      ] DataSourceCacheUpgradeTests.Open_CurrentVersionDb_Success
-    # F:\Bim0200Dev\src-staging\WSClient\Tests\UnitTests\Published\WebServices\Cache\Upgrade\DataSourceCacheUpgradeTests.cpp(377): error:       Expected: SUCCESS
-    #       Which is: 0
-    # To be equal to: cache.Create(path, StubCacheEnvironemnt())
-    #       Which is: 32768
-    # DataSourceCacheUpgradeTests.Open_CurrentVersionDb_Success (871 ms)
-
-DataSourceCacheTests.*
-    # bim0200dev, x64, DEBUG
-    # These will fail one-by-one as you start ignoring them.
-
-<<<<<<< HEAD
-#Need to be adjusted to schema changes where nav props were added for ECRelationships
-ECDbAdapterTests.FindRelationshipClassWithTarget_SchemaHasOneMatchingBackwardRelationsipClassAndOneWithBaseClasses_ReturnsMatching
-ECDbAdapterTests.FindClosestRelationshipClassWithSource_SchemaHasTwoMatchingRelClassesOneBackwardRelationshipClosest_ReturnsClosestMatching
-ECDbAdapterTests.FindClosestRelationshipClassWithSource_SchemaHasTwoMatchingRelClassesOneOppositeRelationshipClosest_ReturnsClosestMatching
-ECDbAdapterTests.FindClosestRelationshipClassWithSource_SchemaHasTwoMatchingRelClassesOneBackwardOppositeRelationshipClosest_ReturnsMatchingFirstClass
-ECDbAdapterTests.FindClosestRelationshipClassWithSource_SchemaHasTwoMatchingRelClassesOneBackwardOppositeRelationshipClosest_ReturnsMatchingSecondClass
-ECDbAdapterTests.FindRelationshipClassesInSchema_SchemaHasTwoMatchingRelClassIncludingBackwardRelClassAndOneWithBaseClasses_ReturnsMatching
-ECDbAdapterTests.FindRelationshipClasses_SchemaHasOneMatchingRelClassOneBackwardRelClassAndOneWithBaseClasses_ReturnsMatching
-# INSERT into non-link table rel must go via nav prop
-ECInstanceKeyFilterTests.FilterByClass_MultipleClassesEmptyInput_EmptyResults
-ECInstanceKeyFilterTests.FilterByClass_MultipleInvalidClasses_SkipsInvalidClasses
-ECInstanceKeyFilterTests.FilterByClass_OneClass_FiltersByClass
-ECInstanceKeyFilterTests.FilterByClass_MultipleClasses_FiltersByClasses
-ECInstanceKeyFilterTests.FilterByClass_OneClassPolymorphicaly_FiltersByClassAndItsDerived
-ECInstanceKeyFilterTests.FilterByClass_MultipleClassesPolymorphicaly_FiltersByClassesAndItsDerived
-ECInstanceKeyFilterTests.AddLabelFilter_EmptyLabelPassed_FindsNoInstances
-ECInstanceKeyFilterTests.AddLabelFilter_MultipleClasses_FiltersByLabel
-ECInstanceKeyFilterTests.AddLabelFilterAndByClass_MultipleClasses_FiltersByLabelAndClass
-ECInstanceKeyFilterTests.AddAnyPropertiesLikeFilter_SingleClas_FiltersByLabel
-ECInstanceKeyFilterTests.AddAnyPropertiesLikeFilter_MultipleClasses_FiltersByLabel
-ECInstanceKeyFilterTests.SetLimit_OnClassFilter_ReturnsLimitedInstances
-ECInstanceKeyFilterTests.SetLimit_OnLabelFilter_ReturnsLimitedInstances
-ECDbAdapterTests.DeleteInstances_DeletingParentThatEmbedsChild_DeletesParentAndChild
-ECDbAdapterTests.DeleteInstances_DeletingEmbeddingRelationship_DeletesRelationshipAndChild
-ECDbAdapterTests.DeleteInstances_DeletingParentThatEmbedsChildThatHasOtherHoldingParent_DeletesParentAndChild
-ECDbAdapterTests.DeleteInstances_DeletingEmbeddingRelationshipWhenChilHasOtherHoldingParent_DeletesRelationshipAndChild
-ECDbAdapterTests.DeleteInstances_DeletingParentThatHoldsChildThatHasOtherEmbeddingParent_ParentAndChildDeleted
-ECDbAdapterTests.DeleteInstances_DeletingParentThatEmbedsChildThatHasOtherHoldingParent_ParentAndChildDeleted
-ECDbAdapterTests.DeleteInstances_RelatedInstances_NotifiesEachChildInstanceDeletionAndDeletesThem
-ECDbAdapterTests.DeleteInstances_RelatedChildChildrenInstances_NotifiesEachChildInstanceDeletionAndDeletesThem
-ECDbAdapterTests.DeleteRelationship_EmbeddingRelationship_DeletesRelationshipAndChild
-ECDbAdapterTests.RelateInstances_EmbeddingRelationshipAndAdditonalParent_Error
-=======
-#--------------------------------------------------------------------------------
-# NEW not reviewed issues
-#--------------------------------------------------------------------------------
-
->>>>>>> e3dead70
+#--------------------------------------------------------------------------------
+# PLEASE keep this file structurized and add new issues to specific sections:
+# KNOWN, BREAKAGES, RANDOM, NEW
+#--------------------------------------------------------------------------------
+
+#--------------------------------------------------------------------------------
+# KNOWN issues
+#--------------------------------------------------------------------------------
+
+# Graphite05x EDDb upgrade is not yet supported or will not be. Waiting for requirements for any upgrades needed to be implemented.
+DataSourceCacheUpgradeTests.CachingDataSource_OpenOrCreate_V5*
+DataSourceCacheUpgradeTests.Open_V5*
+DataSourceCacheUpgradeTests.Open_V7*
+DataSourceCacheUpgradeTests.Open_V8*
+DataSourceCacheUpgradeTests.Open_V9*
+DataSourceCacheUpgradeTests.Open_V1*
+# DgnDb0601-Q4 -> BIM0200 ECDb upgrade not supported.
+DataSourceCacheUpgradeTests.Open_V20*
+
+# Tests that fail for know reasons and require larger fixes
+*_KnownIssue*
+
+# Following tests were disabled and are added to ignore list instead
+ChangeManagerTests.GetObjectChangeStatus_ObjectDeleted_Deleted
+ChangeManagerTests.GetObjectChangeStatus_CreatedObjectDeleted_Deleted
+CachingDataSourceTests.SyncLocalChanges_LaunchedFromTwoConnectionsToSameDb_SecondCallReturnsErrorFunctionalityNotSupported
+CachingDataSourceTests.SyncLocalChanges_LaunchedFromTwoConnectionsToDifferentFiles_BothSucceeds
+CachingDataSourceTests.SyncLocalChanges_LaunchedFromTwoConnectionsToMemmoryDb_BothSucceeds
+WSChangesetTests.CalculateSize_LotsOfIntsances_PerformanceBetterThanDoingToRequestString
+
+#--------------------------------------------------------------------------------
+# BREAKAGES caused by recent changes in dependencies
+#--------------------------------------------------------------------------------
+
+# Need to be adjusted as ECDb no longer contains MetaSchema by default. WSCacheMetaSchema can be removed now and generic MetaSchema be used instead
+# However, this will make MetaSchema.02.00 fail upon import as it has some invalid classes. Using MetaSchema from WSG 2.x servers will not work.
+# Importing MetaSchema.03.00 will make old servers not compatible immediately. Review after WSG 2.6 or WSG 3.0 with EC3.0 compatibility is released.
+CachingDataSourceTests.OpenOrCreate_SchemaPathNotPassedAndServerDoesNotReturnMetaSchema_GetsSchemasAndImportsThemWithMetaSchema
+
+#--------------------------------------------------------------------------------
+# RANDOM reproduceable crashes/hangs that break DEV builds
+#--------------------------------------------------------------------------------
+
+BeSQLiteDbTransactionHandlerTests.StartTransaction_TwoConnections_SecondConnectionIsBlockedUntilFirstFinishesTransaction
+    # bim0200, NDEBUG, x64, random
+    # Hang on line 192 of the test body: while (handler2.m_lastBusyCount == 0); // Wait until handler2 gets busy error and retries
+
+#--------------------------------------------------------------------------------
+# RANDOM crashes/hangs on PRG (usually can be ran on DEV x64 builds)
+#--------------------------------------------------------------------------------
+
+ChangeManagerTests.*
+    # DgnDb61-16Q3, WinX64, DEBUG
+    # <Random crashes among at least half a dozen of these tests, no output or stack printed>
+
+ChangeGraphTests.*
+    # DgnDb61-16Q2, WinX86, DEBUG
+    # <Random crashes among these tests, no output or stack printed>
+
+CachingDataSourceTests.*
+    # DgnDb61-16Q3, WinX64, DEBUG
+    # <Any one of these tests seems to randomly crash or hang with no output or stack printed>
+
+# These DgnDb61-16Q4 tests crash on x64 and Android, ignore as DgnDbServer code is not used there. Should be fixed on BIM0200
+DgnDbServerEventParserTests.LockEventTests
+DgnDbServerEventParserTests.RevisionEventTests
+DgnDbServerEventParserTests.CodeEventTests
+DgnDbServerEventParserTests.LocksDeletedEventTests
+DgnDbServerEventParserTests.CodesDeletedEventTests
+
+CachingDataSourceTests.GetFile_CalledMultipleTimesFirstCancelled_FirstCallbackIsCancelledSecondFinishes
+CachingDataSourceTests.GetFile_CalledMultipleTimes*
+    # bim0200, NDEBUG, x64 and x86
+    # The first hung on line 751 of the test body: while (!downloadStarted);
+    # The rest seemed to randomly hang as well.
+
+CachingDataSourceTests.UpdateSchemas_InvalidSchemaGotFromServer_ReturnsRepositorySchemaError
+    # bim0200, NDEBUG, x86, random
+    # Randomly crashes, no stack printed, test output:
+    # [ RUN      ] CachingDataSourceTests.UpdateSchemas_InvalidSchemaGotFromServer_ReturnsRepositorySchemaError
+    # 2016-10-26 11:20:58,734 ERROR [0x00006d40] ECObjectsNative - XML Parsing error code 4 at line 1, column 1, parsing file 'file:/F:/Bim0200/out.ndebug/Winx86/Product/WSClient-Gtest/run/Temp/test_files_temporary/9381311e-1e83-4f0e-b0d4-5b5073dc6dfd/Foo.00.00.ecschema.xml'. Start tag expected, '<' not found
+    #
+    # 2016-10-26 11:20:58,734 ERROR [0x00006d40] ECObjectsNative - line 1, position 1
+    # 2016-10-26 11:20:58,734 ERROR [0x00006d40] ECObjectsNative - XML Parsing error code 4 at line 1, column 1, parsing file 'file:/F:/Bim0200/out.ndebug/Winx86/Product/WSClient-Gtest/run/Temp/test_files_temporary/9381311e-1e83-4f0e-b0d4-5b5073dc6dfd/Foo.00.00.ecschema.xml'
+
+CachingDataSourceTests.GetRepositorySchemas_CacheContainsNonRepositorySchema_ReturnsOnlyRepositorySchemas
+    # bim0200dev, DEBUG, x64, random
+    # [ RUN      ] CachingDataSourceTests.GetRepositorySchemas_CacheContainsNonRepositorySchema_ReturnsOnlyRepositorySchemas
+    # 2016-10-27 07:54:41,529 ERROR [0x00002790] BeAssert - F:\Bim0200Dev\src-staging\WSClient\Cache\Util\TempFile.cpp(61): ASSERTION FAILURE (0): false
+    # F:\Bim0200Dev\src-staging\BeGTest\gtest\BeGTestExe.cpp(215): error: Failed
+    # F:\Bim0200Dev\src-staging\WSClient\Cache\Util\TempFile.cpp(61): ASSERTION FAILURE (0): false
+    # CachingDataSourceTests.GetRepositorySchemas_CacheContainsNonRepositorySchema_ReturnsOnlyRepositorySchemas (798 ms)
+
+UrlProviderTests.GetPunchlistWsgUrl_TimeoutIsLessThanTimeElapsed_CallsBuddiToGetUrl
+    # bim0200, NDEBUG, x64, random, firebug hang
+
+UrlProviderTests.GetSecurityConfigurator_InitializedWithQa_DoesNotSetValidateCertificate
+    # bim0200dev, x86, NDEBUG, firebug, random, crash
+
+UrlProviderTests.GetPunchlistWsgUrl_TimeoutIsLessThanTimeElapsed_CallsBuddiToGetUrl
+    # DgnDb61-16Q4, x64, NDEBUG (PRG)
+    # Crash (no stack printed)
+    # [ RUN      ] UrlProviderTests.GetPunchlistWsgUrl_TimeoutIsLessThanTimeElapsed_CallsBuddiToGetUrl
+    # e:\Builds\dcsdk06010416\Source\WSClient\Tests\UnitTests\Published\WebServices\Configuration\UrlProviderTests.cpp(87): error: Actual function call count doesn't match EXPECT_CALL(*client, GetUrl(_, _))...
+    # Expected: to be called once
+    # Actual: never called - unsatisfied and active
+
+UrlProviderTests.GetPunchlistWsgUrl_TimeoutIsMoreThanTimeElapsed_ReturnsCachedUrl
+    # DgnDb61-16Q4, x64, NDEBUG (PRG)
+    # Crash (no stack printed)
+    # [ RUN      ] UrlProviderTests.GetPunchlistWsgUrl_TimeoutIsMoreThanTimeElapsed_ReturnsCachedUrl
+    # e:\Builds\dcsdk06010417\Source\WSClient\Tests\UnitTests\Published\WebServices\Configuration\UrlProviderTests.cpp(87): error: Actual function call count doesn't match EXPECT_CALL(*client, GetUrl(_, _))...
+    #          Expected: to be called once
+    #            Actual: never called - unsatisfied and active
+    # *********************************************************************************
+
+ECInstanceKeyFilterTests.FilterByClass_OneClassEmptyInput_EmptyResults
+    # bim0200dev, x86, DEBUG
+    # End of tests reports:
+    # f:\bim0200dev\src-staging\wsclient\tests\unittests\published\webservices\client\MockWSClient.h(31): ERROR: this mock object (used in test ECInstanceKeyFilterTests.FilterByClass_OneClassEmptyInput_EmptyResults) should be deleted but never is. Its address is @080BFB7C.
+    # ERROR: 1 leaked mock object found at program exit.
+
+ConnectSignInManagerTests.GetAuthenticationHandler_UrlProvider*
+    # bim0200dev, x86, DEBUG, CRASHES
+    # [ RUN      ] ConnectSignInManagerTests.GetAuthenticationHandler_UrlProviderProduction_SetsValidateCertificateForAllRequests
+    # 2016-12-20 09:17:23,277 ERROR [0x00004974] WSClient - Base token not found for 'https://connect-wsg20.bentley.com' delegation token
+
+ConnectSignInManagerTests.GetAuthenticationHandler_TwoRequestsSentUsingDifferentAuthHandlersWithSameServer_TokenReusedForSecondRequest
+    # bim0200dev, x86, DEBUG, CRASHES
+
+PassportTests.*
+    # bim0200dev, x86, DEBUG, CRASHES
+
+CachingDataSourceTests.GetRepositorySchemaKeys_CacheContainsNonRepositorySchema_ReturnsOnlyRepositorySchemas
+    # bim0200dev, x86, DEBUG
+    # [ RUN      ] CachingDataSourceTests.GetRepositorySchemaKeys_CacheContainsNonRepositorySchema_ReturnsOnlyRepositorySchemas
+    # 2017-01-13 08:35:20,299 ERROR [0x0000b4ac] BeAssert - F:\Bim0200Dev\src-staging\WSClient\Cache\Util\TempFile.cpp(61): ASSERTION FAILURE (0): false
+    # F:\Bim0200Dev\src-staging\BeGTest\gtest\BeGTestExe.cpp(225): error: Failed
+    # F:\Bim0200Dev\src-staging\WSClient\Cache\Util\TempFile.cpp(61): ASSERTION FAILURE (0): false
+    # CachingDataSourceTests.GetRepositorySchemaKeys_CacheContainsNonRepositorySchema_ReturnsOnlyRepositorySchemas (1379 ms)
+
+UrlProviderTests.GetPunchlistWsgUrl_LocalStateHasOldUrlStoredAsString_IgnoresOldUrlAndCallsBuddi
+    # bim0200, x64, NDEBUG
+    # Also dgndb61-16q4, x64, NDEBUG, PRG
+    # [ RUN      ] UrlProviderTests.GetPunchlistWsgUrl_LocalStateHasOldUrlStoredAsString_IgnoresOldUrlAndCallsBuddi
+    # F:\Bim0200\src\WSClient\Tests\UnitTests\Published\WebServices\Configuration\UrlProviderTests.cpp(87): error: Actual function call count doesn't match EXPECT_CALL(*client, GetUrl(_, _))...
+    #          Expected: to be called once
+    #            Actual: never called - unsatisfied and active
+    #
+    # GMOCK WARNING:
+    # Uninteresting mock function call - taking default action specified at:
+    # F:\Bim0200\src\WSClient\Tests\UnitTests\Published\WebServices\Configuration\UrlProviderTests.cpp(130):
+    #     Function call: _GetValue(00007FFCFB8A20D8 pointing to "UrlCache", 00007FFCFB8A20C8 pointing to "Environment")
+    #           Returns: "null"
+    # NOTE: You can safely ignore the above warning unless this call should not happen.  Do not suppress it by blindly adding an EXPECT_CALL() if you don't mean to enforce the call.  See https://github.com/google/googletest/blob/master/googlemock/docs/CookBook.md#knowing-when-to-expect for details.
+    #
+    # GMOCK WARNING:
+    # Uninteresting mock function call - taking default action specified at:
+    # F:\Bim0200\src\WSClient\Tests\UnitTests\Published\WebServices\Configuration\UrlProviderTests.cpp(131):
+    #     Function call: _SaveValue(00007FFCFB8A20D8 pointing to "UrlCache", 00007FFCFB8A20C8 pointing to "Environment", @000000A33FF3EE40 "0
+    # ")
+    # NOTE: You can safely ignore the above warning unless this call should not happen.  Do not suppress it by blindly adding an EXPECT_CALL() if you don't mean to enforce the call.  See https://github.com/google/googletest/blob/master/googlemock/docs/CookBook.md#knowing-when-to-expect for details.
+    # F:\Bim0200\src\WSClient\Tests\UnitTests\Published\WebServices\Configuration\UrlProviderTests.cpp(141): error: Mock function called more times than expected - taking default action specified at:
+    # F:\Bim0200\src\WSClient\Tests\UnitTests\Published\WebServices\Configuration\UrlProviderTests.cpp(132):
+    #     Function call: GetUrl(@0000022B5DDBFD98 "Mobile.PunchListWsg", 103)
+    #           Returns: 0000022B5DFF1260
+    #          Expected: to be called once
+    #            Actual: called twice - over-saturated and active
+    # [  FAILED  ] UrlProviderTests.GetPunchlistWsgUrl_LocalStateHasOldUrlStoredAsString_IgnoresOldUrlAndCallsBuddi (35 ms)
+
+#Connect Web Services Client Wrapper tests - the wrapper is not built as a part of the DgnClientSdk currently, so we will ignore them for now.
+*ConnectWebServicesClientCTests*
+
+# bim0200dev, x86, DEBUG, hang
+ConnectSignInManagerTests.GetTokenProvider_DelegationAndIdentityTokenRequestFailsDueToAuthentication_CallsExpirationHandlerAndReturnsNull
+
+# bim0200dev, x64 & x86, DEBUG, random crashes
+WSClientTests.GetServerInfo_FirstResponseDoesNotHaveServerHeader_RetriesOtherAndReturnsNotSupported
+WSRepositoryClientTests.Send*
+
+ConnectSignInManagerTests.GetAuthenticationHandler_TwoRequestsSentInParaleleUsingDifferentAuthHandlersWithSameServer_OnlyOneTokenRequestSent
+# bim0200dev, x64, DEBUG
+# [ RUN      ] ConnectSignInManagerTests.GetAuthenticationHandler_TwoRequestsSentInParaleleUsingDifferentAuthHandlersWithSameServer_OnlyOneTokenRequestSent
+# F:\Bim0200Dev\src-staging\WSClient\Tests\UnitTests\Published\WebServices\Connect\ConnectSignInManagerTests.cpp(122): error: Mock function called more times than expected - taking default action specified at:
+# f:\bim0200dev\src-staging\wsclient\tests\unittests\published\webservices\connect\MockImsClient.h(26):
+#     Function call: RequestToken(@049A70EC 56-byte object <94-61 57-04 02-01 00-00 60-92 F4-6B 00-00 00-00 00-00 00-00 00-00 00-00 02-00 00-00 17-71 9A-04 77-73 63-5F 4E-6F 64-65 00-5D 00-45 FF-FF FF-FF 00-00 00-00 70-67 0E-04>, { 'h' (104, 0x68), 't' (116, 0x74), 't' (116, 0x74), 'p' (112, 0x70), 's' (115, 0x73), ':' (58, 0x3A), '/' (47, 0x2F), '/' (47, 0x2F), 'c' (99, 0x63), 'o' (111, 0x6F), 'n' (110, 0x6E), 'n' (110, 0x6E), 'e' (101, 0x65), 'c' (99, 0x63), 't' (116, 0x74), '-' (45, 0x2D), 'w' (119, 0x77), 's' (115, 0x73), 'g' (103, 0x67), '2' (50, 0x32), '0' (48, 0x30), '.' (46, 0x2E), 'b' (98, 0x62), 'e' (101, 0x65), 'n' (110, 0x6E), 't' (116, 0x74), 'l' (108, 0x6C), 'e' (101, 0x65), 'y' (121, 0x79), '.' (46, 0x2E), 'c' (99, 0x63), 'o' (111, 0x6F), ... }, 60)
+#           Returns: 040E0560
+#          Expected: to be called once
+#            Actual: called twice - over-saturated and active
+# ConnectSignInManagerTests.GetAuthenticationHandler_TwoRequestsSentInParaleleUsingDifferentAuthHandlersWithSameServer_OnlyOneTokenRequestSent (10 ms)
+
+UsageTrackingTests.PostSingleUsage
+    # bim0200dev, x64, DEBUG, random hang
+    # Main thread:
+    #   KernelBase.dll!SleepConditionVariableSRW() Unknown
+    #   msvcp140.dll!Concurrency::details::stl_condition_variable_win7::wait(Concurrency::details::stl_critical_section_interface *) Line 210   C++
+    #   msvcp140.dll!do_wait(_Cnd_internal_imp_t *, _Mtx_internal_imp_t *, const xtime *) Line 77   C++
+    #   BentleyB02.dll!std::_Cnd_waitX(_Cnd_internal_imp_t *, _Mtx_internal_imp_t *) Line 95    C++
+    #   BentleyB02.dll!std::condition_variable_any::wait<std::unique_lock<std::recursive_mutex> >(std::unique_lock<std::recursive_mutex> &) Line 59 C++
+    #   BentleyB02.dll!BentleyB0200::BeConditionVariable::InfiniteWait(BentleyB0200::BeMutexHolder &) Line 178  C++
+    #   BentleyB02.dll!BentleyB0200::BeConditionVariable::ProtectedWaitOnCondition(BentleyB0200::BeMutexHolder &, BentleyB0200::IConditionVariablePredicate *, unsigned int) Line 197   C++
+    #   BentleyB02.dll!BentleyB0200::BeConditionVariable::WaitOnCondition(BentleyB0200::IConditionVariablePredicate *, unsigned int) Line 182   C++
+    #   BentleyB02.dll!BentleyB0200::Tasks::AsyncTask::Wait() Line 345  C++
+    #   WSClientTest.exe!BentleyB0200::Tasks::PackagedAsyncTask<enum BentleyB0200::WebServices::UsageTracking::Status>::GetResult() Line 186    C++
+    #   WSClientTest.exe!UsageTrackingTests_PostSingleUsage_Test::TestBody() Line 46    C++
+    #   WSClientTest.exe!testing::internal::HandleSehExceptionsInMethodIfSupported<testing::Test,void>(testing::Test *, void(testing::Test::*)(), const char *) Line 2434   C++
+    #   WSClientTest.exe!testing::internal::HandleExceptionsInMethodIfSupported<testing::Test,void>(testing::Test *, void(testing::Test::*)(), const char *) Line 2485  C++
+    #   WSClientTest.exe!testing::Test::Run() Line 2528 C++
+    #   ...
+
+UsageTrackingTests.PostMultipleUsage
+    # bim0200dev, x64, DEBUG, random hang
+    # Main thread:
+    #   ntdll.dll!NtWaitForAlertByThreadId()   Unknown
+    #   ntdll.dll!RtlSleepConditionVariableSRW()    Unknown
+    #   KernelBase.dll!SleepConditionVariableSRW() Unknown
+    #   msvcp140.dll!Concurrency::details::stl_condition_variable_win7::wait(Concurrency::details::stl_critical_section_interface *) Line 210   C++
+    #   msvcp140.dll!do_wait(_Cnd_internal_imp_t *, _Mtx_internal_imp_t *, const xtime *) Line 77   C++
+    #   BentleyB02.dll!std::_Cnd_waitX(_Cnd_internal_imp_t *, _Mtx_internal_imp_t *) Line 95    C++
+    #   BentleyB02.dll!std::condition_variable_any::wait<std::unique_lock<std::recursive_mutex> >(std::unique_lock<std::recursive_mutex> &) Line 59 C++
+    #   BentleyB02.dll!BentleyB0200::BeConditionVariable::InfiniteWait(BentleyB0200::BeMutexHolder &) Line 178  C++
+    #   BentleyB02.dll!BentleyB0200::BeConditionVariable::ProtectedWaitOnCondition(BentleyB0200::BeMutexHolder &, BentleyB0200::IConditionVariablePredicate *, unsigned int) Line 197   C++
+    #   BentleyB02.dll!BentleyB0200::BeConditionVariable::WaitOnCondition(BentleyB0200::IConditionVariablePredicate *, unsigned int) Line 182   C++
+    #   BentleyB02.dll!BentleyB0200::Tasks::AsyncTask::Wait() Line 345  C++
+    #   WSClientTest.exe!BentleyB0200::Tasks::PackagedAsyncTask<enum BentleyB0200::WebServices::UsageTracking::Status>::GetResult() Line 186    C++
+    #   WSClientTest.exe!UsageTrackingTests_PostMultipleUsage_Test::TestBody() Line 70  C++
+    #   WSClientTest.exe!testing::internal::HandleSehExceptionsInMethodIfSupported<testing::Test,void>(testing::Test *, void(testing::Test::*)(), const char *) Line 2434   C++
+    #   WSClientTest.exe!testing::internal::HandleExceptionsInMethodIfSupported<testing::Test,void>(testing::Test *, void(testing::Test::*)(), const char *) Line 2485  C++
+    #   WSClientTest.exe!testing::Test::Run() Line 2528 C++
+    #   ...
+
+DataSourceCacheTests.ReadInstanceLabel_EmptyObjectId_ReturnsEmpty
+    # bim0200, x86, NDEBUG, PRG, seems random
+    # [ RUN      ] DataSourceCacheTests.ReadInstanceLabel_EmptyObjectId_ReturnsEmpty
+    # e:\Builds\dcsdk02000128\Source\WSClient\Tests\UnitTests\Published\WebServices\Cache\Persistence\BaseCacheTest.cpp(237): error:       Expected: BeFileNameStatus::Success
+    # To be equal to: BeFileName::EmptyAndRemoveDirectory(s_targetCacheFolderPath)
+    #       Which is: BeFileNameStatus::FileNotFound
+    # e:\Builds\dcsdk02000128\Source\WSClient\Tests\UnitTests\Published\WebServices\Cache\Persistence\BaseCacheTest.cpp(238): error:       Expected: BeFileNameStatus::Success
+    # To be equal to: BeFileName::CloneDirectory(s_seedCacheFolderPath, s_targetCacheFolderPath)
+    #       Which is: BeFileNameStatus::AlreadyExists
+    # unknown file: error: SEH exception with code 0xc0000005 thrown in the test body.
+    # *********************** STACK TRACE ************************
+    # [12] testing::internal::HandleExceptionsInMethodIfSupported<testing::TestCase,void> (0x17f0fd0)
+    # [11] testing::Test::Run (0x17feb70)
+    # [10] testing::TestInfo::Run (0x17fee00)
+    # [9] testing::TestCase::Run (0x17fec60)
+    # [8] testing::internal::UnitTestImpl::RunAllTests (0x17ff0a0)
+    # [7] testing::internal::HandleSehExceptionsInMethodIfSupported<testing::internal::UnitTestImpl,bool> (0x17f13f0)
+    # [6] testing::internal::HandleExceptionsInMethodIfSupported<testing::internal::UnitTestImpl,bool> (0x17f11b0)
+    # [5] testing::UnitTest::Run (0x17fef80)
+    # [4] main (0x1327800)
+    # [3] __scrt_common_main_seh (0x180a418)
+    # [2] BaseThreadInitThunk (0x76807be0)
+    # [1] RtlInitializeExceptionChain (0x77a4ab00)
+    # [0] RtlInitializeExceptionChain (0x77a4ab00)
+    #
+    # [  FAILED  ] DataSourceCacheTests.ReadInstanceLabel_EmptyObjectId_ReturnsEmpty (1916 ms)
+
+DataSourceCacheTests.UpdateSchemas_SchemaWithOneToOneRelationship_ChangesRelationshipToZeroToOneAndAllowsCaching
+    # bim0200, x64 & x86, NDEBUG
+    # [ RUN      ] DataSourceCacheTests.UpdateSchemas_SchemaWithOneToOneRelationship_ChangesRelationshipToZeroToOneAndAllowsCaching
+    # F:\Bim0200\src\WSClient\Tests\UnitTests\Published\WebServices\Cache\Persistence\DataSourceCacheTests.cpp(293): error: Value of: VerifyHasRelationship(cache, "UpdateSchema.AB", {"UpdateSchema.A", "AA"}, {"UpdateSchema.B", "BB"})
+    #   Actual: false
+    # Expected: true
+    # DataSourceCacheTests.UpdateSchemas_SchemaWithOneToOneRelationship_ChangesRelationshipToZeroToOneAndAllowsCaching (68 ms)
+
+ConnectSignInManagerTests.GetTokenProvider_NotSignedIn_TokenProviderDoesNotReturnAnyTokens
+    # bim0200dev, x64 & x86, DEBUG,
+    # hangs
+
+DataSourceCacheTests.Create_ValidParameters_Success
+    # bim0200dev, x64, DEBUG
+    # [ RUN      ] DataSourceCacheTests.Create_ValidParameters_Success
+    # F:\Bim0200Dev\src-staging\WSClient\Tests\UnitTests\Published\WebServices\Cache\Persistence\DataSourceCacheTests.cpp(27): error:       Expected: SUCCESS
+    #       Which is: 0
+    # To be equal to: result
+    #       Which is: 32768
+    # DataSourceCacheTests.Create_ValidParameters_Success (398 ms)
+DataSourceCacheTests.Open_SimpleECDb_Succeeds
+    # bim0200dev, x64, DEBUG
+    # [ RUN      ] DataSourceCacheTests.Open_SimpleECDb_Succeeds
+    # F:\Bim0200Dev\src-staging\WSClient\Tests\UnitTests\Published\WebServices\Cache\Persistence\DataSourceCacheTests.cpp(51): error:       Expected: SUCCESS
+    #       Which is: 0
+    # To be equal to: DataSourceCache().Open(path, CacheEnvironment())
+    #       Which is: 32768
+    # DataSourceCacheTests.Open_SimpleECDb_Succeeds (501 ms)
+DataSourceCacheTests.Open_ExistingDb_Success
+    # bim0200dev, x64, DEBUG
+    # [ RUN      ] DataSourceCacheTests.Open_ExistingDb_Success
+    # F:\Bim0200Dev\src-staging\WSClient\Tests\UnitTests\Published\WebServices\Cache\Persistence\DataSourceCacheTests.cpp(59): error:       Expected: SUCCESS
+    #       Which is: 0
+    # To be equal to: cache.Create(path, StubCacheEnvironemnt())
+    #       Which is: 32768
+    # DataSourceCacheTests.Open_ExistingDb_Success (441 ms)
+DataSourceCacheTests.GetEnvironment_CreatedWithEmptyEnvironment_Empty
+    # bim0200dev, x64, DEBUG
+    # [ RUN      ] DataSourceCacheTests.GetEnvironment_CreatedWithEmptyEnvironment_Empty
+    # F:\Bim0200Dev\src-staging\WSClient\Tests\UnitTests\Published\WebServices\Cache\Persistence\DataSourceCacheTests.cpp(84): error:       Expected: SUCCESS
+    #       Which is: 0
+    # To be equal to: cache.Create(BeFileName(":memory:"), CacheEnvironment())
+    #       Which is: 32768
+    # DataSourceCacheTests.GetEnvironment_CreatedWithEmptyEnvironment_Empty (374 ms)
+DataSourceCacheTests.GetEnvironment_CreatedWithFullBaseEnvironment_SubFoldersToSameBaseEnvironment
+    # bim0200dev, x64, DEBUG
+    # [ RUN      ] DataSourceCacheTests.GetEnvironment_CreatedWithFullBaseEnvironment_SubFoldersToSameBaseEnvironment
+    # F:\Bim0200Dev\src-staging\WSClient\Tests\UnitTests\Published\WebServices\Cache\Persistence\DataSourceCacheTests.cpp(100): error:       Expected: SUCCESS
+    #       Which is: 0
+    # To be equal to: cache.Create(BeFileName(":memory:"), baseEnv)
+    #       Which is: 32768
+    # DataSourceCacheTests.GetEnvironment_CreatedWithFullBaseEnvironment_SubFoldersToSameBaseEnvironment (366 ms)
+DataSourceCacheTests.GetEnvironment_CreatedWithoutExternalEnvironmentDir_ExternalIsSubfolderToPersistentDir
+    # bim0200dev, x64, DEBUG
+    # [ RUN      ] DataSourceCacheTests.GetEnvironment_CreatedWithoutExternalEnvironmentDir_ExternalIsSubfolderToPersistentDir
+    # F:\Bim0200Dev\src-staging\WSClient\Tests\UnitTests\Published\WebServices\Cache\Persistence\DataSourceCacheTests.cpp(115): error:       Expected: SUCCESS
+    #       Which is: 0
+    # To be equal to: cache.Create(BeFileName(":memory:"), baseEnv)
+    #       Which is: 32768
+    # DataSourceCacheTests.GetEnvironment_CreatedWithoutExternalEnvironmentDir_ExternalIsSubfolderToPersistentDir (352 ms)
+DataSourceCacheTests.UpdateSchemas_EmptyVectorPassed_DoesNothingAndSucceeds
+    # bim0200dev, x64, DEBUG
+    # [ RUN      ] DataSourceCacheTests.UpdateSchemas_EmptyVectorPassed_DoesNothingAndSucceeds
+    # F:\Bim0200Dev\src-staging\WSClient\Tests\UnitTests\Published\WebServices\Cache\Persistence\BaseCacheTest.cpp(261): error:       Expected: SUCCESS
+    #       Which is: 0
+    # To be equal to: cache->Create(filePath, environment)
+    #       Which is: 32768
+    # DataSourceCacheTests.UpdateSchemas_EmptyVectorPassed_DoesNothingAndSucceeds (821 ms)
+DataSourceCacheUpgradeTests.Open_CurrentVersionDb_Success
+    # bim0200dev, x64, DEBUG
+    # [ RUN      ] DataSourceCacheUpgradeTests.Open_CurrentVersionDb_Success
+    # F:\Bim0200Dev\src-staging\WSClient\Tests\UnitTests\Published\WebServices\Cache\Upgrade\DataSourceCacheUpgradeTests.cpp(377): error:       Expected: SUCCESS
+    #       Which is: 0
+    # To be equal to: cache.Create(path, StubCacheEnvironemnt())
+    #       Which is: 32768
+    # DataSourceCacheUpgradeTests.Open_CurrentVersionDb_Success (871 ms)
+
+DataSourceCacheTests.*
+    # bim0200dev, x64, DEBUG
+    # These will fail one-by-one as you start ignoring them.
+
+#--------------------------------------------------------------------------------
+# NEW not reviewed issues
+#--------------------------------------------------------------------------------
+#Need to be adjusted to schema changes where nav props were added for ECRelationships
+ECDbAdapterTests.FindRelationshipClassWithTarget_SchemaHasOneMatchingBackwardRelationsipClassAndOneWithBaseClasses_ReturnsMatching
+ECDbAdapterTests.FindClosestRelationshipClassWithSource_SchemaHasTwoMatchingRelClassesOneBackwardRelationshipClosest_ReturnsClosestMatching
+ECDbAdapterTests.FindClosestRelationshipClassWithSource_SchemaHasTwoMatchingRelClassesOneOppositeRelationshipClosest_ReturnsClosestMatching
+ECDbAdapterTests.FindClosestRelationshipClassWithSource_SchemaHasTwoMatchingRelClassesOneBackwardOppositeRelationshipClosest_ReturnsMatchingFirstClass
+ECDbAdapterTests.FindClosestRelationshipClassWithSource_SchemaHasTwoMatchingRelClassesOneBackwardOppositeRelationshipClosest_ReturnsMatchingSecondClass
+ECDbAdapterTests.FindRelationshipClassesInSchema_SchemaHasTwoMatchingRelClassIncludingBackwardRelClassAndOneWithBaseClasses_ReturnsMatching
+ECDbAdapterTests.FindRelationshipClasses_SchemaHasOneMatchingRelClassOneBackwardRelClassAndOneWithBaseClasses_ReturnsMatching
+# INSERT into non-link table rel must go via nav prop
+ECInstanceKeyFilterTests.FilterByClass_MultipleClassesEmptyInput_EmptyResults
+ECInstanceKeyFilterTests.FilterByClass_MultipleInvalidClasses_SkipsInvalidClasses
+ECInstanceKeyFilterTests.FilterByClass_OneClass_FiltersByClass
+ECInstanceKeyFilterTests.FilterByClass_MultipleClasses_FiltersByClasses
+ECInstanceKeyFilterTests.FilterByClass_OneClassPolymorphicaly_FiltersByClassAndItsDerived
+ECInstanceKeyFilterTests.FilterByClass_MultipleClassesPolymorphicaly_FiltersByClassesAndItsDerived
+ECInstanceKeyFilterTests.AddLabelFilter_EmptyLabelPassed_FindsNoInstances
+ECInstanceKeyFilterTests.AddLabelFilter_MultipleClasses_FiltersByLabel
+ECInstanceKeyFilterTests.AddLabelFilterAndByClass_MultipleClasses_FiltersByLabelAndClass
+ECInstanceKeyFilterTests.AddAnyPropertiesLikeFilter_SingleClas_FiltersByLabel
+ECInstanceKeyFilterTests.AddAnyPropertiesLikeFilter_MultipleClasses_FiltersByLabel
+ECInstanceKeyFilterTests.SetLimit_OnClassFilter_ReturnsLimitedInstances
+ECInstanceKeyFilterTests.SetLimit_OnLabelFilter_ReturnsLimitedInstances
+ECDbAdapterTests.DeleteInstances_DeletingParentThatEmbedsChild_DeletesParentAndChild
+ECDbAdapterTests.DeleteInstances_DeletingEmbeddingRelationship_DeletesRelationshipAndChild
+ECDbAdapterTests.DeleteInstances_DeletingParentThatEmbedsChildThatHasOtherHoldingParent_DeletesParentAndChild
+ECDbAdapterTests.DeleteInstances_DeletingEmbeddingRelationshipWhenChilHasOtherHoldingParent_DeletesRelationshipAndChild
+ECDbAdapterTests.DeleteInstances_DeletingParentThatHoldsChildThatHasOtherEmbeddingParent_ParentAndChildDeleted
+ECDbAdapterTests.DeleteInstances_DeletingParentThatEmbedsChildThatHasOtherHoldingParent_ParentAndChildDeleted
+ECDbAdapterTests.DeleteInstances_RelatedInstances_NotifiesEachChildInstanceDeletionAndDeletesThem
+ECDbAdapterTests.DeleteInstances_RelatedChildChildrenInstances_NotifiesEachChildInstanceDeletionAndDeletesThem
+ECDbAdapterTests.DeleteRelationship_EmbeddingRelationship_DeletesRelationshipAndChild
+ECDbAdapterTests.RelateInstances_EmbeddingRelationshipAndAdditonalParent_Error