--- conflicted
+++ resolved
@@ -1,98 +1,88 @@
-/*--------------------------------------------------------------------------------------+
-|
-|     $Source: Tests/Published/WebServices/Client/ObjectIdTests.cpp $
-|
-|  $Copyright: (c) 2015 Bentley Systems, Incorporated. All rights reserved. $
-|
-+--------------------------------------------------------------------------------------*/
-
-#include "ObjectIdTests.h"
-
-#include <WebServices/Client/ObjectId.h>
-
-USING_NAMESPACE_BENTLEY_WEBSERVICES
-
-TEST_F(ObjectIdTests, LessThan_EmptyEqual_False)
-    {
-    EXPECT_FALSE(ObjectId() < ObjectId());
-    }
-
-TEST_F(ObjectIdTests, LessThan_Equal_False)
-    {
-    EXPECT_FALSE(ObjectId("Schema", "Foo", "Boo") < ObjectId("Schema", "Foo", "Boo"));
-    }
-
-TEST_F(ObjectIdTests, LessThan_SchemaNameLessThanOther_True)
-    {
-    EXPECT_TRUE(ObjectId("ASchemaName", "ClassName", "Foo") < ObjectId("BSchemaName", "ClassName", "Foo"));
-    }
-
-TEST_F(ObjectIdTests, LessThan_ClassNameLessThanOther_True)
-    {
-    EXPECT_TRUE(ObjectId("AClassName", "Foo") < ObjectId("BClassName", "Foo"));
-    }
-
-TEST_F(ObjectIdTests, LessThan_RemoteIdLessThanOther_True)
-    {
-    EXPECT_TRUE(ObjectId("Foo", "ARemoteId") < ObjectId("Foo", "BRemoteId"));
-    }
-
-TEST_F(ObjectIdTests, Ctor_ClassKeyContainsOnlyClass_OnlyClassIsSetAndSchemaIsEmpty)
-    {
-    ObjectId objectId("Class", "Id");
-    EXPECT_EQ("", objectId.schemaName);
-    EXPECT_EQ("Class", objectId.className);
-    }
-
-TEST_F(ObjectIdTests, Ctor_ClassKeyContainsSchemaAndClass_SchemaAndClassSet)
-    {
-    ObjectId objectId("Schema.Class", "Id");
-    EXPECT_EQ("Schema", objectId.schemaName);
-    EXPECT_EQ("Class", objectId.className);
-    }
-
-TEST_F(ObjectIdTests, Ctor_ECClassPassedWithRemoteId_SchemaAndClassSet)
-    {
-    Utf8String schemaXml =
-        R"xml(<ECSchema schemaName="TestSchema" nameSpacePrefix="TS" version="1.0" xmlns="http://www.bentley.com/schemas/Bentley.ECXML.2.0">
-            <ECClass typeName="TestClass" />
-        </ECSchema>)xml";
-
-    BentleyApi::ECN::ECSchemaPtr schema;
-<<<<<<< HEAD
-    BentleyApi::ECN::ECSchema::ReadFromXmlString (schema, schemaXml.c_str (), *BentleyApi::ECN::ECSchemaReadContext::CreateContext ());
-    BentleyApi::ECN::ECClassCP ecClass = schema->GetClassCP ("TestClass");
-=======
-    BentleyApi::ECN::ECSchema::ReadFromXmlString(schema, schemaXml.c_str(), *BentleyApi::ECN::ECSchemaReadContext::CreateContext());
-    BentleyApi::ECN::ECClassCP ecClass = schema->GetClassCP(L"TestClass");
->>>>>>> 958c9334
-
-    ObjectId objectId(*ecClass, "Id");
-
-    EXPECT_EQ("TestSchema", objectId.schemaName);
-    EXPECT_EQ("TestClass", objectId.className);
-    EXPECT_EQ("Id", objectId.remoteId);
-    }
-
-TEST_F(ObjectIdTests, Ctor_ECClassPassed_SchemaAndClassSetWithEmptyRemoteId)
-    {
-    Utf8String schemaXml =
-        R"xml(<ECSchema schemaName="TestSchema" nameSpacePrefix="TS" version="1.0" xmlns="http://www.bentley.com/schemas/Bentley.ECXML.2.0">
-            <ECClass typeName="TestClass" />
-        </ECSchema>)xml";
-
-    BentleyApi::ECN::ECSchemaPtr schema;
-<<<<<<< HEAD
-    BentleyApi::ECN::ECSchema::ReadFromXmlString (schema, schemaXml.c_str (), *BentleyApi::ECN::ECSchemaReadContext::CreateContext ());
-    BentleyApi::ECN::ECClassCP ecClass = schema->GetClassCP ("TestClass");
-=======
-    BentleyApi::ECN::ECSchema::ReadFromXmlString(schema, schemaXml.c_str(), *BentleyApi::ECN::ECSchemaReadContext::CreateContext());
-    BentleyApi::ECN::ECClassCP ecClass = schema->GetClassCP(L"TestClass");
->>>>>>> 958c9334
-
-    ObjectId objectId(*ecClass);
-
-    EXPECT_EQ("TestSchema", objectId.schemaName);
-    EXPECT_EQ("TestClass", objectId.className);
-    EXPECT_EQ("", objectId.remoteId);
-    }
+/*--------------------------------------------------------------------------------------+
+|
+|     $Source: Tests/Published/WebServices/Client/ObjectIdTests.cpp $
+|
+|  $Copyright: (c) 2015 Bentley Systems, Incorporated. All rights reserved. $
+|
++--------------------------------------------------------------------------------------*/
+
+#include "ObjectIdTests.h"
+
+#include <WebServices/Client/ObjectId.h>
+
+USING_NAMESPACE_BENTLEY_WEBSERVICES
+
+TEST_F(ObjectIdTests, LessThan_EmptyEqual_False)
+    {
+    EXPECT_FALSE(ObjectId() < ObjectId());
+    }
+
+TEST_F(ObjectIdTests, LessThan_Equal_False)
+    {
+    EXPECT_FALSE(ObjectId("Schema", "Foo", "Boo") < ObjectId("Schema", "Foo", "Boo"));
+    }
+
+TEST_F(ObjectIdTests, LessThan_SchemaNameLessThanOther_True)
+    {
+    EXPECT_TRUE(ObjectId("ASchemaName", "ClassName", "Foo") < ObjectId("BSchemaName", "ClassName", "Foo"));
+    }
+
+TEST_F(ObjectIdTests, LessThan_ClassNameLessThanOther_True)
+    {
+    EXPECT_TRUE(ObjectId("AClassName", "Foo") < ObjectId("BClassName", "Foo"));
+    }
+
+TEST_F(ObjectIdTests, LessThan_RemoteIdLessThanOther_True)
+    {
+    EXPECT_TRUE(ObjectId("Foo", "ARemoteId") < ObjectId("Foo", "BRemoteId"));
+    }
+
+TEST_F(ObjectIdTests, Ctor_ClassKeyContainsOnlyClass_OnlyClassIsSetAndSchemaIsEmpty)
+    {
+    ObjectId objectId("Class", "Id");
+    EXPECT_EQ("", objectId.schemaName);
+    EXPECT_EQ("Class", objectId.className);
+    }
+
+TEST_F(ObjectIdTests, Ctor_ClassKeyContainsSchemaAndClass_SchemaAndClassSet)
+    {
+    ObjectId objectId("Schema.Class", "Id");
+    EXPECT_EQ("Schema", objectId.schemaName);
+    EXPECT_EQ("Class", objectId.className);
+    }
+
+TEST_F(ObjectIdTests, Ctor_ECClassPassedWithRemoteId_SchemaAndClassSet)
+    {
+    Utf8String schemaXml =
+        R"xml(<ECSchema schemaName="TestSchema" nameSpacePrefix="TS" version="1.0" xmlns="http://www.bentley.com/schemas/Bentley.ECXML.2.0">
+            <ECClass typeName="TestClass" />
+        </ECSchema>)xml";
+
+    BentleyApi::ECN::ECSchemaPtr schema;
+    BentleyApi::ECN::ECSchema::ReadFromXmlString(schema, schemaXml.c_str(), *BentleyApi::ECN::ECSchemaReadContext::CreateContext());
+    BentleyApi::ECN::ECClassCP ecClass = schema->GetClassCP ("TestClass");
+
+    ObjectId objectId(*ecClass, "Id");
+
+    EXPECT_EQ("TestSchema", objectId.schemaName);
+    EXPECT_EQ("TestClass", objectId.className);
+    EXPECT_EQ("Id", objectId.remoteId);
+    }
+
+TEST_F(ObjectIdTests, Ctor_ECClassPassed_SchemaAndClassSetWithEmptyRemoteId)
+    {
+    Utf8String schemaXml =
+        R"xml(<ECSchema schemaName="TestSchema" nameSpacePrefix="TS" version="1.0" xmlns="http://www.bentley.com/schemas/Bentley.ECXML.2.0">
+            <ECClass typeName="TestClass" />
+        </ECSchema>)xml";
+
+    BentleyApi::ECN::ECSchemaPtr schema;
+    BentleyApi::ECN::ECSchema::ReadFromXmlString(schema, schemaXml.c_str(), *BentleyApi::ECN::ECSchemaReadContext::CreateContext());
+    BentleyApi::ECN::ECClassCP ecClass = schema->GetClassCP ("TestClass");
+
+    ObjectId objectId(*ecClass);
+
+    EXPECT_EQ("TestSchema", objectId.schemaName);
+    EXPECT_EQ("TestClass", objectId.className);
+    EXPECT_EQ("", objectId.remoteId);
+    }