/*--------------------------------------------------------------------------------------+
|
|     $Source: Connect/ConnectSignInManager.cpp $
|
|  $Copyright: (c) 2018 Bentley Systems, Incorporated. All rights reserved. $
|
+--------------------------------------------------------------------------------------*/
#include "ClientInternal.h"
#include <WebServices/Connect/ConnectSignInManager.h>

#include <WebServices/Configuration/UrlProvider.h>
#include <WebServices/Connect/ImsClient.h>

// These should be removed from public API in future. Currently FieldApps/MobileUtils depend on those APIs.
#include <WebServices/Connect/ConnectAuthenticationHandler.h>
#include <WebServices/Connect/ConnectAuthenticationPersistence.h>
#include <WebServices/Connect/ConnectTokenProvider.h>

#include "Connect.xliff.h"
#include "ConnectSessionAuthenticationPersistence.h"
#include "DelegationTokenProvider.h"
#include "IdentityTokenProvider.h"
#include "IdentityAuthenticationPersistence.h"
#include "WrapperTokenProvider.h"

#ifdef BENTLEY_WIN32
#include "ConnectionClientInterface.h"
#endif

USING_NAMESPACE_BENTLEY_EC
USING_NAMESPACE_BENTLEY_SQLITE
USING_NAMESPACE_BENTLEY_WEBSERVICES

#define LOCALSTATE_Namespace            "Connect"
#define LOCALSTATE_AuthenticationType   "AuthenticationType"
#define LOCALSTATE_SignedInUser         "SignedInUser"

/*--------------------------------------------------------------------------------------+
* @bsimethod                                           Vytautas.Barkauskas    12/2015
+---------------+---------------+---------------+---------------+---------------+------*/
ConnectSignInManager::ConnectSignInManager(IImsClientPtr client, IJsonLocalState* localState, ISecureStorePtr secureStore, IConnectionClientInterfacePtr connectionClient) :
m_client(client),
m_localState(*localState),
m_secureStore(secureStore ? secureStore : std::make_shared<SecureStore>(m_localState)),
m_publicIdentityTokenProvider(std::make_shared<WrapperTokenProvider>(m_mutex, m_auth.tokenProvider)),
m_connectionClient(connectionClient)
    {
    m_auth = CreateAuthentication(ReadAuthenticationType());
    }

/*--------------------------------------------------------------------------------------+
* @bsimethod                                                    Vincas.Razma    02/2016
+---------------+---------------+---------------+---------------+---------------+------*/
ConnectSignInManagerPtr ConnectSignInManager::Create
(
ClientInfoPtr clientInfo,
IHttpHandlerPtr httpHandler,
IJsonLocalState* localState,
ISecureStorePtr secureStore,
IConnectionClientInterfacePtr connectionClient
)
    {
    return Create(ImsClient::Create(clientInfo, httpHandler), localState, secureStore, connectionClient);
    }

/*--------------------------------------------------------------------------------------+
* @bsimethod                                                    Vincas.Razma    02/2016
+---------------+---------------+---------------+---------------+---------------+------*/
ConnectSignInManagerPtr ConnectSignInManager::Create
(
IImsClientPtr client, 
IJsonLocalState* localState, 
ISecureStorePtr secureStore,
IConnectionClientInterfacePtr connectionClient)
    {
    return std::shared_ptr<ConnectSignInManager>(new ConnectSignInManager(client, localState, secureStore, connectionClient));
    }

/*--------------------------------------------------------------------------------------+
* @bsimethod
+---------------+---------------+---------------+---------------+---------------+------*/
void ConnectSignInManager::_CheckAndUpdateToken()
    {
    if (!_IsSignedIn())
        return;

    m_auth.tokenProvider->GetToken(); // Will renew identity token if needed
    }

/*--------------------------------------------------------------------------------------+
* @bsimethod                                                    Vincas.Razma    02/2016
+---------------+---------------+---------------+---------------+---------------+------*/
void ConnectSignInManager::Configure(Configuration config)
    {
    BeMutexHolder lock(m_mutex);
    m_config = config;

    for (auto provider : m_publicDelegationTokenProviders)
        Configure(*provider.second);
    
    Configure(m_auth);
    _CheckAndUpdateToken();
    }

/*--------------------------------------------------------------------------------------+
* @bsimethod                                           Vytautas.Barkauskas    12/2015
+---------------+---------------+---------------+---------------+---------------+------*/
AsyncTaskPtr<SignInResult> ConnectSignInManager::SignInWithToken(SamlTokenPtr token, Utf8StringCR rpUri)
    {
    BeMutexHolder lock(m_mutex);

    if (nullptr == token || !token->IsSupported())
        return CreateCompletedAsyncTask(SignInResult::Error(ConnectLocalizedString(ALERT_UnsupportedToken)));

    LOG.infov("ConnectSignIn: sign-in token lifetime %d minutes", token->GetLifetime());

    auto self(shared_from_this());
    return m_client->RequestToken(*token, rpUri, m_config.identityTokenLifetime)
        ->Then<SignInResult>([this, self] (SamlTokenResult result)
        {
        if (!result.IsSuccess())
            return SignInResult::Error(result.GetError());

        BeMutexHolder lock(m_mutex);

        _SignOut();

        SamlTokenPtr token = result.GetValue();

        m_auth = CreateAuthentication(AuthenticationType::Token, std::make_shared<ConnectSessionAuthenticationPersistence>());
        m_auth.persistence->SetToken(token);

        CheckUserChange();
        _StoreSignedInUser();

        LOG.infov("ConnectSignIn: renewed token lifetime %d minutes", token->GetLifetime());
        return SignInResult::Success();
        });
    }

/*--------------------------------------------------------------------------------------+
* @bsimethod                                           Vytautas.Barkauskas    12/2015
+---------------+---------------+---------------+---------------+---------------+------*/
AsyncTaskPtr<SignInResult> ConnectSignInManager::SignInWithCredentials(CredentialsCR credentials)
    {
    BeMutexHolder lock(m_mutex);
    
    auto self(shared_from_this());
    return m_client->RequestToken(credentials, nullptr, m_config.identityTokenLifetime)
        ->Then<SignInResult>([this, self, credentials] (SamlTokenResult result)
        {
        if (!result.IsSuccess())
            return SignInResult::Error(result.GetError());

        BeMutexHolder lock(m_mutex);

        _SignOut();

        SamlTokenPtr token = result.GetValue();

        m_auth = CreateAuthentication(AuthenticationType::Credentials, std::make_shared<ConnectSessionAuthenticationPersistence>());
        m_auth.persistence->SetToken(token);
        m_auth.persistence->SetCredentials(credentials);

        CheckUserChange();
        _StoreSignedInUser();

        LOG.infov("ConnectSignIn: token lifetime %d minutes", token->GetLifetime());
        return SignInResult::Success();
        });
    }

/*--------------------------------------------------------------------------------------+
* @bsimethod                                           Vytautas.Barkauskas    01/2016
+---------------+---------------+---------------+---------------+---------------+------*/
void ConnectSignInManager::FinalizeSignIn()
    {
    m_mutex.Enter();
    auto currentPersistence = m_auth.persistence;

    m_auth = CreateAuthentication(m_auth.type);
    m_auth.persistence->SetToken(currentPersistence->GetToken());
    m_auth.persistence->SetCredentials(currentPersistence->GetCredentials());

    StoreAuthenticationType(m_auth.type);
    m_mutex.Leave();

    OnUserSignedIn();
    }

/*--------------------------------------------------------------------------------------+
* @bsimethod
+---------------+---------------+---------------+---------------+---------------+------*/
bool ConnectSignInManager::_IsSignedIn() const
    {
    return AuthenticationType::None != m_auth.type;
    }

/*--------------------------------------------------------------------------------------+
* @bsimethod                                                    Vincas.Razma    02/2016
+---------------+---------------+---------------+---------------+---------------+------*/
void ConnectSignInManager::_SignOut()
    {
    for (auto provider : m_publicDelegationTokenProviders)
        provider.second->ClearCache();
    
    StoreAuthenticationType(AuthenticationType::None);

    m_auth.persistence->SetToken(nullptr);
    m_auth.persistence->SetCredentials(Credentials());
    m_auth = CreateAuthentication(AuthenticationType::None);
    }

/*--------------------------------------------------------------------------------------+
* @bsimethod                                           Vytautas.Barkauskas    12/2015
+---------------+---------------+---------------+---------------+---------------+------*/
ConnectSignInManager::UserInfo ConnectSignInManager::_GetUserInfo() const
    {
    UserInfo info;

    SamlTokenPtr token = m_auth.persistence->GetToken();
    if (nullptr == token)
        return info;

    info = ReadUserInfo(*token);
    return info;
    }

//--------------------------------------------------------------------------------------
// @bsimethod                                           Andrius.Paulauskas     06/2016
//--------------------------------------------------------------------------------------
ConnectSignInManager::UserInfo ConnectSignInManager::ReadUserInfo(SamlTokenCR token)
    {
    UserInfo info;

    bmap<Utf8String, Utf8String> attributes;
    if (SUCCESS != token.GetAttributes(attributes))
        return info;

    info.username = attributes["name"];
    info.firstName = attributes["givenname"];
    info.lastName = attributes["surname"];
    info.userId = attributes["userid"];
    info.organizationId = attributes["organizationid"];

    return info;
    }

//--------------------------------------------------------------------------------------
// @bsimethod                                           Andrius.Paulauskas     06/2016
//--------------------------------------------------------------------------------------
Utf8String ConnectSignInManager::_GetLastUsername() const
    {
    return m_secureStore->Decrypt(m_localState.GetJsonValue(LOCALSTATE_Namespace, LOCALSTATE_SignedInUser).asString().c_str());
    }

/*--------------------------------------------------------------------------------------+
* @bsimethod                                                    Vincas.Razma    02/2016
+---------------+---------------+---------------+---------------+---------------+------*/
AuthenticationHandlerPtr ConnectSignInManager::_GetAuthenticationHandler
(
Utf8StringCR serverUrl,
IHttpHandlerPtr httpHandler,
HeaderPrefix prefix
) const
    {
    // Harcoded URI for first G0505 release (2016 Q1). May need to match service server URL in future.
    // Update: This seems to be good enough for IMS as most of services use generic AppliesTo anyway as of 2017-04 
    Utf8String rpUri = "https://connect-wsg20.bentley.com";

    auto configurationHandler = UrlProvider::GetSecurityConfigurator(httpHandler);

    auto connectHandler = ConnectAuthenticationHandler::Create
        (
        serverUrl,
        GetTokenProvider(rpUri),
        configurationHandler,
        HeaderPrefix::Saml == prefix ? TOKENPREFIX_SAML : TOKENPREFIX_Token
        );
    connectHandler->EnableExpiredTokenRefresh();
    return connectHandler;
    }

/*--------------------------------------------------------------------------------------+
* @bsimethod                                                    Vincas.Razma    02/2016
+---------------+---------------+---------------+---------------+---------------+------*/
IConnectTokenProviderPtr ConnectSignInManager::_GetTokenProvider(Utf8StringCR rpUri) const
    {
    auto it = m_publicDelegationTokenProviders.find(rpUri);
    if (it != m_publicDelegationTokenProviders.end())
        return it->second;

    auto provider = std::make_shared<DelegationTokenProvider>(m_client, rpUri, m_publicIdentityTokenProvider);
    Configure(*provider);

    m_publicDelegationTokenProviders[rpUri] = provider;
    return provider;
    }

/*--------------------------------------------------------------------------------------+
* @bsimethod                                           Vytautas.Barkauskas    01/2016
+---------------+---------------+---------------+---------------+---------------+------*/
ConnectSignInManager::AuthenticationType ConnectSignInManager::ReadAuthenticationType() const
    {
    return static_cast<AuthenticationType>(m_localState.GetJsonValue(LOCALSTATE_Namespace, LOCALSTATE_AuthenticationType).asInt());
    }

/*--------------------------------------------------------------------------------------+
* @bsimethod
+---------------+---------------+---------------+---------------+---------------+------*/
void ConnectSignInManager::StoreAuthenticationType(AuthenticationType type)
    {
    m_localState.SaveJsonValue(LOCALSTATE_Namespace, LOCALSTATE_AuthenticationType, static_cast<int>(type));
    }

/*--------------------------------------------------------------------------------------+
* @bsimethod
+---------------+---------------+---------------+---------------+---------------+------*/
ConnectSignInManager::Authentication ConnectSignInManager::CreateAuthentication
(
AuthenticationType type,
IConnectAuthenticationPersistencePtr persistence
) const
    {
    Authentication auth;
    auth.type = type;
    auth.persistence = persistence;

    if (AuthenticationType::Token == type)
        {
        if (!persistence)
            auth.persistence = std::make_shared<IdentityAuthenticationPersistence>(&m_localState, m_secureStore);

        auth.tokenProvider = IdentityTokenProvider::Create(m_client, auth.persistence, [=] ()
            {
            OnUserTokenExpired();
            });
        }
    else if (AuthenticationType::Credentials == type)
        {
        if (!persistence)
            auth.persistence = ConnectAuthenticationPersistence::GetShared();

        auth.tokenProvider = std::make_shared<ConnectTokenProvider>(m_client, auth.persistence);
        }
    else
        {
        if (!persistence)
            auth.persistence = std::make_shared<ConnectSessionAuthenticationPersistence>();

        auth.tokenProvider = std::make_shared<ConnectTokenProvider>(m_client, auth.persistence);
        }

    Configure(auth);
    return auth;
    }

/*--------------------------------------------------------------------------------------+
* @bsimethod
+---------------+---------------+---------------+---------------+---------------+------*/
void ConnectSignInManager::Configure(Authentication& auth) const
    {
    if (!auth.tokenProvider)
        return;

    if (AuthenticationType::Token == auth.type)
        {
        auto provider = static_cast<IdentityTokenProvider*>(auth.tokenProvider.get());
        provider->Configure(m_config.identityTokenLifetime, m_config.identityTokenRefreshRate);
        }
    else if (AuthenticationType::Credentials == auth.type)
        {
        auto provider = static_cast<ConnectTokenProvider*>(auth.tokenProvider.get());
        provider->Configure(m_config.identityTokenLifetime);
        }
    }

/*--------------------------------------------------------------------------------------+
* @bsimethod
+---------------+---------------+---------------+---------------+---------------+------*/
void ConnectSignInManager::Configure(DelegationTokenProvider& provider) const
    {
    provider.Configure(m_config.delegationTokenLifetime, m_config.delegationTokenExpirationThreshold);
    }

/*--------------------------------------------------------------------------------------+
* @bsimethod
+---------------+---------------+---------------+---------------+---------------+------*/
void ConnectSignInManager::_StoreSignedInUser()
    {
    UserInfo info = _GetUserInfo();
    BeAssert(!info.username.empty());
    m_localState.SaveJsonValue(LOCALSTATE_Namespace, LOCALSTATE_SignedInUser, m_secureStore->Encrypt(info.username.c_str()));
    }

/*--------------------------------------------------------------------------------------+
* @bsimethod
+---------------+---------------+---------------+---------------+---------------+------*/
void ConnectSignInManager::InitializeConnectionClientInterface() const
    {
    if (m_connectionClient != nullptr)
        return;

#ifdef BENTLEY_WIN32
    m_connectionClient = std::make_shared<ConnectionClientInterface>();
#else
    m_connectionClient = std::make_shared<IConnectionClientInterface>();
#endif
    }

/*--------------------------------------------------------------------------------------+
* @bsimethod                                            Mark.Uvari          09/2017
+---------------+---------------+---------------+---------------+---------------+------*/
bool ConnectSignInManager::IsConnectionClientInstalled()
    {
    BeMutexHolder lock(m_mutex);
    InitializeConnectionClientInterface();

    return m_connectionClient->IsInstalled();
    }

/*--------------------------------------------------------------------------------------+
* @bsimethod                                            Mark.Uvari          09/2017
+---------------+---------------+---------------+---------------+---------------+------*/
AsyncTaskPtr<ConnectionClientTokenResult> ConnectSignInManager::GetConnectionClientToken(Utf8StringCR rpUri)
    {
    BeMutexHolder lock(m_mutex);
    InitializeConnectionClientInterface();

    if (!IsConnectionClientInstalled())
        return CreateCompletedAsyncTask(ConnectionClientTokenResult::Error(ConnectLocalizedString(ALERT_ConnectionClientNotLoggedIn_Message)));

    if (!m_connectionClient->IsRunning())
        {
        m_connectionClient->StartClientApp();
        if (!m_connectionClient->IsRunning())
            return CreateCompletedAsyncTask(ConnectionClientTokenResult::Error(ConnectLocalizedString(ALERT_ConnectionClientNotLoggedIn_Message)));
        }

    if (!m_connectionClient->IsLoggedIn())
        return CreateCompletedAsyncTask(ConnectionClientTokenResult::Error(ConnectLocalizedString(ALERT_ConnectionClientNotLoggedIn_Message)));

    SamlTokenPtr samlToken = m_connectionClient->GetSerializedDelegateSecurityToken(rpUri);
    if (samlToken == nullptr)
        return CreateCompletedAsyncTask(ConnectionClientTokenResult::Error(ConnectLocalizedString(ALERT_UnsupportedToken)));

    return  CreateCompletedAsyncTask(ConnectionClientTokenResult::Success(samlToken));
    }

/*--------------------------------------------------------------------------------------+
* @bsimethod                                            Mark.Uvari          09/2017
+---------------+---------------+---------------+---------------+---------------+------*/
void ConnectSignInManager::StartConnectionClientListener()
    {
    BeMutexHolder lock(m_mutex);
    InitializeConnectionClientInterface();

    if (!IsConnectionClientInstalled())
        return;

    if (!m_connectionClient->IsRunning())
        {
        m_connectionClient->StartClientApp();
        if (!m_connectionClient->IsRunning())
            return;
        }

    //If current user does not match Connection Client user, sign out
    if (_IsSignedIn())
        {
        if (m_connectionClient->IsLoggedIn())
            {
            Utf8String ccUserId = m_connectionClient->GetUserId();
            Utf8String loggedInId = _GetUserInfo().userId;
            bool equals = loggedInId.EqualsI(ccUserId.c_str());
            if (!equals)
                SignOut();
            }
        else
            {
            SignOut();
            }
        }

    m_connectionClientListener = std::make_shared<ConnectionClientListener>(*this);
    m_connectionClient->AddClientEventListener(m_connectionClientListener->callback);
    }

/*--------------------------------------------------------------------------------------+
* @bsimethod
+---------------+---------------+---------------+---------------+---------------+------*/
ConnectSignInManager::ConnectionClientListener *ConnectSignInManager::ConnectionClientListener::s_instance = nullptr;

ConnectSignInManager::ConnectionClientListener::ConnectionClientListener(ConnectSignInManager& manager) : m_manager(manager)
    {
    s_instance = this;
    }

void ConnectSignInManager::ConnectionClientListener::callback(int eventId, WCharCP data)
    {
    s_instance->ConnectionClientCallback(eventId, data);
    }

/*--------------------------------------------------------------------------------------+
* @bsimethod
+---------------+---------------+---------------+---------------+---------------+------*/
void ConnectSignInManager::ConnectionClientListener::ConnectionClientCallback(int eventId, WCharCP data)
    {
    if (IConnectionClientInterface::EVENT_TYPE::LOGIN == eventId)
        {
        LOG.infov("Connection Client: Login event");
<<<<<<< HEAD
        m_manager->OnUserSignedInViaConnectionClient();
=======
        m_manager._OnUserSignedInViaConnectionClient();
>>>>>>> b28857f0
        }
    else if (IConnectionClientInterface::EVENT_TYPE::LOGOUT == eventId)
        {
        LOG.infov("Connection Client: Logout event");
        m_manager.SignOut();
        }
    else if (IConnectionClientInterface::EVENT_TYPE::STARTUP == eventId)
        {
        LOG.infov("Connection Client: Startup event");
        }
    else if (IConnectionClientInterface::EVENT_TYPE::SHUTDOWN == eventId)
        {
        LOG.infov("Connection Client: Shutdown event");
        m_manager.SignOut();
        }
    else
        LOG.infov("Connection Client: Unknown Event");
    }
<|MERGE_RESOLUTION|>--- conflicted
+++ resolved
@@ -1,534 +1,530 @@
-/*--------------------------------------------------------------------------------------+
-|
-|     $Source: Connect/ConnectSignInManager.cpp $
-|
-|  $Copyright: (c) 2018 Bentley Systems, Incorporated. All rights reserved. $
-|
-+--------------------------------------------------------------------------------------*/
-#include "ClientInternal.h"
-#include <WebServices/Connect/ConnectSignInManager.h>
-
-#include <WebServices/Configuration/UrlProvider.h>
-#include <WebServices/Connect/ImsClient.h>
-
-// These should be removed from public API in future. Currently FieldApps/MobileUtils depend on those APIs.
-#include <WebServices/Connect/ConnectAuthenticationHandler.h>
-#include <WebServices/Connect/ConnectAuthenticationPersistence.h>
-#include <WebServices/Connect/ConnectTokenProvider.h>
-
-#include "Connect.xliff.h"
-#include "ConnectSessionAuthenticationPersistence.h"
-#include "DelegationTokenProvider.h"
-#include "IdentityTokenProvider.h"
-#include "IdentityAuthenticationPersistence.h"
-#include "WrapperTokenProvider.h"
-
-#ifdef BENTLEY_WIN32
-#include "ConnectionClientInterface.h"
-#endif
-
-USING_NAMESPACE_BENTLEY_EC
-USING_NAMESPACE_BENTLEY_SQLITE
-USING_NAMESPACE_BENTLEY_WEBSERVICES
-
-#define LOCALSTATE_Namespace            "Connect"
-#define LOCALSTATE_AuthenticationType   "AuthenticationType"
-#define LOCALSTATE_SignedInUser         "SignedInUser"
-
-/*--------------------------------------------------------------------------------------+
-* @bsimethod                                           Vytautas.Barkauskas    12/2015
-+---------------+---------------+---------------+---------------+---------------+------*/
-ConnectSignInManager::ConnectSignInManager(IImsClientPtr client, IJsonLocalState* localState, ISecureStorePtr secureStore, IConnectionClientInterfacePtr connectionClient) :
-m_client(client),
-m_localState(*localState),
-m_secureStore(secureStore ? secureStore : std::make_shared<SecureStore>(m_localState)),
-m_publicIdentityTokenProvider(std::make_shared<WrapperTokenProvider>(m_mutex, m_auth.tokenProvider)),
-m_connectionClient(connectionClient)
-    {
-    m_auth = CreateAuthentication(ReadAuthenticationType());
-    }
-
-/*--------------------------------------------------------------------------------------+
-* @bsimethod                                                    Vincas.Razma    02/2016
-+---------------+---------------+---------------+---------------+---------------+------*/
-ConnectSignInManagerPtr ConnectSignInManager::Create
-(
-ClientInfoPtr clientInfo,
-IHttpHandlerPtr httpHandler,
-IJsonLocalState* localState,
-ISecureStorePtr secureStore,
-IConnectionClientInterfacePtr connectionClient
-)
-    {
-    return Create(ImsClient::Create(clientInfo, httpHandler), localState, secureStore, connectionClient);
-    }
-
-/*--------------------------------------------------------------------------------------+
-* @bsimethod                                                    Vincas.Razma    02/2016
-+---------------+---------------+---------------+---------------+---------------+------*/
-ConnectSignInManagerPtr ConnectSignInManager::Create
-(
-IImsClientPtr client, 
-IJsonLocalState* localState, 
-ISecureStorePtr secureStore,
-IConnectionClientInterfacePtr connectionClient)
-    {
-    return std::shared_ptr<ConnectSignInManager>(new ConnectSignInManager(client, localState, secureStore, connectionClient));
-    }
-
-/*--------------------------------------------------------------------------------------+
-* @bsimethod
-+---------------+---------------+---------------+---------------+---------------+------*/
-void ConnectSignInManager::_CheckAndUpdateToken()
-    {
-    if (!_IsSignedIn())
-        return;
-
-    m_auth.tokenProvider->GetToken(); // Will renew identity token if needed
-    }
-
-/*--------------------------------------------------------------------------------------+
-* @bsimethod                                                    Vincas.Razma    02/2016
-+---------------+---------------+---------------+---------------+---------------+------*/
-void ConnectSignInManager::Configure(Configuration config)
-    {
-    BeMutexHolder lock(m_mutex);
-    m_config = config;
-
-    for (auto provider : m_publicDelegationTokenProviders)
-        Configure(*provider.second);
-    
-    Configure(m_auth);
-    _CheckAndUpdateToken();
-    }
-
-/*--------------------------------------------------------------------------------------+
-* @bsimethod                                           Vytautas.Barkauskas    12/2015
-+---------------+---------------+---------------+---------------+---------------+------*/
-AsyncTaskPtr<SignInResult> ConnectSignInManager::SignInWithToken(SamlTokenPtr token, Utf8StringCR rpUri)
-    {
-    BeMutexHolder lock(m_mutex);
-
-    if (nullptr == token || !token->IsSupported())
-        return CreateCompletedAsyncTask(SignInResult::Error(ConnectLocalizedString(ALERT_UnsupportedToken)));
-
-    LOG.infov("ConnectSignIn: sign-in token lifetime %d minutes", token->GetLifetime());
-
-    auto self(shared_from_this());
-    return m_client->RequestToken(*token, rpUri, m_config.identityTokenLifetime)
-        ->Then<SignInResult>([this, self] (SamlTokenResult result)
-        {
-        if (!result.IsSuccess())
-            return SignInResult::Error(result.GetError());
-
-        BeMutexHolder lock(m_mutex);
-
-        _SignOut();
-
-        SamlTokenPtr token = result.GetValue();
-
-        m_auth = CreateAuthentication(AuthenticationType::Token, std::make_shared<ConnectSessionAuthenticationPersistence>());
-        m_auth.persistence->SetToken(token);
-
-        CheckUserChange();
-        _StoreSignedInUser();
-
-        LOG.infov("ConnectSignIn: renewed token lifetime %d minutes", token->GetLifetime());
-        return SignInResult::Success();
-        });
-    }
-
-/*--------------------------------------------------------------------------------------+
-* @bsimethod                                           Vytautas.Barkauskas    12/2015
-+---------------+---------------+---------------+---------------+---------------+------*/
-AsyncTaskPtr<SignInResult> ConnectSignInManager::SignInWithCredentials(CredentialsCR credentials)
-    {
-    BeMutexHolder lock(m_mutex);
-    
-    auto self(shared_from_this());
-    return m_client->RequestToken(credentials, nullptr, m_config.identityTokenLifetime)
-        ->Then<SignInResult>([this, self, credentials] (SamlTokenResult result)
-        {
-        if (!result.IsSuccess())
-            return SignInResult::Error(result.GetError());
-
-        BeMutexHolder lock(m_mutex);
-
-        _SignOut();
-
-        SamlTokenPtr token = result.GetValue();
-
-        m_auth = CreateAuthentication(AuthenticationType::Credentials, std::make_shared<ConnectSessionAuthenticationPersistence>());
-        m_auth.persistence->SetToken(token);
-        m_auth.persistence->SetCredentials(credentials);
-
-        CheckUserChange();
-        _StoreSignedInUser();
-
-        LOG.infov("ConnectSignIn: token lifetime %d minutes", token->GetLifetime());
-        return SignInResult::Success();
-        });
-    }
-
-/*--------------------------------------------------------------------------------------+
-* @bsimethod                                           Vytautas.Barkauskas    01/2016
-+---------------+---------------+---------------+---------------+---------------+------*/
-void ConnectSignInManager::FinalizeSignIn()
-    {
-    m_mutex.Enter();
-    auto currentPersistence = m_auth.persistence;
-
-    m_auth = CreateAuthentication(m_auth.type);
-    m_auth.persistence->SetToken(currentPersistence->GetToken());
-    m_auth.persistence->SetCredentials(currentPersistence->GetCredentials());
-
-    StoreAuthenticationType(m_auth.type);
-    m_mutex.Leave();
-
-    OnUserSignedIn();
-    }
-
-/*--------------------------------------------------------------------------------------+
-* @bsimethod
-+---------------+---------------+---------------+---------------+---------------+------*/
-bool ConnectSignInManager::_IsSignedIn() const
-    {
-    return AuthenticationType::None != m_auth.type;
-    }
-
-/*--------------------------------------------------------------------------------------+
-* @bsimethod                                                    Vincas.Razma    02/2016
-+---------------+---------------+---------------+---------------+---------------+------*/
-void ConnectSignInManager::_SignOut()
-    {
-    for (auto provider : m_publicDelegationTokenProviders)
-        provider.second->ClearCache();
-    
-    StoreAuthenticationType(AuthenticationType::None);
-
-    m_auth.persistence->SetToken(nullptr);
-    m_auth.persistence->SetCredentials(Credentials());
-    m_auth = CreateAuthentication(AuthenticationType::None);
-    }
-
-/*--------------------------------------------------------------------------------------+
-* @bsimethod                                           Vytautas.Barkauskas    12/2015
-+---------------+---------------+---------------+---------------+---------------+------*/
-ConnectSignInManager::UserInfo ConnectSignInManager::_GetUserInfo() const
-    {
-    UserInfo info;
-
-    SamlTokenPtr token = m_auth.persistence->GetToken();
-    if (nullptr == token)
-        return info;
-
-    info = ReadUserInfo(*token);
-    return info;
-    }
-
-//--------------------------------------------------------------------------------------
-// @bsimethod                                           Andrius.Paulauskas     06/2016
-//--------------------------------------------------------------------------------------
-ConnectSignInManager::UserInfo ConnectSignInManager::ReadUserInfo(SamlTokenCR token)
-    {
-    UserInfo info;
-
-    bmap<Utf8String, Utf8String> attributes;
-    if (SUCCESS != token.GetAttributes(attributes))
-        return info;
-
-    info.username = attributes["name"];
-    info.firstName = attributes["givenname"];
-    info.lastName = attributes["surname"];
-    info.userId = attributes["userid"];
-    info.organizationId = attributes["organizationid"];
-
-    return info;
-    }
-
-//--------------------------------------------------------------------------------------
-// @bsimethod                                           Andrius.Paulauskas     06/2016
-//--------------------------------------------------------------------------------------
-Utf8String ConnectSignInManager::_GetLastUsername() const
-    {
-    return m_secureStore->Decrypt(m_localState.GetJsonValue(LOCALSTATE_Namespace, LOCALSTATE_SignedInUser).asString().c_str());
-    }
-
-/*--------------------------------------------------------------------------------------+
-* @bsimethod                                                    Vincas.Razma    02/2016
-+---------------+---------------+---------------+---------------+---------------+------*/
-AuthenticationHandlerPtr ConnectSignInManager::_GetAuthenticationHandler
-(
-Utf8StringCR serverUrl,
-IHttpHandlerPtr httpHandler,
-HeaderPrefix prefix
-) const
-    {
-    // Harcoded URI for first G0505 release (2016 Q1). May need to match service server URL in future.
-    // Update: This seems to be good enough for IMS as most of services use generic AppliesTo anyway as of 2017-04 
-    Utf8String rpUri = "https://connect-wsg20.bentley.com";
-
-    auto configurationHandler = UrlProvider::GetSecurityConfigurator(httpHandler);
-
-    auto connectHandler = ConnectAuthenticationHandler::Create
-        (
-        serverUrl,
-        GetTokenProvider(rpUri),
-        configurationHandler,
-        HeaderPrefix::Saml == prefix ? TOKENPREFIX_SAML : TOKENPREFIX_Token
-        );
-    connectHandler->EnableExpiredTokenRefresh();
-    return connectHandler;
-    }
-
-/*--------------------------------------------------------------------------------------+
-* @bsimethod                                                    Vincas.Razma    02/2016
-+---------------+---------------+---------------+---------------+---------------+------*/
-IConnectTokenProviderPtr ConnectSignInManager::_GetTokenProvider(Utf8StringCR rpUri) const
-    {
-    auto it = m_publicDelegationTokenProviders.find(rpUri);
-    if (it != m_publicDelegationTokenProviders.end())
-        return it->second;
-
-    auto provider = std::make_shared<DelegationTokenProvider>(m_client, rpUri, m_publicIdentityTokenProvider);
-    Configure(*provider);
-
-    m_publicDelegationTokenProviders[rpUri] = provider;
-    return provider;
-    }
-
-/*--------------------------------------------------------------------------------------+
-* @bsimethod                                           Vytautas.Barkauskas    01/2016
-+---------------+---------------+---------------+---------------+---------------+------*/
-ConnectSignInManager::AuthenticationType ConnectSignInManager::ReadAuthenticationType() const
-    {
-    return static_cast<AuthenticationType>(m_localState.GetJsonValue(LOCALSTATE_Namespace, LOCALSTATE_AuthenticationType).asInt());
-    }
-
-/*--------------------------------------------------------------------------------------+
-* @bsimethod
-+---------------+---------------+---------------+---------------+---------------+------*/
-void ConnectSignInManager::StoreAuthenticationType(AuthenticationType type)
-    {
-    m_localState.SaveJsonValue(LOCALSTATE_Namespace, LOCALSTATE_AuthenticationType, static_cast<int>(type));
-    }
-
-/*--------------------------------------------------------------------------------------+
-* @bsimethod
-+---------------+---------------+---------------+---------------+---------------+------*/
-ConnectSignInManager::Authentication ConnectSignInManager::CreateAuthentication
-(
-AuthenticationType type,
-IConnectAuthenticationPersistencePtr persistence
-) const
-    {
-    Authentication auth;
-    auth.type = type;
-    auth.persistence = persistence;
-
-    if (AuthenticationType::Token == type)
-        {
-        if (!persistence)
-            auth.persistence = std::make_shared<IdentityAuthenticationPersistence>(&m_localState, m_secureStore);
-
-        auth.tokenProvider = IdentityTokenProvider::Create(m_client, auth.persistence, [=] ()
-            {
-            OnUserTokenExpired();
-            });
-        }
-    else if (AuthenticationType::Credentials == type)
-        {
-        if (!persistence)
-            auth.persistence = ConnectAuthenticationPersistence::GetShared();
-
-        auth.tokenProvider = std::make_shared<ConnectTokenProvider>(m_client, auth.persistence);
-        }
-    else
-        {
-        if (!persistence)
-            auth.persistence = std::make_shared<ConnectSessionAuthenticationPersistence>();
-
-        auth.tokenProvider = std::make_shared<ConnectTokenProvider>(m_client, auth.persistence);
-        }
-
-    Configure(auth);
-    return auth;
-    }
-
-/*--------------------------------------------------------------------------------------+
-* @bsimethod
-+---------------+---------------+---------------+---------------+---------------+------*/
-void ConnectSignInManager::Configure(Authentication& auth) const
-    {
-    if (!auth.tokenProvider)
-        return;
-
-    if (AuthenticationType::Token == auth.type)
-        {
-        auto provider = static_cast<IdentityTokenProvider*>(auth.tokenProvider.get());
-        provider->Configure(m_config.identityTokenLifetime, m_config.identityTokenRefreshRate);
-        }
-    else if (AuthenticationType::Credentials == auth.type)
-        {
-        auto provider = static_cast<ConnectTokenProvider*>(auth.tokenProvider.get());
-        provider->Configure(m_config.identityTokenLifetime);
-        }
-    }
-
-/*--------------------------------------------------------------------------------------+
-* @bsimethod
-+---------------+---------------+---------------+---------------+---------------+------*/
-void ConnectSignInManager::Configure(DelegationTokenProvider& provider) const
-    {
-    provider.Configure(m_config.delegationTokenLifetime, m_config.delegationTokenExpirationThreshold);
-    }
-
-/*--------------------------------------------------------------------------------------+
-* @bsimethod
-+---------------+---------------+---------------+---------------+---------------+------*/
-void ConnectSignInManager::_StoreSignedInUser()
-    {
-    UserInfo info = _GetUserInfo();
-    BeAssert(!info.username.empty());
-    m_localState.SaveJsonValue(LOCALSTATE_Namespace, LOCALSTATE_SignedInUser, m_secureStore->Encrypt(info.username.c_str()));
-    }
-
-/*--------------------------------------------------------------------------------------+
-* @bsimethod
-+---------------+---------------+---------------+---------------+---------------+------*/
-void ConnectSignInManager::InitializeConnectionClientInterface() const
-    {
-    if (m_connectionClient != nullptr)
-        return;
-
-#ifdef BENTLEY_WIN32
-    m_connectionClient = std::make_shared<ConnectionClientInterface>();
-#else
-    m_connectionClient = std::make_shared<IConnectionClientInterface>();
-#endif
-    }
-
-/*--------------------------------------------------------------------------------------+
-* @bsimethod                                            Mark.Uvari          09/2017
-+---------------+---------------+---------------+---------------+---------------+------*/
-bool ConnectSignInManager::IsConnectionClientInstalled()
-    {
-    BeMutexHolder lock(m_mutex);
-    InitializeConnectionClientInterface();
-
-    return m_connectionClient->IsInstalled();
-    }
-
-/*--------------------------------------------------------------------------------------+
-* @bsimethod                                            Mark.Uvari          09/2017
-+---------------+---------------+---------------+---------------+---------------+------*/
-AsyncTaskPtr<ConnectionClientTokenResult> ConnectSignInManager::GetConnectionClientToken(Utf8StringCR rpUri)
-    {
-    BeMutexHolder lock(m_mutex);
-    InitializeConnectionClientInterface();
-
-    if (!IsConnectionClientInstalled())
-        return CreateCompletedAsyncTask(ConnectionClientTokenResult::Error(ConnectLocalizedString(ALERT_ConnectionClientNotLoggedIn_Message)));
-
-    if (!m_connectionClient->IsRunning())
-        {
-        m_connectionClient->StartClientApp();
-        if (!m_connectionClient->IsRunning())
-            return CreateCompletedAsyncTask(ConnectionClientTokenResult::Error(ConnectLocalizedString(ALERT_ConnectionClientNotLoggedIn_Message)));
-        }
-
-    if (!m_connectionClient->IsLoggedIn())
-        return CreateCompletedAsyncTask(ConnectionClientTokenResult::Error(ConnectLocalizedString(ALERT_ConnectionClientNotLoggedIn_Message)));
-
-    SamlTokenPtr samlToken = m_connectionClient->GetSerializedDelegateSecurityToken(rpUri);
-    if (samlToken == nullptr)
-        return CreateCompletedAsyncTask(ConnectionClientTokenResult::Error(ConnectLocalizedString(ALERT_UnsupportedToken)));
-
-    return  CreateCompletedAsyncTask(ConnectionClientTokenResult::Success(samlToken));
-    }
-
-/*--------------------------------------------------------------------------------------+
-* @bsimethod                                            Mark.Uvari          09/2017
-+---------------+---------------+---------------+---------------+---------------+------*/
-void ConnectSignInManager::StartConnectionClientListener()
-    {
-    BeMutexHolder lock(m_mutex);
-    InitializeConnectionClientInterface();
-
-    if (!IsConnectionClientInstalled())
-        return;
-
-    if (!m_connectionClient->IsRunning())
-        {
-        m_connectionClient->StartClientApp();
-        if (!m_connectionClient->IsRunning())
-            return;
-        }
-
-    //If current user does not match Connection Client user, sign out
-    if (_IsSignedIn())
-        {
-        if (m_connectionClient->IsLoggedIn())
-            {
-            Utf8String ccUserId = m_connectionClient->GetUserId();
-            Utf8String loggedInId = _GetUserInfo().userId;
-            bool equals = loggedInId.EqualsI(ccUserId.c_str());
-            if (!equals)
-                SignOut();
-            }
-        else
-            {
-            SignOut();
-            }
-        }
-
-    m_connectionClientListener = std::make_shared<ConnectionClientListener>(*this);
-    m_connectionClient->AddClientEventListener(m_connectionClientListener->callback);
-    }
-
-/*--------------------------------------------------------------------------------------+
-* @bsimethod
-+---------------+---------------+---------------+---------------+---------------+------*/
-ConnectSignInManager::ConnectionClientListener *ConnectSignInManager::ConnectionClientListener::s_instance = nullptr;
-
-ConnectSignInManager::ConnectionClientListener::ConnectionClientListener(ConnectSignInManager& manager) : m_manager(manager)
-    {
-    s_instance = this;
-    }
-
-void ConnectSignInManager::ConnectionClientListener::callback(int eventId, WCharCP data)
-    {
-    s_instance->ConnectionClientCallback(eventId, data);
-    }
-
-/*--------------------------------------------------------------------------------------+
-* @bsimethod
-+---------------+---------------+---------------+---------------+---------------+------*/
-void ConnectSignInManager::ConnectionClientListener::ConnectionClientCallback(int eventId, WCharCP data)
-    {
-    if (IConnectionClientInterface::EVENT_TYPE::LOGIN == eventId)
-        {
-        LOG.infov("Connection Client: Login event");
-<<<<<<< HEAD
-        m_manager->OnUserSignedInViaConnectionClient();
-=======
-        m_manager._OnUserSignedInViaConnectionClient();
->>>>>>> b28857f0
-        }
-    else if (IConnectionClientInterface::EVENT_TYPE::LOGOUT == eventId)
-        {
-        LOG.infov("Connection Client: Logout event");
-        m_manager.SignOut();
-        }
-    else if (IConnectionClientInterface::EVENT_TYPE::STARTUP == eventId)
-        {
-        LOG.infov("Connection Client: Startup event");
-        }
-    else if (IConnectionClientInterface::EVENT_TYPE::SHUTDOWN == eventId)
-        {
-        LOG.infov("Connection Client: Shutdown event");
-        m_manager.SignOut();
-        }
-    else
-        LOG.infov("Connection Client: Unknown Event");
-    }
+/*--------------------------------------------------------------------------------------+
+|
+|     $Source: Connect/ConnectSignInManager.cpp $
+|
+|  $Copyright: (c) 2018 Bentley Systems, Incorporated. All rights reserved. $
+|
++--------------------------------------------------------------------------------------*/
+#include "ClientInternal.h"
+#include <WebServices/Connect/ConnectSignInManager.h>
+
+#include <WebServices/Configuration/UrlProvider.h>
+#include <WebServices/Connect/ImsClient.h>
+
+// These should be removed from public API in future. Currently FieldApps/MobileUtils depend on those APIs.
+#include <WebServices/Connect/ConnectAuthenticationHandler.h>
+#include <WebServices/Connect/ConnectAuthenticationPersistence.h>
+#include <WebServices/Connect/ConnectTokenProvider.h>
+
+#include "Connect.xliff.h"
+#include "ConnectSessionAuthenticationPersistence.h"
+#include "DelegationTokenProvider.h"
+#include "IdentityTokenProvider.h"
+#include "IdentityAuthenticationPersistence.h"
+#include "WrapperTokenProvider.h"
+
+#ifdef BENTLEY_WIN32
+#include "ConnectionClientInterface.h"
+#endif
+
+USING_NAMESPACE_BENTLEY_EC
+USING_NAMESPACE_BENTLEY_SQLITE
+USING_NAMESPACE_BENTLEY_WEBSERVICES
+
+#define LOCALSTATE_Namespace            "Connect"
+#define LOCALSTATE_AuthenticationType   "AuthenticationType"
+#define LOCALSTATE_SignedInUser         "SignedInUser"
+
+/*--------------------------------------------------------------------------------------+
+* @bsimethod                                           Vytautas.Barkauskas    12/2015
++---------------+---------------+---------------+---------------+---------------+------*/
+ConnectSignInManager::ConnectSignInManager(IImsClientPtr client, IJsonLocalState* localState, ISecureStorePtr secureStore, IConnectionClientInterfacePtr connectionClient) :
+m_client(client),
+m_localState(*localState),
+m_secureStore(secureStore ? secureStore : std::make_shared<SecureStore>(m_localState)),
+m_publicIdentityTokenProvider(std::make_shared<WrapperTokenProvider>(m_mutex, m_auth.tokenProvider)),
+m_connectionClient(connectionClient)
+    {
+    m_auth = CreateAuthentication(ReadAuthenticationType());
+    }
+
+/*--------------------------------------------------------------------------------------+
+* @bsimethod                                                    Vincas.Razma    02/2016
++---------------+---------------+---------------+---------------+---------------+------*/
+ConnectSignInManagerPtr ConnectSignInManager::Create
+(
+ClientInfoPtr clientInfo,
+IHttpHandlerPtr httpHandler,
+IJsonLocalState* localState,
+ISecureStorePtr secureStore,
+IConnectionClientInterfacePtr connectionClient
+)
+    {
+    return Create(ImsClient::Create(clientInfo, httpHandler), localState, secureStore, connectionClient);
+    }
+
+/*--------------------------------------------------------------------------------------+
+* @bsimethod                                                    Vincas.Razma    02/2016
++---------------+---------------+---------------+---------------+---------------+------*/
+ConnectSignInManagerPtr ConnectSignInManager::Create
+(
+IImsClientPtr client, 
+IJsonLocalState* localState, 
+ISecureStorePtr secureStore,
+IConnectionClientInterfacePtr connectionClient)
+    {
+    return std::shared_ptr<ConnectSignInManager>(new ConnectSignInManager(client, localState, secureStore, connectionClient));
+    }
+
+/*--------------------------------------------------------------------------------------+
+* @bsimethod
++---------------+---------------+---------------+---------------+---------------+------*/
+void ConnectSignInManager::_CheckAndUpdateToken()
+    {
+    if (!_IsSignedIn())
+        return;
+
+    m_auth.tokenProvider->GetToken(); // Will renew identity token if needed
+    }
+
+/*--------------------------------------------------------------------------------------+
+* @bsimethod                                                    Vincas.Razma    02/2016
++---------------+---------------+---------------+---------------+---------------+------*/
+void ConnectSignInManager::Configure(Configuration config)
+    {
+    BeMutexHolder lock(m_mutex);
+    m_config = config;
+
+    for (auto provider : m_publicDelegationTokenProviders)
+        Configure(*provider.second);
+    
+    Configure(m_auth);
+    _CheckAndUpdateToken();
+    }
+
+/*--------------------------------------------------------------------------------------+
+* @bsimethod                                           Vytautas.Barkauskas    12/2015
++---------------+---------------+---------------+---------------+---------------+------*/
+AsyncTaskPtr<SignInResult> ConnectSignInManager::SignInWithToken(SamlTokenPtr token, Utf8StringCR rpUri)
+    {
+    BeMutexHolder lock(m_mutex);
+
+    if (nullptr == token || !token->IsSupported())
+        return CreateCompletedAsyncTask(SignInResult::Error(ConnectLocalizedString(ALERT_UnsupportedToken)));
+
+    LOG.infov("ConnectSignIn: sign-in token lifetime %d minutes", token->GetLifetime());
+
+    auto self(shared_from_this());
+    return m_client->RequestToken(*token, rpUri, m_config.identityTokenLifetime)
+        ->Then<SignInResult>([this, self] (SamlTokenResult result)
+        {
+        if (!result.IsSuccess())
+            return SignInResult::Error(result.GetError());
+
+        BeMutexHolder lock(m_mutex);
+
+        _SignOut();
+
+        SamlTokenPtr token = result.GetValue();
+
+        m_auth = CreateAuthentication(AuthenticationType::Token, std::make_shared<ConnectSessionAuthenticationPersistence>());
+        m_auth.persistence->SetToken(token);
+
+        CheckUserChange();
+        _StoreSignedInUser();
+
+        LOG.infov("ConnectSignIn: renewed token lifetime %d minutes", token->GetLifetime());
+        return SignInResult::Success();
+        });
+    }
+
+/*--------------------------------------------------------------------------------------+
+* @bsimethod                                           Vytautas.Barkauskas    12/2015
++---------------+---------------+---------------+---------------+---------------+------*/
+AsyncTaskPtr<SignInResult> ConnectSignInManager::SignInWithCredentials(CredentialsCR credentials)
+    {
+    BeMutexHolder lock(m_mutex);
+    
+    auto self(shared_from_this());
+    return m_client->RequestToken(credentials, nullptr, m_config.identityTokenLifetime)
+        ->Then<SignInResult>([this, self, credentials] (SamlTokenResult result)
+        {
+        if (!result.IsSuccess())
+            return SignInResult::Error(result.GetError());
+
+        BeMutexHolder lock(m_mutex);
+
+        _SignOut();
+
+        SamlTokenPtr token = result.GetValue();
+
+        m_auth = CreateAuthentication(AuthenticationType::Credentials, std::make_shared<ConnectSessionAuthenticationPersistence>());
+        m_auth.persistence->SetToken(token);
+        m_auth.persistence->SetCredentials(credentials);
+
+        CheckUserChange();
+        _StoreSignedInUser();
+
+        LOG.infov("ConnectSignIn: token lifetime %d minutes", token->GetLifetime());
+        return SignInResult::Success();
+        });
+    }
+
+/*--------------------------------------------------------------------------------------+
+* @bsimethod                                           Vytautas.Barkauskas    01/2016
++---------------+---------------+---------------+---------------+---------------+------*/
+void ConnectSignInManager::FinalizeSignIn()
+    {
+    m_mutex.Enter();
+    auto currentPersistence = m_auth.persistence;
+
+    m_auth = CreateAuthentication(m_auth.type);
+    m_auth.persistence->SetToken(currentPersistence->GetToken());
+    m_auth.persistence->SetCredentials(currentPersistence->GetCredentials());
+
+    StoreAuthenticationType(m_auth.type);
+    m_mutex.Leave();
+
+    OnUserSignedIn();
+    }
+
+/*--------------------------------------------------------------------------------------+
+* @bsimethod
++---------------+---------------+---------------+---------------+---------------+------*/
+bool ConnectSignInManager::_IsSignedIn() const
+    {
+    return AuthenticationType::None != m_auth.type;
+    }
+
+/*--------------------------------------------------------------------------------------+
+* @bsimethod                                                    Vincas.Razma    02/2016
++---------------+---------------+---------------+---------------+---------------+------*/
+void ConnectSignInManager::_SignOut()
+    {
+    for (auto provider : m_publicDelegationTokenProviders)
+        provider.second->ClearCache();
+    
+    StoreAuthenticationType(AuthenticationType::None);
+
+    m_auth.persistence->SetToken(nullptr);
+    m_auth.persistence->SetCredentials(Credentials());
+    m_auth = CreateAuthentication(AuthenticationType::None);
+    }
+
+/*--------------------------------------------------------------------------------------+
+* @bsimethod                                           Vytautas.Barkauskas    12/2015
++---------------+---------------+---------------+---------------+---------------+------*/
+ConnectSignInManager::UserInfo ConnectSignInManager::_GetUserInfo() const
+    {
+    UserInfo info;
+
+    SamlTokenPtr token = m_auth.persistence->GetToken();
+    if (nullptr == token)
+        return info;
+
+    info = ReadUserInfo(*token);
+    return info;
+    }
+
+//--------------------------------------------------------------------------------------
+// @bsimethod                                           Andrius.Paulauskas     06/2016
+//--------------------------------------------------------------------------------------
+ConnectSignInManager::UserInfo ConnectSignInManager::ReadUserInfo(SamlTokenCR token)
+    {
+    UserInfo info;
+
+    bmap<Utf8String, Utf8String> attributes;
+    if (SUCCESS != token.GetAttributes(attributes))
+        return info;
+
+    info.username = attributes["name"];
+    info.firstName = attributes["givenname"];
+    info.lastName = attributes["surname"];
+    info.userId = attributes["userid"];
+    info.organizationId = attributes["organizationid"];
+
+    return info;
+    }
+
+//--------------------------------------------------------------------------------------
+// @bsimethod                                           Andrius.Paulauskas     06/2016
+//--------------------------------------------------------------------------------------
+Utf8String ConnectSignInManager::_GetLastUsername() const
+    {
+    return m_secureStore->Decrypt(m_localState.GetJsonValue(LOCALSTATE_Namespace, LOCALSTATE_SignedInUser).asString().c_str());
+    }
+
+/*--------------------------------------------------------------------------------------+
+* @bsimethod                                                    Vincas.Razma    02/2016
++---------------+---------------+---------------+---------------+---------------+------*/
+AuthenticationHandlerPtr ConnectSignInManager::_GetAuthenticationHandler
+(
+Utf8StringCR serverUrl,
+IHttpHandlerPtr httpHandler,
+HeaderPrefix prefix
+) const
+    {
+    // Harcoded URI for first G0505 release (2016 Q1). May need to match service server URL in future.
+    // Update: This seems to be good enough for IMS as most of services use generic AppliesTo anyway as of 2017-04 
+    Utf8String rpUri = "https://connect-wsg20.bentley.com";
+
+    auto configurationHandler = UrlProvider::GetSecurityConfigurator(httpHandler);
+
+    auto connectHandler = ConnectAuthenticationHandler::Create
+        (
+        serverUrl,
+        GetTokenProvider(rpUri),
+        configurationHandler,
+        HeaderPrefix::Saml == prefix ? TOKENPREFIX_SAML : TOKENPREFIX_Token
+        );
+    connectHandler->EnableExpiredTokenRefresh();
+    return connectHandler;
+    }
+
+/*--------------------------------------------------------------------------------------+
+* @bsimethod                                                    Vincas.Razma    02/2016
++---------------+---------------+---------------+---------------+---------------+------*/
+IConnectTokenProviderPtr ConnectSignInManager::_GetTokenProvider(Utf8StringCR rpUri) const
+    {
+    auto it = m_publicDelegationTokenProviders.find(rpUri);
+    if (it != m_publicDelegationTokenProviders.end())
+        return it->second;
+
+    auto provider = std::make_shared<DelegationTokenProvider>(m_client, rpUri, m_publicIdentityTokenProvider);
+    Configure(*provider);
+
+    m_publicDelegationTokenProviders[rpUri] = provider;
+    return provider;
+    }
+
+/*--------------------------------------------------------------------------------------+
+* @bsimethod                                           Vytautas.Barkauskas    01/2016
++---------------+---------------+---------------+---------------+---------------+------*/
+ConnectSignInManager::AuthenticationType ConnectSignInManager::ReadAuthenticationType() const
+    {
+    return static_cast<AuthenticationType>(m_localState.GetJsonValue(LOCALSTATE_Namespace, LOCALSTATE_AuthenticationType).asInt());
+    }
+
+/*--------------------------------------------------------------------------------------+
+* @bsimethod
++---------------+---------------+---------------+---------------+---------------+------*/
+void ConnectSignInManager::StoreAuthenticationType(AuthenticationType type)
+    {
+    m_localState.SaveJsonValue(LOCALSTATE_Namespace, LOCALSTATE_AuthenticationType, static_cast<int>(type));
+    }
+
+/*--------------------------------------------------------------------------------------+
+* @bsimethod
++---------------+---------------+---------------+---------------+---------------+------*/
+ConnectSignInManager::Authentication ConnectSignInManager::CreateAuthentication
+(
+AuthenticationType type,
+IConnectAuthenticationPersistencePtr persistence
+) const
+    {
+    Authentication auth;
+    auth.type = type;
+    auth.persistence = persistence;
+
+    if (AuthenticationType::Token == type)
+        {
+        if (!persistence)
+            auth.persistence = std::make_shared<IdentityAuthenticationPersistence>(&m_localState, m_secureStore);
+
+        auth.tokenProvider = IdentityTokenProvider::Create(m_client, auth.persistence, [=] ()
+            {
+            OnUserTokenExpired();
+            });
+        }
+    else if (AuthenticationType::Credentials == type)
+        {
+        if (!persistence)
+            auth.persistence = ConnectAuthenticationPersistence::GetShared();
+
+        auth.tokenProvider = std::make_shared<ConnectTokenProvider>(m_client, auth.persistence);
+        }
+    else
+        {
+        if (!persistence)
+            auth.persistence = std::make_shared<ConnectSessionAuthenticationPersistence>();
+
+        auth.tokenProvider = std::make_shared<ConnectTokenProvider>(m_client, auth.persistence);
+        }
+
+    Configure(auth);
+    return auth;
+    }
+
+/*--------------------------------------------------------------------------------------+
+* @bsimethod
++---------------+---------------+---------------+---------------+---------------+------*/
+void ConnectSignInManager::Configure(Authentication& auth) const
+    {
+    if (!auth.tokenProvider)
+        return;
+
+    if (AuthenticationType::Token == auth.type)
+        {
+        auto provider = static_cast<IdentityTokenProvider*>(auth.tokenProvider.get());
+        provider->Configure(m_config.identityTokenLifetime, m_config.identityTokenRefreshRate);
+        }
+    else if (AuthenticationType::Credentials == auth.type)
+        {
+        auto provider = static_cast<ConnectTokenProvider*>(auth.tokenProvider.get());
+        provider->Configure(m_config.identityTokenLifetime);
+        }
+    }
+
+/*--------------------------------------------------------------------------------------+
+* @bsimethod
++---------------+---------------+---------------+---------------+---------------+------*/
+void ConnectSignInManager::Configure(DelegationTokenProvider& provider) const
+    {
+    provider.Configure(m_config.delegationTokenLifetime, m_config.delegationTokenExpirationThreshold);
+    }
+
+/*--------------------------------------------------------------------------------------+
+* @bsimethod
++---------------+---------------+---------------+---------------+---------------+------*/
+void ConnectSignInManager::_StoreSignedInUser()
+    {
+    UserInfo info = _GetUserInfo();
+    BeAssert(!info.username.empty());
+    m_localState.SaveJsonValue(LOCALSTATE_Namespace, LOCALSTATE_SignedInUser, m_secureStore->Encrypt(info.username.c_str()));
+    }
+
+/*--------------------------------------------------------------------------------------+
+* @bsimethod
++---------------+---------------+---------------+---------------+---------------+------*/
+void ConnectSignInManager::InitializeConnectionClientInterface() const
+    {
+    if (m_connectionClient != nullptr)
+        return;
+
+#ifdef BENTLEY_WIN32
+    m_connectionClient = std::make_shared<ConnectionClientInterface>();
+#else
+    m_connectionClient = std::make_shared<IConnectionClientInterface>();
+#endif
+    }
+
+/*--------------------------------------------------------------------------------------+
+* @bsimethod                                            Mark.Uvari          09/2017
++---------------+---------------+---------------+---------------+---------------+------*/
+bool ConnectSignInManager::IsConnectionClientInstalled()
+    {
+    BeMutexHolder lock(m_mutex);
+    InitializeConnectionClientInterface();
+
+    return m_connectionClient->IsInstalled();
+    }
+
+/*--------------------------------------------------------------------------------------+
+* @bsimethod                                            Mark.Uvari          09/2017
++---------------+---------------+---------------+---------------+---------------+------*/
+AsyncTaskPtr<ConnectionClientTokenResult> ConnectSignInManager::GetConnectionClientToken(Utf8StringCR rpUri)
+    {
+    BeMutexHolder lock(m_mutex);
+    InitializeConnectionClientInterface();
+
+    if (!IsConnectionClientInstalled())
+        return CreateCompletedAsyncTask(ConnectionClientTokenResult::Error(ConnectLocalizedString(ALERT_ConnectionClientNotLoggedIn_Message)));
+
+    if (!m_connectionClient->IsRunning())
+        {
+        m_connectionClient->StartClientApp();
+        if (!m_connectionClient->IsRunning())
+            return CreateCompletedAsyncTask(ConnectionClientTokenResult::Error(ConnectLocalizedString(ALERT_ConnectionClientNotLoggedIn_Message)));
+        }
+
+    if (!m_connectionClient->IsLoggedIn())
+        return CreateCompletedAsyncTask(ConnectionClientTokenResult::Error(ConnectLocalizedString(ALERT_ConnectionClientNotLoggedIn_Message)));
+
+    SamlTokenPtr samlToken = m_connectionClient->GetSerializedDelegateSecurityToken(rpUri);
+    if (samlToken == nullptr)
+        return CreateCompletedAsyncTask(ConnectionClientTokenResult::Error(ConnectLocalizedString(ALERT_UnsupportedToken)));
+
+    return  CreateCompletedAsyncTask(ConnectionClientTokenResult::Success(samlToken));
+    }
+
+/*--------------------------------------------------------------------------------------+
+* @bsimethod                                            Mark.Uvari          09/2017
++---------------+---------------+---------------+---------------+---------------+------*/
+void ConnectSignInManager::StartConnectionClientListener()
+    {
+    BeMutexHolder lock(m_mutex);
+    InitializeConnectionClientInterface();
+
+    if (!IsConnectionClientInstalled())
+        return;
+
+    if (!m_connectionClient->IsRunning())
+        {
+        m_connectionClient->StartClientApp();
+        if (!m_connectionClient->IsRunning())
+            return;
+        }
+
+    //If current user does not match Connection Client user, sign out
+    if (_IsSignedIn())
+        {
+        if (m_connectionClient->IsLoggedIn())
+            {
+            Utf8String ccUserId = m_connectionClient->GetUserId();
+            Utf8String loggedInId = _GetUserInfo().userId;
+            bool equals = loggedInId.EqualsI(ccUserId.c_str());
+            if (!equals)
+                SignOut();
+            }
+        else
+            {
+            SignOut();
+            }
+        }
+
+    m_connectionClientListener = std::make_shared<ConnectionClientListener>(*this);
+    m_connectionClient->AddClientEventListener(m_connectionClientListener->callback);
+    }
+
+/*--------------------------------------------------------------------------------------+
+* @bsimethod
++---------------+---------------+---------------+---------------+---------------+------*/
+ConnectSignInManager::ConnectionClientListener *ConnectSignInManager::ConnectionClientListener::s_instance = nullptr;
+
+ConnectSignInManager::ConnectionClientListener::ConnectionClientListener(ConnectSignInManager& manager) : m_manager(manager)
+    {
+    s_instance = this;
+    }
+
+void ConnectSignInManager::ConnectionClientListener::callback(int eventId, WCharCP data)
+    {
+    s_instance->ConnectionClientCallback(eventId, data);
+    }
+
+/*--------------------------------------------------------------------------------------+
+* @bsimethod
++---------------+---------------+---------------+---------------+---------------+------*/
+void ConnectSignInManager::ConnectionClientListener::ConnectionClientCallback(int eventId, WCharCP data)
+    {
+    if (IConnectionClientInterface::EVENT_TYPE::LOGIN == eventId)
+        {
+        LOG.infov("Connection Client: Login event");
+        m_manager.OnUserSignedInViaConnectionClient();
+        }
+    else if (IConnectionClientInterface::EVENT_TYPE::LOGOUT == eventId)
+        {
+        LOG.infov("Connection Client: Logout event");
+        m_manager.SignOut();
+        }
+    else if (IConnectionClientInterface::EVENT_TYPE::STARTUP == eventId)
+        {
+        LOG.infov("Connection Client: Startup event");
+        }
+    else if (IConnectionClientInterface::EVENT_TYPE::SHUTDOWN == eventId)
+        {
+        LOG.infov("Connection Client: Shutdown event");
+        m_manager.SignOut();
+        }
+    else
+        LOG.infov("Connection Client: Unknown Event");
+    }