/*--------------------------------------------------------------------------------------+
|
|     $Source: Connect/IdentityAuthenticationPersistence.h $
|
|  $Copyright: (c) 2016 Bentley Systems, Incorporated. All rights reserved. $
|
+--------------------------------------------------------------------------------------*/
#pragma once
//__PUBLISH_SECTION_START__

#include <WebServices/WebServices.h>
#include <WebServices/Connect/IConnectAuthenticationPersistence.h>
#include <DgnClientFx/Utils/SecureStore.h>

BEGIN_BENTLEY_WEBSERVICES_NAMESPACE

USING_NAMESPACE_BENTLEY_DGNCLIENTFX
USING_NAMESPACE_BENTLEY_DGNCLIENTFX_UTILS

/*--------------------------------------------------------------------------------------+
* @bsiclass                                                     Vincas.Razma    02/2016
+---------------+---------------+---------------+---------------+---------------+------*/
typedef std::shared_ptr<struct IdentityAuthenticationPersistence> IdentityAuthenticationPersistencePtr;
struct EXPORT_VTABLE_ATTRIBUTE IdentityAuthenticationPersistence : public IConnectAuthenticationPersistence
    {
    private:
<<<<<<< HEAD
        mutable BeMutex m_cs;
=======
        mutable BeCriticalSection m_cs;
        ILocalState& m_localState;
>>>>>>> bd622fae
        std::shared_ptr<ISecureStore> m_secureStore;
        mutable SamlTokenPtr m_token;

    public:
        WSCLIENT_EXPORT IdentityAuthenticationPersistence(ILocalState* localState = nullptr, std::shared_ptr<ISecureStore> secureStore = nullptr);
        virtual ~IdentityAuthenticationPersistence() {}

        WSCLIENT_EXPORT void SetToken(SamlTokenPtr token) override;
        WSCLIENT_EXPORT SamlTokenPtr GetToken() const override;
        WSCLIENT_EXPORT DateTime GetTokenSetTime() const override;

        //! Does nothing
        WSCLIENT_EXPORT void SetCredentials(CredentialsCR credentials) override;
        //! Returns empty
        WSCLIENT_EXPORT Credentials GetCredentials() const override;
    };

END_BENTLEY_WEBSERVICES_NAMESPACE
<|MERGE_RESOLUTION|>--- conflicted
+++ resolved
@@ -1,50 +1,46 @@
-/*--------------------------------------------------------------------------------------+
-|
-|     $Source: Connect/IdentityAuthenticationPersistence.h $
-|
-|  $Copyright: (c) 2016 Bentley Systems, Incorporated. All rights reserved. $
-|
-+--------------------------------------------------------------------------------------*/
-#pragma once
-//__PUBLISH_SECTION_START__
-
-#include <WebServices/WebServices.h>
-#include <WebServices/Connect/IConnectAuthenticationPersistence.h>
-#include <DgnClientFx/Utils/SecureStore.h>
-
-BEGIN_BENTLEY_WEBSERVICES_NAMESPACE
-
-USING_NAMESPACE_BENTLEY_DGNCLIENTFX
-USING_NAMESPACE_BENTLEY_DGNCLIENTFX_UTILS
-
-/*--------------------------------------------------------------------------------------+
-* @bsiclass                                                     Vincas.Razma    02/2016
-+---------------+---------------+---------------+---------------+---------------+------*/
-typedef std::shared_ptr<struct IdentityAuthenticationPersistence> IdentityAuthenticationPersistencePtr;
-struct EXPORT_VTABLE_ATTRIBUTE IdentityAuthenticationPersistence : public IConnectAuthenticationPersistence
-    {
-    private:
-<<<<<<< HEAD
-        mutable BeMutex m_cs;
-=======
-        mutable BeCriticalSection m_cs;
-        ILocalState& m_localState;
->>>>>>> bd622fae
-        std::shared_ptr<ISecureStore> m_secureStore;
-        mutable SamlTokenPtr m_token;
-
-    public:
-        WSCLIENT_EXPORT IdentityAuthenticationPersistence(ILocalState* localState = nullptr, std::shared_ptr<ISecureStore> secureStore = nullptr);
-        virtual ~IdentityAuthenticationPersistence() {}
-
-        WSCLIENT_EXPORT void SetToken(SamlTokenPtr token) override;
-        WSCLIENT_EXPORT SamlTokenPtr GetToken() const override;
-        WSCLIENT_EXPORT DateTime GetTokenSetTime() const override;
-
-        //! Does nothing
-        WSCLIENT_EXPORT void SetCredentials(CredentialsCR credentials) override;
-        //! Returns empty
-        WSCLIENT_EXPORT Credentials GetCredentials() const override;
-    };
-
-END_BENTLEY_WEBSERVICES_NAMESPACE
+/*--------------------------------------------------------------------------------------+
+|
+|     $Source: Connect/IdentityAuthenticationPersistence.h $
+|
+|  $Copyright: (c) 2016 Bentley Systems, Incorporated. All rights reserved. $
+|
++--------------------------------------------------------------------------------------*/
+#pragma once
+//__PUBLISH_SECTION_START__
+
+#include <WebServices/WebServices.h>
+#include <WebServices/Connect/IConnectAuthenticationPersistence.h>
+#include <DgnClientFx/Utils/SecureStore.h>
+
+BEGIN_BENTLEY_WEBSERVICES_NAMESPACE
+
+USING_NAMESPACE_BENTLEY_DGNCLIENTFX
+USING_NAMESPACE_BENTLEY_DGNCLIENTFX_UTILS
+
+/*--------------------------------------------------------------------------------------+
+* @bsiclass                                                     Vincas.Razma    02/2016
++---------------+---------------+---------------+---------------+---------------+------*/
+typedef std::shared_ptr<struct IdentityAuthenticationPersistence> IdentityAuthenticationPersistencePtr;
+struct EXPORT_VTABLE_ATTRIBUTE IdentityAuthenticationPersistence : public IConnectAuthenticationPersistence
+    {
+    private:
+        mutable BeMutex m_cs;
+        ILocalState& m_localState;
+        std::shared_ptr<ISecureStore> m_secureStore;
+        mutable SamlTokenPtr m_token;
+
+    public:
+        WSCLIENT_EXPORT IdentityAuthenticationPersistence(ILocalState* localState = nullptr, std::shared_ptr<ISecureStore> secureStore = nullptr);
+        virtual ~IdentityAuthenticationPersistence() {}
+
+        WSCLIENT_EXPORT void SetToken(SamlTokenPtr token) override;
+        WSCLIENT_EXPORT SamlTokenPtr GetToken() const override;
+        WSCLIENT_EXPORT DateTime GetTokenSetTime() const override;
+
+        //! Does nothing
+        WSCLIENT_EXPORT void SetCredentials(CredentialsCR credentials) override;
+        //! Returns empty
+        WSCLIENT_EXPORT Credentials GetCredentials() const override;
+    };
+
+END_BENTLEY_WEBSERVICES_NAMESPACE