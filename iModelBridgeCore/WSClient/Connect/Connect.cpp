/*--------------------------------------------------------------------------------------+
|
|     $Source: Connect/Connect.cpp $
|
|  $Copyright: (c) 2016 Bentley Systems, Incorporated. All rights reserved. $
|
+--------------------------------------------------------------------------------------*/
#include "ClientInternal.h"
#include <WebServices/Connect/Connect.h>

#include <Bentley/Base64Utilities.h>
<<<<<<< HEAD
#include <DgnClientFx/Utils/Http/HttpClient.h>
=======
#include <Bentley/BeStringUtilities.h>
#include <MobileDgn/Utils/Http/HttpClient.h>
>>>>>>> 67ab717a
#include <WebServices/Connect/SamlToken.h>
#include <WebServices/Configuration/UrlProvider.h>

USING_NAMESPACE_BENTLEY_WEBSERVICES
USING_NAMESPACE_BENTLEY_DGNCLIENTFX_UTILS

static ClientInfoPtr s_clientInfo;
static IHttpHandlerPtr s_customHttpHandler;
static bool s_connectInitialized = false;
static bool s_tokenBasedAuthentication = false;

/////////////////////////////////////////////////////////////
// Authentication related stuff

#ifdef DEBUG
#define CONNECT_TOKEN_LIFETIME 30
#else // DEBUG
#define CONNECT_TOKEN_LIFETIME 1440
#endif // !DEBUG

/*--------------------------------------------------------------------------------------+
* @bsimethod                                                    Travis.Cobbs    04/2013
+---------------+---------------+---------------+---------------+---------------+------*/
void Connect::Initialize(ClientInfoPtr clientInfo, IHttpHandlerPtr customHttpHandler, bool tokenBasedAuthentication)
    {
    BeAssert(nullptr != clientInfo);

    if (!s_connectInitialized)
        {
        s_clientInfo = clientInfo;
        s_customHttpHandler = customHttpHandler;
        s_connectInitialized = true;
        s_tokenBasedAuthentication = tokenBasedAuthentication;
        }
    }

/*--------------------------------------------------------------------------------------+
* @bsimethod                                                    Travis.Cobbs    04/2013
+---------------+---------------+---------------+---------------+---------------+------*/
void Connect::Uninintialize()
    {
    s_clientInfo = nullptr;
    s_customHttpHandler = nullptr;
    s_connectInitialized = false;
    }

/*--------------------------------------------------------------------------------------+
* @bsimethod                                                    Vincas.Razma    08/2014
+---------------+---------------+---------------+---------------+---------------+------*/
StatusInt Connect::GetStsToken(CredentialsCR creds, SamlTokenR tokenOut, Utf8CP appliesToUrlString, Utf8CP stsUrl)
    {
    Json::Value issueExParams;
    issueExParams["ActAs"] = "";

    Utf8PrintfString credsPair("%s:%s", creds.GetUsername().c_str(), creds.GetPassword().c_str());
    Utf8PrintfString authorization("Basic %s", Base64Utilities::Encode(credsPair).c_str());

    return GetStsToken(authorization, issueExParams, tokenOut, appliesToUrlString, stsUrl);
    }

/*--------------------------------------------------------------------------------------+
* @bsimethod                                                    Vincas.Razma    08/2014
+---------------+---------------+---------------+---------------+---------------+------*/
StatusInt Connect::GetStsToken(SamlTokenCR parentToken, SamlTokenR tokenOut, Utf8CP appliesToUrlString, Utf8CP stsUrl)
    {
    Json::Value issueExParams;

    issueExParams["ActAs"] = parentToken.AsString();
    issueExParams["AppliesToBootstrapToken"] = appliesToUrlString;

    // Note: the X509 certificate extracted from the token below is already base64 encoded.
    Utf8String cert;
    if (SUCCESS != parentToken.GetX509Certificate(cert))
        {
        return BC_ERROR;
        }

    Utf8PrintfString authorization("X509 access_token=%s", cert.c_str());

    return GetStsToken(authorization, issueExParams, tokenOut, appliesToUrlString, stsUrl);
    }

/*--------------------------------------------------------------------------------------+
* @bsimethod                                                    Travis.Cobbs    07/2013
+---------------+---------------+---------------+---------------+---------------+------*/
StatusInt Connect::GetStsToken(Utf8StringCR authorization, JsonValueCR issueExParams, SamlTokenR tokenOut, Utf8CP appliesToUrlString, Utf8CP stsUrl)
    {
    BeAssert(s_connectInitialized);

    Json::Value issueExParamsValue = issueExParams;

    // Make a REST request
    issueExParamsValue["TokenType"] = "";
    issueExParamsValue["KeyType"] = "";
    issueExParamsValue["AppliesTo"] = appliesToUrlString;
    issueExParamsValue["Claims"] = "";
    issueExParamsValue["Lifetime"] = Utf8PrintfString("%d", CONNECT_TOKEN_LIFETIME);
    issueExParamsValue["OnBehalfOf"] = "";
    issueExParamsValue["Properties"] = "";
    issueExParamsValue["DeviceId"] = s_clientInfo->GetDeviceId();
    issueExParamsValue["AppId"] = s_clientInfo->GetProductToken();

    HttpClient client(s_clientInfo, UrlProvider::GetSecurityConfigurator(s_customHttpHandler));
    HttpRequest request = client.CreatePostRequest(stsUrl);
    request.GetHeaders().SetContentType("application/json");
    request.GetHeaders().SetAuthorization(authorization);

    HttpStringBodyPtr requestBody = HttpStringBody::Create(Json::FastWriter().write(issueExParamsValue));
    request.SetRequestBody(requestBody);

    HttpResponse httpResponse = request.Perform();
    if (httpResponse.GetConnectionStatus() != ConnectionStatus::OK)
        {
        return BC_ERROR;
        }
    if (httpResponse.GetHttpStatus() == HttpStatus::Unauthorized)
        {
        return BC_LOGIN_ERROR;
        }
    Json::Value root = httpResponse.GetBody().AsJson();
    if (root["RequestedSecurityToken"].empty())
        {
        BeAssert(false && "Bentley::MobileUtils::Connect::GetStsToken(): Token not found.");
        return BC_ERROR;
        }

    tokenOut = SamlToken(Utf8String(root["RequestedSecurityToken"].asString()));
    if (!tokenOut.IsSupported())
        {
        return BC_ERROR;
        }

    return BC_SUCCESS;
    }

/*--------------------------------------------------------------------------------------+
* @bsimethod                                                    Bentley Systems 04/2013
+---------------+---------------+---------------+---------------+---------------+------*/
StatusInt Connect::Login(CredentialsCR creds, SamlTokenR tokenOut, Utf8CP appliesToUrl, Utf8CP stsUrl)
    {
    Utf8String appliesToUrlString;
    if (appliesToUrl != nullptr)
        {
        appliesToUrlString = appliesToUrl;
        }
    else
        {
        appliesToUrlString = UrlProvider::Urls::ConnectWsgGlobal.Get(); // TODO: applies to URL should be mandatory
        }

    Utf8String stsUrlString;
    if (stsUrl != nullptr)
        {
        stsUrlString = stsUrl;
        }
    else
        {
        stsUrlString = UrlProvider::Urls::ImsStsAuth.Get();
        }

    return GetStsToken(creds, tokenOut, appliesToUrlString.c_str(), stsUrlString.c_str());
    }

/*--------------------------------------------------------------------------------------+
* @bsimethod                                                    Vincas.Razma    10/2014
+---------------+---------------+---------------+---------------+---------------+------*/
bool Connect::IsImsLoginRedirect(HttpResponseCR response)
    {
    if (HttpStatus::OK != response.GetHttpStatus())
        {
        return false;
        }
    if (Utf8String::npos == response.GetEffectiveUrl().find("/IMS/Account/Login?"))
        {
        return false;
        }
    return true;
    }

/*--------------------------------------------------------------------------------------+
* @bsimethod
+---------------+---------------+---------------+---------------+---------------+------*/
bool Connect::IsTokenBasedAuthorization()
    {
    return s_tokenBasedAuthentication;
    }

/*--------------------------------------------------------------------------------------+
* @bsimethod                                                    Ron.Stewart     01/2016
+---------------+---------------+---------------+---------------+---------------+------*/
Utf8String Connect::GetFederatedSignInUrl(Utf8String windowsDomainName)
    {
    // The sign in URL looks like this:
    //     https://ims.bentley.com?wa=wsignin1.0&wtrealm=<URL-encoded-client-RP-URI>
    //
    // where the RP URI looks like:
    //     sso://wsfed_mobile/<productId>  (iOS or Android)
    //     sso://wsfed_desktop/<productId> (Windows)
    //
    // Windows clients can optionally specify the user's domain name to enable single-sign-in,
    // in which case "&ofh=<Base64-domain-name>" is appended to the above URL.

    // For federated sign in, the ClientInfo object used to initialize this class must contain a Bentley product ID.
    Utf8String clientProductId = s_clientInfo->GetApplicationProductId();
    BeAssert(!clientProductId.empty());
    if (clientProductId.empty())
        {
        return Utf8String();
        }

    Utf8String signInUrl(UrlProvider::Urls::ImsFederatedAuth.Get());
    signInUrl += "?wa=wsignin1.0&wtrealm=" + GetClientRelyingPartyUri();

    if (!windowsDomainName.empty())
        {
        signInUrl += "&ofh=" + Base64Utilities::Encode(windowsDomainName);
        }

    return signInUrl;
    }

/*--------------------------------------------------------------------------------------+
* Return the client appliction's relying party URI, encoded in a form suitable for use
* in a federated sign-in URL's wtreal query parameter.
* @bsimethod                                                    Ron.Stewart     01/2016
+---------------+---------------+---------------+---------------+---------------+------*/
Utf8String Connect::GetClientRelyingPartyUri()
    {
#if defined(BENTLEY_WIN32)
    Utf8String platformType("desktop");
#else
    Utf8String platformType("mobile");
#endif

    // URL-encode the RP URI, except for the underscore in wsfed_<platformType>.
    Utf8String rpUri(BeStringUtilities::UriEncode("sso://wsfed"));
    rpUri += "_" + platformType + BeStringUtilities::UriEncode("/") + s_clientInfo->GetApplicationProductId();
    return rpUri;
    }
<|MERGE_RESOLUTION|>--- conflicted
+++ resolved
@@ -1,256 +1,251 @@
-/*--------------------------------------------------------------------------------------+
-|
-|     $Source: Connect/Connect.cpp $
-|
-|  $Copyright: (c) 2016 Bentley Systems, Incorporated. All rights reserved. $
-|
-+--------------------------------------------------------------------------------------*/
-#include "ClientInternal.h"
-#include <WebServices/Connect/Connect.h>
-
-#include <Bentley/Base64Utilities.h>
-<<<<<<< HEAD
-#include <DgnClientFx/Utils/Http/HttpClient.h>
-=======
-#include <Bentley/BeStringUtilities.h>
-#include <MobileDgn/Utils/Http/HttpClient.h>
->>>>>>> 67ab717a
-#include <WebServices/Connect/SamlToken.h>
-#include <WebServices/Configuration/UrlProvider.h>
-
-USING_NAMESPACE_BENTLEY_WEBSERVICES
-USING_NAMESPACE_BENTLEY_DGNCLIENTFX_UTILS
-
-static ClientInfoPtr s_clientInfo;
-static IHttpHandlerPtr s_customHttpHandler;
-static bool s_connectInitialized = false;
-static bool s_tokenBasedAuthentication = false;
-
-/////////////////////////////////////////////////////////////
-// Authentication related stuff
-
-#ifdef DEBUG
-#define CONNECT_TOKEN_LIFETIME 30
-#else // DEBUG
-#define CONNECT_TOKEN_LIFETIME 1440
-#endif // !DEBUG
-
-/*--------------------------------------------------------------------------------------+
-* @bsimethod                                                    Travis.Cobbs    04/2013
-+---------------+---------------+---------------+---------------+---------------+------*/
-void Connect::Initialize(ClientInfoPtr clientInfo, IHttpHandlerPtr customHttpHandler, bool tokenBasedAuthentication)
-    {
-    BeAssert(nullptr != clientInfo);
-
-    if (!s_connectInitialized)
-        {
-        s_clientInfo = clientInfo;
-        s_customHttpHandler = customHttpHandler;
-        s_connectInitialized = true;
-        s_tokenBasedAuthentication = tokenBasedAuthentication;
-        }
-    }
-
-/*--------------------------------------------------------------------------------------+
-* @bsimethod                                                    Travis.Cobbs    04/2013
-+---------------+---------------+---------------+---------------+---------------+------*/
-void Connect::Uninintialize()
-    {
-    s_clientInfo = nullptr;
-    s_customHttpHandler = nullptr;
-    s_connectInitialized = false;
-    }
-
-/*--------------------------------------------------------------------------------------+
-* @bsimethod                                                    Vincas.Razma    08/2014
-+---------------+---------------+---------------+---------------+---------------+------*/
-StatusInt Connect::GetStsToken(CredentialsCR creds, SamlTokenR tokenOut, Utf8CP appliesToUrlString, Utf8CP stsUrl)
-    {
-    Json::Value issueExParams;
-    issueExParams["ActAs"] = "";
-
-    Utf8PrintfString credsPair("%s:%s", creds.GetUsername().c_str(), creds.GetPassword().c_str());
-    Utf8PrintfString authorization("Basic %s", Base64Utilities::Encode(credsPair).c_str());
-
-    return GetStsToken(authorization, issueExParams, tokenOut, appliesToUrlString, stsUrl);
-    }
-
-/*--------------------------------------------------------------------------------------+
-* @bsimethod                                                    Vincas.Razma    08/2014
-+---------------+---------------+---------------+---------------+---------------+------*/
-StatusInt Connect::GetStsToken(SamlTokenCR parentToken, SamlTokenR tokenOut, Utf8CP appliesToUrlString, Utf8CP stsUrl)
-    {
-    Json::Value issueExParams;
-
-    issueExParams["ActAs"] = parentToken.AsString();
-    issueExParams["AppliesToBootstrapToken"] = appliesToUrlString;
-
-    // Note: the X509 certificate extracted from the token below is already base64 encoded.
-    Utf8String cert;
-    if (SUCCESS != parentToken.GetX509Certificate(cert))
-        {
-        return BC_ERROR;
-        }
-
-    Utf8PrintfString authorization("X509 access_token=%s", cert.c_str());
-
-    return GetStsToken(authorization, issueExParams, tokenOut, appliesToUrlString, stsUrl);
-    }
-
-/*--------------------------------------------------------------------------------------+
-* @bsimethod                                                    Travis.Cobbs    07/2013
-+---------------+---------------+---------------+---------------+---------------+------*/
-StatusInt Connect::GetStsToken(Utf8StringCR authorization, JsonValueCR issueExParams, SamlTokenR tokenOut, Utf8CP appliesToUrlString, Utf8CP stsUrl)
-    {
-    BeAssert(s_connectInitialized);
-
-    Json::Value issueExParamsValue = issueExParams;
-
-    // Make a REST request
-    issueExParamsValue["TokenType"] = "";
-    issueExParamsValue["KeyType"] = "";
-    issueExParamsValue["AppliesTo"] = appliesToUrlString;
-    issueExParamsValue["Claims"] = "";
-    issueExParamsValue["Lifetime"] = Utf8PrintfString("%d", CONNECT_TOKEN_LIFETIME);
-    issueExParamsValue["OnBehalfOf"] = "";
-    issueExParamsValue["Properties"] = "";
-    issueExParamsValue["DeviceId"] = s_clientInfo->GetDeviceId();
-    issueExParamsValue["AppId"] = s_clientInfo->GetProductToken();
-
-    HttpClient client(s_clientInfo, UrlProvider::GetSecurityConfigurator(s_customHttpHandler));
-    HttpRequest request = client.CreatePostRequest(stsUrl);
-    request.GetHeaders().SetContentType("application/json");
-    request.GetHeaders().SetAuthorization(authorization);
-
-    HttpStringBodyPtr requestBody = HttpStringBody::Create(Json::FastWriter().write(issueExParamsValue));
-    request.SetRequestBody(requestBody);
-
-    HttpResponse httpResponse = request.Perform();
-    if (httpResponse.GetConnectionStatus() != ConnectionStatus::OK)
-        {
-        return BC_ERROR;
-        }
-    if (httpResponse.GetHttpStatus() == HttpStatus::Unauthorized)
-        {
-        return BC_LOGIN_ERROR;
-        }
-    Json::Value root = httpResponse.GetBody().AsJson();
-    if (root["RequestedSecurityToken"].empty())
-        {
-        BeAssert(false && "Bentley::MobileUtils::Connect::GetStsToken(): Token not found.");
-        return BC_ERROR;
-        }
-
-    tokenOut = SamlToken(Utf8String(root["RequestedSecurityToken"].asString()));
-    if (!tokenOut.IsSupported())
-        {
-        return BC_ERROR;
-        }
-
-    return BC_SUCCESS;
-    }
-
-/*--------------------------------------------------------------------------------------+
-* @bsimethod                                                    Bentley Systems 04/2013
-+---------------+---------------+---------------+---------------+---------------+------*/
-StatusInt Connect::Login(CredentialsCR creds, SamlTokenR tokenOut, Utf8CP appliesToUrl, Utf8CP stsUrl)
-    {
-    Utf8String appliesToUrlString;
-    if (appliesToUrl != nullptr)
-        {
-        appliesToUrlString = appliesToUrl;
-        }
-    else
-        {
-        appliesToUrlString = UrlProvider::Urls::ConnectWsgGlobal.Get(); // TODO: applies to URL should be mandatory
-        }
-
-    Utf8String stsUrlString;
-    if (stsUrl != nullptr)
-        {
-        stsUrlString = stsUrl;
-        }
-    else
-        {
-        stsUrlString = UrlProvider::Urls::ImsStsAuth.Get();
-        }
-
-    return GetStsToken(creds, tokenOut, appliesToUrlString.c_str(), stsUrlString.c_str());
-    }
-
-/*--------------------------------------------------------------------------------------+
-* @bsimethod                                                    Vincas.Razma    10/2014
-+---------------+---------------+---------------+---------------+---------------+------*/
-bool Connect::IsImsLoginRedirect(HttpResponseCR response)
-    {
-    if (HttpStatus::OK != response.GetHttpStatus())
-        {
-        return false;
-        }
-    if (Utf8String::npos == response.GetEffectiveUrl().find("/IMS/Account/Login?"))
-        {
-        return false;
-        }
-    return true;
-    }
-
-/*--------------------------------------------------------------------------------------+
-* @bsimethod
-+---------------+---------------+---------------+---------------+---------------+------*/
-bool Connect::IsTokenBasedAuthorization()
-    {
-    return s_tokenBasedAuthentication;
-    }
-
-/*--------------------------------------------------------------------------------------+
-* @bsimethod                                                    Ron.Stewart     01/2016
-+---------------+---------------+---------------+---------------+---------------+------*/
-Utf8String Connect::GetFederatedSignInUrl(Utf8String windowsDomainName)
-    {
-    // The sign in URL looks like this:
-    //     https://ims.bentley.com?wa=wsignin1.0&wtrealm=<URL-encoded-client-RP-URI>
-    //
-    // where the RP URI looks like:
-    //     sso://wsfed_mobile/<productId>  (iOS or Android)
-    //     sso://wsfed_desktop/<productId> (Windows)
-    //
-    // Windows clients can optionally specify the user's domain name to enable single-sign-in,
-    // in which case "&ofh=<Base64-domain-name>" is appended to the above URL.
-
-    // For federated sign in, the ClientInfo object used to initialize this class must contain a Bentley product ID.
-    Utf8String clientProductId = s_clientInfo->GetApplicationProductId();
-    BeAssert(!clientProductId.empty());
-    if (clientProductId.empty())
-        {
-        return Utf8String();
-        }
-
-    Utf8String signInUrl(UrlProvider::Urls::ImsFederatedAuth.Get());
-    signInUrl += "?wa=wsignin1.0&wtrealm=" + GetClientRelyingPartyUri();
-
-    if (!windowsDomainName.empty())
-        {
-        signInUrl += "&ofh=" + Base64Utilities::Encode(windowsDomainName);
-        }
-
-    return signInUrl;
-    }
-
-/*--------------------------------------------------------------------------------------+
-* Return the client appliction's relying party URI, encoded in a form suitable for use
-* in a federated sign-in URL's wtreal query parameter.
-* @bsimethod                                                    Ron.Stewart     01/2016
-+---------------+---------------+---------------+---------------+---------------+------*/
-Utf8String Connect::GetClientRelyingPartyUri()
-    {
-#if defined(BENTLEY_WIN32)
-    Utf8String platformType("desktop");
-#else
-    Utf8String platformType("mobile");
-#endif
-
-    // URL-encode the RP URI, except for the underscore in wsfed_<platformType>.
-    Utf8String rpUri(BeStringUtilities::UriEncode("sso://wsfed"));
-    rpUri += "_" + platformType + BeStringUtilities::UriEncode("/") + s_clientInfo->GetApplicationProductId();
-    return rpUri;
-    }
+/*--------------------------------------------------------------------------------------+
+|
+|     $Source: Connect/Connect.cpp $
+|
+|  $Copyright: (c) 2016 Bentley Systems, Incorporated. All rights reserved. $
+|
++--------------------------------------------------------------------------------------*/
+#include "ClientInternal.h"
+#include <WebServices/Connect/Connect.h>
+
+#include <Bentley/Base64Utilities.h>
+#include <DgnClientFx/Utils/Http/HttpClient.h>
+#include <WebServices/Connect/SamlToken.h>
+#include <WebServices/Configuration/UrlProvider.h>
+
+USING_NAMESPACE_BENTLEY_WEBSERVICES
+USING_NAMESPACE_BENTLEY_DGNCLIENTFX_UTILS
+
+static ClientInfoPtr s_clientInfo;
+static IHttpHandlerPtr s_customHttpHandler;
+static bool s_connectInitialized = false;
+static bool s_tokenBasedAuthentication = false;
+
+/////////////////////////////////////////////////////////////
+// Authentication related stuff
+
+#ifdef DEBUG
+#define CONNECT_TOKEN_LIFETIME 30
+#else // DEBUG
+#define CONNECT_TOKEN_LIFETIME 1440
+#endif // !DEBUG
+
+/*--------------------------------------------------------------------------------------+
+* @bsimethod                                                    Travis.Cobbs    04/2013
++---------------+---------------+---------------+---------------+---------------+------*/
+void Connect::Initialize(ClientInfoPtr clientInfo, IHttpHandlerPtr customHttpHandler, bool tokenBasedAuthentication)
+    {
+    BeAssert(nullptr != clientInfo);
+
+    if (!s_connectInitialized)
+        {
+        s_clientInfo = clientInfo;
+        s_customHttpHandler = customHttpHandler;
+        s_connectInitialized = true;
+        s_tokenBasedAuthentication = tokenBasedAuthentication;
+        }
+    }
+
+/*--------------------------------------------------------------------------------------+
+* @bsimethod                                                    Travis.Cobbs    04/2013
++---------------+---------------+---------------+---------------+---------------+------*/
+void Connect::Uninintialize()
+    {
+    s_clientInfo = nullptr;
+    s_customHttpHandler = nullptr;
+    s_connectInitialized = false;
+    }
+
+/*--------------------------------------------------------------------------------------+
+* @bsimethod                                                    Vincas.Razma    08/2014
++---------------+---------------+---------------+---------------+---------------+------*/
+StatusInt Connect::GetStsToken(CredentialsCR creds, SamlTokenR tokenOut, Utf8CP appliesToUrlString, Utf8CP stsUrl)
+    {
+    Json::Value issueExParams;
+    issueExParams["ActAs"] = "";
+
+    Utf8PrintfString credsPair("%s:%s", creds.GetUsername().c_str(), creds.GetPassword().c_str());
+    Utf8PrintfString authorization("Basic %s", Base64Utilities::Encode(credsPair).c_str());
+
+    return GetStsToken(authorization, issueExParams, tokenOut, appliesToUrlString, stsUrl);
+    }
+
+/*--------------------------------------------------------------------------------------+
+* @bsimethod                                                    Vincas.Razma    08/2014
++---------------+---------------+---------------+---------------+---------------+------*/
+StatusInt Connect::GetStsToken(SamlTokenCR parentToken, SamlTokenR tokenOut, Utf8CP appliesToUrlString, Utf8CP stsUrl)
+    {
+    Json::Value issueExParams;
+
+    issueExParams["ActAs"] = parentToken.AsString();
+    issueExParams["AppliesToBootstrapToken"] = appliesToUrlString;
+
+    // Note: the X509 certificate extracted from the token below is already base64 encoded.
+    Utf8String cert;
+    if (SUCCESS != parentToken.GetX509Certificate(cert))
+        {
+        return BC_ERROR;
+        }
+
+    Utf8PrintfString authorization("X509 access_token=%s", cert.c_str());
+
+    return GetStsToken(authorization, issueExParams, tokenOut, appliesToUrlString, stsUrl);
+    }
+
+/*--------------------------------------------------------------------------------------+
+* @bsimethod                                                    Travis.Cobbs    07/2013
++---------------+---------------+---------------+---------------+---------------+------*/
+StatusInt Connect::GetStsToken(Utf8StringCR authorization, JsonValueCR issueExParams, SamlTokenR tokenOut, Utf8CP appliesToUrlString, Utf8CP stsUrl)
+    {
+    BeAssert(s_connectInitialized);
+
+    Json::Value issueExParamsValue = issueExParams;
+
+    // Make a REST request
+    issueExParamsValue["TokenType"] = "";
+    issueExParamsValue["KeyType"] = "";
+    issueExParamsValue["AppliesTo"] = appliesToUrlString;
+    issueExParamsValue["Claims"] = "";
+    issueExParamsValue["Lifetime"] = Utf8PrintfString("%d", CONNECT_TOKEN_LIFETIME);
+    issueExParamsValue["OnBehalfOf"] = "";
+    issueExParamsValue["Properties"] = "";
+    issueExParamsValue["DeviceId"] = s_clientInfo->GetDeviceId();
+    issueExParamsValue["AppId"] = s_clientInfo->GetProductToken();
+
+    HttpClient client(s_clientInfo, UrlProvider::GetSecurityConfigurator(s_customHttpHandler));
+    HttpRequest request = client.CreatePostRequest(stsUrl);
+    request.GetHeaders().SetContentType("application/json");
+    request.GetHeaders().SetAuthorization(authorization);
+
+    HttpStringBodyPtr requestBody = HttpStringBody::Create(Json::FastWriter().write(issueExParamsValue));
+    request.SetRequestBody(requestBody);
+
+    HttpResponse httpResponse = request.Perform();
+    if (httpResponse.GetConnectionStatus() != ConnectionStatus::OK)
+        {
+        return BC_ERROR;
+        }
+    if (httpResponse.GetHttpStatus() == HttpStatus::Unauthorized)
+        {
+        return BC_LOGIN_ERROR;
+        }
+    Json::Value root = httpResponse.GetBody().AsJson();
+    if (root["RequestedSecurityToken"].empty())
+        {
+        BeAssert(false && "Bentley::MobileUtils::Connect::GetStsToken(): Token not found.");
+        return BC_ERROR;
+        }
+
+    tokenOut = SamlToken(Utf8String(root["RequestedSecurityToken"].asString()));
+    if (!tokenOut.IsSupported())
+        {
+        return BC_ERROR;
+        }
+
+    return BC_SUCCESS;
+    }
+
+/*--------------------------------------------------------------------------------------+
+* @bsimethod                                                    Bentley Systems 04/2013
++---------------+---------------+---------------+---------------+---------------+------*/
+StatusInt Connect::Login(CredentialsCR creds, SamlTokenR tokenOut, Utf8CP appliesToUrl, Utf8CP stsUrl)
+    {
+    Utf8String appliesToUrlString;
+    if (appliesToUrl != nullptr)
+        {
+        appliesToUrlString = appliesToUrl;
+        }
+    else
+        {
+        appliesToUrlString = UrlProvider::Urls::ConnectWsgGlobal.Get(); // TODO: applies to URL should be mandatory
+        }
+
+    Utf8String stsUrlString;
+    if (stsUrl != nullptr)
+        {
+        stsUrlString = stsUrl;
+        }
+    else
+        {
+        stsUrlString = UrlProvider::Urls::ImsStsAuth.Get();
+        }
+
+    return GetStsToken(creds, tokenOut, appliesToUrlString.c_str(), stsUrlString.c_str());
+    }
+
+/*--------------------------------------------------------------------------------------+
+* @bsimethod                                                    Vincas.Razma    10/2014
++---------------+---------------+---------------+---------------+---------------+------*/
+bool Connect::IsImsLoginRedirect(HttpResponseCR response)
+    {
+    if (HttpStatus::OK != response.GetHttpStatus())
+        {
+        return false;
+        }
+    if (Utf8String::npos == response.GetEffectiveUrl().find("/IMS/Account/Login?"))
+        {
+        return false;
+        }
+    return true;
+    }
+
+/*--------------------------------------------------------------------------------------+
+* @bsimethod
++---------------+---------------+---------------+---------------+---------------+------*/
+bool Connect::IsTokenBasedAuthorization()
+    {
+    return s_tokenBasedAuthentication;
+    }
+
+/*--------------------------------------------------------------------------------------+
+* @bsimethod                                                    Ron.Stewart     01/2016
++---------------+---------------+---------------+---------------+---------------+------*/
+Utf8String Connect::GetFederatedSignInUrl(Utf8String windowsDomainName)
+    {
+    // The sign in URL looks like this:
+    //     https://ims.bentley.com?wa=wsignin1.0&wtrealm=<URL-encoded-client-RP-URI>
+    //
+    // where the RP URI looks like:
+    //     sso://wsfed_mobile/<productId>  (iOS or Android)
+    //     sso://wsfed_desktop/<productId> (Windows)
+    //
+    // Windows clients can optionally specify the user's domain name to enable single-sign-in,
+    // in which case "&ofh=<Base64-domain-name>" is appended to the above URL.
+
+    // For federated sign in, the ClientInfo object used to initialize this class must contain a Bentley product ID.
+    Utf8String clientProductId = s_clientInfo->GetApplicationProductId();
+    BeAssert(!clientProductId.empty());
+    if (clientProductId.empty())
+        {
+        return Utf8String();
+        }
+
+    Utf8String signInUrl(UrlProvider::Urls::ImsFederatedAuth.Get());
+    signInUrl += "?wa=wsignin1.0&wtrealm=" + GetClientRelyingPartyUri();
+
+    if (!windowsDomainName.empty())
+        {
+        signInUrl += "&ofh=" + Base64Utilities::Encode(windowsDomainName);
+        }
+
+    return signInUrl;
+    }
+
+/*--------------------------------------------------------------------------------------+
+* Return the client appliction's relying party URI, encoded in a form suitable for use
+* in a federated sign-in URL's wtreal query parameter.
+* @bsimethod                                                    Ron.Stewart     01/2016
++---------------+---------------+---------------+---------------+---------------+------*/
+Utf8String Connect::GetClientRelyingPartyUri()
+    {
+#if defined(BENTLEY_WIN32)
+    Utf8String platformType("desktop");
+#else
+    Utf8String platformType("mobile");
+#endif
+
+    // URL-encode the RP URI, except for the underscore in wsfed_<platformType>.
+    Utf8String rpUri(BeStringUtilities::UriEncode("sso://wsfed"));
+    rpUri += "_" + platformType + BeStringUtilities::UriEncode("/") + s_clientInfo->GetApplicationProductId();
+    return rpUri;
+    }