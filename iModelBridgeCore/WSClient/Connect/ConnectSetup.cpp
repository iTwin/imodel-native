--- conflicted
+++ resolved
@@ -1,199 +1,172 @@
-/*--------------------------------------------------------------------------------------+
-|
-|     $Source: Connect/ConnectSetup.cpp $
-|
-|  $Copyright: (c) 2015 Bentley Systems, Incorporated. All rights reserved. $
-|
-+--------------------------------------------------------------------------------------*/
-#include "ClientInternal.h"
-#include <WebServices/Connect/ConnectSetup.h>
-
-#include <Bentley/Base64Utilities.h>
-#include <DgnClientFx/DgnClientUi.h>
-#include <WebServices/Connect/Connect.h>
-#include <WebServices/Connect/ConnectAuthenticationPersistence.h>
-#include <WebServices/Connect/ConnectSpaces.h>
-
-#include "AuthenticationData.h"
-
-USING_NAMESPACE_BENTLEY_EC
-USING_NAMESPACE_BENTLEY_SQLITE
-USING_NAMESPACE_BENTLEY_WEBSERVICES
-USING_NAMESPACE_BENTLEY_DGNCLIENTFX_UTILS
-
-#define CONNECT_SIGNED_IN                           "BentleyConnect_SignedIn"
-#define BENTLEY_CONNECT_USERNAME                    "BentleyConnect_UserName"
-#define BENTLEY_CONNECT_DISPLAYUSERNAME             "BentleyConnect_DisplayUserName"
-#define BENTLEY_CONNECT_USERID                      "BentleyConnect_UserId"
-
-bool GetCredentials(JsonValueCR messageDataObj, CredentialsR cred);
-bool GetToken(JsonValueCR messageDataObj, Utf8StringR token);
-Utf8String base64_scramble(Utf8String value, int multiplier);
-
-void WebServices::ConnectSetup(JsonValueCR messageDataObj, bool requireToken)
-    {
-    if (Connect::IsTokenBasedAuthorization())
-        {
-        ConnectImsSetup(messageDataObj);
-        return;
-        }
-
-    // The following code will be no longer used, when apps switch to WebView authentication
-    Credentials cred;
-    bool validCredentials = GetCredentials(messageDataObj, cred);
-
-    Utf8String token;
-    if (validCredentials)
-        {
-        bool tokenResult = GetToken(messageDataObj, token);
-
-        if (!requireToken || tokenResult)
-            {
-            DgnClientApp::AbstractUiState().SetValue(CONNECT_SIGNED_IN, true);
-            }
-        else
-            {
-            DgnClientApp::AbstractUiState().SetValue(CONNECT_SIGNED_IN, false);
-            }
-        }
-    else
-        {
-        DgnClientApp::AbstractUiState().SetValue(CONNECT_SIGNED_IN, false);
-        ConnectAuthenticationPersistence::GetShared()->SetToken(nullptr);
-        }
-
-    if (!cred.GetUsername().empty())
-        {
-        // NOTE: Username is sent to the UI whether or not the signin was successful.
-        DgnClientApp::AbstractUiState().SetValue(BENTLEY_CONNECT_USERNAME, cred.GetUsername().c_str());
-        }
-
-    if (!token.empty())
-        {
-        // if we have a valid token build a display name for the user from the claims in the token
-        SamlToken sToken(token);
-
-        Utf8String displayUserName;
-        bmap<Utf8String, Utf8String> attributes;
-        if (SUCCESS == sToken.GetAttributes(attributes))
-            {
-            Utf8String givenName = attributes["givenname"];
-            Utf8String surName = attributes["surname"];
-            displayUserName = givenName + " " + surName;
-
-            DgnClientApp::AbstractUiState().SetValue(BENTLEY_CONNECT_USERNAME, attributes["name"]);
-            }
-        DgnClientApp::AbstractUiState().SetValue(BENTLEY_CONNECT_DISPLAYUSERNAME, displayUserName.c_str());
-        DgnClientApp::AbstractUiState().SetValue(BENTLEY_CONNECT_USERID, attributes["userid"].c_str());
-        }
-
-    Json::Value csSetup;
-    csSetup[CS_MESSAGE_FIELD_username] = cred.GetUsername();
-    csSetup[CS_MESSAGE_FIELD_password] = cred.GetPassword();
-    csSetup[CS_MESSAGE_FIELD_token] = token;
-
-    DgnClientUi::SendMessageToWorkThreadInternal (CS_MESSAGE_SetCredentials, std::move (csSetup));
-    }
-
-void WebServices::ConnectImsSetup(JsonValueCR messageDataObj)
-    {
-    Credentials cred;
-    Utf8String token;
-
-    bool getTokenResult = GetToken(messageDataObj, token);
-    if (!getTokenResult)
-        {
-<<<<<<< HEAD
-        DgnClientApp::AbstractUiState().SetValue(CONNECT_SIGNED_IN, false);
-        ConnectAuthenticationPersistence::GetShared()->SetToken(nullptr);
-        return;
-        }
-
-    DgnClientApp::AbstractUiState().SetValue(CONNECT_SIGNED_IN, true);
-
-=======
-        ConnectSignOut(messageDataObj);
-        return;
-        }
-
-    MobileDgnApplication::AbstractUiState().SetValue(CONNECT_SIGNED_IN, true);
->>>>>>> bbe82e35
-    SamlToken sToken(token);
-    Utf8String displayUserName;
-    bmap<Utf8String, Utf8String> attributes;
-    if (SUCCESS == sToken.GetAttributes(attributes))
-        {
-        Utf8String givenName = attributes["givenname"];
-        Utf8String surName = attributes["surname"];
-        displayUserName = givenName + " " + surName;
-<<<<<<< HEAD
-
-        DgnClientApp::AbstractUiState().SetValue(BENTLEY_CONNECT_USERNAME, attributes["name"]);
-=======
-        MobileDgnApplication::AbstractUiState().SetValue(BENTLEY_CONNECT_USERNAME, attributes["name"]);
->>>>>>> bbe82e35
-        cred = Credentials(attributes["name"], "password");
-        ConnectAuthenticationPersistence::GetShared()->SetCredentials(cred);
-        }
-
-    DgnClientApp::AbstractUiState().SetValue(BENTLEY_CONNECT_DISPLAYUSERNAME, displayUserName.c_str());
-    DgnClientApp::AbstractUiState().SetValue(BENTLEY_CONNECT_USERID, attributes["userid"].c_str());
-
-<<<<<<< HEAD
-    DgnClientApp::App().Messages().Send(NotificationMessage("FieldApps.Message.Connect.Setup_Succeeded"));
-
-    // TODO: review if safe to remove
-    Json::Value csSetup;
-    csSetup[CS_MESSAGE_FIELD_username] = cred.GetUsername();
-    csSetup[CS_MESSAGE_FIELD_password] = cred.GetPassword();
-    csSetup[CS_MESSAGE_FIELD_token] = token;
-
-    DgnClientUi::SendMessageToWorkThread(CS_MESSAGE_SetCredentials, std::move(csSetup));
-=======
-    MobileDgnApplication::App().Messages().Send(NotificationMessage("FieldApps.Message.Connect.Setup_Succeeded"));
-    }
-
-void WebServices::ConnectSignOut(JsonValueCR messageDataObj)
-    {
-    MobileDgnApplication::AbstractUiState().SetValue(CONNECT_SIGNED_IN, false);
-    ConnectAuthenticationPersistence::GetShared()->SetToken(nullptr);
-    MobileDgnApplication::App().Messages().Send(NotificationMessage("FieldApps.Message.Connect.SignOut_Succeeded"));
->>>>>>> bbe82e35
-    }
-
-bool GetCredentials(JsonValueCR messageDataObj, CredentialsR cred)
-    {
-    if (messageDataObj.isMember(AuthenticationData::USERNAME))
-        {
-        Utf8String username = messageDataObj[AuthenticationData::USERNAME].asString();
-        Utf8String password = messageDataObj[AuthenticationData::PASSWORD].asString();
-        cred = Credentials(username, password);
-        ConnectAuthenticationPersistence::GetShared()->SetCredentials(cred);
-        }
-    else
-        {
-        cred = ConnectAuthenticationPersistence::GetShared()->GetCredentials();
-        }
-
-    return cred.IsValid();
-    }
-
-bool GetToken(JsonValueCR messageDataObj, Utf8StringR token)
-    {
-    if (messageDataObj.isMember(AuthenticationData::TOKEN))
-        {
-        token = messageDataObj[AuthenticationData::TOKEN].asString();
-        ConnectAuthenticationPersistence::GetShared()->SetToken(std::make_shared<SamlToken>(token));
-        }
-    else
-        {
-        SamlTokenPtr cachedToken = ConnectAuthenticationPersistence::GetShared()->GetToken();
-        if (cachedToken == nullptr || cachedToken->IsEmpty())
-            {
-            return false;
-            }
-
-        token = cachedToken->AsString();
-        }
-    return true;
-    }
+/*--------------------------------------------------------------------------------------+
+|
+|     $Source: Connect/ConnectSetup.cpp $
+|
+|  $Copyright: (c) 2015 Bentley Systems, Incorporated. All rights reserved. $
+|
++--------------------------------------------------------------------------------------*/
+#include "ClientInternal.h"
+#include <WebServices/Connect/ConnectSetup.h>
+
+#include <Bentley/Base64Utilities.h>
+#include <DgnClientFx/DgnClientUi.h>
+#include <WebServices/Connect/Connect.h>
+#include <WebServices/Connect/ConnectAuthenticationPersistence.h>
+#include <WebServices/Connect/ConnectSpaces.h>
+
+#include "AuthenticationData.h"
+
+USING_NAMESPACE_BENTLEY_EC
+USING_NAMESPACE_BENTLEY_SQLITE
+USING_NAMESPACE_BENTLEY_WEBSERVICES
+USING_NAMESPACE_BENTLEY_DGNCLIENTFX_UTILS
+
+#define CONNECT_SIGNED_IN                           "BentleyConnect_SignedIn"
+#define BENTLEY_CONNECT_USERNAME                    "BentleyConnect_UserName"
+#define BENTLEY_CONNECT_DISPLAYUSERNAME             "BentleyConnect_DisplayUserName"
+#define BENTLEY_CONNECT_USERID                      "BentleyConnect_UserId"
+
+bool GetCredentials(JsonValueCR messageDataObj, CredentialsR cred);
+bool GetToken(JsonValueCR messageDataObj, Utf8StringR token);
+Utf8String base64_scramble(Utf8String value, int multiplier);
+
+void WebServices::ConnectSetup(JsonValueCR messageDataObj, bool requireToken)
+    {
+    if (Connect::IsTokenBasedAuthorization())
+        {
+        ConnectImsSetup(messageDataObj);
+        return;
+        }
+
+    // The following code will be no longer used, when apps switch to WebView authentication
+    Credentials cred;
+    bool validCredentials = GetCredentials(messageDataObj, cred);
+
+    Utf8String token;
+    if (validCredentials)
+        {
+        bool tokenResult = GetToken(messageDataObj, token);
+
+        if (!requireToken || tokenResult)
+            {
+            DgnClientApp::AbstractUiState().SetValue(CONNECT_SIGNED_IN, true);
+            }
+        else
+            {
+            DgnClientApp::AbstractUiState().SetValue(CONNECT_SIGNED_IN, false);
+            }
+        }
+    else
+        {
+        DgnClientApp::AbstractUiState().SetValue(CONNECT_SIGNED_IN, false);
+        ConnectAuthenticationPersistence::GetShared()->SetToken(nullptr);
+        }
+
+    if (!cred.GetUsername().empty())
+        {
+        // NOTE: Username is sent to the UI whether or not the signin was successful.
+        DgnClientApp::AbstractUiState().SetValue(BENTLEY_CONNECT_USERNAME, cred.GetUsername().c_str());
+        }
+
+    if (!token.empty())
+        {
+        // if we have a valid token build a display name for the user from the claims in the token
+        SamlToken sToken(token);
+
+        Utf8String displayUserName;
+        bmap<Utf8String, Utf8String> attributes;
+        if (SUCCESS == sToken.GetAttributes(attributes))
+            {
+            Utf8String givenName = attributes["givenname"];
+            Utf8String surName = attributes["surname"];
+            displayUserName = givenName + " " + surName;
+
+            DgnClientApp::AbstractUiState().SetValue(BENTLEY_CONNECT_USERNAME, attributes["name"]);
+            }
+        DgnClientApp::AbstractUiState().SetValue(BENTLEY_CONNECT_DISPLAYUSERNAME, displayUserName.c_str());
+        DgnClientApp::AbstractUiState().SetValue(BENTLEY_CONNECT_USERID, attributes["userid"].c_str());
+        }
+
+    Json::Value csSetup;
+    csSetup[CS_MESSAGE_FIELD_username] = cred.GetUsername();
+    csSetup[CS_MESSAGE_FIELD_password] = cred.GetPassword();
+    csSetup[CS_MESSAGE_FIELD_token] = token;
+
+    DgnClientUi::SendMessageToWorkThreadInternal (CS_MESSAGE_SetCredentials, std::move (csSetup));
+    }
+
+void WebServices::ConnectImsSetup(JsonValueCR messageDataObj)
+    {
+    Credentials cred;
+    Utf8String token;
+
+    bool getTokenResult = GetToken(messageDataObj, token);
+    if (!getTokenResult)
+        {
+        ConnectSignOut(messageDataObj);
+        return;
+        }
+
+    DgnClientApp::AbstractUiState().SetValue(CONNECT_SIGNED_IN, true);
+    SamlToken sToken(token);
+    Utf8String displayUserName;
+    bmap<Utf8String, Utf8String> attributes;
+    if (SUCCESS == sToken.GetAttributes(attributes))
+        {
+        Utf8String givenName = attributes["givenname"];
+        Utf8String surName = attributes["surname"];
+        displayUserName = givenName + " " + surName;
+        DgnClientApp::AbstractUiState().SetValue(BENTLEY_CONNECT_USERNAME, attributes["name"]);
+        cred = Credentials(attributes["name"], "password");
+        ConnectAuthenticationPersistence::GetShared()->SetCredentials(cred);
+        }
+
+    DgnClientApp::AbstractUiState().SetValue(BENTLEY_CONNECT_DISPLAYUSERNAME, displayUserName.c_str());
+    DgnClientApp::AbstractUiState().SetValue(BENTLEY_CONNECT_USERID, attributes["userid"].c_str());
+
+    DgnClientApp::App().Messages().Send(NotificationMessage("FieldApps.Message.Connect.Setup_Succeeded"));
+    }
+
+void WebServices::ConnectSignOut(JsonValueCR messageDataObj)
+    {
+    DgnClientApp::AbstractUiState().SetValue(CONNECT_SIGNED_IN, false);
+    ConnectAuthenticationPersistence::GetShared()->SetToken(nullptr);
+    DgnClientApp::App().Messages().Send(NotificationMessage("FieldApps.Message.Connect.SignOut_Succeeded"));
+    }
+
+bool GetCredentials(JsonValueCR messageDataObj, CredentialsR cred)
+    {
+    if (messageDataObj.isMember(AuthenticationData::USERNAME))
+        {
+        Utf8String username = messageDataObj[AuthenticationData::USERNAME].asString();
+        Utf8String password = messageDataObj[AuthenticationData::PASSWORD].asString();
+        cred = Credentials(username, password);
+        ConnectAuthenticationPersistence::GetShared()->SetCredentials(cred);
+        }
+    else
+        {
+        cred = ConnectAuthenticationPersistence::GetShared()->GetCredentials();
+        }
+
+    return cred.IsValid();
+    }
+
+bool GetToken(JsonValueCR messageDataObj, Utf8StringR token)
+    {
+    if (messageDataObj.isMember(AuthenticationData::TOKEN))
+        {
+        token = messageDataObj[AuthenticationData::TOKEN].asString();
+        ConnectAuthenticationPersistence::GetShared()->SetToken(std::make_shared<SamlToken>(token));
+        }
+    else
+        {
+        SamlTokenPtr cachedToken = ConnectAuthenticationPersistence::GetShared()->GetToken();
+        if (cachedToken == nullptr || cachedToken->IsEmpty())
+            {
+            return false;
+            }
+
+        token = cachedToken->AsString();
+        }
+    return true;
+    }