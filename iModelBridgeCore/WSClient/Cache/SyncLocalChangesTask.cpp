--- conflicted
+++ resolved
@@ -1,878 +1,874 @@
-/*--------------------------------------------------------------------------------------+
- |
- |     $Source: Cache/SyncLocalChangesTask.cpp $
- |
- |  $Copyright: (c) 2015 Bentley Systems, Incorporated. All rights reserved. $
- |
- +--------------------------------------------------------------------------------------*/
-
-#include "SyncLocalChangesTask.h"
-
-#include <Bentley/BeTimeUtilities.h>
-#include <WebServices/Cache/Util/FileUtil.h>
-#include <WebServices/Client/WSChangeset.h>
-#include <DgnClientFx/Utils/Http/HttpStatusHelper.h>
-
-#include "Util/JsonUtil.h"
-
-USING_NAMESPACE_BENTLEY_WEBSERVICES
-
-/*--------------------------------------------------------------------------------------+
-* @bsimethod                                             William.Francis         01/2015
-+---------------+---------------+---------------+---------------+---------------+------*/
-SyncLocalChangesTask::SyncLocalChangesTask
-(
-CachingDataSourcePtr cachingDataSource,
-std::shared_ptr<bset<ECInstanceKey>> objectsToSync,
-SyncOptions options,
-CachingDataSource::SyncProgressCallback&& onProgress,
-ICancellationTokenPtr ct
-) :
-CachingTaskBase(cachingDataSource, ct),
-m_objectsToSyncPtr(objectsToSync),
-m_options(options),
-m_onProgressCallback(onProgress),
-m_totalBytesToUpload(0),
-m_totalBytesUploaded(0),
-m_changeGroupIndexToSyncNext(0)
-    {}
-
-/*--------------------------------------------------------------------------------------+
-* @bsimethod                                                    Vincas.Razma    08/2014
-+---------------+---------------+---------------+---------------+---------------+------*/
-void SyncLocalChangesTask::_OnExecute()
-    {
-    auto txn = m_ds->StartCacheTransaction();
-
-    if (SUCCESS != txn.GetCache().GetChangeManager().CommitLocalDeletions() ||
-        SUCCESS != PrepareChangeGroups(txn.GetCache()))
-        {
-        SetError();
-        return;
-        }
-
-    m_serverInfo = m_ds->GetServerInfo(txn);
-    txn.Commit();
-
-    SyncNext();
-    }
-
-/*--------------------------------------------------------------------------------------+
-* @bsimethod
-+---------------+---------------+---------------+---------------+---------------+------*/
-BentleyStatus SyncLocalChangesTask::PrepareChangeGroups(IDataSourceCache& cache)
-    {
-    if (!cache.GetChangeManager().HasChanges())
-        {
-        return SUCCESS;
-        }
-
-    ChangeManager::Changes changesToSync;
-    if (m_objectsToSyncPtr == nullptr)
-        {
-        // Sync all
-        if (SUCCESS != cache.GetChangeManager().GetChanges(changesToSync, true))
-            {
-            return ERROR;
-            }
-        }
-    else
-        {
-        // Sync specific
-        for (auto instanceKey : *m_objectsToSyncPtr)
-            {
-            if (SUCCESS != cache.GetChangeManager().GetChanges(instanceKey, changesToSync))
-                {
-                return ERROR;
-                }
-            }
-        }
-
-    m_changeGroups = ChangesGraph(changesToSync).BuildCacheChangeGroups();
-
-    for (CacheChangeGroupPtr changeGroup : m_changeGroups)
-        {
-        if (IChangeManager::ChangeStatus::NoChange != changeGroup->GetFileChange().GetChangeStatus())
-            {
-            BeFileName filePath = cache.ReadFilePath(changeGroup->GetFileChange().GetInstanceKey());
-            m_totalBytesToUpload += FileUtil::GetFileSize(filePath);
-            }
-        }
-
-    return SUCCESS;
-    }
-
-/*--------------------------------------------------------------------------------------+
-* @bsimethod                                                    Vincas.Razma    08/2014
-+---------------+---------------+---------------+---------------+---------------+------*/
-void SyncLocalChangesTask::_OnError(CachingDataSource::ErrorCR error)
-    {}
-
-/*--------------------------------------------------------------------------------------+
-* @bsimethod                                                    Vincas.Razma    08/2014
-+---------------+---------------+---------------+---------------+---------------+------*/
-void SyncLocalChangesTask::OnSyncDone()
-    {
-    if (m_objectsToRefreshAfterSync.empty())
-        {
-        return;
-        }
-
-    m_ds->DownloadAndCacheChildren(m_objectsToRefreshAfterSync, GetCancellationToken())
-        ->Then([=] (CachingDataSource::Result& result)
-        {
-        if (!result.IsSuccess())
-            {
-            SetError(result.GetError());
-            }
-        });
-    }
-
-/*--------------------------------------------------------------------------------------+
-* @bsimethod                                                    Vincas.Razma    08/2014
-+---------------+---------------+---------------+---------------+---------------+------*/
-void SyncLocalChangesTask::SyncNext()
-    {
-    if (IsTaskCanceled()) return;
-
-    if (m_changeGroupIndexToSyncNext >= m_changeGroups.size())
-        {
-        ReportFinalProgress();
-        OnSyncDone();
-        return;
-        }
-
-    CacheChangeGroupPtr changeGroup = m_changeGroups[m_changeGroupIndexToSyncNext];
-
-    AsyncTaskPtr<void> task;
-    if (CanSyncChangeset(*changeGroup))
-        {
-        task = SyncNextChangeset();
-        }
-    else
-        {
-        m_changeGroupIndexToSyncNext++;
-        task = SyncChangeGroup(changeGroup);
-        }
-
-    task->Then(m_ds->GetCacheAccessThread(), [=]
-        {
-        SyncNext();
-        });
-    }
-
-/*--------------------------------------------------------------------------------------+
-* @bsimethod                                                    Vincas.Razma    08/2014
-+---------------+---------------+---------------+---------------+---------------+------*/
-AsyncTaskPtr<void> SyncLocalChangesTask::SyncNextChangeset()
-    {
-    return m_ds->GetCacheAccessThread()->ExecuteAsync([=]
-        {
-        if (IsTaskCanceled()) return;
-        auto txn = m_ds->StartCacheTransaction();
-
-        auto revisions = std::make_shared<RevisionMap>();
-        auto changesetChangeGroups = std::make_shared<bvector<CacheChangeGroup*>>();
-        auto changeset = BuildChangeset(txn.GetCache(), *revisions, *changesetChangeGroups);
-        if (nullptr == changeset || changeset->IsEmpty())
-            {
-            SetError();
-            return;
-            }
-
-        auto changesetBody = HttpStringBody::Create(std::make_shared<Utf8String>(changeset->ToRequestString()));
-        ResponseGuardPtr guard = CreateResponseGuard(nullptr, false); // TODO: label
-
-        m_ds->GetClient()->SendChangesetRequest(changesetBody, guard->GetProgressCallback(), guard)
-            ->Then(m_ds->GetCacheAccessThread(), [=] (WSChangesetResult result)
-            {
-            if (!result.IsSuccess())
-                {
-                SetError(result.GetError());
-                return;
-                }
-
-            rapidjson::Document changesetResponse;
-            result.GetValue()->AsRapidJson(changesetResponse);
-
-            auto handler = [&] (ObjectIdCR oldId, ObjectIdCR newId)
-                {
-                revisions->find(oldId)->second->SetRemoteId(newId.remoteId);
-                return SUCCESS;
-                };
-
-            if (SUCCESS != changeset->ExtractNewIdsFromResponse(changesetResponse, handler))
-                {
-                SetError();
-                return;
-                };
-
-            auto txn = m_ds->StartCacheTransaction();
-            for (auto& pair : *revisions)
-                {
-                if (SUCCESS != txn.GetCache().GetChangeManager().CommitInstanceRevision(*pair.second))
-                    {
-                    SetError();
-                    return;
-                    };
-                }
-
-            for (auto changeGroup : *changesetChangeGroups)
-                {
-                changeGroup->SetSynced(true);
-                }
-            txn.Commit();
-            });
-        });
-    }
-
-/*--------------------------------------------------------------------------------------+
-* @bsimethod
-+---------------+---------------+---------------+---------------+---------------+------*/
-bool SyncLocalChangesTask::CanSyncChangeset(CacheChangeGroupCR changeGroup) const
-    {
-    return
-        m_options.GetUseChangesets() &&
-        m_serverInfo.GetWebApiVersion() >= BeVersion(2, 1) &&
-        changeGroup.GetFileChange().GetChangeStatus() == IChangeManager::ChangeStatus::NoChange;
-    }
-
-/*--------------------------------------------------------------------------------------+
-* @bsimethod                                                    Vincas.Razma    08/2014
-+---------------+---------------+---------------+---------------+---------------+------*/
-AsyncTaskPtr<void> SyncLocalChangesTask::SyncChangeGroup(CacheChangeGroupPtr changeGroup)
-    {
-    if (changeGroup->GetObjectChange().GetChangeStatus() == IChangeManager::ChangeStatus::Created ||
-        changeGroup->GetRelationshipChange().GetChangeStatus() == IChangeManager::ChangeStatus::Created)
-        {
-        return SyncCreation(changeGroup);
-        }
-    else if (changeGroup->GetObjectChange().GetChangeStatus() == IChangeManager::ChangeStatus::Modified)
-        {
-        return SyncObjectModification(changeGroup);
-        }
-    else if (changeGroup->GetFileChange().GetChangeStatus() == IChangeManager::ChangeStatus::Modified)
-        {
-        return SyncFileModification(changeGroup);
-        }
-    else if (changeGroup->GetObjectChange().GetChangeStatus() == IChangeManager::ChangeStatus::Deleted ||
-             changeGroup->GetRelationshipChange().GetChangeStatus() == IChangeManager::ChangeStatus::Deleted)
-        {
-        return SyncObjectDeletion(changeGroup);
-        }
-    else
-        {
-        BeAssert(false && "Sync not supported for this change");
-        SetError();
-
-        return CreateCompletedAsyncTask();
-        }
-    }
-
-/*--------------------------------------------------------------------------------------+
-* @bsimethod                                                    Vincas.Razma    08/2014
-+---------------+---------------+---------------+---------------+---------------+------*/
-AsyncTaskPtr<void> SyncLocalChangesTask::SyncCreation(CacheChangeGroupPtr changeGroup)
-    {
-    return m_ds->GetCacheAccessThread()->ExecuteAsync([=]
-        {
-        if (IsTaskCanceled()) return;
-        auto txn = m_ds->StartCacheTransaction();
-
-        Utf8String objectLabel = m_ds->GetObjectLabel(txn, changeGroup->GetObjectChange().GetInstanceKey());
-
-        IChangeManager::FileRevisionPtr fileRevision;
-
-        BeFileName filePath;
-        uint64_t currentFileSize = 0;
-
-        if (changeGroup->GetFileChange().GetChangeStatus() != IChangeManager::ChangeStatus::NoChange)
-            {
-            fileRevision = txn.GetCache().GetChangeManager().ReadFileRevision(changeGroup->GetFileChange().GetInstanceKey());
-            filePath = fileRevision->GetFilePath();
-            currentFileSize = FileUtil::GetFileSize(filePath);
-            }
-
-        if (!changeGroup->AreAllDependenciesSynced())
-            {
-            BeAssert(false && "One or more dependencies were not synced");
-            RegisterFailedSync(txn.GetCache(), *changeGroup, CachingDataSource::Status::DependencyNotSynced, objectLabel);
-            return;
-            }
-
-        auto revisions = std::make_shared<RevisionMap>();
-        auto changeset = BuildSingleInstanceChangeset(txn.GetCache(), *changeGroup, *revisions);
-        if (nullptr == changeset)
-            {
-            SetError();
-            return;
-            }
-
-        Json::Value creationJson;
-        changeset->ToRequestJson(creationJson);
-
-        ResponseGuardPtr guard = CreateResponseGuard(objectLabel, 0 != currentFileSize);
-
-        m_ds->GetClient()->SendCreateObjectRequest(creationJson, filePath, guard->GetProgressCallback(), guard)
-            ->Then(m_ds->GetCacheAccessThread(), [=] (WSCreateObjectResult& objectsResult)
-            {
-            if (!objectsResult.IsSuccess())
-                {
-                m_totalBytesToUpload -= currentFileSize;
-                HandleSyncError(objectsResult.GetError(), changeGroup, objectLabel);
-                return;
-                }
-
-            m_totalBytesUploaded += currentFileSize;
-
-            auto txn = m_ds->StartCacheTransaction();
-
-            auto handler = [&] (ObjectIdCR oldId, ObjectIdCR newId)
-                {
-                revisions->find(oldId)->second->SetRemoteId(newId.remoteId);
-                return SUCCESS;
-                };
-
-            //! TODO: return HttpBody from WSCreateObjectResult
-            rapidjson::Document rapidJsonBody;
-            JsonUtil::ToRapidJson(objectsResult.GetValue().GetObject(), rapidJsonBody);
-
-            if (SUCCESS != changeset->ExtractNewIdsFromResponse(rapidJsonBody, handler))
-                {
-                SetError();
-                return;
-                };
-
-            for (auto& pair : *revisions)
-                {
-                if (SUCCESS != txn.GetCache().GetChangeManager().CommitInstanceRevision(*pair.second))
-                    {
-                    SetError();
-                    return;
-                    };
-                }
-
-            if (changeGroup->GetFileChange().GetChangeStatus() != IChangeManager::ChangeStatus::NoChange)
-                {
-                if (SUCCESS != txn.GetCache().GetChangeManager().CommitFileRevision(*fileRevision))
-                    {
-                    SetError();
-                    return;
-                    }
-                }
-
-            changeGroup->SetSynced(true);
-
-            if (changeGroup->GetObjectChange().GetChangeStatus() == IChangeManager::ChangeStatus::Created)
-                {
-                ObjectId newObjectId = txn.GetCache().FindInstance(changeGroup->GetObjectChange().GetInstanceKey());
-                if (m_ds->GetServerInfo(txn).GetVersion() < BeVersion(2, 0))
-                    {
-                    m_ds->CacheObject(newObjectId, GetCancellationToken())
-                        ->Then(m_ds->GetCacheAccessThread(), [=] (CachingDataSource::Result result)
-                        {
-                        if (!result.IsSuccess())
-                            {
-                            SetError(result.GetError());
-                            return;
-                            }
-                        });
-                    }
-                else
-                    {
-                    // TFS#198198: Workaround for WSG 2.2 eBECPlugin Document import where created instance is of derived class
-                    ECClassCP newInstanceClass = txn.GetCache().GetAdapter().GetECClass(newObjectId);
-                    WSQuery query(*newInstanceClass, true);
-                    query.SetFilter("$id+eq+'" + newObjectId.remoteId + "'");
-
-                    m_ds->GetClient()->SendQueryRequest(query, nullptr, nullptr, GetCancellationToken())
-                        ->Then(m_ds->GetCacheAccessThread(), [=] (WSObjectsResult result)
-                        {
-                        if (!result.IsSuccess())
-                            {
-                            SetError(result.GetError());
-                            return;
-                            }
-
-                        auto txn = m_ds->StartCacheTransaction();
-
-                        bmap<ECInstanceKey, ECInstanceKey> changedKeys;
-                        if (SUCCESS != txn.GetCache().GetChangeManager().UpdateCreatedInstance(newObjectId, result.GetValue(), changedKeys))
-                            {
-                            SetError();
-                            return;
-                            }
-
-                        for (auto& pair : changedKeys)
-                            {
-                            SetUpdatedInstanceKeyInChangeGroups(pair.first, pair.second);
-                            }
-
-                        txn.Commit();
-                        });
-                    }
-                }
-
-            txn.Commit();
-            });
-        });
-    }
-
-/*--------------------------------------------------------------------------------------+
-* @bsimethod                                                    Vincas.Razma    08/2014
-+---------------+---------------+---------------+---------------+---------------+------*/
-<<<<<<< HEAD
-void SyncLocalChangesTask::HandleCreationError(WSErrorCR error, CacheChangeGroupPtr changeGroup, Utf8StringCR objectLabel)
-=======
-void SyncLocalChangesTask::HandleSyncError(WSErrorCR error, ChangeGroupPtr changeGroup, Utf8StringCR objectLabel)
->>>>>>> 97a92066
-    {
-    if (WSError::Status::ReceivedError == error.GetStatus())
-        {
-        auto txn = m_ds->StartCacheTransaction();
-        RegisterFailedSync(txn.GetCache(), *changeGroup, error, objectLabel);
-        }
-    else
-        {
-        SetError(error);
-        }
-    }
-
-/*--------------------------------------------------------------------------------------+
-* @bsimethod                                                    Vincas.Razma    08/2014
-+---------------+---------------+---------------+---------------+---------------+------*/
-AsyncTaskPtr<void> SyncLocalChangesTask::SyncObjectModification(CacheChangeGroupPtr changeGroup)
-    {
-    return m_ds->GetCacheAccessThread()->ExecuteAsync([=]
-        {
-        if (IsTaskCanceled()) return;
-        auto txn = m_ds->StartCacheTransaction();
-
-        ECInstanceKey instanceKey = changeGroup->GetObjectChange().GetInstanceKey();
-        auto revision = txn.GetCache().GetChangeManager().ReadInstanceRevision(instanceKey);
-
-        Utf8String objectLabel = m_ds->GetObjectLabel(txn, revision->GetObjectId());
-        Utf8String eTag = txn.GetCache().ReadInstanceCacheTag(revision->GetObjectId());
-        auto properties = revision->GetChangedProperties();
-
-        ResponseGuardPtr guard = CreateResponseGuard(objectLabel, false);
-        m_ds->GetClient()->SendUpdateObjectRequest(revision->GetObjectId(), *properties, eTag, guard->GetProgressCallback(), guard)
-            ->Then(m_ds->GetCacheAccessThread(), [=] (WSUpdateObjectResult& result)
-            {
-            if (!result.IsSuccess())
-                {
-                HandleSyncError(result.GetError(), changeGroup, objectLabel);
-                return;
-                }
-
-            auto txn = m_ds->StartCacheTransaction();
-            if (SUCCESS != txn.GetCache().GetChangeManager().CommitInstanceRevision(*revision))
-                {
-                SetError();
-                return;
-                }
-            txn.Commit();
-            });
-        });
-    }
-
-/*--------------------------------------------------------------------------------------+
-* @bsimethod                                                    Vincas.Razma    08/2014
-+---------------+---------------+---------------+---------------+---------------+------*/
-AsyncTaskPtr<void> SyncLocalChangesTask::SyncFileModification(CacheChangeGroupPtr changeGroup)
-    {
-    return m_ds->GetCacheAccessThread()->ExecuteAsync([=]
-        {
-        if (IsTaskCanceled()) return;
-        auto txn = m_ds->StartCacheTransaction();
-
-        auto instanceKey = changeGroup->GetFileChange().GetInstanceKey();
-        auto revision = txn.GetCache().GetChangeManager().ReadFileRevision(instanceKey);
-
-        ObjectId objectId = revision->GetObjectId();
-        Utf8String objectLabel = m_ds->GetObjectLabel(txn, revision->GetObjectId());
-        BeFileName filePath = revision->GetFilePath();
-        uint64_t currentFileSize = FileUtil::GetFileSize(filePath);
-
-        ResponseGuardPtr guard = CreateResponseGuard(objectLabel, true);
-
-        m_ds->GetClient()->SendUpdateFileRequest(objectId, filePath, guard->GetProgressCallback(), guard)
-            ->Then(m_ds->GetCacheAccessThread(), [=] (WSUpdateFileResult& result)
-            {
-            if (!result.IsSuccess())
-                {
-                m_totalBytesToUpload -= currentFileSize;
-                SetError(result.GetError());
-                return;
-                }
-
-            auto txn = m_ds->StartCacheTransaction();
-            m_totalBytesUploaded += currentFileSize;
-            if (SUCCESS != txn.GetCache().GetChangeManager().CommitFileRevision(*revision))
-                {
-                SetError();
-                return;
-                }
-            txn.Commit();
-            });
-        });
-    }
-
-/*--------------------------------------------------------------------------------------+
-* @bsimethod                                                    Vincas.Razma    08/2014
-+---------------+---------------+---------------+---------------+---------------+------*/
-AsyncTaskPtr<void> SyncLocalChangesTask::SyncObjectDeletion(CacheChangeGroupPtr changeGroup)
-    {
-    return m_ds->GetCacheAccessThread()->ExecuteAsync([=]
-        {
-        if (IsTaskCanceled()) return;
-
-        auto txn = m_ds->StartCacheTransaction();
-
-        ECInstanceKey instanceKey;
-        if (changeGroup->GetObjectChange().GetChangeStatus() == IChangeManager::ChangeStatus::Deleted)
-            {
-            instanceKey = changeGroup->GetObjectChange().GetInstanceKey();
-            }
-        else if (changeGroup->GetRelationshipChange().GetChangeStatus() == IChangeManager::ChangeStatus::Deleted)
-            {
-            instanceKey = changeGroup->GetRelationshipChange().GetInstanceKey();
-            }
-        else
-            {
-            SetError();
-            BeAssert(false);
-            return;
-            }
-
-        auto revision = txn.GetCache().GetChangeManager().ReadInstanceRevision(instanceKey);
-        Utf8String objectLabel = m_ds->GetObjectLabel(txn, revision->GetObjectId());
-        ResponseGuardPtr guard = CreateResponseGuard(objectLabel, false);
-
-        m_ds->GetClient()->SendDeleteObjectRequest(revision->GetObjectId(), guard)
-            ->Then(m_ds->GetCacheAccessThread(), [=] (WSUpdateFileResult& result)
-            {
-            if (!result.IsSuccess())
-                {
-                SetError(result.GetError());
-                return;
-                }
-
-            auto txn = m_ds->StartCacheTransaction();
-            if (SUCCESS != txn.GetCache().GetChangeManager().CommitInstanceRevision(*revision))
-                {
-                SetError();
-                return;
-                }
-            txn.Commit();
-            });
-        });
-    }
-
-/*--------------------------------------------------------------------------------------+
-* @bsimethod
-+---------------+---------------+---------------+---------------+---------------+------*/
-WSChangesetPtr SyncLocalChangesTask::BuildChangeset
-(
-IDataSourceCache& cache,
-RevisionMap& revisionsOut,
-bvector<CacheChangeGroup*>& changesetChangeGroupsOut
-)
-    {
-    auto changeset = std::make_shared<WSChangeset>();
-
-    bool changesetClipped = false;
-    for (auto i = m_changeGroupIndexToSyncNext; i < m_changeGroups.size(); ++i)
-        {
-        CacheChangeGroup& changeGroup = *m_changeGroups[i];
-        if (!CanSyncChangeset(changeGroup))
-            {
-            break;
-            }
-
-        RevisionMap revisions;
-        WSChangeset::Instance* newInstance = AddChangeToChangeset(cache, *changeset, changeGroup, revisions, false);
-        if (nullptr == newInstance)
-            {
-            return nullptr;
-            }
-
-        if (m_options.GetMaxChangesetSize() != 0 &&
-            m_options.GetMaxChangesetSize() < changeset->CalculateSize() ||
-            m_options.GetMaxChangesetInstanceCount() != 0 &&
-            m_options.GetMaxChangesetInstanceCount() < changeset->GetInstanceCount())
-            {
-            changeset->RemoveInstance(*newInstance);
-            changesetClipped = true;
-            break;
-            }
-
-        revisionsOut.insert(revisions.begin(), revisions.end());
-        changesetChangeGroupsOut.push_back(&changeGroup);
-        m_changeGroupIndexToSyncNext += 1;
-        }
-
-    if (changeset->IsEmpty() && changesetClipped)
-        {
-        BeAssert(false && "Could not fit any changes into changeset. Check SyncOptions limitations");
-        return nullptr;
-        }
-
-    return changeset;
-    }
-
-/*--------------------------------------------------------------------------------------+
-* @bsimethod                                                    Vincas.Razma    10/2015
-+---------------+---------------+---------------+---------------+---------------+------*/
-WSChangeset::Instance* SyncLocalChangesTask::AddChangeToChangeset
-(
-IDataSourceCache& cache,
-WSChangeset& changeset,
-CacheChangeGroupCR changeGroup,
-RevisionMap& revisionsOut,
-bool ensureChangedInstanceInRoot
-)
-    {
-    if (IChangeManager::ChangeStatus::NoChange == changeGroup.GetRelationshipChange().GetChangeStatus())
-        {
-        auto& change = changeGroup.GetObjectChange();
-        auto revision = cache.GetChangeManager().ReadInstanceRevision(change.GetInstanceKey());
-        revisionsOut[revision->GetObjectId()] = revision;
-
-        auto state = ToWSChangesetChangeState(revision->GetChangeStatus());
-        return &changeset.AddInstance(revision->GetObjectId(), state, revision->GetChangedProperties());
-        }
-
-    auto& change = changeGroup.GetRelationshipChange();
-    auto revision = cache.GetChangeManager().ReadInstanceRevision(change.GetInstanceKey());
-    revisionsOut[revision->GetObjectId()] = revision;
-
-    ObjectId relId = revision->GetObjectId();
-    auto state = ToWSChangesetChangeState(revision->GetChangeStatus());
-
-    if (WSChangeset::Deleted == state)
-        {
-        return &changeset.AddInstance(relId, state, nullptr);
-        }
-    else if (WSChangeset::Created == state)
-        {
-        ObjectId sourceId = cache.FindInstance(change.GetSourceKey());
-        ObjectId targetId = cache.FindInstance(change.GetTargetKey());
-
-        WSChangeset::Instance* source = changeset.FindInstance(sourceId);
-        WSChangeset::Instance* target = changeset.FindInstance(targetId);
-
-        WSChangeset::ChangeState sourceState = WSChangeset::Existing;
-        WSChangeset::ChangeState targetState = WSChangeset::Existing;
-
-        JsonValuePtr sourceProperties;
-        JsonValuePtr targetProperties;
-
-        if (IChangeManager::ChangeStatus::NoChange != changeGroup.GetObjectChange().GetChangeStatus())
-            {
-            auto endKey = changeGroup.GetObjectChange().GetInstanceKey();
-            auto revision = cache.GetChangeManager().ReadInstanceRevision(endKey);
-            revisionsOut[revision->GetObjectId()] = revision;
-
-            if (change.GetSourceKey() == endKey)
-                {
-                sourceId = revision->GetObjectId();
-                sourceState = ToWSChangesetChangeState(revision->GetChangeStatus());
-                sourceProperties = revision->GetChangedProperties();
-
-                if (ensureChangedInstanceInRoot && nullptr == source && nullptr == target)
-                    {
-                    source = &changeset.AddInstance(sourceId, sourceState, sourceProperties);
-                    }
-                }
-            else if (change.GetTargetKey() == endKey)
-                {
-                targetId = revision->GetObjectId();
-                targetState = ToWSChangesetChangeState(revision->GetChangeStatus());
-                targetProperties = revision->GetChangedProperties();
-
-                if (ensureChangedInstanceInRoot && nullptr == source && nullptr == target)
-                    {
-                    target = &changeset.AddInstance(targetId, targetState, targetProperties);
-                    }
-                }
-            else
-                {
-                BeAssert(false);
-                return nullptr;
-                }
-            }
-
-        if (nullptr == source && nullptr == target)
-            {
-            source = &changeset.AddInstance(sourceId, sourceState, sourceProperties);
-            target = &source->AddRelatedInstance(relId, state, ECRelatedInstanceDirection::Forward,
-                targetId, targetState, targetProperties);
-
-            return source;
-            }
-        else if (nullptr == source)
-            {
-            source = &target->AddRelatedInstance(relId, state, ECRelatedInstanceDirection::Backward,
-                sourceId, sourceState, sourceProperties);
-            return source;
-            }
-        else if (nullptr == target)
-            {
-            target = &source->AddRelatedInstance(relId, state, ECRelatedInstanceDirection::Forward,
-                targetId, targetState, targetProperties);
-            return target;
-            }
-        else
-            {
-            BeAssert(false && "Both relationship ends are already in changeset");
-            return nullptr;
-            }
-        }
-
-    BeAssert(false && "Change state not supported");
-    return nullptr;
-    }
-
-/*--------------------------------------------------------------------------------------+
-* @bsimethod
-+---------------+---------------+---------------+---------------+---------------+------*/
-WSChangesetPtr SyncLocalChangesTask::BuildSingleInstanceChangeset
-(
-IDataSourceCache& cache,
-CacheChangeGroupCR changeGroup,
-RevisionMap& revisionsOut
-)
-    {
-    auto changeset = std::make_shared<WSChangeset>(WSChangeset::SingeInstance);
-
-    if (nullptr == AddChangeToChangeset(cache, *changeset, changeGroup, revisionsOut, true))
-        {
-        return nullptr;
-        }
-
-    return changeset;
-    }
-
-/*--------------------------------------------------------------------------------------+
-* @bsimethod
-+---------------+---------------+---------------+---------------+---------------+------*/
-WSChangeset::ChangeState SyncLocalChangesTask::ToWSChangesetChangeState(IChangeManager::ChangeStatus status) const
-    {
-    // TODO: USE WSChangeset::ChangeState in IChangeManager?
-    switch (status)
-        {
-        case IChangeManager::ChangeStatus::NoChange:
-            return WSChangeset::ChangeState::Existing;
-        case IChangeManager::ChangeStatus::Created:
-            return WSChangeset::ChangeState::Created;
-        case IChangeManager::ChangeStatus::Modified:
-            return WSChangeset::ChangeState::Modified;
-        case IChangeManager::ChangeStatus::Deleted:
-            return WSChangeset::ChangeState::Deleted;
-        default:
-            break;
-        }
-    BeAssert(false);
-    return WSChangeset::ChangeState::Existing;
-    }
-
-/*--------------------------------------------------------------------------------------+
-* @bsimethod
-+---------------+---------------+---------------+---------------+---------------+------*/
-void SyncLocalChangesTask::ReportProgress(double currentFileBytesUploaded, Utf8StringCR label) const
-    {
-    if (!m_onProgressCallback)
-        {
-        return;
-        }
-
-    double synced = (double) (m_changeGroupIndexToSyncNext - 1) / m_changeGroups.size();
-    synced = trunc(synced * 100) / 100;
-
-    m_onProgressCallback(synced, label, (double) m_totalBytesUploaded + currentFileBytesUploaded, (double) m_totalBytesToUpload);
-    }
-
-/*--------------------------------------------------------------------------------------+
-* @bsimethod
-+---------------+---------------+---------------+---------------+---------------+------*/
-void SyncLocalChangesTask::ReportFinalProgress() const
-    {
-    if (!m_onProgressCallback)
-        {
-        return;
-        }
-
-    m_onProgressCallback(1, "", (double) m_totalBytesUploaded, (double) m_totalBytesToUpload);
-    }
-
-/*--------------------------------------------------------------------------------------+
-* @bsimethod                                                    Vincas.Razma    12/2013
-+---------------+---------------+---------------+---------------+---------------+------*/
-ResponseGuardPtr SyncLocalChangesTask::CreateResponseGuard(Utf8StringCR objectLabel, bool isFileBeingUploaded) const
-    {
-    ReportProgress(0, objectLabel);
-
-    HttpRequest::ProgressCallback onProgress;
-
-    if (isFileBeingUploaded)
-        {
-        onProgress = std::bind(&SyncLocalChangesTask::ReportProgress, this, std::placeholders::_1, objectLabel);
-        }
-
-    return ResponseGuard::Create(GetCancellationToken(), onProgress);
-    }
-
-/*--------------------------------------------------------------------------------------+
-* @bsimethod                                                    Vincas.Razma    08/2014
-+---------------+---------------+---------------+---------------+---------------+------*/
-void SyncLocalChangesTask::RegisterFailedSync(IDataSourceCache& cache, CacheChangeGroupCR changeGroup, CachingDataSource::ErrorCR error, Utf8StringCR objectLabel)
-    {
-    if (changeGroup.GetObjectChange().GetChangeStatus() != IChangeManager::ChangeStatus::NoChange ||
-        changeGroup.GetFileChange().GetChangeStatus() != IChangeManager::ChangeStatus::NoChange)
-        {
-        ObjectId objectId = cache.FindInstance(changeGroup.GetObjectChange().GetInstanceKey());
-        GetFailedObjects().push_back(CachingDataSource::FailedObject(objectId, objectLabel, error));
-        }
-    if (changeGroup.GetRelationshipChange().GetChangeStatus() != IChangeManager::ChangeStatus::NoChange)
-        {
-        ObjectId objectId = cache.FindRelationship(changeGroup.GetRelationshipChange().GetInstanceKey());
-        GetFailedObjects().push_back(CachingDataSource::FailedObject(objectId, objectLabel, error));
-        }
-    }
-
-/*--------------------------------------------------------------------------------------+
-* @bsimethod                                                    Vincas.Razma    05/2015
-+---------------+---------------+---------------+---------------+---------------+------*/
-void SyncLocalChangesTask::SetUpdatedInstanceKeyInChangeGroups(ECInstanceKey oldKey, ECInstanceKey newKey)
-    {
-    if (!oldKey.IsValid() || !newKey.IsValid())
-        {
-        BeAssert(false);
-        return;
-        }
-
-    for (auto& group : m_changeGroups)
-        {
-        if (group->GetFileChange().GetInstanceKey() == oldKey)
-            {
-            group->GetFileChange().SetInstanceKey(newKey);
-            }
-        if (group->GetObjectChange().GetInstanceKey() == oldKey)
-            {
-            group->GetObjectChange().SetInstanceKey(newKey);
-            }
-        if (group->GetRelationshipChange().GetInstanceKey() == oldKey)
-            {
-            group->GetRelationshipChange().SetInstanceKey(newKey);
-            }
-        if (group->GetRelationshipChange().GetSourceKey() == oldKey)
-            {
-            group->GetRelationshipChange().SetSourceKey(newKey);
-            }
-        if (group->GetRelationshipChange().GetTargetKey() == oldKey)
-            {
-            group->GetRelationshipChange().SetTargetKey(newKey);
-            }
-        }
-    }
+/*--------------------------------------------------------------------------------------+
+ |
+ |     $Source: Cache/SyncLocalChangesTask.cpp $
+ |
+ |  $Copyright: (c) 2015 Bentley Systems, Incorporated. All rights reserved. $
+ |
+ +--------------------------------------------------------------------------------------*/
+
+#include "SyncLocalChangesTask.h"
+
+#include <Bentley/BeTimeUtilities.h>
+#include <WebServices/Cache/Util/FileUtil.h>
+#include <WebServices/Client/WSChangeset.h>
+#include <DgnClientFx/Utils/Http/HttpStatusHelper.h>
+
+#include "Util/JsonUtil.h"
+
+USING_NAMESPACE_BENTLEY_WEBSERVICES
+
+/*--------------------------------------------------------------------------------------+
+* @bsimethod                                             William.Francis         01/2015
++---------------+---------------+---------------+---------------+---------------+------*/
+SyncLocalChangesTask::SyncLocalChangesTask
+(
+CachingDataSourcePtr cachingDataSource,
+std::shared_ptr<bset<ECInstanceKey>> objectsToSync,
+SyncOptions options,
+CachingDataSource::SyncProgressCallback&& onProgress,
+ICancellationTokenPtr ct
+) :
+CachingTaskBase(cachingDataSource, ct),
+m_objectsToSyncPtr(objectsToSync),
+m_options(options),
+m_onProgressCallback(onProgress),
+m_totalBytesToUpload(0),
+m_totalBytesUploaded(0),
+m_changeGroupIndexToSyncNext(0)
+    {}
+
+/*--------------------------------------------------------------------------------------+
+* @bsimethod                                                    Vincas.Razma    08/2014
++---------------+---------------+---------------+---------------+---------------+------*/
+void SyncLocalChangesTask::_OnExecute()
+    {
+    auto txn = m_ds->StartCacheTransaction();
+
+    if (SUCCESS != txn.GetCache().GetChangeManager().CommitLocalDeletions() ||
+        SUCCESS != PrepareChangeGroups(txn.GetCache()))
+        {
+        SetError();
+        return;
+        }
+
+    m_serverInfo = m_ds->GetServerInfo(txn);
+    txn.Commit();
+
+    SyncNext();
+    }
+
+/*--------------------------------------------------------------------------------------+
+* @bsimethod
++---------------+---------------+---------------+---------------+---------------+------*/
+BentleyStatus SyncLocalChangesTask::PrepareChangeGroups(IDataSourceCache& cache)
+    {
+    if (!cache.GetChangeManager().HasChanges())
+        {
+        return SUCCESS;
+        }
+
+    ChangeManager::Changes changesToSync;
+    if (m_objectsToSyncPtr == nullptr)
+        {
+        // Sync all
+        if (SUCCESS != cache.GetChangeManager().GetChanges(changesToSync, true))
+            {
+            return ERROR;
+            }
+        }
+    else
+        {
+        // Sync specific
+        for (auto instanceKey : *m_objectsToSyncPtr)
+            {
+            if (SUCCESS != cache.GetChangeManager().GetChanges(instanceKey, changesToSync))
+                {
+                return ERROR;
+                }
+            }
+        }
+
+    m_changeGroups = ChangesGraph(changesToSync).BuildCacheChangeGroups();
+
+    for (CacheChangeGroupPtr changeGroup : m_changeGroups)
+        {
+        if (IChangeManager::ChangeStatus::NoChange != changeGroup->GetFileChange().GetChangeStatus())
+            {
+            BeFileName filePath = cache.ReadFilePath(changeGroup->GetFileChange().GetInstanceKey());
+            m_totalBytesToUpload += FileUtil::GetFileSize(filePath);
+            }
+        }
+
+    return SUCCESS;
+    }
+
+/*--------------------------------------------------------------------------------------+
+* @bsimethod                                                    Vincas.Razma    08/2014
++---------------+---------------+---------------+---------------+---------------+------*/
+void SyncLocalChangesTask::_OnError(CachingDataSource::ErrorCR error)
+    {}
+
+/*--------------------------------------------------------------------------------------+
+* @bsimethod                                                    Vincas.Razma    08/2014
++---------------+---------------+---------------+---------------+---------------+------*/
+void SyncLocalChangesTask::OnSyncDone()
+    {
+    if (m_objectsToRefreshAfterSync.empty())
+        {
+        return;
+        }
+
+    m_ds->DownloadAndCacheChildren(m_objectsToRefreshAfterSync, GetCancellationToken())
+        ->Then([=] (CachingDataSource::Result& result)
+        {
+        if (!result.IsSuccess())
+            {
+            SetError(result.GetError());
+            }
+        });
+    }
+
+/*--------------------------------------------------------------------------------------+
+* @bsimethod                                                    Vincas.Razma    08/2014
++---------------+---------------+---------------+---------------+---------------+------*/
+void SyncLocalChangesTask::SyncNext()
+    {
+    if (IsTaskCanceled()) return;
+
+    if (m_changeGroupIndexToSyncNext >= m_changeGroups.size())
+        {
+        ReportFinalProgress();
+        OnSyncDone();
+        return;
+        }
+
+    CacheChangeGroupPtr changeGroup = m_changeGroups[m_changeGroupIndexToSyncNext];
+
+    AsyncTaskPtr<void> task;
+    if (CanSyncChangeset(*changeGroup))
+        {
+        task = SyncNextChangeset();
+        }
+    else
+        {
+        m_changeGroupIndexToSyncNext++;
+        task = SyncChangeGroup(changeGroup);
+        }
+
+    task->Then(m_ds->GetCacheAccessThread(), [=]
+        {
+        SyncNext();
+        });
+    }
+
+/*--------------------------------------------------------------------------------------+
+* @bsimethod                                                    Vincas.Razma    08/2014
++---------------+---------------+---------------+---------------+---------------+------*/
+AsyncTaskPtr<void> SyncLocalChangesTask::SyncNextChangeset()
+    {
+    return m_ds->GetCacheAccessThread()->ExecuteAsync([=]
+        {
+        if (IsTaskCanceled()) return;
+        auto txn = m_ds->StartCacheTransaction();
+
+        auto revisions = std::make_shared<RevisionMap>();
+        auto changesetChangeGroups = std::make_shared<bvector<CacheChangeGroup*>>();
+        auto changeset = BuildChangeset(txn.GetCache(), *revisions, *changesetChangeGroups);
+        if (nullptr == changeset || changeset->IsEmpty())
+            {
+            SetError();
+            return;
+            }
+
+        auto changesetBody = HttpStringBody::Create(std::make_shared<Utf8String>(changeset->ToRequestString()));
+        ResponseGuardPtr guard = CreateResponseGuard(nullptr, false); // TODO: label
+
+        m_ds->GetClient()->SendChangesetRequest(changesetBody, guard->GetProgressCallback(), guard)
+            ->Then(m_ds->GetCacheAccessThread(), [=] (WSChangesetResult result)
+            {
+            if (!result.IsSuccess())
+                {
+                SetError(result.GetError());
+                return;
+                }
+
+            rapidjson::Document changesetResponse;
+            result.GetValue()->AsRapidJson(changesetResponse);
+
+            auto handler = [&] (ObjectIdCR oldId, ObjectIdCR newId)
+                {
+                revisions->find(oldId)->second->SetRemoteId(newId.remoteId);
+                return SUCCESS;
+                };
+
+            if (SUCCESS != changeset->ExtractNewIdsFromResponse(changesetResponse, handler))
+                {
+                SetError();
+                return;
+                };
+
+            auto txn = m_ds->StartCacheTransaction();
+            for (auto& pair : *revisions)
+                {
+                if (SUCCESS != txn.GetCache().GetChangeManager().CommitInstanceRevision(*pair.second))
+                    {
+                    SetError();
+                    return;
+                    };
+                }
+
+            for (auto changeGroup : *changesetChangeGroups)
+                {
+                changeGroup->SetSynced(true);
+                }
+            txn.Commit();
+            });
+        });
+    }
+
+/*--------------------------------------------------------------------------------------+
+* @bsimethod
++---------------+---------------+---------------+---------------+---------------+------*/
+bool SyncLocalChangesTask::CanSyncChangeset(CacheChangeGroupCR changeGroup) const
+    {
+    return
+        m_options.GetUseChangesets() &&
+        m_serverInfo.GetWebApiVersion() >= BeVersion(2, 1) &&
+        changeGroup.GetFileChange().GetChangeStatus() == IChangeManager::ChangeStatus::NoChange;
+    }
+
+/*--------------------------------------------------------------------------------------+
+* @bsimethod                                                    Vincas.Razma    08/2014
++---------------+---------------+---------------+---------------+---------------+------*/
+AsyncTaskPtr<void> SyncLocalChangesTask::SyncChangeGroup(CacheChangeGroupPtr changeGroup)
+    {
+    if (changeGroup->GetObjectChange().GetChangeStatus() == IChangeManager::ChangeStatus::Created ||
+        changeGroup->GetRelationshipChange().GetChangeStatus() == IChangeManager::ChangeStatus::Created)
+        {
+        return SyncCreation(changeGroup);
+        }
+    else if (changeGroup->GetObjectChange().GetChangeStatus() == IChangeManager::ChangeStatus::Modified)
+        {
+        return SyncObjectModification(changeGroup);
+        }
+    else if (changeGroup->GetFileChange().GetChangeStatus() == IChangeManager::ChangeStatus::Modified)
+        {
+        return SyncFileModification(changeGroup);
+        }
+    else if (changeGroup->GetObjectChange().GetChangeStatus() == IChangeManager::ChangeStatus::Deleted ||
+             changeGroup->GetRelationshipChange().GetChangeStatus() == IChangeManager::ChangeStatus::Deleted)
+        {
+        return SyncObjectDeletion(changeGroup);
+        }
+    else
+        {
+        BeAssert(false && "Sync not supported for this change");
+        SetError();
+
+        return CreateCompletedAsyncTask();
+        }
+    }
+
+/*--------------------------------------------------------------------------------------+
+* @bsimethod                                                    Vincas.Razma    08/2014
++---------------+---------------+---------------+---------------+---------------+------*/
+AsyncTaskPtr<void> SyncLocalChangesTask::SyncCreation(CacheChangeGroupPtr changeGroup)
+    {
+    return m_ds->GetCacheAccessThread()->ExecuteAsync([=]
+        {
+        if (IsTaskCanceled()) return;
+        auto txn = m_ds->StartCacheTransaction();
+
+        Utf8String objectLabel = m_ds->GetObjectLabel(txn, changeGroup->GetObjectChange().GetInstanceKey());
+
+        IChangeManager::FileRevisionPtr fileRevision;
+
+        BeFileName filePath;
+        uint64_t currentFileSize = 0;
+
+        if (changeGroup->GetFileChange().GetChangeStatus() != IChangeManager::ChangeStatus::NoChange)
+            {
+            fileRevision = txn.GetCache().GetChangeManager().ReadFileRevision(changeGroup->GetFileChange().GetInstanceKey());
+            filePath = fileRevision->GetFilePath();
+            currentFileSize = FileUtil::GetFileSize(filePath);
+            }
+
+        if (!changeGroup->AreAllDependenciesSynced())
+            {
+            BeAssert(false && "One or more dependencies were not synced");
+            RegisterFailedSync(txn.GetCache(), *changeGroup, CachingDataSource::Status::DependencyNotSynced, objectLabel);
+            return;
+            }
+
+        auto revisions = std::make_shared<RevisionMap>();
+        auto changeset = BuildSingleInstanceChangeset(txn.GetCache(), *changeGroup, *revisions);
+        if (nullptr == changeset)
+            {
+            SetError();
+            return;
+            }
+
+        Json::Value creationJson;
+        changeset->ToRequestJson(creationJson);
+
+        ResponseGuardPtr guard = CreateResponseGuard(objectLabel, 0 != currentFileSize);
+
+        m_ds->GetClient()->SendCreateObjectRequest(creationJson, filePath, guard->GetProgressCallback(), guard)
+            ->Then(m_ds->GetCacheAccessThread(), [=] (WSCreateObjectResult& objectsResult)
+            {
+            if (!objectsResult.IsSuccess())
+                {
+                m_totalBytesToUpload -= currentFileSize;
+                HandleSyncError(objectsResult.GetError(), changeGroup, objectLabel);
+                return;
+                }
+
+            m_totalBytesUploaded += currentFileSize;
+
+            auto txn = m_ds->StartCacheTransaction();
+
+            auto handler = [&] (ObjectIdCR oldId, ObjectIdCR newId)
+                {
+                revisions->find(oldId)->second->SetRemoteId(newId.remoteId);
+                return SUCCESS;
+                };
+
+            //! TODO: return HttpBody from WSCreateObjectResult
+            rapidjson::Document rapidJsonBody;
+            JsonUtil::ToRapidJson(objectsResult.GetValue().GetObject(), rapidJsonBody);
+
+            if (SUCCESS != changeset->ExtractNewIdsFromResponse(rapidJsonBody, handler))
+                {
+                SetError();
+                return;
+                };
+
+            for (auto& pair : *revisions)
+                {
+                if (SUCCESS != txn.GetCache().GetChangeManager().CommitInstanceRevision(*pair.second))
+                    {
+                    SetError();
+                    return;
+                    };
+                }
+
+            if (changeGroup->GetFileChange().GetChangeStatus() != IChangeManager::ChangeStatus::NoChange)
+                {
+                if (SUCCESS != txn.GetCache().GetChangeManager().CommitFileRevision(*fileRevision))
+                    {
+                    SetError();
+                    return;
+                    }
+                }
+
+            changeGroup->SetSynced(true);
+
+            if (changeGroup->GetObjectChange().GetChangeStatus() == IChangeManager::ChangeStatus::Created)
+                {
+                ObjectId newObjectId = txn.GetCache().FindInstance(changeGroup->GetObjectChange().GetInstanceKey());
+                if (m_ds->GetServerInfo(txn).GetVersion() < BeVersion(2, 0))
+                    {
+                    m_ds->CacheObject(newObjectId, GetCancellationToken())
+                        ->Then(m_ds->GetCacheAccessThread(), [=] (CachingDataSource::Result result)
+                        {
+                        if (!result.IsSuccess())
+                            {
+                            SetError(result.GetError());
+                            return;
+                            }
+                        });
+                    }
+                else
+                    {
+                    // TFS#198198: Workaround for WSG 2.2 eBECPlugin Document import where created instance is of derived class
+                    ECClassCP newInstanceClass = txn.GetCache().GetAdapter().GetECClass(newObjectId);
+                    WSQuery query(*newInstanceClass, true);
+                    query.SetFilter("$id+eq+'" + newObjectId.remoteId + "'");
+
+                    m_ds->GetClient()->SendQueryRequest(query, nullptr, nullptr, GetCancellationToken())
+                        ->Then(m_ds->GetCacheAccessThread(), [=] (WSObjectsResult result)
+                        {
+                        if (!result.IsSuccess())
+                            {
+                            SetError(result.GetError());
+                            return;
+                            }
+
+                        auto txn = m_ds->StartCacheTransaction();
+
+                        bmap<ECInstanceKey, ECInstanceKey> changedKeys;
+                        if (SUCCESS != txn.GetCache().GetChangeManager().UpdateCreatedInstance(newObjectId, result.GetValue(), changedKeys))
+                            {
+                            SetError();
+                            return;
+                            }
+
+                        for (auto& pair : changedKeys)
+                            {
+                            SetUpdatedInstanceKeyInChangeGroups(pair.first, pair.second);
+                            }
+
+                        txn.Commit();
+                        });
+                    }
+                }
+
+            txn.Commit();
+            });
+        });
+    }
+
+/*--------------------------------------------------------------------------------------+
+* @bsimethod                                                    Vincas.Razma    08/2014
++---------------+---------------+---------------+---------------+---------------+------*/
+void SyncLocalChangesTask::HandleSyncError(WSErrorCR error, CacheChangeGroupPtr changeGroup, Utf8StringCR objectLabel)
+    {
+    if (WSError::Status::ReceivedError == error.GetStatus())
+        {
+        auto txn = m_ds->StartCacheTransaction();
+        RegisterFailedSync(txn.GetCache(), *changeGroup, error, objectLabel);
+        }
+    else
+        {
+        SetError(error);
+        }
+    }
+
+/*--------------------------------------------------------------------------------------+
+* @bsimethod                                                    Vincas.Razma    08/2014
++---------------+---------------+---------------+---------------+---------------+------*/
+AsyncTaskPtr<void> SyncLocalChangesTask::SyncObjectModification(CacheChangeGroupPtr changeGroup)
+    {
+    return m_ds->GetCacheAccessThread()->ExecuteAsync([=]
+        {
+        if (IsTaskCanceled()) return;
+        auto txn = m_ds->StartCacheTransaction();
+
+        ECInstanceKey instanceKey = changeGroup->GetObjectChange().GetInstanceKey();
+        auto revision = txn.GetCache().GetChangeManager().ReadInstanceRevision(instanceKey);
+
+        Utf8String objectLabel = m_ds->GetObjectLabel(txn, revision->GetObjectId());
+        Utf8String eTag = txn.GetCache().ReadInstanceCacheTag(revision->GetObjectId());
+        auto properties = revision->GetChangedProperties();
+
+        ResponseGuardPtr guard = CreateResponseGuard(objectLabel, false);
+        m_ds->GetClient()->SendUpdateObjectRequest(revision->GetObjectId(), *properties, eTag, guard->GetProgressCallback(), guard)
+            ->Then(m_ds->GetCacheAccessThread(), [=] (WSUpdateObjectResult& result)
+            {
+            if (!result.IsSuccess())
+                {
+                HandleSyncError(result.GetError(), changeGroup, objectLabel);
+                return;
+                }
+
+            auto txn = m_ds->StartCacheTransaction();
+            if (SUCCESS != txn.GetCache().GetChangeManager().CommitInstanceRevision(*revision))
+                {
+                SetError();
+                return;
+                }
+            txn.Commit();
+            });
+        });
+    }
+
+/*--------------------------------------------------------------------------------------+
+* @bsimethod                                                    Vincas.Razma    08/2014
++---------------+---------------+---------------+---------------+---------------+------*/
+AsyncTaskPtr<void> SyncLocalChangesTask::SyncFileModification(CacheChangeGroupPtr changeGroup)
+    {
+    return m_ds->GetCacheAccessThread()->ExecuteAsync([=]
+        {
+        if (IsTaskCanceled()) return;
+        auto txn = m_ds->StartCacheTransaction();
+
+        auto instanceKey = changeGroup->GetFileChange().GetInstanceKey();
+        auto revision = txn.GetCache().GetChangeManager().ReadFileRevision(instanceKey);
+
+        ObjectId objectId = revision->GetObjectId();
+        Utf8String objectLabel = m_ds->GetObjectLabel(txn, revision->GetObjectId());
+        BeFileName filePath = revision->GetFilePath();
+        uint64_t currentFileSize = FileUtil::GetFileSize(filePath);
+
+        ResponseGuardPtr guard = CreateResponseGuard(objectLabel, true);
+
+        m_ds->GetClient()->SendUpdateFileRequest(objectId, filePath, guard->GetProgressCallback(), guard)
+            ->Then(m_ds->GetCacheAccessThread(), [=] (WSUpdateFileResult& result)
+            {
+            if (!result.IsSuccess())
+                {
+                m_totalBytesToUpload -= currentFileSize;
+                SetError(result.GetError());
+                return;
+                }
+
+            auto txn = m_ds->StartCacheTransaction();
+            m_totalBytesUploaded += currentFileSize;
+            if (SUCCESS != txn.GetCache().GetChangeManager().CommitFileRevision(*revision))
+                {
+                SetError();
+                return;
+                }
+            txn.Commit();
+            });
+        });
+    }
+
+/*--------------------------------------------------------------------------------------+
+* @bsimethod                                                    Vincas.Razma    08/2014
++---------------+---------------+---------------+---------------+---------------+------*/
+AsyncTaskPtr<void> SyncLocalChangesTask::SyncObjectDeletion(CacheChangeGroupPtr changeGroup)
+    {
+    return m_ds->GetCacheAccessThread()->ExecuteAsync([=]
+        {
+        if (IsTaskCanceled()) return;
+
+        auto txn = m_ds->StartCacheTransaction();
+
+        ECInstanceKey instanceKey;
+        if (changeGroup->GetObjectChange().GetChangeStatus() == IChangeManager::ChangeStatus::Deleted)
+            {
+            instanceKey = changeGroup->GetObjectChange().GetInstanceKey();
+            }
+        else if (changeGroup->GetRelationshipChange().GetChangeStatus() == IChangeManager::ChangeStatus::Deleted)
+            {
+            instanceKey = changeGroup->GetRelationshipChange().GetInstanceKey();
+            }
+        else
+            {
+            SetError();
+            BeAssert(false);
+            return;
+            }
+
+        auto revision = txn.GetCache().GetChangeManager().ReadInstanceRevision(instanceKey);
+        Utf8String objectLabel = m_ds->GetObjectLabel(txn, revision->GetObjectId());
+        ResponseGuardPtr guard = CreateResponseGuard(objectLabel, false);
+
+        m_ds->GetClient()->SendDeleteObjectRequest(revision->GetObjectId(), guard)
+            ->Then(m_ds->GetCacheAccessThread(), [=] (WSUpdateFileResult& result)
+            {
+            if (!result.IsSuccess())
+                {
+                SetError(result.GetError());
+                return;
+                }
+
+            auto txn = m_ds->StartCacheTransaction();
+            if (SUCCESS != txn.GetCache().GetChangeManager().CommitInstanceRevision(*revision))
+                {
+                SetError();
+                return;
+                }
+            txn.Commit();
+            });
+        });
+    }
+
+/*--------------------------------------------------------------------------------------+
+* @bsimethod
++---------------+---------------+---------------+---------------+---------------+------*/
+WSChangesetPtr SyncLocalChangesTask::BuildChangeset
+(
+IDataSourceCache& cache,
+RevisionMap& revisionsOut,
+bvector<CacheChangeGroup*>& changesetChangeGroupsOut
+)
+    {
+    auto changeset = std::make_shared<WSChangeset>();
+
+    bool changesetClipped = false;
+    for (auto i = m_changeGroupIndexToSyncNext; i < m_changeGroups.size(); ++i)
+        {
+        CacheChangeGroup& changeGroup = *m_changeGroups[i];
+        if (!CanSyncChangeset(changeGroup))
+            {
+            break;
+            }
+
+        RevisionMap revisions;
+        WSChangeset::Instance* newInstance = AddChangeToChangeset(cache, *changeset, changeGroup, revisions, false);
+        if (nullptr == newInstance)
+            {
+            return nullptr;
+            }
+
+        if (m_options.GetMaxChangesetSize() != 0 &&
+            m_options.GetMaxChangesetSize() < changeset->CalculateSize() ||
+            m_options.GetMaxChangesetInstanceCount() != 0 &&
+            m_options.GetMaxChangesetInstanceCount() < changeset->GetInstanceCount())
+            {
+            changeset->RemoveInstance(*newInstance);
+            changesetClipped = true;
+            break;
+            }
+
+        revisionsOut.insert(revisions.begin(), revisions.end());
+        changesetChangeGroupsOut.push_back(&changeGroup);
+        m_changeGroupIndexToSyncNext += 1;
+        }
+
+    if (changeset->IsEmpty() && changesetClipped)
+        {
+        BeAssert(false && "Could not fit any changes into changeset. Check SyncOptions limitations");
+        return nullptr;
+        }
+
+    return changeset;
+    }
+
+/*--------------------------------------------------------------------------------------+
+* @bsimethod                                                    Vincas.Razma    10/2015
++---------------+---------------+---------------+---------------+---------------+------*/
+WSChangeset::Instance* SyncLocalChangesTask::AddChangeToChangeset
+(
+IDataSourceCache& cache,
+WSChangeset& changeset,
+CacheChangeGroupCR changeGroup,
+RevisionMap& revisionsOut,
+bool ensureChangedInstanceInRoot
+)
+    {
+    if (IChangeManager::ChangeStatus::NoChange == changeGroup.GetRelationshipChange().GetChangeStatus())
+        {
+        auto& change = changeGroup.GetObjectChange();
+        auto revision = cache.GetChangeManager().ReadInstanceRevision(change.GetInstanceKey());
+        revisionsOut[revision->GetObjectId()] = revision;
+
+        auto state = ToWSChangesetChangeState(revision->GetChangeStatus());
+        return &changeset.AddInstance(revision->GetObjectId(), state, revision->GetChangedProperties());
+        }
+
+    auto& change = changeGroup.GetRelationshipChange();
+    auto revision = cache.GetChangeManager().ReadInstanceRevision(change.GetInstanceKey());
+    revisionsOut[revision->GetObjectId()] = revision;
+
+    ObjectId relId = revision->GetObjectId();
+    auto state = ToWSChangesetChangeState(revision->GetChangeStatus());
+
+    if (WSChangeset::Deleted == state)
+        {
+        return &changeset.AddInstance(relId, state, nullptr);
+        }
+    else if (WSChangeset::Created == state)
+        {
+        ObjectId sourceId = cache.FindInstance(change.GetSourceKey());
+        ObjectId targetId = cache.FindInstance(change.GetTargetKey());
+
+        WSChangeset::Instance* source = changeset.FindInstance(sourceId);
+        WSChangeset::Instance* target = changeset.FindInstance(targetId);
+
+        WSChangeset::ChangeState sourceState = WSChangeset::Existing;
+        WSChangeset::ChangeState targetState = WSChangeset::Existing;
+
+        JsonValuePtr sourceProperties;
+        JsonValuePtr targetProperties;
+
+        if (IChangeManager::ChangeStatus::NoChange != changeGroup.GetObjectChange().GetChangeStatus())
+            {
+            auto endKey = changeGroup.GetObjectChange().GetInstanceKey();
+            auto revision = cache.GetChangeManager().ReadInstanceRevision(endKey);
+            revisionsOut[revision->GetObjectId()] = revision;
+
+            if (change.GetSourceKey() == endKey)
+                {
+                sourceId = revision->GetObjectId();
+                sourceState = ToWSChangesetChangeState(revision->GetChangeStatus());
+                sourceProperties = revision->GetChangedProperties();
+
+                if (ensureChangedInstanceInRoot && nullptr == source && nullptr == target)
+                    {
+                    source = &changeset.AddInstance(sourceId, sourceState, sourceProperties);
+                    }
+                }
+            else if (change.GetTargetKey() == endKey)
+                {
+                targetId = revision->GetObjectId();
+                targetState = ToWSChangesetChangeState(revision->GetChangeStatus());
+                targetProperties = revision->GetChangedProperties();
+
+                if (ensureChangedInstanceInRoot && nullptr == source && nullptr == target)
+                    {
+                    target = &changeset.AddInstance(targetId, targetState, targetProperties);
+                    }
+                }
+            else
+                {
+                BeAssert(false);
+                return nullptr;
+                }
+            }
+
+        if (nullptr == source && nullptr == target)
+            {
+            source = &changeset.AddInstance(sourceId, sourceState, sourceProperties);
+            target = &source->AddRelatedInstance(relId, state, ECRelatedInstanceDirection::Forward,
+                targetId, targetState, targetProperties);
+
+            return source;
+            }
+        else if (nullptr == source)
+            {
+            source = &target->AddRelatedInstance(relId, state, ECRelatedInstanceDirection::Backward,
+                sourceId, sourceState, sourceProperties);
+            return source;
+            }
+        else if (nullptr == target)
+            {
+            target = &source->AddRelatedInstance(relId, state, ECRelatedInstanceDirection::Forward,
+                targetId, targetState, targetProperties);
+            return target;
+            }
+        else
+            {
+            BeAssert(false && "Both relationship ends are already in changeset");
+            return nullptr;
+            }
+        }
+
+    BeAssert(false && "Change state not supported");
+    return nullptr;
+    }
+
+/*--------------------------------------------------------------------------------------+
+* @bsimethod
++---------------+---------------+---------------+---------------+---------------+------*/
+WSChangesetPtr SyncLocalChangesTask::BuildSingleInstanceChangeset
+(
+IDataSourceCache& cache,
+CacheChangeGroupCR changeGroup,
+RevisionMap& revisionsOut
+)
+    {
+    auto changeset = std::make_shared<WSChangeset>(WSChangeset::SingeInstance);
+
+    if (nullptr == AddChangeToChangeset(cache, *changeset, changeGroup, revisionsOut, true))
+        {
+        return nullptr;
+        }
+
+    return changeset;
+    }
+
+/*--------------------------------------------------------------------------------------+
+* @bsimethod
++---------------+---------------+---------------+---------------+---------------+------*/
+WSChangeset::ChangeState SyncLocalChangesTask::ToWSChangesetChangeState(IChangeManager::ChangeStatus status) const
+    {
+    // TODO: USE WSChangeset::ChangeState in IChangeManager?
+    switch (status)
+        {
+        case IChangeManager::ChangeStatus::NoChange:
+            return WSChangeset::ChangeState::Existing;
+        case IChangeManager::ChangeStatus::Created:
+            return WSChangeset::ChangeState::Created;
+        case IChangeManager::ChangeStatus::Modified:
+            return WSChangeset::ChangeState::Modified;
+        case IChangeManager::ChangeStatus::Deleted:
+            return WSChangeset::ChangeState::Deleted;
+        default:
+            break;
+        }
+    BeAssert(false);
+    return WSChangeset::ChangeState::Existing;
+    }
+
+/*--------------------------------------------------------------------------------------+
+* @bsimethod
++---------------+---------------+---------------+---------------+---------------+------*/
+void SyncLocalChangesTask::ReportProgress(double currentFileBytesUploaded, Utf8StringCR label) const
+    {
+    if (!m_onProgressCallback)
+        {
+        return;
+        }
+
+    double synced = (double) (m_changeGroupIndexToSyncNext - 1) / m_changeGroups.size();
+    synced = trunc(synced * 100) / 100;
+
+    m_onProgressCallback(synced, label, (double) m_totalBytesUploaded + currentFileBytesUploaded, (double) m_totalBytesToUpload);
+    }
+
+/*--------------------------------------------------------------------------------------+
+* @bsimethod
++---------------+---------------+---------------+---------------+---------------+------*/
+void SyncLocalChangesTask::ReportFinalProgress() const
+    {
+    if (!m_onProgressCallback)
+        {
+        return;
+        }
+
+    m_onProgressCallback(1, "", (double) m_totalBytesUploaded, (double) m_totalBytesToUpload);
+    }
+
+/*--------------------------------------------------------------------------------------+
+* @bsimethod                                                    Vincas.Razma    12/2013
++---------------+---------------+---------------+---------------+---------------+------*/
+ResponseGuardPtr SyncLocalChangesTask::CreateResponseGuard(Utf8StringCR objectLabel, bool isFileBeingUploaded) const
+    {
+    ReportProgress(0, objectLabel);
+
+    HttpRequest::ProgressCallback onProgress;
+
+    if (isFileBeingUploaded)
+        {
+        onProgress = std::bind(&SyncLocalChangesTask::ReportProgress, this, std::placeholders::_1, objectLabel);
+        }
+
+    return ResponseGuard::Create(GetCancellationToken(), onProgress);
+    }
+
+/*--------------------------------------------------------------------------------------+
+* @bsimethod                                                    Vincas.Razma    08/2014
++---------------+---------------+---------------+---------------+---------------+------*/
+void SyncLocalChangesTask::RegisterFailedSync(IDataSourceCache& cache, CacheChangeGroupCR changeGroup, CachingDataSource::ErrorCR error, Utf8StringCR objectLabel)
+    {
+    if (changeGroup.GetObjectChange().GetChangeStatus() != IChangeManager::ChangeStatus::NoChange ||
+        changeGroup.GetFileChange().GetChangeStatus() != IChangeManager::ChangeStatus::NoChange)
+        {
+        ObjectId objectId = cache.FindInstance(changeGroup.GetObjectChange().GetInstanceKey());
+        GetFailedObjects().push_back(CachingDataSource::FailedObject(objectId, objectLabel, error));
+        }
+    if (changeGroup.GetRelationshipChange().GetChangeStatus() != IChangeManager::ChangeStatus::NoChange)
+        {
+        ObjectId objectId = cache.FindRelationship(changeGroup.GetRelationshipChange().GetInstanceKey());
+        GetFailedObjects().push_back(CachingDataSource::FailedObject(objectId, objectLabel, error));
+        }
+    }
+
+/*--------------------------------------------------------------------------------------+
+* @bsimethod                                                    Vincas.Razma    05/2015
++---------------+---------------+---------------+---------------+---------------+------*/
+void SyncLocalChangesTask::SetUpdatedInstanceKeyInChangeGroups(ECInstanceKey oldKey, ECInstanceKey newKey)
+    {
+    if (!oldKey.IsValid() || !newKey.IsValid())
+        {
+        BeAssert(false);
+        return;
+        }
+
+    for (auto& group : m_changeGroups)
+        {
+        if (group->GetFileChange().GetInstanceKey() == oldKey)
+            {
+            group->GetFileChange().SetInstanceKey(newKey);
+            }
+        if (group->GetObjectChange().GetInstanceKey() == oldKey)
+            {
+            group->GetObjectChange().SetInstanceKey(newKey);
+            }
+        if (group->GetRelationshipChange().GetInstanceKey() == oldKey)
+            {
+            group->GetRelationshipChange().SetInstanceKey(newKey);
+            }
+        if (group->GetRelationshipChange().GetSourceKey() == oldKey)
+            {
+            group->GetRelationshipChange().SetSourceKey(newKey);
+            }
+        if (group->GetRelationshipChange().GetTargetKey() == oldKey)
+            {
+            group->GetRelationshipChange().SetTargetKey(newKey);
+            }
+        }
+    }