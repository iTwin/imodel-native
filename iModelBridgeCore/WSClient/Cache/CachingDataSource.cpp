--- conflicted
+++ resolved
@@ -1,1468 +1,1464 @@
-/*--------------------------------------------------------------------------------------+
- |
- |     $Source: Cache/CachingDataSource.cpp $
- |
- |  $Copyright: (c) 2015 Bentley Systems, Incorporated. All rights reserved. $
- |
- +--------------------------------------------------------------------------------------*/
-
-#include <WebServices/Cache/CachingDataSource.h>
-
-#include <BeJsonCpp/BeJsonUtilities.h>
-#include <Bentley/BeDebugLog.h>
-#include <WebServices/Cache/Persistence/DataSourceCache.h>
-#include <WebServices/Cache/ServerQueryHelper.h>
-#include <WebServices/Cache/Transactions/CacheTransactionManager.h>
-#include <WebServices/Cache/Util/FileUtil.h>
-<<<<<<< HEAD
-#include <DgnClientFx/Utils/Http/HttpStatusHelper.h>
-=======
-#include <MobileDgn/Utils/Http/HttpStatusHelper.h>
-#include <Bentley/BeTimeUtilities.h>
->>>>>>> 5bc02450
-
-#include "CacheNavigationTask.h"
-#include "Logging.h"
-#include "DownloadFilesTask.h"
-#include "Persistence/Core/SchemaContext.h"
-#include "Persistence/RepositoryInfoStore.h"
-#include "SyncCachedDataTask.h"
-#include "SyncCachedInstancesTask.h"
-#include "SyncLocalChangesTask.h"
-#include "Util/StringHelper.h"
-
-USING_NAMESPACE_BENTLEY_DGNCLIENTFX_UTILS
-USING_NAMESPACE_BENTLEY_WEBSERVICES
-
-#define CachedResultsName_Navigation    "CachingDataSource.Navigation"
-#define CachedResultsName_Schemas       "CachingDataSource.Schemas"
-
-/*--------------------------------------------------------------------------------------+
-* @bsimethod                                            Benediktas.Lipnickas    09/2013
-+---------------+---------------+---------------+---------------+---------------+------*/
-CachingDataSource::CachingDataSource
-(
-IWSRepositoryClientPtr client,
-std::shared_ptr<ICacheTransactionManager> cacheTransactionManager,
-std::shared_ptr<IRepositoryInfoStore> infoStore,
-WorkerThreadPtr cacheAccessThread,
-BeFileNameCR temporaryDir
-) :
-m_client(client),
-m_cacheTransactionManager(cacheTransactionManager),
-m_infoStore(infoStore),
-m_cacheAccessThread(cacheAccessThread),
-m_cancellationToken(SimpleCancellationToken::Create()),
-m_temporaryDir(temporaryDir)
-    {}
-
-/*--------------------------------------------------------------------------------------+
-* @bsimethod                                                    Vincas.Razma    02/2013
-+---------------+---------------+---------------+---------------+---------------+------*/
-CachingDataSource::~CachingDataSource()
-    {
-    CancelAllTasksAndWait();
-    }
-
-/*--------------------------------------------------------------------------------------+
-* @bsimethod                                                    Vincas.Razma    10/2013
-+---------------+---------------+---------------+---------------+---------------+------*/
-void CachingDataSource::CancelAllTasksAndWait()
-    {
-    m_cancellationToken->SetCanceled();
-    m_cacheAccessThread->OnEmpty()->Wait();
-    }
-
-/*--------------------------------------------------------------------------------------+
-* @bsimethod                                                    Vincas.Razma    10/2013
-+---------------+---------------+---------------+---------------+---------------+------*/
-ICancellationTokenPtr CachingDataSource::CreateCancellationToken(ICancellationTokenPtr cancellationToken)
-    {
-    return MergeCancellationToken::Create(m_cancellationToken, cancellationToken);
-    }
-
-/*--------------------------------------------------------------------------------------+
-* @bsimethod                                                    Vincas.Razma    03/2014
-+---------------+---------------+---------------+---------------+---------------+------*/
-IWSRepositoryClientPtr CachingDataSource::GetClient() const
-    {
-    return m_client;
-    }
-
-/*--------------------------------------------------------------------------------------+
-* @bsimethod                                                    Vincas.Razma    03/2014
-+---------------+---------------+---------------+---------------+---------------+------*/
-void CachingDataSource::SetClient(IWSRepositoryClientPtr client)
-    {
-    m_client = client;
-    }
-
-/*--------------------------------------------------------------------------------------+
-* @bsimethod                                                    Vincas.Razma    03/2013
-+---------------+---------------+---------------+---------------+---------------+------*/
-CacheTransaction CachingDataSource::StartCacheTransaction()
-    {
-    return m_cacheTransactionManager->StartCacheTransaction();
-    }
-
-/*--------------------------------------------------------------------------------------+
-* @bsimethod                                                    Vincas.Razma    11/2013
-+---------------+---------------+---------------+---------------+---------------+------*/
-WorkerThreadPtr CachingDataSource::GetCacheAccessThread()
-    {
-    return m_cacheAccessThread;
-    }
-
-/*--------------------------------------------------------------------------------------+
-* @bsimethod                                                    Vincas.Razma    10/2013
-+---------------+---------------+---------------+---------------+---------------+------*/
-void CachingDataSource::SetClassesToAlwaysCacheChildren(const bset<Utf8String>& classesToAlwaysCacheChildren)
-    {
-    m_cachingOptions.SetClassesToAlwaysCacheChildren(classesToAlwaysCacheChildren);
-    }
-
-/*--------------------------------------------------------------------------------------+
-* @bsimethod                                                    Vincas.Razma    09/2014
-+---------------+---------------+---------------+---------------+---------------+------*/
-AsyncTaskPtr<CachingDataSource::OpenResult> CachingDataSource::OpenOrCreate
-(
-IWSRepositoryClientPtr client,
-BeFileNameCR cacheFilePath,
-CacheEnvironmentCR cacheEnvironment,
-WorkerThreadPtr cacheAccessThread
-)
-    {
-    double start = BeTimeUtilities::GetCurrentTimeAsUnixMillisDouble();
-
-    if (cacheAccessThread == nullptr)
-        {
-        Utf8PrintfString threadName("Cache '%s'", client->GetRepositoryId().c_str());
-        cacheAccessThread = WorkerThread::Create(threadName);
-        }
-
-    auto openResult = std::make_shared<OpenResult>();
-
-    return cacheAccessThread->ExecuteAsync([=]
-        {
-        ECDb::CreateParams params;
-        params.SetStartDefaultTxn(DefaultTxn::No); // Allow concurrent multiple connection access
-
-        std::unique_ptr<DataSourceCache> cache(new DataSourceCache());
-        if (cacheFilePath.DoesPathExist())
-            {
-            if (SUCCESS != cache->Open(cacheFilePath, cacheEnvironment, params))
-                {
-                openResult->SetError(Status::InternalCacheError);
-                return;
-                }
-            }
-        else
-            {
-            if (SUCCESS != cache->Create(cacheFilePath, cacheEnvironment, params))
-                {
-                openResult->SetError(Status::InternalCacheError);
-                return;
-                }
-            }
-
-        auto cacheTransactionManager = std::make_shared<CacheTransactionManager>(std::move(cache), cacheAccessThread);
-        auto infoStore = std::make_shared<RepositoryInfoStore>(cacheTransactionManager.get(), client, cacheAccessThread);
-
-        auto ds = std::shared_ptr<CachingDataSource>(new CachingDataSource(
-                                                     client,
-                                                     cacheTransactionManager,
-                                                     infoStore,
-                                                     cacheAccessThread,
-                                                     cacheEnvironment.temporaryFileCacheDir
-                                                     ));
-
-        auto txn = ds->StartCacheTransaction();
-        if (ds->m_infoStore->IsCacheInitialized(txn.GetCache()))
-            {
-            openResult->SetSuccess(ds);
-            return;
-            }
-
-        ds->UpdateSchemas(nullptr)
-            ->Then(cacheAccessThread, [=] (Result updateResult)
-            {
-            if (!updateResult.IsSuccess())
-                {
-                openResult->SetError(updateResult.GetError());
-                return;
-                }
-
-            auto txn = ds->StartCacheTransaction();
-            if (!ds->m_infoStore->IsCacheInitialized(txn.GetCache()))
-                {
-                if (SUCCESS != ds->m_infoStore->SetCacheInitialized(txn.GetCache()))
-                    {
-                    openResult->SetError(Status::InternalCacheError);
-                    BeAssert(false);
-                    }
-                }
-            txn.Commit();
-
-            openResult->SetSuccess(ds);
-            });
-        })
-        ->Then<OpenResult>([=]
-            {
-            double end = BeTimeUtilities::GetCurrentTimeAsUnixMillisDouble();
-            LOG.infov("CachingDataSource::OpenOrCreate() %s and took: %.2f ms", openResult->IsSuccess() ? "succeeded" : "failed", end - start);
-
-            return *openResult;
-            });
-    }
-
-/*--------------------------------------------------------------------------------------+
-* @bsimethod                                                    Vincas.Razma    02/2015
-+---------------+---------------+---------------+---------------+---------------+------*/
-CachingDataSourcePtr CachingDataSource::Create
-(
-IWSRepositoryClientPtr client,
-std::shared_ptr<ICacheTransactionManager> cacheTransactionManager,
-std::shared_ptr<IRepositoryInfoStore> infoStore,
-WorkerThreadPtr cacheAccessThread,
-BeFileNameCR temporaryDir
-)
-    {
-    return std::shared_ptr<CachingDataSource>(new CachingDataSource(client, cacheTransactionManager, infoStore, cacheAccessThread, temporaryDir));
-    }
-
-/*--------------------------------------------------------------------------------------+
-* @bsimethod                                             Benediktas.Lipnickas   10/2013
-+---------------+---------------+---------------+---------------+---------------+------*/
-AsyncTaskPtr<CachingDataSource::Result> CachingDataSource::UpdateSchemas(ICancellationTokenPtr cancellationToken)
-    {
-    cancellationToken = CreateCancellationToken(cancellationToken);
-
-    auto schemaDownloadResults = std::make_shared<bmap<ObjectId, WSFileResult>>();
-    auto temporaryFiles = std::make_shared<bvector<TempFilePtr>>();
-    auto result = std::make_shared<Result>(Result::Success());
-
-    return m_client->GetWSClient()->GetServerInfo(cancellationToken)
-        ->Then(m_cacheAccessThread, [=] (WSInfoResult infoResult)
-        {
-        if (!infoResult.IsSuccess())
-            {
-            result->SetError(infoResult.GetError());
-            return;
-            }
-
-        auto txn = StartCacheTransaction();
-        m_infoStore->CacheServerInfo(txn.GetCache(), infoResult.GetValue());
-        txn.Commit();
-        })
-            ->Then(m_cacheAccessThread, [=]
-            {
-            if (cancellationToken->IsCanceled())
-                {
-                result->SetError(Status::Canceled);
-                return;
-                }
-            if (!result->IsSuccess())
-                {
-                return;
-                }
-
-            // Ensure MetaSchema is available
-            auto txn = StartCacheTransaction();
-            if (!txn.GetCache().GetAdapter().HasECSchema("MetaSchema"))
-                {
-                if (SUCCESS != txn.GetCache().UpdateSchemas({GetMetaSchemaPath()}))
-                    {
-                    result->SetError(Status::InternalCacheError);
-                    return;
-                    }
-                }
-
-            // Update schema list
-            CachedResponseKey responseKey = CreateSchemaListResponseKey(txn);
-            Utf8String eTag = txn.GetCache().ReadResponseCacheTag(responseKey);
-            txn.Commit();
-
-            m_client->SendGetSchemasRequest(eTag, cancellationToken)
-                ->Then(m_cacheAccessThread, [=] (WSObjectsResult& objectsResult)
-                {
-                if (!objectsResult.IsSuccess())
-                    {
-                    result->SetError(objectsResult.GetError());
-                    return;
-                    }
-
-                auto txn = StartCacheTransaction();
-                if (SUCCESS != txn.GetCache().CacheResponse(responseKey, objectsResult.GetValue()))
-                    {
-                    result->SetError(Status::InternalCacheError);
-                    return;
-                    }
-                txn.Commit();
-                });
-            })
-                ->Then(m_cacheAccessThread, [=]
-                {
-                if (cancellationToken->IsCanceled())
-                    {
-                    result->SetError(Status::Canceled);
-                    return;
-                    }
-
-                if (!result->IsSuccess())
-                    {
-                    return;
-                    }
-
-                // Download changed schemas
-                auto txn = StartCacheTransaction();
-                bset<ObjectId> schemaIds;
-                if (CacheStatus::OK != txn.GetCache().ReadResponseObjectIds(CreateSchemaListResponseKey(txn), schemaIds))
-                    {
-                    result->SetError(Status::InternalCacheError);
-                    return;
-                    }
-
-                for (ObjectIdCR schemaId : schemaIds)
-                    {
-                    SchemaKey schemaKey = ReadSchemaKey(txn, schemaId);
-                    if (ECSchema::IsStandardSchema(schemaKey.m_schemaName))
-                        {
-                        continue;
-                        }
-
-                    Utf8String eTag = txn.GetCache().ReadFileCacheTag(schemaId);
-                    TempFilePtr schemaFile = GetTempFileForSchema(schemaKey);
-
-                    temporaryFiles->push_back(schemaFile);
-
-                    m_client->SendGetFileRequest(schemaId, schemaFile->GetPath(), eTag, nullptr, cancellationToken)
-                        ->Then(m_cacheAccessThread, [=] (WSFileResult& schemaFileResult)
-                        {
-                        schemaDownloadResults->insert({schemaId, schemaFileResult});
-                        });
-                    }
-                })
-                    ->Then(m_cacheAccessThread, [=]
-                    {
-                    if (cancellationToken->IsCanceled())
-                        {
-                        result->SetError(Status::Canceled);
-                        return;
-                        }
-
-                    if (!result->IsSuccess())
-                        {
-                        return;
-                        }
-
-                    // Get downloaded schema paths
-                    std::vector<BeFileName> changedSchemaPaths;
-                    for (auto& pair : *schemaDownloadResults)
-                        {
-                        const WSFileResult& downloadResult = pair.second;
-                        if (!downloadResult.IsSuccess())
-                            {
-                            result->SetError(downloadResult.GetError());
-                            return;
-                            }
-                        if (downloadResult.GetValue().IsModified())
-                            {
-                            changedSchemaPaths.push_back(downloadResult.GetValue().GetFilePath());
-                            }
-                        }
-
-                    // Load schemas
-                    std::vector<ECSchemaPtr> changedSchemas;
-                    if (SUCCESS != LoadSchemas(changedSchemaPaths, changedSchemas))
-                        {
-                        result->SetError(Status::InternalCacheError);
-                        return;
-                        }
-
-                    // Update schemas
-                    auto txn = StartCacheTransaction();
-                    if (SUCCESS != txn.GetCache().UpdateSchemas(changedSchemas))
-                        {
-                        result->SetError(Status::InternalCacheError);
-                        return;
-                        }
-
-                    // Cache schema files after schemas been updated
-                    for (auto& pair : *schemaDownloadResults)
-                        {
-                        if (SUCCESS != txn.GetCache().CacheFile(pair.first, pair.second.GetValue(), FileCache::Persistent))
-                            {
-                            result->SetError(Status::InternalCacheError);
-                            return;
-                            }
-                        }
-                    txn.Commit();
-
-                    temporaryFiles->clear();
-                    })
-                        ->Then<Result>([=]
-                        {
-                        return *result;
-                        });
-    }
-
-/*--------------------------------------------------------------------------------------+
-* @bsimethod                                                    Vincas.Razma    10/2014
-+---------------+---------------+---------------+---------------+---------------+------*/
-ECSchemaList CachingDataSource::GetRepositorySchemas(CacheTransactionCR txn)
-    {
-    ECSchemaList schemas;
-    for (SchemaKeyCR schemaKey : GetRepositorySchemaKeys(txn))
-        {
-        ECSchemaCP schema = txn.GetCache().GetAdapter().GetECSchema(Utf8String(schemaKey.m_schemaName));
-        if (nullptr == schema)
-            {
-            BeAssert(false);
-            continue;
-            }
-        schemas.push_back(schema);
-        }
-    return schemas;
-    }
-
-/*--------------------------------------------------------------------------------------+
-* @bsimethod                                                    Vincas.Razma    10/2014
-+---------------+---------------+---------------+---------------+---------------+------*/
-bvector<SchemaKey> CachingDataSource::GetRepositorySchemaKeys(CacheTransactionCR txn)
-    {
-    bvector<SchemaKey> keys;
-
-    Json::Value schemaDefs;
-    if (CacheStatus::OK != txn.GetCache().ReadResponse(CreateSchemaListResponseKey(txn), schemaDefs))
-        {
-        return keys;
-        }
-
-    for (JsonValueCR schemaDef : schemaDefs)
-        {
-        Utf8String schemaName = schemaDef["Name"].asString();
-        uint32_t major = schemaDef["VersionMajor"].asInt();
-        uint32_t minor = schemaDef["VersionMinor"].asInt();
-
-        keys.push_back(SchemaKey(schemaName.c_str(), major, minor));
-        }
-
-    return keys;
-    }
-
-/*--------------------------------------------------------------------------------------+
-* @bsimethod                                                    Vincas.Razma    08/2014
-+---------------+---------------+---------------+---------------+---------------+------*/
-WSInfo CachingDataSource::GetServerInfo(CacheTransactionCR txn)
-    {
-    return m_infoStore->GetServerInfo(txn.GetCache());
-    }
-
-/*--------------------------------------------------------------------------------------+
-* @bsimethod                                                    Vincas.Razma    08/2014
-+---------------+---------------+---------------+---------------+---------------+------*/
-TempFilePtr CachingDataSource::GetTempFileForSchema(SchemaKeyCR schemaKey)
-    {
-    if (schemaKey.m_schemaName.empty())
-        {
-        return GetTempFile(BeGuid().ToString(), ObjectId());
-        }
-
-    Utf8PrintfString schemaFileName
-        (
-        "%s.%02d.%02d.ecschema.xml",
-        Utf8String(schemaKey.m_schemaName).c_str(),
-        schemaKey.m_versionMajor,
-        schemaKey.m_versionMinor
-        );
-
-    return GetTempFile(schemaFileName, ObjectId());
-    }
-
-/*--------------------------------------------------------------------------------------+
-* @bsimethod                                                    Vincas.Razma    08/2014
-+---------------+---------------+---------------+---------------+---------------+------*/
-SchemaKey CachingDataSource::ReadSchemaKey(CacheTransactionCR txn, ObjectIdCR schemaid)
-    {
-    Json::Value schemaDef;
-    if (CacheStatus::OK != txn.GetCache().ReadInstance(schemaid, schemaDef))
-        {
-        BeAssert(false && "SchemaDef should be cached before calling this functions");
-        return SchemaKey();
-        }
-
-    return SchemaKey(
-        schemaDef["Name"].asCString(),
-        schemaDef["VersionMajor"].asInt(),
-        schemaDef["VersionMinor"].asInt()
-        );
-    }
-
-/*--------------------------------------------------------------------------------------+
-* @bsimethod                                                    Vincas.Razma    08/2014
-+---------------+---------------+---------------+---------------+---------------+------*/
-BentleyStatus CachingDataSource::LoadSchemas
-(
-const std::vector<BeFileName>& schemaPaths,
-std::vector<ECSchemaPtr>& loadedSchemasOut
-)
-    {
-    auto txn = StartCacheTransaction();
-    auto readContext = SchemaContext::CreateReadContext();
-
-    for (BeFileNameCR schemaPath : schemaPaths)
-        {
-        readContext->AddSchemaPath(schemaPath.GetDirectoryName());
-        }
-    readContext->AddSchemaLocater(txn.GetCache().GetAdapter().GetECDb().GetSchemaLocater());
-
-    for (BeFileNameCR schemaPath : schemaPaths)
-        {
-        ECSchemaPtr schema;
-        SchemaReadStatus status = ECSchema::ReadFromXmlFile(schema, schemaPath.GetName(), *readContext);
-        if (SchemaReadStatus::SCHEMA_READ_STATUS_Success != status &&
-            SchemaReadStatus::SCHEMA_READ_STATUS_DuplicateSchema != status)
-            {
-            return ERROR;
-            }
-        loadedSchemasOut.push_back(schema);
-        }
-
-    return SUCCESS;
-    }
-
-/*--------------------------------------------------------------------------------------+
-* @bsimethod                                                    Vincas.Razma    10/2013
-+---------------+---------------+---------------+---------------+---------------+------*/
-TempFilePtr CachingDataSource::GetTempFile(Utf8StringCR fileName, ObjectIdCR objectId)
-    {
-    if (fileName.empty())
-        {
-        return std::make_shared<TempFile>(m_temporaryDir, objectId.className + "_" + objectId.remoteId);
-        }
-
-    return std::make_shared<TempFile>(m_temporaryDir, fileName);
-    }
-
-/*--------------------------------------------------------------------------------------+
-* @bsimethod                                                    Vincas.Razma    04/2013
-+---------------+---------------+---------------+---------------+---------------+------*/
-Utf8String CachingDataSource::GetObjectLabel(CacheTransactionCR txn, ObjectIdCR objectId)
-    {
-    Utf8String label = txn.GetCache().ReadInstanceLabel(objectId);
-    if (label.empty() && !objectId.IsEmpty())
-        {
-        ECClassCP objectClass = txn.GetCache().GetAdapter().GetECClass(objectId.schemaName, objectId.className);
-        if (nullptr == objectClass)
-            {
-            BeAssert(false);
-            return label;
-            }
-        label.Sprintf("%s:%s", Utf8String(objectClass->GetDisplayLabel()).c_str(), objectId.remoteId.c_str());
-        }
-    return label;
-    }
-
-/*--------------------------------------------------------------------------------------+
-* @bsimethod                                                    Vincas.Razma    04/2013
-+---------------+---------------+---------------+---------------+---------------+------*/
-Utf8String CachingDataSource::GetObjectLabel(CacheTransactionCR txn, ECInstanceKeyCR instanceKey)
-    {
-    return GetObjectLabel(txn, txn.GetCache().FindInstance(instanceKey));
-    }
-
-/*--------------------------------------------------------------------------------------+
-* @bsimethod                                                    Vincas.Razma    03/2013
-+---------------+---------------+---------------+---------------+---------------+------*/
-AsyncTaskPtr<CachingDataSource::ObjectsResult> CachingDataSource::GetObject
-(
-ObjectIdCR objectId,
-DataOrigin origin,
-IDataSourceCache::JsonFormat format,
-ICancellationTokenPtr cancellationToken
-)
-    {
-    cancellationToken = CreateCancellationToken(cancellationToken);
-    auto result = std::make_shared <ObjectsResult>();
-
-    return m_cacheAccessThread->ExecuteAsync([=]
-        {
-        if (cancellationToken->IsCanceled())
-            {
-            result->SetError(Status::Canceled);
-            return;
-            }
-
-        // check cache for object
-        auto txn = StartCacheTransaction();
-        if (DataOrigin::CachedData == origin || DataOrigin::CachedOrRemoteData == origin)
-            {
-            auto cachedData = std::make_shared<Json::Value>();
-
-            CachedObjectInfo objectInfo = txn.GetCache().GetCachedObjectInfo(objectId);
-            if (objectInfo.IsFullyCached() || IChangeManager::ChangeStatus::Created == objectInfo.GetChangeStatus())
-                {
-                txn.GetCache().ReadInstance(objectId, *cachedData, format);
-                }
-
-            if (!cachedData->isNull())
-                {
-                result->SetSuccess(ObjectsData(cachedData, DataOrigin::CachedData));
-                return;
-                }
-            else if (DataOrigin::CachedData == origin)
-                {
-                result->SetError(Error(Status::DataNotCached));
-                return;
-                }
-            }
-
-        m_client->SendGetObjectRequest(objectId, txn.GetCache().ReadInstanceCacheTag(objectId), cancellationToken)
-            ->Then(m_cacheAccessThread, [=] (WSObjectsResult& objectsResult)
-            {
-            auto txn = StartCacheTransaction();
-            DataOrigin returningDataOrigin = DataOrigin::RemoteData;
-            if (objectsResult.IsSuccess())
-                {
-                if (SUCCESS != txn.GetCache().UpdateInstance(objectId, objectsResult.GetValue()))
-                    {
-                    result->SetError(Status::InternalCacheError);
-                    return;
-                    }
-                if (!objectsResult.GetValue().IsModified())
-                    {
-                    returningDataOrigin = DataOrigin::CachedData;
-                    }
-                }
-            else
-                {
-                if (CachingDataSource::DataOrigin::RemoteOrCachedData == origin &&
-                    WSError::Status::ConnectionError == objectsResult.GetError().GetStatus() &&
-                    txn.GetCache().GetCachedObjectInfo(objectId).IsFullyCached())
-                    {
-                    returningDataOrigin = DataOrigin::CachedData;
-                    }
-                else
-                    {
-                    result->SetError(objectsResult.GetError());
-                    return;
-                    }
-                }
-
-            auto cachedData = std::make_shared<Json::Value>();
-            txn.GetCache().ReadInstance(objectId, *cachedData, format);
-
-            if (cachedData->isNull())
-                {
-                result->SetError(Error(Status::InternalCacheError));
-                return;
-                }
-
-            txn.Commit();
-            result->SetSuccess({cachedData, returningDataOrigin});
-            });
-        })
-            ->Then<ObjectsResult>([=]
-            {
-            return *result;
-            });
-    }
-
-/*--------------------------------------------------------------------------------------+
-* @bsimethod                                                    Vincas.Razma    10/2014
-+---------------+---------------+---------------+---------------+---------------+------*/
-AsyncTaskPtr<CachingDataSource::DataOriginResult> CachingDataSource::CacheObjects
-(
-CachedResponseKeyCR responseKey,
-WSQueryCR query,
-DataOrigin origin,
-ICancellationTokenPtr cancellationToken
-)
-    {
-    auto result = std::make_shared <DataOriginResult>();
-
-    return m_cacheAccessThread->ExecuteAsync([=]
-        {
-        if (cancellationToken->IsCanceled())
-            {
-            result->SetError(Status::Canceled);
-            return;
-            }
-
-        // check cache
-        auto txn = StartCacheTransaction();
-        if (DataOrigin::CachedData == origin || DataOrigin::CachedOrRemoteData == origin)
-            {
-            if (txn.GetCache().IsResponseCached(responseKey))
-                {
-                result->SetSuccess(DataOrigin::CachedData);
-                return;
-                }
-            else if (DataOrigin::CachedData == origin)
-                {
-                result->SetError(Status::DataNotCached);
-                return;
-                }
-            }
-
-        // connect to server for data
-        Utf8String cacheTag = txn.GetCache().ReadResponseCacheTag(responseKey);
-        m_client->SendQueryRequest(query, cacheTag, cancellationToken)
-            ->Then(m_cacheAccessThread, [=] (WSObjectsResult& objectsResult)
-            {
-            auto txn = StartCacheTransaction();
-            DataOrigin returningDataOrigin = DataOrigin::RemoteData;
-            if (objectsResult.IsSuccess())
-                {
-                bset<ObjectId> rejected;
-                if (SUCCESS != txn.GetCache().CachePartialResponse(responseKey, objectsResult.GetValue(), rejected, &query, cancellationToken))
-                    {
-                    result->SetError({ICachingDataSource::Status::InternalCacheError, cancellationToken});
-                    return;
-                    }
-
-                if (!objectsResult.GetValue().IsModified())
-                    {
-                    returningDataOrigin = DataOrigin::CachedData;
-                    }
-
-                if (!rejected.empty())
-                    {
-                    SyncCachedInstancesTask::Run(this->shared_from_this(), rejected, cancellationToken)
-                        ->Then(m_cacheAccessThread, [=] (BatchResult instancesResult)
-                        {
-                        if (instancesResult.IsSuccess())
-                            {
-                            result->SetSuccess(returningDataOrigin);
-                            }
-                        else
-                            {
-                            result->SetError(instancesResult.GetError());
-                            }
-                        });
-                    }
-                }
-            else
-                {
-                if (CachingDataSource::DataOrigin::RemoteOrCachedData == origin &&
-                    WSError::Status::ConnectionError == objectsResult.GetError().GetStatus() &&
-                    txn.GetCache().IsResponseCached(responseKey))
-                    {
-                    returningDataOrigin = DataOrigin::CachedData;
-                    }
-                else
-                    {
-                    result->SetError(objectsResult.GetError());
-                    return;
-                    }
-                }
-
-            txn.Commit();
-            result->SetSuccess(returningDataOrigin);
-            });
-        })
-            ->Then<DataOriginResult>([=]
-            {
-            return *result;
-            });
-    }
-
-/*--------------------------------------------------------------------------------------+
-* @bsimethod                                                    Vincas.Razma    10/2014
-+---------------+---------------+---------------+---------------+---------------+------*/
-AsyncTaskPtr<CachingDataSource::ObjectsResult> CachingDataSource::GetObjects
-(
-CachedResponseKeyCR responseKey,
-WSQueryCR query,
-DataOrigin origin,
-std::shared_ptr<const ISelectProvider> cachedSelectProvider,
-ICancellationTokenPtr cancellationToken
-)
-    {
-    if (nullptr == cachedSelectProvider)
-        {
-        cachedSelectProvider = std::make_shared<ISelectProvider>();
-        }
-    cancellationToken = CreateCancellationToken(cancellationToken);
-
-    return CacheObjects(responseKey, query, origin, cancellationToken)
-        ->Then<ObjectsResult>(m_cacheAccessThread, [=] (DataOriginResult& result)
-        {
-        if (!result.IsSuccess())
-            {
-            return ObjectsResult::Error(result.GetError());
-            }
-
-        auto txn = StartCacheTransaction();
-        auto cachedInstances = std::make_shared<Json::Value>();
-        if (CacheStatus::OK != txn.GetCache().ReadResponse(responseKey, *cachedInstances, *cachedSelectProvider))
-            {
-            return ObjectsResult::Error(Status::InternalCacheError);
-            }
-
-        return ObjectsResult::Success({cachedInstances, result.GetValue()});
-        });
-    }
-
-/*--------------------------------------------------------------------------------------+
-* @bsimethod                                                    Vincas.Razma    11/2014
-+---------------+---------------+---------------+---------------+---------------+------*/
-AsyncTaskPtr<CachingDataSource::KeysResult> CachingDataSource::GetObjectsKeys
-(
-CachedResponseKeyCR responseKey,
-WSQueryCR query,
-DataOrigin origin,
-ICancellationTokenPtr cancellationToken
-)
-    {
-    cancellationToken = CreateCancellationToken(cancellationToken);
-
-    return CacheObjects(responseKey, query, origin, cancellationToken)
-        ->Then<KeysResult>(m_cacheAccessThread, [=] (DataOriginResult& result)
-        {
-        if (!result.IsSuccess())
-            {
-            return KeysResult::Error(result.GetError());
-            }
-
-        auto txn = StartCacheTransaction();
-        auto cachedInstances = std::make_shared<Json::Value>();
-        auto keys = std::make_shared<ECInstanceKeyMultiMap>();
-
-        CacheStatus status = txn.GetCache().ReadResponseInstanceKeys(responseKey, *keys);
-        if (CacheStatus::OK != status)
-            {
-            return KeysResult::Error(status);
-            }
-
-        return KeysResult::Success({keys, result.GetValue()});
-        });
-    }
-
-/*--------------------------------------------------------------------------------------+
-* @bsimethod                                                    Vincas.Razma    11/2014
-+---------------+---------------+---------------+---------------+---------------+------*/
-AsyncTaskPtr<CachingDataSource::DataOriginResult> CachingDataSource::CacheNavigationChildren
-(
-ObjectIdCR parentId,
-DataOrigin origin,
-std::shared_ptr<const ISelectProvider> selectProvider,
-ICancellationTokenPtr cancellationToken
-)
-    {
-    auto finalResult = std::make_shared <DataOriginResult>();
-
-    return m_cacheAccessThread->ExecuteAsync([=]
-        {
-        if (cancellationToken->IsCanceled())
-            {
-            finalResult->SetError(Status::Canceled);
-            return;
-            }
-
-        auto txn = StartCacheTransaction();
-        CachedResponseKey responseKey = GetNavigationResponseKey(txn, parentId);
-        if (!responseKey.GetParent().IsValid())
-            {
-            BeAssert(false && "Parent not found in cache");
-            finalResult->SetError(Status::DataNotCached);
-            return;
-            }
-
-        WSQueryPtr query = GetNavigationQuery(txn, parentId, selectProvider);
-        if (nullptr == query)
-            {
-            finalResult->SetError(Status::InternalCacheError);
-            return;
-            }
-
-        CacheObjects(responseKey, *query, origin, cancellationToken)
-            ->Then([=] (DataOriginResult result)
-            {
-            *finalResult = result;
-            });
-        })
-            ->Then<DataOriginResult>([=]
-            {
-            return *finalResult;
-            });
-    }
-
-/*--------------------------------------------------------------------------------------+
-* @bsimethod                                                    Vincas.Razma    02/2014
-+---------------+---------------+---------------+---------------+---------------+------*/
-AsyncTaskPtr<CachingDataSource::ObjectsResult> CachingDataSource::GetNavigationChildren
-(
-ObjectIdCR parentId,
-DataOrigin origin,
-std::shared_ptr<const SelectProvider> selectProvider,
-ICancellationTokenPtr cancellationToken
-)
-    {
-    if (nullptr == selectProvider)
-        {
-        selectProvider = std::make_shared<SelectProvider>();
-        }
-    cancellationToken = CreateCancellationToken(cancellationToken);
-
-    return CacheNavigationChildren(parentId, origin, selectProvider->GetForRemote(), cancellationToken)
-        ->Then<ObjectsResult>(m_cacheAccessThread, [=] (DataOriginResult& result)
-        {
-        if (!result.IsSuccess())
-            {
-            return ObjectsResult::Error(result.GetError());
-            }
-
-        auto txn = StartCacheTransaction();
-        auto responseKey = GetNavigationResponseKey(txn, parentId);
-        auto cachedInstances = std::make_shared<Json::Value>();
-
-        if (CacheStatus::OK != txn.GetCache().ReadResponse(responseKey, *cachedInstances, *selectProvider->GetForCache()))
-            {
-            return ObjectsResult::Error(Status::InternalCacheError);
-            }
-
-        return ObjectsResult::Success({cachedInstances, result.GetValue()});
-        });
-    }
-
-/*--------------------------------------------------------------------------------------+
-* @bsimethod                                                    Vincas.Razma    02/2014
-+---------------+---------------+---------------+---------------+---------------+------*/
-AsyncTaskPtr<CachingDataSource::KeysResult> CachingDataSource::GetNavigationChildrenKeys
-(
-ObjectIdCR parentId,
-DataOrigin origin,
-std::shared_ptr<const ISelectProvider> selectProvider,
-ICancellationTokenPtr cancellationToken
-)
-    {
-    if (nullptr == selectProvider)
-        {
-        selectProvider = std::make_shared<ISelectProvider>();
-        }
-    cancellationToken = CreateCancellationToken(cancellationToken);
-
-    return CacheNavigationChildren(parentId, origin, selectProvider, cancellationToken)
-        ->Then<KeysResult>(m_cacheAccessThread, [=] (DataOriginResult& result)
-        {
-        if (!result.IsSuccess())
-            {
-            return KeysResult::Error(result.GetError());
-            }
-
-        auto txn = StartCacheTransaction();
-        auto responseKey = GetNavigationResponseKey(txn, parentId);
-        auto keys = std::make_shared<ECInstanceKeyMultiMap>();
-
-        CacheStatus status = txn.GetCache().ReadResponseInstanceKeys(responseKey, *keys);
-        if (CacheStatus::OK != status)
-            {
-            return KeysResult::Error(status);
-            }
-
-        return KeysResult::Success({keys, result.GetValue()});
-        });
-    }
-
-/*--------------------------------------------------------------------------------------+
-* @bsimethod
-+--------------------------------------------------------------------------------------*/
-CachedResponseKey CachingDataSource::GetNavigationResponseKey(CacheTransactionCR txn, ObjectIdCR parentId)
-    {
-    ECInstanceKey parent = txn.GetCache().FindInstance(parentId);
-    return CachedResponseKey(parent, CachedResultsName_Navigation);
-    }
-
-/*--------------------------------------------------------------------------------------+
-* @bsimethod
-+--------------------------------------------------------------------------------------*/
-CachedResponseKey CachingDataSource::GetNavigationResponseKey(CacheTransactionCR txn, ECInstanceKeyCR parentKey)
-    {
-    return CachedResponseKey(parentKey, CachedResultsName_Navigation);
-    }
-
-/*--------------------------------------------------------------------------------------+
-* @bsimethod
-+--------------------------------------------------------------------------------------*/
-WSQueryPtr CachingDataSource::GetNavigationQuery(CacheTransactionCR txn, ObjectIdCR parentId, ISelectProviderPtr selectProvider)
-    {
-    WSInfo serverInfo = GetServerInfo(txn);
-
-    if (serverInfo.GetVersion() < BeVersion(2, 0))
-        {
-        Utf8String schemaName = parentId.schemaName;
-        if (schemaName.empty())
-            {
-            auto schemaKeys = GetRepositorySchemaKeys(txn);
-            if (schemaKeys.size() != 1)
-                {
-                return nullptr;
-                }
-            schemaName = Utf8String(schemaKeys[0].m_schemaName);
-            }
-
-        auto query = std::make_shared<WSQuery>(schemaName, parentId.className);
-        query->SetCustomParameter(WSQuery_CustomParameter_NavigationParentId, parentId.remoteId);
-
-        if (nullptr != selectProvider &&
-            !txn.GetCache().IsInstanceFullyPersisted(parentId) &&
-            serverInfo.IsNavigationPropertySelectForAllClassesSupported())
-            {
-            // TODO: investigate if selected properties meta-data could be saved in ECDb with low performance hit - to avoid using different
-            // ISelectProvider for server and cache (D-133675)
-            ServerQueryHelper helper(*selectProvider);
-            bset<Utf8String> properties = helper.GetAllSelectedProperties(GetRepositorySchemas(txn));
-            query->SetSelect(StringHelper::Join(properties.begin(), properties.end(), ","));
-            }
-
-        return query;
-        }
-
-    auto query = std::make_shared<WSQuery>("Navigation", "NavNode");
-    if (!parentId.IsEmpty())
-        {
-        query->SetFilter(Utf8PrintfString("NavNodeChildren-backward-NavNode.$id+eq+'%s'", parentId.remoteId.c_str()));
-        }
-
-    if (nullptr != selectProvider)
-        {
-        ECClassCP navNodeClass = txn.GetCache().GetAdapter().GetECClass("Navigation", "NavNode");
-        if (navNodeClass == nullptr)
-            {
-            BeAssert(false);
-            return nullptr;
-            }
-        Utf8String select = ServerQueryHelper(*selectProvider).GetSelect(*navNodeClass);
-        query->SetSelect(select);
-        }
-
-    return query;
-    }
-
-/*--------------------------------------------------------------------------------------+
-* @bsimethod
-+--------------------------------------------------------------------------------------*/
-CachedResponseKey CachingDataSource::CreateSchemaListResponseKey(CacheTransactionCR txn)
-    {
-    ECInstanceKey root = txn.GetCache().FindOrCreateRoot("");
-    return CachedResponseKey(root, CachedResultsName_Schemas);
-    }
-
-/*--------------------------------------------------------------------------------------+
-* @bsimethod
-+--------------------------------------------------------------------------------------*/
-BeFileName CachingDataSource::GetMetaSchemaPath()
-    {
-    return SchemaContext::GetCacheSchemasDir().AppendToPath(L"MetaSchema.02.00.ecschema.xml");
-    }
-
-/*--------------------------------------------------------------------------------------+
-* @bsimethod                                                    Vincas.Razma    03/2013
-+---------------+---------------+---------------+---------------+---------------+------*/
-AsyncTaskPtr<CachingDataSource::FileResult> CachingDataSource::GetFile
-(
-ObjectIdCR objectId,
-DataOrigin origin,
-LabeledProgressCallback onProgress,
-ICancellationTokenPtr cancellationToken
-)
-    {
-    cancellationToken = CreateCancellationToken(cancellationToken);
-
-    // TODO: Support RemoteOrCachedData
-    if (origin == DataOrigin::RemoteOrCachedData)
-        {
-        BeAssert(false && "DataOrigin::RemoteOrCachedData is not supported yet");
-        }
-
-    auto result = std::make_shared <FileResult>();
-
-    return m_cacheAccessThread->ExecuteAsync([=]
-        {
-        if (cancellationToken->IsCanceled())
-            {
-            result->SetError(Status::Canceled);
-            return;
-            }
-
-        // check cache for object
-        if (DataOrigin::CachedData == origin || DataOrigin::CachedOrRemoteData == origin)
-            {
-            auto txn = StartCacheTransaction();
-            Json::Value file;
-            txn.GetCache().ReadInstance(objectId, file);
-            BeFileName cachedFilePath;
-            if (!file.isNull())
-                {
-                cachedFilePath = txn.GetCache().ReadFilePath(objectId);
-                if (!cachedFilePath.empty())
-                    {
-                    result->SetSuccess(FileData(cachedFilePath, DataOrigin::CachedData));
-                    return;
-                    }
-                }
-            if (cachedFilePath.empty() && DataOrigin::CachedData == origin)
-                {
-                result->SetError(Error(Status::DataNotCached));
-                return;
-                }
-            }
-
-        bset<ObjectId> filesToDownload;
-        filesToDownload.insert(objectId);
-
-        auto task = std::make_shared<DownloadFilesTask>
-            (
-            shared_from_this(),
-            std::move(filesToDownload),
-            FileCache::ExistingOrTemporary,
-            std::move(onProgress),
-            cancellationToken
-            );
-
-        m_cacheAccessThread->Push(task);
-
-        task->Then(m_cacheAccessThread, [=]
-            {
-            if (!task->IsSuccess())
-                {
-                result->SetError(task->GetError());
-                }
-            else if (!task->GetFailedObjects().empty())
-                {
-                result->SetError(task->GetFailedObjects().front().GetError());
-                }
-            else
-                {
-                auto txn = StartCacheTransaction();
-                BeFileName cachedFilePath = txn.GetCache().ReadFilePath(objectId);
-                result->SetSuccess(FileData(cachedFilePath, DataOrigin::RemoteData));
-                }
-            });
-        })
-            ->Then<FileResult>([=]
-            {
-            return *result;
-            });
-    }
-
-/*--------------------------------------------------------------------------------------+
-* @bsimethod                                    Dalius.Dobravolskas             09/14
-+---------------+---------------+---------------+---------------+---------------+------*/
-AsyncTaskPtr<CachingDataSource::BatchResult> CachingDataSource::CacheFiles
-(
-const bvector<ObjectId>& filesIds,
-bool skipCachedFiles,
-FileCache fileCacheLocation,
-LabeledProgressCallback onProgress,
-ICancellationTokenPtr cancellationToken
-)
-    {
-    cancellationToken = CreateCancellationToken(cancellationToken);
-
-    auto result = std::make_shared <BatchResult>();
-
-    return m_cacheAccessThread->ExecuteAsync([=]
-        {
-        if (cancellationToken->IsCanceled())
-            {
-            result->SetError(Status::Canceled);
-            return;
-            }
-
-        // check cache for object
-        bset<ObjectId> filesToDownload;
-
-        if (skipCachedFiles)
-            {
-            auto txn = StartCacheTransaction();
-            for (ObjectIdCR objectId : filesIds)
-                {
-                BeFileName cachedFilePath = txn.GetCache().ReadFilePath(objectId);
-                if (cachedFilePath.empty())
-                    {
-                    filesToDownload.insert(objectId);
-                    }
-                }
-            }
-        else
-            {
-            filesToDownload.insert(filesIds.begin(), filesIds.end());
-            }
-
-        if (filesToDownload.size() == 0)
-            {
-            result->SetSuccess(FailedObjects());
-            return;
-            }
-
-        auto task = std::make_shared<DownloadFilesTask>
-            (
-            shared_from_this(),
-            std::move(filesToDownload),
-            fileCacheLocation,
-            std::move(onProgress),
-            cancellationToken
-            );
-
-        m_cacheAccessThread->Push(task);
-
-        task->Then(m_cacheAccessThread, [=]
-            {
-            *result = task->GetResult();
-            });
-        })
-            ->Then<BatchResult>([=]
-            {
-            return *result;
-            });
-    }
-
-/*--------------------------------------------------------------------------------------+
-* @bsimethod                                                    Vincas.Razma    04/2013
-+---------------+---------------+---------------+---------------+---------------+------*/
-AsyncTaskPtr<CachingDataSource::Result> CachingDataSource::DownloadAndCacheChildren
-(
-const bvector<ObjectId>& parentIds,
-ICancellationTokenPtr cancellationToken
-)
-    {
-    cancellationToken = CreateCancellationToken(cancellationToken);
-    auto finalResult = std::make_shared<CachingDataSource::Result>();
-    finalResult->SetSuccess();
-
-    return m_cacheAccessThread->ExecuteAsync([=]
-        {
-        if (cancellationToken->IsCanceled())
-            {
-            finalResult->SetError(Status::Canceled);
-            return;
-            }
-
-        for (ObjectIdCR parentId : parentIds)
-            {
-            CacheNavigationChildren(parentId, DataOrigin::RemoteData, nullptr, cancellationToken)
-                ->Then(m_cacheAccessThread, [=] (DataOriginResult& result)
-                {
-                if (!result.IsSuccess())
-                    {
-                    finalResult->SetError(result.GetError());
-                    }
-                });
-            }
-        })
-            ->Then<Result>([=]
-            {
-            return *finalResult;
-            });
-    }
-
-/*--------------------------------------------------------------------------------------+
-* @bsimethod                                                 William.Francis     01/2015
-+---------------+---------------+---------------+---------------+---------------+------*/
-AsyncTaskPtr<CachingDataSource::BatchResult> CachingDataSource::SyncLocalChanges
-(
-SyncProgressCallback onProgress,
-ICancellationTokenPtr cancellationToken,
-SyncOptions options
-)
-    {
-    return SyncLocalChanges(nullptr, std::move(onProgress), cancellationToken, options);
-    }
-
-/*--------------------------------------------------------------------------------------+
-* @bsimethod                                                 William.Francis     01/2015
-+---------------+---------------+---------------+---------------+---------------+------*/
-AsyncTaskPtr<CachingDataSource::BatchResult> CachingDataSource::SyncLocalChanges
-(
-const bset<ECInstanceKey>& objectsToSync,
-SyncProgressCallback onProgress,
-ICancellationTokenPtr cancellationToken,
-SyncOptions options
-)
-    {
-    auto objectsToSyncPtr = std::make_shared<bset<ECInstanceKey>>(objectsToSync);
-    return SyncLocalChanges(objectsToSyncPtr, std::move(onProgress), cancellationToken, options);
-    }
-
-/*--------------------------------------------------------------------------------------+
-* @bsimethod                                                 William.Francis     01/2015
-+---------------+---------------+---------------+---------------+---------------+------*/
-AsyncTaskPtr<CachingDataSource::BatchResult> CachingDataSource::SyncLocalChanges
-(
-std::shared_ptr<bset<ECInstanceKey>> objectsToSync,
-SyncProgressCallback onProgress,
-ICancellationTokenPtr cancellationToken,
-SyncOptions options
-)
-    {
-    cancellationToken = CreateCancellationToken(cancellationToken);
-
-    auto syncTask = std::make_shared<SyncLocalChangesTask>
-        (
-        shared_from_this(),
-        objectsToSync,
-        options,
-        std::move(onProgress),
-        cancellationToken
-        );
-
-    m_cacheAccessThread->ExecuteAsync([=]
-        {
-        HttpClient::BeginNetworkActivity();
-        m_syncLocalChangesQueue.push_back(syncTask);
-        ExecuteNextSyncLocalChangesTask();
-        });
-
-    return syncTask->Then<BatchResult>(m_cacheAccessThread, [=]
-        {
-        auto txn = StartCacheTransaction();
-        txn.GetCache().GetChangeManager().SetSyncActive(false);
-        txn.Commit();
-        HttpClient::EndNetworkActivity();
-        ExecuteNextSyncLocalChangesTask();
-
-        return syncTask->GetResult();
-        });
-    }
-
-/*--------------------------------------------------------------------------------------+
-* @bsimethod                                                    Vincas.Razma    05/2014
-+---------------+---------------+---------------+---------------+---------------+------*/
-void CachingDataSource::ExecuteNextSyncLocalChangesTask()
-    {
-    if (m_syncLocalChangesQueue.empty())
-        {
-        return;
-        }
-
-    auto txn = StartCacheTransaction();
-    txn.GetCache().GetChangeManager().SetSyncActive(true);
-    txn.Commit();
-
-    auto syncTask = m_syncLocalChangesQueue.front();
-    m_syncLocalChangesQueue.pop_back();
-    m_cacheAccessThread->Push(syncTask);
-    }
-
-/*--------------------------------------------------------------------------------------+
-* @bsimethod                                             Benediktas.Lipnickas    10/2013
-+---------------+---------------+---------------+---------------+---------------+------*/
-AsyncTaskPtr<CachingDataSource::Result> CachingDataSource::CacheObject
-(
-ObjectIdCR objectId,
-ICancellationTokenPtr cancellationToken
-)
-    {
-    cancellationToken = CreateCancellationToken(cancellationToken);
-    auto result = std::make_shared<CachingDataSource::Result>();
-
-    return m_cacheAccessThread->ExecuteAsync([=]
-        {
-        auto txn = StartCacheTransaction();
-        Utf8String cacheTag = txn.GetCache().ReadInstanceCacheTag(objectId);
-
-        m_client->SendGetObjectRequest(objectId, cacheTag, cancellationToken)
-            ->Then(m_cacheAccessThread, [=] (WSObjectsResult& objectsResult)
-            {
-            if (cancellationToken->IsCanceled())
-                {
-                result->SetError(Status::Canceled);
-                return;
-                }
-
-            auto txn = StartCacheTransaction();
-
-            if (objectsResult.IsSuccess())
-                {
-                if (SUCCESS != txn.GetCache().UpdateInstance(objectId, objectsResult.GetValue()))
-                    {
-                    result->SetError(Status::InternalCacheError);
-                    return;
-                    }
-                result->SetSuccess();
-                }
-            else
-                {
-                result->SetError(objectsResult.GetError());
-
-                WSError::Id errorId = objectsResult.GetError().GetId();
-                if (WSError::Id::InstanceNotFound == errorId ||
-                    WSError::Id::NotEnoughRights == errorId)
-                    {
-                    txn.GetCache().RemoveInstance(objectId);
-                    }
-                }
-
-            txn.Commit();
-            });
-        })
-            ->Then<Result>([=]
-            {
-            return *result;
-            });
-    }
-
-/*--------------------------------------------------------------------------------------+
-* @bsimethod                                                    Vincas.Razma    02/2015
-+---------------+---------------+---------------+---------------+---------------+------*/
-AsyncTaskPtr<CachingDataSource::BatchResult> CachingDataSource::SyncCachedData
-(
-bvector<ECInstanceKey> initialInstances,
-bvector<IQueryProvider::Query> initialQueries,
-bvector<IQueryProviderPtr> queryProviders,
-ProgressCallback onProgress,
-ICancellationTokenPtr cancellationToken
-)
-    {
-    auto task = std::make_shared<SyncCachedDataTask>
-        (
-        shared_from_this(),
-        std::move(initialInstances),
-        std::move(initialQueries),
-        std::move(queryProviders),
-        std::move(onProgress),
-        CreateCancellationToken(cancellationToken)
-        );
-
-    m_cacheAccessThread->Push(task);
-
-    return task->Then<BatchResult>(m_cacheAccessThread, [=]
-        {
-        return task->GetResult();
-        });
-    }
-
-/*--------------------------------------------------------------------------------------+
-* @bsimethod                                                    Vincas.Razma    04/2013
-+---------------+---------------+---------------+---------------+---------------+------*/
-AsyncTaskPtr<CachingDataSource::BatchResult> CachingDataSource::CacheNavigation
-(
-const bvector<ObjectId>& navigationTreesToCacheFully,
-const bvector<ObjectId>& navigationTreesToUpdateOnly,
-std::shared_ptr<const ISelectProvider> updateSelectProvider,
-LabeledProgressCallback onProgress,
-ICancellationTokenPtr cancellationToken
-)
-    {
-    HttpClient::BeginNetworkActivity();
-
-    auto task = std::make_shared<CacheNavigationTask>
-        (
-        shared_from_this(),
-        bvector<ObjectId>(navigationTreesToCacheFully),
-        bvector<ObjectId>(navigationTreesToUpdateOnly),
-        updateSelectProvider,
-        std::move(onProgress),
-        CreateCancellationToken(cancellationToken)
-        );
-
-    m_cacheAccessThread->Push(task);
-
-    return task->Then<BatchResult>(m_cacheAccessThread, [=]
-        {
-        HttpClient::EndNetworkActivity();
-        return task->GetResult();
-        });
+/*--------------------------------------------------------------------------------------+
+ |
+ |     $Source: Cache/CachingDataSource.cpp $
+ |
+ |  $Copyright: (c) 2015 Bentley Systems, Incorporated. All rights reserved. $
+ |
+ +--------------------------------------------------------------------------------------*/
+
+#include <WebServices/Cache/CachingDataSource.h>
+
+#include <BeJsonCpp/BeJsonUtilities.h>
+#include <Bentley/BeDebugLog.h>
+#include <WebServices/Cache/Persistence/DataSourceCache.h>
+#include <WebServices/Cache/ServerQueryHelper.h>
+#include <WebServices/Cache/Transactions/CacheTransactionManager.h>
+#include <WebServices/Cache/Util/FileUtil.h>
+#include <DgnClientFx/Utils/Http/HttpStatusHelper.h>
+#include <Bentley/BeTimeUtilities.h>
+
+#include "CacheNavigationTask.h"
+#include "Logging.h"
+#include "DownloadFilesTask.h"
+#include "Persistence/Core/SchemaContext.h"
+#include "Persistence/RepositoryInfoStore.h"
+#include "SyncCachedDataTask.h"
+#include "SyncCachedInstancesTask.h"
+#include "SyncLocalChangesTask.h"
+#include "Util/StringHelper.h"
+
+USING_NAMESPACE_BENTLEY_DGNCLIENTFX_UTILS
+USING_NAMESPACE_BENTLEY_WEBSERVICES
+
+#define CachedResultsName_Navigation    "CachingDataSource.Navigation"
+#define CachedResultsName_Schemas       "CachingDataSource.Schemas"
+
+/*--------------------------------------------------------------------------------------+
+* @bsimethod                                            Benediktas.Lipnickas    09/2013
++---------------+---------------+---------------+---------------+---------------+------*/
+CachingDataSource::CachingDataSource
+(
+IWSRepositoryClientPtr client,
+std::shared_ptr<ICacheTransactionManager> cacheTransactionManager,
+std::shared_ptr<IRepositoryInfoStore> infoStore,
+WorkerThreadPtr cacheAccessThread,
+BeFileNameCR temporaryDir
+) :
+m_client(client),
+m_cacheTransactionManager(cacheTransactionManager),
+m_infoStore(infoStore),
+m_cacheAccessThread(cacheAccessThread),
+m_cancellationToken(SimpleCancellationToken::Create()),
+m_temporaryDir(temporaryDir)
+    {}
+
+/*--------------------------------------------------------------------------------------+
+* @bsimethod                                                    Vincas.Razma    02/2013
++---------------+---------------+---------------+---------------+---------------+------*/
+CachingDataSource::~CachingDataSource()
+    {
+    CancelAllTasksAndWait();
+    }
+
+/*--------------------------------------------------------------------------------------+
+* @bsimethod                                                    Vincas.Razma    10/2013
++---------------+---------------+---------------+---------------+---------------+------*/
+void CachingDataSource::CancelAllTasksAndWait()
+    {
+    m_cancellationToken->SetCanceled();
+    m_cacheAccessThread->OnEmpty()->Wait();
+    }
+
+/*--------------------------------------------------------------------------------------+
+* @bsimethod                                                    Vincas.Razma    10/2013
++---------------+---------------+---------------+---------------+---------------+------*/
+ICancellationTokenPtr CachingDataSource::CreateCancellationToken(ICancellationTokenPtr cancellationToken)
+    {
+    return MergeCancellationToken::Create(m_cancellationToken, cancellationToken);
+    }
+
+/*--------------------------------------------------------------------------------------+
+* @bsimethod                                                    Vincas.Razma    03/2014
++---------------+---------------+---------------+---------------+---------------+------*/
+IWSRepositoryClientPtr CachingDataSource::GetClient() const
+    {
+    return m_client;
+    }
+
+/*--------------------------------------------------------------------------------------+
+* @bsimethod                                                    Vincas.Razma    03/2014
++---------------+---------------+---------------+---------------+---------------+------*/
+void CachingDataSource::SetClient(IWSRepositoryClientPtr client)
+    {
+    m_client = client;
+    }
+
+/*--------------------------------------------------------------------------------------+
+* @bsimethod                                                    Vincas.Razma    03/2013
++---------------+---------------+---------------+---------------+---------------+------*/
+CacheTransaction CachingDataSource::StartCacheTransaction()
+    {
+    return m_cacheTransactionManager->StartCacheTransaction();
+    }
+
+/*--------------------------------------------------------------------------------------+
+* @bsimethod                                                    Vincas.Razma    11/2013
++---------------+---------------+---------------+---------------+---------------+------*/
+WorkerThreadPtr CachingDataSource::GetCacheAccessThread()
+    {
+    return m_cacheAccessThread;
+    }
+
+/*--------------------------------------------------------------------------------------+
+* @bsimethod                                                    Vincas.Razma    10/2013
++---------------+---------------+---------------+---------------+---------------+------*/
+void CachingDataSource::SetClassesToAlwaysCacheChildren(const bset<Utf8String>& classesToAlwaysCacheChildren)
+    {
+    m_cachingOptions.SetClassesToAlwaysCacheChildren(classesToAlwaysCacheChildren);
+    }
+
+/*--------------------------------------------------------------------------------------+
+* @bsimethod                                                    Vincas.Razma    09/2014
++---------------+---------------+---------------+---------------+---------------+------*/
+AsyncTaskPtr<CachingDataSource::OpenResult> CachingDataSource::OpenOrCreate
+(
+IWSRepositoryClientPtr client,
+BeFileNameCR cacheFilePath,
+CacheEnvironmentCR cacheEnvironment,
+WorkerThreadPtr cacheAccessThread
+)
+    {
+    double start = BeTimeUtilities::GetCurrentTimeAsUnixMillisDouble();
+
+    if (cacheAccessThread == nullptr)
+        {
+        Utf8PrintfString threadName("Cache '%s'", client->GetRepositoryId().c_str());
+        cacheAccessThread = WorkerThread::Create(threadName);
+        }
+
+    auto openResult = std::make_shared<OpenResult>();
+
+    return cacheAccessThread->ExecuteAsync([=]
+        {
+        ECDb::CreateParams params;
+        params.SetStartDefaultTxn(DefaultTxn::No); // Allow concurrent multiple connection access
+
+        std::unique_ptr<DataSourceCache> cache(new DataSourceCache());
+        if (cacheFilePath.DoesPathExist())
+            {
+            if (SUCCESS != cache->Open(cacheFilePath, cacheEnvironment, params))
+                {
+                openResult->SetError(Status::InternalCacheError);
+                return;
+                }
+            }
+        else
+            {
+            if (SUCCESS != cache->Create(cacheFilePath, cacheEnvironment, params))
+                {
+                openResult->SetError(Status::InternalCacheError);
+                return;
+                }
+            }
+
+        auto cacheTransactionManager = std::make_shared<CacheTransactionManager>(std::move(cache), cacheAccessThread);
+        auto infoStore = std::make_shared<RepositoryInfoStore>(cacheTransactionManager.get(), client, cacheAccessThread);
+
+        auto ds = std::shared_ptr<CachingDataSource>(new CachingDataSource(
+                                                     client,
+                                                     cacheTransactionManager,
+                                                     infoStore,
+                                                     cacheAccessThread,
+                                                     cacheEnvironment.temporaryFileCacheDir
+                                                     ));
+
+        auto txn = ds->StartCacheTransaction();
+        if (ds->m_infoStore->IsCacheInitialized(txn.GetCache()))
+            {
+            openResult->SetSuccess(ds);
+            return;
+            }
+
+        ds->UpdateSchemas(nullptr)
+            ->Then(cacheAccessThread, [=] (Result updateResult)
+            {
+            if (!updateResult.IsSuccess())
+                {
+                openResult->SetError(updateResult.GetError());
+                return;
+                }
+
+            auto txn = ds->StartCacheTransaction();
+            if (!ds->m_infoStore->IsCacheInitialized(txn.GetCache()))
+                {
+                if (SUCCESS != ds->m_infoStore->SetCacheInitialized(txn.GetCache()))
+                    {
+                    openResult->SetError(Status::InternalCacheError);
+                    BeAssert(false);
+                    }
+                }
+            txn.Commit();
+
+            openResult->SetSuccess(ds);
+            });
+        })
+        ->Then<OpenResult>([=]
+            {
+            double end = BeTimeUtilities::GetCurrentTimeAsUnixMillisDouble();
+            LOG.infov("CachingDataSource::OpenOrCreate() %s and took: %.2f ms", openResult->IsSuccess() ? "succeeded" : "failed", end - start);
+
+            return *openResult;
+            });
+    }
+
+/*--------------------------------------------------------------------------------------+
+* @bsimethod                                                    Vincas.Razma    02/2015
++---------------+---------------+---------------+---------------+---------------+------*/
+CachingDataSourcePtr CachingDataSource::Create
+(
+IWSRepositoryClientPtr client,
+std::shared_ptr<ICacheTransactionManager> cacheTransactionManager,
+std::shared_ptr<IRepositoryInfoStore> infoStore,
+WorkerThreadPtr cacheAccessThread,
+BeFileNameCR temporaryDir
+)
+    {
+    return std::shared_ptr<CachingDataSource>(new CachingDataSource(client, cacheTransactionManager, infoStore, cacheAccessThread, temporaryDir));
+    }
+
+/*--------------------------------------------------------------------------------------+
+* @bsimethod                                             Benediktas.Lipnickas   10/2013
++---------------+---------------+---------------+---------------+---------------+------*/
+AsyncTaskPtr<CachingDataSource::Result> CachingDataSource::UpdateSchemas(ICancellationTokenPtr cancellationToken)
+    {
+    cancellationToken = CreateCancellationToken(cancellationToken);
+
+    auto schemaDownloadResults = std::make_shared<bmap<ObjectId, WSFileResult>>();
+    auto temporaryFiles = std::make_shared<bvector<TempFilePtr>>();
+    auto result = std::make_shared<Result>(Result::Success());
+
+    return m_client->GetWSClient()->GetServerInfo(cancellationToken)
+        ->Then(m_cacheAccessThread, [=] (WSInfoResult infoResult)
+        {
+        if (!infoResult.IsSuccess())
+            {
+            result->SetError(infoResult.GetError());
+            return;
+            }
+
+        auto txn = StartCacheTransaction();
+        m_infoStore->CacheServerInfo(txn.GetCache(), infoResult.GetValue());
+        txn.Commit();
+        })
+            ->Then(m_cacheAccessThread, [=]
+            {
+            if (cancellationToken->IsCanceled())
+                {
+                result->SetError(Status::Canceled);
+                return;
+                }
+            if (!result->IsSuccess())
+                {
+                return;
+                }
+
+            // Ensure MetaSchema is available
+            auto txn = StartCacheTransaction();
+            if (!txn.GetCache().GetAdapter().HasECSchema("MetaSchema"))
+                {
+                if (SUCCESS != txn.GetCache().UpdateSchemas({GetMetaSchemaPath()}))
+                    {
+                    result->SetError(Status::InternalCacheError);
+                    return;
+                    }
+                }
+
+            // Update schema list
+            CachedResponseKey responseKey = CreateSchemaListResponseKey(txn);
+            Utf8String eTag = txn.GetCache().ReadResponseCacheTag(responseKey);
+            txn.Commit();
+
+            m_client->SendGetSchemasRequest(eTag, cancellationToken)
+                ->Then(m_cacheAccessThread, [=] (WSObjectsResult& objectsResult)
+                {
+                if (!objectsResult.IsSuccess())
+                    {
+                    result->SetError(objectsResult.GetError());
+                    return;
+                    }
+
+                auto txn = StartCacheTransaction();
+                if (SUCCESS != txn.GetCache().CacheResponse(responseKey, objectsResult.GetValue()))
+                    {
+                    result->SetError(Status::InternalCacheError);
+                    return;
+                    }
+                txn.Commit();
+                });
+            })
+                ->Then(m_cacheAccessThread, [=]
+                {
+                if (cancellationToken->IsCanceled())
+                    {
+                    result->SetError(Status::Canceled);
+                    return;
+                    }
+
+                if (!result->IsSuccess())
+                    {
+                    return;
+                    }
+
+                // Download changed schemas
+                auto txn = StartCacheTransaction();
+                bset<ObjectId> schemaIds;
+                if (CacheStatus::OK != txn.GetCache().ReadResponseObjectIds(CreateSchemaListResponseKey(txn), schemaIds))
+                    {
+                    result->SetError(Status::InternalCacheError);
+                    return;
+                    }
+
+                for (ObjectIdCR schemaId : schemaIds)
+                    {
+                    SchemaKey schemaKey = ReadSchemaKey(txn, schemaId);
+                    if (ECSchema::IsStandardSchema(schemaKey.m_schemaName))
+                        {
+                        continue;
+                        }
+
+                    Utf8String eTag = txn.GetCache().ReadFileCacheTag(schemaId);
+                    TempFilePtr schemaFile = GetTempFileForSchema(schemaKey);
+
+                    temporaryFiles->push_back(schemaFile);
+
+                    m_client->SendGetFileRequest(schemaId, schemaFile->GetPath(), eTag, nullptr, cancellationToken)
+                        ->Then(m_cacheAccessThread, [=] (WSFileResult& schemaFileResult)
+                        {
+                        schemaDownloadResults->insert({schemaId, schemaFileResult});
+                        });
+                    }
+                })
+                    ->Then(m_cacheAccessThread, [=]
+                    {
+                    if (cancellationToken->IsCanceled())
+                        {
+                        result->SetError(Status::Canceled);
+                        return;
+                        }
+
+                    if (!result->IsSuccess())
+                        {
+                        return;
+                        }
+
+                    // Get downloaded schema paths
+                    std::vector<BeFileName> changedSchemaPaths;
+                    for (auto& pair : *schemaDownloadResults)
+                        {
+                        const WSFileResult& downloadResult = pair.second;
+                        if (!downloadResult.IsSuccess())
+                            {
+                            result->SetError(downloadResult.GetError());
+                            return;
+                            }
+                        if (downloadResult.GetValue().IsModified())
+                            {
+                            changedSchemaPaths.push_back(downloadResult.GetValue().GetFilePath());
+                            }
+                        }
+
+                    // Load schemas
+                    std::vector<ECSchemaPtr> changedSchemas;
+                    if (SUCCESS != LoadSchemas(changedSchemaPaths, changedSchemas))
+                        {
+                        result->SetError(Status::InternalCacheError);
+                        return;
+                        }
+
+                    // Update schemas
+                    auto txn = StartCacheTransaction();
+                    if (SUCCESS != txn.GetCache().UpdateSchemas(changedSchemas))
+                        {
+                        result->SetError(Status::InternalCacheError);
+                        return;
+                        }
+
+                    // Cache schema files after schemas been updated
+                    for (auto& pair : *schemaDownloadResults)
+                        {
+                        if (SUCCESS != txn.GetCache().CacheFile(pair.first, pair.second.GetValue(), FileCache::Persistent))
+                            {
+                            result->SetError(Status::InternalCacheError);
+                            return;
+                            }
+                        }
+                    txn.Commit();
+
+                    temporaryFiles->clear();
+                    })
+                        ->Then<Result>([=]
+                        {
+                        return *result;
+                        });
+    }
+
+/*--------------------------------------------------------------------------------------+
+* @bsimethod                                                    Vincas.Razma    10/2014
++---------------+---------------+---------------+---------------+---------------+------*/
+ECSchemaList CachingDataSource::GetRepositorySchemas(CacheTransactionCR txn)
+    {
+    ECSchemaList schemas;
+    for (SchemaKeyCR schemaKey : GetRepositorySchemaKeys(txn))
+        {
+        ECSchemaCP schema = txn.GetCache().GetAdapter().GetECSchema(Utf8String(schemaKey.m_schemaName));
+        if (nullptr == schema)
+            {
+            BeAssert(false);
+            continue;
+            }
+        schemas.push_back(schema);
+        }
+    return schemas;
+    }
+
+/*--------------------------------------------------------------------------------------+
+* @bsimethod                                                    Vincas.Razma    10/2014
++---------------+---------------+---------------+---------------+---------------+------*/
+bvector<SchemaKey> CachingDataSource::GetRepositorySchemaKeys(CacheTransactionCR txn)
+    {
+    bvector<SchemaKey> keys;
+
+    Json::Value schemaDefs;
+    if (CacheStatus::OK != txn.GetCache().ReadResponse(CreateSchemaListResponseKey(txn), schemaDefs))
+        {
+        return keys;
+        }
+
+    for (JsonValueCR schemaDef : schemaDefs)
+        {
+        Utf8String schemaName = schemaDef["Name"].asString();
+        uint32_t major = schemaDef["VersionMajor"].asInt();
+        uint32_t minor = schemaDef["VersionMinor"].asInt();
+
+        keys.push_back(SchemaKey(schemaName.c_str(), major, minor));
+        }
+
+    return keys;
+    }
+
+/*--------------------------------------------------------------------------------------+
+* @bsimethod                                                    Vincas.Razma    08/2014
++---------------+---------------+---------------+---------------+---------------+------*/
+WSInfo CachingDataSource::GetServerInfo(CacheTransactionCR txn)
+    {
+    return m_infoStore->GetServerInfo(txn.GetCache());
+    }
+
+/*--------------------------------------------------------------------------------------+
+* @bsimethod                                                    Vincas.Razma    08/2014
++---------------+---------------+---------------+---------------+---------------+------*/
+TempFilePtr CachingDataSource::GetTempFileForSchema(SchemaKeyCR schemaKey)
+    {
+    if (schemaKey.m_schemaName.empty())
+        {
+        return GetTempFile(BeGuid().ToString(), ObjectId());
+        }
+
+    Utf8PrintfString schemaFileName
+        (
+        "%s.%02d.%02d.ecschema.xml",
+        Utf8String(schemaKey.m_schemaName).c_str(),
+        schemaKey.m_versionMajor,
+        schemaKey.m_versionMinor
+        );
+
+    return GetTempFile(schemaFileName, ObjectId());
+    }
+
+/*--------------------------------------------------------------------------------------+
+* @bsimethod                                                    Vincas.Razma    08/2014
++---------------+---------------+---------------+---------------+---------------+------*/
+SchemaKey CachingDataSource::ReadSchemaKey(CacheTransactionCR txn, ObjectIdCR schemaid)
+    {
+    Json::Value schemaDef;
+    if (CacheStatus::OK != txn.GetCache().ReadInstance(schemaid, schemaDef))
+        {
+        BeAssert(false && "SchemaDef should be cached before calling this functions");
+        return SchemaKey();
+        }
+
+    return SchemaKey(
+        schemaDef["Name"].asCString(),
+        schemaDef["VersionMajor"].asInt(),
+        schemaDef["VersionMinor"].asInt()
+        );
+    }
+
+/*--------------------------------------------------------------------------------------+
+* @bsimethod                                                    Vincas.Razma    08/2014
++---------------+---------------+---------------+---------------+---------------+------*/
+BentleyStatus CachingDataSource::LoadSchemas
+(
+const std::vector<BeFileName>& schemaPaths,
+std::vector<ECSchemaPtr>& loadedSchemasOut
+)
+    {
+    auto txn = StartCacheTransaction();
+    auto readContext = SchemaContext::CreateReadContext();
+
+    for (BeFileNameCR schemaPath : schemaPaths)
+        {
+        readContext->AddSchemaPath(schemaPath.GetDirectoryName());
+        }
+    readContext->AddSchemaLocater(txn.GetCache().GetAdapter().GetECDb().GetSchemaLocater());
+
+    for (BeFileNameCR schemaPath : schemaPaths)
+        {
+        ECSchemaPtr schema;
+        SchemaReadStatus status = ECSchema::ReadFromXmlFile(schema, schemaPath.GetName(), *readContext);
+        if (SchemaReadStatus::SCHEMA_READ_STATUS_Success != status &&
+            SchemaReadStatus::SCHEMA_READ_STATUS_DuplicateSchema != status)
+            {
+            return ERROR;
+            }
+        loadedSchemasOut.push_back(schema);
+        }
+
+    return SUCCESS;
+    }
+
+/*--------------------------------------------------------------------------------------+
+* @bsimethod                                                    Vincas.Razma    10/2013
++---------------+---------------+---------------+---------------+---------------+------*/
+TempFilePtr CachingDataSource::GetTempFile(Utf8StringCR fileName, ObjectIdCR objectId)
+    {
+    if (fileName.empty())
+        {
+        return std::make_shared<TempFile>(m_temporaryDir, objectId.className + "_" + objectId.remoteId);
+        }
+
+    return std::make_shared<TempFile>(m_temporaryDir, fileName);
+    }
+
+/*--------------------------------------------------------------------------------------+
+* @bsimethod                                                    Vincas.Razma    04/2013
++---------------+---------------+---------------+---------------+---------------+------*/
+Utf8String CachingDataSource::GetObjectLabel(CacheTransactionCR txn, ObjectIdCR objectId)
+    {
+    Utf8String label = txn.GetCache().ReadInstanceLabel(objectId);
+    if (label.empty() && !objectId.IsEmpty())
+        {
+        ECClassCP objectClass = txn.GetCache().GetAdapter().GetECClass(objectId.schemaName, objectId.className);
+        if (nullptr == objectClass)
+            {
+            BeAssert(false);
+            return label;
+            }
+        label.Sprintf("%s:%s", Utf8String(objectClass->GetDisplayLabel()).c_str(), objectId.remoteId.c_str());
+        }
+    return label;
+    }
+
+/*--------------------------------------------------------------------------------------+
+* @bsimethod                                                    Vincas.Razma    04/2013
++---------------+---------------+---------------+---------------+---------------+------*/
+Utf8String CachingDataSource::GetObjectLabel(CacheTransactionCR txn, ECInstanceKeyCR instanceKey)
+    {
+    return GetObjectLabel(txn, txn.GetCache().FindInstance(instanceKey));
+    }
+
+/*--------------------------------------------------------------------------------------+
+* @bsimethod                                                    Vincas.Razma    03/2013
++---------------+---------------+---------------+---------------+---------------+------*/
+AsyncTaskPtr<CachingDataSource::ObjectsResult> CachingDataSource::GetObject
+(
+ObjectIdCR objectId,
+DataOrigin origin,
+IDataSourceCache::JsonFormat format,
+ICancellationTokenPtr cancellationToken
+)
+    {
+    cancellationToken = CreateCancellationToken(cancellationToken);
+    auto result = std::make_shared <ObjectsResult>();
+
+    return m_cacheAccessThread->ExecuteAsync([=]
+        {
+        if (cancellationToken->IsCanceled())
+            {
+            result->SetError(Status::Canceled);
+            return;
+            }
+
+        // check cache for object
+        auto txn = StartCacheTransaction();
+        if (DataOrigin::CachedData == origin || DataOrigin::CachedOrRemoteData == origin)
+            {
+            auto cachedData = std::make_shared<Json::Value>();
+
+            CachedObjectInfo objectInfo = txn.GetCache().GetCachedObjectInfo(objectId);
+            if (objectInfo.IsFullyCached() || IChangeManager::ChangeStatus::Created == objectInfo.GetChangeStatus())
+                {
+                txn.GetCache().ReadInstance(objectId, *cachedData, format);
+                }
+
+            if (!cachedData->isNull())
+                {
+                result->SetSuccess(ObjectsData(cachedData, DataOrigin::CachedData));
+                return;
+                }
+            else if (DataOrigin::CachedData == origin)
+                {
+                result->SetError(Error(Status::DataNotCached));
+                return;
+                }
+            }
+
+        m_client->SendGetObjectRequest(objectId, txn.GetCache().ReadInstanceCacheTag(objectId), cancellationToken)
+            ->Then(m_cacheAccessThread, [=] (WSObjectsResult& objectsResult)
+            {
+            auto txn = StartCacheTransaction();
+            DataOrigin returningDataOrigin = DataOrigin::RemoteData;
+            if (objectsResult.IsSuccess())
+                {
+                if (SUCCESS != txn.GetCache().UpdateInstance(objectId, objectsResult.GetValue()))
+                    {
+                    result->SetError(Status::InternalCacheError);
+                    return;
+                    }
+                if (!objectsResult.GetValue().IsModified())
+                    {
+                    returningDataOrigin = DataOrigin::CachedData;
+                    }
+                }
+            else
+                {
+                if (CachingDataSource::DataOrigin::RemoteOrCachedData == origin &&
+                    WSError::Status::ConnectionError == objectsResult.GetError().GetStatus() &&
+                    txn.GetCache().GetCachedObjectInfo(objectId).IsFullyCached())
+                    {
+                    returningDataOrigin = DataOrigin::CachedData;
+                    }
+                else
+                    {
+                    result->SetError(objectsResult.GetError());
+                    return;
+                    }
+                }
+
+            auto cachedData = std::make_shared<Json::Value>();
+            txn.GetCache().ReadInstance(objectId, *cachedData, format);
+
+            if (cachedData->isNull())
+                {
+                result->SetError(Error(Status::InternalCacheError));
+                return;
+                }
+
+            txn.Commit();
+            result->SetSuccess({cachedData, returningDataOrigin});
+            });
+        })
+            ->Then<ObjectsResult>([=]
+            {
+            return *result;
+            });
+    }
+
+/*--------------------------------------------------------------------------------------+
+* @bsimethod                                                    Vincas.Razma    10/2014
++---------------+---------------+---------------+---------------+---------------+------*/
+AsyncTaskPtr<CachingDataSource::DataOriginResult> CachingDataSource::CacheObjects
+(
+CachedResponseKeyCR responseKey,
+WSQueryCR query,
+DataOrigin origin,
+ICancellationTokenPtr cancellationToken
+)
+    {
+    auto result = std::make_shared <DataOriginResult>();
+
+    return m_cacheAccessThread->ExecuteAsync([=]
+        {
+        if (cancellationToken->IsCanceled())
+            {
+            result->SetError(Status::Canceled);
+            return;
+            }
+
+        // check cache
+        auto txn = StartCacheTransaction();
+        if (DataOrigin::CachedData == origin || DataOrigin::CachedOrRemoteData == origin)
+            {
+            if (txn.GetCache().IsResponseCached(responseKey))
+                {
+                result->SetSuccess(DataOrigin::CachedData);
+                return;
+                }
+            else if (DataOrigin::CachedData == origin)
+                {
+                result->SetError(Status::DataNotCached);
+                return;
+                }
+            }
+
+        // connect to server for data
+        Utf8String cacheTag = txn.GetCache().ReadResponseCacheTag(responseKey);
+        m_client->SendQueryRequest(query, cacheTag, cancellationToken)
+            ->Then(m_cacheAccessThread, [=] (WSObjectsResult& objectsResult)
+            {
+            auto txn = StartCacheTransaction();
+            DataOrigin returningDataOrigin = DataOrigin::RemoteData;
+            if (objectsResult.IsSuccess())
+                {
+                bset<ObjectId> rejected;
+                if (SUCCESS != txn.GetCache().CachePartialResponse(responseKey, objectsResult.GetValue(), rejected, &query, cancellationToken))
+                    {
+                    result->SetError({ICachingDataSource::Status::InternalCacheError, cancellationToken});
+                    return;
+                    }
+
+                if (!objectsResult.GetValue().IsModified())
+                    {
+                    returningDataOrigin = DataOrigin::CachedData;
+                    }
+
+                if (!rejected.empty())
+                    {
+                    SyncCachedInstancesTask::Run(this->shared_from_this(), rejected, cancellationToken)
+                        ->Then(m_cacheAccessThread, [=] (BatchResult instancesResult)
+                        {
+                        if (instancesResult.IsSuccess())
+                            {
+                            result->SetSuccess(returningDataOrigin);
+                            }
+                        else
+                            {
+                            result->SetError(instancesResult.GetError());
+                            }
+                        });
+                    }
+                }
+            else
+                {
+                if (CachingDataSource::DataOrigin::RemoteOrCachedData == origin &&
+                    WSError::Status::ConnectionError == objectsResult.GetError().GetStatus() &&
+                    txn.GetCache().IsResponseCached(responseKey))
+                    {
+                    returningDataOrigin = DataOrigin::CachedData;
+                    }
+                else
+                    {
+                    result->SetError(objectsResult.GetError());
+                    return;
+                    }
+                }
+
+            txn.Commit();
+            result->SetSuccess(returningDataOrigin);
+            });
+        })
+            ->Then<DataOriginResult>([=]
+            {
+            return *result;
+            });
+    }
+
+/*--------------------------------------------------------------------------------------+
+* @bsimethod                                                    Vincas.Razma    10/2014
++---------------+---------------+---------------+---------------+---------------+------*/
+AsyncTaskPtr<CachingDataSource::ObjectsResult> CachingDataSource::GetObjects
+(
+CachedResponseKeyCR responseKey,
+WSQueryCR query,
+DataOrigin origin,
+std::shared_ptr<const ISelectProvider> cachedSelectProvider,
+ICancellationTokenPtr cancellationToken
+)
+    {
+    if (nullptr == cachedSelectProvider)
+        {
+        cachedSelectProvider = std::make_shared<ISelectProvider>();
+        }
+    cancellationToken = CreateCancellationToken(cancellationToken);
+
+    return CacheObjects(responseKey, query, origin, cancellationToken)
+        ->Then<ObjectsResult>(m_cacheAccessThread, [=] (DataOriginResult& result)
+        {
+        if (!result.IsSuccess())
+            {
+            return ObjectsResult::Error(result.GetError());
+            }
+
+        auto txn = StartCacheTransaction();
+        auto cachedInstances = std::make_shared<Json::Value>();
+        if (CacheStatus::OK != txn.GetCache().ReadResponse(responseKey, *cachedInstances, *cachedSelectProvider))
+            {
+            return ObjectsResult::Error(Status::InternalCacheError);
+            }
+
+        return ObjectsResult::Success({cachedInstances, result.GetValue()});
+        });
+    }
+
+/*--------------------------------------------------------------------------------------+
+* @bsimethod                                                    Vincas.Razma    11/2014
++---------------+---------------+---------------+---------------+---------------+------*/
+AsyncTaskPtr<CachingDataSource::KeysResult> CachingDataSource::GetObjectsKeys
+(
+CachedResponseKeyCR responseKey,
+WSQueryCR query,
+DataOrigin origin,
+ICancellationTokenPtr cancellationToken
+)
+    {
+    cancellationToken = CreateCancellationToken(cancellationToken);
+
+    return CacheObjects(responseKey, query, origin, cancellationToken)
+        ->Then<KeysResult>(m_cacheAccessThread, [=] (DataOriginResult& result)
+        {
+        if (!result.IsSuccess())
+            {
+            return KeysResult::Error(result.GetError());
+            }
+
+        auto txn = StartCacheTransaction();
+        auto cachedInstances = std::make_shared<Json::Value>();
+        auto keys = std::make_shared<ECInstanceKeyMultiMap>();
+
+        CacheStatus status = txn.GetCache().ReadResponseInstanceKeys(responseKey, *keys);
+        if (CacheStatus::OK != status)
+            {
+            return KeysResult::Error(status);
+            }
+
+        return KeysResult::Success({keys, result.GetValue()});
+        });
+    }
+
+/*--------------------------------------------------------------------------------------+
+* @bsimethod                                                    Vincas.Razma    11/2014
++---------------+---------------+---------------+---------------+---------------+------*/
+AsyncTaskPtr<CachingDataSource::DataOriginResult> CachingDataSource::CacheNavigationChildren
+(
+ObjectIdCR parentId,
+DataOrigin origin,
+std::shared_ptr<const ISelectProvider> selectProvider,
+ICancellationTokenPtr cancellationToken
+)
+    {
+    auto finalResult = std::make_shared <DataOriginResult>();
+
+    return m_cacheAccessThread->ExecuteAsync([=]
+        {
+        if (cancellationToken->IsCanceled())
+            {
+            finalResult->SetError(Status::Canceled);
+            return;
+            }
+
+        auto txn = StartCacheTransaction();
+        CachedResponseKey responseKey = GetNavigationResponseKey(txn, parentId);
+        if (!responseKey.GetParent().IsValid())
+            {
+            BeAssert(false && "Parent not found in cache");
+            finalResult->SetError(Status::DataNotCached);
+            return;
+            }
+
+        WSQueryPtr query = GetNavigationQuery(txn, parentId, selectProvider);
+        if (nullptr == query)
+            {
+            finalResult->SetError(Status::InternalCacheError);
+            return;
+            }
+
+        CacheObjects(responseKey, *query, origin, cancellationToken)
+            ->Then([=] (DataOriginResult result)
+            {
+            *finalResult = result;
+            });
+        })
+            ->Then<DataOriginResult>([=]
+            {
+            return *finalResult;
+            });
+    }
+
+/*--------------------------------------------------------------------------------------+
+* @bsimethod                                                    Vincas.Razma    02/2014
++---------------+---------------+---------------+---------------+---------------+------*/
+AsyncTaskPtr<CachingDataSource::ObjectsResult> CachingDataSource::GetNavigationChildren
+(
+ObjectIdCR parentId,
+DataOrigin origin,
+std::shared_ptr<const SelectProvider> selectProvider,
+ICancellationTokenPtr cancellationToken
+)
+    {
+    if (nullptr == selectProvider)
+        {
+        selectProvider = std::make_shared<SelectProvider>();
+        }
+    cancellationToken = CreateCancellationToken(cancellationToken);
+
+    return CacheNavigationChildren(parentId, origin, selectProvider->GetForRemote(), cancellationToken)
+        ->Then<ObjectsResult>(m_cacheAccessThread, [=] (DataOriginResult& result)
+        {
+        if (!result.IsSuccess())
+            {
+            return ObjectsResult::Error(result.GetError());
+            }
+
+        auto txn = StartCacheTransaction();
+        auto responseKey = GetNavigationResponseKey(txn, parentId);
+        auto cachedInstances = std::make_shared<Json::Value>();
+
+        if (CacheStatus::OK != txn.GetCache().ReadResponse(responseKey, *cachedInstances, *selectProvider->GetForCache()))
+            {
+            return ObjectsResult::Error(Status::InternalCacheError);
+            }
+
+        return ObjectsResult::Success({cachedInstances, result.GetValue()});
+        });
+    }
+
+/*--------------------------------------------------------------------------------------+
+* @bsimethod                                                    Vincas.Razma    02/2014
++---------------+---------------+---------------+---------------+---------------+------*/
+AsyncTaskPtr<CachingDataSource::KeysResult> CachingDataSource::GetNavigationChildrenKeys
+(
+ObjectIdCR parentId,
+DataOrigin origin,
+std::shared_ptr<const ISelectProvider> selectProvider,
+ICancellationTokenPtr cancellationToken
+)
+    {
+    if (nullptr == selectProvider)
+        {
+        selectProvider = std::make_shared<ISelectProvider>();
+        }
+    cancellationToken = CreateCancellationToken(cancellationToken);
+
+    return CacheNavigationChildren(parentId, origin, selectProvider, cancellationToken)
+        ->Then<KeysResult>(m_cacheAccessThread, [=] (DataOriginResult& result)
+        {
+        if (!result.IsSuccess())
+            {
+            return KeysResult::Error(result.GetError());
+            }
+
+        auto txn = StartCacheTransaction();
+        auto responseKey = GetNavigationResponseKey(txn, parentId);
+        auto keys = std::make_shared<ECInstanceKeyMultiMap>();
+
+        CacheStatus status = txn.GetCache().ReadResponseInstanceKeys(responseKey, *keys);
+        if (CacheStatus::OK != status)
+            {
+            return KeysResult::Error(status);
+            }
+
+        return KeysResult::Success({keys, result.GetValue()});
+        });
+    }
+
+/*--------------------------------------------------------------------------------------+
+* @bsimethod
++--------------------------------------------------------------------------------------*/
+CachedResponseKey CachingDataSource::GetNavigationResponseKey(CacheTransactionCR txn, ObjectIdCR parentId)
+    {
+    ECInstanceKey parent = txn.GetCache().FindInstance(parentId);
+    return CachedResponseKey(parent, CachedResultsName_Navigation);
+    }
+
+/*--------------------------------------------------------------------------------------+
+* @bsimethod
++--------------------------------------------------------------------------------------*/
+CachedResponseKey CachingDataSource::GetNavigationResponseKey(CacheTransactionCR txn, ECInstanceKeyCR parentKey)
+    {
+    return CachedResponseKey(parentKey, CachedResultsName_Navigation);
+    }
+
+/*--------------------------------------------------------------------------------------+
+* @bsimethod
++--------------------------------------------------------------------------------------*/
+WSQueryPtr CachingDataSource::GetNavigationQuery(CacheTransactionCR txn, ObjectIdCR parentId, ISelectProviderPtr selectProvider)
+    {
+    WSInfo serverInfo = GetServerInfo(txn);
+
+    if (serverInfo.GetVersion() < BeVersion(2, 0))
+        {
+        Utf8String schemaName = parentId.schemaName;
+        if (schemaName.empty())
+            {
+            auto schemaKeys = GetRepositorySchemaKeys(txn);
+            if (schemaKeys.size() != 1)
+                {
+                return nullptr;
+                }
+            schemaName = Utf8String(schemaKeys[0].m_schemaName);
+            }
+
+        auto query = std::make_shared<WSQuery>(schemaName, parentId.className);
+        query->SetCustomParameter(WSQuery_CustomParameter_NavigationParentId, parentId.remoteId);
+
+        if (nullptr != selectProvider &&
+            !txn.GetCache().IsInstanceFullyPersisted(parentId) &&
+            serverInfo.IsNavigationPropertySelectForAllClassesSupported())
+            {
+            // TODO: investigate if selected properties meta-data could be saved in ECDb with low performance hit - to avoid using different
+            // ISelectProvider for server and cache (D-133675)
+            ServerQueryHelper helper(*selectProvider);
+            bset<Utf8String> properties = helper.GetAllSelectedProperties(GetRepositorySchemas(txn));
+            query->SetSelect(StringHelper::Join(properties.begin(), properties.end(), ","));
+            }
+
+        return query;
+        }
+
+    auto query = std::make_shared<WSQuery>("Navigation", "NavNode");
+    if (!parentId.IsEmpty())
+        {
+        query->SetFilter(Utf8PrintfString("NavNodeChildren-backward-NavNode.$id+eq+'%s'", parentId.remoteId.c_str()));
+        }
+
+    if (nullptr != selectProvider)
+        {
+        ECClassCP navNodeClass = txn.GetCache().GetAdapter().GetECClass("Navigation", "NavNode");
+        if (navNodeClass == nullptr)
+            {
+            BeAssert(false);
+            return nullptr;
+            }
+        Utf8String select = ServerQueryHelper(*selectProvider).GetSelect(*navNodeClass);
+        query->SetSelect(select);
+        }
+
+    return query;
+    }
+
+/*--------------------------------------------------------------------------------------+
+* @bsimethod
++--------------------------------------------------------------------------------------*/
+CachedResponseKey CachingDataSource::CreateSchemaListResponseKey(CacheTransactionCR txn)
+    {
+    ECInstanceKey root = txn.GetCache().FindOrCreateRoot("");
+    return CachedResponseKey(root, CachedResultsName_Schemas);
+    }
+
+/*--------------------------------------------------------------------------------------+
+* @bsimethod
++--------------------------------------------------------------------------------------*/
+BeFileName CachingDataSource::GetMetaSchemaPath()
+    {
+    return SchemaContext::GetCacheSchemasDir().AppendToPath(L"MetaSchema.02.00.ecschema.xml");
+    }
+
+/*--------------------------------------------------------------------------------------+
+* @bsimethod                                                    Vincas.Razma    03/2013
++---------------+---------------+---------------+---------------+---------------+------*/
+AsyncTaskPtr<CachingDataSource::FileResult> CachingDataSource::GetFile
+(
+ObjectIdCR objectId,
+DataOrigin origin,
+LabeledProgressCallback onProgress,
+ICancellationTokenPtr cancellationToken
+)
+    {
+    cancellationToken = CreateCancellationToken(cancellationToken);
+
+    // TODO: Support RemoteOrCachedData
+    if (origin == DataOrigin::RemoteOrCachedData)
+        {
+        BeAssert(false && "DataOrigin::RemoteOrCachedData is not supported yet");
+        }
+
+    auto result = std::make_shared <FileResult>();
+
+    return m_cacheAccessThread->ExecuteAsync([=]
+        {
+        if (cancellationToken->IsCanceled())
+            {
+            result->SetError(Status::Canceled);
+            return;
+            }
+
+        // check cache for object
+        if (DataOrigin::CachedData == origin || DataOrigin::CachedOrRemoteData == origin)
+            {
+            auto txn = StartCacheTransaction();
+            Json::Value file;
+            txn.GetCache().ReadInstance(objectId, file);
+            BeFileName cachedFilePath;
+            if (!file.isNull())
+                {
+                cachedFilePath = txn.GetCache().ReadFilePath(objectId);
+                if (!cachedFilePath.empty())
+                    {
+                    result->SetSuccess(FileData(cachedFilePath, DataOrigin::CachedData));
+                    return;
+                    }
+                }
+            if (cachedFilePath.empty() && DataOrigin::CachedData == origin)
+                {
+                result->SetError(Error(Status::DataNotCached));
+                return;
+                }
+            }
+
+        bset<ObjectId> filesToDownload;
+        filesToDownload.insert(objectId);
+
+        auto task = std::make_shared<DownloadFilesTask>
+            (
+            shared_from_this(),
+            std::move(filesToDownload),
+            FileCache::ExistingOrTemporary,
+            std::move(onProgress),
+            cancellationToken
+            );
+
+        m_cacheAccessThread->Push(task);
+
+        task->Then(m_cacheAccessThread, [=]
+            {
+            if (!task->IsSuccess())
+                {
+                result->SetError(task->GetError());
+                }
+            else if (!task->GetFailedObjects().empty())
+                {
+                result->SetError(task->GetFailedObjects().front().GetError());
+                }
+            else
+                {
+                auto txn = StartCacheTransaction();
+                BeFileName cachedFilePath = txn.GetCache().ReadFilePath(objectId);
+                result->SetSuccess(FileData(cachedFilePath, DataOrigin::RemoteData));
+                }
+            });
+        })
+            ->Then<FileResult>([=]
+            {
+            return *result;
+            });
+    }
+
+/*--------------------------------------------------------------------------------------+
+* @bsimethod                                    Dalius.Dobravolskas             09/14
++---------------+---------------+---------------+---------------+---------------+------*/
+AsyncTaskPtr<CachingDataSource::BatchResult> CachingDataSource::CacheFiles
+(
+const bvector<ObjectId>& filesIds,
+bool skipCachedFiles,
+FileCache fileCacheLocation,
+LabeledProgressCallback onProgress,
+ICancellationTokenPtr cancellationToken
+)
+    {
+    cancellationToken = CreateCancellationToken(cancellationToken);
+
+    auto result = std::make_shared <BatchResult>();
+
+    return m_cacheAccessThread->ExecuteAsync([=]
+        {
+        if (cancellationToken->IsCanceled())
+            {
+            result->SetError(Status::Canceled);
+            return;
+            }
+
+        // check cache for object
+        bset<ObjectId> filesToDownload;
+
+        if (skipCachedFiles)
+            {
+            auto txn = StartCacheTransaction();
+            for (ObjectIdCR objectId : filesIds)
+                {
+                BeFileName cachedFilePath = txn.GetCache().ReadFilePath(objectId);
+                if (cachedFilePath.empty())
+                    {
+                    filesToDownload.insert(objectId);
+                    }
+                }
+            }
+        else
+            {
+            filesToDownload.insert(filesIds.begin(), filesIds.end());
+            }
+
+        if (filesToDownload.size() == 0)
+            {
+            result->SetSuccess(FailedObjects());
+            return;
+            }
+
+        auto task = std::make_shared<DownloadFilesTask>
+            (
+            shared_from_this(),
+            std::move(filesToDownload),
+            fileCacheLocation,
+            std::move(onProgress),
+            cancellationToken
+            );
+
+        m_cacheAccessThread->Push(task);
+
+        task->Then(m_cacheAccessThread, [=]
+            {
+            *result = task->GetResult();
+            });
+        })
+            ->Then<BatchResult>([=]
+            {
+            return *result;
+            });
+    }
+
+/*--------------------------------------------------------------------------------------+
+* @bsimethod                                                    Vincas.Razma    04/2013
++---------------+---------------+---------------+---------------+---------------+------*/
+AsyncTaskPtr<CachingDataSource::Result> CachingDataSource::DownloadAndCacheChildren
+(
+const bvector<ObjectId>& parentIds,
+ICancellationTokenPtr cancellationToken
+)
+    {
+    cancellationToken = CreateCancellationToken(cancellationToken);
+    auto finalResult = std::make_shared<CachingDataSource::Result>();
+    finalResult->SetSuccess();
+
+    return m_cacheAccessThread->ExecuteAsync([=]
+        {
+        if (cancellationToken->IsCanceled())
+            {
+            finalResult->SetError(Status::Canceled);
+            return;
+            }
+
+        for (ObjectIdCR parentId : parentIds)
+            {
+            CacheNavigationChildren(parentId, DataOrigin::RemoteData, nullptr, cancellationToken)
+                ->Then(m_cacheAccessThread, [=] (DataOriginResult& result)
+                {
+                if (!result.IsSuccess())
+                    {
+                    finalResult->SetError(result.GetError());
+                    }
+                });
+            }
+        })
+            ->Then<Result>([=]
+            {
+            return *finalResult;
+            });
+    }
+
+/*--------------------------------------------------------------------------------------+
+* @bsimethod                                                 William.Francis     01/2015
++---------------+---------------+---------------+---------------+---------------+------*/
+AsyncTaskPtr<CachingDataSource::BatchResult> CachingDataSource::SyncLocalChanges
+(
+SyncProgressCallback onProgress,
+ICancellationTokenPtr cancellationToken,
+SyncOptions options
+)
+    {
+    return SyncLocalChanges(nullptr, std::move(onProgress), cancellationToken, options);
+    }
+
+/*--------------------------------------------------------------------------------------+
+* @bsimethod                                                 William.Francis     01/2015
++---------------+---------------+---------------+---------------+---------------+------*/
+AsyncTaskPtr<CachingDataSource::BatchResult> CachingDataSource::SyncLocalChanges
+(
+const bset<ECInstanceKey>& objectsToSync,
+SyncProgressCallback onProgress,
+ICancellationTokenPtr cancellationToken,
+SyncOptions options
+)
+    {
+    auto objectsToSyncPtr = std::make_shared<bset<ECInstanceKey>>(objectsToSync);
+    return SyncLocalChanges(objectsToSyncPtr, std::move(onProgress), cancellationToken, options);
+    }
+
+/*--------------------------------------------------------------------------------------+
+* @bsimethod                                                 William.Francis     01/2015
++---------------+---------------+---------------+---------------+---------------+------*/
+AsyncTaskPtr<CachingDataSource::BatchResult> CachingDataSource::SyncLocalChanges
+(
+std::shared_ptr<bset<ECInstanceKey>> objectsToSync,
+SyncProgressCallback onProgress,
+ICancellationTokenPtr cancellationToken,
+SyncOptions options
+)
+    {
+    cancellationToken = CreateCancellationToken(cancellationToken);
+
+    auto syncTask = std::make_shared<SyncLocalChangesTask>
+        (
+        shared_from_this(),
+        objectsToSync,
+        options,
+        std::move(onProgress),
+        cancellationToken
+        );
+
+    m_cacheAccessThread->ExecuteAsync([=]
+        {
+        HttpClient::BeginNetworkActivity();
+        m_syncLocalChangesQueue.push_back(syncTask);
+        ExecuteNextSyncLocalChangesTask();
+        });
+
+    return syncTask->Then<BatchResult>(m_cacheAccessThread, [=]
+        {
+        auto txn = StartCacheTransaction();
+        txn.GetCache().GetChangeManager().SetSyncActive(false);
+        txn.Commit();
+        HttpClient::EndNetworkActivity();
+        ExecuteNextSyncLocalChangesTask();
+
+        return syncTask->GetResult();
+        });
+    }
+
+/*--------------------------------------------------------------------------------------+
+* @bsimethod                                                    Vincas.Razma    05/2014
++---------------+---------------+---------------+---------------+---------------+------*/
+void CachingDataSource::ExecuteNextSyncLocalChangesTask()
+    {
+    if (m_syncLocalChangesQueue.empty())
+        {
+        return;
+        }
+
+    auto txn = StartCacheTransaction();
+    txn.GetCache().GetChangeManager().SetSyncActive(true);
+    txn.Commit();
+
+    auto syncTask = m_syncLocalChangesQueue.front();
+    m_syncLocalChangesQueue.pop_back();
+    m_cacheAccessThread->Push(syncTask);
+    }
+
+/*--------------------------------------------------------------------------------------+
+* @bsimethod                                             Benediktas.Lipnickas    10/2013
++---------------+---------------+---------------+---------------+---------------+------*/
+AsyncTaskPtr<CachingDataSource::Result> CachingDataSource::CacheObject
+(
+ObjectIdCR objectId,
+ICancellationTokenPtr cancellationToken
+)
+    {
+    cancellationToken = CreateCancellationToken(cancellationToken);
+    auto result = std::make_shared<CachingDataSource::Result>();
+
+    return m_cacheAccessThread->ExecuteAsync([=]
+        {
+        auto txn = StartCacheTransaction();
+        Utf8String cacheTag = txn.GetCache().ReadInstanceCacheTag(objectId);
+
+        m_client->SendGetObjectRequest(objectId, cacheTag, cancellationToken)
+            ->Then(m_cacheAccessThread, [=] (WSObjectsResult& objectsResult)
+            {
+            if (cancellationToken->IsCanceled())
+                {
+                result->SetError(Status::Canceled);
+                return;
+                }
+
+            auto txn = StartCacheTransaction();
+
+            if (objectsResult.IsSuccess())
+                {
+                if (SUCCESS != txn.GetCache().UpdateInstance(objectId, objectsResult.GetValue()))
+                    {
+                    result->SetError(Status::InternalCacheError);
+                    return;
+                    }
+                result->SetSuccess();
+                }
+            else
+                {
+                result->SetError(objectsResult.GetError());
+
+                WSError::Id errorId = objectsResult.GetError().GetId();
+                if (WSError::Id::InstanceNotFound == errorId ||
+                    WSError::Id::NotEnoughRights == errorId)
+                    {
+                    txn.GetCache().RemoveInstance(objectId);
+                    }
+                }
+
+            txn.Commit();
+            });
+        })
+            ->Then<Result>([=]
+            {
+            return *result;
+            });
+    }
+
+/*--------------------------------------------------------------------------------------+
+* @bsimethod                                                    Vincas.Razma    02/2015
++---------------+---------------+---------------+---------------+---------------+------*/
+AsyncTaskPtr<CachingDataSource::BatchResult> CachingDataSource::SyncCachedData
+(
+bvector<ECInstanceKey> initialInstances,
+bvector<IQueryProvider::Query> initialQueries,
+bvector<IQueryProviderPtr> queryProviders,
+ProgressCallback onProgress,
+ICancellationTokenPtr cancellationToken
+)
+    {
+    auto task = std::make_shared<SyncCachedDataTask>
+        (
+        shared_from_this(),
+        std::move(initialInstances),
+        std::move(initialQueries),
+        std::move(queryProviders),
+        std::move(onProgress),
+        CreateCancellationToken(cancellationToken)
+        );
+
+    m_cacheAccessThread->Push(task);
+
+    return task->Then<BatchResult>(m_cacheAccessThread, [=]
+        {
+        return task->GetResult();
+        });
+    }
+
+/*--------------------------------------------------------------------------------------+
+* @bsimethod                                                    Vincas.Razma    04/2013
++---------------+---------------+---------------+---------------+---------------+------*/
+AsyncTaskPtr<CachingDataSource::BatchResult> CachingDataSource::CacheNavigation
+(
+const bvector<ObjectId>& navigationTreesToCacheFully,
+const bvector<ObjectId>& navigationTreesToUpdateOnly,
+std::shared_ptr<const ISelectProvider> updateSelectProvider,
+LabeledProgressCallback onProgress,
+ICancellationTokenPtr cancellationToken
+)
+    {
+    HttpClient::BeginNetworkActivity();
+
+    auto task = std::make_shared<CacheNavigationTask>
+        (
+        shared_from_this(),
+        bvector<ObjectId>(navigationTreesToCacheFully),
+        bvector<ObjectId>(navigationTreesToUpdateOnly),
+        updateSelectProvider,
+        std::move(onProgress),
+        CreateCancellationToken(cancellationToken)
+        );
+
+    m_cacheAccessThread->Push(task);
+
+    return task->Then<BatchResult>(m_cacheAccessThread, [=]
+        {
+        HttpClient::EndNetworkActivity();
+        return task->GetResult();
+        });
     }