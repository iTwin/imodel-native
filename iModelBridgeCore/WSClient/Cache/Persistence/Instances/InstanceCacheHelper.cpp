--- conflicted
+++ resolved
@@ -1,901 +1,897 @@
-/*--------------------------------------------------------------------------------------+
- |
- |     $Source: Cache/Persistence/Instances/InstanceCacheHelper.cpp $
- |
-<<<<<<< HEAD
- |  $Copyright: (c) 2017 Bentley Systems, Incorporated. All rights reserved. $
-=======
- |  $Copyright: (c) 2018 Bentley Systems, Incorporated. All rights reserved. $
->>>>>>> 8444bbfa
- |
- +--------------------------------------------------------------------------------------*/
-
-#include "InstanceCacheHelper.h"
-
-#include <WebServices/Cache/Persistence/DataSourceCacheCommon.h>
-#include <WebServices/Cache/Persistence/CachedObjectInfo.h>
-#include <WebServices/Cache/Util/ECDbHelper.h>
-
-#include "../Core/CacheSchema.h"
-#include "../Hierarchy/HierarchyManager.h"
-#include "../Hierarchy/RootManager.h"
-#include <WebServices/Cache/Util/JsonUtil.h>
-
-#include "../../Logging.h"
-
-USING_NAMESPACE_BENTLEY_WEBSERVICES
-
-/*--------------------------------------------------------------------------------------+
-* @bsimethod                                                    Vincas.Razma    06/2013
-+---------------+---------------+---------------+---------------+---------------+------*/
-InstanceCacheHelper::InstanceCacheHelper
-(
-ECDbAdapter& dbAdapter,
-HierarchyManager& hierarchyManager,
-ObjectInfoManager& objectInfoManager,
-RelationshipInfoManager& relationshipInfoManager,
-ChangeInfoManager& changeInfoManager
-) :
-m_dbAdapter(dbAdapter),
-m_hierarchyManager(hierarchyManager),
-m_objectInfoManager(objectInfoManager),
-m_relationshipInfoManager(relationshipInfoManager),
-m_changeInfoManager(changeInfoManager),
-m_inserters(dbAdapter.GetECDb()),
-m_updaters(dbAdapter.GetECDb())
-    {}
-
-/*--------------------------------------------------------------------------------------+
-* @bsimethod                                                    Vincas.Razma    06/2014
-+---------------+---------------+---------------+---------------+---------------+------*/
-BentleyStatus InstanceCacheHelper::CacheInstances
-(
-const WSObjectsReader::Instances& instances,
-CachedInstances& cachedInstancesInOut,
-PartialCachingState* partialCachingState,
-UpdateCachingState* updateCachingState,
-ICancellationTokenPtr ct
-)
-    {
-    if (!instances.IsValid())
-        {
-        return ERROR;
-        }
-
-    bvector<SelectPathElement> rootPath;
-    for (WSObjectsReader::Instance instance : instances)
-        {
-        if (SUCCESS != CacheInstance(instance, rootPath, cachedInstancesInOut, partialCachingState, updateCachingState, nullptr, ct))
-            {
-            LOG.errorv("Failed to cache instance %s", instance.GetObjectId().ToString().c_str());
-            return ERROR;
-            }
-        }
-
-    return SUCCESS;
-    }
-
-/*--------------------------------------------------------------------------------------+
-* @bsimethod                                                    Vincas.Razma    06/2014
-+---------------+---------------+---------------+---------------+---------------+------*/
-BentleyStatus InstanceCacheHelper::CacheInstance
-(
-const WSObjectsReader::Instance& instance,
-const bvector<SelectPathElement>& path,
-CachedInstances& cachedInstancesInOut,
-PartialCachingState* partialCachingState,
-UpdateCachingState* updateCachingState,
-ECInstanceKey* cachedInstanceOut,
-ICancellationTokenPtr ct
-)
-    {
-    if (ct && ct->IsCanceled())
-        {
-        return ERROR;
-        }
-
-    if (!instance.IsValid())
-        {
-        return ERROR;
-        }
-
-    ECInstanceKey cachedInstance;
-    if (!cachedInstancesInOut.HasCachedInstance(instance.GetObjectId()))
-        {
-        ObjectInfo info = m_objectInfoManager.ReadInfo(instance.GetObjectId());
-        auto changeStatus = info.GetChangeStatus();
-
-        auto action = PartialCachingState::Action::CacheFull;
-        if (nullptr != partialCachingState)
-            {
-            action = partialCachingState->GetAction(info, path);
-            }
-
-        if (IChangeManager::ChangeStatus::Created == changeStatus)
-            {
-            return ERROR; // Instance cannot be cached - its not pushed to server yet
-            }
-        else if (IChangeManager::ChangeStatus::Deleted == changeStatus)
-            {
-            // Nothing to do here
-            }
-        else if (nullptr != updateCachingState && !info.IsInCache())
-            {
-            updateCachingState->AddNotFound(instance.GetObjectId());
-            return SUCCESS;
-            }
-        else if (PartialCachingState::Action::SkipCached == action)
-            {
-            // Nothing to do here
-            }
-        else if (PartialCachingState::Action::Reject == action)
-            {
-            partialCachingState->AddRejected(instance.GetObjectId());
-            }
-        else
-            {
-            if (PartialCachingState::Action::CachePartial == action)
-                {
-                if (info.IsFullyCached() && info.IsInCache())
-                    partialCachingState->RegisterOverriddenFullInstance(info.GetCachedInstanceKey());
-
-                info.SetObjectState(CachedInstanceState::Partial);
-                }
-            else if (PartialCachingState::Action::CacheFull == action)
-                {
-                info.SetObjectState(CachedInstanceState::Full);
-                }
-            else
-                {
-                BeAssert(false);
-                return ERROR;
-                }
-
-            info.SetObjectCacheDate(DateTime::GetCurrentTimeUtc());
-            info.SetObjectCacheTag(instance.GetETag());
-
-            if (SUCCESS != CacheInstance(info, instance.GetProperties()))
-                {
-                return ERROR;
-                }
-            }
-
-        cachedInstance = info.GetCachedInstanceKey();
-        cachedInstancesInOut.AddInstance(instance.GetObjectId(), cachedInstance, info.IsFullyCached());
-        }
-    else
-        {
-        cachedInstance = cachedInstancesInOut.GetCachedInstance(instance.GetObjectId());
-        }
-
-    if (nullptr != cachedInstanceOut)
-        {
-        *cachedInstanceOut = cachedInstance;
-        }
-
-    auto relationshipInstances = instance.GetRelationshipInstances();
-    if (!relationshipInstances.IsValid())
-        {
-        return ERROR;
-        }
-
-    for (auto relationshipInstance : relationshipInstances)
-        {
-        if (!relationshipInstance.IsValid())
-            {
-            return ERROR;
-            }
-
-        SelectPathElement element;
-        element.relationshipClass = m_dbAdapter.GetECRelationshipClass(relationshipInstance.GetObjectId());
-        element.selectedClass = m_dbAdapter.GetECClass(relationshipInstance.GetRelatedInstance().GetObjectId());
-        element.direction = relationshipInstance.GetDirection();
-        if (!element.IsValid())
-            {
-            LOG.errorv("Failed to cache relationship instance %s. Selected path element is invalid.", relationshipInstance.GetObjectId().ToString().c_str());
-            return ERROR;
-            }
-
-        bvector<SelectPathElement> relatedPath = path;
-        relatedPath.push_back(element);
-
-        ECInstanceKey relatedInstance;
-        if (SUCCESS != CacheInstance(relationshipInstance.GetRelatedInstance(), relatedPath, cachedInstancesInOut, partialCachingState,
-            updateCachingState, &relatedInstance, ct))
-            {
-            return ERROR;
-            }
-
-        if (cachedInstance.IsValid())
-            {
-            if (SUCCESS != CacheRelationshipInstance(relationshipInstance, cachedInstance, relatedInstance, cachedInstancesInOut))
-                {
-                LOG.errorv("Failed to cache relationship instance %s", relationshipInstance.GetObjectId().ToString().c_str());
-                return ERROR;
-                }
-            }
-        }
-
-    return SUCCESS;
-    }
-
-/*--------------------------------------------------------------------------------------+
-* @bsimethod                                                    Vincas.Razma    06/2014
-+---------------+---------------+---------------+---------------+---------------+------*/
-BentleyStatus InstanceCacheHelper::CacheRelationshipInstance
-(
-const WSObjectsReader::RelationshipInstance& relationshipInstance,
-ECInstanceKeyCR relatedInstanceA,
-ECInstanceKeyCR relatedInstanceB,
-CachedInstances& cachedInstancesInOut
-)
-    {
-    if (!relationshipInstance.IsValid() ||
-        !relatedInstanceA.IsValid() ||
-        !relatedInstanceB.IsValid())
-        {
-        return ERROR;
-        }
-
-    // NOTE: instanceId is ignored
-
-    ObjectIdCR relationshipObjectId = relationshipInstance.GetObjectId();
-
-    ECRelationshipClassCP relClass = m_dbAdapter.GetECRelationshipClass(relationshipObjectId);
-    if (nullptr == relClass)
-        {
-        return ERROR;
-        }
-
-    ECInstanceKeyCP source, target = nullptr;
-    if (BentleyApi::ECN::ECRelatedInstanceDirection::Forward == relationshipInstance.GetDirection())
-        {
-        source = &relatedInstanceA;
-        target = &relatedInstanceB;
-        }
-    else
-        {
-        source = &relatedInstanceB;
-        target = &relatedInstanceA;
-        }
-
-    // TODO: insert/update whole relationship with properties at once?
-    ECInstanceKey relationshipKey = m_hierarchyManager.RelateInstances(*source, *target, relClass);
-    if (!relationshipKey.IsValid())
-        {
-        BeAssert("Failed to cache relationship instance. Check schema");
-        return ERROR;
-        }
-
-    if (0 != relClass->GetPropertyCount())
-        {
-        if (SUCCESS != m_updaters.Get(*relClass).Update(relationshipKey.GetECInstanceId(), relationshipInstance.GetProperties(), *source, *target))
-            {
-            return ERROR;
-            }
-        }
-
-    CachedRelationshipKey relInfo = m_relationshipInfoManager.ReadCachedRelationshipKey(relationshipKey, relationshipObjectId.remoteId.c_str());
-
-    cachedInstancesInOut.AddRelationshipInstance(relationshipObjectId, relInfo);
-
-    return SUCCESS;
-    }
-
-/*--------------------------------------------------------------------------------------+
-* @bsimethod                                                    Vincas.Razma    06/2013
-+---------------+---------------+---------------+---------------+---------------+------*/
-BentleyStatus InstanceCacheHelper::CacheInstance(ObjectInfoR infoInOut, RapidJsonValueCR properties)
-    {
-    ECClassCP ecClass = m_dbAdapter.GetECClass(infoInOut.GetCachedInstanceKey());
-    if (nullptr == ecClass)
-        {
-        BeAssert(false && "Unknown instance class");
-        return ERROR;
-        }
-
-    // Save instance properties 
-    BentleyStatus status = ERROR;
-    if (infoInOut.GetChangeStatus() == IChangeManager::ChangeStatus::Modified)
-        {
-        status = MergeAndSaveModifiedInstance(infoInOut, *ecClass, properties);
-        }
-    else if (infoInOut.IsInCache())
-        {
-        status = SaveExistingInstance(infoInOut, *ecClass, properties);
-        }
-    else
-        {
-        status = SaveNewInstance(infoInOut, *ecClass, properties);
-        }
-
-    if (SUCCESS != status)
-        {
-        LOG.errorv("Failed to cache instance %s", infoInOut.GetObjectId().ToString().c_str());
-        return ERROR;
-        }
-
-    // Save info
-    if (infoInOut.GetInfoKey().IsValid())
-        {
-        status = m_objectInfoManager.UpdateInfo(infoInOut);
-        }
-    else
-        {
-        status = m_objectInfoManager.InsertInfo(infoInOut);
-        }
-
-    return status;
-    }
-
-/*--------------------------------------------------------------------------------------+
-* @bsimethod
-+---------------+---------------+---------------+---------------+---------------+------*/
-BentleyStatus InstanceCacheHelper::SaveNewInstance(ObjectInfoR infoInOut, ECClassCR ecClass, RapidJsonValueCR properties)
-    {
-    ECInstanceKey ecInstanceKey;
-    if (SUCCESS != m_inserters.Get(ecClass).Insert(ecInstanceKey, properties))
-        {
-        return ERROR;
-        }
-
-    infoInOut.SetCachedInstanceId(ecInstanceKey.GetECInstanceId());
-    return SUCCESS;
-    }
-
-/*--------------------------------------------------------------------------------------+
-* @bsimethod
-+---------------+---------------+---------------+---------------+---------------+------*/
-BentleyStatus InstanceCacheHelper::SaveExistingInstance(ObjectInfoCR info, ECClassCR ecClass, RapidJsonValueCR properties)
-    {
-    return m_updaters.Get(ecClass).Update(info.GetCachedInstanceKey().GetECInstanceId(), properties);
-    }
-
-/*--------------------------------------------------------------------------------------+
-* @bsimethod                                                    Vincas.Razma    10/2015
-+---------------+---------------+---------------+---------------+---------------+------*/
-BentleyStatus InstanceCacheHelper::MergeAndSaveModifiedInstance(ObjectInfoCR info, ECClassCR ecClass, RapidJsonValueCR newPropertiesJson)
-    {
-    // Merge changes
-    rapidjson::Document mergedJson, t1, t2;
-    JsonUtil::DeepCopy(newPropertiesJson, mergedJson);
-
-    if (SUCCESS != m_changeInfoManager.ReadInstanceChanges(info, mergedJson, t1, t2))
-        {
-        return ERROR;
-        }
-
-    // Save merged instance
-    if (SUCCESS != m_updaters.Get(ecClass).Update(info.GetCachedInstanceKey().GetECInstanceId(), mergedJson))
-        {
-        return ERROR;
-        }
-
-    // Save latest version as backup
-    if (SUCCESS != m_changeInfoManager.SaveBackupInstance(info, newPropertiesJson))
-        {
-        return ERROR;
-        }
-
-    return SUCCESS;
-    }
-
-/*--------------------------------------------------------------------------------------+
-* @bsimethod
-+---------------+---------------+---------------+---------------+---------------+------*/
-BentleyStatus InstanceCacheHelper::UpdateExistingInstanceData(ObjectInfoCR info, RapidJsonValueCR properties)
-    {
-    if (!info.GetCachedInstanceKey().IsValid())
-        {
-        BeAssert(false && "Invalid existing instance key");
-        return ERROR;
-        }
-
-    ECClassCP ecClass = m_dbAdapter.GetECClass(info.GetCachedInstanceKey());
-    if (nullptr == ecClass)
-        {
-        BeAssert(false && "Unknown instance class");
-        return ERROR;
-        }
-
-    if (SUCCESS != SaveExistingInstance(info, *ecClass, properties))
-        {
-        LOG.errorv("Failed to update instance %s", info.GetObjectId().ToString().c_str());
-        return ERROR;
-        }
-
-    if (SUCCESS != m_objectInfoManager.UpdateInfo(info))
-        {
-        return ERROR;
-        }
-
-    return SUCCESS;
-    }
-
-/*--------------------------------------------------------------------------------------+
-* @bsimethod                                                    Vincas.Razma    06/2014
-+---------------+---------------+---------------+---------------+---------------+------*/
-void InstanceCacheHelper::CachedInstances::AddInstance(ObjectIdCR objectId, ECInstanceKeyCR cachedInstance, bool isFullyCached)
-    {
-    m_cachedInstances.insert(cachedInstance);
-    m_cachedInstancesByObjectId.insert({objectId, cachedInstance});
-
-    if (!isFullyCached)
-        m_hasPartialInstances = true;
-    }
-
-/*--------------------------------------------------------------------------------------+
-* @bsimethod                                                    Vincas.Razma    06/2014
-+---------------+---------------+---------------+---------------+---------------+------*/
-void InstanceCacheHelper::CachedInstances::AddRelationshipInstance(ObjectIdCR objectId, const CachedRelationshipKey& relationshipInfo)
-    {
-    m_cachedInstances.insert(relationshipInfo.GetRelationshipKey());
-    m_cachedInstancesByObjectId.insert({objectId, relationshipInfo.GetRelationshipKey()});
-    m_cachedRelationships.insert(relationshipInfo);
-    }
-
-/*--------------------------------------------------------------------------------------+
-* @bsimethod                                                    Vincas.Razma    06/2014
-+---------------+---------------+---------------+---------------+---------------+------*/
-bool InstanceCacheHelper::CachedInstances::HasCachedInstance(ObjectIdCR objectId) const
-    {
-    return m_cachedInstancesByObjectId.find(objectId) != m_cachedInstancesByObjectId.end();
-    }
-
-/*--------------------------------------------------------------------------------------+
-* @bsimethod                                                    Vincas.Razma    06/2014
-+---------------+---------------+---------------+---------------+---------------+------*/
-ECInstanceKey InstanceCacheHelper::CachedInstances::GetCachedInstance(ObjectIdCR objectId) const
-    {
-    auto it = m_cachedInstancesByObjectId.find(objectId);
-    if (m_cachedInstancesByObjectId.end() == it)
-        {
-        return ECInstanceKey();
-        }
-    return it->second;
-    }
-
-/*--------------------------------------------------------------------------------------+
-* @bsimethod                                                    Vincas.Razma    06/2014
-+---------------+---------------+---------------+---------------+---------------+------*/
-const bset<ECInstanceKey>& InstanceCacheHelper::CachedInstances::GetCachedInstances() const
-    {
-    return m_cachedInstances;
-    }
-
-/*--------------------------------------------------------------------------------------+
-* @bsimethod                                                    Vincas.Razma    07/2014
-+---------------+---------------+---------------+---------------+---------------+------*/
-bset<ObjectId> InstanceCacheHelper::CachedInstances::GetCachedInstanceObjectIds() const
-    {
-    bset<ObjectId> instances;
-    for (auto& pair : m_cachedInstancesByObjectId)
-        {
-        instances.insert(pair.first);
-        }
-    return instances;
-    }
-
-/*--------------------------------------------------------------------------------------+
-* @bsimethod                                                    Vincas.Razma    06/2014
-+---------------+---------------+---------------+---------------+---------------+------*/
-const bmap<ObjectId, ECInstanceKey>& InstanceCacheHelper::CachedInstances::GetCachedInstancesByObjectId() const
-    {
-    return m_cachedInstancesByObjectId;
-    }
-
-/*--------------------------------------------------------------------------------------+
-* @bsimethod                                                    Vincas.Razma    06/2014
-+---------------+---------------+---------------+---------------+---------------+------*/
-const bset<CachedRelationshipKey> InstanceCacheHelper::CachedInstances::GetCachedRelationshipInfos() const
-    {
-    return m_cachedRelationships;
-    }
-
-/*--------------------------------------------------------------------------------------+
-* @bsimethod                                                    Vincas.Razma    09/2016
-+---------------+---------------+---------------+---------------+---------------+------*/
-bool InstanceCacheHelper::CachedInstances::HasPartialInstances() const
-    {
-    return m_hasPartialInstances;
-    }
-
-/*--------------------------------------------------------------------------------------+
-* @bsimethod
-+---------------+---------------+---------------+---------------+---------------+------*/
-InstanceCacheHelper::PartialCachingState::PartialCachingState
-(
-QueryAnalyzer queryAnalyzer,
-RootManager& rootManager,
-bset<ObjectId>& rejected
-) :
-m_queryAnalyzer(queryAnalyzer),
-m_rootManager(rootManager),
-m_rejected(rejected)
-    {}
-
-/*--------------------------------------------------------------------------------------+
-* @bsimethod                                                    Vincas.Razma    02/2018
-+---------------+---------------+---------------+---------------+---------------+------*/
-InstanceCacheHelper::QueryAnalyzer::QueryAnalyzer(ECDbAdapterR dbAdapter, WSQueryCR query) : m_query(&query)
-    {
-    m_selectPaths[SelectType::All] = {};
-    m_selectPaths[SelectType::Id] = {};
-    m_selectPaths[SelectType::Property] = {};
-
-    BuildSelectedPaths(dbAdapter, *m_query, m_selectPaths);
-    }
-
-/*--------------------------------------------------------------------------------------+
-* @bsimethod                                                    Vincas.Razma    02/2018
-+---------------+---------------+---------------+---------------+---------------+------*/
-bool InstanceCacheHelper::QueryAnalyzer::IsSelectionAll(const bvector<SelectPathElement>& instancePath) const 
-    { 
-    return DoesPathMatch(instancePath, m_selectPaths.find(SelectType::All)->second); 
-    }
-
-/*--------------------------------------------------------------------------------------+
-* @bsimethod                                                    Vincas.Razma    02/2018
-+---------------+---------------+---------------+---------------+---------------+------*/
-bool InstanceCacheHelper::QueryAnalyzer::IsSelectionId(const bvector<SelectPathElement>& instancePath) const 
-    { 
-    return DoesPathMatch(instancePath, m_selectPaths.find(SelectType::Id)->second); 
-    }
-
-/*--------------------------------------------------------------------------------------+
-* @bsimethod                                                    Vincas.Razma    02/2018
-+---------------+---------------+---------------+---------------+---------------+------*/
-bool InstanceCacheHelper::QueryAnalyzer::HasPartialPropertiesSelected() const 
-    {
-    return !m_selectPaths.find(SelectType::Property)->second.empty();
-    }
-
-/*--------------------------------------------------------------------------------------+
-* @bsimethod                                                    Vincas.Razma    12/2014
-+---------------+---------------+---------------+---------------+---------------+------*/
-BentleyStatus InstanceCacheHelper::QueryAnalyzer::BuildSelectedPaths
-(
-ECDbAdapterR dbAdapter,
-WSQueryCR query,
-bmap<SelectType, bset<bvector<SelectPathElement>>>& selectPaths
-)
-    {
-    Utf8StringCR mainSchemaName = query.GetSchemaName();
-
-    Utf8String selectOption = query.GetSelect();
-    if (selectOption.empty())
-        {
-        selectPaths[SelectType::All].insert(bvector<SelectPathElement>());
-        return SUCCESS;
-        }
-
-    for (auto pair : query.GetAliasMapping())
-        {
-        selectOption.ReplaceAll(pair.second.c_str(), pair.first.c_str());
-        }
-
-    bvector<Utf8String> selects;
-    BeStringUtilities::Split(selectOption.c_str(), ",", selects);
-    bmap<bvector<SelectPathElement>, SelectType> paths;
-
-    for (Utf8StringCR select : selects)
-        {
-        bvector<SelectPathElement> path;
-        SelectType selectType = SelectType::Property;
-
-        if (SUCCESS != GetSelectPathAndType(dbAdapter, mainSchemaName, select, path, selectType))
-            {
-            BeAssert(false);
-            return ERROR;
-            }
-
-        auto it = paths.find(path);
-        if (it == paths.end() ||
-            SelectType::All == selectType ||
-            SelectType::Id == it->second)
-            {
-            paths[path] = selectType;
-            }
-        }
-
-    for (auto& pair : paths)
-        selectPaths[pair.second].insert(pair.first);
-
-    return SUCCESS;
-    }
-
-/*--------------------------------------------------------------------------------------+
-* @bsimethod                                                    Vincas.Razma    12/2015
-+---------------+---------------+---------------+---------------+---------------+------*/
-BentleyStatus InstanceCacheHelper::QueryAnalyzer::GetSelectPathAndType
-(
-ECDbAdapterR dbAdapter,
-Utf8StringCR mainSchemaName,
-Utf8StringCR selectStr,
-bvector<SelectPathElement>& pathOut,
-SelectType& selectTypeOut
-)
-    {
-    pathOut.clear();
-
-    if (selectStr.empty())
-        {
-        return ERROR;
-        }
-
-    if ("*" == selectStr)
-        {
-        selectTypeOut = SelectType::All;
-        return SUCCESS;
-        }
-
-    if ("$id" == selectStr)
-        {
-        selectTypeOut = SelectType::Id;
-        return SUCCESS;
-        }
-
-    if (Utf8String::npos == selectStr.find("-"))
-        {
-        selectTypeOut = SelectType::Property;
-        return SUCCESS;
-        }
-
-    // Related select   
-    bvector<Utf8String> nestedRelationships;
-    BeStringUtilities::Split(selectStr.c_str(), "/", nestedRelationships);
-
-    for (Utf8StringCR nestedRelationship : nestedRelationships)
-        {
-        bvector<Utf8String> relationshipSelectTokens;
-        BeStringUtilities::Split(nestedRelationship.c_str(), "-", relationshipSelectTokens);
-
-        if (relationshipSelectTokens.size() != 3)
-            {
-            return ERROR;
-            }
-
-        Utf8StringCR relationshipClassToken = relationshipSelectTokens[0];
-        Utf8StringCR directionToken = relationshipSelectTokens[1];
-        Utf8StringR relatedClassToken = relationshipSelectTokens[2];
-
-        bool lastRelationshipInPath = (nestedRelationships.size() - 1) == pathOut.size();
-        if (lastRelationshipInPath)
-            {
-            auto selectPos = relatedClassToken.find_last_of(".");
-            if (Utf8String::npos == selectPos)
-                {
-                return ERROR;
-                }
-
-            if (0 == strcmp(relatedClassToken.c_str() + selectPos, ".*"))
-                {
-                selectTypeOut = SelectType::All;
-                }
-            else if (0 == strcmp(relatedClassToken.c_str() + selectPos, ".$id"))
-                {
-                selectTypeOut = SelectType::Id;
-                }
-
-            relatedClassToken.resize(selectPos);
-            }
-
-        SelectPathElement element;
-        element.relationshipClass = GetECClassFromClassToken(dbAdapter, mainSchemaName, relationshipClassToken);
-        element.relationshipClassPolymorphic = IsClassTokenPolymorphic(relationshipClassToken);
-        element.selectedClass = GetECClassFromClassToken(dbAdapter, mainSchemaName, relatedClassToken);
-        element.selectedClassPolymorphically = IsClassTokenPolymorphic(relatedClassToken);
-        element.direction = GetDirection(directionToken);
-
-        if (!element.IsValid())
-            {
-            return ERROR;
-            }
-
-        pathOut.push_back(element);
-        }
-
-    return SUCCESS;
-    }
-
-/*--------------------------------------------------------------------------------------+
-* @bsimethod                                                    Vincas.Razma    02/2015
-+---------------+---------------+---------------+---------------+---------------+------*/
-bool InstanceCacheHelper::QueryAnalyzer::IsClassTokenPolymorphic(Utf8StringCR classToken)
-    {
-    return Utf8String::npos != classToken.find("!poly");
-    }
-
-/*--------------------------------------------------------------------------------------+
-* @bsimethod                                                    Vincas.Razma    02/2015
-+---------------+---------------+---------------+---------------+---------------+------*/
-void InstanceCacheHelper::QueryAnalyzer::GetSchemaAndClassNamesFromClassToken
-(
-Utf8StringCR classToken,
-Utf8StringR schemaNameOut,
-Utf8StringR classNameOut
-)
-    {
-    size_t schemaSeperatorIndex = classToken.find('.');
-    size_t polySeperatorIndex = classToken.find('!');
-
-    size_t classNameStart = schemaSeperatorIndex != Utf8String::npos ? schemaSeperatorIndex + 1 : 0;
-    size_t classNameEnd = polySeperatorIndex != Utf8String::npos ? polySeperatorIndex : classToken.size();
-
-    classNameOut.assign(classToken.begin() + classNameStart, classToken.begin() + classNameEnd);
-
-    if (schemaSeperatorIndex != Utf8String::npos)
-        {
-        schemaNameOut.assign(classToken.begin(), classToken.begin() + schemaSeperatorIndex);
-        }
-    }
-
-/*--------------------------------------------------------------------------------------+
-* @bsimethod                                                    Vincas.Razma    11/2014
-+---------------+---------------+---------------+---------------+---------------+------*/
-ECClassCP InstanceCacheHelper::QueryAnalyzer::GetECClassFromClassToken(ECDbAdapterR dbAdapter, Utf8StringCR mainSchemaName, Utf8StringCR classToken)
-    {
-    Utf8String schemaName, className;
-    GetSchemaAndClassNamesFromClassToken(classToken, schemaName, className);
-
-    if (schemaName.empty())
-        {
-        return dbAdapter.GetECClass(mainSchemaName, className);
-        }
-
-    return dbAdapter.GetECClass(schemaName, className);
-    }
-
-/*--------------------------------------------------------------------------------------+
-* @bsimethod                                                    Vincas.Razma    11/2014
-+---------------+---------------+---------------+---------------+---------------+------*/
-ECRelatedInstanceDirection InstanceCacheHelper::QueryAnalyzer::GetDirection(Utf8StringCR directionString)
-    {
-    if ("forward" == directionString)
-        {
-        return ECRelatedInstanceDirection::Forward;
-        }
-    else if ("backward" == directionString)
-        {
-        return ECRelatedInstanceDirection::Backward;
-        }
-    BeAssert(false);
-    return (ECRelatedInstanceDirection) 0;
-    }
-
-/*--------------------------------------------------------------------------------------+
-* @bsimethod
-+---------------+---------------+---------------+---------------+---------------+------*/
-void InstanceCacheHelper::PartialCachingState::AddRejected(ObjectIdCR objectId)
-    {
-    m_rejected.insert(objectId);
-    }
-
-/*--------------------------------------------------------------------------------------+
-* @bsimethod
-+---------------+---------------+---------------+---------------+---------------+------*/
-void InstanceCacheHelper::PartialCachingState::RegisterOverriddenFullInstance(ECInstanceKeyCR instanceKey)
-    {
-    m_dataLossInstances.Insert(instanceKey.GetECClassId(), instanceKey.GetECInstanceId());
-    }
-
-/*--------------------------------------------------------------------------------------+
-* @bsimethod
-+---------------+---------------+---------------+---------------+---------------+------*/
-const ECInstanceKeyMultiMap& InstanceCacheHelper::PartialCachingState::GetOverriddenFullInstances() const
-    {
-    return m_dataLossInstances;
-    }
-
-/*--------------------------------------------------------------------------------------+
-* @bsimethod                                                    Vincas.Razma    06/2014
-+---------------+---------------+---------------+---------------+---------------+------*/
-InstanceCacheHelper::PartialCachingState::Action InstanceCacheHelper::PartialCachingState::GetAction
-(
-ObjectInfoCR info,
-const bvector<SelectPathElement>& path
-)
-    {
-    if (m_queryAnalyzer.IsSelectionAll(path))
-        return Action::CacheFull;
-
-    if (info.IsInCache() && m_queryAnalyzer.IsSelectionId(path))
-        return Action::SkipCached;
-
-    if (!DoesRequireAllProperties(info))
-        return Action::CachePartial;
-
-    return Action::Reject;
-    }
-
-/*--------------------------------------------------------------------------------------+
-* @bsimethod                                                    Vincas.Razma    06/2014
-+---------------+---------------+---------------+---------------+---------------+------*/
-bool InstanceCacheHelper::QueryAnalyzer::DoesPathMatch
-(
-const bvector<SelectPathElement>& instancePath,
-const bset<bvector<SelectPathElement>>& matchPaths
-)
-    {
-    auto it = std::find_if(matchPaths.begin(), matchPaths.end(),
-                           [&] (const bvector<SelectPathElement>& candidatePath)
-        {
-        if (candidatePath.size() != instancePath.size())
-            {
-            return false;
-            }
-
-        return std::equal(candidatePath.begin(), candidatePath.end(), instancePath.begin(),
-                          [&] (const SelectPathElement& candidateElement, const SelectPathElement& element)
-            {
-            return
-                candidateElement.direction == element.direction &&
-                ((candidateElement.relationshipClassPolymorphic && element.relationshipClass->Is(candidateElement.relationshipClass)) ||
-                (!candidateElement.relationshipClassPolymorphic && element.relationshipClass == candidateElement.relationshipClass)) &&
-                ((candidateElement.selectedClassPolymorphically && element.selectedClass->Is(candidateElement.selectedClass)) ||
-                (!candidateElement.selectedClassPolymorphically && element.selectedClass == candidateElement.selectedClass));
-            });
-        });
-
-    return it != matchPaths.end();
-    }
-
-/*--------------------------------------------------------------------------------------+
-* @bsimethod
-+---------------+---------------+---------------+---------------+---------------+------*/
-bool InstanceCacheHelper::PartialCachingState::DoesRequireAllProperties(ObjectInfoCR info)
-    {
-    if (!info.IsInCache())
-        return false;
-
-    if (IChangeManager::ChangeStatus::Modified == info.GetChangeStatus())
-        return true;
-
-    if (IsFullyPersisted(info))
-        return true;
-
-    return false;
-    }
-
-/*--------------------------------------------------------------------------------------+
-* @bsimethod
-+---------------+---------------+---------------+---------------+---------------+------*/
-bool InstanceCacheHelper::PartialCachingState::IsFullyPersisted(ObjectInfoCR info)
-    {
-    if (!info.IsFullyCached())
-        return false;
-
-    if (nullptr == m_fullyPersistedInstances)
-        {
-        // TODO: this is very ineficient when a lot of instances are in Full persitance roots.
-        // Underlying ECIntsanceFinder is slow
-        auto instances = std::make_shared<ECInstanceKeyMultiMap>();
-        if (SUCCESS != m_rootManager.GetInstancesByPersistence(CacheRootPersistence::Full, *instances))
-            {
-            BeAssert(false);
-            return true;
-            }
-        m_fullyPersistedInstances = instances;
-        }
-
-    if (!ECDbHelper::IsInstanceInMultiMap(info.GetCachedInstanceKey(), *m_fullyPersistedInstances))
-        return false;
-
-    return true;
-    }
-
-/*--------------------------------------------------------------------------------------+
-* @bsimethod
-+---------------+---------------+---------------+---------------+---------------+------*/
-void InstanceCacheHelper::UpdateCachingState::AddNotFound(ObjectIdCR objectId)
-    {
-    m_notFoundObjectIds.insert(objectId);
-    }
-
-/*--------------------------------------------------------------------------------------+
-* @bsimethod
-+---------------+---------------+---------------+---------------+---------------+------*/
-const bset<ObjectId>& InstanceCacheHelper::UpdateCachingState::GetNotFoundObjectIds() const
-    {
-    return m_notFoundObjectIds;
-    }
+/*--------------------------------------------------------------------------------------+
+ |
+ |     $Source: Cache/Persistence/Instances/InstanceCacheHelper.cpp $
+ |
+ |  $Copyright: (c) 2018 Bentley Systems, Incorporated. All rights reserved. $
+ |
+ +--------------------------------------------------------------------------------------*/
+
+#include "InstanceCacheHelper.h"
+
+#include <WebServices/Cache/Persistence/DataSourceCacheCommon.h>
+#include <WebServices/Cache/Persistence/CachedObjectInfo.h>
+#include <WebServices/Cache/Util/ECDbHelper.h>
+
+#include "../Core/CacheSchema.h"
+#include "../Hierarchy/HierarchyManager.h"
+#include "../Hierarchy/RootManager.h"
+#include <WebServices/Cache/Util/JsonUtil.h>
+
+#include "../../Logging.h"
+
+USING_NAMESPACE_BENTLEY_WEBSERVICES
+
+/*--------------------------------------------------------------------------------------+
+* @bsimethod                                                    Vincas.Razma    06/2013
++---------------+---------------+---------------+---------------+---------------+------*/
+InstanceCacheHelper::InstanceCacheHelper
+(
+ECDbAdapter& dbAdapter,
+HierarchyManager& hierarchyManager,
+ObjectInfoManager& objectInfoManager,
+RelationshipInfoManager& relationshipInfoManager,
+ChangeInfoManager& changeInfoManager
+) :
+m_dbAdapter(dbAdapter),
+m_hierarchyManager(hierarchyManager),
+m_objectInfoManager(objectInfoManager),
+m_relationshipInfoManager(relationshipInfoManager),
+m_changeInfoManager(changeInfoManager),
+m_inserters(dbAdapter.GetECDb()),
+m_updaters(dbAdapter.GetECDb())
+    {}
+
+/*--------------------------------------------------------------------------------------+
+* @bsimethod                                                    Vincas.Razma    06/2014
++---------------+---------------+---------------+---------------+---------------+------*/
+BentleyStatus InstanceCacheHelper::CacheInstances
+(
+const WSObjectsReader::Instances& instances,
+CachedInstances& cachedInstancesInOut,
+PartialCachingState* partialCachingState,
+UpdateCachingState* updateCachingState,
+ICancellationTokenPtr ct
+)
+    {
+    if (!instances.IsValid())
+        {
+        return ERROR;
+        }
+
+    bvector<SelectPathElement> rootPath;
+    for (WSObjectsReader::Instance instance : instances)
+        {
+        if (SUCCESS != CacheInstance(instance, rootPath, cachedInstancesInOut, partialCachingState, updateCachingState, nullptr, ct))
+            {
+            LOG.errorv("Failed to cache instance %s", instance.GetObjectId().ToString().c_str());
+            return ERROR;
+            }
+        }
+
+    return SUCCESS;
+    }
+
+/*--------------------------------------------------------------------------------------+
+* @bsimethod                                                    Vincas.Razma    06/2014
++---------------+---------------+---------------+---------------+---------------+------*/
+BentleyStatus InstanceCacheHelper::CacheInstance
+(
+const WSObjectsReader::Instance& instance,
+const bvector<SelectPathElement>& path,
+CachedInstances& cachedInstancesInOut,
+PartialCachingState* partialCachingState,
+UpdateCachingState* updateCachingState,
+ECInstanceKey* cachedInstanceOut,
+ICancellationTokenPtr ct
+)
+    {
+    if (ct && ct->IsCanceled())
+        {
+        return ERROR;
+        }
+
+    if (!instance.IsValid())
+        {
+        return ERROR;
+        }
+
+    ECInstanceKey cachedInstance;
+    if (!cachedInstancesInOut.HasCachedInstance(instance.GetObjectId()))
+        {
+        ObjectInfo info = m_objectInfoManager.ReadInfo(instance.GetObjectId());
+        auto changeStatus = info.GetChangeStatus();
+
+        auto action = PartialCachingState::Action::CacheFull;
+        if (nullptr != partialCachingState)
+            {
+            action = partialCachingState->GetAction(info, path);
+            }
+
+        if (IChangeManager::ChangeStatus::Created == changeStatus)
+            {
+            return ERROR; // Instance cannot be cached - its not pushed to server yet
+            }
+        else if (IChangeManager::ChangeStatus::Deleted == changeStatus)
+            {
+            // Nothing to do here
+            }
+        else if (nullptr != updateCachingState && !info.IsInCache())
+            {
+            updateCachingState->AddNotFound(instance.GetObjectId());
+            return SUCCESS;
+            }
+        else if (PartialCachingState::Action::SkipCached == action)
+            {
+            // Nothing to do here
+            }
+        else if (PartialCachingState::Action::Reject == action)
+            {
+            partialCachingState->AddRejected(instance.GetObjectId());
+            }
+        else
+            {
+            if (PartialCachingState::Action::CachePartial == action)
+                {
+                if (info.IsFullyCached() && info.IsInCache())
+                    partialCachingState->RegisterOverriddenFullInstance(info.GetCachedInstanceKey());
+
+                info.SetObjectState(CachedInstanceState::Partial);
+                }
+            else if (PartialCachingState::Action::CacheFull == action)
+                {
+                info.SetObjectState(CachedInstanceState::Full);
+                }
+            else
+                {
+                BeAssert(false);
+                return ERROR;
+                }
+
+            info.SetObjectCacheDate(DateTime::GetCurrentTimeUtc());
+            info.SetObjectCacheTag(instance.GetETag());
+
+            if (SUCCESS != CacheInstance(info, instance.GetProperties()))
+                {
+                return ERROR;
+                }
+            }
+
+        cachedInstance = info.GetCachedInstanceKey();
+        cachedInstancesInOut.AddInstance(instance.GetObjectId(), cachedInstance, info.IsFullyCached());
+        }
+    else
+        {
+        cachedInstance = cachedInstancesInOut.GetCachedInstance(instance.GetObjectId());
+        }
+
+    if (nullptr != cachedInstanceOut)
+        {
+        *cachedInstanceOut = cachedInstance;
+        }
+
+    auto relationshipInstances = instance.GetRelationshipInstances();
+    if (!relationshipInstances.IsValid())
+        {
+        return ERROR;
+        }
+
+    for (auto relationshipInstance : relationshipInstances)
+        {
+        if (!relationshipInstance.IsValid())
+            {
+            return ERROR;
+            }
+
+        SelectPathElement element;
+        element.relationshipClass = m_dbAdapter.GetECRelationshipClass(relationshipInstance.GetObjectId());
+        element.selectedClass = m_dbAdapter.GetECClass(relationshipInstance.GetRelatedInstance().GetObjectId());
+        element.direction = relationshipInstance.GetDirection();
+        if (!element.IsValid())
+            {
+            LOG.errorv("Failed to cache relationship instance %s. Selected path element is invalid.", relationshipInstance.GetObjectId().ToString().c_str());
+            return ERROR;
+            }
+
+        bvector<SelectPathElement> relatedPath = path;
+        relatedPath.push_back(element);
+
+        ECInstanceKey relatedInstance;
+        if (SUCCESS != CacheInstance(relationshipInstance.GetRelatedInstance(), relatedPath, cachedInstancesInOut, partialCachingState,
+            updateCachingState, &relatedInstance, ct))
+            {
+            return ERROR;
+            }
+
+        if (cachedInstance.IsValid())
+            {
+            if (SUCCESS != CacheRelationshipInstance(relationshipInstance, cachedInstance, relatedInstance, cachedInstancesInOut))
+                {
+                LOG.errorv("Failed to cache relationship instance %s", relationshipInstance.GetObjectId().ToString().c_str());
+                return ERROR;
+                }
+            }
+        }
+
+    return SUCCESS;
+    }
+
+/*--------------------------------------------------------------------------------------+
+* @bsimethod                                                    Vincas.Razma    06/2014
++---------------+---------------+---------------+---------------+---------------+------*/
+BentleyStatus InstanceCacheHelper::CacheRelationshipInstance
+(
+const WSObjectsReader::RelationshipInstance& relationshipInstance,
+ECInstanceKeyCR relatedInstanceA,
+ECInstanceKeyCR relatedInstanceB,
+CachedInstances& cachedInstancesInOut
+)
+    {
+    if (!relationshipInstance.IsValid() ||
+        !relatedInstanceA.IsValid() ||
+        !relatedInstanceB.IsValid())
+        {
+        return ERROR;
+        }
+
+    // NOTE: instanceId is ignored
+
+    ObjectIdCR relationshipObjectId = relationshipInstance.GetObjectId();
+
+    ECRelationshipClassCP relClass = m_dbAdapter.GetECRelationshipClass(relationshipObjectId);
+    if (nullptr == relClass)
+        {
+        return ERROR;
+        }
+
+    ECInstanceKeyCP source, target = nullptr;
+    if (BentleyApi::ECN::ECRelatedInstanceDirection::Forward == relationshipInstance.GetDirection())
+        {
+        source = &relatedInstanceA;
+        target = &relatedInstanceB;
+        }
+    else
+        {
+        source = &relatedInstanceB;
+        target = &relatedInstanceA;
+        }
+
+    // TODO: insert/update whole relationship with properties at once?
+    ECInstanceKey relationshipKey = m_hierarchyManager.RelateInstances(*source, *target, relClass);
+    if (!relationshipKey.IsValid())
+        {
+        BeAssert("Failed to cache relationship instance. Check schema");
+        return ERROR;
+        }
+
+    if (0 != relClass->GetPropertyCount())
+        {
+        if (SUCCESS != m_updaters.Get(*relClass).Update(relationshipKey.GetECInstanceId(), relationshipInstance.GetProperties(), *source, *target))
+            {
+            return ERROR;
+            }
+        }
+
+    CachedRelationshipKey relInfo = m_relationshipInfoManager.ReadCachedRelationshipKey(relationshipKey, relationshipObjectId.remoteId.c_str());
+
+    cachedInstancesInOut.AddRelationshipInstance(relationshipObjectId, relInfo);
+
+    return SUCCESS;
+    }
+
+/*--------------------------------------------------------------------------------------+
+* @bsimethod                                                    Vincas.Razma    06/2013
++---------------+---------------+---------------+---------------+---------------+------*/
+BentleyStatus InstanceCacheHelper::CacheInstance(ObjectInfoR infoInOut, RapidJsonValueCR properties)
+    {
+    ECClassCP ecClass = m_dbAdapter.GetECClass(infoInOut.GetCachedInstanceKey());
+    if (nullptr == ecClass)
+        {
+        BeAssert(false && "Unknown instance class");
+        return ERROR;
+        }
+
+    // Save instance properties 
+    BentleyStatus status = ERROR;
+    if (infoInOut.GetChangeStatus() == IChangeManager::ChangeStatus::Modified)
+        {
+        status = MergeAndSaveModifiedInstance(infoInOut, *ecClass, properties);
+        }
+    else if (infoInOut.IsInCache())
+        {
+        status = SaveExistingInstance(infoInOut, *ecClass, properties);
+        }
+    else
+        {
+        status = SaveNewInstance(infoInOut, *ecClass, properties);
+        }
+
+    if (SUCCESS != status)
+        {
+        LOG.errorv("Failed to cache instance %s", infoInOut.GetObjectId().ToString().c_str());
+        return ERROR;
+        }
+
+    // Save info
+    if (infoInOut.GetInfoKey().IsValid())
+        {
+        status = m_objectInfoManager.UpdateInfo(infoInOut);
+        }
+    else
+        {
+        status = m_objectInfoManager.InsertInfo(infoInOut);
+        }
+
+    return status;
+    }
+
+/*--------------------------------------------------------------------------------------+
+* @bsimethod
++---------------+---------------+---------------+---------------+---------------+------*/
+BentleyStatus InstanceCacheHelper::SaveNewInstance(ObjectInfoR infoInOut, ECClassCR ecClass, RapidJsonValueCR properties)
+    {
+    ECInstanceKey ecInstanceKey;
+    if (SUCCESS != m_inserters.Get(ecClass).Insert(ecInstanceKey, properties))
+        {
+        return ERROR;
+        }
+
+    infoInOut.SetCachedInstanceId(ecInstanceKey.GetECInstanceId());
+    return SUCCESS;
+    }
+
+/*--------------------------------------------------------------------------------------+
+* @bsimethod
++---------------+---------------+---------------+---------------+---------------+------*/
+BentleyStatus InstanceCacheHelper::SaveExistingInstance(ObjectInfoCR info, ECClassCR ecClass, RapidJsonValueCR properties)
+    {
+    return m_updaters.Get(ecClass).Update(info.GetCachedInstanceKey().GetECInstanceId(), properties);
+    }
+
+/*--------------------------------------------------------------------------------------+
+* @bsimethod                                                    Vincas.Razma    10/2015
++---------------+---------------+---------------+---------------+---------------+------*/
+BentleyStatus InstanceCacheHelper::MergeAndSaveModifiedInstance(ObjectInfoCR info, ECClassCR ecClass, RapidJsonValueCR newPropertiesJson)
+    {
+    // Merge changes
+    rapidjson::Document mergedJson, t1, t2;
+    JsonUtil::DeepCopy(newPropertiesJson, mergedJson);
+
+    if (SUCCESS != m_changeInfoManager.ReadInstanceChanges(info, mergedJson, t1, t2))
+        {
+        return ERROR;
+        }
+
+    // Save merged instance
+    if (SUCCESS != m_updaters.Get(ecClass).Update(info.GetCachedInstanceKey().GetECInstanceId(), mergedJson))
+        {
+        return ERROR;
+        }
+
+    // Save latest version as backup
+    if (SUCCESS != m_changeInfoManager.SaveBackupInstance(info, newPropertiesJson))
+        {
+        return ERROR;
+        }
+
+    return SUCCESS;
+    }
+
+/*--------------------------------------------------------------------------------------+
+* @bsimethod
++---------------+---------------+---------------+---------------+---------------+------*/
+BentleyStatus InstanceCacheHelper::UpdateExistingInstanceData(ObjectInfoCR info, RapidJsonValueCR properties)
+    {
+    if (!info.GetCachedInstanceKey().IsValid())
+        {
+        BeAssert(false && "Invalid existing instance key");
+        return ERROR;
+        }
+
+    ECClassCP ecClass = m_dbAdapter.GetECClass(info.GetCachedInstanceKey());
+    if (nullptr == ecClass)
+        {
+        BeAssert(false && "Unknown instance class");
+        return ERROR;
+        }
+
+    if (SUCCESS != SaveExistingInstance(info, *ecClass, properties))
+        {
+        LOG.errorv("Failed to update instance %s", info.GetObjectId().ToString().c_str());
+        return ERROR;
+        }
+
+    if (SUCCESS != m_objectInfoManager.UpdateInfo(info))
+        {
+        return ERROR;
+        }
+
+    return SUCCESS;
+    }
+
+/*--------------------------------------------------------------------------------------+
+* @bsimethod                                                    Vincas.Razma    06/2014
++---------------+---------------+---------------+---------------+---------------+------*/
+void InstanceCacheHelper::CachedInstances::AddInstance(ObjectIdCR objectId, ECInstanceKeyCR cachedInstance, bool isFullyCached)
+    {
+    m_cachedInstances.insert(cachedInstance);
+    m_cachedInstancesByObjectId.insert({objectId, cachedInstance});
+
+    if (!isFullyCached)
+        m_hasPartialInstances = true;
+    }
+
+/*--------------------------------------------------------------------------------------+
+* @bsimethod                                                    Vincas.Razma    06/2014
++---------------+---------------+---------------+---------------+---------------+------*/
+void InstanceCacheHelper::CachedInstances::AddRelationshipInstance(ObjectIdCR objectId, const CachedRelationshipKey& relationshipInfo)
+    {
+    m_cachedInstances.insert(relationshipInfo.GetRelationshipKey());
+    m_cachedInstancesByObjectId.insert({objectId, relationshipInfo.GetRelationshipKey()});
+    m_cachedRelationships.insert(relationshipInfo);
+    }
+
+/*--------------------------------------------------------------------------------------+
+* @bsimethod                                                    Vincas.Razma    06/2014
++---------------+---------------+---------------+---------------+---------------+------*/
+bool InstanceCacheHelper::CachedInstances::HasCachedInstance(ObjectIdCR objectId) const
+    {
+    return m_cachedInstancesByObjectId.find(objectId) != m_cachedInstancesByObjectId.end();
+    }
+
+/*--------------------------------------------------------------------------------------+
+* @bsimethod                                                    Vincas.Razma    06/2014
++---------------+---------------+---------------+---------------+---------------+------*/
+ECInstanceKey InstanceCacheHelper::CachedInstances::GetCachedInstance(ObjectIdCR objectId) const
+    {
+    auto it = m_cachedInstancesByObjectId.find(objectId);
+    if (m_cachedInstancesByObjectId.end() == it)
+        {
+        return ECInstanceKey();
+        }
+    return it->second;
+    }
+
+/*--------------------------------------------------------------------------------------+
+* @bsimethod                                                    Vincas.Razma    06/2014
++---------------+---------------+---------------+---------------+---------------+------*/
+const bset<ECInstanceKey>& InstanceCacheHelper::CachedInstances::GetCachedInstances() const
+    {
+    return m_cachedInstances;
+    }
+
+/*--------------------------------------------------------------------------------------+
+* @bsimethod                                                    Vincas.Razma    07/2014
++---------------+---------------+---------------+---------------+---------------+------*/
+bset<ObjectId> InstanceCacheHelper::CachedInstances::GetCachedInstanceObjectIds() const
+    {
+    bset<ObjectId> instances;
+    for (auto& pair : m_cachedInstancesByObjectId)
+        {
+        instances.insert(pair.first);
+        }
+    return instances;
+    }
+
+/*--------------------------------------------------------------------------------------+
+* @bsimethod                                                    Vincas.Razma    06/2014
++---------------+---------------+---------------+---------------+---------------+------*/
+const bmap<ObjectId, ECInstanceKey>& InstanceCacheHelper::CachedInstances::GetCachedInstancesByObjectId() const
+    {
+    return m_cachedInstancesByObjectId;
+    }
+
+/*--------------------------------------------------------------------------------------+
+* @bsimethod                                                    Vincas.Razma    06/2014
++---------------+---------------+---------------+---------------+---------------+------*/
+const bset<CachedRelationshipKey> InstanceCacheHelper::CachedInstances::GetCachedRelationshipInfos() const
+    {
+    return m_cachedRelationships;
+    }
+
+/*--------------------------------------------------------------------------------------+
+* @bsimethod                                                    Vincas.Razma    09/2016
++---------------+---------------+---------------+---------------+---------------+------*/
+bool InstanceCacheHelper::CachedInstances::HasPartialInstances() const
+    {
+    return m_hasPartialInstances;
+    }
+
+/*--------------------------------------------------------------------------------------+
+* @bsimethod
++---------------+---------------+---------------+---------------+---------------+------*/
+InstanceCacheHelper::PartialCachingState::PartialCachingState
+(
+QueryAnalyzer queryAnalyzer,
+RootManager& rootManager,
+bset<ObjectId>& rejected
+) :
+m_queryAnalyzer(queryAnalyzer),
+m_rootManager(rootManager),
+m_rejected(rejected)
+    {}
+
+/*--------------------------------------------------------------------------------------+
+* @bsimethod                                                    Vincas.Razma    02/2018
++---------------+---------------+---------------+---------------+---------------+------*/
+InstanceCacheHelper::QueryAnalyzer::QueryAnalyzer(ECDbAdapterR dbAdapter, WSQueryCR query) : m_query(&query)
+    {
+    m_selectPaths[SelectType::All] = {};
+    m_selectPaths[SelectType::Id] = {};
+    m_selectPaths[SelectType::Property] = {};
+
+    BuildSelectedPaths(dbAdapter, *m_query, m_selectPaths);
+    }
+
+/*--------------------------------------------------------------------------------------+
+* @bsimethod                                                    Vincas.Razma    02/2018
++---------------+---------------+---------------+---------------+---------------+------*/
+bool InstanceCacheHelper::QueryAnalyzer::IsSelectionAll(const bvector<SelectPathElement>& instancePath) const 
+    { 
+    return DoesPathMatch(instancePath, m_selectPaths.find(SelectType::All)->second); 
+    }
+
+/*--------------------------------------------------------------------------------------+
+* @bsimethod                                                    Vincas.Razma    02/2018
++---------------+---------------+---------------+---------------+---------------+------*/
+bool InstanceCacheHelper::QueryAnalyzer::IsSelectionId(const bvector<SelectPathElement>& instancePath) const 
+    { 
+    return DoesPathMatch(instancePath, m_selectPaths.find(SelectType::Id)->second); 
+    }
+
+/*--------------------------------------------------------------------------------------+
+* @bsimethod                                                    Vincas.Razma    02/2018
++---------------+---------------+---------------+---------------+---------------+------*/
+bool InstanceCacheHelper::QueryAnalyzer::HasPartialPropertiesSelected() const 
+    {
+    return !m_selectPaths.find(SelectType::Property)->second.empty();
+    }
+
+/*--------------------------------------------------------------------------------------+
+* @bsimethod                                                    Vincas.Razma    12/2014
++---------------+---------------+---------------+---------------+---------------+------*/
+BentleyStatus InstanceCacheHelper::QueryAnalyzer::BuildSelectedPaths
+(
+ECDbAdapterR dbAdapter,
+WSQueryCR query,
+bmap<SelectType, bset<bvector<SelectPathElement>>>& selectPaths
+)
+    {
+    Utf8StringCR mainSchemaName = query.GetSchemaName();
+
+    Utf8String selectOption = query.GetSelect();
+    if (selectOption.empty())
+        {
+        selectPaths[SelectType::All].insert(bvector<SelectPathElement>());
+        return SUCCESS;
+        }
+
+    for (auto pair : query.GetAliasMapping())
+        {
+        selectOption.ReplaceAll(pair.second.c_str(), pair.first.c_str());
+        }
+
+    bvector<Utf8String> selects;
+    BeStringUtilities::Split(selectOption.c_str(), ",", selects);
+    bmap<bvector<SelectPathElement>, SelectType> paths;
+
+    for (Utf8StringCR select : selects)
+        {
+        bvector<SelectPathElement> path;
+        SelectType selectType = SelectType::Property;
+
+        if (SUCCESS != GetSelectPathAndType(dbAdapter, mainSchemaName, select, path, selectType))
+            {
+            BeAssert(false);
+            return ERROR;
+            }
+
+        auto it = paths.find(path);
+        if (it == paths.end() ||
+            SelectType::All == selectType ||
+            SelectType::Id == it->second)
+            {
+            paths[path] = selectType;
+            }
+        }
+
+    for (auto& pair : paths)
+        selectPaths[pair.second].insert(pair.first);
+
+    return SUCCESS;
+    }
+
+/*--------------------------------------------------------------------------------------+
+* @bsimethod                                                    Vincas.Razma    12/2015
++---------------+---------------+---------------+---------------+---------------+------*/
+BentleyStatus InstanceCacheHelper::QueryAnalyzer::GetSelectPathAndType
+(
+ECDbAdapterR dbAdapter,
+Utf8StringCR mainSchemaName,
+Utf8StringCR selectStr,
+bvector<SelectPathElement>& pathOut,
+SelectType& selectTypeOut
+)
+    {
+    pathOut.clear();
+
+    if (selectStr.empty())
+        {
+        return ERROR;
+        }
+
+    if ("*" == selectStr)
+        {
+        selectTypeOut = SelectType::All;
+        return SUCCESS;
+        }
+
+    if ("$id" == selectStr)
+        {
+        selectTypeOut = SelectType::Id;
+        return SUCCESS;
+        }
+
+    if (Utf8String::npos == selectStr.find("-"))
+        {
+        selectTypeOut = SelectType::Property;
+        return SUCCESS;
+        }
+
+    // Related select   
+    bvector<Utf8String> nestedRelationships;
+    BeStringUtilities::Split(selectStr.c_str(), "/", nestedRelationships);
+
+    for (Utf8StringCR nestedRelationship : nestedRelationships)
+        {
+        bvector<Utf8String> relationshipSelectTokens;
+        BeStringUtilities::Split(nestedRelationship.c_str(), "-", relationshipSelectTokens);
+
+        if (relationshipSelectTokens.size() != 3)
+            {
+            return ERROR;
+            }
+
+        Utf8StringCR relationshipClassToken = relationshipSelectTokens[0];
+        Utf8StringCR directionToken = relationshipSelectTokens[1];
+        Utf8StringR relatedClassToken = relationshipSelectTokens[2];
+
+        bool lastRelationshipInPath = (nestedRelationships.size() - 1) == pathOut.size();
+        if (lastRelationshipInPath)
+            {
+            auto selectPos = relatedClassToken.find_last_of(".");
+            if (Utf8String::npos == selectPos)
+                {
+                return ERROR;
+                }
+
+            if (0 == strcmp(relatedClassToken.c_str() + selectPos, ".*"))
+                {
+                selectTypeOut = SelectType::All;
+                }
+            else if (0 == strcmp(relatedClassToken.c_str() + selectPos, ".$id"))
+                {
+                selectTypeOut = SelectType::Id;
+                }
+
+            relatedClassToken.resize(selectPos);
+            }
+
+        SelectPathElement element;
+        element.relationshipClass = GetECClassFromClassToken(dbAdapter, mainSchemaName, relationshipClassToken);
+        element.relationshipClassPolymorphic = IsClassTokenPolymorphic(relationshipClassToken);
+        element.selectedClass = GetECClassFromClassToken(dbAdapter, mainSchemaName, relatedClassToken);
+        element.selectedClassPolymorphically = IsClassTokenPolymorphic(relatedClassToken);
+        element.direction = GetDirection(directionToken);
+
+        if (!element.IsValid())
+            {
+            return ERROR;
+            }
+
+        pathOut.push_back(element);
+        }
+
+    return SUCCESS;
+    }
+
+/*--------------------------------------------------------------------------------------+
+* @bsimethod                                                    Vincas.Razma    02/2015
++---------------+---------------+---------------+---------------+---------------+------*/
+bool InstanceCacheHelper::QueryAnalyzer::IsClassTokenPolymorphic(Utf8StringCR classToken)
+    {
+    return Utf8String::npos != classToken.find("!poly");
+    }
+
+/*--------------------------------------------------------------------------------------+
+* @bsimethod                                                    Vincas.Razma    02/2015
++---------------+---------------+---------------+---------------+---------------+------*/
+void InstanceCacheHelper::QueryAnalyzer::GetSchemaAndClassNamesFromClassToken
+(
+Utf8StringCR classToken,
+Utf8StringR schemaNameOut,
+Utf8StringR classNameOut
+)
+    {
+    size_t schemaSeperatorIndex = classToken.find('.');
+    size_t polySeperatorIndex = classToken.find('!');
+
+    size_t classNameStart = schemaSeperatorIndex != Utf8String::npos ? schemaSeperatorIndex + 1 : 0;
+    size_t classNameEnd = polySeperatorIndex != Utf8String::npos ? polySeperatorIndex : classToken.size();
+
+    classNameOut.assign(classToken.begin() + classNameStart, classToken.begin() + classNameEnd);
+
+    if (schemaSeperatorIndex != Utf8String::npos)
+        {
+        schemaNameOut.assign(classToken.begin(), classToken.begin() + schemaSeperatorIndex);
+        }
+    }
+
+/*--------------------------------------------------------------------------------------+
+* @bsimethod                                                    Vincas.Razma    11/2014
++---------------+---------------+---------------+---------------+---------------+------*/
+ECClassCP InstanceCacheHelper::QueryAnalyzer::GetECClassFromClassToken(ECDbAdapterR dbAdapter, Utf8StringCR mainSchemaName, Utf8StringCR classToken)
+    {
+    Utf8String schemaName, className;
+    GetSchemaAndClassNamesFromClassToken(classToken, schemaName, className);
+
+    if (schemaName.empty())
+        {
+        return dbAdapter.GetECClass(mainSchemaName, className);
+        }
+
+    return dbAdapter.GetECClass(schemaName, className);
+    }
+
+/*--------------------------------------------------------------------------------------+
+* @bsimethod                                                    Vincas.Razma    11/2014
++---------------+---------------+---------------+---------------+---------------+------*/
+ECRelatedInstanceDirection InstanceCacheHelper::QueryAnalyzer::GetDirection(Utf8StringCR directionString)
+    {
+    if ("forward" == directionString)
+        {
+        return ECRelatedInstanceDirection::Forward;
+        }
+    else if ("backward" == directionString)
+        {
+        return ECRelatedInstanceDirection::Backward;
+        }
+    BeAssert(false);
+    return (ECRelatedInstanceDirection) 0;
+    }
+
+/*--------------------------------------------------------------------------------------+
+* @bsimethod
++---------------+---------------+---------------+---------------+---------------+------*/
+void InstanceCacheHelper::PartialCachingState::AddRejected(ObjectIdCR objectId)
+    {
+    m_rejected.insert(objectId);
+    }
+
+/*--------------------------------------------------------------------------------------+
+* @bsimethod
++---------------+---------------+---------------+---------------+---------------+------*/
+void InstanceCacheHelper::PartialCachingState::RegisterOverriddenFullInstance(ECInstanceKeyCR instanceKey)
+    {
+    m_dataLossInstances.Insert(instanceKey.GetECClassId(), instanceKey.GetECInstanceId());
+    }
+
+/*--------------------------------------------------------------------------------------+
+* @bsimethod
++---------------+---------------+---------------+---------------+---------------+------*/
+const ECInstanceKeyMultiMap& InstanceCacheHelper::PartialCachingState::GetOverriddenFullInstances() const
+    {
+    return m_dataLossInstances;
+    }
+
+/*--------------------------------------------------------------------------------------+
+* @bsimethod                                                    Vincas.Razma    06/2014
++---------------+---------------+---------------+---------------+---------------+------*/
+InstanceCacheHelper::PartialCachingState::Action InstanceCacheHelper::PartialCachingState::GetAction
+(
+ObjectInfoCR info,
+const bvector<SelectPathElement>& path
+)
+    {
+    if (m_queryAnalyzer.IsSelectionAll(path))
+        return Action::CacheFull;
+
+    if (info.IsInCache() && m_queryAnalyzer.IsSelectionId(path))
+        return Action::SkipCached;
+
+    if (!DoesRequireAllProperties(info))
+        return Action::CachePartial;
+
+    return Action::Reject;
+    }
+
+/*--------------------------------------------------------------------------------------+
+* @bsimethod                                                    Vincas.Razma    06/2014
++---------------+---------------+---------------+---------------+---------------+------*/
+bool InstanceCacheHelper::QueryAnalyzer::DoesPathMatch
+(
+const bvector<SelectPathElement>& instancePath,
+const bset<bvector<SelectPathElement>>& matchPaths
+)
+    {
+    auto it = std::find_if(matchPaths.begin(), matchPaths.end(),
+                           [&] (const bvector<SelectPathElement>& candidatePath)
+        {
+        if (candidatePath.size() != instancePath.size())
+            {
+            return false;
+            }
+
+        return std::equal(candidatePath.begin(), candidatePath.end(), instancePath.begin(),
+                          [&] (const SelectPathElement& candidateElement, const SelectPathElement& element)
+            {
+            return
+                candidateElement.direction == element.direction &&
+                ((candidateElement.relationshipClassPolymorphic && element.relationshipClass->Is(candidateElement.relationshipClass)) ||
+                (!candidateElement.relationshipClassPolymorphic && element.relationshipClass == candidateElement.relationshipClass)) &&
+                ((candidateElement.selectedClassPolymorphically && element.selectedClass->Is(candidateElement.selectedClass)) ||
+                (!candidateElement.selectedClassPolymorphically && element.selectedClass == candidateElement.selectedClass));
+            });
+        });
+
+    return it != matchPaths.end();
+    }
+
+/*--------------------------------------------------------------------------------------+
+* @bsimethod
++---------------+---------------+---------------+---------------+---------------+------*/
+bool InstanceCacheHelper::PartialCachingState::DoesRequireAllProperties(ObjectInfoCR info)
+    {
+    if (!info.IsInCache())
+        return false;
+
+    if (IChangeManager::ChangeStatus::Modified == info.GetChangeStatus())
+        return true;
+
+    if (IsFullyPersisted(info))
+        return true;
+
+    return false;
+    }
+
+/*--------------------------------------------------------------------------------------+
+* @bsimethod
++---------------+---------------+---------------+---------------+---------------+------*/
+bool InstanceCacheHelper::PartialCachingState::IsFullyPersisted(ObjectInfoCR info)
+    {
+    if (!info.IsFullyCached())
+        return false;
+
+    if (nullptr == m_fullyPersistedInstances)
+        {
+        // TODO: this is very ineficient when a lot of instances are in Full persitance roots.
+        // Underlying ECIntsanceFinder is slow
+        auto instances = std::make_shared<ECInstanceKeyMultiMap>();
+        if (SUCCESS != m_rootManager.GetInstancesByPersistence(CacheRootPersistence::Full, *instances))
+            {
+            BeAssert(false);
+            return true;
+            }
+        m_fullyPersistedInstances = instances;
+        }
+
+    if (!ECDbHelper::IsInstanceInMultiMap(info.GetCachedInstanceKey(), *m_fullyPersistedInstances))
+        return false;
+
+    return true;
+    }
+
+/*--------------------------------------------------------------------------------------+
+* @bsimethod
++---------------+---------------+---------------+---------------+---------------+------*/
+void InstanceCacheHelper::UpdateCachingState::AddNotFound(ObjectIdCR objectId)
+    {
+    m_notFoundObjectIds.insert(objectId);
+    }
+
+/*--------------------------------------------------------------------------------------+
+* @bsimethod
++---------------+---------------+---------------+---------------+---------------+------*/
+const bset<ObjectId>& InstanceCacheHelper::UpdateCachingState::GetNotFoundObjectIds() const
+    {
+    return m_notFoundObjectIds;
+    }