--- conflicted
+++ resolved
@@ -1,309 +1,298 @@
-/*--------------------------------------------------------------------------------------+
- |
- |     $Source: Cache/Persistence/Instances/InstanceCacheHelper.h $
- |
- |  $Copyright: (c) 2016 Bentley Systems, Incorporated. All rights reserved. $
- |
- +--------------------------------------------------------------------------------------*/
-
-#pragma once
-
-#include <ECDb/ECDbApi.h>
-#include <rapidjson/BeRapidJson.h>
-#include <WebServices/Cache/Util/ECSqlAdapterCache.h>
-#include <WebServices/Client/Response/WSObjectsResponse.h>
-#include <WebServices/Client/WSQuery.h>
-
-#include "ObjectInfoManager.h"
-#include "RelationshipInfoManager.h"
-#include "../Changes/ChangeInfoManager.h"
-
-BEGIN_BENTLEY_WEBSERVICES_NAMESPACE
-
-USING_NAMESPACE_BENTLEY_EC
-USING_NAMESPACE_BENTLEY_SQLITE
-
-/*--------------------------------------------------------------------------------------+
-* @bsiclass                                                     Vincas.Razma    06/2013
-+---------------+---------------+---------------+---------------+---------------+------*/
-struct InstanceCacheHelper
-    {
-    public:
-        struct CachedInstances;
-        struct PartialCachingState;
-        struct UpdateCachingState;
-        struct SelectPathElement;
-
-    private:
-        ECDbAdapter&                m_dbAdapter;
-        HierarchyManager&           m_hierarchyManager;
-        ObjectInfoManager&          m_objectInfoManager;
-        RelationshipInfoManager&    m_relationshipInfoManager;
-        ChangeInfoManager&          m_changeInfoManager;
-
-        ECSqlAdapterCache<JsonInserter> m_inserters;
-        ECSqlAdapterCacheWithOptions<JsonUpdater> m_updaters;
-
-    private:
-        BentleyStatus CacheInstance
-            (
-            const WSObjectsReader::Instance& instance,
-            const bvector<SelectPathElement>& path,
-            CachedInstances& cachedInstancesInOut,
-            PartialCachingState* partialCachingState,
-            UpdateCachingState* updateCachingState,
-            ECInstanceKey* cachedInstanceOut,
-            ICancellationTokenPtr ct
-            );
-
-        BentleyStatus CacheRelationshipInstance
-            (
-            const WSObjectsReader::RelationshipInstance& relationshipInstance,
-            ECInstanceKeyCR relatedInstanceA,
-            ECInstanceKeyCR relatedInstanceB,
-            CachedInstances& cachedInstancesInOut
-            );
-
-        BentleyStatus SaveNewInstance(ObjectInfoR infoInOut, ECClassCR ecClass, RapidJsonValueCR properties);
-        BentleyStatus SaveExistingInstance(ObjectInfoCR infoInOut, ECClassCR ecClass, RapidJsonValueCR properties);
-        BentleyStatus MergeAndSaveModifiedInstance(ObjectInfoCR info, ECClassCR ecClass, RapidJsonValueCR properties);
-
-    public:
-        InstanceCacheHelper
-            (
-            ECDbAdapter& dbAdapter,
-            HierarchyManager& hierarchyManager,
-            ObjectInfoManager& objectInfoManager,
-            RelationshipInfoManager& relationshipInfoManager,
-            ChangeInfoManager& changeInfoManager
-            );
-
-        //! Caches instances, related instances and information to cache. Will update existing or create new instnaces.
-        //! Relationship info will be cached and not related to any instance. Calling code is responsible for relating relationship info
-        //! instances to some holding object. Relationship infos will be saved to cachedRelationshipToCachedRelationshipInfoOut
-        //! If partialCachingState is set, instances will be cached as partial or rejected to same parameter
-        //! If updateCachingState is set, only existing instances will be cached
-        BentleyStatus CacheInstances
-            (
-            const WSObjectsReader::Instances& instances,
-            CachedInstances& cachedInstancesInOut,
-            PartialCachingState* partialCachingState = nullptr,
-            UpdateCachingState* updateCachingState = nullptr,
-            ICancellationTokenPtr ct = nullptr
-            );
-
-        //! Utility for caching new or existing instance to cache and handle modified instance merging
-        BentleyStatus CacheInstance(ObjectInfoR infoInOut, RapidJsonValueCR properties);
-
-        //! Utility for directly updating cached instance data
-        BentleyStatus UpdateExistingInstanceData(ObjectInfoCR info, RapidJsonValueCR properties);
-    };
-
-/*--------------------------------------------------------------------------------------+
-* @bsiclass                                                     Vincas.Razma    06/2013
-+---------------+---------------+---------------+---------------+---------------+------*/
-struct InstanceCacheHelper::CachedInstances
-    {
-    private:
-        bset<CachedInstanceKey> m_cachedInstances;
-        bmap<ObjectId, ECInstanceKey> m_cachedInstancesByObjectId;
-<<<<<<< HEAD
-        bset<ECInstanceKey> m_deletedInstances;
-
-    public:
-        void AddInstance(ObjectIdCR objectId, CachedInstanceKeyCR key);
-=======
-        bool m_hasPartialInstances = false;
-
-    public:
-        void AddInstance(ObjectIdCR objectId, ECInstanceKeyCR cachedInstance, bool isFullyCached);
-        void AddRelationshipInstance(ObjectIdCR objectId, const CachedRelationshipKey& relationshipInfo);
->>>>>>> f80e6a58
-
-        bool HasCachedInstance(ObjectIdCR objectId) const;
-        ECInstanceKey GetCachedInstance(ObjectIdCR objectId) const;
-
-        const bset<CachedInstanceKey>& GetCachedInstances() const;
-        bset<ObjectId> GetCachedInstanceObjectIds() const;
-        const bmap<ObjectId, ECInstanceKey>& GetCachedInstancesByObjectId() const;
-<<<<<<< HEAD
-
-        void MarkDeleted(ECInstanceKeyCR instanceKey);
-        bool IsDeleted(ECInstanceKeyCR instanceKey) const;
-=======
-        const bset<CachedRelationshipKey> GetCachedRelationshipInfos() const;
-
-        bool HasPartialInstances() const;
->>>>>>> f80e6a58
-    };
-
-/*--------------------------------------------------------------------------------------+
-* @bsiclass                                                     Vincas.Razma    06/2013
-+---------------+---------------+---------------+---------------+---------------+------*/
-struct InstanceCacheHelper::PartialCachingState
-    {
-    public:
-        enum class Action
-            {
-            CacheFull,
-            CachePartial,
-            SkipCached,
-            Reject
-            };
-
-    private:
-        enum class SelectType
-            {
-            All,
-            Id,
-            Property
-            };
-
-    private:
-        const WSQuery* m_query;
-        const ECInstanceKeyMultiMap& m_fullyPersistedInstances;
-        bset<ObjectId>& m_rejected;
-        bset<bvector<SelectPathElement>> m_allPropertiesSelectedPaths;
-        bset<bvector<SelectPathElement>> m_idOnlySelectedPaths;
-
-        ECInstanceKeyMultiMap m_dataLossInstances;
-
-    private:
-        //! Check if instance is fully persited in cache and needs all properties to be selected
-        bool IsFullyPersisted(ObjectInfoCR info);
-        bool DoesRequireAllProperties(ObjectInfoCR info);
-
-        static BentleyStatus BuildSelectedPaths
-            (
-            ECDbAdapterR dbAdapter,
-            WSQueryCR query,
-            bset<bvector<SelectPathElement>>& allPropertiesSelectedPathsOut,
-            bset<bvector<SelectPathElement>>& m_idSelectedPaths
-            );
-
-        static BentleyStatus GetSelectPathAndType
-            (
-            ECDbAdapterR dbAdapter,
-            Utf8StringCR mainSchemaName,
-            Utf8StringCR selectStr,
-            bvector<SelectPathElement>& pathOut,
-            SelectType& selectTypeOut
-            );
-
-        static bool IsClassTokenPolymorphic(Utf8StringCR classToken);
-        static void GetSchemaAndClassNamesFromClassToken(Utf8StringCR classToken, Utf8StringR schemaNameOut, Utf8StringR classNameOut);
-        static ECClassCP GetECClassFromClassToken(ECDbAdapterR dbAdapter, Utf8StringCR mainSchemaName, Utf8StringCR classToken);
-        static ECRelatedInstanceDirection GetDirection(Utf8StringCR directionString);
-        static bool DoesPathMatches(const bvector<SelectPathElement>& instancePath, const bset<bvector<SelectPathElement>>& matchPaths);
-
-    public:
-        //! param[in] query -   [optional] select options will be parsed and used to indentify if all properties were selected for given class.
-        //!                     Null will identify that not all properties were selected for all instances.
-        PartialCachingState
-            (
-            ECDbAdapterR dbAdapter,
-            WSQueryCR query,
-            const ECInstanceKeyMultiMap& fullyPersistedInstances,
-            bset<ObjectId>& rejected
-            );
-
-        //! Check what caching action should take for this instance
-        Action GetAction(ObjectInfoCR info, const bvector<SelectPathElement>& path);
-
-        //! Add Object to rejected list.
-        void AddRejected(ObjectIdCR objectId);
-
-        //! Register full instance that got overriten with partial
-        void RegisterOverriddenFullInstance(ECInstanceKeyCR instanceKey);
-
-        //! Get registered instances
-        const ECInstanceKeyMultiMap& GetOverriddenFullInstances() const;
-    };
-
-/*--------------------------------------------------------------------------------------+
-* @bsiclass                                                     Vincas.Razma    06/2013
-+---------------+---------------+---------------+---------------+---------------+------*/
-struct InstanceCacheHelper::UpdateCachingState
-    {
-    private:
-        bset<ObjectId> m_notFoundObjectIds;
-
-    public:
-        void AddNotFound(ObjectIdCR objectId);
-        const bset<ObjectId>& GetNotFoundObjectIds() const;
-    };
-
-/*--------------------------------------------------------------------------------------+
-* @bsiclass                                                     Vincas.Razma    12/2014
-+---------------+---------------+---------------+---------------+---------------+------*/
-struct InstanceCacheHelper::SelectPathElement
-    {
-    public:
-        ECClassCP   selectedClass;
-        bool        selectedClassPolymorphically;
-        ECClassCP   relationshipClass;
-        bool        relationshipClassPolymorphic;
-        ECRelatedInstanceDirection  direction;
-
-    public:
-        SelectPathElement() :
-            selectedClass(nullptr),
-            selectedClassPolymorphically(false),
-            relationshipClass(nullptr),
-            relationshipClassPolymorphic(false),
-            direction(ECRelatedInstanceDirection::Forward)
-            {};
-
-        bool operator == (const SelectPathElement& other) const
-            {
-            return
-                selectedClass == other.selectedClass &&
-                relationshipClass == other.relationshipClass &&
-                direction == other.direction &&
-                selectedClassPolymorphically == other.selectedClassPolymorphically &&
-                relationshipClassPolymorphic == other.relationshipClassPolymorphic;
-            }
-
-        bool operator < (const SelectPathElement& other) const
-            {
-            if (selectedClass < other.selectedClass)
-                {
-                return true;
-                }
-            if (selectedClass > other.selectedClass)
-                {
-                return false;
-                }
-            if (relationshipClass < other.relationshipClass)
-                {
-                return true;
-                }
-            if (relationshipClass > other.relationshipClass)
-                {
-                return false;
-                }
-            if (direction < other.direction)
-                {
-                return true;
-                }
-            if (direction > other.direction)
-                {
-                return false;
-                }
-            if (selectedClassPolymorphically < other.selectedClassPolymorphically)
-                {
-                return true;
-                }
-            return relationshipClassPolymorphic < other.relationshipClassPolymorphic;
-            }
-
-        bool IsValid() const
-            {
-            return
-                nullptr != selectedClass &&
-                nullptr != relationshipClass &&
-                (direction == ECRelatedInstanceDirection::Forward || direction == ECRelatedInstanceDirection::Backward);
-            }
-    };
-
-END_BENTLEY_WEBSERVICES_NAMESPACE
+/*--------------------------------------------------------------------------------------+
+ |
+ |     $Source: Cache/Persistence/Instances/InstanceCacheHelper.h $
+ |
+ |  $Copyright: (c) 2016 Bentley Systems, Incorporated. All rights reserved. $
+ |
+ +--------------------------------------------------------------------------------------*/
+
+#pragma once
+
+#include <ECDb/ECDbApi.h>
+#include <rapidjson/BeRapidJson.h>
+#include <WebServices/Cache/Util/ECSqlAdapterCache.h>
+#include <WebServices/Client/Response/WSObjectsResponse.h>
+#include <WebServices/Client/WSQuery.h>
+
+#include "ObjectInfoManager.h"
+#include "RelationshipInfoManager.h"
+#include "../Changes/ChangeInfoManager.h"
+
+BEGIN_BENTLEY_WEBSERVICES_NAMESPACE
+
+USING_NAMESPACE_BENTLEY_EC
+USING_NAMESPACE_BENTLEY_SQLITE
+
+/*--------------------------------------------------------------------------------------+
+* @bsiclass                                                     Vincas.Razma    06/2013
++---------------+---------------+---------------+---------------+---------------+------*/
+struct InstanceCacheHelper
+    {
+    public:
+        struct CachedInstances;
+        struct PartialCachingState;
+        struct UpdateCachingState;
+        struct SelectPathElement;
+
+    private:
+        ECDbAdapter&                m_dbAdapter;
+        HierarchyManager&           m_hierarchyManager;
+        ObjectInfoManager&          m_objectInfoManager;
+        RelationshipInfoManager&    m_relationshipInfoManager;
+        ChangeInfoManager&          m_changeInfoManager;
+
+        ECSqlAdapterCache<JsonInserter> m_inserters;
+        ECSqlAdapterCacheWithOptions<JsonUpdater> m_updaters;
+
+    private:
+        BentleyStatus CacheInstance
+            (
+            const WSObjectsReader::Instance& instance,
+            const bvector<SelectPathElement>& path,
+            CachedInstances& cachedInstancesInOut,
+            PartialCachingState* partialCachingState,
+            UpdateCachingState* updateCachingState,
+            ECInstanceKey* cachedInstanceOut,
+            ICancellationTokenPtr ct
+            );
+
+        BentleyStatus CacheRelationshipInstance
+            (
+            const WSObjectsReader::RelationshipInstance& relationshipInstance,
+            ECInstanceKeyCR relatedInstanceA,
+            ECInstanceKeyCR relatedInstanceB,
+            CachedInstances& cachedInstancesInOut
+            );
+
+        BentleyStatus SaveNewInstance(ObjectInfoR infoInOut, ECClassCR ecClass, RapidJsonValueCR properties);
+        BentleyStatus SaveExistingInstance(ObjectInfoCR infoInOut, ECClassCR ecClass, RapidJsonValueCR properties);
+        BentleyStatus MergeAndSaveModifiedInstance(ObjectInfoCR info, ECClassCR ecClass, RapidJsonValueCR properties);
+
+    public:
+        InstanceCacheHelper
+            (
+            ECDbAdapter& dbAdapter,
+            HierarchyManager& hierarchyManager,
+            ObjectInfoManager& objectInfoManager,
+            RelationshipInfoManager& relationshipInfoManager,
+            ChangeInfoManager& changeInfoManager
+            );
+
+        //! Caches instances, related instances and information to cache. Will update existing or create new instnaces.
+        //! Relationship info will be cached and not related to any instance. Calling code is responsible for relating relationship info
+        //! instances to some holding object. Relationship infos will be saved to cachedRelationshipToCachedRelationshipInfoOut
+        //! If partialCachingState is set, instances will be cached as partial or rejected to same parameter
+        //! If updateCachingState is set, only existing instances will be cached
+        BentleyStatus CacheInstances
+            (
+            const WSObjectsReader::Instances& instances,
+            CachedInstances& cachedInstancesInOut,
+            PartialCachingState* partialCachingState = nullptr,
+            UpdateCachingState* updateCachingState = nullptr,
+            ICancellationTokenPtr ct = nullptr
+            );
+
+        //! Utility for caching new or existing instance to cache and handle modified instance merging
+        BentleyStatus CacheInstance(ObjectInfoR infoInOut, RapidJsonValueCR properties);
+
+        //! Utility for directly updating cached instance data
+        BentleyStatus UpdateExistingInstanceData(ObjectInfoCR info, RapidJsonValueCR properties);
+    };
+
+/*--------------------------------------------------------------------------------------+
+* @bsiclass                                                     Vincas.Razma    06/2013
++---------------+---------------+---------------+---------------+---------------+------*/
+struct InstanceCacheHelper::CachedInstances
+    {
+    private:
+        bset<CachedInstanceKey> m_cachedInstances;
+        bmap<ObjectId, ECInstanceKey> m_cachedInstancesByObjectId;
+        bset<ECInstanceKey> m_deletedInstances;
+        bool m_hasPartialInstances = false;
+
+    public:
+        void AddInstance(ObjectIdCR objectId, CachedInstanceKeyCR key, bool isFullyCached);
+
+        bool HasCachedInstance(ObjectIdCR objectId) const;
+        ECInstanceKey GetCachedInstance(ObjectIdCR objectId) const;
+
+        const bset<CachedInstanceKey>& GetCachedInstances() const;
+        bset<ObjectId> GetCachedInstanceObjectIds() const;
+        const bmap<ObjectId, ECInstanceKey>& GetCachedInstancesByObjectId() const;
+
+        void MarkDeleted(ECInstanceKeyCR instanceKey);
+        bool IsDeleted(ECInstanceKeyCR instanceKey) const;
+        
+        bool HasPartialInstances() const;
+    };
+
+/*--------------------------------------------------------------------------------------+
+* @bsiclass                                                     Vincas.Razma    06/2013
++---------------+---------------+---------------+---------------+---------------+------*/
+struct InstanceCacheHelper::PartialCachingState
+    {
+    public:
+        enum class Action
+            {
+            CacheFull,
+            CachePartial,
+            SkipCached,
+            Reject
+            };
+
+    private:
+        enum class SelectType
+            {
+            All,
+            Id,
+            Property
+            };
+
+    private:
+        const WSQuery* m_query;
+        const ECInstanceKeyMultiMap& m_fullyPersistedInstances;
+        bset<ObjectId>& m_rejected;
+        bset<bvector<SelectPathElement>> m_allPropertiesSelectedPaths;
+        bset<bvector<SelectPathElement>> m_idOnlySelectedPaths;
+
+        ECInstanceKeyMultiMap m_dataLossInstances;
+
+    private:
+        //! Check if instance is fully persited in cache and needs all properties to be selected
+        bool IsFullyPersisted(ObjectInfoCR info);
+        bool DoesRequireAllProperties(ObjectInfoCR info);
+
+        static BentleyStatus BuildSelectedPaths
+            (
+            ECDbAdapterR dbAdapter,
+            WSQueryCR query,
+            bset<bvector<SelectPathElement>>& allPropertiesSelectedPathsOut,
+            bset<bvector<SelectPathElement>>& m_idSelectedPaths
+            );
+
+        static BentleyStatus GetSelectPathAndType
+            (
+            ECDbAdapterR dbAdapter,
+            Utf8StringCR mainSchemaName,
+            Utf8StringCR selectStr,
+            bvector<SelectPathElement>& pathOut,
+            SelectType& selectTypeOut
+            );
+
+        static bool IsClassTokenPolymorphic(Utf8StringCR classToken);
+        static void GetSchemaAndClassNamesFromClassToken(Utf8StringCR classToken, Utf8StringR schemaNameOut, Utf8StringR classNameOut);
+        static ECClassCP GetECClassFromClassToken(ECDbAdapterR dbAdapter, Utf8StringCR mainSchemaName, Utf8StringCR classToken);
+        static ECRelatedInstanceDirection GetDirection(Utf8StringCR directionString);
+        static bool DoesPathMatches(const bvector<SelectPathElement>& instancePath, const bset<bvector<SelectPathElement>>& matchPaths);
+
+    public:
+        //! param[in] query -   [optional] select options will be parsed and used to indentify if all properties were selected for given class.
+        //!                     Null will identify that not all properties were selected for all instances.
+        PartialCachingState
+            (
+            ECDbAdapterR dbAdapter,
+            WSQueryCR query,
+            const ECInstanceKeyMultiMap& fullyPersistedInstances,
+            bset<ObjectId>& rejected
+            );
+
+        //! Check what caching action should take for this instance
+        Action GetAction(ObjectInfoCR info, const bvector<SelectPathElement>& path);
+
+        //! Add Object to rejected list.
+        void AddRejected(ObjectIdCR objectId);
+
+        //! Register full instance that got overriten with partial
+        void RegisterOverriddenFullInstance(ECInstanceKeyCR instanceKey);
+
+        //! Get registered instances
+        const ECInstanceKeyMultiMap& GetOverriddenFullInstances() const;
+    };
+
+/*--------------------------------------------------------------------------------------+
+* @bsiclass                                                     Vincas.Razma    06/2013
++---------------+---------------+---------------+---------------+---------------+------*/
+struct InstanceCacheHelper::UpdateCachingState
+    {
+    private:
+        bset<ObjectId> m_notFoundObjectIds;
+
+    public:
+        void AddNotFound(ObjectIdCR objectId);
+        const bset<ObjectId>& GetNotFoundObjectIds() const;
+    };
+
+/*--------------------------------------------------------------------------------------+
+* @bsiclass                                                     Vincas.Razma    12/2014
++---------------+---------------+---------------+---------------+---------------+------*/
+struct InstanceCacheHelper::SelectPathElement
+    {
+    public:
+        ECClassCP   selectedClass;
+        bool        selectedClassPolymorphically;
+        ECClassCP   relationshipClass;
+        bool        relationshipClassPolymorphic;
+        ECRelatedInstanceDirection  direction;
+
+    public:
+        SelectPathElement() :
+            selectedClass(nullptr),
+            selectedClassPolymorphically(false),
+            relationshipClass(nullptr),
+            relationshipClassPolymorphic(false),
+            direction(ECRelatedInstanceDirection::Forward)
+            {};
+
+        bool operator == (const SelectPathElement& other) const
+            {
+            return
+                selectedClass == other.selectedClass &&
+                relationshipClass == other.relationshipClass &&
+                direction == other.direction &&
+                selectedClassPolymorphically == other.selectedClassPolymorphically &&
+                relationshipClassPolymorphic == other.relationshipClassPolymorphic;
+            }
+
+        bool operator < (const SelectPathElement& other) const
+            {
+            if (selectedClass < other.selectedClass)
+                {
+                return true;
+                }
+            if (selectedClass > other.selectedClass)
+                {
+                return false;
+                }
+            if (relationshipClass < other.relationshipClass)
+                {
+                return true;
+                }
+            if (relationshipClass > other.relationshipClass)
+                {
+                return false;
+                }
+            if (direction < other.direction)
+                {
+                return true;
+                }
+            if (direction > other.direction)
+                {
+                return false;
+                }
+            if (selectedClassPolymorphically < other.selectedClassPolymorphically)
+                {
+                return true;
+                }
+            return relationshipClassPolymorphic < other.relationshipClassPolymorphic;
+            }
+
+        bool IsValid() const
+            {
+            return
+                nullptr != selectedClass &&
+                nullptr != relationshipClass &&
+                (direction == ECRelatedInstanceDirection::Forward || direction == ECRelatedInstanceDirection::Backward);
+            }
+    };
+
+END_BENTLEY_WEBSERVICES_NAMESPACE