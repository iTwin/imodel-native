--- conflicted
+++ resolved
@@ -1,191 +1,180 @@
-/*--------------------------------------------------------------------------------------+
-|
-|     $Source: Cache/Persistence/Responses/CachedResponseManager.h $
-|
-|  $Copyright: (c) 2016 Bentley Systems, Incorporated. All rights reserved. $
-|
-+--------------------------------------------------------------------------------------*/
-
-#pragma once
-
-#include <WebServices/Cache/Persistence/CacheQueryHelper.h>
-#include <WebServices/Cache/Persistence/CachedResponseKey.h>
-#include <WebServices/Cache/Util/ECDbAdapter.h>
-#include <WebServices/Cache/Util/ECSqlStatementCache.h>
-
-#include "CachedResponseInfo.h"
-#include "../Hierarchy/HierarchyManager.h"
-#include "../Instances/RelationshipInfoManager.h"
-#include "../Instances/ObjectInfoManager.h"
-#include "../Instances/InstanceCacheHelper.h"
-
-BEGIN_BENTLEY_WEBSERVICES_NAMESPACE
-
-/*--------------------------------------------------------------------------------------+
-* @bsiclass                                                     Vincas.Razma    06/2014
-+---------------+---------------+---------------+---------------+---------------+------*/
-struct CachedResponseManager : public IECDbAdapter::DeleteListener
-    {
-    private:
-        ECDbAdapter&                m_dbAdapter;
-        HierarchyManager&           m_hierarchyManager;
-        RelationshipInfoManager&    m_relationshipInfoManager;
-        ObjectInfoManager&          m_objectInfoManager;
-
-        ECClassCP               m_responseClass;
-        ECRelationshipClassCP   m_responseToParentClass;
-        ECRelationshipClassCP   m_responseToHolderClass;
-        ECRelationshipClassCP   m_responseToResponsePageClass;
-        ECRelationshipClassCP   m_responseToAdditionalInstanceClass;
-
-        ECClassCP               m_responsePageClass;
-        ECRelationshipClassCP   m_responsePageToResultClass;
-        ECRelationshipClassCP   m_responsePageToResultWeakClass;
-
-        ECSqlStatementCache& m_statementCache;
-        ECSqlAdapterLoader<JsonInserter> m_responseInserter;
-        ECSqlAdapterLoader<JsonUpdater>  m_responseUpdater;
-
-    private:
-        BentleyStatus RelateResultInstancesToPage
-            (
-            CacheNodeKeyCR responseHolderNodeKey,
-            CacheNodeKeyCR pageKey,
-            const InstanceCacheHelper::CachedInstances& instances
-            );
-
-
-        BentleyStatus MarkTemporaryInstancesAsPartial
-            (
-            const bset<ECInstanceId>& responseIds,
-            ECRelationshipClassCP resultRelationshipClass,
-            const ECInstanceKeyMultiMap& fullyPersistedInstances
-            );
-
-        BentleyStatus InsertInfo(CachedResponseInfoR info);
-<<<<<<< HEAD
-        CacheNodeKey SavePage(CachedResponseInfoCR info, uint64_t page, Utf8StringCR cacheTag);
-        CacheNodeKey FindPage(CachedResponseInfoCR info, uint64_t page);
-        bvector<CacheNodeKey> FindPages(CacheNodeKeyCR responseKey);
-        CacheNodeKey InsertPage(CachedResponseInfoCR info, uint64_t page, Utf8StringCR cacheTag);
-=======
-        ECInstanceKeyMultiMap FindInfosContainingInstance(ECInstanceKeyCR instance);
-        ECInstanceKey SavePage(CachedResponseInfoCR info, uint64_t page, Utf8StringCR cacheTag);
-        ECInstanceKey FindPage(CachedResponseInfoCR info, uint64_t page);
-        bvector<ECInstanceKey> FindPages(ECInstanceKeyCR responseKey);
-        bvector<ECInstanceKey> FindPagesContainingInstance(ECInstanceKeyCR instance);
-        ECInstanceKey InsertPage(CachedResponseInfoCR info, uint64_t page, Utf8StringCR cacheTag);
->>>>>>> ba5defa6
-        BentleyStatus UpdatePage(ECInstanceId pageId, Utf8StringCR cacheTag);
-        BentleyStatus UpdatePageCacheDate(ECInstanceId pageId);
-        BentleyStatus ClearPageCacheTag(ECInstanceId pageId);
-        ECSqlStatementPtr GetSelectPagePropertyStatement
-            (
-            ResponseKeyCR responseKey,
-            uint64_t page,
-            Utf8StringCR propertyName
-            );
-
-        //! When instance is of cached data, get CacheNodeKey for it.
-        //! Return same if its from cache schema
-        CacheNodeKey GetCacheNodeKey(ECInstanceKeyCR instanceKey);
-
-    public:
-        CachedResponseManager
-            (
-            ECDbAdapter& dbAdapter,
-            ECSqlStatementCache& statementCache,
-            HierarchyManager& hierarchyManager,
-            RelationshipInfoManager& relationshipInfoManager,
-            ObjectInfoManager& objectInfoManager
-            );
-
-        //! IECDbAdapter::DeleteListener
-        BentleyStatus OnBeforeDelete(ECClassCR ecClass, ECInstanceId ecInstanceId, bset<ECInstanceKey>& additionalInstancesOut) override;
-
-        //! Convert between public and internal ResponseKey
-        //! WIP06
-        ResponseKey ConvertResponseKey(CachedResponseKeyCR cachedResponseKey);
-
-        //! Read query info instance
-        CachedResponseInfo ReadInfo(ResponseKeyCR responseKey);
-        //! Find query info in cache
-        CacheNodeKey FindInfo(ResponseKeyCR responseKey);
-        //! Delete query info and any response instances that are not held anything else
-<<<<<<< HEAD
-        BentleyStatus DeleteInfo(ResponseKeyCR responseKey);
-=======
-        BentleyStatus DeleteInfo(CachedResponseKeyCR responseKey);
-        //! Gets all CachedResponceKeys containing instance as a result or additional instance.
-        BentleyStatus GetResponsesContainingInstance(ECInstanceKeyCR instance, bset<CachedResponseKey>& keysOut, Utf8StringCR responseName = "");
->>>>>>> ba5defa6
-        //! Delete responses that were accessed before date specified
-        BentleyStatus DeleteResponses(Utf8StringCR responseName, DateTimeCR accessedBeforeDateUtc, const ECInstanceKeyMultiMap& nodesToLeave);
-        //! Delete responses with same name
-        BentleyStatus DeleteResponses(Utf8StringCR responseName);
-        //! Save query info
-        BentleyStatus SaveInfo(CachedResponseInfoR info);
-        //! Insert query info and update page cache date
-        BentleyStatus UpdatePageCachedDate(ResponseKeyCR responseKey, uint64_t page);
-        //! Insert query info and update page cache date and relate response instances
-        BentleyStatus SavePage(ResponseKeyCR responseKey, uint64_t page, Utf8StringCR cacheTag, const InstanceCacheHelper::CachedInstances& instances);
-        
-        //! Add additional instance to response that will not be managed with it but will be returned as one of cached
-        BentleyStatus AddAdditionalInstance(ResponseKeyCR responseKey, CachedObjectInfoKeyCR instanceInfoKey);
-        //! Remove additional instance
-        BentleyStatus RemoveAdditionalInstance(ResponseKeyCR responseKey, CachedObjectInfoKeyCR instanceInfoKey);
-        //! Remove additional instance from any responses, will keep responses intact
-        BentleyStatus RemoveAdditionalInstance(CachedObjectInfoKeyCR instanceInfoKey);
-
-        //! Read response instances. Relationships not included. 
-        //! @param readCallback will be called for each successfull query, caller is responsible for extracting data.
-        BentleyStatus ReadResponse
-            (
-            CachedResponseInfoCR info,
-            ISelectProviderCR selectProvider,
-            const CacheQueryHelper::ReadCallback& readCallback
-            );
-
-        //! Read response instance keys. Relationships not included.
-        BentleyStatus ReadResponseInstanceKeys
-            (
-            CacheNodeKeyCR responseKey,
-            ECInstanceKeyMultiMap& keysOut
-            );
-
-        //! Read response instance ObjectIds. Relationships not included.
-        BentleyStatus ReadResponseObjectIds
-            (
-            CacheNodeKeyCR responseKey,
-            bset<ObjectId>& objectIdsOut
-            );
-
-        //! Set response completed when it has all pages cached
-        BentleyStatus SetResponseCompleted(ResponseKeyCR responseKey, bool isCompleted);
-
-        //! Check if response has all pages cached
-        bool IsResponseCompleted(ResponseKeyCR responseKey);
-
-        //! Read response page cache tag
-        Utf8String ReadResponsePageCacheTag(ResponseKeyCR responseKey, uint64_t page);
-        //! Read response page cache date
-        DateTime ReadResponsePageCachedDate(ResponseKeyCR responseKey, uint64_t page);
-
-        //! Trim pages to page count by index
-        BentleyStatus TrimPages(ResponseKeyCR responseKey, uint64_t maxPageIndex);
-
-        //! Change temporary cached response statuses from Full to Partial
-        BentleyStatus MarkTemporaryInstancesAsPartial
-            (
-            const bset<ECInstanceId>& responseIds,
-            const ECInstanceKeyMultiMap& fullyPersistedNodes
-            );
-
-        //! Invalidates cache tag for responses that contain specified instance
-        BentleyStatus InvalidateResponsePagesContainingInstance(CachedInstanceKeyCR cachedKey);
-    };
-
-typedef const CachedResponseManager& QueryManagerCR;
-typedef CachedResponseManager& QueryManagerR;
-
-END_BENTLEY_WEBSERVICES_NAMESPACE
+/*--------------------------------------------------------------------------------------+
+|
+|     $Source: Cache/Persistence/Responses/CachedResponseManager.h $
+|
+|  $Copyright: (c) 2016 Bentley Systems, Incorporated. All rights reserved. $
+|
++--------------------------------------------------------------------------------------*/
+
+#pragma once
+
+#include <WebServices/Cache/Persistence/CacheQueryHelper.h>
+#include <WebServices/Cache/Persistence/CachedResponseKey.h>
+#include <WebServices/Cache/Util/ECDbAdapter.h>
+#include <WebServices/Cache/Util/ECSqlStatementCache.h>
+
+#include "CachedResponseInfo.h"
+#include "../Hierarchy/HierarchyManager.h"
+#include "../Instances/RelationshipInfoManager.h"
+#include "../Instances/ObjectInfoManager.h"
+#include "../Instances/InstanceCacheHelper.h"
+
+BEGIN_BENTLEY_WEBSERVICES_NAMESPACE
+
+/*--------------------------------------------------------------------------------------+
+* @bsiclass                                                     Vincas.Razma    06/2014
++---------------+---------------+---------------+---------------+---------------+------*/
+struct CachedResponseManager : public IECDbAdapter::DeleteListener
+    {
+    private:
+        ECDbAdapter&                m_dbAdapter;
+        HierarchyManager&           m_hierarchyManager;
+        RelationshipInfoManager&    m_relationshipInfoManager;
+        ObjectInfoManager&          m_objectInfoManager;
+
+        ECClassCP               m_responseClass;
+        ECRelationshipClassCP   m_responseToParentClass;
+        ECRelationshipClassCP   m_responseToHolderClass;
+        ECRelationshipClassCP   m_responseToResponsePageClass;
+        ECRelationshipClassCP   m_responseToAdditionalInstanceClass;
+
+        ECClassCP               m_responsePageClass;
+        ECRelationshipClassCP   m_responsePageToResultClass;
+        ECRelationshipClassCP   m_responsePageToResultWeakClass;
+
+        ECSqlStatementCache& m_statementCache;
+        ECSqlAdapterLoader<JsonInserter> m_responseInserter;
+        ECSqlAdapterLoader<JsonUpdater>  m_responseUpdater;
+
+    private:
+        BentleyStatus RelateResultInstancesToPage
+            (
+            CacheNodeKeyCR responseHolderNodeKey,
+            CacheNodeKeyCR pageKey,
+            const InstanceCacheHelper::CachedInstances& instances
+            );
+
+
+        BentleyStatus MarkTemporaryInstancesAsPartial
+            (
+            const bset<ECInstanceId>& responseIds,
+            ECRelationshipClassCP resultRelationshipClass,
+            const ECInstanceKeyMultiMap& fullyPersistedInstances
+            );
+
+        BentleyStatus InsertInfo(CachedResponseInfoR info);
+        ECInstanceKeyMultiMap FindInfosContainingInstance(CachedObjectInfoKeyCR instanceInfoKey);
+        CacheNodeKey SavePage(CachedResponseInfoCR info, uint64_t page, Utf8StringCR cacheTag);
+        CacheNodeKey FindPage(CachedResponseInfoCR info, uint64_t page);
+        bvector<CacheNodeKey> FindPages(CacheNodeKeyCR responseKey);
+        bvector<ECInstanceKey> FindPagesContainingInstance(CachedObjectInfoKeyCR instanceInfoKey);
+        CacheNodeKey InsertPage(CachedResponseInfoCR info, uint64_t page, Utf8StringCR cacheTag);
+        BentleyStatus UpdatePage(ECInstanceId pageId, Utf8StringCR cacheTag);
+        BentleyStatus UpdatePageCacheDate(ECInstanceId pageId);
+        BentleyStatus ClearPageCacheTag(ECInstanceId pageId);
+        ECSqlStatementPtr GetSelectPagePropertyStatement
+            (
+            ResponseKeyCR responseKey,
+            uint64_t page,
+            Utf8StringCR propertyName
+            );
+
+        //! When instance is of cached data, get CacheNodeKey for it.
+        //! Return same if its from cache schema
+        CacheNodeKey GetCacheNodeKey(ECInstanceKeyCR instanceKey);
+
+    public:
+        CachedResponseManager
+            (
+            ECDbAdapter& dbAdapter,
+            ECSqlStatementCache& statementCache,
+            HierarchyManager& hierarchyManager,
+            RelationshipInfoManager& relationshipInfoManager,
+            ObjectInfoManager& objectInfoManager
+            );
+
+        //! IECDbAdapter::DeleteListener
+        BentleyStatus OnBeforeDelete(ECClassCR ecClass, ECInstanceId ecInstanceId, bset<ECInstanceKey>& additionalInstancesOut) override;
+
+        //! Convert between public and internal ResponseKey
+        //! WIP06
+        ResponseKey ConvertResponseKey(CachedResponseKeyCR cachedResponseKey);
+
+        //! Read query info instance
+        CachedResponseInfo ReadInfo(ResponseKeyCR responseKey);
+        //! Find query info in cache
+        CacheNodeKey FindInfo(ResponseKeyCR responseKey);
+        //! Delete query info and any response instances that are not held anything else
+        BentleyStatus DeleteInfo(ResponseKeyCR responseKey);
+        //! Gets all CachedResponceKeys containing instance as a result or additional instance.
+        BentleyStatus GetResponsesContainingInstance(CachedObjectInfoKeyCR instanceInfoKey, bset<CachedResponseKey>& keysOut, Utf8StringCR responseName = "");
+        //! Delete responses that were accessed before date specified
+        BentleyStatus DeleteResponses(Utf8StringCR responseName, DateTimeCR accessedBeforeDateUtc, const ECInstanceKeyMultiMap& nodesToLeave);
+        //! Delete responses with same name
+        BentleyStatus DeleteResponses(Utf8StringCR responseName);
+        //! Save query info
+        BentleyStatus SaveInfo(CachedResponseInfoR info);
+        //! Insert query info and update page cache date
+        BentleyStatus UpdatePageCachedDate(ResponseKeyCR responseKey, uint64_t page);
+        //! Insert query info and update page cache date and relate response instances
+        BentleyStatus SavePage(ResponseKeyCR responseKey, uint64_t page, Utf8StringCR cacheTag, const InstanceCacheHelper::CachedInstances& instances);
+        
+        //! Add additional instance to response that will not be managed with it but will be returned as one of cached
+        BentleyStatus AddAdditionalInstance(ResponseKeyCR responseKey, CachedObjectInfoKeyCR instanceInfoKey);
+        //! Remove additional instance
+        BentleyStatus RemoveAdditionalInstance(ResponseKeyCR responseKey, CachedObjectInfoKeyCR instanceInfoKey);
+        //! Remove additional instance from any responses, will keep responses intact
+        BentleyStatus RemoveAdditionalInstance(CachedObjectInfoKeyCR instanceInfoKey);
+
+        //! Read response instances. Relationships not included. 
+        //! @param readCallback will be called for each successfull query, caller is responsible for extracting data.
+        BentleyStatus ReadResponse
+            (
+            CachedResponseInfoCR info,
+            ISelectProviderCR selectProvider,
+            const CacheQueryHelper::ReadCallback& readCallback
+            );
+
+        //! Read response instance keys. Relationships not included.
+        BentleyStatus ReadResponseInstanceKeys
+            (
+            CacheNodeKeyCR responseKey,
+            ECInstanceKeyMultiMap& keysOut
+            );
+
+        //! Read response instance ObjectIds. Relationships not included.
+        BentleyStatus ReadResponseObjectIds
+            (
+            CacheNodeKeyCR responseKey,
+            bset<ObjectId>& objectIdsOut
+            );
+
+        //! Set response completed when it has all pages cached
+        BentleyStatus SetResponseCompleted(ResponseKeyCR responseKey, bool isCompleted);
+
+        //! Check if response has all pages cached
+        bool IsResponseCompleted(ResponseKeyCR responseKey);
+
+        //! Read response page cache tag
+        Utf8String ReadResponsePageCacheTag(ResponseKeyCR responseKey, uint64_t page);
+        //! Read response page cache date
+        DateTime ReadResponsePageCachedDate(ResponseKeyCR responseKey, uint64_t page);
+
+        //! Trim pages to page count by index
+        BentleyStatus TrimPages(ResponseKeyCR responseKey, uint64_t maxPageIndex);
+
+        //! Change temporary cached response statuses from Full to Partial
+        BentleyStatus MarkTemporaryInstancesAsPartial
+            (
+            const bset<ECInstanceId>& responseIds,
+            const ECInstanceKeyMultiMap& fullyPersistedNodes
+            );
+
+        //! Invalidates cache tag for responses that contain specified instance
+        BentleyStatus InvalidateResponsePagesContainingInstance(CachedInstanceKeyCR cachedKey);
+    };
+
+typedef const CachedResponseManager& QueryManagerCR;
+typedef CachedResponseManager& QueryManagerR;
+
+END_BENTLEY_WEBSERVICES_NAMESPACE