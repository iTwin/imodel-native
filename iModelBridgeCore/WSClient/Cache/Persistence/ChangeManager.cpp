/*--------------------------------------------------------------------------------------+
|
|     $Source: Cache/Persistence/ChangeManager.cpp $
|
|  $Copyright: (c) 2015 Bentley Systems, Incorporated. All rights reserved. $
|
+--------------------------------------------------------------------------------------*/

#include <WebServices/Cache/Persistence/ChangeManager.h>

#include <WebServices/Cache/Util/ECDbHelper.h>
#include <WebServices/Cache/Util/JsonDiff.h>

#include "Changes/ChangeInfoManager.h"
#include "Core/CacheSchema.h"
#include "Core/SchemaManager.h"
#include "Files/FileCacheManager.h"
#include "Files/FileInfoManager.h"
#include "Hierarchy/HierarchyManager.h"
#include "Hierarchy/RootManager.h"
#include "Instances/InstanceCacheHelper.h"
#include "Instances/ObjectInfoManager.h"
#include "Instances/RelationshipInfoManager.h"
#include "Responses/CachedResponseManager.h"
#include "../Util/JsonUtil.h"

USING_NAMESPACE_BENTLEY_WEBSERVICES

Utf8CP ChangeManager::NewObjectIdPrefix = "NewObject";

/*--------------------------------------------------------------------------------------+
* @bsimethod
+--------------------------------------------------------------------------------------*/
ChangeManager::ChangeManager
(
ECDbAdapter& dbAdapter,
InstanceCacheHelper& instanceHelper,
HierarchyManager& hierarchyManager,
CachedResponseManager& responseManager,
ObjectInfoManager& objectInfoManager,
RelationshipInfoManager& relationshipInfoManager,
FileInfoManager& fileInfoManager,
ChangeInfoManager& changeInfoManager,
FileCacheManager& fileManager,
RootManager& rootManager
) :
m_dbAdapter(&dbAdapter),
m_instanceHelper(&instanceHelper),
m_hierarchyManager(&hierarchyManager),
m_responseManager(&responseManager),
m_objectInfoManager(&objectInfoManager),
m_relationshipInfoManager(&relationshipInfoManager),
m_fileInfoManager(&fileInfoManager),
m_changeInfoManager(&changeInfoManager),
m_fileManager(&fileManager),
m_rootManager(&rootManager),
m_isSyncActive(false)
    {}

/*--------------------------------------------------------------------------------------+
* @bsimethod                                               Vytenis.Navalinskas  12/2014
+---------------+---------------+---------------+---------------+---------------+------*/
Utf8String ChangeManager::CreateRemoteId()
    {
    return NewObjectIdPrefix + BeGuid().ToString();
    }

/*--------------------------------------------------------------------------------------+
* @bsimethod
+--------------------------------------------------------------------------------------*/
bool ChangeManager::IsSyncActive() const
    {
    return m_isSyncActive;
    }

/*--------------------------------------------------------------------------------------+
* @bsimethod
+--------------------------------------------------------------------------------------*/
void ChangeManager::SetSyncActive(bool active)
    {
    m_isSyncActive = active;
    }

/*--------------------------------------------------------------------------------------+
* @bsimethod                                                    Vincas.Razma    11/2014
+---------------+---------------+---------------+---------------+---------------+------*/
ECInstanceKey ChangeManager::LegacyCreateObject(ECClassCR ecClass, JsonValueCR properties, ECInstanceKeyCR parentKey, SyncStatus syncStatus)
    {
    ECInstanceKey newInstanceKey = CreateObject(ecClass, properties, syncStatus);
    if (!newInstanceKey.IsValid())
        {
        return ECInstanceKey();
        }

    if (!CreateRelationship(*GetLegacyParentRelationshipClass(), parentKey, newInstanceKey).IsValid())
        {
        return ECInstanceKey();
        }

    return newInstanceKey;
    }

/*--------------------------------------------------------------------------------------+
* @bsimethod                                                    Vincas.Razma    11/2014
+---------------+---------------+---------------+---------------+---------------+------*/
ECRelationshipClassCP ChangeManager::GetLegacyParentRelationshipClass()
    {
    return m_dbAdapter->GetECRelationshipClass(SCHEMA_CacheLegacySupportSchema, SCHEMA_CacheLegacySupportSchema_LegacyParentRelationship);
    }

/*--------------------------------------------------------------------------------------+
* @bsimethod
+--------------------------------------------------------------------------------------*/
ECInstanceKey ChangeManager::CreateObject(ECClassCR ecClass, JsonValueCR properties, SyncStatus syncStatus)
    {
    ObjectId newObjectId(ecClass, CreateRemoteId());
    ObjectInfo info = m_objectInfoManager->ReadInfo(newObjectId);
    if (info.IsInCache())
        {
        BeAssert(false && "Object with same ObjectId already exists");
        return ECInstanceKey();
        }

    if (SUCCESS != m_changeInfoManager->SetupChangeNumber(info))
        {
        return ECInstanceKey();
        }

    info.SetObjectCacheDate(DateTime::GetCurrentTimeUtc());
    info.SetRemoteId(newObjectId.remoteId);
    info.SetChangeStatus(ChangeStatus::Created);
    info.SetSyncStatus(syncStatus);

    rapidjson::Document propertiesRapidJson;
    JsonUtil::ToRapidJson(properties, propertiesRapidJson);

    if (SUCCESS != m_instanceHelper->CacheInstance(info, propertiesRapidJson))
        {
        return ECInstanceKey();
        }

    return info.GetCachedInstanceKey();
    }

/*--------------------------------------------------------------------------------------+
* @bsimethod
+--------------------------------------------------------------------------------------*/
BentleyStatus ChangeManager::ModifyObject(ECInstanceKeyCR instanceKey, JsonValueCR properties, SyncStatus syncStatus)
    {
    ObjectInfo info = m_objectInfoManager->ReadInfo(instanceKey);
    if (!info.IsInCache())
        {
        BeAssert(false && "Object is not it cache");
        return ERROR;
        }

    if (info.GetChangeStatus() != ChangeStatus::NoChange && IsSyncActive())
        {
        BeAssert(false && "Cannot modify object while syncing");
        return ERROR;
        }

    if (info.GetChangeStatus() == ChangeStatus::Deleted)
        {
        BeAssert(false && "Cannot modify object that is deleted");
        return ERROR;
        }

    if (info.GetChangeStatus() == ChangeStatus::NoChange)
        {
        Json::Value instanceJson;
        if (SUCCESS != m_dbAdapter->GetJsonInstance(instanceJson, instanceKey) ||
            SUCCESS != m_changeInfoManager->SaveBackupInstance(info.GetInfoKey(), instanceJson))
            {
            return ERROR;
            }
        }

    if (SUCCESS != m_changeInfoManager->SetupChangeNumber(info))
        {
        return ERROR;
        }

    if (info.GetChangeStatus() != ChangeStatus::Created)
        {
        info.SetChangeStatus(ChangeStatus::Modified);
        }

    info.SetObjectCacheDate(DateTime::GetCurrentTimeUtc());
    info.SetSyncStatus(syncStatus);

    rapidjson::Document propertiesRapidJson;
    JsonUtil::ToRapidJson(properties, propertiesRapidJson);

    if (SUCCESS != m_instanceHelper->UpdateExistingInstanceData(info, propertiesRapidJson))
        {
        return ERROR;
        }

    return SUCCESS;
    }

/*--------------------------------------------------------------------------------------+
* @bsimethod
+--------------------------------------------------------------------------------------*/
BentleyStatus ChangeManager::DeleteObject(ECInstanceKeyCR instanceKey, SyncStatus syncStatus)
    {
    ObjectInfo info = m_objectInfoManager->ReadInfo(instanceKey);
    if (!info.IsInCache())
        {
        BeAssert(false && "Object is not it cache");
        return ERROR;
        }

    if (info.GetChangeStatus() != ChangeStatus::NoChange && IsSyncActive())
        {
        BeAssert(false && "Cannot delete changed object while syncing");
        return ERROR;
        }

    if (info.GetChangeStatus() == ChangeStatus::Deleted)
        {
        BeAssert(false && "Object is already deleted");
        return ERROR;
        }

    if (info.GetChangeStatus() == ChangeStatus::Created)
        {
        if (SUCCESS != m_hierarchyManager->DeleteInstance(info.GetCachedInstanceKey()))
            {
            return ERROR;
            }
        }
    else
        {
        // Reset change number
        info.ClearChangeInfo();

        if (SUCCESS != m_changeInfoManager->SetupChangeNumber(info))
            {
            return ERROR;
            }

        info.SetChangeStatus(ChangeStatus::Deleted);
        info.SetSyncStatus(syncStatus);

        if (SUCCESS != m_objectInfoManager->DeleteInstanceLeavingInfo(info))
            {
            return ERROR;
            }

        if (SUCCESS != m_objectInfoManager->UpdateInfo(info))
            {
            return ERROR;
            }
        }

    return SUCCESS;
    }

/*--------------------------------------------------------------------------------------+
* @bsimethod
+--------------------------------------------------------------------------------------*/
BentleyStatus ChangeManager::ModifyFile(ECInstanceKeyCR instanceKey, BeFileNameCR filePath, bool copyFile, SyncStatus syncStatus)
    {
    if (!m_objectInfoManager->ReadInfo(instanceKey).IsInCache())
        {
        return ERROR;
        }

    FileInfo info = m_fileInfoManager->ReadInfo(instanceKey);
    if (info.GetChangeStatus() != ChangeStatus::NoChange && IsSyncActive())
        {
        BeAssert(false && "Cannot change modified file while syncing");
        return ERROR;
        }

    if (SUCCESS != m_changeInfoManager->SetupChangeNumber(info))
        {
        return ERROR;
        }

    info.SetChangeStatus(ChangeStatus::Modified);
    info.SetSyncStatus(syncStatus);

    if (SUCCESS != m_fileInfoManager->SaveInfo(info))
        {
        BeAssert(false);
        return ERROR;
        }

    if (SUCCESS != m_fileManager->CacheFile(instanceKey, filePath, nullptr, FileCache::Persistent, DateTime::GetCurrentTimeUtc(), copyFile))
        {
        BeAssert(false);
        return ERROR;
        };

    return SUCCESS;
    }

/*--------------------------------------------------------------------------------------+
* @bsimethod                                                    Vincas.Razma    06/2014
+---------------+---------------+---------------+---------------+---------------+------*/
ECInstanceKey ChangeManager::CreateRelationship
(
ECRelationshipClassCR relationshipClass,
ECInstanceKeyCR source,
ECInstanceKeyCR target,
SyncStatus syncStatus
)
    {
    return CreateRelationship(relationshipClass, source, target, syncStatus, 0);
    }

/*--------------------------------------------------------------------------------------+
* @bsimethod                                                    Vincas.Razma    06/2014
+---------------+---------------+---------------+---------------+---------------+------*/
ECInstanceKey ChangeManager::CreateRelationship
(
ECRelationshipClassCR relationshipClass,
ECInstanceKeyCR source,
ECInstanceKeyCR target,
SyncStatus syncStatus,
uint64_t changeNumber
)
    {
    if (!m_objectInfoManager->ReadInfo(source).IsInCache() ||
        !m_objectInfoManager->ReadInfo(target).IsInCache())
        {
        return ECInstanceKey();
        }

    if (m_dbAdapter->FindRelationship(&relationshipClass, source, target).IsValid())
        {
        BeAssert(false && "Such relationship already exists");
        return ECInstanceKey();
        }

    RelationshipInfo info = m_relationshipInfoManager->ReadInfo(relationshipClass, source, target);
    if (info.IsInCache())
        {
        BeAssert(false && "Such cached relationship already exists");
        return ECInstanceKey();
        }

    ECInstanceKey relationship = m_hierarchyManager->RelateInstances(source, target, &relationshipClass);
    if (!relationship.IsValid())
        {
        return ECInstanceKey();
        }

    if (0 == changeNumber)
        {
        if (SUCCESS != m_changeInfoManager->SetupChangeNumber(info))
            {
            return ECInstanceKey();
            }
        }
    else
        {
        info.SetChangeNumber(changeNumber);
        }

    info.SetRelationshipInstanceId(relationship.GetECInstanceId());
    info.SetRemoteId(CreateRemoteId());
    info.SetChangeStatus(ChangeStatus::Created);
    info.SetSyncStatus(syncStatus);

    if (SUCCESS != m_relationshipInfoManager->SaveInfo(info))
        {
        return ECInstanceKey();
        }

    return info.GetRelationshipKey();
    }

/*--------------------------------------------------------------------------------------+
* @bsimethod                                                    Vincas.Razma    08/2014
+---------------+---------------+---------------+---------------+---------------+------*/
BentleyStatus ChangeManager::DeleteRelationship
(
ECInstanceKeyCR relationshipKey,
SyncStatus syncStatus
)
    {
    RelationshipInfo info = m_relationshipInfoManager->FindInfo(relationshipKey);
    if (!info.IsInCache())
        {
        BeAssert(false && "Relationship does not exist in cache");
        return ERROR;
        }

    if (info.GetChangeStatus() != ChangeStatus::NoChange && IsSyncActive())
        {
        BeAssert(false && "Cannot delete relationship while syncing");
        return ERROR;
        }

    if (info.GetChangeStatus() == ChangeStatus::Deleted)
        {
        BeAssert(false && "Relationship is already deleted");
        return ERROR;
        }

    if (info.GetChangeStatus() == ChangeStatus::Created)
        {
        if (SUCCESS != m_hierarchyManager->DeleteRelationship(info.GetRelationshipKey()))
            {
            return ERROR;
            }
        }
    else
        {
        if (SUCCESS != m_relationshipInfoManager->DeleteRelationshipLeavingInfo(info))
            {
            return ERROR;
            }

        if (SUCCESS != m_changeInfoManager->SetupChangeNumber(info))
            {
            return ERROR;
            }

        info.SetChangeStatus(ChangeStatus::Deleted);
        info.SetSyncStatus(syncStatus);

        if (SUCCESS != m_relationshipInfoManager->SaveInfo(info))
            {
            return ERROR;
            }
        }

    return SUCCESS;
    }

/*--------------------------------------------------------------------------------------+
* @bsimethod                                                    Benjamin.Brown  01/2014
+---------------+---------------+---------------+---------------+---------------+------*/
BentleyStatus ChangeManager::SetSyncStatus(ECInstanceKeyCR instanceKey, SyncStatus syncStatus)
    {
    bool updated = false;

    ObjectInfo objectInfo = m_objectInfoManager->ReadInfo(instanceKey);
    if (objectInfo.IsInCache())
        {
        if (objectInfo.GetChangeStatus() != ChangeStatus::NoChange)
            {
            objectInfo.SetSyncStatus(syncStatus);
            if (SUCCESS != m_objectInfoManager->UpdateInfo(objectInfo))
                {
                return ERROR;
                }
            updated = true;
            }
        }

    FileInfo fileInfo = m_fileInfoManager->ReadInfo(instanceKey);
    if (fileInfo.IsInCache())
        {
        if (fileInfo.GetChangeStatus() != ChangeStatus::NoChange)
            {
            fileInfo.SetSyncStatus(syncStatus);
            if (SUCCESS != m_fileInfoManager->SaveInfo(fileInfo))
                {
                return ERROR;
                }
            updated = true;
            }
        }

    RelationshipInfo relationshipInfo = m_relationshipInfoManager->FindInfo(instanceKey);
    if (relationshipInfo.IsInCache())
        {
        if (relationshipInfo.GetChangeStatus() != ChangeStatus::NoChange)
            {
            relationshipInfo.SetSyncStatus(syncStatus);
            if (SUCCESS != m_relationshipInfoManager->SaveInfo(relationshipInfo))
                {
                return ERROR;
                }
            updated = true;
            }
        }

    if (!updated)
        {
        return ERROR;
        }

    return SUCCESS;
    }

/*--------------------------------------------------------------------------------------+
* @bsimethod                                                    Vincas.Razma    07/2013
+---------------+---------------+---------------+---------------+---------------+------*/
bool ChangeManager::HasChanges()
    {
    return m_changeInfoManager->HasChanges();
    }

/*--------------------------------------------------------------------------------------+
* @bsimethod
+--------------------------------------------------------------------------------------*/
BentleyStatus ChangeManager::GetChanges(Changes& changesOut, bool onlyReadyToSync)
    {
    return m_changeInfoManager->GetChanges(changesOut, onlyReadyToSync);
    }

/*--------------------------------------------------------------------------------------+
* @bsimethod
+--------------------------------------------------------------------------------------*/
BentleyStatus ChangeManager::GetChanges(ECInstanceKeyCR instanceKey, Changes& changesOut)
    {
    auto objectChange = GetObjectChange(instanceKey);
    if (ChangeStatus::NoChange != objectChange.GetChangeStatus())
        {
        changesOut.AddChange(objectChange);
        }

    auto relationshipChange = GetRelationshipChange(instanceKey);
    if (ChangeStatus::NoChange != relationshipChange.GetChangeStatus())
        {
        changesOut.AddChange(relationshipChange);
        }

    auto fileChange = GetFileChange(instanceKey);
    if (ChangeStatus::NoChange != fileChange.GetChangeStatus())
        {
        changesOut.AddChange(fileChange);
        }

    return SUCCESS;
    }

/*--------------------------------------------------------------------------------------+
* @bsimethod
+--------------------------------------------------------------------------------------*/
BentleyStatus ChangeManager::GetCreatedRelationships(ECInstanceKeyCR endInstancekey, bvector<RelationshipChange>& changesOut)
    {
    ECInstanceKeyMultiMap relationships;

    ECInstanceFinder& finder = m_dbAdapter->GetECInstanceFinder();
    if (SUCCESS != finder.FindRelatedInstances(nullptr, &relationships, endInstancekey, ECInstanceFinder::RelatedDirection_All))
        {
        return ERROR;
        }

    for (auto& pair : relationships)
        {
        ECInstanceKey relationship(pair.first, pair.second);
        auto relationshipChange = GetRelationshipChange(relationship);
        if (ChangeStatus::Created == relationshipChange.GetChangeStatus())
            {
            changesOut.push_back(relationshipChange);
            }
        }

    return SUCCESS;
    }

/*--------------------------------------------------------------------------------------+
* @bsimethod
+--------------------------------------------------------------------------------------*/
IChangeManager::ObjectChange ChangeManager::GetObjectChange(ECInstanceKeyCR instanceKey)
    {
    return m_changeInfoManager->GetObjectChange(instanceKey);
    }

/*--------------------------------------------------------------------------------------+
* @bsimethod
+--------------------------------------------------------------------------------------*/
IChangeManager::RelationshipChange ChangeManager::GetRelationshipChange(ECInstanceKeyCR instanceKey)
    {
    return m_changeInfoManager->GetRelationshipChange(instanceKey);
    }

/*--------------------------------------------------------------------------------------+
* @bsimethod
+--------------------------------------------------------------------------------------*/
IChangeManager::FileChange ChangeManager::GetFileChange(ECInstanceKeyCR instanceKey)
    {
    return m_changeInfoManager->GetFileChange(instanceKey);
    }

/*--------------------------------------------------------------------------------------+
* @bsimethod
+--------------------------------------------------------------------------------------*/
IChangeManager::ChangeStatus ChangeManager::GetObjectChangeStatus(ECInstanceKeyCR instance)
    {
    return m_changeInfoManager->GetObjectChangeStatus(instance);
    }

/*--------------------------------------------------------------------------------------+
* @bsimethod
+--------------------------------------------------------------------------------------*/
ChangeManager::SyncStatus ChangeManager::GetObjectSyncStatus(ECInstanceKeyCR instance)
    {
    return m_changeInfoManager->GetObjectSyncStatus(instance);
    }

/*--------------------------------------------------------------------------------------+
* @bsimethod
+--------------------------------------------------------------------------------------*/
ChangeManager::InstanceRevisionPtr ChangeManager::ReadInstanceRevision(ECInstanceKeyCR instanceKey)
    {
    ECClassCP ecClass = m_dbAdapter->GetECClass(instanceKey);
    if (nullptr == ecClass)
        {
        return std::make_shared<InstanceRevision>();
        }

    if (nullptr != ecClass->GetRelationshipClassCP())
        {
        return ReadRelationshipRevision(instanceKey);
        }
    else
        {
        return ReadObjectRevision(instanceKey);
        }
    }

/*--------------------------------------------------------------------------------------+
* @bsimethod
+--------------------------------------------------------------------------------------*/
ChangeManager::InstanceRevisionPtr ChangeManager::ReadObjectRevision(ECInstanceKeyCR instanceKey)
    {
    auto revision = std::make_shared<InstanceRevision>();
    revision->SetInstanceKey(instanceKey);

    auto info = m_objectInfoManager->ReadInfo(instanceKey);
    revision->SetObjectId(info.GetObjectId());

    if (info.GetChangeStatus() != ChangeStatus::NoChange)
        {
        SetupRevisionChanges(info, *revision);
        revision->SetChangedProperties(ReadChangeProperties(info.GetChangeStatus(), instanceKey));
        }

    return revision;
    }

/*--------------------------------------------------------------------------------------+
* @bsimethod
+--------------------------------------------------------------------------------------*/
ChangeManager::InstanceRevisionPtr ChangeManager::ReadRelationshipRevision(ECInstanceKeyCR instanceKey)
    {
    auto revision = std::make_shared<InstanceRevision>();
    revision->SetInstanceKey(instanceKey);

    auto info = m_relationshipInfoManager->FindInfo(instanceKey);
    revision->SetObjectId(info.GetRelationshipId());

    if (info.GetChangeStatus() != ChangeStatus::NoChange)
        {
        SetupRevisionChanges(info, *revision);
        }

    return revision;
    }

/*--------------------------------------------------------------------------------------+
* @bsimethod
+--------------------------------------------------------------------------------------*/
ChangeManager::FileRevisionPtr ChangeManager::ReadFileRevision(ECInstanceKeyCR instanceKey)
    {
    auto revision = std::make_shared<FileRevision>();
    revision->SetInstanceKey(instanceKey);
    revision->SetObjectId(m_objectInfoManager->FindCachedInstance(instanceKey));

    auto info = m_fileInfoManager->ReadInfo(instanceKey);
    if (info.GetChangeStatus() != ChangeStatus::NoChange)
        {
        SetupRevisionChanges(info, *revision);
        revision->SetFilePath(info.GetFilePath());
        }

    return revision;
    }

/*--------------------------------------------------------------------------------------+
* @bsimethod
+--------------------------------------------------------------------------------------*/
void ChangeManager::SetupRevisionChanges(ChangeInfoCR info, Revision& revision)
    {
    revision.SetChangeStatus(info.GetChangeStatus());
    revision.SetSyncStatus(info.GetSyncStatus());
    revision.SetChangeNumber(info.GetChangeNumber());
    }

/*--------------------------------------------------------------------------------------+
* @bsimethod
+--------------------------------------------------------------------------------------*/
BentleyStatus ChangeManager::ReadModifiedProperties(ECInstanceKeyCR instance, JsonValueR propertiesOut)
    {
    auto info = m_objectInfoManager->ReadInfo(instance);
    if (info.GetChangeStatus() != ChangeStatus::Modified)
        {
        return ERROR;
        }

    // Read backup instance
    rapidjson::Document backupJson;
    if (SUCCESS != m_changeInfoManager->ReadBackupInstance(info.GetInfoKey(), backupJson))
        {
        return ERROR;
        }

    // Read current instance
    Json::Value instanceJsonValue;
    if (SUCCESS != m_dbAdapter->GetJsonInstance(instanceJsonValue, instance))
        {
        return ERROR;
        }

    rapidjson::Document instanceJson;
    JsonUtil::RemoveECMembers(instanceJsonValue);
    JsonUtil::ToRapidJson(instanceJsonValue, instanceJson);

    // Detect changes
    rapidjson::Document changesJson;
    JsonDiff(false).GetChanges(backupJson, instanceJson, changesJson);

    // Write output value
    JsonUtil::ToJsonValue(changesJson, propertiesOut);
    return SUCCESS;
    }

/*--------------------------------------------------------------------------------------+
* @bsimethod
+---------------+---------------+---------------+---------------+---------------+------*/
BentleyStatus ChangeManager::CommitInstanceRevision(InstanceRevisionCR revision)
    {
    ECClassCP ecClass = m_dbAdapter->GetECClass(revision.GetInstanceKey());
    if (nullptr == ecClass)
        {
        return ERROR;
        }

    if (nullptr != ecClass->GetRelationshipClassCP())
        {
        return CommitRelationshipChange(revision);
        }
    else
        {
        return CommitInstanceChange(revision);
        }
    }

/*--------------------------------------------------------------------------------------+
* @bsimethod                                                    Vincas.Razma    08/2014
+---------------+---------------+---------------+---------------+---------------+------*/
BentleyStatus ChangeManager::CommitInstanceChange(InstanceRevisionCR revision)
    {
    ObjectInfo info = m_objectInfoManager->ReadInfo(revision.GetInstanceKey());
    if (info.GetChangeStatus() == ChangeStatus::NoChange)
        {
        BeAssert(false && "Nothing to commit");
        return ERROR;
        }

    if (info.GetChangeStatus() == ChangeStatus::Deleted)
        {
        return m_hierarchyManager->DeleteInstance(info.GetInfoKey());
        }

    if (info.GetChangeStatus() == ChangeStatus::Modified)
        {
        info.ClearChangeInfo();
        if (SUCCESS != m_objectInfoManager->UpdateInfo(info) ||
            SUCCESS != m_changeInfoManager->DeleteBackupInstance(info.GetInfoKey()))
            {
            return ERROR;
            }
        return SUCCESS;
        }

    if (info.GetChangeStatus() != ChangeStatus::Created)
        {
        BeAssert(false && "Change status is unsupported for commit");
        return ERROR;
        }

    ECInstanceKey instanceKey = revision.GetInstanceKey();
    Utf8String newRemoteId = revision.GetObjectId().remoteId;

    if (newRemoteId.empty() || newRemoteId == info.GetObjectId().remoteId)
        {
        BeAssert(false && "Set remote id with remote value");
        return ERROR;
        }

    ECClassCP ecClass = m_dbAdapter->GetECClass(instanceKey);
    ECInstanceKey oldVersionInstance = m_objectInfoManager->FindCachedInstance(ecClass, newRemoteId);
    if (oldVersionInstance.IsValid() && oldVersionInstance != info.GetCachedInstanceKey())
        {
        // Instance with same remoteId already exists in cache.
        // This usually happens when creating new version of object and referances to latest version need to be preserved.
        // Old instance is invalidated as it is replaced by new one.

        if (SUCCESS != m_responseManager->InvalidateResponsesContainingInstance(oldVersionInstance))
            {
            return ERROR;
            }
        if (SUCCESS != m_rootManager->CopyRootRelationships(oldVersionInstance, info.GetCachedInstanceKey()))
            {
            return ERROR;
            }
        if (SUCCESS != m_hierarchyManager->DeleteInstance(oldVersionInstance))
            {
            return ERROR;
            }
        }

    info.SetRemoteId(newRemoteId);
    info.ClearChangeInfo();

    return m_objectInfoManager->UpdateInfo(info);
    }

/*--------------------------------------------------------------------------------------+
* @bsimethod                                                    Vincas.Razma    08/2014
+---------------+---------------+---------------+---------------+---------------+------*/
BentleyStatus ChangeManager::CommitRelationshipChange(InstanceRevisionCR revision)
    {
    RelationshipInfo info = m_relationshipInfoManager->FindInfo(revision.GetInstanceKey());
    if (info.GetChangeStatus() == ChangeStatus::NoChange)
        {
        BeAssert(false && "Nothing to commit");
        return ERROR;
        }

    if (info.GetChangeStatus() == ChangeStatus::Deleted)
        {
        return m_hierarchyManager->DeleteInstance(info.GetInfoKey());
        }

    if (info.GetChangeStatus() != ChangeStatus::Created)
        {
        BeAssert(false && "Change status is unsupported for commit");
        return ERROR;
        }

    Utf8String newRemoteId = revision.GetObjectId().remoteId;
    if (newRemoteId.empty())
        {
        if (SUCCESS != m_hierarchyManager->DeleteRelationship(info.GetRelationshipKey()))
            {
            return ERROR;
            }
        return SUCCESS;
        }

    info.SetRemoteId(newRemoteId);
    info.ClearChangeInfo();

    return m_relationshipInfoManager->SaveInfo(info);
    }

/*--------------------------------------------------------------------------------------+
* @bsimethod                                                    Vincas.Razma    07/2013
+---------------+---------------+---------------+---------------+---------------+------*/
BentleyStatus ChangeManager::CommitFileRevision(FileRevisionCR revision)
    {
    FileInfo info = m_fileInfoManager->ReadInfo(revision.GetInstanceKey());    
    if (info.GetChangeStatus() == ChangeStatus::NoChange)
        {
        BeAssert(false && "Nothing to commit");
        return ERROR;
        }

    if (info.GetChangeStatus() != ChangeStatus::Modified)
        {
        BeAssert(false && "Change status is unsupported for commit");
        return ERROR;
        }

    info.ClearChangeInfo();
    if (SUCCESS != m_fileInfoManager->SaveInfo(info))
        {
        return ERROR;
        }
    if (SUCCESS != m_fileManager->SetFileCacheLocation(info.GetInstanceKey(), FileCache::Temporary))
        {
        return ERROR;
        }

    return SUCCESS;
    }

/*--------------------------------------------------------------------------------------+
* @bsimethod                                                    Vincas.Razma    05/2015
+---------------+---------------+---------------+---------------+---------------+------*/
BentleyStatus ChangeManager::UpdateCreatedInstance
(
ObjectIdCR oldObjectId,
WSObjectsResponseCR instanceResponse,
bmap<ECInstanceKey, ECInstanceKey>& changedInstanceKeysOut
)
    {
    ObjectInfo oldInfo = m_objectInfoManager->ReadInfo(oldObjectId);
    if (!oldInfo.IsInCache())
        {
        return ERROR;
        }

    auto instances = instanceResponse.GetInstances();
    InstanceCacheHelper::CachedInstances cachedInstances;
    if (SUCCESS != m_instanceHelper->CacheInstances(instances, cachedInstances))
        {
        return ERROR;
        }

    if (cachedInstances.GetCachedInstanceObjectIds().size() != 1)
        {
        return ERROR;
        }

    ObjectId newObjectId = *cachedInstances.GetCachedInstanceObjectIds().begin();
    ObjectInfo newInfo = m_objectInfoManager->ReadInfo(newObjectId);
    if (!newInfo.IsInCache())
        {
        return ERROR;
        }

    ECInstanceKey oldInstanceKey = oldInfo.GetCachedInstanceKey();
    ECInstanceKey newInstanceKey = newInfo.GetCachedInstanceKey();

    if (SUCCESS != m_responseManager->InvalidateResponsesContainingInstance(oldInstanceKey))
        {
        return ERROR;
        }

    if (oldObjectId.remoteId != newObjectId.remoteId)
        {
        return ERROR;
        }

    if (oldObjectId == newObjectId)
        {
        return SUCCESS;
        }

    changedInstanceKeysOut[oldInstanceKey] = newInstanceKey;

    bvector<IChangeManager::RelationshipChange> changes;
    if (SUCCESS != GetCreatedRelationships(oldInstanceKey, changes))
        {
        return ERROR;
        }

    if (SUCCESS != m_rootManager->CopyRootRelationships(oldInstanceKey, newInstanceKey))
        {
        return ERROR;
        }

    if (SUCCESS != m_hierarchyManager->DeleteInstance(oldInstanceKey))
        {
        return ERROR;
        }

    for (auto& change : changes)
        {
        ECInstanceKey relKey;
        auto relClass = m_dbAdapter->GetECRelationshipClass(change.GetInstanceKey());
        if (change.GetSourceKey() == oldInstanceKey)
            {
            relKey = CreateRelationship(*relClass, newInstanceKey, change.GetTargetKey(), change.GetSyncStatus(), change.GetChangeNumber());
            }
        else
            {
            relKey = CreateRelationship(*relClass, change.GetSourceKey(), newInstanceKey, change.GetSyncStatus(), change.GetChangeNumber());
            }
        if (!relKey.IsValid())
            {
            return ERROR;
            }
        changedInstanceKeysOut[change.GetInstanceKey()] = relKey;
        }
    return SUCCESS;
<<<<<<< HEAD
    }
=======
    }

/*--------------------------------------------------------------------------------------+
* @bsimethod
+---------------+---------------+---------------+---------------+---------------+------*/
JsonValuePtr ChangeManager::ReadChangeProperties(ChangeStatus status, ECInstanceKeyCR instance)
    {
    ECClassCP ecClass = m_dbAdapter->GetECClass(instance);
    if (nullptr != ecClass && nullptr != ecClass->GetRelationshipClassCP())
        {
        return nullptr;
        }

    auto properties = std::make_shared<Json::Value>();

    if (ChangeStatus::Created == status)
        {
        if (SUCCESS != ReadObjectPropertiesForCreation(instance, *properties))
            {
            return nullptr;
            }
        return properties;
        }
    else if (ChangeStatus::Modified == status)
        {
        if (SUCCESS != ReadObjectPropertiesForModification(instance, *properties))
            {
            return nullptr;
            }
        return properties;
        }

    return nullptr;
    }

/*--------------------------------------------------------------------------------------+
* @bsimethod                                                    Vincas.Razma    08/2014
+---------------+---------------+---------------+---------------+---------------+------*/
BentleyStatus ChangeManager::ReadObjectPropertiesForCreation(ECInstanceKeyCR instanceKey, JsonValueR propertiesJsonOut)
    {
    if (SUCCESS != ReadObjectProperties(instanceKey, propertiesJsonOut))
        {
        return ERROR;
        }

    ECClassCP ecClass = m_dbAdapter->GetECClass(instanceKey.GetECClassId());
    RemoveCalculatedProperties(propertiesJsonOut, *ecClass);

    return SUCCESS;
    }

/*--------------------------------------------------------------------------------------+
* @bsimethod                                                    Vincas.Razma    08/2014
+---------------+---------------+---------------+---------------+---------------+------*/
BentleyStatus ChangeManager::ReadObjectPropertiesForModification(ECInstanceKeyCR instanceKey, JsonValueR propertiesJsonOut)
    {
    if (SUCCESS != ReadModifiedProperties(instanceKey, propertiesJsonOut))
        {
        return ERROR;
        }

    ECClassCP ecClass = m_dbAdapter->GetECClass(instanceKey);
    RemoveReadOnlyProperties(propertiesJsonOut, *ecClass);

    return SUCCESS;
    }

/*--------------------------------------------------------------------------------------+
* @bsimethod                                                    Vincas.Razma    08/2014
+---------------+---------------+---------------+---------------+---------------+------*/
BentleyStatus ChangeManager::ReadObjectProperties(ECInstanceKeyCR instanceKey, JsonValueR propertiesJsonOut)
    {
    if (SUCCESS != m_dbAdapter->GetJsonInstance(propertiesJsonOut, instanceKey))
        {
        return ERROR;
        }

    RemoveCacheSpecificProperties(propertiesJsonOut);

    // Graphite03 ECDb is incapable of storing NULLABLE structs and arrays so it returns structs with empty array properties.
    // This causes errors to be returned from the server.
    // Still needed on Graphite0505 
    RemoveEmptyMembersRecursively(propertiesJsonOut);

    return SUCCESS;
    }

/*--------------------------------------------------------------------------------------+
* @bsimethod                                                    Vincas.Razma    08/2014
+---------------+---------------+---------------+---------------+---------------+------*/
void ChangeManager::RemoveCacheSpecificProperties(JsonValueR propertiesJson)
    {
    for (Utf8StringCR member : propertiesJson.getMemberNames())
        {
        // Remove cache-specific properties

        // TODO: Remove "type_string" check when implemented sending only changed properties to WSG
        // "type_string" is not cache specific, it probably came as a workaround from PW_WSG 1.1 schema as it is readonly but not marked so
        if (member[0] == '$' || member == "type_string")
            {
            propertiesJson.removeMember(member);
            }
        }
    }

/*--------------------------------------------------------------------------------------+
* @bsimethod                                                    Vincas.Razma    08/2014
+---------------+---------------+---------------+---------------+---------------+------*/
void ChangeManager::RemoveReadOnlyProperties(JsonValueR propertiesJson, ECClassCR ecClass)
    {
    for (Utf8StringCR member : propertiesJson.getMemberNames())
        {
        ECPropertyCP ecProperty = ecClass.GetPropertyP(member.c_str());
        if (nullptr != ecProperty && ecProperty->GetIsReadOnly())
            {
            propertiesJson.removeMember(member);
            }
        }
    }

/*--------------------------------------------------------------------------------------+
* @bsimethod                                                    Vincas.Razma    08/2014
+---------------+---------------+---------------+---------------+---------------+------*/
void ChangeManager::RemoveCalculatedProperties(JsonValueR propertiesJson, ECClassCR ecClass)
    {
    for (Utf8StringCR member : propertiesJson.getMemberNames())
        {
        ECPropertyCP ecProperty = ecClass.GetPropertyP(member.c_str());
        if (nullptr != ecProperty->GetCalculatedPropertySpecification())
            {
            propertiesJson.removeMember(member);
            }
        }
    }

/*--------------------------------------------------------------------------------------+
* @bsimethod                                                    Vincas.Razma    07/2013
+---------------+---------------+---------------+---------------+---------------+------*/
void ChangeManager::RemoveEmptyMembersRecursively(JsonValueR jsonObject)
    {
    for (Utf8StringCR memberName : jsonObject.getMemberNames())
        {
        RemoveEmptyMembersRecursively(jsonObject[memberName], memberName, jsonObject);
        }
    }

/*--------------------------------------------------------------------------------------+
* @bsimethod                                                    Vincas.Razma    07/2013
+---------------+---------------+---------------+---------------+---------------+------*/
void ChangeManager::RemoveEmptyMembersRecursively(JsonValueR childJson, Utf8StringCR childMemberNameInParent, JsonValueR parentJson)
    {
    if (childJson.isObject())
        {
        for (Utf8StringCR memberName : childJson.getMemberNames())
            {
            RemoveEmptyMembersRecursively(childJson[memberName], memberName, childJson);
            }
        }
    if (childJson.empty())
        {
        parentJson.removeMember(childMemberNameInParent);
        return;
        }
    }

>>>>>>> b40bb91e
<|MERGE_RESOLUTION|>--- conflicted
+++ resolved
@@ -1,1148 +1,1143 @@
-/*--------------------------------------------------------------------------------------+
-|
-|     $Source: Cache/Persistence/ChangeManager.cpp $
-|
-|  $Copyright: (c) 2015 Bentley Systems, Incorporated. All rights reserved. $
-|
-+--------------------------------------------------------------------------------------*/
-
-#include <WebServices/Cache/Persistence/ChangeManager.h>
-
-#include <WebServices/Cache/Util/ECDbHelper.h>
-#include <WebServices/Cache/Util/JsonDiff.h>
-
-#include "Changes/ChangeInfoManager.h"
-#include "Core/CacheSchema.h"
-#include "Core/SchemaManager.h"
-#include "Files/FileCacheManager.h"
-#include "Files/FileInfoManager.h"
-#include "Hierarchy/HierarchyManager.h"
-#include "Hierarchy/RootManager.h"
-#include "Instances/InstanceCacheHelper.h"
-#include "Instances/ObjectInfoManager.h"
-#include "Instances/RelationshipInfoManager.h"
-#include "Responses/CachedResponseManager.h"
-#include "../Util/JsonUtil.h"
-
-USING_NAMESPACE_BENTLEY_WEBSERVICES
-
-Utf8CP ChangeManager::NewObjectIdPrefix = "NewObject";
-
-/*--------------------------------------------------------------------------------------+
-* @bsimethod
-+--------------------------------------------------------------------------------------*/
-ChangeManager::ChangeManager
-(
-ECDbAdapter& dbAdapter,
-InstanceCacheHelper& instanceHelper,
-HierarchyManager& hierarchyManager,
-CachedResponseManager& responseManager,
-ObjectInfoManager& objectInfoManager,
-RelationshipInfoManager& relationshipInfoManager,
-FileInfoManager& fileInfoManager,
-ChangeInfoManager& changeInfoManager,
-FileCacheManager& fileManager,
-RootManager& rootManager
-) :
-m_dbAdapter(&dbAdapter),
-m_instanceHelper(&instanceHelper),
-m_hierarchyManager(&hierarchyManager),
-m_responseManager(&responseManager),
-m_objectInfoManager(&objectInfoManager),
-m_relationshipInfoManager(&relationshipInfoManager),
-m_fileInfoManager(&fileInfoManager),
-m_changeInfoManager(&changeInfoManager),
-m_fileManager(&fileManager),
-m_rootManager(&rootManager),
-m_isSyncActive(false)
-    {}
-
-/*--------------------------------------------------------------------------------------+
-* @bsimethod                                               Vytenis.Navalinskas  12/2014
-+---------------+---------------+---------------+---------------+---------------+------*/
-Utf8String ChangeManager::CreateRemoteId()
-    {
-    return NewObjectIdPrefix + BeGuid().ToString();
-    }
-
-/*--------------------------------------------------------------------------------------+
-* @bsimethod
-+--------------------------------------------------------------------------------------*/
-bool ChangeManager::IsSyncActive() const
-    {
-    return m_isSyncActive;
-    }
-
-/*--------------------------------------------------------------------------------------+
-* @bsimethod
-+--------------------------------------------------------------------------------------*/
-void ChangeManager::SetSyncActive(bool active)
-    {
-    m_isSyncActive = active;
-    }
-
-/*--------------------------------------------------------------------------------------+
-* @bsimethod                                                    Vincas.Razma    11/2014
-+---------------+---------------+---------------+---------------+---------------+------*/
-ECInstanceKey ChangeManager::LegacyCreateObject(ECClassCR ecClass, JsonValueCR properties, ECInstanceKeyCR parentKey, SyncStatus syncStatus)
-    {
-    ECInstanceKey newInstanceKey = CreateObject(ecClass, properties, syncStatus);
-    if (!newInstanceKey.IsValid())
-        {
-        return ECInstanceKey();
-        }
-
-    if (!CreateRelationship(*GetLegacyParentRelationshipClass(), parentKey, newInstanceKey).IsValid())
-        {
-        return ECInstanceKey();
-        }
-
-    return newInstanceKey;
-    }
-
-/*--------------------------------------------------------------------------------------+
-* @bsimethod                                                    Vincas.Razma    11/2014
-+---------------+---------------+---------------+---------------+---------------+------*/
-ECRelationshipClassCP ChangeManager::GetLegacyParentRelationshipClass()
-    {
-    return m_dbAdapter->GetECRelationshipClass(SCHEMA_CacheLegacySupportSchema, SCHEMA_CacheLegacySupportSchema_LegacyParentRelationship);
-    }
-
-/*--------------------------------------------------------------------------------------+
-* @bsimethod
-+--------------------------------------------------------------------------------------*/
-ECInstanceKey ChangeManager::CreateObject(ECClassCR ecClass, JsonValueCR properties, SyncStatus syncStatus)
-    {
-    ObjectId newObjectId(ecClass, CreateRemoteId());
-    ObjectInfo info = m_objectInfoManager->ReadInfo(newObjectId);
-    if (info.IsInCache())
-        {
-        BeAssert(false && "Object with same ObjectId already exists");
-        return ECInstanceKey();
-        }
-
-    if (SUCCESS != m_changeInfoManager->SetupChangeNumber(info))
-        {
-        return ECInstanceKey();
-        }
-
-    info.SetObjectCacheDate(DateTime::GetCurrentTimeUtc());
-    info.SetRemoteId(newObjectId.remoteId);
-    info.SetChangeStatus(ChangeStatus::Created);
-    info.SetSyncStatus(syncStatus);
-
-    rapidjson::Document propertiesRapidJson;
-    JsonUtil::ToRapidJson(properties, propertiesRapidJson);
-
-    if (SUCCESS != m_instanceHelper->CacheInstance(info, propertiesRapidJson))
-        {
-        return ECInstanceKey();
-        }
-
-    return info.GetCachedInstanceKey();
-    }
-
-/*--------------------------------------------------------------------------------------+
-* @bsimethod
-+--------------------------------------------------------------------------------------*/
-BentleyStatus ChangeManager::ModifyObject(ECInstanceKeyCR instanceKey, JsonValueCR properties, SyncStatus syncStatus)
-    {
-    ObjectInfo info = m_objectInfoManager->ReadInfo(instanceKey);
-    if (!info.IsInCache())
-        {
-        BeAssert(false && "Object is not it cache");
-        return ERROR;
-        }
-
-    if (info.GetChangeStatus() != ChangeStatus::NoChange && IsSyncActive())
-        {
-        BeAssert(false && "Cannot modify object while syncing");
-        return ERROR;
-        }
-
-    if (info.GetChangeStatus() == ChangeStatus::Deleted)
-        {
-        BeAssert(false && "Cannot modify object that is deleted");
-        return ERROR;
-        }
-
-    if (info.GetChangeStatus() == ChangeStatus::NoChange)
-        {
-        Json::Value instanceJson;
-        if (SUCCESS != m_dbAdapter->GetJsonInstance(instanceJson, instanceKey) ||
-            SUCCESS != m_changeInfoManager->SaveBackupInstance(info.GetInfoKey(), instanceJson))
-            {
-            return ERROR;
-            }
-        }
-
-    if (SUCCESS != m_changeInfoManager->SetupChangeNumber(info))
-        {
-        return ERROR;
-        }
-
-    if (info.GetChangeStatus() != ChangeStatus::Created)
-        {
-        info.SetChangeStatus(ChangeStatus::Modified);
-        }
-
-    info.SetObjectCacheDate(DateTime::GetCurrentTimeUtc());
-    info.SetSyncStatus(syncStatus);
-
-    rapidjson::Document propertiesRapidJson;
-    JsonUtil::ToRapidJson(properties, propertiesRapidJson);
-
-    if (SUCCESS != m_instanceHelper->UpdateExistingInstanceData(info, propertiesRapidJson))
-        {
-        return ERROR;
-        }
-
-    return SUCCESS;
-    }
-
-/*--------------------------------------------------------------------------------------+
-* @bsimethod
-+--------------------------------------------------------------------------------------*/
-BentleyStatus ChangeManager::DeleteObject(ECInstanceKeyCR instanceKey, SyncStatus syncStatus)
-    {
-    ObjectInfo info = m_objectInfoManager->ReadInfo(instanceKey);
-    if (!info.IsInCache())
-        {
-        BeAssert(false && "Object is not it cache");
-        return ERROR;
-        }
-
-    if (info.GetChangeStatus() != ChangeStatus::NoChange && IsSyncActive())
-        {
-        BeAssert(false && "Cannot delete changed object while syncing");
-        return ERROR;
-        }
-
-    if (info.GetChangeStatus() == ChangeStatus::Deleted)
-        {
-        BeAssert(false && "Object is already deleted");
-        return ERROR;
-        }
-
-    if (info.GetChangeStatus() == ChangeStatus::Created)
-        {
-        if (SUCCESS != m_hierarchyManager->DeleteInstance(info.GetCachedInstanceKey()))
-            {
-            return ERROR;
-            }
-        }
-    else
-        {
-        // Reset change number
-        info.ClearChangeInfo();
-
-        if (SUCCESS != m_changeInfoManager->SetupChangeNumber(info))
-            {
-            return ERROR;
-            }
-
-        info.SetChangeStatus(ChangeStatus::Deleted);
-        info.SetSyncStatus(syncStatus);
-
-        if (SUCCESS != m_objectInfoManager->DeleteInstanceLeavingInfo(info))
-            {
-            return ERROR;
-            }
-
-        if (SUCCESS != m_objectInfoManager->UpdateInfo(info))
-            {
-            return ERROR;
-            }
-        }
-
-    return SUCCESS;
-    }
-
-/*--------------------------------------------------------------------------------------+
-* @bsimethod
-+--------------------------------------------------------------------------------------*/
-BentleyStatus ChangeManager::ModifyFile(ECInstanceKeyCR instanceKey, BeFileNameCR filePath, bool copyFile, SyncStatus syncStatus)
-    {
-    if (!m_objectInfoManager->ReadInfo(instanceKey).IsInCache())
-        {
-        return ERROR;
-        }
-
-    FileInfo info = m_fileInfoManager->ReadInfo(instanceKey);
-    if (info.GetChangeStatus() != ChangeStatus::NoChange && IsSyncActive())
-        {
-        BeAssert(false && "Cannot change modified file while syncing");
-        return ERROR;
-        }
-
-    if (SUCCESS != m_changeInfoManager->SetupChangeNumber(info))
-        {
-        return ERROR;
-        }
-
-    info.SetChangeStatus(ChangeStatus::Modified);
-    info.SetSyncStatus(syncStatus);
-
-    if (SUCCESS != m_fileInfoManager->SaveInfo(info))
-        {
-        BeAssert(false);
-        return ERROR;
-        }
-
-    if (SUCCESS != m_fileManager->CacheFile(instanceKey, filePath, nullptr, FileCache::Persistent, DateTime::GetCurrentTimeUtc(), copyFile))
-        {
-        BeAssert(false);
-        return ERROR;
-        };
-
-    return SUCCESS;
-    }
-
-/*--------------------------------------------------------------------------------------+
-* @bsimethod                                                    Vincas.Razma    06/2014
-+---------------+---------------+---------------+---------------+---------------+------*/
-ECInstanceKey ChangeManager::CreateRelationship
-(
-ECRelationshipClassCR relationshipClass,
-ECInstanceKeyCR source,
-ECInstanceKeyCR target,
-SyncStatus syncStatus
-)
-    {
-    return CreateRelationship(relationshipClass, source, target, syncStatus, 0);
-    }
-
-/*--------------------------------------------------------------------------------------+
-* @bsimethod                                                    Vincas.Razma    06/2014
-+---------------+---------------+---------------+---------------+---------------+------*/
-ECInstanceKey ChangeManager::CreateRelationship
-(
-ECRelationshipClassCR relationshipClass,
-ECInstanceKeyCR source,
-ECInstanceKeyCR target,
-SyncStatus syncStatus,
-uint64_t changeNumber
-)
-    {
-    if (!m_objectInfoManager->ReadInfo(source).IsInCache() ||
-        !m_objectInfoManager->ReadInfo(target).IsInCache())
-        {
-        return ECInstanceKey();
-        }
-
-    if (m_dbAdapter->FindRelationship(&relationshipClass, source, target).IsValid())
-        {
-        BeAssert(false && "Such relationship already exists");
-        return ECInstanceKey();
-        }
-
-    RelationshipInfo info = m_relationshipInfoManager->ReadInfo(relationshipClass, source, target);
-    if (info.IsInCache())
-        {
-        BeAssert(false && "Such cached relationship already exists");
-        return ECInstanceKey();
-        }
-
-    ECInstanceKey relationship = m_hierarchyManager->RelateInstances(source, target, &relationshipClass);
-    if (!relationship.IsValid())
-        {
-        return ECInstanceKey();
-        }
-
-    if (0 == changeNumber)
-        {
-        if (SUCCESS != m_changeInfoManager->SetupChangeNumber(info))
-            {
-            return ECInstanceKey();
-            }
-        }
-    else
-        {
-        info.SetChangeNumber(changeNumber);
-        }
-
-    info.SetRelationshipInstanceId(relationship.GetECInstanceId());
-    info.SetRemoteId(CreateRemoteId());
-    info.SetChangeStatus(ChangeStatus::Created);
-    info.SetSyncStatus(syncStatus);
-
-    if (SUCCESS != m_relationshipInfoManager->SaveInfo(info))
-        {
-        return ECInstanceKey();
-        }
-
-    return info.GetRelationshipKey();
-    }
-
-/*--------------------------------------------------------------------------------------+
-* @bsimethod                                                    Vincas.Razma    08/2014
-+---------------+---------------+---------------+---------------+---------------+------*/
-BentleyStatus ChangeManager::DeleteRelationship
-(
-ECInstanceKeyCR relationshipKey,
-SyncStatus syncStatus
-)
-    {
-    RelationshipInfo info = m_relationshipInfoManager->FindInfo(relationshipKey);
-    if (!info.IsInCache())
-        {
-        BeAssert(false && "Relationship does not exist in cache");
-        return ERROR;
-        }
-
-    if (info.GetChangeStatus() != ChangeStatus::NoChange && IsSyncActive())
-        {
-        BeAssert(false && "Cannot delete relationship while syncing");
-        return ERROR;
-        }
-
-    if (info.GetChangeStatus() == ChangeStatus::Deleted)
-        {
-        BeAssert(false && "Relationship is already deleted");
-        return ERROR;
-        }
-
-    if (info.GetChangeStatus() == ChangeStatus::Created)
-        {
-        if (SUCCESS != m_hierarchyManager->DeleteRelationship(info.GetRelationshipKey()))
-            {
-            return ERROR;
-            }
-        }
-    else
-        {
-        if (SUCCESS != m_relationshipInfoManager->DeleteRelationshipLeavingInfo(info))
-            {
-            return ERROR;
-            }
-
-        if (SUCCESS != m_changeInfoManager->SetupChangeNumber(info))
-            {
-            return ERROR;
-            }
-
-        info.SetChangeStatus(ChangeStatus::Deleted);
-        info.SetSyncStatus(syncStatus);
-
-        if (SUCCESS != m_relationshipInfoManager->SaveInfo(info))
-            {
-            return ERROR;
-            }
-        }
-
-    return SUCCESS;
-    }
-
-/*--------------------------------------------------------------------------------------+
-* @bsimethod                                                    Benjamin.Brown  01/2014
-+---------------+---------------+---------------+---------------+---------------+------*/
-BentleyStatus ChangeManager::SetSyncStatus(ECInstanceKeyCR instanceKey, SyncStatus syncStatus)
-    {
-    bool updated = false;
-
-    ObjectInfo objectInfo = m_objectInfoManager->ReadInfo(instanceKey);
-    if (objectInfo.IsInCache())
-        {
-        if (objectInfo.GetChangeStatus() != ChangeStatus::NoChange)
-            {
-            objectInfo.SetSyncStatus(syncStatus);
-            if (SUCCESS != m_objectInfoManager->UpdateInfo(objectInfo))
-                {
-                return ERROR;
-                }
-            updated = true;
-            }
-        }
-
-    FileInfo fileInfo = m_fileInfoManager->ReadInfo(instanceKey);
-    if (fileInfo.IsInCache())
-        {
-        if (fileInfo.GetChangeStatus() != ChangeStatus::NoChange)
-            {
-            fileInfo.SetSyncStatus(syncStatus);
-            if (SUCCESS != m_fileInfoManager->SaveInfo(fileInfo))
-                {
-                return ERROR;
-                }
-            updated = true;
-            }
-        }
-
-    RelationshipInfo relationshipInfo = m_relationshipInfoManager->FindInfo(instanceKey);
-    if (relationshipInfo.IsInCache())
-        {
-        if (relationshipInfo.GetChangeStatus() != ChangeStatus::NoChange)
-            {
-            relationshipInfo.SetSyncStatus(syncStatus);
-            if (SUCCESS != m_relationshipInfoManager->SaveInfo(relationshipInfo))
-                {
-                return ERROR;
-                }
-            updated = true;
-            }
-        }
-
-    if (!updated)
-        {
-        return ERROR;
-        }
-
-    return SUCCESS;
-    }
-
-/*--------------------------------------------------------------------------------------+
-* @bsimethod                                                    Vincas.Razma    07/2013
-+---------------+---------------+---------------+---------------+---------------+------*/
-bool ChangeManager::HasChanges()
-    {
-    return m_changeInfoManager->HasChanges();
-    }
-
-/*--------------------------------------------------------------------------------------+
-* @bsimethod
-+--------------------------------------------------------------------------------------*/
-BentleyStatus ChangeManager::GetChanges(Changes& changesOut, bool onlyReadyToSync)
-    {
-    return m_changeInfoManager->GetChanges(changesOut, onlyReadyToSync);
-    }
-
-/*--------------------------------------------------------------------------------------+
-* @bsimethod
-+--------------------------------------------------------------------------------------*/
-BentleyStatus ChangeManager::GetChanges(ECInstanceKeyCR instanceKey, Changes& changesOut)
-    {
-    auto objectChange = GetObjectChange(instanceKey);
-    if (ChangeStatus::NoChange != objectChange.GetChangeStatus())
-        {
-        changesOut.AddChange(objectChange);
-        }
-
-    auto relationshipChange = GetRelationshipChange(instanceKey);
-    if (ChangeStatus::NoChange != relationshipChange.GetChangeStatus())
-        {
-        changesOut.AddChange(relationshipChange);
-        }
-
-    auto fileChange = GetFileChange(instanceKey);
-    if (ChangeStatus::NoChange != fileChange.GetChangeStatus())
-        {
-        changesOut.AddChange(fileChange);
-        }
-
-    return SUCCESS;
-    }
-
-/*--------------------------------------------------------------------------------------+
-* @bsimethod
-+--------------------------------------------------------------------------------------*/
-BentleyStatus ChangeManager::GetCreatedRelationships(ECInstanceKeyCR endInstancekey, bvector<RelationshipChange>& changesOut)
-    {
-    ECInstanceKeyMultiMap relationships;
-
-    ECInstanceFinder& finder = m_dbAdapter->GetECInstanceFinder();
-    if (SUCCESS != finder.FindRelatedInstances(nullptr, &relationships, endInstancekey, ECInstanceFinder::RelatedDirection_All))
-        {
-        return ERROR;
-        }
-
-    for (auto& pair : relationships)
-        {
-        ECInstanceKey relationship(pair.first, pair.second);
-        auto relationshipChange = GetRelationshipChange(relationship);
-        if (ChangeStatus::Created == relationshipChange.GetChangeStatus())
-            {
-            changesOut.push_back(relationshipChange);
-            }
-        }
-
-    return SUCCESS;
-    }
-
-/*--------------------------------------------------------------------------------------+
-* @bsimethod
-+--------------------------------------------------------------------------------------*/
-IChangeManager::ObjectChange ChangeManager::GetObjectChange(ECInstanceKeyCR instanceKey)
-    {
-    return m_changeInfoManager->GetObjectChange(instanceKey);
-    }
-
-/*--------------------------------------------------------------------------------------+
-* @bsimethod
-+--------------------------------------------------------------------------------------*/
-IChangeManager::RelationshipChange ChangeManager::GetRelationshipChange(ECInstanceKeyCR instanceKey)
-    {
-    return m_changeInfoManager->GetRelationshipChange(instanceKey);
-    }
-
-/*--------------------------------------------------------------------------------------+
-* @bsimethod
-+--------------------------------------------------------------------------------------*/
-IChangeManager::FileChange ChangeManager::GetFileChange(ECInstanceKeyCR instanceKey)
-    {
-    return m_changeInfoManager->GetFileChange(instanceKey);
-    }
-
-/*--------------------------------------------------------------------------------------+
-* @bsimethod
-+--------------------------------------------------------------------------------------*/
-IChangeManager::ChangeStatus ChangeManager::GetObjectChangeStatus(ECInstanceKeyCR instance)
-    {
-    return m_changeInfoManager->GetObjectChangeStatus(instance);
-    }
-
-/*--------------------------------------------------------------------------------------+
-* @bsimethod
-+--------------------------------------------------------------------------------------*/
-ChangeManager::SyncStatus ChangeManager::GetObjectSyncStatus(ECInstanceKeyCR instance)
-    {
-    return m_changeInfoManager->GetObjectSyncStatus(instance);
-    }
-
-/*--------------------------------------------------------------------------------------+
-* @bsimethod
-+--------------------------------------------------------------------------------------*/
-ChangeManager::InstanceRevisionPtr ChangeManager::ReadInstanceRevision(ECInstanceKeyCR instanceKey)
-    {
-    ECClassCP ecClass = m_dbAdapter->GetECClass(instanceKey);
-    if (nullptr == ecClass)
-        {
-        return std::make_shared<InstanceRevision>();
-        }
-
-    if (nullptr != ecClass->GetRelationshipClassCP())
-        {
-        return ReadRelationshipRevision(instanceKey);
-        }
-    else
-        {
-        return ReadObjectRevision(instanceKey);
-        }
-    }
-
-/*--------------------------------------------------------------------------------------+
-* @bsimethod
-+--------------------------------------------------------------------------------------*/
-ChangeManager::InstanceRevisionPtr ChangeManager::ReadObjectRevision(ECInstanceKeyCR instanceKey)
-    {
-    auto revision = std::make_shared<InstanceRevision>();
-    revision->SetInstanceKey(instanceKey);
-
-    auto info = m_objectInfoManager->ReadInfo(instanceKey);
-    revision->SetObjectId(info.GetObjectId());
-
-    if (info.GetChangeStatus() != ChangeStatus::NoChange)
-        {
-        SetupRevisionChanges(info, *revision);
-        revision->SetChangedProperties(ReadChangeProperties(info.GetChangeStatus(), instanceKey));
-        }
-
-    return revision;
-    }
-
-/*--------------------------------------------------------------------------------------+
-* @bsimethod
-+--------------------------------------------------------------------------------------*/
-ChangeManager::InstanceRevisionPtr ChangeManager::ReadRelationshipRevision(ECInstanceKeyCR instanceKey)
-    {
-    auto revision = std::make_shared<InstanceRevision>();
-    revision->SetInstanceKey(instanceKey);
-
-    auto info = m_relationshipInfoManager->FindInfo(instanceKey);
-    revision->SetObjectId(info.GetRelationshipId());
-
-    if (info.GetChangeStatus() != ChangeStatus::NoChange)
-        {
-        SetupRevisionChanges(info, *revision);
-        }
-
-    return revision;
-    }
-
-/*--------------------------------------------------------------------------------------+
-* @bsimethod
-+--------------------------------------------------------------------------------------*/
-ChangeManager::FileRevisionPtr ChangeManager::ReadFileRevision(ECInstanceKeyCR instanceKey)
-    {
-    auto revision = std::make_shared<FileRevision>();
-    revision->SetInstanceKey(instanceKey);
-    revision->SetObjectId(m_objectInfoManager->FindCachedInstance(instanceKey));
-
-    auto info = m_fileInfoManager->ReadInfo(instanceKey);
-    if (info.GetChangeStatus() != ChangeStatus::NoChange)
-        {
-        SetupRevisionChanges(info, *revision);
-        revision->SetFilePath(info.GetFilePath());
-        }
-
-    return revision;
-    }
-
-/*--------------------------------------------------------------------------------------+
-* @bsimethod
-+--------------------------------------------------------------------------------------*/
-void ChangeManager::SetupRevisionChanges(ChangeInfoCR info, Revision& revision)
-    {
-    revision.SetChangeStatus(info.GetChangeStatus());
-    revision.SetSyncStatus(info.GetSyncStatus());
-    revision.SetChangeNumber(info.GetChangeNumber());
-    }
-
-/*--------------------------------------------------------------------------------------+
-* @bsimethod
-+--------------------------------------------------------------------------------------*/
-BentleyStatus ChangeManager::ReadModifiedProperties(ECInstanceKeyCR instance, JsonValueR propertiesOut)
-    {
-    auto info = m_objectInfoManager->ReadInfo(instance);
-    if (info.GetChangeStatus() != ChangeStatus::Modified)
-        {
-        return ERROR;
-        }
-
-    // Read backup instance
-    rapidjson::Document backupJson;
-    if (SUCCESS != m_changeInfoManager->ReadBackupInstance(info.GetInfoKey(), backupJson))
-        {
-        return ERROR;
-        }
-
-    // Read current instance
-    Json::Value instanceJsonValue;
-    if (SUCCESS != m_dbAdapter->GetJsonInstance(instanceJsonValue, instance))
-        {
-        return ERROR;
-        }
-
-    rapidjson::Document instanceJson;
-    JsonUtil::RemoveECMembers(instanceJsonValue);
-    JsonUtil::ToRapidJson(instanceJsonValue, instanceJson);
-
-    // Detect changes
-    rapidjson::Document changesJson;
-    JsonDiff(false).GetChanges(backupJson, instanceJson, changesJson);
-
-    // Write output value
-    JsonUtil::ToJsonValue(changesJson, propertiesOut);
-    return SUCCESS;
-    }
-
-/*--------------------------------------------------------------------------------------+
-* @bsimethod
-+---------------+---------------+---------------+---------------+---------------+------*/
-BentleyStatus ChangeManager::CommitInstanceRevision(InstanceRevisionCR revision)
-    {
-    ECClassCP ecClass = m_dbAdapter->GetECClass(revision.GetInstanceKey());
-    if (nullptr == ecClass)
-        {
-        return ERROR;
-        }
-
-    if (nullptr != ecClass->GetRelationshipClassCP())
-        {
-        return CommitRelationshipChange(revision);
-        }
-    else
-        {
-        return CommitInstanceChange(revision);
-        }
-    }
-
-/*--------------------------------------------------------------------------------------+
-* @bsimethod                                                    Vincas.Razma    08/2014
-+---------------+---------------+---------------+---------------+---------------+------*/
-BentleyStatus ChangeManager::CommitInstanceChange(InstanceRevisionCR revision)
-    {
-    ObjectInfo info = m_objectInfoManager->ReadInfo(revision.GetInstanceKey());
-    if (info.GetChangeStatus() == ChangeStatus::NoChange)
-        {
-        BeAssert(false && "Nothing to commit");
-        return ERROR;
-        }
-
-    if (info.GetChangeStatus() == ChangeStatus::Deleted)
-        {
-        return m_hierarchyManager->DeleteInstance(info.GetInfoKey());
-        }
-
-    if (info.GetChangeStatus() == ChangeStatus::Modified)
-        {
-        info.ClearChangeInfo();
-        if (SUCCESS != m_objectInfoManager->UpdateInfo(info) ||
-            SUCCESS != m_changeInfoManager->DeleteBackupInstance(info.GetInfoKey()))
-            {
-            return ERROR;
-            }
-        return SUCCESS;
-        }
-
-    if (info.GetChangeStatus() != ChangeStatus::Created)
-        {
-        BeAssert(false && "Change status is unsupported for commit");
-        return ERROR;
-        }
-
-    ECInstanceKey instanceKey = revision.GetInstanceKey();
-    Utf8String newRemoteId = revision.GetObjectId().remoteId;
-
-    if (newRemoteId.empty() || newRemoteId == info.GetObjectId().remoteId)
-        {
-        BeAssert(false && "Set remote id with remote value");
-        return ERROR;
-        }
-
-    ECClassCP ecClass = m_dbAdapter->GetECClass(instanceKey);
-    ECInstanceKey oldVersionInstance = m_objectInfoManager->FindCachedInstance(ecClass, newRemoteId);
-    if (oldVersionInstance.IsValid() && oldVersionInstance != info.GetCachedInstanceKey())
-        {
-        // Instance with same remoteId already exists in cache.
-        // This usually happens when creating new version of object and referances to latest version need to be preserved.
-        // Old instance is invalidated as it is replaced by new one.
-
-        if (SUCCESS != m_responseManager->InvalidateResponsesContainingInstance(oldVersionInstance))
-            {
-            return ERROR;
-            }
-        if (SUCCESS != m_rootManager->CopyRootRelationships(oldVersionInstance, info.GetCachedInstanceKey()))
-            {
-            return ERROR;
-            }
-        if (SUCCESS != m_hierarchyManager->DeleteInstance(oldVersionInstance))
-            {
-            return ERROR;
-            }
-        }
-
-    info.SetRemoteId(newRemoteId);
-    info.ClearChangeInfo();
-
-    return m_objectInfoManager->UpdateInfo(info);
-    }
-
-/*--------------------------------------------------------------------------------------+
-* @bsimethod                                                    Vincas.Razma    08/2014
-+---------------+---------------+---------------+---------------+---------------+------*/
-BentleyStatus ChangeManager::CommitRelationshipChange(InstanceRevisionCR revision)
-    {
-    RelationshipInfo info = m_relationshipInfoManager->FindInfo(revision.GetInstanceKey());
-    if (info.GetChangeStatus() == ChangeStatus::NoChange)
-        {
-        BeAssert(false && "Nothing to commit");
-        return ERROR;
-        }
-
-    if (info.GetChangeStatus() == ChangeStatus::Deleted)
-        {
-        return m_hierarchyManager->DeleteInstance(info.GetInfoKey());
-        }
-
-    if (info.GetChangeStatus() != ChangeStatus::Created)
-        {
-        BeAssert(false && "Change status is unsupported for commit");
-        return ERROR;
-        }
-
-    Utf8String newRemoteId = revision.GetObjectId().remoteId;
-    if (newRemoteId.empty())
-        {
-        if (SUCCESS != m_hierarchyManager->DeleteRelationship(info.GetRelationshipKey()))
-            {
-            return ERROR;
-            }
-        return SUCCESS;
-        }
-
-    info.SetRemoteId(newRemoteId);
-    info.ClearChangeInfo();
-
-    return m_relationshipInfoManager->SaveInfo(info);
-    }
-
-/*--------------------------------------------------------------------------------------+
-* @bsimethod                                                    Vincas.Razma    07/2013
-+---------------+---------------+---------------+---------------+---------------+------*/
-BentleyStatus ChangeManager::CommitFileRevision(FileRevisionCR revision)
-    {
-    FileInfo info = m_fileInfoManager->ReadInfo(revision.GetInstanceKey());    
-    if (info.GetChangeStatus() == ChangeStatus::NoChange)
-        {
-        BeAssert(false && "Nothing to commit");
-        return ERROR;
-        }
-
-    if (info.GetChangeStatus() != ChangeStatus::Modified)
-        {
-        BeAssert(false && "Change status is unsupported for commit");
-        return ERROR;
-        }
-
-    info.ClearChangeInfo();
-    if (SUCCESS != m_fileInfoManager->SaveInfo(info))
-        {
-        return ERROR;
-        }
-    if (SUCCESS != m_fileManager->SetFileCacheLocation(info.GetInstanceKey(), FileCache::Temporary))
-        {
-        return ERROR;
-        }
-
-    return SUCCESS;
-    }
-
-/*--------------------------------------------------------------------------------------+
-* @bsimethod                                                    Vincas.Razma    05/2015
-+---------------+---------------+---------------+---------------+---------------+------*/
-BentleyStatus ChangeManager::UpdateCreatedInstance
-(
-ObjectIdCR oldObjectId,
-WSObjectsResponseCR instanceResponse,
-bmap<ECInstanceKey, ECInstanceKey>& changedInstanceKeysOut
-)
-    {
-    ObjectInfo oldInfo = m_objectInfoManager->ReadInfo(oldObjectId);
-    if (!oldInfo.IsInCache())
-        {
-        return ERROR;
-        }
-
-    auto instances = instanceResponse.GetInstances();
-    InstanceCacheHelper::CachedInstances cachedInstances;
-    if (SUCCESS != m_instanceHelper->CacheInstances(instances, cachedInstances))
-        {
-        return ERROR;
-        }
-
-    if (cachedInstances.GetCachedInstanceObjectIds().size() != 1)
-        {
-        return ERROR;
-        }
-
-    ObjectId newObjectId = *cachedInstances.GetCachedInstanceObjectIds().begin();
-    ObjectInfo newInfo = m_objectInfoManager->ReadInfo(newObjectId);
-    if (!newInfo.IsInCache())
-        {
-        return ERROR;
-        }
-
-    ECInstanceKey oldInstanceKey = oldInfo.GetCachedInstanceKey();
-    ECInstanceKey newInstanceKey = newInfo.GetCachedInstanceKey();
-
-    if (SUCCESS != m_responseManager->InvalidateResponsesContainingInstance(oldInstanceKey))
-        {
-        return ERROR;
-        }
-
-    if (oldObjectId.remoteId != newObjectId.remoteId)
-        {
-        return ERROR;
-        }
-
-    if (oldObjectId == newObjectId)
-        {
-        return SUCCESS;
-        }
-
-    changedInstanceKeysOut[oldInstanceKey] = newInstanceKey;
-
-    bvector<IChangeManager::RelationshipChange> changes;
-    if (SUCCESS != GetCreatedRelationships(oldInstanceKey, changes))
-        {
-        return ERROR;
-        }
-
-    if (SUCCESS != m_rootManager->CopyRootRelationships(oldInstanceKey, newInstanceKey))
-        {
-        return ERROR;
-        }
-
-    if (SUCCESS != m_hierarchyManager->DeleteInstance(oldInstanceKey))
-        {
-        return ERROR;
-        }
-
-    for (auto& change : changes)
-        {
-        ECInstanceKey relKey;
-        auto relClass = m_dbAdapter->GetECRelationshipClass(change.GetInstanceKey());
-        if (change.GetSourceKey() == oldInstanceKey)
-            {
-            relKey = CreateRelationship(*relClass, newInstanceKey, change.GetTargetKey(), change.GetSyncStatus(), change.GetChangeNumber());
-            }
-        else
-            {
-            relKey = CreateRelationship(*relClass, change.GetSourceKey(), newInstanceKey, change.GetSyncStatus(), change.GetChangeNumber());
-            }
-        if (!relKey.IsValid())
-            {
-            return ERROR;
-            }
-        changedInstanceKeysOut[change.GetInstanceKey()] = relKey;
-        }
-    return SUCCESS;
-<<<<<<< HEAD
-    }
-=======
-    }
-
-/*--------------------------------------------------------------------------------------+
-* @bsimethod
-+---------------+---------------+---------------+---------------+---------------+------*/
-JsonValuePtr ChangeManager::ReadChangeProperties(ChangeStatus status, ECInstanceKeyCR instance)
-    {
-    ECClassCP ecClass = m_dbAdapter->GetECClass(instance);
-    if (nullptr != ecClass && nullptr != ecClass->GetRelationshipClassCP())
-        {
-        return nullptr;
-        }
-
-    auto properties = std::make_shared<Json::Value>();
-
-    if (ChangeStatus::Created == status)
-        {
-        if (SUCCESS != ReadObjectPropertiesForCreation(instance, *properties))
-            {
-            return nullptr;
-            }
-        return properties;
-        }
-    else if (ChangeStatus::Modified == status)
-        {
-        if (SUCCESS != ReadObjectPropertiesForModification(instance, *properties))
-            {
-            return nullptr;
-            }
-        return properties;
-        }
-
-    return nullptr;
-    }
-
-/*--------------------------------------------------------------------------------------+
-* @bsimethod                                                    Vincas.Razma    08/2014
-+---------------+---------------+---------------+---------------+---------------+------*/
-BentleyStatus ChangeManager::ReadObjectPropertiesForCreation(ECInstanceKeyCR instanceKey, JsonValueR propertiesJsonOut)
-    {
-    if (SUCCESS != ReadObjectProperties(instanceKey, propertiesJsonOut))
-        {
-        return ERROR;
-        }
-
-    ECClassCP ecClass = m_dbAdapter->GetECClass(instanceKey.GetECClassId());
-    RemoveCalculatedProperties(propertiesJsonOut, *ecClass);
-
-    return SUCCESS;
-    }
-
-/*--------------------------------------------------------------------------------------+
-* @bsimethod                                                    Vincas.Razma    08/2014
-+---------------+---------------+---------------+---------------+---------------+------*/
-BentleyStatus ChangeManager::ReadObjectPropertiesForModification(ECInstanceKeyCR instanceKey, JsonValueR propertiesJsonOut)
-    {
-    if (SUCCESS != ReadModifiedProperties(instanceKey, propertiesJsonOut))
-        {
-        return ERROR;
-        }
-
-    ECClassCP ecClass = m_dbAdapter->GetECClass(instanceKey);
-    RemoveReadOnlyProperties(propertiesJsonOut, *ecClass);
-
-    return SUCCESS;
-    }
-
-/*--------------------------------------------------------------------------------------+
-* @bsimethod                                                    Vincas.Razma    08/2014
-+---------------+---------------+---------------+---------------+---------------+------*/
-BentleyStatus ChangeManager::ReadObjectProperties(ECInstanceKeyCR instanceKey, JsonValueR propertiesJsonOut)
-    {
-    if (SUCCESS != m_dbAdapter->GetJsonInstance(propertiesJsonOut, instanceKey))
-        {
-        return ERROR;
-        }
-
-    RemoveCacheSpecificProperties(propertiesJsonOut);
-
-    // Graphite03 ECDb is incapable of storing NULLABLE structs and arrays so it returns structs with empty array properties.
-    // This causes errors to be returned from the server.
-    // Still needed on Graphite0505 
-    RemoveEmptyMembersRecursively(propertiesJsonOut);
-
-    return SUCCESS;
-    }
-
-/*--------------------------------------------------------------------------------------+
-* @bsimethod                                                    Vincas.Razma    08/2014
-+---------------+---------------+---------------+---------------+---------------+------*/
-void ChangeManager::RemoveCacheSpecificProperties(JsonValueR propertiesJson)
-    {
-    for (Utf8StringCR member : propertiesJson.getMemberNames())
-        {
-        // Remove cache-specific properties
-
-        // TODO: Remove "type_string" check when implemented sending only changed properties to WSG
-        // "type_string" is not cache specific, it probably came as a workaround from PW_WSG 1.1 schema as it is readonly but not marked so
-        if (member[0] == '$' || member == "type_string")
-            {
-            propertiesJson.removeMember(member);
-            }
-        }
-    }
-
-/*--------------------------------------------------------------------------------------+
-* @bsimethod                                                    Vincas.Razma    08/2014
-+---------------+---------------+---------------+---------------+---------------+------*/
-void ChangeManager::RemoveReadOnlyProperties(JsonValueR propertiesJson, ECClassCR ecClass)
-    {
-    for (Utf8StringCR member : propertiesJson.getMemberNames())
-        {
-        ECPropertyCP ecProperty = ecClass.GetPropertyP(member.c_str());
-        if (nullptr != ecProperty && ecProperty->GetIsReadOnly())
-            {
-            propertiesJson.removeMember(member);
-            }
-        }
-    }
-
-/*--------------------------------------------------------------------------------------+
-* @bsimethod                                                    Vincas.Razma    08/2014
-+---------------+---------------+---------------+---------------+---------------+------*/
-void ChangeManager::RemoveCalculatedProperties(JsonValueR propertiesJson, ECClassCR ecClass)
-    {
-    for (Utf8StringCR member : propertiesJson.getMemberNames())
-        {
-        ECPropertyCP ecProperty = ecClass.GetPropertyP(member.c_str());
-        if (nullptr != ecProperty->GetCalculatedPropertySpecification())
-            {
-            propertiesJson.removeMember(member);
-            }
-        }
-    }
-
-/*--------------------------------------------------------------------------------------+
-* @bsimethod                                                    Vincas.Razma    07/2013
-+---------------+---------------+---------------+---------------+---------------+------*/
-void ChangeManager::RemoveEmptyMembersRecursively(JsonValueR jsonObject)
-    {
-    for (Utf8StringCR memberName : jsonObject.getMemberNames())
-        {
-        RemoveEmptyMembersRecursively(jsonObject[memberName], memberName, jsonObject);
-        }
-    }
-
-/*--------------------------------------------------------------------------------------+
-* @bsimethod                                                    Vincas.Razma    07/2013
-+---------------+---------------+---------------+---------------+---------------+------*/
-void ChangeManager::RemoveEmptyMembersRecursively(JsonValueR childJson, Utf8StringCR childMemberNameInParent, JsonValueR parentJson)
-    {
-    if (childJson.isObject())
-        {
-        for (Utf8StringCR memberName : childJson.getMemberNames())
-            {
-            RemoveEmptyMembersRecursively(childJson[memberName], memberName, childJson);
-            }
-        }
-    if (childJson.empty())
-        {
-        parentJson.removeMember(childMemberNameInParent);
-        return;
-        }
-    }
-
->>>>>>> b40bb91e
+/*--------------------------------------------------------------------------------------+
+|
+|     $Source: Cache/Persistence/ChangeManager.cpp $
+|
+|  $Copyright: (c) 2015 Bentley Systems, Incorporated. All rights reserved. $
+|
++--------------------------------------------------------------------------------------*/
+
+#include <WebServices/Cache/Persistence/ChangeManager.h>
+
+#include <WebServices/Cache/Util/ECDbHelper.h>
+#include <WebServices/Cache/Util/JsonDiff.h>
+
+#include "Changes/ChangeInfoManager.h"
+#include "Core/CacheSchema.h"
+#include "Core/SchemaManager.h"
+#include "Files/FileCacheManager.h"
+#include "Files/FileInfoManager.h"
+#include "Hierarchy/HierarchyManager.h"
+#include "Hierarchy/RootManager.h"
+#include "Instances/InstanceCacheHelper.h"
+#include "Instances/ObjectInfoManager.h"
+#include "Instances/RelationshipInfoManager.h"
+#include "Responses/CachedResponseManager.h"
+#include "../Util/JsonUtil.h"
+
+USING_NAMESPACE_BENTLEY_WEBSERVICES
+
+Utf8CP ChangeManager::NewObjectIdPrefix = "NewObject";
+
+/*--------------------------------------------------------------------------------------+
+* @bsimethod
++--------------------------------------------------------------------------------------*/
+ChangeManager::ChangeManager
+(
+ECDbAdapter& dbAdapter,
+InstanceCacheHelper& instanceHelper,
+HierarchyManager& hierarchyManager,
+CachedResponseManager& responseManager,
+ObjectInfoManager& objectInfoManager,
+RelationshipInfoManager& relationshipInfoManager,
+FileInfoManager& fileInfoManager,
+ChangeInfoManager& changeInfoManager,
+FileCacheManager& fileManager,
+RootManager& rootManager
+) :
+m_dbAdapter(&dbAdapter),
+m_instanceHelper(&instanceHelper),
+m_hierarchyManager(&hierarchyManager),
+m_responseManager(&responseManager),
+m_objectInfoManager(&objectInfoManager),
+m_relationshipInfoManager(&relationshipInfoManager),
+m_fileInfoManager(&fileInfoManager),
+m_changeInfoManager(&changeInfoManager),
+m_fileManager(&fileManager),
+m_rootManager(&rootManager),
+m_isSyncActive(false)
+    {}
+
+/*--------------------------------------------------------------------------------------+
+* @bsimethod                                               Vytenis.Navalinskas  12/2014
++---------------+---------------+---------------+---------------+---------------+------*/
+Utf8String ChangeManager::CreateRemoteId()
+    {
+    return NewObjectIdPrefix + BeGuid().ToString();
+    }
+
+/*--------------------------------------------------------------------------------------+
+* @bsimethod
++--------------------------------------------------------------------------------------*/
+bool ChangeManager::IsSyncActive() const
+    {
+    return m_isSyncActive;
+    }
+
+/*--------------------------------------------------------------------------------------+
+* @bsimethod
++--------------------------------------------------------------------------------------*/
+void ChangeManager::SetSyncActive(bool active)
+    {
+    m_isSyncActive = active;
+    }
+
+/*--------------------------------------------------------------------------------------+
+* @bsimethod                                                    Vincas.Razma    11/2014
++---------------+---------------+---------------+---------------+---------------+------*/
+ECInstanceKey ChangeManager::LegacyCreateObject(ECClassCR ecClass, JsonValueCR properties, ECInstanceKeyCR parentKey, SyncStatus syncStatus)
+    {
+    ECInstanceKey newInstanceKey = CreateObject(ecClass, properties, syncStatus);
+    if (!newInstanceKey.IsValid())
+        {
+        return ECInstanceKey();
+        }
+
+    if (!CreateRelationship(*GetLegacyParentRelationshipClass(), parentKey, newInstanceKey).IsValid())
+        {
+        return ECInstanceKey();
+        }
+
+    return newInstanceKey;
+    }
+
+/*--------------------------------------------------------------------------------------+
+* @bsimethod                                                    Vincas.Razma    11/2014
++---------------+---------------+---------------+---------------+---------------+------*/
+ECRelationshipClassCP ChangeManager::GetLegacyParentRelationshipClass()
+    {
+    return m_dbAdapter->GetECRelationshipClass(SCHEMA_CacheLegacySupportSchema, SCHEMA_CacheLegacySupportSchema_LegacyParentRelationship);
+    }
+
+/*--------------------------------------------------------------------------------------+
+* @bsimethod
++--------------------------------------------------------------------------------------*/
+ECInstanceKey ChangeManager::CreateObject(ECClassCR ecClass, JsonValueCR properties, SyncStatus syncStatus)
+    {
+    ObjectId newObjectId(ecClass, CreateRemoteId());
+    ObjectInfo info = m_objectInfoManager->ReadInfo(newObjectId);
+    if (info.IsInCache())
+        {
+        BeAssert(false && "Object with same ObjectId already exists");
+        return ECInstanceKey();
+        }
+
+    if (SUCCESS != m_changeInfoManager->SetupChangeNumber(info))
+        {
+        return ECInstanceKey();
+        }
+
+    info.SetObjectCacheDate(DateTime::GetCurrentTimeUtc());
+    info.SetRemoteId(newObjectId.remoteId);
+    info.SetChangeStatus(ChangeStatus::Created);
+    info.SetSyncStatus(syncStatus);
+
+    rapidjson::Document propertiesRapidJson;
+    JsonUtil::ToRapidJson(properties, propertiesRapidJson);
+
+    if (SUCCESS != m_instanceHelper->CacheInstance(info, propertiesRapidJson))
+        {
+        return ECInstanceKey();
+        }
+
+    return info.GetCachedInstanceKey();
+    }
+
+/*--------------------------------------------------------------------------------------+
+* @bsimethod
++--------------------------------------------------------------------------------------*/
+BentleyStatus ChangeManager::ModifyObject(ECInstanceKeyCR instanceKey, JsonValueCR properties, SyncStatus syncStatus)
+    {
+    ObjectInfo info = m_objectInfoManager->ReadInfo(instanceKey);
+    if (!info.IsInCache())
+        {
+        BeAssert(false && "Object is not it cache");
+        return ERROR;
+        }
+
+    if (info.GetChangeStatus() != ChangeStatus::NoChange && IsSyncActive())
+        {
+        BeAssert(false && "Cannot modify object while syncing");
+        return ERROR;
+        }
+
+    if (info.GetChangeStatus() == ChangeStatus::Deleted)
+        {
+        BeAssert(false && "Cannot modify object that is deleted");
+        return ERROR;
+        }
+
+    if (info.GetChangeStatus() == ChangeStatus::NoChange)
+        {
+        Json::Value instanceJson;
+        if (SUCCESS != m_dbAdapter->GetJsonInstance(instanceJson, instanceKey) ||
+            SUCCESS != m_changeInfoManager->SaveBackupInstance(info.GetInfoKey(), instanceJson))
+            {
+            return ERROR;
+            }
+        }
+
+    if (SUCCESS != m_changeInfoManager->SetupChangeNumber(info))
+        {
+        return ERROR;
+        }
+
+    if (info.GetChangeStatus() != ChangeStatus::Created)
+        {
+        info.SetChangeStatus(ChangeStatus::Modified);
+        }
+
+    info.SetObjectCacheDate(DateTime::GetCurrentTimeUtc());
+    info.SetSyncStatus(syncStatus);
+
+    rapidjson::Document propertiesRapidJson;
+    JsonUtil::ToRapidJson(properties, propertiesRapidJson);
+
+    if (SUCCESS != m_instanceHelper->UpdateExistingInstanceData(info, propertiesRapidJson))
+        {
+        return ERROR;
+        }
+
+    return SUCCESS;
+    }
+
+/*--------------------------------------------------------------------------------------+
+* @bsimethod
++--------------------------------------------------------------------------------------*/
+BentleyStatus ChangeManager::DeleteObject(ECInstanceKeyCR instanceKey, SyncStatus syncStatus)
+    {
+    ObjectInfo info = m_objectInfoManager->ReadInfo(instanceKey);
+    if (!info.IsInCache())
+        {
+        BeAssert(false && "Object is not it cache");
+        return ERROR;
+        }
+
+    if (info.GetChangeStatus() != ChangeStatus::NoChange && IsSyncActive())
+        {
+        BeAssert(false && "Cannot delete changed object while syncing");
+        return ERROR;
+        }
+
+    if (info.GetChangeStatus() == ChangeStatus::Deleted)
+        {
+        BeAssert(false && "Object is already deleted");
+        return ERROR;
+        }
+
+    if (info.GetChangeStatus() == ChangeStatus::Created)
+        {
+        if (SUCCESS != m_hierarchyManager->DeleteInstance(info.GetCachedInstanceKey()))
+            {
+            return ERROR;
+            }
+        }
+    else
+        {
+        // Reset change number
+        info.ClearChangeInfo();
+
+        if (SUCCESS != m_changeInfoManager->SetupChangeNumber(info))
+            {
+            return ERROR;
+            }
+
+        info.SetChangeStatus(ChangeStatus::Deleted);
+        info.SetSyncStatus(syncStatus);
+
+        if (SUCCESS != m_objectInfoManager->DeleteInstanceLeavingInfo(info))
+            {
+            return ERROR;
+            }
+
+        if (SUCCESS != m_objectInfoManager->UpdateInfo(info))
+            {
+            return ERROR;
+            }
+        }
+
+    return SUCCESS;
+    }
+
+/*--------------------------------------------------------------------------------------+
+* @bsimethod
++--------------------------------------------------------------------------------------*/
+BentleyStatus ChangeManager::ModifyFile(ECInstanceKeyCR instanceKey, BeFileNameCR filePath, bool copyFile, SyncStatus syncStatus)
+    {
+    if (!m_objectInfoManager->ReadInfo(instanceKey).IsInCache())
+        {
+        return ERROR;
+        }
+
+    FileInfo info = m_fileInfoManager->ReadInfo(instanceKey);
+    if (info.GetChangeStatus() != ChangeStatus::NoChange && IsSyncActive())
+        {
+        BeAssert(false && "Cannot change modified file while syncing");
+        return ERROR;
+        }
+
+    if (SUCCESS != m_changeInfoManager->SetupChangeNumber(info))
+        {
+        return ERROR;
+        }
+
+    info.SetChangeStatus(ChangeStatus::Modified);
+    info.SetSyncStatus(syncStatus);
+
+    if (SUCCESS != m_fileInfoManager->SaveInfo(info))
+        {
+        BeAssert(false);
+        return ERROR;
+        }
+
+    if (SUCCESS != m_fileManager->CacheFile(instanceKey, filePath, nullptr, FileCache::Persistent, DateTime::GetCurrentTimeUtc(), copyFile))
+        {
+        BeAssert(false);
+        return ERROR;
+        };
+
+    return SUCCESS;
+    }
+
+/*--------------------------------------------------------------------------------------+
+* @bsimethod                                                    Vincas.Razma    06/2014
++---------------+---------------+---------------+---------------+---------------+------*/
+ECInstanceKey ChangeManager::CreateRelationship
+(
+ECRelationshipClassCR relationshipClass,
+ECInstanceKeyCR source,
+ECInstanceKeyCR target,
+SyncStatus syncStatus
+)
+    {
+    return CreateRelationship(relationshipClass, source, target, syncStatus, 0);
+    }
+
+/*--------------------------------------------------------------------------------------+
+* @bsimethod                                                    Vincas.Razma    06/2014
++---------------+---------------+---------------+---------------+---------------+------*/
+ECInstanceKey ChangeManager::CreateRelationship
+(
+ECRelationshipClassCR relationshipClass,
+ECInstanceKeyCR source,
+ECInstanceKeyCR target,
+SyncStatus syncStatus,
+uint64_t changeNumber
+)
+    {
+    if (!m_objectInfoManager->ReadInfo(source).IsInCache() ||
+        !m_objectInfoManager->ReadInfo(target).IsInCache())
+        {
+        return ECInstanceKey();
+        }
+
+    if (m_dbAdapter->FindRelationship(&relationshipClass, source, target).IsValid())
+        {
+        BeAssert(false && "Such relationship already exists");
+        return ECInstanceKey();
+        }
+
+    RelationshipInfo info = m_relationshipInfoManager->ReadInfo(relationshipClass, source, target);
+    if (info.IsInCache())
+        {
+        BeAssert(false && "Such cached relationship already exists");
+        return ECInstanceKey();
+        }
+
+    ECInstanceKey relationship = m_hierarchyManager->RelateInstances(source, target, &relationshipClass);
+    if (!relationship.IsValid())
+        {
+        return ECInstanceKey();
+        }
+
+    if (0 == changeNumber)
+        {
+        if (SUCCESS != m_changeInfoManager->SetupChangeNumber(info))
+            {
+            return ECInstanceKey();
+            }
+        }
+    else
+        {
+        info.SetChangeNumber(changeNumber);
+        }
+
+    info.SetRelationshipInstanceId(relationship.GetECInstanceId());
+    info.SetRemoteId(CreateRemoteId());
+    info.SetChangeStatus(ChangeStatus::Created);
+    info.SetSyncStatus(syncStatus);
+
+    if (SUCCESS != m_relationshipInfoManager->SaveInfo(info))
+        {
+        return ECInstanceKey();
+        }
+
+    return info.GetRelationshipKey();
+    }
+
+/*--------------------------------------------------------------------------------------+
+* @bsimethod                                                    Vincas.Razma    08/2014
++---------------+---------------+---------------+---------------+---------------+------*/
+BentleyStatus ChangeManager::DeleteRelationship
+(
+ECInstanceKeyCR relationshipKey,
+SyncStatus syncStatus
+)
+    {
+    RelationshipInfo info = m_relationshipInfoManager->FindInfo(relationshipKey);
+    if (!info.IsInCache())
+        {
+        BeAssert(false && "Relationship does not exist in cache");
+        return ERROR;
+        }
+
+    if (info.GetChangeStatus() != ChangeStatus::NoChange && IsSyncActive())
+        {
+        BeAssert(false && "Cannot delete relationship while syncing");
+        return ERROR;
+        }
+
+    if (info.GetChangeStatus() == ChangeStatus::Deleted)
+        {
+        BeAssert(false && "Relationship is already deleted");
+        return ERROR;
+        }
+
+    if (info.GetChangeStatus() == ChangeStatus::Created)
+        {
+        if (SUCCESS != m_hierarchyManager->DeleteRelationship(info.GetRelationshipKey()))
+            {
+            return ERROR;
+            }
+        }
+    else
+        {
+        if (SUCCESS != m_relationshipInfoManager->DeleteRelationshipLeavingInfo(info))
+            {
+            return ERROR;
+            }
+
+        if (SUCCESS != m_changeInfoManager->SetupChangeNumber(info))
+            {
+            return ERROR;
+            }
+
+        info.SetChangeStatus(ChangeStatus::Deleted);
+        info.SetSyncStatus(syncStatus);
+
+        if (SUCCESS != m_relationshipInfoManager->SaveInfo(info))
+            {
+            return ERROR;
+            }
+        }
+
+    return SUCCESS;
+    }
+
+/*--------------------------------------------------------------------------------------+
+* @bsimethod                                                    Benjamin.Brown  01/2014
++---------------+---------------+---------------+---------------+---------------+------*/
+BentleyStatus ChangeManager::SetSyncStatus(ECInstanceKeyCR instanceKey, SyncStatus syncStatus)
+    {
+    bool updated = false;
+
+    ObjectInfo objectInfo = m_objectInfoManager->ReadInfo(instanceKey);
+    if (objectInfo.IsInCache())
+        {
+        if (objectInfo.GetChangeStatus() != ChangeStatus::NoChange)
+            {
+            objectInfo.SetSyncStatus(syncStatus);
+            if (SUCCESS != m_objectInfoManager->UpdateInfo(objectInfo))
+                {
+                return ERROR;
+                }
+            updated = true;
+            }
+        }
+
+    FileInfo fileInfo = m_fileInfoManager->ReadInfo(instanceKey);
+    if (fileInfo.IsInCache())
+        {
+        if (fileInfo.GetChangeStatus() != ChangeStatus::NoChange)
+            {
+            fileInfo.SetSyncStatus(syncStatus);
+            if (SUCCESS != m_fileInfoManager->SaveInfo(fileInfo))
+                {
+                return ERROR;
+                }
+            updated = true;
+            }
+        }
+
+    RelationshipInfo relationshipInfo = m_relationshipInfoManager->FindInfo(instanceKey);
+    if (relationshipInfo.IsInCache())
+        {
+        if (relationshipInfo.GetChangeStatus() != ChangeStatus::NoChange)
+            {
+            relationshipInfo.SetSyncStatus(syncStatus);
+            if (SUCCESS != m_relationshipInfoManager->SaveInfo(relationshipInfo))
+                {
+                return ERROR;
+                }
+            updated = true;
+            }
+        }
+
+    if (!updated)
+        {
+        return ERROR;
+        }
+
+    return SUCCESS;
+    }
+
+/*--------------------------------------------------------------------------------------+
+* @bsimethod                                                    Vincas.Razma    07/2013
++---------------+---------------+---------------+---------------+---------------+------*/
+bool ChangeManager::HasChanges()
+    {
+    return m_changeInfoManager->HasChanges();
+    }
+
+/*--------------------------------------------------------------------------------------+
+* @bsimethod
++--------------------------------------------------------------------------------------*/
+BentleyStatus ChangeManager::GetChanges(Changes& changesOut, bool onlyReadyToSync)
+    {
+    return m_changeInfoManager->GetChanges(changesOut, onlyReadyToSync);
+    }
+
+/*--------------------------------------------------------------------------------------+
+* @bsimethod
++--------------------------------------------------------------------------------------*/
+BentleyStatus ChangeManager::GetChanges(ECInstanceKeyCR instanceKey, Changes& changesOut)
+    {
+    auto objectChange = GetObjectChange(instanceKey);
+    if (ChangeStatus::NoChange != objectChange.GetChangeStatus())
+        {
+        changesOut.AddChange(objectChange);
+        }
+
+    auto relationshipChange = GetRelationshipChange(instanceKey);
+    if (ChangeStatus::NoChange != relationshipChange.GetChangeStatus())
+        {
+        changesOut.AddChange(relationshipChange);
+        }
+
+    auto fileChange = GetFileChange(instanceKey);
+    if (ChangeStatus::NoChange != fileChange.GetChangeStatus())
+        {
+        changesOut.AddChange(fileChange);
+        }
+
+    return SUCCESS;
+    }
+
+/*--------------------------------------------------------------------------------------+
+* @bsimethod
++--------------------------------------------------------------------------------------*/
+BentleyStatus ChangeManager::GetCreatedRelationships(ECInstanceKeyCR endInstancekey, bvector<RelationshipChange>& changesOut)
+    {
+    ECInstanceKeyMultiMap relationships;
+
+    ECInstanceFinder& finder = m_dbAdapter->GetECInstanceFinder();
+    if (SUCCESS != finder.FindRelatedInstances(nullptr, &relationships, endInstancekey, ECInstanceFinder::RelatedDirection_All))
+        {
+        return ERROR;
+        }
+
+    for (auto& pair : relationships)
+        {
+        ECInstanceKey relationship(pair.first, pair.second);
+        auto relationshipChange = GetRelationshipChange(relationship);
+        if (ChangeStatus::Created == relationshipChange.GetChangeStatus())
+            {
+            changesOut.push_back(relationshipChange);
+            }
+        }
+
+    return SUCCESS;
+    }
+
+/*--------------------------------------------------------------------------------------+
+* @bsimethod
++--------------------------------------------------------------------------------------*/
+IChangeManager::ObjectChange ChangeManager::GetObjectChange(ECInstanceKeyCR instanceKey)
+    {
+    return m_changeInfoManager->GetObjectChange(instanceKey);
+    }
+
+/*--------------------------------------------------------------------------------------+
+* @bsimethod
++--------------------------------------------------------------------------------------*/
+IChangeManager::RelationshipChange ChangeManager::GetRelationshipChange(ECInstanceKeyCR instanceKey)
+    {
+    return m_changeInfoManager->GetRelationshipChange(instanceKey);
+    }
+
+/*--------------------------------------------------------------------------------------+
+* @bsimethod
++--------------------------------------------------------------------------------------*/
+IChangeManager::FileChange ChangeManager::GetFileChange(ECInstanceKeyCR instanceKey)
+    {
+    return m_changeInfoManager->GetFileChange(instanceKey);
+    }
+
+/*--------------------------------------------------------------------------------------+
+* @bsimethod
++--------------------------------------------------------------------------------------*/
+IChangeManager::ChangeStatus ChangeManager::GetObjectChangeStatus(ECInstanceKeyCR instance)
+    {
+    return m_changeInfoManager->GetObjectChangeStatus(instance);
+    }
+
+/*--------------------------------------------------------------------------------------+
+* @bsimethod
++--------------------------------------------------------------------------------------*/
+ChangeManager::SyncStatus ChangeManager::GetObjectSyncStatus(ECInstanceKeyCR instance)
+    {
+    return m_changeInfoManager->GetObjectSyncStatus(instance);
+    }
+
+/*--------------------------------------------------------------------------------------+
+* @bsimethod
++--------------------------------------------------------------------------------------*/
+ChangeManager::InstanceRevisionPtr ChangeManager::ReadInstanceRevision(ECInstanceKeyCR instanceKey)
+    {
+    ECClassCP ecClass = m_dbAdapter->GetECClass(instanceKey);
+    if (nullptr == ecClass)
+        {
+        return std::make_shared<InstanceRevision>();
+        }
+
+    if (nullptr != ecClass->GetRelationshipClassCP())
+        {
+        return ReadRelationshipRevision(instanceKey);
+        }
+    else
+        {
+        return ReadObjectRevision(instanceKey);
+        }
+    }
+
+/*--------------------------------------------------------------------------------------+
+* @bsimethod
++--------------------------------------------------------------------------------------*/
+ChangeManager::InstanceRevisionPtr ChangeManager::ReadObjectRevision(ECInstanceKeyCR instanceKey)
+    {
+    auto revision = std::make_shared<InstanceRevision>();
+    revision->SetInstanceKey(instanceKey);
+
+    auto info = m_objectInfoManager->ReadInfo(instanceKey);
+    revision->SetObjectId(info.GetObjectId());
+
+    if (info.GetChangeStatus() != ChangeStatus::NoChange)
+        {
+        SetupRevisionChanges(info, *revision);
+        revision->SetChangedProperties(ReadChangeProperties(info.GetChangeStatus(), instanceKey));
+        }
+
+    return revision;
+    }
+
+/*--------------------------------------------------------------------------------------+
+* @bsimethod
++--------------------------------------------------------------------------------------*/
+ChangeManager::InstanceRevisionPtr ChangeManager::ReadRelationshipRevision(ECInstanceKeyCR instanceKey)
+    {
+    auto revision = std::make_shared<InstanceRevision>();
+    revision->SetInstanceKey(instanceKey);
+
+    auto info = m_relationshipInfoManager->FindInfo(instanceKey);
+    revision->SetObjectId(info.GetRelationshipId());
+
+    if (info.GetChangeStatus() != ChangeStatus::NoChange)
+        {
+        SetupRevisionChanges(info, *revision);
+        }
+
+    return revision;
+    }
+
+/*--------------------------------------------------------------------------------------+
+* @bsimethod
++--------------------------------------------------------------------------------------*/
+ChangeManager::FileRevisionPtr ChangeManager::ReadFileRevision(ECInstanceKeyCR instanceKey)
+    {
+    auto revision = std::make_shared<FileRevision>();
+    revision->SetInstanceKey(instanceKey);
+    revision->SetObjectId(m_objectInfoManager->FindCachedInstance(instanceKey));
+
+    auto info = m_fileInfoManager->ReadInfo(instanceKey);
+    if (info.GetChangeStatus() != ChangeStatus::NoChange)
+        {
+        SetupRevisionChanges(info, *revision);
+        revision->SetFilePath(info.GetFilePath());
+        }
+
+    return revision;
+    }
+
+/*--------------------------------------------------------------------------------------+
+* @bsimethod
++--------------------------------------------------------------------------------------*/
+void ChangeManager::SetupRevisionChanges(ChangeInfoCR info, Revision& revision)
+    {
+    revision.SetChangeStatus(info.GetChangeStatus());
+    revision.SetSyncStatus(info.GetSyncStatus());
+    revision.SetChangeNumber(info.GetChangeNumber());
+    }
+
+/*--------------------------------------------------------------------------------------+
+* @bsimethod
++--------------------------------------------------------------------------------------*/
+BentleyStatus ChangeManager::ReadModifiedProperties(ECInstanceKeyCR instance, JsonValueR propertiesOut)
+    {
+    auto info = m_objectInfoManager->ReadInfo(instance);
+    if (info.GetChangeStatus() != ChangeStatus::Modified)
+        {
+        return ERROR;
+        }
+
+    // Read backup instance
+    rapidjson::Document backupJson;
+    if (SUCCESS != m_changeInfoManager->ReadBackupInstance(info.GetInfoKey(), backupJson))
+        {
+        return ERROR;
+        }
+
+    // Read current instance
+    Json::Value instanceJsonValue;
+    if (SUCCESS != m_dbAdapter->GetJsonInstance(instanceJsonValue, instance))
+        {
+        return ERROR;
+        }
+
+    rapidjson::Document instanceJson;
+    JsonUtil::RemoveECMembers(instanceJsonValue);
+    JsonUtil::ToRapidJson(instanceJsonValue, instanceJson);
+
+    // Detect changes
+    rapidjson::Document changesJson;
+    JsonDiff(false).GetChanges(backupJson, instanceJson, changesJson);
+
+    // Write output value
+    JsonUtil::ToJsonValue(changesJson, propertiesOut);
+    return SUCCESS;
+    }
+
+/*--------------------------------------------------------------------------------------+
+* @bsimethod
++---------------+---------------+---------------+---------------+---------------+------*/
+BentleyStatus ChangeManager::CommitInstanceRevision(InstanceRevisionCR revision)
+    {
+    ECClassCP ecClass = m_dbAdapter->GetECClass(revision.GetInstanceKey());
+    if (nullptr == ecClass)
+        {
+        return ERROR;
+        }
+
+    if (nullptr != ecClass->GetRelationshipClassCP())
+        {
+        return CommitRelationshipChange(revision);
+        }
+    else
+        {
+        return CommitInstanceChange(revision);
+        }
+    }
+
+/*--------------------------------------------------------------------------------------+
+* @bsimethod                                                    Vincas.Razma    08/2014
++---------------+---------------+---------------+---------------+---------------+------*/
+BentleyStatus ChangeManager::CommitInstanceChange(InstanceRevisionCR revision)
+    {
+    ObjectInfo info = m_objectInfoManager->ReadInfo(revision.GetInstanceKey());
+    if (info.GetChangeStatus() == ChangeStatus::NoChange)
+        {
+        BeAssert(false && "Nothing to commit");
+        return ERROR;
+        }
+
+    if (info.GetChangeStatus() == ChangeStatus::Deleted)
+        {
+        return m_hierarchyManager->DeleteInstance(info.GetInfoKey());
+        }
+
+    if (info.GetChangeStatus() == ChangeStatus::Modified)
+        {
+        info.ClearChangeInfo();
+        if (SUCCESS != m_objectInfoManager->UpdateInfo(info) ||
+            SUCCESS != m_changeInfoManager->DeleteBackupInstance(info.GetInfoKey()))
+            {
+            return ERROR;
+            }
+        return SUCCESS;
+        }
+
+    if (info.GetChangeStatus() != ChangeStatus::Created)
+        {
+        BeAssert(false && "Change status is unsupported for commit");
+        return ERROR;
+        }
+
+    ECInstanceKey instanceKey = revision.GetInstanceKey();
+    Utf8String newRemoteId = revision.GetObjectId().remoteId;
+
+    if (newRemoteId.empty() || newRemoteId == info.GetObjectId().remoteId)
+        {
+        BeAssert(false && "Set remote id with remote value");
+        return ERROR;
+        }
+
+    ECClassCP ecClass = m_dbAdapter->GetECClass(instanceKey);
+    ECInstanceKey oldVersionInstance = m_objectInfoManager->FindCachedInstance(ecClass, newRemoteId);
+    if (oldVersionInstance.IsValid() && oldVersionInstance != info.GetCachedInstanceKey())
+        {
+        // Instance with same remoteId already exists in cache.
+        // This usually happens when creating new version of object and referances to latest version need to be preserved.
+        // Old instance is invalidated as it is replaced by new one.
+
+        if (SUCCESS != m_responseManager->InvalidateResponsesContainingInstance(oldVersionInstance))
+            {
+            return ERROR;
+            }
+        if (SUCCESS != m_rootManager->CopyRootRelationships(oldVersionInstance, info.GetCachedInstanceKey()))
+            {
+            return ERROR;
+            }
+        if (SUCCESS != m_hierarchyManager->DeleteInstance(oldVersionInstance))
+            {
+            return ERROR;
+            }
+        }
+
+    info.SetRemoteId(newRemoteId);
+    info.ClearChangeInfo();
+
+    return m_objectInfoManager->UpdateInfo(info);
+    }
+
+/*--------------------------------------------------------------------------------------+
+* @bsimethod                                                    Vincas.Razma    08/2014
++---------------+---------------+---------------+---------------+---------------+------*/
+BentleyStatus ChangeManager::CommitRelationshipChange(InstanceRevisionCR revision)
+    {
+    RelationshipInfo info = m_relationshipInfoManager->FindInfo(revision.GetInstanceKey());
+    if (info.GetChangeStatus() == ChangeStatus::NoChange)
+        {
+        BeAssert(false && "Nothing to commit");
+        return ERROR;
+        }
+
+    if (info.GetChangeStatus() == ChangeStatus::Deleted)
+        {
+        return m_hierarchyManager->DeleteInstance(info.GetInfoKey());
+        }
+
+    if (info.GetChangeStatus() != ChangeStatus::Created)
+        {
+        BeAssert(false && "Change status is unsupported for commit");
+        return ERROR;
+        }
+
+    Utf8String newRemoteId = revision.GetObjectId().remoteId;
+    if (newRemoteId.empty())
+        {
+        if (SUCCESS != m_hierarchyManager->DeleteRelationship(info.GetRelationshipKey()))
+            {
+            return ERROR;
+            }
+        return SUCCESS;
+        }
+
+    info.SetRemoteId(newRemoteId);
+    info.ClearChangeInfo();
+
+    return m_relationshipInfoManager->SaveInfo(info);
+    }
+
+/*--------------------------------------------------------------------------------------+
+* @bsimethod                                                    Vincas.Razma    07/2013
++---------------+---------------+---------------+---------------+---------------+------*/
+BentleyStatus ChangeManager::CommitFileRevision(FileRevisionCR revision)
+    {
+    FileInfo info = m_fileInfoManager->ReadInfo(revision.GetInstanceKey());    
+    if (info.GetChangeStatus() == ChangeStatus::NoChange)
+        {
+        BeAssert(false && "Nothing to commit");
+        return ERROR;
+        }
+
+    if (info.GetChangeStatus() != ChangeStatus::Modified)
+        {
+        BeAssert(false && "Change status is unsupported for commit");
+        return ERROR;
+        }
+
+    info.ClearChangeInfo();
+    if (SUCCESS != m_fileInfoManager->SaveInfo(info))
+        {
+        return ERROR;
+        }
+    if (SUCCESS != m_fileManager->SetFileCacheLocation(info.GetInstanceKey(), FileCache::Temporary))
+        {
+        return ERROR;
+        }
+
+    return SUCCESS;
+    }
+
+/*--------------------------------------------------------------------------------------+
+* @bsimethod                                                    Vincas.Razma    05/2015
++---------------+---------------+---------------+---------------+---------------+------*/
+BentleyStatus ChangeManager::UpdateCreatedInstance
+(
+ObjectIdCR oldObjectId,
+WSObjectsResponseCR instanceResponse,
+bmap<ECInstanceKey, ECInstanceKey>& changedInstanceKeysOut
+)
+    {
+    ObjectInfo oldInfo = m_objectInfoManager->ReadInfo(oldObjectId);
+    if (!oldInfo.IsInCache())
+        {
+        return ERROR;
+        }
+
+    auto instances = instanceResponse.GetInstances();
+    InstanceCacheHelper::CachedInstances cachedInstances;
+    if (SUCCESS != m_instanceHelper->CacheInstances(instances, cachedInstances))
+        {
+        return ERROR;
+        }
+
+    if (cachedInstances.GetCachedInstanceObjectIds().size() != 1)
+        {
+        return ERROR;
+        }
+
+    ObjectId newObjectId = *cachedInstances.GetCachedInstanceObjectIds().begin();
+    ObjectInfo newInfo = m_objectInfoManager->ReadInfo(newObjectId);
+    if (!newInfo.IsInCache())
+        {
+        return ERROR;
+        }
+
+    ECInstanceKey oldInstanceKey = oldInfo.GetCachedInstanceKey();
+    ECInstanceKey newInstanceKey = newInfo.GetCachedInstanceKey();
+
+    if (SUCCESS != m_responseManager->InvalidateResponsesContainingInstance(oldInstanceKey))
+        {
+        return ERROR;
+        }
+
+    if (oldObjectId.remoteId != newObjectId.remoteId)
+        {
+        return ERROR;
+        }
+
+    if (oldObjectId == newObjectId)
+        {
+        return SUCCESS;
+        }
+
+    changedInstanceKeysOut[oldInstanceKey] = newInstanceKey;
+
+    bvector<IChangeManager::RelationshipChange> changes;
+    if (SUCCESS != GetCreatedRelationships(oldInstanceKey, changes))
+        {
+        return ERROR;
+        }
+
+    if (SUCCESS != m_rootManager->CopyRootRelationships(oldInstanceKey, newInstanceKey))
+        {
+        return ERROR;
+        }
+
+    if (SUCCESS != m_hierarchyManager->DeleteInstance(oldInstanceKey))
+        {
+        return ERROR;
+        }
+
+    for (auto& change : changes)
+        {
+        ECInstanceKey relKey;
+        auto relClass = m_dbAdapter->GetECRelationshipClass(change.GetInstanceKey());
+        if (change.GetSourceKey() == oldInstanceKey)
+            {
+            relKey = CreateRelationship(*relClass, newInstanceKey, change.GetTargetKey(), change.GetSyncStatus(), change.GetChangeNumber());
+            }
+        else
+            {
+            relKey = CreateRelationship(*relClass, change.GetSourceKey(), newInstanceKey, change.GetSyncStatus(), change.GetChangeNumber());
+            }
+        if (!relKey.IsValid())
+            {
+            return ERROR;
+            }
+        changedInstanceKeysOut[change.GetInstanceKey()] = relKey;
+        }
+    return SUCCESS;
+    }
+
+/*--------------------------------------------------------------------------------------+
+* @bsimethod
++---------------+---------------+---------------+---------------+---------------+------*/
+JsonValuePtr ChangeManager::ReadChangeProperties(ChangeStatus status, ECInstanceKeyCR instance)
+    {
+    ECClassCP ecClass = m_dbAdapter->GetECClass(instance);
+    if (nullptr != ecClass && nullptr != ecClass->GetRelationshipClassCP())
+        {
+        return nullptr;
+        }
+
+    auto properties = std::make_shared<Json::Value>();
+
+    if (ChangeStatus::Created == status)
+        {
+        if (SUCCESS != ReadObjectPropertiesForCreation(instance, *properties))
+            {
+            return nullptr;
+            }
+        return properties;
+        }
+    else if (ChangeStatus::Modified == status)
+        {
+        if (SUCCESS != ReadObjectPropertiesForModification(instance, *properties))
+            {
+            return nullptr;
+            }
+        return properties;
+        }
+
+    return nullptr;
+    }
+
+/*--------------------------------------------------------------------------------------+
+* @bsimethod                                                    Vincas.Razma    08/2014
++---------------+---------------+---------------+---------------+---------------+------*/
+BentleyStatus ChangeManager::ReadObjectPropertiesForCreation(ECInstanceKeyCR instanceKey, JsonValueR propertiesJsonOut)
+    {
+    if (SUCCESS != ReadObjectProperties(instanceKey, propertiesJsonOut))
+        {
+        return ERROR;
+        }
+
+    ECClassCP ecClass = m_dbAdapter->GetECClass(instanceKey.GetECClassId());
+    RemoveCalculatedProperties(propertiesJsonOut, *ecClass);
+
+    return SUCCESS;
+    }
+
+/*--------------------------------------------------------------------------------------+
+* @bsimethod                                                    Vincas.Razma    08/2014
++---------------+---------------+---------------+---------------+---------------+------*/
+BentleyStatus ChangeManager::ReadObjectPropertiesForModification(ECInstanceKeyCR instanceKey, JsonValueR propertiesJsonOut)
+    {
+    if (SUCCESS != ReadModifiedProperties(instanceKey, propertiesJsonOut))
+        {
+        return ERROR;
+        }
+
+    ECClassCP ecClass = m_dbAdapter->GetECClass(instanceKey);
+    RemoveReadOnlyProperties(propertiesJsonOut, *ecClass);
+
+    return SUCCESS;
+    }
+
+/*--------------------------------------------------------------------------------------+
+* @bsimethod                                                    Vincas.Razma    08/2014
++---------------+---------------+---------------+---------------+---------------+------*/
+BentleyStatus ChangeManager::ReadObjectProperties(ECInstanceKeyCR instanceKey, JsonValueR propertiesJsonOut)
+    {
+    if (SUCCESS != m_dbAdapter->GetJsonInstance(propertiesJsonOut, instanceKey))
+        {
+        return ERROR;
+        }
+
+    RemoveCacheSpecificProperties(propertiesJsonOut);
+
+    // Graphite03 ECDb is incapable of storing NULLABLE structs and arrays so it returns structs with empty array properties.
+    // This causes errors to be returned from the server.
+    // Still needed on Graphite0505 
+    RemoveEmptyMembersRecursively(propertiesJsonOut);
+
+    return SUCCESS;
+    }
+
+/*--------------------------------------------------------------------------------------+
+* @bsimethod                                                    Vincas.Razma    08/2014
++---------------+---------------+---------------+---------------+---------------+------*/
+void ChangeManager::RemoveCacheSpecificProperties(JsonValueR propertiesJson)
+    {
+    for (Utf8StringCR member : propertiesJson.getMemberNames())
+        {
+        // Remove cache-specific properties
+
+        // TODO: Remove "type_string" check when implemented sending only changed properties to WSG
+        // "type_string" is not cache specific, it probably came as a workaround from PW_WSG 1.1 schema as it is readonly but not marked so
+        if (member[0] == '$' || member == "type_string")
+            {
+            propertiesJson.removeMember(member);
+            }
+        }
+    }
+
+/*--------------------------------------------------------------------------------------+
+* @bsimethod                                                    Vincas.Razma    08/2014
++---------------+---------------+---------------+---------------+---------------+------*/
+void ChangeManager::RemoveReadOnlyProperties(JsonValueR propertiesJson, ECClassCR ecClass)
+    {
+    for (Utf8StringCR member : propertiesJson.getMemberNames())
+        {
+        ECPropertyCP ecProperty = ecClass.GetPropertyP(member.c_str());
+        if (nullptr != ecProperty && ecProperty->GetIsReadOnly())
+            {
+            propertiesJson.removeMember(member);
+            }
+        }
+    }
+
+/*--------------------------------------------------------------------------------------+
+* @bsimethod                                                    Vincas.Razma    08/2014
++---------------+---------------+---------------+---------------+---------------+------*/
+void ChangeManager::RemoveCalculatedProperties(JsonValueR propertiesJson, ECClassCR ecClass)
+    {
+    for (Utf8StringCR member : propertiesJson.getMemberNames())
+        {
+        ECPropertyCP ecProperty = ecClass.GetPropertyP(member.c_str());
+        if (nullptr != ecProperty->GetCalculatedPropertySpecification())
+            {
+            propertiesJson.removeMember(member);
+            }
+        }
+    }
+
+/*--------------------------------------------------------------------------------------+
+* @bsimethod                                                    Vincas.Razma    07/2013
++---------------+---------------+---------------+---------------+---------------+------*/
+void ChangeManager::RemoveEmptyMembersRecursively(JsonValueR jsonObject)
+    {
+    for (Utf8StringCR memberName : jsonObject.getMemberNames())
+        {
+        RemoveEmptyMembersRecursively(jsonObject[memberName], memberName, jsonObject);
+        }
+    }
+
+/*--------------------------------------------------------------------------------------+
+* @bsimethod                                                    Vincas.Razma    07/2013
++---------------+---------------+---------------+---------------+---------------+------*/
+void ChangeManager::RemoveEmptyMembersRecursively(JsonValueR childJson, Utf8StringCR childMemberNameInParent, JsonValueR parentJson)
+    {
+    if (childJson.isObject())
+        {
+        for (Utf8StringCR memberName : childJson.getMemberNames())
+            {
+            RemoveEmptyMembersRecursively(childJson[memberName], memberName, childJson);
+            }
+        }
+    if (childJson.empty())
+        {
+        parentJson.removeMember(childMemberNameInParent);
+        return;
+        }
+    }