--- conflicted
+++ resolved
@@ -1,163 +1,123 @@
-/*--------------------------------------------------------------------------------------+
-|
-|     $Source: Cache/Persistence/Core/CacheSchema.h $
-|
-|  $Copyright: (c) 2016 Bentley Systems, Incorporated. All rights reserved. $
-|
-+--------------------------------------------------------------------------------------*/
-
-#pragma once
-
-BEGIN_BENTLEY_WEBSERVICES_NAMESPACE
-
-//--------------------------------------------------------------------------------------+
-// Schema definitions for WSCacheSchema ECSchema
-//--------------------------------------------------------------------------------------+
-
-<<<<<<< HEAD
-#define SCHEMA_CacheSchema_Major                                    2
-#define SCHEMA_CacheSchema_Minor                                    0
-=======
-#define SCHEMA_CacheSchema_Major                                    1
-#define SCHEMA_CacheSchema_Minor                                    8
->>>>>>> da43af5b
-
-#define SCHEMA_CacheSchema                                          "WSCache"
-
-#define SCHEMA_CacheLegacySupport_PREFIX                            "WSCacheLegacySupport"
-#define CLASS_CacheLegacySupport_ParentToChildRelationship          "ParentToChildRelationship"
-
-#define CLASS_Root                                                  "Root"
-#define CLASS_Root_PROPERTY_Name                                    "Name"
-#define CLASS_Root_PROPERTY_Persistence                             "Persistence"
-#define CLASS_Root_PROPERTY_SyncDate                                "SyncDate"
-
-#define CLASS_NavigationBase                                        "NavigationBase"
-
-#define CLASS_Sequence                                              "Sequence"
-#define CLASS_Sequence_PROPERTY_LastChangeNumber                    "LastChangeNumber"
-#define CLASS_Sequence_PROPERTY_LastCachedFileIndex                 "LastCachedFileIndex"
-
-#define CLASS_CachedResponseInfo                                    "CachedResponseInfo"
-#define CLASS_CachedResponseInfo_PROPERTY_Name                      "Name"
-#define CLASS_CachedResponseInfo_PROPERTY_AccessDate                "AccessDate"
-#define CLASS_CachedResponseInfo_PROPERTY_IsCompleted               "IsCompleted"
-
-#define CLASS_CachedResponsePageInfo                                "CachedResponsePageInfo"
-#define CLASS_CachedResponsePageInfo_PROPERTY_CacheDate             "CacheDate"
-#define CLASS_CachedResponsePageInfo_PROPERTY_CacheTag              "CacheTag"
-#define CLASS_CachedResponsePageInfo_PROPERTY_Index                 "Index"
-
-#define CLASS_CachedRelationshipInfo                                "CachedRelationshipInfo"
-#define CLASS_CachedRelationshipInfo_PROPERTY_RemoteId              "RelRemoteId"
-#define CLASS_CachedRelationshipInfo_PROPERTY_ClassId               "ClassId"
-#define CLASS_CachedRelationshipInfo_PROPERTY_InstanceId            "InstanceId"
-#define CLASS_CachedRelationshipInfo_PROPERTY_SourceClassId         "SourceClassId"
-#define CLASS_CachedRelationshipInfo_PROPERTY_SourceInstanceId      "SourceInstanceId"
-#define CLASS_CachedRelationshipInfo_PROPERTY_TargetClassId         "TargetClassId"
-#define CLASS_CachedRelationshipInfo_PROPERTY_TargetInstanceId      "TargetInstanceId"
-
-#define CLASS_CachedObjectInfo                                      "CachedObjectInfo"
-#define CLASS_CachedObjectInfo_PROPERTY_RemoteId                    "RemoteId"
-#define CLASS_CachedObjectInfo_PROPERTY_ClassId                     "ClassId"
-#define CLASS_CachedObjectInfo_PROPERTY_InstanceId                  "InstanceId"
-#define CLASS_CachedObjectInfo_PROPERTY_InstanceState               "InstanceState"
-#define CLASS_CachedObjectInfo_PROPERTY_CacheDate                   "CacheDate"
-#define CLASS_CachedObjectInfo_PROPERTY_CacheTag                    "CacheTag"
-
-#define CLASS_CachedFileInfo                                        "CachedFileInfo"
-#define CLASS_CachedFileInfo_PROPERTY_CacheDate                     "CacheDate"
-#define CLASS_CachedFileInfo_PROPERTY_CacheTag                      "CacheTag"
-
-#define CLASS_ChangeInfo                                            "ChangeInfo"
-#define CLASS_ChangeInfo_PROPERTY_ChangeStatus                      "ChangeStatus"
-#define CLASS_ChangeInfo_PROPERTY_SyncStatus                        "SyncStatus"
-#define CLASS_ChangeInfo_PROPERTY_ChangeNumber                      "ChangeNumber"
-#define CLASS_ChangeInfo_PROPERTY_Revision                          "Revision"
-#define CLASS_ChangeInfo_PROPERTY_IsLocal                           "IsLocal"
-
-#define CLASS_InstanceBackup                                        "InstanceBackup"
-#define CLASS_InstanceBackup_PROPERTY_InfoId                        "InfoId"
-#define CLASS_InstanceBackup_PROPERTY_Instance                      "Instance"
-
-#define CLASS_RootToNode                                            "RootToNode"
-#define CLASS_RootToNodeWeak                                        "RootToNodeWeak"
-#define CLASS_ResponseToParent                                      "ResponseToParent"
-#define CLASS_ResponseToHolder                                      "ResponseToHolder"
-#define CLASS_ResponseToResponsePage                                "ResponseToResponsePage"
-#define CLASS_ResponsePageToResult                                  "ResponsePageToResult"
-#define CLASS_ResponsePageToResultWeak                              "ResponsePageToResultWeak"
-#define CLASS_ChangeInfoToInstanceBackup                            "ChangeInfoToInstanceBackup"
-#define CLASS_ObjectInfoToCachedFileInfo                            "ObjectInfoToCachedFileInfo"
-#define CLASS_CachedFileInfoToFileInfo                              "CachedFileInfoToFileInfo"
-#define CLASS_CachedFileInfoToFileInfoOwnership                     "CachedFileInfoToFileInfoOwnership"
-
-#define CLASS_ExtendedData                                          "ExtendedData"
-#define CLASS_NodeToExtendedData                                    "NodeToExtendedData"
-
-#define ECSql_Root                                                  "[WSC].[" CLASS_Root "]"
-#define ECSql_NavigationBase                                        "[WSC].[" CLASS_NavigationBase "]"
-#define ECSql_CachedResponseInfo                                    "[WSC].[" CLASS_CachedResponseInfo "]"
-#define ECSql_CachedResponsePageInfo                                "[WSC].[" CLASS_CachedResponsePageInfo "]"
-#define ECSql_CachedRelationshipInfo                                "[WSC].[" CLASS_CachedRelationshipInfo "]"
-#define ECSql_CachedObjectInfo                                      "[WSC].[" CLASS_CachedObjectInfo "]"
-#define ECSql_CachedFileInfo                                        "[WSC].[" CLASS_CachedFileInfo "]"
-#define ECSql_ChangeInfo                                            "[WSC].[" CLASS_ChangeInfo "]"
-#define ECSql_InstanceBackup                                        "[WSC].[" CLASS_InstanceBackup "]"
-#define ECSql_RootToNode                                            "[WSC].[" CLASS_RootToNode "]"
-#define ECSql_RootToNodeWeak                                        "[WSC].[" CLASS_RootToNodeWeak "]"
-#define ECSql_ResponseToParent                                      "[WSC].[" CLASS_ResponseToParent "]"
-#define ECSql_ResponseToHolder                                      "[WSC].[" CLASS_ResponseToHolder "]"
-#define ECSql_ResponseToResponsePage                                "[WSC].[" CLASS_ResponseToResponsePage "]"
-#define ECSql_ResponsePageToResult                                  "[WSC].[" CLASS_ResponsePageToResult "]"
-#define ECSql_ResponsePageToResultWeak                              "[WSC].[" CLASS_ResponsePageToResultWeak "]"
-#define ECSql_ChangeInfoToInstanceBackup                            "[WSC].[" CLASS_ChangeInfoToInstanceBackup "]"
-#define ECSql_ObjectInfoToCachedFileInfo                            "[WSC].[" CLASS_ObjectInfoToCachedFileInfo "]"
-#define ECSql_CachedFileInfoToFileInfo                              "[WSC].[" CLASS_CachedFileInfoToFileInfo "]"
-#define ECSql_ObjectInfoToCachedFileInfoOwnership                   "[WSC].[" CLASS_CachedFileInfoToFileInfoOwnership "]"
-
-//! Values for property CLASS_CachedObjectInfo_PROPERTY_InstanceState
-enum class CachedInstanceState
-    {
-    Placeholder = 0,
-    Partial = 1,
-    Full = 2
-    };
-
-<<<<<<< HEAD
-=======
-#define CLASS_RootRelationship                                      "RootRelationship"
-#define CLASS_WeakRootRelationship                                  "WeakRootRelationship"
-#define CLASS_CachedFileInfoToInstance                              "CachedFileInfoRelationship"
-#define CLASS_CachedObjectInfoToInstance                            "CachedObjectInfoRelationship"
-#define CLASS_ResponseInfoToParent                                  "CachedResponseInfoToParentRelationship"
-#define CLASS_ResponseInfoToHolder                                  "CachedResponseInfoToHolderRelationship"
-#define CLASS_ResponseToResponsePage                                "ResponseToResponsePage"
-#define CLASS_ResponseToAdditionalInstance                          "ResponseToAdditionalInstance"
-#define CLASS_ResponsePageToResult                                  "ResponsePageToResult"
-#define CLASS_ResponsePageToResultWeak                              "ResponsePageToResultWeak"
-#define CLASS_ResponsePageToRelationshipInfo                        "ResponsePageToRelationshipInfo"
-#define CLASS_ChangeInfoToInstanceBackup                            "ChangeInfoToInstanceBackup"
-
-#define ECSql_RootClass                                             "[DSC].[Root]"
-#define ECSql_CachedObjectInfoClass                                 "[DSC].[CachedObjectInfo]"
-#define ECSql_CachedObjectInfoToInstanceClass                       "[DSC].[CachedObjectInfoRelationship]"
-#define ECSql_CachedResponseInfoClass                               "[DSC].[CachedResponseInfo]"
-#define ECSql_CachedResponsePageInfoClass                           "[DSC].[CachedResponsePageInfo]"
-#define ECSql_CachedRelationshipInfoClass                           "[DSC].[CachedRelationshipInfo]"
-#define ECSql_CachedFileInfoClass                                   "[DSC].[CachedFileInfo]"
-#define ECSql_CachedFileInfoToInstanceClass                         "[DSC].[CachedFileInfoRelationship]"
-#define ECSql_ChangeInfoClass                                       "[DSC].[ChangeInfo]"
-#define ECSql_NavigationBaseClass                                   "[DSC].[NavigationBase]"
-#define ECSql_InstanceBackup                                        "[DSC].[InstanceBackup]"
-#define ECSql_ChangeInfoToInstanceBackup                            "[DSC].[ChangeInfoToInstanceBackup]"
-#define ECSql_ResponseToParentClass                                 "[DSC].[CachedResponseInfoToParentRelationship]"
-#define ECSql_ResponseToResponsePageClass                           "[DSC].[ResponseToResponsePage]"
-#define ECSql_ResponsePageToResultClass                             "[DSC].[ResponsePageToResult]"
-#define ECSql_ResponsePageToResultWeakClass                         "[DSC].[ResponsePageToResultWeak]"
-
-#define SCHEMA_CacheLegacySupportSchema                             "DSCacheLegacySupportSchema"
-#define SCHEMA_CacheLegacySupportSchema_LegacyParentRelationship    "LegacyParentRelationship"
-
->>>>>>> da43af5b
-END_BENTLEY_WEBSERVICES_NAMESPACE
+/*--------------------------------------------------------------------------------------+
+|
+|     $Source: Cache/Persistence/Core/CacheSchema.h $
+|
+|  $Copyright: (c) 2016 Bentley Systems, Incorporated. All rights reserved. $
+|
++--------------------------------------------------------------------------------------*/
+
+#pragma once
+
+BEGIN_BENTLEY_WEBSERVICES_NAMESPACE
+
+//--------------------------------------------------------------------------------------+
+// Schema definitions for WSCacheSchema ECSchema
+//--------------------------------------------------------------------------------------+
+
+#define SCHEMA_CacheSchema_Major                                    2
+#define SCHEMA_CacheSchema_Minor                                    0
+
+#define SCHEMA_CacheSchema                                          "WSCache"
+
+#define SCHEMA_CacheLegacySupport_PREFIX                            "WSCacheLegacySupport"
+#define CLASS_CacheLegacySupport_ParentToChildRelationship          "ParentToChildRelationship"
+
+#define CLASS_Root                                                  "Root"
+#define CLASS_Root_PROPERTY_Name                                    "Name"
+#define CLASS_Root_PROPERTY_Persistence                             "Persistence"
+#define CLASS_Root_PROPERTY_SyncDate                                "SyncDate"
+
+#define CLASS_NavigationBase                                        "NavigationBase"
+
+#define CLASS_Sequence                                              "Sequence"
+#define CLASS_Sequence_PROPERTY_LastChangeNumber                    "LastChangeNumber"
+#define CLASS_Sequence_PROPERTY_LastCachedFileIndex                 "LastCachedFileIndex"
+
+#define CLASS_CachedResponseInfo                                    "CachedResponseInfo"
+#define CLASS_CachedResponseInfo_PROPERTY_Name                      "Name"
+#define CLASS_CachedResponseInfo_PROPERTY_AccessDate                "AccessDate"
+#define CLASS_CachedResponseInfo_PROPERTY_IsCompleted               "IsCompleted"
+
+#define CLASS_CachedResponsePageInfo                                "CachedResponsePageInfo"
+#define CLASS_CachedResponsePageInfo_PROPERTY_CacheDate             "CacheDate"
+#define CLASS_CachedResponsePageInfo_PROPERTY_CacheTag              "CacheTag"
+#define CLASS_CachedResponsePageInfo_PROPERTY_Index                 "Index"
+
+#define CLASS_CachedRelationshipInfo                                "CachedRelationshipInfo"
+#define CLASS_CachedRelationshipInfo_PROPERTY_RemoteId              "RelRemoteId"
+#define CLASS_CachedRelationshipInfo_PROPERTY_ClassId               "ClassId"
+#define CLASS_CachedRelationshipInfo_PROPERTY_InstanceId            "InstanceId"
+#define CLASS_CachedRelationshipInfo_PROPERTY_SourceClassId         "SourceClassId"
+#define CLASS_CachedRelationshipInfo_PROPERTY_SourceInstanceId      "SourceInstanceId"
+#define CLASS_CachedRelationshipInfo_PROPERTY_TargetClassId         "TargetClassId"
+#define CLASS_CachedRelationshipInfo_PROPERTY_TargetInstanceId      "TargetInstanceId"
+
+#define CLASS_CachedObjectInfo                                      "CachedObjectInfo"
+#define CLASS_CachedObjectInfo_PROPERTY_RemoteId                    "RemoteId"
+#define CLASS_CachedObjectInfo_PROPERTY_ClassId                     "ClassId"
+#define CLASS_CachedObjectInfo_PROPERTY_InstanceId                  "InstanceId"
+#define CLASS_CachedObjectInfo_PROPERTY_InstanceState               "InstanceState"
+#define CLASS_CachedObjectInfo_PROPERTY_CacheDate                   "CacheDate"
+#define CLASS_CachedObjectInfo_PROPERTY_CacheTag                    "CacheTag"
+
+#define CLASS_CachedFileInfo                                        "CachedFileInfo"
+#define CLASS_CachedFileInfo_PROPERTY_CacheDate                     "CacheDate"
+#define CLASS_CachedFileInfo_PROPERTY_CacheTag                      "CacheTag"
+
+#define CLASS_ChangeInfo                                            "ChangeInfo"
+#define CLASS_ChangeInfo_PROPERTY_ChangeStatus                      "ChangeStatus"
+#define CLASS_ChangeInfo_PROPERTY_SyncStatus                        "SyncStatus"
+#define CLASS_ChangeInfo_PROPERTY_ChangeNumber                      "ChangeNumber"
+#define CLASS_ChangeInfo_PROPERTY_Revision                          "Revision"
+#define CLASS_ChangeInfo_PROPERTY_IsLocal                           "IsLocal"
+
+#define CLASS_InstanceBackup                                        "InstanceBackup"
+#define CLASS_InstanceBackup_PROPERTY_InfoId                        "InfoId"
+#define CLASS_InstanceBackup_PROPERTY_Instance                      "Instance"
+
+#define CLASS_RootToNode                                            "RootToNode"
+#define CLASS_RootToNodeWeak                                        "RootToNodeWeak"
+#define CLASS_ResponseToParent                                      "ResponseToParent"
+#define CLASS_ResponseToHolder                                      "ResponseToHolder"
+#define CLASS_ResponseToResponsePage                                "ResponseToResponsePage"
+#define CLASS_ResponseToAdditionalInstance                          "ResponseToAdditionalInstance"
+#define CLASS_ResponsePageToResult                                  "ResponsePageToResult"
+#define CLASS_ResponsePageToResultWeak                              "ResponsePageToResultWeak"
+#define CLASS_ChangeInfoToInstanceBackup                            "ChangeInfoToInstanceBackup"
+#define CLASS_ObjectInfoToCachedFileInfo                            "ObjectInfoToCachedFileInfo"
+#define CLASS_CachedFileInfoToFileInfo                              "CachedFileInfoToFileInfo"
+#define CLASS_CachedFileInfoToFileInfoOwnership                     "CachedFileInfoToFileInfoOwnership"
+
+#define CLASS_ExtendedData                                          "ExtendedData"
+#define CLASS_NodeToExtendedData                                    "NodeToExtendedData"
+
+#define ECSql_Root                                                  "[WSC].[" CLASS_Root "]"
+#define ECSql_NavigationBase                                        "[WSC].[" CLASS_NavigationBase "]"
+#define ECSql_CachedResponseInfo                                    "[WSC].[" CLASS_CachedResponseInfo "]"
+#define ECSql_CachedResponsePageInfo                                "[WSC].[" CLASS_CachedResponsePageInfo "]"
+#define ECSql_CachedRelationshipInfo                                "[WSC].[" CLASS_CachedRelationshipInfo "]"
+#define ECSql_CachedObjectInfo                                      "[WSC].[" CLASS_CachedObjectInfo "]"
+#define ECSql_CachedFileInfo                                        "[WSC].[" CLASS_CachedFileInfo "]"
+#define ECSql_ChangeInfo                                            "[WSC].[" CLASS_ChangeInfo "]"
+#define ECSql_InstanceBackup                                        "[WSC].[" CLASS_InstanceBackup "]"
+#define ECSql_RootToNode                                            "[WSC].[" CLASS_RootToNode "]"
+#define ECSql_RootToNodeWeak                                        "[WSC].[" CLASS_RootToNodeWeak "]"
+#define ECSql_ResponseToParent                                      "[WSC].[" CLASS_ResponseToParent "]"
+#define ECSql_ResponseToHolder                                      "[WSC].[" CLASS_ResponseToHolder "]"
+#define ECSql_ResponseToResponsePage                                "[WSC].[" CLASS_ResponseToResponsePage "]"
+#define ECSql_ResponsePageToResult                                  "[WSC].[" CLASS_ResponsePageToResult "]"
+#define ECSql_ResponsePageToResultWeak                              "[WSC].[" CLASS_ResponsePageToResultWeak "]"
+#define ECSql_ChangeInfoToInstanceBackup                            "[WSC].[" CLASS_ChangeInfoToInstanceBackup "]"
+#define ECSql_ObjectInfoToCachedFileInfo                            "[WSC].[" CLASS_ObjectInfoToCachedFileInfo "]"
+#define ECSql_CachedFileInfoToFileInfo                              "[WSC].[" CLASS_CachedFileInfoToFileInfo "]"
+#define ECSql_ObjectInfoToCachedFileInfoOwnership                   "[WSC].[" CLASS_CachedFileInfoToFileInfoOwnership "]"
+
+//! Values for property CLASS_CachedObjectInfo_PROPERTY_InstanceState
+enum class CachedInstanceState
+    {
+    Placeholder = 0,
+    Partial = 1,
+    Full = 2
+    };
+
+END_BENTLEY_WEBSERVICES_NAMESPACE