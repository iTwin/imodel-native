--- conflicted
+++ resolved
@@ -1,219 +1,211 @@
-/*--------------------------------------------------------------------------------------+
-|
-|     $Source: Cache/Persistence/Core/SchemaManager.cpp $
-|
-|  $Copyright: (c) 2016 Bentley Systems, Incorporated. All rights reserved. $
-|
-+--------------------------------------------------------------------------------------*/
-
-#include "SchemaManager.h"
-
-#include "../../Logging.h"
-
-#include <WebServices/Cache/Persistence/DataSourceCacheCommon.h>
-#include <WebServices/Cache/Util/ECDbHelper.h>
-
-#include "CacheSchema.h"
-#include "SchemaContext.h"
-
-USING_NAMESPACE_BENTLEY_WEBSERVICES
-
-/*--------------------------------------------------------------------------------------+
-* @bsimethod                                                    Vincas.Razma    03/2014
-+---------------+---------------+---------------+---------------+---------------+------*/
-SchemaManager::SchemaManager(ObservableECDb& db) :
-m_db(db)
-    {}
-
-/*--------------------------------------------------------------------------------------+
-* @bsimethod                                                    Vincas.Razma    07/2014
-+---------------+---------------+---------------+---------------+---------------+------*/
-BentleyStatus SchemaManager::ImportCacheSchemas()
-    {
-    SchemaKey cacheSchemaKey = SchemaKey
-        (
-        SCHEMA_CacheSchema,
-        SCHEMA_CacheSchema_Major,
-        SCHEMA_CacheSchema_Minor
-        );
-
-    ECSchemaReadContextPtr context = SchemaContext::CreateReadContext();
-    ECSchemaPtr cacheSchema = LoadSchema(cacheSchemaKey, *context);
-    return ImportSchemas(std::vector<ECSchemaPtr> {cacheSchema});
-    }
-
-/*--------------------------------------------------------------------------------------+
-* @bsimethod                                                    Vincas.Razma    07/2014
-+---------------+---------------+---------------+---------------+---------------+------*/
-BentleyStatus SchemaManager::ImportSchemas(const std::vector<BeFileName>& schemaPaths)
-    {
-    std::vector<ECSchemaPtr> schemas;
-    if (SUCCESS != LoadSchemas(schemaPaths, schemas) ||
-        SUCCESS != ImportSchemas(schemas))
-        {
-        BeAssert(false);
-        return ERROR;
-        }
-    return SUCCESS;
-    }
-
-/*--------------------------------------------------------------------------------------+
-* @bsimethod                                                    Vincas.Razma    07/2014
-+---------------+---------------+---------------+---------------+---------------+------*/
-BentleyStatus SchemaManager::ImportSchemas(const std::vector<ECSchemaPtr>& schemas)
-    {
-    if (schemas.empty())
-        {
-        return SUCCESS;
-        }
-
-    ECSchemaCachePtr schemaCache = ECSchemaCache::Create();
-    for (ECSchemaPtr schema : schemas)
-        {
-        if (schema.IsNull())
-            {
-            LOG.error("One or more supplied schemas are null - check depenendcies and assets");
-            return ERROR;
-            }
-        schemaCache->AddSchema(*schema);
-        }
-
-    if (LOG.isSeverityEnabled(NativeLogging::LOG_TRACE))
-        {
-        LOG.tracev("Importing %d ECSchemas to ECDb", schemas.size());
-
-        for (ECSchemaPtr schema : schemas)
-            {
-            Utf8String schemaXml;
-            SchemaWriteStatus swstatus = schema->WriteToXmlString(schemaXml);
-            BeAssert(SchemaWriteStatus::Success == swstatus);
-
-            LOG.trace(schemaXml.c_str());
-            }
-        }
-
-    m_db.NotifyOnSchemaChangedListeners();
-
-    if (SUCCESS != m_db.Schemas().ImportECSchemas(*schemaCache))
-        {
-        LOG.errorv("Failed to import one or more schemas: %s", ToFullNameListString(schemas).c_str());
-        return ERROR;
-        }
-
-    m_db.NotifyOnSchemaChangedListeners();
-
-    return SUCCESS;
-    }
-
-/*--------------------------------------------------------------------------------------+
-* @bsimethod                                                    Vincas.Razma    01/2016
-+---------------+---------------+---------------+---------------+---------------+------*/
-Utf8String SchemaManager::ToFullNameListString(const std::vector<ECSchemaPtr>& schemas)
-    {
-    Utf8String listStr;
-    for (auto schema : schemas)
-        {
-        if (!listStr.empty())
-            listStr += ", ";
-        listStr += schema->GetFullSchemaName();
-        }
-    return listStr;
-    }
-
-/*--------------------------------------------------------------------------------------+
-* @bsimethod                                                    Vincas.Razma    10/2015
-+---------------+---------------+---------------+---------------+---------------+------*/
-ECSchemaPtr SchemaManager::LoadSchema(SchemaKey key, ECSchemaReadContext& context)
-    {
-    ECSchemaPtr schema = context.LocateSchema(key, SchemaMatchType::Exact);
-    if (!schema.IsValid())
-        {
-        LOG.errorv(L"Could not load schema: %ls.%ls. Check assets or dependencies",
-                   key.m_schemaName.c_str(),
-                   ECSchema::FormatSchemaVersion(key.m_versionMajor, key.m_versionMinor).c_str());
-        BeAssert(false);
-        }
-    return schema;
-    }
-
-/*--------------------------------------------------------------------------------------+
-* @bsimethod                                                    Vincas.Razma    08/2014
-+---------------+---------------+---------------+---------------+---------------+------*/
-BentleyStatus SchemaManager::LoadSchemas
-(
-const std::vector<BeFileName>& schemaPaths,
-std::vector<ECSchemaPtr>& schemasOut
-)
-    {
-    ECSchemaReadContextPtr context = SchemaContext::CreateReadContext();
-    for (BeFileNameCR schemaPath : schemaPaths)
-        {
-        context->AddSchemaPath(schemaPath.GetDirectoryName());
-        }
-    context->AddSchemaLocater(m_db.GetSchemaLocater());
-
-    for (BeFileName schemaPath : schemaPaths)
-        {
-        ECSchemaPtr schema;
-        SchemaReadStatus status = ECSchema::ReadFromXmlFile(schema, schemaPath.GetName(), *context);
-        if (SchemaReadStatus::Success != status &&
-            SchemaReadStatus::DuplicateSchema != status)
-            {
-            return ERROR;
-            }
-
-        // WIP06
-<<<<<<< HEAD
-//        FIXME: Satyakam: Temporary commenting out to avoid crash.
-//        if (SUCCESS != FixLegacySchema(*schema, *context))
-//            {
-//            return ERROR;
-//            }
-=======
-        // FIXME: Satyakam: Temporary commenting out to avoid crash.
-        // if (SUCCESS != FixLegacySchema(*schema, *context))
-        //    {
-        //    return ERROR;
-        //    }
->>>>>>> e3890692
-
-        schemasOut.push_back(schema);
-        }
-
-    return SUCCESS;
-    }
-
-/*--------------------------------------------------------------------------------------+
-* @bsimethod                                                    Vincas.Razma    07/2014
-+---------------+---------------+---------------+---------------+---------------+------*/
-BentleyStatus SchemaManager::FixLegacySchema(ECSchema& schema, ECSchemaReadContextR context)
-    {
-    Utf8String versionStr = ECSchema::FormatSchemaVersion(schema.GetVersionMajor(), schema.GetVersionMinor());
-    Utf8String supplName = schema.GetName() + "_Supplemental_ECDbMapping." + versionStr + ".ecschema.xml";
-
-    BeFileName supplPath = SchemaContext::GetSupportMappingDir();
-    supplPath.AppendToPath(BeFileName(supplName));
-
-    if (!supplPath.DoesPathExist())
-        {
-        return SUCCESS;
-        }
-
-    ECSchemaPtr supplSchema;
-    ECSchema::ReadFromXmlFile(supplSchema, supplPath, context);
-    if (supplSchema.IsNull())
-        {
-        return ERROR;
-        }
-
-    bvector<ECSchemaP> supplSchemas;
-    supplSchemas.push_back(supplSchema.get());
-
-    SupplementedSchemaBuilder builder;
-    if (SupplementedSchemaStatus::Success != builder.UpdateSchema(schema, supplSchemas))
-        {
-        return ERROR;
-        }
-
-    return SUCCESS;
-    }
+/*--------------------------------------------------------------------------------------+
+|
+|     $Source: Cache/Persistence/Core/SchemaManager.cpp $
+|
+|  $Copyright: (c) 2016 Bentley Systems, Incorporated. All rights reserved. $
+|
++--------------------------------------------------------------------------------------*/
+
+#include "SchemaManager.h"
+
+#include "../../Logging.h"
+
+#include <WebServices/Cache/Persistence/DataSourceCacheCommon.h>
+#include <WebServices/Cache/Util/ECDbHelper.h>
+
+#include "CacheSchema.h"
+#include "SchemaContext.h"
+
+USING_NAMESPACE_BENTLEY_WEBSERVICES
+
+/*--------------------------------------------------------------------------------------+
+* @bsimethod                                                    Vincas.Razma    03/2014
++---------------+---------------+---------------+---------------+---------------+------*/
+SchemaManager::SchemaManager(ObservableECDb& db) :
+m_db(db)
+    {}
+
+/*--------------------------------------------------------------------------------------+
+* @bsimethod                                                    Vincas.Razma    07/2014
++---------------+---------------+---------------+---------------+---------------+------*/
+BentleyStatus SchemaManager::ImportCacheSchemas()
+    {
+    SchemaKey cacheSchemaKey = SchemaKey
+        (
+        SCHEMA_CacheSchema,
+        SCHEMA_CacheSchema_Major,
+        SCHEMA_CacheSchema_Minor
+        );
+
+    ECSchemaReadContextPtr context = SchemaContext::CreateReadContext();
+    ECSchemaPtr cacheSchema = LoadSchema(cacheSchemaKey, *context);
+    return ImportSchemas(std::vector<ECSchemaPtr> {cacheSchema});
+    }
+
+/*--------------------------------------------------------------------------------------+
+* @bsimethod                                                    Vincas.Razma    07/2014
++---------------+---------------+---------------+---------------+---------------+------*/
+BentleyStatus SchemaManager::ImportSchemas(const std::vector<BeFileName>& schemaPaths)
+    {
+    std::vector<ECSchemaPtr> schemas;
+    if (SUCCESS != LoadSchemas(schemaPaths, schemas) ||
+        SUCCESS != ImportSchemas(schemas))
+        {
+        BeAssert(false);
+        return ERROR;
+        }
+    return SUCCESS;
+    }
+
+/*--------------------------------------------------------------------------------------+
+* @bsimethod                                                    Vincas.Razma    07/2014
++---------------+---------------+---------------+---------------+---------------+------*/
+BentleyStatus SchemaManager::ImportSchemas(const std::vector<ECSchemaPtr>& schemas)
+    {
+    if (schemas.empty())
+        {
+        return SUCCESS;
+        }
+
+    ECSchemaCachePtr schemaCache = ECSchemaCache::Create();
+    for (ECSchemaPtr schema : schemas)
+        {
+        if (schema.IsNull())
+            {
+            LOG.error("One or more supplied schemas are null - check depenendcies and assets");
+            return ERROR;
+            }
+        schemaCache->AddSchema(*schema);
+        }
+
+    if (LOG.isSeverityEnabled(NativeLogging::LOG_TRACE))
+        {
+        LOG.tracev("Importing %d ECSchemas to ECDb", schemas.size());
+
+        for (ECSchemaPtr schema : schemas)
+            {
+            Utf8String schemaXml;
+            SchemaWriteStatus swstatus = schema->WriteToXmlString(schemaXml);
+            BeAssert(SchemaWriteStatus::Success == swstatus);
+
+            LOG.trace(schemaXml.c_str());
+            }
+        }
+
+    m_db.NotifyOnSchemaChangedListeners();
+
+    if (SUCCESS != m_db.Schemas().ImportECSchemas(*schemaCache))
+        {
+        LOG.errorv("Failed to import one or more schemas: %s", ToFullNameListString(schemas).c_str());
+        return ERROR;
+        }
+
+    m_db.NotifyOnSchemaChangedListeners();
+
+    return SUCCESS;
+    }
+
+/*--------------------------------------------------------------------------------------+
+* @bsimethod                                                    Vincas.Razma    01/2016
++---------------+---------------+---------------+---------------+---------------+------*/
+Utf8String SchemaManager::ToFullNameListString(const std::vector<ECSchemaPtr>& schemas)
+    {
+    Utf8String listStr;
+    for (auto schema : schemas)
+        {
+        if (!listStr.empty())
+            listStr += ", ";
+        listStr += schema->GetFullSchemaName();
+        }
+    return listStr;
+    }
+
+/*--------------------------------------------------------------------------------------+
+* @bsimethod                                                    Vincas.Razma    10/2015
++---------------+---------------+---------------+---------------+---------------+------*/
+ECSchemaPtr SchemaManager::LoadSchema(SchemaKey key, ECSchemaReadContext& context)
+    {
+    ECSchemaPtr schema = context.LocateSchema(key, SchemaMatchType::Exact);
+    if (!schema.IsValid())
+        {
+        LOG.errorv(L"Could not load schema: %ls.%ls. Check assets or dependencies",
+                   key.m_schemaName.c_str(),
+                   ECSchema::FormatSchemaVersion(key.m_versionMajor, key.m_versionMinor).c_str());
+        BeAssert(false);
+        }
+    return schema;
+    }
+
+/*--------------------------------------------------------------------------------------+
+* @bsimethod                                                    Vincas.Razma    08/2014
++---------------+---------------+---------------+---------------+---------------+------*/
+BentleyStatus SchemaManager::LoadSchemas
+(
+const std::vector<BeFileName>& schemaPaths,
+std::vector<ECSchemaPtr>& schemasOut
+)
+    {
+    ECSchemaReadContextPtr context = SchemaContext::CreateReadContext();
+    for (BeFileNameCR schemaPath : schemaPaths)
+        {
+        context->AddSchemaPath(schemaPath.GetDirectoryName());
+        }
+    context->AddSchemaLocater(m_db.GetSchemaLocater());
+
+    for (BeFileName schemaPath : schemaPaths)
+        {
+        ECSchemaPtr schema;
+        SchemaReadStatus status = ECSchema::ReadFromXmlFile(schema, schemaPath.GetName(), *context);
+        if (SchemaReadStatus::Success != status &&
+            SchemaReadStatus::DuplicateSchema != status)
+            {
+            return ERROR;
+            }
+
+        // WIP06
+        // FIXME: Satyakam: Temporary commenting out to avoid crash.
+        // if (SUCCESS != FixLegacySchema(*schema, *context))
+        //    {
+        //    return ERROR;
+        //    }
+
+        schemasOut.push_back(schema);
+        }
+
+    return SUCCESS;
+    }
+
+/*--------------------------------------------------------------------------------------+
+* @bsimethod                                                    Vincas.Razma    07/2014
++---------------+---------------+---------------+---------------+---------------+------*/
+BentleyStatus SchemaManager::FixLegacySchema(ECSchema& schema, ECSchemaReadContextR context)
+    {
+    Utf8String versionStr = ECSchema::FormatSchemaVersion(schema.GetVersionMajor(), schema.GetVersionMinor());
+    Utf8String supplName = schema.GetName() + "_Supplemental_ECDbMapping." + versionStr + ".ecschema.xml";
+
+    BeFileName supplPath = SchemaContext::GetSupportMappingDir();
+    supplPath.AppendToPath(BeFileName(supplName));
+
+    if (!supplPath.DoesPathExist())
+        {
+        return SUCCESS;
+        }
+
+    ECSchemaPtr supplSchema;
+    ECSchema::ReadFromXmlFile(supplSchema, supplPath, context);
+    if (supplSchema.IsNull())
+        {
+        return ERROR;
+        }
+
+    bvector<ECSchemaP> supplSchemas;
+    supplSchemas.push_back(supplSchema.get());
+
+    SupplementedSchemaBuilder builder;
+    if (SupplementedSchemaStatus::Success != builder.UpdateSchema(schema, supplSchemas))
+        {
+        return ERROR;
+        }
+
+    return SUCCESS;
+    }