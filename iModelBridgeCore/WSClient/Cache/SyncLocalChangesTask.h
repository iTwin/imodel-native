/*--------------------------------------------------------------------------------------+
 |
 |     $Source: Cache/SyncLocalChangesTask.h $
 |
 |  $Copyright: (c) 2015 Bentley Systems, Incorporated. All rights reserved. $
 |
 +--------------------------------------------------------------------------------------*/

#pragma once

#include "Network/ResponseGuard.h"
#include <atomic>

#include "CachingTaskBase.h"
#include "ChangesGraph.h"
#include <WebServices/Cache/CachingDataSource.h>
#include <WebServices/Client/WSChangeset.h>
#include <BeJsonCpp/BeJsonUtilities.h>

BEGIN_BENTLEY_WEBSERVICES_NAMESPACE

typedef std::shared_ptr<WSChangeset> WSChangesetPtr;

/*--------------------------------------------------------------------------------------+
* @bsiclass
+---------------+---------------+---------------+---------------+---------------+------*/
struct SyncLocalChangesTask : public CachingTaskBase
    {
    private:
        WSInfo m_serverInfo;
        SyncOptions m_options;

        std::shared_ptr<bset<ECInstanceKey>> m_objectsToSyncPtr;

        const CachingDataSource::SyncProgressCallback m_onProgressCallback;

        bvector<CacheChangeGroupPtr> m_changeGroups;
        size_t m_changeGroupIndexToSyncNext;

        std::atomic<uint64_t> m_totalBytesToUpload;
        std::atomic<uint64_t> m_totalBytesUploaded;

        bvector<ObjectId> m_objectsToRefreshAfterSync;

    private:
        virtual void _OnExecute();
        virtual void _OnError(CachingDataSource::ErrorCR error);
        void OnSyncDone();

        void SyncNextCacheChangeGroup();

        bool CanSyncChangeset(CacheChangeGroupCR changeGroup) const;

        AsyncTaskPtr<void> SyncNextChangeset();

        AsyncTaskPtr<void> SyncCacheChangeGroup(CacheChangeGroupPtr changeGroup);
        AsyncTaskPtr<void> SyncCreation(CacheChangeGroupPtr changeGroup);
        AsyncTaskPtr<void> SyncObjectModification(CacheChangeGroupPtr changeGroup);
        AsyncTaskPtr<void> SyncFileModification(CacheChangeGroupPtr changeGroup);
        AsyncTaskPtr<void> SyncObjectDeletion(CacheChangeGroupPtr changeGroup);

        void HandleCreationError(WSErrorCR error, CacheChangeGroupPtr changeGroup, Utf8StringCR objectLabel);

        void ReportProgress(double currentFileBytesUploaded, Utf8StringCR label) const;
        void ReportFinalProgress() const;
        ResponseGuardPtr CreateResponseGuard(Utf8StringCR objectLabel, bool reportProgress) const;

        WSChangesetPtr BuildChangeset
            (
            IDataSourceCache& cache,
            bmap<ObjectId, ECInstanceKey>& changesetIdMapOut,
            bvector<CacheChangeGroup*>& changesetChangeGroupsOut
            );
<<<<<<< HEAD

=======
        WSChangesetPtr BuildSingleInstanceChangeset
            (
            IDataSourceCache& cache,
            ChangeGroupCR changeGroup
            );
>>>>>>> d88a5a96
        WSChangeset::Instance* AddChangeToChangeset
            (
            IDataSourceCache& cache,
            WSChangeset& changeset,
<<<<<<< HEAD
            CacheChangeGroupCR changeGroup,
            bmap<ObjectId, ECInstanceKey>& changesetIdMapOut
            );

        BentleyStatus BuildSyncJson(IDataSourceCache& cache, CacheChangeGroupCR changeGroup, JsonValueR syncJsonOut) const;
        BentleyStatus BuildSyncJsonForObjectCreation(IDataSourceCache& cache, CacheChangeGroupCR changeGroup, JsonValueR syncJsonOut) const;
        BentleyStatus BuildSyncJsonForRelationshipCreation(IDataSourceCache& cache, ChangeManager::RelationshipChangeCR relationshipChange, JsonValueR syncJsonOut) const;
=======
            ChangeGroupCR changeGroup,
            bmap<ObjectId, ECInstanceKey>& changesetIdMapOut,
            bool ensureChangedInstanceInRoot
            );
>>>>>>> d88a5a96

        std::map<ECInstanceKey, Utf8String> ReadChangedRemoteIds(CacheChangeGroupCR changeGroup, WSCreateObjectResponseCR response) const;

        JsonValuePtr ReadChangeProperties(IDataSourceCache& cache, WSChangeset::ChangeState state, ECInstanceKeyCR instance) const;
        BentleyStatus ReadObjectProperties(IDataSourceCache& cache, ECInstanceKeyCR instanceKey, JsonValueR propertiesJsonOut) const;
        BentleyStatus ReadObjectPropertiesForUpdate(IDataSourceCache& cache, ECInstanceKeyCR instanceKey, JsonValueR propertiesJsonOut) const;
        BentleyStatus ReadObjectPropertiesForCreation(IDataSourceCache& cache, ECInstanceKeyCR instanceKey, JsonValueR propertiesJsonOut) const;

        void RemoveCacheSpecificProperties(JsonValueR propertiesJson) const;
        void RemoveReadOnlyProperties(JsonValueR propertiesJson, ECClassCR ecClass) const;
        void RemoveCalculatedProperties(JsonValueR propertiesJson, ECClassCR ecClass) const;

        void SetExistingInstanceInfoToJson(IDataSourceCache& cache, ECInstanceKeyCR instanceKey, JsonValueR json) const;
        void SetChangedInstanceClassInfoToJson(IDataSourceCache& cache, IChangeManager::ObjectChangeCR change, JsonValueR json) const;
        Utf8String GetChangeStateStr(IChangeManager::ChangeStatus changeStatus) const;
        WSChangeset::ChangeState ToWSChangesetChangeState(IChangeManager::ChangeStatus status)const;

        void RegisterFailedSync(IDataSourceCache& cache, CacheChangeGroupCR changeGroup, CachingDataSource::ErrorCR error, Utf8StringCR objectLabel);
        void SetUpdatedInstanceKeyInCacheChangeGroups(ECInstanceKey oldKey, ECInstanceKey newKey);

        static void RemoveEmptyMembersRecursively(JsonValueR jsonObject);
        static void RemoveEmptyMembersRecursively(JsonValueR childJson, Utf8StringCR childMemberNameInParent, JsonValueR parentJson);

    public:
        SyncLocalChangesTask
            (
            CachingDataSourcePtr cachingDataSource,
            std::shared_ptr<bset<ECInstanceKey>> objectsToSync,
            SyncOptions options,
            CachingDataSource::SyncProgressCallback&& onProgress,
            ICancellationTokenPtr cancellationToken
            );
    };

END_BENTLEY_WEBSERVICES_NAMESPACE
<|MERGE_RESOLUTION|>--- conflicted
+++ resolved
@@ -1,135 +1,121 @@
-/*--------------------------------------------------------------------------------------+
- |
- |     $Source: Cache/SyncLocalChangesTask.h $
- |
- |  $Copyright: (c) 2015 Bentley Systems, Incorporated. All rights reserved. $
- |
- +--------------------------------------------------------------------------------------*/
-
-#pragma once
-
-#include "Network/ResponseGuard.h"
-#include <atomic>
-
-#include "CachingTaskBase.h"
-#include "ChangesGraph.h"
-#include <WebServices/Cache/CachingDataSource.h>
-#include <WebServices/Client/WSChangeset.h>
-#include <BeJsonCpp/BeJsonUtilities.h>
-
-BEGIN_BENTLEY_WEBSERVICES_NAMESPACE
-
-typedef std::shared_ptr<WSChangeset> WSChangesetPtr;
-
-/*--------------------------------------------------------------------------------------+
-* @bsiclass
-+---------------+---------------+---------------+---------------+---------------+------*/
-struct SyncLocalChangesTask : public CachingTaskBase
-    {
-    private:
-        WSInfo m_serverInfo;
-        SyncOptions m_options;
-
-        std::shared_ptr<bset<ECInstanceKey>> m_objectsToSyncPtr;
-
-        const CachingDataSource::SyncProgressCallback m_onProgressCallback;
-
-        bvector<CacheChangeGroupPtr> m_changeGroups;
-        size_t m_changeGroupIndexToSyncNext;
-
-        std::atomic<uint64_t> m_totalBytesToUpload;
-        std::atomic<uint64_t> m_totalBytesUploaded;
-
-        bvector<ObjectId> m_objectsToRefreshAfterSync;
-
-    private:
-        virtual void _OnExecute();
-        virtual void _OnError(CachingDataSource::ErrorCR error);
-        void OnSyncDone();
-
-        void SyncNextCacheChangeGroup();
-
-        bool CanSyncChangeset(CacheChangeGroupCR changeGroup) const;
-
-        AsyncTaskPtr<void> SyncNextChangeset();
-
-        AsyncTaskPtr<void> SyncCacheChangeGroup(CacheChangeGroupPtr changeGroup);
-        AsyncTaskPtr<void> SyncCreation(CacheChangeGroupPtr changeGroup);
-        AsyncTaskPtr<void> SyncObjectModification(CacheChangeGroupPtr changeGroup);
-        AsyncTaskPtr<void> SyncFileModification(CacheChangeGroupPtr changeGroup);
-        AsyncTaskPtr<void> SyncObjectDeletion(CacheChangeGroupPtr changeGroup);
-
-        void HandleCreationError(WSErrorCR error, CacheChangeGroupPtr changeGroup, Utf8StringCR objectLabel);
-
-        void ReportProgress(double currentFileBytesUploaded, Utf8StringCR label) const;
-        void ReportFinalProgress() const;
-        ResponseGuardPtr CreateResponseGuard(Utf8StringCR objectLabel, bool reportProgress) const;
-
-        WSChangesetPtr BuildChangeset
-            (
-            IDataSourceCache& cache,
-            bmap<ObjectId, ECInstanceKey>& changesetIdMapOut,
-            bvector<CacheChangeGroup*>& changesetChangeGroupsOut
-            );
-<<<<<<< HEAD
-
-=======
-        WSChangesetPtr BuildSingleInstanceChangeset
-            (
-            IDataSourceCache& cache,
-            ChangeGroupCR changeGroup
-            );
->>>>>>> d88a5a96
-        WSChangeset::Instance* AddChangeToChangeset
-            (
-            IDataSourceCache& cache,
-            WSChangeset& changeset,
-<<<<<<< HEAD
-            CacheChangeGroupCR changeGroup,
-            bmap<ObjectId, ECInstanceKey>& changesetIdMapOut
-            );
-
-        BentleyStatus BuildSyncJson(IDataSourceCache& cache, CacheChangeGroupCR changeGroup, JsonValueR syncJsonOut) const;
-        BentleyStatus BuildSyncJsonForObjectCreation(IDataSourceCache& cache, CacheChangeGroupCR changeGroup, JsonValueR syncJsonOut) const;
-        BentleyStatus BuildSyncJsonForRelationshipCreation(IDataSourceCache& cache, ChangeManager::RelationshipChangeCR relationshipChange, JsonValueR syncJsonOut) const;
-=======
-            ChangeGroupCR changeGroup,
-            bmap<ObjectId, ECInstanceKey>& changesetIdMapOut,
-            bool ensureChangedInstanceInRoot
-            );
->>>>>>> d88a5a96
-
-        std::map<ECInstanceKey, Utf8String> ReadChangedRemoteIds(CacheChangeGroupCR changeGroup, WSCreateObjectResponseCR response) const;
-
-        JsonValuePtr ReadChangeProperties(IDataSourceCache& cache, WSChangeset::ChangeState state, ECInstanceKeyCR instance) const;
-        BentleyStatus ReadObjectProperties(IDataSourceCache& cache, ECInstanceKeyCR instanceKey, JsonValueR propertiesJsonOut) const;
-        BentleyStatus ReadObjectPropertiesForUpdate(IDataSourceCache& cache, ECInstanceKeyCR instanceKey, JsonValueR propertiesJsonOut) const;
-        BentleyStatus ReadObjectPropertiesForCreation(IDataSourceCache& cache, ECInstanceKeyCR instanceKey, JsonValueR propertiesJsonOut) const;
-
-        void RemoveCacheSpecificProperties(JsonValueR propertiesJson) const;
-        void RemoveReadOnlyProperties(JsonValueR propertiesJson, ECClassCR ecClass) const;
-        void RemoveCalculatedProperties(JsonValueR propertiesJson, ECClassCR ecClass) const;
-
-        void SetExistingInstanceInfoToJson(IDataSourceCache& cache, ECInstanceKeyCR instanceKey, JsonValueR json) const;
-        void SetChangedInstanceClassInfoToJson(IDataSourceCache& cache, IChangeManager::ObjectChangeCR change, JsonValueR json) const;
-        Utf8String GetChangeStateStr(IChangeManager::ChangeStatus changeStatus) const;
-        WSChangeset::ChangeState ToWSChangesetChangeState(IChangeManager::ChangeStatus status)const;
-
-        void RegisterFailedSync(IDataSourceCache& cache, CacheChangeGroupCR changeGroup, CachingDataSource::ErrorCR error, Utf8StringCR objectLabel);
-        void SetUpdatedInstanceKeyInCacheChangeGroups(ECInstanceKey oldKey, ECInstanceKey newKey);
-
-        static void RemoveEmptyMembersRecursively(JsonValueR jsonObject);
-        static void RemoveEmptyMembersRecursively(JsonValueR childJson, Utf8StringCR childMemberNameInParent, JsonValueR parentJson);
-
-    public:
-        SyncLocalChangesTask
-            (
-            CachingDataSourcePtr cachingDataSource,
-            std::shared_ptr<bset<ECInstanceKey>> objectsToSync,
-            SyncOptions options,
-            CachingDataSource::SyncProgressCallback&& onProgress,
-            ICancellationTokenPtr cancellationToken
-            );
-    };
-
-END_BENTLEY_WEBSERVICES_NAMESPACE
+/*--------------------------------------------------------------------------------------+
+ |
+ |     $Source: Cache/SyncLocalChangesTask.h $
+ |
+ |  $Copyright: (c) 2015 Bentley Systems, Incorporated. All rights reserved. $
+ |
+ +--------------------------------------------------------------------------------------*/
+
+#pragma once
+
+#include "Network/ResponseGuard.h"
+#include <atomic>
+
+#include "CachingTaskBase.h"
+#include "ChangesGraph.h"
+#include <WebServices/Cache/CachingDataSource.h>
+#include <WebServices/Client/WSChangeset.h>
+#include <BeJsonCpp/BeJsonUtilities.h>
+
+BEGIN_BENTLEY_WEBSERVICES_NAMESPACE
+
+typedef std::shared_ptr<WSChangeset> WSChangesetPtr;
+
+/*--------------------------------------------------------------------------------------+
+* @bsiclass
++---------------+---------------+---------------+---------------+---------------+------*/
+struct SyncLocalChangesTask : public CachingTaskBase
+    {
+    private:
+        WSInfo m_serverInfo;
+        SyncOptions m_options;
+
+        std::shared_ptr<bset<ECInstanceKey>> m_objectsToSyncPtr;
+
+        const CachingDataSource::SyncProgressCallback m_onProgressCallback;
+
+        bvector<CacheChangeGroupPtr> m_changeGroups;
+        size_t m_changeGroupIndexToSyncNext;
+
+        std::atomic<uint64_t> m_totalBytesToUpload;
+        std::atomic<uint64_t> m_totalBytesUploaded;
+
+        bvector<ObjectId> m_objectsToRefreshAfterSync;
+
+    private:
+        virtual void _OnExecute();
+        virtual void _OnError(CachingDataSource::ErrorCR error);
+        void OnSyncDone();
+
+        void SyncNextCacheChangeGroup();
+
+        bool CanSyncChangeset(CacheChangeGroupCR changeGroup) const;
+
+        AsyncTaskPtr<void> SyncNextChangeset();
+
+        AsyncTaskPtr<void> SyncCacheChangeGroup(CacheChangeGroupPtr changeGroup);
+        AsyncTaskPtr<void> SyncCreation(CacheChangeGroupPtr changeGroup);
+        AsyncTaskPtr<void> SyncObjectModification(CacheChangeGroupPtr changeGroup);
+        AsyncTaskPtr<void> SyncFileModification(CacheChangeGroupPtr changeGroup);
+        AsyncTaskPtr<void> SyncObjectDeletion(CacheChangeGroupPtr changeGroup);
+
+        void HandleCreationError(WSErrorCR error, CacheChangeGroupPtr changeGroup, Utf8StringCR objectLabel);
+
+        void ReportProgress(double currentFileBytesUploaded, Utf8StringCR label) const;
+        void ReportFinalProgress() const;
+        ResponseGuardPtr CreateResponseGuard(Utf8StringCR objectLabel, bool reportProgress) const;
+
+        WSChangesetPtr BuildChangeset
+            (
+            IDataSourceCache& cache,
+            bmap<ObjectId, ECInstanceKey>& changesetIdMapOut,
+            bvector<CacheChangeGroup*>& changesetChangeGroupsOut
+            );
+
+        WSChangeset::Instance* AddChangeToChangeset
+            (
+            IDataSourceCache& cache,
+            WSChangeset& changeset,
+            CacheChangeGroupCR changeGroup,
+            bmap<ObjectId, ECInstanceKey>& changesetIdMapOut,
+            bool ensureChangedInstanceInRoot
+            );
+
+        BentleyStatus BuildSyncJson(IDataSourceCache& cache, CacheChangeGroupCR changeGroup, JsonValueR syncJsonOut) const;
+        BentleyStatus BuildSyncJsonForObjectCreation(IDataSourceCache& cache, CacheChangeGroupCR changeGroup, JsonValueR syncJsonOut) const;
+        BentleyStatus BuildSyncJsonForRelationshipCreation(IDataSourceCache& cache, ChangeManager::RelationshipChangeCR relationshipChange, JsonValueR syncJsonOut) const;
+
+        std::map<ECInstanceKey, Utf8String> ReadChangedRemoteIds(CacheChangeGroupCR changeGroup, WSCreateObjectResponseCR response) const;
+
+        JsonValuePtr ReadChangeProperties(IDataSourceCache& cache, WSChangeset::ChangeState state, ECInstanceKeyCR instance) const;
+        BentleyStatus ReadObjectProperties(IDataSourceCache& cache, ECInstanceKeyCR instanceKey, JsonValueR propertiesJsonOut) const;
+        BentleyStatus ReadObjectPropertiesForUpdate(IDataSourceCache& cache, ECInstanceKeyCR instanceKey, JsonValueR propertiesJsonOut) const;
+        BentleyStatus ReadObjectPropertiesForCreation(IDataSourceCache& cache, ECInstanceKeyCR instanceKey, JsonValueR propertiesJsonOut) const;
+
+        void RemoveCacheSpecificProperties(JsonValueR propertiesJson) const;
+        void RemoveReadOnlyProperties(JsonValueR propertiesJson, ECClassCR ecClass) const;
+        void RemoveCalculatedProperties(JsonValueR propertiesJson, ECClassCR ecClass) const;
+
+        void SetExistingInstanceInfoToJson(IDataSourceCache& cache, ECInstanceKeyCR instanceKey, JsonValueR json) const;
+        void SetChangedInstanceClassInfoToJson(IDataSourceCache& cache, IChangeManager::ObjectChangeCR change, JsonValueR json) const;
+        Utf8String GetChangeStateStr(IChangeManager::ChangeStatus changeStatus) const;
+        WSChangeset::ChangeState ToWSChangesetChangeState(IChangeManager::ChangeStatus status)const;
+
+        void RegisterFailedSync(IDataSourceCache& cache, CacheChangeGroupCR changeGroup, CachingDataSource::ErrorCR error, Utf8StringCR objectLabel);
+        void SetUpdatedInstanceKeyInCacheChangeGroups(ECInstanceKey oldKey, ECInstanceKey newKey);
+
+        static void RemoveEmptyMembersRecursively(JsonValueR jsonObject);
+        static void RemoveEmptyMembersRecursively(JsonValueR childJson, Utf8StringCR childMemberNameInParent, JsonValueR parentJson);
+
+    public:
+        SyncLocalChangesTask
+            (
+            CachingDataSourcePtr cachingDataSource,
+            std::shared_ptr<bset<ECInstanceKey>> objectsToSync,
+            SyncOptions options,
+            CachingDataSource::SyncProgressCallback&& onProgress,
+            ICancellationTokenPtr cancellationToken
+            );
+    };
+
+END_BENTLEY_WEBSERVICES_NAMESPACE