--- conflicted
+++ resolved
@@ -1,399 +1,391 @@
-/*--------------------------------------------------------------------------------------+
-|
-|     $Source: Cache/Util/ECInstanceKeyFilter.cpp $
-|
-|  $Copyright: (c) 2016 Bentley Systems, Incorporated. All rights reserved. $
-|
-+--------------------------------------------------------------------------------------*/
-
-#include <WebServices/Cache/Util/ECInstanceKeyFilter.h>
-
-#include <WebServices/Cache/Util/ECDbHelper.h>
-
-USING_NAMESPACE_BENTLEY_WEBSERVICES
-
-/*--------------------------------------------------------------------------------------+
-* @bsimethod
-+---------------+---------------+---------------+---------------+---------------+------*/
-ECInstanceKeyFilter::ECInstanceKeyFilter()
-    {
-    }
-
-<<<<<<< HEAD
-    auto sql = Utf8PrintfString(
-        "SELECT ECInstanceId FROM %s "
-        "WHERE InVirtualSet(?, ECInstanceId) AND %s",
-        ecClassP->GetECSqlName().c_str(),
-        whereClause.c_str());
-=======
-/*--------------------------------------------------------------------------------------+
-* @bsimethod
-+---------------+---------------+---------------+---------------+---------------+------*/
-ECInstanceKeyFilter::ECInstanceKeyFilter(ECClassCR ecClass, bool polymorphically)
-    {
-    m_classesToFilter.insert(&ecClass);
-    m_classFilterAdded = true;
-    m_filterClasesPolymorphically = polymorphically;
-    }
->>>>>>> 080165af
-
-/*--------------------------------------------------------------------------------------+
-* @bsimethod
-+---------------+---------------+---------------+---------------+---------------+------*/
-ECInstanceKeyFilter::ECInstanceKeyFilter(bset<ECClassCP> ecClasses, bool polymorphically)
-    {
-    m_classesToFilter = ecClasses;
-    m_classFilterAdded = true;
-    m_filterClasesPolymorphically = polymorphically;
-    }
-
-/*--------------------------------------------------------------------------------------+
-* @bsimethod
-+---------------+---------------+---------------+---------------+---------------+------*/
-void ECInstanceKeyFilter::SetLimit(int limit)
-    {
-    m_limit = limit;
-    }
-
-/*--------------------------------------------------------------------------------------+
-* @bsimethod
-+---------------+---------------+---------------+---------------+---------------+------*/
-bool ECInstanceKeyFilter::IsClassInFilter(ECClassCR ecClass)
-    {
-    if (!m_classFilterAdded)
-        return true;
-
-    for (auto searchClass : m_classesToFilter)
-        {
-        if (searchClass == nullptr)
-            continue;
-
-        if (m_filterClasesPolymorphically)
-            {
-            if (ecClass.Is(searchClass))
-                return true;
-            }
-        else
-            {
-            if (ecClass.GetId() == searchClass->GetId())
-                return true;
-            }
-        }
-
-    return false;
-    }
-
-/*--------------------------------------------------------------------------------------+
-* @bsimethod
-+---------------+---------------+---------------+---------------+---------------+------*/
-BentleyStatus ECInstanceKeyFilter::Filter
-(
-CacheTransactionCR txn, 
-const ECInstanceKeyMultiMap& instances, 
-ECInstanceKeyMultiMap& result,
-ICancellationTokenPtr ct
-)
-    {
-    for (auto start = instances.begin(), end = start; start != instances.end(); start = end)
-        {
-        if (ct && ct->IsCanceled())
-            return SUCCESS;
-
-        end = instances.upper_bound(start->first);
-
-        auto ecClass = txn.GetCache().GetAdapter().GetECClass(start->first);
-        if (ecClass == nullptr)
-            return ERROR;
-
-        if (!IsClassInFilter(*ecClass))
-            continue;
-
-        ECInstanceIdSet idSet;
-        for (auto it = start; it != end; it++)
-            {
-            idSet.insert(it->second);
-            }
-
-        if (SUCCESS != DoFilter(txn, *ecClass, idSet, result, ct))
-            return ERROR;
-        }
-
-    return SUCCESS;
-    }
-
-/*--------------------------------------------------------------------------------------+
-* @bsimethod
-+---------------+---------------+---------------+---------------+---------------+------*/
-BentleyStatus ECInstanceKeyFilter::Filter
-(
-CacheTransactionCR txn,
-ECClassCR ecClass,
-const bset<ECInstanceId>& instances,
-ECInstanceKeyMultiMap& result,
-ICancellationTokenPtr ct
-)
-    {
-    if (!IsClassInFilter(ecClass))
-        return SUCCESS;
-
-    ECInstanceIdSet idSet;
-    for (auto instanceId : instances)
-        idSet.insert(instanceId);
-
-    return DoFilter(txn, ecClass, idSet, result, ct);
-    }
-
-/*--------------------------------------------------------------------------------------+
-* @bsimethod
-+---------------+---------------+---------------+---------------+---------------+------*/
-BentleyStatus ECInstanceKeyFilter::DoFilter
-(
-CacheTransactionCR txn,
-ECClassCR ecClass,
-const ECInstanceIdSet& instances,
-ECInstanceKeyMultiMap& result,
-ICancellationTokenPtr ct
-)
-    {
-    // No Filters added
-    if (m_whereClauseCallbacks.empty())
-        {
-        for (auto instanceId : instances)
-            {
-            if (m_limit <= 0 || result.size() < m_limit)
-                result.insert({ecClass.GetId(), instanceId});
-            }
-
-        return SUCCESS;
-        }
-
-    AddTmpWhereClauseCallbacks(instances);
-
-    if (SUCCESS != BuildWhereClause(ecClass))
-        return ERROR;
-
-    if (SUCCESS != ExecuteDbQuery(txn, ecClass, result, ct))
-        return ERROR;
-
-    m_tmpWhereClauseCallbacks.clear();
-
-    return SUCCESS;
-    }
-
-/*--------------------------------------------------------------------------------------+
-* @bsimethod
-+---------------+---------------+---------------+---------------+---------------+------*/
-void ECInstanceKeyFilter::AddTmpWhereClauseCallbacks(const ECInstanceIdSet& instances)
-    {
-    m_tmpWhereClauseCallbacks.push_back([&] (ECClassCR ecClass, Utf8StringR outWhereClause, BindArgsCallback& outBindArgs)
-        {
-        outWhereClause = "InVirtualSet(? , ECInstanceId)";
-
-        outBindArgs = [&] (ECSqlStatement& statement, int firstArgIndex)
-            {
-            if (ECSqlStatus::Success == statement.BindInt64(firstArgIndex, (int64_t)&instances))
-                return SUCCESS;
-
-            return ERROR;
-            };
-
-        return SUCCESS;
-        });
-    }
-
-/*--------------------------------------------------------------------------------------+
-* @bsimethod
-+---------------+---------------+---------------+---------------+---------------+------*/
-BentleyStatus ECInstanceKeyFilter::BuildWhereClause(ECClassCR ecClass)
-    {
-    m_nextBindingIndex = 1;
-    m_whereClause = "";
-    m_bindArgsCallbacks.clear();
-
-    for (auto& callback : m_whereClauseCallbacks)
-        {
-        if (SUCCESS != AddWhereClauseSentence(ecClass, callback))
-            return ERROR;
-        }
-
-    for (auto& callback : m_tmpWhereClauseCallbacks)
-        {
-        if (SUCCESS != AddWhereClauseSentence(ecClass, callback))
-            return ERROR;
-        }
-
-    return SUCCESS;
-    }
-
-/*--------------------------------------------------------------------------------------+
-* @bsimethod
-+---------------+---------------+---------------+---------------+---------------+------*/
-BentleyStatus ECInstanceKeyFilter::AddWhereClauseSentence(ECClassCR ecClass, const WhereClauseCallback& whereClauseCallback)
-    {
-    Utf8String whereSentence;
-    BindArgsCallback bindArgsCallback;
-    if (SUCCESS != whereClauseCallback(ecClass, whereSentence, bindArgsCallback))
-        return ERROR;
-
-    if (whereSentence.empty())
-        return SUCCESS;
-
-    if (!m_whereClause.empty())
-        m_whereClause += " AND ";
-
-    m_whereClause += "(" + whereSentence + ")";
-
-    int bindingCount = (int)std::count(whereSentence.begin(), whereSentence.end(), '?');
-    if (bindingCount <= 0)
-        return SUCCESS;
-
-    m_bindArgsCallbacks.push_back(std::bind(bindArgsCallback, std::placeholders::_1, m_nextBindingIndex));
-
-    m_nextBindingIndex += bindingCount;
-
-    return SUCCESS;
-    }
-
-/*--------------------------------------------------------------------------------------+
-* @bsimethod
-+---------------+---------------+---------------+---------------+---------------+------*/
-BentleyStatus ECInstanceKeyFilter::ExecuteDbQuery
-(
-CacheTransactionCR txn,
-ECClassCR ecClass,
-ECInstanceKeyMultiMap& result,
-ICancellationTokenPtr ct
-)
-    {
-    auto sql = Utf8PrintfString(
-        "SELECT GetECClassId(), ECInstanceId FROM ONLY %s "
-        "WHERE %s",
-        ECSqlBuilder::ToECSqlSnippet(ecClass).c_str(),
-        m_whereClause.c_str());
-
-    if (m_limit > 0)
-        sql += Utf8PrintfString(" LIMIT %d", m_limit);
-
-    ECSqlStatement statement;
-    if (SUCCESS != txn.GetCache().GetAdapter().PrepareStatement(statement, sql))
-        return ERROR;
-
-    for (auto callback : m_bindArgsCallbacks)
-        {
-        if (SUCCESS != callback(statement))
-            return ERROR;
-        }
-
-    ECSqlStepStatus status;
-    while (ECSqlStepStatus::HasRow == (status = statement.Step()))
-        {
-        result.Insert(statement.GetValueId<ECClassId>(0), statement.GetValueId<ECInstanceId>(1));
-
-        if (ct && ct->IsCanceled())
-            return SUCCESS;
-        }
-
-    return ECSqlStepStatus::Done == status ? SUCCESS : ERROR;
-    }
-
-/*--------------------------------------------------------------------------------------+
-* @bsimethod
-+---------------+---------------+---------------+---------------+---------------+------*/
-void ECInstanceKeyFilter::AddLabelFilter(Utf8StringCR label)
-    {
-    m_whereClauseCallbacks.push_back([=] (ECClassCR ecClass, Utf8StringR outWhereClause, BindArgsCallback& outBindArgs)
-        {
-        ECPropertyCP property = ecClass.GetInstanceLabelProperty();
-        if (nullptr == property)
-            return ERROR;
-
-        Utf8String labelProperty(property->GetName());
-        if (labelProperty.empty())
-            return ERROR;
-
-        outWhereClause = labelProperty + " = ?";
-
-        outBindArgs = [=] (ECSqlStatement& statement, int firstArgIndex)
-            {
-            if (ECSqlStatus::Success == statement.BindText(firstArgIndex, label.c_str(), IECSqlBinder::MakeCopy::No))
-                return SUCCESS;
-
-            return ERROR;
-            };
-
-        return SUCCESS;
-        });
-    }
-
-/*--------------------------------------------------------------------------------------+
-* @bsimethod
-+---------------+---------------+---------------+---------------+---------------+------*/
-void ECInstanceKeyFilter::AddAnyPropertiesLikeFilter(bset<Utf8String> propertiesToSearch, Utf8StringCR searchTerm)
-    {
-    AddAnyPropertiesLikeFilter([=] (ECClassCR)
-        {
-        return propertiesToSearch;
-        }, searchTerm);
-    }
-
-/*--------------------------------------------------------------------------------------+
-* @bsimethod
-+---------------+---------------+---------------+---------------+---------------+------*/
-void ECInstanceKeyFilter::AddAnyPropertiesLikeFilter
-(
-const std::function<bset<Utf8String>(ECClassCR ecClass)>& propertiesToSearch,
-Utf8StringCR searchTerm
-)
-    {
-    m_whereClauseCallbacks.push_back([=] (ECClassCR ecClass, Utf8StringR outWhereClause, BindArgsCallback& outBindArgs)
-        {
-        auto properties = propertiesToSearch(ecClass);
-
-        for (Utf8StringCR property : properties)
-            {
-            if (!outWhereClause.empty())
-                {
-                outWhereClause += " OR ";
-                }
-
-            outWhereClause += "[" + property + "] LIKE ?";
-            }
-
-        outBindArgs = [=] (ECSqlStatement& statement, int firstArgIndex)
-            {
-            Utf8String searchValue = "%" + searchTerm + "%";
-
-            for (int i = 0; i < properties.size(); i++)
-                {
-                if (ECSqlStatus::Success != statement.BindText(firstArgIndex + i, searchValue.c_str(), IECSqlBinder::MakeCopy::Yes))
-                    return ERROR;
-                }
-            return SUCCESS;
-            };
-
-        return SUCCESS;
-        });
-    }
-
-/*--------------------------------------------------------------------------------------+
-* @bsimethod
-+---------------+---------------+---------------+---------------+---------------+------*/
-void ECInstanceKeyFilter::AddWhereClauseFilter(Utf8StringCR whereClause, const BindArgsCallback& bindArgsCallback)
-    {
-    m_whereClauseCallbacks.push_back([=] (ECClassCR ecClass, Utf8StringR outWhereClause, BindArgsCallback& outBindArgs)
-        {
-        outWhereClause = whereClause;
-
-        outBindArgs = bindArgsCallback;
-
-        return SUCCESS;
-        });
-    }
-
-/*--------------------------------------------------------------------------------------+
-* @bsimethod
-+---------------+---------------+---------------+---------------+---------------+------*/
-void ECInstanceKeyFilter::AddWhereClauseFilter(const WhereClauseCallback& whereClauseCallback)
-    {
-    m_whereClauseCallbacks.push_back(whereClauseCallback);
-    }+/*--------------------------------------------------------------------------------------+
+|
+|     $Source: Cache/Util/ECInstanceKeyFilter.cpp $
+|
+|  $Copyright: (c) 2016 Bentley Systems, Incorporated. All rights reserved. $
+|
++--------------------------------------------------------------------------------------*/
+
+#include <WebServices/Cache/Util/ECInstanceKeyFilter.h>
+
+#include <WebServices/Cache/Util/ECDbHelper.h>
+
+USING_NAMESPACE_BENTLEY_WEBSERVICES
+
+/*--------------------------------------------------------------------------------------+
+* @bsimethod
++---------------+---------------+---------------+---------------+---------------+------*/
+ECInstanceKeyFilter::ECInstanceKeyFilter()
+    {
+    }
+
+/*--------------------------------------------------------------------------------------+
+* @bsimethod
++---------------+---------------+---------------+---------------+---------------+------*/
+ECInstanceKeyFilter::ECInstanceKeyFilter(ECClassCR ecClass, bool polymorphically)
+    {
+    m_classesToFilter.insert(&ecClass);
+    m_classFilterAdded = true;
+    m_filterClasesPolymorphically = polymorphically;
+    }
+
+/*--------------------------------------------------------------------------------------+
+* @bsimethod
++---------------+---------------+---------------+---------------+---------------+------*/
+ECInstanceKeyFilter::ECInstanceKeyFilter(bset<ECClassCP> ecClasses, bool polymorphically)
+    {
+    m_classesToFilter = ecClasses;
+    m_classFilterAdded = true;
+    m_filterClasesPolymorphically = polymorphically;
+    }
+
+/*--------------------------------------------------------------------------------------+
+* @bsimethod
++---------------+---------------+---------------+---------------+---------------+------*/
+void ECInstanceKeyFilter::SetLimit(int limit)
+    {
+    m_limit = limit;
+    }
+
+/*--------------------------------------------------------------------------------------+
+* @bsimethod
++---------------+---------------+---------------+---------------+---------------+------*/
+bool ECInstanceKeyFilter::IsClassInFilter(ECClassCR ecClass)
+    {
+    if (!m_classFilterAdded)
+        return true;
+
+    for (auto searchClass : m_classesToFilter)
+        {
+        if (searchClass == nullptr)
+            continue;
+
+        if (m_filterClasesPolymorphically)
+            {
+            if (ecClass.Is(searchClass))
+                return true;
+            }
+        else
+            {
+            if (ecClass.GetId() == searchClass->GetId())
+                return true;
+            }
+        }
+
+    return false;
+    }
+
+/*--------------------------------------------------------------------------------------+
+* @bsimethod
++---------------+---------------+---------------+---------------+---------------+------*/
+BentleyStatus ECInstanceKeyFilter::Filter
+(
+CacheTransactionCR txn, 
+const ECInstanceKeyMultiMap& instances, 
+ECInstanceKeyMultiMap& result,
+ICancellationTokenPtr ct
+)
+    {
+    for (auto start = instances.begin(), end = start; start != instances.end(); start = end)
+        {
+        if (ct && ct->IsCanceled())
+            return SUCCESS;
+
+        end = instances.upper_bound(start->first);
+
+        auto ecClass = txn.GetCache().GetAdapter().GetECClass(start->first);
+        if (ecClass == nullptr)
+            return ERROR;
+
+        if (!IsClassInFilter(*ecClass))
+            continue;
+
+        ECInstanceIdSet idSet;
+        for (auto it = start; it != end; it++)
+            {
+            idSet.insert(it->second);
+            }
+
+        if (SUCCESS != DoFilter(txn, *ecClass, idSet, result, ct))
+            return ERROR;
+        }
+
+    return SUCCESS;
+    }
+
+/*--------------------------------------------------------------------------------------+
+* @bsimethod
++---------------+---------------+---------------+---------------+---------------+------*/
+BentleyStatus ECInstanceKeyFilter::Filter
+(
+CacheTransactionCR txn,
+ECClassCR ecClass,
+const bset<ECInstanceId>& instances,
+ECInstanceKeyMultiMap& result,
+ICancellationTokenPtr ct
+)
+    {
+    if (!IsClassInFilter(ecClass))
+        return SUCCESS;
+
+    ECInstanceIdSet idSet;
+    for (auto instanceId : instances)
+        idSet.insert(instanceId);
+
+    return DoFilter(txn, ecClass, idSet, result, ct);
+    }
+
+/*--------------------------------------------------------------------------------------+
+* @bsimethod
++---------------+---------------+---------------+---------------+---------------+------*/
+BentleyStatus ECInstanceKeyFilter::DoFilter
+(
+CacheTransactionCR txn,
+ECClassCR ecClass,
+const ECInstanceIdSet& instances,
+ECInstanceKeyMultiMap& result,
+ICancellationTokenPtr ct
+)
+    {
+    // No Filters added
+    if (m_whereClauseCallbacks.empty())
+        {
+        for (auto instanceId : instances)
+            {
+            if (m_limit <= 0 || result.size() < m_limit)
+                result.insert({ecClass.GetId(), instanceId});
+            }
+
+        return SUCCESS;
+        }
+
+    AddTmpWhereClauseCallbacks(instances);
+
+    if (SUCCESS != BuildWhereClause(ecClass))
+        return ERROR;
+
+    if (SUCCESS != ExecuteDbQuery(txn, ecClass, result, ct))
+        return ERROR;
+
+    m_tmpWhereClauseCallbacks.clear();
+
+    return SUCCESS;
+    }
+
+/*--------------------------------------------------------------------------------------+
+* @bsimethod
++---------------+---------------+---------------+---------------+---------------+------*/
+void ECInstanceKeyFilter::AddTmpWhereClauseCallbacks(const ECInstanceIdSet& instances)
+    {
+    m_tmpWhereClauseCallbacks.push_back([&] (ECClassCR ecClass, Utf8StringR outWhereClause, BindArgsCallback& outBindArgs)
+        {
+        outWhereClause = "InVirtualSet(? , ECInstanceId)";
+
+        outBindArgs = [&] (ECSqlStatement& statement, int firstArgIndex)
+            {
+            if (ECSqlStatus::Success == statement.BindInt64(firstArgIndex, (int64_t)&instances))
+                return SUCCESS;
+
+            return ERROR;
+            };
+
+        return SUCCESS;
+        });
+    }
+
+/*--------------------------------------------------------------------------------------+
+* @bsimethod
++---------------+---------------+---------------+---------------+---------------+------*/
+BentleyStatus ECInstanceKeyFilter::BuildWhereClause(ECClassCR ecClass)
+    {
+    m_nextBindingIndex = 1;
+    m_whereClause = "";
+    m_bindArgsCallbacks.clear();
+
+    for (auto& callback : m_whereClauseCallbacks)
+        {
+        if (SUCCESS != AddWhereClauseSentence(ecClass, callback))
+            return ERROR;
+        }
+
+    for (auto& callback : m_tmpWhereClauseCallbacks)
+        {
+        if (SUCCESS != AddWhereClauseSentence(ecClass, callback))
+            return ERROR;
+        }
+
+    return SUCCESS;
+    }
+
+/*--------------------------------------------------------------------------------------+
+* @bsimethod
++---------------+---------------+---------------+---------------+---------------+------*/
+BentleyStatus ECInstanceKeyFilter::AddWhereClauseSentence(ECClassCR ecClass, const WhereClauseCallback& whereClauseCallback)
+    {
+    Utf8String whereSentence;
+    BindArgsCallback bindArgsCallback;
+    if (SUCCESS != whereClauseCallback(ecClass, whereSentence, bindArgsCallback))
+        return ERROR;
+
+    if (whereSentence.empty())
+        return SUCCESS;
+
+    if (!m_whereClause.empty())
+        m_whereClause += " AND ";
+
+    m_whereClause += "(" + whereSentence + ")";
+
+    int bindingCount = (int)std::count(whereSentence.begin(), whereSentence.end(), '?');
+    if (bindingCount <= 0)
+        return SUCCESS;
+
+    m_bindArgsCallbacks.push_back(std::bind(bindArgsCallback, std::placeholders::_1, m_nextBindingIndex));
+
+    m_nextBindingIndex += bindingCount;
+
+    return SUCCESS;
+    }
+
+/*--------------------------------------------------------------------------------------+
+* @bsimethod
++---------------+---------------+---------------+---------------+---------------+------*/
+BentleyStatus ECInstanceKeyFilter::ExecuteDbQuery
+(
+CacheTransactionCR txn,
+ECClassCR ecClass,
+ECInstanceKeyMultiMap& result,
+ICancellationTokenPtr ct
+)
+    {
+    auto sql = Utf8PrintfString(
+        "SELECT GetECClassId(), ECInstanceId FROM ONLY %s "
+        "WHERE %s",
+        ECSqlBuilder::ToECSqlSnippet(ecClass).c_str(),
+        m_whereClause.c_str());
+
+    if (m_limit > 0)
+        sql += Utf8PrintfString(" LIMIT %d", m_limit);
+
+    ECSqlStatement statement;
+    if (SUCCESS != txn.GetCache().GetAdapter().PrepareStatement(statement, sql))
+        return ERROR;
+
+    for (auto callback : m_bindArgsCallbacks)
+        {
+        if (SUCCESS != callback(statement))
+            return ERROR;
+        }
+
+    ECSqlStepStatus status;
+    while (ECSqlStepStatus::HasRow == (status = statement.Step()))
+        {
+        result.Insert(statement.GetValueId<ECClassId>(0), statement.GetValueId<ECInstanceId>(1));
+
+        if (ct && ct->IsCanceled())
+            return SUCCESS;
+        }
+
+    return ECSqlStepStatus::Done == status ? SUCCESS : ERROR;
+    }
+
+/*--------------------------------------------------------------------------------------+
+* @bsimethod
++---------------+---------------+---------------+---------------+---------------+------*/
+void ECInstanceKeyFilter::AddLabelFilter(Utf8StringCR label)
+    {
+    m_whereClauseCallbacks.push_back([=] (ECClassCR ecClass, Utf8StringR outWhereClause, BindArgsCallback& outBindArgs)
+        {
+        ECPropertyCP property = ecClass.GetInstanceLabelProperty();
+        if (nullptr == property)
+            return ERROR;
+
+        Utf8String labelProperty(property->GetName());
+        if (labelProperty.empty())
+            return ERROR;
+
+        outWhereClause = labelProperty + " = ?";
+
+        outBindArgs = [=] (ECSqlStatement& statement, int firstArgIndex)
+            {
+            if (ECSqlStatus::Success == statement.BindText(firstArgIndex, label.c_str(), IECSqlBinder::MakeCopy::No))
+                return SUCCESS;
+
+            return ERROR;
+            };
+
+        return SUCCESS;
+        });
+    }
+
+/*--------------------------------------------------------------------------------------+
+* @bsimethod
++---------------+---------------+---------------+---------------+---------------+------*/
+void ECInstanceKeyFilter::AddAnyPropertiesLikeFilter(bset<Utf8String> propertiesToSearch, Utf8StringCR searchTerm)
+    {
+    AddAnyPropertiesLikeFilter([=] (ECClassCR)
+        {
+        return propertiesToSearch;
+        }, searchTerm);
+    }
+
+/*--------------------------------------------------------------------------------------+
+* @bsimethod
++---------------+---------------+---------------+---------------+---------------+------*/
+void ECInstanceKeyFilter::AddAnyPropertiesLikeFilter
+(
+const std::function<bset<Utf8String>(ECClassCR ecClass)>& propertiesToSearch,
+Utf8StringCR searchTerm
+)
+    {
+    m_whereClauseCallbacks.push_back([=] (ECClassCR ecClass, Utf8StringR outWhereClause, BindArgsCallback& outBindArgs)
+        {
+        auto properties = propertiesToSearch(ecClass);
+
+        for (Utf8StringCR property : properties)
+            {
+            if (!outWhereClause.empty())
+                {
+                outWhereClause += " OR ";
+                }
+
+            outWhereClause += "[" + property + "] LIKE ?";
+            }
+
+        outBindArgs = [=] (ECSqlStatement& statement, int firstArgIndex)
+            {
+            Utf8String searchValue = "%" + searchTerm + "%";
+
+            for (int i = 0; i < properties.size(); i++)
+                {
+                if (ECSqlStatus::Success != statement.BindText(firstArgIndex + i, searchValue.c_str(), IECSqlBinder::MakeCopy::Yes))
+                    return ERROR;
+                }
+            return SUCCESS;
+            };
+
+        return SUCCESS;
+        });
+    }
+
+/*--------------------------------------------------------------------------------------+
+* @bsimethod
++---------------+---------------+---------------+---------------+---------------+------*/
+void ECInstanceKeyFilter::AddWhereClauseFilter(Utf8StringCR whereClause, const BindArgsCallback& bindArgsCallback)
+    {
+    m_whereClauseCallbacks.push_back([=] (ECClassCR ecClass, Utf8StringR outWhereClause, BindArgsCallback& outBindArgs)
+        {
+        outWhereClause = whereClause;
+
+        outBindArgs = bindArgsCallback;
+
+        return SUCCESS;
+        });
+    }
+
+/*--------------------------------------------------------------------------------------+
+* @bsimethod
++---------------+---------------+---------------+---------------+---------------+------*/
+void ECInstanceKeyFilter::AddWhereClauseFilter(const WhereClauseCallback& whereClauseCallback)
+    {
+    m_whereClauseCallbacks.push_back(whereClauseCallback);
+    }