/*--------------------------------------------------------------------------------------+
 |
 |     $Source: Cache/Util/ECDbAdapter.cpp $
 |
 |  $Copyright: (c) 2016 Bentley Systems, Incorporated. All rights reserved. $
 |
 +--------------------------------------------------------------------------------------*/

#include <WebServices/Cache/Util/ECDbAdapter.h>
#include <WebServices/Cache/Util/ECDbHelper.h>

USING_NAMESPACE_BENTLEY_WEBSERVICES

/*--------------------------------------------------------------------------------------+
* @bsimethod                                                    Vincas.Razma    05/2013
+---------------+---------------+---------------+---------------+---------------+------*/
ECDbAdapter::ECDbAdapter(ObservableECDb& ecDb) :
m_ecDb(&ecDb),
m_inserters(ecDb),
m_statementCache(ecDb)
    {
    m_ecDb->RegisterSchemaChangeListener(this);
    }

/*--------------------------------------------------------------------------------------+
* @bsimethod                                                    Vincas.Razma    03/2015
+---------------+---------------+---------------+---------------+---------------+------*/
ECDbAdapter::~ECDbAdapter()
    {
    m_ecDb->UnRegisterSchemaChangeListener(this);
    }

/*--------------------------------------------------------------------------------------+
* @bsimethod                                                    Vincas.Razma    03/2015
+---------------+---------------+---------------+---------------+---------------+------*/
void ECDbAdapter::OnSchemaChanged()
    {
    m_inserters = ECSqlAdapterCache<ECInstanceInserter>(*m_ecDb);
    m_findRelationshipClassesStatement = nullptr;
    m_finder = nullptr;
    }

/*--------------------------------------------------------------------------------------+
* @bsimethod                                                    Vincas.Razma    05/2013
+---------------+---------------+---------------+---------------+---------------+------*/
ObservableECDb& ECDbAdapter::GetECDb()
    {
    return *m_ecDb;
    }

/*--------------------------------------------------------------------------------------+
* @bsimethod                                                    Vincas.Razma    01/2015
+---------------+---------------+---------------+---------------+---------------+------*/
ECInstanceFinder& ECDbAdapter::GetECInstanceFinder()
    {
    if (nullptr == m_finder)
        {
        m_finder = std::make_shared<ECInstanceFinder>(*m_ecDb);
        }
    return *m_finder;
    }

/*--------------------------------------------------------------------------------------+
* @bsimethod                                                    Vincas.Razma    07/2013
+---------------+---------------+---------------+---------------+---------------+------*/
ECSchemaCP ECDbAdapter::GetECSchema(Utf8StringCR schemaName)
    {
    return m_ecDb->Schemas().GetECSchema(schemaName.c_str());
    }

/*--------------------------------------------------------------------------------------+
* @bsimethod                                                    Vincas.Razma    07/2013
+---------------+---------------+---------------+---------------+---------------+------*/
bool ECDbAdapter::HasECSchema(Utf8StringCR schemaName)
    {
    return nullptr != GetECSchema(schemaName);
    }

/*--------------------------------------------------------------------------------------+
* @bsimethod                                                    Vincas.Razma    03/2014
+---------------+---------------+---------------+---------------+---------------+------*/
ECClassCP ECDbAdapter::GetECClass(Utf8StringCR schemaName, Utf8StringCR className)
    {
    return m_ecDb->Schemas().GetECClass(schemaName.c_str(), className.c_str());
    }

/*--------------------------------------------------------------------------------------+
* @bsimethod                                                    Vincas.Razma    06/2014
+---------------+---------------+---------------+---------------+---------------+------*/
ECClassCP ECDbAdapter::GetECClass(Utf8StringCR classKey)
    {
    Utf8String className;
    Utf8String schemaName;

    ECDbHelper::ParseECClassKey(classKey, schemaName, className);

    return GetECClass(schemaName, className);
    }

/*--------------------------------------------------------------------------------------+
* @bsimethod                                                    Vincas.Razma    06/2014
+---------------+---------------+---------------+---------------+---------------+------*/
ECClassCP ECDbAdapter::GetECClass(ECClassId classId)
    {
    return m_ecDb->Schemas().GetECClass(classId);
    }

/*--------------------------------------------------------------------------------------+
* @bsimethod                                                    Vincas.Razma    08/2014
+---------------+---------------+---------------+---------------+---------------+------*/
ECClassCP ECDbAdapter::GetECClass(ECInstanceKeyCR instanceKey)
    {
    return GetECClass(instanceKey.GetECClassId());
    }

/*--------------------------------------------------------------------------------------+
* @bsimethod                                                    Vincas.Razma    10/2014
+---------------+---------------+---------------+---------------+---------------+------*/
ECClassCP ECDbAdapter::GetECClass(ObjectIdCR objectId)
    {
    return GetECClass(objectId.schemaName, objectId.className);
    }

/*--------------------------------------------------------------------------------------+
* @bsimethod                                                    Vincas.Razma    10/2014
+---------------+---------------+---------------+---------------+---------------+------*/
bvector<ECClassCP> ECDbAdapter::GetECClasses(const ECInstanceKeyMultiMap& instanceMultiMap)
    {
    bset<ECClassCP> ecClasses;
    for (auto& pair : instanceMultiMap)
        {
        ECClassId ecClassId = pair.first;
        ECClassCP ecClass = GetECClass(ecClassId);
        BeAssert(ecClass != nullptr);
        ecClasses.insert(ecClass);
        }
    return bvector<ECClassCP>(ecClasses.begin(), ecClasses.end());
    }

/*--------------------------------------------------------------------------------------+
* @bsimethod                                                    Vincas.Razma    06/2014
+---------------+---------------+---------------+---------------+---------------+------*/
ECRelationshipClassCP ECDbAdapter::GetECRelationshipClass(Utf8StringCR classKey)
    {
    ECClassCP ecClass = GetECClass(classKey);
    if (nullptr == ecClass)
        {
        return nullptr;
        }
    return ecClass->GetRelationshipClassCP();
    }

/*--------------------------------------------------------------------------------------+
* @bsimethod                                                    Vincas.Razma    06/2014
+---------------+---------------+---------------+---------------+---------------+------*/
ECRelationshipClassCP ECDbAdapter::GetECRelationshipClass(ECClassId classId)
    {
    ECClassCP ecClass = GetECClass(classId);
    if (nullptr == ecClass)
        {
        return nullptr;
        }
    return ecClass->GetRelationshipClassCP();
    }

/*--------------------------------------------------------------------------------------+
* @bsimethod                                                    Vincas.Razma    06/2014
+---------------+---------------+---------------+---------------+---------------+------*/
ECRelationshipClassCP ECDbAdapter::GetECRelationshipClass(Utf8StringCR schemaName, Utf8StringCR className)
    {
    ECClassCP ecClass = GetECClass(schemaName, className);
    if (nullptr == ecClass)
        {
        return nullptr;
        }
    return ecClass->GetRelationshipClassCP();
    }

/*--------------------------------------------------------------------------------------+
* @bsimethod                                                    Vincas.Razma    08/2014
+---------------+---------------+---------------+---------------+---------------+------*/
ECRelationshipClassCP ECDbAdapter::GetECRelationshipClass(ECInstanceKeyCR instanceKey)
    {
    return GetECRelationshipClass(instanceKey.GetECClassId());
    }

/*--------------------------------------------------------------------------------------+
* @bsimethod                                                    Vincas.Razma    12/2014
+---------------+---------------+---------------+---------------+---------------+------*/
ECRelationshipClassCP ECDbAdapter::GetECRelationshipClass(ObjectIdCR objectId)
    {
    ECClassCP ecClass = GetECClass(objectId);
    if (nullptr == ecClass)
        {
        return nullptr;
        }
    return ecClass->GetRelationshipClassCP();
    }

/*--------------------------------------------------------------------------------------+
* @bsimethod                                                    Vincas.Razma    08/2015
+---------------+---------------+---------------+---------------+---------------+------*/
bool ECDbAdapter::DoesConstraintSupportECClass(ECRelationshipConstraintCR constraint, ECClassCR ecClass, bool allowPolymorphic)
    {
    for (auto constraintClass : constraint.GetClasses())
        {
        if ((!allowPolymorphic || !constraint.GetIsPolymorphic()) && &ecClass == constraintClass)
            {
            return true;
            }

        if (allowPolymorphic && constraint.GetIsPolymorphic() && ecClass.Is(constraintClass))
            {
            return true;
            }
        }
    return false;
    }

/*--------------------------------------------------------------------------------------+
* @bsimethod                                                    Mark.Uvari      10/2015
+---------------+---------------+---------------+---------------+---------------+------*/
int ECDbAdapter::FindDistanceFromBaseClass(ECClassCP ecClass, ECClassCP targetClass, int dist)
    {
    if (ecClass->GetName().Equals(targetClass->GetName()))
        {
        return dist; //Match found
        }
    else if (!ecClass->HasBaseClasses())
        {
        return -1; //Error: No match found
        }
    else
        {
        return FindDistanceFromBaseClass((*ecClass->GetBaseClasses().begin()), targetClass, ++dist);
        }
    }

/*--------------------------------------------------------------------------------------+
* @bsimethod                                                    Vincas.Razma    03/2015
+---------------+---------------+---------------+---------------+---------------+------*/
bvector<ECRelationshipClassCP> ECDbAdapter::FindRelationshipClasses(ECClassId sourceClassId, ECClassId targetClassId)
    {
    // Doing ECDb query is 3-6 times faster than loading schema to memory. However, schema loading is done once.
    // If this method needs to be called multiple times, then its faster to use schema approach.

    bvector<ECRelationshipClassCP> classes;

    if (nullptr == m_findRelationshipClassesStatement)
        {
        // SQL supplied by Affan Khan
<<<<<<< HEAD
        Utf8CP sql = R"(
        WITH RECURSIVE 
            RelationshipConstraintClasses (RelationshipClassId, RelationshipEnd, IsPolymorphic, ClassId, NestingLevel) AS
            (
            SELECT RC.RelationshipClassId, RC.RelationshipEnd, RC.IsPolymorphic, RCC.ClassId, 0
                FROM ec_RelationshipConstraint RC
                INNER JOIN ec_RelationshipConstraintClass RCC
                    ON  RC.Id = RCC.ConstraintId
            UNION
            SELECT RCC.RelationshipClassId, RCC.RelationshipEnd, RCC.IsPolymorphic, BC.ClassId, NestingLevel + 1
                FROM RelationshipConstraintClasses RCC
                INNER JOIN ec_ClassHasBaseClasses BC ON BC.BaseClassId = RCC.ClassId
                WHERE RCC.IsPolymorphic = 1
                ORDER BY 2 DESC
            )
        SELECT SRC.RelationshipClassId
            FROM RelationshipConstraintClasses SRC
            INNER JOIN RelationshipConstraintClasses TRG 
                ON SRC.RelationshipClassId = TRG.RelationshipClassId
            WHERE
                SRC.RelationshipEnd = 0
                AND SRC.ClassId = ?
                AND TRG.RelationshipEnd = 1
                AND TRG.ClassId = ? )";
=======
        Utf8CP sql = R"(WITH RECURSIVE
           RelationshipConstraintClasses (ECClassId, ECRelationshipEnd, IsPolymorphic, RelationECClassId, NestingLevel) AS
           (
           SELECT  RC.ECClassId, RCC.ECRelationshipEnd, RC.IsPolymorphic, RCC.RelationECClassId, 0
               FROM ec_RelationshipConstraint RC
                   INNER JOIN ec_RelationshipConstraintClass RCC ON RC.ECClassId = RCC.ECClassId  AND RC.[ECRelationshipEnd] = RCC.[ECRelationshipEnd]
           UNION
           SELECT RCC.ECClassId, RCC.ECRelationshipEnd, RCC.IsPolymorphic, BC.ECClassId, NestingLevel + 1
               FROM RelationshipConstraintClasses RCC
                   INNER JOIN ec_BaseClass BC ON BC.BaseECClassId = RCC.RelationECClassId
               WHERE RCC.IsPolymorphic = 1
               ORDER BY 2 DESC
           )
        SELECT DISTINCT SRC.ECClassId
           FROM RelationshipConstraintClasses SRC
           INNER JOIN   RelationshipConstraintClasses TRG ON SRC.ECClassId = TRG.ECClassId
                WHERE SRC.RelationECClassId = ? AND TRG.RelationECClassId = ? )";
>>>>>>> c39e478c

        m_findRelationshipClassesStatement = std::make_shared<Statement>();

        BeSQLite::DbResult status;
        if (BeSQLite::DbResult::BE_SQLITE_OK != (status = m_findRelationshipClassesStatement->Prepare(*m_ecDb, sql)))
            {
            BeAssert(false);
            return classes;
            }
        }
    else
        {
        m_findRelationshipClassesStatement->Reset();
        m_findRelationshipClassesStatement->ClearBindings();
        }

    m_findRelationshipClassesStatement->BindId(1, sourceClassId);
    m_findRelationshipClassesStatement->BindId(2, targetClassId);

    BeSQLite::DbResult status;
    while (BeSQLite::DbResult::BE_SQLITE_ROW == (status = m_findRelationshipClassesStatement->Step()))
        {
        classes.push_back(GetECRelationshipClass(m_findRelationshipClassesStatement->GetValueId<ECClassId>(0)));
        }

    return classes;
    }

/*--------------------------------------------------------------------------------------+
* @bsimethod                                                    Mark.Uvari      04/2015
+---------------+---------------+---------------+---------------+---------------+------*/
bvector<ECRelationshipClassCP> ECDbAdapter::FindRelationshipClassesWithSource(ECClassId endClassId, Utf8String schemaName)
    {
    bvector<ECRelationshipClassCP> classes;

    ECClassCP endClass = GetECClass(endClassId);
    ECSchemaCP schema = GetECSchema(schemaName);

    if (schema == nullptr || endClass == nullptr)
        {
        return classes;
        }

    for (ECClassCP ecClass : schema->GetClasses())
        {
        ECRelationshipClassCP relClass = ecClass->GetRelationshipClassCP();
        if (nullptr == relClass)
            continue;

        if (DoesConstraintSupportECClass(relClass->GetSource(), *endClass, true) ||
            DoesConstraintSupportECClass(relClass->GetTarget(), *endClass, true))
            {
            classes.push_back(relClass);
            }
        }

    return classes;
    }

/*--------------------------------------------------------------------------------------+
* @bsimethod                                                    Mark.Uvari      04/2015
+---------------+---------------+---------------+---------------+---------------+------*/
bvector<ECRelationshipClassCP> ECDbAdapter::FindRelationshipClassesInSchema(ECClassId sourceClassId, ECClassId targetClassId, Utf8String schemaName)
    {
    bvector<ECRelationshipClassCP> classes;

    ECClassCP sourceClass = GetECClass(sourceClassId);
    ECClassCP targetClass = GetECClass(targetClassId);
    ECSchemaCP schema = GetECSchema(schemaName);

    if (schema == nullptr || sourceClass == nullptr || targetClass == nullptr)
        {
        return classes;
        }

    for (ECClassCP ecClass : schema->GetClasses())
        {
        ECRelationshipClassCP relClass = ecClass->GetRelationshipClassCP();
        if (nullptr == relClass)
            continue;

        if ((DoesConstraintSupportECClass(relClass->GetSource(), *sourceClass, true) &&
            DoesConstraintSupportECClass(relClass->GetTarget(), *targetClass, true)) ||
            (DoesConstraintSupportECClass(relClass->GetSource(), *targetClass, true) &&
            DoesConstraintSupportECClass(relClass->GetTarget(), *sourceClass, true)))
            {
            classes.push_back(relClass);
            }
        }

    return classes;
    }

/*--------------------------------------------------------------------------------------+
* @bsimethod                                                    Vincas.Razma    03/2015
+---------------+---------------+---------------+---------------+---------------+------*/
ECRelationshipClassCP ECDbAdapter::FindRelationshipClassWithSource(ECClassId sourceClassId, ECClassId targetClassId)
    {
    ECRelationshipClassCP relClass = nullptr;

    ECClassCP sourceClass = GetECClass(sourceClassId);
    if (sourceClass == nullptr)
        {
        return nullptr;
        }

    for (ECRelationshipClassCP candidateRelClass : FindRelationshipClasses(sourceClassId, targetClassId))
        {
        if (candidateRelClass->GetStrengthDirection() == ECRelatedInstanceDirection::Forward 
            && DoesConstraintSupportECClass(candidateRelClass->GetSource(), *sourceClass, false)
            || candidateRelClass->GetStrengthDirection() == ECRelatedInstanceDirection::Backward
            && DoesConstraintSupportECClass(candidateRelClass->GetTarget(), *sourceClass, false))
            {
            if (relClass != nullptr)
                {
                // Duplicate found
                return nullptr;
                }
            relClass = candidateRelClass;
            }
        }

    return relClass;
    }

/*--------------------------------------------------------------------------------------+
* @bsimethod                                                    Jeremy.Fisher   03/2015
+---------------+---------------+---------------+---------------+---------------+------*/
ECRelationshipClassCP ECDbAdapter::FindRelationshipClassWithTarget(ECClassId sourceClassId, ECClassId targetClassId)
    {
    ECRelationshipClassCP relClass = nullptr;

    ECClassCP targetClass = GetECClass(targetClassId);
    if (targetClass == nullptr)
        {
        return nullptr;
        }

    for (ECRelationshipClassCP candidateRelClass : FindRelationshipClasses(sourceClassId, targetClassId))
        {
        if (candidateRelClass->GetStrengthDirection() == ECRelatedInstanceDirection::Forward
            && DoesConstraintSupportECClass(candidateRelClass->GetTarget(), *targetClass, false)
            || candidateRelClass->GetStrengthDirection() == ECRelatedInstanceDirection::Backward
            && DoesConstraintSupportECClass(candidateRelClass->GetSource(), *targetClass, false))
            {
            if (relClass != nullptr)
                {
                // Duplicate found
                return nullptr;
                }
            relClass = candidateRelClass;
            }
        }

    return relClass;
    }

/*--------------------------------------------------------------------------------------+
* @bsimethod                                                    Mark.Uvari    10/2015
+---------------+---------------+---------------+---------------+---------------+------*/
ECRelationshipClassCP ECDbAdapter::FindClosestRelationshipClassWithSource(ECClassId sourceClassId, ECClassId targetClassId)
    {
    ECRelationshipClassCP relClass = nullptr;

    ECClassCP sourceClass = GetECClass(sourceClassId);
    ECClassCP targetClass = GetECClass(targetClassId);
    if (sourceClass == nullptr || targetClass == nullptr)
        {
        return nullptr;
        }

    int relClassDist = INT_MAX;
    for (ECRelationshipClassCP candidateRelClass : FindRelationshipClasses(sourceClassId, targetClassId))
        {
        bvector<ECClassP> candidateClasses;

        if (candidateRelClass->GetStrengthDirection() == ECRelatedInstanceDirection::Backward 
                    && DoesConstraintSupportECClass(candidateRelClass->GetTarget(), *sourceClass, true))
            candidateClasses = candidateRelClass->GetSource().GetClasses();           
        else if (candidateRelClass->GetStrengthDirection() == ECRelatedInstanceDirection::Forward 
                    && DoesConstraintSupportECClass(candidateRelClass->GetSource(), *sourceClass, true))
            candidateClasses = candidateRelClass->GetTarget().GetClasses();

        for (auto candClass : candidateClasses)
            {
            //Find closest distance from inherited class
            int dist = FindDistanceFromBaseClass(targetClass, candClass);
            if (dist >= 0 && dist < relClassDist)
                {
                relClass = candidateRelClass;
                relClassDist = dist;
                }
            }
        }

    return relClass;
    }

/*--------------------------------------------------------------------------------------+
* @bsimethod                                                    Vincas.Razma    11/2013
+---------------+---------------+---------------+---------------+---------------+------*/
ECInstanceKey ECDbAdapter::GetInstanceKeyFromJsonInstance(JsonValueCR ecInstanceJson)
    {
    ECClassCP ecClass = GetECClass(ecInstanceJson["$ECClassKey"].asString());
    if (nullptr == ecClass)
        {
        return ECInstanceKey();
        }
    ECInstanceId ecId = ECDbHelper::ECInstanceIdFromJsonInstance(ecInstanceJson);
    return ECInstanceKey(ecClass->GetId(), ecId);
    }

/*--------------------------------------------------------------------------------------+
* @bsimethod                                                    Vincas.Razma    05/2013
+---------------+---------------+---------------+---------------+---------------+------*/
BentleyStatus ECDbAdapter::ExtractJsonInstanceArrayFromStatement(ECSqlStatement& statement, ECClassCP ecClass, JsonValueR jsonInstancesArrayOut, ICancellationTokenPtr ct)
    {
    if (ct && ct->IsCanceled())
        {
        return ERROR;
        }

    Utf8String className(ecClass->GetName());

    JsonECSqlSelectAdapter adapter(statement, JsonECSqlSelectAdapter::FormatOptions(ECValueFormat::RawNativeValues));

    DbResult status;
    while (BE_SQLITE_ROW == (status = statement.Step()))
        {
        if (ct && ct->IsCanceled())
            {
            return ERROR;
            }

        JsonValueR currentObj = jsonInstancesArrayOut.append(Json::objectValue);

        if (!adapter.GetRowInstance(currentObj, ecClass->GetId()))
            {
            return ERROR;
            }
        }

    if (BE_SQLITE_DONE != status)
        {
        return ERROR;
        }

    return SUCCESS;
    }

/*--------------------------------------------------------------------------------------+
* @bsimethod                                                    Vincas.Razma    05/2013
+---------------+---------------+---------------+---------------+---------------+------*/
BentleyStatus ECDbAdapter::ExtractJsonInstanceFromStatement(ECSqlStatement& statement, ECClassCP ecClass, JsonValueR jsonInstanceOut)
    {
    Utf8String className(ecClass->GetName());

    if (BE_SQLITE_ROW != statement.Step())
        {
        jsonInstanceOut = Json::Value::null;
        return ERROR;
        }

    JsonECSqlSelectAdapter adapter(statement, JsonECSqlSelectAdapter::FormatOptions(ECValueFormat::RawNativeValues));
    if (!adapter.GetRowInstance(jsonInstanceOut, ecClass->GetId()))
        {
        return ERROR;
        }

    return SUCCESS;
    }

/*--------------------------------------------------------------------------------------+
* @bsimethod                                                    Vincas.Razma    05/2013
+---------------+---------------+---------------+---------------+---------------+------*/
BentleyStatus ECDbAdapter::ExtractECIdsFromStatement
(
ECSqlStatement& statement,
int ecInstanceIdcolumn,
bvector<ECInstanceId>& ecIdsOut,
ICancellationTokenPtr ct
)
    {
    DbResult status;
    while (BE_SQLITE_ROW == (status = statement.Step()))
        {
        if (ct && ct->IsCanceled())
            {
            return ERROR;
            }
        ecIdsOut.push_back(statement.GetValueId<ECInstanceId>(ecInstanceIdcolumn));
        }
    return SUCCESS;
    }

/*--------------------------------------------------------------------------------------+
* @bsimethod                                             Vytenis.Navalinskas    01/2015
+---------------+---------------+---------------+---------------+---------------+------*/
BentleyStatus ECDbAdapter::ExtractECInstanceKeyMultiMapFromStatement
(
ECSqlStatement& statement,
int ecInstanceIdcolumn,
ECClassId classId,
ECInstanceKeyMultiMap& keysOut,
ICancellationTokenPtr ct
)
    {
    DbResult status;
    while (BE_SQLITE_ROW == (status = statement.Step()))
        {
        if (ct && ct->IsCanceled())
            {
            return ERROR;
            }
        keysOut.Insert(classId, statement.GetValueId<ECInstanceId>(ecInstanceIdcolumn));
        }
    return SUCCESS;
    }

/*--------------------------------------------------------------------------------------+
* @bsimethod                                                    Vincas.Razma    05/2013
+---------------+---------------+---------------+---------------+---------------+------*/
BentleyStatus ECDbAdapter::PrepareStatement(ECSqlStatement& statement, Utf8StringCR ecsql)
    {
    ECSqlStatus status = statement.Prepare(*m_ecDb, ecsql.c_str());
    if (ECSqlStatus::Success != status)
        {
        BeAssert(false && "Failed to prepare statement");
        return ERROR;
        }
    return SUCCESS;
    }

/*--------------------------------------------------------------------------------------+
* @bsimethod                                                    Vincas.Razma    10/2013
+---------------+---------------+---------------+---------------+---------------+------*/
BentleyStatus ECDbAdapter::BindParameters(ECSqlStatement& statement, const bvector<Utf8String>& parameters, IECSqlBinder::MakeCopy makeCopy)
    {
    int parameterIndex = 0;
    for (Utf8StringCR parameter : parameters)
        {
        ++parameterIndex;
        ECSqlStatus status = statement.BindText(parameterIndex, parameter.c_str(), makeCopy);
        if (ECSqlStatus::Success != status)
            {
            BeAssert(false);
            return ERROR;
            }
        }
    return SUCCESS;
    }

/*--------------------------------------------------------------------------------------+
* @bsimethod                                                    Vincas.Razma    01/2013
+---------------+---------------+---------------+---------------+---------------+------*/
int ECDbAdapter::CountClassInstances(ECClassCP ecClass)
    {
    if (nullptr == ecClass)
        {
        return 0;
        }

    Utf8String ecsql = "SELECT NULL FROM ONLY " + ecClass->GetECSqlName();

    ECSqlStatement statement;
    if (SUCCESS != PrepareStatement(statement, ecsql))
        {
        return 0;
        }

    int count = 0;
    while (BE_SQLITE_ROW == statement.Step())
        {
        count++;
        }
    return count;
    }

/*--------------------------------------------------------------------------------------+
* @bsimethod                                                    Vincas.Razma    01/2013
+---------------+---------------+---------------+---------------+---------------+------*/
ECInstanceId ECDbAdapter::FindInstance(ECClassCP ecClass, Utf8CP whereClause)
    {
    if (nullptr == ecClass)
        {
        return ECInstanceId();
        }

    Utf8String ecsql = "SELECT ECInstanceId FROM ONLY " + ecClass->GetECSqlName() + " ";
    if (nullptr != whereClause)
        {
        ecsql += "WHERE " + Utf8String(whereClause) + " ";
        }
    ecsql += "LIMIT 1 ";

    ECSqlStatement statement;
    if (SUCCESS != PrepareStatement(statement, ecsql))
        {
        return ECInstanceId();
        }

    if (BE_SQLITE_ROW != statement.Step())
        {
        return ECInstanceId();
        }

    return statement.GetValueId<ECInstanceId>(0);
    }

/*--------------------------------------------------------------------------------------+
* @bsimethod                                                    Vincas.Razma    06/2013
+---------------+---------------+---------------+---------------+---------------+------*/
bset<ECInstanceId> ECDbAdapter::FindInstances(ECClassCP ecClass, Utf8CP whereClause)
    {
    bset<ECInstanceId> ids;

    Utf8String ecsql = "SELECT ECInstanceId FROM ONLY " + ecClass->GetECSqlName() + " ";
    if (nullptr != whereClause)
        {
        ecsql += "WHERE " + Utf8String(whereClause);
        }

    ECSqlStatement statement;
    if (SUCCESS != PrepareStatement(statement, ecsql))
        {
        return ids;
        }

    while (BE_SQLITE_ROW == statement.Step())
        {
        ids.insert(statement.GetValueId<ECInstanceId>(0));
        }

    return ids;
    }

/*--------------------------------------------------------------------------------------+
* @bsimethod                                                    Vincas.Razma    10/2014
+---------------+---------------+---------------+---------------+---------------+------*/
BentleyStatus ECDbAdapter::GetJsonInstance(JsonValueR objectOut, ECInstanceKeyCR instanceKey)
    {
    return GetJsonInstance(objectOut, GetECClass(instanceKey.GetECClassId()), instanceKey.GetECInstanceId());
    }

/*--------------------------------------------------------------------------------------+
* @bsimethod                                                    Vincas.Razma    01/2013
+---------------+---------------+---------------+---------------+---------------+------*/
BentleyStatus ECDbAdapter::GetJsonInstance(JsonValueR jsonOut, ECClassCP ecClass, ECInstanceId ecId)
    {
    Utf8String ecsql = "SELECT * FROM ONLY " + ecClass->GetECSqlName() + " WHERE ECInstanceId = ? LIMIT 1 ";

    ECSqlStatement statement;
    if (SUCCESS != PrepareStatement(statement, ecsql))
        {
        return ERROR;
        }

    statement.BindId(1, ecId);

    return ExtractJsonInstanceFromStatement(statement, ecClass, jsonOut);
    }

/*--------------------------------------------------------------------------------------+
* @bsimethod                                                    Vincas.Razma    02/2013
+---------------+---------------+---------------+---------------+---------------+------*/
BentleyStatus ECDbAdapter::GetJsonInstance(JsonValueR objectOut, ECClassCP ecClass, Utf8CP whereClause, Utf8CP select)
    {
    Utf8String ecsql;
    if (nullptr != select)
        {
        ecsql = "SELECT " + Utf8String(select) + " ";
        }
    else
        {
        ecsql = "SELECT * ";
        }

    ecsql += "FROM ONLY " + ecClass->GetECSqlName() + " ";

    if (nullptr != whereClause)
        {
        ecsql += "WHERE " + Utf8String(whereClause);
        }

    ECSqlStatement statement;
    if (SUCCESS != PrepareStatement(statement, ecsql))
        {
        return ERROR;
        }

    return ExtractJsonInstanceFromStatement(statement, ecClass, objectOut);
    }

/*--------------------------------------------------------------------------------------+
* @bsimethod                                                    Vincas.Razma    01/2013
+---------------+---------------+---------------+---------------+---------------+------*/
BentleyStatus ECDbAdapter::GetJsonInstances(JsonValueR jsonOut, ECClassCP ecClass, Utf8CP whereClause, ICancellationTokenPtr ct)
    {
    Utf8String ecsql = "SELECT * FROM ONLY " + ecClass->GetECSqlName() + " ";
    if (whereClause != nullptr)
        {
        ecsql += "WHERE " + Utf8String(whereClause);
        }

    ECSqlStatement statement;
    PrepareStatement(statement, ecsql);

    return GetJsonInstances(jsonOut, ecClass, statement, ct);
    }

/*--------------------------------------------------------------------------------------+
* @bsimethod                                                    Vincas.Razma    01/2014
+---------------+---------------+---------------+---------------+---------------+------*/
BentleyStatus ECDbAdapter::GetJsonInstances
(
JsonValueR jsonOut,
ECClassCP ecClass,
ECSqlStatement& statement,
ICancellationTokenPtr ct
)
    {
    return ExtractJsonInstanceArrayFromStatement(statement, ecClass, jsonOut, ct);
    }

/*--------------------------------------------------------------------------------------+
* @bsimethod                                                    Vincas.Razma    01/2013
+---------------+---------------+---------------+---------------+---------------+------*/
ECInstanceKey ECDbAdapter::RelateInstances(ECRelationshipClassCP relClass, ECInstanceKeyCR source, ECInstanceKeyCR target)
    {
    if (nullptr == relClass)
        {
        return ECInstanceKey();
        }

    if (!source.IsValid() || !target.IsValid())
        {
        return ECInstanceKey(relClass->GetId(), ECInstanceId());
        }

    // EC Preffered way for checking existing relationship (don't rely on INSERT_ConstraintViolation)
    ECInstanceKey relationshipKey = FindRelationship(relClass, source, target);
    if (relationshipKey.IsValid())
        {
        return relationshipKey;
        }

    Utf8PrintfString key("RelateInstances:%llu", relClass->GetId().GetValue());
    auto statement = m_statementCache.GetPreparedStatement(key, [&]
        {
        return Utf8PrintfString(
            "INSERT INTO %s (SourceECClassId, SourceECInstanceId, TargetECClassId, TargetECInstanceId) VALUES (?,?,?,?)",
            relClass->GetECSqlName().c_str()
            );
        });

    statement->BindId(1, source.GetECClassId());
    statement->BindId(2, source.GetECInstanceId());
    statement->BindId(3, target.GetECClassId());
    statement->BindId(4, target.GetECInstanceId());

    if (BE_SQLITE_DONE != statement->Step(relationshipKey))
        {
        return ECInstanceKey(relClass->GetId(), ECInstanceId());
        }

    return relationshipKey;
    }

/*--------------------------------------------------------------------------------------+
* @bsimethod                                                    Vincas.Razma    01/2014
+---------------+---------------+---------------+---------------+---------------+------*/
ECInstanceKey ECDbAdapter::FindRelationship(ECRelationshipClassCP relClass, ECInstanceKeyCR source, ECInstanceKeyCR target)
    {
    if (nullptr == relClass)
        {
        return ECInstanceKey();
        }

    if (!source.IsValid() || !target.IsValid())
        {
        return ECInstanceKey(relClass->GetId(), ECInstanceId());
        }

    Utf8PrintfString key("FindRelationship:%llu", relClass->GetId().GetValue());
    auto statement = m_statementCache.GetPreparedStatement(key, [&]
        {
        return  Utf8PrintfString(
            "SELECT ECInstanceId "
            "FROM ONLY %s "
            "WHERE SourceECClassId = ? AND SourceECInstanceId = ? AND TargetECClassId = ? AND TargetECInstanceId = ? "
            "LIMIT 1 ",
            relClass->GetECSqlName().c_str()
            );
        });

    statement->BindId(1, source.GetECClassId());
    statement->BindId(2, source.GetECInstanceId());
    statement->BindId(3, target.GetECClassId());
    statement->BindId(4, target.GetECInstanceId());

    if (BE_SQLITE_ROW != statement->Step())
        {
        return ECInstanceKey(relClass->GetId(), ECInstanceId());
        }

    return ECInstanceKey(relClass->GetId(), statement->GetValueId<ECInstanceId>(0));
    }

/*--------------------------------------------------------------------------------------+
* @bsimethod                                                    Vincas.Razma    01/2014
+---------------+---------------+---------------+---------------+---------------+------*/
bool ECDbAdapter::HasRelationship(ECRelationshipClassCP relClass, ECInstanceKeyCR source, ECInstanceKeyCR target)
    {
    return FindRelationship(relClass, source, target).IsValid();
    }

/*--------------------------------------------------------------------------------------+
* @bsimethod                                                    Vincas.Razma    02/2013
+---------------+---------------+---------------+---------------+---------------+------*/
BentleyStatus ECDbAdapter::DeleteRelationship(ECRelationshipClassCP relClass, ECInstanceKeyCR source, ECInstanceKeyCR target)
    {
    // TODO: not optmized, deletes not direclty
    ECInstanceKey relationship = FindRelationship(relClass, source, target);
    if (!relationship.IsValid())
        {
        // Nothing to delete
        return SUCCESS;
        }

    ECInstanceKeyMultiMap instances;
    instances.Insert(relationship.GetECClassId(), relationship.GetECInstanceId());

    return DeleteInstances(instances);
    }

/*--------------------------------------------------------------------------------------+
* @bsimethod                                                    Vincas.Razma    02/2013
+---------------+---------------+---------------+---------------+---------------+------*/
BentleyStatus ECDbAdapter::GetRelatedTargetIds(ECRelationshipClassCP relClass, ECInstanceKeyCR source, ECClassCP targetClass, bvector<ECInstanceId>& ecIdsOut)
    {
    ECClassCP sourceClass = GetECClass(source);

    if (nullptr == sourceClass || nullptr == targetClass || nullptr == relClass || !source.IsValid())
        {
        return ERROR;
        }

    Utf8String ecsql =
        "SELECT t.ECInstanceId "
        "FROM ONLY " + targetClass->GetECSqlName() + " t "
        "JOIN ONLY " + sourceClass->GetECSqlName() + " s "
        "USING " + relClass->GetECSqlName() + " BACKWARD "
        "WHERE s.ECInstanceId = ? ";

    ECSqlStatement statement;
    if (SUCCESS != PrepareStatement(statement, ecsql))
        {
        return ERROR;
        }

    statement.BindId(1, source.GetECInstanceId());

    return ExtractECIdsFromStatement(statement, 0, ecIdsOut);
    }

/*--------------------------------------------------------------------------------------+
* @bsimethod                                                    Vincas.Razma    02/2013
+---------------+---------------+---------------+---------------+---------------+------*/
BentleyStatus ECDbAdapter::GetRelatedSourceIds(ECRelationshipClassCP relClass, ECClassCP sourceClass, bvector<ECInstanceId>& ecIdsOut, ECInstanceKeyCR target)
    {
    ECClassCP targetClass = GetECClass(target);

    if (nullptr == sourceClass || nullptr == targetClass || nullptr == relClass || !target.IsValid())
        {
        return ERROR;
        }

    Utf8String ecsql =
        "SELECT s.ECInstanceId "
        "FROM ONLY " + sourceClass->GetECSqlName() + " s "
        "JOIN ONLY " + targetClass->GetECSqlName() + " t "
        "USING " + relClass->GetECSqlName() + " FORWARD "
        "WHERE t.ECInstanceId = ? ";

    ECSqlStatement statement;
    if (SUCCESS != PrepareStatement(statement, ecsql))
        {
        return ERROR;
        }

    statement.BindId(1, target.GetECInstanceId());

    return ExtractECIdsFromStatement(statement, 0, ecIdsOut);
    }

/*--------------------------------------------------------------------------------------+
* @bsimethod                                                    Vincas.Razma    02/2013
+---------------+---------------+---------------+---------------+---------------+------*/
BentleyStatus ECDbAdapter::GetJsonRelatedSources(JsonValueR arrayOut, ECRelationshipClassCP relClass, ECClassCP sourceClass, ECInstanceKeyCR target)
    {
    ECClassCP targetClass = GetECClass(target);

    if (nullptr == sourceClass || nullptr == targetClass || nullptr == relClass || !target.IsValid())
        {
        return ERROR;
        }

    Utf8String ecsql =
        "SELECT s.* "
        "FROM ONLY " + sourceClass->GetECSqlName() + " s "
        "JOIN ONLY " + targetClass->GetECSqlName() + " t "
        "USING " + relClass->GetECSqlName() + " FORWARD "
        "WHERE t.ECInstanceId = ? ";

    ECSqlStatement statement;
    if (SUCCESS != PrepareStatement(statement, ecsql))
        {
        return ERROR;
        }

    statement.BindId(1, target.GetECInstanceId());

    return ExtractJsonInstanceArrayFromStatement(statement, sourceClass, arrayOut);
    }

/*--------------------------------------------------------------------------------------+
* @bsimethod                                                    Vincas.Razma    02/2013
+---------------+---------------+---------------+---------------+---------------+------*/
BentleyStatus ECDbAdapter::GetJsonRelatedTargets(JsonValueR arrayOut, ECRelationshipClassCP relClass, ECClassCP targetClass, ECInstanceKeyCR source, Utf8CP orderBy)
    {
    ECClassCP sourceClass = GetECClass(source);

    if (nullptr == sourceClass || nullptr == targetClass || nullptr == relClass || !source.IsValid())
        {
        return ERROR;
        }

    Utf8String ecsql =
        "SELECT t.* "
        "FROM ONLY " + targetClass->GetECSqlName() + " t "
        "JOIN ONLY " + sourceClass->GetECSqlName() + " s "
        "USING " + relClass->GetECSqlName() + " BACKWARD "
        "WHERE s.ECInstanceId = ? ";

    if (nullptr != orderBy)
        {
        ecsql += " ORDER BY " + Utf8String(orderBy);
        }

    ECSqlStatement statement;
    if (SUCCESS != PrepareStatement(statement, ecsql))
        {
        return ERROR;
        }

    statement.BindId(1, source.GetECInstanceId());

    return ExtractJsonInstanceArrayFromStatement(statement, targetClass, arrayOut);
    }

/*--------------------------------------------------------------------------------------+
* @bsimethod                                                    Vincas.Razma    11/2014
+---------------+---------------+---------------+---------------+---------------+------*/
BentleyStatus ECDbAdapter::GetRelatedTargetKeys(ECRelationshipClassCP relClass, ECInstanceKeyCR source, ECInstanceKeyMultiMap& keysOut)
    {
    if (nullptr == relClass || !source.IsValid())
        {
        return ERROR;
        }

    Utf8PrintfString ecsql(
        "SELECT rel.TargetECClassId, rel.TargetECInstanceId "
        "FROM ONLY %s rel "
        "WHERE rel.SourceECClassId = ? AND rel.SourceECInstanceId = ?",
        relClass->GetECSqlName().c_str()
        );

    ECSqlStatement statement;
    if (SUCCESS != PrepareStatement(statement, ecsql))
        {
        return ERROR;
        }

    statement.BindId(1, source.GetECClassId());
    statement.BindId(2, source.GetECInstanceId());

    DbResult status;
    while (BE_SQLITE_ROW == (status = statement.Step()))
        {
        ECClassId targetClassId = statement.GetValueId<ECClassId>(0);
        ECInstanceId targetInstanceId = statement.GetValueId<ECInstanceId>(1);
        keysOut.insert({targetClassId, targetInstanceId});
        }

    if (BE_SQLITE_DONE != status)
        {
        return ERROR;
        }

    return SUCCESS;
    }

/*--------------------------------------------------------------------------------------+
* @bsimethod                                                    Vincas.Razma    12/2015
+---------------+---------------+---------------+---------------+---------------+------*/
BentleyStatus ECDbAdapter::OnBeforeDelete(ECClassCR ecClass, ECInstanceId instanceId, bset<ECInstanceKey>& additionalToDeleteOut)
    {
    if (ecClass.IsRelationshipClass())
        {
        return SUCCESS;
        }

    for (auto listener : m_deleteListeners)
        {
        if (SUCCESS != listener->OnBeforeDelete(ecClass, instanceId, additionalToDeleteOut))
            {
            return ERROR;
            }
        }
    return SUCCESS;
    }

/*--------------------------------------------------------------------------------------+
* @bsimethod                                                    Vincas.Razma    12/2015
+---------------+---------------+---------------+---------------+---------------+------*/
BentleyStatus ECDbAdapter::DeleteInstances(const ECInstanceKeyMultiMap& instances)
    {
    bset<ECInstanceKey> deleted;
    return DeleteInstances(instances, deleted);
    }

/*--------------------------------------------------------------------------------------+
* @bsimethod
+---------------+---------------+---------------+---------------+---------------+------*/
BentleyStatus ECDbAdapter::DeleteInstances(const ECInstanceKeyMultiMap& instances, bset<ECInstanceKey>& deleted)
    {
    if (instances.empty())
        return SUCCESS;

    bset<ECInstanceKey> allInstancesBeingDeleted;
    if (SUCCESS != FindInstancesBeingDeleted(instances, allInstancesBeingDeleted))
        return ERROR;

    bset<ECInstanceKey> additionalInstancesSet;
    ECInstanceKeyMultiMap allInstancesBeingDeletedMap;

    for (ECInstanceKeyCR key : allInstancesBeingDeleted)
        {
        allInstancesBeingDeletedMap.insert({key.GetECClassId(), key.GetECInstanceId()});

        ECClassCP ecClass = GetECClass(key);
        if (nullptr == ecClass)
            return ERROR;

        for (auto listener : m_deleteListeners)
            {
            if (SUCCESS != listener->OnBeforeDelete(*ecClass, key.GetECInstanceId(), additionalInstancesSet))
                return ERROR;
            }
        }

    if (SUCCESS != DeleteInstancesDirectly(allInstancesBeingDeletedMap, deleted))
        return ERROR;

    ECInstanceKeyMultiMap additionalInstancesMap;
    for (auto& key : additionalInstancesSet)
        {
        if (deleted.find(key) != deleted.end())
            continue;

        additionalInstancesMap.insert({key.GetECClassId(), key.GetECInstanceId()});
        }

    return DeleteInstances(additionalInstancesMap, deleted);
    }

/*--------------------------------------------------------------------------------------+
* @bsimethod
+---------------+---------------+---------------+---------------+---------------+------*/
BentleyStatus ECDbAdapter::DeleteInstancesDirectly(const ECInstanceKeyMultiMap& instances, bset<ECInstanceKey>& deleted)
    {
    for (auto it = instances.begin(); it != instances.end();)
        {
        ECClassId ecClassId = it->first;
        auto classInstances = instances.equal_range(ecClassId);
        it = classInstances.second;

        ECInstanceIdSet ids;
        for (auto ciit = classInstances.first; ciit != classInstances.second; ++ciit)
            {
            ids.insert(ciit->second);
            }

        Utf8PrintfString key("DeleteInstancesDirectly:%llu", ecClassId.GetValue());
        auto statement = m_statementCache.GetPreparedStatement(key, [&]
            {
            ECClassCP ecClass = GetECClass(ecClassId);
            if (nullptr == ecClass)
                return bastring();
            return "DELETE FROM ONLY " + ecClass->GetECSqlName() + " WHERE InVirtualSet(?, ECInstanceId) ";
            });

        statement->BindInt64(1, (int64_t) &ids); // WIP06: use BindVirtualSet() when available
        DbResult result;
        if (BE_SQLITE_DONE != (result = statement->Step()))
            return ERROR;

        for (auto id : ids)
            {
            deleted.insert({ecClassId, id});
            }
        }

    return SUCCESS;
    }

/*--------------------------------------------------------------------------------------+
* @bsimethod
+---------------+---------------+---------------+---------------+---------------+------*/
BentleyStatus ECDbAdapter::FindInstancesBeingDeleted
(
const ECInstanceKeyMultiMap& seedInstancesBeingDeleted,
bset<ECInstanceKey>& allInstancesBeingDeletedOut
)
    {
    for (auto& pair : seedInstancesBeingDeleted)
        {
        ECInstanceKey key(pair.first, pair.second);
        if (SUCCESS != FindInstancesBeingDeleted(key, allInstancesBeingDeletedOut))
            {
            return ERROR;
            }
        }
    return SUCCESS;
    }

/*--------------------------------------------------------------------------------------+
* @bsimethod
+---------------+---------------+---------------+---------------+---------------+------*/
BentleyStatus ECDbAdapter::FindInstancesBeingDeleted
(
ECInstanceKeyCR instanceToDelete,
bset<ECInstanceKey>& allInstancesBeingDeletedOut
)
    {
    if (!instanceToDelete.IsValid())
        {
        BeAssert(false && "ECInstanceKey is invalid");
        return ERROR;
        }

    auto it = allInstancesBeingDeletedOut.find(instanceToDelete);
    if (it != allInstancesBeingDeletedOut.end())
        {
        // Already found instances being deleted
        return SUCCESS;
        }

    allInstancesBeingDeletedOut.insert(instanceToDelete);

    ECRelationshipClassCP instanceRelClass = GetECRelationshipClass(instanceToDelete);
    if (nullptr != instanceRelClass)
        {
        return FindInstancesBeingDeletedForRelationship(*instanceRelClass, instanceToDelete, allInstancesBeingDeletedOut);
        }

    ECInstanceFinder& finder = GetECInstanceFinder();

    ECInstanceKeyMultiMap embeddedChildren, heldChildren, relationships;
    if (SUCCESS != finder.FindRelatedInstances(&embeddedChildren, nullptr, instanceToDelete, ECInstanceFinder::RelatedDirection_EmbeddedChildren) ||
        SUCCESS != finder.FindRelatedInstances(&heldChildren, nullptr, instanceToDelete, ECInstanceFinder::RelatedDirection_HeldChildren) ||
        SUCCESS != finder.FindRelatedInstances(nullptr, &relationships, instanceToDelete, ECInstanceFinder::RelatedDirection_All))
        {
        return ERROR;
        }

    for (auto& pair : relationships)
        {
        allInstancesBeingDeletedOut.insert(ECInstanceKey(pair.first, pair.second));
        }

    if (SUCCESS != FindInstancesBeingDeleted(embeddedChildren, allInstancesBeingDeletedOut))
        {
        return ERROR;
        }

    bset<ECInstanceKey> childrenBeingDeleted;
    for (auto& pair : heldChildren)
        {
        ECInstanceKey childKey(pair.first, pair.second);
        if (0 == CountHoldingParents(childKey, &allInstancesBeingDeletedOut))
            {
            childrenBeingDeleted.insert(childKey);
            }
        }

    for (auto& childKey : childrenBeingDeleted)
        {
        if (SUCCESS != FindInstancesBeingDeleted(childKey, allInstancesBeingDeletedOut))
            {
            return ERROR;
            }
        }

    return SUCCESS;
    }

/*--------------------------------------------------------------------------------------+
* @bsimethod                                                    Vincas.Razma    01/2016
+---------------+---------------+---------------+---------------+---------------+------*/
size_t ECDbAdapter::CountHoldingParents(ECInstanceKeyCR instanceKey, const bset<ECInstanceKey>* parentsToIgnore)
    {
    ECInstanceFinder& finder = GetECInstanceFinder();

    ECInstanceKeyMultiMap holdingParents;
    if (SUCCESS != finder.FindRelatedInstances(&holdingParents, nullptr, instanceKey, ECInstanceFinder::RelatedDirection_HoldingParents))
        {
        BeAssert(false);
        return 0;
        }

    if (nullptr == parentsToIgnore)
        {
        return !holdingParents.empty();
        }

    size_t count = 0;
    for (auto& pair : holdingParents)
        {
        ECInstanceKey parentKey(pair.first, pair.second);
        auto it = parentsToIgnore->find(parentKey);
        if (it == parentsToIgnore->end())
            {
            count++;
            }
        }

    return count;
    }

/*--------------------------------------------------------------------------------------+
* @bsimethod                                                    Vincas.Razma    01/2016
+---------------+---------------+---------------+---------------+---------------+------*/
BentleyStatus ECDbAdapter::FindInstancesBeingDeletedForRelationship
(
ECRelationshipClassCR relClass,
ECInstanceKeyCR instanceToDelete,
bset<ECInstanceKey>& allInstancesBeingDeletedOut
)
    {
    if (relClass.GetId() != instanceToDelete.GetECClassId())
        {
        return ERROR;
        }

    if (StrengthType::Referencing == relClass.GetStrength())
        {
        return SUCCESS;
        }

    Utf8PrintfString key("FindInstancesBeingDeletedForRelationship:%llu", relClass.GetId().GetValue());
    auto statement = m_statementCache.GetPreparedStatement(key, [&]
        {
        Utf8String ecsql = "SELECT ";
        ECRelatedInstanceDirection direction = relClass.GetStrengthDirection();
        if (ECRelatedInstanceDirection::Forward == direction)
            {
            ecsql += "TargetECClassId, TargetECInstanceId ";
            }
        else if (ECRelatedInstanceDirection::Backward == direction)
            {
            ecsql += "SourceECClassId, SourceECInstanceId ";
            }

        ecsql += "FROM ONLY " + relClass.GetECSqlName() + " WHERE ECInstanceId = ? ";
        return ecsql;
        });

    statement->BindId(1, instanceToDelete.GetECInstanceId());

    auto status = statement->Step();
    if (BE_SQLITE_DONE == status)
        return SUCCESS; // Relationship not found

    if (BE_SQLITE_ROW != status)
        return ERROR;

    ECInstanceKey child(statement->GetValueId<ECClassId>(0), statement->GetValueId<ECInstanceId>(1));

    if (StrengthType::Embedding == relClass.GetStrength() ||
        (StrengthType::Holding == relClass.GetStrength() && (CountHoldingParents(child, &allInstancesBeingDeletedOut) <= 1)))
        {
        return FindInstancesBeingDeleted(child, allInstancesBeingDeletedOut);
        }

    return SUCCESS;
    }

/*--------------------------------------------------------------------------------------+
* @bsimethod                                                    Vincas.Razma    12/2015
+---------------+---------------+---------------+---------------+---------------+------*/
void ECDbAdapter::RegisterDeleteListener(DeleteListener* listener)
    {
    m_deleteListeners.insert(listener);
    }

/*--------------------------------------------------------------------------------------+
* @bsimethod                                                    Vincas.Razma    12/2015
+---------------+---------------+---------------+---------------+---------------+------*/
void ECDbAdapter::UnRegisterDeleteListener(DeleteListener* listener)
    {
    m_deleteListeners.erase(listener);
    }
<|MERGE_RESOLUTION|>--- conflicted
+++ resolved
@@ -1,1408 +1,1384 @@
-/*--------------------------------------------------------------------------------------+
- |
- |     $Source: Cache/Util/ECDbAdapter.cpp $
- |
- |  $Copyright: (c) 2016 Bentley Systems, Incorporated. All rights reserved. $
- |
- +--------------------------------------------------------------------------------------*/
-
-#include <WebServices/Cache/Util/ECDbAdapter.h>
-#include <WebServices/Cache/Util/ECDbHelper.h>
-
-USING_NAMESPACE_BENTLEY_WEBSERVICES
-
-/*--------------------------------------------------------------------------------------+
-* @bsimethod                                                    Vincas.Razma    05/2013
-+---------------+---------------+---------------+---------------+---------------+------*/
-ECDbAdapter::ECDbAdapter(ObservableECDb& ecDb) :
-m_ecDb(&ecDb),
-m_inserters(ecDb),
-m_statementCache(ecDb)
-    {
-    m_ecDb->RegisterSchemaChangeListener(this);
-    }
-
-/*--------------------------------------------------------------------------------------+
-* @bsimethod                                                    Vincas.Razma    03/2015
-+---------------+---------------+---------------+---------------+---------------+------*/
-ECDbAdapter::~ECDbAdapter()
-    {
-    m_ecDb->UnRegisterSchemaChangeListener(this);
-    }
-
-/*--------------------------------------------------------------------------------------+
-* @bsimethod                                                    Vincas.Razma    03/2015
-+---------------+---------------+---------------+---------------+---------------+------*/
-void ECDbAdapter::OnSchemaChanged()
-    {
-    m_inserters = ECSqlAdapterCache<ECInstanceInserter>(*m_ecDb);
-    m_findRelationshipClassesStatement = nullptr;
-    m_finder = nullptr;
-    }
-
-/*--------------------------------------------------------------------------------------+
-* @bsimethod                                                    Vincas.Razma    05/2013
-+---------------+---------------+---------------+---------------+---------------+------*/
-ObservableECDb& ECDbAdapter::GetECDb()
-    {
-    return *m_ecDb;
-    }
-
-/*--------------------------------------------------------------------------------------+
-* @bsimethod                                                    Vincas.Razma    01/2015
-+---------------+---------------+---------------+---------------+---------------+------*/
-ECInstanceFinder& ECDbAdapter::GetECInstanceFinder()
-    {
-    if (nullptr == m_finder)
-        {
-        m_finder = std::make_shared<ECInstanceFinder>(*m_ecDb);
-        }
-    return *m_finder;
-    }
-
-/*--------------------------------------------------------------------------------------+
-* @bsimethod                                                    Vincas.Razma    07/2013
-+---------------+---------------+---------------+---------------+---------------+------*/
-ECSchemaCP ECDbAdapter::GetECSchema(Utf8StringCR schemaName)
-    {
-    return m_ecDb->Schemas().GetECSchema(schemaName.c_str());
-    }
-
-/*--------------------------------------------------------------------------------------+
-* @bsimethod                                                    Vincas.Razma    07/2013
-+---------------+---------------+---------------+---------------+---------------+------*/
-bool ECDbAdapter::HasECSchema(Utf8StringCR schemaName)
-    {
-    return nullptr != GetECSchema(schemaName);
-    }
-
-/*--------------------------------------------------------------------------------------+
-* @bsimethod                                                    Vincas.Razma    03/2014
-+---------------+---------------+---------------+---------------+---------------+------*/
-ECClassCP ECDbAdapter::GetECClass(Utf8StringCR schemaName, Utf8StringCR className)
-    {
-    return m_ecDb->Schemas().GetECClass(schemaName.c_str(), className.c_str());
-    }
-
-/*--------------------------------------------------------------------------------------+
-* @bsimethod                                                    Vincas.Razma    06/2014
-+---------------+---------------+---------------+---------------+---------------+------*/
-ECClassCP ECDbAdapter::GetECClass(Utf8StringCR classKey)
-    {
-    Utf8String className;
-    Utf8String schemaName;
-
-    ECDbHelper::ParseECClassKey(classKey, schemaName, className);
-
-    return GetECClass(schemaName, className);
-    }
-
-/*--------------------------------------------------------------------------------------+
-* @bsimethod                                                    Vincas.Razma    06/2014
-+---------------+---------------+---------------+---------------+---------------+------*/
-ECClassCP ECDbAdapter::GetECClass(ECClassId classId)
-    {
-    return m_ecDb->Schemas().GetECClass(classId);
-    }
-
-/*--------------------------------------------------------------------------------------+
-* @bsimethod                                                    Vincas.Razma    08/2014
-+---------------+---------------+---------------+---------------+---------------+------*/
-ECClassCP ECDbAdapter::GetECClass(ECInstanceKeyCR instanceKey)
-    {
-    return GetECClass(instanceKey.GetECClassId());
-    }
-
-/*--------------------------------------------------------------------------------------+
-* @bsimethod                                                    Vincas.Razma    10/2014
-+---------------+---------------+---------------+---------------+---------------+------*/
-ECClassCP ECDbAdapter::GetECClass(ObjectIdCR objectId)
-    {
-    return GetECClass(objectId.schemaName, objectId.className);
-    }
-
-/*--------------------------------------------------------------------------------------+
-* @bsimethod                                                    Vincas.Razma    10/2014
-+---------------+---------------+---------------+---------------+---------------+------*/
-bvector<ECClassCP> ECDbAdapter::GetECClasses(const ECInstanceKeyMultiMap& instanceMultiMap)
-    {
-    bset<ECClassCP> ecClasses;
-    for (auto& pair : instanceMultiMap)
-        {
-        ECClassId ecClassId = pair.first;
-        ECClassCP ecClass = GetECClass(ecClassId);
-        BeAssert(ecClass != nullptr);
-        ecClasses.insert(ecClass);
-        }
-    return bvector<ECClassCP>(ecClasses.begin(), ecClasses.end());
-    }
-
-/*--------------------------------------------------------------------------------------+
-* @bsimethod                                                    Vincas.Razma    06/2014
-+---------------+---------------+---------------+---------------+---------------+------*/
-ECRelationshipClassCP ECDbAdapter::GetECRelationshipClass(Utf8StringCR classKey)
-    {
-    ECClassCP ecClass = GetECClass(classKey);
-    if (nullptr == ecClass)
-        {
-        return nullptr;
-        }
-    return ecClass->GetRelationshipClassCP();
-    }
-
-/*--------------------------------------------------------------------------------------+
-* @bsimethod                                                    Vincas.Razma    06/2014
-+---------------+---------------+---------------+---------------+---------------+------*/
-ECRelationshipClassCP ECDbAdapter::GetECRelationshipClass(ECClassId classId)
-    {
-    ECClassCP ecClass = GetECClass(classId);
-    if (nullptr == ecClass)
-        {
-        return nullptr;
-        }
-    return ecClass->GetRelationshipClassCP();
-    }
-
-/*--------------------------------------------------------------------------------------+
-* @bsimethod                                                    Vincas.Razma    06/2014
-+---------------+---------------+---------------+---------------+---------------+------*/
-ECRelationshipClassCP ECDbAdapter::GetECRelationshipClass(Utf8StringCR schemaName, Utf8StringCR className)
-    {
-    ECClassCP ecClass = GetECClass(schemaName, className);
-    if (nullptr == ecClass)
-        {
-        return nullptr;
-        }
-    return ecClass->GetRelationshipClassCP();
-    }
-
-/*--------------------------------------------------------------------------------------+
-* @bsimethod                                                    Vincas.Razma    08/2014
-+---------------+---------------+---------------+---------------+---------------+------*/
-ECRelationshipClassCP ECDbAdapter::GetECRelationshipClass(ECInstanceKeyCR instanceKey)
-    {
-    return GetECRelationshipClass(instanceKey.GetECClassId());
-    }
-
-/*--------------------------------------------------------------------------------------+
-* @bsimethod                                                    Vincas.Razma    12/2014
-+---------------+---------------+---------------+---------------+---------------+------*/
-ECRelationshipClassCP ECDbAdapter::GetECRelationshipClass(ObjectIdCR objectId)
-    {
-    ECClassCP ecClass = GetECClass(objectId);
-    if (nullptr == ecClass)
-        {
-        return nullptr;
-        }
-    return ecClass->GetRelationshipClassCP();
-    }
-
-/*--------------------------------------------------------------------------------------+
-* @bsimethod                                                    Vincas.Razma    08/2015
-+---------------+---------------+---------------+---------------+---------------+------*/
-bool ECDbAdapter::DoesConstraintSupportECClass(ECRelationshipConstraintCR constraint, ECClassCR ecClass, bool allowPolymorphic)
-    {
-    for (auto constraintClass : constraint.GetClasses())
-        {
-        if ((!allowPolymorphic || !constraint.GetIsPolymorphic()) && &ecClass == constraintClass)
-            {
-            return true;
-            }
-
-        if (allowPolymorphic && constraint.GetIsPolymorphic() && ecClass.Is(constraintClass))
-            {
-            return true;
-            }
-        }
-    return false;
-    }
-
-/*--------------------------------------------------------------------------------------+
-* @bsimethod                                                    Mark.Uvari      10/2015
-+---------------+---------------+---------------+---------------+---------------+------*/
-int ECDbAdapter::FindDistanceFromBaseClass(ECClassCP ecClass, ECClassCP targetClass, int dist)
-    {
-    if (ecClass->GetName().Equals(targetClass->GetName()))
-        {
-        return dist; //Match found
-        }
-    else if (!ecClass->HasBaseClasses())
-        {
-        return -1; //Error: No match found
-        }
-    else
-        {
-        return FindDistanceFromBaseClass((*ecClass->GetBaseClasses().begin()), targetClass, ++dist);
-        }
-    }
-
-/*--------------------------------------------------------------------------------------+
-* @bsimethod                                                    Vincas.Razma    03/2015
-+---------------+---------------+---------------+---------------+---------------+------*/
-bvector<ECRelationshipClassCP> ECDbAdapter::FindRelationshipClasses(ECClassId sourceClassId, ECClassId targetClassId)
-    {
-    // Doing ECDb query is 3-6 times faster than loading schema to memory. However, schema loading is done once.
-    // If this method needs to be called multiple times, then its faster to use schema approach.
-
-    bvector<ECRelationshipClassCP> classes;
-
-    if (nullptr == m_findRelationshipClassesStatement)
-        {
-        // SQL supplied by Affan Khan
-<<<<<<< HEAD
-        Utf8CP sql = R"(
-        WITH RECURSIVE 
-            RelationshipConstraintClasses (RelationshipClassId, RelationshipEnd, IsPolymorphic, ClassId, NestingLevel) AS
-            (
-            SELECT RC.RelationshipClassId, RC.RelationshipEnd, RC.IsPolymorphic, RCC.ClassId, 0
-                FROM ec_RelationshipConstraint RC
-                INNER JOIN ec_RelationshipConstraintClass RCC
-                    ON  RC.Id = RCC.ConstraintId
-            UNION
-            SELECT RCC.RelationshipClassId, RCC.RelationshipEnd, RCC.IsPolymorphic, BC.ClassId, NestingLevel + 1
-                FROM RelationshipConstraintClasses RCC
-                INNER JOIN ec_ClassHasBaseClasses BC ON BC.BaseClassId = RCC.ClassId
-                WHERE RCC.IsPolymorphic = 1
-                ORDER BY 2 DESC
-            )
-        SELECT SRC.RelationshipClassId
-            FROM RelationshipConstraintClasses SRC
-            INNER JOIN RelationshipConstraintClasses TRG 
-                ON SRC.RelationshipClassId = TRG.RelationshipClassId
-            WHERE
-                SRC.RelationshipEnd = 0
-                AND SRC.ClassId = ?
-                AND TRG.RelationshipEnd = 1
-                AND TRG.ClassId = ? )";
-=======
-        Utf8CP sql = R"(WITH RECURSIVE
-           RelationshipConstraintClasses (ECClassId, ECRelationshipEnd, IsPolymorphic, RelationECClassId, NestingLevel) AS
-           (
-           SELECT  RC.ECClassId, RCC.ECRelationshipEnd, RC.IsPolymorphic, RCC.RelationECClassId, 0
-               FROM ec_RelationshipConstraint RC
-                   INNER JOIN ec_RelationshipConstraintClass RCC ON RC.ECClassId = RCC.ECClassId  AND RC.[ECRelationshipEnd] = RCC.[ECRelationshipEnd]
-           UNION
-           SELECT RCC.ECClassId, RCC.ECRelationshipEnd, RCC.IsPolymorphic, BC.ECClassId, NestingLevel + 1
-               FROM RelationshipConstraintClasses RCC
-                   INNER JOIN ec_BaseClass BC ON BC.BaseECClassId = RCC.RelationECClassId
-               WHERE RCC.IsPolymorphic = 1
-               ORDER BY 2 DESC
-           )
-        SELECT DISTINCT SRC.ECClassId
-           FROM RelationshipConstraintClasses SRC
-           INNER JOIN   RelationshipConstraintClasses TRG ON SRC.ECClassId = TRG.ECClassId
-                WHERE SRC.RelationECClassId = ? AND TRG.RelationECClassId = ? )";
->>>>>>> c39e478c
-
-        m_findRelationshipClassesStatement = std::make_shared<Statement>();
-
-        BeSQLite::DbResult status;
-        if (BeSQLite::DbResult::BE_SQLITE_OK != (status = m_findRelationshipClassesStatement->Prepare(*m_ecDb, sql)))
-            {
-            BeAssert(false);
-            return classes;
-            }
-        }
-    else
-        {
-        m_findRelationshipClassesStatement->Reset();
-        m_findRelationshipClassesStatement->ClearBindings();
-        }
-
-    m_findRelationshipClassesStatement->BindId(1, sourceClassId);
-    m_findRelationshipClassesStatement->BindId(2, targetClassId);
-
-    BeSQLite::DbResult status;
-    while (BeSQLite::DbResult::BE_SQLITE_ROW == (status = m_findRelationshipClassesStatement->Step()))
-        {
-        classes.push_back(GetECRelationshipClass(m_findRelationshipClassesStatement->GetValueId<ECClassId>(0)));
-        }
-
-    return classes;
-    }
-
-/*--------------------------------------------------------------------------------------+
-* @bsimethod                                                    Mark.Uvari      04/2015
-+---------------+---------------+---------------+---------------+---------------+------*/
-bvector<ECRelationshipClassCP> ECDbAdapter::FindRelationshipClassesWithSource(ECClassId endClassId, Utf8String schemaName)
-    {
-    bvector<ECRelationshipClassCP> classes;
-
-    ECClassCP endClass = GetECClass(endClassId);
-    ECSchemaCP schema = GetECSchema(schemaName);
-
-    if (schema == nullptr || endClass == nullptr)
-        {
-        return classes;
-        }
-
-    for (ECClassCP ecClass : schema->GetClasses())
-        {
-        ECRelationshipClassCP relClass = ecClass->GetRelationshipClassCP();
-        if (nullptr == relClass)
-            continue;
-
-        if (DoesConstraintSupportECClass(relClass->GetSource(), *endClass, true) ||
-            DoesConstraintSupportECClass(relClass->GetTarget(), *endClass, true))
-            {
-            classes.push_back(relClass);
-            }
-        }
-
-    return classes;
-    }
-
-/*--------------------------------------------------------------------------------------+
-* @bsimethod                                                    Mark.Uvari      04/2015
-+---------------+---------------+---------------+---------------+---------------+------*/
-bvector<ECRelationshipClassCP> ECDbAdapter::FindRelationshipClassesInSchema(ECClassId sourceClassId, ECClassId targetClassId, Utf8String schemaName)
-    {
-    bvector<ECRelationshipClassCP> classes;
-
-    ECClassCP sourceClass = GetECClass(sourceClassId);
-    ECClassCP targetClass = GetECClass(targetClassId);
-    ECSchemaCP schema = GetECSchema(schemaName);
-
-    if (schema == nullptr || sourceClass == nullptr || targetClass == nullptr)
-        {
-        return classes;
-        }
-
-    for (ECClassCP ecClass : schema->GetClasses())
-        {
-        ECRelationshipClassCP relClass = ecClass->GetRelationshipClassCP();
-        if (nullptr == relClass)
-            continue;
-
-        if ((DoesConstraintSupportECClass(relClass->GetSource(), *sourceClass, true) &&
-            DoesConstraintSupportECClass(relClass->GetTarget(), *targetClass, true)) ||
-            (DoesConstraintSupportECClass(relClass->GetSource(), *targetClass, true) &&
-            DoesConstraintSupportECClass(relClass->GetTarget(), *sourceClass, true)))
-            {
-            classes.push_back(relClass);
-            }
-        }
-
-    return classes;
-    }
-
-/*--------------------------------------------------------------------------------------+
-* @bsimethod                                                    Vincas.Razma    03/2015
-+---------------+---------------+---------------+---------------+---------------+------*/
-ECRelationshipClassCP ECDbAdapter::FindRelationshipClassWithSource(ECClassId sourceClassId, ECClassId targetClassId)
-    {
-    ECRelationshipClassCP relClass = nullptr;
-
-    ECClassCP sourceClass = GetECClass(sourceClassId);
-    if (sourceClass == nullptr)
-        {
-        return nullptr;
-        }
-
-    for (ECRelationshipClassCP candidateRelClass : FindRelationshipClasses(sourceClassId, targetClassId))
-        {
-        if (candidateRelClass->GetStrengthDirection() == ECRelatedInstanceDirection::Forward 
-            && DoesConstraintSupportECClass(candidateRelClass->GetSource(), *sourceClass, false)
-            || candidateRelClass->GetStrengthDirection() == ECRelatedInstanceDirection::Backward
-            && DoesConstraintSupportECClass(candidateRelClass->GetTarget(), *sourceClass, false))
-            {
-            if (relClass != nullptr)
-                {
-                // Duplicate found
-                return nullptr;
-                }
-            relClass = candidateRelClass;
-            }
-        }
-
-    return relClass;
-    }
-
-/*--------------------------------------------------------------------------------------+
-* @bsimethod                                                    Jeremy.Fisher   03/2015
-+---------------+---------------+---------------+---------------+---------------+------*/
-ECRelationshipClassCP ECDbAdapter::FindRelationshipClassWithTarget(ECClassId sourceClassId, ECClassId targetClassId)
-    {
-    ECRelationshipClassCP relClass = nullptr;
-
-    ECClassCP targetClass = GetECClass(targetClassId);
-    if (targetClass == nullptr)
-        {
-        return nullptr;
-        }
-
-    for (ECRelationshipClassCP candidateRelClass : FindRelationshipClasses(sourceClassId, targetClassId))
-        {
-        if (candidateRelClass->GetStrengthDirection() == ECRelatedInstanceDirection::Forward
-            && DoesConstraintSupportECClass(candidateRelClass->GetTarget(), *targetClass, false)
-            || candidateRelClass->GetStrengthDirection() == ECRelatedInstanceDirection::Backward
-            && DoesConstraintSupportECClass(candidateRelClass->GetSource(), *targetClass, false))
-            {
-            if (relClass != nullptr)
-                {
-                // Duplicate found
-                return nullptr;
-                }
-            relClass = candidateRelClass;
-            }
-        }
-
-    return relClass;
-    }
-
-/*--------------------------------------------------------------------------------------+
-* @bsimethod                                                    Mark.Uvari    10/2015
-+---------------+---------------+---------------+---------------+---------------+------*/
-ECRelationshipClassCP ECDbAdapter::FindClosestRelationshipClassWithSource(ECClassId sourceClassId, ECClassId targetClassId)
-    {
-    ECRelationshipClassCP relClass = nullptr;
-
-    ECClassCP sourceClass = GetECClass(sourceClassId);
-    ECClassCP targetClass = GetECClass(targetClassId);
-    if (sourceClass == nullptr || targetClass == nullptr)
-        {
-        return nullptr;
-        }
-
-    int relClassDist = INT_MAX;
-    for (ECRelationshipClassCP candidateRelClass : FindRelationshipClasses(sourceClassId, targetClassId))
-        {
-        bvector<ECClassP> candidateClasses;
-
-        if (candidateRelClass->GetStrengthDirection() == ECRelatedInstanceDirection::Backward 
-                    && DoesConstraintSupportECClass(candidateRelClass->GetTarget(), *sourceClass, true))
-            candidateClasses = candidateRelClass->GetSource().GetClasses();           
-        else if (candidateRelClass->GetStrengthDirection() == ECRelatedInstanceDirection::Forward 
-                    && DoesConstraintSupportECClass(candidateRelClass->GetSource(), *sourceClass, true))
-            candidateClasses = candidateRelClass->GetTarget().GetClasses();
-
-        for (auto candClass : candidateClasses)
-            {
-            //Find closest distance from inherited class
-            int dist = FindDistanceFromBaseClass(targetClass, candClass);
-            if (dist >= 0 && dist < relClassDist)
-                {
-                relClass = candidateRelClass;
-                relClassDist = dist;
-                }
-            }
-        }
-
-    return relClass;
-    }
-
-/*--------------------------------------------------------------------------------------+
-* @bsimethod                                                    Vincas.Razma    11/2013
-+---------------+---------------+---------------+---------------+---------------+------*/
-ECInstanceKey ECDbAdapter::GetInstanceKeyFromJsonInstance(JsonValueCR ecInstanceJson)
-    {
-    ECClassCP ecClass = GetECClass(ecInstanceJson["$ECClassKey"].asString());
-    if (nullptr == ecClass)
-        {
-        return ECInstanceKey();
-        }
-    ECInstanceId ecId = ECDbHelper::ECInstanceIdFromJsonInstance(ecInstanceJson);
-    return ECInstanceKey(ecClass->GetId(), ecId);
-    }
-
-/*--------------------------------------------------------------------------------------+
-* @bsimethod                                                    Vincas.Razma    05/2013
-+---------------+---------------+---------------+---------------+---------------+------*/
-BentleyStatus ECDbAdapter::ExtractJsonInstanceArrayFromStatement(ECSqlStatement& statement, ECClassCP ecClass, JsonValueR jsonInstancesArrayOut, ICancellationTokenPtr ct)
-    {
-    if (ct && ct->IsCanceled())
-        {
-        return ERROR;
-        }
-
-    Utf8String className(ecClass->GetName());
-
-    JsonECSqlSelectAdapter adapter(statement, JsonECSqlSelectAdapter::FormatOptions(ECValueFormat::RawNativeValues));
-
-    DbResult status;
-    while (BE_SQLITE_ROW == (status = statement.Step()))
-        {
-        if (ct && ct->IsCanceled())
-            {
-            return ERROR;
-            }
-
-        JsonValueR currentObj = jsonInstancesArrayOut.append(Json::objectValue);
-
-        if (!adapter.GetRowInstance(currentObj, ecClass->GetId()))
-            {
-            return ERROR;
-            }
-        }
-
-    if (BE_SQLITE_DONE != status)
-        {
-        return ERROR;
-        }
-
-    return SUCCESS;
-    }
-
-/*--------------------------------------------------------------------------------------+
-* @bsimethod                                                    Vincas.Razma    05/2013
-+---------------+---------------+---------------+---------------+---------------+------*/
-BentleyStatus ECDbAdapter::ExtractJsonInstanceFromStatement(ECSqlStatement& statement, ECClassCP ecClass, JsonValueR jsonInstanceOut)
-    {
-    Utf8String className(ecClass->GetName());
-
-    if (BE_SQLITE_ROW != statement.Step())
-        {
-        jsonInstanceOut = Json::Value::null;
-        return ERROR;
-        }
-
-    JsonECSqlSelectAdapter adapter(statement, JsonECSqlSelectAdapter::FormatOptions(ECValueFormat::RawNativeValues));
-    if (!adapter.GetRowInstance(jsonInstanceOut, ecClass->GetId()))
-        {
-        return ERROR;
-        }
-
-    return SUCCESS;
-    }
-
-/*--------------------------------------------------------------------------------------+
-* @bsimethod                                                    Vincas.Razma    05/2013
-+---------------+---------------+---------------+---------------+---------------+------*/
-BentleyStatus ECDbAdapter::ExtractECIdsFromStatement
-(
-ECSqlStatement& statement,
-int ecInstanceIdcolumn,
-bvector<ECInstanceId>& ecIdsOut,
-ICancellationTokenPtr ct
-)
-    {
-    DbResult status;
-    while (BE_SQLITE_ROW == (status = statement.Step()))
-        {
-        if (ct && ct->IsCanceled())
-            {
-            return ERROR;
-            }
-        ecIdsOut.push_back(statement.GetValueId<ECInstanceId>(ecInstanceIdcolumn));
-        }
-    return SUCCESS;
-    }
-
-/*--------------------------------------------------------------------------------------+
-* @bsimethod                                             Vytenis.Navalinskas    01/2015
-+---------------+---------------+---------------+---------------+---------------+------*/
-BentleyStatus ECDbAdapter::ExtractECInstanceKeyMultiMapFromStatement
-(
-ECSqlStatement& statement,
-int ecInstanceIdcolumn,
-ECClassId classId,
-ECInstanceKeyMultiMap& keysOut,
-ICancellationTokenPtr ct
-)
-    {
-    DbResult status;
-    while (BE_SQLITE_ROW == (status = statement.Step()))
-        {
-        if (ct && ct->IsCanceled())
-            {
-            return ERROR;
-            }
-        keysOut.Insert(classId, statement.GetValueId<ECInstanceId>(ecInstanceIdcolumn));
-        }
-    return SUCCESS;
-    }
-
-/*--------------------------------------------------------------------------------------+
-* @bsimethod                                                    Vincas.Razma    05/2013
-+---------------+---------------+---------------+---------------+---------------+------*/
-BentleyStatus ECDbAdapter::PrepareStatement(ECSqlStatement& statement, Utf8StringCR ecsql)
-    {
-    ECSqlStatus status = statement.Prepare(*m_ecDb, ecsql.c_str());
-    if (ECSqlStatus::Success != status)
-        {
-        BeAssert(false && "Failed to prepare statement");
-        return ERROR;
-        }
-    return SUCCESS;
-    }
-
-/*--------------------------------------------------------------------------------------+
-* @bsimethod                                                    Vincas.Razma    10/2013
-+---------------+---------------+---------------+---------------+---------------+------*/
-BentleyStatus ECDbAdapter::BindParameters(ECSqlStatement& statement, const bvector<Utf8String>& parameters, IECSqlBinder::MakeCopy makeCopy)
-    {
-    int parameterIndex = 0;
-    for (Utf8StringCR parameter : parameters)
-        {
-        ++parameterIndex;
-        ECSqlStatus status = statement.BindText(parameterIndex, parameter.c_str(), makeCopy);
-        if (ECSqlStatus::Success != status)
-            {
-            BeAssert(false);
-            return ERROR;
-            }
-        }
-    return SUCCESS;
-    }
-
-/*--------------------------------------------------------------------------------------+
-* @bsimethod                                                    Vincas.Razma    01/2013
-+---------------+---------------+---------------+---------------+---------------+------*/
-int ECDbAdapter::CountClassInstances(ECClassCP ecClass)
-    {
-    if (nullptr == ecClass)
-        {
-        return 0;
-        }
-
-    Utf8String ecsql = "SELECT NULL FROM ONLY " + ecClass->GetECSqlName();
-
-    ECSqlStatement statement;
-    if (SUCCESS != PrepareStatement(statement, ecsql))
-        {
-        return 0;
-        }
-
-    int count = 0;
-    while (BE_SQLITE_ROW == statement.Step())
-        {
-        count++;
-        }
-    return count;
-    }
-
-/*--------------------------------------------------------------------------------------+
-* @bsimethod                                                    Vincas.Razma    01/2013
-+---------------+---------------+---------------+---------------+---------------+------*/
-ECInstanceId ECDbAdapter::FindInstance(ECClassCP ecClass, Utf8CP whereClause)
-    {
-    if (nullptr == ecClass)
-        {
-        return ECInstanceId();
-        }
-
-    Utf8String ecsql = "SELECT ECInstanceId FROM ONLY " + ecClass->GetECSqlName() + " ";
-    if (nullptr != whereClause)
-        {
-        ecsql += "WHERE " + Utf8String(whereClause) + " ";
-        }
-    ecsql += "LIMIT 1 ";
-
-    ECSqlStatement statement;
-    if (SUCCESS != PrepareStatement(statement, ecsql))
-        {
-        return ECInstanceId();
-        }
-
-    if (BE_SQLITE_ROW != statement.Step())
-        {
-        return ECInstanceId();
-        }
-
-    return statement.GetValueId<ECInstanceId>(0);
-    }
-
-/*--------------------------------------------------------------------------------------+
-* @bsimethod                                                    Vincas.Razma    06/2013
-+---------------+---------------+---------------+---------------+---------------+------*/
-bset<ECInstanceId> ECDbAdapter::FindInstances(ECClassCP ecClass, Utf8CP whereClause)
-    {
-    bset<ECInstanceId> ids;
-
-    Utf8String ecsql = "SELECT ECInstanceId FROM ONLY " + ecClass->GetECSqlName() + " ";
-    if (nullptr != whereClause)
-        {
-        ecsql += "WHERE " + Utf8String(whereClause);
-        }
-
-    ECSqlStatement statement;
-    if (SUCCESS != PrepareStatement(statement, ecsql))
-        {
-        return ids;
-        }
-
-    while (BE_SQLITE_ROW == statement.Step())
-        {
-        ids.insert(statement.GetValueId<ECInstanceId>(0));
-        }
-
-    return ids;
-    }
-
-/*--------------------------------------------------------------------------------------+
-* @bsimethod                                                    Vincas.Razma    10/2014
-+---------------+---------------+---------------+---------------+---------------+------*/
-BentleyStatus ECDbAdapter::GetJsonInstance(JsonValueR objectOut, ECInstanceKeyCR instanceKey)
-    {
-    return GetJsonInstance(objectOut, GetECClass(instanceKey.GetECClassId()), instanceKey.GetECInstanceId());
-    }
-
-/*--------------------------------------------------------------------------------------+
-* @bsimethod                                                    Vincas.Razma    01/2013
-+---------------+---------------+---------------+---------------+---------------+------*/
-BentleyStatus ECDbAdapter::GetJsonInstance(JsonValueR jsonOut, ECClassCP ecClass, ECInstanceId ecId)
-    {
-    Utf8String ecsql = "SELECT * FROM ONLY " + ecClass->GetECSqlName() + " WHERE ECInstanceId = ? LIMIT 1 ";
-
-    ECSqlStatement statement;
-    if (SUCCESS != PrepareStatement(statement, ecsql))
-        {
-        return ERROR;
-        }
-
-    statement.BindId(1, ecId);
-
-    return ExtractJsonInstanceFromStatement(statement, ecClass, jsonOut);
-    }
-
-/*--------------------------------------------------------------------------------------+
-* @bsimethod                                                    Vincas.Razma    02/2013
-+---------------+---------------+---------------+---------------+---------------+------*/
-BentleyStatus ECDbAdapter::GetJsonInstance(JsonValueR objectOut, ECClassCP ecClass, Utf8CP whereClause, Utf8CP select)
-    {
-    Utf8String ecsql;
-    if (nullptr != select)
-        {
-        ecsql = "SELECT " + Utf8String(select) + " ";
-        }
-    else
-        {
-        ecsql = "SELECT * ";
-        }
-
-    ecsql += "FROM ONLY " + ecClass->GetECSqlName() + " ";
-
-    if (nullptr != whereClause)
-        {
-        ecsql += "WHERE " + Utf8String(whereClause);
-        }
-
-    ECSqlStatement statement;
-    if (SUCCESS != PrepareStatement(statement, ecsql))
-        {
-        return ERROR;
-        }
-
-    return ExtractJsonInstanceFromStatement(statement, ecClass, objectOut);
-    }
-
-/*--------------------------------------------------------------------------------------+
-* @bsimethod                                                    Vincas.Razma    01/2013
-+---------------+---------------+---------------+---------------+---------------+------*/
-BentleyStatus ECDbAdapter::GetJsonInstances(JsonValueR jsonOut, ECClassCP ecClass, Utf8CP whereClause, ICancellationTokenPtr ct)
-    {
-    Utf8String ecsql = "SELECT * FROM ONLY " + ecClass->GetECSqlName() + " ";
-    if (whereClause != nullptr)
-        {
-        ecsql += "WHERE " + Utf8String(whereClause);
-        }
-
-    ECSqlStatement statement;
-    PrepareStatement(statement, ecsql);
-
-    return GetJsonInstances(jsonOut, ecClass, statement, ct);
-    }
-
-/*--------------------------------------------------------------------------------------+
-* @bsimethod                                                    Vincas.Razma    01/2014
-+---------------+---------------+---------------+---------------+---------------+------*/
-BentleyStatus ECDbAdapter::GetJsonInstances
-(
-JsonValueR jsonOut,
-ECClassCP ecClass,
-ECSqlStatement& statement,
-ICancellationTokenPtr ct
-)
-    {
-    return ExtractJsonInstanceArrayFromStatement(statement, ecClass, jsonOut, ct);
-    }
-
-/*--------------------------------------------------------------------------------------+
-* @bsimethod                                                    Vincas.Razma    01/2013
-+---------------+---------------+---------------+---------------+---------------+------*/
-ECInstanceKey ECDbAdapter::RelateInstances(ECRelationshipClassCP relClass, ECInstanceKeyCR source, ECInstanceKeyCR target)
-    {
-    if (nullptr == relClass)
-        {
-        return ECInstanceKey();
-        }
-
-    if (!source.IsValid() || !target.IsValid())
-        {
-        return ECInstanceKey(relClass->GetId(), ECInstanceId());
-        }
-
-    // EC Preffered way for checking existing relationship (don't rely on INSERT_ConstraintViolation)
-    ECInstanceKey relationshipKey = FindRelationship(relClass, source, target);
-    if (relationshipKey.IsValid())
-        {
-        return relationshipKey;
-        }
-
-    Utf8PrintfString key("RelateInstances:%llu", relClass->GetId().GetValue());
-    auto statement = m_statementCache.GetPreparedStatement(key, [&]
-        {
-        return Utf8PrintfString(
-            "INSERT INTO %s (SourceECClassId, SourceECInstanceId, TargetECClassId, TargetECInstanceId) VALUES (?,?,?,?)",
-            relClass->GetECSqlName().c_str()
-            );
-        });
-
-    statement->BindId(1, source.GetECClassId());
-    statement->BindId(2, source.GetECInstanceId());
-    statement->BindId(3, target.GetECClassId());
-    statement->BindId(4, target.GetECInstanceId());
-
-    if (BE_SQLITE_DONE != statement->Step(relationshipKey))
-        {
-        return ECInstanceKey(relClass->GetId(), ECInstanceId());
-        }
-
-    return relationshipKey;
-    }
-
-/*--------------------------------------------------------------------------------------+
-* @bsimethod                                                    Vincas.Razma    01/2014
-+---------------+---------------+---------------+---------------+---------------+------*/
-ECInstanceKey ECDbAdapter::FindRelationship(ECRelationshipClassCP relClass, ECInstanceKeyCR source, ECInstanceKeyCR target)
-    {
-    if (nullptr == relClass)
-        {
-        return ECInstanceKey();
-        }
-
-    if (!source.IsValid() || !target.IsValid())
-        {
-        return ECInstanceKey(relClass->GetId(), ECInstanceId());
-        }
-
-    Utf8PrintfString key("FindRelationship:%llu", relClass->GetId().GetValue());
-    auto statement = m_statementCache.GetPreparedStatement(key, [&]
-        {
-        return  Utf8PrintfString(
-            "SELECT ECInstanceId "
-            "FROM ONLY %s "
-            "WHERE SourceECClassId = ? AND SourceECInstanceId = ? AND TargetECClassId = ? AND TargetECInstanceId = ? "
-            "LIMIT 1 ",
-            relClass->GetECSqlName().c_str()
-            );
-        });
-
-    statement->BindId(1, source.GetECClassId());
-    statement->BindId(2, source.GetECInstanceId());
-    statement->BindId(3, target.GetECClassId());
-    statement->BindId(4, target.GetECInstanceId());
-
-    if (BE_SQLITE_ROW != statement->Step())
-        {
-        return ECInstanceKey(relClass->GetId(), ECInstanceId());
-        }
-
-    return ECInstanceKey(relClass->GetId(), statement->GetValueId<ECInstanceId>(0));
-    }
-
-/*--------------------------------------------------------------------------------------+
-* @bsimethod                                                    Vincas.Razma    01/2014
-+---------------+---------------+---------------+---------------+---------------+------*/
-bool ECDbAdapter::HasRelationship(ECRelationshipClassCP relClass, ECInstanceKeyCR source, ECInstanceKeyCR target)
-    {
-    return FindRelationship(relClass, source, target).IsValid();
-    }
-
-/*--------------------------------------------------------------------------------------+
-* @bsimethod                                                    Vincas.Razma    02/2013
-+---------------+---------------+---------------+---------------+---------------+------*/
-BentleyStatus ECDbAdapter::DeleteRelationship(ECRelationshipClassCP relClass, ECInstanceKeyCR source, ECInstanceKeyCR target)
-    {
-    // TODO: not optmized, deletes not direclty
-    ECInstanceKey relationship = FindRelationship(relClass, source, target);
-    if (!relationship.IsValid())
-        {
-        // Nothing to delete
-        return SUCCESS;
-        }
-
-    ECInstanceKeyMultiMap instances;
-    instances.Insert(relationship.GetECClassId(), relationship.GetECInstanceId());
-
-    return DeleteInstances(instances);
-    }
-
-/*--------------------------------------------------------------------------------------+
-* @bsimethod                                                    Vincas.Razma    02/2013
-+---------------+---------------+---------------+---------------+---------------+------*/
-BentleyStatus ECDbAdapter::GetRelatedTargetIds(ECRelationshipClassCP relClass, ECInstanceKeyCR source, ECClassCP targetClass, bvector<ECInstanceId>& ecIdsOut)
-    {
-    ECClassCP sourceClass = GetECClass(source);
-
-    if (nullptr == sourceClass || nullptr == targetClass || nullptr == relClass || !source.IsValid())
-        {
-        return ERROR;
-        }
-
-    Utf8String ecsql =
-        "SELECT t.ECInstanceId "
-        "FROM ONLY " + targetClass->GetECSqlName() + " t "
-        "JOIN ONLY " + sourceClass->GetECSqlName() + " s "
-        "USING " + relClass->GetECSqlName() + " BACKWARD "
-        "WHERE s.ECInstanceId = ? ";
-
-    ECSqlStatement statement;
-    if (SUCCESS != PrepareStatement(statement, ecsql))
-        {
-        return ERROR;
-        }
-
-    statement.BindId(1, source.GetECInstanceId());
-
-    return ExtractECIdsFromStatement(statement, 0, ecIdsOut);
-    }
-
-/*--------------------------------------------------------------------------------------+
-* @bsimethod                                                    Vincas.Razma    02/2013
-+---------------+---------------+---------------+---------------+---------------+------*/
-BentleyStatus ECDbAdapter::GetRelatedSourceIds(ECRelationshipClassCP relClass, ECClassCP sourceClass, bvector<ECInstanceId>& ecIdsOut, ECInstanceKeyCR target)
-    {
-    ECClassCP targetClass = GetECClass(target);
-
-    if (nullptr == sourceClass || nullptr == targetClass || nullptr == relClass || !target.IsValid())
-        {
-        return ERROR;
-        }
-
-    Utf8String ecsql =
-        "SELECT s.ECInstanceId "
-        "FROM ONLY " + sourceClass->GetECSqlName() + " s "
-        "JOIN ONLY " + targetClass->GetECSqlName() + " t "
-        "USING " + relClass->GetECSqlName() + " FORWARD "
-        "WHERE t.ECInstanceId = ? ";
-
-    ECSqlStatement statement;
-    if (SUCCESS != PrepareStatement(statement, ecsql))
-        {
-        return ERROR;
-        }
-
-    statement.BindId(1, target.GetECInstanceId());
-
-    return ExtractECIdsFromStatement(statement, 0, ecIdsOut);
-    }
-
-/*--------------------------------------------------------------------------------------+
-* @bsimethod                                                    Vincas.Razma    02/2013
-+---------------+---------------+---------------+---------------+---------------+------*/
-BentleyStatus ECDbAdapter::GetJsonRelatedSources(JsonValueR arrayOut, ECRelationshipClassCP relClass, ECClassCP sourceClass, ECInstanceKeyCR target)
-    {
-    ECClassCP targetClass = GetECClass(target);
-
-    if (nullptr == sourceClass || nullptr == targetClass || nullptr == relClass || !target.IsValid())
-        {
-        return ERROR;
-        }
-
-    Utf8String ecsql =
-        "SELECT s.* "
-        "FROM ONLY " + sourceClass->GetECSqlName() + " s "
-        "JOIN ONLY " + targetClass->GetECSqlName() + " t "
-        "USING " + relClass->GetECSqlName() + " FORWARD "
-        "WHERE t.ECInstanceId = ? ";
-
-    ECSqlStatement statement;
-    if (SUCCESS != PrepareStatement(statement, ecsql))
-        {
-        return ERROR;
-        }
-
-    statement.BindId(1, target.GetECInstanceId());
-
-    return ExtractJsonInstanceArrayFromStatement(statement, sourceClass, arrayOut);
-    }
-
-/*--------------------------------------------------------------------------------------+
-* @bsimethod                                                    Vincas.Razma    02/2013
-+---------------+---------------+---------------+---------------+---------------+------*/
-BentleyStatus ECDbAdapter::GetJsonRelatedTargets(JsonValueR arrayOut, ECRelationshipClassCP relClass, ECClassCP targetClass, ECInstanceKeyCR source, Utf8CP orderBy)
-    {
-    ECClassCP sourceClass = GetECClass(source);
-
-    if (nullptr == sourceClass || nullptr == targetClass || nullptr == relClass || !source.IsValid())
-        {
-        return ERROR;
-        }
-
-    Utf8String ecsql =
-        "SELECT t.* "
-        "FROM ONLY " + targetClass->GetECSqlName() + " t "
-        "JOIN ONLY " + sourceClass->GetECSqlName() + " s "
-        "USING " + relClass->GetECSqlName() + " BACKWARD "
-        "WHERE s.ECInstanceId = ? ";
-
-    if (nullptr != orderBy)
-        {
-        ecsql += " ORDER BY " + Utf8String(orderBy);
-        }
-
-    ECSqlStatement statement;
-    if (SUCCESS != PrepareStatement(statement, ecsql))
-        {
-        return ERROR;
-        }
-
-    statement.BindId(1, source.GetECInstanceId());
-
-    return ExtractJsonInstanceArrayFromStatement(statement, targetClass, arrayOut);
-    }
-
-/*--------------------------------------------------------------------------------------+
-* @bsimethod                                                    Vincas.Razma    11/2014
-+---------------+---------------+---------------+---------------+---------------+------*/
-BentleyStatus ECDbAdapter::GetRelatedTargetKeys(ECRelationshipClassCP relClass, ECInstanceKeyCR source, ECInstanceKeyMultiMap& keysOut)
-    {
-    if (nullptr == relClass || !source.IsValid())
-        {
-        return ERROR;
-        }
-
-    Utf8PrintfString ecsql(
-        "SELECT rel.TargetECClassId, rel.TargetECInstanceId "
-        "FROM ONLY %s rel "
-        "WHERE rel.SourceECClassId = ? AND rel.SourceECInstanceId = ?",
-        relClass->GetECSqlName().c_str()
-        );
-
-    ECSqlStatement statement;
-    if (SUCCESS != PrepareStatement(statement, ecsql))
-        {
-        return ERROR;
-        }
-
-    statement.BindId(1, source.GetECClassId());
-    statement.BindId(2, source.GetECInstanceId());
-
-    DbResult status;
-    while (BE_SQLITE_ROW == (status = statement.Step()))
-        {
-        ECClassId targetClassId = statement.GetValueId<ECClassId>(0);
-        ECInstanceId targetInstanceId = statement.GetValueId<ECInstanceId>(1);
-        keysOut.insert({targetClassId, targetInstanceId});
-        }
-
-    if (BE_SQLITE_DONE != status)
-        {
-        return ERROR;
-        }
-
-    return SUCCESS;
-    }
-
-/*--------------------------------------------------------------------------------------+
-* @bsimethod                                                    Vincas.Razma    12/2015
-+---------------+---------------+---------------+---------------+---------------+------*/
-BentleyStatus ECDbAdapter::OnBeforeDelete(ECClassCR ecClass, ECInstanceId instanceId, bset<ECInstanceKey>& additionalToDeleteOut)
-    {
-    if (ecClass.IsRelationshipClass())
-        {
-        return SUCCESS;
-        }
-
-    for (auto listener : m_deleteListeners)
-        {
-        if (SUCCESS != listener->OnBeforeDelete(ecClass, instanceId, additionalToDeleteOut))
-            {
-            return ERROR;
-            }
-        }
-    return SUCCESS;
-    }
-
-/*--------------------------------------------------------------------------------------+
-* @bsimethod                                                    Vincas.Razma    12/2015
-+---------------+---------------+---------------+---------------+---------------+------*/
-BentleyStatus ECDbAdapter::DeleteInstances(const ECInstanceKeyMultiMap& instances)
-    {
-    bset<ECInstanceKey> deleted;
-    return DeleteInstances(instances, deleted);
-    }
-
-/*--------------------------------------------------------------------------------------+
-* @bsimethod
-+---------------+---------------+---------------+---------------+---------------+------*/
-BentleyStatus ECDbAdapter::DeleteInstances(const ECInstanceKeyMultiMap& instances, bset<ECInstanceKey>& deleted)
-    {
-    if (instances.empty())
-        return SUCCESS;
-
-    bset<ECInstanceKey> allInstancesBeingDeleted;
-    if (SUCCESS != FindInstancesBeingDeleted(instances, allInstancesBeingDeleted))
-        return ERROR;
-
-    bset<ECInstanceKey> additionalInstancesSet;
-    ECInstanceKeyMultiMap allInstancesBeingDeletedMap;
-
-    for (ECInstanceKeyCR key : allInstancesBeingDeleted)
-        {
-        allInstancesBeingDeletedMap.insert({key.GetECClassId(), key.GetECInstanceId()});
-
-        ECClassCP ecClass = GetECClass(key);
-        if (nullptr == ecClass)
-            return ERROR;
-
-        for (auto listener : m_deleteListeners)
-            {
-            if (SUCCESS != listener->OnBeforeDelete(*ecClass, key.GetECInstanceId(), additionalInstancesSet))
-                return ERROR;
-            }
-        }
-
-    if (SUCCESS != DeleteInstancesDirectly(allInstancesBeingDeletedMap, deleted))
-        return ERROR;
-
-    ECInstanceKeyMultiMap additionalInstancesMap;
-    for (auto& key : additionalInstancesSet)
-        {
-        if (deleted.find(key) != deleted.end())
-            continue;
-
-        additionalInstancesMap.insert({key.GetECClassId(), key.GetECInstanceId()});
-        }
-
-    return DeleteInstances(additionalInstancesMap, deleted);
-    }
-
-/*--------------------------------------------------------------------------------------+
-* @bsimethod
-+---------------+---------------+---------------+---------------+---------------+------*/
-BentleyStatus ECDbAdapter::DeleteInstancesDirectly(const ECInstanceKeyMultiMap& instances, bset<ECInstanceKey>& deleted)
-    {
-    for (auto it = instances.begin(); it != instances.end();)
-        {
-        ECClassId ecClassId = it->first;
-        auto classInstances = instances.equal_range(ecClassId);
-        it = classInstances.second;
-
-        ECInstanceIdSet ids;
-        for (auto ciit = classInstances.first; ciit != classInstances.second; ++ciit)
-            {
-            ids.insert(ciit->second);
-            }
-
-        Utf8PrintfString key("DeleteInstancesDirectly:%llu", ecClassId.GetValue());
-        auto statement = m_statementCache.GetPreparedStatement(key, [&]
-            {
-            ECClassCP ecClass = GetECClass(ecClassId);
-            if (nullptr == ecClass)
-                return bastring();
-            return "DELETE FROM ONLY " + ecClass->GetECSqlName() + " WHERE InVirtualSet(?, ECInstanceId) ";
-            });
-
-        statement->BindInt64(1, (int64_t) &ids); // WIP06: use BindVirtualSet() when available
-        DbResult result;
-        if (BE_SQLITE_DONE != (result = statement->Step()))
-            return ERROR;
-
-        for (auto id : ids)
-            {
-            deleted.insert({ecClassId, id});
-            }
-        }
-
-    return SUCCESS;
-    }
-
-/*--------------------------------------------------------------------------------------+
-* @bsimethod
-+---------------+---------------+---------------+---------------+---------------+------*/
-BentleyStatus ECDbAdapter::FindInstancesBeingDeleted
-(
-const ECInstanceKeyMultiMap& seedInstancesBeingDeleted,
-bset<ECInstanceKey>& allInstancesBeingDeletedOut
-)
-    {
-    for (auto& pair : seedInstancesBeingDeleted)
-        {
-        ECInstanceKey key(pair.first, pair.second);
-        if (SUCCESS != FindInstancesBeingDeleted(key, allInstancesBeingDeletedOut))
-            {
-            return ERROR;
-            }
-        }
-    return SUCCESS;
-    }
-
-/*--------------------------------------------------------------------------------------+
-* @bsimethod
-+---------------+---------------+---------------+---------------+---------------+------*/
-BentleyStatus ECDbAdapter::FindInstancesBeingDeleted
-(
-ECInstanceKeyCR instanceToDelete,
-bset<ECInstanceKey>& allInstancesBeingDeletedOut
-)
-    {
-    if (!instanceToDelete.IsValid())
-        {
-        BeAssert(false && "ECInstanceKey is invalid");
-        return ERROR;
-        }
-
-    auto it = allInstancesBeingDeletedOut.find(instanceToDelete);
-    if (it != allInstancesBeingDeletedOut.end())
-        {
-        // Already found instances being deleted
-        return SUCCESS;
-        }
-
-    allInstancesBeingDeletedOut.insert(instanceToDelete);
-
-    ECRelationshipClassCP instanceRelClass = GetECRelationshipClass(instanceToDelete);
-    if (nullptr != instanceRelClass)
-        {
-        return FindInstancesBeingDeletedForRelationship(*instanceRelClass, instanceToDelete, allInstancesBeingDeletedOut);
-        }
-
-    ECInstanceFinder& finder = GetECInstanceFinder();
-
-    ECInstanceKeyMultiMap embeddedChildren, heldChildren, relationships;
-    if (SUCCESS != finder.FindRelatedInstances(&embeddedChildren, nullptr, instanceToDelete, ECInstanceFinder::RelatedDirection_EmbeddedChildren) ||
-        SUCCESS != finder.FindRelatedInstances(&heldChildren, nullptr, instanceToDelete, ECInstanceFinder::RelatedDirection_HeldChildren) ||
-        SUCCESS != finder.FindRelatedInstances(nullptr, &relationships, instanceToDelete, ECInstanceFinder::RelatedDirection_All))
-        {
-        return ERROR;
-        }
-
-    for (auto& pair : relationships)
-        {
-        allInstancesBeingDeletedOut.insert(ECInstanceKey(pair.first, pair.second));
-        }
-
-    if (SUCCESS != FindInstancesBeingDeleted(embeddedChildren, allInstancesBeingDeletedOut))
-        {
-        return ERROR;
-        }
-
-    bset<ECInstanceKey> childrenBeingDeleted;
-    for (auto& pair : heldChildren)
-        {
-        ECInstanceKey childKey(pair.first, pair.second);
-        if (0 == CountHoldingParents(childKey, &allInstancesBeingDeletedOut))
-            {
-            childrenBeingDeleted.insert(childKey);
-            }
-        }
-
-    for (auto& childKey : childrenBeingDeleted)
-        {
-        if (SUCCESS != FindInstancesBeingDeleted(childKey, allInstancesBeingDeletedOut))
-            {
-            return ERROR;
-            }
-        }
-
-    return SUCCESS;
-    }
-
-/*--------------------------------------------------------------------------------------+
-* @bsimethod                                                    Vincas.Razma    01/2016
-+---------------+---------------+---------------+---------------+---------------+------*/
-size_t ECDbAdapter::CountHoldingParents(ECInstanceKeyCR instanceKey, const bset<ECInstanceKey>* parentsToIgnore)
-    {
-    ECInstanceFinder& finder = GetECInstanceFinder();
-
-    ECInstanceKeyMultiMap holdingParents;
-    if (SUCCESS != finder.FindRelatedInstances(&holdingParents, nullptr, instanceKey, ECInstanceFinder::RelatedDirection_HoldingParents))
-        {
-        BeAssert(false);
-        return 0;
-        }
-
-    if (nullptr == parentsToIgnore)
-        {
-        return !holdingParents.empty();
-        }
-
-    size_t count = 0;
-    for (auto& pair : holdingParents)
-        {
-        ECInstanceKey parentKey(pair.first, pair.second);
-        auto it = parentsToIgnore->find(parentKey);
-        if (it == parentsToIgnore->end())
-            {
-            count++;
-            }
-        }
-
-    return count;
-    }
-
-/*--------------------------------------------------------------------------------------+
-* @bsimethod                                                    Vincas.Razma    01/2016
-+---------------+---------------+---------------+---------------+---------------+------*/
-BentleyStatus ECDbAdapter::FindInstancesBeingDeletedForRelationship
-(
-ECRelationshipClassCR relClass,
-ECInstanceKeyCR instanceToDelete,
-bset<ECInstanceKey>& allInstancesBeingDeletedOut
-)
-    {
-    if (relClass.GetId() != instanceToDelete.GetECClassId())
-        {
-        return ERROR;
-        }
-
-    if (StrengthType::Referencing == relClass.GetStrength())
-        {
-        return SUCCESS;
-        }
-
-    Utf8PrintfString key("FindInstancesBeingDeletedForRelationship:%llu", relClass.GetId().GetValue());
-    auto statement = m_statementCache.GetPreparedStatement(key, [&]
-        {
-        Utf8String ecsql = "SELECT ";
-        ECRelatedInstanceDirection direction = relClass.GetStrengthDirection();
-        if (ECRelatedInstanceDirection::Forward == direction)
-            {
-            ecsql += "TargetECClassId, TargetECInstanceId ";
-            }
-        else if (ECRelatedInstanceDirection::Backward == direction)
-            {
-            ecsql += "SourceECClassId, SourceECInstanceId ";
-            }
-
-        ecsql += "FROM ONLY " + relClass.GetECSqlName() + " WHERE ECInstanceId = ? ";
-        return ecsql;
-        });
-
-    statement->BindId(1, instanceToDelete.GetECInstanceId());
-
-    auto status = statement->Step();
-    if (BE_SQLITE_DONE == status)
-        return SUCCESS; // Relationship not found
-
-    if (BE_SQLITE_ROW != status)
-        return ERROR;
-
-    ECInstanceKey child(statement->GetValueId<ECClassId>(0), statement->GetValueId<ECInstanceId>(1));
-
-    if (StrengthType::Embedding == relClass.GetStrength() ||
-        (StrengthType::Holding == relClass.GetStrength() && (CountHoldingParents(child, &allInstancesBeingDeletedOut) <= 1)))
-        {
-        return FindInstancesBeingDeleted(child, allInstancesBeingDeletedOut);
-        }
-
-    return SUCCESS;
-    }
-
-/*--------------------------------------------------------------------------------------+
-* @bsimethod                                                    Vincas.Razma    12/2015
-+---------------+---------------+---------------+---------------+---------------+------*/
-void ECDbAdapter::RegisterDeleteListener(DeleteListener* listener)
-    {
-    m_deleteListeners.insert(listener);
-    }
-
-/*--------------------------------------------------------------------------------------+
-* @bsimethod                                                    Vincas.Razma    12/2015
-+---------------+---------------+---------------+---------------+---------------+------*/
-void ECDbAdapter::UnRegisterDeleteListener(DeleteListener* listener)
-    {
-    m_deleteListeners.erase(listener);
-    }
+/*--------------------------------------------------------------------------------------+
+ |
+ |     $Source: Cache/Util/ECDbAdapter.cpp $
+ |
+ |  $Copyright: (c) 2016 Bentley Systems, Incorporated. All rights reserved. $
+ |
+ +--------------------------------------------------------------------------------------*/
+
+#include <WebServices/Cache/Util/ECDbAdapter.h>
+#include <WebServices/Cache/Util/ECDbHelper.h>
+
+USING_NAMESPACE_BENTLEY_WEBSERVICES
+
+/*--------------------------------------------------------------------------------------+
+* @bsimethod                                                    Vincas.Razma    05/2013
++---------------+---------------+---------------+---------------+---------------+------*/
+ECDbAdapter::ECDbAdapter(ObservableECDb& ecDb) :
+m_ecDb(&ecDb),
+m_inserters(ecDb),
+m_statementCache(ecDb)
+    {
+    m_ecDb->RegisterSchemaChangeListener(this);
+    }
+
+/*--------------------------------------------------------------------------------------+
+* @bsimethod                                                    Vincas.Razma    03/2015
++---------------+---------------+---------------+---------------+---------------+------*/
+ECDbAdapter::~ECDbAdapter()
+    {
+    m_ecDb->UnRegisterSchemaChangeListener(this);
+    }
+
+/*--------------------------------------------------------------------------------------+
+* @bsimethod                                                    Vincas.Razma    03/2015
++---------------+---------------+---------------+---------------+---------------+------*/
+void ECDbAdapter::OnSchemaChanged()
+    {
+    m_inserters = ECSqlAdapterCache<ECInstanceInserter>(*m_ecDb);
+    m_findRelationshipClassesStatement = nullptr;
+    m_finder = nullptr;
+    }
+
+/*--------------------------------------------------------------------------------------+
+* @bsimethod                                                    Vincas.Razma    05/2013
++---------------+---------------+---------------+---------------+---------------+------*/
+ObservableECDb& ECDbAdapter::GetECDb()
+    {
+    return *m_ecDb;
+    }
+
+/*--------------------------------------------------------------------------------------+
+* @bsimethod                                                    Vincas.Razma    01/2015
++---------------+---------------+---------------+---------------+---------------+------*/
+ECInstanceFinder& ECDbAdapter::GetECInstanceFinder()
+    {
+    if (nullptr == m_finder)
+        {
+        m_finder = std::make_shared<ECInstanceFinder>(*m_ecDb);
+        }
+    return *m_finder;
+    }
+
+/*--------------------------------------------------------------------------------------+
+* @bsimethod                                                    Vincas.Razma    07/2013
++---------------+---------------+---------------+---------------+---------------+------*/
+ECSchemaCP ECDbAdapter::GetECSchema(Utf8StringCR schemaName)
+    {
+    return m_ecDb->Schemas().GetECSchema(schemaName.c_str());
+    }
+
+/*--------------------------------------------------------------------------------------+
+* @bsimethod                                                    Vincas.Razma    07/2013
++---------------+---------------+---------------+---------------+---------------+------*/
+bool ECDbAdapter::HasECSchema(Utf8StringCR schemaName)
+    {
+    return nullptr != GetECSchema(schemaName);
+    }
+
+/*--------------------------------------------------------------------------------------+
+* @bsimethod                                                    Vincas.Razma    03/2014
++---------------+---------------+---------------+---------------+---------------+------*/
+ECClassCP ECDbAdapter::GetECClass(Utf8StringCR schemaName, Utf8StringCR className)
+    {
+    return m_ecDb->Schemas().GetECClass(schemaName.c_str(), className.c_str());
+    }
+
+/*--------------------------------------------------------------------------------------+
+* @bsimethod                                                    Vincas.Razma    06/2014
++---------------+---------------+---------------+---------------+---------------+------*/
+ECClassCP ECDbAdapter::GetECClass(Utf8StringCR classKey)
+    {
+    Utf8String className;
+    Utf8String schemaName;
+
+    ECDbHelper::ParseECClassKey(classKey, schemaName, className);
+
+    return GetECClass(schemaName, className);
+    }
+
+/*--------------------------------------------------------------------------------------+
+* @bsimethod                                                    Vincas.Razma    06/2014
++---------------+---------------+---------------+---------------+---------------+------*/
+ECClassCP ECDbAdapter::GetECClass(ECClassId classId)
+    {
+    return m_ecDb->Schemas().GetECClass(classId);
+    }
+
+/*--------------------------------------------------------------------------------------+
+* @bsimethod                                                    Vincas.Razma    08/2014
++---------------+---------------+---------------+---------------+---------------+------*/
+ECClassCP ECDbAdapter::GetECClass(ECInstanceKeyCR instanceKey)
+    {
+    return GetECClass(instanceKey.GetECClassId());
+    }
+
+/*--------------------------------------------------------------------------------------+
+* @bsimethod                                                    Vincas.Razma    10/2014
++---------------+---------------+---------------+---------------+---------------+------*/
+ECClassCP ECDbAdapter::GetECClass(ObjectIdCR objectId)
+    {
+    return GetECClass(objectId.schemaName, objectId.className);
+    }
+
+/*--------------------------------------------------------------------------------------+
+* @bsimethod                                                    Vincas.Razma    10/2014
++---------------+---------------+---------------+---------------+---------------+------*/
+bvector<ECClassCP> ECDbAdapter::GetECClasses(const ECInstanceKeyMultiMap& instanceMultiMap)
+    {
+    bset<ECClassCP> ecClasses;
+    for (auto& pair : instanceMultiMap)
+        {
+        ECClassId ecClassId = pair.first;
+        ECClassCP ecClass = GetECClass(ecClassId);
+        BeAssert(ecClass != nullptr);
+        ecClasses.insert(ecClass);
+        }
+    return bvector<ECClassCP>(ecClasses.begin(), ecClasses.end());
+    }
+
+/*--------------------------------------------------------------------------------------+
+* @bsimethod                                                    Vincas.Razma    06/2014
++---------------+---------------+---------------+---------------+---------------+------*/
+ECRelationshipClassCP ECDbAdapter::GetECRelationshipClass(Utf8StringCR classKey)
+    {
+    ECClassCP ecClass = GetECClass(classKey);
+    if (nullptr == ecClass)
+        {
+        return nullptr;
+        }
+    return ecClass->GetRelationshipClassCP();
+    }
+
+/*--------------------------------------------------------------------------------------+
+* @bsimethod                                                    Vincas.Razma    06/2014
++---------------+---------------+---------------+---------------+---------------+------*/
+ECRelationshipClassCP ECDbAdapter::GetECRelationshipClass(ECClassId classId)
+    {
+    ECClassCP ecClass = GetECClass(classId);
+    if (nullptr == ecClass)
+        {
+        return nullptr;
+        }
+    return ecClass->GetRelationshipClassCP();
+    }
+
+/*--------------------------------------------------------------------------------------+
+* @bsimethod                                                    Vincas.Razma    06/2014
++---------------+---------------+---------------+---------------+---------------+------*/
+ECRelationshipClassCP ECDbAdapter::GetECRelationshipClass(Utf8StringCR schemaName, Utf8StringCR className)
+    {
+    ECClassCP ecClass = GetECClass(schemaName, className);
+    if (nullptr == ecClass)
+        {
+        return nullptr;
+        }
+    return ecClass->GetRelationshipClassCP();
+    }
+
+/*--------------------------------------------------------------------------------------+
+* @bsimethod                                                    Vincas.Razma    08/2014
++---------------+---------------+---------------+---------------+---------------+------*/
+ECRelationshipClassCP ECDbAdapter::GetECRelationshipClass(ECInstanceKeyCR instanceKey)
+    {
+    return GetECRelationshipClass(instanceKey.GetECClassId());
+    }
+
+/*--------------------------------------------------------------------------------------+
+* @bsimethod                                                    Vincas.Razma    12/2014
++---------------+---------------+---------------+---------------+---------------+------*/
+ECRelationshipClassCP ECDbAdapter::GetECRelationshipClass(ObjectIdCR objectId)
+    {
+    ECClassCP ecClass = GetECClass(objectId);
+    if (nullptr == ecClass)
+        {
+        return nullptr;
+        }
+    return ecClass->GetRelationshipClassCP();
+    }
+
+/*--------------------------------------------------------------------------------------+
+* @bsimethod                                                    Vincas.Razma    08/2015
++---------------+---------------+---------------+---------------+---------------+------*/
+bool ECDbAdapter::DoesConstraintSupportECClass(ECRelationshipConstraintCR constraint, ECClassCR ecClass, bool allowPolymorphic)
+    {
+    for (auto constraintClass : constraint.GetClasses())
+        {
+        if ((!allowPolymorphic || !constraint.GetIsPolymorphic()) && &ecClass == constraintClass)
+            {
+            return true;
+            }
+
+        if (allowPolymorphic && constraint.GetIsPolymorphic() && ecClass.Is(constraintClass))
+            {
+            return true;
+            }
+        }
+    return false;
+    }
+
+/*--------------------------------------------------------------------------------------+
+* @bsimethod                                                    Mark.Uvari      10/2015
++---------------+---------------+---------------+---------------+---------------+------*/
+int ECDbAdapter::FindDistanceFromBaseClass(ECClassCP ecClass, ECClassCP targetClass, int dist)
+    {
+    if (ecClass->GetName().Equals(targetClass->GetName()))
+        {
+        return dist; //Match found
+        }
+    else if (!ecClass->HasBaseClasses())
+        {
+        return -1; //Error: No match found
+        }
+    else
+        {
+        return FindDistanceFromBaseClass((*ecClass->GetBaseClasses().begin()), targetClass, ++dist);
+        }
+    }
+
+/*--------------------------------------------------------------------------------------+
+* @bsimethod                                                    Vincas.Razma    03/2015
++---------------+---------------+---------------+---------------+---------------+------*/
+bvector<ECRelationshipClassCP> ECDbAdapter::FindRelationshipClasses(ECClassId sourceClassId, ECClassId targetClassId)
+    {
+    // Doing ECDb query is 3-6 times faster than loading schema to memory. However, schema loading is done once.
+    // If this method needs to be called multiple times, then its faster to use schema approach.
+
+    bvector<ECRelationshipClassCP> classes;
+
+    if (nullptr == m_findRelationshipClassesStatement)
+        {
+        // SQL supplied by Affan Khan
+        Utf8CP sql = R"(
+        WITH RECURSIVE 
+            RelationshipConstraintClasses (RelationshipClassId, RelationshipEnd, IsPolymorphic, ClassId, NestingLevel) AS
+            (
+            SELECT RC.RelationshipClassId, RC.RelationshipEnd, RC.IsPolymorphic, RCC.ClassId, 0
+                FROM ec_RelationshipConstraint RC
+                INNER JOIN ec_RelationshipConstraintClass RCC
+                    ON  RC.Id = RCC.ConstraintId
+            UNION
+            SELECT RCC.RelationshipClassId, RCC.RelationshipEnd, RCC.IsPolymorphic, BC.ClassId, NestingLevel + 1
+                FROM RelationshipConstraintClasses RCC
+                INNER JOIN ec_ClassHasBaseClasses BC ON BC.BaseClassId = RCC.ClassId
+                WHERE RCC.IsPolymorphic = 1
+                ORDER BY 2 DESC
+            )
+        SELECT DISTINCT SRC.RelationshipClassId
+            FROM RelationshipConstraintClasses SRC
+            INNER JOIN RelationshipConstraintClasses TRG 
+                ON SRC.RelationshipClassId = TRG.RelationshipClassId
+            WHERE SRC.ClassId = ? AND TRG.ClassId = ? )";
+
+        m_findRelationshipClassesStatement = std::make_shared<Statement>();
+
+        BeSQLite::DbResult status;
+        if (BeSQLite::DbResult::BE_SQLITE_OK != (status = m_findRelationshipClassesStatement->Prepare(*m_ecDb, sql)))
+            {
+            BeAssert(false);
+            return classes;
+            }
+        }
+    else
+        {
+        m_findRelationshipClassesStatement->Reset();
+        m_findRelationshipClassesStatement->ClearBindings();
+        }
+
+    m_findRelationshipClassesStatement->BindId(1, sourceClassId);
+    m_findRelationshipClassesStatement->BindId(2, targetClassId);
+
+    BeSQLite::DbResult status;
+    while (BeSQLite::DbResult::BE_SQLITE_ROW == (status = m_findRelationshipClassesStatement->Step()))
+        {
+        classes.push_back(GetECRelationshipClass(m_findRelationshipClassesStatement->GetValueId<ECClassId>(0)));
+        }
+
+    return classes;
+    }
+
+/*--------------------------------------------------------------------------------------+
+* @bsimethod                                                    Mark.Uvari      04/2015
++---------------+---------------+---------------+---------------+---------------+------*/
+bvector<ECRelationshipClassCP> ECDbAdapter::FindRelationshipClassesWithSource(ECClassId endClassId, Utf8String schemaName)
+    {
+    bvector<ECRelationshipClassCP> classes;
+
+    ECClassCP endClass = GetECClass(endClassId);
+    ECSchemaCP schema = GetECSchema(schemaName);
+
+    if (schema == nullptr || endClass == nullptr)
+        {
+        return classes;
+        }
+
+    for (ECClassCP ecClass : schema->GetClasses())
+        {
+        ECRelationshipClassCP relClass = ecClass->GetRelationshipClassCP();
+        if (nullptr == relClass)
+            continue;
+
+        if (DoesConstraintSupportECClass(relClass->GetSource(), *endClass, true) ||
+            DoesConstraintSupportECClass(relClass->GetTarget(), *endClass, true))
+            {
+            classes.push_back(relClass);
+            }
+        }
+
+    return classes;
+    }
+
+/*--------------------------------------------------------------------------------------+
+* @bsimethod                                                    Mark.Uvari      04/2015
++---------------+---------------+---------------+---------------+---------------+------*/
+bvector<ECRelationshipClassCP> ECDbAdapter::FindRelationshipClassesInSchema(ECClassId sourceClassId, ECClassId targetClassId, Utf8String schemaName)
+    {
+    bvector<ECRelationshipClassCP> classes;
+
+    ECClassCP sourceClass = GetECClass(sourceClassId);
+    ECClassCP targetClass = GetECClass(targetClassId);
+    ECSchemaCP schema = GetECSchema(schemaName);
+
+    if (schema == nullptr || sourceClass == nullptr || targetClass == nullptr)
+        {
+        return classes;
+        }
+
+    for (ECClassCP ecClass : schema->GetClasses())
+        {
+        ECRelationshipClassCP relClass = ecClass->GetRelationshipClassCP();
+        if (nullptr == relClass)
+            continue;
+
+        if ((DoesConstraintSupportECClass(relClass->GetSource(), *sourceClass, true) &&
+            DoesConstraintSupportECClass(relClass->GetTarget(), *targetClass, true)) ||
+            (DoesConstraintSupportECClass(relClass->GetSource(), *targetClass, true) &&
+            DoesConstraintSupportECClass(relClass->GetTarget(), *sourceClass, true)))
+            {
+            classes.push_back(relClass);
+            }
+        }
+
+    return classes;
+    }
+
+/*--------------------------------------------------------------------------------------+
+* @bsimethod                                                    Vincas.Razma    03/2015
++---------------+---------------+---------------+---------------+---------------+------*/
+ECRelationshipClassCP ECDbAdapter::FindRelationshipClassWithSource(ECClassId sourceClassId, ECClassId targetClassId)
+    {
+    ECRelationshipClassCP relClass = nullptr;
+
+    ECClassCP sourceClass = GetECClass(sourceClassId);
+    if (sourceClass == nullptr)
+        {
+        return nullptr;
+        }
+
+    for (ECRelationshipClassCP candidateRelClass : FindRelationshipClasses(sourceClassId, targetClassId))
+        {
+        if (candidateRelClass->GetStrengthDirection() == ECRelatedInstanceDirection::Forward 
+            && DoesConstraintSupportECClass(candidateRelClass->GetSource(), *sourceClass, false)
+            || candidateRelClass->GetStrengthDirection() == ECRelatedInstanceDirection::Backward
+            && DoesConstraintSupportECClass(candidateRelClass->GetTarget(), *sourceClass, false))
+            {
+            if (relClass != nullptr)
+                {
+                // Duplicate found
+                return nullptr;
+                }
+            relClass = candidateRelClass;
+            }
+        }
+
+    return relClass;
+    }
+
+/*--------------------------------------------------------------------------------------+
+* @bsimethod                                                    Jeremy.Fisher   03/2015
++---------------+---------------+---------------+---------------+---------------+------*/
+ECRelationshipClassCP ECDbAdapter::FindRelationshipClassWithTarget(ECClassId sourceClassId, ECClassId targetClassId)
+    {
+    ECRelationshipClassCP relClass = nullptr;
+
+    ECClassCP targetClass = GetECClass(targetClassId);
+    if (targetClass == nullptr)
+        {
+        return nullptr;
+        }
+
+    for (ECRelationshipClassCP candidateRelClass : FindRelationshipClasses(sourceClassId, targetClassId))
+        {
+        if (candidateRelClass->GetStrengthDirection() == ECRelatedInstanceDirection::Forward
+            && DoesConstraintSupportECClass(candidateRelClass->GetTarget(), *targetClass, false)
+            || candidateRelClass->GetStrengthDirection() == ECRelatedInstanceDirection::Backward
+            && DoesConstraintSupportECClass(candidateRelClass->GetSource(), *targetClass, false))
+            {
+            if (relClass != nullptr)
+                {
+                // Duplicate found
+                return nullptr;
+                }
+            relClass = candidateRelClass;
+            }
+        }
+
+    return relClass;
+    }
+
+/*--------------------------------------------------------------------------------------+
+* @bsimethod                                                    Mark.Uvari    10/2015
++---------------+---------------+---------------+---------------+---------------+------*/
+ECRelationshipClassCP ECDbAdapter::FindClosestRelationshipClassWithSource(ECClassId sourceClassId, ECClassId targetClassId)
+    {
+    ECRelationshipClassCP relClass = nullptr;
+
+    ECClassCP sourceClass = GetECClass(sourceClassId);
+    ECClassCP targetClass = GetECClass(targetClassId);
+    if (sourceClass == nullptr || targetClass == nullptr)
+        {
+        return nullptr;
+        }
+
+    int relClassDist = INT_MAX;
+    for (ECRelationshipClassCP candidateRelClass : FindRelationshipClasses(sourceClassId, targetClassId))
+        {
+        bvector<ECClassP> candidateClasses;
+
+        if (candidateRelClass->GetStrengthDirection() == ECRelatedInstanceDirection::Backward 
+                    && DoesConstraintSupportECClass(candidateRelClass->GetTarget(), *sourceClass, true))
+            candidateClasses = candidateRelClass->GetSource().GetClasses();           
+        else if (candidateRelClass->GetStrengthDirection() == ECRelatedInstanceDirection::Forward 
+                    && DoesConstraintSupportECClass(candidateRelClass->GetSource(), *sourceClass, true))
+            candidateClasses = candidateRelClass->GetTarget().GetClasses();
+
+        for (auto candClass : candidateClasses)
+            {
+            //Find closest distance from inherited class
+            int dist = FindDistanceFromBaseClass(targetClass, candClass);
+            if (dist >= 0 && dist < relClassDist)
+                {
+                relClass = candidateRelClass;
+                relClassDist = dist;
+                }
+            }
+        }
+
+    return relClass;
+    }
+
+/*--------------------------------------------------------------------------------------+
+* @bsimethod                                                    Vincas.Razma    11/2013
++---------------+---------------+---------------+---------------+---------------+------*/
+ECInstanceKey ECDbAdapter::GetInstanceKeyFromJsonInstance(JsonValueCR ecInstanceJson)
+    {
+    ECClassCP ecClass = GetECClass(ecInstanceJson["$ECClassKey"].asString());
+    if (nullptr == ecClass)
+        {
+        return ECInstanceKey();
+        }
+    ECInstanceId ecId = ECDbHelper::ECInstanceIdFromJsonInstance(ecInstanceJson);
+    return ECInstanceKey(ecClass->GetId(), ecId);
+    }
+
+/*--------------------------------------------------------------------------------------+
+* @bsimethod                                                    Vincas.Razma    05/2013
++---------------+---------------+---------------+---------------+---------------+------*/
+BentleyStatus ECDbAdapter::ExtractJsonInstanceArrayFromStatement(ECSqlStatement& statement, ECClassCP ecClass, JsonValueR jsonInstancesArrayOut, ICancellationTokenPtr ct)
+    {
+    if (ct && ct->IsCanceled())
+        {
+        return ERROR;
+        }
+
+    Utf8String className(ecClass->GetName());
+
+    JsonECSqlSelectAdapter adapter(statement, JsonECSqlSelectAdapter::FormatOptions(ECValueFormat::RawNativeValues));
+
+    DbResult status;
+    while (BE_SQLITE_ROW == (status = statement.Step()))
+        {
+        if (ct && ct->IsCanceled())
+            {
+            return ERROR;
+            }
+
+        JsonValueR currentObj = jsonInstancesArrayOut.append(Json::objectValue);
+
+        if (!adapter.GetRowInstance(currentObj, ecClass->GetId()))
+            {
+            return ERROR;
+            }
+        }
+
+    if (BE_SQLITE_DONE != status)
+        {
+        return ERROR;
+        }
+
+    return SUCCESS;
+    }
+
+/*--------------------------------------------------------------------------------------+
+* @bsimethod                                                    Vincas.Razma    05/2013
++---------------+---------------+---------------+---------------+---------------+------*/
+BentleyStatus ECDbAdapter::ExtractJsonInstanceFromStatement(ECSqlStatement& statement, ECClassCP ecClass, JsonValueR jsonInstanceOut)
+    {
+    Utf8String className(ecClass->GetName());
+
+    if (BE_SQLITE_ROW != statement.Step())
+        {
+        jsonInstanceOut = Json::Value::null;
+        return ERROR;
+        }
+
+    JsonECSqlSelectAdapter adapter(statement, JsonECSqlSelectAdapter::FormatOptions(ECValueFormat::RawNativeValues));
+    if (!adapter.GetRowInstance(jsonInstanceOut, ecClass->GetId()))
+        {
+        return ERROR;
+        }
+
+    return SUCCESS;
+    }
+
+/*--------------------------------------------------------------------------------------+
+* @bsimethod                                                    Vincas.Razma    05/2013
++---------------+---------------+---------------+---------------+---------------+------*/
+BentleyStatus ECDbAdapter::ExtractECIdsFromStatement
+(
+ECSqlStatement& statement,
+int ecInstanceIdcolumn,
+bvector<ECInstanceId>& ecIdsOut,
+ICancellationTokenPtr ct
+)
+    {
+    DbResult status;
+    while (BE_SQLITE_ROW == (status = statement.Step()))
+        {
+        if (ct && ct->IsCanceled())
+            {
+            return ERROR;
+            }
+        ecIdsOut.push_back(statement.GetValueId<ECInstanceId>(ecInstanceIdcolumn));
+        }
+    return SUCCESS;
+    }
+
+/*--------------------------------------------------------------------------------------+
+* @bsimethod                                             Vytenis.Navalinskas    01/2015
++---------------+---------------+---------------+---------------+---------------+------*/
+BentleyStatus ECDbAdapter::ExtractECInstanceKeyMultiMapFromStatement
+(
+ECSqlStatement& statement,
+int ecInstanceIdcolumn,
+ECClassId classId,
+ECInstanceKeyMultiMap& keysOut,
+ICancellationTokenPtr ct
+)
+    {
+    DbResult status;
+    while (BE_SQLITE_ROW == (status = statement.Step()))
+        {
+        if (ct && ct->IsCanceled())
+            {
+            return ERROR;
+            }
+        keysOut.Insert(classId, statement.GetValueId<ECInstanceId>(ecInstanceIdcolumn));
+        }
+    return SUCCESS;
+    }
+
+/*--------------------------------------------------------------------------------------+
+* @bsimethod                                                    Vincas.Razma    05/2013
++---------------+---------------+---------------+---------------+---------------+------*/
+BentleyStatus ECDbAdapter::PrepareStatement(ECSqlStatement& statement, Utf8StringCR ecsql)
+    {
+    ECSqlStatus status = statement.Prepare(*m_ecDb, ecsql.c_str());
+    if (ECSqlStatus::Success != status)
+        {
+        BeAssert(false && "Failed to prepare statement");
+        return ERROR;
+        }
+    return SUCCESS;
+    }
+
+/*--------------------------------------------------------------------------------------+
+* @bsimethod                                                    Vincas.Razma    10/2013
++---------------+---------------+---------------+---------------+---------------+------*/
+BentleyStatus ECDbAdapter::BindParameters(ECSqlStatement& statement, const bvector<Utf8String>& parameters, IECSqlBinder::MakeCopy makeCopy)
+    {
+    int parameterIndex = 0;
+    for (Utf8StringCR parameter : parameters)
+        {
+        ++parameterIndex;
+        ECSqlStatus status = statement.BindText(parameterIndex, parameter.c_str(), makeCopy);
+        if (ECSqlStatus::Success != status)
+            {
+            BeAssert(false);
+            return ERROR;
+            }
+        }
+    return SUCCESS;
+    }
+
+/*--------------------------------------------------------------------------------------+
+* @bsimethod                                                    Vincas.Razma    01/2013
++---------------+---------------+---------------+---------------+---------------+------*/
+int ECDbAdapter::CountClassInstances(ECClassCP ecClass)
+    {
+    if (nullptr == ecClass)
+        {
+        return 0;
+        }
+
+    Utf8String ecsql = "SELECT NULL FROM ONLY " + ecClass->GetECSqlName();
+
+    ECSqlStatement statement;
+    if (SUCCESS != PrepareStatement(statement, ecsql))
+        {
+        return 0;
+        }
+
+    int count = 0;
+    while (BE_SQLITE_ROW == statement.Step())
+        {
+        count++;
+        }
+    return count;
+    }
+
+/*--------------------------------------------------------------------------------------+
+* @bsimethod                                                    Vincas.Razma    01/2013
++---------------+---------------+---------------+---------------+---------------+------*/
+ECInstanceId ECDbAdapter::FindInstance(ECClassCP ecClass, Utf8CP whereClause)
+    {
+    if (nullptr == ecClass)
+        {
+        return ECInstanceId();
+        }
+
+    Utf8String ecsql = "SELECT ECInstanceId FROM ONLY " + ecClass->GetECSqlName() + " ";
+    if (nullptr != whereClause)
+        {
+        ecsql += "WHERE " + Utf8String(whereClause) + " ";
+        }
+    ecsql += "LIMIT 1 ";
+
+    ECSqlStatement statement;
+    if (SUCCESS != PrepareStatement(statement, ecsql))
+        {
+        return ECInstanceId();
+        }
+
+    if (BE_SQLITE_ROW != statement.Step())
+        {
+        return ECInstanceId();
+        }
+
+    return statement.GetValueId<ECInstanceId>(0);
+    }
+
+/*--------------------------------------------------------------------------------------+
+* @bsimethod                                                    Vincas.Razma    06/2013
++---------------+---------------+---------------+---------------+---------------+------*/
+bset<ECInstanceId> ECDbAdapter::FindInstances(ECClassCP ecClass, Utf8CP whereClause)
+    {
+    bset<ECInstanceId> ids;
+
+    Utf8String ecsql = "SELECT ECInstanceId FROM ONLY " + ecClass->GetECSqlName() + " ";
+    if (nullptr != whereClause)
+        {
+        ecsql += "WHERE " + Utf8String(whereClause);
+        }
+
+    ECSqlStatement statement;
+    if (SUCCESS != PrepareStatement(statement, ecsql))
+        {
+        return ids;
+        }
+
+    while (BE_SQLITE_ROW == statement.Step())
+        {
+        ids.insert(statement.GetValueId<ECInstanceId>(0));
+        }
+
+    return ids;
+    }
+
+/*--------------------------------------------------------------------------------------+
+* @bsimethod                                                    Vincas.Razma    10/2014
++---------------+---------------+---------------+---------------+---------------+------*/
+BentleyStatus ECDbAdapter::GetJsonInstance(JsonValueR objectOut, ECInstanceKeyCR instanceKey)
+    {
+    return GetJsonInstance(objectOut, GetECClass(instanceKey.GetECClassId()), instanceKey.GetECInstanceId());
+    }
+
+/*--------------------------------------------------------------------------------------+
+* @bsimethod                                                    Vincas.Razma    01/2013
++---------------+---------------+---------------+---------------+---------------+------*/
+BentleyStatus ECDbAdapter::GetJsonInstance(JsonValueR jsonOut, ECClassCP ecClass, ECInstanceId ecId)
+    {
+    Utf8String ecsql = "SELECT * FROM ONLY " + ecClass->GetECSqlName() + " WHERE ECInstanceId = ? LIMIT 1 ";
+
+    ECSqlStatement statement;
+    if (SUCCESS != PrepareStatement(statement, ecsql))
+        {
+        return ERROR;
+        }
+
+    statement.BindId(1, ecId);
+
+    return ExtractJsonInstanceFromStatement(statement, ecClass, jsonOut);
+    }
+
+/*--------------------------------------------------------------------------------------+
+* @bsimethod                                                    Vincas.Razma    02/2013
++---------------+---------------+---------------+---------------+---------------+------*/
+BentleyStatus ECDbAdapter::GetJsonInstance(JsonValueR objectOut, ECClassCP ecClass, Utf8CP whereClause, Utf8CP select)
+    {
+    Utf8String ecsql;
+    if (nullptr != select)
+        {
+        ecsql = "SELECT " + Utf8String(select) + " ";
+        }
+    else
+        {
+        ecsql = "SELECT * ";
+        }
+
+    ecsql += "FROM ONLY " + ecClass->GetECSqlName() + " ";
+
+    if (nullptr != whereClause)
+        {
+        ecsql += "WHERE " + Utf8String(whereClause);
+        }
+
+    ECSqlStatement statement;
+    if (SUCCESS != PrepareStatement(statement, ecsql))
+        {
+        return ERROR;
+        }
+
+    return ExtractJsonInstanceFromStatement(statement, ecClass, objectOut);
+    }
+
+/*--------------------------------------------------------------------------------------+
+* @bsimethod                                                    Vincas.Razma    01/2013
++---------------+---------------+---------------+---------------+---------------+------*/
+BentleyStatus ECDbAdapter::GetJsonInstances(JsonValueR jsonOut, ECClassCP ecClass, Utf8CP whereClause, ICancellationTokenPtr ct)
+    {
+    Utf8String ecsql = "SELECT * FROM ONLY " + ecClass->GetECSqlName() + " ";
+    if (whereClause != nullptr)
+        {
+        ecsql += "WHERE " + Utf8String(whereClause);
+        }
+
+    ECSqlStatement statement;
+    PrepareStatement(statement, ecsql);
+
+    return GetJsonInstances(jsonOut, ecClass, statement, ct);
+    }
+
+/*--------------------------------------------------------------------------------------+
+* @bsimethod                                                    Vincas.Razma    01/2014
++---------------+---------------+---------------+---------------+---------------+------*/
+BentleyStatus ECDbAdapter::GetJsonInstances
+(
+JsonValueR jsonOut,
+ECClassCP ecClass,
+ECSqlStatement& statement,
+ICancellationTokenPtr ct
+)
+    {
+    return ExtractJsonInstanceArrayFromStatement(statement, ecClass, jsonOut, ct);
+    }
+
+/*--------------------------------------------------------------------------------------+
+* @bsimethod                                                    Vincas.Razma    01/2013
++---------------+---------------+---------------+---------------+---------------+------*/
+ECInstanceKey ECDbAdapter::RelateInstances(ECRelationshipClassCP relClass, ECInstanceKeyCR source, ECInstanceKeyCR target)
+    {
+    if (nullptr == relClass)
+        {
+        return ECInstanceKey();
+        }
+
+    if (!source.IsValid() || !target.IsValid())
+        {
+        return ECInstanceKey(relClass->GetId(), ECInstanceId());
+        }
+
+    // EC Preffered way for checking existing relationship (don't rely on INSERT_ConstraintViolation)
+    ECInstanceKey relationshipKey = FindRelationship(relClass, source, target);
+    if (relationshipKey.IsValid())
+        {
+        return relationshipKey;
+        }
+
+    Utf8PrintfString key("RelateInstances:%llu", relClass->GetId().GetValue());
+    auto statement = m_statementCache.GetPreparedStatement(key, [&]
+        {
+        return Utf8PrintfString(
+            "INSERT INTO %s (SourceECClassId, SourceECInstanceId, TargetECClassId, TargetECInstanceId) VALUES (?,?,?,?)",
+            relClass->GetECSqlName().c_str()
+            );
+        });
+
+    statement->BindId(1, source.GetECClassId());
+    statement->BindId(2, source.GetECInstanceId());
+    statement->BindId(3, target.GetECClassId());
+    statement->BindId(4, target.GetECInstanceId());
+
+    if (BE_SQLITE_DONE != statement->Step(relationshipKey))
+        {
+        return ECInstanceKey(relClass->GetId(), ECInstanceId());
+        }
+
+    return relationshipKey;
+    }
+
+/*--------------------------------------------------------------------------------------+
+* @bsimethod                                                    Vincas.Razma    01/2014
++---------------+---------------+---------------+---------------+---------------+------*/
+ECInstanceKey ECDbAdapter::FindRelationship(ECRelationshipClassCP relClass, ECInstanceKeyCR source, ECInstanceKeyCR target)
+    {
+    if (nullptr == relClass)
+        {
+        return ECInstanceKey();
+        }
+
+    if (!source.IsValid() || !target.IsValid())
+        {
+        return ECInstanceKey(relClass->GetId(), ECInstanceId());
+        }
+
+    Utf8PrintfString key("FindRelationship:%llu", relClass->GetId().GetValue());
+    auto statement = m_statementCache.GetPreparedStatement(key, [&]
+        {
+        return  Utf8PrintfString(
+            "SELECT ECInstanceId "
+            "FROM ONLY %s "
+            "WHERE SourceECClassId = ? AND SourceECInstanceId = ? AND TargetECClassId = ? AND TargetECInstanceId = ? "
+            "LIMIT 1 ",
+            relClass->GetECSqlName().c_str()
+            );
+        });
+
+    statement->BindId(1, source.GetECClassId());
+    statement->BindId(2, source.GetECInstanceId());
+    statement->BindId(3, target.GetECClassId());
+    statement->BindId(4, target.GetECInstanceId());
+
+    if (BE_SQLITE_ROW != statement->Step())
+        {
+        return ECInstanceKey(relClass->GetId(), ECInstanceId());
+        }
+
+    return ECInstanceKey(relClass->GetId(), statement->GetValueId<ECInstanceId>(0));
+    }
+
+/*--------------------------------------------------------------------------------------+
+* @bsimethod                                                    Vincas.Razma    01/2014
++---------------+---------------+---------------+---------------+---------------+------*/
+bool ECDbAdapter::HasRelationship(ECRelationshipClassCP relClass, ECInstanceKeyCR source, ECInstanceKeyCR target)
+    {
+    return FindRelationship(relClass, source, target).IsValid();
+    }
+
+/*--------------------------------------------------------------------------------------+
+* @bsimethod                                                    Vincas.Razma    02/2013
++---------------+---------------+---------------+---------------+---------------+------*/
+BentleyStatus ECDbAdapter::DeleteRelationship(ECRelationshipClassCP relClass, ECInstanceKeyCR source, ECInstanceKeyCR target)
+    {
+    // TODO: not optmized, deletes not direclty
+    ECInstanceKey relationship = FindRelationship(relClass, source, target);
+    if (!relationship.IsValid())
+        {
+        // Nothing to delete
+        return SUCCESS;
+        }
+
+    ECInstanceKeyMultiMap instances;
+    instances.Insert(relationship.GetECClassId(), relationship.GetECInstanceId());
+
+    return DeleteInstances(instances);
+    }
+
+/*--------------------------------------------------------------------------------------+
+* @bsimethod                                                    Vincas.Razma    02/2013
++---------------+---------------+---------------+---------------+---------------+------*/
+BentleyStatus ECDbAdapter::GetRelatedTargetIds(ECRelationshipClassCP relClass, ECInstanceKeyCR source, ECClassCP targetClass, bvector<ECInstanceId>& ecIdsOut)
+    {
+    ECClassCP sourceClass = GetECClass(source);
+
+    if (nullptr == sourceClass || nullptr == targetClass || nullptr == relClass || !source.IsValid())
+        {
+        return ERROR;
+        }
+
+    Utf8String ecsql =
+        "SELECT t.ECInstanceId "
+        "FROM ONLY " + targetClass->GetECSqlName() + " t "
+        "JOIN ONLY " + sourceClass->GetECSqlName() + " s "
+        "USING " + relClass->GetECSqlName() + " BACKWARD "
+        "WHERE s.ECInstanceId = ? ";
+
+    ECSqlStatement statement;
+    if (SUCCESS != PrepareStatement(statement, ecsql))
+        {
+        return ERROR;
+        }
+
+    statement.BindId(1, source.GetECInstanceId());
+
+    return ExtractECIdsFromStatement(statement, 0, ecIdsOut);
+    }
+
+/*--------------------------------------------------------------------------------------+
+* @bsimethod                                                    Vincas.Razma    02/2013
++---------------+---------------+---------------+---------------+---------------+------*/
+BentleyStatus ECDbAdapter::GetRelatedSourceIds(ECRelationshipClassCP relClass, ECClassCP sourceClass, bvector<ECInstanceId>& ecIdsOut, ECInstanceKeyCR target)
+    {
+    ECClassCP targetClass = GetECClass(target);
+
+    if (nullptr == sourceClass || nullptr == targetClass || nullptr == relClass || !target.IsValid())
+        {
+        return ERROR;
+        }
+
+    Utf8String ecsql =
+        "SELECT s.ECInstanceId "
+        "FROM ONLY " + sourceClass->GetECSqlName() + " s "
+        "JOIN ONLY " + targetClass->GetECSqlName() + " t "
+        "USING " + relClass->GetECSqlName() + " FORWARD "
+        "WHERE t.ECInstanceId = ? ";
+
+    ECSqlStatement statement;
+    if (SUCCESS != PrepareStatement(statement, ecsql))
+        {
+        return ERROR;
+        }
+
+    statement.BindId(1, target.GetECInstanceId());
+
+    return ExtractECIdsFromStatement(statement, 0, ecIdsOut);
+    }
+
+/*--------------------------------------------------------------------------------------+
+* @bsimethod                                                    Vincas.Razma    02/2013
++---------------+---------------+---------------+---------------+---------------+------*/
+BentleyStatus ECDbAdapter::GetJsonRelatedSources(JsonValueR arrayOut, ECRelationshipClassCP relClass, ECClassCP sourceClass, ECInstanceKeyCR target)
+    {
+    ECClassCP targetClass = GetECClass(target);
+
+    if (nullptr == sourceClass || nullptr == targetClass || nullptr == relClass || !target.IsValid())
+        {
+        return ERROR;
+        }
+
+    Utf8String ecsql =
+        "SELECT s.* "
+        "FROM ONLY " + sourceClass->GetECSqlName() + " s "
+        "JOIN ONLY " + targetClass->GetECSqlName() + " t "
+        "USING " + relClass->GetECSqlName() + " FORWARD "
+        "WHERE t.ECInstanceId = ? ";
+
+    ECSqlStatement statement;
+    if (SUCCESS != PrepareStatement(statement, ecsql))
+        {
+        return ERROR;
+        }
+
+    statement.BindId(1, target.GetECInstanceId());
+
+    return ExtractJsonInstanceArrayFromStatement(statement, sourceClass, arrayOut);
+    }
+
+/*--------------------------------------------------------------------------------------+
+* @bsimethod                                                    Vincas.Razma    02/2013
++---------------+---------------+---------------+---------------+---------------+------*/
+BentleyStatus ECDbAdapter::GetJsonRelatedTargets(JsonValueR arrayOut, ECRelationshipClassCP relClass, ECClassCP targetClass, ECInstanceKeyCR source, Utf8CP orderBy)
+    {
+    ECClassCP sourceClass = GetECClass(source);
+
+    if (nullptr == sourceClass || nullptr == targetClass || nullptr == relClass || !source.IsValid())
+        {
+        return ERROR;
+        }
+
+    Utf8String ecsql =
+        "SELECT t.* "
+        "FROM ONLY " + targetClass->GetECSqlName() + " t "
+        "JOIN ONLY " + sourceClass->GetECSqlName() + " s "
+        "USING " + relClass->GetECSqlName() + " BACKWARD "
+        "WHERE s.ECInstanceId = ? ";
+
+    if (nullptr != orderBy)
+        {
+        ecsql += " ORDER BY " + Utf8String(orderBy);
+        }
+
+    ECSqlStatement statement;
+    if (SUCCESS != PrepareStatement(statement, ecsql))
+        {
+        return ERROR;
+        }
+
+    statement.BindId(1, source.GetECInstanceId());
+
+    return ExtractJsonInstanceArrayFromStatement(statement, targetClass, arrayOut);
+    }
+
+/*--------------------------------------------------------------------------------------+
+* @bsimethod                                                    Vincas.Razma    11/2014
++---------------+---------------+---------------+---------------+---------------+------*/
+BentleyStatus ECDbAdapter::GetRelatedTargetKeys(ECRelationshipClassCP relClass, ECInstanceKeyCR source, ECInstanceKeyMultiMap& keysOut)
+    {
+    if (nullptr == relClass || !source.IsValid())
+        {
+        return ERROR;
+        }
+
+    Utf8PrintfString ecsql(
+        "SELECT rel.TargetECClassId, rel.TargetECInstanceId "
+        "FROM ONLY %s rel "
+        "WHERE rel.SourceECClassId = ? AND rel.SourceECInstanceId = ?",
+        relClass->GetECSqlName().c_str()
+        );
+
+    ECSqlStatement statement;
+    if (SUCCESS != PrepareStatement(statement, ecsql))
+        {
+        return ERROR;
+        }
+
+    statement.BindId(1, source.GetECClassId());
+    statement.BindId(2, source.GetECInstanceId());
+
+    DbResult status;
+    while (BE_SQLITE_ROW == (status = statement.Step()))
+        {
+        ECClassId targetClassId = statement.GetValueId<ECClassId>(0);
+        ECInstanceId targetInstanceId = statement.GetValueId<ECInstanceId>(1);
+        keysOut.insert({targetClassId, targetInstanceId});
+        }
+
+    if (BE_SQLITE_DONE != status)
+        {
+        return ERROR;
+        }
+
+    return SUCCESS;
+    }
+
+/*--------------------------------------------------------------------------------------+
+* @bsimethod                                                    Vincas.Razma    12/2015
++---------------+---------------+---------------+---------------+---------------+------*/
+BentleyStatus ECDbAdapter::OnBeforeDelete(ECClassCR ecClass, ECInstanceId instanceId, bset<ECInstanceKey>& additionalToDeleteOut)
+    {
+    if (ecClass.IsRelationshipClass())
+        {
+        return SUCCESS;
+        }
+
+    for (auto listener : m_deleteListeners)
+        {
+        if (SUCCESS != listener->OnBeforeDelete(ecClass, instanceId, additionalToDeleteOut))
+            {
+            return ERROR;
+            }
+        }
+    return SUCCESS;
+    }
+
+/*--------------------------------------------------------------------------------------+
+* @bsimethod                                                    Vincas.Razma    12/2015
++---------------+---------------+---------------+---------------+---------------+------*/
+BentleyStatus ECDbAdapter::DeleteInstances(const ECInstanceKeyMultiMap& instances)
+    {
+    bset<ECInstanceKey> deleted;
+    return DeleteInstances(instances, deleted);
+    }
+
+/*--------------------------------------------------------------------------------------+
+* @bsimethod
++---------------+---------------+---------------+---------------+---------------+------*/
+BentleyStatus ECDbAdapter::DeleteInstances(const ECInstanceKeyMultiMap& instances, bset<ECInstanceKey>& deleted)
+    {
+    if (instances.empty())
+        return SUCCESS;
+
+    bset<ECInstanceKey> allInstancesBeingDeleted;
+    if (SUCCESS != FindInstancesBeingDeleted(instances, allInstancesBeingDeleted))
+        return ERROR;
+
+    bset<ECInstanceKey> additionalInstancesSet;
+    ECInstanceKeyMultiMap allInstancesBeingDeletedMap;
+
+    for (ECInstanceKeyCR key : allInstancesBeingDeleted)
+        {
+        allInstancesBeingDeletedMap.insert({key.GetECClassId(), key.GetECInstanceId()});
+
+        ECClassCP ecClass = GetECClass(key);
+        if (nullptr == ecClass)
+            return ERROR;
+
+        for (auto listener : m_deleteListeners)
+            {
+            if (SUCCESS != listener->OnBeforeDelete(*ecClass, key.GetECInstanceId(), additionalInstancesSet))
+                return ERROR;
+            }
+        }
+
+    if (SUCCESS != DeleteInstancesDirectly(allInstancesBeingDeletedMap, deleted))
+        return ERROR;
+
+    ECInstanceKeyMultiMap additionalInstancesMap;
+    for (auto& key : additionalInstancesSet)
+        {
+        if (deleted.find(key) != deleted.end())
+            continue;
+
+        additionalInstancesMap.insert({key.GetECClassId(), key.GetECInstanceId()});
+        }
+
+    return DeleteInstances(additionalInstancesMap, deleted);
+    }
+
+/*--------------------------------------------------------------------------------------+
+* @bsimethod
++---------------+---------------+---------------+---------------+---------------+------*/
+BentleyStatus ECDbAdapter::DeleteInstancesDirectly(const ECInstanceKeyMultiMap& instances, bset<ECInstanceKey>& deleted)
+    {
+    for (auto it = instances.begin(); it != instances.end();)
+        {
+        ECClassId ecClassId = it->first;
+        auto classInstances = instances.equal_range(ecClassId);
+        it = classInstances.second;
+
+        ECInstanceIdSet ids;
+        for (auto ciit = classInstances.first; ciit != classInstances.second; ++ciit)
+            {
+            ids.insert(ciit->second);
+            }
+
+        Utf8PrintfString key("DeleteInstancesDirectly:%llu", ecClassId.GetValue());
+        auto statement = m_statementCache.GetPreparedStatement(key, [&]
+            {
+            ECClassCP ecClass = GetECClass(ecClassId);
+            if (nullptr == ecClass)
+                return bastring();
+            return "DELETE FROM ONLY " + ecClass->GetECSqlName() + " WHERE InVirtualSet(?, ECInstanceId) ";
+            });
+
+        statement->BindInt64(1, (int64_t) &ids); // WIP06: use BindVirtualSet() when available
+        DbResult result;
+        if (BE_SQLITE_DONE != (result = statement->Step()))
+            return ERROR;
+
+        for (auto id : ids)
+            {
+            deleted.insert({ecClassId, id});
+            }
+        }
+
+    return SUCCESS;
+    }
+
+/*--------------------------------------------------------------------------------------+
+* @bsimethod
++---------------+---------------+---------------+---------------+---------------+------*/
+BentleyStatus ECDbAdapter::FindInstancesBeingDeleted
+(
+const ECInstanceKeyMultiMap& seedInstancesBeingDeleted,
+bset<ECInstanceKey>& allInstancesBeingDeletedOut
+)
+    {
+    for (auto& pair : seedInstancesBeingDeleted)
+        {
+        ECInstanceKey key(pair.first, pair.second);
+        if (SUCCESS != FindInstancesBeingDeleted(key, allInstancesBeingDeletedOut))
+            {
+            return ERROR;
+            }
+        }
+    return SUCCESS;
+    }
+
+/*--------------------------------------------------------------------------------------+
+* @bsimethod
++---------------+---------------+---------------+---------------+---------------+------*/
+BentleyStatus ECDbAdapter::FindInstancesBeingDeleted
+(
+ECInstanceKeyCR instanceToDelete,
+bset<ECInstanceKey>& allInstancesBeingDeletedOut
+)
+    {
+    if (!instanceToDelete.IsValid())
+        {
+        BeAssert(false && "ECInstanceKey is invalid");
+        return ERROR;
+        }
+
+    auto it = allInstancesBeingDeletedOut.find(instanceToDelete);
+    if (it != allInstancesBeingDeletedOut.end())
+        {
+        // Already found instances being deleted
+        return SUCCESS;
+        }
+
+    allInstancesBeingDeletedOut.insert(instanceToDelete);
+
+    ECRelationshipClassCP instanceRelClass = GetECRelationshipClass(instanceToDelete);
+    if (nullptr != instanceRelClass)
+        {
+        return FindInstancesBeingDeletedForRelationship(*instanceRelClass, instanceToDelete, allInstancesBeingDeletedOut);
+        }
+
+    ECInstanceFinder& finder = GetECInstanceFinder();
+
+    ECInstanceKeyMultiMap embeddedChildren, heldChildren, relationships;
+    if (SUCCESS != finder.FindRelatedInstances(&embeddedChildren, nullptr, instanceToDelete, ECInstanceFinder::RelatedDirection_EmbeddedChildren) ||
+        SUCCESS != finder.FindRelatedInstances(&heldChildren, nullptr, instanceToDelete, ECInstanceFinder::RelatedDirection_HeldChildren) ||
+        SUCCESS != finder.FindRelatedInstances(nullptr, &relationships, instanceToDelete, ECInstanceFinder::RelatedDirection_All))
+        {
+        return ERROR;
+        }
+
+    for (auto& pair : relationships)
+        {
+        allInstancesBeingDeletedOut.insert(ECInstanceKey(pair.first, pair.second));
+        }
+
+    if (SUCCESS != FindInstancesBeingDeleted(embeddedChildren, allInstancesBeingDeletedOut))
+        {
+        return ERROR;
+        }
+
+    bset<ECInstanceKey> childrenBeingDeleted;
+    for (auto& pair : heldChildren)
+        {
+        ECInstanceKey childKey(pair.first, pair.second);
+        if (0 == CountHoldingParents(childKey, &allInstancesBeingDeletedOut))
+            {
+            childrenBeingDeleted.insert(childKey);
+            }
+        }
+
+    for (auto& childKey : childrenBeingDeleted)
+        {
+        if (SUCCESS != FindInstancesBeingDeleted(childKey, allInstancesBeingDeletedOut))
+            {
+            return ERROR;
+            }
+        }
+
+    return SUCCESS;
+    }
+
+/*--------------------------------------------------------------------------------------+
+* @bsimethod                                                    Vincas.Razma    01/2016
++---------------+---------------+---------------+---------------+---------------+------*/
+size_t ECDbAdapter::CountHoldingParents(ECInstanceKeyCR instanceKey, const bset<ECInstanceKey>* parentsToIgnore)
+    {
+    ECInstanceFinder& finder = GetECInstanceFinder();
+
+    ECInstanceKeyMultiMap holdingParents;
+    if (SUCCESS != finder.FindRelatedInstances(&holdingParents, nullptr, instanceKey, ECInstanceFinder::RelatedDirection_HoldingParents))
+        {
+        BeAssert(false);
+        return 0;
+        }
+
+    if (nullptr == parentsToIgnore)
+        {
+        return !holdingParents.empty();
+        }
+
+    size_t count = 0;
+    for (auto& pair : holdingParents)
+        {
+        ECInstanceKey parentKey(pair.first, pair.second);
+        auto it = parentsToIgnore->find(parentKey);
+        if (it == parentsToIgnore->end())
+            {
+            count++;
+            }
+        }
+
+    return count;
+    }
+
+/*--------------------------------------------------------------------------------------+
+* @bsimethod                                                    Vincas.Razma    01/2016
++---------------+---------------+---------------+---------------+---------------+------*/
+BentleyStatus ECDbAdapter::FindInstancesBeingDeletedForRelationship
+(
+ECRelationshipClassCR relClass,
+ECInstanceKeyCR instanceToDelete,
+bset<ECInstanceKey>& allInstancesBeingDeletedOut
+)
+    {
+    if (relClass.GetId() != instanceToDelete.GetECClassId())
+        {
+        return ERROR;
+        }
+
+    if (StrengthType::Referencing == relClass.GetStrength())
+        {
+        return SUCCESS;
+        }
+
+    Utf8PrintfString key("FindInstancesBeingDeletedForRelationship:%llu", relClass.GetId().GetValue());
+    auto statement = m_statementCache.GetPreparedStatement(key, [&]
+        {
+        Utf8String ecsql = "SELECT ";
+        ECRelatedInstanceDirection direction = relClass.GetStrengthDirection();
+        if (ECRelatedInstanceDirection::Forward == direction)
+            {
+            ecsql += "TargetECClassId, TargetECInstanceId ";
+            }
+        else if (ECRelatedInstanceDirection::Backward == direction)
+            {
+            ecsql += "SourceECClassId, SourceECInstanceId ";
+            }
+
+        ecsql += "FROM ONLY " + relClass.GetECSqlName() + " WHERE ECInstanceId = ? ";
+        return ecsql;
+        });
+
+    statement->BindId(1, instanceToDelete.GetECInstanceId());
+
+    auto status = statement->Step();
+    if (BE_SQLITE_DONE == status)
+        return SUCCESS; // Relationship not found
+
+    if (BE_SQLITE_ROW != status)
+        return ERROR;
+
+    ECInstanceKey child(statement->GetValueId<ECClassId>(0), statement->GetValueId<ECInstanceId>(1));
+
+    if (StrengthType::Embedding == relClass.GetStrength() ||
+        (StrengthType::Holding == relClass.GetStrength() && (CountHoldingParents(child, &allInstancesBeingDeletedOut) <= 1)))
+        {
+        return FindInstancesBeingDeleted(child, allInstancesBeingDeletedOut);
+        }
+
+    return SUCCESS;
+    }
+
+/*--------------------------------------------------------------------------------------+
+* @bsimethod                                                    Vincas.Razma    12/2015
++---------------+---------------+---------------+---------------+---------------+------*/
+void ECDbAdapter::RegisterDeleteListener(DeleteListener* listener)
+    {
+    m_deleteListeners.insert(listener);
+    }
+
+/*--------------------------------------------------------------------------------------+
+* @bsimethod                                                    Vincas.Razma    12/2015
++---------------+---------------+---------------+---------------+---------------+------*/
+void ECDbAdapter::UnRegisterDeleteListener(DeleteListener* listener)
+    {
+    m_deleteListeners.erase(listener);
+    }