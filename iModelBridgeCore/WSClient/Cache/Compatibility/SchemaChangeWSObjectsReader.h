--- conflicted
+++ resolved
@@ -1,88 +1,81 @@
-/*--------------------------------------------------------------------------------------+
-|
-|     $Source: Cache/Compatibility/SchemaChangeWSObjectsReader.h $
-|
-|  $Copyright: (c) 2016 Bentley Systems, Incorporated. All rights reserved. $
-|
-+--------------------------------------------------------------------------------------*/
-#pragma once
-
-#include <WebServices/Client/WSRepositoryClient.h>
-
-BEGIN_BENTLEY_WEBSERVICES_NAMESPACE
-
-USING_NAMESPACE_BENTLEY_DGNCLIENTFX_UTILS
-
-/*--------------------------------------------------------------------------------------+
-*  @bsiclass                                                    Vincas.Razma    05/2016
-+---------------+---------------+---------------+---------------+---------------+------*/
-class SchemaChangeWSObjectsReader : public WSObjectsReader
-    {
-    private:
-        std::shared_ptr<WSObjectsReader> m_reader;
-        Utf8String m_schemaName;
-        mutable bmap<const rapidjson::Value*, rapidjson::SizeType> m_indexes;
-        rapidjson::Value m_emptyArrayJsonObject;
-
-    public:
-        SchemaChangeWSObjectsReader(std::shared_ptr<WSObjectsReader> reader, Utf8String schemaName) :
-            m_reader(reader),
-            m_schemaName(schemaName),
-            m_emptyArrayJsonObject(rapidjson::Type::kArrayType)
-            {}
-
-        virtual ~SchemaChangeWSObjectsReader() {}
-
-        virtual Instances ReadInstances(std::shared_ptr<const rapidjson::Value> data) override
-            {
-            m_reader->ReadInstances(data);
-            return Instances(shared_from_this());
-            }
-        virtual bool HasReadErrors() const override
-            {
-            return m_reader->HasReadErrors();
-            }
-        virtual rapidjson::SizeType GetInstanceCount() const override
-            {
-            return m_reader->GetInstanceCount();
-            }
-        virtual Instance GetInstance(rapidjson::SizeType index) const override
-            {
-            auto instance = m_reader->GetInstance(index);
-            auto properties = &instance.GetProperties();
-            auto objectId = instance.GetObjectId();
-            objectId.schemaName = m_schemaName;
-
-            m_indexes[properties] = index;
-
-            return Instance(shared_from_this(), objectId, properties, properties, &m_emptyArrayJsonObject);
-            }
-        virtual Instance GetRelatedInstance(const rapidjson::Value* relatedInstance) const override
-            {
-            BeAssert(false); // Stub
-            return Instance(shared_from_this());
-            }
-        virtual RelationshipInstance GetRelationshipInstance(const rapidjson::Value* relationshipInstance) const override
-            {
-            BeAssert(false); // Stub
-            return RelationshipInstance(shared_from_this());
-            }
-        virtual Utf8String GetInstanceETag(const rapidjson::Value* properties) const override
-            {
-            return m_reader->GetInstance(m_indexes[properties]).GetETag();
-            }
-<<<<<<< HEAD
-        virtual rapidjson::SizeType GetRelationshipInstanceCount(const rapidjson::Value* instance) const override
-            {
-            return m_reader->GetRelationshipInstanceCount(instance);
-            }
-=======
-        virtual rapidjson::SizeType GetRelationshipInstanceCount(const rapidjson::Value* relationshipInstances) const override
-            {
-            return m_reader->GetRelationshipInstanceCount(relationshipInstances);
-            }
-
->>>>>>> 320e029a
-    };
-
+/*--------------------------------------------------------------------------------------+
+|
+|     $Source: Cache/Compatibility/SchemaChangeWSObjectsReader.h $
+|
+|  $Copyright: (c) 2016 Bentley Systems, Incorporated. All rights reserved. $
+|
++--------------------------------------------------------------------------------------*/
+#pragma once
+
+#include <WebServices/Client/WSRepositoryClient.h>
+
+BEGIN_BENTLEY_WEBSERVICES_NAMESPACE
+
+USING_NAMESPACE_BENTLEY_DGNCLIENTFX_UTILS
+
+/*--------------------------------------------------------------------------------------+
+*  @bsiclass                                                    Vincas.Razma    05/2016
++---------------+---------------+---------------+---------------+---------------+------*/
+class SchemaChangeWSObjectsReader : public WSObjectsReader
+    {
+    private:
+        std::shared_ptr<WSObjectsReader> m_reader;
+        Utf8String m_schemaName;
+        mutable bmap<const rapidjson::Value*, rapidjson::SizeType> m_indexes;
+        rapidjson::Value m_emptyArrayJsonObject;
+
+    public:
+        SchemaChangeWSObjectsReader(std::shared_ptr<WSObjectsReader> reader, Utf8String schemaName) :
+            m_reader(reader),
+            m_schemaName(schemaName),
+            m_emptyArrayJsonObject(rapidjson::Type::kArrayType)
+            {}
+
+        virtual ~SchemaChangeWSObjectsReader() {}
+
+        virtual Instances ReadInstances(std::shared_ptr<const rapidjson::Value> data) override
+            {
+            m_reader->ReadInstances(data);
+            return Instances(shared_from_this());
+            }
+        virtual bool HasReadErrors() const override
+            {
+            return m_reader->HasReadErrors();
+            }
+        virtual rapidjson::SizeType GetInstanceCount() const override
+            {
+            return m_reader->GetInstanceCount();
+            }
+        virtual Instance GetInstance(rapidjson::SizeType index) const override
+            {
+            auto instance = m_reader->GetInstance(index);
+            auto properties = &instance.GetProperties();
+            auto objectId = instance.GetObjectId();
+            objectId.schemaName = m_schemaName;
+
+            m_indexes[properties] = index;
+
+            return Instance(shared_from_this(), objectId, properties, properties, &m_emptyArrayJsonObject);
+            }
+        virtual Instance GetRelatedInstance(const rapidjson::Value* relatedInstance) const override
+            {
+            BeAssert(false); // Stub
+            return Instance(shared_from_this());
+            }
+        virtual RelationshipInstance GetRelationshipInstance(const rapidjson::Value* relationshipInstance) const override
+            {
+            BeAssert(false); // Stub
+            return RelationshipInstance(shared_from_this());
+            }
+        virtual Utf8String GetInstanceETag(const rapidjson::Value* properties) const override
+            {
+            return m_reader->GetInstance(m_indexes[properties]).GetETag();
+            }
+        virtual rapidjson::SizeType GetRelationshipInstanceCount(const rapidjson::Value* relationshipInstances) const override
+            {
+            return m_reader->GetRelationshipInstanceCount(relationshipInstances);
+            }
+
+    };
+
 END_BENTLEY_WEBSERVICES_NAMESPACE