/*--------------------------------------------------------------------------------------+
|
|  Copyright (c) Bentley Systems, Incorporated. All rights reserved.
|
+--------------------------------------------------------------------------------------*/
#include <WebServices/iModelHub/Events/EventParser.h>
#include <WebServices/iModelHub/Events/LockEvent.h>
#include <WebServices/iModelHub/Events/ChangeSetPostPushEvent.h>
#include <WebServices/iModelHub/Events/CodeEvent.h>
#include <WebServices/iModelHub/Events/DeletedEvent.h>
#include <WebServices/iModelHub/Events/VersionEvent.h>
#include "../Utils.h"
#include <WebServices/iModelHub/Events/ChangeSetPrePushEvent.h>

USING_NAMESPACE_BENTLEY_IMODELHUB

//---------------------------------------------------------------------------------------
//@bsimethod									Arvind.Venkateswaran            06/2016
//---------------------------------------------------------------------------------------
std::shared_ptr<Json::Value> EventPropertiesToJSON(Utf8String jsonString, Event::EventType eventType)
    {
    Json::Reader reader;
    Json::Value data(Json::objectValue);
    if (!reader.parse(jsonString, data) && !data.isArray())
        return nullptr;

    bool isSuccess = false;
    switch (eventType)
        {
        case BentleyM0200::iModel::Hub::Event::LockEvent:
            {
            if (
                data.isMember(Event::EventTopic) &&
                data.isMember(Event::FromEventSubscriptionId) &&
                data.isMember(Event::LockEventProperties::ObjectIds) &&
                data[Event::LockEventProperties::ObjectIds].isArray() &&
                data.isMember(Event::LockEventProperties::LockType) &&
                data.isMember(Event::LockEventProperties::LockLevel) &&
                data.isMember(Event::LockEventProperties::BriefcaseId) &&
                data.isMember(Event::LockEventProperties::ReleasedWithChangeSet)
                )
                isSuccess = true;
            break;
            }
        case BentleyM0200::iModel::Hub::Event::ChangeSetPostPushEvent:
            {
            if (
                data.isMember(Event::EventTopic) &&
                data.isMember(Event::FromEventSubscriptionId) &&
                data.isMember(Event::ChangeSetPostPushEventProperties::ChangeSetId) &&
                data.isMember(Event::ChangeSetPostPushEventProperties::ChangeSetIndex) &&
                data.isMember(Event::ChangeSetPostPushEventProperties::BriefcaseId)
                )
                isSuccess = true;
            break;
            }
        case BentleyM0200::iModel::Hub::Event::ChangeSetPrePushEvent:
            {
            if (
                data.isMember(Event::EventTopic) &&
                data.isMember(Event::FromEventSubscriptionId)
                )
                isSuccess = true;
            break;
            }
        case BentleyM0200::iModel::Hub::Event::CodeEvent:
            {
            if (
                data.isMember(Event::EventTopic) &&
                data.isMember(Event::FromEventSubscriptionId) &&
                data.isMember(Event::CodeEventProperties::CodeSpecId) &&
                data.isMember(Event::CodeEventProperties::CodeScope) &&
                data.isMember(Event::CodeEventProperties::Values) &&
                data[Event::CodeEventProperties::Values].isArray() &&
                data.isMember(Event::CodeEventProperties::State) &&
                data.isMember(Event::CodeEventProperties::BriefcaseId)
                )
                isSuccess = true;
            break;
            }
        case BentleyM0200::iModel::Hub::Event::AllLocksDeletedEvent:
        case BentleyM0200::iModel::Hub::Event::AllCodesDeletedEvent:
            {
            if (
                data.isMember(Event::EventTopic) &&
                data.isMember(Event::FromEventSubscriptionId) &&
                data.isMember(Event::DeletedEventProperties::BriefcaseId) &&
                !EventPropertiesToJSON(jsonString, Event::LockEvent) &&
                !EventPropertiesToJSON(jsonString, Event::CodeEvent) &&
                !EventPropertiesToJSON(jsonString, Event::ChangeSetPostPushEvent)
                )
                isSuccess = true;
            break;
            }
<<<<<<< HEAD
        case BentleyM0200::iModel::Hub::Event::VersionEvent:
=======
        case BentleyB0200::iModel::Hub::Event::VersionEvent:
        case BentleyB0200::iModel::Hub::Event::VersionModifiedEvent:
>>>>>>> 64063d2b
            {
            if (
                data.isMember(Event::EventTopic) &&
                data.isMember(Event::FromEventSubscriptionId) &&
                data.isMember(Event::VersionEventProperties::VersionId) &&
                data.isMember(Event::VersionEventProperties::VersionName) &&
                data.isMember(Event::VersionEventProperties::ChangeSetId)
                )
                isSuccess = true;
            break;
            }
        case BentleyM0200::iModel::Hub::Event::UnknownEventType:
        default:
            {
            break;
            }
        }
    return (isSuccess) ? std::make_shared<Json::Value>(data) : nullptr;
    }

//---------------------------------------------------------------------------------------
//@bsimethod                                 Arvind.Venkateswaran	              07/2016
//---------------------------------------------------------------------------------------
EventPtr ParseIntoLockEvent(Utf8String jsonString)
    {
	std::shared_ptr<Json::Value> data = EventPropertiesToJSON(jsonString, Event::LockEvent);
	if (data == nullptr)
		return nullptr;

	bvector<Utf8String> objectIds;
	for
		(
		Json::ValueIterator itr = (*data)[Event::LockEventProperties::ObjectIds].begin();
		itr != (*data)[Event::LockEventProperties::ObjectIds].end();
		itr++
		)
		objectIds.push_back((*itr).asString());

	if (objectIds.size() < 1)
		return nullptr;

	return LockEvent::Create
	    (
		(*data)[Event::EventTopic].asString(),
		(*data)[Event::FromEventSubscriptionId].asString(),
		objectIds,
		(*data)[Event::LockEventProperties::LockType].asString(),
		(*data)[Event::LockEventProperties::LockLevel].asString(),
		(*data)[Event::LockEventProperties::BriefcaseId].asInt(),
		(*data)[Event::LockEventProperties::ReleasedWithChangeSet].asString()
	    );
    }

//---------------------------------------------------------------------------------------
//@bsimethod                                 Arvind.Venkateswaran	              07/2016
//---------------------------------------------------------------------------------------
EventPtr ParseIntoChangeSetPostPushEvent(Utf8String jsonString)
    {
	std::shared_ptr<Json::Value> data = EventPropertiesToJSON(jsonString, Event::ChangeSetPostPushEvent);
	if (data == nullptr)
		return nullptr;
	return ChangeSetPostPushEvent::Create
	    (
		(*data)[Event::EventTopic].asString(),
		(*data)[Event::FromEventSubscriptionId].asString(),
		(*data)[Event::ChangeSetPostPushEventProperties::ChangeSetId].asString(),
		(*data)[Event::ChangeSetPostPushEventProperties::ChangeSetIndex].asString(),
	    (*data)[Event::ChangeSetPostPushEventProperties::BriefcaseId].asInt()
	    );
    }

//---------------------------------------------------------------------------------------
//@bsimethod                                 Algirdas.Mikoliunas	              12/2016
//---------------------------------------------------------------------------------------
EventPtr ParseIntoChangeSetPrePushEvent(Utf8String jsonString)
    {
    std::shared_ptr<Json::Value> data = EventPropertiesToJSON(jsonString, Event::ChangeSetPrePushEvent);
    if (data == nullptr)
        return nullptr;
    return ChangeSetPrePushEvent::Create
        (
        (*data)[Event::EventTopic].asString(),
        (*data)[Event::FromEventSubscriptionId].asString()
        );
    }

//---------------------------------------------------------------------------------------
//@bsimethod                                 Arvind.Venkateswaran	              07/2016
//---------------------------------------------------------------------------------------
EventPtr ParseIntoCodeEvent(Utf8String jsonString)
    {
	std::shared_ptr<Json::Value> data = EventPropertiesToJSON(jsonString, Event::CodeEvent);
	if (data == nullptr)
		return nullptr;

	bvector<Utf8String> values;
	for 
		(
		Json::ValueIterator itr = (*data)[Event::CodeEventProperties::Values].begin(); 
		itr != (*data)[Event::CodeEventProperties::Values].end(); 
		itr++
		)
		values.push_back((*itr).asString());

	if (values.size() < 1)
		return nullptr;

	return CodeEvent::Create
	    (
		(*data)[Event::EventTopic].asString(),
		(*data)[Event::FromEventSubscriptionId].asString(),
		(*data)[Event::CodeEventProperties::CodeSpecId].asString(),
		(*data)[Event::CodeEventProperties::CodeScope].asString(),
		values,
		(*data)[Event::CodeEventProperties::State].asInt(),
		(*data)[Event::CodeEventProperties::BriefcaseId].asInt()
	    );
    }

//---------------------------------------------------------------------------------------
//@bsimethod                                 Arvind.Venkateswaran	              07/2016
//---------------------------------------------------------------------------------------
EventPtr ParseIntoDeletedEvent(Utf8String jsonString, Event::EventType deletedEventType)
    {
	std::shared_ptr<Json::Value> data = EventPropertiesToJSON(jsonString, deletedEventType);
	if (data == nullptr)
		return nullptr;
	return DeletedEvent::Create
	    (
		(*data)[Event::EventTopic].asString(),
		(*data)[Event::FromEventSubscriptionId].asString(),
		(*data)[Event::DeletedEventProperties::BriefcaseId].asInt(),
		deletedEventType
	    );
    }

//---------------------------------------------------------------------------------------
//@bsimethod                                 Viktorija.Adomauskaite               06/2016
//---------------------------------------------------------------------------------------
EventPtr ParseIntoVersionEvent(Utf8String jsonString, Event::EventType versionEventType)
    {
    std::shared_ptr < Json::Value> data = EventPropertiesToJSON(jsonString, versionEventType);
    if (data == nullptr)
        return nullptr;
    return VersionEvent::Create
        (
        (*data)[Event::EventTopic].asString(),
        (*data)[Event::FromEventSubscriptionId].asString(),
        (*data)[Event::VersionEventProperties::VersionId].asString(),
        (*data)[Event::VersionEventProperties::VersionName].asString(),
        (*data)[Event::VersionEventProperties::ChangeSetId].asString(),
        versionEventType
        );
    }

//---------------------------------------------------------------------------------------
//@bsimethod                                 Arvind.Venkateswaran	              06/2016
//---------------------------------------------------------------------------------------
EventPtr EventParser::ParseEvent
(
Utf8CP responseContentType,
Utf8String responseString
)
    {
	if (Utf8String::IsNullOrEmpty(responseString.c_str()) || Utf8String::IsNullOrEmpty(responseContentType))
		return nullptr;

	size_t jsonPosStart = responseString.find_first_of('{');
	size_t jsonPosEnd = responseString.find_last_of('}');
	if (jsonPosStart == Utf8String::npos || jsonPosEnd == Utf8String::npos)
		return nullptr;

	Utf8String actualJsonPart = responseString.substr(jsonPosStart, jsonPosEnd);
	Event::EventType eventType = Event::Helper::GetEventTypeFromEventName(responseContentType);
	switch (eventType)
	    {
        case Event::EventType::LockEvent:                   return ParseIntoLockEvent(actualJsonPart);
        case Event::EventType::ChangeSetPostPushEvent:      return ParseIntoChangeSetPostPushEvent(actualJsonPart);
        case Event::EventType::ChangeSetPrePushEvent:       return ParseIntoChangeSetPrePushEvent(actualJsonPart);
	    case Event::EventType::CodeEvent:                   return ParseIntoCodeEvent(actualJsonPart);
	    case Event::EventType::AllLocksDeletedEvent:
	    case Event::EventType::AllCodesDeletedEvent:        return ParseIntoDeletedEvent(actualJsonPart, eventType);
        case Event::EventType::VersionEvent:
        case Event::EventType::VersionModifiedEvent:        return ParseIntoVersionEvent(actualJsonPart, eventType);
	    default:
	    case Event::EventType::UnknownEventType:            return nullptr;
	    }
    }

//---------------------------------------------------------------------------------------
//@bsimethod                                 Arvind.Venkateswaran	              06/2016
//---------------------------------------------------------------------------------------
RefCountedPtr<struct LockEvent> EventParser::GetLockEvent(EventPtr eventPtr)
    {
	try
	    {
		if (eventPtr == nullptr)
			return nullptr;
		return new LockEvent(dynamic_cast<LockEvent&>(*eventPtr));
	    }
	catch (const std::bad_cast&)
	    {
		return nullptr;
	    }
    }

//---------------------------------------------------------------------------------------
//@bsimethod                                 Arvind.Venkateswaran	              06/2016
//---------------------------------------------------------------------------------------
RefCountedPtr<struct ChangeSetPostPushEvent> EventParser::GetChangeSetPostPushEvent(EventPtr eventPtr)
    {
	try
	    {
		if (eventPtr == nullptr)
			return nullptr;
		return new ChangeSetPostPushEvent(dynamic_cast<ChangeSetPostPushEvent&>(*eventPtr));
	    }
	catch (const std::bad_cast&)
	    {
		return nullptr;
	    }
    }

//---------------------------------------------------------------------------------------
//@bsimethod                                 Algirdas.Mikoliunas	              12/2016
//---------------------------------------------------------------------------------------
RefCountedPtr<struct ChangeSetPrePushEvent> EventParser::GetChangeSetPrePushEvent(EventPtr eventPtr)
    {
    try
        {
        if (eventPtr == nullptr)
            return nullptr;
        return new ChangeSetPrePushEvent(dynamic_cast<ChangeSetPrePushEvent&>(*eventPtr));
        }
    catch (const std::bad_cast&)
        {
        return nullptr;
        }
    }

//---------------------------------------------------------------------------------------
//@bsimethod                                 Arvind.Venkateswaran	              06/2016
//---------------------------------------------------------------------------------------
RefCountedPtr<struct CodeEvent> EventParser::GetCodeEvent(EventPtr eventPtr)
    {
	try
	    {
		if (eventPtr == nullptr)
			return nullptr;
		return new CodeEvent(dynamic_cast<CodeEvent&>(*eventPtr));
	    }
	catch (const std::bad_cast&)
	    {
		return nullptr;
	    }
    }

//---------------------------------------------------------------------------------------
//@bsimethod                                 Arvind.Venkateswaran	              06/2016
//---------------------------------------------------------------------------------------
RefCountedPtr<struct DeletedEvent> EventParser::GetDeletedEvent(EventPtr eventPtr)
    {
	try
	    {
		if (eventPtr == nullptr)
			return nullptr;
		return new DeletedEvent(dynamic_cast<DeletedEvent&>(*eventPtr));
	    }
	catch (const std::bad_cast&)
	    {
		return nullptr;
	    }
    }

//---------------------------------------------------------------------------------------
//@bsimethod                                 Viktorija.Adomauskaite               06/2016
//---------------------------------------------------------------------------------------
RefCountedPtr<struct VersionEvent> EventParser::GetVersionEvent(EventPtr eventPtr)
    {
    try
        {
        if (eventPtr == nullptr)
            return nullptr;
        return new VersionEvent(dynamic_cast<VersionEvent&>(*eventPtr));
        }
    catch (const std::bad_cast&)
        {
        return nullptr;
        }
    }
<|MERGE_RESOLUTION|>--- conflicted
+++ resolved
@@ -1,390 +1,386 @@
-/*--------------------------------------------------------------------------------------+
-|
-|  Copyright (c) Bentley Systems, Incorporated. All rights reserved.
-|
-+--------------------------------------------------------------------------------------*/
-#include <WebServices/iModelHub/Events/EventParser.h>
-#include <WebServices/iModelHub/Events/LockEvent.h>
-#include <WebServices/iModelHub/Events/ChangeSetPostPushEvent.h>
-#include <WebServices/iModelHub/Events/CodeEvent.h>
-#include <WebServices/iModelHub/Events/DeletedEvent.h>
-#include <WebServices/iModelHub/Events/VersionEvent.h>
-#include "../Utils.h"
-#include <WebServices/iModelHub/Events/ChangeSetPrePushEvent.h>
-
-USING_NAMESPACE_BENTLEY_IMODELHUB
-
-//---------------------------------------------------------------------------------------
-//@bsimethod									Arvind.Venkateswaran            06/2016
-//---------------------------------------------------------------------------------------
-std::shared_ptr<Json::Value> EventPropertiesToJSON(Utf8String jsonString, Event::EventType eventType)
-    {
-    Json::Reader reader;
-    Json::Value data(Json::objectValue);
-    if (!reader.parse(jsonString, data) && !data.isArray())
-        return nullptr;
-
-    bool isSuccess = false;
-    switch (eventType)
-        {
-        case BentleyM0200::iModel::Hub::Event::LockEvent:
-            {
-            if (
-                data.isMember(Event::EventTopic) &&
-                data.isMember(Event::FromEventSubscriptionId) &&
-                data.isMember(Event::LockEventProperties::ObjectIds) &&
-                data[Event::LockEventProperties::ObjectIds].isArray() &&
-                data.isMember(Event::LockEventProperties::LockType) &&
-                data.isMember(Event::LockEventProperties::LockLevel) &&
-                data.isMember(Event::LockEventProperties::BriefcaseId) &&
-                data.isMember(Event::LockEventProperties::ReleasedWithChangeSet)
-                )
-                isSuccess = true;
-            break;
-            }
-        case BentleyM0200::iModel::Hub::Event::ChangeSetPostPushEvent:
-            {
-            if (
-                data.isMember(Event::EventTopic) &&
-                data.isMember(Event::FromEventSubscriptionId) &&
-                data.isMember(Event::ChangeSetPostPushEventProperties::ChangeSetId) &&
-                data.isMember(Event::ChangeSetPostPushEventProperties::ChangeSetIndex) &&
-                data.isMember(Event::ChangeSetPostPushEventProperties::BriefcaseId)
-                )
-                isSuccess = true;
-            break;
-            }
-        case BentleyM0200::iModel::Hub::Event::ChangeSetPrePushEvent:
-            {
-            if (
-                data.isMember(Event::EventTopic) &&
-                data.isMember(Event::FromEventSubscriptionId)
-                )
-                isSuccess = true;
-            break;
-            }
-        case BentleyM0200::iModel::Hub::Event::CodeEvent:
-            {
-            if (
-                data.isMember(Event::EventTopic) &&
-                data.isMember(Event::FromEventSubscriptionId) &&
-                data.isMember(Event::CodeEventProperties::CodeSpecId) &&
-                data.isMember(Event::CodeEventProperties::CodeScope) &&
-                data.isMember(Event::CodeEventProperties::Values) &&
-                data[Event::CodeEventProperties::Values].isArray() &&
-                data.isMember(Event::CodeEventProperties::State) &&
-                data.isMember(Event::CodeEventProperties::BriefcaseId)
-                )
-                isSuccess = true;
-            break;
-            }
-        case BentleyM0200::iModel::Hub::Event::AllLocksDeletedEvent:
-        case BentleyM0200::iModel::Hub::Event::AllCodesDeletedEvent:
-            {
-            if (
-                data.isMember(Event::EventTopic) &&
-                data.isMember(Event::FromEventSubscriptionId) &&
-                data.isMember(Event::DeletedEventProperties::BriefcaseId) &&
-                !EventPropertiesToJSON(jsonString, Event::LockEvent) &&
-                !EventPropertiesToJSON(jsonString, Event::CodeEvent) &&
-                !EventPropertiesToJSON(jsonString, Event::ChangeSetPostPushEvent)
-                )
-                isSuccess = true;
-            break;
-            }
-<<<<<<< HEAD
-        case BentleyM0200::iModel::Hub::Event::VersionEvent:
-=======
-        case BentleyB0200::iModel::Hub::Event::VersionEvent:
-        case BentleyB0200::iModel::Hub::Event::VersionModifiedEvent:
->>>>>>> 64063d2b
-            {
-            if (
-                data.isMember(Event::EventTopic) &&
-                data.isMember(Event::FromEventSubscriptionId) &&
-                data.isMember(Event::VersionEventProperties::VersionId) &&
-                data.isMember(Event::VersionEventProperties::VersionName) &&
-                data.isMember(Event::VersionEventProperties::ChangeSetId)
-                )
-                isSuccess = true;
-            break;
-            }
-        case BentleyM0200::iModel::Hub::Event::UnknownEventType:
-        default:
-            {
-            break;
-            }
-        }
-    return (isSuccess) ? std::make_shared<Json::Value>(data) : nullptr;
-    }
-
-//---------------------------------------------------------------------------------------
-//@bsimethod                                 Arvind.Venkateswaran	              07/2016
-//---------------------------------------------------------------------------------------
-EventPtr ParseIntoLockEvent(Utf8String jsonString)
-    {
-	std::shared_ptr<Json::Value> data = EventPropertiesToJSON(jsonString, Event::LockEvent);
-	if (data == nullptr)
-		return nullptr;
-
-	bvector<Utf8String> objectIds;
-	for
-		(
-		Json::ValueIterator itr = (*data)[Event::LockEventProperties::ObjectIds].begin();
-		itr != (*data)[Event::LockEventProperties::ObjectIds].end();
-		itr++
-		)
-		objectIds.push_back((*itr).asString());
-
-	if (objectIds.size() < 1)
-		return nullptr;
-
-	return LockEvent::Create
-	    (
-		(*data)[Event::EventTopic].asString(),
-		(*data)[Event::FromEventSubscriptionId].asString(),
-		objectIds,
-		(*data)[Event::LockEventProperties::LockType].asString(),
-		(*data)[Event::LockEventProperties::LockLevel].asString(),
-		(*data)[Event::LockEventProperties::BriefcaseId].asInt(),
-		(*data)[Event::LockEventProperties::ReleasedWithChangeSet].asString()
-	    );
-    }
-
-//---------------------------------------------------------------------------------------
-//@bsimethod                                 Arvind.Venkateswaran	              07/2016
-//---------------------------------------------------------------------------------------
-EventPtr ParseIntoChangeSetPostPushEvent(Utf8String jsonString)
-    {
-	std::shared_ptr<Json::Value> data = EventPropertiesToJSON(jsonString, Event::ChangeSetPostPushEvent);
-	if (data == nullptr)
-		return nullptr;
-	return ChangeSetPostPushEvent::Create
-	    (
-		(*data)[Event::EventTopic].asString(),
-		(*data)[Event::FromEventSubscriptionId].asString(),
-		(*data)[Event::ChangeSetPostPushEventProperties::ChangeSetId].asString(),
-		(*data)[Event::ChangeSetPostPushEventProperties::ChangeSetIndex].asString(),
-	    (*data)[Event::ChangeSetPostPushEventProperties::BriefcaseId].asInt()
-	    );
-    }
-
-//---------------------------------------------------------------------------------------
-//@bsimethod                                 Algirdas.Mikoliunas	              12/2016
-//---------------------------------------------------------------------------------------
-EventPtr ParseIntoChangeSetPrePushEvent(Utf8String jsonString)
-    {
-    std::shared_ptr<Json::Value> data = EventPropertiesToJSON(jsonString, Event::ChangeSetPrePushEvent);
-    if (data == nullptr)
-        return nullptr;
-    return ChangeSetPrePushEvent::Create
-        (
-        (*data)[Event::EventTopic].asString(),
-        (*data)[Event::FromEventSubscriptionId].asString()
-        );
-    }
-
-//---------------------------------------------------------------------------------------
-//@bsimethod                                 Arvind.Venkateswaran	              07/2016
-//---------------------------------------------------------------------------------------
-EventPtr ParseIntoCodeEvent(Utf8String jsonString)
-    {
-	std::shared_ptr<Json::Value> data = EventPropertiesToJSON(jsonString, Event::CodeEvent);
-	if (data == nullptr)
-		return nullptr;
-
-	bvector<Utf8String> values;
-	for 
-		(
-		Json::ValueIterator itr = (*data)[Event::CodeEventProperties::Values].begin(); 
-		itr != (*data)[Event::CodeEventProperties::Values].end(); 
-		itr++
-		)
-		values.push_back((*itr).asString());
-
-	if (values.size() < 1)
-		return nullptr;
-
-	return CodeEvent::Create
-	    (
-		(*data)[Event::EventTopic].asString(),
-		(*data)[Event::FromEventSubscriptionId].asString(),
-		(*data)[Event::CodeEventProperties::CodeSpecId].asString(),
-		(*data)[Event::CodeEventProperties::CodeScope].asString(),
-		values,
-		(*data)[Event::CodeEventProperties::State].asInt(),
-		(*data)[Event::CodeEventProperties::BriefcaseId].asInt()
-	    );
-    }
-
-//---------------------------------------------------------------------------------------
-//@bsimethod                                 Arvind.Venkateswaran	              07/2016
-//---------------------------------------------------------------------------------------
-EventPtr ParseIntoDeletedEvent(Utf8String jsonString, Event::EventType deletedEventType)
-    {
-	std::shared_ptr<Json::Value> data = EventPropertiesToJSON(jsonString, deletedEventType);
-	if (data == nullptr)
-		return nullptr;
-	return DeletedEvent::Create
-	    (
-		(*data)[Event::EventTopic].asString(),
-		(*data)[Event::FromEventSubscriptionId].asString(),
-		(*data)[Event::DeletedEventProperties::BriefcaseId].asInt(),
-		deletedEventType
-	    );
-    }
-
-//---------------------------------------------------------------------------------------
-//@bsimethod                                 Viktorija.Adomauskaite               06/2016
-//---------------------------------------------------------------------------------------
-EventPtr ParseIntoVersionEvent(Utf8String jsonString, Event::EventType versionEventType)
-    {
-    std::shared_ptr < Json::Value> data = EventPropertiesToJSON(jsonString, versionEventType);
-    if (data == nullptr)
-        return nullptr;
-    return VersionEvent::Create
-        (
-        (*data)[Event::EventTopic].asString(),
-        (*data)[Event::FromEventSubscriptionId].asString(),
-        (*data)[Event::VersionEventProperties::VersionId].asString(),
-        (*data)[Event::VersionEventProperties::VersionName].asString(),
-        (*data)[Event::VersionEventProperties::ChangeSetId].asString(),
-        versionEventType
-        );
-    }
-
-//---------------------------------------------------------------------------------------
-//@bsimethod                                 Arvind.Venkateswaran	              06/2016
-//---------------------------------------------------------------------------------------
-EventPtr EventParser::ParseEvent
-(
-Utf8CP responseContentType,
-Utf8String responseString
-)
-    {
-	if (Utf8String::IsNullOrEmpty(responseString.c_str()) || Utf8String::IsNullOrEmpty(responseContentType))
-		return nullptr;
-
-	size_t jsonPosStart = responseString.find_first_of('{');
-	size_t jsonPosEnd = responseString.find_last_of('}');
-	if (jsonPosStart == Utf8String::npos || jsonPosEnd == Utf8String::npos)
-		return nullptr;
-
-	Utf8String actualJsonPart = responseString.substr(jsonPosStart, jsonPosEnd);
-	Event::EventType eventType = Event::Helper::GetEventTypeFromEventName(responseContentType);
-	switch (eventType)
-	    {
-        case Event::EventType::LockEvent:                   return ParseIntoLockEvent(actualJsonPart);
-        case Event::EventType::ChangeSetPostPushEvent:      return ParseIntoChangeSetPostPushEvent(actualJsonPart);
-        case Event::EventType::ChangeSetPrePushEvent:       return ParseIntoChangeSetPrePushEvent(actualJsonPart);
-	    case Event::EventType::CodeEvent:                   return ParseIntoCodeEvent(actualJsonPart);
-	    case Event::EventType::AllLocksDeletedEvent:
-	    case Event::EventType::AllCodesDeletedEvent:        return ParseIntoDeletedEvent(actualJsonPart, eventType);
-        case Event::EventType::VersionEvent:
-        case Event::EventType::VersionModifiedEvent:        return ParseIntoVersionEvent(actualJsonPart, eventType);
-	    default:
-	    case Event::EventType::UnknownEventType:            return nullptr;
-	    }
-    }
-
-//---------------------------------------------------------------------------------------
-//@bsimethod                                 Arvind.Venkateswaran	              06/2016
-//---------------------------------------------------------------------------------------
-RefCountedPtr<struct LockEvent> EventParser::GetLockEvent(EventPtr eventPtr)
-    {
-	try
-	    {
-		if (eventPtr == nullptr)
-			return nullptr;
-		return new LockEvent(dynamic_cast<LockEvent&>(*eventPtr));
-	    }
-	catch (const std::bad_cast&)
-	    {
-		return nullptr;
-	    }
-    }
-
-//---------------------------------------------------------------------------------------
-//@bsimethod                                 Arvind.Venkateswaran	              06/2016
-//---------------------------------------------------------------------------------------
-RefCountedPtr<struct ChangeSetPostPushEvent> EventParser::GetChangeSetPostPushEvent(EventPtr eventPtr)
-    {
-	try
-	    {
-		if (eventPtr == nullptr)
-			return nullptr;
-		return new ChangeSetPostPushEvent(dynamic_cast<ChangeSetPostPushEvent&>(*eventPtr));
-	    }
-	catch (const std::bad_cast&)
-	    {
-		return nullptr;
-	    }
-    }
-
-//---------------------------------------------------------------------------------------
-//@bsimethod                                 Algirdas.Mikoliunas	              12/2016
-//---------------------------------------------------------------------------------------
-RefCountedPtr<struct ChangeSetPrePushEvent> EventParser::GetChangeSetPrePushEvent(EventPtr eventPtr)
-    {
-    try
-        {
-        if (eventPtr == nullptr)
-            return nullptr;
-        return new ChangeSetPrePushEvent(dynamic_cast<ChangeSetPrePushEvent&>(*eventPtr));
-        }
-    catch (const std::bad_cast&)
-        {
-        return nullptr;
-        }
-    }
-
-//---------------------------------------------------------------------------------------
-//@bsimethod                                 Arvind.Venkateswaran	              06/2016
-//---------------------------------------------------------------------------------------
-RefCountedPtr<struct CodeEvent> EventParser::GetCodeEvent(EventPtr eventPtr)
-    {
-	try
-	    {
-		if (eventPtr == nullptr)
-			return nullptr;
-		return new CodeEvent(dynamic_cast<CodeEvent&>(*eventPtr));
-	    }
-	catch (const std::bad_cast&)
-	    {
-		return nullptr;
-	    }
-    }
-
-//---------------------------------------------------------------------------------------
-//@bsimethod                                 Arvind.Venkateswaran	              06/2016
-//---------------------------------------------------------------------------------------
-RefCountedPtr<struct DeletedEvent> EventParser::GetDeletedEvent(EventPtr eventPtr)
-    {
-	try
-	    {
-		if (eventPtr == nullptr)
-			return nullptr;
-		return new DeletedEvent(dynamic_cast<DeletedEvent&>(*eventPtr));
-	    }
-	catch (const std::bad_cast&)
-	    {
-		return nullptr;
-	    }
-    }
-
-//---------------------------------------------------------------------------------------
-//@bsimethod                                 Viktorija.Adomauskaite               06/2016
-//---------------------------------------------------------------------------------------
-RefCountedPtr<struct VersionEvent> EventParser::GetVersionEvent(EventPtr eventPtr)
-    {
-    try
-        {
-        if (eventPtr == nullptr)
-            return nullptr;
-        return new VersionEvent(dynamic_cast<VersionEvent&>(*eventPtr));
-        }
-    catch (const std::bad_cast&)
-        {
-        return nullptr;
-        }
-    }
+/*--------------------------------------------------------------------------------------+
+|
+|  Copyright (c) Bentley Systems, Incorporated. All rights reserved.
+|
++--------------------------------------------------------------------------------------*/
+#include <WebServices/iModelHub/Events/EventParser.h>
+#include <WebServices/iModelHub/Events/LockEvent.h>
+#include <WebServices/iModelHub/Events/ChangeSetPostPushEvent.h>
+#include <WebServices/iModelHub/Events/CodeEvent.h>
+#include <WebServices/iModelHub/Events/DeletedEvent.h>
+#include <WebServices/iModelHub/Events/VersionEvent.h>
+#include "../Utils.h"
+#include <WebServices/iModelHub/Events/ChangeSetPrePushEvent.h>
+
+USING_NAMESPACE_BENTLEY_IMODELHUB
+
+//---------------------------------------------------------------------------------------
+//@bsimethod									Arvind.Venkateswaran            06/2016
+//---------------------------------------------------------------------------------------
+std::shared_ptr<Json::Value> EventPropertiesToJSON(Utf8String jsonString, Event::EventType eventType)
+    {
+    Json::Reader reader;
+    Json::Value data(Json::objectValue);
+    if (!reader.parse(jsonString, data) && !data.isArray())
+        return nullptr;
+
+    bool isSuccess = false;
+    switch (eventType)
+        {
+        case BentleyM0200::iModel::Hub::Event::LockEvent:
+            {
+            if (
+                data.isMember(Event::EventTopic) &&
+                data.isMember(Event::FromEventSubscriptionId) &&
+                data.isMember(Event::LockEventProperties::ObjectIds) &&
+                data[Event::LockEventProperties::ObjectIds].isArray() &&
+                data.isMember(Event::LockEventProperties::LockType) &&
+                data.isMember(Event::LockEventProperties::LockLevel) &&
+                data.isMember(Event::LockEventProperties::BriefcaseId) &&
+                data.isMember(Event::LockEventProperties::ReleasedWithChangeSet)
+                )
+                isSuccess = true;
+            break;
+            }
+        case BentleyM0200::iModel::Hub::Event::ChangeSetPostPushEvent:
+            {
+            if (
+                data.isMember(Event::EventTopic) &&
+                data.isMember(Event::FromEventSubscriptionId) &&
+                data.isMember(Event::ChangeSetPostPushEventProperties::ChangeSetId) &&
+                data.isMember(Event::ChangeSetPostPushEventProperties::ChangeSetIndex) &&
+                data.isMember(Event::ChangeSetPostPushEventProperties::BriefcaseId)
+                )
+                isSuccess = true;
+            break;
+            }
+        case BentleyM0200::iModel::Hub::Event::ChangeSetPrePushEvent:
+            {
+            if (
+                data.isMember(Event::EventTopic) &&
+                data.isMember(Event::FromEventSubscriptionId)
+                )
+                isSuccess = true;
+            break;
+            }
+        case BentleyM0200::iModel::Hub::Event::CodeEvent:
+            {
+            if (
+                data.isMember(Event::EventTopic) &&
+                data.isMember(Event::FromEventSubscriptionId) &&
+                data.isMember(Event::CodeEventProperties::CodeSpecId) &&
+                data.isMember(Event::CodeEventProperties::CodeScope) &&
+                data.isMember(Event::CodeEventProperties::Values) &&
+                data[Event::CodeEventProperties::Values].isArray() &&
+                data.isMember(Event::CodeEventProperties::State) &&
+                data.isMember(Event::CodeEventProperties::BriefcaseId)
+                )
+                isSuccess = true;
+            break;
+            }
+        case BentleyM0200::iModel::Hub::Event::AllLocksDeletedEvent:
+        case BentleyM0200::iModel::Hub::Event::AllCodesDeletedEvent:
+            {
+            if (
+                data.isMember(Event::EventTopic) &&
+                data.isMember(Event::FromEventSubscriptionId) &&
+                data.isMember(Event::DeletedEventProperties::BriefcaseId) &&
+                !EventPropertiesToJSON(jsonString, Event::LockEvent) &&
+                !EventPropertiesToJSON(jsonString, Event::CodeEvent) &&
+                !EventPropertiesToJSON(jsonString, Event::ChangeSetPostPushEvent)
+                )
+                isSuccess = true;
+            break;
+            }
+        case BentleyM0200::iModel::Hub::Event::VersionEvent:
+        case BentleyM0200::iModel::Hub::Event::VersionModifiedEvent:
+            {
+            if (
+                data.isMember(Event::EventTopic) &&
+                data.isMember(Event::FromEventSubscriptionId) &&
+                data.isMember(Event::VersionEventProperties::VersionId) &&
+                data.isMember(Event::VersionEventProperties::VersionName) &&
+                data.isMember(Event::VersionEventProperties::ChangeSetId)
+                )
+                isSuccess = true;
+            break;
+            }
+        case BentleyM0200::iModel::Hub::Event::UnknownEventType:
+        default:
+            {
+            break;
+            }
+        }
+    return (isSuccess) ? std::make_shared<Json::Value>(data) : nullptr;
+    }
+
+//---------------------------------------------------------------------------------------
+//@bsimethod                                 Arvind.Venkateswaran	              07/2016
+//---------------------------------------------------------------------------------------
+EventPtr ParseIntoLockEvent(Utf8String jsonString)
+    {
+	std::shared_ptr<Json::Value> data = EventPropertiesToJSON(jsonString, Event::LockEvent);
+	if (data == nullptr)
+		return nullptr;
+
+	bvector<Utf8String> objectIds;
+	for
+		(
+		Json::ValueIterator itr = (*data)[Event::LockEventProperties::ObjectIds].begin();
+		itr != (*data)[Event::LockEventProperties::ObjectIds].end();
+		itr++
+		)
+		objectIds.push_back((*itr).asString());
+
+	if (objectIds.size() < 1)
+		return nullptr;
+
+	return LockEvent::Create
+	    (
+		(*data)[Event::EventTopic].asString(),
+		(*data)[Event::FromEventSubscriptionId].asString(),
+		objectIds,
+		(*data)[Event::LockEventProperties::LockType].asString(),
+		(*data)[Event::LockEventProperties::LockLevel].asString(),
+		(*data)[Event::LockEventProperties::BriefcaseId].asInt(),
+		(*data)[Event::LockEventProperties::ReleasedWithChangeSet].asString()
+	    );
+    }
+
+//---------------------------------------------------------------------------------------
+//@bsimethod                                 Arvind.Venkateswaran	              07/2016
+//---------------------------------------------------------------------------------------
+EventPtr ParseIntoChangeSetPostPushEvent(Utf8String jsonString)
+    {
+	std::shared_ptr<Json::Value> data = EventPropertiesToJSON(jsonString, Event::ChangeSetPostPushEvent);
+	if (data == nullptr)
+		return nullptr;
+	return ChangeSetPostPushEvent::Create
+	    (
+		(*data)[Event::EventTopic].asString(),
+		(*data)[Event::FromEventSubscriptionId].asString(),
+		(*data)[Event::ChangeSetPostPushEventProperties::ChangeSetId].asString(),
+		(*data)[Event::ChangeSetPostPushEventProperties::ChangeSetIndex].asString(),
+	    (*data)[Event::ChangeSetPostPushEventProperties::BriefcaseId].asInt()
+	    );
+    }
+
+//---------------------------------------------------------------------------------------
+//@bsimethod                                 Algirdas.Mikoliunas	              12/2016
+//---------------------------------------------------------------------------------------
+EventPtr ParseIntoChangeSetPrePushEvent(Utf8String jsonString)
+    {
+    std::shared_ptr<Json::Value> data = EventPropertiesToJSON(jsonString, Event::ChangeSetPrePushEvent);
+    if (data == nullptr)
+        return nullptr;
+    return ChangeSetPrePushEvent::Create
+        (
+        (*data)[Event::EventTopic].asString(),
+        (*data)[Event::FromEventSubscriptionId].asString()
+        );
+    }
+
+//---------------------------------------------------------------------------------------
+//@bsimethod                                 Arvind.Venkateswaran	              07/2016
+//---------------------------------------------------------------------------------------
+EventPtr ParseIntoCodeEvent(Utf8String jsonString)
+    {
+	std::shared_ptr<Json::Value> data = EventPropertiesToJSON(jsonString, Event::CodeEvent);
+	if (data == nullptr)
+		return nullptr;
+
+	bvector<Utf8String> values;
+	for 
+		(
+		Json::ValueIterator itr = (*data)[Event::CodeEventProperties::Values].begin(); 
+		itr != (*data)[Event::CodeEventProperties::Values].end(); 
+		itr++
+		)
+		values.push_back((*itr).asString());
+
+	if (values.size() < 1)
+		return nullptr;
+
+	return CodeEvent::Create
+	    (
+		(*data)[Event::EventTopic].asString(),
+		(*data)[Event::FromEventSubscriptionId].asString(),
+		(*data)[Event::CodeEventProperties::CodeSpecId].asString(),
+		(*data)[Event::CodeEventProperties::CodeScope].asString(),
+		values,
+		(*data)[Event::CodeEventProperties::State].asInt(),
+		(*data)[Event::CodeEventProperties::BriefcaseId].asInt()
+	    );
+    }
+
+//---------------------------------------------------------------------------------------
+//@bsimethod                                 Arvind.Venkateswaran	              07/2016
+//---------------------------------------------------------------------------------------
+EventPtr ParseIntoDeletedEvent(Utf8String jsonString, Event::EventType deletedEventType)
+    {
+	std::shared_ptr<Json::Value> data = EventPropertiesToJSON(jsonString, deletedEventType);
+	if (data == nullptr)
+		return nullptr;
+	return DeletedEvent::Create
+	    (
+		(*data)[Event::EventTopic].asString(),
+		(*data)[Event::FromEventSubscriptionId].asString(),
+		(*data)[Event::DeletedEventProperties::BriefcaseId].asInt(),
+		deletedEventType
+	    );
+    }
+
+//---------------------------------------------------------------------------------------
+//@bsimethod                                 Viktorija.Adomauskaite               06/2016
+//---------------------------------------------------------------------------------------
+EventPtr ParseIntoVersionEvent(Utf8String jsonString, Event::EventType versionEventType)
+    {
+    std::shared_ptr < Json::Value> data = EventPropertiesToJSON(jsonString, versionEventType);
+    if (data == nullptr)
+        return nullptr;
+    return VersionEvent::Create
+        (
+        (*data)[Event::EventTopic].asString(),
+        (*data)[Event::FromEventSubscriptionId].asString(),
+        (*data)[Event::VersionEventProperties::VersionId].asString(),
+        (*data)[Event::VersionEventProperties::VersionName].asString(),
+        (*data)[Event::VersionEventProperties::ChangeSetId].asString(),
+        versionEventType
+        );
+    }
+
+//---------------------------------------------------------------------------------------
+//@bsimethod                                 Arvind.Venkateswaran	              06/2016
+//---------------------------------------------------------------------------------------
+EventPtr EventParser::ParseEvent
+(
+Utf8CP responseContentType,
+Utf8String responseString
+)
+    {
+	if (Utf8String::IsNullOrEmpty(responseString.c_str()) || Utf8String::IsNullOrEmpty(responseContentType))
+		return nullptr;
+
+	size_t jsonPosStart = responseString.find_first_of('{');
+	size_t jsonPosEnd = responseString.find_last_of('}');
+	if (jsonPosStart == Utf8String::npos || jsonPosEnd == Utf8String::npos)
+		return nullptr;
+
+	Utf8String actualJsonPart = responseString.substr(jsonPosStart, jsonPosEnd);
+	Event::EventType eventType = Event::Helper::GetEventTypeFromEventName(responseContentType);
+	switch (eventType)
+	    {
+        case Event::EventType::LockEvent:                   return ParseIntoLockEvent(actualJsonPart);
+        case Event::EventType::ChangeSetPostPushEvent:      return ParseIntoChangeSetPostPushEvent(actualJsonPart);
+        case Event::EventType::ChangeSetPrePushEvent:       return ParseIntoChangeSetPrePushEvent(actualJsonPart);
+	    case Event::EventType::CodeEvent:                   return ParseIntoCodeEvent(actualJsonPart);
+	    case Event::EventType::AllLocksDeletedEvent:
+	    case Event::EventType::AllCodesDeletedEvent:        return ParseIntoDeletedEvent(actualJsonPart, eventType);
+        case Event::EventType::VersionEvent:
+        case Event::EventType::VersionModifiedEvent:        return ParseIntoVersionEvent(actualJsonPart, eventType);
+	    default:
+	    case Event::EventType::UnknownEventType:            return nullptr;
+	    }
+    }
+
+//---------------------------------------------------------------------------------------
+//@bsimethod                                 Arvind.Venkateswaran	              06/2016
+//---------------------------------------------------------------------------------------
+RefCountedPtr<struct LockEvent> EventParser::GetLockEvent(EventPtr eventPtr)
+    {
+	try
+	    {
+		if (eventPtr == nullptr)
+			return nullptr;
+		return new LockEvent(dynamic_cast<LockEvent&>(*eventPtr));
+	    }
+	catch (const std::bad_cast&)
+	    {
+		return nullptr;
+	    }
+    }
+
+//---------------------------------------------------------------------------------------
+//@bsimethod                                 Arvind.Venkateswaran	              06/2016
+//---------------------------------------------------------------------------------------
+RefCountedPtr<struct ChangeSetPostPushEvent> EventParser::GetChangeSetPostPushEvent(EventPtr eventPtr)
+    {
+	try
+	    {
+		if (eventPtr == nullptr)
+			return nullptr;
+		return new ChangeSetPostPushEvent(dynamic_cast<ChangeSetPostPushEvent&>(*eventPtr));
+	    }
+	catch (const std::bad_cast&)
+	    {
+		return nullptr;
+	    }
+    }
+
+//---------------------------------------------------------------------------------------
+//@bsimethod                                 Algirdas.Mikoliunas	              12/2016
+//---------------------------------------------------------------------------------------
+RefCountedPtr<struct ChangeSetPrePushEvent> EventParser::GetChangeSetPrePushEvent(EventPtr eventPtr)
+    {
+    try
+        {
+        if (eventPtr == nullptr)
+            return nullptr;
+        return new ChangeSetPrePushEvent(dynamic_cast<ChangeSetPrePushEvent&>(*eventPtr));
+        }
+    catch (const std::bad_cast&)
+        {
+        return nullptr;
+        }
+    }
+
+//---------------------------------------------------------------------------------------
+//@bsimethod                                 Arvind.Venkateswaran	              06/2016
+//---------------------------------------------------------------------------------------
+RefCountedPtr<struct CodeEvent> EventParser::GetCodeEvent(EventPtr eventPtr)
+    {
+	try
+	    {
+		if (eventPtr == nullptr)
+			return nullptr;
+		return new CodeEvent(dynamic_cast<CodeEvent&>(*eventPtr));
+	    }
+	catch (const std::bad_cast&)
+	    {
+		return nullptr;
+	    }
+    }
+
+//---------------------------------------------------------------------------------------
+//@bsimethod                                 Arvind.Venkateswaran	              06/2016
+//---------------------------------------------------------------------------------------
+RefCountedPtr<struct DeletedEvent> EventParser::GetDeletedEvent(EventPtr eventPtr)
+    {
+	try
+	    {
+		if (eventPtr == nullptr)
+			return nullptr;
+		return new DeletedEvent(dynamic_cast<DeletedEvent&>(*eventPtr));
+	    }
+	catch (const std::bad_cast&)
+	    {
+		return nullptr;
+	    }
+    }
+
+//---------------------------------------------------------------------------------------
+//@bsimethod                                 Viktorija.Adomauskaite               06/2016
+//---------------------------------------------------------------------------------------
+RefCountedPtr<struct VersionEvent> EventParser::GetVersionEvent(EventPtr eventPtr)
+    {
+    try
+        {
+        if (eventPtr == nullptr)
+            return nullptr;
+        return new VersionEvent(dynamic_cast<VersionEvent&>(*eventPtr));
+        }
+    catch (const std::bad_cast&)
+        {
+        return nullptr;
+        }
+    }