/*--------------------------------------------------------------------------------------+
|
|     $Source: iModelHubClient/iModelConnection.cpp $
|
|  $Copyright: (c) 2018 Bentley Systems, Incorporated. All rights reserved. $
|
+--------------------------------------------------------------------------------------*/
#include <WebServices/iModelHub/Client/iModelConnection.h>
#include <DgnPlatform/RevisionManager.h>
#include <WebServices/Client/WSChangeset.h>
#include "Utils.h"
#include "Logging.h"
#include <WebServices/iModelHub/Client/BreakHelper.h>
#include <WebServices/iModelHub/Client/UserInfoManager.h>
#include "Events/EventCallbackManager.h"
#include <WebServices/iModelHub/Events/ChangeSetPostPushEvent.h>
#include <WebServices/iModelHub/Client/ChangeSetInfo.h>
#include "MultiProgressCallbackHandler.h"
<<<<<<< HEAD
#include "JsonFormatters/MultiLockFormatter.h"
#include "JsonFormatters/MultiCodeFormatter.h"
#include "Storage/PendingChangeSetStorage.h"
=======
#include "Events/EventManager.h"
>>>>>>> b8ca5b42

USING_NAMESPACE_BENTLEY_IMODELHUB
USING_NAMESPACE_BENTLEY_WEBSERVICES
USING_NAMESPACE_BENTLEY_SQLITE
USING_NAMESPACE_BENTLEY_DGN

# define MAX_AsyncQueries 10

//---------------------------------------------------------------------------------------
//@bsimethod                                     Karolis.Dziedzelis             10/2015
//---------------------------------------------------------------------------------------
iModelConnection::iModelConnection
(
iModelInfoCR           iModel,
WebServices::CredentialsCR credentials,
WebServices::ClientInfoPtr clientInfo,
IHttpHandlerPtr            customHandler
) : m_iModelInfo(iModel), m_customHandler(customHandler)
    {
    auto wsRepositoryClient = WSRepositoryClient::Create(iModel.GetServerURL(), iModel.GetWSRepositoryName(), clientInfo, nullptr, customHandler);
    CompressionOptions options;
    options.EnableRequestCompression(true, 1024);
    wsRepositoryClient->Config().SetCompressionOptions(options);
    wsRepositoryClient->SetCredentials(credentials);

    SetRepositoryClient(wsRepositoryClient);
    m_eventManagerPtr = new EventManager(wsRepositoryClient);
    SetAzureBlobStorageClient(AzureBlobStorageClient::Create());
    }

//---------------------------------------------------------------------------------------
//@bsimethod                                     Algirdas.Mikoliunas             02/2017
//---------------------------------------------------------------------------------------
StatusTaskPtr iModelConnection::DownloadFileInternal
(
BeFileName                        localFile,
ObjectIdCR                        fileId,
FileAccessKeyPtr                  fileAccessKey,
Http::Request::ProgressCallbackCR callback,
ICancellationTokenPtr             cancellationToken
) const
    {
    const Utf8String methodName = "iModelConnection::DownloadFileInternal";
    LogHelper::Log(SEVERITY::LOG_DEBUG, methodName, "Method called.");
    double start = BeTimeUtilities::GetCurrentTimeAsUnixMillisDouble();

    // Download file directly from the url.
    return ExecuteWithRetry<void>([=]()
        {
        return m_azureClient->SendGetFileRequest(fileAccessKey->GetDownloadUrl(), localFile, callback, cancellationToken)
            ->Then<StatusResult>([=](const AzureResult& result)
            {
            if (!result.IsSuccess())
                {
                HttpError error(result.GetError());
                LogHelper::Log(SEVERITY::LOG_WARNING, methodName, error.GetMessage().c_str());
                return StatusResult::Error(Error(error));
                }

            double end = BeTimeUtilities::GetCurrentTimeAsUnixMillisDouble();
            LogHelper::Log(SEVERITY::LOG_INFO, methodName, (float)(end - start), "");
            return StatusResult::Success();
            });
        });
    }

//---------------------------------------------------------------------------------------
//@bsimethod                                     Algirdas.Mikoliunas             02/2017
//---------------------------------------------------------------------------------------
StatusTaskPtr iModelConnection::DownloadFile
(
BeFileName                        localFile,
ObjectIdCR                        fileId,
FileAccessKeyPtr                  fileAccessKey,
Http::Request::ProgressCallbackCR callback,
ICancellationTokenPtr             cancellationToken
) const
    {
    if (fileAccessKey.IsNull())
        {
        auto fileAccessKeyResult = ExecuteAsync(QueryFileAccessKey(fileId, cancellationToken));
        if (!fileAccessKeyResult->IsSuccess())
            return CreateCompletedAsyncTask(StatusResult::Error(fileAccessKeyResult->GetError()));

        fileAccessKey = fileAccessKeyResult->GetValue();
        }

    return DownloadFileInternal(localFile, fileId, fileAccessKey, callback, cancellationToken);
    }

//---------------------------------------------------------------------------------------
//@bsimethod                                     Algirdas.Mikoliunas             02/2017
//---------------------------------------------------------------------------------------
FileAccessKeyTaskPtr iModelConnection::QueryFileAccessKey
(
ObjectId              objectId,
ICancellationTokenPtr cancellationToken
) const
    {
    const Utf8String methodName = "iModelConnection::QueryFileAccessKey";
    LogHelper::Log(SEVERITY::LOG_DEBUG, methodName, "Method called.");
    double start = BeTimeUtilities::GetCurrentTimeAsUnixMillisDouble();

    WSQuery query(objectId);
    Utf8String selectString = "$id";
    FileAccessKey::AddDownloadAccessKeySelect(selectString);
    query.SetSelect(selectString);

    return m_wsRepositoryClient->SendQueryRequest(query, nullptr, nullptr, cancellationToken)
        ->Then<FileAccessKeyResult>([=](WSObjectsResult const& result)
        {
        if (!result.IsSuccess())
            {
            LogHelper::Log(SEVERITY::LOG_WARNING, methodName, result.GetError().GetMessage().c_str());
            return FileAccessKeyResult::Error(result.GetError());
            }

        double end = BeTimeUtilities::GetCurrentTimeAsUnixMillisDouble();
        LogHelper::Log(SEVERITY::LOG_INFO, methodName, (float)(end - start), "");
        auto fileAccessKey = FileAccessKey::ParseFromRelated(*result.GetValue().GetInstances().begin());
        return FileAccessKeyResult::Success(fileAccessKey);
        });
    }

//---------------------------------------------------------------------------------------
//@bsimethod                                     Karolis.Dziedzelis             08/2016
//---------------------------------------------------------------------------------------
Json::Value iModelConnection::CreateFileJson(FileInfoCR fileInfo)
    {
    Json::Value createFileJson = Json::objectValue;
    createFileJson[ServerSchema::Instance] = Json::objectValue;
    createFileJson[ServerSchema::Instance][ServerSchema::SchemaName] = fileInfo.GetObjectId().schemaName;
    createFileJson[ServerSchema::Instance][ServerSchema::ClassName] = fileInfo.GetObjectId().className;
    fileInfo.ToPropertiesJson(createFileJson[ServerSchema::Instance][ServerSchema::Properties]);
    return createFileJson;
    }

//---------------------------------------------------------------------------------------
//@bsimethod                                     Karolis.Dziedzelis             08/2016
//---------------------------------------------------------------------------------------
FileTaskPtr iModelConnection::CreateNewServerFile(FileInfoCR fileInfo, ICancellationTokenPtr cancellationToken) const
    {
    const Utf8String methodName = "iModelConnection::CreateNewServerFile";
    std::shared_ptr<FileResult> finalResult = std::make_shared<FileResult>();
    return m_wsRepositoryClient->SendCreateObjectRequest(CreateFileJson(fileInfo), BeFileName(), nullptr, cancellationToken)->Then
    ([=](const WSCreateObjectResult& result)
        {
        if (result.IsSuccess())
            {
            Json::Value json;
            result.GetValue().GetJson(json);
            JsonValueCR instance = json[ServerSchema::ChangedInstance][ServerSchema::InstanceAfterChange];
            auto fileInfoPtr = FileInfo::Parse(ToRapidJson(instance[ServerSchema::Properties]), fileInfo);
            fileInfoPtr->SetFileAccessKey(FileAccessKey::ParseFromRelated(instance));

            finalResult->SetSuccess(fileInfoPtr);
            return;
            }

        auto error = Error(result.GetError());
        if (Error::Id::FileAlreadyExists != error.GetId())
            {
            finalResult->SetError(error);
            LogHelper::Log(SEVERITY::LOG_WARNING, methodName, error.GetMessage().c_str());
            return;
            }

        bool initialized = error.GetExtendedData()[ServerSchema::Property::FileInitialized].asBool();

        if (initialized)
            {
            finalResult->SetError(error);
            LogHelper::Log(SEVERITY::LOG_WARNING, methodName, error.GetMessage().c_str());
            return;
            }

        WSQuery fileQuery(ServerSchema::Schema::iModel, ServerSchema::Class::File);
        Utf8String filter;
        filter.Sprintf("(%s+eq+'%s')+and+(%s+eq+'%s')", ServerSchema::Property::FileId, fileInfo.GetFileId().ToString().c_str(),
                       ServerSchema::Property::MergedChangeSetId, fileInfo.GetMergedChangeSetId().c_str());
        fileQuery.SetFilter(filter);

        Utf8String select("*");
        FileAccessKey::AddUploadAccessKeySelect(select);
        fileQuery.SetSelect(select);

        m_wsRepositoryClient->SendQueryRequest(fileQuery, nullptr, nullptr, cancellationToken)->Then([=](WSObjectsResult const& queryResult)
            {
            if (!queryResult.IsSuccess())
                {
                finalResult->SetError(queryResult.GetError());
                LogHelper::Log(SEVERITY::LOG_WARNING, methodName, queryResult.GetError().GetMessage().c_str());
                return;
                }

            if (queryResult.GetValue().GetRapidJsonDocument().IsNull())
                {
                finalResult->SetError(error);
                LogHelper::Log(SEVERITY::LOG_WARNING, methodName, error.GetMessage().c_str());
                return;
                }

            auto resultJson = *queryResult.GetValue().GetInstances().begin();
            auto downloadFileResult = FileInfo::Parse(resultJson, fileInfo);
            downloadFileResult->SetFileAccessKey(FileAccessKey::ParseFromRelated(resultJson));

            finalResult->SetSuccess(downloadFileResult);
            });

        })->Then<FileResult>([=]()
            {
            return *finalResult;
            });
    }

//---------------------------------------------------------------------------------------
//@bsimethod                                     Karolis.Dziedzelis             08/2016
//---------------------------------------------------------------------------------------
StatusTaskPtr iModelConnection::AzureFileUpload(BeFileNameCR filePath, FileAccessKeyPtr url, Http::Request::ProgressCallbackCR callback, 
                                                ICancellationTokenPtr cancellationToken) const
    {
    const Utf8String methodName = "iModelConnection::AzureFileUpload";
    return m_azureClient->SendUpdateFileRequest(url->GetUploadUrl(), filePath, callback, cancellationToken)
        ->Then<StatusResult>([=](const AzureResult& result)
        {
        if (!result.IsSuccess())
            {
            HttpError error(result.GetError());
            LogHelper::Log(SEVERITY::LOG_WARNING, methodName, error.GetMessage().c_str());
            return StatusResult::Error(Error(error));
            }

        return StatusResult::Success();
        });
    }

//---------------------------------------------------------------------------------------
//@bsimethod                                     Karolis.Dziedzelis             08/2016
//---------------------------------------------------------------------------------------
StatusTaskPtr iModelConnection::UpdateServerFile(FileInfoCR fileInfo, ICancellationTokenPtr cancellationToken) const
    {
    const Utf8String methodName = "iModelConnection::UpdateServerFile";
    Json::Value properties = Json::objectValue;
    fileInfo.ToPropertiesJson(properties);
    return m_wsRepositoryClient->SendUpdateObjectRequest(fileInfo.GetObjectId(), properties, nullptr, BeFileName(), nullptr, cancellationToken)
        ->Then<StatusResult>
        ([=](const WSUpdateObjectResult& result)
        {
        if (!result.IsSuccess())
            {
            LogHelper::Log(SEVERITY::LOG_WARNING, methodName, result.GetError().GetMessage().c_str());
            return StatusResult::Error(result.GetError());
            }

        return StatusResult::Success();
        });
    }

//---------------------------------------------------------------------------------------
//@bsimethod                                     Karolis.Dziedzelis             08/2016
//---------------------------------------------------------------------------------------
StatusTaskPtr iModelConnection::InitializeServerFile(FileInfoCR fileInfo, ICancellationTokenPtr cancellationToken) const
    {
    const Utf8String methodName = "iModelConnection::InitializeServerFile";
    Json::Value fileProperties;
    fileInfo.ToPropertiesJson(fileProperties);
    fileProperties[ServerSchema::Property::IsUploaded] = true;

    return m_wsRepositoryClient->SendUpdateObjectRequest(fileInfo.GetObjectId(), fileProperties, nullptr, BeFileName(), nullptr, cancellationToken)
        ->Then<StatusResult>([=](const WSUpdateObjectResult& initializeFileResult)
        {
        if (!initializeFileResult.IsSuccess())
            {
            LogHelper::Log(SEVERITY::LOG_WARNING, methodName, initializeFileResult.GetError().GetMessage().c_str());
            return StatusResult::Error(initializeFileResult.GetError());
            }

        return StatusResult::Success();
        });
    }

//---------------------------------------------------------------------------------------
//@bsimethod                                     Karolis.Dziedzelis             08/2016
//---------------------------------------------------------------------------------------
FilesTaskPtr iModelConnection::SeedFilesQuery(WSQuery query, ICancellationTokenPtr cancellationToken) const
    {
    return ExecuteWithRetry<bvector<FileInfoPtr>>([=]()
        {
        return m_wsRepositoryClient->SendQueryRequest(query, nullptr, nullptr, cancellationToken)
            ->Then<FilesResult>([=](WSObjectsResult const& result)
            {
            if (!result.IsSuccess())
                return FilesResult::Error(result.GetError());
            bvector<FileInfoPtr> files;
            for (auto const& instance : result.GetValue().GetInstances())
                files.push_back(FileInfo::Parse(instance));
            return FilesResult::Success(files);
            });
        });
    }

//---------------------------------------------------------------------------------------
//@bsimethod                                     Karolis.Dziedzelis             10/2015
//---------------------------------------------------------------------------------------
StatusResult iModelConnection::WriteBriefcaseIdIntoFile
(
BeFileName                     filePath,
BeBriefcaseId                  briefcaseId
) const
    {
    const Utf8String methodName = "iModelConnection::WriteBriefcaseIdIntoFile";
    BeSQLite::DbResult status;

    Dgn::DgnDbPtr db = Dgn::DgnDb::OpenDgnDb(&status, filePath, 
                                             Dgn::DgnDb::OpenParams(Dgn::DgnDb::OpenMode::ReadWrite, BeSQLite::DefaultTxn::Yes,
                                                                    SchemaUpgradeOptions(SchemaUpgradeOptions::DomainUpgradeOptions::SkipUpgrade)));
    if (BeSQLite::DbResult::BE_SQLITE_OK == status && db.IsValid())
        {
        StatusResult result = m_iModelInfo.WriteiModelInfo(*db, briefcaseId);
#if defined (ENABLE_BIM_CRASH_TESTS)
        BreakHelper::HitBreakpoint(Breakpoints::iModelConnection_AfterWriteiModelInfo);
#endif
        db->CloseDb();
        return result;
        }
    else
        {
        auto error = Error(db, status);
        LogHelper::Log(SEVERITY::LOG_WARNING, methodName, error.GetMessage().c_str());
        if (db.IsValid())
            db->CloseDb();
        return StatusResult::Error(error);
        }

    }

//---------------------------------------------------------------------------------------
//@bsimethod                                     Karolis.Dziedzelis             03/2015
//---------------------------------------------------------------------------------------
StatusTaskPtr iModelConnection::SendChangesetRequestWithRetry
(
std::shared_ptr<WSChangeset> changeset,
ChangesetResponseOptions const options,
ICancellationTokenPtr cancellationToken
) const
    {
    return ExecuteWithRetry<void>([=]() { return SendChangesetRequest(changeset, options, cancellationToken); });
    }

//---------------------------------------------------------------------------------------
//@bsimethod                                     Karolis.Dziedzelis             03/2015
//---------------------------------------------------------------------------------------
StatusTaskPtr iModelConnection::SendChangesetRequest
(
std::shared_ptr<WSChangeset> changeset,
ChangesetResponseOptions const options,
ICancellationTokenPtr cancellationToken,
IWSRepositoryClient::RequestOptionsPtr requestOptions
) const
    {
    const Utf8String methodName = "iModelConnection::SendChangesetRequestInternal";

    changeset->GetRequestOptions().SetResponseContent(WSChangeset::Options::ResponseContent::Empty);

    if (static_cast<bool>(options.GetBriefcaseResponseOptions() & IBriefcaseManager::ResponseOptions::UnlimitedReporting))
        changeset->GetRequestOptions().SetCustomOption(ServerSchema::ExtendedParameters::SetMaximumInstances, "-1");

    if (!static_cast<bool>(options.GetBriefcaseResponseOptions() & IBriefcaseManager::ResponseOptions::LockState))
        changeset->GetRequestOptions().SetCustomOption(ServerSchema::ExtendedParameters::DetailedError_Locks, "false");

    if (!static_cast<bool>(options.GetBriefcaseResponseOptions() & IBriefcaseManager::ResponseOptions::CodeState))
        changeset->GetRequestOptions().SetCustomOption(ServerSchema::ExtendedParameters::DetailedError_Codes, "false");

    if (options.GetConflictStrategy() == ConflictStrategy::Continue)
        changeset->GetRequestOptions().SetCustomOption(ServerSchema::ExtendedParameters::ConflictStrategy, "Continue");

    HttpStringBodyPtr request = HttpStringBody::Create(changeset->ToRequestString());
    return m_wsRepositoryClient->SendChangesetRequestWithOptions(request, nullptr, requestOptions, cancellationToken)->Then<StatusResult>
        ([=](const WSChangesetResult& result)
        {
        if (result.IsSuccess())
            return StatusResult::Success();
        else
            {
            LogHelper::Log(SEVERITY::LOG_WARNING, methodName, result.GetError().GetMessage().c_str());
            return StatusResult::Error(result.GetError());
            }
        });
    }

//---------------------------------------------------------------------------------------
//@bsimethod                                    Algirdas.Mikoliunas            03/2018
//---------------------------------------------------------------------------------------
StatusTaskPtr iModelConnection::SendChunkedChangesetRequest
(
ChunkedWSChangeset const& chunkedChangeset,
ChangesetResponseOptions options,
ICancellationTokenPtr cancellationToken,
IWSRepositoryClient::RequestOptionsPtr requestOptions,
uint8_t const attemptsLimit,
ConflictsInfoPtr conflictsInfo
) const
    {
    StatusResultPtr finalResult = std::make_shared<StatusResult>();
    finalResult->SetSuccess();
    return SendChunkedChangesetRequestRecursive(chunkedChangeset, options, cancellationToken, requestOptions, 0, 1, attemptsLimit, finalResult, conflictsInfo);
    }

//---------------------------------------------------------------------------------------
//@bsimethod                                    Algirdas.Mikoliunas            03/2018
//---------------------------------------------------------------------------------------
StatusTaskPtr iModelConnection::SendChunkedChangesetRequestRecursive
(
ChunkedWSChangeset const& chunkedChangeset,
ChangesetResponseOptions options,
ICancellationTokenPtr cancellationToken,
IWSRepositoryClient::RequestOptionsPtr requestOptions,
uint64_t changesetIndex,
uint8_t attempt,
uint8_t const attemptsLimit,
StatusResultPtr finalResult,
ConflictsInfoPtr conflictsInfo
) const
    {
    const Utf8String methodName = "iModelConnection::SendChunkedChangesetRequestRecursive";

    if (changesetIndex >= chunkedChangeset.GetChunks().size())
        {
        LogHelper::Log(SEVERITY::LOG_INFO, methodName, "Finished sending chunked request");
        return CreateCompletedAsyncTask(*finalResult);
        }

    auto chunk = chunkedChangeset.GetChunks().at(changesetIndex);
    LogHelper::Log(SEVERITY::LOG_INFO, methodName, "Starting sending chunk %d/%d", changesetIndex + 1, chunkedChangeset.GetChunks().size());

    return SendChangesetRequest(chunk, options, cancellationToken, requestOptions)->Then([=](StatusResultCR chunkResult)
        {
        uint64_t nextChangesetIndex = changesetIndex + 1;
        uint64_t nextAttempt = 1;

        if (!chunkResult.IsSuccess() && chunkResult.GetError().GetId() == Error::Id::ConflictsAggregate && nullptr != conflictsInfo)
            {
            IBriefcaseManager::Request request(IBriefcaseManager::ResponseOptions::All);
            auto response = ConvertErrorResponse(request, chunkResult, IBriefcaseManager::RequestPurpose::Acquire);
            conflictsInfo->AddFromResponse(response);
            }

        if (!chunkResult.IsSuccess() && chunkResult.GetError().GetId() != Error::Id::ConflictsAggregate)
            {
            if (attempt >= attemptsLimit || !IsErrorForRetry(chunkResult.GetError().GetId()))
                {
                finalResult->SetError(chunkResult.GetError());
                return;
                }

            // Retry same changeset
            nextChangesetIndex = changesetIndex;
            nextAttempt = attempt + 1;
            }

        SendChunkedChangesetRequestRecursive(chunkedChangeset, options, cancellationToken, requestOptions, 
            nextChangesetIndex, nextAttempt, attemptsLimit, finalResult, conflictsInfo)->Then([=](StatusResultCR chunkResult) {});

        })->Then<StatusResult>([=]
            {
            return *finalResult;
            });
    }

//---------------------------------------------------------------------------------------
//@bsimethod                                     Karolis.Dziedzelis             10/2015
//---------------------------------------------------------------------------------------
StatusResult iModelConnection::DownloadBriefcaseFile
(
BeFileName                        localFile,
BeBriefcaseId                     briefcaseId,
FileAccessKeyPtr                  fileAccessKey,
Http::Request::ProgressCallbackCR callback,
ICancellationTokenPtr             cancellationToken
) const
    {
    const Utf8String methodName = "iModelConnection::DownloadBriefcaseFile";
    LogHelper::Log(SEVERITY::LOG_DEBUG, methodName, "Method called.");

    Utf8String instanceId;
    instanceId.Sprintf("%u", briefcaseId.GetValue());
    ObjectId fileObject(ServerSchema::Schema::iModel, ServerSchema::Class::Briefcase, instanceId);

    auto downloadResult = DownloadFile(localFile, fileObject, fileAccessKey, callback, cancellationToken)->GetResult();

    if (!downloadResult.IsSuccess())
        return downloadResult;

    return WriteBriefcaseIdIntoFile(localFile, briefcaseId);
    }

//---------------------------------------------------------------------------------------
//@bsimethod                                     Algirdas.Mikoliunas             06/2016
//---------------------------------------------------------------------------------------
DgnDbStatus GenerateValuePattern(CodeSpec codeSpec, Utf8StringR valuePattern, uint32_t& startIndex, uint32_t& incrementBy)
    {
    valuePattern = "";
    Utf8String placeholder;
    for (CodeFragmentSpecCR fragmentSpec : codeSpec.GetFragmentSpecs())
        {
        switch (fragmentSpec.GetType())
            {
            case CodeFragmentSpec::Type::FixedString:
                valuePattern.append(fragmentSpec.GetFixedString());
                break;
            case CodeFragmentSpec::Type::Sequence:
                startIndex = fragmentSpec.GetStartNumber();
                incrementBy = fragmentSpec.GetNumberGap();

                placeholder = Utf8String(fragmentSpec.GetMinChars(), '#');
                valuePattern.append(placeholder);
                break;
            default:
                return DgnDbStatus::UnknownFormat;
            }
        }

    return DgnDbStatus::Success;
    }

//---------------------------------------------------------------------------------------
//@bsimethod                                     Algirdas.Mikoliunas             06/2016
//---------------------------------------------------------------------------------------
DgnDbStatus CreateCodeSequenceJson
(
JsonValueR                   properties,
BeInt64Id                    codeSpecId,
Utf8StringCR                 codeScope,
Utf8StringCR                 valuePattern,
CodeSequence::Type           templateType,
int                          startIndex,
int                          incrementBy
)
    {
    properties[ServerSchema::Property::CodeSpecId] = FormatBeInt64Id(codeSpecId);
    properties[ServerSchema::Property::CodeScope] = codeScope;
    properties[ServerSchema::Property::ValuePattern] = valuePattern;
    properties[ServerSchema::Property::Type] = (int)templateType;

    if (startIndex >= 0 && incrementBy > 0)
        {
        properties[ServerSchema::Property::StartIndex] = startIndex;
        properties[ServerSchema::Property::IncrementBy] = incrementBy;
        }

    return DgnDbStatus::Success;
    }

//---------------------------------------------------------------------------------------
//@bsimethod                                     Algirdas.Mikoliunas             08/2016
//---------------------------------------------------------------------------------------
DgnDbStatus SetCodeSequencesJsonRequestToChangeSet
(
CodeSequenceCR                  codeSequence,
int                             startIndex,
int                             incrementBy,
const CodeSequence::Type        templateType,
WSChangeset&                    changeset,
const WSChangeset::ChangeState& changeState
)
    {
    ObjectId codeObject(ServerSchema::Schema::iModel, ServerSchema::Class::CodeSequence, "");

    Json::Value codeJson;
    auto status = CreateCodeSequenceJson(codeJson, codeSequence.GetCodeSpecId(), codeSequence.GetScope(), codeSequence.GetValuePattern(), 
                                         templateType, startIndex, incrementBy);
    if (DgnDbStatus::Success != status)
        return status;
    changeset.AddInstance(codeObject, changeState, std::make_shared<Json::Value>(codeJson));

    return DgnDbStatus::Success;
    }

//---------------------------------------------------------------------------------------
//@bsimethod                                     Eligijus.Mauragas              01/2016
//---------------------------------------------------------------------------------------
void LockDeleteAllJsonRequest(std::shared_ptr<WSChangeset> changeSet, const BeBriefcaseId& briefcaseId)
    {
    Utf8String id;
    id.Sprintf("%s-%d", ServerSchema::DeleteAllLocks, briefcaseId.GetValue());

    ObjectId lockObject(ServerSchema::Schema::iModel, ServerSchema::Class::Lock, id);

    Json::Value properties;
    changeSet->AddInstance(lockObject, WSChangeset::ChangeState::Deleted, std::make_shared<Json::Value>(properties));
    }

//---------------------------------------------------------------------------------------
//@bsimethod                                     Algirdas.Mikoliunas              06/2016
//---------------------------------------------------------------------------------------
void CodeDiscardReservedJsonRequest(std::shared_ptr<WSChangeset> changeSet, const BeBriefcaseId& briefcaseId)
    {
    Utf8String id;
    id.Sprintf("%s-%d", ServerSchema::DiscardReservedCodes, briefcaseId.GetValue());

    ObjectId codeObject(ServerSchema::Schema::iModel, ServerSchema::Class::Code, id);

    Json::Value properties;
    changeSet->AddInstance(codeObject, WSChangeset::ChangeState::Deleted, std::make_shared<Json::Value>(properties));
    }

//---------------------------------------------------------------------------------------
//@bsimethod                                     julius.cepukenas             08/2016
//---------------------------------------------------------------------------------------
ObjectId GetLockId
(
LockableId lock,
const BeBriefcaseId briefcaseId
)
    {
    Utf8String idString;
    if (briefcaseId.IsValid())
        idString.Sprintf("%d-%s-%u", (int) lock.GetType(), FormatBeInt64Id(lock.GetId()).c_str(), briefcaseId.GetValue());
    else
        idString.Sprintf("%d-%s", (int) lock.GetType(), FormatBeInt64Id(lock.GetId()).c_str());

    return ObjectId(ServerSchema::Schema::iModel, ServerSchema::Class::Lock, idString);
    }

//---------------------------------------------------------------------------------------
//@bsimethod                                     Algirdas.Mikoliunas             06/2016
//---------------------------------------------------------------------------------------
StatusTaskPtr iModelConnection::AcquireCodesLocksInternal
(
LockRequestCR                       locks,
DgnCodeSet                          codes,
BeBriefcaseId                       briefcaseId,
BeGuidCR                            seedFileId,
Utf8StringCR                        lastChangeSetId,
IBriefcaseManager::ResponseOptions  options,
ICancellationTokenPtr               cancellationToken
) const
    {
    const Utf8String methodName = "iModelConnection::AcquireCodesLocksInternal";
    LogHelper::Log(SEVERITY::LOG_DEBUG, methodName, "Method called.");

    ChunkedWSChangeset chunkedChangeset;
    MultiLockFormatter::SetToChunkedChangeset(locks.GetLockSet(), briefcaseId, seedFileId, lastChangeSetId, chunkedChangeset, WSChangeset::ChangeState::Modified);

    DgnCodeState state;
    state.SetReserved(briefcaseId);
    MultiCodeFormatter::SetToChunkedChangeset(codes, state, briefcaseId, chunkedChangeset, WSChangeset::ChangeState::Created);

    ChangesetResponseOptions changesetOptions(options);
    return SendChunkedChangesetRequest(chunkedChangeset, changesetOptions, cancellationToken, nullptr, 2);
    }

//---------------------------------------------------------------------------------------
//@bsimethod                                     julius.cepukenas             08/2016
//---------------------------------------------------------------------------------------
BriefcasesInfoTaskPtr iModelConnection::QueryBriefcaseInfoInternal(WSQuery const& query, ICancellationTokenPtr cancellationToken) const
    {
    const Utf8String methodName = "iModelConnection::QueryBriefcaseInfoInternal";
    return ExecuteWithRetry<bvector<BriefcaseInfoPtr>>([=]()
        {
        return m_wsRepositoryClient->SendQueryRequest(query, nullptr, nullptr, cancellationToken)
            ->Then<BriefcasesInfoResult>([=](const WSObjectsResult& result)
            {
            if (!result.IsSuccess())
                {
                LogHelper::Log(SEVERITY::LOG_WARNING, methodName, result.GetError().GetMessage().c_str());
                return BriefcasesInfoResult::Error(result.GetError());
                }

            bvector<BriefcaseInfoPtr> briefcases;
            for (auto const& instance : result.GetValue().GetInstances())
                {
                briefcases.push_back(BriefcaseInfo::Parse(instance));
                }

            return BriefcasesInfoResult::Success(briefcases);
            });
        });
    }

//---------------------------------------------------------------------------------------
//@bsimethod                                     Algirdas.Mikoliunas             06/2016
//---------------------------------------------------------------------------------------
StatusTaskPtr iModelConnection::QueryCodesLocksInternal
(
WSQuery query,
CodeLockSetResultInfoPtr codesLocksOut,
CodeLocksSetAddFunction addFunction,
ICancellationTokenPtr cancellationToken
) const
    {
    return ExecuteWithRetry<void>([=]()
        {
        //Execute query
        return m_wsRepositoryClient->SendQueryRequest(query, "", "", cancellationToken)->Then<StatusResult>
            ([=](const WSObjectsResult& result)
            {
            if (result.IsSuccess())
                {
                if (!result.GetValue().GetRapidJsonDocument().IsNull())
                    {
                    for (auto const& value : result.GetValue().GetInstances())
                        {
                        addFunction(value, codesLocksOut);
                        }
                    //NEEDSWORK: log an error
                    }
                return StatusResult::Success();
                }

            return StatusResult::Error(result.GetError());
            });
        });
    }

//---------------------------------------------------------------------------------------
//@bsimethod                                     julius.cepukenas                02/2017
//---------------------------------------------------------------------------------------
void AddCodes(const WSObjectsReader::Instance& value, CodeLockSetResultInfoPtr codesLocksSetOut)
    {
    DgnCode        code;
    DgnCodeState   codeState;
    BeBriefcaseId  briefcaseId;

    if (GetCodeFromServerJson(value.GetProperties(), code, codeState, briefcaseId))
        codesLocksSetOut->AddCode(code, codeState, briefcaseId);
    }

//---------------------------------------------------------------------------------------
//@bsimethod                                     Benas.Kikutis                01/2018
//---------------------------------------------------------------------------------------
void AddMultiCodes(const WSObjectsReader::Instance& value, CodeLockSetResultInfoPtr codesLocksSetOut)
    {
    DgnCode        code;
    DgnCodeState   codeState;
    BeBriefcaseId  briefcaseId;

    DgnCodeSet codeSet;
    if (GetMultiCodeFromServerJson(value.GetProperties(), codeSet, codeState, briefcaseId))
        {
        for (auto const& code : codeSet)
            {
            codesLocksSetOut->AddCode(code, codeState, briefcaseId);
            }
        }
    }

//---------------------------------------------------------------------------------------
//@bsimethod                                     Benas.Kikutis                01/2018
//---------------------------------------------------------------------------------------
void AddMultiLocks(const WSObjectsReader::Instance& value, CodeLockSetResultInfoPtr codesLocksSetOut)
    {
    DgnLock        lock;
    BeBriefcaseId  briefcaseId;
    Utf8String     changeSetId;

    DgnLockSet lockSet;
    if (GetMultiLockFromServerJson(value.GetProperties(), lockSet, briefcaseId, changeSetId))
        {
        for (auto const& lock : lockSet)
            {
            codesLocksSetOut->AddLock(lock, briefcaseId, changeSetId);
            }
        }
    }

//---------------------------------------------------------------------------------------
//@bsimethod                                     julius.cepukenas                01/2017
//---------------------------------------------------------------------------------------
StatusTaskPtr iModelConnection::QueryCodesInternal
(
const DgnCodeSet& codes,
const BeSQLite::BeBriefcaseId briefcaseId,
CodeLockSetResultInfoPtr codesLocksOut,
ICancellationTokenPtr cancellationToken
) const
    {
    BeAssert(0 != codes.size() && "Query Ids in empty array is not supported.");

    WSQuery query(ServerSchema::Schema::iModel, ServerSchema::Class::Code);

    std::deque<ObjectId> queryIds;
    for (auto& code : codes)
        queryIds.push_back(MultiCodeFormatter::GetCodeId(code, briefcaseId));

    query.AddFilterIdsIn(queryIds, nullptr, 0, 0);

    return QueryCodesLocksInternal(query, codesLocksOut, AddCodes, cancellationToken);
    }

//---------------------------------------------------------------------------------------
//@bsimethod                                     julius.cepukenas                01/2017
//---------------------------------------------------------------------------------------
StatusTaskPtr iModelConnection::QueryCodesInternal
(
const BeSQLite::BeBriefcaseId  briefcaseId,
CodeLockSetResultInfoPtr codesLocksOut,
ICancellationTokenPtr cancellationToken
) const
    {
    BeAssert(briefcaseId.IsValid() && "Query by invalid briefcase id is not supported.");
    
    WSQuery query(ServerSchema::Schema::iModel, ServerSchema::Class::MultiCode);

    Utf8String filter;
    filter.Sprintf("(%s+eq+%u)", ServerSchema::Property::BriefcaseId, briefcaseId.GetValue());
    query.SetFilter(filter);

    return QueryCodesLocksInternal(query, codesLocksOut, AddMultiCodes, cancellationToken);
    }

//---------------------------------------------------------------------------------------
//@bsimethod                                     julius.cepukenas                01/2017
//---------------------------------------------------------------------------------------
StatusTaskPtr iModelConnection::QueryUnavailableCodesInternal
(
const BeBriefcaseId briefcaseId,
CodeLockSetResultInfoPtr codesLocksOut,
ICancellationTokenPtr cancellationToken
) const
    {
    WSQuery query(ServerSchema::Schema::iModel, ServerSchema::Class::Code);

    Utf8String filter;
    filter.Sprintf("%s+ne+%u", ServerSchema::Property::BriefcaseId, briefcaseId.GetValue());
    query.SetFilter(filter);

    return QueryCodesLocksInternal(query, codesLocksOut, AddCodes, cancellationToken);
    }

//---------------------------------------------------------------------------------------
//@bsimethod                                     julius.cepukenas                01/2017
//---------------------------------------------------------------------------------------
StatusTaskPtr iModelConnection::QueryLocksInternal
(
const LockableIdSet& locks,
const BeSQLite::BeBriefcaseId  briefcaseId,
CodeLockSetResultInfoPtr codesLocksOut,
ICancellationTokenPtr cancellationToken
) const
    {
    BeAssert(0 != locks.size() && "Query Ids in empty array is not supported.");

    WSQuery query(ServerSchema::Schema::iModel, ServerSchema::Class::Lock);

    std::deque<ObjectId> queryIds;
    for (auto& lock : locks)
        queryIds.push_back(GetLockId(lock, briefcaseId));

    query.AddFilterIdsIn(queryIds, nullptr, 0, 0);

    auto addLocksCallback = [&](const WSObjectsReader::Instance& value, CodeLockSetResultInfoPtr codesLocksSetOut)
        {
        DgnLock        lock;
        BeBriefcaseId  briefcaseId;
        Utf8String     changeSetId;

        if (GetLockFromServerJson(value.GetProperties(), lock, briefcaseId, changeSetId))
            {
            if (lock.GetLevel() != LockLevel::None)
                codesLocksSetOut->AddLock(lock, briefcaseId, changeSetId);
            }
        };

    return QueryCodesLocksInternal(query, codesLocksOut, addLocksCallback, cancellationToken);
    }

//---------------------------------------------------------------------------------------
//@bsimethod                                     julius.cepukenas                01/2017
//---------------------------------------------------------------------------------------
StatusTaskPtr iModelConnection::QueryLocksInternal
(
const BeSQLite::BeBriefcaseId  briefcaseId,
CodeLockSetResultInfoPtr codesLocksOut,
ICancellationTokenPtr cancellationToken
) const
    {
    BeAssert(briefcaseId.IsValid() && "Query by invalid briefcase id is not supported.");

    WSQuery query(ServerSchema::Schema::iModel, ServerSchema::Class::MultiLock);

    Utf8String filter;
    filter.Sprintf("(%s+eq+%u)", ServerSchema::Property::BriefcaseId, briefcaseId.GetValue());
    query.SetFilter(filter);

    return QueryCodesLocksInternal(query, codesLocksOut, AddMultiLocks, cancellationToken);
    }

//---------------------------------------------------------------------------------------
//@bsimethod                                     julius.cepukenas                01/2017
//---------------------------------------------------------------------------------------
StatusTaskPtr iModelConnection::QueryUnavailableLocksInternal
(
const BeBriefcaseId briefcaseId,
const uint64_t lastChangeSetIndex,
CodeLockSetResultInfoPtr codesLocksOut,
ICancellationTokenPtr cancellationToken
) const
    {
    WSQuery query(ServerSchema::Schema::iModel, ServerSchema::Class::Lock);

    Utf8String filter;
    Utf8String locksFilter;
    locksFilter.Sprintf("%s+gt+%u+or+%s+gt+%u", ServerSchema::Property::LockLevel, LockLevel::None,
                        ServerSchema::Property::ReleasedWithChangeSetIndex, lastChangeSetIndex);

    filter.Sprintf("%s+ne+%u+and+(%s)", ServerSchema::Property::BriefcaseId,
                   briefcaseId.GetValue(), locksFilter.c_str());

    query.SetFilter(filter);


    auto addLocksCallback = [&](const WSObjectsReader::Instance& value, CodeLockSetResultInfoPtr codesLocksSetOut)
        {
        DgnLock        lock;
        BeBriefcaseId  briefcaseId;
        Utf8String     changeSetId;

        if (GetLockFromServerJson(value.GetProperties(), lock, briefcaseId, changeSetId))
            {
            codesLocksSetOut->AddLock(lock, briefcaseId, changeSetId);
            }
        };

    return QueryCodesLocksInternal(query, codesLocksOut, addLocksCallback, cancellationToken);
    }

//---------------------------------------------------------------------------------------
//@bsimethod                                     Algirdas.Mikoliunas             08/2016
//---------------------------------------------------------------------------------------
Json::Value GetChangedInstances(Utf8String response)
    {
    Json::Reader reader;
    Json::Value responseJson(Json::objectValue);
    if (!reader.parse(response, responseJson) && !responseJson.isArray())
        return nullptr;

    if (responseJson.isNull() || responseJson.empty())
        return nullptr;

    if (!responseJson.isMember(ServerSchema::ChangedInstances) ||
        responseJson[ServerSchema::ChangedInstances].empty() ||
        !responseJson[ServerSchema::ChangedInstances][0].isMember(ServerSchema::InstanceAfterChange))
        return nullptr;

    Json::Value instance(Json::objectValue);
    return responseJson[ServerSchema::ChangedInstances];
    }

//---------------------------------------------------------------------------------------
//@bsimethod                                     Algirdas.Mikoliunas             08/2016
//---------------------------------------------------------------------------------------
CodeSequenceTaskPtr iModelConnection::QueryCodeMaximumIndexInternal
(
std::shared_ptr<WSChangeset> changeSet,
ICancellationTokenPtr cancellationToken
) const
    {
    const Utf8String methodName = "iModelConnection::QueryCodeMaximumIndexInternal";
    LogHelper::Log(SEVERITY::LOG_DEBUG, methodName, "Method called.");
    double start = BeTimeUtilities::GetCurrentTimeAsUnixMillisDouble();

    auto requestString = changeSet->ToRequestString();
    HttpStringBodyPtr request = HttpStringBody::Create(requestString);
    return ExecuteWithRetry<CodeSequence>([=]()
        {
        return m_wsRepositoryClient->SendChangesetRequest(request, nullptr, cancellationToken)->Then<CodeSequenceResult>
            ([=](const WSChangesetResult& result)
            {
            if (result.IsSuccess())
                {
                Json::Value ptr = GetChangedInstances(result.GetValue()->AsString().c_str());

                auto json = ToRapidJson(*ptr.begin());
                CodeSequence        codeSequence;
                if (!GetCodeSequenceFromServerJson(json[ServerSchema::InstanceAfterChange][ServerSchema::Properties], codeSequence))
                    {
                    LogHelper::Log(SEVERITY::LOG_WARNING, methodName, "Code template parse failed.");
                    return CodeSequenceResult::Error({Error::Id::InvalidPropertiesValues, ErrorLocalizedString(MESSAGE_CodeSequenceResponseError)});
                    }

                double end = BeTimeUtilities::GetCurrentTimeAsUnixMillisDouble();
                LogHelper::Log(SEVERITY::LOG_INFO, methodName, (float)(end - start), "");
                return CodeSequenceResult::Success(codeSequence);
                }
            else
                {
                LogHelper::Log(SEVERITY::LOG_WARNING, methodName, result.GetError().GetMessage().c_str());
                return CodeSequenceResult::Error(result.GetError());
                }
            });
        });
    }

//---------------------------------------------------------------------------------------
//@bsimethod                                     Algirdas.Mikoliunas             03/2017
//---------------------------------------------------------------------------------------
CodeSequenceTaskPtr iModelConnection::QueryCodeNextAvailableInternal
(
std::shared_ptr<WSChangeset> changeSet,
ICancellationTokenPtr cancellationToken
) const
    {
    const Utf8String methodName = "iModelConnection::QueryCodeNextAvailableInternal";
    LogHelper::Log(SEVERITY::LOG_DEBUG, methodName, "Method called.");
    double start = BeTimeUtilities::GetCurrentTimeAsUnixMillisDouble();

    HttpStringBodyPtr request = HttpStringBody::Create(changeSet->ToRequestString());
    return ExecuteWithRetry<CodeSequence>([=]()
        {
        return m_wsRepositoryClient->SendChangesetRequest(request, nullptr, cancellationToken)->Then<CodeSequenceResult>
            ([=](const WSChangesetResult& result)
            {
            if (result.IsSuccess())
                {
                Json::Value ptr = GetChangedInstances(result.GetValue()->AsString().c_str());
                auto json = ToRapidJson(*ptr.begin());

                CodeSequence        codeSequence;
                if (!GetCodeSequenceFromServerJson(json[ServerSchema::InstanceAfterChange][ServerSchema::Properties], codeSequence))
                    {
                    LogHelper::Log(SEVERITY::LOG_WARNING, methodName, "Code template parse failed.");
                    return CodeSequenceResult::Error({Error::Id::InvalidPropertiesValues, ErrorLocalizedString(MESSAGE_CodeSequenceResponseError)});
                    }

                double end = BeTimeUtilities::GetCurrentTimeAsUnixMillisDouble();
                LogHelper::Log(SEVERITY::LOG_INFO, methodName, (float)(end - start), "");
                return CodeSequenceResult::Success(codeSequence);
                }
            else
                {
                LogHelper::Log(SEVERITY::LOG_WARNING, methodName, result.GetError().GetMessage().c_str());
                return CodeSequenceResult::Error(result.GetError());
                }
            });
        });
    }

//---------------------------------------------------------------------------------------
//@bsimethod                                     Karolis.Dziedzelis             10/2015
//---------------------------------------------------------------------------------------
AsyncTaskPtr<WSCreateObjectResult> iModelConnection::CreateBriefcaseInstance(ICancellationTokenPtr cancellationToken) const
    {
    Json::Value briefcaseIdJson = Json::objectValue;
    briefcaseIdJson[ServerSchema::Instance] = Json::objectValue;
    briefcaseIdJson[ServerSchema::Instance][ServerSchema::SchemaName] = ServerSchema::Schema::iModel;
    briefcaseIdJson[ServerSchema::Instance][ServerSchema::ClassName] = ServerSchema::Class::Briefcase;
    return m_wsRepositoryClient->SendCreateObjectRequest(briefcaseIdJson, BeFileName(), nullptr, cancellationToken);
    }

//---------------------------------------------------------------------------------------
//@bsimethod                                     Karolis.Dziedzelis             10/2015
//---------------------------------------------------------------------------------------
ChangeSetInfoTaskPtr iModelConnection::GetChangeSetByIdInternal
(
Utf8StringCR          changeSetId,
bool                  loadAccessKey,
ICancellationTokenPtr cancellationToken
) const
    {
    const Utf8String methodName = "iModelConnection::GetChangeSetByIdInternal";
    LogHelper::Log(SEVERITY::LOG_DEBUG, methodName, "Method called.");
    if (changeSetId.empty())
        {
        // Don't log error here since this is a valid case then there are no changeSets locally.
        return CreateCompletedAsyncTask<ChangeSetInfoResult>(ChangeSetInfoResult::Error(Error::Id::InvalidChangeSet));
        }
    double start = BeTimeUtilities::GetCurrentTimeAsUnixMillisDouble();
    ObjectId changeSetObject(ServerSchema::Schema::iModel, ServerSchema::Class::ChangeSet, changeSetId);

    WSQuery query(changeSetObject);
    if (loadAccessKey)
        {
        Utf8String selectString = "*";
        FileAccessKey::AddDownloadAccessKeySelect(selectString);
        query.SetSelect(selectString);
        }

    return m_wsRepositoryClient->SendQueryRequest(query, nullptr, nullptr, cancellationToken)->Then<ChangeSetInfoResult>
        ([=](WSObjectsResult& changeSetResult)
        {
        if (changeSetResult.IsSuccess())
            {
            auto changeSetInstances = changeSetResult.GetValue().GetInstances();
            if (changeSetInstances.IsEmpty())
                {
                LogHelper::Log(SEVERITY::LOG_WARNING, methodName, "ChangeSet does not exist.");
                return ChangeSetInfoResult::Error(Error::Id::ChangeSetDoesNotExist);
                }

            auto changeSet = ChangeSetInfo::Parse(*changeSetInstances.begin());
            if (loadAccessKey)
                {
                changeSet->SetFileAccessKey(FileAccessKey::ParseFromRelated(*changeSetResult.GetValue().GetInstances().begin()));
                }
            double end = BeTimeUtilities::GetCurrentTimeAsUnixMillisDouble();
            LogHelper::Log(SEVERITY::LOG_INFO, methodName, (float)(end - start), "");
            return ChangeSetInfoResult::Success(changeSet);
            }
        else
            {
            LogHelper::Log(SEVERITY::LOG_WARNING, methodName, changeSetResult.GetError().GetMessage().c_str());
            return ChangeSetInfoResult::Error(changeSetResult.GetError());
            }
        });
    }

/* Private methods start */

//---------------------------------------------------------------------------------------
//@bsimethod                                     Algirdas.Mikoliunas            12/2016
//---------------------------------------------------------------------------------------
bool iModelConnection::IsSubscribedToEvents() const
    {
    return m_eventManagerPtr->IsSubscribedToEvents(nullptr);
    }

//---------------------------------------------------------------------------------------
//@bsimethod                                     Arvind.Venkateswaran            07/2016
//---------------------------------------------------------------------------------------
EventTaskPtr iModelConnection::GetEvent
(
const bool longPolling,
const ICancellationTokenPtr cancellationToken
) const
    {
    return m_eventManagerPtr->GetEvent(longPolling, cancellationToken);
    }

//---------------------------------------------------------------------------------------
//@bsimethod                                     Caleb.Shafer                    06/2016
//                                               Arvind.Venkateswaran            07/2016
//---------------------------------------------------------------------------------------
StatusTaskPtr iModelConnection::SubscribeToEvents
(
EventTypeSet* eventTypes,
ICancellationTokenPtr cancellationToken
)
    {
    const Utf8String methodName = "iModelConnection::SubscribeToEvents";
    LogHelper::Log(SEVERITY::LOG_DEBUG, methodName, "Method called.");
    return ExecuteWithRetry<void>([=]()
        {
        return m_eventManagerPtr->SetEventServiceClient(eventTypes, cancellationToken);
        });
    }

//---------------------------------------------------------------------------------------
//@bsimethod                                     Arvind.Venkateswaran            06/2016
//Todo: Add another method to only cancel GetEvent Operation and not the entire connection
//---------------------------------------------------------------------------------------
StatusTaskPtr  iModelConnection::UnsubscribeToEvents()
    {
    return m_eventManagerPtr->UnsubscribeEvents();
    }

//---------------------------------------------------------------------------------------
//@bsimethod                                     Algirdas.Mikoliunas            12/2016
//---------------------------------------------------------------------------------------
StatusTaskPtr iModelConnection::SubscribeEventsCallback(EventTypeSet* eventTypes, EventCallbackPtr callback, iModelConnectionP imodelConnectionP)
    {
    if (m_eventCallbackManagerPtr.IsNull())
        {
        m_eventCallbackManagerPtr = new EventCallbackManager(imodelConnectionP);
        }
    return m_eventCallbackManagerPtr->Subscribe(eventTypes, callback);
    }

//---------------------------------------------------------------------------------------
//@bsimethod                                     Algirdas.Mikoliunas            12/2016
//---------------------------------------------------------------------------------------
StatusTaskPtr iModelConnection::UnsubscribeEventsCallback(EventCallbackPtr callback)
    {
    if (m_eventCallbackManagerPtr.IsNull())
        return CreateCompletedAsyncTask<StatusResult>(StatusResult::Success());

    if (!callback)
        return CreateCompletedAsyncTask<StatusResult>(StatusResult::Error(Error::Id::EventCallbackNotSpecified));

    bool dispose = false;
    auto result = m_eventCallbackManagerPtr->Unsubscribe(callback, &dispose);
    if (dispose)
        m_eventCallbackManagerPtr = nullptr;

    return result;
    }

//---------------------------------------------------------------------------------------
//@bsimethod                                     Karolis.Dziedzelis             10/2015
//---------------------------------------------------------------------------------------
ChangeSetsInfoTaskPtr iModelConnection::ChangeSetsFromQueryInternal
(
const WebServices::WSQuery& query,
bool                        parseFileAccessKey,
ICancellationTokenPtr       cancellationToken
) const
    {
    const Utf8String methodName = "iModelConnection::ChangeSetsFromQueryInternal";
    return m_wsRepositoryClient->SendQueryRequest(query, nullptr, nullptr, cancellationToken)->Then<ChangeSetsInfoResult>
        ([=](const WSObjectsResult& changeSetsInfoResult)
        {
        if (changeSetsInfoResult.IsSuccess())
            {
            bvector<ChangeSetInfoPtr> indexedChangeSets;
            if (!changeSetsInfoResult.GetValue().GetRapidJsonDocument().IsNull())
                {
                for (auto const& value : changeSetsInfoResult.GetValue().GetInstances())
                    {
                    auto changeSetInfo = ChangeSetInfo::Parse(value);
                    if (parseFileAccessKey)
                        {
                        auto fileAccessKey = FileAccessKey::ParseFromRelated(value);
                        changeSetInfo->SetFileAccessKey(fileAccessKey);
                        }

                    indexedChangeSets.push_back(changeSetInfo);
                    }
                }

            std::sort(indexedChangeSets.begin(), indexedChangeSets.end(), [](ChangeSetInfoPtr a, ChangeSetInfoPtr b)
                {
                return a->GetIndex() < b->GetIndex();
                });
            return ChangeSetsInfoResult::Success(indexedChangeSets);
            }
        else
            {
            LogHelper::Log(SEVERITY::LOG_WARNING, methodName, changeSetsInfoResult.GetError().GetMessage().c_str());
            return ChangeSetsInfoResult::Error(changeSetsInfoResult.GetError());
            }
        });
    }

//---------------------------------------------------------------------------------------
//@bsimethod                                     Karolis.Dziedzelis             10/2015
//---------------------------------------------------------------------------------------
ChangeSetsInfoTaskPtr iModelConnection::ChangeSetsFromQuery
(
const WebServices::WSQuery& query,
bool                        parseFileAccessKey,
ICancellationTokenPtr       cancellationToken
) const
    {
    return ExecuteWithRetry<bvector<ChangeSetInfoPtr>>([=]()
        {
        return ChangeSetsFromQueryInternal(query, parseFileAccessKey, cancellationToken);
        });
    }

//---------------------------------------------------------------------------------------
//@bsimethod                                     Algirdas.Mikoliunas             02/2017
//---------------------------------------------------------------------------------------
ChangeSetsInfoTaskPtr iModelConnection::GetChangeSetsInternal
(
const WebServices::WSQuery& query,
bool                        parseFileAccessKey,
ICancellationTokenPtr       cancellationToken
) const
    {
    const Utf8String methodName = "iModelConnection::GetChangeSetsInternal";
    LogHelper::Log(SEVERITY::LOG_DEBUG, methodName, "Method called.");
    double start = BeTimeUtilities::GetCurrentTimeAsUnixMillisDouble();
    std::shared_ptr<ChangeSetsInfoResult> finalResult = std::make_shared<ChangeSetsInfoResult>();

    return ExecuteWithRetry<bvector<ChangeSetInfoPtr>>([=]()
        {
        return ChangeSetsFromQueryInternal(query, parseFileAccessKey, cancellationToken)->Then([=](ChangeSetsInfoResultCR changeSetsResult)
            {
            if (changeSetsResult.IsSuccess())
                {
                finalResult->SetSuccess(changeSetsResult.GetValue());
                double end = BeTimeUtilities::GetCurrentTimeAsUnixMillisDouble();
                LogHelper::Log(SEVERITY::LOG_INFO, methodName, (float)(end - start), "");
                }
            else
                {
                finalResult->SetError(changeSetsResult.GetError());
                LogHelper::Log(SEVERITY::LOG_WARNING, methodName, changeSetsResult.GetError().GetMessage().c_str());
                }
            })->Then<ChangeSetsInfoResult>([=]()
                {
                return *finalResult;
                });
        });
    }

//---------------------------------------------------------------------------------------
//@bsimethod                                     Algirdas.Mikoliunas             02/2017
//---------------------------------------------------------------------------------------
ChangeSetsInfoTaskPtr iModelConnection::GetChangeSetsAfterIdInternal
(
Utf8StringCR          changeSetId,
BeGuidCR              fileId,
bool                  loadAccessKey,
ICancellationTokenPtr cancellationToken
) const
    {
    auto query = CreateChangeSetsAfterIdQuery(changeSetId, fileId);

    if (loadAccessKey)
        {
        Utf8String selectString;
        selectString.Sprintf("%s,%s,%s,%s", ServerSchema::Property::Id, ServerSchema::Property::Index, ServerSchema::Property::ParentId, 
                             ServerSchema::Property::SeedFileId);
        FileAccessKey::AddDownloadAccessKeySelect(selectString);
        query.SetSelect(selectString);
        }

    return GetChangeSetsInternal(query, loadAccessKey, cancellationToken);
    }

//---------------------------------------------------------------------------------------
//@bsimethod                                     Algirdas.Mikoliunas             02/2017
//---------------------------------------------------------------------------------------
WSQuery iModelConnection::CreateChangeSetsAfterIdQuery
(
Utf8StringCR          changeSetId,
BeGuidCR              fileId
) const
    {
    WSQuery query(ServerSchema::Schema::iModel, ServerSchema::Class::ChangeSet);
    BeGuid id = fileId;
    Utf8String queryFilter;

    if (Utf8String::IsNullOrEmpty(changeSetId.c_str()))
        {
        if (id.IsValid())
            queryFilter.Sprintf("%s+eq+'%s'", ServerSchema::Property::SeedFileId, id.ToString().c_str());
        }
    else
        {
        if (id.IsValid())
            queryFilter.Sprintf("%s-backward-%s.%s+eq+'%s'+and+%s+eq+'%s'", ServerSchema::Relationship::FollowingChangeSet, 
                                ServerSchema::Class::ChangeSet,
                                ServerSchema::Property::Id, changeSetId.c_str(),
                                ServerSchema::Property::SeedFileId, id.ToString().c_str());
        else
            queryFilter.Sprintf("%s-backward-%s.%s+eq+'%s'", ServerSchema::Relationship::FollowingChangeSet, ServerSchema::Class::ChangeSet,
                ServerSchema::Property::Id, changeSetId.c_str());
        }

    query.SetFilter(queryFilter);

    return query;
    }

//---------------------------------------------------------------------------------------
//@bsimethod                                     Karolis.Dziedzelis             11/2015
//---------------------------------------------------------------------------------------
ChangeSetsTaskPtr iModelConnection::DownloadChangeSetsInternal
(
const bvector<ChangeSetInfoPtr>&       changeSets,
Http::Request::ProgressCallbackCR      callback,
ICancellationTokenPtr                  cancellationToken
) const
    {
    const Utf8String methodName = "iModelConnection::DownloadChangeSetsInternal";
    LogHelper::Log(SEVERITY::LOG_DEBUG, methodName, "Method called.");
    double start = BeTimeUtilities::GetCurrentTimeAsUnixMillisDouble();

    MultiProgressCallbackHandlerPtr callbacksHandlerPtr = new MultiProgressCallbackHandler(callback);
    double singleCallbackPercentage = changeSets.empty() ? 100.0f : 100.0f / changeSets.size();

    bset<std::shared_ptr<AsyncTask>> tasks;
    bmap<Utf8String, int64_t> changeSetIdIndexMap;
    for (auto& changeSet : changeSets)
        {
        Http::Request::ProgressCallback changeSetCallback;
        callbacksHandlerPtr->AddCallback(changeSetCallback, singleCallbackPercentage);
        tasks.insert(DownloadChangeSetFile(changeSet, changeSetCallback, cancellationToken));
        changeSetIdIndexMap.Insert(changeSet->GetId(), changeSet->GetIndex());
        }

    return AsyncTask::WhenAll(tasks)->Then<ChangeSetsResult>([=]()
        {
        ChangeSets resultChangeSets;
        for (auto task : tasks)
            {
            auto result = dynamic_pointer_cast<ChangeSetTask>(task)->GetResult();
            if (!result.IsSuccess())
                {
                LogHelper::Log(SEVERITY::LOG_WARNING, methodName, result.GetError().GetMessage().c_str());
                return ChangeSetsResult::Error(result.GetError());
                }
            resultChangeSets.push_back(result.GetValue());
            }

        std::sort(resultChangeSets.begin(), resultChangeSets.end(), [changeSetIdIndexMap](DgnRevisionPtr a, DgnRevisionPtr b)
            {
            auto itemA = changeSetIdIndexMap.find(a->GetId());
            auto itemB = changeSetIdIndexMap.find(b->GetId());

            if (changeSetIdIndexMap.end() == itemA || changeSetIdIndexMap.end() == itemB)
                {
                BeAssert(false && "ChangeSet not found in the map.");
                return true;
                }

            return itemA->second < itemB->second;
            });

        callbacksHandlerPtr->SetFinished();
        double end = BeTimeUtilities::GetCurrentTimeAsUnixMillisDouble();
        LogHelper::Log(SEVERITY::LOG_INFO, methodName, (float)(end - start), "");
        return ChangeSetsResult::Success(resultChangeSets);
        });
    }

//---------------------------------------------------------------------------------------
//@bsimethod                                     Algirdas.Mikoliunas             02/2017
//---------------------------------------------------------------------------------------
ChangeSetsTaskPtr iModelConnection::DownloadChangeSets(std::deque<ObjectId>& changeSetIds, Http::Request::ProgressCallbackCR callback, 
                                                       ICancellationTokenPtr cancellationToken) const
    {
    if (0 == changeSetIds.size())
        return CreateCompletedAsyncTask<ChangeSetsResult>(ChangeSetsResult::Error(Error::Id::QueryIdsNotSpecified));
    
    auto query = CreateChangeSetsByIdQuery(changeSetIds);
    
    Utf8String selectString;
    selectString.Sprintf("%s,%s,%s,%s", ServerSchema::Property::Id, ServerSchema::Property::Index, ServerSchema::Property::ParentId, 
                         ServerSchema::Property::SeedFileId);
    FileAccessKey::AddDownloadAccessKeySelect(selectString);
    query.SetSelect(selectString);

    std::shared_ptr<ChangeSetsResult> finalResult = std::make_shared<ChangeSetsResult>();

    return GetChangeSetsInternal(query, true, cancellationToken)
        ->Then([=](ChangeSetsInfoResultCR changeSetsQueryResult) {
        if (!changeSetsQueryResult.IsSuccess())
            {
            finalResult->SetError(changeSetsQueryResult.GetError());
            return;
            }

        DownloadChangeSetsInternal(changeSetsQueryResult.GetValue(), callback, cancellationToken)->Then([=](ChangeSetsResultCR changesetsResult) {
            if (!changesetsResult.IsSuccess())
                {
                finalResult->SetError(changesetsResult.GetError());
                return;
                }

            finalResult->SetSuccess(changesetsResult.GetValue());
            });
        })->Then<ChangeSetsResult>([=]
            {
            return *finalResult;
            });
    }

//---------------------------------------------------------------------------------------
//@bsimethod                                     Karolis.Dziedzelis             10/2015
//---------------------------------------------------------------------------------------
ChangeSetTaskPtr iModelConnection::DownloadChangeSetFile
(
ChangeSetInfoPtr                  changeSet,
Http::Request::ProgressCallbackCR callback,
ICancellationTokenPtr             cancellationToken
) const
    {
    const Utf8String methodName = "iModelConnection::DownloadChangeSetFile";
    LogHelper::Log(SEVERITY::LOG_DEBUG, methodName, "Method called.");

    RevisionStatus changeSetStatus;
    DgnRevisionPtr changeSetPtr = DgnRevision::Create(&changeSetStatus, changeSet->GetId(), changeSet->GetParentChangeSetId(), 
                                                      changeSet->GetDbGuid());
    if (!changeSetPtr.IsValid())
        {
        return CreateCompletedAsyncTask<ChangeSetResult>(ChangeSetResult::Error(changeSetStatus));
        }
    auto changeSetFileName = changeSetPtr->GetRevisionChangesFile();

    if (m_changeSetCacheManager.TryGetChangeSetFile(changeSetFileName, changeSet->GetId()))
        return CreateCompletedAsyncTask<ChangeSetResult>(ChangeSetResult::Success(changeSetPtr));

    ObjectId fileObject(ServerSchema::Schema::iModel, ServerSchema::Class::ChangeSet, changeSet->GetId());
    return DownloadFile(changeSetFileName, fileObject, changeSet->GetFileAccessKey(), callback, cancellationToken)
        ->Then<ChangeSetResult>([=](StatusResultCR downloadResult)
        {
        if (!downloadResult.IsSuccess())
            return ChangeSetResult::Error(downloadResult.GetError());

        return ChangeSetResult::Success(changeSetPtr);
        });
    }

//---------------------------------------------------------------------------------------
//@bsimethod                                     Algirdas.Mikoliunas             02/2017
//---------------------------------------------------------------------------------------
WSQuery iModelConnection::CreateChangeSetsByIdQuery
(
std::deque<ObjectId>& changeSetIds
) const
    {
    BeAssert(0 != changeSetIds.size() && "Query Ids in empty array is not supported.");

    WSQuery query(ServerSchema::Schema::iModel, ServerSchema::Class::ChangeSet);
    query.AddFilterIdsIn(changeSetIds, nullptr, 0, 0);
    return query;
    }

//---------------------------------------------------------------------------------------
//@bsimethod                                     Algirdas.Mikoliunas              02/2017
//---------------------------------------------------------------------------------------
ChangeSetsInfoTaskPtr iModelConnection::GetAllChangeSetsInternal(bool loadAccessKey, ICancellationTokenPtr cancellationToken) const
    {
    const Utf8String methodName = "iModelConnection::GetAllChangeSetsInternal";
    LogHelper::Log(SEVERITY::LOG_DEBUG, methodName, "Method called.");
    WSQuery query(ServerSchema::Schema::iModel, ServerSchema::Class::ChangeSet);
    return ChangeSetsFromQuery(query, loadAccessKey, cancellationToken);
    }

//---------------------------------------------------------------------------------------
//@bsimethod                                     Karolis.Dziedzelis             03/2017
//---------------------------------------------------------------------------------------
bool IsInitializationFinished(InitializationState state)
    {
    return !(InitializationState::NotStarted == state || InitializationState::Scheduled == state);
    }

//---------------------------------------------------------------------------------------
//@bsimethod                                   Algirdas.Mikoliunas             10/2016
//---------------------------------------------------------------------------------------
void iModelConnection::WaitForInitializedBIMFile(BeGuid fileGuid, FileResultPtr finalResult, ICancellationTokenPtr cancellationToken) const
    {
    InitializationState initializationState = InitializationState::NotStarted;
    int retriesLeft = 300;
    const Utf8String methodName = "iModelConnection::WaitForInitializedBIMFile";
    BeThreadUtilities::BeSleep(1000);

    while (!IsInitializationFinished(initializationState) && retriesLeft > 0 && (cancellationToken == nullptr || !cancellationToken->IsCanceled()))
        {
        auto seedFilesResult = ExecuteAsync(GetSeedFileById(fileGuid));
        if (!seedFilesResult->IsSuccess())
            {
            LogHelper::Log(SEVERITY::LOG_WARNING, methodName, seedFilesResult->GetError().GetMessage().c_str()); 
            finalResult->SetError(seedFilesResult->GetError());
            return;
            }

        auto seedFile = seedFilesResult->GetValue();
        initializationState = seedFile->GetInitialized();

        if (!IsInitializationFinished(initializationState))
            BeThreadUtilities::BeSleep(1000);
        retriesLeft--;
        }

    if (initializationState != InitializationState::Success)
        {
        switch (initializationState)
            {
            case InitializationState::Scheduled:
                LogHelper::Log(SEVERITY::LOG_WARNING, methodName, "Scheduled");
                finalResult->SetError({Error::Id::FileIsNotYetInitialized});
                break;
            case InitializationState::OutdatedFile:
                LogHelper::Log(SEVERITY::LOG_ERROR, methodName, "File is outdated");
                finalResult->SetError({Error::Id::FileIsOutdated});
                break;
            case InitializationState::CodeTooLong:
                LogHelper::Log(SEVERITY::LOG_ERROR, methodName, "Code too long");
                finalResult->SetError({Error::Id::FileCodeTooLong});
                break;
            case InitializationState::SeedFileIsBriefcase:
                LogHelper::Log(SEVERITY::LOG_ERROR, methodName, "Uploaded seed file is a briefcase");
                finalResult->SetError({ Error::Id::FileIsBriefcase });
                break;
            default:
                LogHelper::Log(SEVERITY::LOG_ERROR, methodName, "File initialization failed");
                finalResult->SetError({Error::Id::FileInitializationFailed});
            }
        }
    }

//---------------------------------------------------------------------------------------
//@bsimethod                                     Karolis.Dziedzelis             10/2015
//---------------------------------------------------------------------------------------
Json::Value PushChangeSetJson
(
Dgn::DgnRevisionPtr changeSet,
BeBriefcaseId       briefcaseId,
bool                containsSchemaChanges
)
    {
    Json::Value pushChangeSetJson = Json::objectValue;
    JsonValueR instance = pushChangeSetJson[ServerSchema::Instance] = Json::objectValue;
    instance[ServerSchema::SchemaName] = ServerSchema::Schema::iModel;
    instance[ServerSchema::ClassName] = ServerSchema::Class::ChangeSet;
    instance[ServerSchema::Properties] = Json::objectValue;

    JsonValueR properties = instance[ServerSchema::Properties];
    properties[ServerSchema::Property::Id] = changeSet->GetId();
    properties[ServerSchema::Property::Description] = changeSet->GetSummary();
    uint64_t size;
    changeSet->GetRevisionChangesFile().GetFileSize(size);
    properties[ServerSchema::Property::FileSize] = size;
    properties[ServerSchema::Property::ParentId] = changeSet->GetParentId();
    properties[ServerSchema::Property::SeedFileId] = changeSet->GetDbGuid();
    properties[ServerSchema::Property::BriefcaseId] = briefcaseId.GetValue();
    properties[ServerSchema::Property::IsUploaded] = false;
    properties[ServerSchema::Property::ContainingChanges] = containsSchemaChanges ? 1 : 0;
    return pushChangeSetJson;
    }

//---------------------------------------------------------------------------------------
//@bsimethod                                     Karolis.Dziedzelis             10/2015
//---------------------------------------------------------------------------------------
StatusTaskPtr iModelConnection::Push
(
Dgn::DgnRevisionPtr                 changeSet,
Dgn::DgnDbR                         dgndb,
bool                                relinquishCodesLocks,
Http::Request::ProgressCallbackCR   callback,
IBriefcaseManager::ResponseOptions  options,
ICancellationTokenPtr               cancellationToken,
ConflictsInfoPtr                    conflictsInfo
) const
    {
    const Utf8String methodName = "iModelConnection::Push";
    DgnDbP pDgnDb = &dgndb;

    // Stage 1. Create changeSet.
    std::shared_ptr<Json::Value> pushJson = std::make_shared<Json::Value>(PushChangeSetJson(changeSet, dgndb.GetBriefcaseId(), 
                                                                                            changeSet->ContainsSchemaChanges(dgndb)));
    std::shared_ptr<StatusResult> finalResult = std::make_shared<StatusResult>();
    return ExecuteWithRetry<void>([=]()
        {
        return m_wsRepositoryClient->SendCreateObjectRequest(*pushJson, BeFileName(), nullptr, cancellationToken)
            ->Then([=](const WSCreateObjectResult& initializePushResult)
            {
#if defined (ENABLE_BIM_CRASH_TESTS)
            BreakHelper::HitBreakpoint(Breakpoints::iModelConnection_AfterCreateChangeSetRequest);
#endif
            if (!initializePushResult.IsSuccess())
                {
                Error error(initializePushResult.GetError());
                if (Error::Id::ChangeSetAlreadyExists == error.GetId())
                    {
                    finalResult->SetSuccess();
                    }
                else
                    {
                    finalResult->SetError(error);
                    LogHelper::Log(SEVERITY::LOG_WARNING, methodName, initializePushResult.GetError().GetMessage().c_str());
                    }
                return;
                }

            // Stage 2. Upload changeSet file. 
            Json::Value json;
            initializePushResult.GetValue().GetJson(json);
            JsonValueCR changeSetInstance = json[ServerSchema::ChangedInstance][ServerSchema::InstanceAfterChange];
            Utf8String  changeSetInstanceId = changeSetInstance[ServerSchema::InstanceId].asString();
            ObjectId    changeSetObjectId = ObjectId(ServerSchema::Schema::iModel, ServerSchema::Class::ChangeSet, changeSetInstanceId);
            auto fileAccessKey = FileAccessKey::ParseFromRelated(changeSetInstance);

            m_azureClient->SendUpdateFileRequest(fileAccessKey->GetUploadUrl(), changeSet->GetRevisionChangesFile(), callback, cancellationToken)
                ->Then([=] (const AzureResult& result)
                {
#if defined (ENABLE_BIM_CRASH_TESTS)
                BreakHelper::HitBreakpoint(Breakpoints::iModelConnection_AfterUploadChangeSetFile);
#endif
                if (!result.IsSuccess())
                    {
                    HttpError error(result.GetError());
                    LogHelper::Log(SEVERITY::LOG_WARNING, methodName, error.GetMessage().c_str());
                    finalResult->SetError(Error(error));
                    return;
                    }

                // Stage 3. Initialize changeSet.
                    InitializeChangeSet(changeSet, *pDgnDb, *pushJson, changeSetObjectId, relinquishCodesLocks, options, cancellationToken, conflictsInfo)
                    ->Then([=] (StatusResultCR result)
                    {
                    if (result.IsSuccess())
                        finalResult->SetSuccess();
                    else
                        {
                        LogHelper::Log(SEVERITY::LOG_WARNING, methodName, result.GetError().GetMessage().c_str());
                        finalResult->SetError(result.GetError());
                        }
                    });
                });
            })->Then<StatusResult>([=]
                {
                return *finalResult;
                });
        });
    }

//---------------------------------------------------------------------------------------
//@bsimethod                                     Karolis.Dziedzelis             08/2016
//---------------------------------------------------------------------------------------
FileTaskPtr iModelConnection::GetSeedFileById(BeGuidCR fileId, ICancellationTokenPtr cancellationToken) const
    {
    WSQuery query(ServerSchema::Schema::iModel, ServerSchema::Class::File);
    Utf8String filter;
    filter.Sprintf("%s+eq+'%s'", ServerSchema::Property::FileId, fileId.ToString().c_str());
    query.SetFilter(filter);

    return SeedFilesQuery(query, cancellationToken)->Then<FileResult>([=](FilesResult filesResult)
        {
        if (!filesResult.IsSuccess())
            return FileResult::Error(filesResult.GetError());

        bvector<FileInfoPtr> files = filesResult.GetValue();
        if (files.empty())
            return FileResult::Error(Error::Id::FileDoesNotExist);
        return FileResult::Success(*files.begin());
        });
    }

//---------------------------------------------------------------------------------------
//@bsimethod                                     Karolis.Dziedzelis             08/2016
//---------------------------------------------------------------------------------------
FileTaskPtr iModelConnection::GetLatestSeedFile(ICancellationTokenPtr cancellationToken) const
    {
    WSQuery query(ServerSchema::Schema::iModel, ServerSchema::Class::File);
    Utf8String orderByClouse;
    orderByClouse.Sprintf("%s+%s", ServerSchema::Property::Index, "desc");
    query.SetOrderBy(orderByClouse);
    query.SetTop(1);

    return SeedFilesQuery(query, cancellationToken)->Then<FileResult>([=](FilesResult filesResult)
        {
        if (!filesResult.IsSuccess())
            return FileResult::Error(filesResult.GetError());

        return FileResult::Success(*filesResult.GetValue().begin());
        });
    }

//---------------------------------------------------------------------------------------
//@bsimethod                                     Algirdas.Mikoliunas            03/2017
//---------------------------------------------------------------------------------------
void ExtractCodesLocksChangeset
    (
    Dgn::DgnRevisionPtr  changeSet,
    ChunkedWSChangeset&  chunkedChangeset,
    Dgn::DgnDbR          dgndb,
    bool                 relinquishCodesLocks
    )
    {
    BeBriefcaseId briefcaseId = dgndb.GetBriefcaseId();

    //Set used locks to the ECChangeSet
    LockRequest usedLocks;
    usedLocks.FromRevision(*changeSet, dgndb, !relinquishCodesLocks);

    BeGuid seedFileId;
    seedFileId.FromString(changeSet->GetDbGuid().c_str());
    if (!usedLocks.IsEmpty())
        MultiLockFormatter::SetToChunkedChangeset(usedLocks.GetLockSet(), briefcaseId, seedFileId, changeSet->GetId(), chunkedChangeset,
                                       WSChangeset::ChangeState::Modified, true);

    DgnCodeSet assignedCodes, discardedCodes;
    changeSet->ExtractCodes(assignedCodes, discardedCodes, dgndb);

    if (!assignedCodes.empty())
        {
        DgnCodeState state;
        state.SetUsed(changeSet->GetId());
        MultiCodeFormatter::SetToChunkedChangeset(assignedCodes, state, briefcaseId, chunkedChangeset, WSChangeset::ChangeState::Created);
        }

    if (!discardedCodes.empty())
        {
        DgnCodeState state;
        state.SetDiscarded(changeSet->GetId());
        MultiCodeFormatter::SetToChunkedChangeset(discardedCodes, state, briefcaseId, chunkedChangeset, WSChangeset::ChangeState::Modified);
        }

    if (relinquishCodesLocks)
        {
        LockDeleteAllJsonRequest(chunkedChangeset.GetCurrentChangeset(), briefcaseId);
        CodeDiscardReservedJsonRequest(chunkedChangeset.GetCurrentChangeset(), briefcaseId);
        }
    }

//---------------------------------------------------------------------------------------
//@bsimethod                                     Algirdas.Mikoliunas            03/2018
//---------------------------------------------------------------------------------------
StatusTaskPtr iModelConnection::PushPendingCodesLocks
(
Dgn::DgnDbPtr                       dgndb,
ICancellationTokenPtr               cancellationToken
) const
    {
    bvector<Utf8String> pendingChangeSets;
    PendingChangeSetStorage::GetItems(*dgndb, pendingChangeSets);

    const Utf8String methodName = "iModelConnection::PushPendingCodesLocks";
    LogHelper::Log(SEVERITY::LOG_DEBUG, methodName, "Method called.");
    
    if (pendingChangeSets.size() == 0)
        return CreateCompletedAsyncTask<StatusResult>(StatusResult::Success());

    return DownloadChangeSets(pendingChangeSets)
        ->Then([=](const ChangeSetsResult& changesetsResult) {
        
        auto downloadedChangesets = changesetsResult.GetValue();
        for (auto changeSetEntry : downloadedChangesets)
            {
            LogHelper::Log(SEVERITY::LOG_WARNING, methodName, "Pushing changeset %s codes and locks.", changeSetEntry->GetId().c_str());

            if (!changesetsResult.IsSuccess())
                return;

            ChunkedWSChangeset codesLocksChangeSet;
            auto firstChangeSet = changesetsResult.GetValue().begin();
            ExtractCodesLocksChangeset(*firstChangeSet, codesLocksChangeSet, *dgndb, false);

            // Send codes/locks request
            ChangesetResponseOptions changesetOptions(IBriefcaseManager::ResponseOptions::None, ConflictStrategy::Continue);
            SendChunkedChangesetRequest(codesLocksChangeSet, changesetOptions, cancellationToken)
                ->Then([=](const StatusResult& codesLocksResult) {
                if (!codesLocksResult.IsSuccess() && codesLocksResult.GetError().GetId() != Error::Id::ConflictsAggregate)
                    return;

                PendingChangeSetStorage::RemoveItem(*dgndb, changeSetEntry->GetId());
                });
            }
        })->Then<StatusResult>([=]{
        LogHelper::Log(SEVERITY::LOG_DEBUG, methodName, "Method finished.");
        return StatusResult::Success();
        });
    }

//---------------------------------------------------------------------------------------
//@bsimethod                                     Eligijus.Mauragas              02/2016
//---------------------------------------------------------------------------------------
StatusTaskPtr iModelConnection::InitializeChangeSet
(
Dgn::DgnRevisionPtr                 changeSet,
Dgn::DgnDbR                         dgndb,
JsonValueR                          pushJson,
ObjectId                            changeSetObjectId,
bool                                relinquishCodesLocks,
IBriefcaseManager::ResponseOptions  options,
ICancellationTokenPtr               cancellationToken,
ConflictsInfoPtr                    conflictsInfo
) const
    {
    DgnDbP pDgnDb = &dgndb;
    //BeBriefcaseId briefcaseId = dgndb.GetBriefcaseId();
    std::shared_ptr<WSChangeset> changeset(new WSChangeset());

    //Set ChangeSet initialization request to ECChangeSet
    JsonValueR changeSetProperties = pushJson[ServerSchema::Instance][ServerSchema::Properties];
    changeSetProperties[ServerSchema::Property::IsUploaded] = true;
    changeset->AddInstance(changeSetObjectId, WSChangeset::ChangeState::Modified, std::make_shared<Json::Value>(changeSetProperties));

    //Push ChangeSet initialization request and Locks update in a single batch
    const Utf8String methodName = "iModelConnection::InitializeChangeSet";
    HttpStringBodyPtr request = HttpStringBody::Create(changeset->ToRequestString());

    std::shared_ptr<StatusResult> finalResult = std::make_shared<StatusResult>();

    auto requestOptions = std::make_shared<WSRepositoryClient::RequestOptions>();
    requestOptions->SetTransferTimeOut(WSRepositoryClient::Timeout::Transfer::LongUpload);

    PendingChangeSetStorage::AddItem(*pDgnDb, changeSet->GetId());

    return SendChangesetRequest(changeset, options, cancellationToken, requestOptions)
        ->Then([=](const StatusResult& initializeChangeSetResult)
        {
        if (initializeChangeSetResult.IsSuccess())
            {
            ChunkedWSChangeset codesLocksChangeSet;
            ExtractCodesLocksChangeset(changeSet, codesLocksChangeSet, *pDgnDb, relinquishCodesLocks);

            ChangesetResponseOptions changesetOptions(IBriefcaseManager::ResponseOptions::All, ConflictStrategy::Continue);
            auto codesLocksResult = SendChunkedChangesetRequest(codesLocksChangeSet, changesetOptions, cancellationToken, requestOptions, 3, conflictsInfo)
                ->Then([=](const StatusResult& codesLocksResult) {

                if (codesLocksResult.IsSuccess() || codesLocksResult.GetError().GetId() == Error::Id::ConflictsAggregate)
                    PendingChangeSetStorage::RemoveItem(*pDgnDb, changeSet->GetId());

                finalResult->SetSuccess();
                return;
                });
            return;
            }

        PendingChangeSetStorage::RemoveItem(*pDgnDb, changeSet->GetId());
        LogHelper::Log(SEVERITY::LOG_WARNING, methodName, initializeChangeSetResult.GetError().GetMessage().c_str());
        finalResult->SetError(initializeChangeSetResult.GetError());
        })->Then<StatusResult>([=]
            {
            return *finalResult;
            });
    }

/* Private methods end */

//---------------------------------------------------------------------------------------
//@bsimethod                                   Algirdas.Mikoliunas              06/2016
//---------------------------------------------------------------------------------------
void CodeLockSetResultInfo::AddLock(const DgnLock dgnLock, BeBriefcaseId briefcaseId, Utf8StringCR changeSetId)
    {
    m_locks.insert(dgnLock);
    AddLockInfoToList(m_lockStates, dgnLock, briefcaseId, changeSetId);
    }

//---------------------------------------------------------------------------------------
//@bsimethod                                   Algirdas.Mikoliunas              06/2016
//---------------------------------------------------------------------------------------
void CodeLockSetResultInfo::AddCode(const DgnCode dgnCode, DgnCodeState dgnCodeState, BeBriefcaseId briefcaseId)
    {
    m_codes.insert(dgnCode);
    AddCodeInfoToList(m_codeStates, dgnCode, dgnCodeState, briefcaseId);
    }

//---------------------------------------------------------------------------------------
//@bsimethod                                   julius.cepukenas              08/2016
//---------------------------------------------------------------------------------------
void CodeLockSetResultInfo::Insert
(
const DgnCodeSet& codes,
const DgnCodeInfoSet& codeStates,
const DgnLockSet& locks,
const DgnLockInfoSet& lockStates
)
    {
    m_codes.insert(codes.begin(), codes.end());
    m_codeStates.insert(codeStates.begin(), codeStates.end());
    m_locks.insert(locks.begin(), locks.end());
    m_lockStates.insert(lockStates.begin(), lockStates.end());
    }

//---------------------------------------------------------------------------------------
//@bsimethod                                   julius.cepukenas              08/2016
//---------------------------------------------------------------------------------------
void CodeLockSetResultInfo::Insert(const CodeLockSetResultInfo& resultInfo)
    {
    Insert(resultInfo.GetCodes(), resultInfo.GetCodeStates(), resultInfo.GetLocks(), resultInfo.GetLockStates());
    }

//---------------------------------------------------------------------------------------
//@bsimethod                                   Algirdas.Mikoliunas              08/2016
//---------------------------------------------------------------------------------------
bool CodeSequence::operator<(CodeSequence const& rhs) const
    {
    if (GetCodeSpecId().GetValueUnchecked() != rhs.GetCodeSpecId().GetValueUnchecked())
        return GetCodeSpecId().GetValueUnchecked() < rhs.GetCodeSpecId().GetValueUnchecked();

    int cmp = GetValuePattern().CompareTo(rhs.GetValuePattern());
    if (0 != cmp)
        return cmp < 0;

    cmp = GetValue().CompareTo(rhs.GetValue());
    if (0 != cmp)
        return cmp < 0;

    return GetScope().CompareTo(rhs.GetScope()) < 0;
    }

//---------------------------------------------------------------------------------------
//@bsimethod                                     Algirdas.Mikoliunas             12/2016
//---------------------------------------------------------------------------------------
iModelConnection::~iModelConnection()
    {
    }

//---------------------------------------------------------------------------------------
//@bsimethod                                     Karolis.Dziedzelis             10/2015
//---------------------------------------------------------------------------------------
iModelConnectionResult iModelConnection::Create
(
iModelInfoCR     iModel,
CredentialsCR    credentials,
ClientInfoPtr    clientInfo,
IHttpHandlerPtr  customHandler
)
    {
    const Utf8String methodName = "iModelConnection::Create";
    LogHelper::Log(SEVERITY::LOG_DEBUG, methodName, "Method called.");
    if (iModel.GetId().empty())
        {
        LogHelper::Log(SEVERITY::LOG_ERROR, methodName, "Invalid iModel id.");
        return iModelConnectionResult::Error(Error::Id::InvalidiModelId);
        }
    if (iModel.GetServerURL().empty())
        {
        LogHelper::Log(SEVERITY::LOG_ERROR, methodName, "Invalid server URL.");
        return iModelConnectionResult::Error(Error::Id::InvalidServerURL);
        }
    if (!credentials.IsValid() && !customHandler)
        {
        LogHelper::Log(SEVERITY::LOG_ERROR, methodName, "Credentials are not set.");
        return iModelConnectionResult::Error(Error::Id::CredentialsNotSet);
        }

    double start = BeTimeUtilities::GetCurrentTimeAsUnixMillisDouble();
    iModelConnectionPtr imodelConnection(new iModelConnection(iModel, credentials, clientInfo, customHandler));

    double end = BeTimeUtilities::GetCurrentTimeAsUnixMillisDouble();
    LogHelper::Log(SEVERITY::LOG_INFO, methodName, (float)(end - start), "");
    return iModelConnectionResult::Success(imodelConnection);
    }

//---------------------------------------------------------------------------------------
//@bsimethod                                     Karolis.Dziedzelis             09/2016
//---------------------------------------------------------------------------------------
StatusTaskPtr iModelConnection::ValidateBriefcase(BeGuidCR fileId, BeBriefcaseId briefcaseId, ICancellationTokenPtr cancellationToken) const
    {
    return QueryBriefcaseInfo(briefcaseId, cancellationToken)->Then<StatusResult>([=](BriefcaseInfoResultCR result)
        {
        if (!result.IsSuccess())
            {
            return StatusResult::Error(result.GetError());
            }

        auto briefcase = result.GetValue();

        if (briefcase->GetFileId() != fileId)
            {
            return StatusResult::Error({Error::Id::InvalidBriefcase, ErrorLocalizedString(MESSAGE_BriefcaseOutdated)});
            }

        return StatusResult::Success();
        });
    }

//---------------------------------------------------------------------------------------
//@bsimethod                                     Karolis.Dziedzelis             08/2016
//---------------------------------------------------------------------------------------
StatusTaskPtr iModelConnection::LockiModel(ICancellationTokenPtr cancellationToken) const
    {
    const Utf8String methodName = "iModelConnection::LockiModel";
    LogHelper::Log(SEVERITY::LOG_DEBUG, methodName, "Method called.");
    double start = BeTimeUtilities::GetCurrentTimeAsUnixMillisDouble();
    return ExecuteWithRetry<void>([=]()
        {
        Json::Value iModelLockJson = Json::objectValue;
        iModelLockJson[ServerSchema::Instance] = Json::objectValue;
        iModelLockJson[ServerSchema::Instance][ServerSchema::SchemaName] = ServerSchema::Schema::iModel;
        iModelLockJson[ServerSchema::Instance][ServerSchema::ClassName] = ServerSchema::Class::iModelLock;

        return m_wsRepositoryClient->SendCreateObjectRequest(iModelLockJson, BeFileName(), nullptr, cancellationToken)
            ->Then<StatusResult>([=](const WSCreateObjectResult& result)
            {
            if (!result.IsSuccess())
                {
                LogHelper::Log(SEVERITY::LOG_WARNING, methodName, result.GetError().GetMessage().c_str());
                return StatusResult::Error(result.GetError());
                }

            double end = BeTimeUtilities::GetCurrentTimeAsUnixMillisDouble();
            LogHelper::Log(SEVERITY::LOG_INFO, methodName, (float)(end - start), "");
            return StatusResult::Success();
            });
        });
    }

//---------------------------------------------------------------------------------------
//@bsimethod                                     Karolis.Dziedzelis             08/2016
//---------------------------------------------------------------------------------------
StatusTaskPtr iModelConnection::UnlockiModel(ICancellationTokenPtr cancellationToken) const
    {
    const Utf8String methodName = "iModelConnection::LockiModel";
    LogHelper::Log(SEVERITY::LOG_DEBUG, methodName, "Method called.");
    double start = BeTimeUtilities::GetCurrentTimeAsUnixMillisDouble();
    return ExecuteWithRetry<void>([=]()
        {
        ObjectId id = ObjectId(ServerSchema::Schema::iModel, ServerSchema::Class::iModelLock, ServerSchema::Class::iModelLock);
        return m_wsRepositoryClient->SendDeleteObjectRequest(id, cancellationToken)
            ->Then<StatusResult>([=](const WSDeleteObjectResult& result)
            {
            if (!result.IsSuccess())
                {
                LogHelper::Log(SEVERITY::LOG_WARNING, methodName, result.GetError().GetMessage().c_str());
                return StatusResult::Error(result.GetError());
                }

            double end = BeTimeUtilities::GetCurrentTimeAsUnixMillisDouble();
            LogHelper::Log(SEVERITY::LOG_INFO, methodName, (float)(end - start), "");
            return StatusResult::Success();
            });
        });
    }

//---------------------------------------------------------------------------------------
//@bsimethod                                     Karolis.Dziedzelis             08/2016
//---------------------------------------------------------------------------------------
FileTaskPtr iModelConnection::UploadNewSeedFile(BeFileNameCR filePath, FileInfoCR fileInfo, bool waitForInitialized, 
                                                Http::Request::ProgressCallbackCR callback, ICancellationTokenPtr cancellationToken) const
    {
    const Utf8String methodName = "iModelConnection::UploadNewSeedFile";
    LogHelper::Log(SEVERITY::LOG_DEBUG, methodName, "Method called.");
    double start = BeTimeUtilities::GetCurrentTimeAsUnixMillisDouble();
    std::shared_ptr<FileResult> finalResult = std::make_shared<FileResult>();
    return ExecuteWithRetry<FileInfoPtr>([=]()
        {
        return CreateNewServerFile(fileInfo, cancellationToken)->Then([=](FileResultCR fileCreationResult)
            {
#if defined (ENABLE_BIM_CRASH_TESTS)
            BreakHelper::HitBreakpoint(Breakpoints::iModelConnection_AfterCreateNewServerFile);
#endif
            if (!fileCreationResult.IsSuccess())
                {
                finalResult->SetError(fileCreationResult.GetError());
                LogHelper::Log(SEVERITY::LOG_WARNING, methodName, fileCreationResult.GetError().GetMessage().c_str());
                return;
                }

            auto createdFileInfo = fileCreationResult.GetValue();
            if (!createdFileInfo->AreFileDetailsAvailable())
                {
                auto fileUpdateResult = UpdateServerFile(*createdFileInfo, cancellationToken)->GetResult();
                if (!fileUpdateResult.IsSuccess())
                    {
                    finalResult->SetError(fileUpdateResult.GetError());
                    LogHelper::Log(SEVERITY::LOG_WARNING, methodName, fileUpdateResult.GetError().GetMessage().c_str());
                    return;
                    }
                }
            finalResult->SetSuccess(createdFileInfo);

            AzureFileUpload(filePath, createdFileInfo->GetFileAccessKey(), callback, cancellationToken)->Then([=](StatusResultCR uploadResult)
                {
#if defined (ENABLE_BIM_CRASH_TESTS)
                BreakHelper::HitBreakpoint(Breakpoints::iModelConnection_AfterUploadServerFile);
#endif
                if (!uploadResult.IsSuccess() && Error::Id::MissingRequiredProperties != uploadResult.GetError().GetId())
                    {
                    finalResult->SetError(uploadResult.GetError());
                    LogHelper::Log(SEVERITY::LOG_WARNING, methodName, uploadResult.GetError().GetMessage().c_str());
                    return;
                    }
                InitializeServerFile(*createdFileInfo, cancellationToken)->Then([=](StatusResultCR initializationResult)
                    {
                    if (!initializationResult.IsSuccess())
                        {
                        finalResult->SetError(initializationResult.GetError());
                        LogHelper::Log(SEVERITY::LOG_WARNING, methodName, initializationResult.GetError().GetMessage().c_str());
                        return;
                        }

                    if (waitForInitialized)
                        {
                        WaitForInitializedBIMFile(createdFileInfo->GetFileId(), finalResult, cancellationToken);
                        }
                    });
                });
            })->Then<FileResult>([=]()
                {
                double end = BeTimeUtilities::GetCurrentTimeAsUnixMillisDouble();
                LogHelper::Log(SEVERITY::LOG_INFO, methodName, (float)(end - start), "");
                return *finalResult;
                });
        });
    }

//---------------------------------------------------------------------------------------
//@bsimethod                                     Karolis.Dziedzelis             08/2016
//---------------------------------------------------------------------------------------
StatusTaskPtr iModelConnection::CancelSeedFileCreation(ICancellationTokenPtr cancellationToken) const
    {
    const Utf8String methodName = "iModelConnection::CancelSeedFileCreation";
    LogHelper::Log(SEVERITY::LOG_DEBUG, methodName, "Method called.");
    double start = BeTimeUtilities::GetCurrentTimeAsUnixMillisDouble();
    WSQuery query(ServerSchema::Schema::iModel, ServerSchema::Class::File);
    Utf8String filter;
    filter.Sprintf("%s+gt+0", ServerSchema::Property::InitializationState);
    query.SetFilter(filter);
    std::shared_ptr<StatusResult> finalResult = std::make_shared<StatusResult>();
    return m_wsRepositoryClient->SendQueryRequest(query, nullptr, nullptr, cancellationToken)->Then([=](WSObjectsResult const& result)
        {
        if (!result.IsSuccess())
            {
            finalResult->SetError(result.GetError());
            LogHelper::Log(SEVERITY::LOG_WARNING, methodName, result.GetError().GetMessage().c_str());
            return;
            }
        auto instances = result.GetValue().GetInstances();
        if (instances.IsEmpty())
            {
            finalResult->SetError({Error::Id::FileDoesNotExist, ErrorLocalizedString(MESSAGE_SeedFileNotFound)});
            LogHelper::Log(SEVERITY::LOG_WARNING, methodName, "File does not exist.");
            return;
            }

        auto fileInfo = FileInfo::Parse(*instances.begin(), FileInfo());
        m_wsRepositoryClient->SendDeleteObjectRequest(fileInfo->GetObjectId(), cancellationToken)->Then([=](WSVoidResult const& deleteResult)
            {
            if (!deleteResult.IsSuccess())
                {
                finalResult->SetError(deleteResult.GetError());
                LogHelper::Log(SEVERITY::LOG_WARNING, methodName, deleteResult.GetError().GetMessage().c_str());
                }
            else
                {
                finalResult->SetSuccess();
                double end = BeTimeUtilities::GetCurrentTimeAsUnixMillisDouble();
                LogHelper::Log(SEVERITY::LOG_INFO, methodName, (float)(end - start), "");
                }
            });
        })->Then<StatusResult>([=]()
            {
            return *finalResult;
            });
    }

//---------------------------------------------------------------------------------------
//@bsimethod                                     Karolis.Dziedzelis             08/2016
//---------------------------------------------------------------------------------------
FilesTaskPtr iModelConnection::GetSeedFiles(ICancellationTokenPtr cancellationToken) const
    {
    WSQuery query(ServerSchema::Schema::iModel, ServerSchema::Class::File);
    return SeedFilesQuery(query, cancellationToken);
    }

//---------------------------------------------------------------------------------------
//@bsimethod                                     Algirdas.Mikoliunas             02/2017
//---------------------------------------------------------------------------------------
StatusTaskPtr iModelConnection::DownloadSeedFile(BeFileName localFile, Utf8StringCR fileId, Http::Request::ProgressCallbackCR callback, 
                                                 ICancellationTokenPtr cancellationToken) const
    {
    const Utf8String methodName = "iModelConnection::DownloadSeedFile";
    LogHelper::Log(SEVERITY::LOG_DEBUG, methodName, "Method called.");

    ObjectId fileObjectId(ServerSchema::Schema::iModel, ServerSchema::Class::File, fileId);
    return DownloadFile(localFile, fileObjectId, nullptr, callback, cancellationToken);
    }

//---------------------------------------------------------------------------------------
//@bsimethod                                     Algirdas.Mikoliunas             06/2016
//---------------------------------------------------------------------------------------
StatusTaskPtr iModelConnection::AcquireCodesLocks
(
LockRequestCR                       locks,
DgnCodeSet                          codes,
BeBriefcaseId                       briefcaseId,
BeGuidCR                            seedFileId,
Utf8StringCR                        lastChangeSetId,
IBriefcaseManager::ResponseOptions  options,
ICancellationTokenPtr               cancellationToken
) const
    {
    return AcquireCodesLocksInternal(locks, codes, briefcaseId, seedFileId, lastChangeSetId, options, cancellationToken);
    }

//---------------------------------------------------------------------------------------
//@bsimethod                                     Algirdas.Mikoliunas             06/2016
//---------------------------------------------------------------------------------------
StatusTaskPtr iModelConnection::QueryCodesLocksAvailability
(
LockRequestCR                       locks,
DgnCodeSet                          codes,
BeBriefcaseId                       briefcaseId,
BeGuidCR                            seedFileId,
Utf8StringCR                        lastChangeSetId,
IBriefcaseManager::ResponseOptions  options,
ICancellationTokenPtr               cancellationToken
) const
    {
    ChunkedWSChangeset chunkedChangeset;

    MultiLockFormatter::SetToChunkedChangeset(locks.GetLockSet(), briefcaseId, seedFileId, lastChangeSetId, chunkedChangeset, WSChangeset::ChangeState::Modified,
                                   false, true);

    DgnCodeState state;
    state.SetReserved(briefcaseId);
    MultiCodeFormatter::SetToChunkedChangeset(codes, state, briefcaseId, chunkedChangeset, WSChangeset::ChangeState::Created, true);

    return SendChunkedChangesetRequest(chunkedChangeset, options, cancellationToken);
    }

//---------------------------------------------------------------------------------------
//@bsimethod                                     Karolis.Dziedzelis             12/2015
//---------------------------------------------------------------------------------------
StatusTaskPtr iModelConnection::DemoteCodesLocks
(
const DgnLockSet&                       locks,
DgnCodeSet const&                       codes,
BeBriefcaseId                           briefcaseId,
BeGuidCR                                seedFileId,
IBriefcaseManager::ResponseOptions      options,
ICancellationTokenPtr                   cancellationToken
) const
    {
    const Utf8String methodName = "iModelConnection::DemoteCodesLocks";
    LogHelper::Log(SEVERITY::LOG_DEBUG, methodName, "Method called.");
    CHECK_BRIEFCASEID(briefcaseId, StatusResult);
    //How to set description here?
    ChunkedWSChangeset chunkedChangeset;
    MultiLockFormatter::SetToChunkedChangeset(locks, briefcaseId, seedFileId, "", chunkedChangeset, WSChangeset::ChangeState::Modified);

    DgnCodeState state;
    state.SetAvailable();
    MultiCodeFormatter::SetToChunkedChangeset(codes, state, briefcaseId, chunkedChangeset, WSChangeset::ChangeState::Modified);

    return SendChunkedChangesetRequest(chunkedChangeset, options, cancellationToken);
    }

//---------------------------------------------------------------------------------------
//@bsimethod                                     Algirdas.Mikoliunas           10/2017
//---------------------------------------------------------------------------------------
StatusTaskPtr iModelConnection::RelinquishCodesLocksInternal
(
IBriefcaseManager::Resources            resourcesToRelinquish,
BeBriefcaseId                           briefcaseId,
IBriefcaseManager::ResponseOptions      options,
ICancellationTokenPtr                   cancellationToken
) const
    {
    const Utf8String methodName = "iModelConnection::RelinquishCodesLocks";
    LogHelper::Log(SEVERITY::LOG_DEBUG, methodName, "Method called.");
    CHECK_BRIEFCASEID(briefcaseId, StatusResult);
    std::shared_ptr<WSChangeset> changeset(new WSChangeset());

    if (static_cast<bool>(resourcesToRelinquish & IBriefcaseManager::Resources::Locks))
        LockDeleteAllJsonRequest(changeset, briefcaseId);

    if (static_cast<bool>(resourcesToRelinquish & IBriefcaseManager::Resources::Codes))
        CodeDiscardReservedJsonRequest(changeset, briefcaseId);

    return SendChangesetRequestWithRetry(changeset, options, cancellationToken);
    }

//---------------------------------------------------------------------------------------
//@bsimethod                                     Karolis.Dziedzelis             12/2015
//---------------------------------------------------------------------------------------
StatusTaskPtr iModelConnection::RelinquishCodesLocks
(
BeBriefcaseId                           briefcaseId,
IBriefcaseManager::ResponseOptions      options,
ICancellationTokenPtr                   cancellationToken
) const
    {
    return RelinquishCodesLocksInternal(IBriefcaseManager::Resources::All, briefcaseId, options, cancellationToken);
    }

//---------------------------------------------------------------------------------------
//@bsimethod                                     julius.cepukenas             08/2016
//---------------------------------------------------------------------------------------
BriefcasesInfoTaskPtr iModelConnection::QueryAllBriefcasesInfo(ICancellationTokenPtr cancellationToken) const
    {
    const Utf8String methodName = "iModelConnection::QueryAllBriefcasesInfo";
    LogHelper::Log(SEVERITY::LOG_DEBUG, methodName, "Method called.");

    WSQuery query(ServerSchema::Schema::iModel, ServerSchema::Class::Briefcase);
    return QueryBriefcaseInfoInternal(query, cancellationToken);
    }

//---------------------------------------------------------------------------------------
//@bsimethod                                     julius.cepukenas             08/2016
//---------------------------------------------------------------------------------------
BriefcaseInfoTaskPtr iModelConnection::QueryBriefcaseInfo(BeBriefcaseId briefcaseId, ICancellationTokenPtr cancellationToken) const
    {
    const Utf8String methodName = "iModelConnection::QueryBriefcaseInfo";
    LogHelper::Log(SEVERITY::LOG_DEBUG, methodName, "Method called.");
    CHECK_BRIEFCASEID(briefcaseId, BriefcaseInfoResult);

    Utf8String briefcaseIdString;
    briefcaseIdString.Sprintf("%d", briefcaseId.GetValue());
    ObjectId briefcaseObjectId(ServerSchema::Schema::iModel, ServerSchema::Class::Briefcase, briefcaseIdString);

    return m_wsRepositoryClient->SendGetObjectRequest(briefcaseObjectId, nullptr, cancellationToken)
        ->Then<BriefcaseInfoResult>([=](WSObjectsResult const& result)
        {
        if (!result.IsSuccess())
            {
            LogHelper::Log(SEVERITY::LOG_WARNING, methodName, result.GetError().GetMessage().c_str());
            WSError error = result.GetError();
            if (WSError::Id::InstanceNotFound == error.GetId())
                return BriefcaseInfoResult::Error(Error(Error::Id::BriefcaseDoesNotExist, error.GetMessage(), error.GetDescription()));
            return BriefcaseInfoResult::Error(error);
            }
        BriefcaseInfoPtr briefcaseInfo = BriefcaseInfo::Parse(*result.GetValue().GetInstances().begin());
        return BriefcaseInfoResult::Success(briefcaseInfo);
        });
    }

//---------------------------------------------------------------------------------------
//@bsimethod                                     julius.cepukenas             08/2016
//---------------------------------------------------------------------------------------
BriefcasesInfoTaskPtr iModelConnection::QueryBriefcasesInfo
(
bvector<BeSQLite::BeBriefcaseId>& briefcaseIds,
ICancellationTokenPtr cancellationToken
) const
    {
    const Utf8String methodName = "iModelConnection::QueryBriefcasesInfo";
    LogHelper::Log(SEVERITY::LOG_DEBUG, methodName, "Method called.");

    std::deque<ObjectId> queryIds;
    for (auto& id : briefcaseIds)
        {
        Utf8String idString;
        idString.Sprintf("%lu", id.GetValue());
        queryIds.push_back(ObjectId(ServerSchema::Schema::iModel, ServerSchema::Class::Briefcase, idString));
        }

    bset<BriefcasesInfoTaskPtr> tasks;
    while (!queryIds.empty())
        {
        WSQuery query(ServerSchema::Schema::iModel, ServerSchema::Class::Briefcase);
        query.AddFilterIdsIn(queryIds);
        auto task = QueryBriefcaseInfoInternal(query, cancellationToken);

        tasks.insert(task);
        }

    auto finalValue = std::make_shared<bvector<BriefcaseInfoPtr>>();

    return AsyncTask::WhenAll(tasks)
        ->Then<BriefcasesInfoResult>([=]
        {
        for (auto& task : tasks)
            {
            auto taskResultPtr = ExecuteAsync(task);
            if (!taskResultPtr->IsSuccess())
                return BriefcasesInfoResult::Error(taskResultPtr->GetError());

            auto briefcaseInfo = taskResultPtr->GetValue();
            finalValue->insert(finalValue->end(), briefcaseInfo.begin(), briefcaseInfo.end());
            }

        return BriefcasesInfoResult::Success(*finalValue);
        });
    }

//---------------------------------------------------------------------------------------
//@bsimethod                                     Algirdas.Mikoliunas             06/2016
//---------------------------------------------------------------------------------------
CodeLockSetTaskPtr ExecuteCodesLocksQueryTasks
(
bset<StatusTaskPtr> tasks,
CodeLockSetResultInfoPtr finalValue
)
    {
    return AsyncTask::WhenAll(tasks)
        ->Then<CodeLockSetResult>([=]
        {
        for (auto task : tasks)
            {
            auto taskResult = ExecuteAsync(task);
            if (!taskResult->IsSuccess())
                return CodeLockSetResult::Error(taskResult->GetError());
            }
        return CodeLockSetResult::Success(*finalValue);
        });
    }

//---------------------------------------------------------------------------------------
//@bsimethod                                     Benas.Kikutis             01/2018
//---------------------------------------------------------------------------------------
CodeLockSetTaskPtr iModelConnection::QueryAllCodesLocks
(
ICancellationTokenPtr cancellationToken
) const
    {
    const Utf8String methodName = "iModelConnection::QueryAllCodesLocks";
    LogHelper::Log(SEVERITY::LOG_DEBUG, methodName, "Method called.");
    
    CodeLockSetResultInfoPtr finalValue = new CodeLockSetResultInfo();
    bset<StatusTaskPtr> tasks;

    WSQuery queryCodes(ServerSchema::Schema::iModel, ServerSchema::Class::MultiCode);
    WSQuery queryLocks(ServerSchema::Schema::iModel, ServerSchema::Class::MultiLock);

    tasks.insert(QueryCodesLocksInternal(queryCodes, finalValue, AddMultiCodes, cancellationToken));
    tasks.insert(QueryCodesLocksInternal(queryLocks, finalValue, AddMultiLocks, cancellationToken));

    return ExecuteCodesLocksQueryTasks(tasks, finalValue);
    }

//---------------------------------------------------------------------------------------
//@bsimethod                                     Algirdas.Mikoliunas             06/2016
//---------------------------------------------------------------------------------------
CodeLockSetTaskPtr iModelConnection::QueryCodesLocksById
(
DgnCodeSet const& codes,
LockableIdSet const& locks,
ICancellationTokenPtr cancellationToken
) const
    {
    return QueryCodesLocksByIdInternal(codes, locks, BeBriefcaseId(), cancellationToken);
    }

//---------------------------------------------------------------------------------------
//@bsimethod                                     Algirdas.Mikoliunas             06/2016
//---------------------------------------------------------------------------------------
CodeLockSetTaskPtr iModelConnection::QueryCodesLocksById
(
DgnCodeSet const& codes,
LockableIdSet const& locks,
BeBriefcaseId briefcaseId,
ICancellationTokenPtr cancellationToken
) const
    {
    const Utf8String methodName = "iModelConnection::QueryCodesLocksById";
    LogHelper::Log(SEVERITY::LOG_DEBUG, methodName, "Method called.");
    CHECK_BRIEFCASEID(briefcaseId, CodeLockSetResult);
    return QueryCodesLocksByIdInternal(codes, locks, briefcaseId, cancellationToken);
    }

//---------------------------------------------------------------------------------------
//@bsimethod                                     Karolis.Dziedzelis        01/2018
//---------------------------------------------------------------------------------------
CodeLockSetTaskPtr iModelConnection::QueryCodesLocksByIdInternal
(
DgnCodeSet const& codes,
LockableIdSet const& locks,
BeBriefcaseId briefcaseId,
ICancellationTokenPtr cancellationToken
) const
    {
    CodeLockSetResultInfoPtr finalValue = new CodeLockSetResultInfo();
    bset<StatusTaskPtr> tasks;
    
    if (0 < codes.size())
        tasks.insert(QueryCodesInternal(codes, briefcaseId, finalValue, cancellationToken));

    if (0 < locks.size())
        tasks.insert(QueryLocksInternal(locks, briefcaseId, finalValue, cancellationToken));

    return ExecuteCodesLocksQueryTasks(tasks, finalValue);
    }

//---------------------------------------------------------------------------------------
//@bsimethod                                     Algirdas.Mikoliunas             06/2016
//---------------------------------------------------------------------------------------
CodeLockSetTaskPtr iModelConnection::QueryCodesLocks
(
const BeBriefcaseId  briefcaseId,
ICancellationTokenPtr cancellationToken
) const
    {
    const Utf8String methodName = "iModelConnection::QueryCodesLocks";
    LogHelper::Log(SEVERITY::LOG_DEBUG, methodName, "Method called.");
    CHECK_BRIEFCASEID(briefcaseId, CodeLockSetResult);

    bset<StatusTaskPtr> tasks;
    CodeLockSetResultInfoPtr finalValue = new CodeLockSetResultInfo();

    //Query codes locks by briefcase id
    if (!briefcaseId.IsValid())
        {
        LogHelper::Log(SEVERITY::LOG_WARNING, methodName, "BriefcaseId is invalid.");
        return CreateCompletedAsyncTask<CodeLockSetResult>(CodeLockSetResult::Error(Error::Id::InvalidBriefcase));
        }

    tasks.insert(QueryCodesInternal(briefcaseId, finalValue, cancellationToken));
    tasks.insert(QueryLocksInternal(briefcaseId, finalValue, cancellationToken));

    return ExecuteCodesLocksQueryTasks(tasks, finalValue);
    }

//---------------------------------------------------------------------------------------
//@bsimethod                                     Benas.Kikutis             01/2018
//---------------------------------------------------------------------------------------
CodeInfoSetTaskPtr iModelConnection::QueryAllCodes
(
ICancellationTokenPtr cancellationToken
) const
    {
    const Utf8String methodName = "iModelConnection::QueryAllCodes";
    LogHelper::Log(SEVERITY::LOG_DEBUG, methodName, "Method called.");

    WSQuery query(ServerSchema::Schema::iModel, ServerSchema::Class::MultiCode);
    CodeLockSetResultInfoPtr finalValue = new CodeLockSetResultInfo();

    auto result = ExecuteAsync(QueryCodesLocksInternal(query, finalValue, AddMultiCodes, cancellationToken));

    if (result->IsSuccess())
        return CreateCompletedAsyncTask(CodeInfoSetResult::Success(finalValue->GetCodeStates()));
    return CreateCompletedAsyncTask(CodeInfoSetResult::Error(result->GetError()));
    }

//---------------------------------------------------------------------------------------
//@bsimethod                                     Benas.Kikutis             01/2018
//---------------------------------------------------------------------------------------
CodeInfoSetTaskPtr iModelConnection::QueryCodesByIds
(
DgnCodeSet const& codes,
ICancellationTokenPtr cancellationToken
) const
    {
    return QueryCodesByIdsInternal(codes, BeBriefcaseId(), cancellationToken);
    }

//---------------------------------------------------------------------------------------
//@bsimethod                                     Benas.Kikutis             01/2018
//---------------------------------------------------------------------------------------
CodeInfoSetTaskPtr iModelConnection::QueryCodesByIds
(
DgnCodeSet const& codes,
BeBriefcaseId briefcaseId,
ICancellationTokenPtr cancellationToken
) const
    {
    const Utf8String methodName = "iModelConnection::QueryCodesByIds";
    LogHelper::Log(SEVERITY::LOG_DEBUG, methodName, "Method called.");
    CHECK_BRIEFCASEID(briefcaseId, CodeInfoSetResult);
    return QueryCodesByIdsInternal(codes, briefcaseId, cancellationToken);
    }

//---------------------------------------------------------------------------------------
//@bsimethod                                     Karolis.Dziedzelis        01/2018
//---------------------------------------------------------------------------------------
CodeInfoSetTaskPtr iModelConnection::QueryCodesByIdsInternal
(
DgnCodeSet const& codes,
BeBriefcaseId briefcaseId,
ICancellationTokenPtr cancellationToken
) const
    {
    CodeLockSetResultInfoPtr finalValue = new CodeLockSetResultInfo();

    if (0 == codes.size())
        return CreateCompletedAsyncTask(CodeInfoSetResult::Success(finalValue->GetCodeStates()));

    auto result = ExecuteAsync(QueryCodesInternal(codes, briefcaseId, finalValue, cancellationToken));

    if (result->IsSuccess())
        return CreateCompletedAsyncTask(CodeInfoSetResult::Success(finalValue->GetCodeStates()));
    return CreateCompletedAsyncTask(CodeInfoSetResult::Error(result->GetError()));
    }

//---------------------------------------------------------------------------------------
//@bsimethod                                     Benas.Kikutis             01/2018
//---------------------------------------------------------------------------------------
CodeInfoSetTaskPtr iModelConnection::QueryCodesByBriefcaseId
(
BeBriefcaseId briefcaseId,
ICancellationTokenPtr cancellationToken
) const
    {
    const Utf8String methodName = "iModelConnection::QueryCodesByBriefcaseId";
    LogHelper::Log(SEVERITY::LOG_DEBUG, methodName, "Method called.");
    CHECK_BRIEFCASEID(briefcaseId, CodeInfoSetResult);

    CodeLockSetResultInfoPtr finalValue = new CodeLockSetResultInfo();

    if (!briefcaseId.IsValid())
        {
        LogHelper::Log(SEVERITY::LOG_WARNING, methodName, "BriefcaseId is invalid.");
        return CreateCompletedAsyncTask(CodeInfoSetResult::Error(Error::Id::InvalidBriefcase));
        }

    auto result = ExecuteAsync(QueryCodesInternal(briefcaseId, finalValue, cancellationToken));

    if (result->IsSuccess())
        return CreateCompletedAsyncTask(CodeInfoSetResult::Success(finalValue->GetCodeStates()));
    return CreateCompletedAsyncTask(CodeInfoSetResult::Error(result->GetError()));
    }

//---------------------------------------------------------------------------------------
//@bsimethod                                     Benas.Kikutis             01/2018
//---------------------------------------------------------------------------------------
LockInfoSetTaskPtr iModelConnection::QueryAllLocks
(
ICancellationTokenPtr cancellationToken
) const
    {
    const Utf8String methodName = "iModelConnection::QueryAllLocks";
    LogHelper::Log(SEVERITY::LOG_DEBUG, methodName, "Method called.");

    WSQuery query(ServerSchema::Schema::iModel, ServerSchema::Class::MultiLock);
    CodeLockSetResultInfoPtr finalValue = new CodeLockSetResultInfo();

    auto result = ExecuteAsync(QueryCodesLocksInternal(query, finalValue, AddMultiLocks, cancellationToken));

    if (result->IsSuccess())
        return CreateCompletedAsyncTask(LockInfoSetResult::Success(finalValue->GetLockStates()));
    return CreateCompletedAsyncTask(LockInfoSetResult::Error(result->GetError()));
    }

//---------------------------------------------------------------------------------------
//@bsimethod                                     Benas.Kikutis             01/2018
//---------------------------------------------------------------------------------------
LockInfoSetTaskPtr iModelConnection::QueryLocksByIds
(
LockableIdSet const& locks,
ICancellationTokenPtr cancellationToken
) const
    {
    return QueryLocksByIdsInternal(locks, BeBriefcaseId(), cancellationToken);
    }

//---------------------------------------------------------------------------------------
//@bsimethod                                     Benas.Kikutis             01/2018
//---------------------------------------------------------------------------------------
LockInfoSetTaskPtr iModelConnection::QueryLocksByIds
(
LockableIdSet const& locks,
BeBriefcaseId briefcaseId,
ICancellationTokenPtr cancellationToken
) const
    {
    const Utf8String methodName = "iModelConnection::QueryLocksByIds";
    LogHelper::Log(SEVERITY::LOG_DEBUG, methodName, "Method called.");
    CHECK_BRIEFCASEID(briefcaseId, LockInfoSetResult);
    return QueryLocksByIdsInternal(locks, briefcaseId, cancellationToken);
    }

//---------------------------------------------------------------------------------------
//@bsimethod                                     Karolis.Dziedzelis        01/2018
//---------------------------------------------------------------------------------------
LockInfoSetTaskPtr iModelConnection::QueryLocksByIdsInternal
(
LockableIdSet const& locks,
BeBriefcaseId briefcaseId,
ICancellationTokenPtr cancellationToken
) const
    {
    CodeLockSetResultInfoPtr finalValue = new CodeLockSetResultInfo();

    if (0 == locks.size())
        return CreateCompletedAsyncTask(LockInfoSetResult::Success(finalValue->GetLockStates()));

    auto result = ExecuteAsync(QueryLocksInternal(locks, briefcaseId, finalValue, cancellationToken));

    if (result->IsSuccess())
        return CreateCompletedAsyncTask(LockInfoSetResult::Success(finalValue->GetLockStates()));
    return CreateCompletedAsyncTask(LockInfoSetResult::Error(result->GetError()));
    }

//---------------------------------------------------------------------------------------
//@bsimethod                                     Benas.Kikutis             01/2018
//---------------------------------------------------------------------------------------
LockInfoSetTaskPtr iModelConnection::QueryLocksByBriefcaseId
(
BeBriefcaseId briefcaseId,
ICancellationTokenPtr cancellationToken
) const
    {
    const Utf8String methodName = "iModelConnection::QueryLocksByBriefcaseId";
    LogHelper::Log(SEVERITY::LOG_DEBUG, methodName, "Method called.");
    CHECK_BRIEFCASEID(briefcaseId, LockInfoSetResult);

    CodeLockSetResultInfoPtr finalValue = new CodeLockSetResultInfo();

    StatusTaskPtr task;
    if (!briefcaseId.IsValid())
        {
        LogHelper::Log(SEVERITY::LOG_WARNING, methodName, "BriefcaseId is invalid.");
        return CreateCompletedAsyncTask(LockInfoSetResult::Error(Error::Id::InvalidBriefcase));
        }

    auto result = ExecuteAsync(QueryLocksInternal(briefcaseId, finalValue, cancellationToken));

    if (result->IsSuccess())
        return CreateCompletedAsyncTask(LockInfoSetResult::Success(finalValue->GetLockStates()));
    return CreateCompletedAsyncTask(LockInfoSetResult::Error(result->GetError()));
    }

//---------------------------------------------------------------------------------------
//@bsimethod                                     Karolis.Dziedzelis             06/2016
//---------------------------------------------------------------------------------------
CodeLockSetTaskPtr iModelConnection::QueryUnavailableCodesLocks
(
const BeBriefcaseId   briefcaseId,
Utf8StringCR          lastChangeSetId,
ICancellationTokenPtr cancellationToken
) const
    {
    const Utf8String methodName = "iModelConnection::QueryUnavailableCodesLocks";
    LogHelper::Log(SEVERITY::LOG_DEBUG, methodName, "Method called.");
    CHECK_BRIEFCASEID(briefcaseId, CodeLockSetResult);

    double start = BeTimeUtilities::GetCurrentTimeAsUnixMillisDouble();
    std::shared_ptr<CodeLockSetResult> finalResult = std::make_shared<CodeLockSetResult>();
    return ExecuteWithRetry<CodeLockSetResultInfo>([=]()
        {
        return GetChangeSetById(lastChangeSetId, cancellationToken)->Then([=](ChangeSetInfoResultCR changeSetResult)
            {
            uint64_t changeSetIndex = 0;
            if (!changeSetResult.IsSuccess() && changeSetResult.GetError().GetId() != Error::Id::InvalidChangeSet)
                {
                finalResult->SetError(changeSetResult.GetError());
                LogHelper::Log(SEVERITY::LOG_WARNING, methodName, changeSetResult.GetError().GetMessage().c_str());
                return;
                }
            else if (changeSetResult.IsSuccess())
                {
                changeSetIndex = changeSetResult.GetValue()->GetIndex();
                }

            CodeLockSetResultInfoPtr finalValue = new CodeLockSetResultInfo();
            bset<StatusTaskPtr> tasks;

            auto task = QueryUnavailableCodesInternal(briefcaseId, finalValue, cancellationToken);
            tasks.insert(task);
            task = QueryUnavailableLocksInternal(briefcaseId, changeSetIndex, finalValue, cancellationToken);
            tasks.insert(task);

            AsyncTask::WhenAll(tasks)
                ->Then([=]
                {
                for (auto task : tasks)
                    {
                    auto taskResult = ExecuteAsync(task);
                    if (!taskResult->IsSuccess())
                        {
                        finalResult->SetError(taskResult->GetError());
                        LogHelper::Log(SEVERITY::LOG_WARNING, methodName, taskResult->GetError().GetMessage().c_str());
                        return;
                        }
                    }

                finalResult->SetSuccess(*finalValue);
                double end = BeTimeUtilities::GetCurrentTimeAsUnixMillisDouble();
                LogHelper::Log(SEVERITY::LOG_INFO, methodName, (float)(end - start), "");
                });

            })->Then<CodeLockSetResult>([=]()
                {
                return *finalResult;
                });
        });
    }

//---------------------------------------------------------------------------------------
//@bsimethod                                     Algirdas.Mikoliunas             04/2017
//---------------------------------------------------------------------------------------
CodeSequenceTaskPtr iModelConnection::QueryCodeMaximumIndex
(
CodeSequenceCR codeSequence,
ICancellationTokenPtr cancellationToken
) const
    {
    const Utf8String methodName = "iModelConnection::QueryCodeMaximumIndex";
    LogHelper::Log(SEVERITY::LOG_DEBUG, methodName, "Method called.");

    std::shared_ptr<WSChangeset> changeset(new WSChangeset());
    auto status = SetCodeSequencesJsonRequestToChangeSet(codeSequence, 0, 1, CodeSequence::Type::Maximum, *changeset, 
                                                         WSChangeset::ChangeState::Created);
    if (DgnDbStatus::Success != status)
        return CreateCompletedAsyncTask<CodeSequenceResult>(CodeSequenceResult::Error({Error::Id::iModelHubOperationFailed, 
                                                                                      ErrorLocalizedString(MESSAGE_CodeSequenceRequestError)}));

    return QueryCodeMaximumIndexInternal(changeset, cancellationToken);
    }

//---------------------------------------------------------------------------------------
//@bsimethod                                     Algirdas.Mikoliunas             03/2017
//---------------------------------------------------------------------------------------
CodeSequenceTaskPtr iModelConnection::QueryCodeNextAvailable
(
CodeSequenceCR codeSequence,
int startIndex,
int incrementBy,
ICancellationTokenPtr cancellationToken
) const
    {
    const Utf8String methodName = "iModelConnection::QueryCodeNextAvailable";
    LogHelper::Log(SEVERITY::LOG_DEBUG, methodName, "Method called.");

    std::shared_ptr<WSChangeset> changeset(new WSChangeset());
    auto status = SetCodeSequencesJsonRequestToChangeSet(codeSequence, startIndex, incrementBy, CodeSequence::Type::NextAvailable, *changeset, 
                                                         WSChangeset::ChangeState::Created);
    if (DgnDbStatus::Success != status)
        return CreateCompletedAsyncTask<CodeSequenceResult>(CodeSequenceResult::Error({Error::Id::iModelHubOperationFailed, 
                                                                                      ErrorLocalizedString(MESSAGE_CodeSequenceRequestError)}));

    return QueryCodeNextAvailableInternal(changeset, cancellationToken);
    }

//---------------------------------------------------------------------------------------
//@bsimethod                                     Karolis.Dziedzelis             09/2016
//---------------------------------------------------------------------------------------
BriefcaseInfoTaskPtr iModelConnection::AcquireNewBriefcase(ICancellationTokenPtr cancellationToken) const
    {
    return ExecuteWithRetry<BriefcaseInfoPtr>([=]()
        {
        return CreateBriefcaseInstance(cancellationToken)->Then<BriefcaseInfoResult>([=](const WSCreateObjectResult& result)
            {
            if (!result.IsSuccess())
                {
                return BriefcaseInfoResult::Error(result.GetError());
                }

            Json::Value json;
            result.GetValue().GetJson(json);
            JsonValueCR instance = json[ServerSchema::ChangedInstance][ServerSchema::InstanceAfterChange];
            return BriefcaseInfoResult::Success(BriefcaseInfo::ParseRapidJson(ToRapidJson(instance[ServerSchema::Properties])));
            });
        });
    }

//---------------------------------------------------------------------------------------
//@bsimethod                                     Eligijus.Mauragas              03/2016
//---------------------------------------------------------------------------------------
ChangeSetsInfoTaskPtr iModelConnection::GetAllChangeSets(ICancellationTokenPtr cancellationToken) const
    {
    const Utf8String methodName = "iModelConnection::GetAllChangeSets";
    LogHelper::Log(SEVERITY::LOG_DEBUG, methodName, "Method called.");
    return GetAllChangeSetsInternal(false, cancellationToken);
    }

//---------------------------------------------------------------------------------------
//@bsimethod                                     Karolis.Dziedzelis             10/2015
//---------------------------------------------------------------------------------------
ChangeSetInfoTaskPtr iModelConnection::GetChangeSetById
(
Utf8StringCR          changeSetId,
ICancellationTokenPtr cancellationToken
) const
    {
    return GetChangeSetByIdInternal(changeSetId, false, cancellationToken);
    }

/* EventService Methods Begin */

/* Public methods start */

//---------------------------------------------------------------------------------------
//@bsimethod                                     Algirdas.Mikoliunas            12/2016
//---------------------------------------------------------------------------------------
StatusTaskPtr iModelConnection::SubscribeEventsCallback(EventTypeSet* eventTypes, EventCallbackPtr callback)
    {
    return SubscribeEventsCallback(eventTypes, callback, this);
    }

/* Public methods end */

/* EventService Methods End */

//---------------------------------------------------------------------------------------
//@bsimethod                                     Algirdas.Mikoliunas             02/2017
//---------------------------------------------------------------------------------------
ChangeSetsInfoTaskPtr iModelConnection::GetChangeSetsAfterId
(
Utf8StringCR          changeSetId,
BeGuidCR              fileId,
ICancellationTokenPtr cancellationToken
) const
    {
    return GetChangeSetsAfterIdInternal(changeSetId, fileId, false, cancellationToken);
    }


//---------------------------------------------------------------------------------------
//@bsimethod                                     Viktorija.Adomauskaite           08/2017
//---------------------------------------------------------------------------------------
WSQuery iModelConnection::CreateBetweenChangeSetsQuery
(
Utf8StringCR firstchangeSetId,
Utf8StringCR secondChangeSetId,
BeSQLite::BeGuidCR fileId
) const
    {
    WSQuery query(ServerSchema::Schema::iModel, ServerSchema::Class::ChangeSet);
    Utf8String queryFilter;

    Utf8String notNullChangeSetId = "";
    if (Utf8String::IsNullOrEmpty(firstchangeSetId.c_str()))
        notNullChangeSetId = secondChangeSetId;

    if (Utf8String::IsNullOrEmpty(secondChangeSetId.c_str()))
        notNullChangeSetId = firstchangeSetId;

    if (!Utf8String::IsNullOrEmpty(notNullChangeSetId.c_str()))
        {
        if (fileId.IsValid())
            queryFilter.Sprintf("%s-backward-%s.%s+eq+'%s'+and+%s+eq+'%s'",
                                ServerSchema::Relationship::CumulativeChangeSet, ServerSchema::Class::ChangeSet, ServerSchema::Property::Id, 
                                notNullChangeSetId.c_str(), ServerSchema::Property::SeedFileId, fileId.ToString().c_str());
        else
            queryFilter.Sprintf("%s-backward-%s.%s+eq+'%s'",
                                ServerSchema::Relationship::CumulativeChangeSet, ServerSchema::Class::ChangeSet, ServerSchema::Property::Id, 
                                notNullChangeSetId.c_str());
        }
    else
        {
        if (fileId.IsValid())
            queryFilter.Sprintf
            ("(%s-backward-%s.%s+eq+'%s'+and+%s-backward-%s.%s+eq+'%s')+or+(%s-backward-%s.%s+eq+'%s'+and+%s-backward-%s.%s+eq+'%s')+and+%s+eq+'%s'",
             ServerSchema::Relationship::CumulativeChangeSet, ServerSchema::Class::ChangeSet, ServerSchema::Property::Id, firstchangeSetId.c_str(),
             ServerSchema::Relationship::FollowingChangeSet, ServerSchema::Class::ChangeSet, ServerSchema::Property::Id, secondChangeSetId.c_str(),
             ServerSchema::Relationship::CumulativeChangeSet, ServerSchema::Class::ChangeSet, ServerSchema::Property::Id, secondChangeSetId.c_str(),
             ServerSchema::Relationship::FollowingChangeSet, ServerSchema::Class::ChangeSet, ServerSchema::Property::Id, firstchangeSetId.c_str(),
             ServerSchema::Property::SeedFileId, fileId.ToString().c_str());
        else
            queryFilter.Sprintf
            ("(%s-backward-%s.%s+eq+'%s'+and+%s-backward-%s.%s+eq+'%s')+or+(%s-backward-%s.%s+eq+'%s'+and+%s-backward-%s.%s+eq+'%s')",
             ServerSchema::Relationship::CumulativeChangeSet, ServerSchema::Class::ChangeSet, ServerSchema::Property::Id, firstchangeSetId.c_str(),
             ServerSchema::Relationship::FollowingChangeSet, ServerSchema::Class::ChangeSet, ServerSchema::Property::Id, secondChangeSetId.c_str(),
             ServerSchema::Relationship::CumulativeChangeSet, ServerSchema::Class::ChangeSet, ServerSchema::Property::Id, secondChangeSetId.c_str(),
             ServerSchema::Relationship::FollowingChangeSet, ServerSchema::Class::ChangeSet, ServerSchema::Property::Id, firstchangeSetId.c_str());
        }

    query.SetFilter(queryFilter);

    return query;
    }

//---------------------------------------------------------------------------------------
//@bsimethod                                     Viktorija.Adomauskaite           08/2017
//---------------------------------------------------------------------------------------
ChangeSetsInfoTaskPtr iModelConnection::GetChangeSetsBetween(Utf8StringCR firstChangeSetId, Utf8StringCR secondChangeSetId, 
                                                             BeSQLite::BeGuidCR fileId, ICancellationTokenPtr cancellationToken) const
    {
    const Utf8String methodName = "iModelConnection::GetChangeSetsBetween";
    LogHelper::Log(SEVERITY::LOG_DEBUG, methodName, "Method called.");

    if (Utf8String::IsNullOrEmpty(firstChangeSetId.c_str()) && Utf8String::IsNullOrEmpty(secondChangeSetId.c_str()))
        return CreateCompletedAsyncTask(ChangeSetsInfoResult::Error(Error::Id::InvalidChangeSet));

    return ChangeSetsFromQueryInternal(CreateBetweenChangeSetsQuery(firstChangeSetId, secondChangeSetId, fileId), false, cancellationToken);
    }

//---------------------------------------------------------------------------------------
//@bsimethod                                     Algirdas.Mikoliunas             02/2017
//---------------------------------------------------------------------------------------
ChangeSetsTaskPtr iModelConnection::DownloadChangeSets(const bvector<Utf8String>& changeSetIds, Http::Request::ProgressCallbackCR callback, 
                                                       ICancellationTokenPtr cancellationToken) const
    {
    std::deque<ObjectId> queryIds;
    for (auto changeSetId : changeSetIds)
        {
        queryIds.push_back(ObjectId(ServerSchema::Schema::iModel, ServerSchema::Class::ChangeSet, changeSetId));
        }

    return DownloadChangeSets(queryIds, callback, cancellationToken);
    }

//---------------------------------------------------------------------------------------
//@bsimethod                                     Algirdas.Mikoliunas             02/2017
//---------------------------------------------------------------------------------------
ChangeSetsTaskPtr iModelConnection::DownloadChangeSets(const bvector<ChangeSetInfoPtr>& changeSets, Http::Request::ProgressCallbackCR callback, 
                                                       ICancellationTokenPtr cancellationToken) const
    {
    std::deque<ObjectId> queryIds;
    for (auto changeSet : changeSets)
        {
        queryIds.push_back(ObjectId(ServerSchema::Schema::iModel, ServerSchema::Class::ChangeSet, changeSet->GetId()));
        }

    return DownloadChangeSets(queryIds, callback, cancellationToken);
    }

//---------------------------------------------------------------------------------------
//@bsimethod                                     Karolis.Dziedzelis             10/2015
//---------------------------------------------------------------------------------------
ChangeSetsTaskPtr iModelConnection::DownloadChangeSetsAfterId
(
Utf8StringCR                        changeSetId,
BeGuidCR                            fileId,
Http::Request::ProgressCallbackCR   callback,
ICancellationTokenPtr               cancellationToken
) const
    {
    const Utf8String methodName = "iModelConnection::DownloadChangeSetsAfterId";
    LogHelper::Log(SEVERITY::LOG_DEBUG, methodName, "Method called.");
    double start = BeTimeUtilities::GetCurrentTimeAsUnixMillisDouble();
    std::shared_ptr<ChangeSetsResult> finalResult = std::make_shared<ChangeSetsResult>();
    return GetChangeSetsAfterIdInternal(changeSetId, fileId, true, cancellationToken)->Then([=](ChangeSetsInfoResultCR changeSetsResult)
        {
        if (changeSetsResult.IsSuccess())
            {
            DownloadChangeSetsInternal(changeSetsResult.GetValue(), callback, cancellationToken)->Then([=](ChangeSetsResultCR downloadResult)
                {
                if (downloadResult.IsSuccess())
                    {
                    double end = BeTimeUtilities::GetCurrentTimeAsUnixMillisDouble();
                    LogHelper::Log(SEVERITY::LOG_INFO, methodName, (float)(end - start), "");
                    finalResult->SetSuccess(downloadResult.GetValue());
                    }
                else
                    {
                    LogHelper::Log(SEVERITY::LOG_WARNING, methodName, downloadResult.GetError().GetMessage().c_str());
                    finalResult->SetError(downloadResult.GetError());
                    }
                });
            }
        else
            {
            LogHelper::Log(SEVERITY::LOG_WARNING, methodName, changeSetsResult.GetError().GetMessage().c_str());
            finalResult->SetError(changeSetsResult.GetError());
            }
        })->Then<ChangeSetsResult>([=]()
            {
            return *finalResult;
            });
    }

//---------------------------------------------------------------------------------------
//@bsimethod                                     Karolis.Dziedzelis             10/2015
//---------------------------------------------------------------------------------------
StatusTaskPtr iModelConnection::VerifyConnection(ICancellationTokenPtr cancellationToken) const
    {
    return ExecuteWithRetry<void>([=]()
        {
        return m_wsRepositoryClient->VerifyAccess(cancellationToken)->Then<StatusResult>([](const AsyncResult<void, WSError>& result)
            {
            const Utf8String methodName = "iModelConnection::VerifyConnection";
            LogHelper::Log(SEVERITY::LOG_DEBUG, methodName, "Method called.");
            if (result.IsSuccess())
                return StatusResult::Success();
            else
                {
                LogHelper::Log(SEVERITY::LOG_WARNING, methodName, result.GetError().GetMessage().c_str());
                return StatusResult::Error(result.GetError());
                }
            });
        });
    }
<|MERGE_RESOLUTION|>--- conflicted
+++ resolved
@@ -1,3128 +1,3125 @@
-/*--------------------------------------------------------------------------------------+
-|
-|     $Source: iModelHubClient/iModelConnection.cpp $
-|
-|  $Copyright: (c) 2018 Bentley Systems, Incorporated. All rights reserved. $
-|
-+--------------------------------------------------------------------------------------*/
-#include <WebServices/iModelHub/Client/iModelConnection.h>
-#include <DgnPlatform/RevisionManager.h>
-#include <WebServices/Client/WSChangeset.h>
-#include "Utils.h"
-#include "Logging.h"
-#include <WebServices/iModelHub/Client/BreakHelper.h>
-#include <WebServices/iModelHub/Client/UserInfoManager.h>
-#include "Events/EventCallbackManager.h"
-#include <WebServices/iModelHub/Events/ChangeSetPostPushEvent.h>
-#include <WebServices/iModelHub/Client/ChangeSetInfo.h>
-#include "MultiProgressCallbackHandler.h"
-<<<<<<< HEAD
-#include "JsonFormatters/MultiLockFormatter.h"
-#include "JsonFormatters/MultiCodeFormatter.h"
-#include "Storage/PendingChangeSetStorage.h"
-=======
-#include "Events/EventManager.h"
->>>>>>> b8ca5b42
-
-USING_NAMESPACE_BENTLEY_IMODELHUB
-USING_NAMESPACE_BENTLEY_WEBSERVICES
-USING_NAMESPACE_BENTLEY_SQLITE
-USING_NAMESPACE_BENTLEY_DGN
-
-# define MAX_AsyncQueries 10
-
-//---------------------------------------------------------------------------------------
-//@bsimethod                                     Karolis.Dziedzelis             10/2015
-//---------------------------------------------------------------------------------------
-iModelConnection::iModelConnection
-(
-iModelInfoCR           iModel,
-WebServices::CredentialsCR credentials,
-WebServices::ClientInfoPtr clientInfo,
-IHttpHandlerPtr            customHandler
-) : m_iModelInfo(iModel), m_customHandler(customHandler)
-    {
-    auto wsRepositoryClient = WSRepositoryClient::Create(iModel.GetServerURL(), iModel.GetWSRepositoryName(), clientInfo, nullptr, customHandler);
-    CompressionOptions options;
-    options.EnableRequestCompression(true, 1024);
-    wsRepositoryClient->Config().SetCompressionOptions(options);
-    wsRepositoryClient->SetCredentials(credentials);
-
-    SetRepositoryClient(wsRepositoryClient);
-    m_eventManagerPtr = new EventManager(wsRepositoryClient);
-    SetAzureBlobStorageClient(AzureBlobStorageClient::Create());
-    }
-
-//---------------------------------------------------------------------------------------
-//@bsimethod                                     Algirdas.Mikoliunas             02/2017
-//---------------------------------------------------------------------------------------
-StatusTaskPtr iModelConnection::DownloadFileInternal
-(
-BeFileName                        localFile,
-ObjectIdCR                        fileId,
-FileAccessKeyPtr                  fileAccessKey,
-Http::Request::ProgressCallbackCR callback,
-ICancellationTokenPtr             cancellationToken
-) const
-    {
-    const Utf8String methodName = "iModelConnection::DownloadFileInternal";
-    LogHelper::Log(SEVERITY::LOG_DEBUG, methodName, "Method called.");
-    double start = BeTimeUtilities::GetCurrentTimeAsUnixMillisDouble();
-
-    // Download file directly from the url.
-    return ExecuteWithRetry<void>([=]()
-        {
-        return m_azureClient->SendGetFileRequest(fileAccessKey->GetDownloadUrl(), localFile, callback, cancellationToken)
-            ->Then<StatusResult>([=](const AzureResult& result)
-            {
-            if (!result.IsSuccess())
-                {
-                HttpError error(result.GetError());
-                LogHelper::Log(SEVERITY::LOG_WARNING, methodName, error.GetMessage().c_str());
-                return StatusResult::Error(Error(error));
-                }
-
-            double end = BeTimeUtilities::GetCurrentTimeAsUnixMillisDouble();
-            LogHelper::Log(SEVERITY::LOG_INFO, methodName, (float)(end - start), "");
-            return StatusResult::Success();
-            });
-        });
-    }
-
-//---------------------------------------------------------------------------------------
-//@bsimethod                                     Algirdas.Mikoliunas             02/2017
-//---------------------------------------------------------------------------------------
-StatusTaskPtr iModelConnection::DownloadFile
-(
-BeFileName                        localFile,
-ObjectIdCR                        fileId,
-FileAccessKeyPtr                  fileAccessKey,
-Http::Request::ProgressCallbackCR callback,
-ICancellationTokenPtr             cancellationToken
-) const
-    {
-    if (fileAccessKey.IsNull())
-        {
-        auto fileAccessKeyResult = ExecuteAsync(QueryFileAccessKey(fileId, cancellationToken));
-        if (!fileAccessKeyResult->IsSuccess())
-            return CreateCompletedAsyncTask(StatusResult::Error(fileAccessKeyResult->GetError()));
-
-        fileAccessKey = fileAccessKeyResult->GetValue();
-        }
-
-    return DownloadFileInternal(localFile, fileId, fileAccessKey, callback, cancellationToken);
-    }
-
-//---------------------------------------------------------------------------------------
-//@bsimethod                                     Algirdas.Mikoliunas             02/2017
-//---------------------------------------------------------------------------------------
-FileAccessKeyTaskPtr iModelConnection::QueryFileAccessKey
-(
-ObjectId              objectId,
-ICancellationTokenPtr cancellationToken
-) const
-    {
-    const Utf8String methodName = "iModelConnection::QueryFileAccessKey";
-    LogHelper::Log(SEVERITY::LOG_DEBUG, methodName, "Method called.");
-    double start = BeTimeUtilities::GetCurrentTimeAsUnixMillisDouble();
-
-    WSQuery query(objectId);
-    Utf8String selectString = "$id";
-    FileAccessKey::AddDownloadAccessKeySelect(selectString);
-    query.SetSelect(selectString);
-
-    return m_wsRepositoryClient->SendQueryRequest(query, nullptr, nullptr, cancellationToken)
-        ->Then<FileAccessKeyResult>([=](WSObjectsResult const& result)
-        {
-        if (!result.IsSuccess())
-            {
-            LogHelper::Log(SEVERITY::LOG_WARNING, methodName, result.GetError().GetMessage().c_str());
-            return FileAccessKeyResult::Error(result.GetError());
-            }
-
-        double end = BeTimeUtilities::GetCurrentTimeAsUnixMillisDouble();
-        LogHelper::Log(SEVERITY::LOG_INFO, methodName, (float)(end - start), "");
-        auto fileAccessKey = FileAccessKey::ParseFromRelated(*result.GetValue().GetInstances().begin());
-        return FileAccessKeyResult::Success(fileAccessKey);
-        });
-    }
-
-//---------------------------------------------------------------------------------------
-//@bsimethod                                     Karolis.Dziedzelis             08/2016
-//---------------------------------------------------------------------------------------
-Json::Value iModelConnection::CreateFileJson(FileInfoCR fileInfo)
-    {
-    Json::Value createFileJson = Json::objectValue;
-    createFileJson[ServerSchema::Instance] = Json::objectValue;
-    createFileJson[ServerSchema::Instance][ServerSchema::SchemaName] = fileInfo.GetObjectId().schemaName;
-    createFileJson[ServerSchema::Instance][ServerSchema::ClassName] = fileInfo.GetObjectId().className;
-    fileInfo.ToPropertiesJson(createFileJson[ServerSchema::Instance][ServerSchema::Properties]);
-    return createFileJson;
-    }
-
-//---------------------------------------------------------------------------------------
-//@bsimethod                                     Karolis.Dziedzelis             08/2016
-//---------------------------------------------------------------------------------------
-FileTaskPtr iModelConnection::CreateNewServerFile(FileInfoCR fileInfo, ICancellationTokenPtr cancellationToken) const
-    {
-    const Utf8String methodName = "iModelConnection::CreateNewServerFile";
-    std::shared_ptr<FileResult> finalResult = std::make_shared<FileResult>();
-    return m_wsRepositoryClient->SendCreateObjectRequest(CreateFileJson(fileInfo), BeFileName(), nullptr, cancellationToken)->Then
-    ([=](const WSCreateObjectResult& result)
-        {
-        if (result.IsSuccess())
-            {
-            Json::Value json;
-            result.GetValue().GetJson(json);
-            JsonValueCR instance = json[ServerSchema::ChangedInstance][ServerSchema::InstanceAfterChange];
-            auto fileInfoPtr = FileInfo::Parse(ToRapidJson(instance[ServerSchema::Properties]), fileInfo);
-            fileInfoPtr->SetFileAccessKey(FileAccessKey::ParseFromRelated(instance));
-
-            finalResult->SetSuccess(fileInfoPtr);
-            return;
-            }
-
-        auto error = Error(result.GetError());
-        if (Error::Id::FileAlreadyExists != error.GetId())
-            {
-            finalResult->SetError(error);
-            LogHelper::Log(SEVERITY::LOG_WARNING, methodName, error.GetMessage().c_str());
-            return;
-            }
-
-        bool initialized = error.GetExtendedData()[ServerSchema::Property::FileInitialized].asBool();
-
-        if (initialized)
-            {
-            finalResult->SetError(error);
-            LogHelper::Log(SEVERITY::LOG_WARNING, methodName, error.GetMessage().c_str());
-            return;
-            }
-
-        WSQuery fileQuery(ServerSchema::Schema::iModel, ServerSchema::Class::File);
-        Utf8String filter;
-        filter.Sprintf("(%s+eq+'%s')+and+(%s+eq+'%s')", ServerSchema::Property::FileId, fileInfo.GetFileId().ToString().c_str(),
-                       ServerSchema::Property::MergedChangeSetId, fileInfo.GetMergedChangeSetId().c_str());
-        fileQuery.SetFilter(filter);
-
-        Utf8String select("*");
-        FileAccessKey::AddUploadAccessKeySelect(select);
-        fileQuery.SetSelect(select);
-
-        m_wsRepositoryClient->SendQueryRequest(fileQuery, nullptr, nullptr, cancellationToken)->Then([=](WSObjectsResult const& queryResult)
-            {
-            if (!queryResult.IsSuccess())
-                {
-                finalResult->SetError(queryResult.GetError());
-                LogHelper::Log(SEVERITY::LOG_WARNING, methodName, queryResult.GetError().GetMessage().c_str());
-                return;
-                }
-
-            if (queryResult.GetValue().GetRapidJsonDocument().IsNull())
-                {
-                finalResult->SetError(error);
-                LogHelper::Log(SEVERITY::LOG_WARNING, methodName, error.GetMessage().c_str());
-                return;
-                }
-
-            auto resultJson = *queryResult.GetValue().GetInstances().begin();
-            auto downloadFileResult = FileInfo::Parse(resultJson, fileInfo);
-            downloadFileResult->SetFileAccessKey(FileAccessKey::ParseFromRelated(resultJson));
-
-            finalResult->SetSuccess(downloadFileResult);
-            });
-
-        })->Then<FileResult>([=]()
-            {
-            return *finalResult;
-            });
-    }
-
-//---------------------------------------------------------------------------------------
-//@bsimethod                                     Karolis.Dziedzelis             08/2016
-//---------------------------------------------------------------------------------------
-StatusTaskPtr iModelConnection::AzureFileUpload(BeFileNameCR filePath, FileAccessKeyPtr url, Http::Request::ProgressCallbackCR callback, 
-                                                ICancellationTokenPtr cancellationToken) const
-    {
-    const Utf8String methodName = "iModelConnection::AzureFileUpload";
-    return m_azureClient->SendUpdateFileRequest(url->GetUploadUrl(), filePath, callback, cancellationToken)
-        ->Then<StatusResult>([=](const AzureResult& result)
-        {
-        if (!result.IsSuccess())
-            {
-            HttpError error(result.GetError());
-            LogHelper::Log(SEVERITY::LOG_WARNING, methodName, error.GetMessage().c_str());
-            return StatusResult::Error(Error(error));
-            }
-
-        return StatusResult::Success();
-        });
-    }
-
-//---------------------------------------------------------------------------------------
-//@bsimethod                                     Karolis.Dziedzelis             08/2016
-//---------------------------------------------------------------------------------------
-StatusTaskPtr iModelConnection::UpdateServerFile(FileInfoCR fileInfo, ICancellationTokenPtr cancellationToken) const
-    {
-    const Utf8String methodName = "iModelConnection::UpdateServerFile";
-    Json::Value properties = Json::objectValue;
-    fileInfo.ToPropertiesJson(properties);
-    return m_wsRepositoryClient->SendUpdateObjectRequest(fileInfo.GetObjectId(), properties, nullptr, BeFileName(), nullptr, cancellationToken)
-        ->Then<StatusResult>
-        ([=](const WSUpdateObjectResult& result)
-        {
-        if (!result.IsSuccess())
-            {
-            LogHelper::Log(SEVERITY::LOG_WARNING, methodName, result.GetError().GetMessage().c_str());
-            return StatusResult::Error(result.GetError());
-            }
-
-        return StatusResult::Success();
-        });
-    }
-
-//---------------------------------------------------------------------------------------
-//@bsimethod                                     Karolis.Dziedzelis             08/2016
-//---------------------------------------------------------------------------------------
-StatusTaskPtr iModelConnection::InitializeServerFile(FileInfoCR fileInfo, ICancellationTokenPtr cancellationToken) const
-    {
-    const Utf8String methodName = "iModelConnection::InitializeServerFile";
-    Json::Value fileProperties;
-    fileInfo.ToPropertiesJson(fileProperties);
-    fileProperties[ServerSchema::Property::IsUploaded] = true;
-
-    return m_wsRepositoryClient->SendUpdateObjectRequest(fileInfo.GetObjectId(), fileProperties, nullptr, BeFileName(), nullptr, cancellationToken)
-        ->Then<StatusResult>([=](const WSUpdateObjectResult& initializeFileResult)
-        {
-        if (!initializeFileResult.IsSuccess())
-            {
-            LogHelper::Log(SEVERITY::LOG_WARNING, methodName, initializeFileResult.GetError().GetMessage().c_str());
-            return StatusResult::Error(initializeFileResult.GetError());
-            }
-
-        return StatusResult::Success();
-        });
-    }
-
-//---------------------------------------------------------------------------------------
-//@bsimethod                                     Karolis.Dziedzelis             08/2016
-//---------------------------------------------------------------------------------------
-FilesTaskPtr iModelConnection::SeedFilesQuery(WSQuery query, ICancellationTokenPtr cancellationToken) const
-    {
-    return ExecuteWithRetry<bvector<FileInfoPtr>>([=]()
-        {
-        return m_wsRepositoryClient->SendQueryRequest(query, nullptr, nullptr, cancellationToken)
-            ->Then<FilesResult>([=](WSObjectsResult const& result)
-            {
-            if (!result.IsSuccess())
-                return FilesResult::Error(result.GetError());
-            bvector<FileInfoPtr> files;
-            for (auto const& instance : result.GetValue().GetInstances())
-                files.push_back(FileInfo::Parse(instance));
-            return FilesResult::Success(files);
-            });
-        });
-    }
-
-//---------------------------------------------------------------------------------------
-//@bsimethod                                     Karolis.Dziedzelis             10/2015
-//---------------------------------------------------------------------------------------
-StatusResult iModelConnection::WriteBriefcaseIdIntoFile
-(
-BeFileName                     filePath,
-BeBriefcaseId                  briefcaseId
-) const
-    {
-    const Utf8String methodName = "iModelConnection::WriteBriefcaseIdIntoFile";
-    BeSQLite::DbResult status;
-
-    Dgn::DgnDbPtr db = Dgn::DgnDb::OpenDgnDb(&status, filePath, 
-                                             Dgn::DgnDb::OpenParams(Dgn::DgnDb::OpenMode::ReadWrite, BeSQLite::DefaultTxn::Yes,
-                                                                    SchemaUpgradeOptions(SchemaUpgradeOptions::DomainUpgradeOptions::SkipUpgrade)));
-    if (BeSQLite::DbResult::BE_SQLITE_OK == status && db.IsValid())
-        {
-        StatusResult result = m_iModelInfo.WriteiModelInfo(*db, briefcaseId);
-#if defined (ENABLE_BIM_CRASH_TESTS)
-        BreakHelper::HitBreakpoint(Breakpoints::iModelConnection_AfterWriteiModelInfo);
-#endif
-        db->CloseDb();
-        return result;
-        }
-    else
-        {
-        auto error = Error(db, status);
-        LogHelper::Log(SEVERITY::LOG_WARNING, methodName, error.GetMessage().c_str());
-        if (db.IsValid())
-            db->CloseDb();
-        return StatusResult::Error(error);
-        }
-
-    }
-
-//---------------------------------------------------------------------------------------
-//@bsimethod                                     Karolis.Dziedzelis             03/2015
-//---------------------------------------------------------------------------------------
-StatusTaskPtr iModelConnection::SendChangesetRequestWithRetry
-(
-std::shared_ptr<WSChangeset> changeset,
-ChangesetResponseOptions const options,
-ICancellationTokenPtr cancellationToken
-) const
-    {
-    return ExecuteWithRetry<void>([=]() { return SendChangesetRequest(changeset, options, cancellationToken); });
-    }
-
-//---------------------------------------------------------------------------------------
-//@bsimethod                                     Karolis.Dziedzelis             03/2015
-//---------------------------------------------------------------------------------------
-StatusTaskPtr iModelConnection::SendChangesetRequest
-(
-std::shared_ptr<WSChangeset> changeset,
-ChangesetResponseOptions const options,
-ICancellationTokenPtr cancellationToken,
-IWSRepositoryClient::RequestOptionsPtr requestOptions
-) const
-    {
-    const Utf8String methodName = "iModelConnection::SendChangesetRequestInternal";
-
-    changeset->GetRequestOptions().SetResponseContent(WSChangeset::Options::ResponseContent::Empty);
-
-    if (static_cast<bool>(options.GetBriefcaseResponseOptions() & IBriefcaseManager::ResponseOptions::UnlimitedReporting))
-        changeset->GetRequestOptions().SetCustomOption(ServerSchema::ExtendedParameters::SetMaximumInstances, "-1");
-
-    if (!static_cast<bool>(options.GetBriefcaseResponseOptions() & IBriefcaseManager::ResponseOptions::LockState))
-        changeset->GetRequestOptions().SetCustomOption(ServerSchema::ExtendedParameters::DetailedError_Locks, "false");
-
-    if (!static_cast<bool>(options.GetBriefcaseResponseOptions() & IBriefcaseManager::ResponseOptions::CodeState))
-        changeset->GetRequestOptions().SetCustomOption(ServerSchema::ExtendedParameters::DetailedError_Codes, "false");
-
-    if (options.GetConflictStrategy() == ConflictStrategy::Continue)
-        changeset->GetRequestOptions().SetCustomOption(ServerSchema::ExtendedParameters::ConflictStrategy, "Continue");
-
-    HttpStringBodyPtr request = HttpStringBody::Create(changeset->ToRequestString());
-    return m_wsRepositoryClient->SendChangesetRequestWithOptions(request, nullptr, requestOptions, cancellationToken)->Then<StatusResult>
-        ([=](const WSChangesetResult& result)
-        {
-        if (result.IsSuccess())
-            return StatusResult::Success();
-        else
-            {
-            LogHelper::Log(SEVERITY::LOG_WARNING, methodName, result.GetError().GetMessage().c_str());
-            return StatusResult::Error(result.GetError());
-            }
-        });
-    }
-
-//---------------------------------------------------------------------------------------
-//@bsimethod                                    Algirdas.Mikoliunas            03/2018
-//---------------------------------------------------------------------------------------
-StatusTaskPtr iModelConnection::SendChunkedChangesetRequest
-(
-ChunkedWSChangeset const& chunkedChangeset,
-ChangesetResponseOptions options,
-ICancellationTokenPtr cancellationToken,
-IWSRepositoryClient::RequestOptionsPtr requestOptions,
-uint8_t const attemptsLimit,
-ConflictsInfoPtr conflictsInfo
-) const
-    {
-    StatusResultPtr finalResult = std::make_shared<StatusResult>();
-    finalResult->SetSuccess();
-    return SendChunkedChangesetRequestRecursive(chunkedChangeset, options, cancellationToken, requestOptions, 0, 1, attemptsLimit, finalResult, conflictsInfo);
-    }
-
-//---------------------------------------------------------------------------------------
-//@bsimethod                                    Algirdas.Mikoliunas            03/2018
-//---------------------------------------------------------------------------------------
-StatusTaskPtr iModelConnection::SendChunkedChangesetRequestRecursive
-(
-ChunkedWSChangeset const& chunkedChangeset,
-ChangesetResponseOptions options,
-ICancellationTokenPtr cancellationToken,
-IWSRepositoryClient::RequestOptionsPtr requestOptions,
-uint64_t changesetIndex,
-uint8_t attempt,
-uint8_t const attemptsLimit,
-StatusResultPtr finalResult,
-ConflictsInfoPtr conflictsInfo
-) const
-    {
-    const Utf8String methodName = "iModelConnection::SendChunkedChangesetRequestRecursive";
-
-    if (changesetIndex >= chunkedChangeset.GetChunks().size())
-        {
-        LogHelper::Log(SEVERITY::LOG_INFO, methodName, "Finished sending chunked request");
-        return CreateCompletedAsyncTask(*finalResult);
-        }
-
-    auto chunk = chunkedChangeset.GetChunks().at(changesetIndex);
-    LogHelper::Log(SEVERITY::LOG_INFO, methodName, "Starting sending chunk %d/%d", changesetIndex + 1, chunkedChangeset.GetChunks().size());
-
-    return SendChangesetRequest(chunk, options, cancellationToken, requestOptions)->Then([=](StatusResultCR chunkResult)
-        {
-        uint64_t nextChangesetIndex = changesetIndex + 1;
-        uint64_t nextAttempt = 1;
-
-        if (!chunkResult.IsSuccess() && chunkResult.GetError().GetId() == Error::Id::ConflictsAggregate && nullptr != conflictsInfo)
-            {
-            IBriefcaseManager::Request request(IBriefcaseManager::ResponseOptions::All);
-            auto response = ConvertErrorResponse(request, chunkResult, IBriefcaseManager::RequestPurpose::Acquire);
-            conflictsInfo->AddFromResponse(response);
-            }
-
-        if (!chunkResult.IsSuccess() && chunkResult.GetError().GetId() != Error::Id::ConflictsAggregate)
-            {
-            if (attempt >= attemptsLimit || !IsErrorForRetry(chunkResult.GetError().GetId()))
-                {
-                finalResult->SetError(chunkResult.GetError());
-                return;
-                }
-
-            // Retry same changeset
-            nextChangesetIndex = changesetIndex;
-            nextAttempt = attempt + 1;
-            }
-
-        SendChunkedChangesetRequestRecursive(chunkedChangeset, options, cancellationToken, requestOptions, 
-            nextChangesetIndex, nextAttempt, attemptsLimit, finalResult, conflictsInfo)->Then([=](StatusResultCR chunkResult) {});
-
-        })->Then<StatusResult>([=]
-            {
-            return *finalResult;
-            });
-    }
-
-//---------------------------------------------------------------------------------------
-//@bsimethod                                     Karolis.Dziedzelis             10/2015
-//---------------------------------------------------------------------------------------
-StatusResult iModelConnection::DownloadBriefcaseFile
-(
-BeFileName                        localFile,
-BeBriefcaseId                     briefcaseId,
-FileAccessKeyPtr                  fileAccessKey,
-Http::Request::ProgressCallbackCR callback,
-ICancellationTokenPtr             cancellationToken
-) const
-    {
-    const Utf8String methodName = "iModelConnection::DownloadBriefcaseFile";
-    LogHelper::Log(SEVERITY::LOG_DEBUG, methodName, "Method called.");
-
-    Utf8String instanceId;
-    instanceId.Sprintf("%u", briefcaseId.GetValue());
-    ObjectId fileObject(ServerSchema::Schema::iModel, ServerSchema::Class::Briefcase, instanceId);
-
-    auto downloadResult = DownloadFile(localFile, fileObject, fileAccessKey, callback, cancellationToken)->GetResult();
-
-    if (!downloadResult.IsSuccess())
-        return downloadResult;
-
-    return WriteBriefcaseIdIntoFile(localFile, briefcaseId);
-    }
-
-//---------------------------------------------------------------------------------------
-//@bsimethod                                     Algirdas.Mikoliunas             06/2016
-//---------------------------------------------------------------------------------------
-DgnDbStatus GenerateValuePattern(CodeSpec codeSpec, Utf8StringR valuePattern, uint32_t& startIndex, uint32_t& incrementBy)
-    {
-    valuePattern = "";
-    Utf8String placeholder;
-    for (CodeFragmentSpecCR fragmentSpec : codeSpec.GetFragmentSpecs())
-        {
-        switch (fragmentSpec.GetType())
-            {
-            case CodeFragmentSpec::Type::FixedString:
-                valuePattern.append(fragmentSpec.GetFixedString());
-                break;
-            case CodeFragmentSpec::Type::Sequence:
-                startIndex = fragmentSpec.GetStartNumber();
-                incrementBy = fragmentSpec.GetNumberGap();
-
-                placeholder = Utf8String(fragmentSpec.GetMinChars(), '#');
-                valuePattern.append(placeholder);
-                break;
-            default:
-                return DgnDbStatus::UnknownFormat;
-            }
-        }
-
-    return DgnDbStatus::Success;
-    }
-
-//---------------------------------------------------------------------------------------
-//@bsimethod                                     Algirdas.Mikoliunas             06/2016
-//---------------------------------------------------------------------------------------
-DgnDbStatus CreateCodeSequenceJson
-(
-JsonValueR                   properties,
-BeInt64Id                    codeSpecId,
-Utf8StringCR                 codeScope,
-Utf8StringCR                 valuePattern,
-CodeSequence::Type           templateType,
-int                          startIndex,
-int                          incrementBy
-)
-    {
-    properties[ServerSchema::Property::CodeSpecId] = FormatBeInt64Id(codeSpecId);
-    properties[ServerSchema::Property::CodeScope] = codeScope;
-    properties[ServerSchema::Property::ValuePattern] = valuePattern;
-    properties[ServerSchema::Property::Type] = (int)templateType;
-
-    if (startIndex >= 0 && incrementBy > 0)
-        {
-        properties[ServerSchema::Property::StartIndex] = startIndex;
-        properties[ServerSchema::Property::IncrementBy] = incrementBy;
-        }
-
-    return DgnDbStatus::Success;
-    }
-
-//---------------------------------------------------------------------------------------
-//@bsimethod                                     Algirdas.Mikoliunas             08/2016
-//---------------------------------------------------------------------------------------
-DgnDbStatus SetCodeSequencesJsonRequestToChangeSet
-(
-CodeSequenceCR                  codeSequence,
-int                             startIndex,
-int                             incrementBy,
-const CodeSequence::Type        templateType,
-WSChangeset&                    changeset,
-const WSChangeset::ChangeState& changeState
-)
-    {
-    ObjectId codeObject(ServerSchema::Schema::iModel, ServerSchema::Class::CodeSequence, "");
-
-    Json::Value codeJson;
-    auto status = CreateCodeSequenceJson(codeJson, codeSequence.GetCodeSpecId(), codeSequence.GetScope(), codeSequence.GetValuePattern(), 
-                                         templateType, startIndex, incrementBy);
-    if (DgnDbStatus::Success != status)
-        return status;
-    changeset.AddInstance(codeObject, changeState, std::make_shared<Json::Value>(codeJson));
-
-    return DgnDbStatus::Success;
-    }
-
-//---------------------------------------------------------------------------------------
-//@bsimethod                                     Eligijus.Mauragas              01/2016
-//---------------------------------------------------------------------------------------
-void LockDeleteAllJsonRequest(std::shared_ptr<WSChangeset> changeSet, const BeBriefcaseId& briefcaseId)
-    {
-    Utf8String id;
-    id.Sprintf("%s-%d", ServerSchema::DeleteAllLocks, briefcaseId.GetValue());
-
-    ObjectId lockObject(ServerSchema::Schema::iModel, ServerSchema::Class::Lock, id);
-
-    Json::Value properties;
-    changeSet->AddInstance(lockObject, WSChangeset::ChangeState::Deleted, std::make_shared<Json::Value>(properties));
-    }
-
-//---------------------------------------------------------------------------------------
-//@bsimethod                                     Algirdas.Mikoliunas              06/2016
-//---------------------------------------------------------------------------------------
-void CodeDiscardReservedJsonRequest(std::shared_ptr<WSChangeset> changeSet, const BeBriefcaseId& briefcaseId)
-    {
-    Utf8String id;
-    id.Sprintf("%s-%d", ServerSchema::DiscardReservedCodes, briefcaseId.GetValue());
-
-    ObjectId codeObject(ServerSchema::Schema::iModel, ServerSchema::Class::Code, id);
-
-    Json::Value properties;
-    changeSet->AddInstance(codeObject, WSChangeset::ChangeState::Deleted, std::make_shared<Json::Value>(properties));
-    }
-
-//---------------------------------------------------------------------------------------
-//@bsimethod                                     julius.cepukenas             08/2016
-//---------------------------------------------------------------------------------------
-ObjectId GetLockId
-(
-LockableId lock,
-const BeBriefcaseId briefcaseId
-)
-    {
-    Utf8String idString;
-    if (briefcaseId.IsValid())
-        idString.Sprintf("%d-%s-%u", (int) lock.GetType(), FormatBeInt64Id(lock.GetId()).c_str(), briefcaseId.GetValue());
-    else
-        idString.Sprintf("%d-%s", (int) lock.GetType(), FormatBeInt64Id(lock.GetId()).c_str());
-
-    return ObjectId(ServerSchema::Schema::iModel, ServerSchema::Class::Lock, idString);
-    }
-
-//---------------------------------------------------------------------------------------
-//@bsimethod                                     Algirdas.Mikoliunas             06/2016
-//---------------------------------------------------------------------------------------
-StatusTaskPtr iModelConnection::AcquireCodesLocksInternal
-(
-LockRequestCR                       locks,
-DgnCodeSet                          codes,
-BeBriefcaseId                       briefcaseId,
-BeGuidCR                            seedFileId,
-Utf8StringCR                        lastChangeSetId,
-IBriefcaseManager::ResponseOptions  options,
-ICancellationTokenPtr               cancellationToken
-) const
-    {
-    const Utf8String methodName = "iModelConnection::AcquireCodesLocksInternal";
-    LogHelper::Log(SEVERITY::LOG_DEBUG, methodName, "Method called.");
-
-    ChunkedWSChangeset chunkedChangeset;
-    MultiLockFormatter::SetToChunkedChangeset(locks.GetLockSet(), briefcaseId, seedFileId, lastChangeSetId, chunkedChangeset, WSChangeset::ChangeState::Modified);
-
-    DgnCodeState state;
-    state.SetReserved(briefcaseId);
-    MultiCodeFormatter::SetToChunkedChangeset(codes, state, briefcaseId, chunkedChangeset, WSChangeset::ChangeState::Created);
-
-    ChangesetResponseOptions changesetOptions(options);
-    return SendChunkedChangesetRequest(chunkedChangeset, changesetOptions, cancellationToken, nullptr, 2);
-    }
-
-//---------------------------------------------------------------------------------------
-//@bsimethod                                     julius.cepukenas             08/2016
-//---------------------------------------------------------------------------------------
-BriefcasesInfoTaskPtr iModelConnection::QueryBriefcaseInfoInternal(WSQuery const& query, ICancellationTokenPtr cancellationToken) const
-    {
-    const Utf8String methodName = "iModelConnection::QueryBriefcaseInfoInternal";
-    return ExecuteWithRetry<bvector<BriefcaseInfoPtr>>([=]()
-        {
-        return m_wsRepositoryClient->SendQueryRequest(query, nullptr, nullptr, cancellationToken)
-            ->Then<BriefcasesInfoResult>([=](const WSObjectsResult& result)
-            {
-            if (!result.IsSuccess())
-                {
-                LogHelper::Log(SEVERITY::LOG_WARNING, methodName, result.GetError().GetMessage().c_str());
-                return BriefcasesInfoResult::Error(result.GetError());
-                }
-
-            bvector<BriefcaseInfoPtr> briefcases;
-            for (auto const& instance : result.GetValue().GetInstances())
-                {
-                briefcases.push_back(BriefcaseInfo::Parse(instance));
-                }
-
-            return BriefcasesInfoResult::Success(briefcases);
-            });
-        });
-    }
-
-//---------------------------------------------------------------------------------------
-//@bsimethod                                     Algirdas.Mikoliunas             06/2016
-//---------------------------------------------------------------------------------------
-StatusTaskPtr iModelConnection::QueryCodesLocksInternal
-(
-WSQuery query,
-CodeLockSetResultInfoPtr codesLocksOut,
-CodeLocksSetAddFunction addFunction,
-ICancellationTokenPtr cancellationToken
-) const
-    {
-    return ExecuteWithRetry<void>([=]()
-        {
-        //Execute query
-        return m_wsRepositoryClient->SendQueryRequest(query, "", "", cancellationToken)->Then<StatusResult>
-            ([=](const WSObjectsResult& result)
-            {
-            if (result.IsSuccess())
-                {
-                if (!result.GetValue().GetRapidJsonDocument().IsNull())
-                    {
-                    for (auto const& value : result.GetValue().GetInstances())
-                        {
-                        addFunction(value, codesLocksOut);
-                        }
-                    //NEEDSWORK: log an error
-                    }
-                return StatusResult::Success();
-                }
-
-            return StatusResult::Error(result.GetError());
-            });
-        });
-    }
-
-//---------------------------------------------------------------------------------------
-//@bsimethod                                     julius.cepukenas                02/2017
-//---------------------------------------------------------------------------------------
-void AddCodes(const WSObjectsReader::Instance& value, CodeLockSetResultInfoPtr codesLocksSetOut)
-    {
-    DgnCode        code;
-    DgnCodeState   codeState;
-    BeBriefcaseId  briefcaseId;
-
-    if (GetCodeFromServerJson(value.GetProperties(), code, codeState, briefcaseId))
-        codesLocksSetOut->AddCode(code, codeState, briefcaseId);
-    }
-
-//---------------------------------------------------------------------------------------
-//@bsimethod                                     Benas.Kikutis                01/2018
-//---------------------------------------------------------------------------------------
-void AddMultiCodes(const WSObjectsReader::Instance& value, CodeLockSetResultInfoPtr codesLocksSetOut)
-    {
-    DgnCode        code;
-    DgnCodeState   codeState;
-    BeBriefcaseId  briefcaseId;
-
-    DgnCodeSet codeSet;
-    if (GetMultiCodeFromServerJson(value.GetProperties(), codeSet, codeState, briefcaseId))
-        {
-        for (auto const& code : codeSet)
-            {
-            codesLocksSetOut->AddCode(code, codeState, briefcaseId);
-            }
-        }
-    }
-
-//---------------------------------------------------------------------------------------
-//@bsimethod                                     Benas.Kikutis                01/2018
-//---------------------------------------------------------------------------------------
-void AddMultiLocks(const WSObjectsReader::Instance& value, CodeLockSetResultInfoPtr codesLocksSetOut)
-    {
-    DgnLock        lock;
-    BeBriefcaseId  briefcaseId;
-    Utf8String     changeSetId;
-
-    DgnLockSet lockSet;
-    if (GetMultiLockFromServerJson(value.GetProperties(), lockSet, briefcaseId, changeSetId))
-        {
-        for (auto const& lock : lockSet)
-            {
-            codesLocksSetOut->AddLock(lock, briefcaseId, changeSetId);
-            }
-        }
-    }
-
-//---------------------------------------------------------------------------------------
-//@bsimethod                                     julius.cepukenas                01/2017
-//---------------------------------------------------------------------------------------
-StatusTaskPtr iModelConnection::QueryCodesInternal
-(
-const DgnCodeSet& codes,
-const BeSQLite::BeBriefcaseId briefcaseId,
-CodeLockSetResultInfoPtr codesLocksOut,
-ICancellationTokenPtr cancellationToken
-) const
-    {
-    BeAssert(0 != codes.size() && "Query Ids in empty array is not supported.");
-
-    WSQuery query(ServerSchema::Schema::iModel, ServerSchema::Class::Code);
-
-    std::deque<ObjectId> queryIds;
-    for (auto& code : codes)
-        queryIds.push_back(MultiCodeFormatter::GetCodeId(code, briefcaseId));
-
-    query.AddFilterIdsIn(queryIds, nullptr, 0, 0);
-
-    return QueryCodesLocksInternal(query, codesLocksOut, AddCodes, cancellationToken);
-    }
-
-//---------------------------------------------------------------------------------------
-//@bsimethod                                     julius.cepukenas                01/2017
-//---------------------------------------------------------------------------------------
-StatusTaskPtr iModelConnection::QueryCodesInternal
-(
-const BeSQLite::BeBriefcaseId  briefcaseId,
-CodeLockSetResultInfoPtr codesLocksOut,
-ICancellationTokenPtr cancellationToken
-) const
-    {
-    BeAssert(briefcaseId.IsValid() && "Query by invalid briefcase id is not supported.");
-    
-    WSQuery query(ServerSchema::Schema::iModel, ServerSchema::Class::MultiCode);
-
-    Utf8String filter;
-    filter.Sprintf("(%s+eq+%u)", ServerSchema::Property::BriefcaseId, briefcaseId.GetValue());
-    query.SetFilter(filter);
-
-    return QueryCodesLocksInternal(query, codesLocksOut, AddMultiCodes, cancellationToken);
-    }
-
-//---------------------------------------------------------------------------------------
-//@bsimethod                                     julius.cepukenas                01/2017
-//---------------------------------------------------------------------------------------
-StatusTaskPtr iModelConnection::QueryUnavailableCodesInternal
-(
-const BeBriefcaseId briefcaseId,
-CodeLockSetResultInfoPtr codesLocksOut,
-ICancellationTokenPtr cancellationToken
-) const
-    {
-    WSQuery query(ServerSchema::Schema::iModel, ServerSchema::Class::Code);
-
-    Utf8String filter;
-    filter.Sprintf("%s+ne+%u", ServerSchema::Property::BriefcaseId, briefcaseId.GetValue());
-    query.SetFilter(filter);
-
-    return QueryCodesLocksInternal(query, codesLocksOut, AddCodes, cancellationToken);
-    }
-
-//---------------------------------------------------------------------------------------
-//@bsimethod                                     julius.cepukenas                01/2017
-//---------------------------------------------------------------------------------------
-StatusTaskPtr iModelConnection::QueryLocksInternal
-(
-const LockableIdSet& locks,
-const BeSQLite::BeBriefcaseId  briefcaseId,
-CodeLockSetResultInfoPtr codesLocksOut,
-ICancellationTokenPtr cancellationToken
-) const
-    {
-    BeAssert(0 != locks.size() && "Query Ids in empty array is not supported.");
-
-    WSQuery query(ServerSchema::Schema::iModel, ServerSchema::Class::Lock);
-
-    std::deque<ObjectId> queryIds;
-    for (auto& lock : locks)
-        queryIds.push_back(GetLockId(lock, briefcaseId));
-
-    query.AddFilterIdsIn(queryIds, nullptr, 0, 0);
-
-    auto addLocksCallback = [&](const WSObjectsReader::Instance& value, CodeLockSetResultInfoPtr codesLocksSetOut)
-        {
-        DgnLock        lock;
-        BeBriefcaseId  briefcaseId;
-        Utf8String     changeSetId;
-
-        if (GetLockFromServerJson(value.GetProperties(), lock, briefcaseId, changeSetId))
-            {
-            if (lock.GetLevel() != LockLevel::None)
-                codesLocksSetOut->AddLock(lock, briefcaseId, changeSetId);
-            }
-        };
-
-    return QueryCodesLocksInternal(query, codesLocksOut, addLocksCallback, cancellationToken);
-    }
-
-//---------------------------------------------------------------------------------------
-//@bsimethod                                     julius.cepukenas                01/2017
-//---------------------------------------------------------------------------------------
-StatusTaskPtr iModelConnection::QueryLocksInternal
-(
-const BeSQLite::BeBriefcaseId  briefcaseId,
-CodeLockSetResultInfoPtr codesLocksOut,
-ICancellationTokenPtr cancellationToken
-) const
-    {
-    BeAssert(briefcaseId.IsValid() && "Query by invalid briefcase id is not supported.");
-
-    WSQuery query(ServerSchema::Schema::iModel, ServerSchema::Class::MultiLock);
-
-    Utf8String filter;
-    filter.Sprintf("(%s+eq+%u)", ServerSchema::Property::BriefcaseId, briefcaseId.GetValue());
-    query.SetFilter(filter);
-
-    return QueryCodesLocksInternal(query, codesLocksOut, AddMultiLocks, cancellationToken);
-    }
-
-//---------------------------------------------------------------------------------------
-//@bsimethod                                     julius.cepukenas                01/2017
-//---------------------------------------------------------------------------------------
-StatusTaskPtr iModelConnection::QueryUnavailableLocksInternal
-(
-const BeBriefcaseId briefcaseId,
-const uint64_t lastChangeSetIndex,
-CodeLockSetResultInfoPtr codesLocksOut,
-ICancellationTokenPtr cancellationToken
-) const
-    {
-    WSQuery query(ServerSchema::Schema::iModel, ServerSchema::Class::Lock);
-
-    Utf8String filter;
-    Utf8String locksFilter;
-    locksFilter.Sprintf("%s+gt+%u+or+%s+gt+%u", ServerSchema::Property::LockLevel, LockLevel::None,
-                        ServerSchema::Property::ReleasedWithChangeSetIndex, lastChangeSetIndex);
-
-    filter.Sprintf("%s+ne+%u+and+(%s)", ServerSchema::Property::BriefcaseId,
-                   briefcaseId.GetValue(), locksFilter.c_str());
-
-    query.SetFilter(filter);
-
-
-    auto addLocksCallback = [&](const WSObjectsReader::Instance& value, CodeLockSetResultInfoPtr codesLocksSetOut)
-        {
-        DgnLock        lock;
-        BeBriefcaseId  briefcaseId;
-        Utf8String     changeSetId;
-
-        if (GetLockFromServerJson(value.GetProperties(), lock, briefcaseId, changeSetId))
-            {
-            codesLocksSetOut->AddLock(lock, briefcaseId, changeSetId);
-            }
-        };
-
-    return QueryCodesLocksInternal(query, codesLocksOut, addLocksCallback, cancellationToken);
-    }
-
-//---------------------------------------------------------------------------------------
-//@bsimethod                                     Algirdas.Mikoliunas             08/2016
-//---------------------------------------------------------------------------------------
-Json::Value GetChangedInstances(Utf8String response)
-    {
-    Json::Reader reader;
-    Json::Value responseJson(Json::objectValue);
-    if (!reader.parse(response, responseJson) && !responseJson.isArray())
-        return nullptr;
-
-    if (responseJson.isNull() || responseJson.empty())
-        return nullptr;
-
-    if (!responseJson.isMember(ServerSchema::ChangedInstances) ||
-        responseJson[ServerSchema::ChangedInstances].empty() ||
-        !responseJson[ServerSchema::ChangedInstances][0].isMember(ServerSchema::InstanceAfterChange))
-        return nullptr;
-
-    Json::Value instance(Json::objectValue);
-    return responseJson[ServerSchema::ChangedInstances];
-    }
-
-//---------------------------------------------------------------------------------------
-//@bsimethod                                     Algirdas.Mikoliunas             08/2016
-//---------------------------------------------------------------------------------------
-CodeSequenceTaskPtr iModelConnection::QueryCodeMaximumIndexInternal
-(
-std::shared_ptr<WSChangeset> changeSet,
-ICancellationTokenPtr cancellationToken
-) const
-    {
-    const Utf8String methodName = "iModelConnection::QueryCodeMaximumIndexInternal";
-    LogHelper::Log(SEVERITY::LOG_DEBUG, methodName, "Method called.");
-    double start = BeTimeUtilities::GetCurrentTimeAsUnixMillisDouble();
-
-    auto requestString = changeSet->ToRequestString();
-    HttpStringBodyPtr request = HttpStringBody::Create(requestString);
-    return ExecuteWithRetry<CodeSequence>([=]()
-        {
-        return m_wsRepositoryClient->SendChangesetRequest(request, nullptr, cancellationToken)->Then<CodeSequenceResult>
-            ([=](const WSChangesetResult& result)
-            {
-            if (result.IsSuccess())
-                {
-                Json::Value ptr = GetChangedInstances(result.GetValue()->AsString().c_str());
-
-                auto json = ToRapidJson(*ptr.begin());
-                CodeSequence        codeSequence;
-                if (!GetCodeSequenceFromServerJson(json[ServerSchema::InstanceAfterChange][ServerSchema::Properties], codeSequence))
-                    {
-                    LogHelper::Log(SEVERITY::LOG_WARNING, methodName, "Code template parse failed.");
-                    return CodeSequenceResult::Error({Error::Id::InvalidPropertiesValues, ErrorLocalizedString(MESSAGE_CodeSequenceResponseError)});
-                    }
-
-                double end = BeTimeUtilities::GetCurrentTimeAsUnixMillisDouble();
-                LogHelper::Log(SEVERITY::LOG_INFO, methodName, (float)(end - start), "");
-                return CodeSequenceResult::Success(codeSequence);
-                }
-            else
-                {
-                LogHelper::Log(SEVERITY::LOG_WARNING, methodName, result.GetError().GetMessage().c_str());
-                return CodeSequenceResult::Error(result.GetError());
-                }
-            });
-        });
-    }
-
-//---------------------------------------------------------------------------------------
-//@bsimethod                                     Algirdas.Mikoliunas             03/2017
-//---------------------------------------------------------------------------------------
-CodeSequenceTaskPtr iModelConnection::QueryCodeNextAvailableInternal
-(
-std::shared_ptr<WSChangeset> changeSet,
-ICancellationTokenPtr cancellationToken
-) const
-    {
-    const Utf8String methodName = "iModelConnection::QueryCodeNextAvailableInternal";
-    LogHelper::Log(SEVERITY::LOG_DEBUG, methodName, "Method called.");
-    double start = BeTimeUtilities::GetCurrentTimeAsUnixMillisDouble();
-
-    HttpStringBodyPtr request = HttpStringBody::Create(changeSet->ToRequestString());
-    return ExecuteWithRetry<CodeSequence>([=]()
-        {
-        return m_wsRepositoryClient->SendChangesetRequest(request, nullptr, cancellationToken)->Then<CodeSequenceResult>
-            ([=](const WSChangesetResult& result)
-            {
-            if (result.IsSuccess())
-                {
-                Json::Value ptr = GetChangedInstances(result.GetValue()->AsString().c_str());
-                auto json = ToRapidJson(*ptr.begin());
-
-                CodeSequence        codeSequence;
-                if (!GetCodeSequenceFromServerJson(json[ServerSchema::InstanceAfterChange][ServerSchema::Properties], codeSequence))
-                    {
-                    LogHelper::Log(SEVERITY::LOG_WARNING, methodName, "Code template parse failed.");
-                    return CodeSequenceResult::Error({Error::Id::InvalidPropertiesValues, ErrorLocalizedString(MESSAGE_CodeSequenceResponseError)});
-                    }
-
-                double end = BeTimeUtilities::GetCurrentTimeAsUnixMillisDouble();
-                LogHelper::Log(SEVERITY::LOG_INFO, methodName, (float)(end - start), "");
-                return CodeSequenceResult::Success(codeSequence);
-                }
-            else
-                {
-                LogHelper::Log(SEVERITY::LOG_WARNING, methodName, result.GetError().GetMessage().c_str());
-                return CodeSequenceResult::Error(result.GetError());
-                }
-            });
-        });
-    }
-
-//---------------------------------------------------------------------------------------
-//@bsimethod                                     Karolis.Dziedzelis             10/2015
-//---------------------------------------------------------------------------------------
-AsyncTaskPtr<WSCreateObjectResult> iModelConnection::CreateBriefcaseInstance(ICancellationTokenPtr cancellationToken) const
-    {
-    Json::Value briefcaseIdJson = Json::objectValue;
-    briefcaseIdJson[ServerSchema::Instance] = Json::objectValue;
-    briefcaseIdJson[ServerSchema::Instance][ServerSchema::SchemaName] = ServerSchema::Schema::iModel;
-    briefcaseIdJson[ServerSchema::Instance][ServerSchema::ClassName] = ServerSchema::Class::Briefcase;
-    return m_wsRepositoryClient->SendCreateObjectRequest(briefcaseIdJson, BeFileName(), nullptr, cancellationToken);
-    }
-
-//---------------------------------------------------------------------------------------
-//@bsimethod                                     Karolis.Dziedzelis             10/2015
-//---------------------------------------------------------------------------------------
-ChangeSetInfoTaskPtr iModelConnection::GetChangeSetByIdInternal
-(
-Utf8StringCR          changeSetId,
-bool                  loadAccessKey,
-ICancellationTokenPtr cancellationToken
-) const
-    {
-    const Utf8String methodName = "iModelConnection::GetChangeSetByIdInternal";
-    LogHelper::Log(SEVERITY::LOG_DEBUG, methodName, "Method called.");
-    if (changeSetId.empty())
-        {
-        // Don't log error here since this is a valid case then there are no changeSets locally.
-        return CreateCompletedAsyncTask<ChangeSetInfoResult>(ChangeSetInfoResult::Error(Error::Id::InvalidChangeSet));
-        }
-    double start = BeTimeUtilities::GetCurrentTimeAsUnixMillisDouble();
-    ObjectId changeSetObject(ServerSchema::Schema::iModel, ServerSchema::Class::ChangeSet, changeSetId);
-
-    WSQuery query(changeSetObject);
-    if (loadAccessKey)
-        {
-        Utf8String selectString = "*";
-        FileAccessKey::AddDownloadAccessKeySelect(selectString);
-        query.SetSelect(selectString);
-        }
-
-    return m_wsRepositoryClient->SendQueryRequest(query, nullptr, nullptr, cancellationToken)->Then<ChangeSetInfoResult>
-        ([=](WSObjectsResult& changeSetResult)
-        {
-        if (changeSetResult.IsSuccess())
-            {
-            auto changeSetInstances = changeSetResult.GetValue().GetInstances();
-            if (changeSetInstances.IsEmpty())
-                {
-                LogHelper::Log(SEVERITY::LOG_WARNING, methodName, "ChangeSet does not exist.");
-                return ChangeSetInfoResult::Error(Error::Id::ChangeSetDoesNotExist);
-                }
-
-            auto changeSet = ChangeSetInfo::Parse(*changeSetInstances.begin());
-            if (loadAccessKey)
-                {
-                changeSet->SetFileAccessKey(FileAccessKey::ParseFromRelated(*changeSetResult.GetValue().GetInstances().begin()));
-                }
-            double end = BeTimeUtilities::GetCurrentTimeAsUnixMillisDouble();
-            LogHelper::Log(SEVERITY::LOG_INFO, methodName, (float)(end - start), "");
-            return ChangeSetInfoResult::Success(changeSet);
-            }
-        else
-            {
-            LogHelper::Log(SEVERITY::LOG_WARNING, methodName, changeSetResult.GetError().GetMessage().c_str());
-            return ChangeSetInfoResult::Error(changeSetResult.GetError());
-            }
-        });
-    }
-
-/* Private methods start */
-
-//---------------------------------------------------------------------------------------
-//@bsimethod                                     Algirdas.Mikoliunas            12/2016
-//---------------------------------------------------------------------------------------
-bool iModelConnection::IsSubscribedToEvents() const
-    {
-    return m_eventManagerPtr->IsSubscribedToEvents(nullptr);
-    }
-
-//---------------------------------------------------------------------------------------
-//@bsimethod                                     Arvind.Venkateswaran            07/2016
-//---------------------------------------------------------------------------------------
-EventTaskPtr iModelConnection::GetEvent
-(
-const bool longPolling,
-const ICancellationTokenPtr cancellationToken
-) const
-    {
-    return m_eventManagerPtr->GetEvent(longPolling, cancellationToken);
-    }
-
-//---------------------------------------------------------------------------------------
-//@bsimethod                                     Caleb.Shafer                    06/2016
-//                                               Arvind.Venkateswaran            07/2016
-//---------------------------------------------------------------------------------------
-StatusTaskPtr iModelConnection::SubscribeToEvents
-(
-EventTypeSet* eventTypes,
-ICancellationTokenPtr cancellationToken
-)
-    {
-    const Utf8String methodName = "iModelConnection::SubscribeToEvents";
-    LogHelper::Log(SEVERITY::LOG_DEBUG, methodName, "Method called.");
-    return ExecuteWithRetry<void>([=]()
-        {
-        return m_eventManagerPtr->SetEventServiceClient(eventTypes, cancellationToken);
-        });
-    }
-
-//---------------------------------------------------------------------------------------
-//@bsimethod                                     Arvind.Venkateswaran            06/2016
-//Todo: Add another method to only cancel GetEvent Operation and not the entire connection
-//---------------------------------------------------------------------------------------
-StatusTaskPtr  iModelConnection::UnsubscribeToEvents()
-    {
-    return m_eventManagerPtr->UnsubscribeEvents();
-    }
-
-//---------------------------------------------------------------------------------------
-//@bsimethod                                     Algirdas.Mikoliunas            12/2016
-//---------------------------------------------------------------------------------------
-StatusTaskPtr iModelConnection::SubscribeEventsCallback(EventTypeSet* eventTypes, EventCallbackPtr callback, iModelConnectionP imodelConnectionP)
-    {
-    if (m_eventCallbackManagerPtr.IsNull())
-        {
-        m_eventCallbackManagerPtr = new EventCallbackManager(imodelConnectionP);
-        }
-    return m_eventCallbackManagerPtr->Subscribe(eventTypes, callback);
-    }
-
-//---------------------------------------------------------------------------------------
-//@bsimethod                                     Algirdas.Mikoliunas            12/2016
-//---------------------------------------------------------------------------------------
-StatusTaskPtr iModelConnection::UnsubscribeEventsCallback(EventCallbackPtr callback)
-    {
-    if (m_eventCallbackManagerPtr.IsNull())
-        return CreateCompletedAsyncTask<StatusResult>(StatusResult::Success());
-
-    if (!callback)
-        return CreateCompletedAsyncTask<StatusResult>(StatusResult::Error(Error::Id::EventCallbackNotSpecified));
-
-    bool dispose = false;
-    auto result = m_eventCallbackManagerPtr->Unsubscribe(callback, &dispose);
-    if (dispose)
-        m_eventCallbackManagerPtr = nullptr;
-
-    return result;
-    }
-
-//---------------------------------------------------------------------------------------
-//@bsimethod                                     Karolis.Dziedzelis             10/2015
-//---------------------------------------------------------------------------------------
-ChangeSetsInfoTaskPtr iModelConnection::ChangeSetsFromQueryInternal
-(
-const WebServices::WSQuery& query,
-bool                        parseFileAccessKey,
-ICancellationTokenPtr       cancellationToken
-) const
-    {
-    const Utf8String methodName = "iModelConnection::ChangeSetsFromQueryInternal";
-    return m_wsRepositoryClient->SendQueryRequest(query, nullptr, nullptr, cancellationToken)->Then<ChangeSetsInfoResult>
-        ([=](const WSObjectsResult& changeSetsInfoResult)
-        {
-        if (changeSetsInfoResult.IsSuccess())
-            {
-            bvector<ChangeSetInfoPtr> indexedChangeSets;
-            if (!changeSetsInfoResult.GetValue().GetRapidJsonDocument().IsNull())
-                {
-                for (auto const& value : changeSetsInfoResult.GetValue().GetInstances())
-                    {
-                    auto changeSetInfo = ChangeSetInfo::Parse(value);
-                    if (parseFileAccessKey)
-                        {
-                        auto fileAccessKey = FileAccessKey::ParseFromRelated(value);
-                        changeSetInfo->SetFileAccessKey(fileAccessKey);
-                        }
-
-                    indexedChangeSets.push_back(changeSetInfo);
-                    }
-                }
-
-            std::sort(indexedChangeSets.begin(), indexedChangeSets.end(), [](ChangeSetInfoPtr a, ChangeSetInfoPtr b)
-                {
-                return a->GetIndex() < b->GetIndex();
-                });
-            return ChangeSetsInfoResult::Success(indexedChangeSets);
-            }
-        else
-            {
-            LogHelper::Log(SEVERITY::LOG_WARNING, methodName, changeSetsInfoResult.GetError().GetMessage().c_str());
-            return ChangeSetsInfoResult::Error(changeSetsInfoResult.GetError());
-            }
-        });
-    }
-
-//---------------------------------------------------------------------------------------
-//@bsimethod                                     Karolis.Dziedzelis             10/2015
-//---------------------------------------------------------------------------------------
-ChangeSetsInfoTaskPtr iModelConnection::ChangeSetsFromQuery
-(
-const WebServices::WSQuery& query,
-bool                        parseFileAccessKey,
-ICancellationTokenPtr       cancellationToken
-) const
-    {
-    return ExecuteWithRetry<bvector<ChangeSetInfoPtr>>([=]()
-        {
-        return ChangeSetsFromQueryInternal(query, parseFileAccessKey, cancellationToken);
-        });
-    }
-
-//---------------------------------------------------------------------------------------
-//@bsimethod                                     Algirdas.Mikoliunas             02/2017
-//---------------------------------------------------------------------------------------
-ChangeSetsInfoTaskPtr iModelConnection::GetChangeSetsInternal
-(
-const WebServices::WSQuery& query,
-bool                        parseFileAccessKey,
-ICancellationTokenPtr       cancellationToken
-) const
-    {
-    const Utf8String methodName = "iModelConnection::GetChangeSetsInternal";
-    LogHelper::Log(SEVERITY::LOG_DEBUG, methodName, "Method called.");
-    double start = BeTimeUtilities::GetCurrentTimeAsUnixMillisDouble();
-    std::shared_ptr<ChangeSetsInfoResult> finalResult = std::make_shared<ChangeSetsInfoResult>();
-
-    return ExecuteWithRetry<bvector<ChangeSetInfoPtr>>([=]()
-        {
-        return ChangeSetsFromQueryInternal(query, parseFileAccessKey, cancellationToken)->Then([=](ChangeSetsInfoResultCR changeSetsResult)
-            {
-            if (changeSetsResult.IsSuccess())
-                {
-                finalResult->SetSuccess(changeSetsResult.GetValue());
-                double end = BeTimeUtilities::GetCurrentTimeAsUnixMillisDouble();
-                LogHelper::Log(SEVERITY::LOG_INFO, methodName, (float)(end - start), "");
-                }
-            else
-                {
-                finalResult->SetError(changeSetsResult.GetError());
-                LogHelper::Log(SEVERITY::LOG_WARNING, methodName, changeSetsResult.GetError().GetMessage().c_str());
-                }
-            })->Then<ChangeSetsInfoResult>([=]()
-                {
-                return *finalResult;
-                });
-        });
-    }
-
-//---------------------------------------------------------------------------------------
-//@bsimethod                                     Algirdas.Mikoliunas             02/2017
-//---------------------------------------------------------------------------------------
-ChangeSetsInfoTaskPtr iModelConnection::GetChangeSetsAfterIdInternal
-(
-Utf8StringCR          changeSetId,
-BeGuidCR              fileId,
-bool                  loadAccessKey,
-ICancellationTokenPtr cancellationToken
-) const
-    {
-    auto query = CreateChangeSetsAfterIdQuery(changeSetId, fileId);
-
-    if (loadAccessKey)
-        {
-        Utf8String selectString;
-        selectString.Sprintf("%s,%s,%s,%s", ServerSchema::Property::Id, ServerSchema::Property::Index, ServerSchema::Property::ParentId, 
-                             ServerSchema::Property::SeedFileId);
-        FileAccessKey::AddDownloadAccessKeySelect(selectString);
-        query.SetSelect(selectString);
-        }
-
-    return GetChangeSetsInternal(query, loadAccessKey, cancellationToken);
-    }
-
-//---------------------------------------------------------------------------------------
-//@bsimethod                                     Algirdas.Mikoliunas             02/2017
-//---------------------------------------------------------------------------------------
-WSQuery iModelConnection::CreateChangeSetsAfterIdQuery
-(
-Utf8StringCR          changeSetId,
-BeGuidCR              fileId
-) const
-    {
-    WSQuery query(ServerSchema::Schema::iModel, ServerSchema::Class::ChangeSet);
-    BeGuid id = fileId;
-    Utf8String queryFilter;
-
-    if (Utf8String::IsNullOrEmpty(changeSetId.c_str()))
-        {
-        if (id.IsValid())
-            queryFilter.Sprintf("%s+eq+'%s'", ServerSchema::Property::SeedFileId, id.ToString().c_str());
-        }
-    else
-        {
-        if (id.IsValid())
-            queryFilter.Sprintf("%s-backward-%s.%s+eq+'%s'+and+%s+eq+'%s'", ServerSchema::Relationship::FollowingChangeSet, 
-                                ServerSchema::Class::ChangeSet,
-                                ServerSchema::Property::Id, changeSetId.c_str(),
-                                ServerSchema::Property::SeedFileId, id.ToString().c_str());
-        else
-            queryFilter.Sprintf("%s-backward-%s.%s+eq+'%s'", ServerSchema::Relationship::FollowingChangeSet, ServerSchema::Class::ChangeSet,
-                ServerSchema::Property::Id, changeSetId.c_str());
-        }
-
-    query.SetFilter(queryFilter);
-
-    return query;
-    }
-
-//---------------------------------------------------------------------------------------
-//@bsimethod                                     Karolis.Dziedzelis             11/2015
-//---------------------------------------------------------------------------------------
-ChangeSetsTaskPtr iModelConnection::DownloadChangeSetsInternal
-(
-const bvector<ChangeSetInfoPtr>&       changeSets,
-Http::Request::ProgressCallbackCR      callback,
-ICancellationTokenPtr                  cancellationToken
-) const
-    {
-    const Utf8String methodName = "iModelConnection::DownloadChangeSetsInternal";
-    LogHelper::Log(SEVERITY::LOG_DEBUG, methodName, "Method called.");
-    double start = BeTimeUtilities::GetCurrentTimeAsUnixMillisDouble();
-
-    MultiProgressCallbackHandlerPtr callbacksHandlerPtr = new MultiProgressCallbackHandler(callback);
-    double singleCallbackPercentage = changeSets.empty() ? 100.0f : 100.0f / changeSets.size();
-
-    bset<std::shared_ptr<AsyncTask>> tasks;
-    bmap<Utf8String, int64_t> changeSetIdIndexMap;
-    for (auto& changeSet : changeSets)
-        {
-        Http::Request::ProgressCallback changeSetCallback;
-        callbacksHandlerPtr->AddCallback(changeSetCallback, singleCallbackPercentage);
-        tasks.insert(DownloadChangeSetFile(changeSet, changeSetCallback, cancellationToken));
-        changeSetIdIndexMap.Insert(changeSet->GetId(), changeSet->GetIndex());
-        }
-
-    return AsyncTask::WhenAll(tasks)->Then<ChangeSetsResult>([=]()
-        {
-        ChangeSets resultChangeSets;
-        for (auto task : tasks)
-            {
-            auto result = dynamic_pointer_cast<ChangeSetTask>(task)->GetResult();
-            if (!result.IsSuccess())
-                {
-                LogHelper::Log(SEVERITY::LOG_WARNING, methodName, result.GetError().GetMessage().c_str());
-                return ChangeSetsResult::Error(result.GetError());
-                }
-            resultChangeSets.push_back(result.GetValue());
-            }
-
-        std::sort(resultChangeSets.begin(), resultChangeSets.end(), [changeSetIdIndexMap](DgnRevisionPtr a, DgnRevisionPtr b)
-            {
-            auto itemA = changeSetIdIndexMap.find(a->GetId());
-            auto itemB = changeSetIdIndexMap.find(b->GetId());
-
-            if (changeSetIdIndexMap.end() == itemA || changeSetIdIndexMap.end() == itemB)
-                {
-                BeAssert(false && "ChangeSet not found in the map.");
-                return true;
-                }
-
-            return itemA->second < itemB->second;
-            });
-
-        callbacksHandlerPtr->SetFinished();
-        double end = BeTimeUtilities::GetCurrentTimeAsUnixMillisDouble();
-        LogHelper::Log(SEVERITY::LOG_INFO, methodName, (float)(end - start), "");
-        return ChangeSetsResult::Success(resultChangeSets);
-        });
-    }
-
-//---------------------------------------------------------------------------------------
-//@bsimethod                                     Algirdas.Mikoliunas             02/2017
-//---------------------------------------------------------------------------------------
-ChangeSetsTaskPtr iModelConnection::DownloadChangeSets(std::deque<ObjectId>& changeSetIds, Http::Request::ProgressCallbackCR callback, 
-                                                       ICancellationTokenPtr cancellationToken) const
-    {
-    if (0 == changeSetIds.size())
-        return CreateCompletedAsyncTask<ChangeSetsResult>(ChangeSetsResult::Error(Error::Id::QueryIdsNotSpecified));
-    
-    auto query = CreateChangeSetsByIdQuery(changeSetIds);
-    
-    Utf8String selectString;
-    selectString.Sprintf("%s,%s,%s,%s", ServerSchema::Property::Id, ServerSchema::Property::Index, ServerSchema::Property::ParentId, 
-                         ServerSchema::Property::SeedFileId);
-    FileAccessKey::AddDownloadAccessKeySelect(selectString);
-    query.SetSelect(selectString);
-
-    std::shared_ptr<ChangeSetsResult> finalResult = std::make_shared<ChangeSetsResult>();
-
-    return GetChangeSetsInternal(query, true, cancellationToken)
-        ->Then([=](ChangeSetsInfoResultCR changeSetsQueryResult) {
-        if (!changeSetsQueryResult.IsSuccess())
-            {
-            finalResult->SetError(changeSetsQueryResult.GetError());
-            return;
-            }
-
-        DownloadChangeSetsInternal(changeSetsQueryResult.GetValue(), callback, cancellationToken)->Then([=](ChangeSetsResultCR changesetsResult) {
-            if (!changesetsResult.IsSuccess())
-                {
-                finalResult->SetError(changesetsResult.GetError());
-                return;
-                }
-
-            finalResult->SetSuccess(changesetsResult.GetValue());
-            });
-        })->Then<ChangeSetsResult>([=]
-            {
-            return *finalResult;
-            });
-    }
-
-//---------------------------------------------------------------------------------------
-//@bsimethod                                     Karolis.Dziedzelis             10/2015
-//---------------------------------------------------------------------------------------
-ChangeSetTaskPtr iModelConnection::DownloadChangeSetFile
-(
-ChangeSetInfoPtr                  changeSet,
-Http::Request::ProgressCallbackCR callback,
-ICancellationTokenPtr             cancellationToken
-) const
-    {
-    const Utf8String methodName = "iModelConnection::DownloadChangeSetFile";
-    LogHelper::Log(SEVERITY::LOG_DEBUG, methodName, "Method called.");
-
-    RevisionStatus changeSetStatus;
-    DgnRevisionPtr changeSetPtr = DgnRevision::Create(&changeSetStatus, changeSet->GetId(), changeSet->GetParentChangeSetId(), 
-                                                      changeSet->GetDbGuid());
-    if (!changeSetPtr.IsValid())
-        {
-        return CreateCompletedAsyncTask<ChangeSetResult>(ChangeSetResult::Error(changeSetStatus));
-        }
-    auto changeSetFileName = changeSetPtr->GetRevisionChangesFile();
-
-    if (m_changeSetCacheManager.TryGetChangeSetFile(changeSetFileName, changeSet->GetId()))
-        return CreateCompletedAsyncTask<ChangeSetResult>(ChangeSetResult::Success(changeSetPtr));
-
-    ObjectId fileObject(ServerSchema::Schema::iModel, ServerSchema::Class::ChangeSet, changeSet->GetId());
-    return DownloadFile(changeSetFileName, fileObject, changeSet->GetFileAccessKey(), callback, cancellationToken)
-        ->Then<ChangeSetResult>([=](StatusResultCR downloadResult)
-        {
-        if (!downloadResult.IsSuccess())
-            return ChangeSetResult::Error(downloadResult.GetError());
-
-        return ChangeSetResult::Success(changeSetPtr);
-        });
-    }
-
-//---------------------------------------------------------------------------------------
-//@bsimethod                                     Algirdas.Mikoliunas             02/2017
-//---------------------------------------------------------------------------------------
-WSQuery iModelConnection::CreateChangeSetsByIdQuery
-(
-std::deque<ObjectId>& changeSetIds
-) const
-    {
-    BeAssert(0 != changeSetIds.size() && "Query Ids in empty array is not supported.");
-
-    WSQuery query(ServerSchema::Schema::iModel, ServerSchema::Class::ChangeSet);
-    query.AddFilterIdsIn(changeSetIds, nullptr, 0, 0);
-    return query;
-    }
-
-//---------------------------------------------------------------------------------------
-//@bsimethod                                     Algirdas.Mikoliunas              02/2017
-//---------------------------------------------------------------------------------------
-ChangeSetsInfoTaskPtr iModelConnection::GetAllChangeSetsInternal(bool loadAccessKey, ICancellationTokenPtr cancellationToken) const
-    {
-    const Utf8String methodName = "iModelConnection::GetAllChangeSetsInternal";
-    LogHelper::Log(SEVERITY::LOG_DEBUG, methodName, "Method called.");
-    WSQuery query(ServerSchema::Schema::iModel, ServerSchema::Class::ChangeSet);
-    return ChangeSetsFromQuery(query, loadAccessKey, cancellationToken);
-    }
-
-//---------------------------------------------------------------------------------------
-//@bsimethod                                     Karolis.Dziedzelis             03/2017
-//---------------------------------------------------------------------------------------
-bool IsInitializationFinished(InitializationState state)
-    {
-    return !(InitializationState::NotStarted == state || InitializationState::Scheduled == state);
-    }
-
-//---------------------------------------------------------------------------------------
-//@bsimethod                                   Algirdas.Mikoliunas             10/2016
-//---------------------------------------------------------------------------------------
-void iModelConnection::WaitForInitializedBIMFile(BeGuid fileGuid, FileResultPtr finalResult, ICancellationTokenPtr cancellationToken) const
-    {
-    InitializationState initializationState = InitializationState::NotStarted;
-    int retriesLeft = 300;
-    const Utf8String methodName = "iModelConnection::WaitForInitializedBIMFile";
-    BeThreadUtilities::BeSleep(1000);
-
-    while (!IsInitializationFinished(initializationState) && retriesLeft > 0 && (cancellationToken == nullptr || !cancellationToken->IsCanceled()))
-        {
-        auto seedFilesResult = ExecuteAsync(GetSeedFileById(fileGuid));
-        if (!seedFilesResult->IsSuccess())
-            {
-            LogHelper::Log(SEVERITY::LOG_WARNING, methodName, seedFilesResult->GetError().GetMessage().c_str()); 
-            finalResult->SetError(seedFilesResult->GetError());
-            return;
-            }
-
-        auto seedFile = seedFilesResult->GetValue();
-        initializationState = seedFile->GetInitialized();
-
-        if (!IsInitializationFinished(initializationState))
-            BeThreadUtilities::BeSleep(1000);
-        retriesLeft--;
-        }
-
-    if (initializationState != InitializationState::Success)
-        {
-        switch (initializationState)
-            {
-            case InitializationState::Scheduled:
-                LogHelper::Log(SEVERITY::LOG_WARNING, methodName, "Scheduled");
-                finalResult->SetError({Error::Id::FileIsNotYetInitialized});
-                break;
-            case InitializationState::OutdatedFile:
-                LogHelper::Log(SEVERITY::LOG_ERROR, methodName, "File is outdated");
-                finalResult->SetError({Error::Id::FileIsOutdated});
-                break;
-            case InitializationState::CodeTooLong:
-                LogHelper::Log(SEVERITY::LOG_ERROR, methodName, "Code too long");
-                finalResult->SetError({Error::Id::FileCodeTooLong});
-                break;
-            case InitializationState::SeedFileIsBriefcase:
-                LogHelper::Log(SEVERITY::LOG_ERROR, methodName, "Uploaded seed file is a briefcase");
-                finalResult->SetError({ Error::Id::FileIsBriefcase });
-                break;
-            default:
-                LogHelper::Log(SEVERITY::LOG_ERROR, methodName, "File initialization failed");
-                finalResult->SetError({Error::Id::FileInitializationFailed});
-            }
-        }
-    }
-
-//---------------------------------------------------------------------------------------
-//@bsimethod                                     Karolis.Dziedzelis             10/2015
-//---------------------------------------------------------------------------------------
-Json::Value PushChangeSetJson
-(
-Dgn::DgnRevisionPtr changeSet,
-BeBriefcaseId       briefcaseId,
-bool                containsSchemaChanges
-)
-    {
-    Json::Value pushChangeSetJson = Json::objectValue;
-    JsonValueR instance = pushChangeSetJson[ServerSchema::Instance] = Json::objectValue;
-    instance[ServerSchema::SchemaName] = ServerSchema::Schema::iModel;
-    instance[ServerSchema::ClassName] = ServerSchema::Class::ChangeSet;
-    instance[ServerSchema::Properties] = Json::objectValue;
-
-    JsonValueR properties = instance[ServerSchema::Properties];
-    properties[ServerSchema::Property::Id] = changeSet->GetId();
-    properties[ServerSchema::Property::Description] = changeSet->GetSummary();
-    uint64_t size;
-    changeSet->GetRevisionChangesFile().GetFileSize(size);
-    properties[ServerSchema::Property::FileSize] = size;
-    properties[ServerSchema::Property::ParentId] = changeSet->GetParentId();
-    properties[ServerSchema::Property::SeedFileId] = changeSet->GetDbGuid();
-    properties[ServerSchema::Property::BriefcaseId] = briefcaseId.GetValue();
-    properties[ServerSchema::Property::IsUploaded] = false;
-    properties[ServerSchema::Property::ContainingChanges] = containsSchemaChanges ? 1 : 0;
-    return pushChangeSetJson;
-    }
-
-//---------------------------------------------------------------------------------------
-//@bsimethod                                     Karolis.Dziedzelis             10/2015
-//---------------------------------------------------------------------------------------
-StatusTaskPtr iModelConnection::Push
-(
-Dgn::DgnRevisionPtr                 changeSet,
-Dgn::DgnDbR                         dgndb,
-bool                                relinquishCodesLocks,
-Http::Request::ProgressCallbackCR   callback,
-IBriefcaseManager::ResponseOptions  options,
-ICancellationTokenPtr               cancellationToken,
-ConflictsInfoPtr                    conflictsInfo
-) const
-    {
-    const Utf8String methodName = "iModelConnection::Push";
-    DgnDbP pDgnDb = &dgndb;
-
-    // Stage 1. Create changeSet.
-    std::shared_ptr<Json::Value> pushJson = std::make_shared<Json::Value>(PushChangeSetJson(changeSet, dgndb.GetBriefcaseId(), 
-                                                                                            changeSet->ContainsSchemaChanges(dgndb)));
-    std::shared_ptr<StatusResult> finalResult = std::make_shared<StatusResult>();
-    return ExecuteWithRetry<void>([=]()
-        {
-        return m_wsRepositoryClient->SendCreateObjectRequest(*pushJson, BeFileName(), nullptr, cancellationToken)
-            ->Then([=](const WSCreateObjectResult& initializePushResult)
-            {
-#if defined (ENABLE_BIM_CRASH_TESTS)
-            BreakHelper::HitBreakpoint(Breakpoints::iModelConnection_AfterCreateChangeSetRequest);
-#endif
-            if (!initializePushResult.IsSuccess())
-                {
-                Error error(initializePushResult.GetError());
-                if (Error::Id::ChangeSetAlreadyExists == error.GetId())
-                    {
-                    finalResult->SetSuccess();
-                    }
-                else
-                    {
-                    finalResult->SetError(error);
-                    LogHelper::Log(SEVERITY::LOG_WARNING, methodName, initializePushResult.GetError().GetMessage().c_str());
-                    }
-                return;
-                }
-
-            // Stage 2. Upload changeSet file. 
-            Json::Value json;
-            initializePushResult.GetValue().GetJson(json);
-            JsonValueCR changeSetInstance = json[ServerSchema::ChangedInstance][ServerSchema::InstanceAfterChange];
-            Utf8String  changeSetInstanceId = changeSetInstance[ServerSchema::InstanceId].asString();
-            ObjectId    changeSetObjectId = ObjectId(ServerSchema::Schema::iModel, ServerSchema::Class::ChangeSet, changeSetInstanceId);
-            auto fileAccessKey = FileAccessKey::ParseFromRelated(changeSetInstance);
-
-            m_azureClient->SendUpdateFileRequest(fileAccessKey->GetUploadUrl(), changeSet->GetRevisionChangesFile(), callback, cancellationToken)
-                ->Then([=] (const AzureResult& result)
-                {
-#if defined (ENABLE_BIM_CRASH_TESTS)
-                BreakHelper::HitBreakpoint(Breakpoints::iModelConnection_AfterUploadChangeSetFile);
-#endif
-                if (!result.IsSuccess())
-                    {
-                    HttpError error(result.GetError());
-                    LogHelper::Log(SEVERITY::LOG_WARNING, methodName, error.GetMessage().c_str());
-                    finalResult->SetError(Error(error));
-                    return;
-                    }
-
-                // Stage 3. Initialize changeSet.
-                    InitializeChangeSet(changeSet, *pDgnDb, *pushJson, changeSetObjectId, relinquishCodesLocks, options, cancellationToken, conflictsInfo)
-                    ->Then([=] (StatusResultCR result)
-                    {
-                    if (result.IsSuccess())
-                        finalResult->SetSuccess();
-                    else
-                        {
-                        LogHelper::Log(SEVERITY::LOG_WARNING, methodName, result.GetError().GetMessage().c_str());
-                        finalResult->SetError(result.GetError());
-                        }
-                    });
-                });
-            })->Then<StatusResult>([=]
-                {
-                return *finalResult;
-                });
-        });
-    }
-
-//---------------------------------------------------------------------------------------
-//@bsimethod                                     Karolis.Dziedzelis             08/2016
-//---------------------------------------------------------------------------------------
-FileTaskPtr iModelConnection::GetSeedFileById(BeGuidCR fileId, ICancellationTokenPtr cancellationToken) const
-    {
-    WSQuery query(ServerSchema::Schema::iModel, ServerSchema::Class::File);
-    Utf8String filter;
-    filter.Sprintf("%s+eq+'%s'", ServerSchema::Property::FileId, fileId.ToString().c_str());
-    query.SetFilter(filter);
-
-    return SeedFilesQuery(query, cancellationToken)->Then<FileResult>([=](FilesResult filesResult)
-        {
-        if (!filesResult.IsSuccess())
-            return FileResult::Error(filesResult.GetError());
-
-        bvector<FileInfoPtr> files = filesResult.GetValue();
-        if (files.empty())
-            return FileResult::Error(Error::Id::FileDoesNotExist);
-        return FileResult::Success(*files.begin());
-        });
-    }
-
-//---------------------------------------------------------------------------------------
-//@bsimethod                                     Karolis.Dziedzelis             08/2016
-//---------------------------------------------------------------------------------------
-FileTaskPtr iModelConnection::GetLatestSeedFile(ICancellationTokenPtr cancellationToken) const
-    {
-    WSQuery query(ServerSchema::Schema::iModel, ServerSchema::Class::File);
-    Utf8String orderByClouse;
-    orderByClouse.Sprintf("%s+%s", ServerSchema::Property::Index, "desc");
-    query.SetOrderBy(orderByClouse);
-    query.SetTop(1);
-
-    return SeedFilesQuery(query, cancellationToken)->Then<FileResult>([=](FilesResult filesResult)
-        {
-        if (!filesResult.IsSuccess())
-            return FileResult::Error(filesResult.GetError());
-
-        return FileResult::Success(*filesResult.GetValue().begin());
-        });
-    }
-
-//---------------------------------------------------------------------------------------
-//@bsimethod                                     Algirdas.Mikoliunas            03/2017
-//---------------------------------------------------------------------------------------
-void ExtractCodesLocksChangeset
-    (
-    Dgn::DgnRevisionPtr  changeSet,
-    ChunkedWSChangeset&  chunkedChangeset,
-    Dgn::DgnDbR          dgndb,
-    bool                 relinquishCodesLocks
-    )
-    {
-    BeBriefcaseId briefcaseId = dgndb.GetBriefcaseId();
-
-    //Set used locks to the ECChangeSet
-    LockRequest usedLocks;
-    usedLocks.FromRevision(*changeSet, dgndb, !relinquishCodesLocks);
-
-    BeGuid seedFileId;
-    seedFileId.FromString(changeSet->GetDbGuid().c_str());
-    if (!usedLocks.IsEmpty())
-        MultiLockFormatter::SetToChunkedChangeset(usedLocks.GetLockSet(), briefcaseId, seedFileId, changeSet->GetId(), chunkedChangeset,
-                                       WSChangeset::ChangeState::Modified, true);
-
-    DgnCodeSet assignedCodes, discardedCodes;
-    changeSet->ExtractCodes(assignedCodes, discardedCodes, dgndb);
-
-    if (!assignedCodes.empty())
-        {
-        DgnCodeState state;
-        state.SetUsed(changeSet->GetId());
-        MultiCodeFormatter::SetToChunkedChangeset(assignedCodes, state, briefcaseId, chunkedChangeset, WSChangeset::ChangeState::Created);
-        }
-
-    if (!discardedCodes.empty())
-        {
-        DgnCodeState state;
-        state.SetDiscarded(changeSet->GetId());
-        MultiCodeFormatter::SetToChunkedChangeset(discardedCodes, state, briefcaseId, chunkedChangeset, WSChangeset::ChangeState::Modified);
-        }
-
-    if (relinquishCodesLocks)
-        {
-        LockDeleteAllJsonRequest(chunkedChangeset.GetCurrentChangeset(), briefcaseId);
-        CodeDiscardReservedJsonRequest(chunkedChangeset.GetCurrentChangeset(), briefcaseId);
-        }
-    }
-
-//---------------------------------------------------------------------------------------
-//@bsimethod                                     Algirdas.Mikoliunas            03/2018
-//---------------------------------------------------------------------------------------
-StatusTaskPtr iModelConnection::PushPendingCodesLocks
-(
-Dgn::DgnDbPtr                       dgndb,
-ICancellationTokenPtr               cancellationToken
-) const
-    {
-    bvector<Utf8String> pendingChangeSets;
-    PendingChangeSetStorage::GetItems(*dgndb, pendingChangeSets);
-
-    const Utf8String methodName = "iModelConnection::PushPendingCodesLocks";
-    LogHelper::Log(SEVERITY::LOG_DEBUG, methodName, "Method called.");
-    
-    if (pendingChangeSets.size() == 0)
-        return CreateCompletedAsyncTask<StatusResult>(StatusResult::Success());
-
-    return DownloadChangeSets(pendingChangeSets)
-        ->Then([=](const ChangeSetsResult& changesetsResult) {
-        
-        auto downloadedChangesets = changesetsResult.GetValue();
-        for (auto changeSetEntry : downloadedChangesets)
-            {
-            LogHelper::Log(SEVERITY::LOG_WARNING, methodName, "Pushing changeset %s codes and locks.", changeSetEntry->GetId().c_str());
-
-            if (!changesetsResult.IsSuccess())
-                return;
-
-            ChunkedWSChangeset codesLocksChangeSet;
-            auto firstChangeSet = changesetsResult.GetValue().begin();
-            ExtractCodesLocksChangeset(*firstChangeSet, codesLocksChangeSet, *dgndb, false);
-
-            // Send codes/locks request
-            ChangesetResponseOptions changesetOptions(IBriefcaseManager::ResponseOptions::None, ConflictStrategy::Continue);
-            SendChunkedChangesetRequest(codesLocksChangeSet, changesetOptions, cancellationToken)
-                ->Then([=](const StatusResult& codesLocksResult) {
-                if (!codesLocksResult.IsSuccess() && codesLocksResult.GetError().GetId() != Error::Id::ConflictsAggregate)
-                    return;
-
-                PendingChangeSetStorage::RemoveItem(*dgndb, changeSetEntry->GetId());
-                });
-            }
-        })->Then<StatusResult>([=]{
-        LogHelper::Log(SEVERITY::LOG_DEBUG, methodName, "Method finished.");
-        return StatusResult::Success();
-        });
-    }
-
-//---------------------------------------------------------------------------------------
-//@bsimethod                                     Eligijus.Mauragas              02/2016
-//---------------------------------------------------------------------------------------
-StatusTaskPtr iModelConnection::InitializeChangeSet
-(
-Dgn::DgnRevisionPtr                 changeSet,
-Dgn::DgnDbR                         dgndb,
-JsonValueR                          pushJson,
-ObjectId                            changeSetObjectId,
-bool                                relinquishCodesLocks,
-IBriefcaseManager::ResponseOptions  options,
-ICancellationTokenPtr               cancellationToken,
-ConflictsInfoPtr                    conflictsInfo
-) const
-    {
-    DgnDbP pDgnDb = &dgndb;
-    //BeBriefcaseId briefcaseId = dgndb.GetBriefcaseId();
-    std::shared_ptr<WSChangeset> changeset(new WSChangeset());
-
-    //Set ChangeSet initialization request to ECChangeSet
-    JsonValueR changeSetProperties = pushJson[ServerSchema::Instance][ServerSchema::Properties];
-    changeSetProperties[ServerSchema::Property::IsUploaded] = true;
-    changeset->AddInstance(changeSetObjectId, WSChangeset::ChangeState::Modified, std::make_shared<Json::Value>(changeSetProperties));
-
-    //Push ChangeSet initialization request and Locks update in a single batch
-    const Utf8String methodName = "iModelConnection::InitializeChangeSet";
-    HttpStringBodyPtr request = HttpStringBody::Create(changeset->ToRequestString());
-
-    std::shared_ptr<StatusResult> finalResult = std::make_shared<StatusResult>();
-
-    auto requestOptions = std::make_shared<WSRepositoryClient::RequestOptions>();
-    requestOptions->SetTransferTimeOut(WSRepositoryClient::Timeout::Transfer::LongUpload);
-
-    PendingChangeSetStorage::AddItem(*pDgnDb, changeSet->GetId());
-
-    return SendChangesetRequest(changeset, options, cancellationToken, requestOptions)
-        ->Then([=](const StatusResult& initializeChangeSetResult)
-        {
-        if (initializeChangeSetResult.IsSuccess())
-            {
-            ChunkedWSChangeset codesLocksChangeSet;
-            ExtractCodesLocksChangeset(changeSet, codesLocksChangeSet, *pDgnDb, relinquishCodesLocks);
-
-            ChangesetResponseOptions changesetOptions(IBriefcaseManager::ResponseOptions::All, ConflictStrategy::Continue);
-            auto codesLocksResult = SendChunkedChangesetRequest(codesLocksChangeSet, changesetOptions, cancellationToken, requestOptions, 3, conflictsInfo)
-                ->Then([=](const StatusResult& codesLocksResult) {
-
-                if (codesLocksResult.IsSuccess() || codesLocksResult.GetError().GetId() == Error::Id::ConflictsAggregate)
-                    PendingChangeSetStorage::RemoveItem(*pDgnDb, changeSet->GetId());
-
-                finalResult->SetSuccess();
-                return;
-                });
-            return;
-            }
-
-        PendingChangeSetStorage::RemoveItem(*pDgnDb, changeSet->GetId());
-        LogHelper::Log(SEVERITY::LOG_WARNING, methodName, initializeChangeSetResult.GetError().GetMessage().c_str());
-        finalResult->SetError(initializeChangeSetResult.GetError());
-        })->Then<StatusResult>([=]
-            {
-            return *finalResult;
-            });
-    }
-
-/* Private methods end */
-
-//---------------------------------------------------------------------------------------
-//@bsimethod                                   Algirdas.Mikoliunas              06/2016
-//---------------------------------------------------------------------------------------
-void CodeLockSetResultInfo::AddLock(const DgnLock dgnLock, BeBriefcaseId briefcaseId, Utf8StringCR changeSetId)
-    {
-    m_locks.insert(dgnLock);
-    AddLockInfoToList(m_lockStates, dgnLock, briefcaseId, changeSetId);
-    }
-
-//---------------------------------------------------------------------------------------
-//@bsimethod                                   Algirdas.Mikoliunas              06/2016
-//---------------------------------------------------------------------------------------
-void CodeLockSetResultInfo::AddCode(const DgnCode dgnCode, DgnCodeState dgnCodeState, BeBriefcaseId briefcaseId)
-    {
-    m_codes.insert(dgnCode);
-    AddCodeInfoToList(m_codeStates, dgnCode, dgnCodeState, briefcaseId);
-    }
-
-//---------------------------------------------------------------------------------------
-//@bsimethod                                   julius.cepukenas              08/2016
-//---------------------------------------------------------------------------------------
-void CodeLockSetResultInfo::Insert
-(
-const DgnCodeSet& codes,
-const DgnCodeInfoSet& codeStates,
-const DgnLockSet& locks,
-const DgnLockInfoSet& lockStates
-)
-    {
-    m_codes.insert(codes.begin(), codes.end());
-    m_codeStates.insert(codeStates.begin(), codeStates.end());
-    m_locks.insert(locks.begin(), locks.end());
-    m_lockStates.insert(lockStates.begin(), lockStates.end());
-    }
-
-//---------------------------------------------------------------------------------------
-//@bsimethod                                   julius.cepukenas              08/2016
-//---------------------------------------------------------------------------------------
-void CodeLockSetResultInfo::Insert(const CodeLockSetResultInfo& resultInfo)
-    {
-    Insert(resultInfo.GetCodes(), resultInfo.GetCodeStates(), resultInfo.GetLocks(), resultInfo.GetLockStates());
-    }
-
-//---------------------------------------------------------------------------------------
-//@bsimethod                                   Algirdas.Mikoliunas              08/2016
-//---------------------------------------------------------------------------------------
-bool CodeSequence::operator<(CodeSequence const& rhs) const
-    {
-    if (GetCodeSpecId().GetValueUnchecked() != rhs.GetCodeSpecId().GetValueUnchecked())
-        return GetCodeSpecId().GetValueUnchecked() < rhs.GetCodeSpecId().GetValueUnchecked();
-
-    int cmp = GetValuePattern().CompareTo(rhs.GetValuePattern());
-    if (0 != cmp)
-        return cmp < 0;
-
-    cmp = GetValue().CompareTo(rhs.GetValue());
-    if (0 != cmp)
-        return cmp < 0;
-
-    return GetScope().CompareTo(rhs.GetScope()) < 0;
-    }
-
-//---------------------------------------------------------------------------------------
-//@bsimethod                                     Algirdas.Mikoliunas             12/2016
-//---------------------------------------------------------------------------------------
-iModelConnection::~iModelConnection()
-    {
-    }
-
-//---------------------------------------------------------------------------------------
-//@bsimethod                                     Karolis.Dziedzelis             10/2015
-//---------------------------------------------------------------------------------------
-iModelConnectionResult iModelConnection::Create
-(
-iModelInfoCR     iModel,
-CredentialsCR    credentials,
-ClientInfoPtr    clientInfo,
-IHttpHandlerPtr  customHandler
-)
-    {
-    const Utf8String methodName = "iModelConnection::Create";
-    LogHelper::Log(SEVERITY::LOG_DEBUG, methodName, "Method called.");
-    if (iModel.GetId().empty())
-        {
-        LogHelper::Log(SEVERITY::LOG_ERROR, methodName, "Invalid iModel id.");
-        return iModelConnectionResult::Error(Error::Id::InvalidiModelId);
-        }
-    if (iModel.GetServerURL().empty())
-        {
-        LogHelper::Log(SEVERITY::LOG_ERROR, methodName, "Invalid server URL.");
-        return iModelConnectionResult::Error(Error::Id::InvalidServerURL);
-        }
-    if (!credentials.IsValid() && !customHandler)
-        {
-        LogHelper::Log(SEVERITY::LOG_ERROR, methodName, "Credentials are not set.");
-        return iModelConnectionResult::Error(Error::Id::CredentialsNotSet);
-        }
-
-    double start = BeTimeUtilities::GetCurrentTimeAsUnixMillisDouble();
-    iModelConnectionPtr imodelConnection(new iModelConnection(iModel, credentials, clientInfo, customHandler));
-
-    double end = BeTimeUtilities::GetCurrentTimeAsUnixMillisDouble();
-    LogHelper::Log(SEVERITY::LOG_INFO, methodName, (float)(end - start), "");
-    return iModelConnectionResult::Success(imodelConnection);
-    }
-
-//---------------------------------------------------------------------------------------
-//@bsimethod                                     Karolis.Dziedzelis             09/2016
-//---------------------------------------------------------------------------------------
-StatusTaskPtr iModelConnection::ValidateBriefcase(BeGuidCR fileId, BeBriefcaseId briefcaseId, ICancellationTokenPtr cancellationToken) const
-    {
-    return QueryBriefcaseInfo(briefcaseId, cancellationToken)->Then<StatusResult>([=](BriefcaseInfoResultCR result)
-        {
-        if (!result.IsSuccess())
-            {
-            return StatusResult::Error(result.GetError());
-            }
-
-        auto briefcase = result.GetValue();
-
-        if (briefcase->GetFileId() != fileId)
-            {
-            return StatusResult::Error({Error::Id::InvalidBriefcase, ErrorLocalizedString(MESSAGE_BriefcaseOutdated)});
-            }
-
-        return StatusResult::Success();
-        });
-    }
-
-//---------------------------------------------------------------------------------------
-//@bsimethod                                     Karolis.Dziedzelis             08/2016
-//---------------------------------------------------------------------------------------
-StatusTaskPtr iModelConnection::LockiModel(ICancellationTokenPtr cancellationToken) const
-    {
-    const Utf8String methodName = "iModelConnection::LockiModel";
-    LogHelper::Log(SEVERITY::LOG_DEBUG, methodName, "Method called.");
-    double start = BeTimeUtilities::GetCurrentTimeAsUnixMillisDouble();
-    return ExecuteWithRetry<void>([=]()
-        {
-        Json::Value iModelLockJson = Json::objectValue;
-        iModelLockJson[ServerSchema::Instance] = Json::objectValue;
-        iModelLockJson[ServerSchema::Instance][ServerSchema::SchemaName] = ServerSchema::Schema::iModel;
-        iModelLockJson[ServerSchema::Instance][ServerSchema::ClassName] = ServerSchema::Class::iModelLock;
-
-        return m_wsRepositoryClient->SendCreateObjectRequest(iModelLockJson, BeFileName(), nullptr, cancellationToken)
-            ->Then<StatusResult>([=](const WSCreateObjectResult& result)
-            {
-            if (!result.IsSuccess())
-                {
-                LogHelper::Log(SEVERITY::LOG_WARNING, methodName, result.GetError().GetMessage().c_str());
-                return StatusResult::Error(result.GetError());
-                }
-
-            double end = BeTimeUtilities::GetCurrentTimeAsUnixMillisDouble();
-            LogHelper::Log(SEVERITY::LOG_INFO, methodName, (float)(end - start), "");
-            return StatusResult::Success();
-            });
-        });
-    }
-
-//---------------------------------------------------------------------------------------
-//@bsimethod                                     Karolis.Dziedzelis             08/2016
-//---------------------------------------------------------------------------------------
-StatusTaskPtr iModelConnection::UnlockiModel(ICancellationTokenPtr cancellationToken) const
-    {
-    const Utf8String methodName = "iModelConnection::LockiModel";
-    LogHelper::Log(SEVERITY::LOG_DEBUG, methodName, "Method called.");
-    double start = BeTimeUtilities::GetCurrentTimeAsUnixMillisDouble();
-    return ExecuteWithRetry<void>([=]()
-        {
-        ObjectId id = ObjectId(ServerSchema::Schema::iModel, ServerSchema::Class::iModelLock, ServerSchema::Class::iModelLock);
-        return m_wsRepositoryClient->SendDeleteObjectRequest(id, cancellationToken)
-            ->Then<StatusResult>([=](const WSDeleteObjectResult& result)
-            {
-            if (!result.IsSuccess())
-                {
-                LogHelper::Log(SEVERITY::LOG_WARNING, methodName, result.GetError().GetMessage().c_str());
-                return StatusResult::Error(result.GetError());
-                }
-
-            double end = BeTimeUtilities::GetCurrentTimeAsUnixMillisDouble();
-            LogHelper::Log(SEVERITY::LOG_INFO, methodName, (float)(end - start), "");
-            return StatusResult::Success();
-            });
-        });
-    }
-
-//---------------------------------------------------------------------------------------
-//@bsimethod                                     Karolis.Dziedzelis             08/2016
-//---------------------------------------------------------------------------------------
-FileTaskPtr iModelConnection::UploadNewSeedFile(BeFileNameCR filePath, FileInfoCR fileInfo, bool waitForInitialized, 
-                                                Http::Request::ProgressCallbackCR callback, ICancellationTokenPtr cancellationToken) const
-    {
-    const Utf8String methodName = "iModelConnection::UploadNewSeedFile";
-    LogHelper::Log(SEVERITY::LOG_DEBUG, methodName, "Method called.");
-    double start = BeTimeUtilities::GetCurrentTimeAsUnixMillisDouble();
-    std::shared_ptr<FileResult> finalResult = std::make_shared<FileResult>();
-    return ExecuteWithRetry<FileInfoPtr>([=]()
-        {
-        return CreateNewServerFile(fileInfo, cancellationToken)->Then([=](FileResultCR fileCreationResult)
-            {
-#if defined (ENABLE_BIM_CRASH_TESTS)
-            BreakHelper::HitBreakpoint(Breakpoints::iModelConnection_AfterCreateNewServerFile);
-#endif
-            if (!fileCreationResult.IsSuccess())
-                {
-                finalResult->SetError(fileCreationResult.GetError());
-                LogHelper::Log(SEVERITY::LOG_WARNING, methodName, fileCreationResult.GetError().GetMessage().c_str());
-                return;
-                }
-
-            auto createdFileInfo = fileCreationResult.GetValue();
-            if (!createdFileInfo->AreFileDetailsAvailable())
-                {
-                auto fileUpdateResult = UpdateServerFile(*createdFileInfo, cancellationToken)->GetResult();
-                if (!fileUpdateResult.IsSuccess())
-                    {
-                    finalResult->SetError(fileUpdateResult.GetError());
-                    LogHelper::Log(SEVERITY::LOG_WARNING, methodName, fileUpdateResult.GetError().GetMessage().c_str());
-                    return;
-                    }
-                }
-            finalResult->SetSuccess(createdFileInfo);
-
-            AzureFileUpload(filePath, createdFileInfo->GetFileAccessKey(), callback, cancellationToken)->Then([=](StatusResultCR uploadResult)
-                {
-#if defined (ENABLE_BIM_CRASH_TESTS)
-                BreakHelper::HitBreakpoint(Breakpoints::iModelConnection_AfterUploadServerFile);
-#endif
-                if (!uploadResult.IsSuccess() && Error::Id::MissingRequiredProperties != uploadResult.GetError().GetId())
-                    {
-                    finalResult->SetError(uploadResult.GetError());
-                    LogHelper::Log(SEVERITY::LOG_WARNING, methodName, uploadResult.GetError().GetMessage().c_str());
-                    return;
-                    }
-                InitializeServerFile(*createdFileInfo, cancellationToken)->Then([=](StatusResultCR initializationResult)
-                    {
-                    if (!initializationResult.IsSuccess())
-                        {
-                        finalResult->SetError(initializationResult.GetError());
-                        LogHelper::Log(SEVERITY::LOG_WARNING, methodName, initializationResult.GetError().GetMessage().c_str());
-                        return;
-                        }
-
-                    if (waitForInitialized)
-                        {
-                        WaitForInitializedBIMFile(createdFileInfo->GetFileId(), finalResult, cancellationToken);
-                        }
-                    });
-                });
-            })->Then<FileResult>([=]()
-                {
-                double end = BeTimeUtilities::GetCurrentTimeAsUnixMillisDouble();
-                LogHelper::Log(SEVERITY::LOG_INFO, methodName, (float)(end - start), "");
-                return *finalResult;
-                });
-        });
-    }
-
-//---------------------------------------------------------------------------------------
-//@bsimethod                                     Karolis.Dziedzelis             08/2016
-//---------------------------------------------------------------------------------------
-StatusTaskPtr iModelConnection::CancelSeedFileCreation(ICancellationTokenPtr cancellationToken) const
-    {
-    const Utf8String methodName = "iModelConnection::CancelSeedFileCreation";
-    LogHelper::Log(SEVERITY::LOG_DEBUG, methodName, "Method called.");
-    double start = BeTimeUtilities::GetCurrentTimeAsUnixMillisDouble();
-    WSQuery query(ServerSchema::Schema::iModel, ServerSchema::Class::File);
-    Utf8String filter;
-    filter.Sprintf("%s+gt+0", ServerSchema::Property::InitializationState);
-    query.SetFilter(filter);
-    std::shared_ptr<StatusResult> finalResult = std::make_shared<StatusResult>();
-    return m_wsRepositoryClient->SendQueryRequest(query, nullptr, nullptr, cancellationToken)->Then([=](WSObjectsResult const& result)
-        {
-        if (!result.IsSuccess())
-            {
-            finalResult->SetError(result.GetError());
-            LogHelper::Log(SEVERITY::LOG_WARNING, methodName, result.GetError().GetMessage().c_str());
-            return;
-            }
-        auto instances = result.GetValue().GetInstances();
-        if (instances.IsEmpty())
-            {
-            finalResult->SetError({Error::Id::FileDoesNotExist, ErrorLocalizedString(MESSAGE_SeedFileNotFound)});
-            LogHelper::Log(SEVERITY::LOG_WARNING, methodName, "File does not exist.");
-            return;
-            }
-
-        auto fileInfo = FileInfo::Parse(*instances.begin(), FileInfo());
-        m_wsRepositoryClient->SendDeleteObjectRequest(fileInfo->GetObjectId(), cancellationToken)->Then([=](WSVoidResult const& deleteResult)
-            {
-            if (!deleteResult.IsSuccess())
-                {
-                finalResult->SetError(deleteResult.GetError());
-                LogHelper::Log(SEVERITY::LOG_WARNING, methodName, deleteResult.GetError().GetMessage().c_str());
-                }
-            else
-                {
-                finalResult->SetSuccess();
-                double end = BeTimeUtilities::GetCurrentTimeAsUnixMillisDouble();
-                LogHelper::Log(SEVERITY::LOG_INFO, methodName, (float)(end - start), "");
-                }
-            });
-        })->Then<StatusResult>([=]()
-            {
-            return *finalResult;
-            });
-    }
-
-//---------------------------------------------------------------------------------------
-//@bsimethod                                     Karolis.Dziedzelis             08/2016
-//---------------------------------------------------------------------------------------
-FilesTaskPtr iModelConnection::GetSeedFiles(ICancellationTokenPtr cancellationToken) const
-    {
-    WSQuery query(ServerSchema::Schema::iModel, ServerSchema::Class::File);
-    return SeedFilesQuery(query, cancellationToken);
-    }
-
-//---------------------------------------------------------------------------------------
-//@bsimethod                                     Algirdas.Mikoliunas             02/2017
-//---------------------------------------------------------------------------------------
-StatusTaskPtr iModelConnection::DownloadSeedFile(BeFileName localFile, Utf8StringCR fileId, Http::Request::ProgressCallbackCR callback, 
-                                                 ICancellationTokenPtr cancellationToken) const
-    {
-    const Utf8String methodName = "iModelConnection::DownloadSeedFile";
-    LogHelper::Log(SEVERITY::LOG_DEBUG, methodName, "Method called.");
-
-    ObjectId fileObjectId(ServerSchema::Schema::iModel, ServerSchema::Class::File, fileId);
-    return DownloadFile(localFile, fileObjectId, nullptr, callback, cancellationToken);
-    }
-
-//---------------------------------------------------------------------------------------
-//@bsimethod                                     Algirdas.Mikoliunas             06/2016
-//---------------------------------------------------------------------------------------
-StatusTaskPtr iModelConnection::AcquireCodesLocks
-(
-LockRequestCR                       locks,
-DgnCodeSet                          codes,
-BeBriefcaseId                       briefcaseId,
-BeGuidCR                            seedFileId,
-Utf8StringCR                        lastChangeSetId,
-IBriefcaseManager::ResponseOptions  options,
-ICancellationTokenPtr               cancellationToken
-) const
-    {
-    return AcquireCodesLocksInternal(locks, codes, briefcaseId, seedFileId, lastChangeSetId, options, cancellationToken);
-    }
-
-//---------------------------------------------------------------------------------------
-//@bsimethod                                     Algirdas.Mikoliunas             06/2016
-//---------------------------------------------------------------------------------------
-StatusTaskPtr iModelConnection::QueryCodesLocksAvailability
-(
-LockRequestCR                       locks,
-DgnCodeSet                          codes,
-BeBriefcaseId                       briefcaseId,
-BeGuidCR                            seedFileId,
-Utf8StringCR                        lastChangeSetId,
-IBriefcaseManager::ResponseOptions  options,
-ICancellationTokenPtr               cancellationToken
-) const
-    {
-    ChunkedWSChangeset chunkedChangeset;
-
-    MultiLockFormatter::SetToChunkedChangeset(locks.GetLockSet(), briefcaseId, seedFileId, lastChangeSetId, chunkedChangeset, WSChangeset::ChangeState::Modified,
-                                   false, true);
-
-    DgnCodeState state;
-    state.SetReserved(briefcaseId);
-    MultiCodeFormatter::SetToChunkedChangeset(codes, state, briefcaseId, chunkedChangeset, WSChangeset::ChangeState::Created, true);
-
-    return SendChunkedChangesetRequest(chunkedChangeset, options, cancellationToken);
-    }
-
-//---------------------------------------------------------------------------------------
-//@bsimethod                                     Karolis.Dziedzelis             12/2015
-//---------------------------------------------------------------------------------------
-StatusTaskPtr iModelConnection::DemoteCodesLocks
-(
-const DgnLockSet&                       locks,
-DgnCodeSet const&                       codes,
-BeBriefcaseId                           briefcaseId,
-BeGuidCR                                seedFileId,
-IBriefcaseManager::ResponseOptions      options,
-ICancellationTokenPtr                   cancellationToken
-) const
-    {
-    const Utf8String methodName = "iModelConnection::DemoteCodesLocks";
-    LogHelper::Log(SEVERITY::LOG_DEBUG, methodName, "Method called.");
-    CHECK_BRIEFCASEID(briefcaseId, StatusResult);
-    //How to set description here?
-    ChunkedWSChangeset chunkedChangeset;
-    MultiLockFormatter::SetToChunkedChangeset(locks, briefcaseId, seedFileId, "", chunkedChangeset, WSChangeset::ChangeState::Modified);
-
-    DgnCodeState state;
-    state.SetAvailable();
-    MultiCodeFormatter::SetToChunkedChangeset(codes, state, briefcaseId, chunkedChangeset, WSChangeset::ChangeState::Modified);
-
-    return SendChunkedChangesetRequest(chunkedChangeset, options, cancellationToken);
-    }
-
-//---------------------------------------------------------------------------------------
-//@bsimethod                                     Algirdas.Mikoliunas           10/2017
-//---------------------------------------------------------------------------------------
-StatusTaskPtr iModelConnection::RelinquishCodesLocksInternal
-(
-IBriefcaseManager::Resources            resourcesToRelinquish,
-BeBriefcaseId                           briefcaseId,
-IBriefcaseManager::ResponseOptions      options,
-ICancellationTokenPtr                   cancellationToken
-) const
-    {
-    const Utf8String methodName = "iModelConnection::RelinquishCodesLocks";
-    LogHelper::Log(SEVERITY::LOG_DEBUG, methodName, "Method called.");
-    CHECK_BRIEFCASEID(briefcaseId, StatusResult);
-    std::shared_ptr<WSChangeset> changeset(new WSChangeset());
-
-    if (static_cast<bool>(resourcesToRelinquish & IBriefcaseManager::Resources::Locks))
-        LockDeleteAllJsonRequest(changeset, briefcaseId);
-
-    if (static_cast<bool>(resourcesToRelinquish & IBriefcaseManager::Resources::Codes))
-        CodeDiscardReservedJsonRequest(changeset, briefcaseId);
-
-    return SendChangesetRequestWithRetry(changeset, options, cancellationToken);
-    }
-
-//---------------------------------------------------------------------------------------
-//@bsimethod                                     Karolis.Dziedzelis             12/2015
-//---------------------------------------------------------------------------------------
-StatusTaskPtr iModelConnection::RelinquishCodesLocks
-(
-BeBriefcaseId                           briefcaseId,
-IBriefcaseManager::ResponseOptions      options,
-ICancellationTokenPtr                   cancellationToken
-) const
-    {
-    return RelinquishCodesLocksInternal(IBriefcaseManager::Resources::All, briefcaseId, options, cancellationToken);
-    }
-
-//---------------------------------------------------------------------------------------
-//@bsimethod                                     julius.cepukenas             08/2016
-//---------------------------------------------------------------------------------------
-BriefcasesInfoTaskPtr iModelConnection::QueryAllBriefcasesInfo(ICancellationTokenPtr cancellationToken) const
-    {
-    const Utf8String methodName = "iModelConnection::QueryAllBriefcasesInfo";
-    LogHelper::Log(SEVERITY::LOG_DEBUG, methodName, "Method called.");
-
-    WSQuery query(ServerSchema::Schema::iModel, ServerSchema::Class::Briefcase);
-    return QueryBriefcaseInfoInternal(query, cancellationToken);
-    }
-
-//---------------------------------------------------------------------------------------
-//@bsimethod                                     julius.cepukenas             08/2016
-//---------------------------------------------------------------------------------------
-BriefcaseInfoTaskPtr iModelConnection::QueryBriefcaseInfo(BeBriefcaseId briefcaseId, ICancellationTokenPtr cancellationToken) const
-    {
-    const Utf8String methodName = "iModelConnection::QueryBriefcaseInfo";
-    LogHelper::Log(SEVERITY::LOG_DEBUG, methodName, "Method called.");
-    CHECK_BRIEFCASEID(briefcaseId, BriefcaseInfoResult);
-
-    Utf8String briefcaseIdString;
-    briefcaseIdString.Sprintf("%d", briefcaseId.GetValue());
-    ObjectId briefcaseObjectId(ServerSchema::Schema::iModel, ServerSchema::Class::Briefcase, briefcaseIdString);
-
-    return m_wsRepositoryClient->SendGetObjectRequest(briefcaseObjectId, nullptr, cancellationToken)
-        ->Then<BriefcaseInfoResult>([=](WSObjectsResult const& result)
-        {
-        if (!result.IsSuccess())
-            {
-            LogHelper::Log(SEVERITY::LOG_WARNING, methodName, result.GetError().GetMessage().c_str());
-            WSError error = result.GetError();
-            if (WSError::Id::InstanceNotFound == error.GetId())
-                return BriefcaseInfoResult::Error(Error(Error::Id::BriefcaseDoesNotExist, error.GetMessage(), error.GetDescription()));
-            return BriefcaseInfoResult::Error(error);
-            }
-        BriefcaseInfoPtr briefcaseInfo = BriefcaseInfo::Parse(*result.GetValue().GetInstances().begin());
-        return BriefcaseInfoResult::Success(briefcaseInfo);
-        });
-    }
-
-//---------------------------------------------------------------------------------------
-//@bsimethod                                     julius.cepukenas             08/2016
-//---------------------------------------------------------------------------------------
-BriefcasesInfoTaskPtr iModelConnection::QueryBriefcasesInfo
-(
-bvector<BeSQLite::BeBriefcaseId>& briefcaseIds,
-ICancellationTokenPtr cancellationToken
-) const
-    {
-    const Utf8String methodName = "iModelConnection::QueryBriefcasesInfo";
-    LogHelper::Log(SEVERITY::LOG_DEBUG, methodName, "Method called.");
-
-    std::deque<ObjectId> queryIds;
-    for (auto& id : briefcaseIds)
-        {
-        Utf8String idString;
-        idString.Sprintf("%lu", id.GetValue());
-        queryIds.push_back(ObjectId(ServerSchema::Schema::iModel, ServerSchema::Class::Briefcase, idString));
-        }
-
-    bset<BriefcasesInfoTaskPtr> tasks;
-    while (!queryIds.empty())
-        {
-        WSQuery query(ServerSchema::Schema::iModel, ServerSchema::Class::Briefcase);
-        query.AddFilterIdsIn(queryIds);
-        auto task = QueryBriefcaseInfoInternal(query, cancellationToken);
-
-        tasks.insert(task);
-        }
-
-    auto finalValue = std::make_shared<bvector<BriefcaseInfoPtr>>();
-
-    return AsyncTask::WhenAll(tasks)
-        ->Then<BriefcasesInfoResult>([=]
-        {
-        for (auto& task : tasks)
-            {
-            auto taskResultPtr = ExecuteAsync(task);
-            if (!taskResultPtr->IsSuccess())
-                return BriefcasesInfoResult::Error(taskResultPtr->GetError());
-
-            auto briefcaseInfo = taskResultPtr->GetValue();
-            finalValue->insert(finalValue->end(), briefcaseInfo.begin(), briefcaseInfo.end());
-            }
-
-        return BriefcasesInfoResult::Success(*finalValue);
-        });
-    }
-
-//---------------------------------------------------------------------------------------
-//@bsimethod                                     Algirdas.Mikoliunas             06/2016
-//---------------------------------------------------------------------------------------
-CodeLockSetTaskPtr ExecuteCodesLocksQueryTasks
-(
-bset<StatusTaskPtr> tasks,
-CodeLockSetResultInfoPtr finalValue
-)
-    {
-    return AsyncTask::WhenAll(tasks)
-        ->Then<CodeLockSetResult>([=]
-        {
-        for (auto task : tasks)
-            {
-            auto taskResult = ExecuteAsync(task);
-            if (!taskResult->IsSuccess())
-                return CodeLockSetResult::Error(taskResult->GetError());
-            }
-        return CodeLockSetResult::Success(*finalValue);
-        });
-    }
-
-//---------------------------------------------------------------------------------------
-//@bsimethod                                     Benas.Kikutis             01/2018
-//---------------------------------------------------------------------------------------
-CodeLockSetTaskPtr iModelConnection::QueryAllCodesLocks
-(
-ICancellationTokenPtr cancellationToken
-) const
-    {
-    const Utf8String methodName = "iModelConnection::QueryAllCodesLocks";
-    LogHelper::Log(SEVERITY::LOG_DEBUG, methodName, "Method called.");
-    
-    CodeLockSetResultInfoPtr finalValue = new CodeLockSetResultInfo();
-    bset<StatusTaskPtr> tasks;
-
-    WSQuery queryCodes(ServerSchema::Schema::iModel, ServerSchema::Class::MultiCode);
-    WSQuery queryLocks(ServerSchema::Schema::iModel, ServerSchema::Class::MultiLock);
-
-    tasks.insert(QueryCodesLocksInternal(queryCodes, finalValue, AddMultiCodes, cancellationToken));
-    tasks.insert(QueryCodesLocksInternal(queryLocks, finalValue, AddMultiLocks, cancellationToken));
-
-    return ExecuteCodesLocksQueryTasks(tasks, finalValue);
-    }
-
-//---------------------------------------------------------------------------------------
-//@bsimethod                                     Algirdas.Mikoliunas             06/2016
-//---------------------------------------------------------------------------------------
-CodeLockSetTaskPtr iModelConnection::QueryCodesLocksById
-(
-DgnCodeSet const& codes,
-LockableIdSet const& locks,
-ICancellationTokenPtr cancellationToken
-) const
-    {
-    return QueryCodesLocksByIdInternal(codes, locks, BeBriefcaseId(), cancellationToken);
-    }
-
-//---------------------------------------------------------------------------------------
-//@bsimethod                                     Algirdas.Mikoliunas             06/2016
-//---------------------------------------------------------------------------------------
-CodeLockSetTaskPtr iModelConnection::QueryCodesLocksById
-(
-DgnCodeSet const& codes,
-LockableIdSet const& locks,
-BeBriefcaseId briefcaseId,
-ICancellationTokenPtr cancellationToken
-) const
-    {
-    const Utf8String methodName = "iModelConnection::QueryCodesLocksById";
-    LogHelper::Log(SEVERITY::LOG_DEBUG, methodName, "Method called.");
-    CHECK_BRIEFCASEID(briefcaseId, CodeLockSetResult);
-    return QueryCodesLocksByIdInternal(codes, locks, briefcaseId, cancellationToken);
-    }
-
-//---------------------------------------------------------------------------------------
-//@bsimethod                                     Karolis.Dziedzelis        01/2018
-//---------------------------------------------------------------------------------------
-CodeLockSetTaskPtr iModelConnection::QueryCodesLocksByIdInternal
-(
-DgnCodeSet const& codes,
-LockableIdSet const& locks,
-BeBriefcaseId briefcaseId,
-ICancellationTokenPtr cancellationToken
-) const
-    {
-    CodeLockSetResultInfoPtr finalValue = new CodeLockSetResultInfo();
-    bset<StatusTaskPtr> tasks;
-    
-    if (0 < codes.size())
-        tasks.insert(QueryCodesInternal(codes, briefcaseId, finalValue, cancellationToken));
-
-    if (0 < locks.size())
-        tasks.insert(QueryLocksInternal(locks, briefcaseId, finalValue, cancellationToken));
-
-    return ExecuteCodesLocksQueryTasks(tasks, finalValue);
-    }
-
-//---------------------------------------------------------------------------------------
-//@bsimethod                                     Algirdas.Mikoliunas             06/2016
-//---------------------------------------------------------------------------------------
-CodeLockSetTaskPtr iModelConnection::QueryCodesLocks
-(
-const BeBriefcaseId  briefcaseId,
-ICancellationTokenPtr cancellationToken
-) const
-    {
-    const Utf8String methodName = "iModelConnection::QueryCodesLocks";
-    LogHelper::Log(SEVERITY::LOG_DEBUG, methodName, "Method called.");
-    CHECK_BRIEFCASEID(briefcaseId, CodeLockSetResult);
-
-    bset<StatusTaskPtr> tasks;
-    CodeLockSetResultInfoPtr finalValue = new CodeLockSetResultInfo();
-
-    //Query codes locks by briefcase id
-    if (!briefcaseId.IsValid())
-        {
-        LogHelper::Log(SEVERITY::LOG_WARNING, methodName, "BriefcaseId is invalid.");
-        return CreateCompletedAsyncTask<CodeLockSetResult>(CodeLockSetResult::Error(Error::Id::InvalidBriefcase));
-        }
-
-    tasks.insert(QueryCodesInternal(briefcaseId, finalValue, cancellationToken));
-    tasks.insert(QueryLocksInternal(briefcaseId, finalValue, cancellationToken));
-
-    return ExecuteCodesLocksQueryTasks(tasks, finalValue);
-    }
-
-//---------------------------------------------------------------------------------------
-//@bsimethod                                     Benas.Kikutis             01/2018
-//---------------------------------------------------------------------------------------
-CodeInfoSetTaskPtr iModelConnection::QueryAllCodes
-(
-ICancellationTokenPtr cancellationToken
-) const
-    {
-    const Utf8String methodName = "iModelConnection::QueryAllCodes";
-    LogHelper::Log(SEVERITY::LOG_DEBUG, methodName, "Method called.");
-
-    WSQuery query(ServerSchema::Schema::iModel, ServerSchema::Class::MultiCode);
-    CodeLockSetResultInfoPtr finalValue = new CodeLockSetResultInfo();
-
-    auto result = ExecuteAsync(QueryCodesLocksInternal(query, finalValue, AddMultiCodes, cancellationToken));
-
-    if (result->IsSuccess())
-        return CreateCompletedAsyncTask(CodeInfoSetResult::Success(finalValue->GetCodeStates()));
-    return CreateCompletedAsyncTask(CodeInfoSetResult::Error(result->GetError()));
-    }
-
-//---------------------------------------------------------------------------------------
-//@bsimethod                                     Benas.Kikutis             01/2018
-//---------------------------------------------------------------------------------------
-CodeInfoSetTaskPtr iModelConnection::QueryCodesByIds
-(
-DgnCodeSet const& codes,
-ICancellationTokenPtr cancellationToken
-) const
-    {
-    return QueryCodesByIdsInternal(codes, BeBriefcaseId(), cancellationToken);
-    }
-
-//---------------------------------------------------------------------------------------
-//@bsimethod                                     Benas.Kikutis             01/2018
-//---------------------------------------------------------------------------------------
-CodeInfoSetTaskPtr iModelConnection::QueryCodesByIds
-(
-DgnCodeSet const& codes,
-BeBriefcaseId briefcaseId,
-ICancellationTokenPtr cancellationToken
-) const
-    {
-    const Utf8String methodName = "iModelConnection::QueryCodesByIds";
-    LogHelper::Log(SEVERITY::LOG_DEBUG, methodName, "Method called.");
-    CHECK_BRIEFCASEID(briefcaseId, CodeInfoSetResult);
-    return QueryCodesByIdsInternal(codes, briefcaseId, cancellationToken);
-    }
-
-//---------------------------------------------------------------------------------------
-//@bsimethod                                     Karolis.Dziedzelis        01/2018
-//---------------------------------------------------------------------------------------
-CodeInfoSetTaskPtr iModelConnection::QueryCodesByIdsInternal
-(
-DgnCodeSet const& codes,
-BeBriefcaseId briefcaseId,
-ICancellationTokenPtr cancellationToken
-) const
-    {
-    CodeLockSetResultInfoPtr finalValue = new CodeLockSetResultInfo();
-
-    if (0 == codes.size())
-        return CreateCompletedAsyncTask(CodeInfoSetResult::Success(finalValue->GetCodeStates()));
-
-    auto result = ExecuteAsync(QueryCodesInternal(codes, briefcaseId, finalValue, cancellationToken));
-
-    if (result->IsSuccess())
-        return CreateCompletedAsyncTask(CodeInfoSetResult::Success(finalValue->GetCodeStates()));
-    return CreateCompletedAsyncTask(CodeInfoSetResult::Error(result->GetError()));
-    }
-
-//---------------------------------------------------------------------------------------
-//@bsimethod                                     Benas.Kikutis             01/2018
-//---------------------------------------------------------------------------------------
-CodeInfoSetTaskPtr iModelConnection::QueryCodesByBriefcaseId
-(
-BeBriefcaseId briefcaseId,
-ICancellationTokenPtr cancellationToken
-) const
-    {
-    const Utf8String methodName = "iModelConnection::QueryCodesByBriefcaseId";
-    LogHelper::Log(SEVERITY::LOG_DEBUG, methodName, "Method called.");
-    CHECK_BRIEFCASEID(briefcaseId, CodeInfoSetResult);
-
-    CodeLockSetResultInfoPtr finalValue = new CodeLockSetResultInfo();
-
-    if (!briefcaseId.IsValid())
-        {
-        LogHelper::Log(SEVERITY::LOG_WARNING, methodName, "BriefcaseId is invalid.");
-        return CreateCompletedAsyncTask(CodeInfoSetResult::Error(Error::Id::InvalidBriefcase));
-        }
-
-    auto result = ExecuteAsync(QueryCodesInternal(briefcaseId, finalValue, cancellationToken));
-
-    if (result->IsSuccess())
-        return CreateCompletedAsyncTask(CodeInfoSetResult::Success(finalValue->GetCodeStates()));
-    return CreateCompletedAsyncTask(CodeInfoSetResult::Error(result->GetError()));
-    }
-
-//---------------------------------------------------------------------------------------
-//@bsimethod                                     Benas.Kikutis             01/2018
-//---------------------------------------------------------------------------------------
-LockInfoSetTaskPtr iModelConnection::QueryAllLocks
-(
-ICancellationTokenPtr cancellationToken
-) const
-    {
-    const Utf8String methodName = "iModelConnection::QueryAllLocks";
-    LogHelper::Log(SEVERITY::LOG_DEBUG, methodName, "Method called.");
-
-    WSQuery query(ServerSchema::Schema::iModel, ServerSchema::Class::MultiLock);
-    CodeLockSetResultInfoPtr finalValue = new CodeLockSetResultInfo();
-
-    auto result = ExecuteAsync(QueryCodesLocksInternal(query, finalValue, AddMultiLocks, cancellationToken));
-
-    if (result->IsSuccess())
-        return CreateCompletedAsyncTask(LockInfoSetResult::Success(finalValue->GetLockStates()));
-    return CreateCompletedAsyncTask(LockInfoSetResult::Error(result->GetError()));
-    }
-
-//---------------------------------------------------------------------------------------
-//@bsimethod                                     Benas.Kikutis             01/2018
-//---------------------------------------------------------------------------------------
-LockInfoSetTaskPtr iModelConnection::QueryLocksByIds
-(
-LockableIdSet const& locks,
-ICancellationTokenPtr cancellationToken
-) const
-    {
-    return QueryLocksByIdsInternal(locks, BeBriefcaseId(), cancellationToken);
-    }
-
-//---------------------------------------------------------------------------------------
-//@bsimethod                                     Benas.Kikutis             01/2018
-//---------------------------------------------------------------------------------------
-LockInfoSetTaskPtr iModelConnection::QueryLocksByIds
-(
-LockableIdSet const& locks,
-BeBriefcaseId briefcaseId,
-ICancellationTokenPtr cancellationToken
-) const
-    {
-    const Utf8String methodName = "iModelConnection::QueryLocksByIds";
-    LogHelper::Log(SEVERITY::LOG_DEBUG, methodName, "Method called.");
-    CHECK_BRIEFCASEID(briefcaseId, LockInfoSetResult);
-    return QueryLocksByIdsInternal(locks, briefcaseId, cancellationToken);
-    }
-
-//---------------------------------------------------------------------------------------
-//@bsimethod                                     Karolis.Dziedzelis        01/2018
-//---------------------------------------------------------------------------------------
-LockInfoSetTaskPtr iModelConnection::QueryLocksByIdsInternal
-(
-LockableIdSet const& locks,
-BeBriefcaseId briefcaseId,
-ICancellationTokenPtr cancellationToken
-) const
-    {
-    CodeLockSetResultInfoPtr finalValue = new CodeLockSetResultInfo();
-
-    if (0 == locks.size())
-        return CreateCompletedAsyncTask(LockInfoSetResult::Success(finalValue->GetLockStates()));
-
-    auto result = ExecuteAsync(QueryLocksInternal(locks, briefcaseId, finalValue, cancellationToken));
-
-    if (result->IsSuccess())
-        return CreateCompletedAsyncTask(LockInfoSetResult::Success(finalValue->GetLockStates()));
-    return CreateCompletedAsyncTask(LockInfoSetResult::Error(result->GetError()));
-    }
-
-//---------------------------------------------------------------------------------------
-//@bsimethod                                     Benas.Kikutis             01/2018
-//---------------------------------------------------------------------------------------
-LockInfoSetTaskPtr iModelConnection::QueryLocksByBriefcaseId
-(
-BeBriefcaseId briefcaseId,
-ICancellationTokenPtr cancellationToken
-) const
-    {
-    const Utf8String methodName = "iModelConnection::QueryLocksByBriefcaseId";
-    LogHelper::Log(SEVERITY::LOG_DEBUG, methodName, "Method called.");
-    CHECK_BRIEFCASEID(briefcaseId, LockInfoSetResult);
-
-    CodeLockSetResultInfoPtr finalValue = new CodeLockSetResultInfo();
-
-    StatusTaskPtr task;
-    if (!briefcaseId.IsValid())
-        {
-        LogHelper::Log(SEVERITY::LOG_WARNING, methodName, "BriefcaseId is invalid.");
-        return CreateCompletedAsyncTask(LockInfoSetResult::Error(Error::Id::InvalidBriefcase));
-        }
-
-    auto result = ExecuteAsync(QueryLocksInternal(briefcaseId, finalValue, cancellationToken));
-
-    if (result->IsSuccess())
-        return CreateCompletedAsyncTask(LockInfoSetResult::Success(finalValue->GetLockStates()));
-    return CreateCompletedAsyncTask(LockInfoSetResult::Error(result->GetError()));
-    }
-
-//---------------------------------------------------------------------------------------
-//@bsimethod                                     Karolis.Dziedzelis             06/2016
-//---------------------------------------------------------------------------------------
-CodeLockSetTaskPtr iModelConnection::QueryUnavailableCodesLocks
-(
-const BeBriefcaseId   briefcaseId,
-Utf8StringCR          lastChangeSetId,
-ICancellationTokenPtr cancellationToken
-) const
-    {
-    const Utf8String methodName = "iModelConnection::QueryUnavailableCodesLocks";
-    LogHelper::Log(SEVERITY::LOG_DEBUG, methodName, "Method called.");
-    CHECK_BRIEFCASEID(briefcaseId, CodeLockSetResult);
-
-    double start = BeTimeUtilities::GetCurrentTimeAsUnixMillisDouble();
-    std::shared_ptr<CodeLockSetResult> finalResult = std::make_shared<CodeLockSetResult>();
-    return ExecuteWithRetry<CodeLockSetResultInfo>([=]()
-        {
-        return GetChangeSetById(lastChangeSetId, cancellationToken)->Then([=](ChangeSetInfoResultCR changeSetResult)
-            {
-            uint64_t changeSetIndex = 0;
-            if (!changeSetResult.IsSuccess() && changeSetResult.GetError().GetId() != Error::Id::InvalidChangeSet)
-                {
-                finalResult->SetError(changeSetResult.GetError());
-                LogHelper::Log(SEVERITY::LOG_WARNING, methodName, changeSetResult.GetError().GetMessage().c_str());
-                return;
-                }
-            else if (changeSetResult.IsSuccess())
-                {
-                changeSetIndex = changeSetResult.GetValue()->GetIndex();
-                }
-
-            CodeLockSetResultInfoPtr finalValue = new CodeLockSetResultInfo();
-            bset<StatusTaskPtr> tasks;
-
-            auto task = QueryUnavailableCodesInternal(briefcaseId, finalValue, cancellationToken);
-            tasks.insert(task);
-            task = QueryUnavailableLocksInternal(briefcaseId, changeSetIndex, finalValue, cancellationToken);
-            tasks.insert(task);
-
-            AsyncTask::WhenAll(tasks)
-                ->Then([=]
-                {
-                for (auto task : tasks)
-                    {
-                    auto taskResult = ExecuteAsync(task);
-                    if (!taskResult->IsSuccess())
-                        {
-                        finalResult->SetError(taskResult->GetError());
-                        LogHelper::Log(SEVERITY::LOG_WARNING, methodName, taskResult->GetError().GetMessage().c_str());
-                        return;
-                        }
-                    }
-
-                finalResult->SetSuccess(*finalValue);
-                double end = BeTimeUtilities::GetCurrentTimeAsUnixMillisDouble();
-                LogHelper::Log(SEVERITY::LOG_INFO, methodName, (float)(end - start), "");
-                });
-
-            })->Then<CodeLockSetResult>([=]()
-                {
-                return *finalResult;
-                });
-        });
-    }
-
-//---------------------------------------------------------------------------------------
-//@bsimethod                                     Algirdas.Mikoliunas             04/2017
-//---------------------------------------------------------------------------------------
-CodeSequenceTaskPtr iModelConnection::QueryCodeMaximumIndex
-(
-CodeSequenceCR codeSequence,
-ICancellationTokenPtr cancellationToken
-) const
-    {
-    const Utf8String methodName = "iModelConnection::QueryCodeMaximumIndex";
-    LogHelper::Log(SEVERITY::LOG_DEBUG, methodName, "Method called.");
-
-    std::shared_ptr<WSChangeset> changeset(new WSChangeset());
-    auto status = SetCodeSequencesJsonRequestToChangeSet(codeSequence, 0, 1, CodeSequence::Type::Maximum, *changeset, 
-                                                         WSChangeset::ChangeState::Created);
-    if (DgnDbStatus::Success != status)
-        return CreateCompletedAsyncTask<CodeSequenceResult>(CodeSequenceResult::Error({Error::Id::iModelHubOperationFailed, 
-                                                                                      ErrorLocalizedString(MESSAGE_CodeSequenceRequestError)}));
-
-    return QueryCodeMaximumIndexInternal(changeset, cancellationToken);
-    }
-
-//---------------------------------------------------------------------------------------
-//@bsimethod                                     Algirdas.Mikoliunas             03/2017
-//---------------------------------------------------------------------------------------
-CodeSequenceTaskPtr iModelConnection::QueryCodeNextAvailable
-(
-CodeSequenceCR codeSequence,
-int startIndex,
-int incrementBy,
-ICancellationTokenPtr cancellationToken
-) const
-    {
-    const Utf8String methodName = "iModelConnection::QueryCodeNextAvailable";
-    LogHelper::Log(SEVERITY::LOG_DEBUG, methodName, "Method called.");
-
-    std::shared_ptr<WSChangeset> changeset(new WSChangeset());
-    auto status = SetCodeSequencesJsonRequestToChangeSet(codeSequence, startIndex, incrementBy, CodeSequence::Type::NextAvailable, *changeset, 
-                                                         WSChangeset::ChangeState::Created);
-    if (DgnDbStatus::Success != status)
-        return CreateCompletedAsyncTask<CodeSequenceResult>(CodeSequenceResult::Error({Error::Id::iModelHubOperationFailed, 
-                                                                                      ErrorLocalizedString(MESSAGE_CodeSequenceRequestError)}));
-
-    return QueryCodeNextAvailableInternal(changeset, cancellationToken);
-    }
-
-//---------------------------------------------------------------------------------------
-//@bsimethod                                     Karolis.Dziedzelis             09/2016
-//---------------------------------------------------------------------------------------
-BriefcaseInfoTaskPtr iModelConnection::AcquireNewBriefcase(ICancellationTokenPtr cancellationToken) const
-    {
-    return ExecuteWithRetry<BriefcaseInfoPtr>([=]()
-        {
-        return CreateBriefcaseInstance(cancellationToken)->Then<BriefcaseInfoResult>([=](const WSCreateObjectResult& result)
-            {
-            if (!result.IsSuccess())
-                {
-                return BriefcaseInfoResult::Error(result.GetError());
-                }
-
-            Json::Value json;
-            result.GetValue().GetJson(json);
-            JsonValueCR instance = json[ServerSchema::ChangedInstance][ServerSchema::InstanceAfterChange];
-            return BriefcaseInfoResult::Success(BriefcaseInfo::ParseRapidJson(ToRapidJson(instance[ServerSchema::Properties])));
-            });
-        });
-    }
-
-//---------------------------------------------------------------------------------------
-//@bsimethod                                     Eligijus.Mauragas              03/2016
-//---------------------------------------------------------------------------------------
-ChangeSetsInfoTaskPtr iModelConnection::GetAllChangeSets(ICancellationTokenPtr cancellationToken) const
-    {
-    const Utf8String methodName = "iModelConnection::GetAllChangeSets";
-    LogHelper::Log(SEVERITY::LOG_DEBUG, methodName, "Method called.");
-    return GetAllChangeSetsInternal(false, cancellationToken);
-    }
-
-//---------------------------------------------------------------------------------------
-//@bsimethod                                     Karolis.Dziedzelis             10/2015
-//---------------------------------------------------------------------------------------
-ChangeSetInfoTaskPtr iModelConnection::GetChangeSetById
-(
-Utf8StringCR          changeSetId,
-ICancellationTokenPtr cancellationToken
-) const
-    {
-    return GetChangeSetByIdInternal(changeSetId, false, cancellationToken);
-    }
-
-/* EventService Methods Begin */
-
-/* Public methods start */
-
-//---------------------------------------------------------------------------------------
-//@bsimethod                                     Algirdas.Mikoliunas            12/2016
-//---------------------------------------------------------------------------------------
-StatusTaskPtr iModelConnection::SubscribeEventsCallback(EventTypeSet* eventTypes, EventCallbackPtr callback)
-    {
-    return SubscribeEventsCallback(eventTypes, callback, this);
-    }
-
-/* Public methods end */
-
-/* EventService Methods End */
-
-//---------------------------------------------------------------------------------------
-//@bsimethod                                     Algirdas.Mikoliunas             02/2017
-//---------------------------------------------------------------------------------------
-ChangeSetsInfoTaskPtr iModelConnection::GetChangeSetsAfterId
-(
-Utf8StringCR          changeSetId,
-BeGuidCR              fileId,
-ICancellationTokenPtr cancellationToken
-) const
-    {
-    return GetChangeSetsAfterIdInternal(changeSetId, fileId, false, cancellationToken);
-    }
-
-
-//---------------------------------------------------------------------------------------
-//@bsimethod                                     Viktorija.Adomauskaite           08/2017
-//---------------------------------------------------------------------------------------
-WSQuery iModelConnection::CreateBetweenChangeSetsQuery
-(
-Utf8StringCR firstchangeSetId,
-Utf8StringCR secondChangeSetId,
-BeSQLite::BeGuidCR fileId
-) const
-    {
-    WSQuery query(ServerSchema::Schema::iModel, ServerSchema::Class::ChangeSet);
-    Utf8String queryFilter;
-
-    Utf8String notNullChangeSetId = "";
-    if (Utf8String::IsNullOrEmpty(firstchangeSetId.c_str()))
-        notNullChangeSetId = secondChangeSetId;
-
-    if (Utf8String::IsNullOrEmpty(secondChangeSetId.c_str()))
-        notNullChangeSetId = firstchangeSetId;
-
-    if (!Utf8String::IsNullOrEmpty(notNullChangeSetId.c_str()))
-        {
-        if (fileId.IsValid())
-            queryFilter.Sprintf("%s-backward-%s.%s+eq+'%s'+and+%s+eq+'%s'",
-                                ServerSchema::Relationship::CumulativeChangeSet, ServerSchema::Class::ChangeSet, ServerSchema::Property::Id, 
-                                notNullChangeSetId.c_str(), ServerSchema::Property::SeedFileId, fileId.ToString().c_str());
-        else
-            queryFilter.Sprintf("%s-backward-%s.%s+eq+'%s'",
-                                ServerSchema::Relationship::CumulativeChangeSet, ServerSchema::Class::ChangeSet, ServerSchema::Property::Id, 
-                                notNullChangeSetId.c_str());
-        }
-    else
-        {
-        if (fileId.IsValid())
-            queryFilter.Sprintf
-            ("(%s-backward-%s.%s+eq+'%s'+and+%s-backward-%s.%s+eq+'%s')+or+(%s-backward-%s.%s+eq+'%s'+and+%s-backward-%s.%s+eq+'%s')+and+%s+eq+'%s'",
-             ServerSchema::Relationship::CumulativeChangeSet, ServerSchema::Class::ChangeSet, ServerSchema::Property::Id, firstchangeSetId.c_str(),
-             ServerSchema::Relationship::FollowingChangeSet, ServerSchema::Class::ChangeSet, ServerSchema::Property::Id, secondChangeSetId.c_str(),
-             ServerSchema::Relationship::CumulativeChangeSet, ServerSchema::Class::ChangeSet, ServerSchema::Property::Id, secondChangeSetId.c_str(),
-             ServerSchema::Relationship::FollowingChangeSet, ServerSchema::Class::ChangeSet, ServerSchema::Property::Id, firstchangeSetId.c_str(),
-             ServerSchema::Property::SeedFileId, fileId.ToString().c_str());
-        else
-            queryFilter.Sprintf
-            ("(%s-backward-%s.%s+eq+'%s'+and+%s-backward-%s.%s+eq+'%s')+or+(%s-backward-%s.%s+eq+'%s'+and+%s-backward-%s.%s+eq+'%s')",
-             ServerSchema::Relationship::CumulativeChangeSet, ServerSchema::Class::ChangeSet, ServerSchema::Property::Id, firstchangeSetId.c_str(),
-             ServerSchema::Relationship::FollowingChangeSet, ServerSchema::Class::ChangeSet, ServerSchema::Property::Id, secondChangeSetId.c_str(),
-             ServerSchema::Relationship::CumulativeChangeSet, ServerSchema::Class::ChangeSet, ServerSchema::Property::Id, secondChangeSetId.c_str(),
-             ServerSchema::Relationship::FollowingChangeSet, ServerSchema::Class::ChangeSet, ServerSchema::Property::Id, firstchangeSetId.c_str());
-        }
-
-    query.SetFilter(queryFilter);
-
-    return query;
-    }
-
-//---------------------------------------------------------------------------------------
-//@bsimethod                                     Viktorija.Adomauskaite           08/2017
-//---------------------------------------------------------------------------------------
-ChangeSetsInfoTaskPtr iModelConnection::GetChangeSetsBetween(Utf8StringCR firstChangeSetId, Utf8StringCR secondChangeSetId, 
-                                                             BeSQLite::BeGuidCR fileId, ICancellationTokenPtr cancellationToken) const
-    {
-    const Utf8String methodName = "iModelConnection::GetChangeSetsBetween";
-    LogHelper::Log(SEVERITY::LOG_DEBUG, methodName, "Method called.");
-
-    if (Utf8String::IsNullOrEmpty(firstChangeSetId.c_str()) && Utf8String::IsNullOrEmpty(secondChangeSetId.c_str()))
-        return CreateCompletedAsyncTask(ChangeSetsInfoResult::Error(Error::Id::InvalidChangeSet));
-
-    return ChangeSetsFromQueryInternal(CreateBetweenChangeSetsQuery(firstChangeSetId, secondChangeSetId, fileId), false, cancellationToken);
-    }
-
-//---------------------------------------------------------------------------------------
-//@bsimethod                                     Algirdas.Mikoliunas             02/2017
-//---------------------------------------------------------------------------------------
-ChangeSetsTaskPtr iModelConnection::DownloadChangeSets(const bvector<Utf8String>& changeSetIds, Http::Request::ProgressCallbackCR callback, 
-                                                       ICancellationTokenPtr cancellationToken) const
-    {
-    std::deque<ObjectId> queryIds;
-    for (auto changeSetId : changeSetIds)
-        {
-        queryIds.push_back(ObjectId(ServerSchema::Schema::iModel, ServerSchema::Class::ChangeSet, changeSetId));
-        }
-
-    return DownloadChangeSets(queryIds, callback, cancellationToken);
-    }
-
-//---------------------------------------------------------------------------------------
-//@bsimethod                                     Algirdas.Mikoliunas             02/2017
-//---------------------------------------------------------------------------------------
-ChangeSetsTaskPtr iModelConnection::DownloadChangeSets(const bvector<ChangeSetInfoPtr>& changeSets, Http::Request::ProgressCallbackCR callback, 
-                                                       ICancellationTokenPtr cancellationToken) const
-    {
-    std::deque<ObjectId> queryIds;
-    for (auto changeSet : changeSets)
-        {
-        queryIds.push_back(ObjectId(ServerSchema::Schema::iModel, ServerSchema::Class::ChangeSet, changeSet->GetId()));
-        }
-
-    return DownloadChangeSets(queryIds, callback, cancellationToken);
-    }
-
-//---------------------------------------------------------------------------------------
-//@bsimethod                                     Karolis.Dziedzelis             10/2015
-//---------------------------------------------------------------------------------------
-ChangeSetsTaskPtr iModelConnection::DownloadChangeSetsAfterId
-(
-Utf8StringCR                        changeSetId,
-BeGuidCR                            fileId,
-Http::Request::ProgressCallbackCR   callback,
-ICancellationTokenPtr               cancellationToken
-) const
-    {
-    const Utf8String methodName = "iModelConnection::DownloadChangeSetsAfterId";
-    LogHelper::Log(SEVERITY::LOG_DEBUG, methodName, "Method called.");
-    double start = BeTimeUtilities::GetCurrentTimeAsUnixMillisDouble();
-    std::shared_ptr<ChangeSetsResult> finalResult = std::make_shared<ChangeSetsResult>();
-    return GetChangeSetsAfterIdInternal(changeSetId, fileId, true, cancellationToken)->Then([=](ChangeSetsInfoResultCR changeSetsResult)
-        {
-        if (changeSetsResult.IsSuccess())
-            {
-            DownloadChangeSetsInternal(changeSetsResult.GetValue(), callback, cancellationToken)->Then([=](ChangeSetsResultCR downloadResult)
-                {
-                if (downloadResult.IsSuccess())
-                    {
-                    double end = BeTimeUtilities::GetCurrentTimeAsUnixMillisDouble();
-                    LogHelper::Log(SEVERITY::LOG_INFO, methodName, (float)(end - start), "");
-                    finalResult->SetSuccess(downloadResult.GetValue());
-                    }
-                else
-                    {
-                    LogHelper::Log(SEVERITY::LOG_WARNING, methodName, downloadResult.GetError().GetMessage().c_str());
-                    finalResult->SetError(downloadResult.GetError());
-                    }
-                });
-            }
-        else
-            {
-            LogHelper::Log(SEVERITY::LOG_WARNING, methodName, changeSetsResult.GetError().GetMessage().c_str());
-            finalResult->SetError(changeSetsResult.GetError());
-            }
-        })->Then<ChangeSetsResult>([=]()
-            {
-            return *finalResult;
-            });
-    }
-
-//---------------------------------------------------------------------------------------
-//@bsimethod                                     Karolis.Dziedzelis             10/2015
-//---------------------------------------------------------------------------------------
-StatusTaskPtr iModelConnection::VerifyConnection(ICancellationTokenPtr cancellationToken) const
-    {
-    return ExecuteWithRetry<void>([=]()
-        {
-        return m_wsRepositoryClient->VerifyAccess(cancellationToken)->Then<StatusResult>([](const AsyncResult<void, WSError>& result)
-            {
-            const Utf8String methodName = "iModelConnection::VerifyConnection";
-            LogHelper::Log(SEVERITY::LOG_DEBUG, methodName, "Method called.");
-            if (result.IsSuccess())
-                return StatusResult::Success();
-            else
-                {
-                LogHelper::Log(SEVERITY::LOG_WARNING, methodName, result.GetError().GetMessage().c_str());
-                return StatusResult::Error(result.GetError());
-                }
-            });
-        });
-    }
+/*--------------------------------------------------------------------------------------+
+|
+|     $Source: iModelHubClient/iModelConnection.cpp $
+|
+|  $Copyright: (c) 2018 Bentley Systems, Incorporated. All rights reserved. $
+|
++--------------------------------------------------------------------------------------*/
+#include <WebServices/iModelHub/Client/iModelConnection.h>
+#include <DgnPlatform/RevisionManager.h>
+#include <WebServices/Client/WSChangeset.h>
+#include "Utils.h"
+#include "Logging.h"
+#include <WebServices/iModelHub/Client/BreakHelper.h>
+#include <WebServices/iModelHub/Client/UserInfoManager.h>
+#include "Events/EventCallbackManager.h"
+#include <WebServices/iModelHub/Events/ChangeSetPostPushEvent.h>
+#include <WebServices/iModelHub/Client/ChangeSetInfo.h>
+#include "MultiProgressCallbackHandler.h"
+#include "JsonFormatters/MultiLockFormatter.h"
+#include "JsonFormatters/MultiCodeFormatter.h"
+#include "Storage/PendingChangeSetStorage.h"
+#include "Events/EventManager.h"
+
+USING_NAMESPACE_BENTLEY_IMODELHUB
+USING_NAMESPACE_BENTLEY_WEBSERVICES
+USING_NAMESPACE_BENTLEY_SQLITE
+USING_NAMESPACE_BENTLEY_DGN
+
+# define MAX_AsyncQueries 10
+
+//---------------------------------------------------------------------------------------
+//@bsimethod                                     Karolis.Dziedzelis             10/2015
+//---------------------------------------------------------------------------------------
+iModelConnection::iModelConnection
+(
+iModelInfoCR           iModel,
+WebServices::CredentialsCR credentials,
+WebServices::ClientInfoPtr clientInfo,
+IHttpHandlerPtr            customHandler
+) : m_iModelInfo(iModel), m_customHandler(customHandler)
+    {
+    auto wsRepositoryClient = WSRepositoryClient::Create(iModel.GetServerURL(), iModel.GetWSRepositoryName(), clientInfo, nullptr, customHandler);
+    CompressionOptions options;
+    options.EnableRequestCompression(true, 1024);
+    wsRepositoryClient->Config().SetCompressionOptions(options);
+    wsRepositoryClient->SetCredentials(credentials);
+
+    SetRepositoryClient(wsRepositoryClient);
+    m_eventManagerPtr = new EventManager(wsRepositoryClient);
+    SetAzureBlobStorageClient(AzureBlobStorageClient::Create());
+    }
+
+//---------------------------------------------------------------------------------------
+//@bsimethod                                     Algirdas.Mikoliunas             02/2017
+//---------------------------------------------------------------------------------------
+StatusTaskPtr iModelConnection::DownloadFileInternal
+(
+BeFileName                        localFile,
+ObjectIdCR                        fileId,
+FileAccessKeyPtr                  fileAccessKey,
+Http::Request::ProgressCallbackCR callback,
+ICancellationTokenPtr             cancellationToken
+) const
+    {
+    const Utf8String methodName = "iModelConnection::DownloadFileInternal";
+    LogHelper::Log(SEVERITY::LOG_DEBUG, methodName, "Method called.");
+    double start = BeTimeUtilities::GetCurrentTimeAsUnixMillisDouble();
+
+    // Download file directly from the url.
+    return ExecuteWithRetry<void>([=]()
+        {
+        return m_azureClient->SendGetFileRequest(fileAccessKey->GetDownloadUrl(), localFile, callback, cancellationToken)
+            ->Then<StatusResult>([=](const AzureResult& result)
+            {
+            if (!result.IsSuccess())
+                {
+                HttpError error(result.GetError());
+                LogHelper::Log(SEVERITY::LOG_WARNING, methodName, error.GetMessage().c_str());
+                return StatusResult::Error(Error(error));
+                }
+
+            double end = BeTimeUtilities::GetCurrentTimeAsUnixMillisDouble();
+            LogHelper::Log(SEVERITY::LOG_INFO, methodName, (float)(end - start), "");
+            return StatusResult::Success();
+            });
+        });
+    }
+
+//---------------------------------------------------------------------------------------
+//@bsimethod                                     Algirdas.Mikoliunas             02/2017
+//---------------------------------------------------------------------------------------
+StatusTaskPtr iModelConnection::DownloadFile
+(
+BeFileName                        localFile,
+ObjectIdCR                        fileId,
+FileAccessKeyPtr                  fileAccessKey,
+Http::Request::ProgressCallbackCR callback,
+ICancellationTokenPtr             cancellationToken
+) const
+    {
+    if (fileAccessKey.IsNull())
+        {
+        auto fileAccessKeyResult = ExecuteAsync(QueryFileAccessKey(fileId, cancellationToken));
+        if (!fileAccessKeyResult->IsSuccess())
+            return CreateCompletedAsyncTask(StatusResult::Error(fileAccessKeyResult->GetError()));
+
+        fileAccessKey = fileAccessKeyResult->GetValue();
+        }
+
+    return DownloadFileInternal(localFile, fileId, fileAccessKey, callback, cancellationToken);
+    }
+
+//---------------------------------------------------------------------------------------
+//@bsimethod                                     Algirdas.Mikoliunas             02/2017
+//---------------------------------------------------------------------------------------
+FileAccessKeyTaskPtr iModelConnection::QueryFileAccessKey
+(
+ObjectId              objectId,
+ICancellationTokenPtr cancellationToken
+) const
+    {
+    const Utf8String methodName = "iModelConnection::QueryFileAccessKey";
+    LogHelper::Log(SEVERITY::LOG_DEBUG, methodName, "Method called.");
+    double start = BeTimeUtilities::GetCurrentTimeAsUnixMillisDouble();
+
+    WSQuery query(objectId);
+    Utf8String selectString = "$id";
+    FileAccessKey::AddDownloadAccessKeySelect(selectString);
+    query.SetSelect(selectString);
+
+    return m_wsRepositoryClient->SendQueryRequest(query, nullptr, nullptr, cancellationToken)
+        ->Then<FileAccessKeyResult>([=](WSObjectsResult const& result)
+        {
+        if (!result.IsSuccess())
+            {
+            LogHelper::Log(SEVERITY::LOG_WARNING, methodName, result.GetError().GetMessage().c_str());
+            return FileAccessKeyResult::Error(result.GetError());
+            }
+
+        double end = BeTimeUtilities::GetCurrentTimeAsUnixMillisDouble();
+        LogHelper::Log(SEVERITY::LOG_INFO, methodName, (float)(end - start), "");
+        auto fileAccessKey = FileAccessKey::ParseFromRelated(*result.GetValue().GetInstances().begin());
+        return FileAccessKeyResult::Success(fileAccessKey);
+        });
+    }
+
+//---------------------------------------------------------------------------------------
+//@bsimethod                                     Karolis.Dziedzelis             08/2016
+//---------------------------------------------------------------------------------------
+Json::Value iModelConnection::CreateFileJson(FileInfoCR fileInfo)
+    {
+    Json::Value createFileJson = Json::objectValue;
+    createFileJson[ServerSchema::Instance] = Json::objectValue;
+    createFileJson[ServerSchema::Instance][ServerSchema::SchemaName] = fileInfo.GetObjectId().schemaName;
+    createFileJson[ServerSchema::Instance][ServerSchema::ClassName] = fileInfo.GetObjectId().className;
+    fileInfo.ToPropertiesJson(createFileJson[ServerSchema::Instance][ServerSchema::Properties]);
+    return createFileJson;
+    }
+
+//---------------------------------------------------------------------------------------
+//@bsimethod                                     Karolis.Dziedzelis             08/2016
+//---------------------------------------------------------------------------------------
+FileTaskPtr iModelConnection::CreateNewServerFile(FileInfoCR fileInfo, ICancellationTokenPtr cancellationToken) const
+    {
+    const Utf8String methodName = "iModelConnection::CreateNewServerFile";
+    std::shared_ptr<FileResult> finalResult = std::make_shared<FileResult>();
+    return m_wsRepositoryClient->SendCreateObjectRequest(CreateFileJson(fileInfo), BeFileName(), nullptr, cancellationToken)->Then
+    ([=](const WSCreateObjectResult& result)
+        {
+        if (result.IsSuccess())
+            {
+            Json::Value json;
+            result.GetValue().GetJson(json);
+            JsonValueCR instance = json[ServerSchema::ChangedInstance][ServerSchema::InstanceAfterChange];
+            auto fileInfoPtr = FileInfo::Parse(ToRapidJson(instance[ServerSchema::Properties]), fileInfo);
+            fileInfoPtr->SetFileAccessKey(FileAccessKey::ParseFromRelated(instance));
+
+            finalResult->SetSuccess(fileInfoPtr);
+            return;
+            }
+
+        auto error = Error(result.GetError());
+        if (Error::Id::FileAlreadyExists != error.GetId())
+            {
+            finalResult->SetError(error);
+            LogHelper::Log(SEVERITY::LOG_WARNING, methodName, error.GetMessage().c_str());
+            return;
+            }
+
+        bool initialized = error.GetExtendedData()[ServerSchema::Property::FileInitialized].asBool();
+
+        if (initialized)
+            {
+            finalResult->SetError(error);
+            LogHelper::Log(SEVERITY::LOG_WARNING, methodName, error.GetMessage().c_str());
+            return;
+            }
+
+        WSQuery fileQuery(ServerSchema::Schema::iModel, ServerSchema::Class::File);
+        Utf8String filter;
+        filter.Sprintf("(%s+eq+'%s')+and+(%s+eq+'%s')", ServerSchema::Property::FileId, fileInfo.GetFileId().ToString().c_str(),
+                       ServerSchema::Property::MergedChangeSetId, fileInfo.GetMergedChangeSetId().c_str());
+        fileQuery.SetFilter(filter);
+
+        Utf8String select("*");
+        FileAccessKey::AddUploadAccessKeySelect(select);
+        fileQuery.SetSelect(select);
+
+        m_wsRepositoryClient->SendQueryRequest(fileQuery, nullptr, nullptr, cancellationToken)->Then([=](WSObjectsResult const& queryResult)
+            {
+            if (!queryResult.IsSuccess())
+                {
+                finalResult->SetError(queryResult.GetError());
+                LogHelper::Log(SEVERITY::LOG_WARNING, methodName, queryResult.GetError().GetMessage().c_str());
+                return;
+                }
+
+            if (queryResult.GetValue().GetRapidJsonDocument().IsNull())
+                {
+                finalResult->SetError(error);
+                LogHelper::Log(SEVERITY::LOG_WARNING, methodName, error.GetMessage().c_str());
+                return;
+                }
+
+            auto resultJson = *queryResult.GetValue().GetInstances().begin();
+            auto downloadFileResult = FileInfo::Parse(resultJson, fileInfo);
+            downloadFileResult->SetFileAccessKey(FileAccessKey::ParseFromRelated(resultJson));
+
+            finalResult->SetSuccess(downloadFileResult);
+            });
+
+        })->Then<FileResult>([=]()
+            {
+            return *finalResult;
+            });
+    }
+
+//---------------------------------------------------------------------------------------
+//@bsimethod                                     Karolis.Dziedzelis             08/2016
+//---------------------------------------------------------------------------------------
+StatusTaskPtr iModelConnection::AzureFileUpload(BeFileNameCR filePath, FileAccessKeyPtr url, Http::Request::ProgressCallbackCR callback, 
+                                                ICancellationTokenPtr cancellationToken) const
+    {
+    const Utf8String methodName = "iModelConnection::AzureFileUpload";
+    return m_azureClient->SendUpdateFileRequest(url->GetUploadUrl(), filePath, callback, cancellationToken)
+        ->Then<StatusResult>([=](const AzureResult& result)
+        {
+        if (!result.IsSuccess())
+            {
+            HttpError error(result.GetError());
+            LogHelper::Log(SEVERITY::LOG_WARNING, methodName, error.GetMessage().c_str());
+            return StatusResult::Error(Error(error));
+            }
+
+        return StatusResult::Success();
+        });
+    }
+
+//---------------------------------------------------------------------------------------
+//@bsimethod                                     Karolis.Dziedzelis             08/2016
+//---------------------------------------------------------------------------------------
+StatusTaskPtr iModelConnection::UpdateServerFile(FileInfoCR fileInfo, ICancellationTokenPtr cancellationToken) const
+    {
+    const Utf8String methodName = "iModelConnection::UpdateServerFile";
+    Json::Value properties = Json::objectValue;
+    fileInfo.ToPropertiesJson(properties);
+    return m_wsRepositoryClient->SendUpdateObjectRequest(fileInfo.GetObjectId(), properties, nullptr, BeFileName(), nullptr, cancellationToken)
+        ->Then<StatusResult>
+        ([=](const WSUpdateObjectResult& result)
+        {
+        if (!result.IsSuccess())
+            {
+            LogHelper::Log(SEVERITY::LOG_WARNING, methodName, result.GetError().GetMessage().c_str());
+            return StatusResult::Error(result.GetError());
+            }
+
+        return StatusResult::Success();
+        });
+    }
+
+//---------------------------------------------------------------------------------------
+//@bsimethod                                     Karolis.Dziedzelis             08/2016
+//---------------------------------------------------------------------------------------
+StatusTaskPtr iModelConnection::InitializeServerFile(FileInfoCR fileInfo, ICancellationTokenPtr cancellationToken) const
+    {
+    const Utf8String methodName = "iModelConnection::InitializeServerFile";
+    Json::Value fileProperties;
+    fileInfo.ToPropertiesJson(fileProperties);
+    fileProperties[ServerSchema::Property::IsUploaded] = true;
+
+    return m_wsRepositoryClient->SendUpdateObjectRequest(fileInfo.GetObjectId(), fileProperties, nullptr, BeFileName(), nullptr, cancellationToken)
+        ->Then<StatusResult>([=](const WSUpdateObjectResult& initializeFileResult)
+        {
+        if (!initializeFileResult.IsSuccess())
+            {
+            LogHelper::Log(SEVERITY::LOG_WARNING, methodName, initializeFileResult.GetError().GetMessage().c_str());
+            return StatusResult::Error(initializeFileResult.GetError());
+            }
+
+        return StatusResult::Success();
+        });
+    }
+
+//---------------------------------------------------------------------------------------
+//@bsimethod                                     Karolis.Dziedzelis             08/2016
+//---------------------------------------------------------------------------------------
+FilesTaskPtr iModelConnection::SeedFilesQuery(WSQuery query, ICancellationTokenPtr cancellationToken) const
+    {
+    return ExecuteWithRetry<bvector<FileInfoPtr>>([=]()
+        {
+        return m_wsRepositoryClient->SendQueryRequest(query, nullptr, nullptr, cancellationToken)
+            ->Then<FilesResult>([=](WSObjectsResult const& result)
+            {
+            if (!result.IsSuccess())
+                return FilesResult::Error(result.GetError());
+            bvector<FileInfoPtr> files;
+            for (auto const& instance : result.GetValue().GetInstances())
+                files.push_back(FileInfo::Parse(instance));
+            return FilesResult::Success(files);
+            });
+        });
+    }
+
+//---------------------------------------------------------------------------------------
+//@bsimethod                                     Karolis.Dziedzelis             10/2015
+//---------------------------------------------------------------------------------------
+StatusResult iModelConnection::WriteBriefcaseIdIntoFile
+(
+BeFileName                     filePath,
+BeBriefcaseId                  briefcaseId
+) const
+    {
+    const Utf8String methodName = "iModelConnection::WriteBriefcaseIdIntoFile";
+    BeSQLite::DbResult status;
+
+    Dgn::DgnDbPtr db = Dgn::DgnDb::OpenDgnDb(&status, filePath, 
+                                             Dgn::DgnDb::OpenParams(Dgn::DgnDb::OpenMode::ReadWrite, BeSQLite::DefaultTxn::Yes,
+                                                                    SchemaUpgradeOptions(SchemaUpgradeOptions::DomainUpgradeOptions::SkipUpgrade)));
+    if (BeSQLite::DbResult::BE_SQLITE_OK == status && db.IsValid())
+        {
+        StatusResult result = m_iModelInfo.WriteiModelInfo(*db, briefcaseId);
+#if defined (ENABLE_BIM_CRASH_TESTS)
+        BreakHelper::HitBreakpoint(Breakpoints::iModelConnection_AfterWriteiModelInfo);
+#endif
+        db->CloseDb();
+        return result;
+        }
+    else
+        {
+        auto error = Error(db, status);
+        LogHelper::Log(SEVERITY::LOG_WARNING, methodName, error.GetMessage().c_str());
+        if (db.IsValid())
+            db->CloseDb();
+        return StatusResult::Error(error);
+        }
+
+    }
+
+//---------------------------------------------------------------------------------------
+//@bsimethod                                     Karolis.Dziedzelis             03/2015
+//---------------------------------------------------------------------------------------
+StatusTaskPtr iModelConnection::SendChangesetRequestWithRetry
+(
+std::shared_ptr<WSChangeset> changeset,
+ChangesetResponseOptions const options,
+ICancellationTokenPtr cancellationToken
+) const
+    {
+    return ExecuteWithRetry<void>([=]() { return SendChangesetRequest(changeset, options, cancellationToken); });
+    }
+
+//---------------------------------------------------------------------------------------
+//@bsimethod                                     Karolis.Dziedzelis             03/2015
+//---------------------------------------------------------------------------------------
+StatusTaskPtr iModelConnection::SendChangesetRequest
+(
+std::shared_ptr<WSChangeset> changeset,
+ChangesetResponseOptions const options,
+ICancellationTokenPtr cancellationToken,
+IWSRepositoryClient::RequestOptionsPtr requestOptions
+) const
+    {
+    const Utf8String methodName = "iModelConnection::SendChangesetRequestInternal";
+
+    changeset->GetRequestOptions().SetResponseContent(WSChangeset::Options::ResponseContent::Empty);
+
+    if (static_cast<bool>(options.GetBriefcaseResponseOptions() & IBriefcaseManager::ResponseOptions::UnlimitedReporting))
+        changeset->GetRequestOptions().SetCustomOption(ServerSchema::ExtendedParameters::SetMaximumInstances, "-1");
+
+    if (!static_cast<bool>(options.GetBriefcaseResponseOptions() & IBriefcaseManager::ResponseOptions::LockState))
+        changeset->GetRequestOptions().SetCustomOption(ServerSchema::ExtendedParameters::DetailedError_Locks, "false");
+
+    if (!static_cast<bool>(options.GetBriefcaseResponseOptions() & IBriefcaseManager::ResponseOptions::CodeState))
+        changeset->GetRequestOptions().SetCustomOption(ServerSchema::ExtendedParameters::DetailedError_Codes, "false");
+
+    if (options.GetConflictStrategy() == ConflictStrategy::Continue)
+        changeset->GetRequestOptions().SetCustomOption(ServerSchema::ExtendedParameters::ConflictStrategy, "Continue");
+
+    HttpStringBodyPtr request = HttpStringBody::Create(changeset->ToRequestString());
+    return m_wsRepositoryClient->SendChangesetRequestWithOptions(request, nullptr, requestOptions, cancellationToken)->Then<StatusResult>
+        ([=](const WSChangesetResult& result)
+        {
+        if (result.IsSuccess())
+            return StatusResult::Success();
+        else
+            {
+            LogHelper::Log(SEVERITY::LOG_WARNING, methodName, result.GetError().GetMessage().c_str());
+            return StatusResult::Error(result.GetError());
+            }
+        });
+    }
+
+//---------------------------------------------------------------------------------------
+//@bsimethod                                    Algirdas.Mikoliunas            03/2018
+//---------------------------------------------------------------------------------------
+StatusTaskPtr iModelConnection::SendChunkedChangesetRequest
+(
+ChunkedWSChangeset const& chunkedChangeset,
+ChangesetResponseOptions options,
+ICancellationTokenPtr cancellationToken,
+IWSRepositoryClient::RequestOptionsPtr requestOptions,
+uint8_t const attemptsLimit,
+ConflictsInfoPtr conflictsInfo
+) const
+    {
+    StatusResultPtr finalResult = std::make_shared<StatusResult>();
+    finalResult->SetSuccess();
+    return SendChunkedChangesetRequestRecursive(chunkedChangeset, options, cancellationToken, requestOptions, 0, 1, attemptsLimit, finalResult, conflictsInfo);
+    }
+
+//---------------------------------------------------------------------------------------
+//@bsimethod                                    Algirdas.Mikoliunas            03/2018
+//---------------------------------------------------------------------------------------
+StatusTaskPtr iModelConnection::SendChunkedChangesetRequestRecursive
+(
+ChunkedWSChangeset const& chunkedChangeset,
+ChangesetResponseOptions options,
+ICancellationTokenPtr cancellationToken,
+IWSRepositoryClient::RequestOptionsPtr requestOptions,
+uint64_t changesetIndex,
+uint8_t attempt,
+uint8_t const attemptsLimit,
+StatusResultPtr finalResult,
+ConflictsInfoPtr conflictsInfo
+) const
+    {
+    const Utf8String methodName = "iModelConnection::SendChunkedChangesetRequestRecursive";
+
+    if (changesetIndex >= chunkedChangeset.GetChunks().size())
+        {
+        LogHelper::Log(SEVERITY::LOG_INFO, methodName, "Finished sending chunked request");
+        return CreateCompletedAsyncTask(*finalResult);
+        }
+
+    auto chunk = chunkedChangeset.GetChunks().at(changesetIndex);
+    LogHelper::Log(SEVERITY::LOG_INFO, methodName, "Starting sending chunk %d/%d", changesetIndex + 1, chunkedChangeset.GetChunks().size());
+
+    return SendChangesetRequest(chunk, options, cancellationToken, requestOptions)->Then([=](StatusResultCR chunkResult)
+        {
+        uint64_t nextChangesetIndex = changesetIndex + 1;
+        uint64_t nextAttempt = 1;
+
+        if (!chunkResult.IsSuccess() && chunkResult.GetError().GetId() == Error::Id::ConflictsAggregate && nullptr != conflictsInfo)
+            {
+            IBriefcaseManager::Request request(IBriefcaseManager::ResponseOptions::All);
+            auto response = ConvertErrorResponse(request, chunkResult, IBriefcaseManager::RequestPurpose::Acquire);
+            conflictsInfo->AddFromResponse(response);
+            }
+
+        if (!chunkResult.IsSuccess() && chunkResult.GetError().GetId() != Error::Id::ConflictsAggregate)
+            {
+            if (attempt >= attemptsLimit || !IsErrorForRetry(chunkResult.GetError().GetId()))
+                {
+                finalResult->SetError(chunkResult.GetError());
+                return;
+                }
+
+            // Retry same changeset
+            nextChangesetIndex = changesetIndex;
+            nextAttempt = attempt + 1;
+            }
+
+        SendChunkedChangesetRequestRecursive(chunkedChangeset, options, cancellationToken, requestOptions, 
+            nextChangesetIndex, nextAttempt, attemptsLimit, finalResult, conflictsInfo)->Then([=](StatusResultCR chunkResult) {});
+
+        })->Then<StatusResult>([=]
+            {
+            return *finalResult;
+            });
+    }
+
+//---------------------------------------------------------------------------------------
+//@bsimethod                                     Karolis.Dziedzelis             10/2015
+//---------------------------------------------------------------------------------------
+StatusResult iModelConnection::DownloadBriefcaseFile
+(
+BeFileName                        localFile,
+BeBriefcaseId                     briefcaseId,
+FileAccessKeyPtr                  fileAccessKey,
+Http::Request::ProgressCallbackCR callback,
+ICancellationTokenPtr             cancellationToken
+) const
+    {
+    const Utf8String methodName = "iModelConnection::DownloadBriefcaseFile";
+    LogHelper::Log(SEVERITY::LOG_DEBUG, methodName, "Method called.");
+
+    Utf8String instanceId;
+    instanceId.Sprintf("%u", briefcaseId.GetValue());
+    ObjectId fileObject(ServerSchema::Schema::iModel, ServerSchema::Class::Briefcase, instanceId);
+
+    auto downloadResult = DownloadFile(localFile, fileObject, fileAccessKey, callback, cancellationToken)->GetResult();
+
+    if (!downloadResult.IsSuccess())
+        return downloadResult;
+
+    return WriteBriefcaseIdIntoFile(localFile, briefcaseId);
+    }
+
+//---------------------------------------------------------------------------------------
+//@bsimethod                                     Algirdas.Mikoliunas             06/2016
+//---------------------------------------------------------------------------------------
+DgnDbStatus GenerateValuePattern(CodeSpec codeSpec, Utf8StringR valuePattern, uint32_t& startIndex, uint32_t& incrementBy)
+    {
+    valuePattern = "";
+    Utf8String placeholder;
+    for (CodeFragmentSpecCR fragmentSpec : codeSpec.GetFragmentSpecs())
+        {
+        switch (fragmentSpec.GetType())
+            {
+            case CodeFragmentSpec::Type::FixedString:
+                valuePattern.append(fragmentSpec.GetFixedString());
+                break;
+            case CodeFragmentSpec::Type::Sequence:
+                startIndex = fragmentSpec.GetStartNumber();
+                incrementBy = fragmentSpec.GetNumberGap();
+
+                placeholder = Utf8String(fragmentSpec.GetMinChars(), '#');
+                valuePattern.append(placeholder);
+                break;
+            default:
+                return DgnDbStatus::UnknownFormat;
+            }
+        }
+
+    return DgnDbStatus::Success;
+    }
+
+//---------------------------------------------------------------------------------------
+//@bsimethod                                     Algirdas.Mikoliunas             06/2016
+//---------------------------------------------------------------------------------------
+DgnDbStatus CreateCodeSequenceJson
+(
+JsonValueR                   properties,
+BeInt64Id                    codeSpecId,
+Utf8StringCR                 codeScope,
+Utf8StringCR                 valuePattern,
+CodeSequence::Type           templateType,
+int                          startIndex,
+int                          incrementBy
+)
+    {
+    properties[ServerSchema::Property::CodeSpecId] = FormatBeInt64Id(codeSpecId);
+    properties[ServerSchema::Property::CodeScope] = codeScope;
+    properties[ServerSchema::Property::ValuePattern] = valuePattern;
+    properties[ServerSchema::Property::Type] = (int)templateType;
+
+    if (startIndex >= 0 && incrementBy > 0)
+        {
+        properties[ServerSchema::Property::StartIndex] = startIndex;
+        properties[ServerSchema::Property::IncrementBy] = incrementBy;
+        }
+
+    return DgnDbStatus::Success;
+    }
+
+//---------------------------------------------------------------------------------------
+//@bsimethod                                     Algirdas.Mikoliunas             08/2016
+//---------------------------------------------------------------------------------------
+DgnDbStatus SetCodeSequencesJsonRequestToChangeSet
+(
+CodeSequenceCR                  codeSequence,
+int                             startIndex,
+int                             incrementBy,
+const CodeSequence::Type        templateType,
+WSChangeset&                    changeset,
+const WSChangeset::ChangeState& changeState
+)
+    {
+    ObjectId codeObject(ServerSchema::Schema::iModel, ServerSchema::Class::CodeSequence, "");
+
+    Json::Value codeJson;
+    auto status = CreateCodeSequenceJson(codeJson, codeSequence.GetCodeSpecId(), codeSequence.GetScope(), codeSequence.GetValuePattern(), 
+                                         templateType, startIndex, incrementBy);
+    if (DgnDbStatus::Success != status)
+        return status;
+    changeset.AddInstance(codeObject, changeState, std::make_shared<Json::Value>(codeJson));
+
+    return DgnDbStatus::Success;
+    }
+
+//---------------------------------------------------------------------------------------
+//@bsimethod                                     Eligijus.Mauragas              01/2016
+//---------------------------------------------------------------------------------------
+void LockDeleteAllJsonRequest(std::shared_ptr<WSChangeset> changeSet, const BeBriefcaseId& briefcaseId)
+    {
+    Utf8String id;
+    id.Sprintf("%s-%d", ServerSchema::DeleteAllLocks, briefcaseId.GetValue());
+
+    ObjectId lockObject(ServerSchema::Schema::iModel, ServerSchema::Class::Lock, id);
+
+    Json::Value properties;
+    changeSet->AddInstance(lockObject, WSChangeset::ChangeState::Deleted, std::make_shared<Json::Value>(properties));
+    }
+
+//---------------------------------------------------------------------------------------
+//@bsimethod                                     Algirdas.Mikoliunas              06/2016
+//---------------------------------------------------------------------------------------
+void CodeDiscardReservedJsonRequest(std::shared_ptr<WSChangeset> changeSet, const BeBriefcaseId& briefcaseId)
+    {
+    Utf8String id;
+    id.Sprintf("%s-%d", ServerSchema::DiscardReservedCodes, briefcaseId.GetValue());
+
+    ObjectId codeObject(ServerSchema::Schema::iModel, ServerSchema::Class::Code, id);
+
+    Json::Value properties;
+    changeSet->AddInstance(codeObject, WSChangeset::ChangeState::Deleted, std::make_shared<Json::Value>(properties));
+    }
+
+//---------------------------------------------------------------------------------------
+//@bsimethod                                     julius.cepukenas             08/2016
+//---------------------------------------------------------------------------------------
+ObjectId GetLockId
+(
+LockableId lock,
+const BeBriefcaseId briefcaseId
+)
+    {
+    Utf8String idString;
+    if (briefcaseId.IsValid())
+        idString.Sprintf("%d-%s-%u", (int) lock.GetType(), FormatBeInt64Id(lock.GetId()).c_str(), briefcaseId.GetValue());
+    else
+        idString.Sprintf("%d-%s", (int) lock.GetType(), FormatBeInt64Id(lock.GetId()).c_str());
+
+    return ObjectId(ServerSchema::Schema::iModel, ServerSchema::Class::Lock, idString);
+    }
+
+//---------------------------------------------------------------------------------------
+//@bsimethod                                     Algirdas.Mikoliunas             06/2016
+//---------------------------------------------------------------------------------------
+StatusTaskPtr iModelConnection::AcquireCodesLocksInternal
+(
+LockRequestCR                       locks,
+DgnCodeSet                          codes,
+BeBriefcaseId                       briefcaseId,
+BeGuidCR                            seedFileId,
+Utf8StringCR                        lastChangeSetId,
+IBriefcaseManager::ResponseOptions  options,
+ICancellationTokenPtr               cancellationToken
+) const
+    {
+    const Utf8String methodName = "iModelConnection::AcquireCodesLocksInternal";
+    LogHelper::Log(SEVERITY::LOG_DEBUG, methodName, "Method called.");
+
+    ChunkedWSChangeset chunkedChangeset;
+    MultiLockFormatter::SetToChunkedChangeset(locks.GetLockSet(), briefcaseId, seedFileId, lastChangeSetId, chunkedChangeset, WSChangeset::ChangeState::Modified);
+
+    DgnCodeState state;
+    state.SetReserved(briefcaseId);
+    MultiCodeFormatter::SetToChunkedChangeset(codes, state, briefcaseId, chunkedChangeset, WSChangeset::ChangeState::Created);
+
+    ChangesetResponseOptions changesetOptions(options);
+    return SendChunkedChangesetRequest(chunkedChangeset, changesetOptions, cancellationToken, nullptr, 2);
+    }
+
+//---------------------------------------------------------------------------------------
+//@bsimethod                                     julius.cepukenas             08/2016
+//---------------------------------------------------------------------------------------
+BriefcasesInfoTaskPtr iModelConnection::QueryBriefcaseInfoInternal(WSQuery const& query, ICancellationTokenPtr cancellationToken) const
+    {
+    const Utf8String methodName = "iModelConnection::QueryBriefcaseInfoInternal";
+    return ExecuteWithRetry<bvector<BriefcaseInfoPtr>>([=]()
+        {
+        return m_wsRepositoryClient->SendQueryRequest(query, nullptr, nullptr, cancellationToken)
+            ->Then<BriefcasesInfoResult>([=](const WSObjectsResult& result)
+            {
+            if (!result.IsSuccess())
+                {
+                LogHelper::Log(SEVERITY::LOG_WARNING, methodName, result.GetError().GetMessage().c_str());
+                return BriefcasesInfoResult::Error(result.GetError());
+                }
+
+            bvector<BriefcaseInfoPtr> briefcases;
+            for (auto const& instance : result.GetValue().GetInstances())
+                {
+                briefcases.push_back(BriefcaseInfo::Parse(instance));
+                }
+
+            return BriefcasesInfoResult::Success(briefcases);
+            });
+        });
+    }
+
+//---------------------------------------------------------------------------------------
+//@bsimethod                                     Algirdas.Mikoliunas             06/2016
+//---------------------------------------------------------------------------------------
+StatusTaskPtr iModelConnection::QueryCodesLocksInternal
+(
+WSQuery query,
+CodeLockSetResultInfoPtr codesLocksOut,
+CodeLocksSetAddFunction addFunction,
+ICancellationTokenPtr cancellationToken
+) const
+    {
+    return ExecuteWithRetry<void>([=]()
+        {
+        //Execute query
+        return m_wsRepositoryClient->SendQueryRequest(query, "", "", cancellationToken)->Then<StatusResult>
+            ([=](const WSObjectsResult& result)
+            {
+            if (result.IsSuccess())
+                {
+                if (!result.GetValue().GetRapidJsonDocument().IsNull())
+                    {
+                    for (auto const& value : result.GetValue().GetInstances())
+                        {
+                        addFunction(value, codesLocksOut);
+                        }
+                    //NEEDSWORK: log an error
+                    }
+                return StatusResult::Success();
+                }
+
+            return StatusResult::Error(result.GetError());
+            });
+        });
+    }
+
+//---------------------------------------------------------------------------------------
+//@bsimethod                                     julius.cepukenas                02/2017
+//---------------------------------------------------------------------------------------
+void AddCodes(const WSObjectsReader::Instance& value, CodeLockSetResultInfoPtr codesLocksSetOut)
+    {
+    DgnCode        code;
+    DgnCodeState   codeState;
+    BeBriefcaseId  briefcaseId;
+
+    if (GetCodeFromServerJson(value.GetProperties(), code, codeState, briefcaseId))
+        codesLocksSetOut->AddCode(code, codeState, briefcaseId);
+    }
+
+//---------------------------------------------------------------------------------------
+//@bsimethod                                     Benas.Kikutis                01/2018
+//---------------------------------------------------------------------------------------
+void AddMultiCodes(const WSObjectsReader::Instance& value, CodeLockSetResultInfoPtr codesLocksSetOut)
+    {
+    DgnCode        code;
+    DgnCodeState   codeState;
+    BeBriefcaseId  briefcaseId;
+
+    DgnCodeSet codeSet;
+    if (GetMultiCodeFromServerJson(value.GetProperties(), codeSet, codeState, briefcaseId))
+        {
+        for (auto const& code : codeSet)
+            {
+            codesLocksSetOut->AddCode(code, codeState, briefcaseId);
+            }
+        }
+    }
+
+//---------------------------------------------------------------------------------------
+//@bsimethod                                     Benas.Kikutis                01/2018
+//---------------------------------------------------------------------------------------
+void AddMultiLocks(const WSObjectsReader::Instance& value, CodeLockSetResultInfoPtr codesLocksSetOut)
+    {
+    DgnLock        lock;
+    BeBriefcaseId  briefcaseId;
+    Utf8String     changeSetId;
+
+    DgnLockSet lockSet;
+    if (GetMultiLockFromServerJson(value.GetProperties(), lockSet, briefcaseId, changeSetId))
+        {
+        for (auto const& lock : lockSet)
+            {
+            codesLocksSetOut->AddLock(lock, briefcaseId, changeSetId);
+            }
+        }
+    }
+
+//---------------------------------------------------------------------------------------
+//@bsimethod                                     julius.cepukenas                01/2017
+//---------------------------------------------------------------------------------------
+StatusTaskPtr iModelConnection::QueryCodesInternal
+(
+const DgnCodeSet& codes,
+const BeSQLite::BeBriefcaseId briefcaseId,
+CodeLockSetResultInfoPtr codesLocksOut,
+ICancellationTokenPtr cancellationToken
+) const
+    {
+    BeAssert(0 != codes.size() && "Query Ids in empty array is not supported.");
+
+    WSQuery query(ServerSchema::Schema::iModel, ServerSchema::Class::Code);
+
+    std::deque<ObjectId> queryIds;
+    for (auto& code : codes)
+        queryIds.push_back(MultiCodeFormatter::GetCodeId(code, briefcaseId));
+
+    query.AddFilterIdsIn(queryIds, nullptr, 0, 0);
+
+    return QueryCodesLocksInternal(query, codesLocksOut, AddCodes, cancellationToken);
+    }
+
+//---------------------------------------------------------------------------------------
+//@bsimethod                                     julius.cepukenas                01/2017
+//---------------------------------------------------------------------------------------
+StatusTaskPtr iModelConnection::QueryCodesInternal
+(
+const BeSQLite::BeBriefcaseId  briefcaseId,
+CodeLockSetResultInfoPtr codesLocksOut,
+ICancellationTokenPtr cancellationToken
+) const
+    {
+    BeAssert(briefcaseId.IsValid() && "Query by invalid briefcase id is not supported.");
+    
+    WSQuery query(ServerSchema::Schema::iModel, ServerSchema::Class::MultiCode);
+
+    Utf8String filter;
+    filter.Sprintf("(%s+eq+%u)", ServerSchema::Property::BriefcaseId, briefcaseId.GetValue());
+    query.SetFilter(filter);
+
+    return QueryCodesLocksInternal(query, codesLocksOut, AddMultiCodes, cancellationToken);
+    }
+
+//---------------------------------------------------------------------------------------
+//@bsimethod                                     julius.cepukenas                01/2017
+//---------------------------------------------------------------------------------------
+StatusTaskPtr iModelConnection::QueryUnavailableCodesInternal
+(
+const BeBriefcaseId briefcaseId,
+CodeLockSetResultInfoPtr codesLocksOut,
+ICancellationTokenPtr cancellationToken
+) const
+    {
+    WSQuery query(ServerSchema::Schema::iModel, ServerSchema::Class::Code);
+
+    Utf8String filter;
+    filter.Sprintf("%s+ne+%u", ServerSchema::Property::BriefcaseId, briefcaseId.GetValue());
+    query.SetFilter(filter);
+
+    return QueryCodesLocksInternal(query, codesLocksOut, AddCodes, cancellationToken);
+    }
+
+//---------------------------------------------------------------------------------------
+//@bsimethod                                     julius.cepukenas                01/2017
+//---------------------------------------------------------------------------------------
+StatusTaskPtr iModelConnection::QueryLocksInternal
+(
+const LockableIdSet& locks,
+const BeSQLite::BeBriefcaseId  briefcaseId,
+CodeLockSetResultInfoPtr codesLocksOut,
+ICancellationTokenPtr cancellationToken
+) const
+    {
+    BeAssert(0 != locks.size() && "Query Ids in empty array is not supported.");
+
+    WSQuery query(ServerSchema::Schema::iModel, ServerSchema::Class::Lock);
+
+    std::deque<ObjectId> queryIds;
+    for (auto& lock : locks)
+        queryIds.push_back(GetLockId(lock, briefcaseId));
+
+    query.AddFilterIdsIn(queryIds, nullptr, 0, 0);
+
+    auto addLocksCallback = [&](const WSObjectsReader::Instance& value, CodeLockSetResultInfoPtr codesLocksSetOut)
+        {
+        DgnLock        lock;
+        BeBriefcaseId  briefcaseId;
+        Utf8String     changeSetId;
+
+        if (GetLockFromServerJson(value.GetProperties(), lock, briefcaseId, changeSetId))
+            {
+            if (lock.GetLevel() != LockLevel::None)
+                codesLocksSetOut->AddLock(lock, briefcaseId, changeSetId);
+            }
+        };
+
+    return QueryCodesLocksInternal(query, codesLocksOut, addLocksCallback, cancellationToken);
+    }
+
+//---------------------------------------------------------------------------------------
+//@bsimethod                                     julius.cepukenas                01/2017
+//---------------------------------------------------------------------------------------
+StatusTaskPtr iModelConnection::QueryLocksInternal
+(
+const BeSQLite::BeBriefcaseId  briefcaseId,
+CodeLockSetResultInfoPtr codesLocksOut,
+ICancellationTokenPtr cancellationToken
+) const
+    {
+    BeAssert(briefcaseId.IsValid() && "Query by invalid briefcase id is not supported.");
+
+    WSQuery query(ServerSchema::Schema::iModel, ServerSchema::Class::MultiLock);
+
+    Utf8String filter;
+    filter.Sprintf("(%s+eq+%u)", ServerSchema::Property::BriefcaseId, briefcaseId.GetValue());
+    query.SetFilter(filter);
+
+    return QueryCodesLocksInternal(query, codesLocksOut, AddMultiLocks, cancellationToken);
+    }
+
+//---------------------------------------------------------------------------------------
+//@bsimethod                                     julius.cepukenas                01/2017
+//---------------------------------------------------------------------------------------
+StatusTaskPtr iModelConnection::QueryUnavailableLocksInternal
+(
+const BeBriefcaseId briefcaseId,
+const uint64_t lastChangeSetIndex,
+CodeLockSetResultInfoPtr codesLocksOut,
+ICancellationTokenPtr cancellationToken
+) const
+    {
+    WSQuery query(ServerSchema::Schema::iModel, ServerSchema::Class::Lock);
+
+    Utf8String filter;
+    Utf8String locksFilter;
+    locksFilter.Sprintf("%s+gt+%u+or+%s+gt+%u", ServerSchema::Property::LockLevel, LockLevel::None,
+                        ServerSchema::Property::ReleasedWithChangeSetIndex, lastChangeSetIndex);
+
+    filter.Sprintf("%s+ne+%u+and+(%s)", ServerSchema::Property::BriefcaseId,
+                   briefcaseId.GetValue(), locksFilter.c_str());
+
+    query.SetFilter(filter);
+
+
+    auto addLocksCallback = [&](const WSObjectsReader::Instance& value, CodeLockSetResultInfoPtr codesLocksSetOut)
+        {
+        DgnLock        lock;
+        BeBriefcaseId  briefcaseId;
+        Utf8String     changeSetId;
+
+        if (GetLockFromServerJson(value.GetProperties(), lock, briefcaseId, changeSetId))
+            {
+            codesLocksSetOut->AddLock(lock, briefcaseId, changeSetId);
+            }
+        };
+
+    return QueryCodesLocksInternal(query, codesLocksOut, addLocksCallback, cancellationToken);
+    }
+
+//---------------------------------------------------------------------------------------
+//@bsimethod                                     Algirdas.Mikoliunas             08/2016
+//---------------------------------------------------------------------------------------
+Json::Value GetChangedInstances(Utf8String response)
+    {
+    Json::Reader reader;
+    Json::Value responseJson(Json::objectValue);
+    if (!reader.parse(response, responseJson) && !responseJson.isArray())
+        return nullptr;
+
+    if (responseJson.isNull() || responseJson.empty())
+        return nullptr;
+
+    if (!responseJson.isMember(ServerSchema::ChangedInstances) ||
+        responseJson[ServerSchema::ChangedInstances].empty() ||
+        !responseJson[ServerSchema::ChangedInstances][0].isMember(ServerSchema::InstanceAfterChange))
+        return nullptr;
+
+    Json::Value instance(Json::objectValue);
+    return responseJson[ServerSchema::ChangedInstances];
+    }
+
+//---------------------------------------------------------------------------------------
+//@bsimethod                                     Algirdas.Mikoliunas             08/2016
+//---------------------------------------------------------------------------------------
+CodeSequenceTaskPtr iModelConnection::QueryCodeMaximumIndexInternal
+(
+std::shared_ptr<WSChangeset> changeSet,
+ICancellationTokenPtr cancellationToken
+) const
+    {
+    const Utf8String methodName = "iModelConnection::QueryCodeMaximumIndexInternal";
+    LogHelper::Log(SEVERITY::LOG_DEBUG, methodName, "Method called.");
+    double start = BeTimeUtilities::GetCurrentTimeAsUnixMillisDouble();
+
+    auto requestString = changeSet->ToRequestString();
+    HttpStringBodyPtr request = HttpStringBody::Create(requestString);
+    return ExecuteWithRetry<CodeSequence>([=]()
+        {
+        return m_wsRepositoryClient->SendChangesetRequest(request, nullptr, cancellationToken)->Then<CodeSequenceResult>
+            ([=](const WSChangesetResult& result)
+            {
+            if (result.IsSuccess())
+                {
+                Json::Value ptr = GetChangedInstances(result.GetValue()->AsString().c_str());
+
+                auto json = ToRapidJson(*ptr.begin());
+                CodeSequence        codeSequence;
+                if (!GetCodeSequenceFromServerJson(json[ServerSchema::InstanceAfterChange][ServerSchema::Properties], codeSequence))
+                    {
+                    LogHelper::Log(SEVERITY::LOG_WARNING, methodName, "Code template parse failed.");
+                    return CodeSequenceResult::Error({Error::Id::InvalidPropertiesValues, ErrorLocalizedString(MESSAGE_CodeSequenceResponseError)});
+                    }
+
+                double end = BeTimeUtilities::GetCurrentTimeAsUnixMillisDouble();
+                LogHelper::Log(SEVERITY::LOG_INFO, methodName, (float)(end - start), "");
+                return CodeSequenceResult::Success(codeSequence);
+                }
+            else
+                {
+                LogHelper::Log(SEVERITY::LOG_WARNING, methodName, result.GetError().GetMessage().c_str());
+                return CodeSequenceResult::Error(result.GetError());
+                }
+            });
+        });
+    }
+
+//---------------------------------------------------------------------------------------
+//@bsimethod                                     Algirdas.Mikoliunas             03/2017
+//---------------------------------------------------------------------------------------
+CodeSequenceTaskPtr iModelConnection::QueryCodeNextAvailableInternal
+(
+std::shared_ptr<WSChangeset> changeSet,
+ICancellationTokenPtr cancellationToken
+) const
+    {
+    const Utf8String methodName = "iModelConnection::QueryCodeNextAvailableInternal";
+    LogHelper::Log(SEVERITY::LOG_DEBUG, methodName, "Method called.");
+    double start = BeTimeUtilities::GetCurrentTimeAsUnixMillisDouble();
+
+    HttpStringBodyPtr request = HttpStringBody::Create(changeSet->ToRequestString());
+    return ExecuteWithRetry<CodeSequence>([=]()
+        {
+        return m_wsRepositoryClient->SendChangesetRequest(request, nullptr, cancellationToken)->Then<CodeSequenceResult>
+            ([=](const WSChangesetResult& result)
+            {
+            if (result.IsSuccess())
+                {
+                Json::Value ptr = GetChangedInstances(result.GetValue()->AsString().c_str());
+                auto json = ToRapidJson(*ptr.begin());
+
+                CodeSequence        codeSequence;
+                if (!GetCodeSequenceFromServerJson(json[ServerSchema::InstanceAfterChange][ServerSchema::Properties], codeSequence))
+                    {
+                    LogHelper::Log(SEVERITY::LOG_WARNING, methodName, "Code template parse failed.");
+                    return CodeSequenceResult::Error({Error::Id::InvalidPropertiesValues, ErrorLocalizedString(MESSAGE_CodeSequenceResponseError)});
+                    }
+
+                double end = BeTimeUtilities::GetCurrentTimeAsUnixMillisDouble();
+                LogHelper::Log(SEVERITY::LOG_INFO, methodName, (float)(end - start), "");
+                return CodeSequenceResult::Success(codeSequence);
+                }
+            else
+                {
+                LogHelper::Log(SEVERITY::LOG_WARNING, methodName, result.GetError().GetMessage().c_str());
+                return CodeSequenceResult::Error(result.GetError());
+                }
+            });
+        });
+    }
+
+//---------------------------------------------------------------------------------------
+//@bsimethod                                     Karolis.Dziedzelis             10/2015
+//---------------------------------------------------------------------------------------
+AsyncTaskPtr<WSCreateObjectResult> iModelConnection::CreateBriefcaseInstance(ICancellationTokenPtr cancellationToken) const
+    {
+    Json::Value briefcaseIdJson = Json::objectValue;
+    briefcaseIdJson[ServerSchema::Instance] = Json::objectValue;
+    briefcaseIdJson[ServerSchema::Instance][ServerSchema::SchemaName] = ServerSchema::Schema::iModel;
+    briefcaseIdJson[ServerSchema::Instance][ServerSchema::ClassName] = ServerSchema::Class::Briefcase;
+    return m_wsRepositoryClient->SendCreateObjectRequest(briefcaseIdJson, BeFileName(), nullptr, cancellationToken);
+    }
+
+//---------------------------------------------------------------------------------------
+//@bsimethod                                     Karolis.Dziedzelis             10/2015
+//---------------------------------------------------------------------------------------
+ChangeSetInfoTaskPtr iModelConnection::GetChangeSetByIdInternal
+(
+Utf8StringCR          changeSetId,
+bool                  loadAccessKey,
+ICancellationTokenPtr cancellationToken
+) const
+    {
+    const Utf8String methodName = "iModelConnection::GetChangeSetByIdInternal";
+    LogHelper::Log(SEVERITY::LOG_DEBUG, methodName, "Method called.");
+    if (changeSetId.empty())
+        {
+        // Don't log error here since this is a valid case then there are no changeSets locally.
+        return CreateCompletedAsyncTask<ChangeSetInfoResult>(ChangeSetInfoResult::Error(Error::Id::InvalidChangeSet));
+        }
+    double start = BeTimeUtilities::GetCurrentTimeAsUnixMillisDouble();
+    ObjectId changeSetObject(ServerSchema::Schema::iModel, ServerSchema::Class::ChangeSet, changeSetId);
+
+    WSQuery query(changeSetObject);
+    if (loadAccessKey)
+        {
+        Utf8String selectString = "*";
+        FileAccessKey::AddDownloadAccessKeySelect(selectString);
+        query.SetSelect(selectString);
+        }
+
+    return m_wsRepositoryClient->SendQueryRequest(query, nullptr, nullptr, cancellationToken)->Then<ChangeSetInfoResult>
+        ([=](WSObjectsResult& changeSetResult)
+        {
+        if (changeSetResult.IsSuccess())
+            {
+            auto changeSetInstances = changeSetResult.GetValue().GetInstances();
+            if (changeSetInstances.IsEmpty())
+                {
+                LogHelper::Log(SEVERITY::LOG_WARNING, methodName, "ChangeSet does not exist.");
+                return ChangeSetInfoResult::Error(Error::Id::ChangeSetDoesNotExist);
+                }
+
+            auto changeSet = ChangeSetInfo::Parse(*changeSetInstances.begin());
+            if (loadAccessKey)
+                {
+                changeSet->SetFileAccessKey(FileAccessKey::ParseFromRelated(*changeSetResult.GetValue().GetInstances().begin()));
+                }
+            double end = BeTimeUtilities::GetCurrentTimeAsUnixMillisDouble();
+            LogHelper::Log(SEVERITY::LOG_INFO, methodName, (float)(end - start), "");
+            return ChangeSetInfoResult::Success(changeSet);
+            }
+        else
+            {
+            LogHelper::Log(SEVERITY::LOG_WARNING, methodName, changeSetResult.GetError().GetMessage().c_str());
+            return ChangeSetInfoResult::Error(changeSetResult.GetError());
+            }
+        });
+    }
+
+/* Private methods start */
+
+//---------------------------------------------------------------------------------------
+//@bsimethod                                     Algirdas.Mikoliunas            12/2016
+//---------------------------------------------------------------------------------------
+bool iModelConnection::IsSubscribedToEvents() const
+    {
+    return m_eventManagerPtr->IsSubscribedToEvents(nullptr);
+    }
+
+//---------------------------------------------------------------------------------------
+//@bsimethod                                     Arvind.Venkateswaran            07/2016
+//---------------------------------------------------------------------------------------
+EventTaskPtr iModelConnection::GetEvent
+(
+const bool longPolling,
+const ICancellationTokenPtr cancellationToken
+) const
+    {
+    return m_eventManagerPtr->GetEvent(longPolling, cancellationToken);
+    }
+
+//---------------------------------------------------------------------------------------
+//@bsimethod                                     Caleb.Shafer                    06/2016
+//                                               Arvind.Venkateswaran            07/2016
+//---------------------------------------------------------------------------------------
+StatusTaskPtr iModelConnection::SubscribeToEvents
+(
+EventTypeSet* eventTypes,
+ICancellationTokenPtr cancellationToken
+)
+    {
+    const Utf8String methodName = "iModelConnection::SubscribeToEvents";
+    LogHelper::Log(SEVERITY::LOG_DEBUG, methodName, "Method called.");
+    return ExecuteWithRetry<void>([=]()
+        {
+        return m_eventManagerPtr->SetEventServiceClient(eventTypes, cancellationToken);
+        });
+    }
+
+//---------------------------------------------------------------------------------------
+//@bsimethod                                     Arvind.Venkateswaran            06/2016
+//Todo: Add another method to only cancel GetEvent Operation and not the entire connection
+//---------------------------------------------------------------------------------------
+StatusTaskPtr  iModelConnection::UnsubscribeToEvents()
+    {
+    return m_eventManagerPtr->UnsubscribeEvents();
+    }
+
+//---------------------------------------------------------------------------------------
+//@bsimethod                                     Algirdas.Mikoliunas            12/2016
+//---------------------------------------------------------------------------------------
+StatusTaskPtr iModelConnection::SubscribeEventsCallback(EventTypeSet* eventTypes, EventCallbackPtr callback, iModelConnectionP imodelConnectionP)
+    {
+    if (m_eventCallbackManagerPtr.IsNull())
+        {
+        m_eventCallbackManagerPtr = new EventCallbackManager(imodelConnectionP);
+        }
+    return m_eventCallbackManagerPtr->Subscribe(eventTypes, callback);
+    }
+
+//---------------------------------------------------------------------------------------
+//@bsimethod                                     Algirdas.Mikoliunas            12/2016
+//---------------------------------------------------------------------------------------
+StatusTaskPtr iModelConnection::UnsubscribeEventsCallback(EventCallbackPtr callback)
+    {
+    if (m_eventCallbackManagerPtr.IsNull())
+        return CreateCompletedAsyncTask<StatusResult>(StatusResult::Success());
+
+    if (!callback)
+        return CreateCompletedAsyncTask<StatusResult>(StatusResult::Error(Error::Id::EventCallbackNotSpecified));
+
+    bool dispose = false;
+    auto result = m_eventCallbackManagerPtr->Unsubscribe(callback, &dispose);
+    if (dispose)
+        m_eventCallbackManagerPtr = nullptr;
+
+    return result;
+    }
+
+//---------------------------------------------------------------------------------------
+//@bsimethod                                     Karolis.Dziedzelis             10/2015
+//---------------------------------------------------------------------------------------
+ChangeSetsInfoTaskPtr iModelConnection::ChangeSetsFromQueryInternal
+(
+const WebServices::WSQuery& query,
+bool                        parseFileAccessKey,
+ICancellationTokenPtr       cancellationToken
+) const
+    {
+    const Utf8String methodName = "iModelConnection::ChangeSetsFromQueryInternal";
+    return m_wsRepositoryClient->SendQueryRequest(query, nullptr, nullptr, cancellationToken)->Then<ChangeSetsInfoResult>
+        ([=](const WSObjectsResult& changeSetsInfoResult)
+        {
+        if (changeSetsInfoResult.IsSuccess())
+            {
+            bvector<ChangeSetInfoPtr> indexedChangeSets;
+            if (!changeSetsInfoResult.GetValue().GetRapidJsonDocument().IsNull())
+                {
+                for (auto const& value : changeSetsInfoResult.GetValue().GetInstances())
+                    {
+                    auto changeSetInfo = ChangeSetInfo::Parse(value);
+                    if (parseFileAccessKey)
+                        {
+                        auto fileAccessKey = FileAccessKey::ParseFromRelated(value);
+                        changeSetInfo->SetFileAccessKey(fileAccessKey);
+                        }
+
+                    indexedChangeSets.push_back(changeSetInfo);
+                    }
+                }
+
+            std::sort(indexedChangeSets.begin(), indexedChangeSets.end(), [](ChangeSetInfoPtr a, ChangeSetInfoPtr b)
+                {
+                return a->GetIndex() < b->GetIndex();
+                });
+            return ChangeSetsInfoResult::Success(indexedChangeSets);
+            }
+        else
+            {
+            LogHelper::Log(SEVERITY::LOG_WARNING, methodName, changeSetsInfoResult.GetError().GetMessage().c_str());
+            return ChangeSetsInfoResult::Error(changeSetsInfoResult.GetError());
+            }
+        });
+    }
+
+//---------------------------------------------------------------------------------------
+//@bsimethod                                     Karolis.Dziedzelis             10/2015
+//---------------------------------------------------------------------------------------
+ChangeSetsInfoTaskPtr iModelConnection::ChangeSetsFromQuery
+(
+const WebServices::WSQuery& query,
+bool                        parseFileAccessKey,
+ICancellationTokenPtr       cancellationToken
+) const
+    {
+    return ExecuteWithRetry<bvector<ChangeSetInfoPtr>>([=]()
+        {
+        return ChangeSetsFromQueryInternal(query, parseFileAccessKey, cancellationToken);
+        });
+    }
+
+//---------------------------------------------------------------------------------------
+//@bsimethod                                     Algirdas.Mikoliunas             02/2017
+//---------------------------------------------------------------------------------------
+ChangeSetsInfoTaskPtr iModelConnection::GetChangeSetsInternal
+(
+const WebServices::WSQuery& query,
+bool                        parseFileAccessKey,
+ICancellationTokenPtr       cancellationToken
+) const
+    {
+    const Utf8String methodName = "iModelConnection::GetChangeSetsInternal";
+    LogHelper::Log(SEVERITY::LOG_DEBUG, methodName, "Method called.");
+    double start = BeTimeUtilities::GetCurrentTimeAsUnixMillisDouble();
+    std::shared_ptr<ChangeSetsInfoResult> finalResult = std::make_shared<ChangeSetsInfoResult>();
+
+    return ExecuteWithRetry<bvector<ChangeSetInfoPtr>>([=]()
+        {
+        return ChangeSetsFromQueryInternal(query, parseFileAccessKey, cancellationToken)->Then([=](ChangeSetsInfoResultCR changeSetsResult)
+            {
+            if (changeSetsResult.IsSuccess())
+                {
+                finalResult->SetSuccess(changeSetsResult.GetValue());
+                double end = BeTimeUtilities::GetCurrentTimeAsUnixMillisDouble();
+                LogHelper::Log(SEVERITY::LOG_INFO, methodName, (float)(end - start), "");
+                }
+            else
+                {
+                finalResult->SetError(changeSetsResult.GetError());
+                LogHelper::Log(SEVERITY::LOG_WARNING, methodName, changeSetsResult.GetError().GetMessage().c_str());
+                }
+            })->Then<ChangeSetsInfoResult>([=]()
+                {
+                return *finalResult;
+                });
+        });
+    }
+
+//---------------------------------------------------------------------------------------
+//@bsimethod                                     Algirdas.Mikoliunas             02/2017
+//---------------------------------------------------------------------------------------
+ChangeSetsInfoTaskPtr iModelConnection::GetChangeSetsAfterIdInternal
+(
+Utf8StringCR          changeSetId,
+BeGuidCR              fileId,
+bool                  loadAccessKey,
+ICancellationTokenPtr cancellationToken
+) const
+    {
+    auto query = CreateChangeSetsAfterIdQuery(changeSetId, fileId);
+
+    if (loadAccessKey)
+        {
+        Utf8String selectString;
+        selectString.Sprintf("%s,%s,%s,%s", ServerSchema::Property::Id, ServerSchema::Property::Index, ServerSchema::Property::ParentId, 
+                             ServerSchema::Property::SeedFileId);
+        FileAccessKey::AddDownloadAccessKeySelect(selectString);
+        query.SetSelect(selectString);
+        }
+
+    return GetChangeSetsInternal(query, loadAccessKey, cancellationToken);
+    }
+
+//---------------------------------------------------------------------------------------
+//@bsimethod                                     Algirdas.Mikoliunas             02/2017
+//---------------------------------------------------------------------------------------
+WSQuery iModelConnection::CreateChangeSetsAfterIdQuery
+(
+Utf8StringCR          changeSetId,
+BeGuidCR              fileId
+) const
+    {
+    WSQuery query(ServerSchema::Schema::iModel, ServerSchema::Class::ChangeSet);
+    BeGuid id = fileId;
+    Utf8String queryFilter;
+
+    if (Utf8String::IsNullOrEmpty(changeSetId.c_str()))
+        {
+        if (id.IsValid())
+            queryFilter.Sprintf("%s+eq+'%s'", ServerSchema::Property::SeedFileId, id.ToString().c_str());
+        }
+    else
+        {
+        if (id.IsValid())
+            queryFilter.Sprintf("%s-backward-%s.%s+eq+'%s'+and+%s+eq+'%s'", ServerSchema::Relationship::FollowingChangeSet, 
+                                ServerSchema::Class::ChangeSet,
+                                ServerSchema::Property::Id, changeSetId.c_str(),
+                                ServerSchema::Property::SeedFileId, id.ToString().c_str());
+        else
+            queryFilter.Sprintf("%s-backward-%s.%s+eq+'%s'", ServerSchema::Relationship::FollowingChangeSet, ServerSchema::Class::ChangeSet,
+                ServerSchema::Property::Id, changeSetId.c_str());
+        }
+
+    query.SetFilter(queryFilter);
+
+    return query;
+    }
+
+//---------------------------------------------------------------------------------------
+//@bsimethod                                     Karolis.Dziedzelis             11/2015
+//---------------------------------------------------------------------------------------
+ChangeSetsTaskPtr iModelConnection::DownloadChangeSetsInternal
+(
+const bvector<ChangeSetInfoPtr>&       changeSets,
+Http::Request::ProgressCallbackCR      callback,
+ICancellationTokenPtr                  cancellationToken
+) const
+    {
+    const Utf8String methodName = "iModelConnection::DownloadChangeSetsInternal";
+    LogHelper::Log(SEVERITY::LOG_DEBUG, methodName, "Method called.");
+    double start = BeTimeUtilities::GetCurrentTimeAsUnixMillisDouble();
+
+    MultiProgressCallbackHandlerPtr callbacksHandlerPtr = new MultiProgressCallbackHandler(callback);
+    double singleCallbackPercentage = changeSets.empty() ? 100.0f : 100.0f / changeSets.size();
+
+    bset<std::shared_ptr<AsyncTask>> tasks;
+    bmap<Utf8String, int64_t> changeSetIdIndexMap;
+    for (auto& changeSet : changeSets)
+        {
+        Http::Request::ProgressCallback changeSetCallback;
+        callbacksHandlerPtr->AddCallback(changeSetCallback, singleCallbackPercentage);
+        tasks.insert(DownloadChangeSetFile(changeSet, changeSetCallback, cancellationToken));
+        changeSetIdIndexMap.Insert(changeSet->GetId(), changeSet->GetIndex());
+        }
+
+    return AsyncTask::WhenAll(tasks)->Then<ChangeSetsResult>([=]()
+        {
+        ChangeSets resultChangeSets;
+        for (auto task : tasks)
+            {
+            auto result = dynamic_pointer_cast<ChangeSetTask>(task)->GetResult();
+            if (!result.IsSuccess())
+                {
+                LogHelper::Log(SEVERITY::LOG_WARNING, methodName, result.GetError().GetMessage().c_str());
+                return ChangeSetsResult::Error(result.GetError());
+                }
+            resultChangeSets.push_back(result.GetValue());
+            }
+
+        std::sort(resultChangeSets.begin(), resultChangeSets.end(), [changeSetIdIndexMap](DgnRevisionPtr a, DgnRevisionPtr b)
+            {
+            auto itemA = changeSetIdIndexMap.find(a->GetId());
+            auto itemB = changeSetIdIndexMap.find(b->GetId());
+
+            if (changeSetIdIndexMap.end() == itemA || changeSetIdIndexMap.end() == itemB)
+                {
+                BeAssert(false && "ChangeSet not found in the map.");
+                return true;
+                }
+
+            return itemA->second < itemB->second;
+            });
+
+        callbacksHandlerPtr->SetFinished();
+        double end = BeTimeUtilities::GetCurrentTimeAsUnixMillisDouble();
+        LogHelper::Log(SEVERITY::LOG_INFO, methodName, (float)(end - start), "");
+        return ChangeSetsResult::Success(resultChangeSets);
+        });
+    }
+
+//---------------------------------------------------------------------------------------
+//@bsimethod                                     Algirdas.Mikoliunas             02/2017
+//---------------------------------------------------------------------------------------
+ChangeSetsTaskPtr iModelConnection::DownloadChangeSets(std::deque<ObjectId>& changeSetIds, Http::Request::ProgressCallbackCR callback, 
+                                                       ICancellationTokenPtr cancellationToken) const
+    {
+    if (0 == changeSetIds.size())
+        return CreateCompletedAsyncTask<ChangeSetsResult>(ChangeSetsResult::Error(Error::Id::QueryIdsNotSpecified));
+    
+    auto query = CreateChangeSetsByIdQuery(changeSetIds);
+    
+    Utf8String selectString;
+    selectString.Sprintf("%s,%s,%s,%s", ServerSchema::Property::Id, ServerSchema::Property::Index, ServerSchema::Property::ParentId, 
+                         ServerSchema::Property::SeedFileId);
+    FileAccessKey::AddDownloadAccessKeySelect(selectString);
+    query.SetSelect(selectString);
+
+    std::shared_ptr<ChangeSetsResult> finalResult = std::make_shared<ChangeSetsResult>();
+
+    return GetChangeSetsInternal(query, true, cancellationToken)
+        ->Then([=](ChangeSetsInfoResultCR changeSetsQueryResult) {
+        if (!changeSetsQueryResult.IsSuccess())
+            {
+            finalResult->SetError(changeSetsQueryResult.GetError());
+            return;
+            }
+
+        DownloadChangeSetsInternal(changeSetsQueryResult.GetValue(), callback, cancellationToken)->Then([=](ChangeSetsResultCR changesetsResult) {
+            if (!changesetsResult.IsSuccess())
+                {
+                finalResult->SetError(changesetsResult.GetError());
+                return;
+                }
+
+            finalResult->SetSuccess(changesetsResult.GetValue());
+            });
+        })->Then<ChangeSetsResult>([=]
+            {
+            return *finalResult;
+            });
+    }
+
+//---------------------------------------------------------------------------------------
+//@bsimethod                                     Karolis.Dziedzelis             10/2015
+//---------------------------------------------------------------------------------------
+ChangeSetTaskPtr iModelConnection::DownloadChangeSetFile
+(
+ChangeSetInfoPtr                  changeSet,
+Http::Request::ProgressCallbackCR callback,
+ICancellationTokenPtr             cancellationToken
+) const
+    {
+    const Utf8String methodName = "iModelConnection::DownloadChangeSetFile";
+    LogHelper::Log(SEVERITY::LOG_DEBUG, methodName, "Method called.");
+
+    RevisionStatus changeSetStatus;
+    DgnRevisionPtr changeSetPtr = DgnRevision::Create(&changeSetStatus, changeSet->GetId(), changeSet->GetParentChangeSetId(), 
+                                                      changeSet->GetDbGuid());
+    if (!changeSetPtr.IsValid())
+        {
+        return CreateCompletedAsyncTask<ChangeSetResult>(ChangeSetResult::Error(changeSetStatus));
+        }
+    auto changeSetFileName = changeSetPtr->GetRevisionChangesFile();
+
+    if (m_changeSetCacheManager.TryGetChangeSetFile(changeSetFileName, changeSet->GetId()))
+        return CreateCompletedAsyncTask<ChangeSetResult>(ChangeSetResult::Success(changeSetPtr));
+
+    ObjectId fileObject(ServerSchema::Schema::iModel, ServerSchema::Class::ChangeSet, changeSet->GetId());
+    return DownloadFile(changeSetFileName, fileObject, changeSet->GetFileAccessKey(), callback, cancellationToken)
+        ->Then<ChangeSetResult>([=](StatusResultCR downloadResult)
+        {
+        if (!downloadResult.IsSuccess())
+            return ChangeSetResult::Error(downloadResult.GetError());
+
+        return ChangeSetResult::Success(changeSetPtr);
+        });
+    }
+
+//---------------------------------------------------------------------------------------
+//@bsimethod                                     Algirdas.Mikoliunas             02/2017
+//---------------------------------------------------------------------------------------
+WSQuery iModelConnection::CreateChangeSetsByIdQuery
+(
+std::deque<ObjectId>& changeSetIds
+) const
+    {
+    BeAssert(0 != changeSetIds.size() && "Query Ids in empty array is not supported.");
+
+    WSQuery query(ServerSchema::Schema::iModel, ServerSchema::Class::ChangeSet);
+    query.AddFilterIdsIn(changeSetIds, nullptr, 0, 0);
+    return query;
+    }
+
+//---------------------------------------------------------------------------------------
+//@bsimethod                                     Algirdas.Mikoliunas              02/2017
+//---------------------------------------------------------------------------------------
+ChangeSetsInfoTaskPtr iModelConnection::GetAllChangeSetsInternal(bool loadAccessKey, ICancellationTokenPtr cancellationToken) const
+    {
+    const Utf8String methodName = "iModelConnection::GetAllChangeSetsInternal";
+    LogHelper::Log(SEVERITY::LOG_DEBUG, methodName, "Method called.");
+    WSQuery query(ServerSchema::Schema::iModel, ServerSchema::Class::ChangeSet);
+    return ChangeSetsFromQuery(query, loadAccessKey, cancellationToken);
+    }
+
+//---------------------------------------------------------------------------------------
+//@bsimethod                                     Karolis.Dziedzelis             03/2017
+//---------------------------------------------------------------------------------------
+bool IsInitializationFinished(InitializationState state)
+    {
+    return !(InitializationState::NotStarted == state || InitializationState::Scheduled == state);
+    }
+
+//---------------------------------------------------------------------------------------
+//@bsimethod                                   Algirdas.Mikoliunas             10/2016
+//---------------------------------------------------------------------------------------
+void iModelConnection::WaitForInitializedBIMFile(BeGuid fileGuid, FileResultPtr finalResult, ICancellationTokenPtr cancellationToken) const
+    {
+    InitializationState initializationState = InitializationState::NotStarted;
+    int retriesLeft = 300;
+    const Utf8String methodName = "iModelConnection::WaitForInitializedBIMFile";
+    BeThreadUtilities::BeSleep(1000);
+
+    while (!IsInitializationFinished(initializationState) && retriesLeft > 0 && (cancellationToken == nullptr || !cancellationToken->IsCanceled()))
+        {
+        auto seedFilesResult = ExecuteAsync(GetSeedFileById(fileGuid));
+        if (!seedFilesResult->IsSuccess())
+            {
+            LogHelper::Log(SEVERITY::LOG_WARNING, methodName, seedFilesResult->GetError().GetMessage().c_str()); 
+            finalResult->SetError(seedFilesResult->GetError());
+            return;
+            }
+
+        auto seedFile = seedFilesResult->GetValue();
+        initializationState = seedFile->GetInitialized();
+
+        if (!IsInitializationFinished(initializationState))
+            BeThreadUtilities::BeSleep(1000);
+        retriesLeft--;
+        }
+
+    if (initializationState != InitializationState::Success)
+        {
+        switch (initializationState)
+            {
+            case InitializationState::Scheduled:
+                LogHelper::Log(SEVERITY::LOG_WARNING, methodName, "Scheduled");
+                finalResult->SetError({Error::Id::FileIsNotYetInitialized});
+                break;
+            case InitializationState::OutdatedFile:
+                LogHelper::Log(SEVERITY::LOG_ERROR, methodName, "File is outdated");
+                finalResult->SetError({Error::Id::FileIsOutdated});
+                break;
+            case InitializationState::CodeTooLong:
+                LogHelper::Log(SEVERITY::LOG_ERROR, methodName, "Code too long");
+                finalResult->SetError({Error::Id::FileCodeTooLong});
+                break;
+            case InitializationState::SeedFileIsBriefcase:
+                LogHelper::Log(SEVERITY::LOG_ERROR, methodName, "Uploaded seed file is a briefcase");
+                finalResult->SetError({ Error::Id::FileIsBriefcase });
+                break;
+            default:
+                LogHelper::Log(SEVERITY::LOG_ERROR, methodName, "File initialization failed");
+                finalResult->SetError({Error::Id::FileInitializationFailed});
+            }
+        }
+    }
+
+//---------------------------------------------------------------------------------------
+//@bsimethod                                     Karolis.Dziedzelis             10/2015
+//---------------------------------------------------------------------------------------
+Json::Value PushChangeSetJson
+(
+Dgn::DgnRevisionPtr changeSet,
+BeBriefcaseId       briefcaseId,
+bool                containsSchemaChanges
+)
+    {
+    Json::Value pushChangeSetJson = Json::objectValue;
+    JsonValueR instance = pushChangeSetJson[ServerSchema::Instance] = Json::objectValue;
+    instance[ServerSchema::SchemaName] = ServerSchema::Schema::iModel;
+    instance[ServerSchema::ClassName] = ServerSchema::Class::ChangeSet;
+    instance[ServerSchema::Properties] = Json::objectValue;
+
+    JsonValueR properties = instance[ServerSchema::Properties];
+    properties[ServerSchema::Property::Id] = changeSet->GetId();
+    properties[ServerSchema::Property::Description] = changeSet->GetSummary();
+    uint64_t size;
+    changeSet->GetRevisionChangesFile().GetFileSize(size);
+    properties[ServerSchema::Property::FileSize] = size;
+    properties[ServerSchema::Property::ParentId] = changeSet->GetParentId();
+    properties[ServerSchema::Property::SeedFileId] = changeSet->GetDbGuid();
+    properties[ServerSchema::Property::BriefcaseId] = briefcaseId.GetValue();
+    properties[ServerSchema::Property::IsUploaded] = false;
+    properties[ServerSchema::Property::ContainingChanges] = containsSchemaChanges ? 1 : 0;
+    return pushChangeSetJson;
+    }
+
+//---------------------------------------------------------------------------------------
+//@bsimethod                                     Karolis.Dziedzelis             10/2015
+//---------------------------------------------------------------------------------------
+StatusTaskPtr iModelConnection::Push
+(
+Dgn::DgnRevisionPtr                 changeSet,
+Dgn::DgnDbR                         dgndb,
+bool                                relinquishCodesLocks,
+Http::Request::ProgressCallbackCR   callback,
+IBriefcaseManager::ResponseOptions  options,
+ICancellationTokenPtr               cancellationToken,
+ConflictsInfoPtr                    conflictsInfo
+) const
+    {
+    const Utf8String methodName = "iModelConnection::Push";
+    DgnDbP pDgnDb = &dgndb;
+
+    // Stage 1. Create changeSet.
+    std::shared_ptr<Json::Value> pushJson = std::make_shared<Json::Value>(PushChangeSetJson(changeSet, dgndb.GetBriefcaseId(), 
+                                                                                            changeSet->ContainsSchemaChanges(dgndb)));
+    std::shared_ptr<StatusResult> finalResult = std::make_shared<StatusResult>();
+    return ExecuteWithRetry<void>([=]()
+        {
+        return m_wsRepositoryClient->SendCreateObjectRequest(*pushJson, BeFileName(), nullptr, cancellationToken)
+            ->Then([=](const WSCreateObjectResult& initializePushResult)
+            {
+#if defined (ENABLE_BIM_CRASH_TESTS)
+            BreakHelper::HitBreakpoint(Breakpoints::iModelConnection_AfterCreateChangeSetRequest);
+#endif
+            if (!initializePushResult.IsSuccess())
+                {
+                Error error(initializePushResult.GetError());
+                if (Error::Id::ChangeSetAlreadyExists == error.GetId())
+                    {
+                    finalResult->SetSuccess();
+                    }
+                else
+                    {
+                    finalResult->SetError(error);
+                    LogHelper::Log(SEVERITY::LOG_WARNING, methodName, initializePushResult.GetError().GetMessage().c_str());
+                    }
+                return;
+                }
+
+            // Stage 2. Upload changeSet file. 
+            Json::Value json;
+            initializePushResult.GetValue().GetJson(json);
+            JsonValueCR changeSetInstance = json[ServerSchema::ChangedInstance][ServerSchema::InstanceAfterChange];
+            Utf8String  changeSetInstanceId = changeSetInstance[ServerSchema::InstanceId].asString();
+            ObjectId    changeSetObjectId = ObjectId(ServerSchema::Schema::iModel, ServerSchema::Class::ChangeSet, changeSetInstanceId);
+            auto fileAccessKey = FileAccessKey::ParseFromRelated(changeSetInstance);
+
+            m_azureClient->SendUpdateFileRequest(fileAccessKey->GetUploadUrl(), changeSet->GetRevisionChangesFile(), callback, cancellationToken)
+                ->Then([=] (const AzureResult& result)
+                {
+#if defined (ENABLE_BIM_CRASH_TESTS)
+                BreakHelper::HitBreakpoint(Breakpoints::iModelConnection_AfterUploadChangeSetFile);
+#endif
+                if (!result.IsSuccess())
+                    {
+                    HttpError error(result.GetError());
+                    LogHelper::Log(SEVERITY::LOG_WARNING, methodName, error.GetMessage().c_str());
+                    finalResult->SetError(Error(error));
+                    return;
+                    }
+
+                // Stage 3. Initialize changeSet.
+                    InitializeChangeSet(changeSet, *pDgnDb, *pushJson, changeSetObjectId, relinquishCodesLocks, options, cancellationToken, conflictsInfo)
+                    ->Then([=] (StatusResultCR result)
+                    {
+                    if (result.IsSuccess())
+                        finalResult->SetSuccess();
+                    else
+                        {
+                        LogHelper::Log(SEVERITY::LOG_WARNING, methodName, result.GetError().GetMessage().c_str());
+                        finalResult->SetError(result.GetError());
+                        }
+                    });
+                });
+            })->Then<StatusResult>([=]
+                {
+                return *finalResult;
+                });
+        });
+    }
+
+//---------------------------------------------------------------------------------------
+//@bsimethod                                     Karolis.Dziedzelis             08/2016
+//---------------------------------------------------------------------------------------
+FileTaskPtr iModelConnection::GetSeedFileById(BeGuidCR fileId, ICancellationTokenPtr cancellationToken) const
+    {
+    WSQuery query(ServerSchema::Schema::iModel, ServerSchema::Class::File);
+    Utf8String filter;
+    filter.Sprintf("%s+eq+'%s'", ServerSchema::Property::FileId, fileId.ToString().c_str());
+    query.SetFilter(filter);
+
+    return SeedFilesQuery(query, cancellationToken)->Then<FileResult>([=](FilesResult filesResult)
+        {
+        if (!filesResult.IsSuccess())
+            return FileResult::Error(filesResult.GetError());
+
+        bvector<FileInfoPtr> files = filesResult.GetValue();
+        if (files.empty())
+            return FileResult::Error(Error::Id::FileDoesNotExist);
+        return FileResult::Success(*files.begin());
+        });
+    }
+
+//---------------------------------------------------------------------------------------
+//@bsimethod                                     Karolis.Dziedzelis             08/2016
+//---------------------------------------------------------------------------------------
+FileTaskPtr iModelConnection::GetLatestSeedFile(ICancellationTokenPtr cancellationToken) const
+    {
+    WSQuery query(ServerSchema::Schema::iModel, ServerSchema::Class::File);
+    Utf8String orderByClouse;
+    orderByClouse.Sprintf("%s+%s", ServerSchema::Property::Index, "desc");
+    query.SetOrderBy(orderByClouse);
+    query.SetTop(1);
+
+    return SeedFilesQuery(query, cancellationToken)->Then<FileResult>([=](FilesResult filesResult)
+        {
+        if (!filesResult.IsSuccess())
+            return FileResult::Error(filesResult.GetError());
+
+        return FileResult::Success(*filesResult.GetValue().begin());
+        });
+    }
+
+//---------------------------------------------------------------------------------------
+//@bsimethod                                     Algirdas.Mikoliunas            03/2017
+//---------------------------------------------------------------------------------------
+void ExtractCodesLocksChangeset
+    (
+    Dgn::DgnRevisionPtr  changeSet,
+    ChunkedWSChangeset&  chunkedChangeset,
+    Dgn::DgnDbR          dgndb,
+    bool                 relinquishCodesLocks
+    )
+    {
+    BeBriefcaseId briefcaseId = dgndb.GetBriefcaseId();
+
+    //Set used locks to the ECChangeSet
+    LockRequest usedLocks;
+    usedLocks.FromRevision(*changeSet, dgndb, !relinquishCodesLocks);
+
+    BeGuid seedFileId;
+    seedFileId.FromString(changeSet->GetDbGuid().c_str());
+    if (!usedLocks.IsEmpty())
+        MultiLockFormatter::SetToChunkedChangeset(usedLocks.GetLockSet(), briefcaseId, seedFileId, changeSet->GetId(), chunkedChangeset,
+                                       WSChangeset::ChangeState::Modified, true);
+
+    DgnCodeSet assignedCodes, discardedCodes;
+    changeSet->ExtractCodes(assignedCodes, discardedCodes, dgndb);
+
+    if (!assignedCodes.empty())
+        {
+        DgnCodeState state;
+        state.SetUsed(changeSet->GetId());
+        MultiCodeFormatter::SetToChunkedChangeset(assignedCodes, state, briefcaseId, chunkedChangeset, WSChangeset::ChangeState::Created);
+        }
+
+    if (!discardedCodes.empty())
+        {
+        DgnCodeState state;
+        state.SetDiscarded(changeSet->GetId());
+        MultiCodeFormatter::SetToChunkedChangeset(discardedCodes, state, briefcaseId, chunkedChangeset, WSChangeset::ChangeState::Modified);
+        }
+
+    if (relinquishCodesLocks)
+        {
+        LockDeleteAllJsonRequest(chunkedChangeset.GetCurrentChangeset(), briefcaseId);
+        CodeDiscardReservedJsonRequest(chunkedChangeset.GetCurrentChangeset(), briefcaseId);
+        }
+    }
+
+//---------------------------------------------------------------------------------------
+//@bsimethod                                     Algirdas.Mikoliunas            03/2018
+//---------------------------------------------------------------------------------------
+StatusTaskPtr iModelConnection::PushPendingCodesLocks
+(
+Dgn::DgnDbPtr                       dgndb,
+ICancellationTokenPtr               cancellationToken
+) const
+    {
+    bvector<Utf8String> pendingChangeSets;
+    PendingChangeSetStorage::GetItems(*dgndb, pendingChangeSets);
+
+    const Utf8String methodName = "iModelConnection::PushPendingCodesLocks";
+    LogHelper::Log(SEVERITY::LOG_DEBUG, methodName, "Method called.");
+    
+    if (pendingChangeSets.size() == 0)
+        return CreateCompletedAsyncTask<StatusResult>(StatusResult::Success());
+
+    return DownloadChangeSets(pendingChangeSets)
+        ->Then([=](const ChangeSetsResult& changesetsResult) {
+        
+        auto downloadedChangesets = changesetsResult.GetValue();
+        for (auto changeSetEntry : downloadedChangesets)
+            {
+            LogHelper::Log(SEVERITY::LOG_WARNING, methodName, "Pushing changeset %s codes and locks.", changeSetEntry->GetId().c_str());
+
+            if (!changesetsResult.IsSuccess())
+                return;
+
+            ChunkedWSChangeset codesLocksChangeSet;
+            auto firstChangeSet = changesetsResult.GetValue().begin();
+            ExtractCodesLocksChangeset(*firstChangeSet, codesLocksChangeSet, *dgndb, false);
+
+            // Send codes/locks request
+            ChangesetResponseOptions changesetOptions(IBriefcaseManager::ResponseOptions::None, ConflictStrategy::Continue);
+            SendChunkedChangesetRequest(codesLocksChangeSet, changesetOptions, cancellationToken)
+                ->Then([=](const StatusResult& codesLocksResult) {
+                if (!codesLocksResult.IsSuccess() && codesLocksResult.GetError().GetId() != Error::Id::ConflictsAggregate)
+                    return;
+
+                PendingChangeSetStorage::RemoveItem(*dgndb, changeSetEntry->GetId());
+                });
+            }
+        })->Then<StatusResult>([=]{
+        LogHelper::Log(SEVERITY::LOG_DEBUG, methodName, "Method finished.");
+        return StatusResult::Success();
+        });
+    }
+
+//---------------------------------------------------------------------------------------
+//@bsimethod                                     Eligijus.Mauragas              02/2016
+//---------------------------------------------------------------------------------------
+StatusTaskPtr iModelConnection::InitializeChangeSet
+(
+Dgn::DgnRevisionPtr                 changeSet,
+Dgn::DgnDbR                         dgndb,
+JsonValueR                          pushJson,
+ObjectId                            changeSetObjectId,
+bool                                relinquishCodesLocks,
+IBriefcaseManager::ResponseOptions  options,
+ICancellationTokenPtr               cancellationToken,
+ConflictsInfoPtr                    conflictsInfo
+) const
+    {
+    DgnDbP pDgnDb = &dgndb;
+    //BeBriefcaseId briefcaseId = dgndb.GetBriefcaseId();
+    std::shared_ptr<WSChangeset> changeset(new WSChangeset());
+
+    //Set ChangeSet initialization request to ECChangeSet
+    JsonValueR changeSetProperties = pushJson[ServerSchema::Instance][ServerSchema::Properties];
+    changeSetProperties[ServerSchema::Property::IsUploaded] = true;
+    changeset->AddInstance(changeSetObjectId, WSChangeset::ChangeState::Modified, std::make_shared<Json::Value>(changeSetProperties));
+
+    //Push ChangeSet initialization request and Locks update in a single batch
+    const Utf8String methodName = "iModelConnection::InitializeChangeSet";
+    HttpStringBodyPtr request = HttpStringBody::Create(changeset->ToRequestString());
+
+    std::shared_ptr<StatusResult> finalResult = std::make_shared<StatusResult>();
+
+    auto requestOptions = std::make_shared<WSRepositoryClient::RequestOptions>();
+    requestOptions->SetTransferTimeOut(WSRepositoryClient::Timeout::Transfer::LongUpload);
+
+    PendingChangeSetStorage::AddItem(*pDgnDb, changeSet->GetId());
+
+    return SendChangesetRequest(changeset, options, cancellationToken, requestOptions)
+        ->Then([=](const StatusResult& initializeChangeSetResult)
+        {
+        if (initializeChangeSetResult.IsSuccess())
+            {
+            ChunkedWSChangeset codesLocksChangeSet;
+            ExtractCodesLocksChangeset(changeSet, codesLocksChangeSet, *pDgnDb, relinquishCodesLocks);
+
+            ChangesetResponseOptions changesetOptions(IBriefcaseManager::ResponseOptions::All, ConflictStrategy::Continue);
+            auto codesLocksResult = SendChunkedChangesetRequest(codesLocksChangeSet, changesetOptions, cancellationToken, requestOptions, 3, conflictsInfo)
+                ->Then([=](const StatusResult& codesLocksResult) {
+
+                if (codesLocksResult.IsSuccess() || codesLocksResult.GetError().GetId() == Error::Id::ConflictsAggregate)
+                    PendingChangeSetStorage::RemoveItem(*pDgnDb, changeSet->GetId());
+
+                finalResult->SetSuccess();
+                return;
+                });
+            return;
+            }
+
+        PendingChangeSetStorage::RemoveItem(*pDgnDb, changeSet->GetId());
+        LogHelper::Log(SEVERITY::LOG_WARNING, methodName, initializeChangeSetResult.GetError().GetMessage().c_str());
+        finalResult->SetError(initializeChangeSetResult.GetError());
+        })->Then<StatusResult>([=]
+            {
+            return *finalResult;
+            });
+    }
+
+/* Private methods end */
+
+//---------------------------------------------------------------------------------------
+//@bsimethod                                   Algirdas.Mikoliunas              06/2016
+//---------------------------------------------------------------------------------------
+void CodeLockSetResultInfo::AddLock(const DgnLock dgnLock, BeBriefcaseId briefcaseId, Utf8StringCR changeSetId)
+    {
+    m_locks.insert(dgnLock);
+    AddLockInfoToList(m_lockStates, dgnLock, briefcaseId, changeSetId);
+    }
+
+//---------------------------------------------------------------------------------------
+//@bsimethod                                   Algirdas.Mikoliunas              06/2016
+//---------------------------------------------------------------------------------------
+void CodeLockSetResultInfo::AddCode(const DgnCode dgnCode, DgnCodeState dgnCodeState, BeBriefcaseId briefcaseId)
+    {
+    m_codes.insert(dgnCode);
+    AddCodeInfoToList(m_codeStates, dgnCode, dgnCodeState, briefcaseId);
+    }
+
+//---------------------------------------------------------------------------------------
+//@bsimethod                                   julius.cepukenas              08/2016
+//---------------------------------------------------------------------------------------
+void CodeLockSetResultInfo::Insert
+(
+const DgnCodeSet& codes,
+const DgnCodeInfoSet& codeStates,
+const DgnLockSet& locks,
+const DgnLockInfoSet& lockStates
+)
+    {
+    m_codes.insert(codes.begin(), codes.end());
+    m_codeStates.insert(codeStates.begin(), codeStates.end());
+    m_locks.insert(locks.begin(), locks.end());
+    m_lockStates.insert(lockStates.begin(), lockStates.end());
+    }
+
+//---------------------------------------------------------------------------------------
+//@bsimethod                                   julius.cepukenas              08/2016
+//---------------------------------------------------------------------------------------
+void CodeLockSetResultInfo::Insert(const CodeLockSetResultInfo& resultInfo)
+    {
+    Insert(resultInfo.GetCodes(), resultInfo.GetCodeStates(), resultInfo.GetLocks(), resultInfo.GetLockStates());
+    }
+
+//---------------------------------------------------------------------------------------
+//@bsimethod                                   Algirdas.Mikoliunas              08/2016
+//---------------------------------------------------------------------------------------
+bool CodeSequence::operator<(CodeSequence const& rhs) const
+    {
+    if (GetCodeSpecId().GetValueUnchecked() != rhs.GetCodeSpecId().GetValueUnchecked())
+        return GetCodeSpecId().GetValueUnchecked() < rhs.GetCodeSpecId().GetValueUnchecked();
+
+    int cmp = GetValuePattern().CompareTo(rhs.GetValuePattern());
+    if (0 != cmp)
+        return cmp < 0;
+
+    cmp = GetValue().CompareTo(rhs.GetValue());
+    if (0 != cmp)
+        return cmp < 0;
+
+    return GetScope().CompareTo(rhs.GetScope()) < 0;
+    }
+
+//---------------------------------------------------------------------------------------
+//@bsimethod                                     Algirdas.Mikoliunas             12/2016
+//---------------------------------------------------------------------------------------
+iModelConnection::~iModelConnection()
+    {
+    }
+
+//---------------------------------------------------------------------------------------
+//@bsimethod                                     Karolis.Dziedzelis             10/2015
+//---------------------------------------------------------------------------------------
+iModelConnectionResult iModelConnection::Create
+(
+iModelInfoCR     iModel,
+CredentialsCR    credentials,
+ClientInfoPtr    clientInfo,
+IHttpHandlerPtr  customHandler
+)
+    {
+    const Utf8String methodName = "iModelConnection::Create";
+    LogHelper::Log(SEVERITY::LOG_DEBUG, methodName, "Method called.");
+    if (iModel.GetId().empty())
+        {
+        LogHelper::Log(SEVERITY::LOG_ERROR, methodName, "Invalid iModel id.");
+        return iModelConnectionResult::Error(Error::Id::InvalidiModelId);
+        }
+    if (iModel.GetServerURL().empty())
+        {
+        LogHelper::Log(SEVERITY::LOG_ERROR, methodName, "Invalid server URL.");
+        return iModelConnectionResult::Error(Error::Id::InvalidServerURL);
+        }
+    if (!credentials.IsValid() && !customHandler)
+        {
+        LogHelper::Log(SEVERITY::LOG_ERROR, methodName, "Credentials are not set.");
+        return iModelConnectionResult::Error(Error::Id::CredentialsNotSet);
+        }
+
+    double start = BeTimeUtilities::GetCurrentTimeAsUnixMillisDouble();
+    iModelConnectionPtr imodelConnection(new iModelConnection(iModel, credentials, clientInfo, customHandler));
+
+    double end = BeTimeUtilities::GetCurrentTimeAsUnixMillisDouble();
+    LogHelper::Log(SEVERITY::LOG_INFO, methodName, (float)(end - start), "");
+    return iModelConnectionResult::Success(imodelConnection);
+    }
+
+//---------------------------------------------------------------------------------------
+//@bsimethod                                     Karolis.Dziedzelis             09/2016
+//---------------------------------------------------------------------------------------
+StatusTaskPtr iModelConnection::ValidateBriefcase(BeGuidCR fileId, BeBriefcaseId briefcaseId, ICancellationTokenPtr cancellationToken) const
+    {
+    return QueryBriefcaseInfo(briefcaseId, cancellationToken)->Then<StatusResult>([=](BriefcaseInfoResultCR result)
+        {
+        if (!result.IsSuccess())
+            {
+            return StatusResult::Error(result.GetError());
+            }
+
+        auto briefcase = result.GetValue();
+
+        if (briefcase->GetFileId() != fileId)
+            {
+            return StatusResult::Error({Error::Id::InvalidBriefcase, ErrorLocalizedString(MESSAGE_BriefcaseOutdated)});
+            }
+
+        return StatusResult::Success();
+        });
+    }
+
+//---------------------------------------------------------------------------------------
+//@bsimethod                                     Karolis.Dziedzelis             08/2016
+//---------------------------------------------------------------------------------------
+StatusTaskPtr iModelConnection::LockiModel(ICancellationTokenPtr cancellationToken) const
+    {
+    const Utf8String methodName = "iModelConnection::LockiModel";
+    LogHelper::Log(SEVERITY::LOG_DEBUG, methodName, "Method called.");
+    double start = BeTimeUtilities::GetCurrentTimeAsUnixMillisDouble();
+    return ExecuteWithRetry<void>([=]()
+        {
+        Json::Value iModelLockJson = Json::objectValue;
+        iModelLockJson[ServerSchema::Instance] = Json::objectValue;
+        iModelLockJson[ServerSchema::Instance][ServerSchema::SchemaName] = ServerSchema::Schema::iModel;
+        iModelLockJson[ServerSchema::Instance][ServerSchema::ClassName] = ServerSchema::Class::iModelLock;
+
+        return m_wsRepositoryClient->SendCreateObjectRequest(iModelLockJson, BeFileName(), nullptr, cancellationToken)
+            ->Then<StatusResult>([=](const WSCreateObjectResult& result)
+            {
+            if (!result.IsSuccess())
+                {
+                LogHelper::Log(SEVERITY::LOG_WARNING, methodName, result.GetError().GetMessage().c_str());
+                return StatusResult::Error(result.GetError());
+                }
+
+            double end = BeTimeUtilities::GetCurrentTimeAsUnixMillisDouble();
+            LogHelper::Log(SEVERITY::LOG_INFO, methodName, (float)(end - start), "");
+            return StatusResult::Success();
+            });
+        });
+    }
+
+//---------------------------------------------------------------------------------------
+//@bsimethod                                     Karolis.Dziedzelis             08/2016
+//---------------------------------------------------------------------------------------
+StatusTaskPtr iModelConnection::UnlockiModel(ICancellationTokenPtr cancellationToken) const
+    {
+    const Utf8String methodName = "iModelConnection::LockiModel";
+    LogHelper::Log(SEVERITY::LOG_DEBUG, methodName, "Method called.");
+    double start = BeTimeUtilities::GetCurrentTimeAsUnixMillisDouble();
+    return ExecuteWithRetry<void>([=]()
+        {
+        ObjectId id = ObjectId(ServerSchema::Schema::iModel, ServerSchema::Class::iModelLock, ServerSchema::Class::iModelLock);
+        return m_wsRepositoryClient->SendDeleteObjectRequest(id, cancellationToken)
+            ->Then<StatusResult>([=](const WSDeleteObjectResult& result)
+            {
+            if (!result.IsSuccess())
+                {
+                LogHelper::Log(SEVERITY::LOG_WARNING, methodName, result.GetError().GetMessage().c_str());
+                return StatusResult::Error(result.GetError());
+                }
+
+            double end = BeTimeUtilities::GetCurrentTimeAsUnixMillisDouble();
+            LogHelper::Log(SEVERITY::LOG_INFO, methodName, (float)(end - start), "");
+            return StatusResult::Success();
+            });
+        });
+    }
+
+//---------------------------------------------------------------------------------------
+//@bsimethod                                     Karolis.Dziedzelis             08/2016
+//---------------------------------------------------------------------------------------
+FileTaskPtr iModelConnection::UploadNewSeedFile(BeFileNameCR filePath, FileInfoCR fileInfo, bool waitForInitialized, 
+                                                Http::Request::ProgressCallbackCR callback, ICancellationTokenPtr cancellationToken) const
+    {
+    const Utf8String methodName = "iModelConnection::UploadNewSeedFile";
+    LogHelper::Log(SEVERITY::LOG_DEBUG, methodName, "Method called.");
+    double start = BeTimeUtilities::GetCurrentTimeAsUnixMillisDouble();
+    std::shared_ptr<FileResult> finalResult = std::make_shared<FileResult>();
+    return ExecuteWithRetry<FileInfoPtr>([=]()
+        {
+        return CreateNewServerFile(fileInfo, cancellationToken)->Then([=](FileResultCR fileCreationResult)
+            {
+#if defined (ENABLE_BIM_CRASH_TESTS)
+            BreakHelper::HitBreakpoint(Breakpoints::iModelConnection_AfterCreateNewServerFile);
+#endif
+            if (!fileCreationResult.IsSuccess())
+                {
+                finalResult->SetError(fileCreationResult.GetError());
+                LogHelper::Log(SEVERITY::LOG_WARNING, methodName, fileCreationResult.GetError().GetMessage().c_str());
+                return;
+                }
+
+            auto createdFileInfo = fileCreationResult.GetValue();
+            if (!createdFileInfo->AreFileDetailsAvailable())
+                {
+                auto fileUpdateResult = UpdateServerFile(*createdFileInfo, cancellationToken)->GetResult();
+                if (!fileUpdateResult.IsSuccess())
+                    {
+                    finalResult->SetError(fileUpdateResult.GetError());
+                    LogHelper::Log(SEVERITY::LOG_WARNING, methodName, fileUpdateResult.GetError().GetMessage().c_str());
+                    return;
+                    }
+                }
+            finalResult->SetSuccess(createdFileInfo);
+
+            AzureFileUpload(filePath, createdFileInfo->GetFileAccessKey(), callback, cancellationToken)->Then([=](StatusResultCR uploadResult)
+                {
+#if defined (ENABLE_BIM_CRASH_TESTS)
+                BreakHelper::HitBreakpoint(Breakpoints::iModelConnection_AfterUploadServerFile);
+#endif
+                if (!uploadResult.IsSuccess() && Error::Id::MissingRequiredProperties != uploadResult.GetError().GetId())
+                    {
+                    finalResult->SetError(uploadResult.GetError());
+                    LogHelper::Log(SEVERITY::LOG_WARNING, methodName, uploadResult.GetError().GetMessage().c_str());
+                    return;
+                    }
+                InitializeServerFile(*createdFileInfo, cancellationToken)->Then([=](StatusResultCR initializationResult)
+                    {
+                    if (!initializationResult.IsSuccess())
+                        {
+                        finalResult->SetError(initializationResult.GetError());
+                        LogHelper::Log(SEVERITY::LOG_WARNING, methodName, initializationResult.GetError().GetMessage().c_str());
+                        return;
+                        }
+
+                    if (waitForInitialized)
+                        {
+                        WaitForInitializedBIMFile(createdFileInfo->GetFileId(), finalResult, cancellationToken);
+                        }
+                    });
+                });
+            })->Then<FileResult>([=]()
+                {
+                double end = BeTimeUtilities::GetCurrentTimeAsUnixMillisDouble();
+                LogHelper::Log(SEVERITY::LOG_INFO, methodName, (float)(end - start), "");
+                return *finalResult;
+                });
+        });
+    }
+
+//---------------------------------------------------------------------------------------
+//@bsimethod                                     Karolis.Dziedzelis             08/2016
+//---------------------------------------------------------------------------------------
+StatusTaskPtr iModelConnection::CancelSeedFileCreation(ICancellationTokenPtr cancellationToken) const
+    {
+    const Utf8String methodName = "iModelConnection::CancelSeedFileCreation";
+    LogHelper::Log(SEVERITY::LOG_DEBUG, methodName, "Method called.");
+    double start = BeTimeUtilities::GetCurrentTimeAsUnixMillisDouble();
+    WSQuery query(ServerSchema::Schema::iModel, ServerSchema::Class::File);
+    Utf8String filter;
+    filter.Sprintf("%s+gt+0", ServerSchema::Property::InitializationState);
+    query.SetFilter(filter);
+    std::shared_ptr<StatusResult> finalResult = std::make_shared<StatusResult>();
+    return m_wsRepositoryClient->SendQueryRequest(query, nullptr, nullptr, cancellationToken)->Then([=](WSObjectsResult const& result)
+        {
+        if (!result.IsSuccess())
+            {
+            finalResult->SetError(result.GetError());
+            LogHelper::Log(SEVERITY::LOG_WARNING, methodName, result.GetError().GetMessage().c_str());
+            return;
+            }
+        auto instances = result.GetValue().GetInstances();
+        if (instances.IsEmpty())
+            {
+            finalResult->SetError({Error::Id::FileDoesNotExist, ErrorLocalizedString(MESSAGE_SeedFileNotFound)});
+            LogHelper::Log(SEVERITY::LOG_WARNING, methodName, "File does not exist.");
+            return;
+            }
+
+        auto fileInfo = FileInfo::Parse(*instances.begin(), FileInfo());
+        m_wsRepositoryClient->SendDeleteObjectRequest(fileInfo->GetObjectId(), cancellationToken)->Then([=](WSVoidResult const& deleteResult)
+            {
+            if (!deleteResult.IsSuccess())
+                {
+                finalResult->SetError(deleteResult.GetError());
+                LogHelper::Log(SEVERITY::LOG_WARNING, methodName, deleteResult.GetError().GetMessage().c_str());
+                }
+            else
+                {
+                finalResult->SetSuccess();
+                double end = BeTimeUtilities::GetCurrentTimeAsUnixMillisDouble();
+                LogHelper::Log(SEVERITY::LOG_INFO, methodName, (float)(end - start), "");
+                }
+            });
+        })->Then<StatusResult>([=]()
+            {
+            return *finalResult;
+            });
+    }
+
+//---------------------------------------------------------------------------------------
+//@bsimethod                                     Karolis.Dziedzelis             08/2016
+//---------------------------------------------------------------------------------------
+FilesTaskPtr iModelConnection::GetSeedFiles(ICancellationTokenPtr cancellationToken) const
+    {
+    WSQuery query(ServerSchema::Schema::iModel, ServerSchema::Class::File);
+    return SeedFilesQuery(query, cancellationToken);
+    }
+
+//---------------------------------------------------------------------------------------
+//@bsimethod                                     Algirdas.Mikoliunas             02/2017
+//---------------------------------------------------------------------------------------
+StatusTaskPtr iModelConnection::DownloadSeedFile(BeFileName localFile, Utf8StringCR fileId, Http::Request::ProgressCallbackCR callback, 
+                                                 ICancellationTokenPtr cancellationToken) const
+    {
+    const Utf8String methodName = "iModelConnection::DownloadSeedFile";
+    LogHelper::Log(SEVERITY::LOG_DEBUG, methodName, "Method called.");
+
+    ObjectId fileObjectId(ServerSchema::Schema::iModel, ServerSchema::Class::File, fileId);
+    return DownloadFile(localFile, fileObjectId, nullptr, callback, cancellationToken);
+    }
+
+//---------------------------------------------------------------------------------------
+//@bsimethod                                     Algirdas.Mikoliunas             06/2016
+//---------------------------------------------------------------------------------------
+StatusTaskPtr iModelConnection::AcquireCodesLocks
+(
+LockRequestCR                       locks,
+DgnCodeSet                          codes,
+BeBriefcaseId                       briefcaseId,
+BeGuidCR                            seedFileId,
+Utf8StringCR                        lastChangeSetId,
+IBriefcaseManager::ResponseOptions  options,
+ICancellationTokenPtr               cancellationToken
+) const
+    {
+    return AcquireCodesLocksInternal(locks, codes, briefcaseId, seedFileId, lastChangeSetId, options, cancellationToken);
+    }
+
+//---------------------------------------------------------------------------------------
+//@bsimethod                                     Algirdas.Mikoliunas             06/2016
+//---------------------------------------------------------------------------------------
+StatusTaskPtr iModelConnection::QueryCodesLocksAvailability
+(
+LockRequestCR                       locks,
+DgnCodeSet                          codes,
+BeBriefcaseId                       briefcaseId,
+BeGuidCR                            seedFileId,
+Utf8StringCR                        lastChangeSetId,
+IBriefcaseManager::ResponseOptions  options,
+ICancellationTokenPtr               cancellationToken
+) const
+    {
+    ChunkedWSChangeset chunkedChangeset;
+
+    MultiLockFormatter::SetToChunkedChangeset(locks.GetLockSet(), briefcaseId, seedFileId, lastChangeSetId, chunkedChangeset, WSChangeset::ChangeState::Modified,
+                                   false, true);
+
+    DgnCodeState state;
+    state.SetReserved(briefcaseId);
+    MultiCodeFormatter::SetToChunkedChangeset(codes, state, briefcaseId, chunkedChangeset, WSChangeset::ChangeState::Created, true);
+
+    return SendChunkedChangesetRequest(chunkedChangeset, options, cancellationToken);
+    }
+
+//---------------------------------------------------------------------------------------
+//@bsimethod                                     Karolis.Dziedzelis             12/2015
+//---------------------------------------------------------------------------------------
+StatusTaskPtr iModelConnection::DemoteCodesLocks
+(
+const DgnLockSet&                       locks,
+DgnCodeSet const&                       codes,
+BeBriefcaseId                           briefcaseId,
+BeGuidCR                                seedFileId,
+IBriefcaseManager::ResponseOptions      options,
+ICancellationTokenPtr                   cancellationToken
+) const
+    {
+    const Utf8String methodName = "iModelConnection::DemoteCodesLocks";
+    LogHelper::Log(SEVERITY::LOG_DEBUG, methodName, "Method called.");
+    CHECK_BRIEFCASEID(briefcaseId, StatusResult);
+    //How to set description here?
+    ChunkedWSChangeset chunkedChangeset;
+    MultiLockFormatter::SetToChunkedChangeset(locks, briefcaseId, seedFileId, "", chunkedChangeset, WSChangeset::ChangeState::Modified);
+
+    DgnCodeState state;
+    state.SetAvailable();
+    MultiCodeFormatter::SetToChunkedChangeset(codes, state, briefcaseId, chunkedChangeset, WSChangeset::ChangeState::Modified);
+
+    return SendChunkedChangesetRequest(chunkedChangeset, options, cancellationToken);
+    }
+
+//---------------------------------------------------------------------------------------
+//@bsimethod                                     Algirdas.Mikoliunas           10/2017
+//---------------------------------------------------------------------------------------
+StatusTaskPtr iModelConnection::RelinquishCodesLocksInternal
+(
+IBriefcaseManager::Resources            resourcesToRelinquish,
+BeBriefcaseId                           briefcaseId,
+IBriefcaseManager::ResponseOptions      options,
+ICancellationTokenPtr                   cancellationToken
+) const
+    {
+    const Utf8String methodName = "iModelConnection::RelinquishCodesLocks";
+    LogHelper::Log(SEVERITY::LOG_DEBUG, methodName, "Method called.");
+    CHECK_BRIEFCASEID(briefcaseId, StatusResult);
+    std::shared_ptr<WSChangeset> changeset(new WSChangeset());
+
+    if (static_cast<bool>(resourcesToRelinquish & IBriefcaseManager::Resources::Locks))
+        LockDeleteAllJsonRequest(changeset, briefcaseId);
+
+    if (static_cast<bool>(resourcesToRelinquish & IBriefcaseManager::Resources::Codes))
+        CodeDiscardReservedJsonRequest(changeset, briefcaseId);
+
+    return SendChangesetRequestWithRetry(changeset, options, cancellationToken);
+    }
+
+//---------------------------------------------------------------------------------------
+//@bsimethod                                     Karolis.Dziedzelis             12/2015
+//---------------------------------------------------------------------------------------
+StatusTaskPtr iModelConnection::RelinquishCodesLocks
+(
+BeBriefcaseId                           briefcaseId,
+IBriefcaseManager::ResponseOptions      options,
+ICancellationTokenPtr                   cancellationToken
+) const
+    {
+    return RelinquishCodesLocksInternal(IBriefcaseManager::Resources::All, briefcaseId, options, cancellationToken);
+    }
+
+//---------------------------------------------------------------------------------------
+//@bsimethod                                     julius.cepukenas             08/2016
+//---------------------------------------------------------------------------------------
+BriefcasesInfoTaskPtr iModelConnection::QueryAllBriefcasesInfo(ICancellationTokenPtr cancellationToken) const
+    {
+    const Utf8String methodName = "iModelConnection::QueryAllBriefcasesInfo";
+    LogHelper::Log(SEVERITY::LOG_DEBUG, methodName, "Method called.");
+
+    WSQuery query(ServerSchema::Schema::iModel, ServerSchema::Class::Briefcase);
+    return QueryBriefcaseInfoInternal(query, cancellationToken);
+    }
+
+//---------------------------------------------------------------------------------------
+//@bsimethod                                     julius.cepukenas             08/2016
+//---------------------------------------------------------------------------------------
+BriefcaseInfoTaskPtr iModelConnection::QueryBriefcaseInfo(BeBriefcaseId briefcaseId, ICancellationTokenPtr cancellationToken) const
+    {
+    const Utf8String methodName = "iModelConnection::QueryBriefcaseInfo";
+    LogHelper::Log(SEVERITY::LOG_DEBUG, methodName, "Method called.");
+    CHECK_BRIEFCASEID(briefcaseId, BriefcaseInfoResult);
+
+    Utf8String briefcaseIdString;
+    briefcaseIdString.Sprintf("%d", briefcaseId.GetValue());
+    ObjectId briefcaseObjectId(ServerSchema::Schema::iModel, ServerSchema::Class::Briefcase, briefcaseIdString);
+
+    return m_wsRepositoryClient->SendGetObjectRequest(briefcaseObjectId, nullptr, cancellationToken)
+        ->Then<BriefcaseInfoResult>([=](WSObjectsResult const& result)
+        {
+        if (!result.IsSuccess())
+            {
+            LogHelper::Log(SEVERITY::LOG_WARNING, methodName, result.GetError().GetMessage().c_str());
+            WSError error = result.GetError();
+            if (WSError::Id::InstanceNotFound == error.GetId())
+                return BriefcaseInfoResult::Error(Error(Error::Id::BriefcaseDoesNotExist, error.GetMessage(), error.GetDescription()));
+            return BriefcaseInfoResult::Error(error);
+            }
+        BriefcaseInfoPtr briefcaseInfo = BriefcaseInfo::Parse(*result.GetValue().GetInstances().begin());
+        return BriefcaseInfoResult::Success(briefcaseInfo);
+        });
+    }
+
+//---------------------------------------------------------------------------------------
+//@bsimethod                                     julius.cepukenas             08/2016
+//---------------------------------------------------------------------------------------
+BriefcasesInfoTaskPtr iModelConnection::QueryBriefcasesInfo
+(
+bvector<BeSQLite::BeBriefcaseId>& briefcaseIds,
+ICancellationTokenPtr cancellationToken
+) const
+    {
+    const Utf8String methodName = "iModelConnection::QueryBriefcasesInfo";
+    LogHelper::Log(SEVERITY::LOG_DEBUG, methodName, "Method called.");
+
+    std::deque<ObjectId> queryIds;
+    for (auto& id : briefcaseIds)
+        {
+        Utf8String idString;
+        idString.Sprintf("%lu", id.GetValue());
+        queryIds.push_back(ObjectId(ServerSchema::Schema::iModel, ServerSchema::Class::Briefcase, idString));
+        }
+
+    bset<BriefcasesInfoTaskPtr> tasks;
+    while (!queryIds.empty())
+        {
+        WSQuery query(ServerSchema::Schema::iModel, ServerSchema::Class::Briefcase);
+        query.AddFilterIdsIn(queryIds);
+        auto task = QueryBriefcaseInfoInternal(query, cancellationToken);
+
+        tasks.insert(task);
+        }
+
+    auto finalValue = std::make_shared<bvector<BriefcaseInfoPtr>>();
+
+    return AsyncTask::WhenAll(tasks)
+        ->Then<BriefcasesInfoResult>([=]
+        {
+        for (auto& task : tasks)
+            {
+            auto taskResultPtr = ExecuteAsync(task);
+            if (!taskResultPtr->IsSuccess())
+                return BriefcasesInfoResult::Error(taskResultPtr->GetError());
+
+            auto briefcaseInfo = taskResultPtr->GetValue();
+            finalValue->insert(finalValue->end(), briefcaseInfo.begin(), briefcaseInfo.end());
+            }
+
+        return BriefcasesInfoResult::Success(*finalValue);
+        });
+    }
+
+//---------------------------------------------------------------------------------------
+//@bsimethod                                     Algirdas.Mikoliunas             06/2016
+//---------------------------------------------------------------------------------------
+CodeLockSetTaskPtr ExecuteCodesLocksQueryTasks
+(
+bset<StatusTaskPtr> tasks,
+CodeLockSetResultInfoPtr finalValue
+)
+    {
+    return AsyncTask::WhenAll(tasks)
+        ->Then<CodeLockSetResult>([=]
+        {
+        for (auto task : tasks)
+            {
+            auto taskResult = ExecuteAsync(task);
+            if (!taskResult->IsSuccess())
+                return CodeLockSetResult::Error(taskResult->GetError());
+            }
+        return CodeLockSetResult::Success(*finalValue);
+        });
+    }
+
+//---------------------------------------------------------------------------------------
+//@bsimethod                                     Benas.Kikutis             01/2018
+//---------------------------------------------------------------------------------------
+CodeLockSetTaskPtr iModelConnection::QueryAllCodesLocks
+(
+ICancellationTokenPtr cancellationToken
+) const
+    {
+    const Utf8String methodName = "iModelConnection::QueryAllCodesLocks";
+    LogHelper::Log(SEVERITY::LOG_DEBUG, methodName, "Method called.");
+    
+    CodeLockSetResultInfoPtr finalValue = new CodeLockSetResultInfo();
+    bset<StatusTaskPtr> tasks;
+
+    WSQuery queryCodes(ServerSchema::Schema::iModel, ServerSchema::Class::MultiCode);
+    WSQuery queryLocks(ServerSchema::Schema::iModel, ServerSchema::Class::MultiLock);
+
+    tasks.insert(QueryCodesLocksInternal(queryCodes, finalValue, AddMultiCodes, cancellationToken));
+    tasks.insert(QueryCodesLocksInternal(queryLocks, finalValue, AddMultiLocks, cancellationToken));
+
+    return ExecuteCodesLocksQueryTasks(tasks, finalValue);
+    }
+
+//---------------------------------------------------------------------------------------
+//@bsimethod                                     Algirdas.Mikoliunas             06/2016
+//---------------------------------------------------------------------------------------
+CodeLockSetTaskPtr iModelConnection::QueryCodesLocksById
+(
+DgnCodeSet const& codes,
+LockableIdSet const& locks,
+ICancellationTokenPtr cancellationToken
+) const
+    {
+    return QueryCodesLocksByIdInternal(codes, locks, BeBriefcaseId(), cancellationToken);
+    }
+
+//---------------------------------------------------------------------------------------
+//@bsimethod                                     Algirdas.Mikoliunas             06/2016
+//---------------------------------------------------------------------------------------
+CodeLockSetTaskPtr iModelConnection::QueryCodesLocksById
+(
+DgnCodeSet const& codes,
+LockableIdSet const& locks,
+BeBriefcaseId briefcaseId,
+ICancellationTokenPtr cancellationToken
+) const
+    {
+    const Utf8String methodName = "iModelConnection::QueryCodesLocksById";
+    LogHelper::Log(SEVERITY::LOG_DEBUG, methodName, "Method called.");
+    CHECK_BRIEFCASEID(briefcaseId, CodeLockSetResult);
+    return QueryCodesLocksByIdInternal(codes, locks, briefcaseId, cancellationToken);
+    }
+
+//---------------------------------------------------------------------------------------
+//@bsimethod                                     Karolis.Dziedzelis        01/2018
+//---------------------------------------------------------------------------------------
+CodeLockSetTaskPtr iModelConnection::QueryCodesLocksByIdInternal
+(
+DgnCodeSet const& codes,
+LockableIdSet const& locks,
+BeBriefcaseId briefcaseId,
+ICancellationTokenPtr cancellationToken
+) const
+    {
+    CodeLockSetResultInfoPtr finalValue = new CodeLockSetResultInfo();
+    bset<StatusTaskPtr> tasks;
+    
+    if (0 < codes.size())
+        tasks.insert(QueryCodesInternal(codes, briefcaseId, finalValue, cancellationToken));
+
+    if (0 < locks.size())
+        tasks.insert(QueryLocksInternal(locks, briefcaseId, finalValue, cancellationToken));
+
+    return ExecuteCodesLocksQueryTasks(tasks, finalValue);
+    }
+
+//---------------------------------------------------------------------------------------
+//@bsimethod                                     Algirdas.Mikoliunas             06/2016
+//---------------------------------------------------------------------------------------
+CodeLockSetTaskPtr iModelConnection::QueryCodesLocks
+(
+const BeBriefcaseId  briefcaseId,
+ICancellationTokenPtr cancellationToken
+) const
+    {
+    const Utf8String methodName = "iModelConnection::QueryCodesLocks";
+    LogHelper::Log(SEVERITY::LOG_DEBUG, methodName, "Method called.");
+    CHECK_BRIEFCASEID(briefcaseId, CodeLockSetResult);
+
+    bset<StatusTaskPtr> tasks;
+    CodeLockSetResultInfoPtr finalValue = new CodeLockSetResultInfo();
+
+    //Query codes locks by briefcase id
+    if (!briefcaseId.IsValid())
+        {
+        LogHelper::Log(SEVERITY::LOG_WARNING, methodName, "BriefcaseId is invalid.");
+        return CreateCompletedAsyncTask<CodeLockSetResult>(CodeLockSetResult::Error(Error::Id::InvalidBriefcase));
+        }
+
+    tasks.insert(QueryCodesInternal(briefcaseId, finalValue, cancellationToken));
+    tasks.insert(QueryLocksInternal(briefcaseId, finalValue, cancellationToken));
+
+    return ExecuteCodesLocksQueryTasks(tasks, finalValue);
+    }
+
+//---------------------------------------------------------------------------------------
+//@bsimethod                                     Benas.Kikutis             01/2018
+//---------------------------------------------------------------------------------------
+CodeInfoSetTaskPtr iModelConnection::QueryAllCodes
+(
+ICancellationTokenPtr cancellationToken
+) const
+    {
+    const Utf8String methodName = "iModelConnection::QueryAllCodes";
+    LogHelper::Log(SEVERITY::LOG_DEBUG, methodName, "Method called.");
+
+    WSQuery query(ServerSchema::Schema::iModel, ServerSchema::Class::MultiCode);
+    CodeLockSetResultInfoPtr finalValue = new CodeLockSetResultInfo();
+
+    auto result = ExecuteAsync(QueryCodesLocksInternal(query, finalValue, AddMultiCodes, cancellationToken));
+
+    if (result->IsSuccess())
+        return CreateCompletedAsyncTask(CodeInfoSetResult::Success(finalValue->GetCodeStates()));
+    return CreateCompletedAsyncTask(CodeInfoSetResult::Error(result->GetError()));
+    }
+
+//---------------------------------------------------------------------------------------
+//@bsimethod                                     Benas.Kikutis             01/2018
+//---------------------------------------------------------------------------------------
+CodeInfoSetTaskPtr iModelConnection::QueryCodesByIds
+(
+DgnCodeSet const& codes,
+ICancellationTokenPtr cancellationToken
+) const
+    {
+    return QueryCodesByIdsInternal(codes, BeBriefcaseId(), cancellationToken);
+    }
+
+//---------------------------------------------------------------------------------------
+//@bsimethod                                     Benas.Kikutis             01/2018
+//---------------------------------------------------------------------------------------
+CodeInfoSetTaskPtr iModelConnection::QueryCodesByIds
+(
+DgnCodeSet const& codes,
+BeBriefcaseId briefcaseId,
+ICancellationTokenPtr cancellationToken
+) const
+    {
+    const Utf8String methodName = "iModelConnection::QueryCodesByIds";
+    LogHelper::Log(SEVERITY::LOG_DEBUG, methodName, "Method called.");
+    CHECK_BRIEFCASEID(briefcaseId, CodeInfoSetResult);
+    return QueryCodesByIdsInternal(codes, briefcaseId, cancellationToken);
+    }
+
+//---------------------------------------------------------------------------------------
+//@bsimethod                                     Karolis.Dziedzelis        01/2018
+//---------------------------------------------------------------------------------------
+CodeInfoSetTaskPtr iModelConnection::QueryCodesByIdsInternal
+(
+DgnCodeSet const& codes,
+BeBriefcaseId briefcaseId,
+ICancellationTokenPtr cancellationToken
+) const
+    {
+    CodeLockSetResultInfoPtr finalValue = new CodeLockSetResultInfo();
+
+    if (0 == codes.size())
+        return CreateCompletedAsyncTask(CodeInfoSetResult::Success(finalValue->GetCodeStates()));
+
+    auto result = ExecuteAsync(QueryCodesInternal(codes, briefcaseId, finalValue, cancellationToken));
+
+    if (result->IsSuccess())
+        return CreateCompletedAsyncTask(CodeInfoSetResult::Success(finalValue->GetCodeStates()));
+    return CreateCompletedAsyncTask(CodeInfoSetResult::Error(result->GetError()));
+    }
+
+//---------------------------------------------------------------------------------------
+//@bsimethod                                     Benas.Kikutis             01/2018
+//---------------------------------------------------------------------------------------
+CodeInfoSetTaskPtr iModelConnection::QueryCodesByBriefcaseId
+(
+BeBriefcaseId briefcaseId,
+ICancellationTokenPtr cancellationToken
+) const
+    {
+    const Utf8String methodName = "iModelConnection::QueryCodesByBriefcaseId";
+    LogHelper::Log(SEVERITY::LOG_DEBUG, methodName, "Method called.");
+    CHECK_BRIEFCASEID(briefcaseId, CodeInfoSetResult);
+
+    CodeLockSetResultInfoPtr finalValue = new CodeLockSetResultInfo();
+
+    if (!briefcaseId.IsValid())
+        {
+        LogHelper::Log(SEVERITY::LOG_WARNING, methodName, "BriefcaseId is invalid.");
+        return CreateCompletedAsyncTask(CodeInfoSetResult::Error(Error::Id::InvalidBriefcase));
+        }
+
+    auto result = ExecuteAsync(QueryCodesInternal(briefcaseId, finalValue, cancellationToken));
+
+    if (result->IsSuccess())
+        return CreateCompletedAsyncTask(CodeInfoSetResult::Success(finalValue->GetCodeStates()));
+    return CreateCompletedAsyncTask(CodeInfoSetResult::Error(result->GetError()));
+    }
+
+//---------------------------------------------------------------------------------------
+//@bsimethod                                     Benas.Kikutis             01/2018
+//---------------------------------------------------------------------------------------
+LockInfoSetTaskPtr iModelConnection::QueryAllLocks
+(
+ICancellationTokenPtr cancellationToken
+) const
+    {
+    const Utf8String methodName = "iModelConnection::QueryAllLocks";
+    LogHelper::Log(SEVERITY::LOG_DEBUG, methodName, "Method called.");
+
+    WSQuery query(ServerSchema::Schema::iModel, ServerSchema::Class::MultiLock);
+    CodeLockSetResultInfoPtr finalValue = new CodeLockSetResultInfo();
+
+    auto result = ExecuteAsync(QueryCodesLocksInternal(query, finalValue, AddMultiLocks, cancellationToken));
+
+    if (result->IsSuccess())
+        return CreateCompletedAsyncTask(LockInfoSetResult::Success(finalValue->GetLockStates()));
+    return CreateCompletedAsyncTask(LockInfoSetResult::Error(result->GetError()));
+    }
+
+//---------------------------------------------------------------------------------------
+//@bsimethod                                     Benas.Kikutis             01/2018
+//---------------------------------------------------------------------------------------
+LockInfoSetTaskPtr iModelConnection::QueryLocksByIds
+(
+LockableIdSet const& locks,
+ICancellationTokenPtr cancellationToken
+) const
+    {
+    return QueryLocksByIdsInternal(locks, BeBriefcaseId(), cancellationToken);
+    }
+
+//---------------------------------------------------------------------------------------
+//@bsimethod                                     Benas.Kikutis             01/2018
+//---------------------------------------------------------------------------------------
+LockInfoSetTaskPtr iModelConnection::QueryLocksByIds
+(
+LockableIdSet const& locks,
+BeBriefcaseId briefcaseId,
+ICancellationTokenPtr cancellationToken
+) const
+    {
+    const Utf8String methodName = "iModelConnection::QueryLocksByIds";
+    LogHelper::Log(SEVERITY::LOG_DEBUG, methodName, "Method called.");
+    CHECK_BRIEFCASEID(briefcaseId, LockInfoSetResult);
+    return QueryLocksByIdsInternal(locks, briefcaseId, cancellationToken);
+    }
+
+//---------------------------------------------------------------------------------------
+//@bsimethod                                     Karolis.Dziedzelis        01/2018
+//---------------------------------------------------------------------------------------
+LockInfoSetTaskPtr iModelConnection::QueryLocksByIdsInternal
+(
+LockableIdSet const& locks,
+BeBriefcaseId briefcaseId,
+ICancellationTokenPtr cancellationToken
+) const
+    {
+    CodeLockSetResultInfoPtr finalValue = new CodeLockSetResultInfo();
+
+    if (0 == locks.size())
+        return CreateCompletedAsyncTask(LockInfoSetResult::Success(finalValue->GetLockStates()));
+
+    auto result = ExecuteAsync(QueryLocksInternal(locks, briefcaseId, finalValue, cancellationToken));
+
+    if (result->IsSuccess())
+        return CreateCompletedAsyncTask(LockInfoSetResult::Success(finalValue->GetLockStates()));
+    return CreateCompletedAsyncTask(LockInfoSetResult::Error(result->GetError()));
+    }
+
+//---------------------------------------------------------------------------------------
+//@bsimethod                                     Benas.Kikutis             01/2018
+//---------------------------------------------------------------------------------------
+LockInfoSetTaskPtr iModelConnection::QueryLocksByBriefcaseId
+(
+BeBriefcaseId briefcaseId,
+ICancellationTokenPtr cancellationToken
+) const
+    {
+    const Utf8String methodName = "iModelConnection::QueryLocksByBriefcaseId";
+    LogHelper::Log(SEVERITY::LOG_DEBUG, methodName, "Method called.");
+    CHECK_BRIEFCASEID(briefcaseId, LockInfoSetResult);
+
+    CodeLockSetResultInfoPtr finalValue = new CodeLockSetResultInfo();
+
+    StatusTaskPtr task;
+    if (!briefcaseId.IsValid())
+        {
+        LogHelper::Log(SEVERITY::LOG_WARNING, methodName, "BriefcaseId is invalid.");
+        return CreateCompletedAsyncTask(LockInfoSetResult::Error(Error::Id::InvalidBriefcase));
+        }
+
+    auto result = ExecuteAsync(QueryLocksInternal(briefcaseId, finalValue, cancellationToken));
+
+    if (result->IsSuccess())
+        return CreateCompletedAsyncTask(LockInfoSetResult::Success(finalValue->GetLockStates()));
+    return CreateCompletedAsyncTask(LockInfoSetResult::Error(result->GetError()));
+    }
+
+//---------------------------------------------------------------------------------------
+//@bsimethod                                     Karolis.Dziedzelis             06/2016
+//---------------------------------------------------------------------------------------
+CodeLockSetTaskPtr iModelConnection::QueryUnavailableCodesLocks
+(
+const BeBriefcaseId   briefcaseId,
+Utf8StringCR          lastChangeSetId,
+ICancellationTokenPtr cancellationToken
+) const
+    {
+    const Utf8String methodName = "iModelConnection::QueryUnavailableCodesLocks";
+    LogHelper::Log(SEVERITY::LOG_DEBUG, methodName, "Method called.");
+    CHECK_BRIEFCASEID(briefcaseId, CodeLockSetResult);
+
+    double start = BeTimeUtilities::GetCurrentTimeAsUnixMillisDouble();
+    std::shared_ptr<CodeLockSetResult> finalResult = std::make_shared<CodeLockSetResult>();
+    return ExecuteWithRetry<CodeLockSetResultInfo>([=]()
+        {
+        return GetChangeSetById(lastChangeSetId, cancellationToken)->Then([=](ChangeSetInfoResultCR changeSetResult)
+            {
+            uint64_t changeSetIndex = 0;
+            if (!changeSetResult.IsSuccess() && changeSetResult.GetError().GetId() != Error::Id::InvalidChangeSet)
+                {
+                finalResult->SetError(changeSetResult.GetError());
+                LogHelper::Log(SEVERITY::LOG_WARNING, methodName, changeSetResult.GetError().GetMessage().c_str());
+                return;
+                }
+            else if (changeSetResult.IsSuccess())
+                {
+                changeSetIndex = changeSetResult.GetValue()->GetIndex();
+                }
+
+            CodeLockSetResultInfoPtr finalValue = new CodeLockSetResultInfo();
+            bset<StatusTaskPtr> tasks;
+
+            auto task = QueryUnavailableCodesInternal(briefcaseId, finalValue, cancellationToken);
+            tasks.insert(task);
+            task = QueryUnavailableLocksInternal(briefcaseId, changeSetIndex, finalValue, cancellationToken);
+            tasks.insert(task);
+
+            AsyncTask::WhenAll(tasks)
+                ->Then([=]
+                {
+                for (auto task : tasks)
+                    {
+                    auto taskResult = ExecuteAsync(task);
+                    if (!taskResult->IsSuccess())
+                        {
+                        finalResult->SetError(taskResult->GetError());
+                        LogHelper::Log(SEVERITY::LOG_WARNING, methodName, taskResult->GetError().GetMessage().c_str());
+                        return;
+                        }
+                    }
+
+                finalResult->SetSuccess(*finalValue);
+                double end = BeTimeUtilities::GetCurrentTimeAsUnixMillisDouble();
+                LogHelper::Log(SEVERITY::LOG_INFO, methodName, (float)(end - start), "");
+                });
+
+            })->Then<CodeLockSetResult>([=]()
+                {
+                return *finalResult;
+                });
+        });
+    }
+
+//---------------------------------------------------------------------------------------
+//@bsimethod                                     Algirdas.Mikoliunas             04/2017
+//---------------------------------------------------------------------------------------
+CodeSequenceTaskPtr iModelConnection::QueryCodeMaximumIndex
+(
+CodeSequenceCR codeSequence,
+ICancellationTokenPtr cancellationToken
+) const
+    {
+    const Utf8String methodName = "iModelConnection::QueryCodeMaximumIndex";
+    LogHelper::Log(SEVERITY::LOG_DEBUG, methodName, "Method called.");
+
+    std::shared_ptr<WSChangeset> changeset(new WSChangeset());
+    auto status = SetCodeSequencesJsonRequestToChangeSet(codeSequence, 0, 1, CodeSequence::Type::Maximum, *changeset, 
+                                                         WSChangeset::ChangeState::Created);
+    if (DgnDbStatus::Success != status)
+        return CreateCompletedAsyncTask<CodeSequenceResult>(CodeSequenceResult::Error({Error::Id::iModelHubOperationFailed, 
+                                                                                      ErrorLocalizedString(MESSAGE_CodeSequenceRequestError)}));
+
+    return QueryCodeMaximumIndexInternal(changeset, cancellationToken);
+    }
+
+//---------------------------------------------------------------------------------------
+//@bsimethod                                     Algirdas.Mikoliunas             03/2017
+//---------------------------------------------------------------------------------------
+CodeSequenceTaskPtr iModelConnection::QueryCodeNextAvailable
+(
+CodeSequenceCR codeSequence,
+int startIndex,
+int incrementBy,
+ICancellationTokenPtr cancellationToken
+) const
+    {
+    const Utf8String methodName = "iModelConnection::QueryCodeNextAvailable";
+    LogHelper::Log(SEVERITY::LOG_DEBUG, methodName, "Method called.");
+
+    std::shared_ptr<WSChangeset> changeset(new WSChangeset());
+    auto status = SetCodeSequencesJsonRequestToChangeSet(codeSequence, startIndex, incrementBy, CodeSequence::Type::NextAvailable, *changeset, 
+                                                         WSChangeset::ChangeState::Created);
+    if (DgnDbStatus::Success != status)
+        return CreateCompletedAsyncTask<CodeSequenceResult>(CodeSequenceResult::Error({Error::Id::iModelHubOperationFailed, 
+                                                                                      ErrorLocalizedString(MESSAGE_CodeSequenceRequestError)}));
+
+    return QueryCodeNextAvailableInternal(changeset, cancellationToken);
+    }
+
+//---------------------------------------------------------------------------------------
+//@bsimethod                                     Karolis.Dziedzelis             09/2016
+//---------------------------------------------------------------------------------------
+BriefcaseInfoTaskPtr iModelConnection::AcquireNewBriefcase(ICancellationTokenPtr cancellationToken) const
+    {
+    return ExecuteWithRetry<BriefcaseInfoPtr>([=]()
+        {
+        return CreateBriefcaseInstance(cancellationToken)->Then<BriefcaseInfoResult>([=](const WSCreateObjectResult& result)
+            {
+            if (!result.IsSuccess())
+                {
+                return BriefcaseInfoResult::Error(result.GetError());
+                }
+
+            Json::Value json;
+            result.GetValue().GetJson(json);
+            JsonValueCR instance = json[ServerSchema::ChangedInstance][ServerSchema::InstanceAfterChange];
+            return BriefcaseInfoResult::Success(BriefcaseInfo::ParseRapidJson(ToRapidJson(instance[ServerSchema::Properties])));
+            });
+        });
+    }
+
+//---------------------------------------------------------------------------------------
+//@bsimethod                                     Eligijus.Mauragas              03/2016
+//---------------------------------------------------------------------------------------
+ChangeSetsInfoTaskPtr iModelConnection::GetAllChangeSets(ICancellationTokenPtr cancellationToken) const
+    {
+    const Utf8String methodName = "iModelConnection::GetAllChangeSets";
+    LogHelper::Log(SEVERITY::LOG_DEBUG, methodName, "Method called.");
+    return GetAllChangeSetsInternal(false, cancellationToken);
+    }
+
+//---------------------------------------------------------------------------------------
+//@bsimethod                                     Karolis.Dziedzelis             10/2015
+//---------------------------------------------------------------------------------------
+ChangeSetInfoTaskPtr iModelConnection::GetChangeSetById
+(
+Utf8StringCR          changeSetId,
+ICancellationTokenPtr cancellationToken
+) const
+    {
+    return GetChangeSetByIdInternal(changeSetId, false, cancellationToken);
+    }
+
+/* EventService Methods Begin */
+
+/* Public methods start */
+
+//---------------------------------------------------------------------------------------
+//@bsimethod                                     Algirdas.Mikoliunas            12/2016
+//---------------------------------------------------------------------------------------
+StatusTaskPtr iModelConnection::SubscribeEventsCallback(EventTypeSet* eventTypes, EventCallbackPtr callback)
+    {
+    return SubscribeEventsCallback(eventTypes, callback, this);
+    }
+
+/* Public methods end */
+
+/* EventService Methods End */
+
+//---------------------------------------------------------------------------------------
+//@bsimethod                                     Algirdas.Mikoliunas             02/2017
+//---------------------------------------------------------------------------------------
+ChangeSetsInfoTaskPtr iModelConnection::GetChangeSetsAfterId
+(
+Utf8StringCR          changeSetId,
+BeGuidCR              fileId,
+ICancellationTokenPtr cancellationToken
+) const
+    {
+    return GetChangeSetsAfterIdInternal(changeSetId, fileId, false, cancellationToken);
+    }
+
+
+//---------------------------------------------------------------------------------------
+//@bsimethod                                     Viktorija.Adomauskaite           08/2017
+//---------------------------------------------------------------------------------------
+WSQuery iModelConnection::CreateBetweenChangeSetsQuery
+(
+Utf8StringCR firstchangeSetId,
+Utf8StringCR secondChangeSetId,
+BeSQLite::BeGuidCR fileId
+) const
+    {
+    WSQuery query(ServerSchema::Schema::iModel, ServerSchema::Class::ChangeSet);
+    Utf8String queryFilter;
+
+    Utf8String notNullChangeSetId = "";
+    if (Utf8String::IsNullOrEmpty(firstchangeSetId.c_str()))
+        notNullChangeSetId = secondChangeSetId;
+
+    if (Utf8String::IsNullOrEmpty(secondChangeSetId.c_str()))
+        notNullChangeSetId = firstchangeSetId;
+
+    if (!Utf8String::IsNullOrEmpty(notNullChangeSetId.c_str()))
+        {
+        if (fileId.IsValid())
+            queryFilter.Sprintf("%s-backward-%s.%s+eq+'%s'+and+%s+eq+'%s'",
+                                ServerSchema::Relationship::CumulativeChangeSet, ServerSchema::Class::ChangeSet, ServerSchema::Property::Id, 
+                                notNullChangeSetId.c_str(), ServerSchema::Property::SeedFileId, fileId.ToString().c_str());
+        else
+            queryFilter.Sprintf("%s-backward-%s.%s+eq+'%s'",
+                                ServerSchema::Relationship::CumulativeChangeSet, ServerSchema::Class::ChangeSet, ServerSchema::Property::Id, 
+                                notNullChangeSetId.c_str());
+        }
+    else
+        {
+        if (fileId.IsValid())
+            queryFilter.Sprintf
+            ("(%s-backward-%s.%s+eq+'%s'+and+%s-backward-%s.%s+eq+'%s')+or+(%s-backward-%s.%s+eq+'%s'+and+%s-backward-%s.%s+eq+'%s')+and+%s+eq+'%s'",
+             ServerSchema::Relationship::CumulativeChangeSet, ServerSchema::Class::ChangeSet, ServerSchema::Property::Id, firstchangeSetId.c_str(),
+             ServerSchema::Relationship::FollowingChangeSet, ServerSchema::Class::ChangeSet, ServerSchema::Property::Id, secondChangeSetId.c_str(),
+             ServerSchema::Relationship::CumulativeChangeSet, ServerSchema::Class::ChangeSet, ServerSchema::Property::Id, secondChangeSetId.c_str(),
+             ServerSchema::Relationship::FollowingChangeSet, ServerSchema::Class::ChangeSet, ServerSchema::Property::Id, firstchangeSetId.c_str(),
+             ServerSchema::Property::SeedFileId, fileId.ToString().c_str());
+        else
+            queryFilter.Sprintf
+            ("(%s-backward-%s.%s+eq+'%s'+and+%s-backward-%s.%s+eq+'%s')+or+(%s-backward-%s.%s+eq+'%s'+and+%s-backward-%s.%s+eq+'%s')",
+             ServerSchema::Relationship::CumulativeChangeSet, ServerSchema::Class::ChangeSet, ServerSchema::Property::Id, firstchangeSetId.c_str(),
+             ServerSchema::Relationship::FollowingChangeSet, ServerSchema::Class::ChangeSet, ServerSchema::Property::Id, secondChangeSetId.c_str(),
+             ServerSchema::Relationship::CumulativeChangeSet, ServerSchema::Class::ChangeSet, ServerSchema::Property::Id, secondChangeSetId.c_str(),
+             ServerSchema::Relationship::FollowingChangeSet, ServerSchema::Class::ChangeSet, ServerSchema::Property::Id, firstchangeSetId.c_str());
+        }
+
+    query.SetFilter(queryFilter);
+
+    return query;
+    }
+
+//---------------------------------------------------------------------------------------
+//@bsimethod                                     Viktorija.Adomauskaite           08/2017
+//---------------------------------------------------------------------------------------
+ChangeSetsInfoTaskPtr iModelConnection::GetChangeSetsBetween(Utf8StringCR firstChangeSetId, Utf8StringCR secondChangeSetId, 
+                                                             BeSQLite::BeGuidCR fileId, ICancellationTokenPtr cancellationToken) const
+    {
+    const Utf8String methodName = "iModelConnection::GetChangeSetsBetween";
+    LogHelper::Log(SEVERITY::LOG_DEBUG, methodName, "Method called.");
+
+    if (Utf8String::IsNullOrEmpty(firstChangeSetId.c_str()) && Utf8String::IsNullOrEmpty(secondChangeSetId.c_str()))
+        return CreateCompletedAsyncTask(ChangeSetsInfoResult::Error(Error::Id::InvalidChangeSet));
+
+    return ChangeSetsFromQueryInternal(CreateBetweenChangeSetsQuery(firstChangeSetId, secondChangeSetId, fileId), false, cancellationToken);
+    }
+
+//---------------------------------------------------------------------------------------
+//@bsimethod                                     Algirdas.Mikoliunas             02/2017
+//---------------------------------------------------------------------------------------
+ChangeSetsTaskPtr iModelConnection::DownloadChangeSets(const bvector<Utf8String>& changeSetIds, Http::Request::ProgressCallbackCR callback, 
+                                                       ICancellationTokenPtr cancellationToken) const
+    {
+    std::deque<ObjectId> queryIds;
+    for (auto changeSetId : changeSetIds)
+        {
+        queryIds.push_back(ObjectId(ServerSchema::Schema::iModel, ServerSchema::Class::ChangeSet, changeSetId));
+        }
+
+    return DownloadChangeSets(queryIds, callback, cancellationToken);
+    }
+
+//---------------------------------------------------------------------------------------
+//@bsimethod                                     Algirdas.Mikoliunas             02/2017
+//---------------------------------------------------------------------------------------
+ChangeSetsTaskPtr iModelConnection::DownloadChangeSets(const bvector<ChangeSetInfoPtr>& changeSets, Http::Request::ProgressCallbackCR callback, 
+                                                       ICancellationTokenPtr cancellationToken) const
+    {
+    std::deque<ObjectId> queryIds;
+    for (auto changeSet : changeSets)
+        {
+        queryIds.push_back(ObjectId(ServerSchema::Schema::iModel, ServerSchema::Class::ChangeSet, changeSet->GetId()));
+        }
+
+    return DownloadChangeSets(queryIds, callback, cancellationToken);
+    }
+
+//---------------------------------------------------------------------------------------
+//@bsimethod                                     Karolis.Dziedzelis             10/2015
+//---------------------------------------------------------------------------------------
+ChangeSetsTaskPtr iModelConnection::DownloadChangeSetsAfterId
+(
+Utf8StringCR                        changeSetId,
+BeGuidCR                            fileId,
+Http::Request::ProgressCallbackCR   callback,
+ICancellationTokenPtr               cancellationToken
+) const
+    {
+    const Utf8String methodName = "iModelConnection::DownloadChangeSetsAfterId";
+    LogHelper::Log(SEVERITY::LOG_DEBUG, methodName, "Method called.");
+    double start = BeTimeUtilities::GetCurrentTimeAsUnixMillisDouble();
+    std::shared_ptr<ChangeSetsResult> finalResult = std::make_shared<ChangeSetsResult>();
+    return GetChangeSetsAfterIdInternal(changeSetId, fileId, true, cancellationToken)->Then([=](ChangeSetsInfoResultCR changeSetsResult)
+        {
+        if (changeSetsResult.IsSuccess())
+            {
+            DownloadChangeSetsInternal(changeSetsResult.GetValue(), callback, cancellationToken)->Then([=](ChangeSetsResultCR downloadResult)
+                {
+                if (downloadResult.IsSuccess())
+                    {
+                    double end = BeTimeUtilities::GetCurrentTimeAsUnixMillisDouble();
+                    LogHelper::Log(SEVERITY::LOG_INFO, methodName, (float)(end - start), "");
+                    finalResult->SetSuccess(downloadResult.GetValue());
+                    }
+                else
+                    {
+                    LogHelper::Log(SEVERITY::LOG_WARNING, methodName, downloadResult.GetError().GetMessage().c_str());
+                    finalResult->SetError(downloadResult.GetError());
+                    }
+                });
+            }
+        else
+            {
+            LogHelper::Log(SEVERITY::LOG_WARNING, methodName, changeSetsResult.GetError().GetMessage().c_str());
+            finalResult->SetError(changeSetsResult.GetError());
+            }
+        })->Then<ChangeSetsResult>([=]()
+            {
+            return *finalResult;
+            });
+    }
+
+//---------------------------------------------------------------------------------------
+//@bsimethod                                     Karolis.Dziedzelis             10/2015
+//---------------------------------------------------------------------------------------
+StatusTaskPtr iModelConnection::VerifyConnection(ICancellationTokenPtr cancellationToken) const
+    {
+    return ExecuteWithRetry<void>([=]()
+        {
+        return m_wsRepositoryClient->VerifyAccess(cancellationToken)->Then<StatusResult>([](const AsyncResult<void, WSError>& result)
+            {
+            const Utf8String methodName = "iModelConnection::VerifyConnection";
+            LogHelper::Log(SEVERITY::LOG_DEBUG, methodName, "Method called.");
+            if (result.IsSuccess())
+                return StatusResult::Success();
+            else
+                {
+                LogHelper::Log(SEVERITY::LOG_WARNING, methodName, result.GetError().GetMessage().c_str());
+                return StatusResult::Error(result.GetError());
+                }
+            });
+        });
+    }