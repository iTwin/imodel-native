#--------------------------------------------------------------------------------------
#
#     $Source: ClientLib.mke $
#
#  $Copyright: (c) 2017 Bentley Systems, Incorporated. All rights reserved. $
#
#--------------------------------------------------------------------------------------
# this is only used if compiling for the WinRT target.
ENABLE_CPP_CX_EXTENSIONS    = 1

%include mdl.mki

CompileOptionsMki           = $(SrcRoot)WSClient/ClientLibCompileOptions.mki
%include $(CompileOptionsMki)

#--------------------------------------------------------------------------------------
#   Building the WebServicesClient library
#--------------------------------------------------------------------------------------
ClientSourceDirectory       = $(_MakeFilePath)
ClientPublicApiDirectory    = $(_MakeFilePath)PublicAPI/WebServices/
BuildContextLibsDirectory   = $(BuildContext)SubParts/Libs/

o = $(OutputRootDir)build/WSClient/Client/
always:
    !~@mkdir $(o)

#--------------------------------------------------------------------------------------
#   Compile
#--------------------------------------------------------------------------------------

%include Client/Client.mki
%include Azure/Azure.mki
%include Configuration/Configuration.mki
%include Connect/Connect.mki
%include Licensing/Licensing.mki
%include Ims/Ims.mki

%include MultiCppCompileGo.mki
WSClientObjectList = $(MultiCompileObjectList)

# WIP this is an MM file and must be compiled separately, but is technically part of client.mki
%if $(TARGET_PLATFORM)=="iOS"

    CCPchOpts =
    CPchOpts =

    $(o)DeviceIos$(oext) : $(ClientSourceDirectory)Client/Device/DeviceIos.mm $(ClientSourceDirectory)Client/Device/Device.h

    WSClientObjectList + $(o)DeviceIos$(oext)

%endif

#--------------------------------------------------------------------------------------
#   Link the library
#--------------------------------------------------------------------------------------
DLM_NAME                    = WebServicesClient
DLM_OBJECT_FILES            = $(WSClientObjectList)
DLM_OBJECT_DEST             = $(o)
DLM_OBJECT_PCH              = $(o)ClientInternal$(oext) 
DLM_DEST                    = $(o)
DLM_EXPORT_DEST             = $(o)
DLM_NOENTRY                 = 1
DLM_CONTEXT_LOCATION        = $(BuildContext)Delivery/
DLM_LIB_CONTEXT_LOCATION    = $(BuildContext)Delivery/
DLM_CREATE_LIB_CONTEXT_LINK = 1

LINKER_LIBRARIES + $(BuildContextLibsDirectory)$(libprefix)BeJsonCpp$(stlibext)
LINKER_LIBRARIES + $(BuildContextLibsDirectory)$(libprefix)BeSQLite$(stlibext)
LINKER_LIBRARIES + $(BuildContextLibsDirectory)$(libprefix)BeXml$(stlibext)
LINKER_LIBRARIES + $(BuildContextLibsDirectory)$(libprefix)ECObjects$(stlibext)
LINKER_LIBRARIES + $(BuildContextLibsDirectory)$(libprefix)Units$(stlibext)
LINKER_LIBRARIES + $(BuildContextLibsDirectory)$(libprefix)BeHttp$(stlibext)
LINKER_LIBRARIES + $(BuildContextLibsDirectory)$(libprefix)BeSecurity$(stlibext)
LINKER_LIBRARIES + $(BuildContextLibsDirectory)$(libprefix)BeFolly$(stlibext)

%if $(TARGET_PLATFORM) != "WinRT"
    LINKER_LIBRARIES + $(BuildContextLibsDirectory)$(libprefix)BeOpenSSL$(stlibext)
<<<<<<< HEAD
    %include dlmlink.mki
%else
    LINKER_LIBRARIES + $(BuildContextLibsDirectory)$(libprefix)BeJsonCpp$(stlibext)
    LINKER_LIBRARIES + $(BuildContextLibsDirectory)$(libprefix)BeSQLite$(libext)
    LINKER_LIBRARIES + $(BuildContextLibsDirectory)$(libprefix)BeXml$(libext)
    LINKER_LIBRARIES + $(BuildContextLibsDirectory)$(libprefix)ECObjects$(libext)
    LINKER_LIBRARIES + $(BuildContextLibsDirectory)$(libprefix)Units$(libext)
    LINKER_LIBRARIES + $(BuildContextLibsDirectory)$(libprefix)BeHttp$(libext)
    LINKER_LIBRARIES + $(BuildContextLibsDirectory)$(libprefix)BeSecurity$(libext)
    LINKER_LIBRARIES + $(BuildContextLibsDirectory)$(libprefix)BeFolly$(libext)

    %if $(TARGET_PLATFORM) != "WinRT"
        LINKER_LIBRARIES + $(BuildContextLibsDirectory)$(libprefix)BeOpenSSL$(libext)
    %endif

    %include $(sharedMki)linkLibrary.mki
%endif

=======
%endif

%include $(sharedMki)LinkLibrary.mki

>>>>>>> 15503366
<|MERGE_RESOLUTION|>--- conflicted
+++ resolved
@@ -1,102 +1,80 @@
-#--------------------------------------------------------------------------------------
-#
-#     $Source: ClientLib.mke $
-#
-#  $Copyright: (c) 2017 Bentley Systems, Incorporated. All rights reserved. $
-#
-#--------------------------------------------------------------------------------------
-# this is only used if compiling for the WinRT target.
-ENABLE_CPP_CX_EXTENSIONS    = 1
-
-%include mdl.mki
-
-CompileOptionsMki           = $(SrcRoot)WSClient/ClientLibCompileOptions.mki
-%include $(CompileOptionsMki)
-
-#--------------------------------------------------------------------------------------
-#   Building the WebServicesClient library
-#--------------------------------------------------------------------------------------
-ClientSourceDirectory       = $(_MakeFilePath)
-ClientPublicApiDirectory    = $(_MakeFilePath)PublicAPI/WebServices/
-BuildContextLibsDirectory   = $(BuildContext)SubParts/Libs/
-
-o = $(OutputRootDir)build/WSClient/Client/
-always:
-    !~@mkdir $(o)
-
-#--------------------------------------------------------------------------------------
-#   Compile
-#--------------------------------------------------------------------------------------
-
-%include Client/Client.mki
-%include Azure/Azure.mki
-%include Configuration/Configuration.mki
-%include Connect/Connect.mki
-%include Licensing/Licensing.mki
-%include Ims/Ims.mki
-
-%include MultiCppCompileGo.mki
-WSClientObjectList = $(MultiCompileObjectList)
-
-# WIP this is an MM file and must be compiled separately, but is technically part of client.mki
-%if $(TARGET_PLATFORM)=="iOS"
-
-    CCPchOpts =
-    CPchOpts =
-
-    $(o)DeviceIos$(oext) : $(ClientSourceDirectory)Client/Device/DeviceIos.mm $(ClientSourceDirectory)Client/Device/Device.h
-
-    WSClientObjectList + $(o)DeviceIos$(oext)
-
-%endif
-
-#--------------------------------------------------------------------------------------
-#   Link the library
-#--------------------------------------------------------------------------------------
-DLM_NAME                    = WebServicesClient
-DLM_OBJECT_FILES            = $(WSClientObjectList)
-DLM_OBJECT_DEST             = $(o)
-DLM_OBJECT_PCH              = $(o)ClientInternal$(oext) 
-DLM_DEST                    = $(o)
-DLM_EXPORT_DEST             = $(o)
-DLM_NOENTRY                 = 1
-DLM_CONTEXT_LOCATION        = $(BuildContext)Delivery/
-DLM_LIB_CONTEXT_LOCATION    = $(BuildContext)Delivery/
-DLM_CREATE_LIB_CONTEXT_LINK = 1
-
-LINKER_LIBRARIES + $(BuildContextLibsDirectory)$(libprefix)BeJsonCpp$(stlibext)
-LINKER_LIBRARIES + $(BuildContextLibsDirectory)$(libprefix)BeSQLite$(stlibext)
-LINKER_LIBRARIES + $(BuildContextLibsDirectory)$(libprefix)BeXml$(stlibext)
-LINKER_LIBRARIES + $(BuildContextLibsDirectory)$(libprefix)ECObjects$(stlibext)
-LINKER_LIBRARIES + $(BuildContextLibsDirectory)$(libprefix)Units$(stlibext)
-LINKER_LIBRARIES + $(BuildContextLibsDirectory)$(libprefix)BeHttp$(stlibext)
-LINKER_LIBRARIES + $(BuildContextLibsDirectory)$(libprefix)BeSecurity$(stlibext)
-LINKER_LIBRARIES + $(BuildContextLibsDirectory)$(libprefix)BeFolly$(stlibext)
-
-%if $(TARGET_PLATFORM) != "WinRT"
-    LINKER_LIBRARIES + $(BuildContextLibsDirectory)$(libprefix)BeOpenSSL$(stlibext)
-<<<<<<< HEAD
-    %include dlmlink.mki
-%else
-    LINKER_LIBRARIES + $(BuildContextLibsDirectory)$(libprefix)BeJsonCpp$(stlibext)
-    LINKER_LIBRARIES + $(BuildContextLibsDirectory)$(libprefix)BeSQLite$(libext)
-    LINKER_LIBRARIES + $(BuildContextLibsDirectory)$(libprefix)BeXml$(libext)
-    LINKER_LIBRARIES + $(BuildContextLibsDirectory)$(libprefix)ECObjects$(libext)
-    LINKER_LIBRARIES + $(BuildContextLibsDirectory)$(libprefix)Units$(libext)
-    LINKER_LIBRARIES + $(BuildContextLibsDirectory)$(libprefix)BeHttp$(libext)
-    LINKER_LIBRARIES + $(BuildContextLibsDirectory)$(libprefix)BeSecurity$(libext)
-    LINKER_LIBRARIES + $(BuildContextLibsDirectory)$(libprefix)BeFolly$(libext)
-
-    %if $(TARGET_PLATFORM) != "WinRT"
-        LINKER_LIBRARIES + $(BuildContextLibsDirectory)$(libprefix)BeOpenSSL$(libext)
-    %endif
-
-    %include $(sharedMki)linkLibrary.mki
-%endif
-
-=======
-%endif
-
-%include $(sharedMki)LinkLibrary.mki
-
->>>>>>> 15503366
+#--------------------------------------------------------------------------------------
+#
+#     $Source: ClientLib.mke $
+#
+#  $Copyright: (c) 2017 Bentley Systems, Incorporated. All rights reserved. $
+#
+#--------------------------------------------------------------------------------------
+# this is only used if compiling for the WinRT target.
+ENABLE_CPP_CX_EXTENSIONS    = 1
+
+%include mdl.mki
+
+CompileOptionsMki           = $(SrcRoot)WSClient/ClientLibCompileOptions.mki
+%include $(CompileOptionsMki)
+
+#--------------------------------------------------------------------------------------
+#   Building the WebServicesClient library
+#--------------------------------------------------------------------------------------
+ClientSourceDirectory       = $(_MakeFilePath)
+ClientPublicApiDirectory    = $(_MakeFilePath)PublicAPI/WebServices/
+BuildContextLibsDirectory   = $(BuildContext)SubParts/Libs/
+
+o = $(OutputRootDir)build/WSClient/Client/
+always:
+    !~@mkdir $(o)
+
+#--------------------------------------------------------------------------------------
+#   Compile
+#--------------------------------------------------------------------------------------
+
+%include Client/Client.mki
+%include Azure/Azure.mki
+%include Configuration/Configuration.mki
+%include Connect/Connect.mki
+%include Licensing/Licensing.mki
+%include Ims/Ims.mki
+
+%include MultiCppCompileGo.mki
+WSClientObjectList = $(MultiCompileObjectList)
+
+# WIP this is an MM file and must be compiled separately, but is technically part of client.mki
+%if $(TARGET_PLATFORM)=="iOS"
+
+    CCPchOpts =
+    CPchOpts =
+
+    $(o)DeviceIos$(oext) : $(ClientSourceDirectory)Client/Device/DeviceIos.mm $(ClientSourceDirectory)Client/Device/Device.h
+
+    WSClientObjectList + $(o)DeviceIos$(oext)
+
+%endif
+
+#--------------------------------------------------------------------------------------
+#   Link the library
+#--------------------------------------------------------------------------------------
+DLM_NAME                    = WebServicesClient
+DLM_OBJECT_FILES            = $(WSClientObjectList)
+DLM_OBJECT_DEST             = $(o)
+DLM_OBJECT_PCH              = $(o)ClientInternal$(oext) 
+DLM_DEST                    = $(o)
+DLM_EXPORT_DEST             = $(o)
+DLM_NOENTRY                 = 1
+DLM_CONTEXT_LOCATION        = $(BuildContext)Delivery/
+DLM_LIB_CONTEXT_LOCATION    = $(BuildContext)Delivery/
+DLM_CREATE_LIB_CONTEXT_LINK = 1
+
+LINKER_LIBRARIES + $(BuildContextLibsDirectory)$(libprefix)BeJsonCpp$(stlibext)
+LINKER_LIBRARIES + $(BuildContextLibsDirectory)$(libprefix)BeSQLite$(stlibext)
+LINKER_LIBRARIES + $(BuildContextLibsDirectory)$(libprefix)BeXml$(stlibext)
+LINKER_LIBRARIES + $(BuildContextLibsDirectory)$(libprefix)ECObjects$(stlibext)
+LINKER_LIBRARIES + $(BuildContextLibsDirectory)$(libprefix)Units$(stlibext)
+LINKER_LIBRARIES + $(BuildContextLibsDirectory)$(libprefix)BeHttp$(stlibext)
+LINKER_LIBRARIES + $(BuildContextLibsDirectory)$(libprefix)BeSecurity$(stlibext)
+LINKER_LIBRARIES + $(BuildContextLibsDirectory)$(libprefix)BeFolly$(stlibext)
+
+%if $(TARGET_PLATFORM) != "WinRT"
+    LINKER_LIBRARIES + $(BuildContextLibsDirectory)$(libprefix)BeOpenSSL$(stlibext)
+%endif
+
+%include $(sharedMki)linkLibrary.mki