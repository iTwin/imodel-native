/*--------------------------------------------------------------------------------------+
|
|     $Source: Drainage/bcdtmDrainage.cpp $
|
<<<<<<< HEAD
|  $Copyright: (c) 2016 Bentley Systems, Incorporated. All rights reserved. $
=======
|  $Copyright: (c) 2017 Bentley Systems, Incorporated. All rights reserved. $
>>>>>>> 9e1b3db9
|
+--------------------------------------------------------------------------------------*/
//

#include "bcdtmDrainage.h"
/*-------------------------------------------------------------------+
|                                                                    |
|                                                                    |
|                                                                    |
+-------------------------------------------------------------------*/
DTMDrainageTables* dtmDrainageTablesP = nullptr;

DTMStatusInt BcDTMDrainage::CreateDrainageTables
    (
    TerrainModel::BcDTMP   dtm,
    DTMDrainageTables*&     dtmDrainageTablesPP 
    ) 
    {

    BC_DTM_OBJ* dtmP = dtm->GetTinHandle() ;

    if( dtmDrainageTablesPP == nullptr || ( dtmDrainageTablesPP != nullptr && dtmDrainageTablesP->CheckForDtmChange(dtmP->numPoints,dtmP->numLines,dtmP->numTriangles,dtmP->numFeatures,dtmP->modifiedTime)) )
        {

        // Destroy Current Instance Of Drainage Tables

        if( dtmDrainageTablesPP != nullptr )
            {
            delete dtmDrainageTablesPP ;
            dtmDrainageTablesPP = nullptr ;
            }

        // Create New Drainage Tables  

        int startTime=bcdtmClock() ;
        bcdtmWrite_message(0,0,0,"Creating Drainage Tables") ;
        dtmDrainageTablesPP = new DTMDrainageTables(dtmP) ;
        bcdtmWrite_message(0,0,0,"Time To Calculate Drainage Tables = %8.3lf Seconds",bcdtmClock_elapsedTime(bcdtmClock(),startTime)) ;

        // Calculate Pond Tables

        if (dtmDrainageTablesPP != nullptr )
            {
            startTime=bcdtmClock() ;
            bcdtmWrite_message(0,0,0,"Creating Drainage Pond Tables") ;
            bcdtmDrainage_determinePondsDtmObject(dtmP,dtmDrainageTablesP,nullptr,false,true,nullptr) ;
            bcdtmWrite_message(0,0,0,"Time To Calculate Drainage Pond Tables = %8.3lf Seconds",bcdtmClock_elapsedTime(bcdtmClock(),startTime)) ;
            }

        }

    if (dtmDrainageTablesPP == nullptr)
        return DTM_ERROR ;
    else
        return DTM_SUCCESS ;
    }
/*-------------------------------------------------------------------+
|                                                                    |
|                                                                    |
|                                                                    |
+-------------------------------------------------------------------*/
DTMStatusInt BcDTMDrainage::DeterminePonds
    (
    TerrainModel::BcDTMP dtm,
    DTMDrainageTables*     dtmDrainageTablesP,
    DTMFeatureCallback     callBackFunctionP,
    void*                  userP
    )
    {
    //  Check Memory Mode

    if( dtm->SetMemoryAccess(DTMAccessMode::Temporary) != DTM_SUCCESS)
        {
        bcdtmWrite_message(1,0,0, "DTM is Read Only");
        return DTM_ERROR;
        }

    // Call Core Function
    int  tdbg=DTM_TIME_VALUE(0) ;
    long startTime=bcdtmClock() ;
    DTMStatusInt status = (DTMStatusInt)bcdtmDrainage_determinePondsDtmObject (dtm->GetTinHandle(), dtmDrainageTablesP, callBackFunctionP, true, false, userP) ;
    if( tdbg ) bcdtmWrite_message(0,0,0,"Time To Calculate Drainage Pond Tables = %8.3lf Seconds",bcdtmClock_elapsedTime(bcdtmClock(),startTime)) ;
    return status ;
    }
/*-------------------------------------------------------------------+
|                                                                    |
|                                                                    |
|                                                                    |
+-------------------------------------------------------------------*/

DTMStatusInt BcDTMDrainage::TraceMaximumDescent
    (
    TerrainModel::BcDTMP   dtm,
    DTMDrainageTables*       dtmDrainageTablesP, 
    double                   minDepth, 
    double                   x, 
    double                   y, 
    DTMFeatureCallback       callBackFunctionP,
    void*                    userP
    )
    {

    //  Check Memory Mode

    if( dtm->SetMemoryAccess(DTMAccessMode::Temporary) != DTM_SUCCESS)
        {
        bcdtmWrite_message(1,0,0, "DTM is Read Only");
        return DTM_ERROR;
        }

    // Create Drainage Class

    DTMDrainage  dtmDrainage ;

    // Convert Trace Start Point

    //    bcDTMTransformHelper helper (dtm);
    DPoint3d cPt ;
    cPt.x = x ;
    cPt.y = y ;
    cPt.z = 0.0 ;
    //    helper.convertPointToDTM (cPt);
    //    minDepth = helper.convertDistanceToDTM (minDepth);

    BC_DTM_OBJ *dtmP = dtm->GetTinHandle() ;

    // Call Core DTM Method

    //    bcDTMTransformHelper::PFBrowseFeatureCallbackWrapper data;
    //    data.callback = (PFBrowseFeatureCallback)callBackFunctionP;
    //    data.userP = userP;
    //    data.wrapper = &helper;

    return (DTMStatusInt)bcdtmDrainage_traceMaximumDescentDtmObject( dtmP,dtmDrainageTablesP,( DTMFeatureCallback ) callBackFunctionP,minDepth,cPt.x,cPt.y,userP);
    }

/*-------------------------------------------------------------------+
|                                                                    |
|                                                                    |
|                                                                    |
+-------------------------------------------------------------------*/

DTMStatusInt BcDTMDrainage::TraceMaximumAscent
    (
    TerrainModel::BcDTMP  dtm,
    DTMDrainageTables*      dtmDrainageTablesP,
    double                  minDepth, 
    double                  x, 
    double                  y, 
    DTMFeatureCallback      callBackFunctionP,
    void*                   userP
    )
    {

    //  Set Memory Mode

    if( dtm->SetMemoryAccess(DTMAccessMode::Temporary) != DTM_SUCCESS)
        {
        bcdtmWrite_message(1,0,0, "DTM is Read Only");
        return DTM_ERROR;
        }

    // Convert Trace Start Point

    //    bcDTMTransformHelper helper (dtm);
    DPoint3d cPt ;
    cPt.x = x ;
    cPt.y = y ;
    cPt.z = 0.0 ;
    //    helper.convertPointToDTM (cPt);
    //    minDepth = helper.convertDistanceToDTM (minDepth);

    // Calculate Drainage Tables If They Dont Exist Or The DTM Has Changed

    BC_DTM_OBJ *dtmP = dtm->GetTinHandle() ;


    // Call Core DTM Method

    //    bcDTMTransformHelper::PFBrowseFeatureCallbackWrapper data;
    //    data.callback = (PFBrowseFeatureCallback)callBackFunctionP;
    //    data.userP = userP;
    //    data.wrapper = &helper;

    return (DTMStatusInt)bcdtmDrainage_traceMaximumAscentDtmObject (dtmP, dtmDrainageTablesP, (DTMFeatureCallback)callBackFunctionP, minDepth, cPt.x, cPt.y, userP);
    }
/*-------------------------------------------------------------------+
|                                                                    |
|                                                                    |
|                                                                    |
+-------------------------------------------------------------------*/
DTMStatusInt bcdtmDrainage_calculatePondCallBack
    (
    DTMFeatureType dtmFeatureType, 
    DTMUserTag     userTag, 
    DTMFeatureId   featureId, 
    DPoint3d*      pointsP, 
    size_t         numPoints, 
    void*          userArgP
    )
    {
    if( userArgP != nullptr )
        {
        BENTLEY_NAMESPACE_NAME::TerrainModel::DTMFeatureBuffer* buffer = (BENTLEY_NAMESPACE_NAME::TerrainModel::DTMFeatureBuffer*) userArgP ; 
        buffer->AddDtmFeatureToBuffer(dtmFeatureType,userTag,featureId,pointsP,(int)numPoints);
        }

    //   Return

    return DTM_SUCCESS;
    }

/*-------------------------------------------------------------------+
|                                                                    |
|                                                                    |
|                                                                    |
+-------------------------------------------------------------------*/
DTMStatusInt BcDTMDrainage::CalculatePondForPoint
    (
    TerrainModel::BcDTMP dtm,
    double                 x, 
    double                 y, 
    double                 minDepth, 
    bool&                  pondCalculated,
    double&                pondElevation,
    double&                pondDepth,
    double&                pondArea,
    double&                pondVolume,
    BENTLEY_NAMESPACE_NAME::TerrainModel::DTMDynamicFeatureArray& pondFeatures
    )
    {
    DTMStatusInt ret = DTM_SUCCESS;
    void*    userP = nullptr;
    BENTLEY_NAMESPACE_NAME::TerrainModel::DTMFeatureBuffer buffer;

    //  Initialise

    pondCalculated = false;

    //  Set Memory Mode
    if (dtm->SetMemoryAccess (DTMAccessMode::Temporary) != DTM_SUCCESS)
        {
        bcdtmWrite_message(1,0,0, "DTM is Read Only");
        return DTM_ERROR;
        }

    // Convert Trace Start Point

    //    bcDTMTransformHelper helper (dtm);
    //    helper.convertPointToDTM (x, y);

    DTMStatusInt status = (DTMStatusInt) bcdtmDrainage_calculatePondDtmObject (dtm->GetTinHandle(), x, y, minDepth, (DTMFeatureCallback)bcdtmDrainage_calculatePondCallBack, true, &pondCalculated, &pondElevation, &pondDepth, &pondArea, &pondVolume, &buffer); 

    //  Get Pond Features From Buffer 
    //    if (pondElevationP) *pondElevationP = helper.convertElevationFromDTM (*pondElevationP);
    //    if (pondDepthP) *pondDepthP = helper.convertDistanceFromDTM (*pondDepthP);
    //    if (pondAreaP) *pondAreaP = helper.convertAreaFromDTM (*pondAreaP);
    //    if (pondVolumeP) *pondVolumeP = helper.convertVolumeFromDTM (*pondVolumeP);

    if( status == DTM_SUCCESS && pondCalculated ) 
        buffer.GetDtmDynamicFeaturesArray (pondFeatures, dtm->GetTransformHelper());

    //   Return

    return status;
    }

/*-------------------------------------------------------------------+
|                                                                    |
|                                                                    |
|                                                                    |
+-------------------------------------------------------------------*/

DTMStatusInt BcDTMDrainage::TraceCatchmentForPoint
    (
    TerrainModel::BcDTMP  dtm,
    DPoint3d   tracePoint,
    double     maxPondDepth, 
    bool&      catchmentDetermined,
    DPoint3d&  sumpPoint,
    bvector<DPoint3d>& catchmentPts
    )
    {
    DTMStatusInt ret = DTM_SUCCESS ;
    long catchmentClosure = 0;

    //  Initialise

    catchmentDetermined = false ;
    sumpPoint.x = sumpPoint.y = sumpPoint.z = 0.0;

    //  Set Memory Mode
    if (dtm->SetMemoryAccess (DTMAccessMode::Temporary) != DTM_SUCCESS)
        {
        bcdtmWrite_message (1,0,0, "DTM is Read Only");
        return DTM_ERROR;
        }

    // Convert Trace Start Point

    //    bcDTMTransformHelper helper (dtm);
    //    helper.convertPointToDTM (tracePoint.x, tracePoint.y);

    //  Call Core DTM Function 
    //     int status = bcdtmDrainage_traceCatchmentForPointDtmObject(dtm->GetTinHandle(),tracePoint.x,tracePoint.y, helper.convertDistanceToDTM (maxPondDepth),&catchmentDetermined,&catchmentClosure,(DPoint3d **)catchmentPtsPP,numCatchmentPtsP,(DPoint3d *)sumpPointP) ;
    DPoint3d* catchmentPtsP = nullptr;
    long numCatchmentPts;
    DTMStatusInt status = (DTMStatusInt) bcdtmDrainage_traceCatchmentForPointDtmObject (dtm->GetTinHandle(), tracePoint.x, tracePoint.y, maxPondDepth, &catchmentDetermined, &catchmentClosure, &catchmentPtsP, &numCatchmentPts, &sumpPoint) ;

    //  Encode Catchment Points 

    if (status == DTM_SUCCESS && catchmentDetermined) 
        {
        catchmentPts.resize (numCatchmentPts);
        memcpy (&catchmentPts[0], catchmentPtsP, sizeof (DPoint3d) * numCatchmentPts);
        //        helper.convertPointsFromDTM (*catchmentPtsPP, *numCatchmentPtsP);
        //        helper.convertPointFromDTM (*sumpPointP);
        }

    if (catchmentPtsP)
        free (catchmentPtsP);

    //   Return
    return status;
    }
/*-------------------------------------------------------------------+
|                                                                    |
|                                                                    |
|                                                                    |
+-------------------------------------------------------------------*/
DTMStatusInt BcDTMDrainage::CreateDepressionDtm
    (
    TerrainModel::BcDTMP dtmP,               // ==> Pointer to Dtm object     
    BC_DTM_OBJ*&          depressionDtmP,     // <== Depression Dtm    
    DTMFeatureCallback    loadFunctionP,      // <== Call Back Function For Check Stop Purposes
    void*                 userP               // <== Pointer To User Argument For Check Stop Purposes
    )
    {
    return (DTMStatusInt)bcdtmDrainage_createDepressionDtmObject(dtmP->GetTinHandle(), &depressionDtmP, loadFunctionP, userP) ;     
    }

/*-------------------------------------------------------------------+
|                                                                    |
|                                                                    |
|                                                                    |
+-------------------------------------------------------------------*/
DTMStatusInt BcDTMDrainage::CreateAndCheckDrainageTables
    (
    TerrainModel::BcDTMP dtmP               // ==> Pointer to Dtm object     
    )
    {
    return (DTMStatusInt)bcdtmTables_createAndCheckDrainageTablesDtmObject (dtmP->GetTinHandle()) ;
    }

/*-------------------------------------------------------------------+
|                                                                    |
|                                                                    |
|                                                                    |
+-------------------------------------------------------------------*/
DTMStatusInt BcDTMDrainage::ReturnLowPoints
    (
    TerrainModel::BcDTMP                dtmP,              // ==> Pointer to Dtm object     
    DTMFeatureCallback                   loadFunctionP,     // ==> Call Back Function 
    TerrainModel::DTMFenceParamsCR  fence,             // ==> Fence Parameters
    void*                                userP              // <==> Pointer To User Call Back Function
    )
    {
    int numLowPoints=0,numFencePts=0; 
    DTMFenceOption fenceOption = DTMFenceOption::Inside;
    DTMFenceType fenceType = DTMFenceType::Block;
    bool useFence=false ;
    DPoint3dCP fencePtsP=nullptr ;
    if( fence.fenceType != DTMFenceType::None )
        {
        useFence    = true ;  
        fencePtsP   = fence.points ;
        numFencePts = fence.numPoints ;
        fenceOption = fence.fenceOption ;
        fenceType   = fence.fenceType ;
        if( fencePtsP == nullptr || numFencePts <= 3 )
            {
            useFence = false ;      
            }
        else if( fencePtsP->x != (fencePtsP+numFencePts-1)->x || fencePtsP->y != (fencePtsP+numFencePts-1)->y )
            {
            useFence = false ; 
            }
        } 
    return (DTMStatusInt)bcdtmDrainage_returnLowPointsDtmObject (dtmP->GetTinHandle(),loadFunctionP,useFence,fenceType,fenceOption,fencePtsP,numFencePts,userP,numLowPoints) ;
    }
/*-------------------------------------------------------------------+
|                                                                    |
|                                                                    |
|                                                                    |
+-------------------------------------------------------------------*/
DTMStatusInt BcDTMDrainage::ReturnNoneFalseLowPoints
    (
    TerrainModel::BcDTMP                dtmP,              // ==> Pointer to Dtm object   
    double                               falseLowDepth,     // ==> Depth Must Be greater To return As a Low Point  
    DTMFeatureCallback                   loadFunctionP,     // ==> Call Back Function 
    TerrainModel::DTMFenceParamsCR  fence,             // ==> Fence Parameters
    void*                                userP              // <==> Pointer To User Call Back Function
    )
    {
    int numLowPoints=0,numFencePts=0; 
    DTMFenceOption fenceOption = DTMFenceOption::Inside;
    DTMFenceType fenceType = DTMFenceType::Block;
    bool useFence = false;
    DPoint3dCP fencePtsP=nullptr ;
    if( fence.fenceType != DTMFenceType::None )
        {
        useFence    = true ;  
        fencePtsP   = fence.points ;
        numFencePts = fence.numPoints ;
        fenceOption = fence.fenceOption ;
        fenceType   = fence.fenceType ;
        if( fencePtsP == nullptr || numFencePts <= 3 )
            {
            useFence = false ;      
            }
        else if( fencePtsP->x != (fencePtsP+numFencePts-1)->x || fencePtsP->y != (fencePtsP+numFencePts-1)->y )
            {
            useFence = false ; 
            }
        } 
     return (DTMStatusInt)bcdtmDrainage_returnNoneFalseLowPointsDtmObject(dtmP->GetTinHandle(),falseLowDepth,loadFunctionP,useFence,fenceType,fenceOption,fencePtsP,numFencePts,userP,numLowPoints) ;
    }
/*-------------------------------------------------------------------+
|                                                                    |
|                                                                    |
|                                                                    |
+-------------------------------------------------------------------*/
DTMStatusInt BcDTMDrainage::ReturnHighPoints
    (
    TerrainModel::BcDTMP                dtmP,              // ==> Pointer to Dtm object     
    DTMFeatureCallback                   loadFunctionP,     // ==> Call Back Function 
    TerrainModel::DTMFenceParamsCR  fence,             // ==> Fence Parameters
    void*                                userP              // <==> Pointer To User Call Back Function
    )
    {
    int numHighPoints=0,numFencePts=0; 
    DTMFenceOption fenceOption = DTMFenceOption::Inside;
    DTMFenceType fenceType = DTMFenceType::Block;

    bool useFence=false ;
    DPoint3dCP fencePtsP=nullptr ;
    if( fence.fenceType != DTMFenceType::None )
        {
        useFence    = true ;  
        fencePtsP   = fence.points ;
        numFencePts = fence.numPoints ;
        fenceOption = fence.fenceOption ;
        fenceType   = fence.fenceType ;
        if( fencePtsP == nullptr || numFencePts <= 3 )
            {
            useFence = false ;      
            }
        else if( fencePtsP->x != (fencePtsP+numFencePts-1)->x || fencePtsP->y != (fencePtsP+numFencePts-1)->y )
            {
            useFence = false ; 
            }
        } 
    return (DTMStatusInt)bcdtmDrainage_returnHighPointsDtmObject (dtmP->GetTinHandle(),loadFunctionP,useFence,fenceType,fenceOption,fencePtsP,numFencePts,userP,numHighPoints) ;
    }
/*-------------------------------------------------------------------+
|                                                                    |
|                                                                    |
|                                                                    |
+-------------------------------------------------------------------*/
DTMStatusInt BcDTMDrainage::ReturnSumpLines
    (
    TerrainModel::BcDTMP                dtmP,              // ==> Pointer to Dtm object     
    DTMFeatureCallback                   loadFunctionP,     // ==> Call Back Function 
    TerrainModel::DTMFenceParamsCR  fence,             // ==> Fence Parameters
    void*                                userP              // <==> Pointer To User Call Back Function
    )
    {
    int numSumpLines=0,numFencePts=0; 
    DTMFenceOption fenceOption = DTMFenceOption::Inside;
    DTMFenceType fenceType = DTMFenceType::Block;
    bool useFence=false ;
    DPoint3dCP fencePtsP=nullptr ;
    if( fence.fenceType != DTMFenceType::None )
        {
        useFence    = true ;  
        fencePtsP   = fence.points ;
        numFencePts = fence.numPoints ;
        fenceOption = fence.fenceOption ;
        fenceType   = fence.fenceType ;
        if( fencePtsP == nullptr || numFencePts <= 3 )
            {
            useFence = false ;      
            }
        else if( fencePtsP->x != (fencePtsP+numFencePts-1)->x || fencePtsP->y != (fencePtsP+numFencePts-1)->y )
            {
            useFence = false ; 
            }
        } 
    return (DTMStatusInt)bcdtmDrainage_returnSumpLinesDtmObject (dtmP->GetTinHandle(),loadFunctionP,useFence,fenceType,fenceOption,fencePtsP,numFencePts,userP,numSumpLines) ;
    }
/*-------------------------------------------------------------------+
|                                                                    |
|                                                                    |
|                                                                    |
+-------------------------------------------------------------------*/
DTMStatusInt BcDTMDrainage::ReturnZeroSlopeSumpLines
    (
    TerrainModel::BcDTMP                dtmP,              // ==> Pointer to Dtm object     
    DTMFeatureCallback                   loadFunctionP,     // ==> Call Back Function 
    TerrainModel::DTMFenceParamsCR  fence,             // ==> Fence Parameters
    void*                                userP              // <==> Pointer To User Call Back Function
    )
    {
    int numSumpLines=0,numFencePts=0; 
    DTMFenceOption fenceOption = DTMFenceOption::Inside;
    DTMFenceType fenceType = DTMFenceType::Block;
    bool useFence = false;
    DPoint3dCP fencePtsP=nullptr ;
    if( fence.fenceType != DTMFenceType::None )
        {
        useFence    = true ;  
        fencePtsP   = fence.points ;
        numFencePts = fence.numPoints ;
        fenceOption = fence.fenceOption ;
        fenceType   = fence.fenceType ;
        if( fencePtsP == nullptr || numFencePts <= 3 )
            {
            useFence = false ;      
            }
        else if( fencePtsP->x != (fencePtsP+numFencePts-1)->x || fencePtsP->y != (fencePtsP+numFencePts-1)->y )
            {
            useFence = false ; 
            }
        } 
    return (DTMStatusInt)bcdtmDrainage_returnZeroSlopeSumpLinesDtmObject (dtmP->GetTinHandle(),loadFunctionP,useFence,fenceType,fenceOption,fencePtsP,numFencePts,userP,numSumpLines) ;
    }
/*-------------------------------------------------------------------+
|                                                                    |
|                                                                    |
|                                                                    |
+-------------------------------------------------------------------*/
DTMStatusInt BcDTMDrainage::ReturnRidgeLines
    (
    TerrainModel::BcDTMP                dtmP,              // ==> Pointer to Dtm object     
    DTMFeatureCallback                   loadFunctionP,     // ==> Call Back Function 
    TerrainModel::DTMFenceParamsCR  fence,             // ==> Fence Parameters
    void*                                userP              // <==> Pointer To User Call Back Function
    )
    {
    int numRidgeLines=0,numFencePts=0; 
    DTMFenceOption fenceOption = DTMFenceOption::Inside;
    DTMFenceType fenceType = DTMFenceType::Block;
    bool useFence = false;
    DPoint3dCP fencePtsP=nullptr ;
    if( fence.fenceType != DTMFenceType::None )
        {
        useFence    = true ;  
        fencePtsP   = fence.points ;
        numFencePts = fence.numPoints ;
        fenceOption = fence.fenceOption ;
        fenceType   = fence.fenceType ;
        if( fencePtsP == nullptr || numFencePts <= 3 )
            {
            useFence = false ;      
            }
        else if( fencePtsP->x != (fencePtsP+numFencePts-1)->x || fencePtsP->y != (fencePtsP+numFencePts-1)->y )
            {
            useFence = false ; 
            }
        } 
    return (DTMStatusInt)bcdtmDrainage_returnRidgeLinesDtmObject (dtmP->GetTinHandle(),loadFunctionP,useFence,fenceType,fenceOption,fencePtsP,numFencePts,userP,numRidgeLines) ;
    }
/*-------------------------------------------------------------------+
|                                                                    |
|                                                                    |
|                                                                    |
+-------------------------------------------------------------------*/
DTMStatusInt BcDTMDrainage::ReturnZeroSlopePolygons
    (
    TerrainModel::BcDTMP                dtmP,              // ==> Pointer to Dtm object     
    DTMFeatureCallback                   loadFunctionP,     // ==> Call Back Function 
    TerrainModel::DTMFenceParamsCR  fence,             // ==> Fence Parameters
    void*                                userP              // <==> Pointer To User Call Back Function
    )
    {
    int numZeroSlopePolygons=0,numFencePts=0; 
    DTMFenceOption fenceOption = DTMFenceOption::Inside;
    DTMFenceType fenceType = DTMFenceType::Block;
    bool useFence = false;
    DPoint3dCP fencePtsP=nullptr ;
    if( fence.fenceType != DTMFenceType::None )
        {
        useFence    = true ;  
        fencePtsP   = fence.points ;
        numFencePts = fence.numPoints ;
        fenceOption = fence.fenceOption ;
        fenceType   = fence.fenceType ;
        if( fencePtsP == nullptr || numFencePts <= 3 )
            {
            useFence = false ;      
            }
        else if( fencePtsP->x != (fencePtsP+numFencePts-1)->x || fencePtsP->y != (fencePtsP+numFencePts-1)->y )
            {
            useFence = false ; 
            }
        } 
    return (DTMStatusInt)bcdtmDrainage_returnZeroSlopePolygonsDtmObject (dtmP->GetTinHandle(),loadFunctionP,useFence,fenceType,fenceOption,fencePtsP,numFencePts,userP,numZeroSlopePolygons) ;
    }
/*-------------------------------------------------------------------+
|                                                                    |
|                                                                    |
|                                                                    |
+-------------------------------------------------------------------*/
DTMStatusInt BcDTMDrainage::CreateRefinedDrainageDtm
    (
    TerrainModel::BcDTMP                dtmP,              // ==> Pointer to Dtm     
    TerrainModel::DTMFenceParamsCR  fence,             // ==> Fence Parameters
    BENTLEY_NAMESPACE_NAME::TerrainModel::BcDTMPtr*              refinedDtmP        // <== Pointer To Refined DTM 
    )
    {
    int status=DTM_SUCCESS,numFencePts=0 ; 
    DTMFenceOption fenceOption = DTMFenceOption::Inside;
    DTMFenceType fenceType = DTMFenceType::Block;
    bool useFence = false;
    DPoint3dCP fencePtsP=nullptr ;
    BC_DTM_OBJ *drainageDtmP=nullptr ;

    // Check Fence Parameters 

    if( fence.fenceType != DTMFenceType::None )
        {
        useFence    = true ;  
        fencePtsP   = fence.points ;
        numFencePts = fence.numPoints ;
        fenceOption = fence.fenceOption ;
        fenceType   = fence.fenceType ;
        if( fencePtsP == nullptr || numFencePts <= 3 )
            {
            useFence = false ;      
            }
        else if( fencePtsP->x != (fencePtsP+numFencePts-1)->x || fencePtsP->y != (fencePtsP+numFencePts-1)->y )
            {
            useFence = false ; 
            }
        } 

    // Check For Null Refined Drainage DTM

    if( *refinedDtmP != nullptr )
        {
         bcdtmWrite_message(1,0,0,"Method Requires Null Dtm Pointer") ;
         status = DTM_ERROR ;
        }  

    //  Clone DTM Object

    if( status == DTM_SUCCESS )
        {
        status =  bcdtmObject_cloneDtmObject(dtmP->GetTinHandle(),&drainageDtmP) ;
        } 

    //  Refine DTM

    if( status == DTM_SUCCESS )
        {
        status = bcdtmDrainage_refineTinForDrainageDtmObject(dtmP->GetTinHandle(),useFence,fenceType,fenceOption,fencePtsP,numFencePts) ;
        } 

    //  Create IbcDTM

    if( status == DTM_SUCCESS )
        {
         *refinedDtmP = BENTLEY_NAMESPACE_NAME::TerrainModel::BcDTM::CreateFromDtmHandle(*drainageDtmP);
        } 
  
    return  ( DTMStatusInt ) status ;
    }
/*-------------------------------------------------------------------+
|                                                                    |
|                                                                    |
|                                                                    |
+-------------------------------------------------------------------*/
DTMStatusInt BcDTMDrainage::ReturnCatchments
    (
    TerrainModel::BcDTMP                dtmP,     // ==> Pointer to Dtm     
    class DTMDrainageTables*             drainageTablesP,   // ==> Pointer To Drainage Tables                  
    double                               falseLowDepth,     // ==> Downstrean Trace Will Flow Out Of Ponds Less Than this Depth
    bool                                 refineOption,      // ==> If True Refine TM For Catchment Delineation 
    DTMFeatureCallback                   loadFunctionP,     // ==> Call Back Function 
    TerrainModel::DTMFenceParamsCR  fence,             // ==> Fence Parameters
    void*                                userP              // <==> Pointer To User Call Back Function
    )
    {
    int numCatchments=0,numFencePts=0; 
    DTMFenceOption fenceOption = DTMFenceOption::Inside;
    DTMFenceType fenceType = DTMFenceType::Block;
    bool useFence = false;
    DPoint3dCP fencePtsP=nullptr ;

    // Check Fence Parameters 

    if( fence.fenceType != DTMFenceType::None )
        {
        useFence    = true ;  
        fencePtsP   = fence.points ;
        numFencePts = fence.numPoints ;
        fenceOption = fence.fenceOption ;
        fenceType   = fence.fenceType ;
        if( fencePtsP == nullptr || numFencePts <= 3 )
            {
            useFence = false ;      
            }
        else if( fencePtsP->x != (fencePtsP+numFencePts-1)->x || fencePtsP->y != (fencePtsP+numFencePts-1)->y )
            {
            useFence = false ; 
            }
        } 


    //  Return DTM Catchments

    return  ( DTMStatusInt ) bcdtmDrainage_traceCatchmentsDtmObject(dtmP->GetTinHandle(),loadFunctionP,drainageTablesP,falseLowDepth,refineOption,useFence,fenceType,fenceOption,fencePtsP,numFencePts,userP,numCatchments) ;
    
    }

DTMPondResult DtmPondDesignCriteria::CreatePond(Bentley::TerrainModel::BcDTMPtr& dtm)
    {
    dtm = Bentley::TerrainModel::BcDTM::Create ();

    if (bcdtmDrainage_designPondToATargetVolumeOrElevationDtmObject(
        dtm->GetTinHandle(),
        result,
        &pondElevation,
        &pondVolume,
        points.data(),
        (long)points.size(),
        designMethod,
        pondTarget,
        target,
        target,
        sideSlope,
        freeBoard,
        isBerm,
        bermSlope,
        bermWidth,
        isCrown,
        crownWidth,
        cornerStrokeTolerance,
        isBermFillOnly,
        fillTinP == nullptr ? nullptr : fillTinP->GetTinHandle(),
        fillSlope) != DTM_SUCCESS)
        {
        dtm = nullptr;
        return DTMPondResult::UnknownError;
        }
    return result;

    }
<|MERGE_RESOLUTION|>--- conflicted
+++ resolved
@@ -1,767 +1,763 @@
-/*--------------------------------------------------------------------------------------+
-|
-|     $Source: Drainage/bcdtmDrainage.cpp $
-|
-<<<<<<< HEAD
-|  $Copyright: (c) 2016 Bentley Systems, Incorporated. All rights reserved. $
-=======
-|  $Copyright: (c) 2017 Bentley Systems, Incorporated. All rights reserved. $
->>>>>>> 9e1b3db9
-|
-+--------------------------------------------------------------------------------------*/
-//
-
-#include "bcdtmDrainage.h"
-/*-------------------------------------------------------------------+
-|                                                                    |
-|                                                                    |
-|                                                                    |
-+-------------------------------------------------------------------*/
-DTMDrainageTables* dtmDrainageTablesP = nullptr;
-
-DTMStatusInt BcDTMDrainage::CreateDrainageTables
-    (
-    TerrainModel::BcDTMP   dtm,
-    DTMDrainageTables*&     dtmDrainageTablesPP 
-    ) 
-    {
-
-    BC_DTM_OBJ* dtmP = dtm->GetTinHandle() ;
-
-    if( dtmDrainageTablesPP == nullptr || ( dtmDrainageTablesPP != nullptr && dtmDrainageTablesP->CheckForDtmChange(dtmP->numPoints,dtmP->numLines,dtmP->numTriangles,dtmP->numFeatures,dtmP->modifiedTime)) )
-        {
-
-        // Destroy Current Instance Of Drainage Tables
-
-        if( dtmDrainageTablesPP != nullptr )
-            {
-            delete dtmDrainageTablesPP ;
-            dtmDrainageTablesPP = nullptr ;
-            }
-
-        // Create New Drainage Tables  
-
-        int startTime=bcdtmClock() ;
-        bcdtmWrite_message(0,0,0,"Creating Drainage Tables") ;
-        dtmDrainageTablesPP = new DTMDrainageTables(dtmP) ;
-        bcdtmWrite_message(0,0,0,"Time To Calculate Drainage Tables = %8.3lf Seconds",bcdtmClock_elapsedTime(bcdtmClock(),startTime)) ;
-
-        // Calculate Pond Tables
-
-        if (dtmDrainageTablesPP != nullptr )
-            {
-            startTime=bcdtmClock() ;
-            bcdtmWrite_message(0,0,0,"Creating Drainage Pond Tables") ;
-            bcdtmDrainage_determinePondsDtmObject(dtmP,dtmDrainageTablesP,nullptr,false,true,nullptr) ;
-            bcdtmWrite_message(0,0,0,"Time To Calculate Drainage Pond Tables = %8.3lf Seconds",bcdtmClock_elapsedTime(bcdtmClock(),startTime)) ;
-            }
-
-        }
-
-    if (dtmDrainageTablesPP == nullptr)
-        return DTM_ERROR ;
-    else
-        return DTM_SUCCESS ;
-    }
-/*-------------------------------------------------------------------+
-|                                                                    |
-|                                                                    |
-|                                                                    |
-+-------------------------------------------------------------------*/
-DTMStatusInt BcDTMDrainage::DeterminePonds
-    (
-    TerrainModel::BcDTMP dtm,
-    DTMDrainageTables*     dtmDrainageTablesP,
-    DTMFeatureCallback     callBackFunctionP,
-    void*                  userP
-    )
-    {
-    //  Check Memory Mode
-
-    if( dtm->SetMemoryAccess(DTMAccessMode::Temporary) != DTM_SUCCESS)
-        {
-        bcdtmWrite_message(1,0,0, "DTM is Read Only");
-        return DTM_ERROR;
-        }
-
-    // Call Core Function
-    int  tdbg=DTM_TIME_VALUE(0) ;
-    long startTime=bcdtmClock() ;
-    DTMStatusInt status = (DTMStatusInt)bcdtmDrainage_determinePondsDtmObject (dtm->GetTinHandle(), dtmDrainageTablesP, callBackFunctionP, true, false, userP) ;
-    if( tdbg ) bcdtmWrite_message(0,0,0,"Time To Calculate Drainage Pond Tables = %8.3lf Seconds",bcdtmClock_elapsedTime(bcdtmClock(),startTime)) ;
-    return status ;
-    }
-/*-------------------------------------------------------------------+
-|                                                                    |
-|                                                                    |
-|                                                                    |
-+-------------------------------------------------------------------*/
-
-DTMStatusInt BcDTMDrainage::TraceMaximumDescent
-    (
-    TerrainModel::BcDTMP   dtm,
-    DTMDrainageTables*       dtmDrainageTablesP, 
-    double                   minDepth, 
-    double                   x, 
-    double                   y, 
-    DTMFeatureCallback       callBackFunctionP,
-    void*                    userP
-    )
-    {
-
-    //  Check Memory Mode
-
-    if( dtm->SetMemoryAccess(DTMAccessMode::Temporary) != DTM_SUCCESS)
-        {
-        bcdtmWrite_message(1,0,0, "DTM is Read Only");
-        return DTM_ERROR;
-        }
-
-    // Create Drainage Class
-
-    DTMDrainage  dtmDrainage ;
-
-    // Convert Trace Start Point
-
-    //    bcDTMTransformHelper helper (dtm);
-    DPoint3d cPt ;
-    cPt.x = x ;
-    cPt.y = y ;
-    cPt.z = 0.0 ;
-    //    helper.convertPointToDTM (cPt);
-    //    minDepth = helper.convertDistanceToDTM (minDepth);
-
-    BC_DTM_OBJ *dtmP = dtm->GetTinHandle() ;
-
-    // Call Core DTM Method
-
-    //    bcDTMTransformHelper::PFBrowseFeatureCallbackWrapper data;
-    //    data.callback = (PFBrowseFeatureCallback)callBackFunctionP;
-    //    data.userP = userP;
-    //    data.wrapper = &helper;
-
-    return (DTMStatusInt)bcdtmDrainage_traceMaximumDescentDtmObject( dtmP,dtmDrainageTablesP,( DTMFeatureCallback ) callBackFunctionP,minDepth,cPt.x,cPt.y,userP);
-    }
-
-/*-------------------------------------------------------------------+
-|                                                                    |
-|                                                                    |
-|                                                                    |
-+-------------------------------------------------------------------*/
-
-DTMStatusInt BcDTMDrainage::TraceMaximumAscent
-    (
-    TerrainModel::BcDTMP  dtm,
-    DTMDrainageTables*      dtmDrainageTablesP,
-    double                  minDepth, 
-    double                  x, 
-    double                  y, 
-    DTMFeatureCallback      callBackFunctionP,
-    void*                   userP
-    )
-    {
-
-    //  Set Memory Mode
-
-    if( dtm->SetMemoryAccess(DTMAccessMode::Temporary) != DTM_SUCCESS)
-        {
-        bcdtmWrite_message(1,0,0, "DTM is Read Only");
-        return DTM_ERROR;
-        }
-
-    // Convert Trace Start Point
-
-    //    bcDTMTransformHelper helper (dtm);
-    DPoint3d cPt ;
-    cPt.x = x ;
-    cPt.y = y ;
-    cPt.z = 0.0 ;
-    //    helper.convertPointToDTM (cPt);
-    //    minDepth = helper.convertDistanceToDTM (minDepth);
-
-    // Calculate Drainage Tables If They Dont Exist Or The DTM Has Changed
-
-    BC_DTM_OBJ *dtmP = dtm->GetTinHandle() ;
-
-
-    // Call Core DTM Method
-
-    //    bcDTMTransformHelper::PFBrowseFeatureCallbackWrapper data;
-    //    data.callback = (PFBrowseFeatureCallback)callBackFunctionP;
-    //    data.userP = userP;
-    //    data.wrapper = &helper;
-
-    return (DTMStatusInt)bcdtmDrainage_traceMaximumAscentDtmObject (dtmP, dtmDrainageTablesP, (DTMFeatureCallback)callBackFunctionP, minDepth, cPt.x, cPt.y, userP);
-    }
-/*-------------------------------------------------------------------+
-|                                                                    |
-|                                                                    |
-|                                                                    |
-+-------------------------------------------------------------------*/
-DTMStatusInt bcdtmDrainage_calculatePondCallBack
-    (
-    DTMFeatureType dtmFeatureType, 
-    DTMUserTag     userTag, 
-    DTMFeatureId   featureId, 
-    DPoint3d*      pointsP, 
-    size_t         numPoints, 
-    void*          userArgP
-    )
-    {
-    if( userArgP != nullptr )
-        {
-        BENTLEY_NAMESPACE_NAME::TerrainModel::DTMFeatureBuffer* buffer = (BENTLEY_NAMESPACE_NAME::TerrainModel::DTMFeatureBuffer*) userArgP ; 
-        buffer->AddDtmFeatureToBuffer(dtmFeatureType,userTag,featureId,pointsP,(int)numPoints);
-        }
-
-    //   Return
-
-    return DTM_SUCCESS;
-    }
-
-/*-------------------------------------------------------------------+
-|                                                                    |
-|                                                                    |
-|                                                                    |
-+-------------------------------------------------------------------*/
-DTMStatusInt BcDTMDrainage::CalculatePondForPoint
-    (
-    TerrainModel::BcDTMP dtm,
-    double                 x, 
-    double                 y, 
-    double                 minDepth, 
-    bool&                  pondCalculated,
-    double&                pondElevation,
-    double&                pondDepth,
-    double&                pondArea,
-    double&                pondVolume,
-    BENTLEY_NAMESPACE_NAME::TerrainModel::DTMDynamicFeatureArray& pondFeatures
-    )
-    {
-    DTMStatusInt ret = DTM_SUCCESS;
-    void*    userP = nullptr;
-    BENTLEY_NAMESPACE_NAME::TerrainModel::DTMFeatureBuffer buffer;
-
-    //  Initialise
-
-    pondCalculated = false;
-
-    //  Set Memory Mode
-    if (dtm->SetMemoryAccess (DTMAccessMode::Temporary) != DTM_SUCCESS)
-        {
-        bcdtmWrite_message(1,0,0, "DTM is Read Only");
-        return DTM_ERROR;
-        }
-
-    // Convert Trace Start Point
-
-    //    bcDTMTransformHelper helper (dtm);
-    //    helper.convertPointToDTM (x, y);
-
-    DTMStatusInt status = (DTMStatusInt) bcdtmDrainage_calculatePondDtmObject (dtm->GetTinHandle(), x, y, minDepth, (DTMFeatureCallback)bcdtmDrainage_calculatePondCallBack, true, &pondCalculated, &pondElevation, &pondDepth, &pondArea, &pondVolume, &buffer); 
-
-    //  Get Pond Features From Buffer 
-    //    if (pondElevationP) *pondElevationP = helper.convertElevationFromDTM (*pondElevationP);
-    //    if (pondDepthP) *pondDepthP = helper.convertDistanceFromDTM (*pondDepthP);
-    //    if (pondAreaP) *pondAreaP = helper.convertAreaFromDTM (*pondAreaP);
-    //    if (pondVolumeP) *pondVolumeP = helper.convertVolumeFromDTM (*pondVolumeP);
-
-    if( status == DTM_SUCCESS && pondCalculated ) 
-        buffer.GetDtmDynamicFeaturesArray (pondFeatures, dtm->GetTransformHelper());
-
-    //   Return
-
-    return status;
-    }
-
-/*-------------------------------------------------------------------+
-|                                                                    |
-|                                                                    |
-|                                                                    |
-+-------------------------------------------------------------------*/
-
-DTMStatusInt BcDTMDrainage::TraceCatchmentForPoint
-    (
-    TerrainModel::BcDTMP  dtm,
-    DPoint3d   tracePoint,
-    double     maxPondDepth, 
-    bool&      catchmentDetermined,
-    DPoint3d&  sumpPoint,
-    bvector<DPoint3d>& catchmentPts
-    )
-    {
-    DTMStatusInt ret = DTM_SUCCESS ;
-    long catchmentClosure = 0;
-
-    //  Initialise
-
-    catchmentDetermined = false ;
-    sumpPoint.x = sumpPoint.y = sumpPoint.z = 0.0;
-
-    //  Set Memory Mode
-    if (dtm->SetMemoryAccess (DTMAccessMode::Temporary) != DTM_SUCCESS)
-        {
-        bcdtmWrite_message (1,0,0, "DTM is Read Only");
-        return DTM_ERROR;
-        }
-
-    // Convert Trace Start Point
-
-    //    bcDTMTransformHelper helper (dtm);
-    //    helper.convertPointToDTM (tracePoint.x, tracePoint.y);
-
-    //  Call Core DTM Function 
-    //     int status = bcdtmDrainage_traceCatchmentForPointDtmObject(dtm->GetTinHandle(),tracePoint.x,tracePoint.y, helper.convertDistanceToDTM (maxPondDepth),&catchmentDetermined,&catchmentClosure,(DPoint3d **)catchmentPtsPP,numCatchmentPtsP,(DPoint3d *)sumpPointP) ;
-    DPoint3d* catchmentPtsP = nullptr;
-    long numCatchmentPts;
-    DTMStatusInt status = (DTMStatusInt) bcdtmDrainage_traceCatchmentForPointDtmObject (dtm->GetTinHandle(), tracePoint.x, tracePoint.y, maxPondDepth, &catchmentDetermined, &catchmentClosure, &catchmentPtsP, &numCatchmentPts, &sumpPoint) ;
-
-    //  Encode Catchment Points 
-
-    if (status == DTM_SUCCESS && catchmentDetermined) 
-        {
-        catchmentPts.resize (numCatchmentPts);
-        memcpy (&catchmentPts[0], catchmentPtsP, sizeof (DPoint3d) * numCatchmentPts);
-        //        helper.convertPointsFromDTM (*catchmentPtsPP, *numCatchmentPtsP);
-        //        helper.convertPointFromDTM (*sumpPointP);
-        }
-
-    if (catchmentPtsP)
-        free (catchmentPtsP);
-
-    //   Return
-    return status;
-    }
-/*-------------------------------------------------------------------+
-|                                                                    |
-|                                                                    |
-|                                                                    |
-+-------------------------------------------------------------------*/
-DTMStatusInt BcDTMDrainage::CreateDepressionDtm
-    (
-    TerrainModel::BcDTMP dtmP,               // ==> Pointer to Dtm object     
-    BC_DTM_OBJ*&          depressionDtmP,     // <== Depression Dtm    
-    DTMFeatureCallback    loadFunctionP,      // <== Call Back Function For Check Stop Purposes
-    void*                 userP               // <== Pointer To User Argument For Check Stop Purposes
-    )
-    {
-    return (DTMStatusInt)bcdtmDrainage_createDepressionDtmObject(dtmP->GetTinHandle(), &depressionDtmP, loadFunctionP, userP) ;     
-    }
-
-/*-------------------------------------------------------------------+
-|                                                                    |
-|                                                                    |
-|                                                                    |
-+-------------------------------------------------------------------*/
-DTMStatusInt BcDTMDrainage::CreateAndCheckDrainageTables
-    (
-    TerrainModel::BcDTMP dtmP               // ==> Pointer to Dtm object     
-    )
-    {
-    return (DTMStatusInt)bcdtmTables_createAndCheckDrainageTablesDtmObject (dtmP->GetTinHandle()) ;
-    }
-
-/*-------------------------------------------------------------------+
-|                                                                    |
-|                                                                    |
-|                                                                    |
-+-------------------------------------------------------------------*/
-DTMStatusInt BcDTMDrainage::ReturnLowPoints
-    (
-    TerrainModel::BcDTMP                dtmP,              // ==> Pointer to Dtm object     
-    DTMFeatureCallback                   loadFunctionP,     // ==> Call Back Function 
-    TerrainModel::DTMFenceParamsCR  fence,             // ==> Fence Parameters
-    void*                                userP              // <==> Pointer To User Call Back Function
-    )
-    {
-    int numLowPoints=0,numFencePts=0; 
-    DTMFenceOption fenceOption = DTMFenceOption::Inside;
-    DTMFenceType fenceType = DTMFenceType::Block;
-    bool useFence=false ;
-    DPoint3dCP fencePtsP=nullptr ;
-    if( fence.fenceType != DTMFenceType::None )
-        {
-        useFence    = true ;  
-        fencePtsP   = fence.points ;
-        numFencePts = fence.numPoints ;
-        fenceOption = fence.fenceOption ;
-        fenceType   = fence.fenceType ;
-        if( fencePtsP == nullptr || numFencePts <= 3 )
-            {
-            useFence = false ;      
-            }
-        else if( fencePtsP->x != (fencePtsP+numFencePts-1)->x || fencePtsP->y != (fencePtsP+numFencePts-1)->y )
-            {
-            useFence = false ; 
-            }
-        } 
-    return (DTMStatusInt)bcdtmDrainage_returnLowPointsDtmObject (dtmP->GetTinHandle(),loadFunctionP,useFence,fenceType,fenceOption,fencePtsP,numFencePts,userP,numLowPoints) ;
-    }
-/*-------------------------------------------------------------------+
-|                                                                    |
-|                                                                    |
-|                                                                    |
-+-------------------------------------------------------------------*/
-DTMStatusInt BcDTMDrainage::ReturnNoneFalseLowPoints
-    (
-    TerrainModel::BcDTMP                dtmP,              // ==> Pointer to Dtm object   
-    double                               falseLowDepth,     // ==> Depth Must Be greater To return As a Low Point  
-    DTMFeatureCallback                   loadFunctionP,     // ==> Call Back Function 
-    TerrainModel::DTMFenceParamsCR  fence,             // ==> Fence Parameters
-    void*                                userP              // <==> Pointer To User Call Back Function
-    )
-    {
-    int numLowPoints=0,numFencePts=0; 
-    DTMFenceOption fenceOption = DTMFenceOption::Inside;
-    DTMFenceType fenceType = DTMFenceType::Block;
-    bool useFence = false;
-    DPoint3dCP fencePtsP=nullptr ;
-    if( fence.fenceType != DTMFenceType::None )
-        {
-        useFence    = true ;  
-        fencePtsP   = fence.points ;
-        numFencePts = fence.numPoints ;
-        fenceOption = fence.fenceOption ;
-        fenceType   = fence.fenceType ;
-        if( fencePtsP == nullptr || numFencePts <= 3 )
-            {
-            useFence = false ;      
-            }
-        else if( fencePtsP->x != (fencePtsP+numFencePts-1)->x || fencePtsP->y != (fencePtsP+numFencePts-1)->y )
-            {
-            useFence = false ; 
-            }
-        } 
-     return (DTMStatusInt)bcdtmDrainage_returnNoneFalseLowPointsDtmObject(dtmP->GetTinHandle(),falseLowDepth,loadFunctionP,useFence,fenceType,fenceOption,fencePtsP,numFencePts,userP,numLowPoints) ;
-    }
-/*-------------------------------------------------------------------+
-|                                                                    |
-|                                                                    |
-|                                                                    |
-+-------------------------------------------------------------------*/
-DTMStatusInt BcDTMDrainage::ReturnHighPoints
-    (
-    TerrainModel::BcDTMP                dtmP,              // ==> Pointer to Dtm object     
-    DTMFeatureCallback                   loadFunctionP,     // ==> Call Back Function 
-    TerrainModel::DTMFenceParamsCR  fence,             // ==> Fence Parameters
-    void*                                userP              // <==> Pointer To User Call Back Function
-    )
-    {
-    int numHighPoints=0,numFencePts=0; 
-    DTMFenceOption fenceOption = DTMFenceOption::Inside;
-    DTMFenceType fenceType = DTMFenceType::Block;
-
-    bool useFence=false ;
-    DPoint3dCP fencePtsP=nullptr ;
-    if( fence.fenceType != DTMFenceType::None )
-        {
-        useFence    = true ;  
-        fencePtsP   = fence.points ;
-        numFencePts = fence.numPoints ;
-        fenceOption = fence.fenceOption ;
-        fenceType   = fence.fenceType ;
-        if( fencePtsP == nullptr || numFencePts <= 3 )
-            {
-            useFence = false ;      
-            }
-        else if( fencePtsP->x != (fencePtsP+numFencePts-1)->x || fencePtsP->y != (fencePtsP+numFencePts-1)->y )
-            {
-            useFence = false ; 
-            }
-        } 
-    return (DTMStatusInt)bcdtmDrainage_returnHighPointsDtmObject (dtmP->GetTinHandle(),loadFunctionP,useFence,fenceType,fenceOption,fencePtsP,numFencePts,userP,numHighPoints) ;
-    }
-/*-------------------------------------------------------------------+
-|                                                                    |
-|                                                                    |
-|                                                                    |
-+-------------------------------------------------------------------*/
-DTMStatusInt BcDTMDrainage::ReturnSumpLines
-    (
-    TerrainModel::BcDTMP                dtmP,              // ==> Pointer to Dtm object     
-    DTMFeatureCallback                   loadFunctionP,     // ==> Call Back Function 
-    TerrainModel::DTMFenceParamsCR  fence,             // ==> Fence Parameters
-    void*                                userP              // <==> Pointer To User Call Back Function
-    )
-    {
-    int numSumpLines=0,numFencePts=0; 
-    DTMFenceOption fenceOption = DTMFenceOption::Inside;
-    DTMFenceType fenceType = DTMFenceType::Block;
-    bool useFence=false ;
-    DPoint3dCP fencePtsP=nullptr ;
-    if( fence.fenceType != DTMFenceType::None )
-        {
-        useFence    = true ;  
-        fencePtsP   = fence.points ;
-        numFencePts = fence.numPoints ;
-        fenceOption = fence.fenceOption ;
-        fenceType   = fence.fenceType ;
-        if( fencePtsP == nullptr || numFencePts <= 3 )
-            {
-            useFence = false ;      
-            }
-        else if( fencePtsP->x != (fencePtsP+numFencePts-1)->x || fencePtsP->y != (fencePtsP+numFencePts-1)->y )
-            {
-            useFence = false ; 
-            }
-        } 
-    return (DTMStatusInt)bcdtmDrainage_returnSumpLinesDtmObject (dtmP->GetTinHandle(),loadFunctionP,useFence,fenceType,fenceOption,fencePtsP,numFencePts,userP,numSumpLines) ;
-    }
-/*-------------------------------------------------------------------+
-|                                                                    |
-|                                                                    |
-|                                                                    |
-+-------------------------------------------------------------------*/
-DTMStatusInt BcDTMDrainage::ReturnZeroSlopeSumpLines
-    (
-    TerrainModel::BcDTMP                dtmP,              // ==> Pointer to Dtm object     
-    DTMFeatureCallback                   loadFunctionP,     // ==> Call Back Function 
-    TerrainModel::DTMFenceParamsCR  fence,             // ==> Fence Parameters
-    void*                                userP              // <==> Pointer To User Call Back Function
-    )
-    {
-    int numSumpLines=0,numFencePts=0; 
-    DTMFenceOption fenceOption = DTMFenceOption::Inside;
-    DTMFenceType fenceType = DTMFenceType::Block;
-    bool useFence = false;
-    DPoint3dCP fencePtsP=nullptr ;
-    if( fence.fenceType != DTMFenceType::None )
-        {
-        useFence    = true ;  
-        fencePtsP   = fence.points ;
-        numFencePts = fence.numPoints ;
-        fenceOption = fence.fenceOption ;
-        fenceType   = fence.fenceType ;
-        if( fencePtsP == nullptr || numFencePts <= 3 )
-            {
-            useFence = false ;      
-            }
-        else if( fencePtsP->x != (fencePtsP+numFencePts-1)->x || fencePtsP->y != (fencePtsP+numFencePts-1)->y )
-            {
-            useFence = false ; 
-            }
-        } 
-    return (DTMStatusInt)bcdtmDrainage_returnZeroSlopeSumpLinesDtmObject (dtmP->GetTinHandle(),loadFunctionP,useFence,fenceType,fenceOption,fencePtsP,numFencePts,userP,numSumpLines) ;
-    }
-/*-------------------------------------------------------------------+
-|                                                                    |
-|                                                                    |
-|                                                                    |
-+-------------------------------------------------------------------*/
-DTMStatusInt BcDTMDrainage::ReturnRidgeLines
-    (
-    TerrainModel::BcDTMP                dtmP,              // ==> Pointer to Dtm object     
-    DTMFeatureCallback                   loadFunctionP,     // ==> Call Back Function 
-    TerrainModel::DTMFenceParamsCR  fence,             // ==> Fence Parameters
-    void*                                userP              // <==> Pointer To User Call Back Function
-    )
-    {
-    int numRidgeLines=0,numFencePts=0; 
-    DTMFenceOption fenceOption = DTMFenceOption::Inside;
-    DTMFenceType fenceType = DTMFenceType::Block;
-    bool useFence = false;
-    DPoint3dCP fencePtsP=nullptr ;
-    if( fence.fenceType != DTMFenceType::None )
-        {
-        useFence    = true ;  
-        fencePtsP   = fence.points ;
-        numFencePts = fence.numPoints ;
-        fenceOption = fence.fenceOption ;
-        fenceType   = fence.fenceType ;
-        if( fencePtsP == nullptr || numFencePts <= 3 )
-            {
-            useFence = false ;      
-            }
-        else if( fencePtsP->x != (fencePtsP+numFencePts-1)->x || fencePtsP->y != (fencePtsP+numFencePts-1)->y )
-            {
-            useFence = false ; 
-            }
-        } 
-    return (DTMStatusInt)bcdtmDrainage_returnRidgeLinesDtmObject (dtmP->GetTinHandle(),loadFunctionP,useFence,fenceType,fenceOption,fencePtsP,numFencePts,userP,numRidgeLines) ;
-    }
-/*-------------------------------------------------------------------+
-|                                                                    |
-|                                                                    |
-|                                                                    |
-+-------------------------------------------------------------------*/
-DTMStatusInt BcDTMDrainage::ReturnZeroSlopePolygons
-    (
-    TerrainModel::BcDTMP                dtmP,              // ==> Pointer to Dtm object     
-    DTMFeatureCallback                   loadFunctionP,     // ==> Call Back Function 
-    TerrainModel::DTMFenceParamsCR  fence,             // ==> Fence Parameters
-    void*                                userP              // <==> Pointer To User Call Back Function
-    )
-    {
-    int numZeroSlopePolygons=0,numFencePts=0; 
-    DTMFenceOption fenceOption = DTMFenceOption::Inside;
-    DTMFenceType fenceType = DTMFenceType::Block;
-    bool useFence = false;
-    DPoint3dCP fencePtsP=nullptr ;
-    if( fence.fenceType != DTMFenceType::None )
-        {
-        useFence    = true ;  
-        fencePtsP   = fence.points ;
-        numFencePts = fence.numPoints ;
-        fenceOption = fence.fenceOption ;
-        fenceType   = fence.fenceType ;
-        if( fencePtsP == nullptr || numFencePts <= 3 )
-            {
-            useFence = false ;      
-            }
-        else if( fencePtsP->x != (fencePtsP+numFencePts-1)->x || fencePtsP->y != (fencePtsP+numFencePts-1)->y )
-            {
-            useFence = false ; 
-            }
-        } 
-    return (DTMStatusInt)bcdtmDrainage_returnZeroSlopePolygonsDtmObject (dtmP->GetTinHandle(),loadFunctionP,useFence,fenceType,fenceOption,fencePtsP,numFencePts,userP,numZeroSlopePolygons) ;
-    }
-/*-------------------------------------------------------------------+
-|                                                                    |
-|                                                                    |
-|                                                                    |
-+-------------------------------------------------------------------*/
-DTMStatusInt BcDTMDrainage::CreateRefinedDrainageDtm
-    (
-    TerrainModel::BcDTMP                dtmP,              // ==> Pointer to Dtm     
-    TerrainModel::DTMFenceParamsCR  fence,             // ==> Fence Parameters
-    BENTLEY_NAMESPACE_NAME::TerrainModel::BcDTMPtr*              refinedDtmP        // <== Pointer To Refined DTM 
-    )
-    {
-    int status=DTM_SUCCESS,numFencePts=0 ; 
-    DTMFenceOption fenceOption = DTMFenceOption::Inside;
-    DTMFenceType fenceType = DTMFenceType::Block;
-    bool useFence = false;
-    DPoint3dCP fencePtsP=nullptr ;
-    BC_DTM_OBJ *drainageDtmP=nullptr ;
-
-    // Check Fence Parameters 
-
-    if( fence.fenceType != DTMFenceType::None )
-        {
-        useFence    = true ;  
-        fencePtsP   = fence.points ;
-        numFencePts = fence.numPoints ;
-        fenceOption = fence.fenceOption ;
-        fenceType   = fence.fenceType ;
-        if( fencePtsP == nullptr || numFencePts <= 3 )
-            {
-            useFence = false ;      
-            }
-        else if( fencePtsP->x != (fencePtsP+numFencePts-1)->x || fencePtsP->y != (fencePtsP+numFencePts-1)->y )
-            {
-            useFence = false ; 
-            }
-        } 
-
-    // Check For Null Refined Drainage DTM
-
-    if( *refinedDtmP != nullptr )
-        {
-         bcdtmWrite_message(1,0,0,"Method Requires Null Dtm Pointer") ;
-         status = DTM_ERROR ;
-        }  
-
-    //  Clone DTM Object
-
-    if( status == DTM_SUCCESS )
-        {
-        status =  bcdtmObject_cloneDtmObject(dtmP->GetTinHandle(),&drainageDtmP) ;
-        } 
-
-    //  Refine DTM
-
-    if( status == DTM_SUCCESS )
-        {
-        status = bcdtmDrainage_refineTinForDrainageDtmObject(dtmP->GetTinHandle(),useFence,fenceType,fenceOption,fencePtsP,numFencePts) ;
-        } 
-
-    //  Create IbcDTM
-
-    if( status == DTM_SUCCESS )
-        {
-         *refinedDtmP = BENTLEY_NAMESPACE_NAME::TerrainModel::BcDTM::CreateFromDtmHandle(*drainageDtmP);
-        } 
-  
-    return  ( DTMStatusInt ) status ;
-    }
-/*-------------------------------------------------------------------+
-|                                                                    |
-|                                                                    |
-|                                                                    |
-+-------------------------------------------------------------------*/
-DTMStatusInt BcDTMDrainage::ReturnCatchments
-    (
-    TerrainModel::BcDTMP                dtmP,     // ==> Pointer to Dtm     
-    class DTMDrainageTables*             drainageTablesP,   // ==> Pointer To Drainage Tables                  
-    double                               falseLowDepth,     // ==> Downstrean Trace Will Flow Out Of Ponds Less Than this Depth
-    bool                                 refineOption,      // ==> If True Refine TM For Catchment Delineation 
-    DTMFeatureCallback                   loadFunctionP,     // ==> Call Back Function 
-    TerrainModel::DTMFenceParamsCR  fence,             // ==> Fence Parameters
-    void*                                userP              // <==> Pointer To User Call Back Function
-    )
-    {
-    int numCatchments=0,numFencePts=0; 
-    DTMFenceOption fenceOption = DTMFenceOption::Inside;
-    DTMFenceType fenceType = DTMFenceType::Block;
-    bool useFence = false;
-    DPoint3dCP fencePtsP=nullptr ;
-
-    // Check Fence Parameters 
-
-    if( fence.fenceType != DTMFenceType::None )
-        {
-        useFence    = true ;  
-        fencePtsP   = fence.points ;
-        numFencePts = fence.numPoints ;
-        fenceOption = fence.fenceOption ;
-        fenceType   = fence.fenceType ;
-        if( fencePtsP == nullptr || numFencePts <= 3 )
-            {
-            useFence = false ;      
-            }
-        else if( fencePtsP->x != (fencePtsP+numFencePts-1)->x || fencePtsP->y != (fencePtsP+numFencePts-1)->y )
-            {
-            useFence = false ; 
-            }
-        } 
-
-
-    //  Return DTM Catchments
-
-    return  ( DTMStatusInt ) bcdtmDrainage_traceCatchmentsDtmObject(dtmP->GetTinHandle(),loadFunctionP,drainageTablesP,falseLowDepth,refineOption,useFence,fenceType,fenceOption,fencePtsP,numFencePts,userP,numCatchments) ;
-    
-    }
-
-DTMPondResult DtmPondDesignCriteria::CreatePond(Bentley::TerrainModel::BcDTMPtr& dtm)
-    {
-    dtm = Bentley::TerrainModel::BcDTM::Create ();
-
-    if (bcdtmDrainage_designPondToATargetVolumeOrElevationDtmObject(
-        dtm->GetTinHandle(),
-        result,
-        &pondElevation,
-        &pondVolume,
-        points.data(),
-        (long)points.size(),
-        designMethod,
-        pondTarget,
-        target,
-        target,
-        sideSlope,
-        freeBoard,
-        isBerm,
-        bermSlope,
-        bermWidth,
-        isCrown,
-        crownWidth,
-        cornerStrokeTolerance,
-        isBermFillOnly,
-        fillTinP == nullptr ? nullptr : fillTinP->GetTinHandle(),
-        fillSlope) != DTM_SUCCESS)
-        {
-        dtm = nullptr;
-        return DTMPondResult::UnknownError;
-        }
-    return result;
-
-    }
+/*--------------------------------------------------------------------------------------+
+|
+|     $Source: Drainage/bcdtmDrainage.cpp $
+|
+|  $Copyright: (c) 2017 Bentley Systems, Incorporated. All rights reserved. $
+|
++--------------------------------------------------------------------------------------*/
+//
+
+#include "bcdtmDrainage.h"
+/*-------------------------------------------------------------------+
+|                                                                    |
+|                                                                    |
+|                                                                    |
++-------------------------------------------------------------------*/
+DTMDrainageTables* dtmDrainageTablesP = nullptr;
+
+DTMStatusInt BcDTMDrainage::CreateDrainageTables
+    (
+    TerrainModel::BcDTMP   dtm,
+    DTMDrainageTables*&     dtmDrainageTablesPP 
+    ) 
+    {
+
+    BC_DTM_OBJ* dtmP = dtm->GetTinHandle() ;
+
+    if( dtmDrainageTablesPP == nullptr || ( dtmDrainageTablesPP != nullptr && dtmDrainageTablesP->CheckForDtmChange(dtmP->numPoints,dtmP->numLines,dtmP->numTriangles,dtmP->numFeatures,dtmP->modifiedTime)) )
+        {
+
+        // Destroy Current Instance Of Drainage Tables
+
+        if( dtmDrainageTablesPP != nullptr )
+            {
+            delete dtmDrainageTablesPP ;
+            dtmDrainageTablesPP = nullptr ;
+            }
+
+        // Create New Drainage Tables  
+
+        int startTime=bcdtmClock() ;
+        bcdtmWrite_message(0,0,0,"Creating Drainage Tables") ;
+        dtmDrainageTablesPP = new DTMDrainageTables(dtmP) ;
+        bcdtmWrite_message(0,0,0,"Time To Calculate Drainage Tables = %8.3lf Seconds",bcdtmClock_elapsedTime(bcdtmClock(),startTime)) ;
+
+        // Calculate Pond Tables
+
+        if (dtmDrainageTablesPP != nullptr )
+            {
+            startTime=bcdtmClock() ;
+            bcdtmWrite_message(0,0,0,"Creating Drainage Pond Tables") ;
+            bcdtmDrainage_determinePondsDtmObject(dtmP,dtmDrainageTablesP,nullptr,false,true,nullptr) ;
+            bcdtmWrite_message(0,0,0,"Time To Calculate Drainage Pond Tables = %8.3lf Seconds",bcdtmClock_elapsedTime(bcdtmClock(),startTime)) ;
+            }
+
+        }
+
+    if (dtmDrainageTablesPP == nullptr)
+        return DTM_ERROR ;
+    else
+        return DTM_SUCCESS ;
+    }
+/*-------------------------------------------------------------------+
+|                                                                    |
+|                                                                    |
+|                                                                    |
++-------------------------------------------------------------------*/
+DTMStatusInt BcDTMDrainage::DeterminePonds
+    (
+    TerrainModel::BcDTMP dtm,
+    DTMDrainageTables*     dtmDrainageTablesP,
+    DTMFeatureCallback     callBackFunctionP,
+    void*                  userP
+    )
+    {
+    //  Check Memory Mode
+
+    if( dtm->SetMemoryAccess(DTMAccessMode::Temporary) != DTM_SUCCESS)
+        {
+        bcdtmWrite_message(1,0,0, "DTM is Read Only");
+        return DTM_ERROR;
+        }
+
+    // Call Core Function
+    int  tdbg=DTM_TIME_VALUE(0) ;
+    long startTime=bcdtmClock() ;
+    DTMStatusInt status = (DTMStatusInt)bcdtmDrainage_determinePondsDtmObject (dtm->GetTinHandle(), dtmDrainageTablesP, callBackFunctionP, true, false, userP) ;
+    if( tdbg ) bcdtmWrite_message(0,0,0,"Time To Calculate Drainage Pond Tables = %8.3lf Seconds",bcdtmClock_elapsedTime(bcdtmClock(),startTime)) ;
+    return status ;
+    }
+/*-------------------------------------------------------------------+
+|                                                                    |
+|                                                                    |
+|                                                                    |
++-------------------------------------------------------------------*/
+
+DTMStatusInt BcDTMDrainage::TraceMaximumDescent
+    (
+    TerrainModel::BcDTMP   dtm,
+    DTMDrainageTables*       dtmDrainageTablesP, 
+    double                   minDepth, 
+    double                   x, 
+    double                   y, 
+    DTMFeatureCallback       callBackFunctionP,
+    void*                    userP
+    )
+    {
+
+    //  Check Memory Mode
+
+    if( dtm->SetMemoryAccess(DTMAccessMode::Temporary) != DTM_SUCCESS)
+        {
+        bcdtmWrite_message(1,0,0, "DTM is Read Only");
+        return DTM_ERROR;
+        }
+
+    // Create Drainage Class
+
+    DTMDrainage  dtmDrainage ;
+
+    // Convert Trace Start Point
+
+    //    bcDTMTransformHelper helper (dtm);
+    DPoint3d cPt ;
+    cPt.x = x ;
+    cPt.y = y ;
+    cPt.z = 0.0 ;
+    //    helper.convertPointToDTM (cPt);
+    //    minDepth = helper.convertDistanceToDTM (minDepth);
+
+    BC_DTM_OBJ *dtmP = dtm->GetTinHandle() ;
+
+    // Call Core DTM Method
+
+    //    bcDTMTransformHelper::PFBrowseFeatureCallbackWrapper data;
+    //    data.callback = (PFBrowseFeatureCallback)callBackFunctionP;
+    //    data.userP = userP;
+    //    data.wrapper = &helper;
+
+    return (DTMStatusInt)bcdtmDrainage_traceMaximumDescentDtmObject( dtmP,dtmDrainageTablesP,( DTMFeatureCallback ) callBackFunctionP,minDepth,cPt.x,cPt.y,userP);
+    }
+
+/*-------------------------------------------------------------------+
+|                                                                    |
+|                                                                    |
+|                                                                    |
++-------------------------------------------------------------------*/
+
+DTMStatusInt BcDTMDrainage::TraceMaximumAscent
+    (
+    TerrainModel::BcDTMP  dtm,
+    DTMDrainageTables*      dtmDrainageTablesP,
+    double                  minDepth, 
+    double                  x, 
+    double                  y, 
+    DTMFeatureCallback      callBackFunctionP,
+    void*                   userP
+    )
+    {
+
+    //  Set Memory Mode
+
+    if( dtm->SetMemoryAccess(DTMAccessMode::Temporary) != DTM_SUCCESS)
+        {
+        bcdtmWrite_message(1,0,0, "DTM is Read Only");
+        return DTM_ERROR;
+        }
+
+    // Convert Trace Start Point
+
+    //    bcDTMTransformHelper helper (dtm);
+    DPoint3d cPt ;
+    cPt.x = x ;
+    cPt.y = y ;
+    cPt.z = 0.0 ;
+    //    helper.convertPointToDTM (cPt);
+    //    minDepth = helper.convertDistanceToDTM (minDepth);
+
+    // Calculate Drainage Tables If They Dont Exist Or The DTM Has Changed
+
+    BC_DTM_OBJ *dtmP = dtm->GetTinHandle() ;
+
+
+    // Call Core DTM Method
+
+    //    bcDTMTransformHelper::PFBrowseFeatureCallbackWrapper data;
+    //    data.callback = (PFBrowseFeatureCallback)callBackFunctionP;
+    //    data.userP = userP;
+    //    data.wrapper = &helper;
+
+    return (DTMStatusInt)bcdtmDrainage_traceMaximumAscentDtmObject (dtmP, dtmDrainageTablesP, (DTMFeatureCallback)callBackFunctionP, minDepth, cPt.x, cPt.y, userP);
+    }
+/*-------------------------------------------------------------------+
+|                                                                    |
+|                                                                    |
+|                                                                    |
++-------------------------------------------------------------------*/
+DTMStatusInt bcdtmDrainage_calculatePondCallBack
+    (
+    DTMFeatureType dtmFeatureType, 
+    DTMUserTag     userTag, 
+    DTMFeatureId   featureId, 
+    DPoint3d*      pointsP, 
+    size_t         numPoints, 
+    void*          userArgP
+    )
+    {
+    if( userArgP != nullptr )
+        {
+        BENTLEY_NAMESPACE_NAME::TerrainModel::DTMFeatureBuffer* buffer = (BENTLEY_NAMESPACE_NAME::TerrainModel::DTMFeatureBuffer*) userArgP ; 
+        buffer->AddDtmFeatureToBuffer(dtmFeatureType,userTag,featureId,pointsP,(int)numPoints);
+        }
+
+    //   Return
+
+    return DTM_SUCCESS;
+    }
+
+/*-------------------------------------------------------------------+
+|                                                                    |
+|                                                                    |
+|                                                                    |
++-------------------------------------------------------------------*/
+DTMStatusInt BcDTMDrainage::CalculatePondForPoint
+    (
+    TerrainModel::BcDTMP dtm,
+    double                 x, 
+    double                 y, 
+    double                 minDepth, 
+    bool&                  pondCalculated,
+    double&                pondElevation,
+    double&                pondDepth,
+    double&                pondArea,
+    double&                pondVolume,
+    BENTLEY_NAMESPACE_NAME::TerrainModel::DTMDynamicFeatureArray& pondFeatures
+    )
+    {
+    DTMStatusInt ret = DTM_SUCCESS;
+    void*    userP = nullptr;
+    BENTLEY_NAMESPACE_NAME::TerrainModel::DTMFeatureBuffer buffer;
+
+    //  Initialise
+
+    pondCalculated = false;
+
+    //  Set Memory Mode
+    if (dtm->SetMemoryAccess (DTMAccessMode::Temporary) != DTM_SUCCESS)
+        {
+        bcdtmWrite_message(1,0,0, "DTM is Read Only");
+        return DTM_ERROR;
+        }
+
+    // Convert Trace Start Point
+
+    //    bcDTMTransformHelper helper (dtm);
+    //    helper.convertPointToDTM (x, y);
+
+    DTMStatusInt status = (DTMStatusInt) bcdtmDrainage_calculatePondDtmObject (dtm->GetTinHandle(), x, y, minDepth, (DTMFeatureCallback)bcdtmDrainage_calculatePondCallBack, true, &pondCalculated, &pondElevation, &pondDepth, &pondArea, &pondVolume, &buffer); 
+
+    //  Get Pond Features From Buffer 
+    //    if (pondElevationP) *pondElevationP = helper.convertElevationFromDTM (*pondElevationP);
+    //    if (pondDepthP) *pondDepthP = helper.convertDistanceFromDTM (*pondDepthP);
+    //    if (pondAreaP) *pondAreaP = helper.convertAreaFromDTM (*pondAreaP);
+    //    if (pondVolumeP) *pondVolumeP = helper.convertVolumeFromDTM (*pondVolumeP);
+
+    if( status == DTM_SUCCESS && pondCalculated ) 
+        buffer.GetDtmDynamicFeaturesArray (pondFeatures, dtm->GetTransformHelper());
+
+    //   Return
+
+    return status;
+    }
+
+/*-------------------------------------------------------------------+
+|                                                                    |
+|                                                                    |
+|                                                                    |
++-------------------------------------------------------------------*/
+
+DTMStatusInt BcDTMDrainage::TraceCatchmentForPoint
+    (
+    TerrainModel::BcDTMP  dtm,
+    DPoint3d   tracePoint,
+    double     maxPondDepth, 
+    bool&      catchmentDetermined,
+    DPoint3d&  sumpPoint,
+    bvector<DPoint3d>& catchmentPts
+    )
+    {
+    DTMStatusInt ret = DTM_SUCCESS ;
+    long catchmentClosure = 0;
+
+    //  Initialise
+
+    catchmentDetermined = false ;
+    sumpPoint.x = sumpPoint.y = sumpPoint.z = 0.0;
+
+    //  Set Memory Mode
+    if (dtm->SetMemoryAccess (DTMAccessMode::Temporary) != DTM_SUCCESS)
+        {
+        bcdtmWrite_message (1,0,0, "DTM is Read Only");
+        return DTM_ERROR;
+        }
+
+    // Convert Trace Start Point
+
+    //    bcDTMTransformHelper helper (dtm);
+    //    helper.convertPointToDTM (tracePoint.x, tracePoint.y);
+
+    //  Call Core DTM Function 
+    //     int status = bcdtmDrainage_traceCatchmentForPointDtmObject(dtm->GetTinHandle(),tracePoint.x,tracePoint.y, helper.convertDistanceToDTM (maxPondDepth),&catchmentDetermined,&catchmentClosure,(DPoint3d **)catchmentPtsPP,numCatchmentPtsP,(DPoint3d *)sumpPointP) ;
+    DPoint3d* catchmentPtsP = nullptr;
+    long numCatchmentPts;
+    DTMStatusInt status = (DTMStatusInt) bcdtmDrainage_traceCatchmentForPointDtmObject (dtm->GetTinHandle(), tracePoint.x, tracePoint.y, maxPondDepth, &catchmentDetermined, &catchmentClosure, &catchmentPtsP, &numCatchmentPts, &sumpPoint) ;
+
+    //  Encode Catchment Points 
+
+    if (status == DTM_SUCCESS && catchmentDetermined) 
+        {
+        catchmentPts.resize (numCatchmentPts);
+        memcpy (&catchmentPts[0], catchmentPtsP, sizeof (DPoint3d) * numCatchmentPts);
+        //        helper.convertPointsFromDTM (*catchmentPtsPP, *numCatchmentPtsP);
+        //        helper.convertPointFromDTM (*sumpPointP);
+        }
+
+    if (catchmentPtsP)
+        free (catchmentPtsP);
+
+    //   Return
+    return status;
+    }
+/*-------------------------------------------------------------------+
+|                                                                    |
+|                                                                    |
+|                                                                    |
++-------------------------------------------------------------------*/
+DTMStatusInt BcDTMDrainage::CreateDepressionDtm
+    (
+    TerrainModel::BcDTMP dtmP,               // ==> Pointer to Dtm object     
+    BC_DTM_OBJ*&          depressionDtmP,     // <== Depression Dtm    
+    DTMFeatureCallback    loadFunctionP,      // <== Call Back Function For Check Stop Purposes
+    void*                 userP               // <== Pointer To User Argument For Check Stop Purposes
+    )
+    {
+    return (DTMStatusInt)bcdtmDrainage_createDepressionDtmObject(dtmP->GetTinHandle(), &depressionDtmP, loadFunctionP, userP) ;     
+    }
+
+/*-------------------------------------------------------------------+
+|                                                                    |
+|                                                                    |
+|                                                                    |
++-------------------------------------------------------------------*/
+DTMStatusInt BcDTMDrainage::CreateAndCheckDrainageTables
+    (
+    TerrainModel::BcDTMP dtmP               // ==> Pointer to Dtm object     
+    )
+    {
+    return (DTMStatusInt)bcdtmTables_createAndCheckDrainageTablesDtmObject (dtmP->GetTinHandle()) ;
+    }
+
+/*-------------------------------------------------------------------+
+|                                                                    |
+|                                                                    |
+|                                                                    |
++-------------------------------------------------------------------*/
+DTMStatusInt BcDTMDrainage::ReturnLowPoints
+    (
+    TerrainModel::BcDTMP                dtmP,              // ==> Pointer to Dtm object     
+    DTMFeatureCallback                   loadFunctionP,     // ==> Call Back Function 
+    TerrainModel::DTMFenceParamsCR  fence,             // ==> Fence Parameters
+    void*                                userP              // <==> Pointer To User Call Back Function
+    )
+    {
+    int numLowPoints=0,numFencePts=0; 
+    DTMFenceOption fenceOption = DTMFenceOption::Inside;
+    DTMFenceType fenceType = DTMFenceType::Block;
+    bool useFence=false ;
+    DPoint3dCP fencePtsP=nullptr ;
+    if( fence.fenceType != DTMFenceType::None )
+        {
+        useFence    = true ;  
+        fencePtsP   = fence.points ;
+        numFencePts = fence.numPoints ;
+        fenceOption = fence.fenceOption ;
+        fenceType   = fence.fenceType ;
+        if( fencePtsP == nullptr || numFencePts <= 3 )
+            {
+            useFence = false ;      
+            }
+        else if( fencePtsP->x != (fencePtsP+numFencePts-1)->x || fencePtsP->y != (fencePtsP+numFencePts-1)->y )
+            {
+            useFence = false ; 
+            }
+        } 
+    return (DTMStatusInt)bcdtmDrainage_returnLowPointsDtmObject (dtmP->GetTinHandle(),loadFunctionP,useFence,fenceType,fenceOption,fencePtsP,numFencePts,userP,numLowPoints) ;
+    }
+/*-------------------------------------------------------------------+
+|                                                                    |
+|                                                                    |
+|                                                                    |
++-------------------------------------------------------------------*/
+DTMStatusInt BcDTMDrainage::ReturnNoneFalseLowPoints
+    (
+    TerrainModel::BcDTMP                dtmP,              // ==> Pointer to Dtm object   
+    double                               falseLowDepth,     // ==> Depth Must Be greater To return As a Low Point  
+    DTMFeatureCallback                   loadFunctionP,     // ==> Call Back Function 
+    TerrainModel::DTMFenceParamsCR  fence,             // ==> Fence Parameters
+    void*                                userP              // <==> Pointer To User Call Back Function
+    )
+    {
+    int numLowPoints=0,numFencePts=0; 
+    DTMFenceOption fenceOption = DTMFenceOption::Inside;
+    DTMFenceType fenceType = DTMFenceType::Block;
+    bool useFence = false;
+    DPoint3dCP fencePtsP=nullptr ;
+    if( fence.fenceType != DTMFenceType::None )
+        {
+        useFence    = true ;  
+        fencePtsP   = fence.points ;
+        numFencePts = fence.numPoints ;
+        fenceOption = fence.fenceOption ;
+        fenceType   = fence.fenceType ;
+        if( fencePtsP == nullptr || numFencePts <= 3 )
+            {
+            useFence = false ;      
+            }
+        else if( fencePtsP->x != (fencePtsP+numFencePts-1)->x || fencePtsP->y != (fencePtsP+numFencePts-1)->y )
+            {
+            useFence = false ; 
+            }
+        } 
+     return (DTMStatusInt)bcdtmDrainage_returnNoneFalseLowPointsDtmObject(dtmP->GetTinHandle(),falseLowDepth,loadFunctionP,useFence,fenceType,fenceOption,fencePtsP,numFencePts,userP,numLowPoints) ;
+    }
+/*-------------------------------------------------------------------+
+|                                                                    |
+|                                                                    |
+|                                                                    |
++-------------------------------------------------------------------*/
+DTMStatusInt BcDTMDrainage::ReturnHighPoints
+    (
+    TerrainModel::BcDTMP                dtmP,              // ==> Pointer to Dtm object     
+    DTMFeatureCallback                   loadFunctionP,     // ==> Call Back Function 
+    TerrainModel::DTMFenceParamsCR  fence,             // ==> Fence Parameters
+    void*                                userP              // <==> Pointer To User Call Back Function
+    )
+    {
+    int numHighPoints=0,numFencePts=0; 
+    DTMFenceOption fenceOption = DTMFenceOption::Inside;
+    DTMFenceType fenceType = DTMFenceType::Block;
+
+    bool useFence=false ;
+    DPoint3dCP fencePtsP=nullptr ;
+    if( fence.fenceType != DTMFenceType::None )
+        {
+        useFence    = true ;  
+        fencePtsP   = fence.points ;
+        numFencePts = fence.numPoints ;
+        fenceOption = fence.fenceOption ;
+        fenceType   = fence.fenceType ;
+        if( fencePtsP == nullptr || numFencePts <= 3 )
+            {
+            useFence = false ;      
+            }
+        else if( fencePtsP->x != (fencePtsP+numFencePts-1)->x || fencePtsP->y != (fencePtsP+numFencePts-1)->y )
+            {
+            useFence = false ; 
+            }
+        } 
+    return (DTMStatusInt)bcdtmDrainage_returnHighPointsDtmObject (dtmP->GetTinHandle(),loadFunctionP,useFence,fenceType,fenceOption,fencePtsP,numFencePts,userP,numHighPoints) ;
+    }
+/*-------------------------------------------------------------------+
+|                                                                    |
+|                                                                    |
+|                                                                    |
++-------------------------------------------------------------------*/
+DTMStatusInt BcDTMDrainage::ReturnSumpLines
+    (
+    TerrainModel::BcDTMP                dtmP,              // ==> Pointer to Dtm object     
+    DTMFeatureCallback                   loadFunctionP,     // ==> Call Back Function 
+    TerrainModel::DTMFenceParamsCR  fence,             // ==> Fence Parameters
+    void*                                userP              // <==> Pointer To User Call Back Function
+    )
+    {
+    int numSumpLines=0,numFencePts=0; 
+    DTMFenceOption fenceOption = DTMFenceOption::Inside;
+    DTMFenceType fenceType = DTMFenceType::Block;
+    bool useFence=false ;
+    DPoint3dCP fencePtsP=nullptr ;
+    if( fence.fenceType != DTMFenceType::None )
+        {
+        useFence    = true ;  
+        fencePtsP   = fence.points ;
+        numFencePts = fence.numPoints ;
+        fenceOption = fence.fenceOption ;
+        fenceType   = fence.fenceType ;
+        if( fencePtsP == nullptr || numFencePts <= 3 )
+            {
+            useFence = false ;      
+            }
+        else if( fencePtsP->x != (fencePtsP+numFencePts-1)->x || fencePtsP->y != (fencePtsP+numFencePts-1)->y )
+            {
+            useFence = false ; 
+            }
+        } 
+    return (DTMStatusInt)bcdtmDrainage_returnSumpLinesDtmObject (dtmP->GetTinHandle(),loadFunctionP,useFence,fenceType,fenceOption,fencePtsP,numFencePts,userP,numSumpLines) ;
+    }
+/*-------------------------------------------------------------------+
+|                                                                    |
+|                                                                    |
+|                                                                    |
++-------------------------------------------------------------------*/
+DTMStatusInt BcDTMDrainage::ReturnZeroSlopeSumpLines
+    (
+    TerrainModel::BcDTMP                dtmP,              // ==> Pointer to Dtm object     
+    DTMFeatureCallback                   loadFunctionP,     // ==> Call Back Function 
+    TerrainModel::DTMFenceParamsCR  fence,             // ==> Fence Parameters
+    void*                                userP              // <==> Pointer To User Call Back Function
+    )
+    {
+    int numSumpLines=0,numFencePts=0; 
+    DTMFenceOption fenceOption = DTMFenceOption::Inside;
+    DTMFenceType fenceType = DTMFenceType::Block;
+    bool useFence = false;
+    DPoint3dCP fencePtsP=nullptr ;
+    if( fence.fenceType != DTMFenceType::None )
+        {
+        useFence    = true ;  
+        fencePtsP   = fence.points ;
+        numFencePts = fence.numPoints ;
+        fenceOption = fence.fenceOption ;
+        fenceType   = fence.fenceType ;
+        if( fencePtsP == nullptr || numFencePts <= 3 )
+            {
+            useFence = false ;      
+            }
+        else if( fencePtsP->x != (fencePtsP+numFencePts-1)->x || fencePtsP->y != (fencePtsP+numFencePts-1)->y )
+            {
+            useFence = false ; 
+            }
+        } 
+    return (DTMStatusInt)bcdtmDrainage_returnZeroSlopeSumpLinesDtmObject (dtmP->GetTinHandle(),loadFunctionP,useFence,fenceType,fenceOption,fencePtsP,numFencePts,userP,numSumpLines) ;
+    }
+/*-------------------------------------------------------------------+
+|                                                                    |
+|                                                                    |
+|                                                                    |
++-------------------------------------------------------------------*/
+DTMStatusInt BcDTMDrainage::ReturnRidgeLines
+    (
+    TerrainModel::BcDTMP                dtmP,              // ==> Pointer to Dtm object     
+    DTMFeatureCallback                   loadFunctionP,     // ==> Call Back Function 
+    TerrainModel::DTMFenceParamsCR  fence,             // ==> Fence Parameters
+    void*                                userP              // <==> Pointer To User Call Back Function
+    )
+    {
+    int numRidgeLines=0,numFencePts=0; 
+    DTMFenceOption fenceOption = DTMFenceOption::Inside;
+    DTMFenceType fenceType = DTMFenceType::Block;
+    bool useFence = false;
+    DPoint3dCP fencePtsP=nullptr ;
+    if( fence.fenceType != DTMFenceType::None )
+        {
+        useFence    = true ;  
+        fencePtsP   = fence.points ;
+        numFencePts = fence.numPoints ;
+        fenceOption = fence.fenceOption ;
+        fenceType   = fence.fenceType ;
+        if( fencePtsP == nullptr || numFencePts <= 3 )
+            {
+            useFence = false ;      
+            }
+        else if( fencePtsP->x != (fencePtsP+numFencePts-1)->x || fencePtsP->y != (fencePtsP+numFencePts-1)->y )
+            {
+            useFence = false ; 
+            }
+        } 
+    return (DTMStatusInt)bcdtmDrainage_returnRidgeLinesDtmObject (dtmP->GetTinHandle(),loadFunctionP,useFence,fenceType,fenceOption,fencePtsP,numFencePts,userP,numRidgeLines) ;
+    }
+/*-------------------------------------------------------------------+
+|                                                                    |
+|                                                                    |
+|                                                                    |
++-------------------------------------------------------------------*/
+DTMStatusInt BcDTMDrainage::ReturnZeroSlopePolygons
+    (
+    TerrainModel::BcDTMP                dtmP,              // ==> Pointer to Dtm object     
+    DTMFeatureCallback                   loadFunctionP,     // ==> Call Back Function 
+    TerrainModel::DTMFenceParamsCR  fence,             // ==> Fence Parameters
+    void*                                userP              // <==> Pointer To User Call Back Function
+    )
+    {
+    int numZeroSlopePolygons=0,numFencePts=0; 
+    DTMFenceOption fenceOption = DTMFenceOption::Inside;
+    DTMFenceType fenceType = DTMFenceType::Block;
+    bool useFence = false;
+    DPoint3dCP fencePtsP=nullptr ;
+    if( fence.fenceType != DTMFenceType::None )
+        {
+        useFence    = true ;  
+        fencePtsP   = fence.points ;
+        numFencePts = fence.numPoints ;
+        fenceOption = fence.fenceOption ;
+        fenceType   = fence.fenceType ;
+        if( fencePtsP == nullptr || numFencePts <= 3 )
+            {
+            useFence = false ;      
+            }
+        else if( fencePtsP->x != (fencePtsP+numFencePts-1)->x || fencePtsP->y != (fencePtsP+numFencePts-1)->y )
+            {
+            useFence = false ; 
+            }
+        } 
+    return (DTMStatusInt)bcdtmDrainage_returnZeroSlopePolygonsDtmObject (dtmP->GetTinHandle(),loadFunctionP,useFence,fenceType,fenceOption,fencePtsP,numFencePts,userP,numZeroSlopePolygons) ;
+    }
+/*-------------------------------------------------------------------+
+|                                                                    |
+|                                                                    |
+|                                                                    |
++-------------------------------------------------------------------*/
+DTMStatusInt BcDTMDrainage::CreateRefinedDrainageDtm
+    (
+    TerrainModel::BcDTMP                dtmP,              // ==> Pointer to Dtm     
+    TerrainModel::DTMFenceParamsCR  fence,             // ==> Fence Parameters
+    BENTLEY_NAMESPACE_NAME::TerrainModel::BcDTMPtr*              refinedDtmP        // <== Pointer To Refined DTM 
+    )
+    {
+    int status=DTM_SUCCESS,numFencePts=0 ; 
+    DTMFenceOption fenceOption = DTMFenceOption::Inside;
+    DTMFenceType fenceType = DTMFenceType::Block;
+    bool useFence = false;
+    DPoint3dCP fencePtsP=nullptr ;
+    BC_DTM_OBJ *drainageDtmP=nullptr ;
+
+    // Check Fence Parameters 
+
+    if( fence.fenceType != DTMFenceType::None )
+        {
+        useFence    = true ;  
+        fencePtsP   = fence.points ;
+        numFencePts = fence.numPoints ;
+        fenceOption = fence.fenceOption ;
+        fenceType   = fence.fenceType ;
+        if( fencePtsP == nullptr || numFencePts <= 3 )
+            {
+            useFence = false ;      
+            }
+        else if( fencePtsP->x != (fencePtsP+numFencePts-1)->x || fencePtsP->y != (fencePtsP+numFencePts-1)->y )
+            {
+            useFence = false ; 
+            }
+        } 
+
+    // Check For Null Refined Drainage DTM
+
+    if( *refinedDtmP != nullptr )
+        {
+         bcdtmWrite_message(1,0,0,"Method Requires Null Dtm Pointer") ;
+         status = DTM_ERROR ;
+        }  
+
+    //  Clone DTM Object
+
+    if( status == DTM_SUCCESS )
+        {
+        status =  bcdtmObject_cloneDtmObject(dtmP->GetTinHandle(),&drainageDtmP) ;
+        } 
+
+    //  Refine DTM
+
+    if( status == DTM_SUCCESS )
+        {
+        status = bcdtmDrainage_refineTinForDrainageDtmObject(dtmP->GetTinHandle(),useFence,fenceType,fenceOption,fencePtsP,numFencePts) ;
+        } 
+
+    //  Create IbcDTM
+
+    if( status == DTM_SUCCESS )
+        {
+         *refinedDtmP = BENTLEY_NAMESPACE_NAME::TerrainModel::BcDTM::CreateFromDtmHandle(*drainageDtmP);
+        } 
+  
+    return  ( DTMStatusInt ) status ;
+    }
+/*-------------------------------------------------------------------+
+|                                                                    |
+|                                                                    |
+|                                                                    |
++-------------------------------------------------------------------*/
+DTMStatusInt BcDTMDrainage::ReturnCatchments
+    (
+    TerrainModel::BcDTMP                dtmP,     // ==> Pointer to Dtm     
+    class DTMDrainageTables*             drainageTablesP,   // ==> Pointer To Drainage Tables                  
+    double                               falseLowDepth,     // ==> Downstrean Trace Will Flow Out Of Ponds Less Than this Depth
+    bool                                 refineOption,      // ==> If True Refine TM For Catchment Delineation 
+    DTMFeatureCallback                   loadFunctionP,     // ==> Call Back Function 
+    TerrainModel::DTMFenceParamsCR  fence,             // ==> Fence Parameters
+    void*                                userP              // <==> Pointer To User Call Back Function
+    )
+    {
+    int numCatchments=0,numFencePts=0; 
+    DTMFenceOption fenceOption = DTMFenceOption::Inside;
+    DTMFenceType fenceType = DTMFenceType::Block;
+    bool useFence = false;
+    DPoint3dCP fencePtsP=nullptr ;
+
+    // Check Fence Parameters 
+
+    if( fence.fenceType != DTMFenceType::None )
+        {
+        useFence    = true ;  
+        fencePtsP   = fence.points ;
+        numFencePts = fence.numPoints ;
+        fenceOption = fence.fenceOption ;
+        fenceType   = fence.fenceType ;
+        if( fencePtsP == nullptr || numFencePts <= 3 )
+            {
+            useFence = false ;      
+            }
+        else if( fencePtsP->x != (fencePtsP+numFencePts-1)->x || fencePtsP->y != (fencePtsP+numFencePts-1)->y )
+            {
+            useFence = false ; 
+            }
+        } 
+
+
+    //  Return DTM Catchments
+
+    return  ( DTMStatusInt ) bcdtmDrainage_traceCatchmentsDtmObject(dtmP->GetTinHandle(),loadFunctionP,drainageTablesP,falseLowDepth,refineOption,useFence,fenceType,fenceOption,fencePtsP,numFencePts,userP,numCatchments) ;
+    
+    }
+
+DTMPondResult DtmPondDesignCriteria::CreatePond(Bentley::TerrainModel::BcDTMPtr& dtm)
+    {
+    dtm = Bentley::TerrainModel::BcDTM::Create ();
+
+    if (bcdtmDrainage_designPondToATargetVolumeOrElevationDtmObject(
+        dtm->GetTinHandle(),
+        result,
+        &pondElevation,
+        &pondVolume,
+        points.data(),
+        (long)points.size(),
+        designMethod,
+        pondTarget,
+        target,
+        target,
+        sideSlope,
+        freeBoard,
+        isBerm,
+        bermSlope,
+        bermWidth,
+        isCrown,
+        crownWidth,
+        cornerStrokeTolerance,
+        isBermFillOnly,
+        fillTinP == nullptr ? nullptr : fillTinP->GetTinHandle(),
+        fillSlope) != DTM_SUCCESS)
+        {
+        dtm = nullptr;
+        return DTMPondResult::UnknownError;
+        }
+    return result;
+
+    }