/*--------------------------------------------------------------------------------------+
|
|     $Source: Drainage/bcdtmDrainageCatchment.cpp $
|
<<<<<<< HEAD
|  $Copyright: (c) 2016 Bentley Systems, Incorporated. All rights reserved. $
=======
|  $Copyright: (c) 2017 Bentley Systems, Incorporated. All rights reserved. $
>>>>>>> 4eba22b4
|
+--------------------------------------------------------------------------------------*/
#include "bcdtmDrainage.h"
#include <TerrainModel/Core/bcdtmInlines.h>

extern int DrainageDebug ;

/*-------------------------------------------------------------------+
|                                                                    |
|                                                                    |
|                                                                    |
+-------------------------------------------------------------------*/
 int  CatchmentLineCompareFunction(const void* line1P , const void *line2P )
    {
    DTMCatchmentLine* pLine1 = ( DTMCatchmentLine* ) line1P ;
    DTMCatchmentLine* pLine2 = ( DTMCatchmentLine* ) line2P ;

    if( pLine1->startPoint  <   pLine2->startPoint ) return(-1) ;
    if( pLine1->startPoint  >   pLine2->startPoint ) return( 1) ;
    if( pLine1->startPoint  ==  pLine2->startPoint && pLine1->endPoint < pLine2->endPoint ) return( -1) ;
    if( pLine1->startPoint  ==  pLine2->startPoint && pLine1->endPoint > pLine2->endPoint ) return(  1) ;
    return(0) ;
    }
/*-------------------------------------------------------------------+
|                                                                    |
|                                                                    |
|                                                                    |
+-------------------------------------------------------------------*/
 int  CatchmentLineElevationCompareFunction(const void* line1P , const void *line2P )
    {
    DTMCatchmentLine* pLine1 = ( DTMCatchmentLine* ) line1P ;
    DTMCatchmentLine* pLine2 = ( DTMCatchmentLine* ) line2P ;

    if( pLine1->lowElevation  <   pLine2->lowElevation ) return(-1) ;
    if( pLine1->lowElevation  >   pLine2->lowElevation ) return( 1) ;
    return(0) ;
    }

/*-------------------------------------------------------------------+
|                                                                    |
|                                                                    |
|                                                                    |
+-------------------------------------------------------------------*/
int bcdtmDrainage_traceCatchmentForPointDtmObject
(
 BC_DTM_OBJ *dtmP,                          /* ==> Pointer To Tin Object                             */
 double     x,                              /* ==> X Coordinate Of Point                             */
 double     y,                              /* ==> Y Coordinate Of Point                             */
 double     maxPondDepth,                   /* ==> Maximum Depth Of Ponds To Flow Out Of             */
 bool*      catchmentDeterminedP,           /* <== Catchment Determined < TRUE,FALSE>                */
 long       *catchmentClosureP,             /* <== Catchment Closes < TRUE,FALSE>                    */
 DPoint3d   **catchmentPtsPP,               /* <== Catchment Points                                  */
 long       *numCatchmentPtsP,              /* <== Number Of Catchment Points                        */
 DPoint3d   *sumpPointP                     /* <== Sump Point For Which The Catchment Was Determined */
)

    // This Function Traces The Catchment For A Point And Returns The Catchment Points

    {
    int        ret=DTM_SUCCESS,dbg=DTM_TRACE_VALUE(0) ;
    long       ap, cp, p1, p2, p3, sumpPnt1 = 0, sumpPnt2 = 0, fndType;
    bool inVoid;
    long       flatTriangle,traceStartType=0,numFeatures=0,useTables=0 ;
    double     z,sumpX=0.0,sumpY=0.0,sumpZ=0.0 ;
    DPoint3d   *p3dP ;
    BC_DTM_OBJ *dataP=nullptr ;

    // Log Arguments

    if( dbg )
        {
        bcdtmWrite_message(0,0,0,"Tracing Catchment For Point") ;
        bcdtmWrite_message(0,0,0,"dtmP             = %p",dtmP)  ;
        bcdtmWrite_message(0,0,0,"x                = %12.5lf",x)  ;
        bcdtmWrite_message(0,0,0,"y                = %12.5lf",y)  ;
        bcdtmWrite_message(0,0,0,"maxPondDepth     = %8.4lf",maxPondDepth)  ;
        bcdtmWrite_message(0,0,0,"catchmentPtsPP   = %p",*catchmentPtsPP) ;
        bcdtmWrite_message(0,0,0,"numCatchmentPtsP = %8ld",*numCatchmentPtsP) ;
        }

    // Initialise

    *catchmentDeterminedP = false ;
    *catchmentClosureP    = 0 ;
    *numCatchmentPtsP     = 0 ;
    if( *catchmentPtsPP != nullptr )
        {
        free(*catchmentPtsPP) ;
        *catchmentPtsPP = nullptr ;
        }
    sumpPointP->x = 0.0 ;
    sumpPointP->y = 0.0 ;
    sumpPointP->z = 0.0 ;
    p1 = p2 = p3 = dtmP->nullPnt ;

    // Check For Valid DTM Object

    if( bcdtmObject_testForValidDtmObject(dtmP)) goto errexit ;

    // Check For Tin State

    if( dtmP->dtmState != DTMState::Tin )
        {
        bcdtmWrite_message(1,0,0,"Method Requires Triangulated DTM") ;
        goto errexit ;
        }

    // Find Triangle For Point

    if( dbg ) bcdtmWrite_message(0,0,0,"Finding Triangle For Point") ;
    bcdtmFind_triangleForPointDtmObject(dtmP,x,y,&z,&fndType,&p1,&p2,&p3)  ;
    if( dbg ) bcdtmWrite_message(0,0,0,"fndType = %2ld",fndType) ;
    if( fndType == 0 )
        {
        bcdtmWrite_message(0,0,0,"Point External To Tin") ;
        goto errexit ;
        }

    // Check Point To Point Tolerance

    if ( bcdtmMath_distance(x,y,pointAddrP(dtmP,p1)->x,pointAddrP(dtmP,p1)->y) <= dtmP->ppTol ) { fndType = 1 ; p2 = p3 = dtmP->nullPnt ; }
    if( p2 != dtmP->nullPnt )
        {
        if( bcdtmMath_distance(x,y,pointAddrP(dtmP,p2)->x,pointAddrP(dtmP,p2)->y) <= dtmP->ppTol )
            {
            fndType = 1 ; p1 = p2 ; p2 = p3 = dtmP->nullPnt ;
            }
        }
    if( p3 != dtmP->nullPnt )
        {
        if( bcdtmMath_distance(x,y,pointAddrP(dtmP,p3)->x,pointAddrP(dtmP,p3)->y) <= dtmP->ppTol )
            {
            fndType = 1 ; p1 = p3 ; p2 = p3 = dtmP->nullPnt ;
            }
        }


    // Test For Point In Void

    if( dbg ) bcdtmWrite_message(0,0,0,"Testing For Point In Void") ;
    inVoid = false ;
    if( fndType == 1 && bcdtmFlag_testVoidBitPCWD(&nodeAddrP(dtmP,p1)->PCWD) ) inVoid = true;
    if( fndType == 2 || fndType == 3 )
        {
        if( bcdtmList_testForVoidLineDtmObject(dtmP,p1,p2,inVoid)) goto errexit ;
        }
    if( fndType == 4 )
        {
        if( bcdtmList_testForVoidTriangleDtmObject(dtmP,p1,p2,p3,inVoid)) goto errexit ;
        }
    if( inVoid )
        {
        bcdtmWrite_message(0,0,0,"Start Point In Void") ;
        goto errexit ;
        }

    // Test For Triangle Edge In Flat Triangles

    if( fndType == 2 || fndType == 3 )
        {
        if( pointAddrP(dtmP,p1)->z == pointAddrP(dtmP,p2)->z )
            {
            flatTriangle = 1 ;
            if( ( ap = bcdtmList_nextAntDtmObject(dtmP,p1,p2) )   < 0 ) goto errexit ;
            if( ( cp = bcdtmList_nextClkDtmObject(dtmP,p1,p2) ) < 0 ) goto errexit ;
            if( ! bcdtmList_testLineDtmObject(dtmP,p2,ap) ) ap = dtmP->nullPnt ;
            if( ! bcdtmList_testLineDtmObject(dtmP,p2,cp) ) cp = dtmP->nullPnt ;
            if( ap != dtmP->nullPnt && pointAddrP(dtmP,p1)->z != pointAddrP(dtmP,ap)->z )
                flatTriangle = 0 ;
            if( cp != dtmP->nullPnt && pointAddrP(dtmP,p1)->z != pointAddrP(dtmP,cp)->z )
                flatTriangle = 0 ;
            if( flatTriangle )
                {
                bcdtmWrite_message(1,0,0,"Start Point In Zero Slope Triangle") ;
                goto errexit ;
                }
            }
        }

    // Test For Flat Triangle

    if( dbg ) bcdtmWrite_message(0,0,0,"Testing For Zero Slope Triangle") ;
    if( fndType == 4  )
        {
        if( pointAddrP(dtmP,p1)->z == pointAddrP(dtmP,p2)->z && pointAddrP(dtmP,p1)->z == pointAddrP(dtmP,p3)->z )
            {
            bcdtmWrite_message(0,0,0,"Start Point In Zero Slope Triangle") ;
            goto errexit ;
            }
        }

    // Set Triangle Anti Clockwise

    if( fndType == 4 )
        {
        if( bcdtmMath_pointSideOfDtmObject(dtmP,p1,p2,p3) < 0 )
            { ap = p2 ; p2 = p3 ; p3 = ap ; }
        }

    //  Set Trace Start Type

    if ( fndType == 1 )
        traceStartType = 1 ;
    else if( fndType == 2 || fndType == 3 )
        traceStartType = 2 ;
    else if( fndType == 4 )
        traceStartType = 3 ;

    // Calculate Drainage Tables

    if( useTables )
        {
        useTables = false ;
        if( dbg ) bcdtmWrite_message(0,0,0,"Calculating Drainage Tables") ;
        //    if( bcdtmDrainage_calculateDrainageTablesDtmObject(dtmP,maxPondDepth)) goto errexit ;
        }

    //  Trace To Low Point

    if( dbg == 2 )
        {
        if( bcdtmDrainage_traceToLowPointDtmObject(dtmP,nullptr,nullptr,0.0, ZeroSlopeTraceOption::TraceLastAngle,nullptr,p1,p2,p3,x,y,z,nullptr,&sumpPnt1,&sumpPnt2)) goto errexit ;
        bcdtmWrite_message(0,0,0,"Sump Line = %9ld %9ld",sumpPnt1,sumpPnt2) ;
        if( sumpPnt1 != dtmP->nullPnt ) bcdtmWrite_message(0,0,0,"sumpPnt1 = %6ld sumpPnt1->hPtr = %9ld ** %10.4lf %10.4lf %10.4lf",sumpPnt1,nodeAddrP(dtmP,sumpPnt1)->hPtr,pointAddrP(dtmP,sumpPnt1)->x,pointAddrP(dtmP,sumpPnt1)->y,pointAddrP(dtmP,sumpPnt1)->z ) ;
        if( sumpPnt2 != dtmP->nullPnt ) bcdtmWrite_message(0,0,0,"sumpPnt2 = %6ld sumpPnt2->hPtr = %9ld ** %10.4lf %10.4lf %10.4lf",sumpPnt2,nodeAddrP(dtmP,sumpPnt2)->hPtr,pointAddrP(dtmP,sumpPnt2)->x,pointAddrP(dtmP,sumpPnt2)->y,pointAddrP(dtmP,sumpPnt2)->z ) ;
        }

    //  Trace To Sump Line

    if( dbg == 1 ) bcdtmWrite_message(0,0,0,"Tracing To Sump Line From ** %12.5lf %12.5lf %10.4lf",x,y,z) ;
    if( bcdtmDrainage_traceToSumpLineDtmObject(dtmP,traceStartType,p1,p2,p3,x,y,z,&sumpPnt1,&sumpPnt2,&sumpX,&sumpY,&sumpZ)) goto errexit ;
    if( dbg == 1 )
        {
        bcdtmWrite_message(0,0,0,"Sump Line = %9ld %9ld",sumpPnt1,sumpPnt2) ;
        if( sumpPnt1 != dtmP->nullPnt ) bcdtmWrite_message(0,0,0,"sumpPnt1 = %6ld sumpPnt1->hPtr = %9ld ** %10.4lf %10.4lf %10.4lf",sumpPnt1,nodeAddrP(dtmP,sumpPnt1)->hPtr,pointAddrP(dtmP,sumpPnt1)->x,pointAddrP(dtmP,sumpPnt1)->y,pointAddrP(dtmP,sumpPnt1)->z ) ;
        if( sumpPnt2 != dtmP->nullPnt ) bcdtmWrite_message(0,0,0,"sumpPnt2 = %6ld sumpPnt2->hPtr = %9ld ** %10.4lf %10.4lf %10.4lf",sumpPnt2,nodeAddrP(dtmP,sumpPnt2)->hPtr,pointAddrP(dtmP,sumpPnt2)->x,pointAddrP(dtmP,sumpPnt2)->y,pointAddrP(dtmP,sumpPnt2)->z ) ;
        bcdtmWrite_message(0,0,0,"sumpPoint = %12.5lf, %12.5lf, %10.4lf",sumpX,sumpY,sumpZ) ;
        }

    //  Set Sump Point For Which Catchment Will Be Determined

    sumpPointP->x = sumpX ;
    sumpPointP->y = sumpY ;
    sumpPointP->z = sumpZ ;

    //  Trace Catchment From Both Sides Of Sump Line

    if( dbg ) bcdtmWrite_message(0,0,0,"Tracing Catchment For Sump Line") ;
    if( bcdtmDrainage_traceCatchmentForSumpLineDtmObject(dtmP,sumpX,sumpY,sumpZ,sumpPnt1,sumpPnt2,maxPondDepth,useTables,catchmentPtsPP,numCatchmentPtsP)) goto errexit ;

    // Set Additional Return Arguments

    if( *numCatchmentPtsP > 0 )
        {
        *catchmentDeterminedP = true ;
        if( (*catchmentPtsPP)->x == (*catchmentPtsPP+*numCatchmentPtsP-1)->x && (*catchmentPtsPP)->y == (*catchmentPtsPP+*numCatchmentPtsP-1)->y ) *catchmentClosureP = 1 ;
        if( dbg == 2 )
            {
            if( bcdtmObject_createDtmObject(&dataP)) goto errexit ;
            if( bcdtmObject_storeDtmFeatureInDtmObject(dataP,DTMFeatureType::Breakline,dataP->nullUserTag,1,&dataP->nullFeatureId,*catchmentPtsPP,*numCatchmentPtsP)) goto errexit ;
            if( bcdtmWrite_toFileDtmObject(dataP,L"catchmentPts.dtm")) goto errexit ;
            if( bcdtmWrite_geopakDatFileFromDtmObject(dataP,L"catchmentPts.dat")) goto errexit ;
            }
        if( dbg == 2 )
            {
            bcdtmWrite_message(0,0,0,"Number Of Catchment Points = %8ld",*numCatchmentPtsP) ;
            for( p3dP = *catchmentPtsPP ; p3dP < *catchmentPtsPP + *numCatchmentPtsP ; ++p3dP )
                {
                bcdtmWrite_message(0,0,0,"Catchment Point[%4ld] = %12.5lf %12.5lf %12.5lf",(long)(p3dP-*catchmentPtsPP),p3dP->x,p3dP->y,p3dP->z) ;
                }
            }
        }

// Clean Up

cleanup :
    if( dataP != nullptr ) bcdtmObject_destroyDtmObject(&dataP) ;
    if( bcdtmList_nullTptrValuesDtmObject(dtmP)) goto errexit ;
// bcdtmDrainage_destroyDrainageTablesDtmObject(dtmP) ;

// Return

    if( *catchmentDeterminedP ) bcdtmWrite_message(0,0,0,"Catchment Determined") ;
    else                        bcdtmWrite_message(0,0,0,"Catchment Not Determined") ;
    if( dbg && ret == DTM_SUCCESS ) bcdtmWrite_message(0,0,0,"Tracing Catchment For Point Completed") ;
    if( dbg && ret != DTM_SUCCESS ) bcdtmWrite_message(0,0,0,"Tracing Catchment For Point Error") ;
    return(ret) ;

// Error Exit

errexit :
    if( *catchmentPtsPP != nullptr ) free(*catchmentPtsPP) ;
    if( ret == DTM_SUCCESS ) ret = DTM_ERROR ;
    goto cleanup ;
    }

    enum class SumpLineType
        {
        None = 0,
        Point = 1,// Internal SumpPoint
        PointOnHull = 2,
        PointOnVoid = 3,
        PointOnHole = 4,
        PointOnIsland = 5,

        Line = 6,
        LineOnHull = 7,
        LineOnVoid = 8,
        LineOnHole = 9,
        LineOnIsland = 10,
        DrainPoint = 11
        };
/*-------------------------------------------------------------------+
|                                                                    |
|                                                                    |
|                                                                    |
+-------------------------------------------------------------------*/
    int bcdtmDrainage_traceCatchmentForSumpLineDtmObject
        (
        BC_DTM_OBJ  *dtmP,
        double      sumpX,
        double      sumpY,
        double      sumpZ,
        long        sumpPnt1,
        long        sumpPnt2,
        double      maxPondDepth,
        long        useTables,
        DPoint3d    **catchmentPtsPP,
        long        *numCatchmentPtsP
        )

        // Assumes Sump Line Is Valid

        {
        int  ret = DTM_SUCCESS, dbg = DTM_TRACE_VALUE (0);
        SumpLineType sumpLineType = SumpLineType::None;
        long clPtr, antPnt = 0, clkPnt = 0, antFlow, clkFlow, dtmFeature, hullPnt;

        // Log Parameters

        if (dbg)
            {
            bcdtmWrite_message (0, 0, 0, "Tracing Catchment For Sump Line");
            bcdtmWrite_message (0, 0, 0, "dtmP             = %p", dtmP);
            bcdtmWrite_message (0, 0, 0, "sumpX            = %15.5lf", sumpX);
            bcdtmWrite_message (0, 0, 0, "sumpY            = %15.5lf", sumpY);
            bcdtmWrite_message (0, 0, 0, "sumpZ            = %15.5lf", sumpZ);
            bcdtmWrite_message (0, 0, 0, "sumpPnt1         = %8ld", sumpPnt1);
            bcdtmWrite_message (0, 0, 0, "sumpPnt2         = %8ld", sumpPnt2);
            bcdtmWrite_message (0, 0, 0, "maxPondDepth     = %8.3lf", maxPondDepth);
            bcdtmWrite_message (0, 0, 0, "catchmentPtsPP   = %p", *catchmentPtsPP);
            bcdtmWrite_message (0, 0, 0, "numCatchmentPtsP = %8ld", *numCatchmentPtsP);
            }

        // Set Direction Of Sump Line So That SumPnt1 is the Lowest Point

        if (sumpPnt2 != dtmP->nullPnt)
            {
            if (pointAddrP (dtmP, sumpPnt2)->z < pointAddrP (dtmP, sumpPnt1)->z)
                {
                antPnt = sumpPnt1;
                sumpPnt1 = sumpPnt2;
                sumpPnt2 = antPnt;
                }
            }

        // Set Sump Line Type

        sumpLineType = SumpLineType::None;
        if (sumpPnt1 != dtmP->nullPnt && sumpPnt2 == dtmP->nullPnt) sumpLineType = SumpLineType::Point;  //  Sump Point
        else if (sumpPnt1 != dtmP->nullPnt && sumpPnt2 != dtmP->nullPnt) sumpLineType = SumpLineType::Line;  //  Sump Line
        if (sumpLineType == SumpLineType::None)
            {
            bcdtmWrite_message (2, 0, 0, "Invalid Sump Line [%8ld,%8ld]", sumpPnt1, sumpPnt2);
            goto errexit;
            }
        if (sumpLineType == SumpLineType::Point)
            {
            if (bcdtmList_testForPointOnDtmFeatureTypeDtmObject (dtmP, DTMFeatureType::Hull, sumpPnt1, &dtmFeature)) sumpLineType = SumpLineType::PointOnHull;
            else if (bcdtmList_testForPointOnDtmFeatureTypeDtmObject (dtmP, DTMFeatureType::Void, sumpPnt1, &dtmFeature)) sumpLineType = SumpLineType::PointOnVoid;
            else if (bcdtmList_testForPointOnDtmFeatureTypeDtmObject (dtmP, DTMFeatureType::Hole, sumpPnt1, &dtmFeature)) sumpLineType = SumpLineType::PointOnHole;
            else if (bcdtmList_testForPointOnDtmFeatureTypeDtmObject (dtmP, DTMFeatureType::Island, sumpPnt1, &dtmFeature)) sumpLineType = SumpLineType::PointOnIsland;
            }
        else if (sumpLineType == SumpLineType::Line)
            {
            if (bcdtmList_testForLineOnDtmFeatureTypeDtmObject (dtmP, DTMFeatureType::Hull, sumpPnt1, sumpPnt2)) sumpLineType = SumpLineType::LineOnHull;
            else if (bcdtmList_testForLineOnDtmFeatureTypeDtmObject (dtmP, DTMFeatureType::Void, sumpPnt1, sumpPnt2)) sumpLineType = SumpLineType::LineOnVoid;
            else if (bcdtmList_testForLineOnDtmFeatureTypeDtmObject (dtmP, DTMFeatureType::Hole, sumpPnt1, sumpPnt2)) sumpLineType = SumpLineType::LineOnHole;
            else if (bcdtmList_testForLineOnDtmFeatureTypeDtmObject (dtmP, DTMFeatureType::Island, sumpPnt1, sumpPnt2)) sumpLineType = SumpLineType::LineOnIsland;
            }

        // Log Sump Line Type

        if (dbg) bcdtmWrite_message (0, 0, 0, "sumpLineType = %4ld", sumpLineType);

        //  Validate Sump Point

        if (sumpLineType >= SumpLineType::Point && sumpLineType <= SumpLineType::PointOnIsland)
            {

            //  Check If Point Is On Zero Slope Polygon

            if (bcdtmList_testForPointOnDtmFeatureTypeDtmObject (dtmP, DTMFeatureType::ZeroSlopePolygon, sumpPnt1, &dtmFeature))
                {
                if (dbg) bcdtmWrite_message (0, 0, 0, "Point On Zero Slope Polygon");
                }

            //  Check For Valid Sump Point

            if (sumpLineType == SumpLineType::Point)
                {
                clPtr = nodeAddrP (dtmP, sumpPnt1)->cPtr;
                while (clPtr != dtmP->nullPtr)
                    {
                    clkPnt = clistAddrP (dtmP, clPtr)->pntNum;
                    clPtr = clistAddrP (dtmP, clPtr)->nextPtr;
                    if (pointAddrP (dtmP, sumpPnt1)->z > pointAddrP (dtmP, clkPnt)->z)
                        {
                        bcdtmWrite_message (2, 0, 0, "Invalid Sump Point");
                        if (dbg)
                            {
                            bcdtmWrite_message (0, 0, 0, "sumpPnt1 = %9ld clkPnt = %9ld", sumpPnt1, clkPnt);
                            bcdtmList_writeCircularListForPointDtmObject (dtmP, sumpPnt1);
                            }
                        sumpLineType = SumpLineType::DrainPoint;
                        goto errexit;
                        }
                    }
                }
            }

        // Get Triangle Points Either Side Of Sump Line

        else if (sumpLineType >= SumpLineType::Line && sumpLineType <= SumpLineType::LineOnIsland)
            {
            if ((antPnt = bcdtmList_nextAntDtmObject (dtmP, sumpPnt1, sumpPnt2)) < 0) goto errexit;
            if ((clkPnt = bcdtmList_nextClkDtmObject (dtmP, sumpPnt1, sumpPnt2)) < 0) goto errexit;
            if (dbg)
                {
                bcdtmWrite_message (0, 0, 0, "antPnt = %6ld ** %12.5lf %12.5lf %12.5lf", antPnt, pointAddrP (dtmP, antPnt)->x, pointAddrP (dtmP, antPnt)->y, pointAddrP (dtmP, antPnt)->z);
                bcdtmWrite_message (0, 0, 0, "clkPnt = %6ld ** %12.5lf %12.5lf %12.5lf", clkPnt, pointAddrP (dtmP, clkPnt)->x, pointAddrP (dtmP, clkPnt)->y, pointAddrP (dtmP, clkPnt)->z);
                }

            //  Test For Valid triangles

            if (!bcdtmList_testLineDtmObject (dtmP, sumpPnt2, antPnt)) antPnt = dtmP->nullPnt;
            if (!bcdtmList_testLineDtmObject (dtmP, sumpPnt2, clkPnt)) clkPnt = dtmP->nullPnt;
            }

        // Trace Catchment For Sump Line

        if (dbg && sumpLineType == SumpLineType::Point)
            {
            bcdtmWrite_message (0, 0, 0, "*************** Tracing From Sump Point");
            bcdtmWrite_message (0, 0, 0, "sumpX            = %15.5lf", sumpX);
            bcdtmWrite_message (0, 0, 0, "sumpY            = %15.5lf", sumpY);
            bcdtmWrite_message (0, 0, 0, "sumpZ            = %15.5lf", sumpZ);
            bcdtmWrite_message (0, 0, 0, "sumpPnt1         = %8ld", sumpPnt1);
            bcdtmWrite_message (0, 0, 0, "sumpPnt2         = %8ld", sumpPnt2);
            bcdtmWrite_message (0, 0, 0, "sumpPnt1 = %6ld ** %12.5lf %12.5lf %12.5lf", sumpPnt1, pointAddrP (dtmP, sumpPnt1)->x, pointAddrP (dtmP, antPnt)->y, pointAddrP (dtmP, sumpPnt1)->z);
            }
        if (sumpLineType == SumpLineType::Point) sumpLineType = SumpLineType::DrainPoint;


        switch (sumpLineType)
            {
            case  SumpLineType::Point:                  // Internal Sump Point
                if (dbg) bcdtmWrite_message (0, 0, 0, "Creating Catchment From Internal Sump Point");
                /*
                **    Test Point Is An Internal Sump Point
                */
                if (bcdtmList_testForHullPointDtmObject (dtmP, sumpPnt1, &hullPnt)) goto errexit;
                if (hullPnt)
                    {
                    bcdtmWrite_message (2, 0, 0, "Not An Internal Sump Point");
                    goto errexit;
                    }
                /*
                **    Trace Catchment From Internal Sump Point
                */
                if (bcdtmDrainage_traceCatchmentFromInternalSumpPointDtmObject (dtmP, sumpX, sumpY, sumpZ, sumpPnt1, useTables, catchmentPtsPP, numCatchmentPtsP)) goto errexit;
                break;

            case  SumpLineType::PointOnHull:                  // Sump Point On Tin Hull
                if (dbg) bcdtmWrite_message (0, 0, 0, "Catchment From Tin Hull Sump Point Not Implemented");
                break;

            case  SumpLineType::PointOnVoid:                  // Sump Point On Void Hull
                bcdtmWrite_message (0, 0, 0, "Catchment From Void Hull Sump Point Not Implemented");
                break;

            case  SumpLineType::PointOnHole:                  // Sump Point On Hole Hull
                bcdtmWrite_message (0, 0, 0, "Catchment From Island Hull Sump Point Not Implemented");
                break;

            case  SumpLineType::PointOnIsland:                  // Sump Point On Island Hull
                bcdtmWrite_message (0, 0, 0, "Catchment From Internal Sump Point Not Implemented");
                break;

            case  SumpLineType::Line:                  // Internal Sump Line
                /*
                **    Test Sump Line Is Internal
                */
                if (dbg) bcdtmWrite_message (0, 0, 0, "Creating Catchment From Internal Sump Line");
                if (dbg) bcdtmWrite_message (0, 0, 0, "Checking Sump Line Is Internal");
                if (antPnt == dtmP->nullPnt || clkPnt == dtmP->nullPnt)
                    {
                    bcdtmWrite_message (2, 0, 0, "Not An Internal Sump Line");
                    bcdtmWrite_message (0, 0, 0, "sumpPnt1 = %8ld hPtr = %9ld ** %12.5lf %12.5lf %10.4lf", sumpPnt1, nodeAddrP (dtmP, sumpPnt1)->hPtr, pointAddrP (dtmP, sumpPnt1)->x, pointAddrP (dtmP, sumpPnt1)->y, pointAddrP (dtmP, sumpPnt1)->z);
                    bcdtmWrite_message (0, 0, 0, "sumpPnt2 = %8ld hPtr = %9ld ** %12.5lf %12.5lf %10.4lf", sumpPnt2, nodeAddrP (dtmP, sumpPnt2)->hPtr, pointAddrP (dtmP, sumpPnt2)->x, pointAddrP (dtmP, sumpPnt2)->y, pointAddrP (dtmP, sumpPnt2)->z);
                    goto errexit;
                    }
                /*
                **    Test Flow Directions From Sump Line
                */
                if (dbg) bcdtmWrite_message (0, 0, 0, "Checking Flow Directions From Internal Sump Line");
                antFlow = bcdtmDrainage_getTriangleFlowDirectionDtmObject (dtmP, sumpPnt1, sumpPnt2, antPnt);
                clkFlow = bcdtmDrainage_getTriangleFlowDirectionDtmObject (dtmP, sumpPnt1, sumpPnt2, clkPnt);
                if (antFlow < 0 || clkFlow < 0)
                    {
                    bcdtmWrite_message (2, 0, 0, "Illegal Flow Direction For Internal Sump Line ** ccwFlow = %2ld clkFlow = %2ld", antFlow, clkFlow);
                    goto errexit;
                    }
                /*
                **    Trace Catchment From Point On Sump Line
                */
                if (bcdtmDrainage_traceCatchmentFromPointOnInternalSumpLineDtmObject (dtmP, sumpX, sumpY, sumpZ, sumpPnt1, sumpPnt2, maxPondDepth, useTables, catchmentPtsPP, numCatchmentPtsP)) goto errexit;
                break;

            case  SumpLineType::LineOnHull:                  // Sump Line On Tin Hull
                if (dbg) bcdtmWrite_message (0, 0, 0, "Catchment From Tin Hull Sump Line Not Implemented");
                break;

            case  SumpLineType::LineOnVoid:                  // Sump Line On Void Hull
                bcdtmWrite_message (0, 0, 0, "Catchment From Void Hull Sump Line Not Implemented");
                break;

            case  SumpLineType::LineOnHole:                  // Sump Line On Hole Hull
                bcdtmWrite_message (0, 0, 0, "Catchment From Hole Hull Sump Line Not Implemented");
                break;

            case  SumpLineType::LineOnIsland:                 // Sump Line On Island Hull
                bcdtmWrite_message (0, 0, 0, "Catchment From Island Hull Sump Line Not Implemented");
                break;

            case  SumpLineType::DrainPoint:                 // A Drain Point Not A Sump Point
                if (dbg) bcdtmWrite_message (0, 0, 0, "Creating Catchment From An Internal Drain Point");
                if (bcdtmDrainage_traceCatchmentFromPointOnInternalSumpLineDtmObject (dtmP, sumpX, sumpY, sumpZ, sumpPnt1, sumpPnt2, maxPondDepth, useTables, catchmentPtsPP, numCatchmentPtsP)) goto errexit;
                break;

            default:
                break;

            };

        /*
        ** Clean Up
        */
    cleanup:
        /*
        ** Job Completed
        */
        if (dbg && ret == DTM_SUCCESS) bcdtmWrite_message (0, 0, 0, "Tracing Catchment For Sump Line Completed");
        if (dbg && ret != DTM_SUCCESS) bcdtmWrite_message (0, 0, 0, "Tracing Catchment For Sump Line Error");
        return(ret);
        /*
        ** Error Exit
        */
    errexit:
        if (ret == DTM_SUCCESS) ret = DTM_ERROR;
        goto cleanup;
        }
/*-------------------------------------------------------------------+
|                                                                    |
|                                                                    |
|                                                                    |
+-------------------------------------------------------------------*/
int bcdtmDrainage_traceCatchmentFromPointOnInternalSumpLineDtmObject
(
 BC_DTM_OBJ   *dtmP,
 double       sumpX,
 double       sumpY,
 double       sumpZ,
 long         sumpPoint1,
 long         sumpPoint2,
 double       maxPondDepth,
 long         useTables,
 DPoint3d     **catchmentPtsPP,
 long         *numCatchmentPtsP
)

// This Function Traces The Catchment From A Point On An Internal Sump Line
// It Assumes The Internal Sump Line Has Been Totally Validated

    {
    int    ret=DTM_SUCCESS,dbg=DTM_TRACE_VALUE(0),cdbg=DTM_CHECK_VALUE(0) ;
    long   n,process,numPntList ;
    long   antPoint,clkPoint,startPoint = 0,scanPoint,nextPoint,listPoint ;
    double x,y,z ;
    DPoint3d    tracePoints[4],*tempPtsP=nullptr ;
    enum class SumpType
        {
        Point = 1, Line = 2
        } sumpType;
    long   *pntListP = nullptr, saveSumpPoint1, saveSumpPoint2;
    long   chkPoint,startPointOnPolygon,numTptrPoints ;
    double area,lastArea=0.0 ;
    DTMDirection direction ;
    DTMDrainageTables *drainageTablesP=nullptr ;
    ZeroSlopeTraceOption traceOverZeroSlope = ZeroSlopeTraceOption::None;
    bool traceToSump;
    BC_DTM_OBJ *tempDtmP=nullptr ;

    // Log Arguments

    if( dbg )
        {
        bcdtmWrite_message(0,0,0,"Tracing Catchment From Internal Sump Line") ;
        bcdtmWrite_message(0,0,0,"dtmP             = %p",dtmP)  ;
        bcdtmWrite_message(0,0,0,"sumpX            = %12.5lf",sumpX)  ;
        bcdtmWrite_message(0,0,0,"sumpY            = %12.5lf",sumpY)  ;
        bcdtmWrite_message(0,0,0,"sumpZ            = %12.5lf",sumpZ)  ;
        bcdtmWrite_message(0,0,0,"sumpPoint1       = %8ld",sumpPoint1) ;
        bcdtmWrite_message(0,0,0,"sumpPoint2       = %8ld",sumpPoint2) ;
        bcdtmWrite_message(0,0,0,"maxPondDepth     = %8.3lf",maxPondDepth) ;
        bcdtmWrite_message(0,0,0,"catchmentPtsPP   = %p",*catchmentPtsPP) ;
        bcdtmWrite_message(0,0,0,"numCatchmentPtsP = %8ld",*numCatchmentPtsP) ;
        }

    // Determine Sump Type ( Point Or Line )

    sumpType = SumpType::Point;
    if (sumpPoint2 != dtmP->nullPnt) sumpType = SumpType::Line;

    // Find Low Point From Sump Line

    saveSumpPoint1 = sumpPoint1 ;
    saveSumpPoint2 = sumpPoint2 ;
    if (sumpType == SumpType::Line && pointAddrP (dtmP, sumpPoint1)->z != pointAddrP (dtmP, sumpPoint2)->z)
        {
        if( bcdtmDrainage_traceToLowPointDtmObject(dtmP,nullptr,nullptr,0.0,ZeroSlopeTraceOption::None,false,sumpPoint1,sumpPoint2,dtmP->nullPnt,sumpX,sumpY,sumpZ,nullptr,&sumpPoint1,&sumpPoint2)) goto errexit ;
        if( dbg == 1 ) bcdtmWrite_message(0,0,0,"Low Point From Sump = %10ld ** %10ld",sumpPoint1,sumpPoint2) ;
        sumpType = SumpType::Point;
        if (sumpPoint2 != dtmP->nullPnt) sumpType = SumpType::Line;
        }

    // Place Tptr Polygon Around Point

    if (sumpType == SumpType::Point)
        {
        if( bcdtmList_insertTptrPolygonAroundPointDtmObject(dtmP,sumpPoint1,&startPoint)) goto errexit ;
        }

    // Place Tptr Polygon Around Sump Line

    else if (sumpType == SumpType::Line)
        {
        if( ( antPoint = bcdtmList_nextAntDtmObject(dtmP,sumpPoint1,sumpPoint2)) < 0 ) goto errexit ;
        if( ( clkPoint = bcdtmList_nextClkDtmObject(dtmP,sumpPoint1,sumpPoint2)) < 0 ) goto errexit ;
        if( dbg ) bcdtmWrite_message(0,0,0,"antPoint = %8ld clkPoint = %8ld",antPoint,clkPoint) ;
        nodeAddrP(dtmP,sumpPoint1)->tPtr = clkPoint   ;
        nodeAddrP(dtmP,clkPoint)->tPtr   = sumpPoint2 ;
        nodeAddrP(dtmP,sumpPoint2)->tPtr = antPoint   ;
        nodeAddrP(dtmP,antPoint)->tPtr   = sumpPoint1 ;
        startPoint = sumpPoint1 ;
        }

    // Log Tptr Polygon

    if( dbg == 2 )
        {
        bcdtmList_writeTptrListDtmObject(dtmP,startPoint) ;
        }

    // Scan Around Tptr Polygon And Include Triangles That Flow To Sump

    process = 1 ;
    while( process )
       {
       process = 0 ;
       scanPoint = startPoint ;
       if( dbg == 2) bcdtmWrite_message(0,0,0,"********** startPoint = %8ld",startPoint) ;

       //  Check Connectivity And Direction Of Tptr Polgon

       if( cdbg )
           {
           if( bcdtmList_checkConnectivityTptrPolygonDtmObject(dtmP,scanPoint,0)) goto errexit ;
           bcdtmMath_calculateAreaAndDirectionTptrPolygonDtmObject(dtmP,startPoint,&area,&direction) ;
           if( dbg == 2 ) bcdtmWrite_message(0,0,0,"Area = %10.3lf ** Direction = %2ld",area,direction) ;
           if (direction == DTMDirection::Clockwise)
               {
               bcdtmWrite_message(1,0,0,"Tptr Polygon Changes Direction") ;
               goto errexit ;
               }
           }

        //  Scan And Expand Tptr Polygon

        if( dbg == 2 ) bcdtmWrite_message(0,0,0,"Expanding Tptr Polygon") ;
        do
            {
            nextPoint = nodeAddrP(dtmP,scanPoint)->tPtr ;
            if( ( listPoint = bcdtmList_nextClkDtmObject(dtmP,scanPoint,nextPoint)) < 0 ) goto errexit ;
            if( dbg == 2 )bcdtmWrite_message(0,0,0,"startPoint = %8ld scanPoint = %8ld listPoint = %8ld nextPoint = %8ld",startPoint,scanPoint,listPoint,nextPoint) ;
            if( dbg == 2 )
                {
                bcdtmWrite_message(0,0,0,"******* Triangle = %8ld %8ld %8ld",scanPoint,nextPoint,listPoint) ;
                bcdtmWrite_message(0,0,0,"scanPoint = %8ld ** %12.5lf %12.5lf %10.4lf",scanPoint,pointAddrP(dtmP,scanPoint)->x,pointAddrP(dtmP,scanPoint)->y,pointAddrP(dtmP,scanPoint)->z) ;
                bcdtmWrite_message(0,0,0,"nextPoint = %8ld ** %12.5lf %12.5lf %10.4lf",nextPoint,pointAddrP(dtmP,nextPoint)->x,pointAddrP(dtmP,nextPoint)->y,pointAddrP(dtmP,nextPoint)->z) ;
                bcdtmWrite_message(0,0,0,"listPoint = %8ld ** %12.5lf %12.5lf %10.4lf",listPoint,pointAddrP(dtmP,listPoint)->x,pointAddrP(dtmP,listPoint)->y,pointAddrP(dtmP,listPoint)->z) ;
                bcdtmWrite_message(0,0,0,"Centriod  = %12.5lf %12.5lf %10.4lf",(pointAddrP(dtmP,scanPoint)->x+nextPoint,pointAddrP(dtmP,nextPoint)->x+nextPoint,pointAddrP(dtmP,listPoint)->x)/3.0,
                                                                               (pointAddrP(dtmP,scanPoint)->y+nextPoint,pointAddrP(dtmP,nextPoint)->y+nextPoint,pointAddrP(dtmP,listPoint)->y)/3.0,
                                                                               (pointAddrP(dtmP,scanPoint)->z+nextPoint,pointAddrP(dtmP,nextPoint)->z+nextPoint,pointAddrP(dtmP,listPoint)->z)/3.0  ) ;
                }

            if( dbg == 2 )bcdtmWrite_message(0,0,0,"startPoint = %8ld scanPoint = %8ld listPoint = %8ld nextPoint = %8ld",startPoint,scanPoint,listPoint,nextPoint) ;
            if( nodeAddrP(dtmP,scanPoint)->hPtr != nextPoint && bcdtmList_testLineDtmObject(dtmP,nextPoint,listPoint ))
                {

                 //   Check Inclusion Of Triangle Into Tptr Polygon Will Maintain Anti Clockwise Direction

                if( nodeAddrP(dtmP,listPoint)->tPtr == dtmP->nullPnt || ( nodeAddrP(dtmP,listPoint)->tPtr != dtmP->nullPnt && ( nodeAddrP(dtmP,listPoint)->tPtr == scanPoint || nodeAddrP(dtmP,listPoint)->tPtr == nextPoint )))
                    {

                    //   Save And Clear Tptr Polygon

                    if( dbg == 2 ) bcdtmWrite_message(0,0,0,"Saving And Clearing Tptr Polygon") ;
                    if( bcdtmList_copyTptrListToPointListDtmObject(dtmP,scanPoint,&pntListP,&numPntList)) goto errexit ;
                    if( bcdtmList_nullTptrListDtmObject(dtmP,scanPoint)) goto errexit ;

                    //   Calculate Trace Points For Triangle

                    if( bcdtmDrainage_calculateTracePointsForTriangleDtmObject(dtmP,scanPoint,listPoint,nextPoint,tracePoints)) goto errexit ;

                    //  Trace To Sump

                    if( dbg == 2 ) bcdtmWrite_message(0,0,0,"Tracing To Sump") ;
                    traceToSump = 0 ;

//                    for( n = 0 ; n < 4 && ! traceToSump ; ++n )
                   for( n = 3 ; n == 3 && ! traceToSump ; ++n )
                        {
                        x = tracePoints[n].x ;
                        y = tracePoints[n].y ;
                        z = tracePoints[n].z ;
                        if( dbg == 2 ) bcdtmWrite_message(0,0,0,"**** Tracing To Sump From ** %12.5lf %12.5lf %10.4lf",x,y,z) ;
                        if( bcdtmDrainage_checkTraceToSumpLineDtmObject(dtmP,drainageTablesP,1,maxPondDepth,traceOverZeroSlope,x,y,z,sumpX,sumpY,sumpZ,sumpPoint1,sumpPoint2,traceToSump)) goto errexit ;
                        }

                    // Log Trace Result

                    if( dbg == 2 )
                        {
                        if( traceToSump ) bcdtmWrite_message(0,0,0,"Traced To Sump") ;
                        else              bcdtmWrite_message(0,0,0,"Did Not Trace To Sump") ;
                        }

                    // Re Create Tptr Polygon

                    if( dbg == 2 ) bcdtmWrite_message(0,0,0,"Re Creating Tptr Polygon") ;
                    bcdtmList_copyPointListToTptrListDtmObject(dtmP,pntListP,numPntList,&scanPoint) ;
                    if( pntListP != nullptr ) { free(pntListP) ; pntListP = nullptr ; }

                    //  Add Triangle To Tptr Polygon Representing Catchment

                    if (traceToSump)
                        {
                        if (dbg == 2)
                            {
                            bcdtmWrite_message (0, 0, 0, "Adding Triangle To Catchment ** %8ld %8ld %8ld", scanPoint, listPoint, nextPoint);
                            bcdtmWrite_message (0, 0, 0, "startPoint = %8ld startPoint->tPtr = %8ld", startPoint, nodeAddrP (dtmP, startPoint)->tPtr);
                            bcdtmWrite_message (0, 0, 0, "scanPoint  = %8ld scanPoint->tPtr  = %8ld", scanPoint, nodeAddrP (dtmP, scanPoint)->tPtr);
                            bcdtmWrite_message (0, 0, 0, "listPoint  = %8ld listPoint->tPtr  = %8ld", listPoint, nodeAddrP (dtmP, listPoint)->tPtr);
                            bcdtmWrite_message (0, 0, 0, "nextPoint  = %8ld nextPoint->tPtr  = %8ld", nextPoint, nodeAddrP (dtmP, nextPoint)->tPtr);
                            }
                        process = 1;


                        if (nodeAddrP (dtmP, listPoint)->tPtr == scanPoint)
                            {
                            if (dbg == 2) bcdtmWrite_message (0, 0, 0, "Condition 1");
                            if (dbg == 2) bcdtmList_writeTptrListDtmObject (dtmP, startPoint);
                            nodeAddrP (dtmP, listPoint)->tPtr = nextPoint;
                            nodeAddrP (dtmP, scanPoint)->tPtr = dtmP->nullPnt;
                            if (startPoint == scanPoint) startPoint = listPoint;
                            if (cdbg) if (bcdtmList_checkConnectivityTptrPolygonDtmObject (dtmP, startPoint, 0)) goto errexit;
                            }
                        else if (nodeAddrP (dtmP, nextPoint)->tPtr == listPoint)
                            {
                            if (dbg == 2) bcdtmWrite_message (0, 0, 0, "Condition 2");
                            nodeAddrP (dtmP, scanPoint)->tPtr = listPoint;
                            nodeAddrP (dtmP, nextPoint)->tPtr = dtmP->nullPnt;
                            if (startPoint == nextPoint) startPoint = scanPoint;
                            nextPoint = scanPoint;
                            if (cdbg) if (bcdtmList_checkConnectivityTptrPolygonDtmObject (dtmP, startPoint, 0)) goto errexit;
                            }
                        else
                            {
                            if (dbg == 2) bcdtmWrite_message (0, 0, 0, "Condition 3");
                            nodeAddrP (dtmP, scanPoint)->tPtr = listPoint;
                            nodeAddrP (dtmP, listPoint)->tPtr = nextPoint;
                            if (cdbg) if (bcdtmList_checkConnectivityTptrPolygonDtmObject (dtmP, startPoint, 0)) goto errexit;
                            }

                        //   Check Tptr Polygon Start Point is On Tptr Polygon

                        if( cdbg )
                            {
                            numTptrPoints = 0 ;
                            startPointOnPolygon = 0 ;
                            chkPoint = listPoint ;
                            if( dbg == 2 ) bcdtmWrite_message(0,0,0,"**** Checking Start Point %8ld Is On Tptr Polygon",startPoint) ;
                            do
                               {
                               ++numTptrPoints ;
                               if( dbg == 2 ) bcdtmWrite_message(0,0,0,"chkPoint = %8ld listPoint =%8ld",chkPoint,listPoint) ;
                               if( chkPoint == startPoint ) startPointOnPolygon = 1 ;
                               chkPoint = nodeAddrP(dtmP,chkPoint)->tPtr ;
                               } while( chkPoint != listPoint && ! startPointOnPolygon && numTptrPoints < 1000 ) ;
                            if( dbg == 2 ) bcdtmWrite_message(0,0,0,"**** chkPoint = %8ld listPoint =%8ld",chkPoint,listPoint) ;
                            if( ! startPointOnPolygon )
                                {
                                bcdtmWrite_message(0,0,0,"startPoint = %8ld listPoint = %8ld startPointOnPolygon = %2ld numTptrPoints = %8ld",startPoint,listPoint,startPointOnPolygon,numTptrPoints) ;
                                goto errexit ;
                                }
                            }

                        //  Check Direction Of Tptr Polygon Has Not Changed To Clockwise

                        if( cdbg )
                            {
                            bcdtmMath_calculateAreaAndDirectionTptrPolygonDtmObject(dtmP,startPoint,&area,&direction) ;
                            if( dbg == 2 ) bcdtmWrite_message(0,0,0," Area = %10.5lf ** Direction = %2ld",area,direction) ;
                            if (direction == DTMDirection::Clockwise)
                                {
                                bcdtmWrite_message(0,0,0,"Tptr Polygon Changes Direction") ;
                                goto errexit ;
                                }
                            if( area < lastArea )
                                {
                                bcdtmWrite_message(0,0,0,"Tptr Polygon area is smaller") ;
                                goto errexit ;
                            }

                        lastArea = area ;
                        }
                    }
                }
            }

        //  Reset Tptr Polygon Points

        scanPoint  = nextPoint ;
        nextPoint  = nodeAddrP(dtmP,scanPoint)->tPtr ;

        //  Check For End Of Scan

        } while ( scanPoint != startPoint )  ;

     // Reset Start Point

     startPoint = nextPoint ;
     }

    //  Log Tptr Polygon Points And Save To File

    if( dbg == 2 ) bcdtmList_writeTptrListDtmObject(dtmP,startPoint) ;
    if( dbg == 1 )
        {
        if( tempDtmP != nullptr ) bcdtmObject_destroyDtmObject(&tempDtmP) ;
        if( bcdtmObject_createDtmObject(&tempDtmP)) goto errexit ;
        if( bcdtmList_copyTptrListToPointArrayDtmObject(dtmP,startPoint,&tempPtsP,&n)) goto errexit ;
        if( bcdtmObject_storeDtmFeatureInDtmObject(tempDtmP,DTMFeatureType::Breakline,tempDtmP->nullUserTag,1,&tempDtmP->nullFeatureId,tempPtsP,n)) goto errexit ;
        if( bcdtmWrite_geopakDatFileFromDtmObject(tempDtmP,L"unrefinedPointCatchment.dat")) goto errexit ;
        }

    // Refine Catchment Boundary

    if( dbg ) bcdtmWrite_message(0,0,0,"Refining Tptr Catchment") ;
    sumpPoint1 = saveSumpPoint1 ;
    sumpPoint2 = saveSumpPoint2 ;
    if( bcdtmDrainage_refineTptrCatchmentPolygonDtmObject(dtmP,sumpX,sumpY,sumpZ,sumpPoint1,sumpPoint2,startPoint,maxPondDepth,catchmentPtsPP,numCatchmentPtsP)) goto errexit ;
    if( dbg == 1 )
        {
        bcdtmWrite_message(0,0,0,"Number Of Catchment Points = %8ld",*numCatchmentPtsP) ;
        if( *numCatchmentPtsP > 0 )
            {
            if( tempDtmP != nullptr ) bcdtmObject_destroyDtmObject(&tempDtmP) ;
            if( bcdtmObject_createDtmObject(&tempDtmP)) goto errexit ;
            if( bcdtmObject_storeDtmFeatureInDtmObject(tempDtmP,DTMFeatureType::Breakline,tempDtmP->nullUserTag,1,&tempDtmP->nullFeatureId,*catchmentPtsPP,*numCatchmentPtsP)) goto errexit ;
            bcdtmWrite_geopakDatFileFromDtmObject(tempDtmP,L"refinedPointCatchment.dat") ;
            }
        }


    // Null Tptr List

    bcdtmList_nullTptrListDtmObject(dtmP,startPoint) ;

    // Clean Up

 cleanup :

    if( tempPtsP != nullptr ) free(tempPtsP) ;
    if( tempDtmP != nullptr ) bcdtmObject_destroyDtmObject(&tempDtmP) ;
    bcdtmList_nullSptrValuesDtmObject(dtmP) ;

    // Return

    if( dbg && ret == DTM_SUCCESS ) bcdtmWrite_message(0,0,0,"Tracing Catchment From Internal Sump Line Completed") ;
    if( dbg && ret != DTM_SUCCESS ) bcdtmWrite_message(0,0,0,"Tracing Catchment From Internal Sump Line Error") ;
    return(ret) ;

    // Error Exit

 errexit :

    if( ret == DTM_SUCCESS ) ret = DTM_ERROR ;
    goto cleanup ;
    }
/*-------------------------------------------------------------------+
|                                                                    |
|                                                                    |
|                                                                    |
+-------------------------------------------------------------------*/
int bcdtmDrainage_calculateTracePointsForTriangleDtmObject
(
 BC_DTM_OBJ *dtmP,
 long pnt1,
 long pnt2,
 long pnt3,
 DPoint3d tracePoints[]
 )
{
 int    ret=DTM_SUCCESS,dbg=DTM_TRACE_VALUE(0),cdbg=DTM_CHECK_VALUE(0) ;
 double x1,y1,z1,x2,y2,z2,x3,y3,z3,angle,pptol ;
 DPoint3d *pntP ;
/*
** Write Trace Triangle
*/
 if( dbg )
   {
    bcdtmWrite_message(0,0,0,"**** Trace Triangle") ;
    bcdtmWrite_message(0,0,0,"pnt1 = %8ld pnt1->tPtr = %10ld ** %12.5lf %12.5lf %12.5lf",pnt1,nodeAddrP(dtmP,pnt1)->tPtr,pointAddrP(dtmP,pnt1)->x,pointAddrP(dtmP,pnt1)->y,pointAddrP(dtmP,pnt1)->z) ;
    bcdtmWrite_message(0,0,0,"pnt2 = %8ld pnt2->tPtr = %10ld ** %12.5lf %12.5lf %12.5lf",pnt2,nodeAddrP(dtmP,pnt2)->tPtr,pointAddrP(dtmP,pnt2)->x,pointAddrP(dtmP,pnt2)->y,pointAddrP(dtmP,pnt2)->z) ;
    bcdtmWrite_message(0,0,0,"pnt3 = %8ld pnt3->tPtr = %10ld ** %12.5lf %12.5lf %12.5lf",pnt3,nodeAddrP(dtmP,pnt3)->tPtr,pointAddrP(dtmP,pnt3)->x,pointAddrP(dtmP,pnt3)->y,pointAddrP(dtmP,pnt3)->z) ;
   }
/*
** Initialise
*/
 pptol = dtmP->ppTol * 2.0 ;
 if( pptol == 0.0 ) pptol = 0.002 ;
 pntP = pointAddrP(dtmP,pnt1) ;
 x1 = pntP->x ;
 y1 = pntP->y ;
 z1 = pntP->z ;
 pntP = pointAddrP(dtmP,pnt2) ;
 x2 = pntP->x ;
 y2 = pntP->y ;
 z2 = pntP->z ;
 pntP = pointAddrP(dtmP,pnt3) ;
 x3 = pntP->x ;
 y3 = pntP->y ;
 z3 = pntP->z ;
/*
** Calculate Trace Point One
*/
 angle  = bcdtmMath_getAngle(x1,y1,(x2+x3)/2.0,(y2+y3)/2.0) ;
 tracePoints[0].x = x1 + pptol * cos(angle) ;
 tracePoints[0].y = y1 + pptol * sin(angle) ;
 bcdtmMath_interpolatePointOnLine(x1,y1,z1,(x2+x3)/2.0,(y2+y3)/2.0,(z2+z3)/2.0,tracePoints[0].x,tracePoints[0].y,&tracePoints[0].z ) ;
/*
** Calculate Trace Point Two
*/
 angle = bcdtmMath_getAngle(x2,y2,(x1+x3)/2.0,(y1+y3)/2.0) ;
 tracePoints[1].x = x2 + pptol * cos(angle) ;
 tracePoints[1].y = y2 + pptol * sin(angle) ;
 bcdtmMath_interpolatePointOnLine(x2,y2,z2,(x1+x3)/2.0,(y1+y3)/2.0,(z1+z3)/2.0,tracePoints[1].x,tracePoints[1].y,&tracePoints[1].z ) ;
/*
** Calculate Trace Point Three
*/
 angle = bcdtmMath_getAngle(x3,y3,(x1+x2)/2.0,(y1+y2)/2.0) ;
 tracePoints[2].x = x3 + pptol * cos(angle) ;
 tracePoints[2].y = y3 + pptol * sin(angle) ;
 bcdtmMath_interpolatePointOnLine(x3,y3,z3,(x1+x2)/2.0,(y1+y2)/2.0,(z1+z2)/2.0,tracePoints[2].x,tracePoints[2].y,&tracePoints[2].z ) ;
/*
** Calculate Centroid Trace Point
*/
 tracePoints[3].x = ( x1 + x2 + x3 ) / 3.0 ;
 tracePoints[3].y = ( y1 + y2 + y3 ) / 3.0 ;
 tracePoints[3].z = ( z1 + z2 + z3 ) / 3.0 ;

/*
** Return
*/
 return(ret) ;
}
/*-------------------------------------------------------------------+
|                                                                    |
|                                                                    |
|                                                                    |
+-------------------------------------------------------------------*/
int bcdtmDrainage_refineTptrCatchmentPolygonDtmObjectOld
(
 BC_DTM_OBJ            *dtmP,
 double                sumpX,
 double                sumpY,
 double                sumpZ,
 long                  sumpPoint1,
 long                  sumpPoint2,
 long                  firstPoint,
 double                maxPondDepth,
 DPoint3d              **catchmentPtsPP,
 long                  *numCatchmentPtsP
 )
/*
** This Function Refines A Tptr Catchment Polygon
*/
{
 int    ret=DTM_SUCCESS,dbg=DTM_TRACE_VALUE(0),cdbg=DTM_CHECK_VALUE(0) ;
 long   point,lowPoint,antPoint,clkPoint,scanPoint,nextPoint,intPoint,nxtPoint,sumpAnt,sumpClk ;
 long   onTptrPolygon,scan,traceToSump,p1,p2,p3,findType,process,canBeDeleted ;
 long   ascentTraced=0,highPoint1 = 0,highPoint2 = 0,numTracePts=0,numCatchPts,priorPoint ;
 long   clPtr,trgp1,trgp2,trgp3,fptr,danglingPoint,dtmFeature ;
 DPoint3d    *p3dP=nullptr,*p3d1P,*catchPtsP=nullptr,*tracePtsP=nullptr,trgPts[4];
 double x,y,z,xn,yn,angP2,angP3,ascentAngle,descentAngle,ascentSlope ;
 BC_DTM_OBJ    *catchmentDtmP=nullptr,*catchDtmP=nullptr ;
 DTMUserTag  catchmentTag=0 ;
 DPoint3d *pntP,*pnt1P,*pnt2P ;


/*
** Write Entry message
*/
 if( dbg )
   {
    bcdtmWrite_message(0,0,0,"Refining Tptr Catchment Polygon") ;
    bcdtmWrite_message(0,0,0,"dtmP             = %p",dtmP)  ;
    bcdtmWrite_message(0,0,0,"sumpX            = %12.5lf",sumpX)  ;
    bcdtmWrite_message(0,0,0,"sumpY            = %12.5lf",sumpY)  ;
    bcdtmWrite_message(0,0,0,"sumpZ            = %12.5lf",sumpZ)  ;
    bcdtmWrite_message(0,0,0,"sumpPoint1       = %8ld",sumpPoint1) ;
    bcdtmWrite_message(0,0,0,"sumpPoint2       = %8ld",sumpPoint2) ;
    bcdtmWrite_message(0,0,0,"firstPoint       = %8ld",firstPoint) ;
    bcdtmWrite_message(0,0,0,"maxPondDepth     = %8.3lf",maxPondDepth) ;
    bcdtmWrite_message(0,0,0,"catchmentPtsPP   = %p",*catchmentPtsPP) ;
    bcdtmWrite_message(0,0,0,"numCatchmentPtsP = %8ld",*numCatchmentPtsP) ;
   }
/*
** Find Lowest Point On Tptr Polygon
*/
 lowPoint = scanPoint = firstPoint ;
 do
   {
    if( pointAddrP(dtmP,scanPoint)->z <= pointAddrP(dtmP,lowPoint)->z )
      {
       lowPoint = scanPoint ;
       if( dbg ) bcdtmWrite_message(0,0,0,"Low Point = %8ld ** %12.5lf %12.5lf %10.4lf",lowPoint,pointAddrP(dtmP,lowPoint)->x,pointAddrP(dtmP,lowPoint)->y,pointAddrP(dtmP,lowPoint)->z) ;
      }
    scanPoint = nodeAddrP(dtmP,scanPoint)->tPtr ;
   } while( scanPoint != firstPoint ) ;
/*
** Set First Point To Low Point
*/
 firstPoint = lowPoint ;
/*
** Create Dtm Object For Storing Catchment Boundary
*/
 if( bcdtmObject_createDtmObject(&catchmentDtmP)) goto errexit ;
 if( bcdtmObject_setPointMemoryAllocationParametersDtmObject(catchmentDtmP,*numCatchmentPtsP*5,*numCatchmentPtsP)) goto errexit ;
/*
** Copr Tptr Polygon To Points Array
*/
 if( bcdtmList_copyTptrListToPointArrayDtmObject(dtmP,firstPoint,&catchPtsP,&numCatchPts)) goto errexit ;
/*
** Store Catchment Boundary In DTM As A Series Of Break Lines
*/
 for( p3dP = catchPtsP ; p3dP < catchPtsP + numCatchPts - 1 ; ++p3dP )
   {
    if( bcdtmObject_storeDtmFeatureInDtmObject(catchmentDtmP,DTMFeatureType::Breakline,catchmentTag,1,&catchmentDtmP->nullFeatureId,p3dP,2)) goto errexit ;
   }
 ++catchmentTag ;
 if( catchPtsP != nullptr ) { free(catchPtsP) ; catchPtsP = nullptr ; }
/*
** Triangulate
*/
 if( bcdtmObject_triangulateDtmObject(catchmentDtmP)) goto errexit ;
/*
** Remove Triangles On The Tin Hull
*/
 if( bcdtmList_removeNoneFeatureHullLinesDtmObject(catchmentDtmP)) goto errexit ;
 if( dbg == 1 ) if( bcdtmWrite_toFileDtmObject(catchmentDtmP,L"catchment00.tin")) goto errexit ;
/*
** Fire Off Maximum Ascent From Sump Lines About Sump Point
*/
 if( sumpPoint1 != dtmP->nullPnt && sumpPoint2 == dtmP->nullPnt )
   {
    if( dbg ) bcdtmWrite_message(0,0,0,"Firing Off Maximum Ascents From Sump Point") ;
/*
**  Fire Off Maximum Ascents In All Triangles About Point
*/
    clPtr = nodeAddrP(dtmP,sumpPoint1)->cPtr ;
    if( clPtr != dtmP->nullPtr )
      {
       if( ( trgp2 = bcdtmList_nextAntDtmObject(dtmP,sumpPoint1,clistAddrP(dtmP,clPtr)->pntNum )) < 0 ) goto errexit ;
       while( clPtr != dtmP->nullPtr )
         {
          trgp3 = clistAddrP(dtmP,clPtr)->pntNum ;
          clPtr = clistAddrP(dtmP,clPtr)->nextPtr ;
          if( bcdtmList_testLineDtmObject(dtmP,trgp2,trgp3))
            {
             if( bcdtmDrainage_getTriangleDescentAndAscentAnglesDtmObject(dtmP,sumpPoint1,trgp2,trgp3,&descentAngle,&ascentAngle,&ascentSlope)) goto errexit ;
             angP2 = bcdtmMath_getPointAngleDtmObject(dtmP,sumpPoint1,trgp2) ;
             angP3 = bcdtmMath_getPointAngleDtmObject(dtmP,sumpPoint1,trgp3) ;
             if( angP2 < angP3 ) angP2 += DTM_2PYE ;
             if( ascentAngle < angP3 ) ascentAngle += DTM_2PYE ;
             if( ascentAngle >= angP3 && ascentAngle <= angP2 )
               {
                if( dbg ) bcdtmWrite_message(0,0,0,"**** Firing Off Maximum Ascent From Sump Point") ;
//                if( bcdtmDrainage_traceMaximumAscentFromDtmPointBetweenDtmPointsDtmObject(dtmP,sumpPoint1,trgp2,trgp3,&ascentTraced,&highPoint1,&highPoint2,&tracePtsP,&numTracePts))  goto errexit ;
                if ( ascentTraced )if( bcdtmObject_storeDtmFeatureInDtmObject(catchmentDtmP,DTMFeatureType::Breakline,catchmentTag,1,&catchmentDtmP->nullFeatureId,tracePtsP,numTracePts)) goto errexit ;
               }
            }
          trgp2 = trgp3 ;
         }
      }
   }
/*
** Fire Off maximum Ascents From Drain Point On Sump Line
*/
 if( sumpPoint1 != dtmP->nullPnt && sumpPoint2 != dtmP->nullPnt )
   {
    if( dbg ) bcdtmWrite_message(0,0,0,"Firing Off Maximum Ascents From Sump Line") ;
    if( ( sumpAnt = bcdtmList_nextAntDtmObject(dtmP,sumpPoint1,sumpPoint2)) < 0 ) goto errexit ;
    if( ( sumpClk = bcdtmList_nextClkDtmObject(dtmP,sumpPoint1,sumpPoint2)) < 0 ) goto errexit ;
    if( ! bcdtmList_testLineDtmObject(dtmP,sumpAnt,sumpPoint2)) sumpAnt = dtmP->nullPnt ;
    if( ! bcdtmList_testLineDtmObject(dtmP,sumpClk,sumpPoint2)) sumpClk = dtmP->nullPnt ;
    if( sumpAnt != dtmP->nullPnt )
      {
       if( dbg ) bcdtmWrite_message(0,0,0,"**** Firing Off Maximum Ascents From Sump Line To Ant Point") ;
       if( bcdtmDrainage_traceMaximumAscentFromPointOnTriangleEdgeDtmObject(dtmP,sumpX,sumpY,sumpZ,sumpPoint1,sumpPoint2,sumpAnt,&ascentTraced,&highPoint1,&highPoint2,&tracePtsP,&numTracePts)) goto errexit ;
       if( dbg ) bcdtmWrite_message(0,0,0,"ascentTraced = %2ld numTracePts = %8ld",ascentTraced,numTracePts) ;
       if ( ascentTraced )if( bcdtmObject_storeDtmFeatureInDtmObject(catchmentDtmP,DTMFeatureType::Breakline,catchmentTag,1,&catchmentDtmP->nullFeatureId,tracePtsP,numTracePts)) goto errexit ;
      }
    if( sumpClk != dtmP->nullPnt )
      {
       if( dbg ) bcdtmWrite_message(0,0,0,"**** Firing Off Maximum Ascents From Sump Line To Clk Point") ;
       if( bcdtmDrainage_traceMaximumAscentFromPointOnTriangleEdgeDtmObject(dtmP,sumpX,sumpY,sumpZ,sumpPoint2,sumpPoint1,sumpClk,&ascentTraced,&highPoint1,&highPoint2,&tracePtsP,&numTracePts)) goto errexit ;
       if( dbg ) bcdtmWrite_message(0,0,0,"ascentTraced = %2ld numTracePts = %8ld",ascentTraced,numTracePts) ;
       if( ascentTraced ) if( bcdtmObject_storeDtmFeatureInDtmObject(catchmentDtmP,DTMFeatureType::Breakline,catchmentTag,1,&catchmentDtmP->nullFeatureId,tracePtsP,numTracePts)) goto errexit ;
      }
   }
/*
** Scan Around Tptr Polygon And Fire Off Maximum Ascents
*/
 if( dbg ) bcdtmWrite_message(0,0,0,"Firing Off Maximum Ascents From Tptr Polygon") ;
 for( scan = 0 ; scan < 2 ; ++scan )
   {
    scanPoint = firstPoint ;
    do
      {
       nextPoint = nodeAddrP(dtmP,scanPoint)->tPtr ;
       if( nodeAddrP(dtmP,nextPoint)->sPtr == dtmP->nullPnt || scanPoint == firstPoint )
         {
          if( ( antPoint = bcdtmList_nextAntDtmObject(dtmP,scanPoint,nextPoint)) < 0 ) goto errexit ;
          if( ( clkPoint = bcdtmList_nextClkDtmObject(dtmP,scanPoint,nextPoint)) < 0 ) goto errexit ;
          if( ! bcdtmList_testLineDtmObject(dtmP,antPoint,nextPoint)) antPoint = dtmP->nullPnt ;
          if( ! bcdtmList_testLineDtmObject(dtmP,clkPoint,nextPoint)) clkPoint = dtmP->nullPnt ;
          if( antPoint != dtmP->nullPnt && clkPoint != dtmP->nullPnt )
            {
             if( dbg == 1 ) bcdtmWrite_message(0,0,0,"********** Firing Off Maximum Ascent ** scanPoint = %8ld antPoint = %8ld clkPoint = %8ld",scanPoint,antPoint,clkPoint) ;
//             if( bcdtmDrainage_traceMaximumAscentFromDtmPointBetweenDtmPointsDtmObject(dtmP,scanPoint,antPoint,clkPoint,&ascentTraced,&highPoint1,&highPoint2,&tracePtsP,&numTracePts))  goto errexit ;
             if( ascentTraced )
               {
                if( dbg ) bcdtmWrite_message(0,0,0,"highPoint1 = %10ld highPoint2 = %10ld",highPoint1,highPoint2) ;
/*
**              Store maximum Ascent As A Series Of Break Lines
*/
                for( p3dP = tracePtsP ; p3dP < tracePtsP + numTracePts - 1 ; ++p3dP )
                  {
                   if( bcdtmObject_storeDtmFeatureInDtmObject(catchmentDtmP,DTMFeatureType::Breakline,catchmentTag,1,&catchmentDtmP->nullFeatureId,p3dP,2)) goto errexit ;
                  }
                ++catchmentTag ;
/*
**              Check If High Points Are On Tptr Catchment Polygon
*/
                onTptrPolygon = 0 ;
                if( nodeAddrP(dtmP,highPoint1)->tPtr != dtmP->nullPnt )
                  {
                   nodeAddrP(dtmP,highPoint1)->sPtr = scanPoint ;
                   onTptrPolygon = 1 ;
                  }
                if( highPoint2 != dtmP->nullPnt && nodeAddrP(dtmP,highPoint2)->tPtr != dtmP->nullPnt )
                  {
                   nodeAddrP(dtmP,highPoint2)->sPtr = scanPoint ;
                   onTptrPolygon = 1 ;
                  }
                if( dbg )
                  {
                   if( ! onTptrPolygon ) bcdtmWrite_message(0,0,0,"High Point Not On Tptr Polygon") ;
                   else                  bcdtmWrite_message(0,0,0,"High Point On Tptr Polygon") ;
                  }
 /*
**              Scan To High Points On Tptr Polygon
*/
                if( onTptrPolygon )
                  {
                   point = nextPoint = scanPoint ;
                   do
                     {
                      if( point == highPoint1 || point == highPoint2 ) nextPoint = point ;
                      point = nodeAddrP(dtmP,point)->tPtr ;
                     } while ( point != scanPoint )  ;
                   point = scanPoint ;
                   while ( point != nextPoint )
                     {
                      nodeAddrP(dtmP,point)->sPtr = scanPoint ;
                      point = nodeAddrP(dtmP,point)->tPtr ;
                     }
                  }
/*
**              Determine Last Intersection With Tptr Polygon
*/
                else
                  {
                   for( p3dP = tracePtsP + numTracePts - 2 ; p3dP >= tracePtsP && ! onTptrPolygon ; --p3dP )
                     {
                      p3d1P = p3dP + 1 ;
                      intPoint = scanPoint ;
                      pnt1P = pointAddrP(dtmP,intPoint) ;
                      do
                        {
                         nxtPoint = nodeAddrP(dtmP,intPoint)->tPtr ;
                         pnt2P = pointAddrP(dtmP,nxtPoint) ;
                         if( bcdtmMath_checkIfLinesIntersect(p3dP->x,p3dP->y,p3d1P->x,p3d1P->y,pnt1P->x,pnt1P->y,pnt2P->x,pnt2P->y))
                           {
                            bcdtmMath_normalIntersectCordLines(p3dP->x,p3dP->y,p3d1P->x,p3d1P->y,pnt1P->x,pnt1P->y,pnt2P->x,pnt2P->y,&xn,&yn) ;
                            if( dbg ) bcdtmWrite_message(0,0,0,"Intersection Found = %12.5lf %12.5lf",xn,yn) ;
                           }
                         intPoint = nxtPoint ;
                         pnt1P    = pnt2P ;
                        } while( intPoint != scanPoint ) ;
                     }
                  }
               }
            }
         }
       scanPoint = nextPoint ;
      }while( scanPoint != firstPoint ) ;
/*
**  Reverse Tptr Polygon
*/
    if( dbg ) bcdtmWrite_message(0,0,0,"Reversing Tptr Polygon") ;
    if( bcdtmList_reverseTptrPolygonDtmObject(dtmP,firstPoint)) goto errexit ;
   }
/*
**  Remove Tptr Polygon
*/
 if( bcdtmList_nullTptrListDtmObject(dtmP,firstPoint)) goto errexit ;
/*
** Triangulate And Remove Triangles On The Tin Hull
*/
 if( bcdtmObject_triangulateDtmObject(catchmentDtmP)) goto errexit ;
 if( bcdtmList_removeNoneFeatureHullLinesDtmObject(catchmentDtmP)) goto errexit ;
 if( dbg == 1 ) if( bcdtmWrite_toFileDtmObject(catchmentDtmP,L"catchment01.tin")) goto errexit ;
/*
** Remove Dangling Ascent Lines - Those External to The Initial Catchment Polygon
*/
 if( dbg ) bcdtmWrite_message(0,0,0,"Removing Dangling Ascents") ;
 if( cdbg ) if( bcdtmCheck_tinComponentDtmObject(catchmentDtmP)) goto errexit ;
 process = 1 ;
 while ( process )
   {
    process = 0 ;
    priorPoint = catchmentDtmP->hullPoint ;
    scanPoint  = nodeAddrP(catchmentDtmP,priorPoint)->hPtr ;
    do
      {
       nextPoint = nodeAddrP(catchmentDtmP,scanPoint)->hPtr ;
       if( ! bcdtmList_testForBreakLineDtmObject(catchmentDtmP,priorPoint,scanPoint) || ! bcdtmList_testForBreakLineDtmObject(catchmentDtmP,scanPoint,nextPoint) )
         {
          danglingPoint = 1 ;
          fptr = nodeAddrP(catchmentDtmP,scanPoint)->fPtr ;
          while( fptr != catchmentDtmP->nullPtr && danglingPoint )
            {
             dtmFeature = flistAddrP(catchmentDtmP,fptr)->dtmFeature ;
             if( ftableAddrP(catchmentDtmP,dtmFeature)->dtmUserTag == 0 ) danglingPoint = 0 ;
             fptr = flistAddrP(catchmentDtmP,fptr)->nextPtr ;
            }
          if( danglingPoint )
            {
             if( bcdtmDrainage_checkPointOnTinHullCanBeDeletedDtmObject(catchmentDtmP,scanPoint,&canBeDeleted)) goto errexit ;
             if( canBeDeleted )
               {

                if( dbg == 1 ) bcdtmWrite_message(0,0,0,"Deleting Dangling Point = %10ld ** %12.5lf %12.5lf %10.4lf",scanPoint,pointAddrP(catchmentDtmP,scanPoint)->x,pointAddrP(catchmentDtmP,scanPoint)->y,pointAddrP(catchmentDtmP,scanPoint)->z) ;
//                if( bcdtmDrainage_deletePointOnTinHullDtmObject(catchmentDtmP,scanPoint)) goto errexit ;
                scanPoint = catchmentDtmP->hullPoint ;
                process = 1 ;
                if( cdbg ) if( bcdtmCheck_tinComponentDtmObject(catchmentDtmP)) goto errexit ;
               }
            }
         }
       priorPoint = scanPoint ;
       scanPoint  = nextPoint ;
      } while( priorPoint != catchmentDtmP->hullPoint  ) ;
   }
/*
** Check Triangulation
*/
 if( cdbg )
   {
    bcdtmWrite_message(0,0,0,"01 Checking Triangulation") ;
    if( bcdtmCheck_tinComponentDtmObject(catchmentDtmP))
      {
       bcdtmWrite_message(1,0,0,"Triangulation Invalid") ;
       goto errexit ;
      }
    bcdtmWrite_message(0,0,0,"01 Triangulation Valid") ;
   }
 if( dbg == 1 ) if( bcdtmWrite_toFileDtmObject(catchmentDtmP,L"catchment02.tin")) goto errexit ;
/*
**  Remove All DTM Features And Clean Tin
*/
 if( bcdtmData_deleteAllDtmFeaturesDtmObject(catchmentDtmP))goto errexit ;
 if( bcdtmList_cleanDtmObject(catchmentDtmP)) goto errexit ;
 if( dbg == 1 ) if( bcdtmWrite_toFileDtmObject(catchmentDtmP,L"catchment03.tin")) goto errexit ;
 if( cdbg ) if( bcdtmCheck_tinComponentDtmObject(catchmentDtmP)) goto errexit ;
/*
** Get Extent Of Catchment Area
**
**
**  Create DTM Object To Store Triangles That Flow To Sump Point
*/
 if( bcdtmObject_createDtmObject(&catchDtmP)) goto errexit ;
/*
**  Scan All Triangles And See If They Drain To Sump Point
*/
 for( p1 = 0 ; p1 < catchmentDtmP->numPoints ; ++p1 )
   {
    clPtr = nodeAddrP(catchmentDtmP,p1)->cPtr ;
    if( clPtr != catchmentDtmP->nullPtr )
      {
       if( ( p2 = bcdtmList_nextAntDtmObject(catchmentDtmP,p1,clistAddrP(catchmentDtmP,clPtr)->pntNum)) < 0 ) goto errexit ;
       while( clPtr != catchmentDtmP->nullPtr )
         {
          p3 = clistAddrP(catchmentDtmP,clPtr)->pntNum ;
          clPtr = clistAddrP(catchmentDtmP,clPtr)->nextPtr ;
          if( nodeAddrP(catchmentDtmP,p3)->hPtr != p1 )
            {
             pntP  = pointAddrP(catchmentDtmP,p1) ;
             pnt1P = pointAddrP(catchmentDtmP,p2) ;
             pnt2P = pointAddrP(catchmentDtmP,p3)  ;
             x = ( pntP->x + pnt1P->x + pnt2P->x ) / 3.0 ;
             y = ( pntP->y + pnt1P->y + pnt2P->y ) / 3.0 ;
             z = ( pntP->z + pnt1P->z + pnt2P->z ) / 3.0 ;
             traceToSump = 0 ;
             if( bcdtmFind_triangleForPointDtmObject(dtmP,x,y,&z,&findType,&trgp1,&trgp2,&trgp3)) goto errexit ;
//             if( findType ) if( bcdtmDrainage_checkTraceToSumpLineDtmObject(dtmP,2,maxPondDepth,0,0,trgp1,trgp3,trgp2,x,y,z,sumpX,sumpY,sumpZ,sumpPoint1,sumpPoint2,&traceToSump)) goto errexit ;
             if( ! traceToSump )
               {
                if( dbg == 2 )
                  {
                   bcdtmWrite_message(0,0,0,"Triangle Does Not Trace To Sump") ;
                   bcdtmWrite_message(0,0,0,"p1 = %8ld ** %12.5lf %12.5lf %10.4lf",p1,pointAddrP(catchmentDtmP,p1)->x,pointAddrP(catchmentDtmP,p1)->y,pointAddrP(catchmentDtmP,p1)->z) ;
                   bcdtmWrite_message(0,0,0,"p2 = %8ld ** %12.5lf %12.5lf %10.4lf",p2,pointAddrP(catchmentDtmP,p2)->x,pointAddrP(catchmentDtmP,p2)->y,pointAddrP(catchmentDtmP,p2)->z) ;
                   bcdtmWrite_message(0,0,0,"p3 = %8ld ** %12.5lf %12.5lf %10.4lf",p3,pointAddrP(catchmentDtmP,p3)->x,pointAddrP(catchmentDtmP,p3)->y,pointAddrP(catchmentDtmP,p3)->z) ;
                  }
               }
             else
               {
                if( dbg == 2 )
                  {
                   bcdtmWrite_message(0,0,0,"Triangle Traces To Sump") ;
                   bcdtmWrite_message(0,0,0,"p1 = %8ld ** %12.5lf %12.5lf %10.4lf",p1,pointAddrP(catchmentDtmP,p1)->x,pointAddrP(catchmentDtmP,p1)->y,pointAddrP(catchmentDtmP,p1)->z) ;
                   bcdtmWrite_message(0,0,0,"p2 = %8ld ** %12.5lf %12.5lf %10.4lf",p2,pointAddrP(catchmentDtmP,p2)->x,pointAddrP(catchmentDtmP,p2)->y,pointAddrP(catchmentDtmP,p2)->z) ;
                   bcdtmWrite_message(0,0,0,"p3 = %8ld ** %12.5lf %12.5lf %10.4lf",p3,pointAddrP(catchmentDtmP,p3)->x,pointAddrP(catchmentDtmP,p3)->y,pointAddrP(catchmentDtmP,p3)->z) ;
                  }
                trgPts[0].x = pntP->x  ; trgPts[0].y = pntP->y  ; trgPts[0].z = pntP->z ;
                trgPts[1].x = pnt1P->x ; trgPts[1].y = pnt1P->y ; trgPts[1].z = pnt1P->z ;
                trgPts[2].x = pnt2P->x ; trgPts[2].y = pnt2P->y ; trgPts[2].z = pnt2P->z ;
                trgPts[3].x = pntP->x  ; trgPts[3].y = pntP->y  ; trgPts[3].z = pntP->z ;
                if( bcdtmObject_storeDtmFeatureInDtmObject(catchDtmP,DTMFeatureType::Breakline,catchDtmP->nullUserTag,1,&catchDtmP->nullFeatureId,trgPts,4)) goto errexit ;
               }
            }
          p2 = p3 ;
         }
      }
   }
/*
**  Triangulate
*/
 if( catchDtmP->numPoints < 3 ) goto cleanup ;
 if( bcdtmObject_triangulateDtmObject(catchDtmP)) goto errexit ;
 if( bcdtmList_removeNoneFeatureHullLinesDtmObject(catchDtmP)) goto errexit ;
 if( dbg == 1 ) if( bcdtmWrite_toFileDtmObject(catchDtmP,L"catchment04.tin")) goto errexit ;
 if( bcdtmList_extractHullDtmObject(catchDtmP,catchmentPtsPP,numCatchmentPtsP)) goto errexit  ;
/*
** Clean Up
*/
 cleanup :
 if( catchPtsP     != nullptr ) { free(catchPtsP) ; catchPtsP = nullptr ; }
 if( catchDtmP     != nullptr ) bcdtmObject_destroyDtmObject(&catchDtmP) ;
 if( catchmentDtmP != nullptr ) bcdtmObject_destroyDtmObject(&catchmentDtmP) ;
/*
** Job Completed
*/
 if( dbg && ret == DTM_SUCCESS ) bcdtmWrite_message(0,0,0,"Refining Tptr Catchment Polygon Completed") ;
 if( dbg && ret != DTM_SUCCESS ) bcdtmWrite_message(0,0,0,"Refining Tptr Catchment Polygon Error") ;
 return(ret) ;
/*
** Error Exit
*/
 errexit :
 if( ret == DTM_SUCCESS ) ret = DTM_ERROR ;
 goto cleanup ;
}
/*-------------------------------------------------------------------+
|                                                                    |
|                                                                    |
|                                                                    |
+-------------------------------------------------------------------*/
int bcdtmDrainage_traceMaximumAscentFromPointOnTriangleEdgeDtmObject
(
 BC_DTM_OBJ *dtmP,                   // ==> Dtm Object
 double     pointX,                  // ==> X Coordinate Of Point
 double     pointY,                  // ==> Y Coordinate Of Point
 double     pointZ,                  // ==> Z Coordinate Of Point
 long       point1,                  // ==> Tin Point Of Triangle Edge
 long       point2,                  // ==> Tin Point Of Triangle Edge  ( direction of point1-point2-point3 is ) clockwise
 long       point3,                  // ==> Tin Point Of Triangle Vertex Opposite Edge ( direction of point1-point2-point3 is ) clockwise
 long       *ascentTracedP,          // <== Set To True If Maximum Ascent Traced Else False
 long       *highPoint1P,            // <== Terminating Point Or Line Point For Trace
 long       *highPoint2P,            // <== Terminating Line Point For Trace
 DPoint3d        **tracePtsPP,            // <== Maximum Ascent Trace Points
 long       *numTracePtsP            // <== Number Of Trace Points
)
/*
** This Function Traces A Maximum Ascent Line Starting From A Point On Triangle Edge point1-point2
** The direction of point1-point2-point3 must be Set clockwise
*/
{
 int    ret=DTM_SUCCESS,dbg=DTM_TRACE_VALUE(0) ;
 long   p1,p2,p3,ascentType,traceAscent,lastPoint,memPoints=0,memPointsInc=1000  ;
 double dx,dy,ascentAngle=0.0,descentAngle,ascentSlope=0.0,radius  ;
 double sx,sy,sz,rx,ry,nx,ny,nz,fx,fy,fz,lastAngle ;
 DPoint3d *pnt1P,*pnt2P,*pnt3P ;
 DTMDrainageTables *drainageTablesP=nullptr ;
/*
** Write Entry Message
*/
 if( dbg )
   {
    bcdtmWrite_message(0,0,0,"Tracing Maximum Ascent From Point On Triangle Edge") ;
    bcdtmWrite_message(0,0,0,"dtmP       = %p",dtmP) ;
    bcdtmWrite_message(0,0,0,"pointX     = %12.5lf",pointX) ;
    bcdtmWrite_message(0,0,0,"pointY     = %12.5lf",pointY) ;
    bcdtmWrite_message(0,0,0,"pointZ     = %12.5lf",pointZ) ;
    bcdtmWrite_message(0,0,0,"point1     = %8ld ** %12.5lf %12.5lf %10.4lf",point1,pointAddrP(dtmP,point1)->x,pointAddrP(dtmP,point1)->y,pointAddrP(dtmP,point1)->z) ;
    bcdtmWrite_message(0,0,0,"point2     = %8ld ** %12.5lf %12.5lf %10.4lf",point2,pointAddrP(dtmP,point2)->x,pointAddrP(dtmP,point2)->y,pointAddrP(dtmP,point2)->z) ;
    bcdtmWrite_message(0,0,0,"point3     = %8ld ** %12.5lf %12.5lf %10.4lf",point3,pointAddrP(dtmP,point3)->x,pointAddrP(dtmP,point3)->y,pointAddrP(dtmP,point3)->z) ;
   }
/*
** Initialise
*/
 *ascentTracedP = false ;
 *highPoint1P   = dtmP->nullPnt ;
 *highPoint2P   = dtmP->nullPnt ;
 if( *tracePtsPP != nullptr ) free(*tracePtsPP) ;
 *tracePtsPP    = nullptr ;
 *numTracePtsP  = 0 ;
 lastPoint      = dtmP->nullPnt ;
/*
** Check Triangle Direction
*/
 if( bcdtmMath_pointSideOfDtmObject(dtmP,point1,point2,point3) > 0 )
   {
    p1 = point1 ;
    point1 = point2 ;
    point2 = p1 ;
   }
/*
** Initialise
*/
 p1 = p2 = p3 = dtmP->nullPnt ;
 fx = sx = pointX ;
 fy = sy = pointY ;
 fz = sz = pointZ ;
 dx = dtmP->xMax - dtmP->xMin ;
 dy = dtmP->yMax - dtmP->yMin ;
 radius = sqrt(dx*dx + dy*dy) ;
 ascentSlope = -1.0 ;
 ascentAngle = 0.0 ;
/*
** Calculate Triangle Ascent and Descent Angles And Slope
*/
 if( bcdtmDrainage_getTriangleDescentAndAscentAnglesDtmObject(dtmP,point1,point2,point3,&descentAngle,&ascentAngle,&ascentSlope)) goto errexit ;
 if( dbg ) bcdtmWrite_message(0,0,0,"ascentAngle = %12.10lf ascentSlope = %12.5lf",ascentAngle,ascentSlope) ;
/*
** Trace Maximum Ascent Slope
*/
 if( ascentSlope >= 0.0 )
   {
    *ascentTracedP = true ;
    sx = pointX ;
    sy = pointY ;
    sz = pointZ ;
/*
**  Allocate memory To Store Maximum Ascent Points
*/
    memPoints = memPointsInc ;
    *tracePtsPP = ( DPoint3d * ) malloc(memPoints*sizeof(DPoint3d)) ;
    if( *tracePtsPP == nullptr )
      {
       bcdtmWrite_message(1,0,0,"Memory Allocation Failure") ;
       goto errexit ;
      }
/*
**  Store Start Point
*/
    (*tracePtsPP)->x = sx ;
    (*tracePtsPP)->y = sy ;
    (*tracePtsPP)->z = sz ;
    *numTracePtsP = 1 ;
    if( dbg ) bcdtmWrite_message(0,0,0,"Trace Point[%5ld] = %12.5lf %12.5lf %10.4lf",*numTracePtsP,sx,sy,sz) ;
/*
**  Calculate Intersection Of Maximum Ascent With Triangle Edge
*/
    rx = sx + radius * cos(ascentAngle) ;
    ry = sy + radius * sin(ascentAngle) ;
    if( bcdtmDrainage_calculateRadialIntersectOnOppositeTriangleEdgeDtmObject(dtmP,sx,sy,rx,ry,point1,point2,point3,&nx,&ny,&nz,&p1,&p2,&p3)) goto errexit ;
/*
**  Store Next Trace Point
*/
    (*tracePtsPP+*numTracePtsP)->x = nx ;
    (*tracePtsPP+*numTracePtsP)->y = ny ;
    (*tracePtsPP+*numTracePtsP)->z = nz ;
    ++*numTracePtsP ;
    if( dbg ) bcdtmWrite_message(0,0,0,"Trace Point[%5ld] = %12.5lf %12.5lf %10.4lf",*numTracePtsP,nx,ny,nz) ;
/*
**  Scan To Highest Point
*/
    traceAscent = 1 ;
    while ( traceAscent )
      {
       traceAscent = 0 ;
/*
**     Write Trace Triangle
*/
       if( dbg == 1 )
         {
          bcdtmWrite_message(0,0,0,"p1 = %10ld p2 = %10ld p3 = %10ld",p1,p2,p3) ;
          if( p1 != dtmP->nullPnt ) bcdtmWrite_message(0,0,0,"p1 = %10ld ** %12.5lf %12.5lf %10.4lf",p1,pointAddrP(dtmP,p1)->x,pointAddrP(dtmP,p1)->y,pointAddrP(dtmP,p1)->z) ;
          if( p2 != dtmP->nullPnt ) bcdtmWrite_message(0,0,0,"p2 = %10ld ** %12.5lf %12.5lf %10.4lf",p2,pointAddrP(dtmP,p2)->x,pointAddrP(dtmP,p2)->y,pointAddrP(dtmP,p2)->z) ;
          if( p3 != dtmP->nullPnt ) bcdtmWrite_message(0,0,0,"p3 = %10ld ** %12.5lf %12.5lf %10.4lf",p3,pointAddrP(dtmP,p3)->x,pointAddrP(dtmP,p3)->y,pointAddrP(dtmP,p3)->z) ;
         }
/*
**     Set High Points
*/
       *highPoint1P = p1 ;
       *highPoint2P = p2 ;
/*
**     Initialise Some Values
*/
       lastAngle = bcdtmMath_getAngle(sx,sy,nx,ny) ;
       if( dbg ) bcdtmWrite_message(0,0,0,"lastAngle = %12.10lf",lastAngle) ;
       sx = nx ;
       sy = ny ;
       sz = nz ;
/*
**     Determine Next Trace Triangle From A Triangle Point
*/
       if( p2 == dtmP->nullPnt )
         {
          if( dbg == 2 ) bcdtmWrite_message(0,0,0,"Determining Next Triangle Trace From Point %8ld",p1) ;
          if( bcdtmDrainage_scanPointForMaximumAscentDtmObject(dtmP,drainageTablesP,p1,lastPoint,&ascentType,&p2,&p3,&ascentSlope,&ascentAngle) ) goto errexit ;
          lastPoint = p1 ;
          if( dbg == 2 ) bcdtmWrite_message(0,0,0,"ascentType = %2ld ascentAngle = %12.10lf ascentSlope = %10.4lf ** p1 = %10ld p2 = %10ld p3 = %10ld",ascentType,ascentAngle,ascentSlope,p1,p2,p3) ;
          if( ascentType == dtmP->nullPnt ) ascentType = 0 ;
          if( ascentType )
            {
             if( ascentType == 1 ) traceAscent = 2 ;
             else
               {
                pnt2P = pointAddrP(dtmP,p2) ;
                pnt3P = pointAddrP(dtmP,p3) ;
                rx = sx + radius * cos(ascentAngle) ;
                ry = sy + radius * sin(ascentAngle) ;
                if     ( bcdtmMath_sideOf(sx,sy,rx,ry,pnt2P->x,pnt2P->y) == 0 ) traceAscent = 2 ;
                else if( bcdtmMath_sideOf(sx,sy,rx,ry,pnt3P->x,pnt3P->y) == 0 ) traceAscent = 3 ;
                else if( bcdtmMath_sideOf(sx,sy,rx,ry,pnt2P->x,pnt2P->y) > 0 && bcdtmMath_sideOf(sx,sy,rx,ry,pnt3P->x,pnt3P->y) < 0 ) traceAscent = 4 ;
               }
            }
         }
       else
         {
/*
**        Determine Next Trace Triangle From A Triangle Edge
*/
          if( dbg == 2 ) bcdtmWrite_message(0,0,0,"Determining Next Triangle Trace From Edge %8ld %8ld",p1,p2) ;
          if( nodeAddrP(dtmP,p1)->hPtr != p2 )
            {
             if( ( p3 = bcdtmList_nextClkDtmObject(dtmP,p1,p2)) < 0 ) goto errexit ;
             if( bcdtmDrainage_getTriangleDescentAndAscentAnglesDtmObject(dtmP,p1,p2,p3,&descentAngle,&ascentAngle,&ascentSlope)) goto errexit ;
             rx = sx + radius * cos(ascentAngle) ;
             ry = sy + radius * sin(ascentAngle) ;
             pnt1P = pointAddrP(dtmP,p1) ;
             pnt2P = pointAddrP(dtmP,p2) ;
             pnt3P = pointAddrP(dtmP,p3) ;
/*
**           Check For Intersection With Triangle Vertices And Edges
*/
             if     ( bcdtmMath_sideOf(sx,sy,rx,ry,pnt1P->x,pnt1P->y) == 0 ) traceAscent = 1 ;
             else if( bcdtmMath_sideOf(sx,sy,rx,ry,pnt2P->x,pnt2P->y) == 0 ) traceAscent = 2 ;
             else if( bcdtmMath_sideOf(sx,sy,rx,ry,pnt3P->x,pnt3P->y) == 0 ) traceAscent = 3 ;
             else if( bcdtmMath_sideOf(sx,sy,rx,ry,pnt2P->x,pnt2P->y) > 0 && bcdtmMath_sideOf(sx,sy,rx,ry,pnt3P->x,pnt3P->y) < 0 ) traceAscent = 4 ;
             else if( bcdtmMath_sideOf(sx,sy,rx,ry,pnt3P->x,pnt3P->y) > 0 && bcdtmMath_sideOf(sx,sy,rx,ry,pnt1P->x,pnt1P->y) < 0 ) traceAscent = 5 ;
             else if( pointAddrP(dtmP,p1)->z > pointAddrP(dtmP,p2)->z ) traceAscent = 1 ;
             else if( pointAddrP(dtmP,p2)->z > pointAddrP(dtmP,p1)->z ) traceAscent = 2 ;
            }
         }
/*
**     Calculate Trace Intercept With Triangle
*/
       if( dbg == 1 ) bcdtmWrite_message(0,0,0,"******** traceAscent = %2ld",traceAscent) ;
       if( traceAscent )
         {
          switch ( traceAscent )
            {
             case 1 :         // Maximum Ascent Passes Through P1
                pnt1P = pointAddrP(dtmP,p1) ;
                nx = pnt1P->x ;
                ny = pnt1P->y ;
                nz = pnt1P->z ;
                p2 = p3 = dtmP->nullPnt ;
             break ;

             case 2 :         // Maximum Ascent Passes Through P2
                pnt2P = pointAddrP(dtmP,p2) ;
                nx = pnt2P->x ;
                ny = pnt2P->y ;
                nz = pnt2P->z ;
                p1 = p2 ;
                p2 = p3 = dtmP->nullPnt ;
             break ;

             case 3 :         // Maximum Ascent Passes Through P3
                pnt3P = pointAddrP(dtmP,p3) ;
                nx = pnt3P->x ;
                ny = pnt3P->y ;
                nz = pnt3P->z ;
                p1 = p3 ;
                p2 = p3 = dtmP->nullPnt ;
            break ;

             case 4 :         // Maximum Ascent Intersects P2-P3
                pnt2P = pointAddrP(dtmP,p2) ;
                pnt3P = pointAddrP(dtmP,p3) ;
                bcdtmDrainage_intersectCordLines(sx,sy,rx,ry,pnt2P->x,pnt2P->y,pnt3P->x,pnt3P->y,&nx,&ny) ;
                p1 = p3 ;
                if( ( p3 = bcdtmList_nextClkDtmObject(dtmP,p1,p2)) < 0 ) goto errexit ;
             break ;

             case 5 :         // Maximum Ascent Intersects P3-P1
                pnt3P = pointAddrP(dtmP,p3) ;
                pnt1P = pointAddrP(dtmP,p1) ;
                bcdtmDrainage_intersectCordLines(sx,sy,rx,ry,pnt3P->x,pnt3P->y,pnt1P->x,pnt1P->y,&nx,&ny) ;
                p2 = p3 ;
                if( ( p3 = bcdtmList_nextClkDtmObject(dtmP,p1,p2)) < 0 ) goto errexit ;
             break ;

             case 6 :       // Ridge Line To P1
             break ;

             default :
                bcdtmWrite_message(2,0,0,"No Maximum Ascent Intersection Found With Triangle") ;
                goto errexit ;
             break ;
            }
/*
**        Check Memory
*/
          if( *numTracePtsP >= memPoints )
            {
             memPoints = memPoints + memPointsInc ;
             *tracePtsPP = ( DPoint3d *) realloc( *tracePtsPP , memPoints * sizeof(DPoint3d)) ;
             if( *tracePtsPP == nullptr )
               {
                bcdtmWrite_message(1,0,0,"Memory Allocation Failure") ;
                goto errexit ;
               }
            }
/*
**        Store Point
*/
          (*tracePtsPP+*numTracePtsP)->x = nx ;
          (*tracePtsPP+*numTracePtsP)->y = ny ;
          (*tracePtsPP+*numTracePtsP)->z = nz ;
          ++*numTracePtsP ;
          if( dbg ) bcdtmWrite_message(0,0,0,"Trace Point[%5ld] = %12.5lf %12.5lf %10.4lf",*numTracePtsP,nx,ny,nz) ;
         }
      }
   }

/*
** Clean Up
*/
 cleanup :
/*
** Job Completed
*/
 if( dbg && ret == DTM_SUCCESS ) bcdtmWrite_message(0,0,0,"Tracing Maximum Ascent Between Points Completed") ;
 if( dbg && ret != DTM_SUCCESS ) bcdtmWrite_message(0,0,0,"Tracing Maximum Ascent Between Points Error") ;
 return(ret) ;
/*
** Error Exit
*/
 errexit :
 if( ret == DTM_SUCCESS ) ret = DTM_ERROR ;
 goto cleanup ;
}
/*-------------------------------------------------------------------+
|                                                                    |
|                                                                    |
|                                                                    |
+-------------------------------------------------------------------*/
int bcdtmDrainage_checkPointOnTinHullCanBeDeletedDtmObject(BC_DTM_OBJ *dtmP,long point,long *canBeDeletedP)
{
 int ret=DTM_SUCCESS ;
 long priorPoint,nextPoint ;
/*
** Check Point Can Be Deleted
*/
 *canBeDeletedP = 1 ;
 nextPoint = nodeAddrP(dtmP,point)->hPtr ;
 if( ( priorPoint = bcdtmList_nextClkDtmObject(dtmP,point,nextPoint))  < 0 ) goto errexit ;
 if( ( priorPoint = bcdtmList_nextClkDtmObject(dtmP,point,priorPoint)) < 0 ) goto errexit ;
 while( priorPoint != nextPoint && *canBeDeletedP )
   {
    if( nodeAddrP(dtmP,priorPoint)->hPtr != dtmP->nullPnt ) *canBeDeletedP = 0 ;
    if( ( priorPoint = bcdtmList_nextClkDtmObject(dtmP,point,priorPoint)) < 0 ) goto errexit ;
   }
/*
** Clean Up
*/
 cleanup :
/*
** Job Completed
*/
 return(ret) ;
/*
** Error Exit
*/
 errexit :
 if( ret == DTM_SUCCESS ) ret = DTM_ERROR ;
 goto cleanup ;
}
/*-------------------------------------------------------------------+
|                                                                    |
|                                                                    |
|                                                                    |
+-------------------------------------------------------------------*/
int bcdtmDrainage_calculateRadialIntersectOnOppositeTriangleEdgeDtmObject
(
 BC_DTM_OBJ *dtmP ,
 double r1X ,
 double r1Y ,
 double r2X ,
 double r2Y ,
 long   pnt1 ,
 long   pnt2 ,
 long   pnt3 ,
 double *nextXP ,
 double *nextYP ,
 double *nextZP ,
 long   *nextPnt1P ,
 long   *nextPnt2P ,
 long   *nextPnt3P
)
{
 int ret=DTM_SUCCESS,dbg=DTM_TRACE_VALUE(0) ;
 long sdof=0,intPnt ;
 DPoint3d *pnt1P,*pnt2P,*pnt3P ;
/*
** Write Entry Message
*/
 if( dbg )
   {
    bcdtmWrite_message(0,0,0,"Calculating Radial Intersect On Triangle Edge") ;
    bcdtmWrite_message(0,0,0,"r1X         = %12.5lf",r1X) ;
    bcdtmWrite_message(0,0,0,"r1Y         = %12.5lf",r1Y) ;
    bcdtmWrite_message(0,0,0,"r2X         = %12.5lf",r2X) ;
    bcdtmWrite_message(0,0,0,"r2Y         = %12.5lf",r2Y) ;
    bcdtmWrite_message(0,0,0,"pnt1        = %8ld",pnt1) ;
    bcdtmWrite_message(0,0,0,"pnt2        = %8ld",pnt2) ;
    bcdtmWrite_message(0,0,0,"pnt3        = %8ld",pnt3) ;
   }
/*
** Initialise
*/
 *nextXP = *nextYP = *nextZP = 0.0 ;
 *nextPnt1P = *nextPnt1P = *nextPnt1P = dtmP->nullPnt ;
 pnt1P = pointAddrP(dtmP,pnt1) ;
 pnt2P = pointAddrP(dtmP,pnt2) ;
 pnt3P = pointAddrP(dtmP,pnt3) ;
/*
** Calculate Intercept Of Radial On pnt1-pnt3 Or pnt2-pnt3
*/
 sdof = bcdtmMath_sideOf(r1X,r1Y,r2X,r2Y,pnt3P->x,pnt3P->y) ;
/*
**  Maximum Ascent Passes Throught pnt3
*/
 if( sdof == 0 )
   {
    if( dbg ) bcdtmWrite_message(0,0,0,"Radial Passes Through pnt3") ;
    *nextPnt1P = pnt3 ;
    *nextXP = pointAddrP(dtmP,pnt3)->x ;
    *nextYP = pointAddrP(dtmP,pnt3)->y ;
    *nextZP = pointAddrP(dtmP,pnt3)->z ;
   }
/*
** Maximum Ascent Passes Throught pnt2-pnt3
*/
 if( sdof <  0 )
   {
    if( dbg ) bcdtmWrite_message(0,0,0,"Maximum Ascent Passes Through pnt2-pnt3") ;
    if( bcdtmDrainage_calculateIntersectOfRadialWithTinLineDtmObject(dtmP,r1X,r1Y,r2X,r2Y,pnt3,pnt2,nextXP,nextYP,nextZP,&intPnt)) goto errexit ;
    if( intPnt != dtmP->nullPnt )
      {
       *nextPnt1P = intPnt ;
       *nextXP = pointAddrP(dtmP,*nextPnt1P)->x ;
       *nextYP = pointAddrP(dtmP,*nextPnt1P)->y ;
       *nextZP = pointAddrP(dtmP,*nextPnt1P)->z ;
      }
    else
      {
       *nextPnt1P = pnt3 ;
       *nextPnt2P = pnt2 ;
       if(( *nextPnt3P = bcdtmList_nextAntDtmObject(dtmP,*nextPnt1P,*nextPnt2P)) < 0 ) goto errexit ;
      }
   }
/*
**  Maximum Ascent Passes Throught pnt1-pnt3
*/
 if( sdof >  0 )
   {
    if( dbg ) bcdtmWrite_message(0,0,0,"Maximum Ascent Passes Through pnt1-pnt3") ;
    if( bcdtmDrainage_calculateIntersectOfRadialWithTinLineDtmObject(dtmP,r1X,r1Y,r2X,r2Y,pnt1,pnt3,nextXP,nextYP,nextZP,&intPnt)) goto errexit ;
    if( intPnt != dtmP->nullPnt )
      {
       *nextPnt1P = intPnt ;
       *nextXP = pointAddrP(dtmP,*nextPnt1P)->x ;
       *nextYP = pointAddrP(dtmP,*nextPnt1P)->y ;
       *nextZP = pointAddrP(dtmP,*nextPnt1P)->z ;
      }
    else
      {
       *nextPnt1P = pnt1 ;
       *nextPnt2P = pnt3 ;
       if(( *nextPnt3P = bcdtmList_nextAntDtmObject(dtmP,*nextPnt1P,*nextPnt2P)) < 0 ) goto errexit ;
      }
   }
/*
** Clean Up
*/
 cleanup :
/*
** Job Completed
*/
 if( dbg && ret == DTM_SUCCESS ) bcdtmWrite_message(0,0,0,"Calculating Radial Intersect On Triangle Edge Completed") ;
 if( dbg && ret != DTM_SUCCESS ) bcdtmWrite_message(0,0,0,"Calculating Radial Intersect On Triangle Edge Error") ;
 return(ret) ;
/*
** Error Exit
*/
 errexit :
 if( ret == DTM_SUCCESS ) ret = DTM_ERROR ;
 goto cleanup ;
}
/*-------------------------------------------------------------------+
|                                                                    |
|                                                                    |
|                                                                    |
+-------------------------------------------------------------------*/
int bcdtmDrainage_traceCatchmentFromInternalSumpPointDtmObject
(
 BC_DTM_OBJ *dtmP,
 double x,
 double y,
 double z,
 long   sumpPnt,
 long   useTables,
 DPoint3d    **catchmentPtsPP,
 long   *numCatchmentPtsP
)
/*
** This Function Traces The Catchment From An Internal Sump Point
** It Assumes The Internal Sump Point Has Been Totally Validated
*/
{
 int    ret=DTM_SUCCESS,dbg=DTM_TRACE_VALUE(0) ;
 long   noneNullTptr,numPondPts=0 ;
 long   startPnt,priorPnt,exitPnt,nextPnt,ascentType=0,ascentPnt1=0,ascentPnt2=0,ascentPnt3=0;
 long   numPointArrays=0,numTracePoints=0,dtmFeature ;
 double xMin,yMin,xMax,yMax,ascentSlope=0.0,ascentAngle=0.0 ;
 DPoint3d    *p3dP,*pondPtsP=nullptr,randomSpot[4] ;
 BC_DTM_OBJ *tempDtmP=nullptr ;
 DTM_ASCENT_LINE  ascentLine ;
 DTM_POINT_ARRAY  **pointArraysPP=nullptr,**pointArrayPP ;
 DTMUserTag nullUserTag = DTM_NULL_USER_TAG ;
 DTMFeatureId nullFeatureId = DTM_NULL_FEATURE_ID ;
/*
** Write Entry message
*/
 if( dbg )
   {
    bcdtmWrite_message(0,0,0,"Tracing Catchment From Internal Sump Point") ;
    bcdtmWrite_message(0,0,0,"dtmP             = %p",dtmP)  ;
    bcdtmWrite_message(0,0,0,"x                = %15.5lf",x)  ;
    bcdtmWrite_message(0,0,0,"y                = %15.5lf",y)  ;
    bcdtmWrite_message(0,0,0,"z                = %15.5lf",z)  ;
    bcdtmWrite_message(0,0,0,"sumpPnt          = %8ld",sumpPnt) ;
    bcdtmWrite_message(0,0,0,"catchmentPtsPP   = %p",*catchmentPtsPP) ;
    bcdtmWrite_message(0,0,0,"numCatchmentPtsP = %8ld",*numCatchmentPtsP) ;
   }
/*
** Check Point Is Not On Zero Slope Polygon
*/
 if( bcdtmList_testForPointOnDtmFeatureTypeDtmObject(dtmP,DTMFeatureType::ZeroSlopePolygon,sumpPnt,&dtmFeature) ) goto cleanup ;
/*
** Check For None Null Tptr Values
*/
 if( dbg ) bcdtmWrite_message(0,0,0,"Checking For None Null Tptr Values") ;
 if( bcdtmList_checkForNoneNullTptrValuesDtmObject(dtmP,&noneNullTptr) ) goto errexit ;
 if( noneNullTptr )
   {
    bcdtmList_reportAndSetToNullNoneNullTptrValuesDtmObject(dtmP,1) ;
    bcdtmWrite_message(2,0,0,"01 None Null Tptr Values") ;
    goto errexit ;
   }
/*
** Check For None Null Sptr Values
*/
 if( dbg ) bcdtmWrite_message(0,0,0,"Checking For None Null Sptr Values") ;
 if( bcdtmList_checkForNoneNullSptrValuesDtmObject(dtmP,&noneNullTptr) )  goto errexit ;
 if( noneNullTptr )
   {
    bcdtmList_reportAndSetToNullNoneNullSptrValuesDtmObject(dtmP,1) ;
    bcdtmWrite_message(2,0,0,"01 None Null Tptr Values") ;
    goto errexit ;
   }
/*
** Place Tptr Polygon About Sump Point
*/
 if( bcdtmList_insertTptrPolygonAroundPointDtmObject(dtmP,sumpPnt,&startPnt)) goto errexit ;
/*
** Expand Tptr Polygon To Pond Exit Point
*/
 if( dbg ) bcdtmWrite_message(0,0,0,"Expanding Pond To Exit Point") ;
 if( bcdtmDrainage_expandPondToExitPointDtmObject(dtmP,nullptr,nullptr,nullptr,startPnt,&exitPnt,&priorPnt,&nextPnt)) goto errexit ;
 if( dbg ) bcdtmWrite_message(0,0,0,"exitPnt = %9ld",exitPnt) ;
 if( exitPnt == dtmP->nullPnt )
   {
    bcdtmWrite_message(2,0,0,"Pond Exit Point About About Low Point Not Determined") ;
    goto errexit ;
   }
/*
** Count Number Of Pond Points
*/
 numPondPts = 0 ;
 startPnt = exitPnt ;
 do
   {
    ++numPondPts ;
    startPnt = nodeAddrP(dtmP,startPnt)->tPtr ;
   } while ( startPnt != exitPnt) ;
 ++numPondPts ;
/*
** Write Pond Boundary
*/
 if( dbg )
   {
    bcdtmWrite_message(0,0,0,"Pond Exit Point = %9ld",exitPnt) ;
    startPnt = exitPnt ;
    do
      {
       bcdtmWrite_message(0,0,0,"Pond Point[%9ld] = %12.5lf %12.5lf %10.4lf",startPnt,pointAddrP(dtmP,startPnt)->x,pointAddrP(dtmP,startPnt)->y,pointAddrP(dtmP,startPnt)->z) ;
       startPnt = nodeAddrP(dtmP,startPnt)->tPtr ;
      } while ( startPnt != exitPnt ) ;
    bcdtmWrite_message(0,0,0,"Pond Point[%9ld] = %12.5lf %12.5lf %10.4lf",startPnt,pointAddrP(dtmP,startPnt)->x,pointAddrP(dtmP,startPnt)->y,pointAddrP(dtmP,startPnt)->z) ;
    if( bcdtmObject_createDtmObject(&tempDtmP)) goto errexit ;
    bcdtmObject_setPointMemoryAllocationParametersDtmObject(tempDtmP,10000,10000) ;
    if( bcdtmList_copyTptrListFromDtmObjectToDtmObject(dtmP,tempDtmP,exitPnt,DTMFeatureType::Breakline,nullUserTag,nullFeatureId)) goto errexit ;
    bcdtmWrite_geopakDatFileFromDtmObject(tempDtmP,L"sumpPond.dat") ;
    bcdtmObject_destroyDtmObject(&tempDtmP) ;
   }
/*
** Scan Sump Point Pond In Anti Clockwise Direction For Ascent Lines
*/
 startPnt = exitPnt ;
 do
   {
    nextPnt = nodeAddrP(dtmP,startPnt)->tPtr ;
/*
**  Test For Ridge Line
*/
//    if( bcdtmDrainage_getMaximumAscentForLineDtmObject(dtmP,startPnt,nextPnt,&ascentType,&ascentAngle,&ascentSlope,&ascentPnt1,&ascentPnt2,&ascentPnt3)) goto errexit ;
/*
**  Push Ascent Line Onto Stack
*/
    if( ascentType )
      {
       ascentLine.flowSide    = 2 ;
       ascentLine.ascentType  = ascentType ;
       ascentLine.ascentAngle = ascentAngle ;
       ascentLine.slope       = ascentSlope ;
       ascentLine.pnt1        = ascentPnt1 ;
       ascentLine.pnt2        = ascentPnt2 ;
       ascentLine.pnt3        = ascentPnt3 ;
       ascentLine.x           = pointAddrP(dtmP,startPnt)->x ;
       ascentLine.y           = pointAddrP(dtmP,startPnt)->y ;
       ascentLine.z           = pointAddrP(dtmP,startPnt)->z ;
//       if( bcdtmDrainage_pushAscentStackFiFo(&ascentLine)) goto errexit ;
      }
/*
**  Get Next Pond Line
*/
     startPnt = nextPnt ;
   } while ( startPnt != exitPnt ) ;
/*
** Scan Sump Point Pond In Clockwise Direction For Ascent Lines
*/
 bcdtmList_reverseTptrPolygonDtmObject(dtmP,exitPnt) ;
 startPnt = exitPnt ;
 do
   {
    nextPnt = nodeAddrP(dtmP,startPnt)->tPtr ;
/*
**  Test For Ridge Line
*/
//    if( bcdtmDrainage_getMaximumAscentForLineDtmObject(dtmP,startPnt,nextPnt,&ascentType,&ascentAngle,&ascentSlope,&ascentPnt1,&ascentPnt2,&ascentPnt3)) goto errexit ;
/*
**  Push Ascent Line Onto Stack
*/
    if( ascentType )
      {
       ascentLine.flowSide    = 1 ;
       ascentLine.ascentType  = ascentType ;
       ascentLine.ascentAngle = ascentAngle ;
       ascentLine.slope       = ascentSlope ;
       ascentLine.pnt1        = ascentPnt1 ;
       ascentLine.pnt2        = ascentPnt2 ;
       ascentLine.pnt3        = ascentPnt3 ;
       ascentLine.x           = pointAddrP(dtmP,startPnt)->x ;
       ascentLine.y           = pointAddrP(dtmP,startPnt)->y ;
       ascentLine.z           = pointAddrP(dtmP,startPnt)->z ;
//       if( bcdtmDrainage_pushAscentStackFiFo(&ascentLine)) goto errexit ;
      }
/*
**  Get Next Pond Line
*/
     startPnt = nextPnt ;
   } while ( startPnt != exitPnt ) ;
/*
** Save Tptr Pond Points
*/
 if( bcdtmList_copyTptrListToPointArrayDtmObject(dtmP,exitPnt,&pondPtsP,&numPondPts)) goto errexit ;
 bcdtmList_nullTptrListDtmObject(dtmP,exitPnt) ;
/*
** Process Ascent Lines Stack
*/
 if( dbg ) bcdtmWrite_message(0,0,0,"Processing Ascent Stack") ;
// if( bcdtmDrainage_processAscentStackFiFoDtmObject(dtmP,&pointArraysPP,&numPointArrays)) goto errexit ;
 if( dbg ) bcdtmWrite_message(0,0,0,"Number Of Point Arrays = %6ld",numPointArrays) ;
/*
** Count Number Of Trace Points
*/
 numTracePoints = 0 ;
 for( pointArrayPP = pointArraysPP ; pointArrayPP < pointArraysPP + numPointArrays ; ++pointArrayPP )
   {
    numTracePoints = numTracePoints + (*pointArraysPP)->numPoints ;
   }
/*
** Create Data Object
*/
 if( bcdtmObject_createDtmObject(&tempDtmP)) goto errexit ;
 bcdtmObject_setPointMemoryAllocationParametersDtmObject(tempDtmP,numTracePoints+4,numTracePoints+4) ;
/*
** Populate Data Object With Pond Points
*/
 if( bcdtmObject_storeDtmFeatureInDtmObject(tempDtmP,DTMFeatureType::Breakline,nullUserTag,1,&nullFeatureId,pondPtsP,numPondPts)) goto errexit ;
/*
** Populate Data Object With Trace Points
*/
 for( pointArrayPP = pointArraysPP ; pointArrayPP < pointArraysPP + numPointArrays ; ++pointArrayPP )
   {
    if( bcdtmObject_storeDtmFeatureInDtmObject(tempDtmP,DTMFeatureType::Breakline,(long)(pointArrayPP-pointArraysPP),1,&nullFeatureId,(*pointArrayPP)->pointsP,(*pointArrayPP)->numPoints)) goto errexit ;
   }
/*
** Write Trace Data
*/
 if( dbg ) bcdtmWrite_geopakDatFileFromDtmObject(tempDtmP,L"ascentTrace.dat") ;
/*
** Store Bounding Rectangle In Data Object To Ensure No Problems With
** Less Than 3 Data Points And Collinear Points
*/
 xMin = tempDtmP->yMin - 1.0 ;
 yMin = tempDtmP->yMin - 1.0 ;
 xMax = tempDtmP->yMax + 1.0 ;
 yMax = tempDtmP->yMax + 1.0 ;
 randomSpot[0].x = xMin ; randomSpot[0].y = yMin ; randomSpot[0].z = 0.0 ;
 randomSpot[1].x = xMax ; randomSpot[1].y = yMin ; randomSpot[1].z = 0.0 ;
 randomSpot[2].x = xMax ; randomSpot[2].y = yMax ; randomSpot[2].z = 0.0 ;
 randomSpot[3].x = xMin ; randomSpot[3].y = yMax ; randomSpot[3].z = 0.0 ;
 if( bcdtmObject_storeDtmFeatureInDtmObject(tempDtmP,DTMFeatureType::RandomSpots,nullUserTag,1,&nullFeatureId,randomSpot,4)) goto errexit ;
/*
** Triangulate Dtm Object
*/
 if( bcdtmObject_createTinDtmObjectOverload (tempDtmP,1,0.0,false,false)) goto errexit ;
/*
** Extract Catchment Outline From Tin
*/
// if( bcdtmDrainage_extractPointCatchmentFromAscentTracesDtmObject(tempDtmP,pointAddrP(dtmP,exitPnt)->x,pointAddrP(dtmP,exitPnt)->y,catchmentPtsPP,numCatchmentPtsP)) goto errexit ;
/*
** Write Out Catchment Boundary
*/
 if( dbg )
   {
    bcdtmWrite_message(0,0,0,"Number Of Catchment Boundary Points = %6ld",*numCatchmentPtsP) ;
    for( p3dP = *catchmentPtsPP ; p3dP < *catchmentPtsPP + *numCatchmentPtsP ; ++p3dP )
      {
       bcdtmWrite_message(0,0,0,"Catchment Point[%6ld] = %12.5lf %12.5lf %10.4lf",(long)(p3dP-*catchmentPtsPP),p3dP->x,p3dP->y,p3dP->z) ;
      }
   }
/*
** Clean Up
*/
 cleanup :
 if( pondPtsP != nullptr ) { free(pondPtsP) ; pondPtsP = nullptr ; }
 if( tempDtmP != nullptr ) bcdtmObject_destroyDtmObject(&tempDtmP) ;
 if( pointArraysPP != nullptr ) bcdtmMem_freePointerArrayToPointArrayMemory(&pointArraysPP,numPointArrays) ;
 if( bcdtmList_checkForNoneNullTptrValuesDtmObject(dtmP,&noneNullTptr) ) goto errexit ;
 if( noneNullTptr )
   {
    bcdtmList_reportAndSetToNullNoneNullTptrValuesDtmObject(dtmP,1) ;
    bcdtmWrite_message(2,0,0,"None Null Tptr Values") ;
    ret = DTM_ERROR ;
   }
/*
** Job Completed
*/
 if( dbg && ret == DTM_SUCCESS ) bcdtmWrite_message(0,0,0,"Tracing Catchment From Internal Sump Point Completed") ;
 if( dbg && ret != DTM_SUCCESS ) bcdtmWrite_message(0,0,0,"Tracing Catchment From Internal Sump Point Error") ;
 return(ret) ;
/*
** Error Exit
*/
 errexit :
 bcdtmList_nullTptrValuesDtmObject(dtmP) ;
 bcdtmList_nullSptrValuesDtmObject(dtmP) ;
 if( ret == DTM_SUCCESS ) ret = DTM_ERROR ;
 goto cleanup ;
}
/*-------------------------------------------------------------------+
|                                                                    |
|                                                                    |
|                                                                    |
+-------------------------------------------------------------------*/
int bcdtmDrainage_refineTinForDrainageDtmObject
(
 BC_DTM_OBJ         *dtmP,                    // ==> Pointer To Dtm Object
 bool               useFence,                 // ==> Load Feature Within Fence
 DTMFenceType       fenceType,                // ==> Type Of Fence Reactangular Or Shape
 DTMFenceOption     fenceOption,              // ==> Fence Option <INSIDE(1),OVERLAP(2),OUTSIDE(3)>
 const DPoint3d     *fencePtsP,               // ==> DPoint3d Array Of Fence Points
 int                numFencePts               // ==> Number Of Fence Points
)
{
 int               ret=DTM_SUCCESS,dbg=DTM_TRACE_VALUE(0),tdbg=DTM_TIME_VALUE(0) ;
 long              numHullPts,startTime=bcdtmClock(),polygonTime=bcdtmClock() ;
 BC_DTM_OBJ        *clipDtmP=nullptr ;
 DPoint3d          *hullPtsP=nullptr ;

// Log Entry Arguments

 if( dbg )
   {
    bcdtmWrite_message(0,0,0,"Refining Tin For Drainage") ;
    bcdtmWrite_message(0,0,0,"dtmP              = %p",dtmP) ;
    bcdtmWrite_message(0,0,0,"useFence          = %8ld",useFence) ;
    bcdtmWrite_message(0,0,0,"fenceOption       = %8ld",fenceOption) ;
    bcdtmWrite_message(0,0,0,"fencePtsP         = %p",fencePtsP) ;
    bcdtmWrite_message(0,0,0,"numFencePts       = %8ld",numFencePts) ;
   }

// Validate Fence

 if (fenceOption != DTMFenceOption::Inside && fenceOption != DTMFenceOption::Outside && fenceOption != DTMFenceOption::Overlap) fenceOption = DTMFenceOption::Inside;
 if (useFence && (fencePtsP == nullptr || numFencePts <= 2)) useFence = false;
 if( useFence && ( fencePtsP->x != (fencePtsP+numFencePts-1)->x || fencePtsP->y != (fencePtsP+numFencePts-1)->y )) useFence = false ;

// Test For Valid DTM Object

 if( bcdtmObject_testForValidDtmObject(dtmP)) goto errexit  ;

// Test For DTM Object In Tin State

 if( dtmP->dtmState != DTMState::Tin )
   {
    bcdtmWrite_message(1,0,0,"Method Requires Triangulated DTM") ;
    goto errexit ;
   }

// Clip Tin To Fence

 if( useFence )
   {
    if( bcdtmClip_buildClippingTinFromFencePointsDtmObject(&clipDtmP,fencePtsP,numFencePts)) goto errexit ;
    if( bcdtmList_extractHullDtmObject(clipDtmP,&hullPtsP,&numHullPts)) goto errexit ;
    if( bcdtmClip_toPolygonDtmObject(dtmP,hullPtsP,numHullPts,DTMClipOption::External)) goto errexit ;
   }

// Clean Up

 cleanup :
 if( clipDtmP  != nullptr ) bcdtmObject_destroyDtmObject(&clipDtmP) ;

// Return

 if( dbg && ret == DTM_SUCCESS ) bcdtmWrite_message(0,0,0,"Refining Tin For Drainage Completed") ;
 if( dbg && ret != DTM_SUCCESS ) bcdtmWrite_message(0,0,0,"Refining Tin For Drainage Error") ;
 return(ret) ;

// Error Exit

 errexit :
 if( ret == DTM_SUCCESS ) ret = DTM_ERROR ;
 goto cleanup ;
}
/*-------------------------------------------------------------------+
|                                                                    |
|                                                                    |
|                                                                    |
+-------------------------------------------------------------------*/
int bcdtmDrainage_determineCatchmentsDtmObject
(
 BC_DTM_OBJ              *dtmP,                 // ==> Pointer To Dtm
 DTMFeatureCallback      loadFunctionP,         // ==> Pointer To Load Function
 DTMDrainageTables       *drainageTablesP,      // ==> Pointer To Drainage Tables
 double                  falseLowDepth,         // ==> False Low Depth
 bool                    useFence,              // ==> Load Feature Within Fence
 DTMFenceType            fenceType,             // ==> Rectangular DTMFenceType::Block or Irregular Shape DTMFenceType::Shape
 DTMFenceOption          fenceOption,           // ==> Fence Option <INSIDE(1),OVERLAP(2),OUTSIDE(3)>
 DPoint3dCP              fencePtsP,             // ==> DPoint3d Array Of Fence Points
 int                     numFencePts,           // ==> Number Of Fence Points
 void                    *userP,                // ==> User Pointer Passed Back To User
 int&                    numCatchments          // <== Number Of Catchments Determined
)
/*
** This Function Determines The Tin Catchments
*/
{
 int     ret=DTM_SUCCESS,dbg=DTM_TRACE_VALUE(0),tdbg=DTM_TIME_VALUE(0) ;
 int     numScanned = -1, numTraced = 0;
 ZeroSlopeTraceOption zeroSlopeOption = ZeroSlopeTraceOption::TraceLastAngle;
 long    startTime=bcdtmClock() ;
 long    pnt1,pnt2,pnt3,index,trgPnt1,trgPnt2,trgPnt3,fndPnt,lowPnt1,lowPnt2 ;
 double  startX,startY,startZ ;
 bool    traceToLowPoint=false ;
 DPoint3d *pointP ;
 BC_DTM_OBJ    *clipTinP=nullptr ;
 DTMTriangleIndex*  triangleIndexP=nullptr ;

 double time=0.0,maxTime=0.0 ;
 long   maxTriangle=-1 ;

//  Log Entry Arguments

 if( dbg )
   {
    bcdtmWrite_message(0,0,0,"Determining Catchments") ;
    bcdtmWrite_message(0,0,0,"dtmP            = %p",dtmP)  ;
    bcdtmWrite_message(0,0,0,"loadFunctionP   = %p",loadFunctionP)  ;
    bcdtmWrite_message(0,0,0,"drainageTablesP = %p",drainageTablesP)  ;
    bcdtmWrite_message(0,0,0,"falseLowDepth   = %8.4lf",falseLowDepth) ;
    bcdtmWrite_message(0,0,0,"useFence        = %8d",useFence)  ;
    bcdtmWrite_message(0,0,0,"fenceType       = %8d",fenceType)  ;
    bcdtmWrite_message(0,0,0,"fenceOption     = %8d",fenceOption)  ;
    bcdtmWrite_message(0,0,0,"fencePtsP       = %p",fencePtsP)  ;
    bcdtmWrite_message(0,0,0,"numFencePts     = %8d",numFencePts)  ;
    bcdtmWrite_message(0,0,0,"userP           = %p",userP)  ;
   }

// Initialise

 numCatchments = 0 ;
 if( falseLowDepth < 0.0 ) falseLowDepth = 0.0 ;

// Validate Fence

 if( useFence )
   {
   if (fenceOption != DTMFenceOption::Inside && fenceOption != DTMFenceOption::Outside && fenceOption != DTMFenceOption::Overlap) fenceOption = DTMFenceOption::Inside;
   if (useFence && (fencePtsP == nullptr || numFencePts <= 2)) useFence = false;
    if( useFence && ( fencePtsP->x != (fencePtsP+numFencePts-1)->x || fencePtsP->y != (fencePtsP+numFencePts-1)->y )) useFence = false ;
   }

// Test For Valid Tin Object

 if( bcdtmObject_testForValidDtmObject(dtmP)) goto errexit  ;

// Test For DTM Object In Tin State

 if( dtmP->dtmState != DTMState::Tin )
   {
    bcdtmWrite_message(2,0,0,"Method Requires A Triangulated DTM") ;
    goto errexit ;
   }

// Round Tin Elevation Values To Eight Decimal Places

 if( dbg ) bcdtmWrite_message(0,0,0,"Rounding Elevation Values To Eight Decimal Places") ;
 for( pnt1 = 0 ; pnt1 < dtmP->numPoints ; ++pnt1 )
   {
    pointP = pointAddrP(dtmP,pnt1) ;
    pointP->z = bcdtmMath_roundToDecimalPoints(pointP->z,8) ;
   }

// Build Clipping Tin For Fence

 if( useFence )
   {
    if( dbg ) bcdtmWrite_message(0,0,0,"Building Clipping Tin") ;
    if( bcdtmClip_buildClippingTinFromFencePointsDtmObject(&clipTinP,fencePtsP,numFencePts)) goto errexit ;
   }

// Create Triangle Index

 if( dbg ) bcdtmWrite_message(0,0,0,"Creating Triangle Index") ;
 startTime = bcdtmClock() ;
 triangleIndexP = new DTMTriangleIndex (dtmP) ;
 if( dbg  ) bcdtmWrite_message(0,0,0,"Size Of Triangle Index = %8d",triangleIndexP->TriangleIndexSize() ) ;
 if( tdbg ) bcdtmWrite_message(0,0,0,"Time To Calculate Triangle Index = %8.3lf Seconds",bcdtmClock_elapsedTime(bcdtmClock(),startTime)) ;

// Log Number Of Void And Flat Triangles

 if( dbg )
   {
    triangleIndexP->LogTriangleCounts() ;
   }

//  Scan Triangle Index And Downstream Trace From Each Triangle Centroid

 if( dbg ) bcdtmWrite_message(0,0,0,"Down Stream Tracing Tin Streams") ;
 for(DtmTriangleIndex::iterator triangle = triangleIndexP->FirstTriangle() ; triangle <= triangleIndexP->LastTriangle() ; triangle++)
   {

//     Log Trace Status

       ++numScanned ;
       if( dbg && numScanned % 100000 == 0 ) bcdtmWrite_message(0,0,0,"Number Of Triangles Scanned = %8ld of %8ld",numScanned,triangleIndexP->TriangleIndexSize()) ;

//     Set Null Colour For Triangle

       triangle->index = -dtmP->nullPnt ;

//     Dont Trace For Void Or Zero Slope Triangles

       if( ! triangle->voidTriangle && ! triangle->flatTriangle )
         {
          trgPnt1 = triangle->trgPnt1 ;
          trgPnt2 = triangle->trgPnt2 ;
          trgPnt3 = triangle->trgPnt3 ;
          startX = ( pointAddrP(dtmP,trgPnt1)->x + pointAddrP(dtmP,trgPnt2)->x + pointAddrP(dtmP,trgPnt3)->x) / 3.0 ;
          startY = ( pointAddrP(dtmP,trgPnt1)->y + pointAddrP(dtmP,trgPnt2)->y + pointAddrP(dtmP,trgPnt3)->y) / 3.0 ;
          startZ = ( pointAddrP(dtmP,trgPnt1)->z + pointAddrP(dtmP,trgPnt2)->z + pointAddrP(dtmP,trgPnt3)->z) / 3.0 ;

//        Check Fence Criteria

          traceToLowPoint = true ;
          if( useFence )
            {
             if( fenceOption == DTMFenceOption::Inside || fenceOption == DTMFenceOption::Overlap )
               {
                if ( startX < clipTinP->xMin || startX > clipTinP->xMax ||
                     startY < clipTinP->yMin || startY > clipTinP->yMax    ) traceToLowPoint = false ;
                else
                  {
                   if( ! bcdtmFind_triangleDtmObject(clipTinP,startX,startY,&fndPnt,&pnt1,&pnt2,&pnt3) ) goto errexit ;
                   if( ! fndPnt ) traceToLowPoint = false ;
                  }
               }
             if( fenceOption == DTMFenceOption::Outside )
               {
                traceToLowPoint = false ;
                if ( startX < clipTinP->xMin || startX > clipTinP->xMax ||
                     startY < clipTinP->yMin || startY > clipTinP->yMax    ) traceToLowPoint = true ;
                else
                  {
                   if( ! bcdtmFind_triangleDtmObject(clipTinP,startX,startY,&fndPnt,&pnt1,&pnt2,&pnt3) ) goto errexit ;
                   if( ! fndPnt ) traceToLowPoint = true ;
                  }
               }
            }

//      Trace To Low Point

         if( traceToLowPoint  )
           {
            ++numTraced ;
            startTime=bcdtmClock() ;
            if( dbg == 2 ) bcdtmWrite_message(0,0,0,"Tracing From %12.5lf %12.5lf %10.4lf",startX,startY,startZ) ;
            if( bcdtmDrainage_traceToLowPointDtmObject(dtmP,drainageTablesP,nullptr,falseLowDepth,zeroSlopeOption,false,trgPnt1,trgPnt3,trgPnt2,startX,startY,startZ,userP,&lowPnt1,&lowPnt2) ) goto errexit ;
            if( dbg == 2 )
              {
               bcdtmWrite_message(0,0,0,"lowPnt1 = %8ld ** %12.5lf %12.5lf %10.4lf",lowPnt1,pointAddrP(dtmP,lowPnt1)->x,pointAddrP(dtmP,lowPnt1)->y,pointAddrP(dtmP,lowPnt1)->z) ;
               if( lowPnt2 != dtmP->nullPnt ) bcdtmWrite_message(0,0,0,"lowPnt2 = %8ld ** %12.5lf %12.5lf %10.4lf",lowPnt2,pointAddrP(dtmP,lowPnt2)->x,pointAddrP(dtmP,lowPnt2)->y,pointAddrP(dtmP,lowPnt2)->z) ;
              }

//          Set Triangle Index

            if( lowPnt2 == dtmP->nullPnt )
              {
               triangle->index = lowPnt1 ;
              }
            else
              {
               if( lowPnt2 < lowPnt1 )
                 {
                  index   = lowPnt1 ;
                  lowPnt1 = lowPnt2 ;
                  lowPnt2 = index   ;
                 }
             if( bcdtmTheme_getLineOffsetDtmObject(dtmP,&index,lowPnt1,lowPnt2)) goto errexit ;
             triangle->index = dtmP->numPoints + index ;

             if( dbg && ( time = bcdtmClock_elapsedTime(bcdtmClock(),startTime) ) > maxTime )
               {
                maxTime = time ;
                maxTriangle = numScanned ;
                bcdtmWrite_message(0,0,0,"maxTime = %8.3lf ** maxTriangle = %8ld",maxTime,maxTriangle) ;
               }
            }
        }
      }
   }

// Log Downstrean Trace Stats

 if( dbg ) bcdtmWrite_message(0,0,0,"Number Of Triangles Scanned = %8d ** Number Of Triangles Traced = %8ld",numScanned,numTraced) ;

// Polygonise And Load Catchment Polygons

 if( dbg ) bcdtmWrite_message(0,0,0,"Polygonising Catchment Polygons") ;
 if( bcdtmDrainage_polygoniseAndLoadTriangleIndexPolygonsDtmObject(dtmP,loadFunctionP,triangleIndexP,userP,numCatchments)) goto errexit ;

// Clean Up

 cleanup :
 if( clipTinP   != nullptr ) bcdtmObject_destroyDtmObject(&clipTinP) ;

// Return

 if( dbg && ret == DTM_SUCCESS ) bcdtmWrite_message(0,0,0,"Determining Catchments Completed") ;
 if( dbg && ret != DTM_SUCCESS ) bcdtmWrite_message(0,0,0,"Determining Catchments Error") ;
 return(ret) ;

// Error Exit

 errexit :
 ret = DTM_ERROR ;
 if( dbg ) bcdtmWrite_message(0,0,0,"numScanned = %8ld",numScanned) ;
 goto cleanup ;
}
/*-------------------------------------------------------------------+
|                                                                    |
|                                                                    |
|                                                                    |
+-------------------------------------------------------------------*/
int bcdtmDrainage_polygoniseAndLoadTriangleIndexPolygonsDtmObject
(
 BC_DTM_OBJ          *dtmP,                         // ==> Pointer To Tin Object
 DTMFeatureCallback  loadFunctionP,                 // ==> Pointer To Load Function
 DTMTriangleIndex*   triangleIndexP,                // ==> Pointer To Triangle Index
 void                *userP,                        // ==> User Pointer Passed Back To User
 int&                numPolygons                    // <== Number Of Polygons Determined
)

// This Function Polygonises Triangle Colours In The Triangle Index Table

{
 int     ret=DTM_SUCCESS,dbg=DTM_TRACE_VALUE(0),cdbg=DTM_CHECK_VALUE(0) ;
 int     numBefore,numAfter,numTrace=0 ;
 long    pnt1,pnt2,pnt3,pnt4,clPtr,lineOffset1,lineOffset2 ;
 long    *tinLineP=nullptr,*lineP,lineOffset,lineValue,nullValue=-9999999 ;
 double  x,y,sx,sy,area ;
 DTMFeatureType dtmFeatureType=DTMFeatureType::Catchment ;
 DTMPointCache pointCache ;
 DTMUserTag   catchmentId ;

// Write Entry Message

 if( dbg )
   {
    bcdtmWrite_message(0,0,0,"Polygonising Triangle Index") ;
    bcdtmWrite_message(0,0,0,"dtmP            = %p",dtmP)  ;
    bcdtmWrite_message(0,0,0,"loadFunctionP   = %p",loadFunctionP)  ;
    bcdtmWrite_message(0,0,0,"triangleIndexP  = %p",triangleIndexP)  ;
    bcdtmWrite_message(0,0,0,"userP           = %p",userP)  ;
    bcdtmWrite_message(0,0,0,"numPolygons     = %8ld",numPolygons)  ;
   }

// Initialise

 numPolygons = 0 ;

// Allocate Memory To Hold Values For Tin Lines

 tinLineP  = ( long * ) malloc (dtmP->cListPtr * sizeof(long)) ;
 if( tinLineP  == nullptr )
   {
    bcdtmWrite_message(1,0,0,"Memory Allocation Failure") ;
    goto errexit  ;
   }

// Set Tin Line Values To Null

 for( lineP = tinLineP  ; lineP < tinLineP  + dtmP->cListPtr ; ++lineP ) *lineP = nullValue ;

// Set Tin Line Values For Each Triangle

 for(DtmTriangleIndex::iterator triangle = triangleIndexP->FirstTriangle() ; triangle <= triangleIndexP->LastTriangle() ; triangle++)
   {
    if( triangle->index != -dtmP->nullPnt )
      {
       if( bcdtmTheme_getLineOffsetDtmObject(dtmP,&lineOffset,triangle->trgPnt1,triangle->trgPnt2) ) goto errexit ;
       *(tinLineP+lineOffset) = triangle->index ;
       if( bcdtmTheme_getLineOffsetDtmObject(dtmP,&lineOffset,triangle->trgPnt2,triangle->trgPnt3) ) goto errexit ;
       *(tinLineP+lineOffset) = triangle->index ;
       if( bcdtmTheme_getLineOffsetDtmObject(dtmP,&lineOffset,triangle->trgPnt3,triangle->trgPnt1) ) goto errexit ;
       *(tinLineP+lineOffset) = triangle->index ;
      }
   }

// Extract Polygons On the Tin Hull

 if( dbg ) bcdtmWrite_message(0,0,0,"Extracting Polygons On Tin Hull") ;
 pnt1 = dtmP->hullPoint ;
 do
   {
    pnt2 = nodeAddrP(dtmP,pnt1)->hPtr ;
    bcdtmTheme_getLineOffsetDtmObject(dtmP,&lineOffset1,pnt2,pnt1) ;
    if( ( lineValue = *(tinLineP+lineOffset1) ) != nullValue )
      {
       pnt3 = pnt2 ;
       pnt2 = pnt1 ;
       lineOffset = lineOffset1 ;
       catchmentId = lineValue ;
       if( pointCache.StorePointInCache(pointAddrP(dtmP,pnt2)->x,pointAddrP(dtmP,pnt2)->y,pointAddrP(dtmP,pnt2)->z)) goto errexit ;

//     Scan Back To First Point

       ++numTrace ;

       do
         {
          if( (pnt3 = bcdtmList_nextAntDtmObject(dtmP,pnt2,pnt3)) < 0 ) goto errexit ;
          if( bcdtmTheme_getLineOffsetDtmObject(dtmP,&lineOffset1,pnt2,pnt3)) goto errexit ;
          if( bcdtmTheme_getLineOffsetDtmObject(dtmP,&lineOffset2,pnt3,pnt2)) goto errexit ;
          while( *(tinLineP+lineOffset1) == lineValue && *(tinLineP+lineOffset2) == lineValue )
            {
             if( (pnt3 = bcdtmList_nextAntDtmObject(dtmP,pnt2,pnt3)) < 0 ) goto errexit ;
             if( bcdtmTheme_getLineOffsetDtmObject(dtmP,&lineOffset1,pnt2,pnt3)) goto errexit ;
             if( bcdtmTheme_getLineOffsetDtmObject(dtmP,&lineOffset2,pnt3,pnt2)) goto errexit ;
            }
          *(tinLineP+lineOffset1) = nullValue ;
          pnt4 = pnt2 ;
          pnt2 = pnt3 ;
          pnt3 = pnt4 ;
          if( pointCache.StorePointInCache(pointAddrP(dtmP,pnt2)->x,pointAddrP(dtmP,pnt2)->y,pointAddrP(dtmP,pnt2)->z)) goto errexit ;
         } while ( pnt2 != pnt1 ) ;
       *(tinLineP+lineOffset) = nullValue ;


//     Check For Duplicate Polygon Points

       if( cdbg )
         {
          numBefore = pointCache.SizeOfCache() ;
          pointCache.RemoveDuplicatePoints() ;
          numAfter  = pointCache.SizeOfCache() ;
          if( numBefore != numAfter )
            {
             bcdtmWrite_message(1,0,0,"Corrupt Polygon") ;
             goto errexit ;
            }
         }

//     Load Catchment

       if( pointCache.SizeOfCache()  >= 4 )
         {
          if( pointCache.CallUserDelegateWithCachePoints(loadFunctionP,dtmFeatureType,catchmentId,dtmP->nullFeatureId,userP)) goto errexit ;
          ++numPolygons ;
         }
       else
         {
          bcdtmWrite_message(1,0,0,"Not Enough Points In Polygon") ;
          goto errexit ;
         }
      }
    pnt1 = nodeAddrP(dtmP,pnt1)->hPtr  ;
   } while( pnt1 != dtmP->hullPoint ) ;


// Extract Internal Polygons

 if( dbg ) bcdtmWrite_message(0,0,0,"Extracting Polygons Internal To Tin Hull") ;
 for( pnt1 = 0 ; pnt1 < dtmP->numPoints ; ++pnt1 )
   {
    clPtr = nodeAddrP(dtmP,pnt1)->cPtr;
    while ( clPtr != dtmP->nullPtr )
      {
       pnt2 = clistAddrP(dtmP,clPtr)->pntNum ;
       if( bcdtmTheme_getLineOffsetDtmObject(dtmP,&lineOffset1,pnt1,pnt2) )  goto errexit ;
       if( bcdtmTheme_getLineOffsetDtmObject(dtmP,&lineOffset2,pnt2,pnt1) )  goto errexit ;
       if( *(tinLineP+lineOffset1) != *(tinLineP+lineOffset2)  && *(tinLineP+lineOffset1) != nullValue  && bcdtmList_testLineDtmObject(dtmP,pnt1,clistAddrP(dtmP,clPtr)->pntNum) && ( nodeAddrP(dtmP,pnt1)->hPtr != pnt2 || nodeAddrP(dtmP,pnt2)->hPtr != pnt1 ) )
         {
          lineValue = *(tinLineP+lineOffset1) ;
          catchmentId = lineValue ;
          pnt3 = pnt1 ;

//        Get Polygon Direction

          area = 0.0 ;
          sx = pointAddrP(dtmP,pnt1)->x ;
          sy = pointAddrP(dtmP,pnt1)->y ;
          x = pointAddrP(dtmP,pnt2)->x - sx ;
          y = pointAddrP(dtmP,pnt2)->y - sy  ;
          area = area + ( x * y ) / 2.0 + x * sy ;
          sx = pointAddrP(dtmP,pnt2)->x ;
          sy = pointAddrP(dtmP,pnt2)->y ;
          do
            {
             if( ( pnt3 = bcdtmList_nextAntDtmObject(dtmP,pnt2,pnt3)) < 0 ) goto errexit  ;
             if( bcdtmTheme_getLineOffsetDtmObject(dtmP,&lineOffset1,pnt2,pnt3)) goto errexit  ;
             if( bcdtmTheme_getLineOffsetDtmObject(dtmP,&lineOffset2,pnt3,pnt2)) goto errexit  ;
             while( *(tinLineP+lineOffset1) == lineValue && *(tinLineP+lineOffset2) == lineValue )
               {
                if( ( pnt3 = bcdtmList_nextAntDtmObject(dtmP,pnt2,pnt3)) < 0 ) goto errexit ;
                if( bcdtmTheme_getLineOffsetDtmObject(dtmP,&lineOffset1,pnt2,pnt3)) goto errexit  ;
                if( bcdtmTheme_getLineOffsetDtmObject(dtmP,&lineOffset2,pnt3,pnt2)) goto errexit  ;
               }
             x = pointAddrP(dtmP,pnt3)->x - sx ; y = pointAddrP(dtmP,pnt3)->y - sy  ;
             area = area + ( x * y ) / 2.0 + x * sy ;
             sx = pointAddrP(dtmP,pnt3)->x ;
             sy = pointAddrP(dtmP,pnt3)->y ;
              pnt4 = pnt2 ; pnt2 = pnt3 ; pnt3 = pnt4 ;
             } while ( pnt2 != pnt1 ) ;

//        If Polygon Is Clockwise Write Polygon If It Is Not A Void

          if( area > 0.0  )
            {
             pnt3 = pnt1 ;
             pnt2 = clistAddrP(dtmP,clPtr)->pntNum ;
             if( pointCache.StorePointInCache(pointAddrP(dtmP,pnt1)->x,pointAddrP(dtmP,pnt1)->y,pointAddrP(dtmP,pnt1)->z)) goto errexit ;

//           Scan Back To First Point

             do
               {
                if( (pnt3 = bcdtmList_nextAntDtmObject(dtmP,pnt2,pnt3)) < 0 ) goto errexit  ;
                if( bcdtmTheme_getLineOffsetDtmObject(dtmP,&lineOffset1,pnt2,pnt3)) goto errexit  ;
                if( bcdtmTheme_getLineOffsetDtmObject(dtmP,&lineOffset2,pnt3,pnt2)) goto errexit  ;
                while( *(tinLineP+lineOffset1) == lineValue && *(tinLineP+lineOffset2) == lineValue )
                  {
                   if( (pnt3 = bcdtmList_nextAntDtmObject(dtmP,pnt2,pnt3)) < 0 ) goto errexit ;
                   if( bcdtmTheme_getLineOffsetDtmObject(dtmP,&lineOffset1,pnt2,pnt3)) goto errexit ;
                   if( bcdtmTheme_getLineOffsetDtmObject(dtmP,&lineOffset2,pnt3,pnt2)) goto errexit ;
                  }
                *(tinLineP+lineOffset1)  = nullValue ;
                if( pointCache.StorePointInCache(pointAddrP(dtmP,pnt2)->x,pointAddrP(dtmP,pnt2)->y,pointAddrP(dtmP,pnt2)->z)) goto errexit ;
                pnt4 = pnt2 ;
                pnt2 = pnt3 ;
                pnt3 = pnt4 ;
               } while ( pnt2 != pnt1 ) ;
               if( pointCache.StorePointInCache(pointAddrP(dtmP,pnt1)->x,pointAddrP(dtmP,pnt1)->y,pointAddrP(dtmP,pnt1)->z)) goto errexit ;

//             Check For Duplicate Polygon Points

               if( cdbg )
                 {
                  numBefore = pointCache.SizeOfCache() ;
                  pointCache.RemoveDuplicatePoints() ;
                  numAfter  = pointCache.SizeOfCache() ;
                  if( numBefore != numAfter )
                    {
                     bcdtmWrite_message(1,0,0,"Corrupt Polygon") ;
                     goto errexit ;
                    }
                 }

//             Load Polygon

               if( pointCache.SizeOfCache()  >= 4 )
                 {
                  if( pointCache.CallUserDelegateWithCachePoints(loadFunctionP,dtmFeatureType,catchmentId,dtmP->nullFeatureId,userP)) goto errexit ;
                  ++numPolygons ;
                 }
               else
                 {
                  bcdtmWrite_message(1,0,0,"Not Enough Points In Catchment Polygon") ;
                  goto errexit ;
                 }
            }
         }
       clPtr = clistAddrP(dtmP,clPtr)->nextPtr ;
      }
   }

// Log Number Of Polygons

 if( dbg ) bcdtmWrite_message(0,0,0,"numPolygons = %8ld",numPolygons) ;

/*
** Clean Up
*/
 cleanup :
 if( tinLineP    != nullptr ) free(tinLineP) ;
/*
** Job Completed
*/
 if( dbg && ret == DTM_SUCCESS ) bcdtmWrite_message(0,0,0,"Polygonising Triangle Index Completed") ;
 if( dbg && ret != DTM_SUCCESS ) bcdtmWrite_message(0,0,0,"Polygonising Triangle Index Error") ;
 return(ret) ;
/*
** Error Exit
*/
 errexit :
 if( ret == DTM_SUCCESS ) ret = DTM_ERROR ;
 goto cleanup ;
}
/*-------------------------------------------------------------------+
|                                                                    |
|                                                                    |
|                                                                    |
+-------------------------------------------------------------------*/
int  bcdtmDrainage_catchmentCallBackFunction
(
 DTMFeatureType dtmFeatureType,
 DTMUserTag     userTag,
 DTMFeatureId   userFeatureId,
 DPoint3d       *featurePtsP,
 size_t         numFeaturePts,
 void           *userP
)
/*
**  This Function Recieves The Polygonised Catchments And Stores Them In A DTM Object
*/
{
 int  ret=DTM_SUCCESS,dbg=DTM_TRACE_VALUE(0) ;
 char dtmFeatureTypeName[100] ;
 BC_DTM_OBJ *dtmP=nullptr ;
/*
** Write Record
*/
 if( dtmFeatureType == DTMFeatureType::Catchment )
   {
    bcdtmData_getDtmFeatureTypeNameFromDtmFeatureType(dtmFeatureType,dtmFeatureTypeName) ;
    if( dbg ) bcdtmWrite_message(0,0,0,"Feature[%8ld] ** %s ** userTag = %10I64d userFeatureId = %10I64d featurePtsP = %p numFeaturePts = %6ld userP = %p",dtmFeatureType,dtmFeatureTypeName,userTag,userFeatureId,featurePtsP,numFeaturePts,userP) ;
/*
**  Store Catchment Polygon
*/
    dtmP = ( BC_DTM_OBJ *) userP ;
    if( dtmP != nullptr )
      {
       if( bcdtmObject_storeDtmFeatureInDtmObject(dtmP,DTMFeatureType::Breakline,userTag,2,&userFeatureId,featurePtsP,(long)numFeaturePts)) goto errexit ;
      }
   }
/*
** Clean Up
*/
 cleanup :
/*
** Job Completed
*/
 return(ret) ;
/*
** Error Exit
*/
 errexit :
 if( ret == DTM_SUCCESS ) ret = DTM_ERROR ;
 goto cleanup ;
}
/*-------------------------------------------------------------------+
|                                                                    |
|                                                                    |
|                                                                    |
+-------------------------------------------------------------------*/
int bcdtmDrainage_traceCatchmentsDtmObject
(
 BC_DTM_OBJ          *dtmP,                   // ==> Pointer To Dtm Object
 DTMFeatureCallback  loadFunctionP,           // ==> Pointer To Load Function
 DTMDrainageTables   *drainageTablesP,        // ==> Pointer To Drainage Tables
 double              falseLowDepth,           // ==> False Low Depth
 bool                refineOption,            // ==> Refine The Catchment <true,false>
 bool                useFence,                // ==> Load Feature Within Fence
 DTMFenceType        fenceType,               // ==> Fence Type < 1 Rectangular , 2 Irregular Shape >
 DTMFenceOption      fenceOption,             // ==> Fence Option <INSIDE(1),OVERLAP(2),OUTSIDE(3)>
 DPoint3dCP          fencePtsP,               // ==> DPoint3d Array Of Fence Points
 int                 numFencePts,             // ==> Number Of Fence Points
 void                *userP,                  // ==> User Pointer Passed Back To User
 int&                numCatchments            // <== Number Of Catchments Determined
)

{
 int          ret=DTM_SUCCESS,dbg=DTM_TRACE_VALUE(0),cdbg=DTM_CHECK_VALUE(0);
 long         numCatchPts,dtmFeature,startCatchment=0;
 DTMDirection direction ;
 long         descentTraceOverZeroSlope=false,maxSpots=10000 ;
 long         startPnt=0,insert=0  ;
 long         catchmentNum=0 ;
 DPoint3d     *catchPtsP=nullptr ;
 double       area,largestArea=0.0 ;
 BC_DTM_OBJ   *catchmentDtmP=nullptr,*cloneDtmP=nullptr ;
 DTMUserTag   catchmentNumber=0 ;
 DTMFeatureId nullFeatureId=DTM_NULL_FEATURE_ID ;
 DTMDrainageTables* refinedTablesP=nullptr ;

// Log Entry Arguments

 if( dbg )
   {
    bcdtmWrite_message(0,0,0,"Tracing Catchments") ;
    bcdtmWrite_message(0,0,0,"DTM Object      = %p",dtmP)  ;
    bcdtmWrite_message(0,0,0,"falseLowDepth   = %8.4lf",falseLowDepth) ;
    bcdtmWrite_message(0,0,0,"refineOption    = %8d",refineOption) ;
    bcdtmWrite_message(0,0,0,"useFence        = %8d",useFence)  ;
    bcdtmWrite_message(0,0,0,"fenceType       = %8d",fenceType)  ;
    bcdtmWrite_message(0,0,0,"fenceOption     = %8d",fenceOption)  ;
    bcdtmWrite_message(0,0,0,"fencePtsP       = %p",fencePtsP)  ;
    bcdtmWrite_message(0,0,0,"numFencePts     = %8d",numFencePts)  ;
    bcdtmWrite_message(0,0,0,"userP           = %p",userP)  ;
    bcdtmWrite_message(0,0,0,"dtmP->ppTol     = %15.12lf",dtmP->ppTol)  ;
    bcdtmWrite_message(0,0,0,"dtmP->plTol     = %15.12lf",dtmP->plTol)  ;
    bcdtmWrite_message(0,0,0,"dtmP->mppTol    = %15.12lf",dtmP->mppTol)  ;
   }

// Initialise

 numCatchments = 0 ;

// Test For Valid Dtm Object

 if( bcdtmObject_testForValidDtmObject(dtmP)) goto errexit  ;

// Check If DTM Is In Tin State

 if( dtmP->dtmState != DTMState::Tin )
   {
    bcdtmWrite_message(2,0,0,"Method Requires Triangulated DTM") ;
    goto errexit ;
   }
/*
** Check DTM Tolerances
*/
 if( dtmP->ppTol < dtmP->mppTol * 10000.0 || dtmP->plTol < dtmP->mppTol * 10000.0 )
   {
    dtmP->ppTol = dtmP->plTol = dtmP->mppTol * 1000.0 ;
    if( dbg )
      {
       bcdtmWrite_message(0,0,0,"dtmP->ppTol  = %15.12lf",dtmP->ppTol)  ;
       bcdtmWrite_message(0,0,0,"dtmP->plTol  = %15.12lf",dtmP->plTol)  ;
       bcdtmWrite_message(0,0,0,"dtmP->mppTol = %15.12lf",dtmP->mppTol) ;
      }
   }

// During Devlopement Read The alreay Created Cathment Boundaries From File

 bool refineOnly=true ;

 if( ! refineOnly )
     {

//   Create DTM To Store Catchment Polygons

     if( bcdtmObject_createDtmObject(&catchmentDtmP)) goto errexit ;

//   Get Initial Catchment Boundaries

     if( dbg ) bcdtmWrite_message(0,0,0,"Determining Initial Catchment Polygons") ;
     if( bcdtmDrainage_determineCatchmentsDtmObject(dtmP,(DTMFeatureCallback) bcdtmDrainage_catchmentCallBackFunction,drainageTablesP,falseLowDepth,useFence,fenceType,fenceOption,fencePtsP,numFencePts,catchmentDtmP,numCatchments)) goto errexit ;
     if( dbg ) bcdtmWrite_message(0,0,0,"Number Of Initial Catchment Polygons = %6ld",numCatchments) ;

//   Save The Catchments To File

     if( bcdtmWrite_toFileDtmObject(catchmentDtmP,L"testCatchment.bcdtm") ) goto errexit ;
     }
 else
     {
      if( bcdtmRead_fromFileDtmObject(&catchmentDtmP,L"testCatchment.bcdtm")) goto errexit ;
     }
/*
**  Refine Catchment Polygons
*/
 if( refineOption )
   {

//  Clone DTM

    if( bcdtmObject_cloneDtmObject(dtmP,&cloneDtmP)) goto errexit ;

//  Refine Catchment Boundaries

    if( dbg )  bcdtmWrite_message(0,0,0,"Refining Catchments") ;
    if( bcdtmDrainage_refineCatchmentBoundariesDtmObject(cloneDtmP,catchmentDtmP,0.0,ZeroSlopeTraceOption::TraceLastAngle)) goto errexit ;

//  Round Elevation Values To 8 Decimal Places

    int pnt ;
    for( pnt = 0 ; pnt < cloneDtmP->numPoints ; ++pnt )
        {
         pointAddrP(cloneDtmP,pnt)->z = bcdtmMath_roundToDecimalPoints(pointAddrP(cloneDtmP,pnt)->z,8) ;
        }

//  Recalculate Catchments From Refined Tin

    if( dbg ) bcdtmWrite_message(0,0,0,"Creating Drainage Tables For Refined Tin") ;
    refinedTablesP = new DTMDrainageTables(cloneDtmP) ;
    if( dbg ) bcdtmWrite_message(0,0,0,"Size Of Drainage Tables Triangle Index = %8d",refinedTablesP->SizeOfTriangleIndex() ) ;
    bcdtmObject_initialiseDtmObject(catchmentDtmP) ;
    if( dbg ) bcdtmWrite_message(0,0,0,"Determining Refined Catchment Polygons") ;
    if( bcdtmDrainage_determineCatchmentsDtmObject(cloneDtmP,(DTMFeatureCallback) bcdtmDrainage_catchmentCallBackFunction,refinedTablesP,falseLowDepth,useFence,fenceType,fenceOption,fencePtsP,numFencePts,catchmentDtmP,numCatchments)) goto errexit ;
 //   if( bcdtmDrainage_determineCatchmentsDtmObject(cloneDtmP,(DTMFeatureCallback) bcdtmDrainage_catchmentCallBackFunction,nullptr,falseLowDepth,useFence,fenceType,fenceOption,fencePtsP,numFencePts,catchmentDtmP,numCatchments)) goto errexit ;
    if( dbg ) bcdtmWrite_message(0,0,0,"Number Of Refined Catchment Polygons = %6ld",numCatchments) ;
    bcdtmObject_destroyDtmObject(&cloneDtmP) ;
   }
/*
**  Load The Catchment Polygons
*/
 if( dbg ) bcdtmWrite_message(0,0,0,"Loading Catchment Polygons ** Number Of Catchments = %8ld",catchmentDtmP->numFeatures) ;
 for( dtmFeature = 0 ; dtmFeature < catchmentDtmP->numFeatures ; ++dtmFeature )
   {
    if( bcdtmList_copyDtmFeaturePointsToPointArrayDtmObject(catchmentDtmP,dtmFeature,&catchPtsP,&numCatchPts)) goto errexit ;
    bcdtmMath_getPolygonDirectionP3D(catchPtsP,numCatchPts,&direction,&area) ;
    if( direction == DTMDirection::Clockwise ) bcdtmMath_reversePolygonDirectionP3D(catchPtsP,numCatchPts) ;
    if( loadFunctionP(DTMFeatureType::Catchment,catchmentNumber,DTM_NULL_FEATURE_ID,catchPtsP,numCatchPts,userP)) goto errexit ;
    ++catchmentNumber ;
   }
/*
** Load Zero Slope Polygons
*/
// if( dbg ) bcdtmWrite_message(0,0,0,"Loading Zero Slope Polygons") ;
// if( bcdtmInterruptLoad_dtmFeatureTypeFromDtmObject(dtmP,DTMFeatureType::ZeroSlopePolygon,maxSpots,loadFunctionP,useFence,fenceType,fenceOption,fencePtsP,numFencePts,userP)) goto errexit ;
/*
** Load Voids
*/
// if( dbg ) bcdtmWrite_message(0,0,0,"Loading Voids") ;
// if( bcdtmInterruptLoad_dtmFeatureTypeFromDtmObject(dtmP,DTMFeatureType::Void,maxSpots,loadFunctionP,useFence,fenceType,fenceOption,fencePtsP,numFencePts,userP)) goto errexit ;
/*
** Clean Up
*/
 cleanup :
 if( catchPtsP     != nullptr ) { free(catchPtsP) ; catchPtsP = nullptr ; }
 if( catchmentDtmP != nullptr ) bcdtmObject_destroyDtmObject(&catchmentDtmP) ;
 if( cloneDtmP     != nullptr ) bcdtmObject_destroyDtmObject(&cloneDtmP) ;
/*
** Job Completed
*/
 if( dbg && ret == DTM_SUCCESS ) bcdtmWrite_message(0,0,0,"Tracing Catchments Completed") ;
 if( dbg && ret != DTM_SUCCESS ) bcdtmWrite_message(0,0,0,"Tracing Catchments Error") ;
 return(ret) ;
/*
** Error Exit
*/
 errexit :
 ret = DTM_ERROR ;
 goto cleanup ;
}
/*-------------------------------------------------------------------+
|                                                                    |
|                                                                    |
|                                                                    |
+-------------------------------------------------------------------*/
int bcdtmDrainage_refineCatchmentBoundariesDtmObject
(
 BC_DTM_OBJ          *dtmP,                      // ==> Pointer To DTM Object
 BC_DTM_OBJ          *catchmentDtmP,             // ==> Pointer To DTM Object With The Un Refined Catchment Boundaries
 double              falseLowDepth,              // ==> False Low Depth
ZeroSlopeTraceOption descentTraceOverZeroSlope   // ==> Trace Over Zero Slope Triangles
)
{
 int      ret=DTM_SUCCESS,dbg=DTM_TRACE_VALUE(0),cdbg=DTM_CHECK_VALUE(0) ;
 long     dtmFeature,startPnt,numCatchments=-1,pnt1,pnt2,numCatchPts ;
 BC_DTM_FEATURE *dtmFeatureP ;
 DPoint3d     *p3dP,*catchPtsP=nullptr ;

 long maxCatchment=0 ;
 double x,y,z,area,maxArea=0.0 ;
 DTMDirection direction ;
 int numRidgeLines=0,numSumpLines=0,numLines=0,numEdgeLines=0,numCrossLines=0,numFlowLines=0,numLowPoints=0 ;
 int pnt,antPnt,clkPnt,insertStartPoint,numAscentsInserted=0 ;
 DTMFeatureType lineType;
 DTMRidgeLineCache ridgeLineCache,edgeLineCache ;
 DTMCatchmentLine  *catchmentLineP,*pLineP,*nLineP=nullptr ;
 DTMCatchmentLineCache  catchmentLineCache,tempLineCache ;
 long lowPnt1,lowPnt2,testFeature ;
 int catchmentId ;
 double xLow,yLow,zLow,xHigh,yHigh,zHigh,xMid,yMid,zMid ;
 long catchmentPoint,noneCatchmentPoint,numCatchmentPoints ;
 bool flowLine=false,maxAscent=false,lowPoint=false ;
 bool processRidgeLines=false,processFlowLines=false,processLowPoints=false,processCrossFlow=false ;

 DPoint3d  dtmPnt ;

// Log Arguments

 if( dbg )
     {
     bcdtmWrite_message(0,0,0,"Refining Catchment Boundaries") ;
     bcdtmWrite_message(0,0,0,"dtmP                      = %p",dtmP) ;
     bcdtmWrite_message(0,0,0,"catchmentDtmP             = %p",catchmentDtmP) ;
     bcdtmWrite_message(0,0,0,"falseLowDepth             = %8.4lf",falseLowDepth) ;
     bcdtmWrite_message(0,0,0,"descentTraceOverZeroSlope = %8ld",descentTraceOverZeroSlope) ;
     }

//  Insert Unrefined Catchment Boundaries Into Tin

    bcdtmWrite_message(0,0,0,"Inserting Unrefined Catchments Into Tin") ;
    for( dtmFeature = 0 ; dtmFeature < catchmentDtmP->numFeatures ; ++dtmFeature )
      {
       if( dbg == 1 && dtmFeature % 1000 == 0) bcdtmWrite_message(0,0,0,"**** Processing Unrefined Catchment %8ld of %8ld",dtmFeature,catchmentDtmP->numFeatures) ;
       if( bcdtmList_copyDtmFeaturePointsToPointArrayDtmObject(catchmentDtmP,dtmFeature,&catchPtsP,&numCatchPts)) goto errexit ;
       bcdtmMath_getPolygonDirectionP3D(catchPtsP,numCatchPts,&direction,&area) ;
       if( direction == DTMDirection::Clockwise ) bcdtmMath_reversePolygonDirectionP3D(catchPtsP,numCatchPts) ;

//     Insert Feature Into Tin As A Tptr Polygon

       if( dbg == 2 ) bcdtmWrite_message(0,0,0,"Inserting catchment %8ld of %8ld",dtmFeature+1,catchmentDtmP->numFeatures) ;
       bcdtmFind_closestPointDtmObject(dtmP,catchPtsP->x,catchPtsP->y,&pnt1) ;
       startPnt = pnt1 ;
       for( p3dP = catchPtsP + 1 ; p3dP < catchPtsP + numCatchPts  ; ++p3dP )
         {
          bcdtmFind_closestPointDtmObject(dtmP,p3dP->x,p3dP->y,&pnt2) ;
          nodeAddrP(dtmP,pnt1)->tPtr = pnt2 ;
          pnt1 = pnt2 ;
         }

//     Check Connectivity

       if( bcdtmList_checkConnectivityTptrPolygonDtmObject(dtmP,startPnt,0))
         {
          bcdtmWrite_message(1,0,0,"Connectivity Error In Tptr Polygon") ;
          goto errexit ;
         }

//     Add Catchment Feature To DTM

       if( bcdtmInsert_addDtmFeatureToDtmObject(dtmP,nullptr,0,DTMFeatureType::Catchment,ftableAddrP(catchmentDtmP,dtmFeature)->dtmUserTag,dtmP->nullFeatureId,startPnt,1)) goto errexit ;

      }

//  Get Largest Area Catchment - Development Purposes Only

 testFeature = dtmP->nullPnt ;
 for( dtmFeature = 0 ; dtmFeature < dtmP->numFeatures ; ++dtmFeature )
     {
     dtmFeatureP = ftableAddrP(dtmP,dtmFeature) ;
     if( dtmFeatureP->dtmFeatureState == DTMFeatureState::Tin && dtmFeatureP->dtmFeatureType == DTMFeatureType::Catchment )
         {

         //  Copy Catchment Boundary To Tptr Polygon

         if( bcdtmList_copyDtmFeatureToTptrListDtmObject(dtmP,dtmFeature,&startPnt)) goto errexit ;

         //  Scan Tptr Looking For Line On Unrefined Catchment

         int nxt=0 ;
         pnt = startPnt ;
         DPoint3d findLine[2] ;
         findLine[0].x = 2138937.22  ; findLine[0].y = 222505.12 ; findLine[0].z = 0.0 ;
         findLine[1].x = 2138943.24  ; findLine[1].y = 222511.73 ; findLine[1].z = 0.0 ;
         findLine[0].x = 2138768.41  ; findLine[0].y = 222563.49 ; findLine[0].z = 0.0 ;
         findLine[1].x = 2138771.65  ; findLine[1].y = 222569.22 ; findLine[1].z = 0.0 ;
         findLine[0].x = 2139165.22  ; findLine[0].y = 222757.78 ; findLine[0].z = 0.0 ;
         findLine[1].x = 2139161.62  ; findLine[1].y = 222755.00 ; findLine[1].z = 0.0 ;
         do
            {
             nxt = nodeAddrP(dtmP,pnt)->tPtr ;
            if(  bcdtmMath_distance(findLine[0].x,findLine[0].y,pointAddrP(dtmP,pnt)->x,pointAddrP(dtmP,pnt)->y) < 0.001 ||
                 bcdtmMath_distance(findLine[1].x,findLine[1].y,pointAddrP(dtmP,pnt)->x,pointAddrP(dtmP,pnt)->y) < 0.001     )
              {
                 bcdtmWrite_message(0,0,0,"dtmFeature = %8ld ** pnt = %8ld ** %12.4lf %12.4lf %10.4lf",dtmFeature,pnt,pointAddrP(dtmP,pnt)->x,pointAddrP(dtmP,pnt)->y,pointAddrP(dtmP,pnt)->z) ;
 //                bcdtmList_writeTptrListDtmObject(dtmP,pnt) ;
              }
            if( ( bcdtmMath_distance(findLine[0].x,findLine[0].y,pointAddrP(dtmP,pnt)->x,pointAddrP(dtmP,pnt)->y) < 0.001 &&
                  bcdtmMath_distance(findLine[1].x,findLine[1].y,pointAddrP(dtmP,nxt)->x,pointAddrP(dtmP,nxt)->y) < 0.001     ) ||
                ( bcdtmMath_distance(findLine[0].x,findLine[0].y,pointAddrP(dtmP,nxt)->x,pointAddrP(dtmP,nxt)->y) < 0.001 &&
                  bcdtmMath_distance(findLine[1].x,findLine[1].y,pointAddrP(dtmP,pnt)->x,pointAddrP(dtmP,pnt)->y) < 0.001     )
               )

                 {
                 bcdtmWrite_message(0,0,0,"dtmFeature = %8ld ** pnt = %8ld tPtr = %8ld ** %12.4lf %12.4lf %10.4lf",dtmFeature,pnt,nodeAddrP(dtmP,pnt)->tPtr,pointAddrP(dtmP,pnt)->x,pointAddrP(dtmP,pnt)->y,pointAddrP(dtmP,pnt)->z) ;
                 bcdtmWrite_message(0,0,0,"                      ** nxt = %8ld tPtr = %8ld ** %12.4lf %12.4lf %10.4lf",nxt,nodeAddrP(dtmP,nxt)->tPtr,pointAddrP(dtmP,nxt)->x,pointAddrP(dtmP,nxt)->y,pointAddrP(dtmP,nxt)->z) ;
                 if( testFeature == dtmP->nullPnt ) testFeature = dtmFeature ;
                 bcdtmWrite_message(0,0,0,"Test Feature = %8ld",testFeature) ;
                 }
             pnt = nxt ;
            }  while ( pnt != startPnt ) ;

  //       bcdtmWrite_message(0,0,0,"testFeature = %8ld",testFeature) ;

         bcdtmMath_calculateAreaAndDirectionTptrPolygonDtmObject(dtmP,startPnt,&area,&direction) ;

         if( area > maxArea )
             {
              maxArea = area ;
              maxCatchment = dtmFeature ;
              bcdtmWrite_message(0,0,0,"maxArea = %12.4lf ** largestArea Catchment = %8ld ** Catchment Id = %10I64d ** startPnt = %12.5lf %12.5lf %10.4lf",area,maxCatchment,dtmFeatureP->dtmUserTag,pointAddrP(dtmP,startPnt)->x,pointAddrP(dtmP,startPnt)->y,pointAddrP(dtmP,startPnt)->z) ;
             }

          bcdtmList_nullTptrListDtmObject(dtmP,startPnt) ;

         }
    }

// if( 1) goto errexit ;
 if( testFeature == dtmP->nullPnt ) goto errexit ;

//  Scan Unrefined Catchment Boundaries
bcdtmWrite_message(0,0,0,"dtmP->numPoints = %8ld",dtmP->numPoints) ;
//  for( dtmFeature = testFeature ; dtmFeature <= testFeature ; ++dtmFeature )
  for( dtmFeature = 0 ; dtmFeature <= dtmP->numFeatures ; ++dtmFeature )
     {
     dtmFeatureP = ftableAddrP(dtmP,dtmFeature) ;
     if( dtmFeatureP->dtmFeatureState == DTMFeatureState::Tin && dtmFeatureP->dtmFeatureType == DTMFeatureType::Catchment )
         {

         ++numCatchments ;
         if( dbg == 2 && numCatchments % 100 == 0 ) bcdtmWrite_message(0,0,0,"Refining Catchment %8ld of %8ld  ** dtmP->numPoints = %8ld",numCatchments,dtmP->numFeatures,dtmP->numPoints) ;

         //  Copy Catchment Boundary To Tptr Polygon

         if( bcdtmList_copyDtmFeatureToTptrListDtmObject(dtmP,dtmFeature,&startPnt)) goto errexit ;

         //  Get Stats On Catchment Boundary

         pnt1 = startPnt ;
         do
             {
              ++numLines ;
              pnt2 = nodeAddrP(dtmP,pnt1)->tPtr ;

              //  Dont Process Hull Lines

              if( ! bcdtmList_testForHullLineDtmObject(dtmP,pnt1,pnt2) )
                  {

                  // Get Points On Oppsite Sides Of Line

                  if(( antPnt = bcdtmList_nextAntDtmObject(dtmP,pnt1,pnt2)) < 0 ) goto errexit ;
                  if(( clkPnt = bcdtmList_nextClkDtmObject(dtmP,pnt1,pnt2)) < 0 ) goto errexit ;

                  // Determine Draiange Line Type

                  if( bcdtmDrainage_checkForSumpOrRidgeLineDtmObject(dtmP,nullptr,pnt1,pnt2,lineType)) goto errexit ;

                  if( lineType != DTMFeatureType::None )
                      {
                      if( tempLineCache.StoreLineInCache(dtmP,( DTMFeatureType) lineType,dtmFeatureP->dtmUserTag,pnt1,pnt2,antPnt,clkPnt)) goto errexit ;
                      }

                  // Accumulate Stats On Different Line Types

                  if( lineType == DTMFeatureType::RidgeLine )
                      {
                      ++numRidgeLines ;
                      if( dbg == 2 )
                          {
                          bcdtmWrite_message(0,0,0,"Ridge Line   ****  %12.5lf %12.5lf %10.4lf",pointAddrP(dtmP,pnt1)->x,pointAddrP(dtmP,pnt1)->y,pointAddrP(dtmP,pnt1)->z) ;
                          bcdtmWrite_message(0,0,0,"                   %12.5lf %12.5lf %10.4lf",pointAddrP(dtmP,pnt2)->x,pointAddrP(dtmP,pnt2)->y,pointAddrP(dtmP,pnt2)->z) ;
                          }
                      }
                  if( lineType == DTMFeatureType::SumpLine  )
                      {
                      ++numSumpLines ;
                      if( dbg == 2 )
                          {
                          bcdtmWrite_message(0,0,0,"SumP  Line   ****  %12.5lf %12.5lf %10.4lf",pointAddrP(dtmP,pnt1)->x,pointAddrP(dtmP,pnt1)->y,pointAddrP(dtmP,pnt1)->z) ;
                          bcdtmWrite_message(0,0,0,"                   %12.5lf %12.5lf %10.4lf",pointAddrP(dtmP,pnt2)->x,pointAddrP(dtmP,pnt2)->y,pointAddrP(dtmP,pnt2)->z) ;
                          }
                      }

                  if( lineType == DTMFeatureType::CrossLine )
                      {
                      ++numCrossLines ;
                      if( dbg == 2 )
                          {
                          bcdtmWrite_message(0,0,0,"Cross Line ****  %12.5lf %12.5lf %10.4lf",pointAddrP(dtmP,pnt1)->x,pointAddrP(dtmP,pnt1)->y,pointAddrP(dtmP,pnt1)->z) ;
                          bcdtmWrite_message(0,0,0,"                 %12.5lf %12.5lf %10.4lf",pointAddrP(dtmP,pnt2)->x,pointAddrP(dtmP,pnt2)->y,pointAddrP(dtmP,pnt2)->z) ;
                          }
                      }

                  }

              pnt1 = pnt2 ;

             }  while( pnt1 != startPnt ) ;

          //  Log Temp Lines

          if( dbg == 2 ) tempLineCache.LogCacheLines() ;

          //  Scan Temp Line Cache And Copy All Ridge Lines

          if( dbg == 2 ) bcdtmWrite_message(0,0,0,"Storing Ridge Lines") ;
          for( catchmentLineP = tempLineCache.FirstLine() ; catchmentLineP <= tempLineCache.LastLine() ; ++catchmentLineP )
             {
             if( catchmentLineP->edgeType == DTMFeatureType::RidgeLine )
                 {
                 if( catchmentLineCache.StoreLineInCache(dtmP,DTMFeatureType::RidgeLine,catchmentLineP->catchmentId,catchmentLineP->startPoint,catchmentLineP->endPoint,catchmentLineP->ccwPoint,catchmentLineP->clkPoint)) goto errexit ;
                 }
             }

          //  Scan Temp Line Cache And Change Cross Flow Lines That Connect To A Ridge Or Sump Line To Flow Lines

          if( dbg == 2 ) bcdtmWrite_message(0,0,0,"Storing Flow Lines") ;
          for( catchmentLineP = tempLineCache.FirstLine() ; catchmentLineP <= tempLineCache.LastLine() ; ++catchmentLineP )
             {
             if( catchmentLineP->edgeType == DTMFeatureType::CrossLine )
                 {

                 if( dbg == 2 )
                     {
                     bcdtmWrite_message(0,0,0,"Cross Flow Line  = %8ld",(long)(catchmentLineP-tempLineCache.FirstLine())) ;
                     bcdtmWrite_message(0,0,0,"startPoint = %8ld ** %12.4lf %12.4lf %10.4lf",catchmentLineP->startPoint,pointAddrP(dtmP,catchmentLineP->startPoint)->x,pointAddrP(dtmP,catchmentLineP->startPoint)->y,pointAddrP(dtmP,catchmentLineP->startPoint)->z) ;
                     bcdtmWrite_message(0,0,0,"endPoint   = %8ld ** %12.4lf %12.4lf %10.4lf",catchmentLineP->endPoint,pointAddrP(dtmP,catchmentLineP->endPoint)->x,pointAddrP(dtmP,catchmentLineP->endPoint)->y,pointAddrP(dtmP,catchmentLineP->endPoint)->z) ;
                     }


                 //  Check For Prior Or Next Ridge Or Sump Line

                 flowLine = false ;
                 pLineP = catchmentLineP - 1 ;
                 if( pLineP < tempLineCache.FirstLine() ) pLineP = tempLineCache.LastLine() ;
                 nLineP = catchmentLineP + 1 ;
                 if( nLineP > tempLineCache.LastLine()  ) nLineP = tempLineCache.FirstLine() ;
                 if( pLineP->edgeType == DTMFeatureType::RidgeLine || nLineP->edgeType == DTMFeatureType::RidgeLine ||
                     pLineP->edgeType == DTMFeatureType::SumpLine  || nLineP->edgeType == DTMFeatureType::SumpLine     )
                     {

                     // Check For Maximum Ascent Flow From Triangle

                     if( bcdtmDrainage_checkForMaximumAscentFlowLineDtmObject(dtmP,catchmentLineP->startPoint,catchmentLineP->endPoint,maxAscent)) goto errexit ;
                     if( maxAscent )
                         {
                         flowLine = true ;
                         if( catchmentLineCache.StoreLineInCache(dtmP,DTMFeatureType::FlowLine,catchmentLineP->catchmentId,catchmentLineP->startPoint,catchmentLineP->endPoint,catchmentLineP->ccwPoint,catchmentLineP->clkPoint)) goto errexit ;
                         if( dbg == 2 )  bcdtmWrite_message(0,0,0,"**** Flow Line Detected") ;
                         catchmentLineP->edgeStatus = 0 ;
                         }
                     }
                 }
             }

          if( dbg == 2 ) bcdtmWrite_message(0,0,0,"Storing Flow Lines Completed") ;

          //  Scan Cross Flow Lines InTemp Line Cache And Store Low Points

          if( dbg == 2 ) bcdtmWrite_message(0,0,0,"Storing Catchment Low Points") ;
          for( catchmentLineP = tempLineCache.FirstLine() ; catchmentLineP <= tempLineCache.LastLine() ; ++catchmentLineP )
             {
             if( catchmentLineP->edgeStatus && catchmentLineP->edgeType == DTMFeatureType::CrossLine )
                 {
                 if( dbg == 2 )
                     {
                     bcdtmWrite_message(0,0,0,"Cross Flow Line = %8ld",(long)(catchmentLineP-tempLineCache.FirstLine())) ;
                     bcdtmWrite_message(0,0,0,"startPoint = %8ld ** %12.4lf %12.4lf %10.4lf",catchmentLineP->startPoint,pointAddrP(dtmP,catchmentLineP->startPoint)->x,pointAddrP(dtmP,catchmentLineP->startPoint)->y,pointAddrP(dtmP,catchmentLineP->startPoint)->z) ;
                     bcdtmWrite_message(0,0,0,"endPoint   = %8ld ** %12.4lf %12.4lf %10.4lf",catchmentLineP->endPoint,pointAddrP(dtmP,catchmentLineP->endPoint)->x,pointAddrP(dtmP,catchmentLineP->endPoint)->y,pointAddrP(dtmP,catchmentLineP->endPoint)->z) ;
                     }

                 //  Only Process None Flat Line

                 if( pointAddrP(dtmP,catchmentLineP->startPoint)->z < pointAddrP(dtmP,catchmentLineP->endPoint)->z )
                   {
                   lowPoint = false ;
                   pLineP = catchmentLineP - 1 ;
                   if( pLineP < tempLineCache.FirstLine() ) pLineP = tempLineCache.LastLine() ;
                   if( pLineP->edgeType == DTMFeatureType::CrossLine && pointAddrP(dtmP,nLineP->startPoint)->z > pointAddrP(dtmP,catchmentLineP->startPoint)->z )
                       {
                       lowPoint = true ;
                       if( catchmentLineCache.StoreLineInCache(dtmP,DTMFeatureType::LowPoint,catchmentLineP->catchmentId,catchmentLineP->startPoint,catchmentLineP->endPoint,pLineP->startPoint,pLineP->startPoint)) goto errexit ;
                       if( dbg == 2 )  bcdtmWrite_message(0,0,0,"**** Low Point Detected") ;
                       }
                   }

                 //  Store As Cross Flow Line If Not A Low Point

                 if( ! lowPoint )
                     {
                     if( catchmentLineCache.StoreLineInCache(dtmP,catchmentLineP->edgeType,catchmentLineP->catchmentId,catchmentLineP->startPoint,catchmentLineP->endPoint,catchmentLineP->ccwPoint,catchmentLineP->clkPoint)) goto errexit ;
                     }
                 }
             }

          if( dbg == 2 ) bcdtmWrite_message(0,0,0,"Storing Catchment Low Points Completed") ;


          //  Release Tempoary Catchment Lines

          tempLineCache.ClearCache() ;

          //  Null Tptr polygon

          if( bcdtmList_nullTptrListDtmObject(dtmP,startPnt)) goto errexit ;
         }
      }

   // Log Stats On Line Types

   if( dbg == 1  )
       {
       numLines = numRidgeLines = numSumpLines = numFlowLines = numCrossLines = numLowPoints = 0 ;
       for( catchmentLineP = catchmentLineCache.FirstLine() ; catchmentLineP <= catchmentLineCache.LastLine() ; ++catchmentLineP )
           {
           ++numLines ;
           if( catchmentLineP->edgeType == DTMFeatureType::RidgeLine ) ++numRidgeLines ;
           if( catchmentLineP->edgeType == DTMFeatureType::SumpLine  ) ++numSumpLines  ;
           if( catchmentLineP->edgeType == DTMFeatureType::FlowLine  ) ++numFlowLines  ;
           if( catchmentLineP->edgeType == DTMFeatureType::CrossLine ) ++numCrossLines ;
           if( catchmentLineP->edgeType == DTMFeatureType::LowPoint  ) ++numLowPoints  ;
           }
       bcdtmWrite_message(0,0,0,"numLines = %8ld ** numRidgeLines = %8ld numSumpLines = %8ld numFlowLines = %8ld numCrossLines = %8d numLowPoints = %8ld",numLines,numRidgeLines,numSumpLines,numFlowLines,numCrossLines,numLowPoints) ;
       }

   //  Log Catchment lines

   if( dbg == 2 ) catchmentLineCache.LogCacheLines() ;

   //  Sort And Remove Duplicate Catchment Lines

   if( dbg == 1 ) bcdtmWrite_message(0,0,0,"Sorting And Removing Duplicates")  ;
   catchmentLineCache.SortAndRemoveDuplicates() ;
   if( dbg == 2 ) catchmentLineCache.LogCacheLines() ;

   // Sort On Increasing Elevation

   if( dbg == 1 ) bcdtmWrite_message(0,0,0,"Sorting On Increasing Elevation")  ;
   catchmentLineCache.SortOnAscendingElevation() ;
   if( dbg == 2 ) catchmentLineCache.LogCacheLines() ;

   //  Scan Catchment Lines And Insert Maximum Ascents From Ridge Line High Points

   processRidgeLines = false ;
   if( processRidgeLines )
       {
       if( dbg ) bcdtmWrite_message(0,0,0,"Inserting Maximum Ascent Line From Ridge Lines") ;
       numAscentsInserted = 0 ;
       for( catchmentLineP = catchmentLineCache.FirstLine() ; catchmentLineP <= catchmentLineCache.LastLine() ; ++catchmentLineP )
            {
            if( catchmentLineP->edgeType == DTMFeatureType::RidgeLine  && bcdtmList_testLineDtmObject(dtmP,catchmentLineP->startPoint,catchmentLineP->endPoint ))
                {
                insertStartPoint = catchmentLineP->startPoint ;
                if( pointAddrP(dtmP,catchmentLineP->startPoint)->z < pointAddrP(dtmP,catchmentLineP->endPoint)->z )
                    insertStartPoint = catchmentLineP->endPoint ;
                if( insertStartPoint != dtmP->nullPnt )
                    {
                    if( dbg && numAscentsInserted % 5000 == 0 ) bcdtmWrite_message(0,0,0,"Inserting Maximum Ascent From Ridge Line ** %8ld %8ld ** dtmP->numPoints = %8ld dtmP->numSortedPoints = %8ld",catchmentLineP->startPoint,catchmentLineP->endPoint,dtmP->numPoints,dtmP->numSortedPoints) ;
                    if( bcdtmDrainage_insertMaximumAscentLineFromTinPointDtmObject(dtmP,insertStartPoint)) goto errexit ;
                    ++numAscentsInserted ;
                    }
                 catchmentLineP->edgeStatus = 0 ;
                 }
             }
        if( dbg ) bcdtmWrite_message(0,0,0,"Number Of Maximum Inserts Inserted From Ridge Lines = %8ld",numAscentsInserted) ;
        }

   //  Log Flow Lines

   processFlowLines = true ;
   if( processFlowLines )
       {
       if( dbg == 2 )
           {
           for( catchmentLineP = catchmentLineCache.FirstLine() ; catchmentLineP <= catchmentLineCache.LastLine() ; ++catchmentLineP )
               {
               if(  catchmentLineP->edgeType == DTMFeatureType::FlowLine )
                   {
                   bcdtmWrite_message(0,0,0,"Catchment Flow Line = %8ld",(long)(catchmentLineP-catchmentLineCache.FirstLine())) ;
                   bcdtmWrite_message(0,0,0,"startPoint = %8ld ** %12.4lf %12.4lf %10.4lf",catchmentLineP->startPoint,pointAddrP(dtmP,catchmentLineP->startPoint)->x,pointAddrP(dtmP,catchmentLineP->startPoint)->y,pointAddrP(dtmP,catchmentLineP->startPoint)->z) ;
                   bcdtmWrite_message(0,0,0,"endPoint   = %8ld ** %12.4lf %12.4lf %10.4lf",catchmentLineP->endPoint,pointAddrP(dtmP,catchmentLineP->endPoint)->x,pointAddrP(dtmP,catchmentLineP->endPoint)->y,pointAddrP(dtmP,catchmentLineP->endPoint)->z) ;
                   }
               }
           }

       //  Scan Catchment Lines And Insert Maximum Ascents From Flow Lines

       if( dbg ) bcdtmWrite_message(0,0,0,"Inserting Maximum Ascent Lines From Flow Lines") ;
       numAscentsInserted = 0 ;
       for( catchmentLineP = catchmentLineCache.FirstLine() ; catchmentLineP <= catchmentLineCache.LastLine() ; ++catchmentLineP )
           {
            if(  catchmentLineP->edgeType == DTMFeatureType::FlowLine )
                 {

if( (long)(catchmentLineP-catchmentLineCache.FirstLine()) == 28 )
{
bcdtmWrite_message(0,0,0,"Inserting Maximum Ascent From Flow Line[%8ld] ** %8ld %8ld ** Status = %2d",(long)(catchmentLineP-catchmentLineCache.FirstLine()),catchmentLineP->startPoint,catchmentLineP->endPoint,catchmentLineP->edgeStatus) ;
bcdtmList_writeCircularListForPointDtmObject(dtmP,catchmentLineP->startPoint) ;
bcdtmList_writeCircularListForPointDtmObject(dtmP,catchmentLineP->endPoint) ;
//goto errexit ;
}



                 if( catchmentLineP->edgeStatus )
                     {

                     // Check For Prior Inserted Maximum Ascent Line
/*
                     if( bcdtmList_testLineDtmObject(dtmP,catchmentLineP->startPoint,catchmentLineP->endPoint) &&
                         bcdtmList_testLineDtmObject(dtmP,catchmentLineP->startPoint,catchmentLineP->clkPoint) &&
                         bcdtmList_testLineDtmObject(dtmP,catchmentLineP->startPoint,catchmentLineP->ccwPoint) &&
                         bcdtmList_testLineDtmObject(dtmP,catchmentLineP->endPoint  ,catchmentLineP->clkPoint) &&
                         bcdtmList_testLineDtmObject(dtmP,catchmentLineP->endPoint  ,catchmentLineP->ccwPoint)       )
*/

                       if( bcdtmList_testLineDtmObject(dtmP,catchmentLineP->startPoint,catchmentLineP->endPoint))
                          {

                          // Log Flow Line

                          if( dbg == 2 )
                              {
                              bcdtmWrite_message(0,0,0,"Inserting Maximum Ascent From Flow Line[%8ld] ** %8ld %8ld",(long)(catchmentLineP-catchmentLineCache.FirstLine()),catchmentLineP->startPoint,catchmentLineP->endPoint) ;
                              bcdtmWrite_message(0,0,0,"startPoint = %8ld ** %12.4lf %12.4lf %10.4lf",catchmentLineP->startPoint,pointAddrP(dtmP,catchmentLineP->startPoint)->x,pointAddrP(dtmP,catchmentLineP->startPoint)->y,pointAddrP(dtmP,catchmentLineP->startPoint)->z) ;
                              bcdtmWrite_message(0,0,0,"endPoint   = %8ld ** %12.4lf %12.4lf %10.4lf",catchmentLineP->endPoint,pointAddrP(dtmP,catchmentLineP->endPoint)->x,pointAddrP(dtmP,catchmentLineP->endPoint)->y,pointAddrP(dtmP,catchmentLineP->endPoint)->z) ;
                              }

                          // Insert Maximum Ascent Line

                          if( bcdtmDrainage_insertMaximumAscentLineFromTriangleEdgeDtmObject(dtmP,catchmentLineP->startPoint,catchmentLineP->endPoint)) goto errexit ;
                          ++numAscentsInserted ;
                          }
                     }
                 catchmentLineP->edgeStatus = 0 ;
                 }
             }
         if( dbg ) bcdtmWrite_message(0,0,0,"Number Of Maximum Ascents Inserted From Flow Lines = %8ld",numAscentsInserted) ;
        }

    // Maximum Ascents From Low Points On Unrefinded Catchment Boundary

    processLowPoints = false ;
    if( processLowPoints )
        {

        //  Log Low Points

        if( dbg == 2 )
            {
            bcdtmWrite_message(0,0,0,"Low Points On Catchment Lines For Inserting Maximum Ascents") ;
            for( catchmentLineP = catchmentLineCache.FirstLine() ; catchmentLineP <= catchmentLineCache.LastLine() ; ++catchmentLineP )
                {
                if(  catchmentLineP->edgeType == DTMFeatureType::LowPoint )
                    {
                    bcdtmWrite_message(0,0,0,"Catchment Low Point Line = %8ld",(long)(catchmentLineP-catchmentLineCache.FirstLine())) ;
                    bcdtmWrite_message(0,0,0,"startPoint = %8ld ** %12.4lf %12.4lf %10.4lf",catchmentLineP->startPoint,pointAddrP(dtmP,catchmentLineP->startPoint)->x,pointAddrP(dtmP,catchmentLineP->startPoint)->y,pointAddrP(dtmP,catchmentLineP->startPoint)->z) ;
                    bcdtmWrite_message(0,0,0,"endPoint   = %8ld ** %12.4lf %12.4lf %10.4lf",catchmentLineP->endPoint,pointAddrP(dtmP,catchmentLineP->endPoint)->x,pointAddrP(dtmP,catchmentLineP->endPoint)->y,pointAddrP(dtmP,catchmentLineP->endPoint)->z) ;
                    }
                }
            }

        //  Scan Catchment Lines And Insert Maximum Ascents From Low Points

        if( dbg ) bcdtmWrite_message(0,0,0,"Inserting Maximum Ascent Lines From Low Points") ;
        numAscentsInserted = 0 ;
        for( catchmentLineP = catchmentLineCache.FirstLine() ; catchmentLineP <= catchmentLineCache.LastLine() ; ++catchmentLineP )
            {
            if( catchmentLineP->edgeStatus && catchmentLineP->edgeType == DTMFeatureType::LowPoint )
                {
                if( bcdtmList_testLineDtmObject(dtmP,catchmentLineP->startPoint,catchmentLineP->endPoint) &&
                    bcdtmList_testLineDtmObject(dtmP,catchmentLineP->startPoint,catchmentLineP->ccwPoint)      )
                    {

                    // Log Low Point Lines

                    if( dbg == 2 )
                        {
                        bcdtmWrite_message(0,0,0,"Inserting Maximum Ascent From Low Point Line[%8ld] ** %8ld %8ld",(long)(catchmentLineP-catchmentLineCache.FirstLine()),catchmentLineP->startPoint,catchmentLineP->endPoint) ;
                        bcdtmWrite_message(0,0,0,"priorPoint = %8ld ** %12.4lf %12.4lf %10.4lf",catchmentLineP->ccwPoint,pointAddrP(dtmP,catchmentLineP->ccwPoint)->x,pointAddrP(dtmP,catchmentLineP->ccwPoint)->y,pointAddrP(dtmP,catchmentLineP->ccwPoint)->z) ;
                        bcdtmWrite_message(0,0,0,"startPoint = %8ld ** %12.4lf %12.4lf %10.4lf",catchmentLineP->startPoint,pointAddrP(dtmP,catchmentLineP->startPoint)->x,pointAddrP(dtmP,catchmentLineP->startPoint)->y,pointAddrP(dtmP,catchmentLineP->startPoint)->z) ;
                        bcdtmWrite_message(0,0,0,"endPoint   = %8ld ** %12.4lf %12.4lf %10.4lf",catchmentLineP->endPoint,pointAddrP(dtmP,catchmentLineP->endPoint)->x,pointAddrP(dtmP,catchmentLineP->endPoint)->y,pointAddrP(dtmP,catchmentLineP->endPoint)->z) ;
                        }

                    // Insert Maximum Ascents From The Prior And Next Triangle Edges About The Low Point

                    if( bcdtmDrainage_insertMaximumAscentLineFromTriangleEdgeDtmObject(dtmP,catchmentLineP->startPoint,catchmentLineP->endPoint)) goto errexit ;
                    if( bcdtmDrainage_insertMaximumAscentLineFromTriangleEdgeDtmObject(dtmP,catchmentLineP->startPoint,catchmentLineP->ccwPoint)) goto errexit ;
                    ++numAscentsInserted ;
                    }

                 // Mark Low Point As Processed

                 catchmentLineP->edgeStatus = 0 ;
                 }
            }

        if( dbg ) bcdtmWrite_message(0,0,0,"Number Of Maximum Ascents Inserted From Low Points = %8ld",numAscentsInserted) ;
        }


    //  Maximum Ascents From Cross Flow Lines

    processCrossFlow = false ;
    if( processCrossFlow )
        {

        // Log Number Of Cross Flow Lines To Be Inserted

        if( dbg == 1 )
            {
            numAscentsInserted = 0 ;
            for( catchmentLineP = catchmentLineCache.FirstLine() ; catchmentLineP <= catchmentLineCache.LastLine() ; ++catchmentLineP )
                {
                if( catchmentLineP->edgeStatus  &&  catchmentLineP->edgeType == DTMFeatureType::CrossLine )
                    {

                    // Check For Prior Inserted Maximum Ascent Line

                    if( bcdtmList_testLineDtmObject(dtmP,catchmentLineP->startPoint,catchmentLineP->endPoint) &&
                        bcdtmList_testLineDtmObject(dtmP,catchmentLineP->startPoint,catchmentLineP->clkPoint) &&
                        bcdtmList_testLineDtmObject(dtmP,catchmentLineP->startPoint,catchmentLineP->ccwPoint) &&
                        bcdtmList_testLineDtmObject(dtmP,catchmentLineP->endPoint  ,catchmentLineP->clkPoint) &&
                        bcdtmList_testLineDtmObject(dtmP,catchmentLineP->endPoint  ,catchmentLineP->ccwPoint)       )
                        {
                        ++numAscentsInserted ;
                        }
                    }
                }
            bcdtmWrite_message(0,0,0,"Number Of Cross Flow Lines To Be Inserted = %8ld",numAscentsInserted) ;
            }

           // Insert Maximum Ascent Lines From Cross Flow Lines

           if( dbg ) bcdtmWrite_message(0,0,0,"Inserting Maximum Ascent Line From Cross Flow Lines") ;
           numAscentsInserted = 0 ;
           for( catchmentLineP = catchmentLineCache.FirstLine() ; catchmentLineP <= catchmentLineCache.LastLine() ; ++catchmentLineP )
               {

               // Only Process If Line Has Not Been Prior Processed

               if( catchmentLineP->edgeStatus  &&  catchmentLineP->edgeType == DTMFeatureType::CrossLine )
                   {

                   // Check For Prior Inserted Maximum Ascent Line

                   if( bcdtmList_testLineDtmObject(dtmP,catchmentLineP->startPoint,catchmentLineP->endPoint) &&
                       bcdtmList_testLineDtmObject(dtmP,catchmentLineP->startPoint,catchmentLineP->clkPoint) &&
                       bcdtmList_testLineDtmObject(dtmP,catchmentLineP->startPoint,catchmentLineP->ccwPoint) &&
                       bcdtmList_testLineDtmObject(dtmP,catchmentLineP->endPoint  ,catchmentLineP->clkPoint) &&
                       bcdtmList_testLineDtmObject(dtmP,catchmentLineP->endPoint  ,catchmentLineP->ccwPoint)       )
                       {

                       // Initialise Counters For Binary Searching For Maximum Ascent Intersect Point

                       catchmentPoint     = dtmP->nullPnt ;
                       noneCatchmentPoint = dtmP->nullPnt ;
                       numCatchmentPoints = 0 ;

                      //  Check If Line Start Point Traces To Catchment

                      x = pointAddrP(dtmP,catchmentLineP->startPoint)->x ;
                      y = pointAddrP(dtmP,catchmentLineP->startPoint)->y ;
                      z = pointAddrP(dtmP,catchmentLineP->startPoint)->z ;
                      if( bcdtmDrainage_traceToLowPointDtmObject(dtmP,nullptr,nullptr,falseLowDepth,descentTraceOverZeroSlope,nullptr,catchmentLineP->startPoint,dtmP->nullPnt,dtmP->nullPnt,x,y,z,nullptr,&lowPnt1,&lowPnt2)) goto errexit ;
                      catchmentId = lowPnt1 ;
                      if( lowPnt2 != dtmP->nullPnt )
                          {
                          long index ;
                          if( lowPnt1 > lowPnt2 )
                             {
                             index   = lowPnt1 ;
                             lowPnt1 = lowPnt2 ;
                             lowPnt2 = index   ;
                             }
                          if( bcdtmTheme_getLineOffsetDtmObject(dtmP,&index,lowPnt1,lowPnt2)) goto errexit ;
                          catchmentId = dtmP->numPoints + index ;
                          }
                      if( dbg == 2 ) bcdtmWrite_message(0,0,0,"Start Point Catchment Id = %10d",catchmentId) ;
                      if( catchmentId == catchmentLineP->catchmentId )
                          {
                          catchmentPoint = catchmentLineP->startPoint ;
                          ++numCatchmentPoints ;
                          }
                      else
                          {
                          noneCatchmentPoint = catchmentLineP->startPoint ;
                          }

                      //  Check If Line End Point Line Traces To Catchment

                      x = pointAddrP(dtmP,catchmentLineP->endPoint)->x ;
                      y = pointAddrP(dtmP,catchmentLineP->endPoint)->y ;
                      z = pointAddrP(dtmP,catchmentLineP->endPoint)->z ;
                      if( bcdtmDrainage_traceToLowPointDtmObject(dtmP,nullptr,nullptr,falseLowDepth,descentTraceOverZeroSlope,nullptr,catchmentLineP->endPoint,dtmP->nullPnt,dtmP->nullPnt,x,y,z,nullptr,&lowPnt1,&lowPnt2)) goto errexit ;
                      catchmentId = lowPnt1 ;
                      if( lowPnt2 != dtmP->nullPnt )
                          {
                          long index ;
                          if( lowPnt1 > lowPnt2 )
                              {
                              index   = lowPnt1 ;
                              lowPnt1 = lowPnt2 ;
                              lowPnt2 = index   ;
                              }
                          if( bcdtmTheme_getLineOffsetDtmObject(dtmP,&index,lowPnt1,lowPnt2)) goto errexit ;
                          catchmentId = dtmP->numPoints + index ;
                         }
                     if( catchmentId == catchmentLineP->catchmentId )
                         {
                         catchmentPoint = catchmentLineP->endPoint ;
                         ++numCatchmentPoints ;
                         }
                     else
                         {
                         noneCatchmentPoint = catchmentLineP->endPoint ;
                         }

                     // Log Results

                     if( dbg == 2 )
                         {
                         bcdtmWrite_message(0,0,0,"End   Point Catchment Id = %10d",catchmentId) ;
                         bcdtmWrite_message(0,0,0,"Catchment Line %8ld %8ld ** numCatchmentPoints = %2d",catchmentLineP->startPoint,catchmentLineP->endPoint,numCatchmentPoints) ;
                         }

                     //  Binary Search To Find Location Between Points To Start Maximum Ascent Insert

                     if( numCatchmentPoints == 1 )
                         {

                         // Log Line

                         if( dbg == 2 ) bcdtmWrite_message(0,0,0,"Binary Searching For Maximum Ascent Start Insert ** catchMentPoint = %8ld noneCatchmentPoint = %8ld",catchmentPoint,noneCatchmentPoint) ;

                         // Set Variables For Binary Searching to Locate Maximum Ascent Insert Point

                         int loop = 0 ;
                         xLow  = pointAddrP(dtmP,catchmentPoint)->x ;
                         yLow  = pointAddrP(dtmP,catchmentPoint)->y ;
                         zLow  = pointAddrP(dtmP,catchmentPoint)->z ;
                         xHigh = pointAddrP(dtmP,noneCatchmentPoint)->x ;
                         yHigh = pointAddrP(dtmP,noneCatchmentPoint)->y ;
                         zHigh = pointAddrP(dtmP,noneCatchmentPoint)->z ;
                         while( bcdtmMath_distance(xLow,yLow,xHigh,yHigh) > dtmP->ppTol )
                             {
                             ++loop ;
                             if( loop > 100 ) goto errexit ;
                             xMid  = ( xLow + xHigh ) / 2.0 ;
                             yMid  = ( yLow + yHigh ) / 2.0 ;
                             zMid  = ( zLow + zHigh ) / 2.0 ;
                             if( bcdtmDrainage_traceToLowPointDtmObject(dtmP,nullptr,nullptr,falseLowDepth,descentTraceOverZeroSlope,nullptr,catchmentPoint,noneCatchmentPoint,dtmP->nullPnt,xMid,yMid,zMid,nullptr,&lowPnt1,&lowPnt2)) goto errexit ;
                             catchmentId = lowPnt1 ;
                             if( lowPnt2 != dtmP->nullPnt )
                                 {
                                 long index ;
                                 if( lowPnt1 > lowPnt2 )
                                     {
                                     index   = lowPnt1 ;
                                     lowPnt1 = lowPnt2 ;
                                     lowPnt2 = index   ;
                                     }
                                 if( bcdtmTheme_getLineOffsetDtmObject(dtmP,&index,lowPnt1,lowPnt2)) goto errexit ;
                                 catchmentId = dtmP->numPoints + index ;
                                 }
                             if( dbg == 2 ) bcdtmWrite_message(0,0,0,"** %12.5lf %12.5lf %10.4lf ** lowPointId = %10d catchmentId = %10d",xMid,yMid,zMid,catchmentId,catchmentLineP->catchmentId) ;
                             if( catchmentId == catchmentLineP->catchmentId )
                                 {
                                 xLow = xMid ;
                                 yLow = yMid ;
                                 zLow = zMid ;
                                 }
                             else
                                 {
                                 xHigh = xMid ;
                                 yHigh = yMid ;
                                 zHigh = zMid ;
                                 }
                             }

                         //  Log Maximum Ascent Start Point

                        if( dbg == 2 )
                            {
                            bcdtmWrite_message(0,0,0,"                    Line Start Point = %12.5lf %12.5lf %10.4lf",pointAddrP(dtmP,catchmentPoint)->x,pointAddrP(dtmP,catchmentPoint)->y,pointAddrP(dtmP,catchmentPoint)->z) ;
                            bcdtmWrite_message(0,0,0,"********* Maximum Ascent Start Point = %12.5lf %12.5lf %10.4lf",xLow,yLow,zLow) ;
                            bcdtmWrite_message(0,0,0,"                    Line End   Point = %12.5lf %12.5lf %10.4lf",pointAddrP(dtmP,noneCatchmentPoint)->x,pointAddrP(dtmP,noneCatchmentPoint)->y,pointAddrP(dtmP,noneCatchmentPoint)->z) ;
                            }

                        //  Insert Maximum Ascents Into Tin

                        dtmPnt.x = xLow ;
                        dtmPnt.y = yLow ;
                        dtmPnt.z = zLow ;
                        if( dbg && numAscentsInserted % 1000 == 0 ) bcdtmWrite_message(0,0,0,"Inserting Maximum Ascent From Catchment Line ** %8ld %8ld ** dtmP->numPoints = %8ld dtmP->numSortedPoints = %8ld",catchmentLineP->startPoint,catchmentLineP->endPoint,dtmP->numPoints,dtmP->numSortedPoints) ;
                        if( bcdtmDrainage_insertMaximumAscentLineFromPointOnTinLineDtmObject(dtmP,catchmentLineP->startPoint,catchmentLineP->endPoint,dtmPnt)) goto errexit ;
                        ++numAscentsInserted ;
                        }
                    }
                catchmentLineP->edgeStatus = 0 ;
                }
            }

        if( dbg ) bcdtmWrite_message(0,0,0,"Number Of Maximum Ascents Inserted From Cross Flow Lines = %8ld",numAscentsInserted) ;
        }

 //  Log Lines Not Used

    if( dbg == 2 )
        {
        bcdtmWrite_message(0,0,0,"None Processed Catchment Lines") ;
        for( catchmentLineP = catchmentLineCache.FirstLine() ; catchmentLineP <= catchmentLineCache.LastLine() ; ++catchmentLineP )
            {
            if( catchmentLineP->edgeStatus )
                {
                bcdtmWrite_message(0,0,0,"**** Offset = %8ld **  Catchment Line Type = %4ld",(int)(catchmentLineP-catchmentLineCache.FirstLine()),catchmentLineP->edgeType) ;
                bcdtmWrite_message(0,0,0,"** Start Point =  %12.5lf %12.5lf %10.4lf",pointAddrP(dtmP,catchmentLineP->startPoint)->x,pointAddrP(dtmP,catchmentLineP->startPoint)->y,pointAddrP(dtmP,catchmentLineP->startPoint)->z) ;
                bcdtmWrite_message(0,0,0,"** End   Point =  %12.5lf %12.5lf %10.4lf",pointAddrP(dtmP,catchmentLineP->endPoint)->x,pointAddrP(dtmP,catchmentLineP->endPoint)->y,pointAddrP(dtmP,catchmentLineP->endPoint)->z) ;
                }
            }
        }


//  Clean Dtm Object

    if( dbg ) bcdtmWrite_message(0,0,0,"After Inserting Maximum Ascents ** dtmP->numPoints = %8ld",dtmP->numPoints) ;
    if( bcdtmList_cleanDtmObject(dtmP)) goto errexit ;
    if( dbg ) bcdtmWrite_toFileDtmObject(dtmP,L"refinedCatchment.tin") ;

//  Check DTM

    if( cdbg )
        {
         if( dbg ) bcdtmWrite_message(0,0,0,"Checking For Valid DTM") ;
         if( bcdtmCheck_tinComponentDtmObject(dtmP))
             {
              bcdtmWrite_message(1,0,0,"DTM Invalid") ;
             }
         if( dbg ) bcdtmWrite_message(0,0,0,"DTM Valid") ;
        }

//  Clean Up

cleanup :

// Return

    if( dbg && ret == DTM_SUCCESS ) bcdtmWrite_message(0,0,0,"Refining Catchment Boundaries Completed") ;
    if( dbg && ret != DTM_SUCCESS ) bcdtmWrite_message(0,0,0,"Refining Catchment Boundaries Error") ;
    return(ret) ;

// Error Exit

errexit :
    ret = DTM_ERROR ;
    bcdtmList_nullTptrValuesDtmObject(dtmP) ;
    bcdtmList_nullSptrValuesDtmObject(dtmP) ;
    goto cleanup ;
}
/*-------------------------------------------------------------------+
|                                                                    |
|                                                                    |
|                                                                    |
+-------------------------------------------------------------------*/
int bcdtmDrainage_determineRefinedCatchmentBoundaryDtmObject
(
 BC_DTM_OBJ   *dtmP,               /* ==> Pointer To Tin Object                           */
 BC_DTM_OBJ   *catchmentDtmP,      /* ==> Pointer To Un Refined Catchment DTM             */
 DTMFeatureCallback loadFunctionP,  /* ==> Pointer To Load Function                        */
 double       falseLowDepth,       /* ==> False Low Depth                                 */
 long         catchmentID,         /* ==> Catchment ID                                    */
 void         *userP,              /* ==> User Pointer Passed Back To User                */
 long         *numCatchmentsP      /* <== Number Of Catchments Determined                 */
)
/*
** This Function Determines The Tin Catchments
*/
{
 int     ret=DTM_SUCCESS,dbg=DTM_TRACE_VALUE(0) ;
 long    pnt,pnt1,pnt2,pnt3,pnt4,clPtr,trgPnt1,trgPnt2,trgPnt3,fndPnt,lowPnt1=0,lowPnt2=0;
 long    useTables = true, dtmFeature, trgNum = 0;
 ZeroSlopeTraceOption traceOverZeroSlope = ZeroSlopeTraceOption::None;
 long    clkPnt,lineOffset,lineOffset1,lineOffset2,lineOffset3,flowPoint,numPolygons=0 ;
 long    *lineP, *tinLineP = nullptr, nullValue = -9999999, lineValue;
 bool  traceToLowPoint;
 long    numFeaturePts=0,memFeaturePts=0,memFeaturePtsInc=1000,numBefore,numAfter ;
 double  x,y,sx,sy,area,startX,startY,startZ ;
 DPoint3d     *p3d1P,*p3d2P,*featurePtsP=nullptr ;
 DPoint3d *pnt1P,*pnt2P,*pnt3P ;
 DTMFeatureId nullFeatureId=DTM_NULL_FEATURE_ID ;
/*
** Write Entry Message
*/
 if( dbg == 1 )
   {
    bcdtmWrite_message(0,0,0,"Determining Refined Catchments") ;
    bcdtmWrite_message(0,0,0,"dtmP            = %p",dtmP)  ;
    bcdtmWrite_message(0,0,0,"catchmentDtmP   = %p",catchmentDtmP)  ;
    bcdtmWrite_message(0,0,0,"loadFunctionP   = %p",loadFunctionP)  ;
    bcdtmWrite_message(0,0,0,"falseLowDepth   = %8.4lf",falseLowDepth) ;
    bcdtmWrite_message(0,0,0,"catchmentID     = %8ld",catchmentID) ;
    bcdtmWrite_message(0,0,0,"userP           = %p",userP)  ;
   }
/*
** Initialise
*/
 *numCatchmentsP = 0 ;
 if( falseLowDepth < 0.0 ) falseLowDepth = 0.0 ;
/*
** Allocate Memory To Hold Values For Tin Lines
*/
 tinLineP  = ( long * ) malloc (catchmentDtmP->cListPtr * sizeof(long)) ;
 if( tinLineP  == nullptr )
   {
    bcdtmWrite_message(1,0,0,"Memory Allocation Failure") ;
    goto errexit  ;
   }
/*
** Set Tin Line Values To Null
*/
 for( lineP = tinLineP  ; lineP < tinLineP  + catchmentDtmP->cListPtr ; ++lineP ) *lineP = nullValue ;
/*
** Set Catchment Id For Triangles That Have Not Been Sub Divided By The Insertion Of Maximum Ascents
*/
 if( true) goto traceDownstream ;   // Following Code Has still To be perfected
 if( dbg ) bcdtmWrite_message(0,0,0,"Setting Catchment IDs For Mone Subdivided Triangles") ;
 for( pnt1 = 0 ; pnt1 < catchmentDtmP->numPoints ; ++pnt1 )
   {
    if( ( clPtr = nodeAddrP(catchmentDtmP,pnt1)->cPtr ) != catchmentDtmP->nullPtr )
      {
       pnt1P = pointAddrP(catchmentDtmP,pnt1) ;
       bcdtmFind_closestPointDtmObject(dtmP,pnt1P->x,pnt1P->y,&trgPnt1) ;
       pnt3 = clistAddrP(catchmentDtmP,clPtr)->pntNum ;
       if( ( pnt2 = bcdtmList_nextAntDtmObject(catchmentDtmP,pnt1,pnt3)) < 0 ) goto errexit ;
       pnt2P = pointAddrP(catchmentDtmP,pnt2) ;
       bcdtmFind_closestPointDtmObject(dtmP,pnt2P->x,pnt2P->y,&trgPnt2) ;
       while( clPtr != catchmentDtmP->nullPtr )
         {
          pnt3  = clistAddrP(catchmentDtmP,clPtr)->pntNum ;
          clPtr = clistAddrP(catchmentDtmP,clPtr)->nextPtr ;
          pnt3P = pointAddrP(catchmentDtmP,pnt3) ;
          bcdtmFind_closestPointDtmObject(dtmP,pnt3P->x,pnt3P->y,&trgPnt3) ;
          if( pnt2 > pnt1 && pnt3 > pnt1 && nodeAddrP(catchmentDtmP,pnt3)->hPtr != pnt1 )
            {
             if( bcdtmList_testLineDtmObject(dtmP,trgPnt1,trgPnt2))
               {
                if( ( clkPnt = bcdtmList_nextClkDtmObject(dtmP,trgPnt1,trgPnt2)) < 0 ) goto errexit ;
                if( clkPnt == trgPnt3 )
                  {
                   if( bcdtmTheme_getLineOffsetDtmObject(catchmentDtmP,&lineOffset,pnt1,pnt2) ) goto errexit ;
                   *(tinLineP+lineOffset) = catchmentID ;
                   if( bcdtmTheme_getLineOffsetDtmObject(catchmentDtmP,&lineOffset,pnt2,pnt3) ) goto errexit ;
                   *(tinLineP+lineOffset) = catchmentID ;
                   if( bcdtmTheme_getLineOffsetDtmObject(catchmentDtmP,&lineOffset,pnt3,pnt1) ) goto errexit ;
                   *(tinLineP+lineOffset) = catchmentID ;
                  }
               }
            }
          pnt2 = pnt3 ;
          pnt2P = pnt3P ;
          trgPnt2 = trgPnt3 ;
         }
      }
   }
/*
**  Downstream Trace From Each Triangle Centroid Of The Unrefined Catchment DTM
*/
 traceDownstream :
 if( dbg ) bcdtmWrite_message(10,0,0,"Tracing Tin Streams") ;
 for( pnt1 = 0 ; pnt1 < catchmentDtmP->numPoints ; ++pnt1 )
   {
    if( ( clPtr = nodeAddrP(catchmentDtmP,pnt1)->cPtr ) != catchmentDtmP->nullPtr )
      {
       pnt1P = pointAddrP(catchmentDtmP,pnt1) ;
       pnt3 = clistAddrP(catchmentDtmP,clPtr)->pntNum ;
       if( ( pnt2 = bcdtmList_nextAntDtmObject(catchmentDtmP,pnt1,pnt3)) < 0 ) goto errexit ;
       pnt2P = pointAddrP(catchmentDtmP,pnt2) ;
       while( clPtr != catchmentDtmP->nullPtr )
         {
          pnt3  = clistAddrP(catchmentDtmP,clPtr)->pntNum ;
          clPtr = clistAddrP(catchmentDtmP,clPtr)->nextPtr ;
          pnt3P = pointAddrP(catchmentDtmP,pnt3) ;
          if( pnt2 > pnt1 && pnt3 > pnt1 && nodeAddrP(catchmentDtmP,pnt3)->hPtr != pnt1 )
            {
             if( trgNum % 10000 == 0 ) bcdtmWrite_message(0,0,0,"Processing Triangle %8ld of %8ld",trgNum,catchmentDtmP->numTriangles) ;
             ++trgNum ;
             traceToLowPoint = true;
             if( true) goto trace ;    // Following Code Still Needs To Be perfected

/*
**           Check If Catchment Has Been Set For Triangle
*/
             traceToLowPoint = false ;
             if( bcdtmTheme_getLineOffsetDtmObject(catchmentDtmP,&lineOffset1,pnt1,pnt2) ) goto errexit ;
             if( bcdtmTheme_getLineOffsetDtmObject(catchmentDtmP,&lineOffset2,pnt2,pnt3) ) goto errexit ;
             if( bcdtmTheme_getLineOffsetDtmObject(catchmentDtmP,&lineOffset3,pnt3,pnt1) ) goto errexit ;
             if( *(tinLineP+lineOffset1) != catchmentID || *(tinLineP+lineOffset2) != catchmentID || *(tinLineP+lineOffset3) != catchmentID ) traceToLowPoint = true ;
/*
**           Trace To LowPoint
*/
             trace :
             if( traceToLowPoint == true )
               {
                startX = ( pnt1P->x + pnt2P->x + pnt3P->x ) / 3.0 ;
                startY = ( pnt1P->y + pnt2P->y + pnt3P->y ) / 3.0 ;
                startZ = ( pnt1P->z + pnt2P->z + pnt3P->z ) / 3.0 ;
                if( bcdtmFind_triangleForPointDtmObject(dtmP,startX,startY,&startZ,&fndPnt,&trgPnt1,&trgPnt2,&trgPnt3)) goto errexit ;
                if( fndPnt )
                  {
                   if( dbg == 2 ) bcdtmWrite_message(0,0,0,"Tracing To Low Point From %12.5lf %12.5lf %10.4lf",startX,startY,startZ) ;
//                   if( bcdtmDrainage_traceToLowPointDtmObject(dtmP,nullptr,falseLowDepth,traceOverZeroSlope,useTables,false,trgPnt1,trgPnt3,trgPnt2,startX,startY,startZ,userP,&lowPnt1,&lowPnt2) ) goto errexit ;
                   if( dbg == 2 )
                     {
                      bcdtmWrite_message(0,0,0,"lowPnt1 = %8ld ** %12.5lf %12.5lf %10.4lf",lowPnt1,pointAddrP(dtmP,lowPnt1)->x,pointAddrP(dtmP,lowPnt1)->y,pointAddrP(dtmP,lowPnt1)->z) ;
                      if( lowPnt2 != dtmP->nullPnt ) bcdtmWrite_message(0,0,0,"lowPnt2 = %8ld ** %12.5lf %12.5lf %10.4lf",lowPnt2,pointAddrP(dtmP,lowPnt2)->x,pointAddrP(dtmP,lowPnt2)->y,pointAddrP(dtmP,lowPnt2)->z) ;
                     }
/*
**                 Trace Terminates At A Sump Point
*/
                   flowPoint = dtmP->nullPnt ;
                   if( lowPnt2 == dtmP->nullPnt )
                     {
                      if( bcdtmList_testForPointOnDtmFeatureTypeDtmObject(dtmP,DTMFeatureType::ZeroSlopePolygon,lowPnt1,&dtmFeature))
                        {
                         flowPoint = -dtmFeature ;
                        }
                      else flowPoint = lowPnt1 ;
                     }
/*
**                 Trace Terminates At A Sump Line
*/
                   if( lowPnt2 != dtmP->nullPnt )
                     {
                      if( lowPnt1 > lowPnt2 ) { pnt = lowPnt1 ; lowPnt1 = lowPnt2 ; lowPnt2 = pnt ; }
                      if( bcdtmList_testForLineOnDtmFeatureTypeDtmObject(dtmP,DTMFeatureType::ZeroSlopePolygon,lowPnt1,lowPnt2))
                        {
                         bcdtmList_testForPointOnDtmFeatureTypeDtmObject(dtmP,DTMFeatureType::ZeroSlopePolygon,lowPnt1,&dtmFeature) ;
                         flowPoint = -dtmFeature ;
                        }
                      else
                        {
                         if( bcdtmTheme_getLineOffsetDtmObject(dtmP,&lineOffset,lowPnt1,lowPnt2) ) goto errexit ;
                         flowPoint = dtmP->numPoints + lineOffset ;
                        }
                     }
/*
**                 Mark Tin Lines
*/
                   if( flowPoint == catchmentID )
                     {
                      if( bcdtmTheme_getLineOffsetDtmObject(catchmentDtmP,&lineOffset,pnt1,pnt2) ) goto errexit ;
                      *(tinLineP+lineOffset) = flowPoint ;
                      if( bcdtmTheme_getLineOffsetDtmObject(catchmentDtmP,&lineOffset,pnt2,pnt3) ) goto errexit ;
                      *(tinLineP+lineOffset) = flowPoint ;
                      if( bcdtmTheme_getLineOffsetDtmObject(catchmentDtmP,&lineOffset,pnt3,pnt1) ) goto errexit ;
                      *(tinLineP+lineOffset) = flowPoint ;
                     }
                  }
               }
            }
          pnt2  = pnt3  ;
          pnt2P = pnt3P ;
         }
      }
   }
 bcdtmWrite_message(10,0,0,"Triangles Processed %8ld of %8ld",catchmentDtmP->numTriangles,catchmentDtmP->numTriangles) ;
 bcdtmWrite_message(10,0,0,"") ;
/*
** Extract Polygons On the Tin Hull
*/
 if( dbg ) bcdtmWrite_message(0,0,0,"Extracting Polygons On Tin Hull") ;
 pnt1 = catchmentDtmP->hullPoint ;
 do
   {
    pnt2 = nodeAddrP(catchmentDtmP,pnt1)->hPtr ;
    bcdtmTheme_getLineOffsetDtmObject(catchmentDtmP,&lineOffset1,pnt2,pnt1) ;
    if( ( lineValue = *(tinLineP+lineOffset1) ) != nullValue )
      {
       pnt3 = pnt2 ;
       pnt2 = pnt1 ;
       lineOffset = lineOffset1 ;
       if( bcdtmLoad_storeFeaturePoint(pointAddrP(catchmentDtmP,pnt2)->x,pointAddrP(catchmentDtmP,pnt2)->y,pointAddrP(catchmentDtmP,pnt2)->z,&featurePtsP,&numFeaturePts,&memFeaturePts,memFeaturePtsInc)) goto errexit ;
/*
**     Scan Back To First Point
*/
       do
         {
          if( (pnt3 = bcdtmList_nextAntDtmObject(catchmentDtmP,pnt2,pnt3)) < 0 ) goto errexit ;
          if( bcdtmTheme_getLineOffsetDtmObject(catchmentDtmP,&lineOffset1,pnt2,pnt3)) goto errexit ;
          if( bcdtmTheme_getLineOffsetDtmObject(catchmentDtmP,&lineOffset2,pnt3,pnt2)) goto errexit ;
          while( *(tinLineP+lineOffset1) == lineValue && *(tinLineP+lineOffset2) == lineValue )
            {
             if( (pnt3 = bcdtmList_nextAntDtmObject(catchmentDtmP,pnt2,pnt3)) < 0 ) goto errexit ;
             if( bcdtmTheme_getLineOffsetDtmObject(catchmentDtmP,&lineOffset1,pnt2,pnt3)) goto errexit ;
             if( bcdtmTheme_getLineOffsetDtmObject(catchmentDtmP,&lineOffset2,pnt3,pnt2)) goto errexit ;
            }
          *(tinLineP+lineOffset1) = nullValue ;
          pnt4 = pnt2 ;
          pnt2 = pnt3 ;
          pnt3 = pnt4 ;
          if( bcdtmLoad_storeFeaturePoint(pointAddrP(catchmentDtmP,pnt2)->x,pointAddrP(catchmentDtmP,pnt2)->y,pointAddrP(catchmentDtmP,pnt2)->z,&featurePtsP,&numFeaturePts,&memFeaturePts,memFeaturePtsInc)) goto errexit ;
         } while ( pnt2 != pnt1 ) ;
       *(tinLineP+lineOffset) = nullValue ;
/*
**     Remove Duplicate Feature Points
*/
       numBefore = numFeaturePts ;
       p3d1P = featurePtsP ;
       for( p3d2P = featurePtsP + 1 ; p3d2P < featurePtsP + numFeaturePts ; ++p3d2P )
         {
          if( p3d2P->x != p3d1P->x || p3d2P->y != p3d1P->y )
            {
             ++p3d1P ;
             if( p3d1P != p3d2P ) *p3d1P = *p3d2P ;
            }
         }
       numFeaturePts = (long)(p3d1P-featurePtsP) + 1 ;
       numAfter = numFeaturePts ;
       if( numBefore != numAfter )
         {
          bcdtmWrite_message(1,0,0,"Points Filtered From Catchment Polygon ** numBefore = %8ld numAfter = %8ld",numBefore,numAfter) ;
          goto errexit ;
         }
/*
**     Clean Catchment Polygon
*/
//       if( bcdtmDrainage_cleanCatchmentPolygonDtmObject(catchmentDtmP,&featurePtsP,&numFeaturePts)) goto errexit ;
       memFeaturePts = numFeaturePts ;
/*
**     Load Catchment
*/
       if( loadFunctionP(DTMFeatureType::Catchment,(DTMUserTag)numPolygons%8,(DTMFeatureId)nullFeatureId,(DPoint3d *)featurePtsP,(long)numFeaturePts,(void *)userP)) goto errexit ;
       numFeaturePts = 0 ;
       ++numPolygons ;
      }
    pnt1 = nodeAddrP(catchmentDtmP,pnt1)->hPtr  ;
   } while( pnt1 != catchmentDtmP->hullPoint ) ;
/*
** Extract Internal Polygons
*/
 if( dbg ) bcdtmWrite_message(0,0,0,"Extracting Polygons Internal To Tin Hull") ;
 for( pnt1 = 0 ; pnt1 < catchmentDtmP->numPoints ; ++pnt1 )
   {
    clPtr = nodeAddrP(catchmentDtmP,pnt1)->cPtr;
    while ( clPtr != catchmentDtmP->nullPtr )
      {
       pnt2 = clistAddrP(catchmentDtmP,clPtr)->pntNum ;

       if( bcdtmTheme_getLineOffsetDtmObject(catchmentDtmP,&lineOffset1,pnt1,pnt2) )  goto errexit ;
       if( bcdtmTheme_getLineOffsetDtmObject(catchmentDtmP,&lineOffset2,pnt2,pnt1) )  goto errexit ;
       if( *(tinLineP+lineOffset1) != *(tinLineP+lineOffset2)  && *(tinLineP+lineOffset1) != nullValue  && bcdtmList_testLineDtmObject(catchmentDtmP,pnt1,clistAddrP(catchmentDtmP,clPtr)->pntNum) && ( nodeAddrP(catchmentDtmP,pnt1)->hPtr != pnt2 || nodeAddrP(catchmentDtmP,pnt2)->hPtr != pnt1 ) )
         {
          lineValue = *(tinLineP+lineOffset1) ;
          pnt3 = pnt1 ;
/*
**        Get Polygon Direction
*/
          area = 0.0 ;
          sx = pointAddrP(catchmentDtmP,pnt1)->x ;
          sy = pointAddrP(catchmentDtmP,pnt1)->y ;
          x = pointAddrP(catchmentDtmP,pnt2)->x - sx ;
          y = pointAddrP(catchmentDtmP,pnt2)->y - sy  ;
          area = area + ( x * y ) / 2.0 + x * sy ;
          sx = pointAddrP(catchmentDtmP,pnt2)->x ;
          sy = pointAddrP(catchmentDtmP,pnt2)->y ;
          do
            {
             if( ( pnt3 = bcdtmList_nextAntDtmObject(catchmentDtmP,pnt2,pnt3)) < 0 ) goto errexit  ;
             if( bcdtmTheme_getLineOffsetDtmObject(catchmentDtmP,&lineOffset1,pnt2,pnt3)) goto errexit  ;
             if( bcdtmTheme_getLineOffsetDtmObject(catchmentDtmP,&lineOffset2,pnt3,pnt2)) goto errexit  ;
             while( *(tinLineP+lineOffset1) == lineValue && *(tinLineP+lineOffset2) == lineValue )
               {
                if( ( pnt3 = bcdtmList_nextAntDtmObject(catchmentDtmP,pnt2,pnt3)) < 0 ) goto errexit ;
                if( bcdtmTheme_getLineOffsetDtmObject(catchmentDtmP,&lineOffset1,pnt2,pnt3)) goto errexit  ;
                if( bcdtmTheme_getLineOffsetDtmObject(catchmentDtmP,&lineOffset2,pnt3,pnt2)) goto errexit  ;
               }
             x = pointAddrP(catchmentDtmP,pnt3)->x - sx ; y = pointAddrP(catchmentDtmP,pnt3)->y - sy  ;
             area = area + ( x * y ) / 2.0 + x * sy ;
             sx = pointAddrP(catchmentDtmP,pnt3)->x ;
             sy = pointAddrP(catchmentDtmP,pnt3)->y ;
              pnt4 = pnt2 ; pnt2 = pnt3 ; pnt3 = pnt4 ;
             } while ( pnt2 != pnt1 ) ;
/*
**        If Polygon Is Clockwise Write Polygon If It Is Not A Void
*/
          if( area > 0.0 && lineValue != -10 )
            {
             pnt3 = pnt1 ;
             pnt2 = clistAddrP(catchmentDtmP,clPtr)->pntNum ;
             if( bcdtmLoad_storeFeaturePoint(pointAddrP(catchmentDtmP,pnt1)->x,pointAddrP(catchmentDtmP,pnt1)->y,pointAddrP(catchmentDtmP,pnt1)->z,&featurePtsP,&numFeaturePts,&memFeaturePts,memFeaturePtsInc)) goto errexit ;
/*
**           Scan Back To First Point
*/
             do
               {
                if( (pnt3 = bcdtmList_nextAntDtmObject(catchmentDtmP,pnt2,pnt3)) < 0 ) goto errexit  ;
                if( bcdtmTheme_getLineOffsetDtmObject(catchmentDtmP,&lineOffset1,pnt2,pnt3)) goto errexit  ;
                if( bcdtmTheme_getLineOffsetDtmObject(catchmentDtmP,&lineOffset2,pnt3,pnt2)) goto errexit  ;
                while( *(tinLineP+lineOffset1) == lineValue && *(tinLineP+lineOffset2) == lineValue )
                  {
                   if( (pnt3 = bcdtmList_nextAntDtmObject(catchmentDtmP,pnt2,pnt3)) < 0 ) goto errexit ;
                   if( bcdtmTheme_getLineOffsetDtmObject(catchmentDtmP,&lineOffset1,pnt2,pnt3)) goto errexit ;
                   if( bcdtmTheme_getLineOffsetDtmObject(catchmentDtmP,&lineOffset2,pnt3,pnt2)) goto errexit ;
                  }
                *(tinLineP+lineOffset1)  = nullValue ;
                if( bcdtmLoad_storeFeaturePoint(pointAddrP(catchmentDtmP,pnt2)->x,pointAddrP(catchmentDtmP,pnt2)->y,pointAddrP(catchmentDtmP,pnt2)->z,&featurePtsP,&numFeaturePts,&memFeaturePts,memFeaturePtsInc)) goto errexit ;
                pnt4 = pnt2 ;
                pnt2 = pnt3 ;
                pnt3 = pnt4 ;
               } while ( pnt2 != pnt1 ) ;
             if( bcdtmLoad_storeFeaturePoint(pointAddrP(catchmentDtmP,pnt1)->x,pointAddrP(catchmentDtmP,pnt1)->y,pointAddrP(catchmentDtmP,pnt1)->z,&featurePtsP,&numFeaturePts,&memFeaturePts,memFeaturePtsInc)) goto errexit ;
/*
**           Remove Duplicate Feature Points
*/
             numBefore = numFeaturePts ;
             p3d1P = featurePtsP ;
             for( p3d2P = featurePtsP + 1 ; p3d2P < featurePtsP + numFeaturePts ; ++p3d2P )
               {
                if( p3d2P->x != p3d1P->x || p3d2P->y != p3d1P->y )
                  {
                   ++p3d1P ;
                   if( p3d1P != p3d2P ) *p3d1P = *p3d2P ;
                  }
               }
             numFeaturePts = (long)(p3d1P-featurePtsP) + 1 ;
/*
**           Check For Filtered Points
*/
             numAfter = numFeaturePts ;
             if( numBefore != numAfter )
               {
                bcdtmWrite_message(1,0,0,"Points Filtered From Catchment Polygon ** numBefore = %8ld numAfter = %8ld",numBefore,numAfter) ;
                goto errexit ;
               }
/*
**           Clean Catchment Polygon
*/
 //            if( bcdtmDrainage_cleanCatchmentPolygonDtmObject(catchmentDtmP,&featurePtsP,&numFeaturePts)) goto errexit ;
             memFeaturePts = numFeaturePts ;
/*
**           Load Catchment
*/
             if( loadFunctionP(DTMFeatureType::Catchment,(DTMUserTag)numPolygons%8,(DTMFeatureId)nullFeatureId,featurePtsP,numFeaturePts,userP)) goto errexit ;
             numFeaturePts = 0 ;
             ++numPolygons ;
            }
         }
       clPtr = clistAddrP(catchmentDtmP,clPtr)->nextPtr ;
      }
   }
/*
** Clean Up
*/
 cleanup :
 if( tinLineP    != nullptr ) { free(tinLineP)    ; tinLineP    = nullptr ; }
 if( featurePtsP != nullptr ) { free(featurePtsP) ; featurePtsP = nullptr ; }
/*
** Job Completed
*/
 if( dbg && ret == DTM_SUCCESS ) bcdtmWrite_message(10,0,0,"Determining Catchments Completed") ;
 if( dbg && ret != DTM_SUCCESS ) bcdtmWrite_message(10,0,0,"Determining Catchments Error") ;
 return(ret) ;
/*
** Error Exit
*/
 errexit :
 ret = DTM_ERROR ;
 goto cleanup ;
}

/*-------------------------------------------------------------------+
|                                                                    |
|                                                                    |
|                                                                    |
+-------------------------------------------------------------------*/
int bcdtmDrainage_expandTptrPolygonDtmObject
(
 BC_DTM_OBJ  *dtmP,                /* ==>  Pointer To DTM Object                  */
 long        *startPointP          /* <=>  Pointer To Start Point Of Tptr Polygon */
)
{
 int  ret=DTM_SUCCESS,dbg=DTM_TRACE_VALUE(0),cdbg=DTM_CHECK_VALUE(0) ;
 long pnt1,pnt2,pnt3,pnt4,process ;
 DPoint3d  polygonLine[2] ;
 double dd ;
 DPoint3d *pntP ;
 BC_DTM_OBJ *polygonDtmP=nullptr ;
 DTMFeatureId  nullFeatureId=DTM_NULL_FEATURE_ID  ;
/*
** Write Entry Message
*/
 if( dbg )
   {
    bcdtmWrite_message(0,0,0,"Expanding Tptr Polygon") ;
    bcdtmWrite_message(0,0,0,"dtmP        = %p",dtmP) ;
    bcdtmWrite_message(0,0,0,"startPointP = %8ld",*startPointP) ;
   }
/*
** Create DTM To Store Polygon
*/
 if( bcdtmObject_createDtmObject(&polygonDtmP)) goto errexit ;
/*
** Store Tptr Polygon In Polygon DTM
*/
 if( dbg ) bcdtmWrite_message(0,0,0,"Storing Tptr Polygon In DTM") ;
 pnt1 = *startPointP ;
 do
   {
    pnt2 = nodeAddrP(dtmP,pnt1)->tPtr ;
    pntP = pointAddrP(dtmP,pnt1) ;
    polygonLine[0].x = pntP->x ;
    polygonLine[0].y = pntP->y ;
    polygonLine[0].z = pntP->z ;
    pntP = pointAddrP(dtmP,pnt2) ;
    polygonLine[1].x = pntP->x ;
    polygonLine[1].y = pntP->y ;
    polygonLine[1].z = pntP->z ;
    if( bcdtmObject_storeDtmFeatureInDtmObject(polygonDtmP,DTMFeatureType::Breakline,DTM_NULL_USER_TAG,1,&nullFeatureId,polygonLine,2)) goto errexit ;
    pnt1 = pnt2 ;
   } while( pnt1 != *startPointP ) ;
/*
** Store Triangles External To Tptr Polygon In Polygon DTM
*/
 if( dbg ) bcdtmWrite_message(0,0,0,"Storing Triangles External To Tptr Polygon In DTM") ;
 pnt1 = *startPointP ;
 do
   {
    pnt2 = pnt3 = nodeAddrP(dtmP,pnt1)->tPtr ;
    if( nodeAddrP(dtmP,pnt1)->hPtr != pnt2 && nodeAddrP(dtmP,pnt2)->hPtr != pnt1 )
      {
       process = 1 ;
       if(( pnt4 = bcdtmList_nextClkDtmObject(dtmP,pnt1,pnt3)) < 0 ) goto errexit ;
       while( nodeAddrP(dtmP,pnt3)->tPtr != pnt1 && process )
         {
          pntP = pointAddrP(dtmP,pnt3) ;
          polygonLine[0].x = pntP->x ;
          polygonLine[0].y = pntP->y ;
          polygonLine[0].z = pntP->z ;
          pntP = pointAddrP(dtmP,pnt4) ;
          polygonLine[1].x = pntP->x ;
          polygonLine[1].y = pntP->y ;
          polygonLine[1].z = pntP->z ;
          if( bcdtmObject_storeDtmFeatureInDtmObject(polygonDtmP,DTMFeatureType::Breakline,DTM_NULL_USER_TAG,1,&nullFeatureId,polygonLine,2)) goto errexit ;
          if( nodeAddrP(dtmP,pnt1)->hPtr == pnt4 )
            {
             process = 0 ;
             pntP = pointAddrP(dtmP,pnt1) ;
             polygonLine[0].x = pntP->x ;
             polygonLine[0].y = pntP->y ;
             polygonLine[0].z = pntP->z ;
             if( bcdtmObject_storeDtmFeatureInDtmObject(polygonDtmP,DTMFeatureType::Breakline,DTM_NULL_USER_TAG,1,&nullFeatureId,polygonLine,2)) goto errexit ;
            }
          pnt3 = pnt4 ;
          if(( pnt4 = bcdtmList_nextClkDtmObject(dtmP,pnt1,pnt3)) < 0 ) goto errexit ;
         }
      }
    pnt1 = pnt2 ;
   } while( pnt1 != *startPointP ) ;
/*
** Triangulate Polygon DTM Object
*/
 if( dbg ) bcdtmWrite_message(0,0,0,"Triangulating ** polygonDtmP->numPoints = %8ld",polygonDtmP->numPoints) ;
 polygonDtmP->ppTol = polygonDtmP->plTol = 0.0 ;
 if( bcdtmObject_triangulateDtmObject(polygonDtmP)) goto errexit ;
 if( bcdtmList_removeNoneFeatureHullLinesDtmObject(polygonDtmP)) goto errexit ;
 if( dbg ) bcdtmWrite_message(0,0,0,"After Triangulating ** polygonDtmP->numPoints = %8ld",polygonDtmP->numPoints) ;
 if( dbg ) bcdtmWrite_toFileDtmObject(polygonDtmP,L"expandedTptrPolygon.bcdtm") ;
/*
** Scan Polygon DTM And Determine Point Numbers From DTM
*/
 if( dbg ) bcdtmWrite_message(0,0,0,"Determining Point Numbers") ;
 pnt1 = polygonDtmP->hullPoint ;
 do
   {
    pntP = pointAddrP(polygonDtmP,pnt1) ;
    bcdtmFind_closestPointDtmObject(dtmP,pntP->x,pntP->y,&pnt2);
    if( cdbg )
      {
       dd = bcdtmMath_distance(pntP->x,pntP->y,pointAddrP(dtmP,pnt2)->x,pointAddrP(dtmP,pnt2)->y) ;
       if( dd != 0.0 )
         {
          bcdtmWrite_message(0,0,0,"Find Error   ** dd = %12.5lf",dd) ;
          bcdtmWrite_message(0,0,0,"Actual Point ** %12.5lf %12.5lf %10.5lf",pntP->x,pntP->y,pntP->z) ;
          bcdtmWrite_message(0,0,0,"Find   Point ** %12.5lf %12.5lf %10.5lf",pointAddrP(dtmP,pnt2)->x,pointAddrP(dtmP,pnt2)->y,pointAddrP(dtmP,pnt2)->z) ;
         }
      }
    pntP->z = ( double ) pnt2 ;
    pnt1 = nodeAddrP(polygonDtmP,pnt1)->hPtr ;
   } while ( pnt1 != polygonDtmP->hullPoint ) ;
/*
** Check Connectivity Of Expanded Tptr Polygon
*/
 if( dbg ) bcdtmWrite_message(0,0,0,"Checking Connectivity") ;
 pnt1 = polygonDtmP->hullPoint ;
 pnt3 = (long )pointAddrP(polygonDtmP,pnt1)->z ;
 do
   {
    pnt2 = nodeAddrP(polygonDtmP,pnt1)->hPtr ;
    pnt4 = (long )pointAddrP(polygonDtmP,pnt2)->z ;
    if( ! bcdtmList_testLineDtmObject(dtmP,pnt3,pnt4))
      {
       bcdtmWrite_message(2,0,0,"Tptr Polygon Connectivity Error") ;
       goto errexit ;
      }
    pnt1 = pnt2 ;
    pnt3 = pnt4 ;
   } while ( pnt1 != polygonDtmP->hullPoint ) ;
/*
** Null Current Tptr Polygon
*/
 if( dbg ) bcdtmWrite_message(0,0,0,"Nulling Current Tptr Polygon") ;
 if( bcdtmList_nullTptrListDtmObject(dtmP,*startPointP)) goto errexit ;
/*
** Insert Expanded Tptr Polygon
*/
 if( dbg ) bcdtmWrite_message(0,0,0,"Inserting Expanded Tptr Polygon") ;
 pnt1 = polygonDtmP->hullPoint ;
 pnt3 = (long )pointAddrP(polygonDtmP,pnt1)->z ;
 *startPointP = pnt3 ;
 do
   {
    pnt2 = nodeAddrP(polygonDtmP,pnt1)->hPtr ;
    pnt4 = (long )pointAddrP(polygonDtmP,pnt2)->z ;
    nodeAddrP(dtmP,pnt3)->tPtr = pnt4 ;
    pnt1 = pnt2 ;
    pnt3 = pnt4 ;
   } while ( pnt1 != polygonDtmP->hullPoint ) ;
/*
** Clean Up
*/
 cleanup :
 if( polygonDtmP != nullptr ) bcdtmObject_destroyDtmObject(&polygonDtmP) ;
/*
** Job Completed
*/
 if( dbg && ret == DTM_SUCCESS ) bcdtmWrite_message(0,0,0,"Expanding Tptr Polygon Completed") ;
 if( dbg && ret != DTM_SUCCESS ) bcdtmWrite_message(0,0,0,"Expanding Tptr Polygon Error") ;
 return(ret) ;
/*
** Error Exit
*/
 errexit :
 if( ret == DTM_SUCCESS ) ret = DTM_ERROR ;
 goto cleanup ;
}
/*-------------------------------------------------------------------+
|                                                                    |
|                                                                    |
|                                                                    |
+-------------------------------------------------------------------*/
int bcdtmDrainage_insertCatchmentPolygonIntoDtmObject
(
 BC_DTM_OBJ   *dtmP,                    /* ==> Pointer To DTM Object               */
 DPoint3d     *polygonPtsP,             /* ==> Pointer To Catchment  Polygon       */
 long         numPolygonPts,            /* ==> Number Of Polygon Points            */
 long         *startPointP              /* <== Start Point For Tptr Polygon        */
)
{
/*
** Insert A Catchment Polygon Into The DTM
** Assumes The Catchment Polygon Is Clean
*/
 int    ret=DTM_SUCCESS,dbg=DTM_TRACE_VALUE(0),cdbg=DTM_CHECK_VALUE(0) ;
 long   pnt1,pnt2,startPnt,fixFlag,fixPnt,nxtPnt ;
 DPoint3d    *p3dP ;
 double dd ;
/*
** Write Entry Message
*/
 if( dbg )
   {
    bcdtmWrite_message(0,0,0,"Inserting Catchment Polygon") ;
    bcdtmWrite_message(0,0,0,"dtmP               = %p",dtmP) ;
    bcdtmWrite_message(0,0,0,"polygonPtsPP       = %p",polygonPtsP) ;
    bcdtmWrite_message(0,0,0,"numPolygonPtsP     = %8ld",numPolygonPts) ;
    bcdtmWrite_message(0,0,0,"startPointP        = %8ld",*startPointP) ;
   }
/*
** Initialise
*/
 *startPointP = dtmP->nullPnt ;
/*
** Insert First Point
*/
 bcdtmFind_closestPointDtmObject(dtmP,polygonPtsP->x,polygonPtsP->y,&startPnt);
 if( cdbg )
   {
    dd = bcdtmMath_distance(polygonPtsP->x,polygonPtsP->y,pointAddrP(dtmP,startPnt)->x,pointAddrP(dtmP,startPnt)->y) ;
    if( dd != 0.0 )
      {
       bcdtmWrite_message(1,0,0,"Closest Point Find Error") ;
       goto errexit ;
      }
   }
/*
**  Creat Tptr Polygon Of Catchment Polygon
*/
 fixFlag = 0 ;
 pnt1 = startPnt ;
 for( p3dP = polygonPtsP ; p3dP < polygonPtsP + numPolygonPts - 1 ; ++p3dP )
   {
/*
**  Get Next DTM Point For Polygon
*/
    bcdtmFind_closestPointDtmObject(dtmP,(p3dP+1)->x,(p3dP+1)->y,&pnt2);
    if( cdbg )
      {
       dd = bcdtmMath_distance((p3dP+1)->x,(p3dP+1)->y,pointAddrP(dtmP,pnt2)->x,pointAddrP(dtmP,pnt2)->y) ;
       if( dd != 0.0 )
         {
          bcdtmWrite_message(1,0,0,"Closest Point Find Error") ;
          goto errexit ;
         }
      }
/*
**  Check Next Point Is Not Already Included In Tptr Catchment Polygon
*/
    if( nodeAddrP(dtmP,pnt2)->tPtr != dtmP->nullPnt && pnt2 != startPnt  )
      {
       if( dbg == 1 ) bcdtmWrite_message(0,0,0,"Fixing Connectivity Error At Point %8ld",pnt2) ;
       fixPnt = pnt2 ;
       do
         {
          nxtPnt = nodeAddrP(dtmP,fixPnt)->tPtr ;
          nodeAddrP(dtmP,fixPnt)->tPtr = dtmP->nullPnt ;
          fixPnt = nxtPnt ;
         } while( nodeAddrP(dtmP,fixPnt)->tPtr != dtmP->nullPnt ) ;
       fixFlag = 1 ;
      }
    else nodeAddrP(dtmP,pnt1)->tPtr = pnt2 ;
/*
**  Reset For Next Segment
*/
    pnt1 = pnt2 ;
   }
/*
** Check Connectivity Tptr Polygon
*/
 if( bcdtmList_checkConnectivityTptrListDtmObject(dtmP,startPnt,0))
   {
    bcdtmWrite_message(0,0,0,"Connectivity Error In Tptr Polygon") ;
    goto errexit ;
   }
/*
** Set Start Point
*/
 *startPointP = startPnt ;
/*
** Clean Up
*/
 cleanup :
/*
** Job Completed
*/
 if( dbg && ret == DTM_SUCCESS ) bcdtmWrite_message(0,0,0,"Inserting Catchment Polygon Completed") ;
 if( dbg && ret != DTM_SUCCESS ) bcdtmWrite_message(0,0,0,"Inserting Catchment Polygon Error") ;
 return(ret) ;
/*
** Error Exit
*/
 errexit :
 if( ret == DTM_SUCCESS ) ret = DTM_ERROR ;
 bcdtmList_nullTptrValuesDtmObject(dtmP) ;
 goto cleanup ;
}
/*-------------------------------------------------------------------+
|                                                                    |
|                                                                    |
|                                                                    |
+-------------------------------------------------------------------*/
int bcdtmDrainage_insertMaximumAscentLinesFromCatchmentDtmObject
(
 BC_DTM_OBJ   *dtmP,                    // ==> Pointer To DTM Object
 long         startPoint                // ==> Start Point For Tptr Catchment Polygon
)
{
 int    ret=DTM_SUCCESS,dbg=DTM_TRACE_VALUE(0),cdbg=DTM_CHECK_VALUE(0) ;
 long   pnt1,pnt2,antPnt,clkPnt  ;
 double trgDescentAngle,trgAscentAngle,trgSlope ;

// Write Entry Message

 if( dbg )
   {
    bcdtmWrite_message(0,0,0,"Inserting Maximum Ascent Lines From Catchment Polygon") ;
    bcdtmWrite_message(0,0,0,"dtmP       = %p",dtmP) ;
    bcdtmWrite_message(0,0,0,"startPoint = %8ld",startPoint) ;
   }

// Report Number Of Points In Catchment DTM After Inserting Maximum Ascent Lines

 if( dbg ) bcdtmWrite_message(0,0,0,"Before Inserting Maximum Ascent Lines ** dtmP->numPoints = %8ld",dtmP->numPoints) ;

// Scan Catchment Polygon And Fire Off Maximum Ascent Lines

 pnt1 = startPoint ;
 do
   {
    pnt2 = nodeAddrP(dtmP,pnt1)->tPtr ;
    if( ( antPnt = bcdtmList_nextAntDtmObject(dtmP,pnt1,pnt2)) < 0 ) goto errexit ;
    if( ( clkPnt = bcdtmList_nextClkDtmObject(dtmP,pnt1,pnt2)) < 0 ) goto errexit ;
    if( ! bcdtmList_testLineDtmObject(dtmP,pnt2,antPnt)) antPnt = dtmP->nullPnt ;
    if( ! bcdtmList_testLineDtmObject(dtmP,pnt2,clkPnt)) clkPnt = dtmP->nullPnt ;
/*
**  Fire Off Maximum Ascent On Counter Clockwise Triangle
*/
    if( antPnt != dtmP->nullPnt )
      {
       if( bcdtmDrainage_getTriangleDescentAndAscentAnglesDtmObject(dtmP,pnt1,antPnt,pnt2,&trgDescentAngle,&trgAscentAngle,&trgSlope)) goto errexit ;
       if( bcdtmDrainage_checkForAngleBetweenTrianglePointsDtmObject(dtmP,pnt1,antPnt,pnt2,trgAscentAngle))
         {
          if( dbg == 2 ) bcdtmWrite_message(0,0,0,"Firing Off Maximum Ascent Fron Pnt1 - ant ** ascentAngle = %12.10lf",trgAscentAngle) ;
          if( bcdtmDrainage_insertMaximumAscentLineBetweenPointsDtmObject(dtmP,pnt1,antPnt,pnt2)) goto errexit ;
         }
       if( bcdtmDrainage_checkForAngleBetweenTrianglePointsDtmObject(dtmP,pnt2,pnt1,antPnt,trgAscentAngle))
         {
          if( dbg == 2 ) bcdtmWrite_message(0,0,0,"Firing Off Maximum Ascent Fron Pnt1 - ant ** ascentAngle = %12.10lf",trgAscentAngle) ;
          if( bcdtmDrainage_insertMaximumAscentLineBetweenPointsDtmObject(dtmP,pnt2,pnt1,antPnt)) goto errexit ;
         }
      }
/*
**  Fire Off Maximum Ascent On Clockwise Triangle
*/
    if( clkPnt != dtmP->nullPnt )
      {
       if( bcdtmDrainage_getTriangleDescentAndAscentAnglesDtmObject(dtmP,pnt1,pnt2,clkPnt,&trgDescentAngle,&trgAscentAngle,&trgSlope)) goto errexit ;
       if( bcdtmDrainage_checkForAngleBetweenTrianglePointsDtmObject(dtmP,pnt1,pnt2,clkPnt,trgAscentAngle))
         {
          if( dbg == 2 ) bcdtmWrite_message(0,0,0,"Firing Off Maximum Ascent Fron Pnt1 - clk ** ascentAngle = %12.10lf",trgAscentAngle) ;
          if( bcdtmDrainage_insertMaximumAscentLineBetweenPointsDtmObject(dtmP,pnt1,pnt2,clkPnt)) goto errexit ;
         }
       if( bcdtmDrainage_checkForAngleBetweenTrianglePointsDtmObject(dtmP,pnt2,clkPnt,pnt1,trgAscentAngle))
         {
          if( dbg == 2 ) bcdtmWrite_message(0,0,0,"Firing Off Maximum Ascent Fron Pnt1 - clk ** ascentAngle = %12.10lf",trgAscentAngle) ;
          if( bcdtmDrainage_insertMaximumAscentLineBetweenPointsDtmObject(dtmP,pnt2,clkPnt,pnt1)) goto errexit ;
         }
      }
    pnt1 = pnt2 ;
   } while( pnt1 != startPoint) ;

/*
** Report Number Of Points In Catchment DTM After Inserting Maximum Ascent Lines
*/
 if( dbg ) bcdtmWrite_message(0,0,0,"After  Inserting Maximum Ascent Lines ** dtmP->numPoints = %8ld",dtmP->numPoints) ;
/*
** Clean And Check Triangulation
*/
 if( bcdtmList_cleanDtmObject(dtmP)) goto errexit ;
/*
** Clean And Check Triangulation
*/
 if( cdbg )
   {
    bcdtmWrite_message(0,0,0,"Checking Triangulation After Inserting Maximum Ascent Lines") ;
    if( bcdtmCheck_tinComponentDtmObject(dtmP))
      {
       bcdtmWrite_message(0,0,0,"Triangulation Invalid") ;
       goto errexit ;
      }
    bcdtmWrite_message(0,0,0,"Triangulation Valid") ;
   }
/*
** Clean Up
*/
 cleanup :
/*
** Job Completed
*/
 if( dbg && ret == DTM_SUCCESS ) bcdtmWrite_message(0,0,0,"Inserting Maximum Ascent Lines From Catchment Polygon Completed") ;
 if( dbg && ret != DTM_SUCCESS ) bcdtmWrite_message(0,0,0,"Inserting Maximum Ascent Lines From Catchment Polygon Error") ;
 return(ret) ;
/*
** Error Exit
*/
 errexit :
 if( ret == DTM_SUCCESS ) ret = DTM_ERROR ;
 goto cleanup ;
}
/*-------------------------------------------------------------------+
|                                                                    |
|                                                                    |
|                                                                    |
+-------------------------------------------------------------------*/
int bcdtmDrainage_checkForAngleBetweenTrianglePointsDtmObject
(
 BC_DTM_OBJ *dtmP,
 long p1,
 long p2,
 long p3,
 double angle
)
{
 int dbg=DTM_TRACE_VALUE(0) ;
/*
** Triangle Points P1 P2 P3 Must Be In A Clockwise Direction
*/
 double p1p2Angle,p1p3Angle,angleIncrement=0.0 ;
 int sd1,sd2 ;
 double xr,yr,radius ;
/*
** Get Angles
*/
 if( true ) goto radiusTest ;
 p1p2Angle = bcdtmMath_getPointAngleDtmObject(dtmP,p1,p2) ;
 p1p3Angle = bcdtmMath_getPointAngleDtmObject(dtmP,p1,p3) ;
 if( p1p2Angle <= p1p3Angle ) angleIncrement = DTM_2PYE ;
 p1p2Angle += angleIncrement ;
 angle     += angleIncrement ;
 if( dbg ) bcdtmWrite_message(0,0,0,"p1p3Angle = %12.10lf angle = %12.10lf p1p2Angle = %12.10lf",p1p3Angle,angle,p1p2Angle) ;
 if( angle >= p1p3Angle && angle <= p1p2Angle ) return(1) ;
 return(0) ;
/*
** Radius
*/
 radiusTest :
 radius = sqrt(dtmP->xRange*dtmP->xRange+dtmP->yRange*dtmP->yRange) ;
 xr = pointAddrP(dtmP,p1)->x + radius*cos(angle) ;
 yr = pointAddrP(dtmP,p1)->y + radius*sin(angle) ;
 sd1 = bcdtmMath_sideOf(pointAddrP(dtmP,p1)->x,pointAddrP(dtmP,p1)->y,xr,yr,pointAddrP(dtmP,p2)->x,pointAddrP(dtmP,p2)->y) ;
 sd2 = bcdtmMath_sideOf(pointAddrP(dtmP,p1)->x,pointAddrP(dtmP,p1)->y,xr,yr,pointAddrP(dtmP,p3)->x,pointAddrP(dtmP,p3)->y) ;
 if( sd1 > 0 && sd2 < 0 ) return(1) ;
 return(0) ;
}
/*-------------------------------------------------------------------+
|                                                                    |
|                                                                    |
|                                                                    |
+-------------------------------------------------------------------*/
int bcdtmDrainage_insertMaximumAscentLineBetweenPointsDtmObject
(
 BC_DTM_OBJ *dtmP,
 long       point,
 long       startPoint,
 long       endPoint
)
/*
** This Function Inserts A Maximum Line At Starting At Point.
** The Maximum Ascent Is determined By Scanning Clockwise From Start Point To End Point
** If startPoint is set to dtmP->nullPnt The Maximum Ascent Is Determined By Scanning All Triangles
** Connected To startPoint
*/
{
 int    ret=DTM_SUCCESS,dbg=DTM_TRACE_VALUE(0) ;
 long   p1,p2,p3,p4,np,np1,np2,np3,process,insertLine,ridgePoint  ;
 double d1,d2,dx,dy,dz,ascentAngle=0.0,slope,radius  ;
 double sx,sy,sz,xr,yr,nx,ny,nz,fx,fy,lastZ ;
/*
** Write Entry Message
*/
 if( dbg )
   {
    bcdtmWrite_message(0,0,0,"Inserting Maximum Ascent Line Between Points") ;
    bcdtmWrite_message(0,0,0,"dtmP            = %p",dtmP) ;
    bcdtmWrite_message(0,0,0,"point           = %8ld",point) ;
    bcdtmWrite_message(0,0,0,"startPoint      = %8ld",startPoint) ;
    bcdtmWrite_message(0,0,0,"endPoint        = %8ld",endPoint) ;
   }
/*
** Check points are Connected
*/
 if( startPoint != dtmP->nullPnt )
   {
    if( ! bcdtmList_testLineDtmObject(dtmP,point,startPoint)) goto cleanup ;
    if( ! bcdtmList_testLineDtmObject(dtmP,point,endPoint))   goto cleanup ;
   }
/*
** Initialise
*/
 p1 = p2 = p3 = dtmP->nullPnt ;
 fx = sx = pointAddrP(dtmP,point)->x ;
 fy = sy = pointAddrP(dtmP,point)->y ;
/*
**  Check For Ridge Lines
*/
 if( bcdtmDrainage_scanBetweenPointsForRidgeLineDtmObject(dtmP,point,startPoint,endPoint,&ridgePoint) ) goto errexit ;
 if( dbg ) bcdtmWrite_message(0,0,0,"ridgePoint = %10ld",ridgePoint) ;
/*
**  If No Ridge Lines Get Maximum Ascent Triangle
*/
 if( ridgePoint == dtmP->nullPnt )
   {
    if( bcdtmDrainage_scanBetweenPointsForMaximumAscentTriangleDtmObject(dtmP,0,point,startPoint,endPoint,&p3,&p2,&ascentAngle,&slope)) goto errexit ;
    if( dbg ) bcdtmWrite_message(0,0,0,"p2 = %10ld p3 = %10ld ** ascentAngle = %12.10lf slope = %10.5lf",p2,p3,ascentAngle,slope) ;
    if( p2 == dtmP->nullPnt ) goto cleanup ;
   }
/*
** If Maximum Ascent Triangle Insert Maximum Ascent Line
*/
 if( p2 != dtmP->nullPnt )
   {
/*
** Set Starting Coordinates For Trace
*/
    fx = sx = pointAddrP(dtmP,point)->x ;
    fy = sy = pointAddrP(dtmP,point)->y ;
    sz = pointAddrP(dtmP,point)->z ;
    dx = dtmP->xMax - dtmP->xMin ;
    dy = dtmP->yMax - dtmP->yMin ;
    radius = sqrt(dx*dx + dy*dy) ;
    xr = sx + radius * cos(ascentAngle) ;
    yr = sy + radius * sin(ascentAngle) ;
/*
**  Get Intersection With p2-p3
*/
    bcdtmDrainage_intersectCordLines(sx,sy,xr,yr,pointAddrP(dtmP,p2)->x,pointAddrP(dtmP,p2)->y,pointAddrP(dtmP,p3)->x,pointAddrP(dtmP,p3)->y,&nx,&ny) ;
    if     ( bcdtmMath_distance(pointAddrP(dtmP,p2)->x,pointAddrP(dtmP,p2)->y,nx,ny) <= dtmP->ppTol ) { p1 = p2 ; p2 = p3 = dtmP->nullPnt ; }
    else if( bcdtmMath_distance(pointAddrP(dtmP,p3)->x,pointAddrP(dtmP,p3)->y,nx,ny) <= dtmP->ppTol ) { p1 = p3 ; p2 = p3 = dtmP->nullPnt ; }
    if( p2 != dtmP->nullPnt )
      {
       d1  = bcdtmMath_normalDistanceToCordLine(pointAddrP(dtmP,point)->x,pointAddrP(dtmP,point)->y,pointAddrP(dtmP,p3)->x,pointAddrP(dtmP,p3)->y,nx,ny) ;
       d2  = bcdtmMath_normalDistanceToCordLine(pointAddrP(dtmP,point)->x,pointAddrP(dtmP,point)->y,pointAddrP(dtmP,p2)->x,pointAddrP(dtmP,p2)->y,nx,ny) ;
       if      ( d1 <= d2 && d1 <= dtmP->ppTol ) { p1 = p3 ; p2 = p3 = dtmP->nullPnt ; }
       else if ( d2 <= d1 && d2 <= dtmP->ppTol ) { p1 = p2 ; p2 = p3 = dtmP->nullPnt ; }
      }

    if( p2 != dtmP->nullPnt )
      {
       if(( p4 = bcdtmList_nextClkDtmObject(dtmP,p2,p3)) < 0 ) goto errexit ;
       if( ! bcdtmList_testLineDtmObject(dtmP,p4,p3) || p4 == point ) p4 = dtmP->nullPnt  ;
       if( p4 != dtmP->nullPnt )
         {
          d1  = bcdtmMath_normalDistanceToCordLine(pointAddrP(dtmP,p4)->x,pointAddrP(dtmP,p4)->y,pointAddrP(dtmP,p3)->x,pointAddrP(dtmP,p3)->y,nx,ny) ;
          d2  = bcdtmMath_normalDistanceToCordLine(pointAddrP(dtmP,p4)->x,pointAddrP(dtmP,p4)->y,pointAddrP(dtmP,p2)->x,pointAddrP(dtmP,p2)->y,nx,ny) ;
          if      ( d1 <= d2 && d1 <= dtmP->ppTol ) { p1 = p3 ; p2 = p3 = dtmP->nullPnt ; }
          else if ( d2 <= d1 && d2 <= dtmP->ppTol ) { p1 = p2 ; p2 = p3 = dtmP->nullPnt ; }
         }
      }

/*
** If Maximum Ascent Cuts p3-p2 Calculate Intercept And Store point
*/
    if( p2 != dtmP->nullPnt )
      {
       dx = pointAddrP(dtmP,p3)->x - pointAddrP(dtmP,p2)->x ;
       dy = pointAddrP(dtmP,p3)->y - pointAddrP(dtmP,p2)->y ;
       dz = pointAddrP(dtmP,p3)->z - pointAddrP(dtmP,p2)->z ;
       if( fabs(dx) >= fabs(dy)) nz = pointAddrP(dtmP,p2)->z +  dz * (nx - pointAddrP(dtmP,p2)->x) / dx ;
       else                      nz = pointAddrP(dtmP,p2)->z +  dz * (ny - pointAddrP(dtmP,p2)->y) / dy ;
/*
**  Get Next Clock
*/
       p1 = point ;
       if(( p4 = bcdtmList_nextClkDtmObject(dtmP,p2,p3)) < 0 ) goto errexit ;
       if( ! bcdtmList_testLineDtmObject(dtmP,p4,p3) || p4 == p1 ) p4 = dtmP->nullPnt  ;
/*
**  Insert Line
*/
       insertLine = bcdtmList_testForDtmFeatureLineDtmObject(dtmP,p2,p3) ;
       if( bcdtmInsert_addPointToDtmObject(dtmP,nx,ny,nz,&np) ) goto errexit ;
       if( bcdtmList_deleteLineDtmObject(dtmP,p2,p3)) goto errexit ;
       if( bcdtmList_insertLineAfterPointDtmObject(dtmP,p1,np,p3)) goto errexit ;
       if( bcdtmList_insertLineAfterPointDtmObject(dtmP,np,p1,dtmP->nullPnt)) goto errexit ;
       if( bcdtmList_insertLineAfterPointDtmObject(dtmP,p2,np,p1)) goto errexit ;
       if( bcdtmList_insertLineBeforePointDtmObject(dtmP,np,p2,p1)) goto errexit ;
       if( bcdtmList_insertLineBeforePointDtmObject(dtmP,p3,np,p1)) goto errexit ;
       if( bcdtmList_insertLineAfterPointDtmObject(dtmP,np,p3,p1)) goto errexit ;
       if( p4 != dtmP->nullPnt )
         {
          if( bcdtmList_insertLineAfterPointDtmObject(dtmP,p4,np,p2)) goto errexit ;
          if( bcdtmList_insertLineAfterPointDtmObject(dtmP,np,p4,p3)) goto errexit ;
         }
       else
         {
          if(nodeAddrP(dtmP,p2)->hPtr == p3 ) { nodeAddrP(dtmP,p2)->hPtr = np ; nodeAddrP(dtmP,np)->hPtr = p3 ; }
          if(nodeAddrP(dtmP,p3)->hPtr == p2 ) { nodeAddrP(dtmP,p3)->hPtr = np ; nodeAddrP(dtmP,np)->hPtr = p2 ; }
         }
       if(nodeAddrP(dtmP,p2)->tPtr == p3 ) { nodeAddrP(dtmP,p2)->tPtr = np ; nodeAddrP(dtmP,np)->tPtr = p3 ; }
       if(nodeAddrP(dtmP,p3)->tPtr == p2 ) { nodeAddrP(dtmP,p3)->tPtr = np ; nodeAddrP(dtmP,np)->tPtr = p2 ; }
       if( insertLine ) if( bcdtmInsert_pointIntoAllDtmFeaturesDtmObject(dtmP,p2,p3,np)) goto errexit ;
       p1 = np ;
      }
   }
 else  p1 = ridgePoint ;
/*
** Re-iteratively Get Next point
*/
 lastZ = pointAddrP(dtmP,point)->z ;
 startPoint = point ;
 do
   {
    if( dbg ) bcdtmWrite_message(0,0,0,"p1 = %10ld z = %12.5lf",p1,pointAddrP(dtmP,p1)->z) ;
    if( bcdtmDrainage_getNextMaximumAscentLineDtmObject(dtmP,startPoint,p1,&np1,&np2,&np3,&nx,&ny,&nz,&process) ) goto errexit ;
    if( dbg ) bcdtmWrite_message(0,0,0,"00 ** process = %2ld ** np1 = %10ld np2 = %10ld np3 = %10ld ** nx = %12.5lf ny = %12.5lf nz = %10.5lf",process,np1,np2,np3,nx,ny,nz) ;
    if( process && nz < lastZ ) process = 0 ;
    if( process )
      {
    lastZ = nz ;
       startPoint = p1 ;
       if( process )
         {
/*
**        Check point To point Tolerance
*/
          if( np2 != dtmP->nullPnt )
            {
             if     ( bcdtmMath_distance(nx,ny,pointAddrP(dtmP,np1)->x,pointAddrP(dtmP,np1)->y) <= dtmP->ppTol ) { np2 = np3 = dtmP->nullPnt ; }
             else if( bcdtmMath_distance(nx,ny,pointAddrP(dtmP,np2)->x,pointAddrP(dtmP,np2)->y) <= dtmP->ppTol ) { np1 = np2 ; np2 = np3 = dtmP->nullPnt ; }
             else if( bcdtmMath_distance(nx,ny,pointAddrP(dtmP,p1)->x, pointAddrP(dtmP,p1)->y)  <= dtmP->ppTol ) goto cleanup ;
            }
    if( dbg ) bcdtmWrite_message(0,0,0,"01 ** process = %2ld ** np1 = %10ld np2 = %10ld np3 = %10ld ** nx = %12.5lf ny = %12.5lf nz = %10.5lf",process,np1,np2,np3,nx,ny,nz) ;
/*
**        Check point To Line Tolerance
*/
          if( np2 != dtmP->nullPnt )
            {
             d1  = bcdtmMath_normalDistanceToCordLine(pointAddrP(dtmP,p1)->x,pointAddrP(dtmP,p1)->y,nx,ny,pointAddrP(dtmP,np1)->x,pointAddrP(dtmP,np1)->y) ;
             d2  = bcdtmMath_normalDistanceToCordLine(pointAddrP(dtmP,p1)->x,pointAddrP(dtmP,p1)->y,nx,ny,pointAddrP(dtmP,np2)->x,pointAddrP(dtmP,np2)->y) ;
             if      ( d1 <= d2 && d1 <= dtmP->ppTol ) { np2 = np3 = dtmP->nullPnt ; }
             else if ( d2 <= d1 && d2 <= dtmP->ppTol ) { np1 = np2 ; np2 = np3 = dtmP->nullPnt ; }
            }

    if( dbg ) bcdtmWrite_message(0,0,0,"02 ** process = %2ld ** np1 = %10ld np2 = %10ld np3 = %10ld ** nx = %12.5lf ny = %12.5lf nz = %10.5lf",process,np1,np2,np3,nx,ny,nz) ;
/*
**        Check point To Line Tolerance
*/
          if( np2 != dtmP->nullPnt && np3 != dtmP->nullPnt )
            {
             d1  = bcdtmMath_normalDistanceToCordLine(pointAddrP(dtmP,np1)->x,pointAddrP(dtmP,np1)->y,pointAddrP(dtmP,np3)->x,pointAddrP(dtmP,np3)->y,nx,ny) ;
             d2  = bcdtmMath_normalDistanceToCordLine(pointAddrP(dtmP,np2)->x,pointAddrP(dtmP,np2)->y,pointAddrP(dtmP,np3)->x,pointAddrP(dtmP,np3)->y,nx,ny) ;
             if      ( d1 <= d2 && d1 <= dtmP->ppTol ) { np2 = np3 = dtmP->nullPnt ; }
             else if ( d2 <= d1 && d2 <= dtmP->ppTol ) { np1 = np2 ; np2 = np3 = dtmP->nullPnt ; }
            }
    if( dbg ) bcdtmWrite_message(0,0,0,"03 ** process = %2ld ** np1 = %10ld np2 = %10ld np3 = %10ld ** nx = %12.5lf ny = %12.5lf nz = %10.5lf",process,np1,np2,np3,nx,ny,nz) ;
/*
**        Insert Line
*/
          if( np2 != dtmP->nullPnt )
            {
             dx = pointAddrP(dtmP,np2)->x - pointAddrP(dtmP,np1)->x ;
             dy = pointAddrP(dtmP,np2)->y - pointAddrP(dtmP,np1)->y ;
             dz = pointAddrP(dtmP,np2)->z - pointAddrP(dtmP,np1)->z ;
             if( fabs(dx) >= fabs(dy) ) nz = pointAddrP(dtmP,np1)->z +  dz * ( nx - pointAddrP(dtmP,np1)->x) / dx ;
             else                       nz = pointAddrP(dtmP,np1)->z +  dz * ( ny - pointAddrP(dtmP,np1)->y) / dy ;
/*
**           Insert Line
*/
             insertLine = bcdtmList_testForDtmFeatureLineDtmObject(dtmP,np1,np2) ;
             if( bcdtmInsert_addPointToDtmObject(dtmP,nx,ny,nz,&np) ) goto errexit ;
             if( bcdtmList_deleteLineDtmObject(dtmP,np1,np2)) goto errexit ;
             if( bcdtmList_insertLineAfterPointDtmObject(dtmP,p1,np,np1)) goto errexit ;
             if( bcdtmList_insertLineAfterPointDtmObject(dtmP,np,p1,dtmP->nullPnt)) goto errexit ;
             if( bcdtmList_insertLineBeforePointDtmObject(dtmP,np1,np,p1)) goto errexit ;
             if( bcdtmList_insertLineAfterPointDtmObject(dtmP,np,np1,p1)) goto errexit ;
             if( bcdtmList_insertLineAfterPointDtmObject(dtmP,np2,np,p1)) goto errexit ;
             if( bcdtmList_insertLineBeforePointDtmObject(dtmP,np,np2,p1)) goto errexit ;
             if( np3 != dtmP->nullPnt )
               {
                if( bcdtmList_insertLineAfterPointDtmObject(dtmP,np3,np,np2)) goto errexit ;
                if( bcdtmList_insertLineBeforePointDtmObject(dtmP,np,np3,np2)) goto errexit ;
               }
             else
               {
                if(nodeAddrP(dtmP,np1)->hPtr == np2 ) { nodeAddrP(dtmP,np1)->hPtr = np ; nodeAddrP(dtmP,np)->hPtr = np2 ; }
                if(nodeAddrP(dtmP,np2)->hPtr == np1 ) { nodeAddrP(dtmP,np2)->hPtr = np ; nodeAddrP(dtmP,np)->hPtr = np1 ; }
               }
             if(nodeAddrP(dtmP,np1)->tPtr == np2 ) { nodeAddrP(dtmP,np1)->tPtr = np ; nodeAddrP(dtmP,np)->tPtr = np2 ; }
             if(nodeAddrP(dtmP,np2)->tPtr == np1 ) { nodeAddrP(dtmP,np2)->tPtr = np ; nodeAddrP(dtmP,np)->tPtr = np1 ; }
             if( insertLine ) if( bcdtmInsert_pointIntoAllDtmFeaturesDtmObject(dtmP,np1,np2,np)) goto errexit ;

             p1 = np ;
            }
          else  p1 = np1 ;
          if( nx == fx && ny == fy ) process = 0 ;
         }
      }
   } while ( process ) ;
/*
** CleanUp
*/
 cleanup :
/*
** Job Completed
*/
 return(ret) ;
/*
** Error Exit
*/
 errexit :
 if( ret == DTM_SUCCESS ) ret = DTM_ERROR ;
 goto cleanup ;
}
/*-------------------------------------------------------------------+
|                                                                    |
|                                                                    |
|                                                                    |
+-------------------------------------------------------------------*/
int bcdtmDrainage_scanBetweenPointsForRidgeLineDtmObject(BC_DTM_OBJ *dtmP,long Point,long Sp,long Ep,long *RidgePoint)
/*
** This Function Scans Between Points For A Ridge Line
*/
{
 long   pp,sp,np,clc,fd1,fd2 ;
 double dx,dy,dz,dd,slope,mslope=0.0 ;
/*
** Initialise
*/
 *RidgePoint = dtmP->nullPnt ;
 if( Point < 0 || Point >= dtmP->numPoints ) return(0) ;
 if( ( clc = nodeAddrP(dtmP,Point)->cPtr) == dtmP->nullPtr ) return(0) ;
 sp = clistAddrP(dtmP,clc)->pntNum ;
/*
** Scan Around Point And Look For Ridge
*/
 pp = Sp ;  np = Ep ;
 if(( sp = bcdtmList_nextClkDtmObject(dtmP,Point,pp)) < 0 ) return(1) ;
 while ( sp != Ep )
   {
    if(( np = bcdtmList_nextClkDtmObject(dtmP,Point,sp)) < 0 ) return(1) ;
    if(nodeAddrP(dtmP,Point)->hPtr != pp && nodeAddrP(dtmP,Point)->hPtr != sp && nodeAddrP(dtmP,sp)->hPtr != Point && nodeAddrP(dtmP,np)->hPtr != Point  )
      {
       if( pointAddrP(dtmP,Point)->z <= pointAddrP(dtmP,sp)->z )
         {
          fd1 = bcdtmDrainage_getTriangleFlowDirectionDtmObject(dtmP,sp,Point,pp) ;
          fd2 = bcdtmDrainage_getTriangleFlowDirectionDtmObject(dtmP,Point,sp,np) ;
          if( fd1  <= 0 && fd2 <= 0 )
            {
             dx = pointAddrP(dtmP,sp)->x - pointAddrP(dtmP,Point)->x ;
             dy = pointAddrP(dtmP,sp)->y - pointAddrP(dtmP,Point)->y ;
             dz = pointAddrP(dtmP,sp)->z - pointAddrP(dtmP,Point)->z ;
             dd = sqrt(dx*dx + dy*dy) ;
             slope = dz/dd ;
             if     ( *RidgePoint == dtmP->nullPnt ) { *RidgePoint = sp ; mslope = slope ; }
             else if( slope  > mslope )              { *RidgePoint = sp ; mslope = slope ; }
            }
         }
      }
    pp = sp ; sp = np ;
   }
/*
** Job Completed
*/
 return(0) ;
}
/*-------------------------------------------------------------------+
|                                                                    |
|                                                                    |
|                                                                    |
+-------------------------------------------------------------------*/
int bcdtmDrainage_scanBetweenPointsForMaximumAscentTriangleDtmObject
(
 BC_DTM_OBJ *dtmP,          /* ==> Pointer To Tin Object                */
 long useTables,             /* ==> Use Drainage Tables                  */
 long point,                 /* ==> Point To Scan About                  */
 long startPoint,            /* ==> Start Point Of Scan                  */
 long endPoint,              /* ==> End Point Of Scan                    */
 long *trgPnt1P,             /* <== Triangle Base Point 1                */
 long *trgPnt2P,             /* <== Triangle Base Point 2                */
 double *trgAscentAngleP,    /* <== Maximum Ascent Angle                 */
 double *trgSlopeP           /* <== Maximum Ascent Slope                 */
)
/*
** This Function Scans In A Clockwise Direction Between Points For The Maximum Ascent Triangle
*/
{
 int    ret=DTM_SUCCESS,dbg=DTM_TRACE_VALUE(0) ;
 long   scanPnt,nextPnt,trgNum=0 ;
 bool voidTrg = false;
 double a1,a2,a3,angScanPnt,angNextPnt,slope = 0,descentAngle,ascentAngle = 0 ;
/*
** Write Entry Message
*/
 if( dbg ) bcdtmWrite_message(0,0,0,"Scanning Between Points For Maximum Ascent Triangle") ;
/*
** Initialise
*/
 *trgPnt1P = dtmP->nullPnt ;
 *trgPnt2P = dtmP->nullPnt ;
 *trgAscentAngleP = 0.0 ;
 *trgSlopeP  = 0.0 ;
/*
** Scan Around point
*/
 scanPnt = startPoint ;  ;
 angScanPnt = bcdtmMath_getPointAngleDtmObject(dtmP,point,scanPnt) ;
 if(( nextPnt = bcdtmList_nextClkDtmObject(dtmP,point,scanPnt)) < 0 ) goto errexit ;
 while ( scanPnt != endPoint )
   {
    angNextPnt = bcdtmMath_getPointAngleDtmObject(dtmP,point,nextPnt) ;
/*
**  Check For Internal Tin Triangle
*/
    if(  nodeAddrP(dtmP,point)->hPtr != scanPnt )
      {
/*
**     Test For Void Triangle
*/
       if( useTables )
         {
//          if( bcdtmDrainage_getTriangleNumberDtmObject(dtmP,trgIdxTabP,point,scanPnt,nextPnt,&trgNum)) goto errexit ;
//          voidTrg = ( trgIdxTabP+trgNum)->voidTriangle ;
         }
       else if( bcdtmList_testForVoidTriangleDtmObject(dtmP,point,scanPnt,nextPnt,voidTrg)) goto errexit ;
/*
**     Get Descent And Ascent Angles
*/
       if( ! voidTrg )
         {
          if( useTables )
            {
//             ascentAngle = (trgHydTabP+trgNum)->ascentAngle ;
//             slope       = (trgHydTabP+trgNum)->slope ;
            }
          else bcdtmDrainage_getTriangleDescentAndAscentAnglesDtmObject(dtmP,point,scanPnt,nextPnt,&descentAngle,&ascentAngle,&slope) ;
          if( slope < 0.0 ) slope = -slope ;
          a1 = angScanPnt ;
          a2 = ascentAngle ;
          a3 = angNextPnt ;
          if( a1 < a3 ) a1 = a1 + DTM_2PYE ;
          if( a2 < a3 ) a2 = a2 + DTM_2PYE ;
          if( a2 <= a1 && a2 >= a3 )
            {
             if( *trgPnt1P == dtmP->nullPnt || slope > *trgSlopeP )
               {
                *trgPnt1P  = scanPnt ;
                *trgPnt2P  = nextPnt ;
                *trgSlopeP = slope   ;
                *trgAscentAngleP = ascentAngle ;
               }
            }
         }
      }
/*
**  Set For Next Triangle
*/
    scanPnt    = nextPnt ;
    angScanPnt = angNextPnt ;
    if(( nextPnt = bcdtmList_nextClkDtmObject(dtmP,point,nextPnt)) < 0 ) goto errexit ;
   }
/*
** Clean Up
*/
 cleanup :
/*
** Job Completed
*/
 if( dbg && ret == DTM_SUCCESS ) bcdtmWrite_message(0,0,0,"Scanning Between Points For Maximum Ascent Triangle Completed") ;
 if( dbg && ret != DTM_SUCCESS ) bcdtmWrite_message(0,0,0,"Scanning Between Points For Maximum Ascent Triangle Error") ;
 return(ret) ;
/*
** Error Exit
*/
 errexit :
 if( ret == DTM_SUCCESS ) ret = DTM_ERROR ;
 goto cleanup ;
}
/*-------------------------------------------------------------------+
|                                                                    |
|                                                                    |
|                                                                    |
+-------------------------------------------------------------------*/
int bcdtmDrainage_getNextMaximumAscentLineDtmObject
(
 BC_DTM_OBJ *dtmP,
 long   lastPoint,
 long   point,
 long   *nextPnt1P,
 long   *nextPnt2P,
 long   *nextPnt3P,
 double *nextXP,
 double *nextYP,
 double *nextZP,
 long   *processP
)
{
 int    ret=DTM_SUCCESS ;
 long   ridgePnt,trgPnt1,trgPnt2,hullLine=0 ;
 long   ascentType,precisionError,nextPnt=0,fixType=0 ;
 double dx,dy,dz,ridgeSlope,trgSlope,radX,radY,radius,ascentAngle ;
/*
** Initialise Variables
*/
 *processP = 0 ;
 *nextPnt1P = dtmP->nullPnt ;
 *nextPnt2P = dtmP->nullPnt ;
 *nextPnt3P = dtmP->nullPnt ;
 *nextXP  = 0.0 ;
 *nextYP  = 0.0 ;
 *nextZP  = 0.0 ;
 ridgePnt = trgPnt1 = trgPnt2 = dtmP->nullPnt ;
/*
** Check For Termination On A DTM Hull Line
*/
// if( bcdtmDrainage_checkForPointOnHullLineDtmObject(dtmP,point,&hullLine))goto errexit ;
 if( ! hullLine )
   {
/*
**  Test Last Point And Current Point Are Connected
*/
   if( lastPoint == dtmP->nullPnt || bcdtmList_testLineDtmObject(dtmP,point,lastPoint))
     {
/*
**    Scan Point For Maximum Ascent Ridge Line
*/
      bcdtmDrainage_scanPointForMaximumAscentRidgeLineDtmObject(dtmP,0,point,lastPoint,&ridgePnt,&ridgeSlope) ;
      if( ridgeSlope == 0.0 ) ridgePnt = dtmP->nullPnt ;
/*
**    Scan Point And Get Maximum Ascent Triangle
*/
      if( bcdtmDrainage_scanPointForMaximumAscentTriangleDtmObject(dtmP,0,point,lastPoint,&trgPnt1,&trgPnt2,&ascentAngle,&trgSlope) )goto errexit ;
      if( trgSlope == 0.0 ) trgPnt1 = trgPnt2 = dtmP->nullPnt ;
/*
**    Only Process If Maximum Ascent Found
*/
      if( ridgePnt != dtmP->nullPnt || trgPnt1 != dtmP->nullPnt )
        {
/*
**       Determine Ascent Type
*/
         ascentType = 0 ;
         if( ridgePnt != dtmP->nullPnt && trgPnt1 == dtmP->nullPnt ) ascentType = 1 ;
         if( ridgePnt != dtmP->nullPnt && trgPnt1 != dtmP->nullPnt && ridgeSlope >= trgSlope ) ascentType = 1 ;
         if( ridgePnt == dtmP->nullPnt && trgPnt1 != dtmP->nullPnt ) ascentType = 2 ;
         if( ridgePnt != dtmP->nullPnt && trgPnt1 != dtmP->nullPnt && ridgeSlope <  trgSlope ) ascentType = 2 ;
/*
**       Maximum Ascent Up Ridge
*/
         if( ascentType == 1 )
           {
            *nextPnt1P = ridgePnt ;
            *nextXP = pointAddrP(dtmP,ridgePnt)->x ;
            *nextYP = pointAddrP(dtmP,ridgePnt)->x ;
            *nextZP = pointAddrP(dtmP,ridgePnt)->z ;
            *processP = 1 ;
           }
/*
**        Maximum Ascent Up Triangle
*/
          if( ascentType == 2 )
            {
/*
**           Caculate Radial Out From Point
*/
             radius = sqrt((dtmP->xMax-dtmP->xMin)*(dtmP->xMax-dtmP->xMin)+(dtmP->yMax-dtmP->yMin)*(dtmP->yMax-dtmP->yMin)) ;
             radX = pointAddrP(dtmP,point)->x + radius * cos(ascentAngle) ;
             radY = pointAddrP(dtmP,point)->y + radius * sin(ascentAngle) ;
/*
**           Calculate Radial Intercept On trgPnt1-trgPnt2
*/
             bcdtmDrainage_intersectCordLines(pointAddrP(dtmP,point)->x,pointAddrP(dtmP,point)->y,radX,radY,pointAddrP(dtmP,trgPnt1)->x,pointAddrP(dtmP,trgPnt1)->y,pointAddrP(dtmP,trgPnt2)->x,pointAddrP(dtmP,trgPnt2)->y,nextXP,nextYP)  ;
             dx = pointAddrP(dtmP,trgPnt2)->x - pointAddrP(dtmP,trgPnt1)->x ;
             dy = pointAddrP(dtmP,trgPnt2)->y - pointAddrP(dtmP,trgPnt1)->y ;
             dz = pointAddrP(dtmP,trgPnt2)->z - pointAddrP(dtmP,trgPnt1)->z ;
             if( fabs(dx) >= fabs(dy) ) *nextZP = pointAddrP(dtmP,trgPnt1)->z +  dz * (*nextXP - pointAddrP(dtmP,trgPnt1)->x) / dx ;
             else                       *nextZP = pointAddrP(dtmP,trgPnt1)->z +  dz * (*nextYP - pointAddrP(dtmP,trgPnt1)->y) / dy ;
/*
**           Test Point To Point Tolerance
*/
             if     ( bcdtmMath_distance(pointAddrP(dtmP,trgPnt1)->x,pointAddrP(dtmP,trgPnt1)->y,*nextXP,*nextYP) <= dtmP->ppTol ) *nextPnt1P = trgPnt1 ;
             else if( bcdtmMath_distance(pointAddrP(dtmP,trgPnt2)->x,pointAddrP(dtmP,trgPnt2)->y,*nextXP,*nextYP) <= dtmP->ppTol ) *nextPnt1P = trgPnt2 ;
             if( *nextPnt1P != dtmP->nullPnt )
               {
                *nextXP = pointAddrP(dtmP,*nextPnt1P)->x ;
                *nextYP = pointAddrP(dtmP,*nextPnt1P)->x ;
                *nextZP = pointAddrP(dtmP,*nextPnt1P)->z ;
                *processP = 1 ;
               }
             else
               {
                *nextPnt1P = trgPnt1 ;
                *nextPnt2P = trgPnt2 ;
                if( ( *nextPnt3P = bcdtmList_nextAntDtmObject(dtmP,trgPnt1,trgPnt2)) < 0 )goto errexit ;
                if( ! bcdtmList_testLineDtmObject(dtmP,*nextPnt3P,trgPnt2)) *nextPnt3P = dtmP->nullPnt   ;
                *processP = 1 ;
/*
**              Check For Potential Precision Error
*/
                if( *nextPnt3P != dtmP->nullPnt )
                  {
                   if( bcdtmInsert_checkPointQuadrilateralPrecisionDtmObject(dtmP,point,trgPnt1,*nextPnt3P,trgPnt2,*nextXP,*nextYP,&precisionError)) goto errexit ;
                   if( precisionError )
                     {
//                      if( bcdtmDrainage_fixDrainagePrecisonDtmObject(dtmP,ascentAngle,point,trgPnt1,*nextPnt3P,trgPnt2,*nextXP,*nextYP,&nextPnt,nextXP,nextYP,&fixType,processP)) goto errexit ;
                      if( fixType == 2 )
                        {
                         *nextPnt1P = nextPnt ;
                         *nextPnt2P = dtmP->nullPnt ;
                         *nextPnt3P = dtmP->nullPnt ;
                         *nextXP  = pointAddrP(dtmP,nextPnt)->x ;
                         *nextYP  = pointAddrP(dtmP,nextPnt)->y ;
                         *nextZP  = pointAddrP(dtmP,nextPnt)->z ;
                        }
                     }
                  }
               }
            }
         }
      }
   }
/*
** Clean Up
*/
 cleanup :
/*
** Job Completed
*/
 return(ret) ;
/*
** Error Exit
*/
 errexit :
 if( ret == DTM_SUCCESS ) ret = DTM_ERROR ;
 goto cleanup ;
}
/*-------------------------------------------------------------------+
|                                                                    |
|                                                                    |
|                                                                    |
+-------------------------------------------------------------------*/
int bcdtmDrainage_copyCatchmentTrianglesDtmObject
(
 BC_DTM_OBJ   *dtmP,                      /* ==> Pointer To DTM Object                       */
 long         startPoint,                 /* ==> StartPoint Of Catchment Tptr Polygon        */
 BC_DTM_OBJ   **catchDtmPP                /* ==> DTM To Store Catchment Triangles            */
)
{
 int    ret=DTM_SUCCESS,dbg=DTM_TRACE_VALUE(0),cdbg=DTM_CHECK_VALUE(0) ;
 long   p1,firstPnt,nextPnt,numTrgPts;
 DTMDirection direction ;
 long   pnt1,pnt2,pnt3,clPtr,addPnt,listPnt,*pointsP=nullptr ;
 double area ;
 DPoint3d    dtmPoint[4] ;
 DPoint3d *pntP ;
 DTMFeatureId nullFeatureId=DTM_NULL_FEATURE_ID ;
/*
** Write Entry Message
*/
 if( dbg )
   {
    bcdtmWrite_message(0,0,0,"Copying Catchment Triangles") ;
    bcdtmWrite_message(0,0,0,"dtmP             = %p",dtmP) ;
    bcdtmWrite_message(0,0,0,"startPoint       = %8ld",startPoint) ;
    bcdtmWrite_message(0,0,0,"*catchDtmPP      = %p",*catchDtmPP) ;
   }
/*
** Initialise
*/
 if( *catchDtmPP != nullptr ) bcdtmObject_destroyDtmObject(catchDtmPP) ;
/*
** Check Direction Of Tptr Polygon
*/
 if( cdbg )
   {
    if( bcdtmMath_calculateAreaAndDirectionTptrPolygonDtmObject(dtmP,startPoint,&area,&direction)) goto errexit ;
    if( direction == DTMDirection::Clockwise )
      {
       bcdtmWrite_message(2,0,0,"Tptr Polygon Has A Clockwise Direction") ;
       goto errexit ;
      }
   }
/*
** Create Internal List Of Catchment Points
*/
 bcdtmList_nullSptrValuesDtmObject(dtmP) ;
 if( bcdtmTinVolume_createSptrListOfInternalAndTptrPolygonPointsDtmObject(dtmP,startPoint,&firstPnt) ) goto errexit ;
/*
** Count Number Of Points
*/
 if( dbg == 1 )
   {
    numTrgPts = 0 ;
    nextPnt = firstPnt ;
    while( nextPnt != dtmP->nullPnt )
      {
       ++numTrgPts ;
       if( ( p1 = nodeAddrP(dtmP,nextPnt)->sPtr) == nextPnt )  nextPnt = dtmP->nullPnt ;
       else                                                    nextPnt = p1 ;
      }
    bcdtmWrite_message(0,0,0,"Number Of Triangle Pts = %8ld",numTrgPts) ;
   }
/*
** Allocate Memory For Point Offsets
*/
 pointsP = ( long * ) malloc(dtmP->numPoints*sizeof(long)) ;
 if( pointsP == nullptr )
   {
    bcdtmWrite_message(1,0,0,"Memory Allocation Failure") ;
    goto errexit ;
   }
/*
** Create Catchment DTM
*/
 if( bcdtmObject_createDtmObject(catchDtmPP)) goto errexit ;
/*
** Store Points In DTM
*/
 if( dbg ) bcdtmWrite_message(0,0,0,"Storing Points") ;
 addPnt = firstPnt ;
 while( addPnt != dtmP->nullPnt )
   {
    pntP = pointAddrP(dtmP,addPnt) ;
    dtmPoint[0].x = pntP->x ;
    dtmPoint[0].y = pntP->y ;
    dtmPoint[0].z = pntP->z ;
    *(pointsP+addPnt) = (*catchDtmPP)->numPoints ;
    if( bcdtmObject_storeDtmFeatureInDtmObject(*catchDtmPP,DTMFeatureType::RandomSpots,DTM_NULL_USER_TAG,1,&nullFeatureId,dtmPoint,1)) goto errexit ;
    nextPnt = nodeAddrP(dtmP,addPnt)->sPtr ;
    if( nextPnt == addPnt ) addPnt = dtmP->nullPnt ;
    else                    addPnt = nextPnt ;
   }
 if( dbg ) bcdtmWrite_message(0,0,0,"*catchDtmPP->numPoints = %8ld",(*catchDtmPP)->numPoints) ;
/*
**  Resize memory
*/
 if( bcdtmObject_resizeMemoryDtmObject(*catchDtmPP)) goto errexit ;
/*
**  Allocate Nodes Memory For Dtm Object
*/
 if( bcdtmObject_allocateNodesMemoryDtmObject(*catchDtmPP)) goto errexit ;
/*
** Initialise Circular List Parameters And Allocate Memory
*/
 (*catchDtmPP)->cListPtr = 0 ;
 (*catchDtmPP)->cListDelPtr = (*catchDtmPP)->nullPtr ;
 (*catchDtmPP)->numSortedPoints = 0 ;
 (*catchDtmPP)->numLines = 0 ;
 if( bcdtmObject_allocateCircularListMemoryDtmObject(*catchDtmPP) ) goto errexit ;
/*
** Store Lines In DTM
*/
 if( dbg ) bcdtmWrite_message(0,0,0,"Storing Lines") ;
 addPnt = firstPnt ;
 while( addPnt != dtmP->nullPnt )
   {
    pnt1 = *(pointsP+addPnt) ;
    pnt3 = (*catchDtmPP)->nullPnt ;
    clPtr = nodeAddrP(dtmP,addPnt)->cPtr ;
    while( clPtr != dtmP->nullPtr )
      {
       listPnt = clistAddrP(dtmP,clPtr)->pntNum ;
       clPtr   = clistAddrP(dtmP,clPtr)->nextPtr ;
       if( nodeAddrP(dtmP,listPnt)->sPtr != dtmP->nullPnt )
         {
          pnt2 = *(pointsP+listPnt) ;
          if( dbg == 1 ) bcdtmWrite_message(0,0,0,"Inserting Line %8ld %8ld %10ld",pnt1,pnt2,pnt3) ;
          if( bcdtmList_insertLineAfterPointDtmObject(*catchDtmPP,pnt1,pnt2,pnt3)) goto errexit ;
          pnt3 = pnt2 ;
         }
      }
    nextPnt = nodeAddrP(dtmP,addPnt)->sPtr ;
    if( nextPnt == addPnt ) addPnt = dtmP->nullPnt ;
    else                    addPnt = nextPnt ;
  }
/*
** Store Hull In DTM
*/
 if( dbg ) bcdtmWrite_message(0,0,0,"Storing Hull") ;
 addPnt = startPoint ;
 pnt1 = *(pointsP+addPnt) ;
 do
   {
    nextPnt = nodeAddrP(dtmP,addPnt)->tPtr ;
    pnt2 = *(pointsP+nextPnt) ;
    if( ! bcdtmList_testLineDtmObject(*catchDtmPP,pnt1,pnt2))
      {
       bcdtmWrite_message(1,0,0,"Hull Points %8ld %8ld Not Connected",pnt1,pnt2) ;
       goto errexit ;
      }
    nodeAddrP(*catchDtmPP,pnt1)->hPtr = pnt2 ;
    addPnt = nextPnt ;
    pnt1 = pnt2 ;
   } while ( addPnt != startPoint ) ;
/*
** Set Hull Point Header Values
*/
 (*catchDtmPP)->hullPoint = *(pointsP+startPoint) ;
 (*catchDtmPP)->nextHullPoint = nodeAddrP(*catchDtmPP,(*catchDtmPP)->hullPoint)->hPtr ;
/*
** Remove Triangles External To Hull
*/
 if( dbg ) bcdtmWrite_message(0,0,0,"Removing Triangles External To Hull") ;
 pnt1 = (*catchDtmPP)->hullPoint ;
 do
   {
    pnt2 = nodeAddrP(*catchDtmPP,pnt1)->hPtr ;
    if( ( pnt3 = bcdtmList_nextClkDtmObject(*catchDtmPP,pnt1,pnt2)) < 0 ) goto errexit ;
    while( nodeAddrP(*catchDtmPP,pnt3)->hPtr != pnt1 )
      {
       if( ( listPnt = bcdtmList_nextClkDtmObject(*catchDtmPP,pnt1,pnt3)) < 0 ) goto errexit ;
       if( bcdtmList_deleteLineDtmObject(*catchDtmPP,pnt1,pnt3)) goto errexit ;
       pnt3 = listPnt ;
      }
    pnt1 = pnt2 ;
   } while ( pnt1 != (*catchDtmPP)->hullPoint ) ;
/*
** Set DTM State
*/
 (*catchDtmPP)->dtmState = DTMState::Tin ;
/*
** Clean Catchment DTM
*/
 if( bcdtmList_cleanDtmObject(*catchDtmPP)) goto errexit ;
/*
** Check Triangulation
*/
  if( cdbg )
   {
    if( dbg ) bcdtmWrite_message(0,0,0,"Checking Triangulation") ;
    if( bcdtmCheck_tinComponentDtmObject(*catchDtmPP))
      {
       bcdtmWrite_message(0,0,0,"Triangulation Invalid") ;
       goto errexit ;
      }
    if( dbg ) bcdtmWrite_message(0,0,0,"Triangulation Valid") ;
   }
/*
** Clear Sptr list
*/
 while( firstPnt != dtmP->nullPnt )
   {
    nextPnt = nodeAddrP(dtmP,firstPnt)->sPtr ;
    nodeAddrP(dtmP,firstPnt)->sPtr = dtmP->nullPnt ;
    if( nextPnt == firstPnt ) firstPnt = dtmP->nullPnt ;
    else                      firstPnt = nextPnt ;
   }
/*
** Clean Up
*/
 cleanup :
 if( pointsP != nullptr ) { free(pointsP) ; pointsP = nullptr ; }
/*
** Job Completed
*/
 if( dbg && ret == DTM_SUCCESS ) bcdtmWrite_message(0,0,0,"Copying Catchment Triangles Completed") ;
 if( dbg && ret != DTM_SUCCESS ) bcdtmWrite_message(0,0,0,"Copying Catchment Triangles Error") ;
 return(ret) ;
/*
** Error Exit
*/
 errexit :
 ret = DTM_ERROR ;
 goto cleanup ;
}
/*-------------------------------------------------------------------+
|                                                                    |
|                                                                    |
|                                                                    |
+-------------------------------------------------------------------*/
int bcdtmDrainage_insertMaximumAscentLineFromTinPointDtmObject
    (
    BC_DTM_OBJ *dtmP,                       // Pointer To DTM
    long       point                        // Tin Point To Start The Insertion From
    )

    // This Function Inserts A Maximum Line Into The Tin From A Starting Point

   {
   int    ret=DTM_SUCCESS,dbg=DTM_TRACE_VALUE(0),cdbg=DTM_CHECK_VALUE(0) ;
   long   pnt1,nextPnt,lastPnt,nextPnt1,nextPnt2,nextPnt3,process,insertLine ;
   double d1,d2,dx,dy,dz,nextX,nextY,nextZ,lastZ ;

   // Log Arguments

   if( dbg )
       {
       bcdtmWrite_message(0,0,0,"Inserting Maximum Ascent Line From Tin Point") ;
       bcdtmWrite_message(0,0,0,"dtmP      = %p",dtmP) ;
       bcdtmWrite_message(0,0,0,"point     = %8ld",point) ;
       }

   //  Iteratively Get And Insert Next Maximum Ascent Line

   pnt1 = point ;
   lastPnt = dtmP->nullPnt ;
   lastZ   = pointAddrP(dtmP,point)->z ;
   do
       {
    if( bcdtmDrainage_getNextMaximumAscentLineDtmObject(dtmP,lastPnt,pnt1,&nextPnt1,&nextPnt2,&nextPnt3,&nextX,&nextY,&nextZ,&process) ) goto errexit  ;
    if( dbg ) bcdtmWrite_message(0,0,0,"process = %2ld ** nextPnt1 = %8ld nextPnt2 = %8ld nextPnt3 = %8ld ** %12.5lf %12.5lf %10.4lf",process,nextPnt1,nextPnt2,nextPnt3,nextX,nextY,nextZ) ;
    if( lastPnt != dtmP->nullPnt && nextZ <= pointAddrP(dtmP,lastPnt)->z ) process=0 ;
    if( process )
      {

//     Check Ascent Is Going Up

       if( cdbg )
           {
           if( nextZ < lastZ )
               {
               if( dbg == 0 ) bcdtmWrite_message(0,0,0,"Last Elevation = %15.8lf Current Elevation = %15.8lf",lastZ,nextZ) ;
               bcdtmWrite_message(2,0,0,"From Tin Point ** Ascent Elevation Is Lower") ;
//               goto errexit ;
               }
           }

//     Reset Variables

       lastPnt = pnt1 ;
       lastZ = nextZ ;

       if( process )
         {
/*
**        Check Point To Point Tolerance
*/
          if( nextPnt2 != dtmP->nullPnt )
            {
             if     ( bcdtmMath_distance(nextX,nextY,pointAddrP(dtmP,nextPnt1)->x,pointAddrP(dtmP,nextPnt1)->y) <= dtmP->ppTol ) { nextPnt2 = nextPnt3 = dtmP->nullPnt ; }
             else if( bcdtmMath_distance(nextX,nextY,pointAddrP(dtmP,nextPnt2)->x,pointAddrP(dtmP,nextPnt2)->y) <= dtmP->ppTol ) { nextPnt1 = nextPnt2 ; nextPnt2 = nextPnt3 = dtmP->nullPnt ; }
             else if( bcdtmMath_distance(nextX,nextY,pointAddrP(dtmP,pnt1)->x, pointAddrP(dtmP,pnt1)->y)  <= dtmP->ppTol ) return(0) ;
            }
/*
**        Check Point To Line Tolerance
*/
          if( nextPnt2 != dtmP->nullPnt )
            {
             d1  = bcdtmMath_normalDistanceToCordLine(pointAddrP(dtmP,pnt1)->x,pointAddrP(dtmP,pnt1)->y,nextX,nextY,pointAddrP(dtmP,nextPnt1)->x,pointAddrP(dtmP,nextPnt1)->y) ;
             d2  = bcdtmMath_normalDistanceToCordLine(pointAddrP(dtmP,pnt1)->x,pointAddrP(dtmP,pnt1)->y,nextX,nextY,pointAddrP(dtmP,nextPnt2)->x,pointAddrP(dtmP,nextPnt2)->y) ;
             if      ( d1 <= d2 && d1 <= dtmP->ppTol ) { nextPnt2 = nextPnt3 = dtmP->nullPnt ; }
             else if ( d2 <= d1 && d2 <= dtmP->ppTol ) { nextPnt1 = nextPnt2 ; nextPnt2 = nextPnt3 = dtmP->nullPnt ; }
            }
/*
**        Check Point To Line Tolerance
*/
          if( nextPnt2 != dtmP->nullPnt && nextPnt3 != dtmP->nullPnt )
            {
             d1  = bcdtmMath_normalDistanceToCordLine(pointAddrP(dtmP,nextPnt1)->x,pointAddrP(dtmP,nextPnt1)->y,pointAddrP(dtmP,nextPnt3)->x,pointAddrP(dtmP,nextPnt3)->y,nextX,nextY) ;
             d2  = bcdtmMath_normalDistanceToCordLine(pointAddrP(dtmP,nextPnt2)->x,pointAddrP(dtmP,nextPnt2)->y,pointAddrP(dtmP,nextPnt3)->x,pointAddrP(dtmP,nextPnt3)->y,nextX,nextY) ;
             if      ( d1 <= d2 && d1 <= dtmP->ppTol ) { nextPnt2 = nextPnt3 = dtmP->nullPnt ; }
             else if ( d2 <= d1 && d2 <= dtmP->ppTol ) { nextPnt1 = nextPnt2 ; nextPnt2 = nextPnt3 = dtmP->nullPnt ; }
            }
/*
**        Insert Line
*/
          if( nextPnt2 != dtmP->nullPnt )
            {
             dx = pointAddrP(dtmP,nextPnt2)->x - pointAddrP(dtmP,nextPnt1)->x ;
             dy = pointAddrP(dtmP,nextPnt2)->y - pointAddrP(dtmP,nextPnt1)->y ;
             dz = pointAddrP(dtmP,nextPnt2)->z - pointAddrP(dtmP,nextPnt1)->z ;
             if( fabs(dx) >= fabs(dy) ) nextZ = pointAddrP(dtmP,nextPnt1)->z +  dz * ( nextX - pointAddrP(dtmP,nextPnt1)->x) / dx ;
             else                       nextZ = pointAddrP(dtmP,nextPnt1)->z +  dz * ( nextY - pointAddrP(dtmP,nextPnt1)->y) / dy ;
/*
**          Insert Line
*/
             insertLine = bcdtmList_testForDtmFeatureLineDtmObject(dtmP,nextPnt1,nextPnt2) ;
             if( bcdtmInsert_addPointToDtmObject(dtmP,nextX,nextY,nextZ,&nextPnt) ) goto errexit  ;
             if( bcdtmList_deleteLineDtmObject(dtmP,nextPnt1,nextPnt2)) goto errexit  ;
             if( bcdtmList_insertLineAfterPointDtmObject(dtmP,pnt1,nextPnt,nextPnt1)) goto errexit  ;
             if( bcdtmList_insertLineAfterPointDtmObject(dtmP,nextPnt,pnt1,dtmP->nullPnt)) goto errexit  ;
             if( bcdtmList_insertLineBeforePointDtmObject(dtmP,nextPnt1,nextPnt,pnt1)) goto errexit  ;
             if( bcdtmList_insertLineAfterPointDtmObject(dtmP,nextPnt,nextPnt1,pnt1)) goto errexit  ;
             if( bcdtmList_insertLineAfterPointDtmObject(dtmP,nextPnt2,nextPnt,pnt1)) goto errexit  ;
             if( bcdtmList_insertLineBeforePointDtmObject(dtmP,nextPnt,nextPnt2,pnt1)) goto errexit  ;
             if( nextPnt3 != dtmP->nullPnt )
               {
                if( bcdtmList_insertLineAfterPointDtmObject(dtmP,nextPnt3,nextPnt,nextPnt2)) goto errexit  ;
                if( bcdtmList_insertLineBeforePointDtmObject(dtmP,nextPnt,nextPnt3,nextPnt2)) goto errexit  ;
               }
             else
               {
                if(nodeAddrP(dtmP,nextPnt1)->hPtr == nextPnt2 ) { nodeAddrP(dtmP,nextPnt1)->hPtr = nextPnt ; nodeAddrP(dtmP,nextPnt)->hPtr = nextPnt2 ; }
                if(nodeAddrP(dtmP,nextPnt2)->hPtr == nextPnt1 ) { nodeAddrP(dtmP,nextPnt2)->hPtr = nextPnt ; nodeAddrP(dtmP,nextPnt)->hPtr = nextPnt1 ; }
               }
             if(nodeAddrP(dtmP,nextPnt1)->tPtr == nextPnt2 ) { nodeAddrP(dtmP,nextPnt1)->tPtr = nextPnt ; nodeAddrP(dtmP,nextPnt)->tPtr = nextPnt2 ; }
             if(nodeAddrP(dtmP,nextPnt2)->tPtr == nextPnt1 ) { nodeAddrP(dtmP,nextPnt2)->tPtr = nextPnt ; nodeAddrP(dtmP,nextPnt)->tPtr = nextPnt1 ; }
             if( insertLine ) if( bcdtmInsert_pointIntoAllDtmFeaturesDtmObject(dtmP,nextPnt1,nextPnt2,nextPnt)) goto errexit  ;
             pnt1 = nextPnt ;
            }
          else  pnt1 = nextPnt1 ;
         }
      }
   } while ( process ) ;
/*
** Clean Up
*/
 cleanup :
/*
** Return
*/
 if( dbg && ret == DTM_SUCCESS ) bcdtmWrite_message(0,0,0,"Inserting Maximum Ascent Line From Tin Point Completed") ;
 if( dbg && ret != DTM_SUCCESS ) bcdtmWrite_message(0,0,0,"Inserting Maximum Ascent Line From Tin Point Error") ;
 return(ret) ;
/*
** Error Exit
*/
 errexit :
 if( ret == DTM_SUCCESS ) ret = DTM_ERROR ;
 goto cleanup ;
}
/*-------------------------------------------------------------------+
|                                                                    |
|                                                                    |
|                                                                    |
+-------------------------------------------------------------------*/
int bcdtmDrainage_insertMaximumAscentLineFromPointOnTinLineDtmObject
    (
    BC_DTM_OBJ *dtmP,                       // Pointer To DTM
    int        point1,                      // Point At One End Of Tin Line
    int        point2,                      // Point At Other End Of Tin Line
    DPoint3d   point                        // Start Point For Inserting Maximum Ascent Line
    )

    // This Function Inserts A Maximum Ascent Line Into The Tin
    // From A Starting Point On A Tin Line

    {
    int    ret=DTM_SUCCESS,dbg=DTM_TRACE_VALUE(0),cdbg=DTM_CHECK_VALUE(0) ;
    long   dtmPnt=dtmP->nullPnt,antPnt,clkPnt,lineType ;
    bool voidPnt;
    double d1,d2 ;

    // Log Arguments

    if( dbg )
        {
        bcdtmWrite_message(0,0,0,"Inserting Maximum Ascent Line From Point On Tin Line") ;
        bcdtmWrite_message(0,0,0,"dtmP      = %p",dtmP) ;
        bcdtmWrite_message(0,0,0,"point1    = %8ld",point1) ;
        bcdtmWrite_message(0,0,0,"point2    = %8ld",point2) ;
        bcdtmWrite_message(0,0,0,"point.x   = %12.5lf",point.x) ;
        bcdtmWrite_message(0,0,0,"point.y   = %12.5lf",point.y) ;
        bcdtmWrite_message(0,0,0,"point.z   = %12.5lf",point.z) ;
        }

    //  Test Tin Line Exists

    if( ! bcdtmList_testLineDtmObject(dtmP,point1,point2))
        {
        bcdtmWrite_message(2,0,0,"Not A Tin Line") ;
        goto errexit ;
        }

    //  Check If Point Is Within Point To Point Tolerance Of The Line End Points

    d1 = bcdtmMath_distance(point.x,point.y,pointAddrP(dtmP,point1)->x,pointAddrP(dtmP,point1)->y) ;
    d2 = bcdtmMath_distance(point.x,point.y,pointAddrP(dtmP,point2)->x,pointAddrP(dtmP,point2)->y) ;
    if      ( d1 <= d2 && d1 < dtmP->ppTol ) dtmPnt = point1 ;
    else if ( d2 < dtmP->ppTol ) dtmPnt = point2 ;

    // Only Insert Point Into Line If It Is Not Coincident With One Of The Line End Points

    if( dtmPnt == dtmP->nullPnt )
        {

        //  Determine Line Type ( Internal = 1 , On Tin Hull = 2 )

        if( nodeAddrP(dtmP,point1)->hPtr == dtmP->nullPnt ||  nodeAddrP(dtmP,point2)->hPtr == dtmP->nullPnt )
            {
            lineType = 1 ;
            }
        else
            {
            lineType = 2 ;
            if( nodeAddrP(dtmP,point1)->hPtr != point2 )
                {
                dtmPnt = point1 ;
                point1 = point2 ;
                point2 = dtmPnt ;
                }
            }

        //  Check For Void Line

        if( bcdtmList_testForVoidLineDtmObject(dtmP,point1,point2,voidPnt)) goto errexit ;

        // Add Point To Tin

        if( bcdtmInsert_addPointToDtmObject(dtmP,point.x,point.y,point.z,&dtmPnt) ) goto errexit  ;

        //  Insert Point Into Line

        switch ( lineType )
            {

            case  1 :      /* Coincident With Internal Tin Line  */

                bcdtmList_testForVoidLineDtmObject(dtmP,point1,point2,voidPnt) ;
                if( (antPnt = bcdtmList_nextAntDtmObject(dtmP,point1,point2)) < 0 ) goto errexit ;
                if( (clkPnt = bcdtmList_nextClkDtmObject(dtmP,point1,point2)) < 0 ) goto errexit ;
                if(bcdtmList_deleteLineDtmObject(dtmP,point1,point2)) goto errexit ;
                if(bcdtmList_insertLineAfterPointDtmObject(dtmP,point1,dtmPnt,antPnt)) goto errexit ;
                if(bcdtmList_insertLineAfterPointDtmObject(dtmP,dtmPnt,point1,dtmP->nullPnt)) goto errexit ;
                if(bcdtmList_insertLineAfterPointDtmObject(dtmP,point2,dtmPnt,clkPnt)) goto errexit ;
                if(bcdtmList_insertLineAfterPointDtmObject(dtmP,dtmPnt,point2,point1)) goto errexit ;
                if(bcdtmList_insertLineAfterPointDtmObject(dtmP,antPnt,dtmPnt,point2)) goto errexit ;
                if(bcdtmList_insertLineAfterPointDtmObject(dtmP,dtmPnt,antPnt,point1)) goto errexit ;
                if(bcdtmList_insertLineAfterPointDtmObject(dtmP,clkPnt,dtmPnt,point1)) goto errexit ;
                if(bcdtmList_insertLineAfterPointDtmObject(dtmP,dtmPnt,clkPnt,point2)) goto errexit ;
                if(bcdtmList_testForDtmFeatureLineDtmObject(dtmP,point1,point2) )
                    {
                    if( bcdtmInsert_pointIntoAllDtmFeaturesDtmObject(dtmP,point1,point2,dtmPnt)) goto errexit ;
                    }
                break ;

            case  2 :      /* Coincident With External Tin Line  */
                bcdtmList_testForVoidLineDtmObject(dtmP,point1,point2,voidPnt) ;
                if( (antPnt = bcdtmList_nextAntDtmObject(dtmP,point1,point2))   < 0 ) goto errexit ;
                if(bcdtmList_deleteLineDtmObject(dtmP,point1,point2)) goto errexit ;
                if(bcdtmList_insertLineAfterPointDtmObject(dtmP,point1,dtmPnt,antPnt)) goto errexit ;
                if(bcdtmList_insertLineAfterPointDtmObject(dtmP,dtmPnt,point1,dtmP->nullPnt)) goto errexit ;
                if(bcdtmList_insertLineBeforePointDtmObject(dtmP,point2,dtmPnt,antPnt)) goto errexit ;
                if(bcdtmList_insertLineAfterPointDtmObject(dtmP,dtmPnt,point2,point1)) goto errexit ;
                if(bcdtmList_insertLineAfterPointDtmObject(dtmP,antPnt,dtmPnt,point2)) goto errexit ;
                if(bcdtmList_insertLineAfterPointDtmObject(dtmP,dtmPnt,antPnt,point1)) goto errexit ;
                if(bcdtmList_testForDtmFeatureLineDtmObject(dtmP,point1,point2) )
                    {
                    if( bcdtmInsert_pointIntoAllDtmFeaturesDtmObject(dtmP,point1,point2,dtmPnt)) goto errexit ;
                    }
                nodeAddrP(dtmP,point1)->hPtr = dtmPnt ;
                nodeAddrP(dtmP,dtmPnt)->hPtr = point2 ;
                break ;

            default :
               bcdtmWrite_message(1,0,0,"Unknown Line Type") ;
               goto errexit ;
               break ;

            }

        //  Check Tin After Inserting Point

        if( cdbg )
            {
            if( dbg ) bcdtmWrite_message(0,0,0,"Checking Tin After Inserting Point Into Line") ;
            if( bcdtmCheck_tinComponentDtmObject(dtmP))
                {
                if( dbg ) bcdtmWrite_message(0,0,0,"Tin Invalid") ;
                goto errexit ;
                }
            if( dbg ) bcdtmWrite_message(0,0,0,"Tin Valid") ;
            }
       }

   //  Insert MaximumAscent Line From Tin Point

   if( bcdtmDrainage_insertMaximumAscentLineFromTinPointDtmObject(dtmP,dtmPnt)) goto errexit ;

// Clean Up

 cleanup :

// Return

    if( dbg && ret == DTM_SUCCESS ) bcdtmWrite_message(0,0,0,"Inserting Maximum Ascent Line From Point On Tin Line Completed") ;
    if( dbg && ret != DTM_SUCCESS ) bcdtmWrite_message(0,0,0,"Inserting Maximum Ascent Line From Point On Tin Point Error") ;
    return(ret) ;

// Error Exit

 errexit :
    if( ret == DTM_SUCCESS ) ret = DTM_ERROR ;
    goto cleanup ;
    }
/*-------------------------------------------------------------------+
|                                                                    |
|                                                                    |
|                                                                    |
+-------------------------------------------------------------------*/
int bcdtmDrainage_insertMaximumAscentLineFromTriangleBasePointDtmObject
    (
    BC_DTM_OBJ *dtmP,                       // Pointer To DTM
    long       point1,                      // Tin Point Of Triangle Base
    long       point2,                      // Tin Point Of Triangle Base
    long       point3                       // Tin Point Of triangle Apex
    )

    // This Function Inserts A Maximum Line Into The Tin From A Starting Triangle
    // The Maximum Ascent Is Started From Point1 And Intersects The Triangle Base Point2 - Point3

   {
   int    ret=DTM_SUCCESS,dbg=DTM_TRACE_VALUE(0),cdbg=DTM_CHECK_VALUE(0) ;
   int    trgFlow ;
   long   pnt1, nextPnt, lastPnt, nextPnt1, nextPnt2, nextPnt3, process, insertLine;
   bool   voidTrg;
   double d1,d2,dx,dy,dz,nextX,nextY,nextZ,lastZ,slope,descentAngle,ascentAngle ;
   bool   voidTriangle=false ;
   DTMDirection triangleDirection ;

   // Log Arguments

   int startPnt1=point1  ;
   int startPnt2=point2  ;

   if( dbg )
       {
       bcdtmWrite_message(0,0,0,"Inserting Maximum Ascent Line From Triangle Base Point") ;
       bcdtmWrite_message(0,0,0,"dtmP      = %p",dtmP) ;
       bcdtmWrite_message(0,0,0,"point1    = %8ld ** %12.5lf %12.5lf %10.4lf",point1,pointAddrP(dtmP,point1)->x,pointAddrP(dtmP,point1)->y,pointAddrP(dtmP,point1)->z) ;
       bcdtmWrite_message(0,0,0,"point2    = %8ld ** %12.5lf %12.5lf %10.4lf",point2,pointAddrP(dtmP,point2)->x,pointAddrP(dtmP,point2)->y,pointAddrP(dtmP,point2)->z) ;
       bcdtmWrite_message(0,0,0,"point3    = %8ld ** %12.5lf %12.5lf %10.4lf",point3,pointAddrP(dtmP,point3)->x,pointAddrP(dtmP,point3)->y,pointAddrP(dtmP,point3)->z) ;
       }

   //  Check For Valid Triangle

   if( cdbg )
       {
       if( dbg ) bcdtmWrite_message(0,0,0,"Checking For Valid Triangle") ;
       if( ! bcdtmList_testLineDtmObject(dtmP,point1,point2) ||
           ! bcdtmList_testLineDtmObject(dtmP,point1,point3) ||
           ! bcdtmList_testLineDtmObject(dtmP,point2,point3)      )
           {
           bcdtmWrite_message(1,0,0,"Invalid Triangle ") ;
           goto errexit ;
           }
       }

   //  Check And Set Triangle Direction Clockwise

   triangleDirection = DTMDirection::Clockwise ;
   if( bcdtmMath_pointSideOfDtmObject(dtmP,point1,point2,point3) > 0 ) triangleDirection = DTMDirection::AntiClockwise ;
   if( dbg ) bcdtmWrite_message(0,0,0,"triangleDirection = %2ld",triangleDirection) ;
   if( triangleDirection == DTMDirection::AntiClockwise )
       {
       pnt1   = point1 ;
       point1 = point2 ;
       point2 = pnt1   ;
       triangleDirection = DTMDirection::Clockwise ;
       if( dbg ) bcdtmWrite_message(0,0,0,"Reversed Triangle Direction ** point1 = %8ld point2 = %8ld point3 = %8ld",point1,point2,point3) ;
       }

   //  Check For Void Triangle

   if( cdbg )
       {
       if( dbg ) bcdtmWrite_message(0,0,0,"Checking For Void Triangle") ;
       if( bcdtmList_testForVoidTriangleDtmObject(dtmP,point1,point2,point3,voidTrg))
           {
           bcdtmWrite_message(1,0,0,"Cannot Calculate The Triangle Flow For A Void Triangle") ;
           goto errexit ;
           }
       }

   //  Check Triangle Flows To Base ( point1 - point2 )

   if( cdbg )
       {
       if( dbg ) bcdtmWrite_message(0,0,0,"Checking Triangle Flows To Base") ;
       if( ( trgFlow = bcdtmDrainage_getTriangleFlowDirectionDtmObject(dtmP,point1,point2,point3)) != 1 )
           {
           bcdtmWrite_message(1,0,0,"Triangle Flow %2d Does Not Flow To Base Line",trgFlow) ;
           goto errexit ;
           }
       }

   //  Get Triangle Ascent Angle - Triangle Must Be Clockwise

   if( bcdtmDrainage_getTriangleSlopeAndSlopeAnglesDtmObject(dtmP,nullptr,point1,point2,point3,voidTriangle,slope,descentAngle,ascentAngle)) goto errexit ;
   if( dbg ) bcdtmWrite_message(0,0,0,"slope = %10.5lf ** descentAngle = %12.10lf ascentAngle = %12.10lf",slope,descentAngle,ascentAngle) ;
   dx = dtmP->xMax - dtmP->xMin ;
   dy = dtmP->yMax - dtmP->yMin ;
   d1 = sqrt(dx*dx+dy*dy) ;
   dx = pointAddrP(dtmP,point1)->x + d1 * cos(ascentAngle) ;
   dy = pointAddrP(dtmP,point1)->y + d1 * sin(ascentAngle) ;

   //  Check For Intersect With Triangle Edge Point2 - Point3

   if( ! bcdtmMath_checkIfLinesIntersect (pointAddrP(dtmP,point1)->x,pointAddrP(dtmP,point1)->y,dx,dy,pointAddrP(dtmP,point2)->x,pointAddrP(dtmP,point2)->y,pointAddrP(dtmP,point3)->x,pointAddrP(dtmP,point3)->y))
       {

       if( dbg ) bcdtmWrite_message(0,0,0,"Intersect Not Found With Edge point2 = %8ld point3 = %8ld",point2,point3) ;

       //  Reverse Triangle Base Direction And Recalculate Ascent Angle

       pnt1   = point1 ;
       point1 = point2 ;
       point2 = pnt1 ;
       dx = pointAddrP(dtmP,point1)->x + d1 * cos(ascentAngle) ;
       dy = pointAddrP(dtmP,point1)->y + d1 * sin(ascentAngle) ;
       if( ! bcdtmMath_checkIfLinesIntersect (pointAddrP(dtmP,point1)->x,pointAddrP(dtmP,point1)->y,dx,dy,pointAddrP(dtmP,point2)->x,pointAddrP(dtmP,point2)->y,pointAddrP(dtmP,point3)->x,pointAddrP(dtmP,point3)->y))
           {

           //  Check If Maximum Ascent Has Been Prior Inserted

           double angleP1P3,angleP2P3,diffAngle1,diffAngle2 ;
           angleP1P3 = bcdtmMath_getPointAngleDtmObject(dtmP,point1,point3) ;
           angleP2P3 = bcdtmMath_getPointAngleDtmObject(dtmP,point2,point3) ;
           diffAngle1 = fabs(ascentAngle-angleP1P3) ;
           if( DTM_2PYE - diffAngle1 < diffAngle1 ) diffAngle1 = DTM_2PYE - diffAngle1 ;
           diffAngle2 = fabs(ascentAngle-angleP2P3) ;
           if( DTM_2PYE - diffAngle2 < diffAngle2 ) diffAngle2 = DTM_2PYE - diffAngle1 ;
           if( diffAngle2 < 0.0000001 )
             {
              pnt1 = point1 ;
              point1 = point2 ;
              point2 = point1 ;
             }
           else if( diffAngle1 > 0.0000001 )
             {
             if( dbg == 1 )
                 {
                 bcdtmWrite_message(0,0,0,"Maximum Ascent From Vertex Does Not Intersect Triangle Base") ;
                 bcdtmWrite_message(0,0,0,"slope = %10.5lf ** descentAngle = %12.10lf ascentAngle = %12.10lf",slope,descentAngle,ascentAngle) ;
                 bcdtmWrite_message(0,0,0,"point1    = %8ld ** %12.5lf %12.5lf %10.4lf",point1,pointAddrP(dtmP,point1)->x,pointAddrP(dtmP,point1)->y,pointAddrP(dtmP,point1)->z) ;
                 bcdtmWrite_message(0,0,0,"point2    = %8ld ** %12.5lf %12.5lf %10.4lf",point2,pointAddrP(dtmP,point2)->x,pointAddrP(dtmP,point2)->y,pointAddrP(dtmP,point2)->z) ;
                 bcdtmWrite_message(0,0,0,"point3    = %8ld ** %12.5lf %12.5lf %10.4lf",point3,pointAddrP(dtmP,point3)->x,pointAddrP(dtmP,point3)->y,pointAddrP(dtmP,point3)->z) ;
                 bcdtmWrite_message(0,0,0,"angleP1P3 = %12.10lf diffAngle1 = %12.10lf",angleP1P3,diffAngle1) ;
                 bcdtmWrite_message(0,0,0,"angleP2P3 = %12.10lf diffAngle2 = %12.10lf",angleP2P3,diffAngle2) ;
                 bcdtmWrite_message(0,0,0,"angle(point1,point2) = %12.10lf",bcdtmMath_getPointAngleDtmObject(dtmP,point1,point2));
                 bcdtmWrite_message(0,0,0,"angle(point1,point3) = %12.10lf",bcdtmMath_getPointAngleDtmObject(dtmP,point1,point3));
                 bcdtmWrite_message(0,0,0,"angle(point2,point1) = %12.10lf",bcdtmMath_getPointAngleDtmObject(dtmP,point2,point1));
                 bcdtmWrite_message(0,0,0,"angle(point2,point3) = %12.10lf",bcdtmMath_getPointAngleDtmObject(dtmP,point2,point3));
                 goto cleanup ;
                 }
            }
            goto cleanup ;  // Maximum Ascent Has been Prior Inserted
            }
       }

   // Calculate Intersect Of Triangle Ascent Radial With Triangle Edge

   bcdtmDrainage_calculateIntersectOfApexRadialWithTriangleBaseDtmObject(dtmP,point1,point2,point3,ascentAngle,&nextX,&nextY,&nextZ,&nextPnt) ;
   if( dbg ) bcdtmWrite_message(0,0,0,"Intersect Point = %12.5lf %12.5lf %10.4lf",nextX,nextY,nextZ) ;

   // Insert Point Into Triangle Edge

   if( nextPnt == dtmP->nullPnt )
       {
       if( bcdtmInsert_addPointToDtmObject(dtmP,nextX,nextY,nextZ,&nextPnt) ) goto errexit  ;
if( nextPnt == 288493 ) bcdtmWrite_message(0,0,0,"Inserted Point %8ld ** startPnt1 = %8ld startPnt2 = %8ld",nextPnt,startPnt1,startPnt2) ;
       if( bcdtmDrainage_insertPointIntoTinLineDtmObject( dtmP,nextPnt,point2,point3)) goto errexit ;
       }

   //  Iteratively Get And Insert Next Maximum Ascent Line

   pnt1    = nextPnt ;
   lastPnt = point1 ;
   lastZ   = pointAddrP(dtmP,point1)->z ;
   do
        {
        if( bcdtmDrainage_getNextMaximumAscentLineDtmObject(dtmP,lastPnt,pnt1,&nextPnt1,&nextPnt2,&nextPnt3,&nextX,&nextY,&nextZ,&process) ) goto errexit  ;
        if( dbg == 2 ) bcdtmWrite_message(0,0,0,"process = %2ld ** nextPnt1 = %8ld nextPnt2 = %8ld nextPnt3 = %8ld ** %12.5lf %12.5lf %10.4lf",process,nextPnt1,nextPnt2,nextPnt3,nextX,nextY,nextZ) ;
        if( lastPnt != dtmP->nullPnt && nextZ <= pointAddrP(dtmP,lastPnt)->z ) process=0 ;
        if( process )
            {

            //   Check Ascent Is Going Up

            if( cdbg )
                {
                if( nextZ < lastZ )
                    {
                    if( dbg == 0 ) bcdtmWrite_message(0,0,0,"Last Elevation = %15.8lf Current Elevation = %15.8lf",lastZ,nextZ) ;
                    bcdtmWrite_message(2,0,0,"From Triangle Base ** Ascent Elevation Is Lower") ;
                    goto cleanup ;
//                    goto errexit ;
                    }
                }

            //     Reset Variables

            lastPnt = pnt1 ;
            lastZ = nextZ ;

            if( process )
                {
/*
**        Check Point To Point Tolerance
*/
          if( nextPnt2 != dtmP->nullPnt )
            {
             if     ( bcdtmMath_distance(nextX,nextY,pointAddrP(dtmP,nextPnt1)->x,pointAddrP(dtmP,nextPnt1)->y) <= dtmP->ppTol ) { nextPnt2 = nextPnt3 = dtmP->nullPnt ; }
             else if( bcdtmMath_distance(nextX,nextY,pointAddrP(dtmP,nextPnt2)->x,pointAddrP(dtmP,nextPnt2)->y) <= dtmP->ppTol ) { nextPnt1 = nextPnt2 ; nextPnt2 = nextPnt3 = dtmP->nullPnt ; }
             else if( bcdtmMath_distance(nextX,nextY,pointAddrP(dtmP,pnt1)->x, pointAddrP(dtmP,pnt1)->y)  <= dtmP->ppTol ) return(0) ;
            }
/*
**        Check Point To Line Tolerance
*/
          if( nextPnt2 != dtmP->nullPnt )
            {
             d1  = bcdtmMath_normalDistanceToCordLine(pointAddrP(dtmP,pnt1)->x,pointAddrP(dtmP,pnt1)->y,nextX,nextY,pointAddrP(dtmP,nextPnt1)->x,pointAddrP(dtmP,nextPnt1)->y) ;
             d2  = bcdtmMath_normalDistanceToCordLine(pointAddrP(dtmP,pnt1)->x,pointAddrP(dtmP,pnt1)->y,nextX,nextY,pointAddrP(dtmP,nextPnt2)->x,pointAddrP(dtmP,nextPnt2)->y) ;
             if      ( d1 <= d2 && d1 <= dtmP->ppTol ) { nextPnt2 = nextPnt3 = dtmP->nullPnt ; }
             else if ( d2 <= d1 && d2 <= dtmP->ppTol ) { nextPnt1 = nextPnt2 ; nextPnt2 = nextPnt3 = dtmP->nullPnt ; }
            }
/*
**        Check Point To Line Tolerance
*/
          if( nextPnt2 != dtmP->nullPnt && nextPnt3 != dtmP->nullPnt )
            {
             d1  = bcdtmMath_normalDistanceToCordLine(pointAddrP(dtmP,nextPnt1)->x,pointAddrP(dtmP,nextPnt1)->y,pointAddrP(dtmP,nextPnt3)->x,pointAddrP(dtmP,nextPnt3)->y,nextX,nextY) ;
             d2  = bcdtmMath_normalDistanceToCordLine(pointAddrP(dtmP,nextPnt2)->x,pointAddrP(dtmP,nextPnt2)->y,pointAddrP(dtmP,nextPnt3)->x,pointAddrP(dtmP,nextPnt3)->y,nextX,nextY) ;
             if      ( d1 <= d2 && d1 <= dtmP->ppTol ) { nextPnt2 = nextPnt3 = dtmP->nullPnt ; }
             else if ( d2 <= d1 && d2 <= dtmP->ppTol ) { nextPnt1 = nextPnt2 ; nextPnt2 = nextPnt3 = dtmP->nullPnt ; }
            }
/*
**        Insert Line
*/
          if( nextPnt2 != dtmP->nullPnt )
            {
             dx = pointAddrP(dtmP,nextPnt2)->x - pointAddrP(dtmP,nextPnt1)->x ;
             dy = pointAddrP(dtmP,nextPnt2)->y - pointAddrP(dtmP,nextPnt1)->y ;
             dz = pointAddrP(dtmP,nextPnt2)->z - pointAddrP(dtmP,nextPnt1)->z ;
             if( fabs(dx) >= fabs(dy) ) nextZ = pointAddrP(dtmP,nextPnt1)->z +  dz * ( nextX - pointAddrP(dtmP,nextPnt1)->x) / dx ;
             else                       nextZ = pointAddrP(dtmP,nextPnt1)->z +  dz * ( nextY - pointAddrP(dtmP,nextPnt1)->y) / dy ;
/*
**          Insert Line
*/
             insertLine = bcdtmList_testForDtmFeatureLineDtmObject(dtmP,nextPnt1,nextPnt2) ;
             if( bcdtmInsert_addPointToDtmObject(dtmP,nextX,nextY,nextZ,&nextPnt) ) goto errexit  ;
if( nextPnt == 288493 ) bcdtmWrite_message(0,0,0,"** Inserted Point %8ld ** startPnt1 = %8ld startPnt2 = %8ld",nextPnt,startPnt1,startPnt2) ;

             if( bcdtmList_deleteLineDtmObject(dtmP,nextPnt1,nextPnt2)) goto errexit  ;
             if( bcdtmList_insertLineAfterPointDtmObject(dtmP,pnt1,nextPnt,nextPnt1)) goto errexit  ;
             if( bcdtmList_insertLineAfterPointDtmObject(dtmP,nextPnt,pnt1,dtmP->nullPnt)) goto errexit  ;
             if( bcdtmList_insertLineBeforePointDtmObject(dtmP,nextPnt1,nextPnt,pnt1)) goto errexit  ;
             if( bcdtmList_insertLineAfterPointDtmObject(dtmP,nextPnt,nextPnt1,pnt1)) goto errexit  ;
             if( bcdtmList_insertLineAfterPointDtmObject(dtmP,nextPnt2,nextPnt,pnt1)) goto errexit  ;
             if( bcdtmList_insertLineBeforePointDtmObject(dtmP,nextPnt,nextPnt2,pnt1)) goto errexit  ;
             if( nextPnt3 != dtmP->nullPnt )
               {
                if( bcdtmList_insertLineAfterPointDtmObject(dtmP,nextPnt3,nextPnt,nextPnt2)) goto errexit  ;
                if( bcdtmList_insertLineBeforePointDtmObject(dtmP,nextPnt,nextPnt3,nextPnt2)) goto errexit  ;
               }
             else
               {
                if(nodeAddrP(dtmP,nextPnt1)->hPtr == nextPnt2 ) { nodeAddrP(dtmP,nextPnt1)->hPtr = nextPnt ; nodeAddrP(dtmP,nextPnt)->hPtr = nextPnt2 ; }
                if(nodeAddrP(dtmP,nextPnt2)->hPtr == nextPnt1 ) { nodeAddrP(dtmP,nextPnt2)->hPtr = nextPnt ; nodeAddrP(dtmP,nextPnt)->hPtr = nextPnt1 ; }
               }
             if(nodeAddrP(dtmP,nextPnt1)->tPtr == nextPnt2 ) { nodeAddrP(dtmP,nextPnt1)->tPtr = nextPnt ; nodeAddrP(dtmP,nextPnt)->tPtr = nextPnt2 ; }
             if(nodeAddrP(dtmP,nextPnt2)->tPtr == nextPnt1 ) { nodeAddrP(dtmP,nextPnt2)->tPtr = nextPnt ; nodeAddrP(dtmP,nextPnt)->tPtr = nextPnt1 ; }
             if( insertLine ) if( bcdtmInsert_pointIntoAllDtmFeaturesDtmObject(dtmP,nextPnt1,nextPnt2,nextPnt)) goto errexit  ;
             pnt1 = nextPnt ;
            }
          else  pnt1 = nextPnt1 ;
         }
      }
   } while ( process ) ;
/*
** Clean Up
*/
 cleanup :
/*
** Return
*/
 if( dbg && ret == DTM_SUCCESS ) bcdtmWrite_message(0,0,0,"Inserting Maximum Ascent Line From Triangle Base Point Completed") ;
 if( dbg && ret != DTM_SUCCESS ) bcdtmWrite_message(0,0,0,"Inserting Maximum Ascent Line From Triangle Base Point Error") ;
 return(ret) ;
/*
** Error Exit
*/
 errexit :
 if( ret == DTM_SUCCESS ) ret = DTM_ERROR ;
 goto cleanup ;
}
/*-------------------------------------------------------------------+
|                                                                    |
|                                                                    |
|                                                                    |
+-------------------------------------------------------------------*/
int bcdtmDrainage_insertMaximumAscentLineFromTriangleEdgeDtmObject
    (
    BC_DTM_OBJ *dtmP,                       // Pointer To DTM
    long       point1,                      // Tin Point Of Triangle Base
    long       point2                       // Tin Point Of Triangle Base
    )

   // This Function Inserts A Maximum Ascent Line Into The Tin From A Triangle Edge
   // It Maximum Ascent Commences From The End Of The Edge Line

   {
   int    ret=DTM_SUCCESS,dbg=DTM_TRACE_VALUE(0),cdbg=DTM_CHECK_VALUE(0) ;
   int    antFlow,clkFlow ;
   long   antPnt,clkPnt ;

   // Log Arguments

   if( dbg )
       {
       bcdtmWrite_message(0,0,0,"Inserting Maximum Ascent Line From Triangle Base") ;
       bcdtmWrite_message(0,0,0,"dtmP      = %p",dtmP) ;
       bcdtmWrite_message(0,0,0,"point1    = %8ld ** %12.5lf %12.5lf %10.4lf",point1,pointAddrP(dtmP,point1)->x,pointAddrP(dtmP,point1)->y,pointAddrP(dtmP,point1)->z) ;
       bcdtmWrite_message(0,0,0,"point2    = %8ld ** %12.5lf %12.5lf %10.4lf",point2,pointAddrP(dtmP,point2)->x,pointAddrP(dtmP,point2)->y,pointAddrP(dtmP,point2)->z) ;
       }

   //  Only Process If Traingle Edge Points Are Connected

   if( bcdtmList_testLineDtmObject(dtmP,point1,point2 ) )
       {

   //  Only Process If Triangle Edge Is not A Hull Line

       if( ! bcdtmList_testForHullLineDtmObject(dtmP,point1,point2) )
           {

           //  Get Points Either Side Of Triangle Edge

           if( ( antPnt = bcdtmList_nextAntDtmObject(dtmP,point1,point2 )) < 0 ) goto errexit ;
           if( ( clkPnt = bcdtmList_nextClkDtmObject(dtmP,point1,point2 )) < 0 ) goto errexit ;

           // Get Triangle Flow Directions

           antFlow = bcdtmDrainage_getTriangleFlowDirectionDtmObject(dtmP,point1,point2,antPnt) ;
           clkFlow = bcdtmDrainage_getTriangleFlowDirectionDtmObject(dtmP,point1,point2,clkPnt) ;

           if( dbg == 1 ) bcdtmWrite_message(0,0,0,"antFlow = %2d clkFlow = %2d",antFlow,clkFlow) ;

           if( clkFlow == 1 && antFlow != 1 )
               {
               if( dbg == 1 ) bcdtmWrite_message(0,0,0,"Inserting Maximum Ascent From Clock Flow") ;
               if( bcdtmDrainage_insertMaximumAscentLineFromTriangleBasePointDtmObject(dtmP,point1,point2,clkPnt)) goto errexit ;
               }
           if( antFlow == 1 && clkFlow != 1 )
               {
               if( dbg == 1 ) bcdtmWrite_message(0,0,0,"Inserting Maximum Ascent From Counter Ant Flow") ;
               if( bcdtmDrainage_insertMaximumAscentLineFromTriangleBasePointDtmObject(dtmP,point1,point2,antPnt)) goto errexit ;
               }
           }
       }

// Clean Up

cleanup :

//  Return

    if( dbg && ret == DTM_SUCCESS ) bcdtmWrite_message(0,0,0,"Inserting Maximum Ascent Line From Triangle Base Point Completed") ;
    if( dbg && ret != DTM_SUCCESS ) bcdtmWrite_message(0,0,0,"Inserting Maximum Ascent Line From Triangle Base Point Error") ;
    return(ret) ;

// Error Exit

errexit :
    if( ret == DTM_SUCCESS ) ret = DTM_ERROR ;
    goto cleanup ;
    }
/*-------------------------------------------------------------------+
|                                                                    |
|                                                                    |
|                                                                    |
+-------------------------------------------------------------------*/
int  bcdtmDrainage_genericCallBackFunction
    (
    DTMFeatureType   dtmFeatureType,
    DTMUserTag       userTag,
    DTMFeatureId     featureId,
    DPoint3d         *featurePtsP,
    size_t           numFeaturePts,
    void             *userP
   )
    /*
    ** Sample DTM Interrupt Load Function
    **
    ** This Function Receives The Load Features From The DTM
    ** As The DTM Reuses The Feature Points Memory Do Not Free It
    ** If You Require The Feature Points Then Make A Copy
    **
    */
    {
    int  ret=DTM_SUCCESS,dbg=DTM_TRACE_VALUE(0) ;
    char  dtmFeatureTypeName[100] ;
    BC_DTM_OBJ *dtmP=nullptr ;
    DPoint3d  *p3dP ;
    /*
    ** Check For DTMFeatureType::CheckStop
    */
    // if(dtmFeatureType == DTMFeatureType::CheckStop) bcdtmWrite_message(0,0,0,"DTMFeatureType::CheckStop") ;
    /*
    ** Initialise
    */
    // if(numDtmFeatures % 1000 == 0) bcdtmWrite_message(0,0,0,"numDtmFeatures = %8ld",numDtmFeatures) ;
    /*
    ** Write Record
    */
    if(dbg == 1)
        {
        bcdtmData_getDtmFeatureTypeNameFromDtmFeatureType(dtmFeatureType,dtmFeatureTypeName) ;
        bcdtmWrite_message(0,0,0,"Feature %s ** userTag = %10I64d featureId = %10I64d featurePtsP = %p numFeaturePts = %6ld userP = %p",dtmFeatureTypeName,userTag,featureId,featurePtsP,numFeaturePts,userP) ;
        }
    /*
    ** Write Points
    */
    if(dbg == 2)
        {
        bcdtmWrite_message(0,0,0,"Number Of Feature Points = %6ld",numFeaturePts) ;
        for(p3dP = featurePtsP ; p3dP < featurePtsP + numFeaturePts ; ++p3dP)
            {
            bcdtmWrite_message(0,0,0,"Point[%6ld] = %12.4lf %12.4lf %10.4lf",(long)(p3dP-featurePtsP),p3dP->x,p3dP->y,p3dP->z) ;
            }
        }
    /*
    ** Store DTM Features In DTM
    */
//    if( userP != nullptr && ( dtmFeatureType == DTMFeatureType::LowPointPond || dtmFeatureType == DTMFeatureType::DescentTrace ))
    if( userP != nullptr && dtmFeatureType != DTMFeatureType::CheckStop )
        {
        dtmP = (BC_DTM_OBJ *) userP ;
        if(bcdtmObject_testForValidDtmObject(dtmP)) goto errexit ;

        if( dtmFeatureType ==  DTMFeatureType::SumpLine || dtmFeatureType == DTMFeatureType::RidgeLine )
          {
           DPoint3d *lineP =  featurePtsP ;
           for( lineP = featurePtsP ; lineP < featurePtsP + numFeaturePts * 2 ; lineP = lineP + 2 )
              {
               if( bcdtmObject_storeDtmFeatureInDtmObject(dtmP,DTMFeatureType::Breakline,dtmP->nullUserTag,1,&dtmP->nullFeatureId,lineP,2)) goto errexit ;
              }
          }
        else
          {
           if(bcdtmObject_storeDtmFeatureInDtmObject(dtmP,DTMFeatureType::Breakline,dtmP->nullUserTag,1,&dtmP->nullFeatureId,featurePtsP,(long)numFeaturePts)) goto errexit ;
          }
       }
    /*
    ** Clean Up
    */
cleanup :
    /*
    ** Job Completed
    */
    if(dbg && ret == DTM_SUCCESS) bcdtmWrite_message(0,0,0,"Call Back Function Completed") ;
    if(dbg && ret != DTM_SUCCESS) bcdtmWrite_message(0,0,0,"Call Back Function Error") ;
    return(ret) ;
    /*
    ** Error Exit
    */
errexit :
    if(ret == DTM_SUCCESS) ret = DTM_ERROR ;
    goto cleanup ;
    }
/*-------------------------------------------------------------------+
|                                                                    |
|                                                                    |
|                                                                    |
+-------------------------------------------------------------------*/
int bcdtmDrainage_checkForMaximumAscentFlowLineDtmObject
    (
    BC_DTM_OBJ *dtmP,                       // ==> Pointer To DTM
    long       point1,                      // ==> Tin Point Of Flow Line
    long       point2,                      // ==> Tin Point Of Flow Line
    bool&      maxAscent                    // <== True If A Maximum Ascent Flow Line Else Flow
    )

    // This Function Checks If A Maximum Ascent Line Can Be Inserted From A Flow Line
   {
   int    ret=DTM_SUCCESS,dbg=DTM_TRACE_VALUE(0) ;
   long   pnt1,antPnt,clkPnt,tstPnt,antFlow,clkFlow;
   double d1,dx,dy,slope,descentAngle,ascentAngle ;
   bool   voidTriangle=false ;

   // Log Arguments

   if( dbg )
       {
       bcdtmWrite_message(0,0,0,"Checking For Maximum Ascent Flow Line") ;
       bcdtmWrite_message(0,0,0,"dtmP      = %p",dtmP) ;
       bcdtmWrite_message(0,0,0,"point1    = %8ld ** %12.5lf %12.5lf %10.4lf",point1,pointAddrP(dtmP,point1)->x,pointAddrP(dtmP,point1)->y,pointAddrP(dtmP,point1)->z) ;
       bcdtmWrite_message(0,0,0,"point2    = %8ld ** %12.5lf %12.5lf %10.4lf",point2,pointAddrP(dtmP,point2)->x,pointAddrP(dtmP,point2)->y,pointAddrP(dtmP,point2)->z) ;
       }

   //  Set Max Ascent Parameter

   maxAscent = false ;

   //  Check If point2 and Point 3 are connected

   if( dbg ) bcdtmWrite_message(0,0,0,"Checking If Point1 And Point2 Are Connected") ;
   if( ! bcdtmList_testLineDtmObject(dtmP,point1,point2))
       {
       bcdtmWrite_message(1,0,0,"Unconnected Flow Line") ;
       goto cleanup ;
       }

   //  Only Test For None Hull Line

   if( ! bcdtmList_testForHullLineDtmObject(dtmP,point1,point2))
       {

       //  Get Clockwise And Anti Clockwise Points

       if( ( antPnt = bcdtmList_nextAntDtmObject(dtmP,point1,point2 )) < 0 ) goto errexit ;
       if( ( clkPnt = bcdtmList_nextClkDtmObject(dtmP,point1,point2 )) < 0 ) goto errexit ;
       if( dbg == 2 )
           {
           bcdtmWrite_message(0,0,0,"antPnt    = %8ld ** %12.5lf %12.5lf %10.4lf",antPnt,pointAddrP(dtmP,antPnt)->x,pointAddrP(dtmP,antPnt)->y,pointAddrP(dtmP,antPnt)->z) ;
           bcdtmWrite_message(0,0,0,"clkPnt    = %8ld ** %12.5lf %12.5lf %10.4lf",clkPnt,pointAddrP(dtmP,clkPnt)->x,pointAddrP(dtmP,clkPnt)->y,pointAddrP(dtmP,clkPnt)->z) ;
           }

       // Get Triangle Flow Directions

       antFlow = bcdtmDrainage_getTriangleFlowDirectionDtmObject(dtmP,point1,point2,antPnt) ;
       clkFlow = bcdtmDrainage_getTriangleFlowDirectionDtmObject(dtmP,point1,point2,clkPnt) ;
       if( dbg == 1 ) bcdtmWrite_message(0,0,0,"antFlow = %2d clkFlow = %2d",antFlow,clkFlow) ;

       // Check For Cross Flow

       tstPnt = dtmP->nullPnt ;
       if( clkFlow == 1 && antFlow != 1 )  tstPnt = clkPnt ;
       if( clkFlow != 1 && antFlow == 1 )
           {
           tstPnt = antPnt ;
           pnt1   = point1 ;
           point1 = point2 ;
           point2 = pnt1   ;
          }

       // If Cross Flow Check For Maximum Ascent

       if( tstPnt != dtmP->nullPnt )
           {

           //  Get Triangle Ascent Angle

           if( bcdtmDrainage_getTriangleSlopeAndSlopeAnglesDtmObject(dtmP,nullptr,point1,point2,tstPnt,voidTriangle,slope,descentAngle,ascentAngle)) goto errexit ;
           if( dbg ) bcdtmWrite_message(0,0,0,"slope = %10.5lf ** descentAngle = %12.10lf ascentAngle = %12.10lf",slope,descentAngle,ascentAngle) ;

           //  Calculate Ascent Radial

           dx = dtmP->xMax - dtmP->xMin ;
           dy = dtmP->yMax - dtmP->yMin ;
           d1 = sqrt(dx*dx+dy*dy) ;
           dx = pointAddrP(dtmP,point1)->x + d1 * cos(ascentAngle) ;
           dy = pointAddrP(dtmP,point1)->y + d1 * sin(ascentAngle) ;

           //  Check For Intersect With Triangle Edge point2 - tstPnt

           if( ! bcdtmMath_checkIfLinesIntersect (pointAddrP(dtmP,point1)->x,pointAddrP(dtmP,point1)->y,dx,dy,pointAddrP(dtmP,point2)->x,pointAddrP(dtmP,point2)->y,pointAddrP(dtmP,tstPnt)->x,pointAddrP(dtmP,tstPnt)->y))
                {

                if( dbg ) bcdtmWrite_message(0,0,0,"Intersect Not Found With Edge point2 = %8ld point3 = %8ld",point2,tstPnt) ;

                //  Reverse Triangle Base Direction And Recalculate Ascent Radial

                pnt1   = point1 ;
                point1 = point2 ;
                point2 = pnt1 ;
                dx = pointAddrP(dtmP,point1)->x + d1 * cos(ascentAngle) ;
                dy = pointAddrP(dtmP,point1)->y + d1 * sin(ascentAngle) ;
                if( ! bcdtmMath_checkIfLinesIntersect (pointAddrP(dtmP,point1)->x,pointAddrP(dtmP,point1)->y,dx,dy,pointAddrP(dtmP,point2)->x,pointAddrP(dtmP,point2)->y,pointAddrP(dtmP,tstPnt)->x,pointAddrP(dtmP,tstPnt)->y))
                    {
                    if( dbg ) bcdtmWrite_message(0,0,0,"Reversed Intersect Not Found With Edge point2 = %8ld tstPoint = %8ld",point2,tstPnt) ;
                    }
                else
                    maxAscent = true ;
                }
             else
                 maxAscent = true ;
             }
         }

     // Clean Up

cleanup :

    // Return

    if( dbg && ret == DTM_SUCCESS ) bcdtmWrite_message(0,0,0,"Checking For Maximum Ascent Flow Line Completed") ;
    if( dbg && ret != DTM_SUCCESS ) bcdtmWrite_message(0,0,0,"Checking For Maximum Ascent Flow Line Error") ;
    return(ret) ;

    // Error Exit

 errexit :
     if( ret == DTM_SUCCESS ) ret = DTM_ERROR ;
     goto cleanup ;
    }
/*-------------------------------------------------------------------+
|                                                                    |
|                                                                    |
|                                                                    |
+-------------------------------------------------------------------*/
int bcdtmDrainage_refineTptrCatchmentPolygonDtmObject
(
 BC_DTM_OBJ            *dtmP,
 double                sumpX,
 double                sumpY,
 double                sumpZ,
 long                  sumpPoint1,
 long                  sumpPoint2,
 long                  firstPoint,
 double                maxPondDepth,
 DPoint3d              **catchmentPtsPP,
 long                  *numCatchmentPtsP
 )

    //  This Function Refines A Tptr Catchment Polygon

    {
    int    ret=DTM_SUCCESS,dbg=DTM_TRACE_VALUE(0),cdbg=DTM_CHECK_VALUE(0),tdbg=DTM_TIME_VALUE(0) ;
    long   p1,p2,p3;
    BC_DTM_OBJ    *catchmentDtmP=nullptr,*catchDtmP=nullptr,*catchmentPolygonsDtmP=nullptr,*tempDtmP=nullptr ;

    long   pnt,npnt,smpPnt1,smpPnt2,smpType=0,numTriangles ;
    DPoint3d sumpPoint,tracePoints[4],*catchPtsP=nullptr  ;
    long    drainPoint,numTracedToSump ;
    bool   refine = true, tracedToSump;
    ZeroSlopeTraceOption traceOverZeroSlope = ZeroSlopeTraceOption::TraceLastAngle;
    double x,y,z,drainPointX,drainPointY,drainPointZ ;
    DTMTriangleIndex *triangleIndexP=nullptr ;
    long startTime ;
    int numCatchments,dtmFeature,numZero,numOne,numTwo,numThree,count ;

// Log Entry Arguments

    if( dbg )
        {
        bcdtmWrite_message(0,0,0,"Refining Tptr Catchment Polygon") ;
        bcdtmWrite_message(0,0,0,"dtmP             = %p",dtmP)  ;
        bcdtmWrite_message(0,0,0,"sumpX            = %12.5lf",sumpX)  ;
        bcdtmWrite_message(0,0,0,"sumpY            = %12.5lf",sumpY)  ;
        bcdtmWrite_message(0,0,0,"sumpZ            = %12.5lf",sumpZ)  ;
        bcdtmWrite_message(0,0,0,"sumpPoint1       = %8ld",sumpPoint1) ;
        bcdtmWrite_message(0,0,0,"sumpPoint2       = %8ld",sumpPoint2) ;
        bcdtmWrite_message(0,0,0,"firstPoint       = %8ld",firstPoint) ;
        bcdtmWrite_message(0,0,0,"maxPondDepth     = %8.3lf",maxPondDepth) ;
        bcdtmWrite_message(0,0,0,"catchmentPtsPP   = %p",*catchmentPtsPP) ;
        bcdtmWrite_message(0,0,0,"numCatchmentPtsP = %8ld",*numCatchmentPtsP) ;
        }

    // Check Connectivity Of Tptr Polygon

    if( cdbg )
        {
        if( bcdtmList_checkConnectivityTptrPolygonDtmObject(dtmP,firstPoint,0))
            {
            bcdtmWrite_message(2,0,0,"Connectivity Error In Tptr Polygon") ;
            goto errexit ;
            }
        }

    //  Clone DTM To Create A Catchment DTM

    if( bcdtmObject_cloneDtmObject(dtmP,&catchmentDtmP)) goto errexit ;

    //  Insert Tptr Polygon Into Catchment DTM

    pnt = firstPoint ;
    do
        {
         npnt = nodeAddrP(dtmP,pnt)->tPtr ;
         nodeAddrP(catchmentDtmP,pnt)->tPtr = npnt ;
         pnt = npnt ;
        } while ( pnt != firstPoint ) ;

   // Check Connectivity Of Tptr Polygon

    if( cdbg )
        {
        if( bcdtmList_checkConnectivityTptrPolygonDtmObject(catchmentDtmP,firstPoint,0))
            {
            bcdtmWrite_message(2,0,0,"Connectivity Error In Tptr Polygon") ;
            goto errexit ;
            }
        }

    //  Clip To Tptr Catchment Polygon

    if (bcdtmClip_toTptrPolygonDtmObject (catchmentDtmP, firstPoint, DTMClipOption::External)) goto errexit;

    //  Check Clipped Catchment DTM

    if( cdbg )
        {
         if( dbg ) bcdtmWrite_message(0,0,0,"Checking For Valid DTM") ;
         if( bcdtmCheck_tinComponentDtmObject(catchmentDtmP))
             {
             bcdtmWrite_message(2,0,0,"DTM Invalid") ;
             goto errexit ;
             }
         if( dbg ) bcdtmWrite_message(0,0,0,"DTM Valid") ;
        }

    // Null Drain Point

    drainPoint = catchmentDtmP->nullPnt ;

    // Log Catchment Tin

    if( dbg == 1 )
        {
        if( bcdtmWrite_toFileDtmObject(catchmentDtmP,L"clippedCatchment.tin")) goto errexit ;
        }

    //  Find Corresponding Sump Points In The Clipped DTM

    smpPnt1 = smpPnt2 = catchmentDtmP->nullPnt ;
    if( sumpPoint1 != dtmP->nullPnt )
        {
        bcdtmFind_closestPointDtmObject(catchmentDtmP,pointAddrP(dtmP,sumpPoint1)->x,pointAddrP(dtmP,sumpPoint1)->y,&smpPnt1) ;
        if( cdbg == 1 )
            {
            if( pointAddrP(catchmentDtmP,smpPnt1)->x != pointAddrP(dtmP,sumpPoint1)->x || pointAddrP(catchmentDtmP,smpPnt1)->y != pointAddrP(dtmP,sumpPoint1)->y )
                {
                bcdtmWrite_message(2,0,0,"Closest Point Error") ;
                goto errexit ;
                }
            }
        }
    if( sumpPoint2 != dtmP->nullPnt )
        {
        bcdtmFind_closestPointDtmObject(catchmentDtmP,pointAddrP(dtmP,sumpPoint2)->x,pointAddrP(dtmP,sumpPoint2)->y,&smpPnt2) ;
        if( cdbg == 1 )
            {
            if( pointAddrP(catchmentDtmP,smpPnt2)->x != pointAddrP(dtmP,sumpPoint2)->x || pointAddrP(catchmentDtmP,smpPnt2)->y != pointAddrP(dtmP,sumpPoint2)->y )
                {
                bcdtmWrite_message(2,0,0,"Closest Point Error") ;
                goto errexit ;
                }
            }
        }
     smpType = 2 ;                                             //  Sump Line
     if( smpPnt2 == catchmentDtmP->nullPnt ) smpType = 1 ;     //  Sump Point

     // Log New Sump Points

     if( dbg == 1 )
         {
         bcdtmWrite_message(0,0,0,"smpType = %2d",smpType) ;
         if( smpPnt1 != catchmentDtmP->nullPnt ) bcdtmWrite_message(0,0,0,"smpPnt1 = %8ld ** %12.5lf %12.5lf %10.4lf",smpPnt1,pointAddrP(catchmentDtmP,smpPnt1)->x,pointAddrP(catchmentDtmP,smpPnt1)->y,pointAddrP(catchmentDtmP,smpPnt1)->z) ;
         if( smpPnt2 != catchmentDtmP->nullPnt ) bcdtmWrite_message(0,0,0,"smpPnt2 = %8ld ** %12.5lf %12.5lf %10.4lf",smpPnt2,pointAddrP(catchmentDtmP,smpPnt2)->x,pointAddrP(catchmentDtmP,smpPnt2)->y,pointAddrP(catchmentDtmP,smpPnt2)->z) ;
         }

     //  Set Sump Point

     sumpPoint.x = sumpX ;
     sumpPoint.y = sumpY ;
     sumpPoint.z = sumpZ ;

     //  From Sump Point

     if( smpType == 1 )
         {
         if( bcdtmDrainage_insertMaximumAscentLinesFromSumpPointDtmObject(catchmentDtmP,smpPnt1)) goto errexit ;
         drainPoint = smpPnt1 ;
         }

     //  From Sump Line

     if( smpType == 2 )
         {
         if( bcdtmDrainage_insertMaximumAscentLinesFromPointOnSumpLineDtmObject(catchmentDtmP,smpPnt1,smpPnt2,sumpPoint,drainPoint)) goto errexit ;
         }

     //  Log Tin

    if( dbg == 1 )
        {
        if( bcdtmWrite_toFileDtmObject(catchmentDtmP,L"ascentCatchment00.tin")) goto errexit ;
        }

    //  Check Drain Point Has Been Determined As All Catchment Flow Must Pass Through The Drain Point

    if( drainPoint == catchmentDtmP->nullPnt )
        {
        bcdtmWrite_message(2,0,0,"Could Not Determine Drain Point For Point Catchment") ;
        goto errexit ;
        }
    drainPointX = pointAddrP(catchmentDtmP,drainPoint)->x ;
    drainPointY = pointAddrP(catchmentDtmP,drainPoint)->y ;
    drainPointZ = pointAddrP(catchmentDtmP,drainPoint)->z ;
    if( dbg == 1 )  bcdtmWrite_message(0,0,0,"drainPoint = %10d ** %12.5lf %12.5lf %10.4lf",drainPoint,drainPointX,drainPointY,drainPointZ) ;

    //  Iteratively Refine Point Catchment Boundary

    refine = true ;
    while( refine )
        {

        // Initialise

        refine = false ;
        if( bcdtmList_cleanDtmObject(catchmentDtmP) ) goto errexit ;

        // Check Triangulation After Clean

        // Find New Point Number For Drain Point

        bcdtmFind_closestPointDtmObject(catchmentDtmP,drainPointX,drainPointY,&drainPoint) ;
        if( dbg == 1 )  bcdtmWrite_message(0,0,0,"drainPoint = %10d ** %12.5lf %12.5lf %10.4lf",drainPoint,pointAddrP(catchmentDtmP,drainPoint)->x,pointAddrP(catchmentDtmP,drainPoint)->y,pointAddrP(catchmentDtmP,drainPoint)->z) ;
        if( cdbg == 1 )
            {
            if( pointAddrP(catchmentDtmP,drainPoint)->x != drainPointX || pointAddrP(catchmentDtmP,drainPoint)->y != drainPointY )
                {
                bcdtmWrite_message(1,0,0,"Drain Point Has Changed") ;
                goto errexit ;
                }
            }

        // Create Triangle Index

        if( dbg ) bcdtmWrite_message(0,0,0,"Creating Triangle Index") ;
        if( triangleIndexP != nullptr )
            triangleIndexP->~DTMTriangleIndex() ;
        startTime = bcdtmClock() ;
        triangleIndexP = new DTMTriangleIndex (catchmentDtmP) ;
        if( dbg  ) bcdtmWrite_message(0,0,0,"Size Of Triangle Index = %8d",triangleIndexP->TriangleIndexSize() ) ;
        if( tdbg ) bcdtmWrite_message(0,0,0,"Time To Calculate Triangle Index = %8.3lf Seconds",bcdtmClock_elapsedTime(bcdtmClock(),startTime)) ;

        // Log Number Of Void And Flat Triangles

        if( dbg ) triangleIndexP->LogTriangleCounts() ;

        //  Scan Triangle Index And Downstream Trace From Each Triangle Centroid

        numTriangles = 0 ;
        if( dbg ) bcdtmWrite_message(0,0,0,"Down Stream Tracing Tin Streams") ;
        for( DtmTriangleIndex::iterator triangle = triangleIndexP->FirstTriangle() ; triangle <= triangleIndexP->LastTriangle() ; triangle++)
            {

            //  Log Trace Status

            if( dbg && numTriangles % 100000 == 0 ) bcdtmWrite_message(0,0,0,"Number Of Triangles Scanned = %8ld of %8ld",numTriangles,triangleIndexP->TriangleIndexSize()) ;

            //  Set Null Colour For Triangle

            triangle->index = -dtmP->nullPnt ;

            //  Dont Trace For Void Or Zero Slope Triangles

            if( ! triangle->voidTriangle && ! triangle->flatTriangle )
                {

                p1 = triangle->trgPnt1 ;
                p2 = triangle->trgPnt2 ;
                p3 = triangle->trgPnt3 ;

                //   Calculate Trace Points For Triangle

                if( bcdtmDrainage_calculateTracePointsForTriangleDtmObject(catchmentDtmP,p1,p2,p3,tracePoints)) goto errexit ;

                //   Check Trace To Drain Point

                numTracedToSump = 0 ;
                for( int n = 0 ; n < 3 ; ++n )
                    {
                     x = tracePoints[n].x ;
                     y = tracePoints[n].y ;
                     z = tracePoints[n].z ;
                     if( dbg == 2 ) bcdtmWrite_message(0,0,0,"numTriangles = %8ld **** Tracing To Sump From ** %12.5lf %12.5lf %10.4lf",numTriangles,x,y,z) ;
                     if( bcdtmDrainage_checkTraceToDrainPointDtmObject(catchmentDtmP,nullptr,maxPondDepth,traceOverZeroSlope,x,y,z,drainPoint,tracedToSump)) goto errexit ;
                     if( tracedToSump ) ++numTracedToSump ;
                     if( dbg == 2 ) bcdtmWrite_message(0,0,0,"tracedToSump = %d",tracedToSump) ;
                     }
                if( dbg == 2 ) bcdtmWrite_message(0,0,0,"numTracedToSump = %3d",numTracedToSump) ;
                triangle->index = numTracedToSump ;
                ++numTriangles ;
                }
            }
        if( dbg == 1 ) bcdtmWrite_message(0,0,0,"Number Of Triangles = %8ld",numTriangles) ;

        // Polygonise And Load Catchment Polygons

        if( dbg ) bcdtmWrite_message(0,0,0,"Polygonising Catchment Polygons") ;
        if( bcdtmObject_createDtmObject(&catchmentPolygonsDtmP)) goto errexit ;
        if( bcdtmDrainage_polygoniseAndLoadTriangleIndexPolygonsDtmObject(catchmentDtmP,(DTMFeatureCallback) bcdtmDrainage_catchmentCallBackFunction,triangleIndexP,catchmentPolygonsDtmP,numCatchments)) goto errexit ;
        if( dbg ) bcdtmWrite_message(0,0,0,"Number Of Catchments = %8ld",numCatchments) ;

        //  Count Number Of Full And Partial Polygons That Flow To Drain Point

        if( bcdtmObject_createDtmObject(&tempDtmP)) goto errexit ;
        numZero = numOne = numTwo = numThree = 0 ;
        for( dtmFeature = 0 ; dtmFeature < catchmentPolygonsDtmP->numFeatures ; ++dtmFeature )
             {
             count = ( int ) ftableAddrP(catchmentPolygonsDtmP,dtmFeature)->dtmUserTag ;
             if     ( count == 0 ) ++numZero ;
             else if( count == 1 ) ++numOne ;
             else if( count == 2 ) ++numTwo ;
             else if( count == 3 ) ++numThree ;
             if( count == 0 )
                 {
                 if( bcdtmInsert_removeDtmFeatureFromDtmObject(catchmentPolygonsDtmP,dtmFeature)) goto errexit ;
                 }
             if( count > 0 )
                 {
                 ftableAddrP(catchmentPolygonsDtmP,dtmFeature)->dtmFeatureType = DTMFeatureType::Breakline ;
                 }
             }

        //  Log Polygonisation Results

        if( dbg == 1 )
            {
             bcdtmWrite_message(0,0,0,"numZero = %4ld ** numOne = %4ld numTwo = %4ld numThree = %4ld",numZero,numOne,numTwo,numThree) ;
             bcdtmWrite_geopakDatFileFromDtmObject(catchmentPolygonsDtmP,L"refinedCatchmentPolygons.dat") ;
            }

         //  Check For Termination Of Refinement

        if( numThree == 1 && numOne == 0 && numTwo == 0 )
            {
            for( dtmFeature = 0 ; dtmFeature < catchmentPolygonsDtmP->numFeatures ; ++dtmFeature )
                {
                if( ftableAddrP(catchmentPolygonsDtmP,dtmFeature)->dtmUserTag == 3 )
                    {
                    if( bcdtmList_copyDtmFeaturePointsToPointArrayDtmObject(catchmentPolygonsDtmP,dtmFeature,catchmentPtsPP,numCatchmentPtsP)) goto errexit ;
                    }
                }
            }

        //  Continue Refinement

       else
           {
           }



        }

    // Clean Up

 cleanup :
    if( catchPtsP             != nullptr ) { free(catchPtsP) ; catchPtsP = nullptr ; }
    if( catchDtmP             != nullptr ) bcdtmObject_destroyDtmObject(&catchDtmP) ;
    if( catchmentDtmP         != nullptr ) bcdtmObject_destroyDtmObject(&catchmentDtmP) ;
    if( catchmentPolygonsDtmP != nullptr ) bcdtmObject_destroyDtmObject(&catchmentPolygonsDtmP) ;

    // Return

    if( dbg && ret == DTM_SUCCESS ) bcdtmWrite_message(0,0,0,"Refining Tptr Catchment Polygon Completed") ;
    if( dbg && ret != DTM_SUCCESS ) bcdtmWrite_message(0,0,0,"Refining Tptr Catchment Polygon Error") ;
    return(ret) ;

    // Error Exit

 errexit :
    if( ret == DTM_SUCCESS ) ret = DTM_ERROR ;
     goto cleanup ;
}
/*-------------------------------------------------------------------+
|                                                                    |
|                                                                    |
|                                                                    |
+-------------------------------------------------------------------*/
int bcdtmDrainage_insertMaximumAscentLinesFromPointOnSumpLineDtmObject
    (
    BC_DTM_OBJ *dtmP,                       // ==> Pointer To DTM
    int        point1,                      // ==> Point At One End Of Tin Line
    int        point2,                      // ==> Point At Other End Of Tin Line
    DPoint3d   point,                       // ==> Start Point For Inserting Maximum Ascent Line
    long&      drainPoint                   // <== Point From Where The Maximum Ascents Were Inserted
    )

    // This Function Inserts A Maximum Ascent Line Into The Tin
    // From A Starting Point On A Tin Line

    {
    int    ret=DTM_SUCCESS,dbg=DTM_TRACE_VALUE(0),cdbg=DTM_CHECK_VALUE(0) ;
    long   dtmPnt=dtmP->nullPnt,antPnt,clkPnt,lineType ;
    bool voidPnt;
    double d1,d2 ;

    int fd1,fd2,sideOf ;
    bool newPnt=false ;
    double ascentAngle1,descentAngle1,trgSlope1 ;
    double ascentAngle2,descentAngle2,trgSlope2 ;
    double xr,yr,radius ;

    // Log Arguments

    if( dbg )
        {
        bcdtmWrite_message(0,0,0,"Inserting Maximum Ascent Lines From Point On Sump Line") ;
        bcdtmWrite_message(0,0,0,"dtmP      = %p",dtmP) ;
        bcdtmWrite_message(0,0,0,"point1    = %8ld",point1) ;
        bcdtmWrite_message(0,0,0,"point2    = %8ld",point2) ;
        bcdtmWrite_message(0,0,0,"point.x   = %12.5lf",point.x) ;
        bcdtmWrite_message(0,0,0,"point.y   = %12.5lf",point.y) ;
        bcdtmWrite_message(0,0,0,"point.z   = %12.5lf",point.z) ;
        }

    // Initialise

    drainPoint = dtmP->nullPnt ;

    //  Test Tin Line Exists

    if( ! bcdtmList_testLineDtmObject(dtmP,point1,point2))
        {
        if( dbg )
            {
            bcdtmList_writeCircularListForPointDtmObject(dtmP,point1) ;
            bcdtmList_writeCircularListForPointDtmObject(dtmP,point2) ;
            }
        bcdtmWrite_message(2,0,0,"Not A Tin Line") ;
        goto errexit ;
        }

    //  Get Triangles Either Side Of Sump Line

    if( ( antPnt = bcdtmList_nextAntDtmObject(dtmP,point1,point2)) < 0 ) goto errexit ;
    if( ( clkPnt = bcdtmList_nextClkDtmObject(dtmP,point1,point2)) < 0 ) goto errexit ;
    if( ! bcdtmList_testLineDtmObject(dtmP,antPnt,point2)) antPnt = dtmP->nullPnt ;
    if( ! bcdtmList_testLineDtmObject(dtmP,clkPnt,point2)) clkPnt = dtmP->nullPnt ;
    if( antPnt == dtmP->nullPnt || clkPnt == dtmP->nullPnt )
        {
         bcdtmWrite_message(1,0,0,"Not A Sump Line") ;
         goto errexit ;
        }

    //  Check For Sump Line

    if( cdbg == 1 )
        {
        fd1 = bcdtmDrainage_getTriangleFlowDirectionDtmObject(dtmP,point1,point2,antPnt) ;
        fd2 = bcdtmDrainage_getTriangleFlowDirectionDtmObject(dtmP,point1,point2,clkPnt) ;
        if( fd1 < 1 || fd2 < 1 )
            {
            bcdtmWrite_message(1,0,0,"Not A Sump Line") ;
            goto errexit ;
            }
        }

    //  Check If Point Is Within Point To Point Tolerance Of The Line End Points

    d1 = bcdtmMath_distance(point.x,point.y,pointAddrP(dtmP,point1)->x,pointAddrP(dtmP,point1)->y) ;
    d2 = bcdtmMath_distance(point.x,point.y,pointAddrP(dtmP,point2)->x,pointAddrP(dtmP,point2)->y) ;
    if      ( d1 <= d2 && d1 < dtmP->ppTol ) dtmPnt = point1 ;
    else if ( d2 < dtmP->ppTol ) dtmPnt = point2 ;

    // Only Insert Point Into Line If It Is Not Coincident With One Of The Line End Points

    if( dtmPnt == dtmP->nullPnt )
        {

        //  Determine Line Type ( Internal = 1 , On Tin Hull = 2 )

        if( nodeAddrP(dtmP,point1)->hPtr == dtmP->nullPnt ||  nodeAddrP(dtmP,point2)->hPtr == dtmP->nullPnt )
            {
            lineType = 1 ;
            }
        else
            {
            lineType = 2 ;
            if( nodeAddrP(dtmP,point1)->hPtr != point2 )
                {
                dtmPnt = point1 ;
                point1 = point2 ;
                point2 = dtmPnt ;
                }
            }

        //  Check For Void Line

        if( bcdtmList_testForVoidLineDtmObject(dtmP,point1,point2,voidPnt)) goto errexit ;

        // Add Point To Tin

        newPnt = true ;
        if( bcdtmInsert_addPointToDtmObject(dtmP,point.x,point.y,point.z,&dtmPnt) ) goto errexit  ;

        //  Insert Point Into Line

        switch ( lineType )
            {

            case  1 :      /* Coincident With Internal Tin Line  */

                bcdtmList_testForVoidLineDtmObject(dtmP,point1,point2,voidPnt) ;
                if(bcdtmList_deleteLineDtmObject(dtmP,point1,point2)) goto errexit ;
                if(bcdtmList_insertLineAfterPointDtmObject(dtmP,point1,dtmPnt,antPnt)) goto errexit ;
                if(bcdtmList_insertLineAfterPointDtmObject(dtmP,dtmPnt,point1,dtmP->nullPnt)) goto errexit ;
                if(bcdtmList_insertLineAfterPointDtmObject(dtmP,point2,dtmPnt,clkPnt)) goto errexit ;
                if(bcdtmList_insertLineAfterPointDtmObject(dtmP,dtmPnt,point2,point1)) goto errexit ;
                if(bcdtmList_insertLineAfterPointDtmObject(dtmP,antPnt,dtmPnt,point2)) goto errexit ;
                if(bcdtmList_insertLineAfterPointDtmObject(dtmP,dtmPnt,antPnt,point1)) goto errexit ;
                if(bcdtmList_insertLineAfterPointDtmObject(dtmP,clkPnt,dtmPnt,point1)) goto errexit ;
                if(bcdtmList_insertLineAfterPointDtmObject(dtmP,dtmPnt,clkPnt,point2)) goto errexit ;
                if(bcdtmList_testForDtmFeatureLineDtmObject(dtmP,point1,point2) )
                    {
                    if( bcdtmInsert_pointIntoAllDtmFeaturesDtmObject(dtmP,point1,point2,dtmPnt)) goto errexit ;
                    }
                break ;

            case  2 :      /* Coincident With External Tin Line  */
                bcdtmList_testForVoidLineDtmObject(dtmP,point1,point2,voidPnt) ;
                if( (antPnt = bcdtmList_nextAntDtmObject(dtmP,point1,point2))   < 0 ) goto errexit ;
                if(bcdtmList_deleteLineDtmObject(dtmP,point1,point2)) goto errexit ;
                if(bcdtmList_insertLineAfterPointDtmObject(dtmP,point1,dtmPnt,antPnt)) goto errexit ;
                if(bcdtmList_insertLineAfterPointDtmObject(dtmP,dtmPnt,point1,dtmP->nullPnt)) goto errexit ;
                if(bcdtmList_insertLineBeforePointDtmObject(dtmP,point2,dtmPnt,antPnt)) goto errexit ;
                if(bcdtmList_insertLineAfterPointDtmObject(dtmP,dtmPnt,point2,point1)) goto errexit ;
                if(bcdtmList_insertLineAfterPointDtmObject(dtmP,antPnt,dtmPnt,point2)) goto errexit ;
                if(bcdtmList_insertLineAfterPointDtmObject(dtmP,dtmPnt,antPnt,point1)) goto errexit ;
                if(bcdtmList_testForDtmFeatureLineDtmObject(dtmP,point1,point2) )
                    {
                    if( bcdtmInsert_pointIntoAllDtmFeaturesDtmObject(dtmP,point1,point2,dtmPnt)) goto errexit ;
                    }
                nodeAddrP(dtmP,point1)->hPtr = dtmPnt ;
                nodeAddrP(dtmP,dtmPnt)->hPtr = point2 ;
                break ;

            default :
               bcdtmWrite_message(1,0,0,"Unknown Line Type") ;
               goto errexit ;
               break ;

            }

        //  Check Tin After Inserting Point

        if( cdbg )
            {
            if( dbg ) bcdtmWrite_message(0,0,0,"Checking Tin After Inserting Point Into Line") ;
            if( bcdtmCheck_tinComponentDtmObject(dtmP))
                {
                if( dbg ) bcdtmWrite_message(0,0,0,"Tin Invalid") ;
                goto errexit ;
                }
            if( dbg ) bcdtmWrite_message(0,0,0,"Tin Valid") ;
            }
       }

   //  Insert Maximum Ascent Line From Tin Point

   if( bcdtmDrainage_getTriangleDescentAndAscentAnglesDtmObject(dtmP,point1,point2,antPnt,&descentAngle1,&ascentAngle1,&trgSlope1)) goto errexit ;
   if( bcdtmDrainage_getTriangleDescentAndAscentAnglesDtmObject(dtmP,point1,point2,clkPnt,&descentAngle2,&ascentAngle2,&trgSlope2)) goto errexit ;
   if( newPnt )
       {

       if( dbg == 1 ) bcdtmWrite_message(0,0,0,"Inserting Maximum Ascents From Sump Line") ;

       radius = sqrt(dtmP->xRange*dtmP->xRange+dtmP->yRange*dtmP->yRange) ;

       //  Insert Maximum Ascent To Left Of Sump Line

       xr = pointAddrP(dtmP,dtmPnt)->x + radius*cos(ascentAngle1) ;
       yr = pointAddrP(dtmP,dtmPnt)->y + radius*sin(ascentAngle1) ;
       sideOf = bcdtmMath_sideOf(pointAddrP(dtmP,dtmPnt)->x,pointAddrP(dtmP,dtmPnt)->y,pointAddrP(dtmP,antPnt)->x,pointAddrP(dtmP,antPnt)->y,xr,yr) ;
       if     ( sideOf < 0 )
           {
           if( bcdtmDrainage_insertMaximumAscentLineFromTriangleBasePointDtmObject(dtmP,dtmPnt,antPnt,point2)) goto errexit ;
           }
       else if( sideOf == 0 )
           {
           if( bcdtmDrainage_insertMaximumAscentLineFromTinPointDtmObject(dtmP,antPnt)) goto errexit ;
           }
       else if( sideOf > 0 )
           {
           if( bcdtmDrainage_insertMaximumAscentLineFromTriangleBasePointDtmObject(dtmP,dtmPnt,point1,antPnt)) goto errexit ;
           }

       //  Insert Maximum Ascent To Right Of Sump Line

       xr = pointAddrP(dtmP,dtmPnt)->x + radius*cos(ascentAngle2) ;
       yr = pointAddrP(dtmP,dtmPnt)->y + radius*sin(ascentAngle2) ;
       sideOf = bcdtmMath_sideOf(pointAddrP(dtmP,dtmPnt)->x,pointAddrP(dtmP,dtmPnt)->y,pointAddrP(dtmP,clkPnt)->x,pointAddrP(dtmP,clkPnt)->y,xr,yr) ;
       if     ( sideOf < 0 )
           {
           if( bcdtmDrainage_insertMaximumAscentLineFromTriangleBasePointDtmObject(dtmP,dtmPnt,clkPnt,point1)) goto errexit ;
           }
       else if( sideOf == 0 )
           {
           if( bcdtmDrainage_insertMaximumAscentLineFromTinPointDtmObject(dtmP,clkPnt)) goto errexit ;
           }
       else if( sideOf > 0 )
           {
           if( bcdtmDrainage_insertMaximumAscentLineFromTriangleBasePointDtmObject(dtmP,dtmPnt,point2,clkPnt)) goto errexit ;
           }
       }

   // Insert Maximum Ascents From Sump Point

   else
       {
       if( dbg == 1 ) bcdtmWrite_message(0,0,0,"Inserting Maximum Ascents From Sump Point") ;
       if( bcdtmDrainage_insertMaximumAscentLinesFromSumpPointDtmObject(dtmP,dtmPnt)) goto errexit ;
       }

   //  Set Drain Point

   drainPoint = dtmPnt ;

   // Check Triangulation After Inserting Maximum Ascent Lines

   if( cdbg == 1 )
       {
       if( dbg ) bcdtmWrite_message(0,0,0,"Checking Triangulation After Inserting Maximum Ascent Lines From Sump Line") ;
       if( bcdtmCheck_tinComponentDtmObject(dtmP))
           {
           bcdtmWrite_message(1,0,0,"Triangulation Invalid") ;
           goto errexit ;
           }
        if( dbg ) bcdtmWrite_message(0,0,0,"Triangulation Valid") ;
        }

// Clean Up

 cleanup :

// Return

    if( dbg && ret == DTM_SUCCESS ) bcdtmWrite_message(0,0,0,"Inserting Maximum Ascent Lines From Point On Sump Line Completed") ;
    if( dbg && ret != DTM_SUCCESS ) bcdtmWrite_message(0,0,0,"Inserting Maximum Ascent Lines From Point On Sump Point Error") ;
    return(ret) ;

// Error Exit

 errexit :
    if( ret == DTM_SUCCESS ) ret = DTM_ERROR ;
    goto cleanup ;
    }
/*-------------------------------------------------------------------+
|                                                                    |
|                                                                    |
|                                                                    |
+-------------------------------------------------------------------*/
int bcdtmDrainage_insertMaximumAscentLinesFromSumpPointDtmObject
    (
    BC_DTM_OBJ *dtmP,                       // Pointer To DTM
    int        sumpPoint                    // Sump Point
    )

    // This Function Inserts Maximum Maximum Ascent Lines For A Sump Point Into The Tin

    {
    int    ret=DTM_SUCCESS,dbg=DTM_TRACE_VALUE(0),cdbg=DTM_CHECK_VALUE(0) ;
    int    clPnt,clPtr,sPnt,nPnt,pPnt ;
    long   startPnt ;
    bool   lowPoint=true ;

    // Log Arguments

    if( dbg )
        {
        bcdtmWrite_message(0,0,0,"Inserting Maximum Ascent Lines From Sump Point") ;
        bcdtmWrite_message(0,0,0,"dtmP      = %p",dtmP) ;
        bcdtmWrite_message(0,0,0,"sumpPoint = %8ld",sumpPoint) ;
        }

    //  Check Sum Point Validity

    if( cdbg == 1 )
        {
         if( sumpPoint < 0 || sumpPoint >= dtmP->numPoints )
             {
             bcdtmWrite_message(2,0,0,"Sump Point Range Error") ;
             goto errexit ;
             }

         if(( clPtr = nodeAddrP(dtmP,sumpPoint)->cPtr ) == dtmP->nullPtr )
             {
             bcdtmWrite_message(2,0,0,"Sump Point Not A Tin Point") ;
             goto errexit ;
             }
         while( clPtr != dtmP->nullPtr && lowPoint )
             {
             clPnt = clistAddrP(dtmP,clPtr)->pntNum ;
             clPtr = clistAddrP(dtmP,clPtr)->nextPtr ;
             if( pointAddrP(dtmP,clPnt)->z <= pointAddrP(dtmP,sumpPoint)->z )
                 lowPoint = false ;
             }
         if( ! lowPoint )
             {
             bcdtmWrite_message(2,0,0,"Sump Point Not A Low Point") ;
             goto errexit ;
             }
        }

    //  Place Tptr Polygon Around Sump Point

    if( bcdtmList_insertTptrPolygonAroundPointDtmObject(dtmP,sumpPoint,&startPnt)) goto errexit ;

    //  Scan Around Tptr Polygon And Fire Off And Insert Maximum Ascents

    pPnt = startPnt ;                      // Prior Tptr Polygon Point
    sPnt = nodeAddrP(dtmP,pPnt)->tPtr ;    // Scan Point
    do
        {
        nPnt = nodeAddrP(dtmP,sPnt)->tPtr ; // Next Tptr Polygon Point

        //  Insert Maximum Ascent Line

        if( bcdtmDrainage_insertMaximumAscentLineBetweenPointsDtmObject(dtmP,sPnt,nPnt,pPnt)) goto errexit  ;

        //  Reset Prior And Scan Point

        pPnt = sPnt ;
        sPnt = nPnt ;
        } while( sPnt != nodeAddrP(dtmP,startPnt)->tPtr ) ;

    // Check Triangulation After Inserting Maximum Ascent Lines

    if( cdbg == 1 )
        {
        if( dbg ) bcdtmWrite_message(0,0,0,"Checking Triangulation After Inserting Maximum Ascent Lines From Sump Point") ;
        if( bcdtmCheck_tinComponentDtmObject(dtmP))
            {
            bcdtmWrite_message(1,0,0,"Triangulation Invalid") ;
            goto errexit ;
            }
        if( dbg ) bcdtmWrite_message(0,0,0,"Triangulation Valid") ;
        }

// Clean Up

 cleanup :

// Return

    if( dbg && ret == DTM_SUCCESS ) bcdtmWrite_message(0,0,0,"Inserting Maximum Ascent Lines From Sump Point Completed") ;
    if( dbg && ret != DTM_SUCCESS ) bcdtmWrite_message(0,0,0,"Inserting Maximum Ascent Lines From Sump Point Error") ;
    return(ret) ;

// Error Exit

 errexit :
    if( ret == DTM_SUCCESS ) ret = DTM_ERROR ;
    goto cleanup ;
    }




<|MERGE_RESOLUTION|>--- conflicted
+++ resolved
@@ -1,7112 +1,7108 @@
-/*--------------------------------------------------------------------------------------+
-|
-|     $Source: Drainage/bcdtmDrainageCatchment.cpp $
-|
-<<<<<<< HEAD
-|  $Copyright: (c) 2016 Bentley Systems, Incorporated. All rights reserved. $
-=======
-|  $Copyright: (c) 2017 Bentley Systems, Incorporated. All rights reserved. $
->>>>>>> 4eba22b4
-|
-+--------------------------------------------------------------------------------------*/
-#include "bcdtmDrainage.h"
-#include <TerrainModel/Core/bcdtmInlines.h>
-
-extern int DrainageDebug ;
-
-/*-------------------------------------------------------------------+
-|                                                                    |
-|                                                                    |
-|                                                                    |
-+-------------------------------------------------------------------*/
- int  CatchmentLineCompareFunction(const void* line1P , const void *line2P )
-    {
-    DTMCatchmentLine* pLine1 = ( DTMCatchmentLine* ) line1P ;
-    DTMCatchmentLine* pLine2 = ( DTMCatchmentLine* ) line2P ;
-
-    if( pLine1->startPoint  <   pLine2->startPoint ) return(-1) ;
-    if( pLine1->startPoint  >   pLine2->startPoint ) return( 1) ;
-    if( pLine1->startPoint  ==  pLine2->startPoint && pLine1->endPoint < pLine2->endPoint ) return( -1) ;
-    if( pLine1->startPoint  ==  pLine2->startPoint && pLine1->endPoint > pLine2->endPoint ) return(  1) ;
-    return(0) ;
-    }
-/*-------------------------------------------------------------------+
-|                                                                    |
-|                                                                    |
-|                                                                    |
-+-------------------------------------------------------------------*/
- int  CatchmentLineElevationCompareFunction(const void* line1P , const void *line2P )
-    {
-    DTMCatchmentLine* pLine1 = ( DTMCatchmentLine* ) line1P ;
-    DTMCatchmentLine* pLine2 = ( DTMCatchmentLine* ) line2P ;
-
-    if( pLine1->lowElevation  <   pLine2->lowElevation ) return(-1) ;
-    if( pLine1->lowElevation  >   pLine2->lowElevation ) return( 1) ;
-    return(0) ;
-    }
-
-/*-------------------------------------------------------------------+
-|                                                                    |
-|                                                                    |
-|                                                                    |
-+-------------------------------------------------------------------*/
-int bcdtmDrainage_traceCatchmentForPointDtmObject
-(
- BC_DTM_OBJ *dtmP,                          /* ==> Pointer To Tin Object                             */
- double     x,                              /* ==> X Coordinate Of Point                             */
- double     y,                              /* ==> Y Coordinate Of Point                             */
- double     maxPondDepth,                   /* ==> Maximum Depth Of Ponds To Flow Out Of             */
- bool*      catchmentDeterminedP,           /* <== Catchment Determined < TRUE,FALSE>                */
- long       *catchmentClosureP,             /* <== Catchment Closes < TRUE,FALSE>                    */
- DPoint3d   **catchmentPtsPP,               /* <== Catchment Points                                  */
- long       *numCatchmentPtsP,              /* <== Number Of Catchment Points                        */
- DPoint3d   *sumpPointP                     /* <== Sump Point For Which The Catchment Was Determined */
-)
-
-    // This Function Traces The Catchment For A Point And Returns The Catchment Points
-
-    {
-    int        ret=DTM_SUCCESS,dbg=DTM_TRACE_VALUE(0) ;
-    long       ap, cp, p1, p2, p3, sumpPnt1 = 0, sumpPnt2 = 0, fndType;
-    bool inVoid;
-    long       flatTriangle,traceStartType=0,numFeatures=0,useTables=0 ;
-    double     z,sumpX=0.0,sumpY=0.0,sumpZ=0.0 ;
-    DPoint3d   *p3dP ;
-    BC_DTM_OBJ *dataP=nullptr ;
-
-    // Log Arguments
-
-    if( dbg )
-        {
-        bcdtmWrite_message(0,0,0,"Tracing Catchment For Point") ;
-        bcdtmWrite_message(0,0,0,"dtmP             = %p",dtmP)  ;
-        bcdtmWrite_message(0,0,0,"x                = %12.5lf",x)  ;
-        bcdtmWrite_message(0,0,0,"y                = %12.5lf",y)  ;
-        bcdtmWrite_message(0,0,0,"maxPondDepth     = %8.4lf",maxPondDepth)  ;
-        bcdtmWrite_message(0,0,0,"catchmentPtsPP   = %p",*catchmentPtsPP) ;
-        bcdtmWrite_message(0,0,0,"numCatchmentPtsP = %8ld",*numCatchmentPtsP) ;
-        }
-
-    // Initialise
-
-    *catchmentDeterminedP = false ;
-    *catchmentClosureP    = 0 ;
-    *numCatchmentPtsP     = 0 ;
-    if( *catchmentPtsPP != nullptr )
-        {
-        free(*catchmentPtsPP) ;
-        *catchmentPtsPP = nullptr ;
-        }
-    sumpPointP->x = 0.0 ;
-    sumpPointP->y = 0.0 ;
-    sumpPointP->z = 0.0 ;
-    p1 = p2 = p3 = dtmP->nullPnt ;
-
-    // Check For Valid DTM Object
-
-    if( bcdtmObject_testForValidDtmObject(dtmP)) goto errexit ;
-
-    // Check For Tin State
-
-    if( dtmP->dtmState != DTMState::Tin )
-        {
-        bcdtmWrite_message(1,0,0,"Method Requires Triangulated DTM") ;
-        goto errexit ;
-        }
-
-    // Find Triangle For Point
-
-    if( dbg ) bcdtmWrite_message(0,0,0,"Finding Triangle For Point") ;
-    bcdtmFind_triangleForPointDtmObject(dtmP,x,y,&z,&fndType,&p1,&p2,&p3)  ;
-    if( dbg ) bcdtmWrite_message(0,0,0,"fndType = %2ld",fndType) ;
-    if( fndType == 0 )
-        {
-        bcdtmWrite_message(0,0,0,"Point External To Tin") ;
-        goto errexit ;
-        }
-
-    // Check Point To Point Tolerance
-
-    if ( bcdtmMath_distance(x,y,pointAddrP(dtmP,p1)->x,pointAddrP(dtmP,p1)->y) <= dtmP->ppTol ) { fndType = 1 ; p2 = p3 = dtmP->nullPnt ; }
-    if( p2 != dtmP->nullPnt )
-        {
-        if( bcdtmMath_distance(x,y,pointAddrP(dtmP,p2)->x,pointAddrP(dtmP,p2)->y) <= dtmP->ppTol )
-            {
-            fndType = 1 ; p1 = p2 ; p2 = p3 = dtmP->nullPnt ;
-            }
-        }
-    if( p3 != dtmP->nullPnt )
-        {
-        if( bcdtmMath_distance(x,y,pointAddrP(dtmP,p3)->x,pointAddrP(dtmP,p3)->y) <= dtmP->ppTol )
-            {
-            fndType = 1 ; p1 = p3 ; p2 = p3 = dtmP->nullPnt ;
-            }
-        }
-
-
-    // Test For Point In Void
-
-    if( dbg ) bcdtmWrite_message(0,0,0,"Testing For Point In Void") ;
-    inVoid = false ;
-    if( fndType == 1 && bcdtmFlag_testVoidBitPCWD(&nodeAddrP(dtmP,p1)->PCWD) ) inVoid = true;
-    if( fndType == 2 || fndType == 3 )
-        {
-        if( bcdtmList_testForVoidLineDtmObject(dtmP,p1,p2,inVoid)) goto errexit ;
-        }
-    if( fndType == 4 )
-        {
-        if( bcdtmList_testForVoidTriangleDtmObject(dtmP,p1,p2,p3,inVoid)) goto errexit ;
-        }
-    if( inVoid )
-        {
-        bcdtmWrite_message(0,0,0,"Start Point In Void") ;
-        goto errexit ;
-        }
-
-    // Test For Triangle Edge In Flat Triangles
-
-    if( fndType == 2 || fndType == 3 )
-        {
-        if( pointAddrP(dtmP,p1)->z == pointAddrP(dtmP,p2)->z )
-            {
-            flatTriangle = 1 ;
-            if( ( ap = bcdtmList_nextAntDtmObject(dtmP,p1,p2) )   < 0 ) goto errexit ;
-            if( ( cp = bcdtmList_nextClkDtmObject(dtmP,p1,p2) ) < 0 ) goto errexit ;
-            if( ! bcdtmList_testLineDtmObject(dtmP,p2,ap) ) ap = dtmP->nullPnt ;
-            if( ! bcdtmList_testLineDtmObject(dtmP,p2,cp) ) cp = dtmP->nullPnt ;
-            if( ap != dtmP->nullPnt && pointAddrP(dtmP,p1)->z != pointAddrP(dtmP,ap)->z )
-                flatTriangle = 0 ;
-            if( cp != dtmP->nullPnt && pointAddrP(dtmP,p1)->z != pointAddrP(dtmP,cp)->z )
-                flatTriangle = 0 ;
-            if( flatTriangle )
-                {
-                bcdtmWrite_message(1,0,0,"Start Point In Zero Slope Triangle") ;
-                goto errexit ;
-                }
-            }
-        }
-
-    // Test For Flat Triangle
-
-    if( dbg ) bcdtmWrite_message(0,0,0,"Testing For Zero Slope Triangle") ;
-    if( fndType == 4  )
-        {
-        if( pointAddrP(dtmP,p1)->z == pointAddrP(dtmP,p2)->z && pointAddrP(dtmP,p1)->z == pointAddrP(dtmP,p3)->z )
-            {
-            bcdtmWrite_message(0,0,0,"Start Point In Zero Slope Triangle") ;
-            goto errexit ;
-            }
-        }
-
-    // Set Triangle Anti Clockwise
-
-    if( fndType == 4 )
-        {
-        if( bcdtmMath_pointSideOfDtmObject(dtmP,p1,p2,p3) < 0 )
-            { ap = p2 ; p2 = p3 ; p3 = ap ; }
-        }
-
-    //  Set Trace Start Type
-
-    if ( fndType == 1 )
-        traceStartType = 1 ;
-    else if( fndType == 2 || fndType == 3 )
-        traceStartType = 2 ;
-    else if( fndType == 4 )
-        traceStartType = 3 ;
-
-    // Calculate Drainage Tables
-
-    if( useTables )
-        {
-        useTables = false ;
-        if( dbg ) bcdtmWrite_message(0,0,0,"Calculating Drainage Tables") ;
-        //    if( bcdtmDrainage_calculateDrainageTablesDtmObject(dtmP,maxPondDepth)) goto errexit ;
-        }
-
-    //  Trace To Low Point
-
-    if( dbg == 2 )
-        {
-        if( bcdtmDrainage_traceToLowPointDtmObject(dtmP,nullptr,nullptr,0.0, ZeroSlopeTraceOption::TraceLastAngle,nullptr,p1,p2,p3,x,y,z,nullptr,&sumpPnt1,&sumpPnt2)) goto errexit ;
-        bcdtmWrite_message(0,0,0,"Sump Line = %9ld %9ld",sumpPnt1,sumpPnt2) ;
-        if( sumpPnt1 != dtmP->nullPnt ) bcdtmWrite_message(0,0,0,"sumpPnt1 = %6ld sumpPnt1->hPtr = %9ld ** %10.4lf %10.4lf %10.4lf",sumpPnt1,nodeAddrP(dtmP,sumpPnt1)->hPtr,pointAddrP(dtmP,sumpPnt1)->x,pointAddrP(dtmP,sumpPnt1)->y,pointAddrP(dtmP,sumpPnt1)->z ) ;
-        if( sumpPnt2 != dtmP->nullPnt ) bcdtmWrite_message(0,0,0,"sumpPnt2 = %6ld sumpPnt2->hPtr = %9ld ** %10.4lf %10.4lf %10.4lf",sumpPnt2,nodeAddrP(dtmP,sumpPnt2)->hPtr,pointAddrP(dtmP,sumpPnt2)->x,pointAddrP(dtmP,sumpPnt2)->y,pointAddrP(dtmP,sumpPnt2)->z ) ;
-        }
-
-    //  Trace To Sump Line
-
-    if( dbg == 1 ) bcdtmWrite_message(0,0,0,"Tracing To Sump Line From ** %12.5lf %12.5lf %10.4lf",x,y,z) ;
-    if( bcdtmDrainage_traceToSumpLineDtmObject(dtmP,traceStartType,p1,p2,p3,x,y,z,&sumpPnt1,&sumpPnt2,&sumpX,&sumpY,&sumpZ)) goto errexit ;
-    if( dbg == 1 )
-        {
-        bcdtmWrite_message(0,0,0,"Sump Line = %9ld %9ld",sumpPnt1,sumpPnt2) ;
-        if( sumpPnt1 != dtmP->nullPnt ) bcdtmWrite_message(0,0,0,"sumpPnt1 = %6ld sumpPnt1->hPtr = %9ld ** %10.4lf %10.4lf %10.4lf",sumpPnt1,nodeAddrP(dtmP,sumpPnt1)->hPtr,pointAddrP(dtmP,sumpPnt1)->x,pointAddrP(dtmP,sumpPnt1)->y,pointAddrP(dtmP,sumpPnt1)->z ) ;
-        if( sumpPnt2 != dtmP->nullPnt ) bcdtmWrite_message(0,0,0,"sumpPnt2 = %6ld sumpPnt2->hPtr = %9ld ** %10.4lf %10.4lf %10.4lf",sumpPnt2,nodeAddrP(dtmP,sumpPnt2)->hPtr,pointAddrP(dtmP,sumpPnt2)->x,pointAddrP(dtmP,sumpPnt2)->y,pointAddrP(dtmP,sumpPnt2)->z ) ;
-        bcdtmWrite_message(0,0,0,"sumpPoint = %12.5lf, %12.5lf, %10.4lf",sumpX,sumpY,sumpZ) ;
-        }
-
-    //  Set Sump Point For Which Catchment Will Be Determined
-
-    sumpPointP->x = sumpX ;
-    sumpPointP->y = sumpY ;
-    sumpPointP->z = sumpZ ;
-
-    //  Trace Catchment From Both Sides Of Sump Line
-
-    if( dbg ) bcdtmWrite_message(0,0,0,"Tracing Catchment For Sump Line") ;
-    if( bcdtmDrainage_traceCatchmentForSumpLineDtmObject(dtmP,sumpX,sumpY,sumpZ,sumpPnt1,sumpPnt2,maxPondDepth,useTables,catchmentPtsPP,numCatchmentPtsP)) goto errexit ;
-
-    // Set Additional Return Arguments
-
-    if( *numCatchmentPtsP > 0 )
-        {
-        *catchmentDeterminedP = true ;
-        if( (*catchmentPtsPP)->x == (*catchmentPtsPP+*numCatchmentPtsP-1)->x && (*catchmentPtsPP)->y == (*catchmentPtsPP+*numCatchmentPtsP-1)->y ) *catchmentClosureP = 1 ;
-        if( dbg == 2 )
-            {
-            if( bcdtmObject_createDtmObject(&dataP)) goto errexit ;
-            if( bcdtmObject_storeDtmFeatureInDtmObject(dataP,DTMFeatureType::Breakline,dataP->nullUserTag,1,&dataP->nullFeatureId,*catchmentPtsPP,*numCatchmentPtsP)) goto errexit ;
-            if( bcdtmWrite_toFileDtmObject(dataP,L"catchmentPts.dtm")) goto errexit ;
-            if( bcdtmWrite_geopakDatFileFromDtmObject(dataP,L"catchmentPts.dat")) goto errexit ;
-            }
-        if( dbg == 2 )
-            {
-            bcdtmWrite_message(0,0,0,"Number Of Catchment Points = %8ld",*numCatchmentPtsP) ;
-            for( p3dP = *catchmentPtsPP ; p3dP < *catchmentPtsPP + *numCatchmentPtsP ; ++p3dP )
-                {
-                bcdtmWrite_message(0,0,0,"Catchment Point[%4ld] = %12.5lf %12.5lf %12.5lf",(long)(p3dP-*catchmentPtsPP),p3dP->x,p3dP->y,p3dP->z) ;
-                }
-            }
-        }
-
-// Clean Up
-
-cleanup :
-    if( dataP != nullptr ) bcdtmObject_destroyDtmObject(&dataP) ;
-    if( bcdtmList_nullTptrValuesDtmObject(dtmP)) goto errexit ;
-// bcdtmDrainage_destroyDrainageTablesDtmObject(dtmP) ;
-
-// Return
-
-    if( *catchmentDeterminedP ) bcdtmWrite_message(0,0,0,"Catchment Determined") ;
-    else                        bcdtmWrite_message(0,0,0,"Catchment Not Determined") ;
-    if( dbg && ret == DTM_SUCCESS ) bcdtmWrite_message(0,0,0,"Tracing Catchment For Point Completed") ;
-    if( dbg && ret != DTM_SUCCESS ) bcdtmWrite_message(0,0,0,"Tracing Catchment For Point Error") ;
-    return(ret) ;
-
-// Error Exit
-
-errexit :
-    if( *catchmentPtsPP != nullptr ) free(*catchmentPtsPP) ;
-    if( ret == DTM_SUCCESS ) ret = DTM_ERROR ;
-    goto cleanup ;
-    }
-
-    enum class SumpLineType
-        {
-        None = 0,
-        Point = 1,// Internal SumpPoint
-        PointOnHull = 2,
-        PointOnVoid = 3,
-        PointOnHole = 4,
-        PointOnIsland = 5,
-
-        Line = 6,
-        LineOnHull = 7,
-        LineOnVoid = 8,
-        LineOnHole = 9,
-        LineOnIsland = 10,
-        DrainPoint = 11
-        };
-/*-------------------------------------------------------------------+
-|                                                                    |
-|                                                                    |
-|                                                                    |
-+-------------------------------------------------------------------*/
-    int bcdtmDrainage_traceCatchmentForSumpLineDtmObject
-        (
-        BC_DTM_OBJ  *dtmP,
-        double      sumpX,
-        double      sumpY,
-        double      sumpZ,
-        long        sumpPnt1,
-        long        sumpPnt2,
-        double      maxPondDepth,
-        long        useTables,
-        DPoint3d    **catchmentPtsPP,
-        long        *numCatchmentPtsP
-        )
-
-        // Assumes Sump Line Is Valid
-
-        {
-        int  ret = DTM_SUCCESS, dbg = DTM_TRACE_VALUE (0);
-        SumpLineType sumpLineType = SumpLineType::None;
-        long clPtr, antPnt = 0, clkPnt = 0, antFlow, clkFlow, dtmFeature, hullPnt;
-
-        // Log Parameters
-
-        if (dbg)
-            {
-            bcdtmWrite_message (0, 0, 0, "Tracing Catchment For Sump Line");
-            bcdtmWrite_message (0, 0, 0, "dtmP             = %p", dtmP);
-            bcdtmWrite_message (0, 0, 0, "sumpX            = %15.5lf", sumpX);
-            bcdtmWrite_message (0, 0, 0, "sumpY            = %15.5lf", sumpY);
-            bcdtmWrite_message (0, 0, 0, "sumpZ            = %15.5lf", sumpZ);
-            bcdtmWrite_message (0, 0, 0, "sumpPnt1         = %8ld", sumpPnt1);
-            bcdtmWrite_message (0, 0, 0, "sumpPnt2         = %8ld", sumpPnt2);
-            bcdtmWrite_message (0, 0, 0, "maxPondDepth     = %8.3lf", maxPondDepth);
-            bcdtmWrite_message (0, 0, 0, "catchmentPtsPP   = %p", *catchmentPtsPP);
-            bcdtmWrite_message (0, 0, 0, "numCatchmentPtsP = %8ld", *numCatchmentPtsP);
-            }
-
-        // Set Direction Of Sump Line So That SumPnt1 is the Lowest Point
-
-        if (sumpPnt2 != dtmP->nullPnt)
-            {
-            if (pointAddrP (dtmP, sumpPnt2)->z < pointAddrP (dtmP, sumpPnt1)->z)
-                {
-                antPnt = sumpPnt1;
-                sumpPnt1 = sumpPnt2;
-                sumpPnt2 = antPnt;
-                }
-            }
-
-        // Set Sump Line Type
-
-        sumpLineType = SumpLineType::None;
-        if (sumpPnt1 != dtmP->nullPnt && sumpPnt2 == dtmP->nullPnt) sumpLineType = SumpLineType::Point;  //  Sump Point
-        else if (sumpPnt1 != dtmP->nullPnt && sumpPnt2 != dtmP->nullPnt) sumpLineType = SumpLineType::Line;  //  Sump Line
-        if (sumpLineType == SumpLineType::None)
-            {
-            bcdtmWrite_message (2, 0, 0, "Invalid Sump Line [%8ld,%8ld]", sumpPnt1, sumpPnt2);
-            goto errexit;
-            }
-        if (sumpLineType == SumpLineType::Point)
-            {
-            if (bcdtmList_testForPointOnDtmFeatureTypeDtmObject (dtmP, DTMFeatureType::Hull, sumpPnt1, &dtmFeature)) sumpLineType = SumpLineType::PointOnHull;
-            else if (bcdtmList_testForPointOnDtmFeatureTypeDtmObject (dtmP, DTMFeatureType::Void, sumpPnt1, &dtmFeature)) sumpLineType = SumpLineType::PointOnVoid;
-            else if (bcdtmList_testForPointOnDtmFeatureTypeDtmObject (dtmP, DTMFeatureType::Hole, sumpPnt1, &dtmFeature)) sumpLineType = SumpLineType::PointOnHole;
-            else if (bcdtmList_testForPointOnDtmFeatureTypeDtmObject (dtmP, DTMFeatureType::Island, sumpPnt1, &dtmFeature)) sumpLineType = SumpLineType::PointOnIsland;
-            }
-        else if (sumpLineType == SumpLineType::Line)
-            {
-            if (bcdtmList_testForLineOnDtmFeatureTypeDtmObject (dtmP, DTMFeatureType::Hull, sumpPnt1, sumpPnt2)) sumpLineType = SumpLineType::LineOnHull;
-            else if (bcdtmList_testForLineOnDtmFeatureTypeDtmObject (dtmP, DTMFeatureType::Void, sumpPnt1, sumpPnt2)) sumpLineType = SumpLineType::LineOnVoid;
-            else if (bcdtmList_testForLineOnDtmFeatureTypeDtmObject (dtmP, DTMFeatureType::Hole, sumpPnt1, sumpPnt2)) sumpLineType = SumpLineType::LineOnHole;
-            else if (bcdtmList_testForLineOnDtmFeatureTypeDtmObject (dtmP, DTMFeatureType::Island, sumpPnt1, sumpPnt2)) sumpLineType = SumpLineType::LineOnIsland;
-            }
-
-        // Log Sump Line Type
-
-        if (dbg) bcdtmWrite_message (0, 0, 0, "sumpLineType = %4ld", sumpLineType);
-
-        //  Validate Sump Point
-
-        if (sumpLineType >= SumpLineType::Point && sumpLineType <= SumpLineType::PointOnIsland)
-            {
-
-            //  Check If Point Is On Zero Slope Polygon
-
-            if (bcdtmList_testForPointOnDtmFeatureTypeDtmObject (dtmP, DTMFeatureType::ZeroSlopePolygon, sumpPnt1, &dtmFeature))
-                {
-                if (dbg) bcdtmWrite_message (0, 0, 0, "Point On Zero Slope Polygon");
-                }
-
-            //  Check For Valid Sump Point
-
-            if (sumpLineType == SumpLineType::Point)
-                {
-                clPtr = nodeAddrP (dtmP, sumpPnt1)->cPtr;
-                while (clPtr != dtmP->nullPtr)
-                    {
-                    clkPnt = clistAddrP (dtmP, clPtr)->pntNum;
-                    clPtr = clistAddrP (dtmP, clPtr)->nextPtr;
-                    if (pointAddrP (dtmP, sumpPnt1)->z > pointAddrP (dtmP, clkPnt)->z)
-                        {
-                        bcdtmWrite_message (2, 0, 0, "Invalid Sump Point");
-                        if (dbg)
-                            {
-                            bcdtmWrite_message (0, 0, 0, "sumpPnt1 = %9ld clkPnt = %9ld", sumpPnt1, clkPnt);
-                            bcdtmList_writeCircularListForPointDtmObject (dtmP, sumpPnt1);
-                            }
-                        sumpLineType = SumpLineType::DrainPoint;
-                        goto errexit;
-                        }
-                    }
-                }
-            }
-
-        // Get Triangle Points Either Side Of Sump Line
-
-        else if (sumpLineType >= SumpLineType::Line && sumpLineType <= SumpLineType::LineOnIsland)
-            {
-            if ((antPnt = bcdtmList_nextAntDtmObject (dtmP, sumpPnt1, sumpPnt2)) < 0) goto errexit;
-            if ((clkPnt = bcdtmList_nextClkDtmObject (dtmP, sumpPnt1, sumpPnt2)) < 0) goto errexit;
-            if (dbg)
-                {
-                bcdtmWrite_message (0, 0, 0, "antPnt = %6ld ** %12.5lf %12.5lf %12.5lf", antPnt, pointAddrP (dtmP, antPnt)->x, pointAddrP (dtmP, antPnt)->y, pointAddrP (dtmP, antPnt)->z);
-                bcdtmWrite_message (0, 0, 0, "clkPnt = %6ld ** %12.5lf %12.5lf %12.5lf", clkPnt, pointAddrP (dtmP, clkPnt)->x, pointAddrP (dtmP, clkPnt)->y, pointAddrP (dtmP, clkPnt)->z);
-                }
-
-            //  Test For Valid triangles
-
-            if (!bcdtmList_testLineDtmObject (dtmP, sumpPnt2, antPnt)) antPnt = dtmP->nullPnt;
-            if (!bcdtmList_testLineDtmObject (dtmP, sumpPnt2, clkPnt)) clkPnt = dtmP->nullPnt;
-            }
-
-        // Trace Catchment For Sump Line
-
-        if (dbg && sumpLineType == SumpLineType::Point)
-            {
-            bcdtmWrite_message (0, 0, 0, "*************** Tracing From Sump Point");
-            bcdtmWrite_message (0, 0, 0, "sumpX            = %15.5lf", sumpX);
-            bcdtmWrite_message (0, 0, 0, "sumpY            = %15.5lf", sumpY);
-            bcdtmWrite_message (0, 0, 0, "sumpZ            = %15.5lf", sumpZ);
-            bcdtmWrite_message (0, 0, 0, "sumpPnt1         = %8ld", sumpPnt1);
-            bcdtmWrite_message (0, 0, 0, "sumpPnt2         = %8ld", sumpPnt2);
-            bcdtmWrite_message (0, 0, 0, "sumpPnt1 = %6ld ** %12.5lf %12.5lf %12.5lf", sumpPnt1, pointAddrP (dtmP, sumpPnt1)->x, pointAddrP (dtmP, antPnt)->y, pointAddrP (dtmP, sumpPnt1)->z);
-            }
-        if (sumpLineType == SumpLineType::Point) sumpLineType = SumpLineType::DrainPoint;
-
-
-        switch (sumpLineType)
-            {
-            case  SumpLineType::Point:                  // Internal Sump Point
-                if (dbg) bcdtmWrite_message (0, 0, 0, "Creating Catchment From Internal Sump Point");
-                /*
-                **    Test Point Is An Internal Sump Point
-                */
-                if (bcdtmList_testForHullPointDtmObject (dtmP, sumpPnt1, &hullPnt)) goto errexit;
-                if (hullPnt)
-                    {
-                    bcdtmWrite_message (2, 0, 0, "Not An Internal Sump Point");
-                    goto errexit;
-                    }
-                /*
-                **    Trace Catchment From Internal Sump Point
-                */
-                if (bcdtmDrainage_traceCatchmentFromInternalSumpPointDtmObject (dtmP, sumpX, sumpY, sumpZ, sumpPnt1, useTables, catchmentPtsPP, numCatchmentPtsP)) goto errexit;
-                break;
-
-            case  SumpLineType::PointOnHull:                  // Sump Point On Tin Hull
-                if (dbg) bcdtmWrite_message (0, 0, 0, "Catchment From Tin Hull Sump Point Not Implemented");
-                break;
-
-            case  SumpLineType::PointOnVoid:                  // Sump Point On Void Hull
-                bcdtmWrite_message (0, 0, 0, "Catchment From Void Hull Sump Point Not Implemented");
-                break;
-
-            case  SumpLineType::PointOnHole:                  // Sump Point On Hole Hull
-                bcdtmWrite_message (0, 0, 0, "Catchment From Island Hull Sump Point Not Implemented");
-                break;
-
-            case  SumpLineType::PointOnIsland:                  // Sump Point On Island Hull
-                bcdtmWrite_message (0, 0, 0, "Catchment From Internal Sump Point Not Implemented");
-                break;
-
-            case  SumpLineType::Line:                  // Internal Sump Line
-                /*
-                **    Test Sump Line Is Internal
-                */
-                if (dbg) bcdtmWrite_message (0, 0, 0, "Creating Catchment From Internal Sump Line");
-                if (dbg) bcdtmWrite_message (0, 0, 0, "Checking Sump Line Is Internal");
-                if (antPnt == dtmP->nullPnt || clkPnt == dtmP->nullPnt)
-                    {
-                    bcdtmWrite_message (2, 0, 0, "Not An Internal Sump Line");
-                    bcdtmWrite_message (0, 0, 0, "sumpPnt1 = %8ld hPtr = %9ld ** %12.5lf %12.5lf %10.4lf", sumpPnt1, nodeAddrP (dtmP, sumpPnt1)->hPtr, pointAddrP (dtmP, sumpPnt1)->x, pointAddrP (dtmP, sumpPnt1)->y, pointAddrP (dtmP, sumpPnt1)->z);
-                    bcdtmWrite_message (0, 0, 0, "sumpPnt2 = %8ld hPtr = %9ld ** %12.5lf %12.5lf %10.4lf", sumpPnt2, nodeAddrP (dtmP, sumpPnt2)->hPtr, pointAddrP (dtmP, sumpPnt2)->x, pointAddrP (dtmP, sumpPnt2)->y, pointAddrP (dtmP, sumpPnt2)->z);
-                    goto errexit;
-                    }
-                /*
-                **    Test Flow Directions From Sump Line
-                */
-                if (dbg) bcdtmWrite_message (0, 0, 0, "Checking Flow Directions From Internal Sump Line");
-                antFlow = bcdtmDrainage_getTriangleFlowDirectionDtmObject (dtmP, sumpPnt1, sumpPnt2, antPnt);
-                clkFlow = bcdtmDrainage_getTriangleFlowDirectionDtmObject (dtmP, sumpPnt1, sumpPnt2, clkPnt);
-                if (antFlow < 0 || clkFlow < 0)
-                    {
-                    bcdtmWrite_message (2, 0, 0, "Illegal Flow Direction For Internal Sump Line ** ccwFlow = %2ld clkFlow = %2ld", antFlow, clkFlow);
-                    goto errexit;
-                    }
-                /*
-                **    Trace Catchment From Point On Sump Line
-                */
-                if (bcdtmDrainage_traceCatchmentFromPointOnInternalSumpLineDtmObject (dtmP, sumpX, sumpY, sumpZ, sumpPnt1, sumpPnt2, maxPondDepth, useTables, catchmentPtsPP, numCatchmentPtsP)) goto errexit;
-                break;
-
-            case  SumpLineType::LineOnHull:                  // Sump Line On Tin Hull
-                if (dbg) bcdtmWrite_message (0, 0, 0, "Catchment From Tin Hull Sump Line Not Implemented");
-                break;
-
-            case  SumpLineType::LineOnVoid:                  // Sump Line On Void Hull
-                bcdtmWrite_message (0, 0, 0, "Catchment From Void Hull Sump Line Not Implemented");
-                break;
-
-            case  SumpLineType::LineOnHole:                  // Sump Line On Hole Hull
-                bcdtmWrite_message (0, 0, 0, "Catchment From Hole Hull Sump Line Not Implemented");
-                break;
-
-            case  SumpLineType::LineOnIsland:                 // Sump Line On Island Hull
-                bcdtmWrite_message (0, 0, 0, "Catchment From Island Hull Sump Line Not Implemented");
-                break;
-
-            case  SumpLineType::DrainPoint:                 // A Drain Point Not A Sump Point
-                if (dbg) bcdtmWrite_message (0, 0, 0, "Creating Catchment From An Internal Drain Point");
-                if (bcdtmDrainage_traceCatchmentFromPointOnInternalSumpLineDtmObject (dtmP, sumpX, sumpY, sumpZ, sumpPnt1, sumpPnt2, maxPondDepth, useTables, catchmentPtsPP, numCatchmentPtsP)) goto errexit;
-                break;
-
-            default:
-                break;
-
-            };
-
-        /*
-        ** Clean Up
-        */
-    cleanup:
-        /*
-        ** Job Completed
-        */
-        if (dbg && ret == DTM_SUCCESS) bcdtmWrite_message (0, 0, 0, "Tracing Catchment For Sump Line Completed");
-        if (dbg && ret != DTM_SUCCESS) bcdtmWrite_message (0, 0, 0, "Tracing Catchment For Sump Line Error");
-        return(ret);
-        /*
-        ** Error Exit
-        */
-    errexit:
-        if (ret == DTM_SUCCESS) ret = DTM_ERROR;
-        goto cleanup;
-        }
-/*-------------------------------------------------------------------+
-|                                                                    |
-|                                                                    |
-|                                                                    |
-+-------------------------------------------------------------------*/
-int bcdtmDrainage_traceCatchmentFromPointOnInternalSumpLineDtmObject
-(
- BC_DTM_OBJ   *dtmP,
- double       sumpX,
- double       sumpY,
- double       sumpZ,
- long         sumpPoint1,
- long         sumpPoint2,
- double       maxPondDepth,
- long         useTables,
- DPoint3d     **catchmentPtsPP,
- long         *numCatchmentPtsP
-)
-
-// This Function Traces The Catchment From A Point On An Internal Sump Line
-// It Assumes The Internal Sump Line Has Been Totally Validated
-
-    {
-    int    ret=DTM_SUCCESS,dbg=DTM_TRACE_VALUE(0),cdbg=DTM_CHECK_VALUE(0) ;
-    long   n,process,numPntList ;
-    long   antPoint,clkPoint,startPoint = 0,scanPoint,nextPoint,listPoint ;
-    double x,y,z ;
-    DPoint3d    tracePoints[4],*tempPtsP=nullptr ;
-    enum class SumpType
-        {
-        Point = 1, Line = 2
-        } sumpType;
-    long   *pntListP = nullptr, saveSumpPoint1, saveSumpPoint2;
-    long   chkPoint,startPointOnPolygon,numTptrPoints ;
-    double area,lastArea=0.0 ;
-    DTMDirection direction ;
-    DTMDrainageTables *drainageTablesP=nullptr ;
-    ZeroSlopeTraceOption traceOverZeroSlope = ZeroSlopeTraceOption::None;
-    bool traceToSump;
-    BC_DTM_OBJ *tempDtmP=nullptr ;
-
-    // Log Arguments
-
-    if( dbg )
-        {
-        bcdtmWrite_message(0,0,0,"Tracing Catchment From Internal Sump Line") ;
-        bcdtmWrite_message(0,0,0,"dtmP             = %p",dtmP)  ;
-        bcdtmWrite_message(0,0,0,"sumpX            = %12.5lf",sumpX)  ;
-        bcdtmWrite_message(0,0,0,"sumpY            = %12.5lf",sumpY)  ;
-        bcdtmWrite_message(0,0,0,"sumpZ            = %12.5lf",sumpZ)  ;
-        bcdtmWrite_message(0,0,0,"sumpPoint1       = %8ld",sumpPoint1) ;
-        bcdtmWrite_message(0,0,0,"sumpPoint2       = %8ld",sumpPoint2) ;
-        bcdtmWrite_message(0,0,0,"maxPondDepth     = %8.3lf",maxPondDepth) ;
-        bcdtmWrite_message(0,0,0,"catchmentPtsPP   = %p",*catchmentPtsPP) ;
-        bcdtmWrite_message(0,0,0,"numCatchmentPtsP = %8ld",*numCatchmentPtsP) ;
-        }
-
-    // Determine Sump Type ( Point Or Line )
-
-    sumpType = SumpType::Point;
-    if (sumpPoint2 != dtmP->nullPnt) sumpType = SumpType::Line;
-
-    // Find Low Point From Sump Line
-
-    saveSumpPoint1 = sumpPoint1 ;
-    saveSumpPoint2 = sumpPoint2 ;
-    if (sumpType == SumpType::Line && pointAddrP (dtmP, sumpPoint1)->z != pointAddrP (dtmP, sumpPoint2)->z)
-        {
-        if( bcdtmDrainage_traceToLowPointDtmObject(dtmP,nullptr,nullptr,0.0,ZeroSlopeTraceOption::None,false,sumpPoint1,sumpPoint2,dtmP->nullPnt,sumpX,sumpY,sumpZ,nullptr,&sumpPoint1,&sumpPoint2)) goto errexit ;
-        if( dbg == 1 ) bcdtmWrite_message(0,0,0,"Low Point From Sump = %10ld ** %10ld",sumpPoint1,sumpPoint2) ;
-        sumpType = SumpType::Point;
-        if (sumpPoint2 != dtmP->nullPnt) sumpType = SumpType::Line;
-        }
-
-    // Place Tptr Polygon Around Point
-
-    if (sumpType == SumpType::Point)
-        {
-        if( bcdtmList_insertTptrPolygonAroundPointDtmObject(dtmP,sumpPoint1,&startPoint)) goto errexit ;
-        }
-
-    // Place Tptr Polygon Around Sump Line
-
-    else if (sumpType == SumpType::Line)
-        {
-        if( ( antPoint = bcdtmList_nextAntDtmObject(dtmP,sumpPoint1,sumpPoint2)) < 0 ) goto errexit ;
-        if( ( clkPoint = bcdtmList_nextClkDtmObject(dtmP,sumpPoint1,sumpPoint2)) < 0 ) goto errexit ;
-        if( dbg ) bcdtmWrite_message(0,0,0,"antPoint = %8ld clkPoint = %8ld",antPoint,clkPoint) ;
-        nodeAddrP(dtmP,sumpPoint1)->tPtr = clkPoint   ;
-        nodeAddrP(dtmP,clkPoint)->tPtr   = sumpPoint2 ;
-        nodeAddrP(dtmP,sumpPoint2)->tPtr = antPoint   ;
-        nodeAddrP(dtmP,antPoint)->tPtr   = sumpPoint1 ;
-        startPoint = sumpPoint1 ;
-        }
-
-    // Log Tptr Polygon
-
-    if( dbg == 2 )
-        {
-        bcdtmList_writeTptrListDtmObject(dtmP,startPoint) ;
-        }
-
-    // Scan Around Tptr Polygon And Include Triangles That Flow To Sump
-
-    process = 1 ;
-    while( process )
-       {
-       process = 0 ;
-       scanPoint = startPoint ;
-       if( dbg == 2) bcdtmWrite_message(0,0,0,"********** startPoint = %8ld",startPoint) ;
-
-       //  Check Connectivity And Direction Of Tptr Polgon
-
-       if( cdbg )
-           {
-           if( bcdtmList_checkConnectivityTptrPolygonDtmObject(dtmP,scanPoint,0)) goto errexit ;
-           bcdtmMath_calculateAreaAndDirectionTptrPolygonDtmObject(dtmP,startPoint,&area,&direction) ;
-           if( dbg == 2 ) bcdtmWrite_message(0,0,0,"Area = %10.3lf ** Direction = %2ld",area,direction) ;
-           if (direction == DTMDirection::Clockwise)
-               {
-               bcdtmWrite_message(1,0,0,"Tptr Polygon Changes Direction") ;
-               goto errexit ;
-               }
-           }
-
-        //  Scan And Expand Tptr Polygon
-
-        if( dbg == 2 ) bcdtmWrite_message(0,0,0,"Expanding Tptr Polygon") ;
-        do
-            {
-            nextPoint = nodeAddrP(dtmP,scanPoint)->tPtr ;
-            if( ( listPoint = bcdtmList_nextClkDtmObject(dtmP,scanPoint,nextPoint)) < 0 ) goto errexit ;
-            if( dbg == 2 )bcdtmWrite_message(0,0,0,"startPoint = %8ld scanPoint = %8ld listPoint = %8ld nextPoint = %8ld",startPoint,scanPoint,listPoint,nextPoint) ;
-            if( dbg == 2 )
-                {
-                bcdtmWrite_message(0,0,0,"******* Triangle = %8ld %8ld %8ld",scanPoint,nextPoint,listPoint) ;
-                bcdtmWrite_message(0,0,0,"scanPoint = %8ld ** %12.5lf %12.5lf %10.4lf",scanPoint,pointAddrP(dtmP,scanPoint)->x,pointAddrP(dtmP,scanPoint)->y,pointAddrP(dtmP,scanPoint)->z) ;
-                bcdtmWrite_message(0,0,0,"nextPoint = %8ld ** %12.5lf %12.5lf %10.4lf",nextPoint,pointAddrP(dtmP,nextPoint)->x,pointAddrP(dtmP,nextPoint)->y,pointAddrP(dtmP,nextPoint)->z) ;
-                bcdtmWrite_message(0,0,0,"listPoint = %8ld ** %12.5lf %12.5lf %10.4lf",listPoint,pointAddrP(dtmP,listPoint)->x,pointAddrP(dtmP,listPoint)->y,pointAddrP(dtmP,listPoint)->z) ;
-                bcdtmWrite_message(0,0,0,"Centriod  = %12.5lf %12.5lf %10.4lf",(pointAddrP(dtmP,scanPoint)->x+nextPoint,pointAddrP(dtmP,nextPoint)->x+nextPoint,pointAddrP(dtmP,listPoint)->x)/3.0,
-                                                                               (pointAddrP(dtmP,scanPoint)->y+nextPoint,pointAddrP(dtmP,nextPoint)->y+nextPoint,pointAddrP(dtmP,listPoint)->y)/3.0,
-                                                                               (pointAddrP(dtmP,scanPoint)->z+nextPoint,pointAddrP(dtmP,nextPoint)->z+nextPoint,pointAddrP(dtmP,listPoint)->z)/3.0  ) ;
-                }
-
-            if( dbg == 2 )bcdtmWrite_message(0,0,0,"startPoint = %8ld scanPoint = %8ld listPoint = %8ld nextPoint = %8ld",startPoint,scanPoint,listPoint,nextPoint) ;
-            if( nodeAddrP(dtmP,scanPoint)->hPtr != nextPoint && bcdtmList_testLineDtmObject(dtmP,nextPoint,listPoint ))
-                {
-
-                 //   Check Inclusion Of Triangle Into Tptr Polygon Will Maintain Anti Clockwise Direction
-
-                if( nodeAddrP(dtmP,listPoint)->tPtr == dtmP->nullPnt || ( nodeAddrP(dtmP,listPoint)->tPtr != dtmP->nullPnt && ( nodeAddrP(dtmP,listPoint)->tPtr == scanPoint || nodeAddrP(dtmP,listPoint)->tPtr == nextPoint )))
-                    {
-
-                    //   Save And Clear Tptr Polygon
-
-                    if( dbg == 2 ) bcdtmWrite_message(0,0,0,"Saving And Clearing Tptr Polygon") ;
-                    if( bcdtmList_copyTptrListToPointListDtmObject(dtmP,scanPoint,&pntListP,&numPntList)) goto errexit ;
-                    if( bcdtmList_nullTptrListDtmObject(dtmP,scanPoint)) goto errexit ;
-
-                    //   Calculate Trace Points For Triangle
-
-                    if( bcdtmDrainage_calculateTracePointsForTriangleDtmObject(dtmP,scanPoint,listPoint,nextPoint,tracePoints)) goto errexit ;
-
-                    //  Trace To Sump
-
-                    if( dbg == 2 ) bcdtmWrite_message(0,0,0,"Tracing To Sump") ;
-                    traceToSump = 0 ;
-
-//                    for( n = 0 ; n < 4 && ! traceToSump ; ++n )
-                   for( n = 3 ; n == 3 && ! traceToSump ; ++n )
-                        {
-                        x = tracePoints[n].x ;
-                        y = tracePoints[n].y ;
-                        z = tracePoints[n].z ;
-                        if( dbg == 2 ) bcdtmWrite_message(0,0,0,"**** Tracing To Sump From ** %12.5lf %12.5lf %10.4lf",x,y,z) ;
-                        if( bcdtmDrainage_checkTraceToSumpLineDtmObject(dtmP,drainageTablesP,1,maxPondDepth,traceOverZeroSlope,x,y,z,sumpX,sumpY,sumpZ,sumpPoint1,sumpPoint2,traceToSump)) goto errexit ;
-                        }
-
-                    // Log Trace Result
-
-                    if( dbg == 2 )
-                        {
-                        if( traceToSump ) bcdtmWrite_message(0,0,0,"Traced To Sump") ;
-                        else              bcdtmWrite_message(0,0,0,"Did Not Trace To Sump") ;
-                        }
-
-                    // Re Create Tptr Polygon
-
-                    if( dbg == 2 ) bcdtmWrite_message(0,0,0,"Re Creating Tptr Polygon") ;
-                    bcdtmList_copyPointListToTptrListDtmObject(dtmP,pntListP,numPntList,&scanPoint) ;
-                    if( pntListP != nullptr ) { free(pntListP) ; pntListP = nullptr ; }
-
-                    //  Add Triangle To Tptr Polygon Representing Catchment
-
-                    if (traceToSump)
-                        {
-                        if (dbg == 2)
-                            {
-                            bcdtmWrite_message (0, 0, 0, "Adding Triangle To Catchment ** %8ld %8ld %8ld", scanPoint, listPoint, nextPoint);
-                            bcdtmWrite_message (0, 0, 0, "startPoint = %8ld startPoint->tPtr = %8ld", startPoint, nodeAddrP (dtmP, startPoint)->tPtr);
-                            bcdtmWrite_message (0, 0, 0, "scanPoint  = %8ld scanPoint->tPtr  = %8ld", scanPoint, nodeAddrP (dtmP, scanPoint)->tPtr);
-                            bcdtmWrite_message (0, 0, 0, "listPoint  = %8ld listPoint->tPtr  = %8ld", listPoint, nodeAddrP (dtmP, listPoint)->tPtr);
-                            bcdtmWrite_message (0, 0, 0, "nextPoint  = %8ld nextPoint->tPtr  = %8ld", nextPoint, nodeAddrP (dtmP, nextPoint)->tPtr);
-                            }
-                        process = 1;
-
-
-                        if (nodeAddrP (dtmP, listPoint)->tPtr == scanPoint)
-                            {
-                            if (dbg == 2) bcdtmWrite_message (0, 0, 0, "Condition 1");
-                            if (dbg == 2) bcdtmList_writeTptrListDtmObject (dtmP, startPoint);
-                            nodeAddrP (dtmP, listPoint)->tPtr = nextPoint;
-                            nodeAddrP (dtmP, scanPoint)->tPtr = dtmP->nullPnt;
-                            if (startPoint == scanPoint) startPoint = listPoint;
-                            if (cdbg) if (bcdtmList_checkConnectivityTptrPolygonDtmObject (dtmP, startPoint, 0)) goto errexit;
-                            }
-                        else if (nodeAddrP (dtmP, nextPoint)->tPtr == listPoint)
-                            {
-                            if (dbg == 2) bcdtmWrite_message (0, 0, 0, "Condition 2");
-                            nodeAddrP (dtmP, scanPoint)->tPtr = listPoint;
-                            nodeAddrP (dtmP, nextPoint)->tPtr = dtmP->nullPnt;
-                            if (startPoint == nextPoint) startPoint = scanPoint;
-                            nextPoint = scanPoint;
-                            if (cdbg) if (bcdtmList_checkConnectivityTptrPolygonDtmObject (dtmP, startPoint, 0)) goto errexit;
-                            }
-                        else
-                            {
-                            if (dbg == 2) bcdtmWrite_message (0, 0, 0, "Condition 3");
-                            nodeAddrP (dtmP, scanPoint)->tPtr = listPoint;
-                            nodeAddrP (dtmP, listPoint)->tPtr = nextPoint;
-                            if (cdbg) if (bcdtmList_checkConnectivityTptrPolygonDtmObject (dtmP, startPoint, 0)) goto errexit;
-                            }
-
-                        //   Check Tptr Polygon Start Point is On Tptr Polygon
-
-                        if( cdbg )
-                            {
-                            numTptrPoints = 0 ;
-                            startPointOnPolygon = 0 ;
-                            chkPoint = listPoint ;
-                            if( dbg == 2 ) bcdtmWrite_message(0,0,0,"**** Checking Start Point %8ld Is On Tptr Polygon",startPoint) ;
-                            do
-                               {
-                               ++numTptrPoints ;
-                               if( dbg == 2 ) bcdtmWrite_message(0,0,0,"chkPoint = %8ld listPoint =%8ld",chkPoint,listPoint) ;
-                               if( chkPoint == startPoint ) startPointOnPolygon = 1 ;
-                               chkPoint = nodeAddrP(dtmP,chkPoint)->tPtr ;
-                               } while( chkPoint != listPoint && ! startPointOnPolygon && numTptrPoints < 1000 ) ;
-                            if( dbg == 2 ) bcdtmWrite_message(0,0,0,"**** chkPoint = %8ld listPoint =%8ld",chkPoint,listPoint) ;
-                            if( ! startPointOnPolygon )
-                                {
-                                bcdtmWrite_message(0,0,0,"startPoint = %8ld listPoint = %8ld startPointOnPolygon = %2ld numTptrPoints = %8ld",startPoint,listPoint,startPointOnPolygon,numTptrPoints) ;
-                                goto errexit ;
-                                }
-                            }
-
-                        //  Check Direction Of Tptr Polygon Has Not Changed To Clockwise
-
-                        if( cdbg )
-                            {
-                            bcdtmMath_calculateAreaAndDirectionTptrPolygonDtmObject(dtmP,startPoint,&area,&direction) ;
-                            if( dbg == 2 ) bcdtmWrite_message(0,0,0," Area = %10.5lf ** Direction = %2ld",area,direction) ;
-                            if (direction == DTMDirection::Clockwise)
-                                {
-                                bcdtmWrite_message(0,0,0,"Tptr Polygon Changes Direction") ;
-                                goto errexit ;
-                                }
-                            if( area < lastArea )
-                                {
-                                bcdtmWrite_message(0,0,0,"Tptr Polygon area is smaller") ;
-                                goto errexit ;
-                            }
-
-                        lastArea = area ;
-                        }
-                    }
-                }
-            }
-
-        //  Reset Tptr Polygon Points
-
-        scanPoint  = nextPoint ;
-        nextPoint  = nodeAddrP(dtmP,scanPoint)->tPtr ;
-
-        //  Check For End Of Scan
-
-        } while ( scanPoint != startPoint )  ;
-
-     // Reset Start Point
-
-     startPoint = nextPoint ;
-     }
-
-    //  Log Tptr Polygon Points And Save To File
-
-    if( dbg == 2 ) bcdtmList_writeTptrListDtmObject(dtmP,startPoint) ;
-    if( dbg == 1 )
-        {
-        if( tempDtmP != nullptr ) bcdtmObject_destroyDtmObject(&tempDtmP) ;
-        if( bcdtmObject_createDtmObject(&tempDtmP)) goto errexit ;
-        if( bcdtmList_copyTptrListToPointArrayDtmObject(dtmP,startPoint,&tempPtsP,&n)) goto errexit ;
-        if( bcdtmObject_storeDtmFeatureInDtmObject(tempDtmP,DTMFeatureType::Breakline,tempDtmP->nullUserTag,1,&tempDtmP->nullFeatureId,tempPtsP,n)) goto errexit ;
-        if( bcdtmWrite_geopakDatFileFromDtmObject(tempDtmP,L"unrefinedPointCatchment.dat")) goto errexit ;
-        }
-
-    // Refine Catchment Boundary
-
-    if( dbg ) bcdtmWrite_message(0,0,0,"Refining Tptr Catchment") ;
-    sumpPoint1 = saveSumpPoint1 ;
-    sumpPoint2 = saveSumpPoint2 ;
-    if( bcdtmDrainage_refineTptrCatchmentPolygonDtmObject(dtmP,sumpX,sumpY,sumpZ,sumpPoint1,sumpPoint2,startPoint,maxPondDepth,catchmentPtsPP,numCatchmentPtsP)) goto errexit ;
-    if( dbg == 1 )
-        {
-        bcdtmWrite_message(0,0,0,"Number Of Catchment Points = %8ld",*numCatchmentPtsP) ;
-        if( *numCatchmentPtsP > 0 )
-            {
-            if( tempDtmP != nullptr ) bcdtmObject_destroyDtmObject(&tempDtmP) ;
-            if( bcdtmObject_createDtmObject(&tempDtmP)) goto errexit ;
-            if( bcdtmObject_storeDtmFeatureInDtmObject(tempDtmP,DTMFeatureType::Breakline,tempDtmP->nullUserTag,1,&tempDtmP->nullFeatureId,*catchmentPtsPP,*numCatchmentPtsP)) goto errexit ;
-            bcdtmWrite_geopakDatFileFromDtmObject(tempDtmP,L"refinedPointCatchment.dat") ;
-            }
-        }
-
-
-    // Null Tptr List
-
-    bcdtmList_nullTptrListDtmObject(dtmP,startPoint) ;
-
-    // Clean Up
-
- cleanup :
-
-    if( tempPtsP != nullptr ) free(tempPtsP) ;
-    if( tempDtmP != nullptr ) bcdtmObject_destroyDtmObject(&tempDtmP) ;
-    bcdtmList_nullSptrValuesDtmObject(dtmP) ;
-
-    // Return
-
-    if( dbg && ret == DTM_SUCCESS ) bcdtmWrite_message(0,0,0,"Tracing Catchment From Internal Sump Line Completed") ;
-    if( dbg && ret != DTM_SUCCESS ) bcdtmWrite_message(0,0,0,"Tracing Catchment From Internal Sump Line Error") ;
-    return(ret) ;
-
-    // Error Exit
-
- errexit :
-
-    if( ret == DTM_SUCCESS ) ret = DTM_ERROR ;
-    goto cleanup ;
-    }
-/*-------------------------------------------------------------------+
-|                                                                    |
-|                                                                    |
-|                                                                    |
-+-------------------------------------------------------------------*/
-int bcdtmDrainage_calculateTracePointsForTriangleDtmObject
-(
- BC_DTM_OBJ *dtmP,
- long pnt1,
- long pnt2,
- long pnt3,
- DPoint3d tracePoints[]
- )
-{
- int    ret=DTM_SUCCESS,dbg=DTM_TRACE_VALUE(0),cdbg=DTM_CHECK_VALUE(0) ;
- double x1,y1,z1,x2,y2,z2,x3,y3,z3,angle,pptol ;
- DPoint3d *pntP ;
-/*
-** Write Trace Triangle
-*/
- if( dbg )
-   {
-    bcdtmWrite_message(0,0,0,"**** Trace Triangle") ;
-    bcdtmWrite_message(0,0,0,"pnt1 = %8ld pnt1->tPtr = %10ld ** %12.5lf %12.5lf %12.5lf",pnt1,nodeAddrP(dtmP,pnt1)->tPtr,pointAddrP(dtmP,pnt1)->x,pointAddrP(dtmP,pnt1)->y,pointAddrP(dtmP,pnt1)->z) ;
-    bcdtmWrite_message(0,0,0,"pnt2 = %8ld pnt2->tPtr = %10ld ** %12.5lf %12.5lf %12.5lf",pnt2,nodeAddrP(dtmP,pnt2)->tPtr,pointAddrP(dtmP,pnt2)->x,pointAddrP(dtmP,pnt2)->y,pointAddrP(dtmP,pnt2)->z) ;
-    bcdtmWrite_message(0,0,0,"pnt3 = %8ld pnt3->tPtr = %10ld ** %12.5lf %12.5lf %12.5lf",pnt3,nodeAddrP(dtmP,pnt3)->tPtr,pointAddrP(dtmP,pnt3)->x,pointAddrP(dtmP,pnt3)->y,pointAddrP(dtmP,pnt3)->z) ;
-   }
-/*
-** Initialise
-*/
- pptol = dtmP->ppTol * 2.0 ;
- if( pptol == 0.0 ) pptol = 0.002 ;
- pntP = pointAddrP(dtmP,pnt1) ;
- x1 = pntP->x ;
- y1 = pntP->y ;
- z1 = pntP->z ;
- pntP = pointAddrP(dtmP,pnt2) ;
- x2 = pntP->x ;
- y2 = pntP->y ;
- z2 = pntP->z ;
- pntP = pointAddrP(dtmP,pnt3) ;
- x3 = pntP->x ;
- y3 = pntP->y ;
- z3 = pntP->z ;
-/*
-** Calculate Trace Point One
-*/
- angle  = bcdtmMath_getAngle(x1,y1,(x2+x3)/2.0,(y2+y3)/2.0) ;
- tracePoints[0].x = x1 + pptol * cos(angle) ;
- tracePoints[0].y = y1 + pptol * sin(angle) ;
- bcdtmMath_interpolatePointOnLine(x1,y1,z1,(x2+x3)/2.0,(y2+y3)/2.0,(z2+z3)/2.0,tracePoints[0].x,tracePoints[0].y,&tracePoints[0].z ) ;
-/*
-** Calculate Trace Point Two
-*/
- angle = bcdtmMath_getAngle(x2,y2,(x1+x3)/2.0,(y1+y3)/2.0) ;
- tracePoints[1].x = x2 + pptol * cos(angle) ;
- tracePoints[1].y = y2 + pptol * sin(angle) ;
- bcdtmMath_interpolatePointOnLine(x2,y2,z2,(x1+x3)/2.0,(y1+y3)/2.0,(z1+z3)/2.0,tracePoints[1].x,tracePoints[1].y,&tracePoints[1].z ) ;
-/*
-** Calculate Trace Point Three
-*/
- angle = bcdtmMath_getAngle(x3,y3,(x1+x2)/2.0,(y1+y2)/2.0) ;
- tracePoints[2].x = x3 + pptol * cos(angle) ;
- tracePoints[2].y = y3 + pptol * sin(angle) ;
- bcdtmMath_interpolatePointOnLine(x3,y3,z3,(x1+x2)/2.0,(y1+y2)/2.0,(z1+z2)/2.0,tracePoints[2].x,tracePoints[2].y,&tracePoints[2].z ) ;
-/*
-** Calculate Centroid Trace Point
-*/
- tracePoints[3].x = ( x1 + x2 + x3 ) / 3.0 ;
- tracePoints[3].y = ( y1 + y2 + y3 ) / 3.0 ;
- tracePoints[3].z = ( z1 + z2 + z3 ) / 3.0 ;
-
-/*
-** Return
-*/
- return(ret) ;
-}
-/*-------------------------------------------------------------------+
-|                                                                    |
-|                                                                    |
-|                                                                    |
-+-------------------------------------------------------------------*/
-int bcdtmDrainage_refineTptrCatchmentPolygonDtmObjectOld
-(
- BC_DTM_OBJ            *dtmP,
- double                sumpX,
- double                sumpY,
- double                sumpZ,
- long                  sumpPoint1,
- long                  sumpPoint2,
- long                  firstPoint,
- double                maxPondDepth,
- DPoint3d              **catchmentPtsPP,
- long                  *numCatchmentPtsP
- )
-/*
-** This Function Refines A Tptr Catchment Polygon
-*/
-{
- int    ret=DTM_SUCCESS,dbg=DTM_TRACE_VALUE(0),cdbg=DTM_CHECK_VALUE(0) ;
- long   point,lowPoint,antPoint,clkPoint,scanPoint,nextPoint,intPoint,nxtPoint,sumpAnt,sumpClk ;
- long   onTptrPolygon,scan,traceToSump,p1,p2,p3,findType,process,canBeDeleted ;
- long   ascentTraced=0,highPoint1 = 0,highPoint2 = 0,numTracePts=0,numCatchPts,priorPoint ;
- long   clPtr,trgp1,trgp2,trgp3,fptr,danglingPoint,dtmFeature ;
- DPoint3d    *p3dP=nullptr,*p3d1P,*catchPtsP=nullptr,*tracePtsP=nullptr,trgPts[4];
- double x,y,z,xn,yn,angP2,angP3,ascentAngle,descentAngle,ascentSlope ;
- BC_DTM_OBJ    *catchmentDtmP=nullptr,*catchDtmP=nullptr ;
- DTMUserTag  catchmentTag=0 ;
- DPoint3d *pntP,*pnt1P,*pnt2P ;
-
-
-/*
-** Write Entry message
-*/
- if( dbg )
-   {
-    bcdtmWrite_message(0,0,0,"Refining Tptr Catchment Polygon") ;
-    bcdtmWrite_message(0,0,0,"dtmP             = %p",dtmP)  ;
-    bcdtmWrite_message(0,0,0,"sumpX            = %12.5lf",sumpX)  ;
-    bcdtmWrite_message(0,0,0,"sumpY            = %12.5lf",sumpY)  ;
-    bcdtmWrite_message(0,0,0,"sumpZ            = %12.5lf",sumpZ)  ;
-    bcdtmWrite_message(0,0,0,"sumpPoint1       = %8ld",sumpPoint1) ;
-    bcdtmWrite_message(0,0,0,"sumpPoint2       = %8ld",sumpPoint2) ;
-    bcdtmWrite_message(0,0,0,"firstPoint       = %8ld",firstPoint) ;
-    bcdtmWrite_message(0,0,0,"maxPondDepth     = %8.3lf",maxPondDepth) ;
-    bcdtmWrite_message(0,0,0,"catchmentPtsPP   = %p",*catchmentPtsPP) ;
-    bcdtmWrite_message(0,0,0,"numCatchmentPtsP = %8ld",*numCatchmentPtsP) ;
-   }
-/*
-** Find Lowest Point On Tptr Polygon
-*/
- lowPoint = scanPoint = firstPoint ;
- do
-   {
-    if( pointAddrP(dtmP,scanPoint)->z <= pointAddrP(dtmP,lowPoint)->z )
-      {
-       lowPoint = scanPoint ;
-       if( dbg ) bcdtmWrite_message(0,0,0,"Low Point = %8ld ** %12.5lf %12.5lf %10.4lf",lowPoint,pointAddrP(dtmP,lowPoint)->x,pointAddrP(dtmP,lowPoint)->y,pointAddrP(dtmP,lowPoint)->z) ;
-      }
-    scanPoint = nodeAddrP(dtmP,scanPoint)->tPtr ;
-   } while( scanPoint != firstPoint ) ;
-/*
-** Set First Point To Low Point
-*/
- firstPoint = lowPoint ;
-/*
-** Create Dtm Object For Storing Catchment Boundary
-*/
- if( bcdtmObject_createDtmObject(&catchmentDtmP)) goto errexit ;
- if( bcdtmObject_setPointMemoryAllocationParametersDtmObject(catchmentDtmP,*numCatchmentPtsP*5,*numCatchmentPtsP)) goto errexit ;
-/*
-** Copr Tptr Polygon To Points Array
-*/
- if( bcdtmList_copyTptrListToPointArrayDtmObject(dtmP,firstPoint,&catchPtsP,&numCatchPts)) goto errexit ;
-/*
-** Store Catchment Boundary In DTM As A Series Of Break Lines
-*/
- for( p3dP = catchPtsP ; p3dP < catchPtsP + numCatchPts - 1 ; ++p3dP )
-   {
-    if( bcdtmObject_storeDtmFeatureInDtmObject(catchmentDtmP,DTMFeatureType::Breakline,catchmentTag,1,&catchmentDtmP->nullFeatureId,p3dP,2)) goto errexit ;
-   }
- ++catchmentTag ;
- if( catchPtsP != nullptr ) { free(catchPtsP) ; catchPtsP = nullptr ; }
-/*
-** Triangulate
-*/
- if( bcdtmObject_triangulateDtmObject(catchmentDtmP)) goto errexit ;
-/*
-** Remove Triangles On The Tin Hull
-*/
- if( bcdtmList_removeNoneFeatureHullLinesDtmObject(catchmentDtmP)) goto errexit ;
- if( dbg == 1 ) if( bcdtmWrite_toFileDtmObject(catchmentDtmP,L"catchment00.tin")) goto errexit ;
-/*
-** Fire Off Maximum Ascent From Sump Lines About Sump Point
-*/
- if( sumpPoint1 != dtmP->nullPnt && sumpPoint2 == dtmP->nullPnt )
-   {
-    if( dbg ) bcdtmWrite_message(0,0,0,"Firing Off Maximum Ascents From Sump Point") ;
-/*
-**  Fire Off Maximum Ascents In All Triangles About Point
-*/
-    clPtr = nodeAddrP(dtmP,sumpPoint1)->cPtr ;
-    if( clPtr != dtmP->nullPtr )
-      {
-       if( ( trgp2 = bcdtmList_nextAntDtmObject(dtmP,sumpPoint1,clistAddrP(dtmP,clPtr)->pntNum )) < 0 ) goto errexit ;
-       while( clPtr != dtmP->nullPtr )
-         {
-          trgp3 = clistAddrP(dtmP,clPtr)->pntNum ;
-          clPtr = clistAddrP(dtmP,clPtr)->nextPtr ;
-          if( bcdtmList_testLineDtmObject(dtmP,trgp2,trgp3))
-            {
-             if( bcdtmDrainage_getTriangleDescentAndAscentAnglesDtmObject(dtmP,sumpPoint1,trgp2,trgp3,&descentAngle,&ascentAngle,&ascentSlope)) goto errexit ;
-             angP2 = bcdtmMath_getPointAngleDtmObject(dtmP,sumpPoint1,trgp2) ;
-             angP3 = bcdtmMath_getPointAngleDtmObject(dtmP,sumpPoint1,trgp3) ;
-             if( angP2 < angP3 ) angP2 += DTM_2PYE ;
-             if( ascentAngle < angP3 ) ascentAngle += DTM_2PYE ;
-             if( ascentAngle >= angP3 && ascentAngle <= angP2 )
-               {
-                if( dbg ) bcdtmWrite_message(0,0,0,"**** Firing Off Maximum Ascent From Sump Point") ;
-//                if( bcdtmDrainage_traceMaximumAscentFromDtmPointBetweenDtmPointsDtmObject(dtmP,sumpPoint1,trgp2,trgp3,&ascentTraced,&highPoint1,&highPoint2,&tracePtsP,&numTracePts))  goto errexit ;
-                if ( ascentTraced )if( bcdtmObject_storeDtmFeatureInDtmObject(catchmentDtmP,DTMFeatureType::Breakline,catchmentTag,1,&catchmentDtmP->nullFeatureId,tracePtsP,numTracePts)) goto errexit ;
-               }
-            }
-          trgp2 = trgp3 ;
-         }
-      }
-   }
-/*
-** Fire Off maximum Ascents From Drain Point On Sump Line
-*/
- if( sumpPoint1 != dtmP->nullPnt && sumpPoint2 != dtmP->nullPnt )
-   {
-    if( dbg ) bcdtmWrite_message(0,0,0,"Firing Off Maximum Ascents From Sump Line") ;
-    if( ( sumpAnt = bcdtmList_nextAntDtmObject(dtmP,sumpPoint1,sumpPoint2)) < 0 ) goto errexit ;
-    if( ( sumpClk = bcdtmList_nextClkDtmObject(dtmP,sumpPoint1,sumpPoint2)) < 0 ) goto errexit ;
-    if( ! bcdtmList_testLineDtmObject(dtmP,sumpAnt,sumpPoint2)) sumpAnt = dtmP->nullPnt ;
-    if( ! bcdtmList_testLineDtmObject(dtmP,sumpClk,sumpPoint2)) sumpClk = dtmP->nullPnt ;
-    if( sumpAnt != dtmP->nullPnt )
-      {
-       if( dbg ) bcdtmWrite_message(0,0,0,"**** Firing Off Maximum Ascents From Sump Line To Ant Point") ;
-       if( bcdtmDrainage_traceMaximumAscentFromPointOnTriangleEdgeDtmObject(dtmP,sumpX,sumpY,sumpZ,sumpPoint1,sumpPoint2,sumpAnt,&ascentTraced,&highPoint1,&highPoint2,&tracePtsP,&numTracePts)) goto errexit ;
-       if( dbg ) bcdtmWrite_message(0,0,0,"ascentTraced = %2ld numTracePts = %8ld",ascentTraced,numTracePts) ;
-       if ( ascentTraced )if( bcdtmObject_storeDtmFeatureInDtmObject(catchmentDtmP,DTMFeatureType::Breakline,catchmentTag,1,&catchmentDtmP->nullFeatureId,tracePtsP,numTracePts)) goto errexit ;
-      }
-    if( sumpClk != dtmP->nullPnt )
-      {
-       if( dbg ) bcdtmWrite_message(0,0,0,"**** Firing Off Maximum Ascents From Sump Line To Clk Point") ;
-       if( bcdtmDrainage_traceMaximumAscentFromPointOnTriangleEdgeDtmObject(dtmP,sumpX,sumpY,sumpZ,sumpPoint2,sumpPoint1,sumpClk,&ascentTraced,&highPoint1,&highPoint2,&tracePtsP,&numTracePts)) goto errexit ;
-       if( dbg ) bcdtmWrite_message(0,0,0,"ascentTraced = %2ld numTracePts = %8ld",ascentTraced,numTracePts) ;
-       if( ascentTraced ) if( bcdtmObject_storeDtmFeatureInDtmObject(catchmentDtmP,DTMFeatureType::Breakline,catchmentTag,1,&catchmentDtmP->nullFeatureId,tracePtsP,numTracePts)) goto errexit ;
-      }
-   }
-/*
-** Scan Around Tptr Polygon And Fire Off Maximum Ascents
-*/
- if( dbg ) bcdtmWrite_message(0,0,0,"Firing Off Maximum Ascents From Tptr Polygon") ;
- for( scan = 0 ; scan < 2 ; ++scan )
-   {
-    scanPoint = firstPoint ;
-    do
-      {
-       nextPoint = nodeAddrP(dtmP,scanPoint)->tPtr ;
-       if( nodeAddrP(dtmP,nextPoint)->sPtr == dtmP->nullPnt || scanPoint == firstPoint )
-         {
-          if( ( antPoint = bcdtmList_nextAntDtmObject(dtmP,scanPoint,nextPoint)) < 0 ) goto errexit ;
-          if( ( clkPoint = bcdtmList_nextClkDtmObject(dtmP,scanPoint,nextPoint)) < 0 ) goto errexit ;
-          if( ! bcdtmList_testLineDtmObject(dtmP,antPoint,nextPoint)) antPoint = dtmP->nullPnt ;
-          if( ! bcdtmList_testLineDtmObject(dtmP,clkPoint,nextPoint)) clkPoint = dtmP->nullPnt ;
-          if( antPoint != dtmP->nullPnt && clkPoint != dtmP->nullPnt )
-            {
-             if( dbg == 1 ) bcdtmWrite_message(0,0,0,"********** Firing Off Maximum Ascent ** scanPoint = %8ld antPoint = %8ld clkPoint = %8ld",scanPoint,antPoint,clkPoint) ;
-//             if( bcdtmDrainage_traceMaximumAscentFromDtmPointBetweenDtmPointsDtmObject(dtmP,scanPoint,antPoint,clkPoint,&ascentTraced,&highPoint1,&highPoint2,&tracePtsP,&numTracePts))  goto errexit ;
-             if( ascentTraced )
-               {
-                if( dbg ) bcdtmWrite_message(0,0,0,"highPoint1 = %10ld highPoint2 = %10ld",highPoint1,highPoint2) ;
-/*
-**              Store maximum Ascent As A Series Of Break Lines
-*/
-                for( p3dP = tracePtsP ; p3dP < tracePtsP + numTracePts - 1 ; ++p3dP )
-                  {
-                   if( bcdtmObject_storeDtmFeatureInDtmObject(catchmentDtmP,DTMFeatureType::Breakline,catchmentTag,1,&catchmentDtmP->nullFeatureId,p3dP,2)) goto errexit ;
-                  }
-                ++catchmentTag ;
-/*
-**              Check If High Points Are On Tptr Catchment Polygon
-*/
-                onTptrPolygon = 0 ;
-                if( nodeAddrP(dtmP,highPoint1)->tPtr != dtmP->nullPnt )
-                  {
-                   nodeAddrP(dtmP,highPoint1)->sPtr = scanPoint ;
-                   onTptrPolygon = 1 ;
-                  }
-                if( highPoint2 != dtmP->nullPnt && nodeAddrP(dtmP,highPoint2)->tPtr != dtmP->nullPnt )
-                  {
-                   nodeAddrP(dtmP,highPoint2)->sPtr = scanPoint ;
-                   onTptrPolygon = 1 ;
-                  }
-                if( dbg )
-                  {
-                   if( ! onTptrPolygon ) bcdtmWrite_message(0,0,0,"High Point Not On Tptr Polygon") ;
-                   else                  bcdtmWrite_message(0,0,0,"High Point On Tptr Polygon") ;
-                  }
- /*
-**              Scan To High Points On Tptr Polygon
-*/
-                if( onTptrPolygon )
-                  {
-                   point = nextPoint = scanPoint ;
-                   do
-                     {
-                      if( point == highPoint1 || point == highPoint2 ) nextPoint = point ;
-                      point = nodeAddrP(dtmP,point)->tPtr ;
-                     } while ( point != scanPoint )  ;
-                   point = scanPoint ;
-                   while ( point != nextPoint )
-                     {
-                      nodeAddrP(dtmP,point)->sPtr = scanPoint ;
-                      point = nodeAddrP(dtmP,point)->tPtr ;
-                     }
-                  }
-/*
-**              Determine Last Intersection With Tptr Polygon
-*/
-                else
-                  {
-                   for( p3dP = tracePtsP + numTracePts - 2 ; p3dP >= tracePtsP && ! onTptrPolygon ; --p3dP )
-                     {
-                      p3d1P = p3dP + 1 ;
-                      intPoint = scanPoint ;
-                      pnt1P = pointAddrP(dtmP,intPoint) ;
-                      do
-                        {
-                         nxtPoint = nodeAddrP(dtmP,intPoint)->tPtr ;
-                         pnt2P = pointAddrP(dtmP,nxtPoint) ;
-                         if( bcdtmMath_checkIfLinesIntersect(p3dP->x,p3dP->y,p3d1P->x,p3d1P->y,pnt1P->x,pnt1P->y,pnt2P->x,pnt2P->y))
-                           {
-                            bcdtmMath_normalIntersectCordLines(p3dP->x,p3dP->y,p3d1P->x,p3d1P->y,pnt1P->x,pnt1P->y,pnt2P->x,pnt2P->y,&xn,&yn) ;
-                            if( dbg ) bcdtmWrite_message(0,0,0,"Intersection Found = %12.5lf %12.5lf",xn,yn) ;
-                           }
-                         intPoint = nxtPoint ;
-                         pnt1P    = pnt2P ;
-                        } while( intPoint != scanPoint ) ;
-                     }
-                  }
-               }
-            }
-         }
-       scanPoint = nextPoint ;
-      }while( scanPoint != firstPoint ) ;
-/*
-**  Reverse Tptr Polygon
-*/
-    if( dbg ) bcdtmWrite_message(0,0,0,"Reversing Tptr Polygon") ;
-    if( bcdtmList_reverseTptrPolygonDtmObject(dtmP,firstPoint)) goto errexit ;
-   }
-/*
-**  Remove Tptr Polygon
-*/
- if( bcdtmList_nullTptrListDtmObject(dtmP,firstPoint)) goto errexit ;
-/*
-** Triangulate And Remove Triangles On The Tin Hull
-*/
- if( bcdtmObject_triangulateDtmObject(catchmentDtmP)) goto errexit ;
- if( bcdtmList_removeNoneFeatureHullLinesDtmObject(catchmentDtmP)) goto errexit ;
- if( dbg == 1 ) if( bcdtmWrite_toFileDtmObject(catchmentDtmP,L"catchment01.tin")) goto errexit ;
-/*
-** Remove Dangling Ascent Lines - Those External to The Initial Catchment Polygon
-*/
- if( dbg ) bcdtmWrite_message(0,0,0,"Removing Dangling Ascents") ;
- if( cdbg ) if( bcdtmCheck_tinComponentDtmObject(catchmentDtmP)) goto errexit ;
- process = 1 ;
- while ( process )
-   {
-    process = 0 ;
-    priorPoint = catchmentDtmP->hullPoint ;
-    scanPoint  = nodeAddrP(catchmentDtmP,priorPoint)->hPtr ;
-    do
-      {
-       nextPoint = nodeAddrP(catchmentDtmP,scanPoint)->hPtr ;
-       if( ! bcdtmList_testForBreakLineDtmObject(catchmentDtmP,priorPoint,scanPoint) || ! bcdtmList_testForBreakLineDtmObject(catchmentDtmP,scanPoint,nextPoint) )
-         {
-          danglingPoint = 1 ;
-          fptr = nodeAddrP(catchmentDtmP,scanPoint)->fPtr ;
-          while( fptr != catchmentDtmP->nullPtr && danglingPoint )
-            {
-             dtmFeature = flistAddrP(catchmentDtmP,fptr)->dtmFeature ;
-             if( ftableAddrP(catchmentDtmP,dtmFeature)->dtmUserTag == 0 ) danglingPoint = 0 ;
-             fptr = flistAddrP(catchmentDtmP,fptr)->nextPtr ;
-            }
-          if( danglingPoint )
-            {
-             if( bcdtmDrainage_checkPointOnTinHullCanBeDeletedDtmObject(catchmentDtmP,scanPoint,&canBeDeleted)) goto errexit ;
-             if( canBeDeleted )
-               {
-
-                if( dbg == 1 ) bcdtmWrite_message(0,0,0,"Deleting Dangling Point = %10ld ** %12.5lf %12.5lf %10.4lf",scanPoint,pointAddrP(catchmentDtmP,scanPoint)->x,pointAddrP(catchmentDtmP,scanPoint)->y,pointAddrP(catchmentDtmP,scanPoint)->z) ;
-//                if( bcdtmDrainage_deletePointOnTinHullDtmObject(catchmentDtmP,scanPoint)) goto errexit ;
-                scanPoint = catchmentDtmP->hullPoint ;
-                process = 1 ;
-                if( cdbg ) if( bcdtmCheck_tinComponentDtmObject(catchmentDtmP)) goto errexit ;
-               }
-            }
-         }
-       priorPoint = scanPoint ;
-       scanPoint  = nextPoint ;
-      } while( priorPoint != catchmentDtmP->hullPoint  ) ;
-   }
-/*
-** Check Triangulation
-*/
- if( cdbg )
-   {
-    bcdtmWrite_message(0,0,0,"01 Checking Triangulation") ;
-    if( bcdtmCheck_tinComponentDtmObject(catchmentDtmP))
-      {
-       bcdtmWrite_message(1,0,0,"Triangulation Invalid") ;
-       goto errexit ;
-      }
-    bcdtmWrite_message(0,0,0,"01 Triangulation Valid") ;
-   }
- if( dbg == 1 ) if( bcdtmWrite_toFileDtmObject(catchmentDtmP,L"catchment02.tin")) goto errexit ;
-/*
-**  Remove All DTM Features And Clean Tin
-*/
- if( bcdtmData_deleteAllDtmFeaturesDtmObject(catchmentDtmP))goto errexit ;
- if( bcdtmList_cleanDtmObject(catchmentDtmP)) goto errexit ;
- if( dbg == 1 ) if( bcdtmWrite_toFileDtmObject(catchmentDtmP,L"catchment03.tin")) goto errexit ;
- if( cdbg ) if( bcdtmCheck_tinComponentDtmObject(catchmentDtmP)) goto errexit ;
-/*
-** Get Extent Of Catchment Area
-**
-**
-**  Create DTM Object To Store Triangles That Flow To Sump Point
-*/
- if( bcdtmObject_createDtmObject(&catchDtmP)) goto errexit ;
-/*
-**  Scan All Triangles And See If They Drain To Sump Point
-*/
- for( p1 = 0 ; p1 < catchmentDtmP->numPoints ; ++p1 )
-   {
-    clPtr = nodeAddrP(catchmentDtmP,p1)->cPtr ;
-    if( clPtr != catchmentDtmP->nullPtr )
-      {
-       if( ( p2 = bcdtmList_nextAntDtmObject(catchmentDtmP,p1,clistAddrP(catchmentDtmP,clPtr)->pntNum)) < 0 ) goto errexit ;
-       while( clPtr != catchmentDtmP->nullPtr )
-         {
-          p3 = clistAddrP(catchmentDtmP,clPtr)->pntNum ;
-          clPtr = clistAddrP(catchmentDtmP,clPtr)->nextPtr ;
-          if( nodeAddrP(catchmentDtmP,p3)->hPtr != p1 )
-            {
-             pntP  = pointAddrP(catchmentDtmP,p1) ;
-             pnt1P = pointAddrP(catchmentDtmP,p2) ;
-             pnt2P = pointAddrP(catchmentDtmP,p3)  ;
-             x = ( pntP->x + pnt1P->x + pnt2P->x ) / 3.0 ;
-             y = ( pntP->y + pnt1P->y + pnt2P->y ) / 3.0 ;
-             z = ( pntP->z + pnt1P->z + pnt2P->z ) / 3.0 ;
-             traceToSump = 0 ;
-             if( bcdtmFind_triangleForPointDtmObject(dtmP,x,y,&z,&findType,&trgp1,&trgp2,&trgp3)) goto errexit ;
-//             if( findType ) if( bcdtmDrainage_checkTraceToSumpLineDtmObject(dtmP,2,maxPondDepth,0,0,trgp1,trgp3,trgp2,x,y,z,sumpX,sumpY,sumpZ,sumpPoint1,sumpPoint2,&traceToSump)) goto errexit ;
-             if( ! traceToSump )
-               {
-                if( dbg == 2 )
-                  {
-                   bcdtmWrite_message(0,0,0,"Triangle Does Not Trace To Sump") ;
-                   bcdtmWrite_message(0,0,0,"p1 = %8ld ** %12.5lf %12.5lf %10.4lf",p1,pointAddrP(catchmentDtmP,p1)->x,pointAddrP(catchmentDtmP,p1)->y,pointAddrP(catchmentDtmP,p1)->z) ;
-                   bcdtmWrite_message(0,0,0,"p2 = %8ld ** %12.5lf %12.5lf %10.4lf",p2,pointAddrP(catchmentDtmP,p2)->x,pointAddrP(catchmentDtmP,p2)->y,pointAddrP(catchmentDtmP,p2)->z) ;
-                   bcdtmWrite_message(0,0,0,"p3 = %8ld ** %12.5lf %12.5lf %10.4lf",p3,pointAddrP(catchmentDtmP,p3)->x,pointAddrP(catchmentDtmP,p3)->y,pointAddrP(catchmentDtmP,p3)->z) ;
-                  }
-               }
-             else
-               {
-                if( dbg == 2 )
-                  {
-                   bcdtmWrite_message(0,0,0,"Triangle Traces To Sump") ;
-                   bcdtmWrite_message(0,0,0,"p1 = %8ld ** %12.5lf %12.5lf %10.4lf",p1,pointAddrP(catchmentDtmP,p1)->x,pointAddrP(catchmentDtmP,p1)->y,pointAddrP(catchmentDtmP,p1)->z) ;
-                   bcdtmWrite_message(0,0,0,"p2 = %8ld ** %12.5lf %12.5lf %10.4lf",p2,pointAddrP(catchmentDtmP,p2)->x,pointAddrP(catchmentDtmP,p2)->y,pointAddrP(catchmentDtmP,p2)->z) ;
-                   bcdtmWrite_message(0,0,0,"p3 = %8ld ** %12.5lf %12.5lf %10.4lf",p3,pointAddrP(catchmentDtmP,p3)->x,pointAddrP(catchmentDtmP,p3)->y,pointAddrP(catchmentDtmP,p3)->z) ;
-                  }
-                trgPts[0].x = pntP->x  ; trgPts[0].y = pntP->y  ; trgPts[0].z = pntP->z ;
-                trgPts[1].x = pnt1P->x ; trgPts[1].y = pnt1P->y ; trgPts[1].z = pnt1P->z ;
-                trgPts[2].x = pnt2P->x ; trgPts[2].y = pnt2P->y ; trgPts[2].z = pnt2P->z ;
-                trgPts[3].x = pntP->x  ; trgPts[3].y = pntP->y  ; trgPts[3].z = pntP->z ;
-                if( bcdtmObject_storeDtmFeatureInDtmObject(catchDtmP,DTMFeatureType::Breakline,catchDtmP->nullUserTag,1,&catchDtmP->nullFeatureId,trgPts,4)) goto errexit ;
-               }
-            }
-          p2 = p3 ;
-         }
-      }
-   }
-/*
-**  Triangulate
-*/
- if( catchDtmP->numPoints < 3 ) goto cleanup ;
- if( bcdtmObject_triangulateDtmObject(catchDtmP)) goto errexit ;
- if( bcdtmList_removeNoneFeatureHullLinesDtmObject(catchDtmP)) goto errexit ;
- if( dbg == 1 ) if( bcdtmWrite_toFileDtmObject(catchDtmP,L"catchment04.tin")) goto errexit ;
- if( bcdtmList_extractHullDtmObject(catchDtmP,catchmentPtsPP,numCatchmentPtsP)) goto errexit  ;
-/*
-** Clean Up
-*/
- cleanup :
- if( catchPtsP     != nullptr ) { free(catchPtsP) ; catchPtsP = nullptr ; }
- if( catchDtmP     != nullptr ) bcdtmObject_destroyDtmObject(&catchDtmP) ;
- if( catchmentDtmP != nullptr ) bcdtmObject_destroyDtmObject(&catchmentDtmP) ;
-/*
-** Job Completed
-*/
- if( dbg && ret == DTM_SUCCESS ) bcdtmWrite_message(0,0,0,"Refining Tptr Catchment Polygon Completed") ;
- if( dbg && ret != DTM_SUCCESS ) bcdtmWrite_message(0,0,0,"Refining Tptr Catchment Polygon Error") ;
- return(ret) ;
-/*
-** Error Exit
-*/
- errexit :
- if( ret == DTM_SUCCESS ) ret = DTM_ERROR ;
- goto cleanup ;
-}
-/*-------------------------------------------------------------------+
-|                                                                    |
-|                                                                    |
-|                                                                    |
-+-------------------------------------------------------------------*/
-int bcdtmDrainage_traceMaximumAscentFromPointOnTriangleEdgeDtmObject
-(
- BC_DTM_OBJ *dtmP,                   // ==> Dtm Object
- double     pointX,                  // ==> X Coordinate Of Point
- double     pointY,                  // ==> Y Coordinate Of Point
- double     pointZ,                  // ==> Z Coordinate Of Point
- long       point1,                  // ==> Tin Point Of Triangle Edge
- long       point2,                  // ==> Tin Point Of Triangle Edge  ( direction of point1-point2-point3 is ) clockwise
- long       point3,                  // ==> Tin Point Of Triangle Vertex Opposite Edge ( direction of point1-point2-point3 is ) clockwise
- long       *ascentTracedP,          // <== Set To True If Maximum Ascent Traced Else False
- long       *highPoint1P,            // <== Terminating Point Or Line Point For Trace
- long       *highPoint2P,            // <== Terminating Line Point For Trace
- DPoint3d        **tracePtsPP,            // <== Maximum Ascent Trace Points
- long       *numTracePtsP            // <== Number Of Trace Points
-)
-/*
-** This Function Traces A Maximum Ascent Line Starting From A Point On Triangle Edge point1-point2
-** The direction of point1-point2-point3 must be Set clockwise
-*/
-{
- int    ret=DTM_SUCCESS,dbg=DTM_TRACE_VALUE(0) ;
- long   p1,p2,p3,ascentType,traceAscent,lastPoint,memPoints=0,memPointsInc=1000  ;
- double dx,dy,ascentAngle=0.0,descentAngle,ascentSlope=0.0,radius  ;
- double sx,sy,sz,rx,ry,nx,ny,nz,fx,fy,fz,lastAngle ;
- DPoint3d *pnt1P,*pnt2P,*pnt3P ;
- DTMDrainageTables *drainageTablesP=nullptr ;
-/*
-** Write Entry Message
-*/
- if( dbg )
-   {
-    bcdtmWrite_message(0,0,0,"Tracing Maximum Ascent From Point On Triangle Edge") ;
-    bcdtmWrite_message(0,0,0,"dtmP       = %p",dtmP) ;
-    bcdtmWrite_message(0,0,0,"pointX     = %12.5lf",pointX) ;
-    bcdtmWrite_message(0,0,0,"pointY     = %12.5lf",pointY) ;
-    bcdtmWrite_message(0,0,0,"pointZ     = %12.5lf",pointZ) ;
-    bcdtmWrite_message(0,0,0,"point1     = %8ld ** %12.5lf %12.5lf %10.4lf",point1,pointAddrP(dtmP,point1)->x,pointAddrP(dtmP,point1)->y,pointAddrP(dtmP,point1)->z) ;
-    bcdtmWrite_message(0,0,0,"point2     = %8ld ** %12.5lf %12.5lf %10.4lf",point2,pointAddrP(dtmP,point2)->x,pointAddrP(dtmP,point2)->y,pointAddrP(dtmP,point2)->z) ;
-    bcdtmWrite_message(0,0,0,"point3     = %8ld ** %12.5lf %12.5lf %10.4lf",point3,pointAddrP(dtmP,point3)->x,pointAddrP(dtmP,point3)->y,pointAddrP(dtmP,point3)->z) ;
-   }
-/*
-** Initialise
-*/
- *ascentTracedP = false ;
- *highPoint1P   = dtmP->nullPnt ;
- *highPoint2P   = dtmP->nullPnt ;
- if( *tracePtsPP != nullptr ) free(*tracePtsPP) ;
- *tracePtsPP    = nullptr ;
- *numTracePtsP  = 0 ;
- lastPoint      = dtmP->nullPnt ;
-/*
-** Check Triangle Direction
-*/
- if( bcdtmMath_pointSideOfDtmObject(dtmP,point1,point2,point3) > 0 )
-   {
-    p1 = point1 ;
-    point1 = point2 ;
-    point2 = p1 ;
-   }
-/*
-** Initialise
-*/
- p1 = p2 = p3 = dtmP->nullPnt ;
- fx = sx = pointX ;
- fy = sy = pointY ;
- fz = sz = pointZ ;
- dx = dtmP->xMax - dtmP->xMin ;
- dy = dtmP->yMax - dtmP->yMin ;
- radius = sqrt(dx*dx + dy*dy) ;
- ascentSlope = -1.0 ;
- ascentAngle = 0.0 ;
-/*
-** Calculate Triangle Ascent and Descent Angles And Slope
-*/
- if( bcdtmDrainage_getTriangleDescentAndAscentAnglesDtmObject(dtmP,point1,point2,point3,&descentAngle,&ascentAngle,&ascentSlope)) goto errexit ;
- if( dbg ) bcdtmWrite_message(0,0,0,"ascentAngle = %12.10lf ascentSlope = %12.5lf",ascentAngle,ascentSlope) ;
-/*
-** Trace Maximum Ascent Slope
-*/
- if( ascentSlope >= 0.0 )
-   {
-    *ascentTracedP = true ;
-    sx = pointX ;
-    sy = pointY ;
-    sz = pointZ ;
-/*
-**  Allocate memory To Store Maximum Ascent Points
-*/
-    memPoints = memPointsInc ;
-    *tracePtsPP = ( DPoint3d * ) malloc(memPoints*sizeof(DPoint3d)) ;
-    if( *tracePtsPP == nullptr )
-      {
-       bcdtmWrite_message(1,0,0,"Memory Allocation Failure") ;
-       goto errexit ;
-      }
-/*
-**  Store Start Point
-*/
-    (*tracePtsPP)->x = sx ;
-    (*tracePtsPP)->y = sy ;
-    (*tracePtsPP)->z = sz ;
-    *numTracePtsP = 1 ;
-    if( dbg ) bcdtmWrite_message(0,0,0,"Trace Point[%5ld] = %12.5lf %12.5lf %10.4lf",*numTracePtsP,sx,sy,sz) ;
-/*
-**  Calculate Intersection Of Maximum Ascent With Triangle Edge
-*/
-    rx = sx + radius * cos(ascentAngle) ;
-    ry = sy + radius * sin(ascentAngle) ;
-    if( bcdtmDrainage_calculateRadialIntersectOnOppositeTriangleEdgeDtmObject(dtmP,sx,sy,rx,ry,point1,point2,point3,&nx,&ny,&nz,&p1,&p2,&p3)) goto errexit ;
-/*
-**  Store Next Trace Point
-*/
-    (*tracePtsPP+*numTracePtsP)->x = nx ;
-    (*tracePtsPP+*numTracePtsP)->y = ny ;
-    (*tracePtsPP+*numTracePtsP)->z = nz ;
-    ++*numTracePtsP ;
-    if( dbg ) bcdtmWrite_message(0,0,0,"Trace Point[%5ld] = %12.5lf %12.5lf %10.4lf",*numTracePtsP,nx,ny,nz) ;
-/*
-**  Scan To Highest Point
-*/
-    traceAscent = 1 ;
-    while ( traceAscent )
-      {
-       traceAscent = 0 ;
-/*
-**     Write Trace Triangle
-*/
-       if( dbg == 1 )
-         {
-          bcdtmWrite_message(0,0,0,"p1 = %10ld p2 = %10ld p3 = %10ld",p1,p2,p3) ;
-          if( p1 != dtmP->nullPnt ) bcdtmWrite_message(0,0,0,"p1 = %10ld ** %12.5lf %12.5lf %10.4lf",p1,pointAddrP(dtmP,p1)->x,pointAddrP(dtmP,p1)->y,pointAddrP(dtmP,p1)->z) ;
-          if( p2 != dtmP->nullPnt ) bcdtmWrite_message(0,0,0,"p2 = %10ld ** %12.5lf %12.5lf %10.4lf",p2,pointAddrP(dtmP,p2)->x,pointAddrP(dtmP,p2)->y,pointAddrP(dtmP,p2)->z) ;
-          if( p3 != dtmP->nullPnt ) bcdtmWrite_message(0,0,0,"p3 = %10ld ** %12.5lf %12.5lf %10.4lf",p3,pointAddrP(dtmP,p3)->x,pointAddrP(dtmP,p3)->y,pointAddrP(dtmP,p3)->z) ;
-         }
-/*
-**     Set High Points
-*/
-       *highPoint1P = p1 ;
-       *highPoint2P = p2 ;
-/*
-**     Initialise Some Values
-*/
-       lastAngle = bcdtmMath_getAngle(sx,sy,nx,ny) ;
-       if( dbg ) bcdtmWrite_message(0,0,0,"lastAngle = %12.10lf",lastAngle) ;
-       sx = nx ;
-       sy = ny ;
-       sz = nz ;
-/*
-**     Determine Next Trace Triangle From A Triangle Point
-*/
-       if( p2 == dtmP->nullPnt )
-         {
-          if( dbg == 2 ) bcdtmWrite_message(0,0,0,"Determining Next Triangle Trace From Point %8ld",p1) ;
-          if( bcdtmDrainage_scanPointForMaximumAscentDtmObject(dtmP,drainageTablesP,p1,lastPoint,&ascentType,&p2,&p3,&ascentSlope,&ascentAngle) ) goto errexit ;
-          lastPoint = p1 ;
-          if( dbg == 2 ) bcdtmWrite_message(0,0,0,"ascentType = %2ld ascentAngle = %12.10lf ascentSlope = %10.4lf ** p1 = %10ld p2 = %10ld p3 = %10ld",ascentType,ascentAngle,ascentSlope,p1,p2,p3) ;
-          if( ascentType == dtmP->nullPnt ) ascentType = 0 ;
-          if( ascentType )
-            {
-             if( ascentType == 1 ) traceAscent = 2 ;
-             else
-               {
-                pnt2P = pointAddrP(dtmP,p2) ;
-                pnt3P = pointAddrP(dtmP,p3) ;
-                rx = sx + radius * cos(ascentAngle) ;
-                ry = sy + radius * sin(ascentAngle) ;
-                if     ( bcdtmMath_sideOf(sx,sy,rx,ry,pnt2P->x,pnt2P->y) == 0 ) traceAscent = 2 ;
-                else if( bcdtmMath_sideOf(sx,sy,rx,ry,pnt3P->x,pnt3P->y) == 0 ) traceAscent = 3 ;
-                else if( bcdtmMath_sideOf(sx,sy,rx,ry,pnt2P->x,pnt2P->y) > 0 && bcdtmMath_sideOf(sx,sy,rx,ry,pnt3P->x,pnt3P->y) < 0 ) traceAscent = 4 ;
-               }
-            }
-         }
-       else
-         {
-/*
-**        Determine Next Trace Triangle From A Triangle Edge
-*/
-          if( dbg == 2 ) bcdtmWrite_message(0,0,0,"Determining Next Triangle Trace From Edge %8ld %8ld",p1,p2) ;
-          if( nodeAddrP(dtmP,p1)->hPtr != p2 )
-            {
-             if( ( p3 = bcdtmList_nextClkDtmObject(dtmP,p1,p2)) < 0 ) goto errexit ;
-             if( bcdtmDrainage_getTriangleDescentAndAscentAnglesDtmObject(dtmP,p1,p2,p3,&descentAngle,&ascentAngle,&ascentSlope)) goto errexit ;
-             rx = sx + radius * cos(ascentAngle) ;
-             ry = sy + radius * sin(ascentAngle) ;
-             pnt1P = pointAddrP(dtmP,p1) ;
-             pnt2P = pointAddrP(dtmP,p2) ;
-             pnt3P = pointAddrP(dtmP,p3) ;
-/*
-**           Check For Intersection With Triangle Vertices And Edges
-*/
-             if     ( bcdtmMath_sideOf(sx,sy,rx,ry,pnt1P->x,pnt1P->y) == 0 ) traceAscent = 1 ;
-             else if( bcdtmMath_sideOf(sx,sy,rx,ry,pnt2P->x,pnt2P->y) == 0 ) traceAscent = 2 ;
-             else if( bcdtmMath_sideOf(sx,sy,rx,ry,pnt3P->x,pnt3P->y) == 0 ) traceAscent = 3 ;
-             else if( bcdtmMath_sideOf(sx,sy,rx,ry,pnt2P->x,pnt2P->y) > 0 && bcdtmMath_sideOf(sx,sy,rx,ry,pnt3P->x,pnt3P->y) < 0 ) traceAscent = 4 ;
-             else if( bcdtmMath_sideOf(sx,sy,rx,ry,pnt3P->x,pnt3P->y) > 0 && bcdtmMath_sideOf(sx,sy,rx,ry,pnt1P->x,pnt1P->y) < 0 ) traceAscent = 5 ;
-             else if( pointAddrP(dtmP,p1)->z > pointAddrP(dtmP,p2)->z ) traceAscent = 1 ;
-             else if( pointAddrP(dtmP,p2)->z > pointAddrP(dtmP,p1)->z ) traceAscent = 2 ;
-            }
-         }
-/*
-**     Calculate Trace Intercept With Triangle
-*/
-       if( dbg == 1 ) bcdtmWrite_message(0,0,0,"******** traceAscent = %2ld",traceAscent) ;
-       if( traceAscent )
-         {
-          switch ( traceAscent )
-            {
-             case 1 :         // Maximum Ascent Passes Through P1
-                pnt1P = pointAddrP(dtmP,p1) ;
-                nx = pnt1P->x ;
-                ny = pnt1P->y ;
-                nz = pnt1P->z ;
-                p2 = p3 = dtmP->nullPnt ;
-             break ;
-
-             case 2 :         // Maximum Ascent Passes Through P2
-                pnt2P = pointAddrP(dtmP,p2) ;
-                nx = pnt2P->x ;
-                ny = pnt2P->y ;
-                nz = pnt2P->z ;
-                p1 = p2 ;
-                p2 = p3 = dtmP->nullPnt ;
-             break ;
-
-             case 3 :         // Maximum Ascent Passes Through P3
-                pnt3P = pointAddrP(dtmP,p3) ;
-                nx = pnt3P->x ;
-                ny = pnt3P->y ;
-                nz = pnt3P->z ;
-                p1 = p3 ;
-                p2 = p3 = dtmP->nullPnt ;
-            break ;
-
-             case 4 :         // Maximum Ascent Intersects P2-P3
-                pnt2P = pointAddrP(dtmP,p2) ;
-                pnt3P = pointAddrP(dtmP,p3) ;
-                bcdtmDrainage_intersectCordLines(sx,sy,rx,ry,pnt2P->x,pnt2P->y,pnt3P->x,pnt3P->y,&nx,&ny) ;
-                p1 = p3 ;
-                if( ( p3 = bcdtmList_nextClkDtmObject(dtmP,p1,p2)) < 0 ) goto errexit ;
-             break ;
-
-             case 5 :         // Maximum Ascent Intersects P3-P1
-                pnt3P = pointAddrP(dtmP,p3) ;
-                pnt1P = pointAddrP(dtmP,p1) ;
-                bcdtmDrainage_intersectCordLines(sx,sy,rx,ry,pnt3P->x,pnt3P->y,pnt1P->x,pnt1P->y,&nx,&ny) ;
-                p2 = p3 ;
-                if( ( p3 = bcdtmList_nextClkDtmObject(dtmP,p1,p2)) < 0 ) goto errexit ;
-             break ;
-
-             case 6 :       // Ridge Line To P1
-             break ;
-
-             default :
-                bcdtmWrite_message(2,0,0,"No Maximum Ascent Intersection Found With Triangle") ;
-                goto errexit ;
-             break ;
-            }
-/*
-**        Check Memory
-*/
-          if( *numTracePtsP >= memPoints )
-            {
-             memPoints = memPoints + memPointsInc ;
-             *tracePtsPP = ( DPoint3d *) realloc( *tracePtsPP , memPoints * sizeof(DPoint3d)) ;
-             if( *tracePtsPP == nullptr )
-               {
-                bcdtmWrite_message(1,0,0,"Memory Allocation Failure") ;
-                goto errexit ;
-               }
-            }
-/*
-**        Store Point
-*/
-          (*tracePtsPP+*numTracePtsP)->x = nx ;
-          (*tracePtsPP+*numTracePtsP)->y = ny ;
-          (*tracePtsPP+*numTracePtsP)->z = nz ;
-          ++*numTracePtsP ;
-          if( dbg ) bcdtmWrite_message(0,0,0,"Trace Point[%5ld] = %12.5lf %12.5lf %10.4lf",*numTracePtsP,nx,ny,nz) ;
-         }
-      }
-   }
-
-/*
-** Clean Up
-*/
- cleanup :
-/*
-** Job Completed
-*/
- if( dbg && ret == DTM_SUCCESS ) bcdtmWrite_message(0,0,0,"Tracing Maximum Ascent Between Points Completed") ;
- if( dbg && ret != DTM_SUCCESS ) bcdtmWrite_message(0,0,0,"Tracing Maximum Ascent Between Points Error") ;
- return(ret) ;
-/*
-** Error Exit
-*/
- errexit :
- if( ret == DTM_SUCCESS ) ret = DTM_ERROR ;
- goto cleanup ;
-}
-/*-------------------------------------------------------------------+
-|                                                                    |
-|                                                                    |
-|                                                                    |
-+-------------------------------------------------------------------*/
-int bcdtmDrainage_checkPointOnTinHullCanBeDeletedDtmObject(BC_DTM_OBJ *dtmP,long point,long *canBeDeletedP)
-{
- int ret=DTM_SUCCESS ;
- long priorPoint,nextPoint ;
-/*
-** Check Point Can Be Deleted
-*/
- *canBeDeletedP = 1 ;
- nextPoint = nodeAddrP(dtmP,point)->hPtr ;
- if( ( priorPoint = bcdtmList_nextClkDtmObject(dtmP,point,nextPoint))  < 0 ) goto errexit ;
- if( ( priorPoint = bcdtmList_nextClkDtmObject(dtmP,point,priorPoint)) < 0 ) goto errexit ;
- while( priorPoint != nextPoint && *canBeDeletedP )
-   {
-    if( nodeAddrP(dtmP,priorPoint)->hPtr != dtmP->nullPnt ) *canBeDeletedP = 0 ;
-    if( ( priorPoint = bcdtmList_nextClkDtmObject(dtmP,point,priorPoint)) < 0 ) goto errexit ;
-   }
-/*
-** Clean Up
-*/
- cleanup :
-/*
-** Job Completed
-*/
- return(ret) ;
-/*
-** Error Exit
-*/
- errexit :
- if( ret == DTM_SUCCESS ) ret = DTM_ERROR ;
- goto cleanup ;
-}
-/*-------------------------------------------------------------------+
-|                                                                    |
-|                                                                    |
-|                                                                    |
-+-------------------------------------------------------------------*/
-int bcdtmDrainage_calculateRadialIntersectOnOppositeTriangleEdgeDtmObject
-(
- BC_DTM_OBJ *dtmP ,
- double r1X ,
- double r1Y ,
- double r2X ,
- double r2Y ,
- long   pnt1 ,
- long   pnt2 ,
- long   pnt3 ,
- double *nextXP ,
- double *nextYP ,
- double *nextZP ,
- long   *nextPnt1P ,
- long   *nextPnt2P ,
- long   *nextPnt3P
-)
-{
- int ret=DTM_SUCCESS,dbg=DTM_TRACE_VALUE(0) ;
- long sdof=0,intPnt ;
- DPoint3d *pnt1P,*pnt2P,*pnt3P ;
-/*
-** Write Entry Message
-*/
- if( dbg )
-   {
-    bcdtmWrite_message(0,0,0,"Calculating Radial Intersect On Triangle Edge") ;
-    bcdtmWrite_message(0,0,0,"r1X         = %12.5lf",r1X) ;
-    bcdtmWrite_message(0,0,0,"r1Y         = %12.5lf",r1Y) ;
-    bcdtmWrite_message(0,0,0,"r2X         = %12.5lf",r2X) ;
-    bcdtmWrite_message(0,0,0,"r2Y         = %12.5lf",r2Y) ;
-    bcdtmWrite_message(0,0,0,"pnt1        = %8ld",pnt1) ;
-    bcdtmWrite_message(0,0,0,"pnt2        = %8ld",pnt2) ;
-    bcdtmWrite_message(0,0,0,"pnt3        = %8ld",pnt3) ;
-   }
-/*
-** Initialise
-*/
- *nextXP = *nextYP = *nextZP = 0.0 ;
- *nextPnt1P = *nextPnt1P = *nextPnt1P = dtmP->nullPnt ;
- pnt1P = pointAddrP(dtmP,pnt1) ;
- pnt2P = pointAddrP(dtmP,pnt2) ;
- pnt3P = pointAddrP(dtmP,pnt3) ;
-/*
-** Calculate Intercept Of Radial On pnt1-pnt3 Or pnt2-pnt3
-*/
- sdof = bcdtmMath_sideOf(r1X,r1Y,r2X,r2Y,pnt3P->x,pnt3P->y) ;
-/*
-**  Maximum Ascent Passes Throught pnt3
-*/
- if( sdof == 0 )
-   {
-    if( dbg ) bcdtmWrite_message(0,0,0,"Radial Passes Through pnt3") ;
-    *nextPnt1P = pnt3 ;
-    *nextXP = pointAddrP(dtmP,pnt3)->x ;
-    *nextYP = pointAddrP(dtmP,pnt3)->y ;
-    *nextZP = pointAddrP(dtmP,pnt3)->z ;
-   }
-/*
-** Maximum Ascent Passes Throught pnt2-pnt3
-*/
- if( sdof <  0 )
-   {
-    if( dbg ) bcdtmWrite_message(0,0,0,"Maximum Ascent Passes Through pnt2-pnt3") ;
-    if( bcdtmDrainage_calculateIntersectOfRadialWithTinLineDtmObject(dtmP,r1X,r1Y,r2X,r2Y,pnt3,pnt2,nextXP,nextYP,nextZP,&intPnt)) goto errexit ;
-    if( intPnt != dtmP->nullPnt )
-      {
-       *nextPnt1P = intPnt ;
-       *nextXP = pointAddrP(dtmP,*nextPnt1P)->x ;
-       *nextYP = pointAddrP(dtmP,*nextPnt1P)->y ;
-       *nextZP = pointAddrP(dtmP,*nextPnt1P)->z ;
-      }
-    else
-      {
-       *nextPnt1P = pnt3 ;
-       *nextPnt2P = pnt2 ;
-       if(( *nextPnt3P = bcdtmList_nextAntDtmObject(dtmP,*nextPnt1P,*nextPnt2P)) < 0 ) goto errexit ;
-      }
-   }
-/*
-**  Maximum Ascent Passes Throught pnt1-pnt3
-*/
- if( sdof >  0 )
-   {
-    if( dbg ) bcdtmWrite_message(0,0,0,"Maximum Ascent Passes Through pnt1-pnt3") ;
-    if( bcdtmDrainage_calculateIntersectOfRadialWithTinLineDtmObject(dtmP,r1X,r1Y,r2X,r2Y,pnt1,pnt3,nextXP,nextYP,nextZP,&intPnt)) goto errexit ;
-    if( intPnt != dtmP->nullPnt )
-      {
-       *nextPnt1P = intPnt ;
-       *nextXP = pointAddrP(dtmP,*nextPnt1P)->x ;
-       *nextYP = pointAddrP(dtmP,*nextPnt1P)->y ;
-       *nextZP = pointAddrP(dtmP,*nextPnt1P)->z ;
-      }
-    else
-      {
-       *nextPnt1P = pnt1 ;
-       *nextPnt2P = pnt3 ;
-       if(( *nextPnt3P = bcdtmList_nextAntDtmObject(dtmP,*nextPnt1P,*nextPnt2P)) < 0 ) goto errexit ;
-      }
-   }
-/*
-** Clean Up
-*/
- cleanup :
-/*
-** Job Completed
-*/
- if( dbg && ret == DTM_SUCCESS ) bcdtmWrite_message(0,0,0,"Calculating Radial Intersect On Triangle Edge Completed") ;
- if( dbg && ret != DTM_SUCCESS ) bcdtmWrite_message(0,0,0,"Calculating Radial Intersect On Triangle Edge Error") ;
- return(ret) ;
-/*
-** Error Exit
-*/
- errexit :
- if( ret == DTM_SUCCESS ) ret = DTM_ERROR ;
- goto cleanup ;
-}
-/*-------------------------------------------------------------------+
-|                                                                    |
-|                                                                    |
-|                                                                    |
-+-------------------------------------------------------------------*/
-int bcdtmDrainage_traceCatchmentFromInternalSumpPointDtmObject
-(
- BC_DTM_OBJ *dtmP,
- double x,
- double y,
- double z,
- long   sumpPnt,
- long   useTables,
- DPoint3d    **catchmentPtsPP,
- long   *numCatchmentPtsP
-)
-/*
-** This Function Traces The Catchment From An Internal Sump Point
-** It Assumes The Internal Sump Point Has Been Totally Validated
-*/
-{
- int    ret=DTM_SUCCESS,dbg=DTM_TRACE_VALUE(0) ;
- long   noneNullTptr,numPondPts=0 ;
- long   startPnt,priorPnt,exitPnt,nextPnt,ascentType=0,ascentPnt1=0,ascentPnt2=0,ascentPnt3=0;
- long   numPointArrays=0,numTracePoints=0,dtmFeature ;
- double xMin,yMin,xMax,yMax,ascentSlope=0.0,ascentAngle=0.0 ;
- DPoint3d    *p3dP,*pondPtsP=nullptr,randomSpot[4] ;
- BC_DTM_OBJ *tempDtmP=nullptr ;
- DTM_ASCENT_LINE  ascentLine ;
- DTM_POINT_ARRAY  **pointArraysPP=nullptr,**pointArrayPP ;
- DTMUserTag nullUserTag = DTM_NULL_USER_TAG ;
- DTMFeatureId nullFeatureId = DTM_NULL_FEATURE_ID ;
-/*
-** Write Entry message
-*/
- if( dbg )
-   {
-    bcdtmWrite_message(0,0,0,"Tracing Catchment From Internal Sump Point") ;
-    bcdtmWrite_message(0,0,0,"dtmP             = %p",dtmP)  ;
-    bcdtmWrite_message(0,0,0,"x                = %15.5lf",x)  ;
-    bcdtmWrite_message(0,0,0,"y                = %15.5lf",y)  ;
-    bcdtmWrite_message(0,0,0,"z                = %15.5lf",z)  ;
-    bcdtmWrite_message(0,0,0,"sumpPnt          = %8ld",sumpPnt) ;
-    bcdtmWrite_message(0,0,0,"catchmentPtsPP   = %p",*catchmentPtsPP) ;
-    bcdtmWrite_message(0,0,0,"numCatchmentPtsP = %8ld",*numCatchmentPtsP) ;
-   }
-/*
-** Check Point Is Not On Zero Slope Polygon
-*/
- if( bcdtmList_testForPointOnDtmFeatureTypeDtmObject(dtmP,DTMFeatureType::ZeroSlopePolygon,sumpPnt,&dtmFeature) ) goto cleanup ;
-/*
-** Check For None Null Tptr Values
-*/
- if( dbg ) bcdtmWrite_message(0,0,0,"Checking For None Null Tptr Values") ;
- if( bcdtmList_checkForNoneNullTptrValuesDtmObject(dtmP,&noneNullTptr) ) goto errexit ;
- if( noneNullTptr )
-   {
-    bcdtmList_reportAndSetToNullNoneNullTptrValuesDtmObject(dtmP,1) ;
-    bcdtmWrite_message(2,0,0,"01 None Null Tptr Values") ;
-    goto errexit ;
-   }
-/*
-** Check For None Null Sptr Values
-*/
- if( dbg ) bcdtmWrite_message(0,0,0,"Checking For None Null Sptr Values") ;
- if( bcdtmList_checkForNoneNullSptrValuesDtmObject(dtmP,&noneNullTptr) )  goto errexit ;
- if( noneNullTptr )
-   {
-    bcdtmList_reportAndSetToNullNoneNullSptrValuesDtmObject(dtmP,1) ;
-    bcdtmWrite_message(2,0,0,"01 None Null Tptr Values") ;
-    goto errexit ;
-   }
-/*
-** Place Tptr Polygon About Sump Point
-*/
- if( bcdtmList_insertTptrPolygonAroundPointDtmObject(dtmP,sumpPnt,&startPnt)) goto errexit ;
-/*
-** Expand Tptr Polygon To Pond Exit Point
-*/
- if( dbg ) bcdtmWrite_message(0,0,0,"Expanding Pond To Exit Point") ;
- if( bcdtmDrainage_expandPondToExitPointDtmObject(dtmP,nullptr,nullptr,nullptr,startPnt,&exitPnt,&priorPnt,&nextPnt)) goto errexit ;
- if( dbg ) bcdtmWrite_message(0,0,0,"exitPnt = %9ld",exitPnt) ;
- if( exitPnt == dtmP->nullPnt )
-   {
-    bcdtmWrite_message(2,0,0,"Pond Exit Point About About Low Point Not Determined") ;
-    goto errexit ;
-   }
-/*
-** Count Number Of Pond Points
-*/
- numPondPts = 0 ;
- startPnt = exitPnt ;
- do
-   {
-    ++numPondPts ;
-    startPnt = nodeAddrP(dtmP,startPnt)->tPtr ;
-   } while ( startPnt != exitPnt) ;
- ++numPondPts ;
-/*
-** Write Pond Boundary
-*/
- if( dbg )
-   {
-    bcdtmWrite_message(0,0,0,"Pond Exit Point = %9ld",exitPnt) ;
-    startPnt = exitPnt ;
-    do
-      {
-       bcdtmWrite_message(0,0,0,"Pond Point[%9ld] = %12.5lf %12.5lf %10.4lf",startPnt,pointAddrP(dtmP,startPnt)->x,pointAddrP(dtmP,startPnt)->y,pointAddrP(dtmP,startPnt)->z) ;
-       startPnt = nodeAddrP(dtmP,startPnt)->tPtr ;
-      } while ( startPnt != exitPnt ) ;
-    bcdtmWrite_message(0,0,0,"Pond Point[%9ld] = %12.5lf %12.5lf %10.4lf",startPnt,pointAddrP(dtmP,startPnt)->x,pointAddrP(dtmP,startPnt)->y,pointAddrP(dtmP,startPnt)->z) ;
-    if( bcdtmObject_createDtmObject(&tempDtmP)) goto errexit ;
-    bcdtmObject_setPointMemoryAllocationParametersDtmObject(tempDtmP,10000,10000) ;
-    if( bcdtmList_copyTptrListFromDtmObjectToDtmObject(dtmP,tempDtmP,exitPnt,DTMFeatureType::Breakline,nullUserTag,nullFeatureId)) goto errexit ;
-    bcdtmWrite_geopakDatFileFromDtmObject(tempDtmP,L"sumpPond.dat") ;
-    bcdtmObject_destroyDtmObject(&tempDtmP) ;
-   }
-/*
-** Scan Sump Point Pond In Anti Clockwise Direction For Ascent Lines
-*/
- startPnt = exitPnt ;
- do
-   {
-    nextPnt = nodeAddrP(dtmP,startPnt)->tPtr ;
-/*
-**  Test For Ridge Line
-*/
-//    if( bcdtmDrainage_getMaximumAscentForLineDtmObject(dtmP,startPnt,nextPnt,&ascentType,&ascentAngle,&ascentSlope,&ascentPnt1,&ascentPnt2,&ascentPnt3)) goto errexit ;
-/*
-**  Push Ascent Line Onto Stack
-*/
-    if( ascentType )
-      {
-       ascentLine.flowSide    = 2 ;
-       ascentLine.ascentType  = ascentType ;
-       ascentLine.ascentAngle = ascentAngle ;
-       ascentLine.slope       = ascentSlope ;
-       ascentLine.pnt1        = ascentPnt1 ;
-       ascentLine.pnt2        = ascentPnt2 ;
-       ascentLine.pnt3        = ascentPnt3 ;
-       ascentLine.x           = pointAddrP(dtmP,startPnt)->x ;
-       ascentLine.y           = pointAddrP(dtmP,startPnt)->y ;
-       ascentLine.z           = pointAddrP(dtmP,startPnt)->z ;
-//       if( bcdtmDrainage_pushAscentStackFiFo(&ascentLine)) goto errexit ;
-      }
-/*
-**  Get Next Pond Line
-*/
-     startPnt = nextPnt ;
-   } while ( startPnt != exitPnt ) ;
-/*
-** Scan Sump Point Pond In Clockwise Direction For Ascent Lines
-*/
- bcdtmList_reverseTptrPolygonDtmObject(dtmP,exitPnt) ;
- startPnt = exitPnt ;
- do
-   {
-    nextPnt = nodeAddrP(dtmP,startPnt)->tPtr ;
-/*
-**  Test For Ridge Line
-*/
-//    if( bcdtmDrainage_getMaximumAscentForLineDtmObject(dtmP,startPnt,nextPnt,&ascentType,&ascentAngle,&ascentSlope,&ascentPnt1,&ascentPnt2,&ascentPnt3)) goto errexit ;
-/*
-**  Push Ascent Line Onto Stack
-*/
-    if( ascentType )
-      {
-       ascentLine.flowSide    = 1 ;
-       ascentLine.ascentType  = ascentType ;
-       ascentLine.ascentAngle = ascentAngle ;
-       ascentLine.slope       = ascentSlope ;
-       ascentLine.pnt1        = ascentPnt1 ;
-       ascentLine.pnt2        = ascentPnt2 ;
-       ascentLine.pnt3        = ascentPnt3 ;
-       ascentLine.x           = pointAddrP(dtmP,startPnt)->x ;
-       ascentLine.y           = pointAddrP(dtmP,startPnt)->y ;
-       ascentLine.z           = pointAddrP(dtmP,startPnt)->z ;
-//       if( bcdtmDrainage_pushAscentStackFiFo(&ascentLine)) goto errexit ;
-      }
-/*
-**  Get Next Pond Line
-*/
-     startPnt = nextPnt ;
-   } while ( startPnt != exitPnt ) ;
-/*
-** Save Tptr Pond Points
-*/
- if( bcdtmList_copyTptrListToPointArrayDtmObject(dtmP,exitPnt,&pondPtsP,&numPondPts)) goto errexit ;
- bcdtmList_nullTptrListDtmObject(dtmP,exitPnt) ;
-/*
-** Process Ascent Lines Stack
-*/
- if( dbg ) bcdtmWrite_message(0,0,0,"Processing Ascent Stack") ;
-// if( bcdtmDrainage_processAscentStackFiFoDtmObject(dtmP,&pointArraysPP,&numPointArrays)) goto errexit ;
- if( dbg ) bcdtmWrite_message(0,0,0,"Number Of Point Arrays = %6ld",numPointArrays) ;
-/*
-** Count Number Of Trace Points
-*/
- numTracePoints = 0 ;
- for( pointArrayPP = pointArraysPP ; pointArrayPP < pointArraysPP + numPointArrays ; ++pointArrayPP )
-   {
-    numTracePoints = numTracePoints + (*pointArraysPP)->numPoints ;
-   }
-/*
-** Create Data Object
-*/
- if( bcdtmObject_createDtmObject(&tempDtmP)) goto errexit ;
- bcdtmObject_setPointMemoryAllocationParametersDtmObject(tempDtmP,numTracePoints+4,numTracePoints+4) ;
-/*
-** Populate Data Object With Pond Points
-*/
- if( bcdtmObject_storeDtmFeatureInDtmObject(tempDtmP,DTMFeatureType::Breakline,nullUserTag,1,&nullFeatureId,pondPtsP,numPondPts)) goto errexit ;
-/*
-** Populate Data Object With Trace Points
-*/
- for( pointArrayPP = pointArraysPP ; pointArrayPP < pointArraysPP + numPointArrays ; ++pointArrayPP )
-   {
-    if( bcdtmObject_storeDtmFeatureInDtmObject(tempDtmP,DTMFeatureType::Breakline,(long)(pointArrayPP-pointArraysPP),1,&nullFeatureId,(*pointArrayPP)->pointsP,(*pointArrayPP)->numPoints)) goto errexit ;
-   }
-/*
-** Write Trace Data
-*/
- if( dbg ) bcdtmWrite_geopakDatFileFromDtmObject(tempDtmP,L"ascentTrace.dat") ;
-/*
-** Store Bounding Rectangle In Data Object To Ensure No Problems With
-** Less Than 3 Data Points And Collinear Points
-*/
- xMin = tempDtmP->yMin - 1.0 ;
- yMin = tempDtmP->yMin - 1.0 ;
- xMax = tempDtmP->yMax + 1.0 ;
- yMax = tempDtmP->yMax + 1.0 ;
- randomSpot[0].x = xMin ; randomSpot[0].y = yMin ; randomSpot[0].z = 0.0 ;
- randomSpot[1].x = xMax ; randomSpot[1].y = yMin ; randomSpot[1].z = 0.0 ;
- randomSpot[2].x = xMax ; randomSpot[2].y = yMax ; randomSpot[2].z = 0.0 ;
- randomSpot[3].x = xMin ; randomSpot[3].y = yMax ; randomSpot[3].z = 0.0 ;
- if( bcdtmObject_storeDtmFeatureInDtmObject(tempDtmP,DTMFeatureType::RandomSpots,nullUserTag,1,&nullFeatureId,randomSpot,4)) goto errexit ;
-/*
-** Triangulate Dtm Object
-*/
- if( bcdtmObject_createTinDtmObjectOverload (tempDtmP,1,0.0,false,false)) goto errexit ;
-/*
-** Extract Catchment Outline From Tin
-*/
-// if( bcdtmDrainage_extractPointCatchmentFromAscentTracesDtmObject(tempDtmP,pointAddrP(dtmP,exitPnt)->x,pointAddrP(dtmP,exitPnt)->y,catchmentPtsPP,numCatchmentPtsP)) goto errexit ;
-/*
-** Write Out Catchment Boundary
-*/
- if( dbg )
-   {
-    bcdtmWrite_message(0,0,0,"Number Of Catchment Boundary Points = %6ld",*numCatchmentPtsP) ;
-    for( p3dP = *catchmentPtsPP ; p3dP < *catchmentPtsPP + *numCatchmentPtsP ; ++p3dP )
-      {
-       bcdtmWrite_message(0,0,0,"Catchment Point[%6ld] = %12.5lf %12.5lf %10.4lf",(long)(p3dP-*catchmentPtsPP),p3dP->x,p3dP->y,p3dP->z) ;
-      }
-   }
-/*
-** Clean Up
-*/
- cleanup :
- if( pondPtsP != nullptr ) { free(pondPtsP) ; pondPtsP = nullptr ; }
- if( tempDtmP != nullptr ) bcdtmObject_destroyDtmObject(&tempDtmP) ;
- if( pointArraysPP != nullptr ) bcdtmMem_freePointerArrayToPointArrayMemory(&pointArraysPP,numPointArrays) ;
- if( bcdtmList_checkForNoneNullTptrValuesDtmObject(dtmP,&noneNullTptr) ) goto errexit ;
- if( noneNullTptr )
-   {
-    bcdtmList_reportAndSetToNullNoneNullTptrValuesDtmObject(dtmP,1) ;
-    bcdtmWrite_message(2,0,0,"None Null Tptr Values") ;
-    ret = DTM_ERROR ;
-   }
-/*
-** Job Completed
-*/
- if( dbg && ret == DTM_SUCCESS ) bcdtmWrite_message(0,0,0,"Tracing Catchment From Internal Sump Point Completed") ;
- if( dbg && ret != DTM_SUCCESS ) bcdtmWrite_message(0,0,0,"Tracing Catchment From Internal Sump Point Error") ;
- return(ret) ;
-/*
-** Error Exit
-*/
- errexit :
- bcdtmList_nullTptrValuesDtmObject(dtmP) ;
- bcdtmList_nullSptrValuesDtmObject(dtmP) ;
- if( ret == DTM_SUCCESS ) ret = DTM_ERROR ;
- goto cleanup ;
-}
-/*-------------------------------------------------------------------+
-|                                                                    |
-|                                                                    |
-|                                                                    |
-+-------------------------------------------------------------------*/
-int bcdtmDrainage_refineTinForDrainageDtmObject
-(
- BC_DTM_OBJ         *dtmP,                    // ==> Pointer To Dtm Object
- bool               useFence,                 // ==> Load Feature Within Fence
- DTMFenceType       fenceType,                // ==> Type Of Fence Reactangular Or Shape
- DTMFenceOption     fenceOption,              // ==> Fence Option <INSIDE(1),OVERLAP(2),OUTSIDE(3)>
- const DPoint3d     *fencePtsP,               // ==> DPoint3d Array Of Fence Points
- int                numFencePts               // ==> Number Of Fence Points
-)
-{
- int               ret=DTM_SUCCESS,dbg=DTM_TRACE_VALUE(0),tdbg=DTM_TIME_VALUE(0) ;
- long              numHullPts,startTime=bcdtmClock(),polygonTime=bcdtmClock() ;
- BC_DTM_OBJ        *clipDtmP=nullptr ;
- DPoint3d          *hullPtsP=nullptr ;
-
-// Log Entry Arguments
-
- if( dbg )
-   {
-    bcdtmWrite_message(0,0,0,"Refining Tin For Drainage") ;
-    bcdtmWrite_message(0,0,0,"dtmP              = %p",dtmP) ;
-    bcdtmWrite_message(0,0,0,"useFence          = %8ld",useFence) ;
-    bcdtmWrite_message(0,0,0,"fenceOption       = %8ld",fenceOption) ;
-    bcdtmWrite_message(0,0,0,"fencePtsP         = %p",fencePtsP) ;
-    bcdtmWrite_message(0,0,0,"numFencePts       = %8ld",numFencePts) ;
-   }
-
-// Validate Fence
-
- if (fenceOption != DTMFenceOption::Inside && fenceOption != DTMFenceOption::Outside && fenceOption != DTMFenceOption::Overlap) fenceOption = DTMFenceOption::Inside;
- if (useFence && (fencePtsP == nullptr || numFencePts <= 2)) useFence = false;
- if( useFence && ( fencePtsP->x != (fencePtsP+numFencePts-1)->x || fencePtsP->y != (fencePtsP+numFencePts-1)->y )) useFence = false ;
-
-// Test For Valid DTM Object
-
- if( bcdtmObject_testForValidDtmObject(dtmP)) goto errexit  ;
-
-// Test For DTM Object In Tin State
-
- if( dtmP->dtmState != DTMState::Tin )
-   {
-    bcdtmWrite_message(1,0,0,"Method Requires Triangulated DTM") ;
-    goto errexit ;
-   }
-
-// Clip Tin To Fence
-
- if( useFence )
-   {
-    if( bcdtmClip_buildClippingTinFromFencePointsDtmObject(&clipDtmP,fencePtsP,numFencePts)) goto errexit ;
-    if( bcdtmList_extractHullDtmObject(clipDtmP,&hullPtsP,&numHullPts)) goto errexit ;
-    if( bcdtmClip_toPolygonDtmObject(dtmP,hullPtsP,numHullPts,DTMClipOption::External)) goto errexit ;
-   }
-
-// Clean Up
-
- cleanup :
- if( clipDtmP  != nullptr ) bcdtmObject_destroyDtmObject(&clipDtmP) ;
-
-// Return
-
- if( dbg && ret == DTM_SUCCESS ) bcdtmWrite_message(0,0,0,"Refining Tin For Drainage Completed") ;
- if( dbg && ret != DTM_SUCCESS ) bcdtmWrite_message(0,0,0,"Refining Tin For Drainage Error") ;
- return(ret) ;
-
-// Error Exit
-
- errexit :
- if( ret == DTM_SUCCESS ) ret = DTM_ERROR ;
- goto cleanup ;
-}
-/*-------------------------------------------------------------------+
-|                                                                    |
-|                                                                    |
-|                                                                    |
-+-------------------------------------------------------------------*/
-int bcdtmDrainage_determineCatchmentsDtmObject
-(
- BC_DTM_OBJ              *dtmP,                 // ==> Pointer To Dtm
- DTMFeatureCallback      loadFunctionP,         // ==> Pointer To Load Function
- DTMDrainageTables       *drainageTablesP,      // ==> Pointer To Drainage Tables
- double                  falseLowDepth,         // ==> False Low Depth
- bool                    useFence,              // ==> Load Feature Within Fence
- DTMFenceType            fenceType,             // ==> Rectangular DTMFenceType::Block or Irregular Shape DTMFenceType::Shape
- DTMFenceOption          fenceOption,           // ==> Fence Option <INSIDE(1),OVERLAP(2),OUTSIDE(3)>
- DPoint3dCP              fencePtsP,             // ==> DPoint3d Array Of Fence Points
- int                     numFencePts,           // ==> Number Of Fence Points
- void                    *userP,                // ==> User Pointer Passed Back To User
- int&                    numCatchments          // <== Number Of Catchments Determined
-)
-/*
-** This Function Determines The Tin Catchments
-*/
-{
- int     ret=DTM_SUCCESS,dbg=DTM_TRACE_VALUE(0),tdbg=DTM_TIME_VALUE(0) ;
- int     numScanned = -1, numTraced = 0;
- ZeroSlopeTraceOption zeroSlopeOption = ZeroSlopeTraceOption::TraceLastAngle;
- long    startTime=bcdtmClock() ;
- long    pnt1,pnt2,pnt3,index,trgPnt1,trgPnt2,trgPnt3,fndPnt,lowPnt1,lowPnt2 ;
- double  startX,startY,startZ ;
- bool    traceToLowPoint=false ;
- DPoint3d *pointP ;
- BC_DTM_OBJ    *clipTinP=nullptr ;
- DTMTriangleIndex*  triangleIndexP=nullptr ;
-
- double time=0.0,maxTime=0.0 ;
- long   maxTriangle=-1 ;
-
-//  Log Entry Arguments
-
- if( dbg )
-   {
-    bcdtmWrite_message(0,0,0,"Determining Catchments") ;
-    bcdtmWrite_message(0,0,0,"dtmP            = %p",dtmP)  ;
-    bcdtmWrite_message(0,0,0,"loadFunctionP   = %p",loadFunctionP)  ;
-    bcdtmWrite_message(0,0,0,"drainageTablesP = %p",drainageTablesP)  ;
-    bcdtmWrite_message(0,0,0,"falseLowDepth   = %8.4lf",falseLowDepth) ;
-    bcdtmWrite_message(0,0,0,"useFence        = %8d",useFence)  ;
-    bcdtmWrite_message(0,0,0,"fenceType       = %8d",fenceType)  ;
-    bcdtmWrite_message(0,0,0,"fenceOption     = %8d",fenceOption)  ;
-    bcdtmWrite_message(0,0,0,"fencePtsP       = %p",fencePtsP)  ;
-    bcdtmWrite_message(0,0,0,"numFencePts     = %8d",numFencePts)  ;
-    bcdtmWrite_message(0,0,0,"userP           = %p",userP)  ;
-   }
-
-// Initialise
-
- numCatchments = 0 ;
- if( falseLowDepth < 0.0 ) falseLowDepth = 0.0 ;
-
-// Validate Fence
-
- if( useFence )
-   {
-   if (fenceOption != DTMFenceOption::Inside && fenceOption != DTMFenceOption::Outside && fenceOption != DTMFenceOption::Overlap) fenceOption = DTMFenceOption::Inside;
-   if (useFence && (fencePtsP == nullptr || numFencePts <= 2)) useFence = false;
-    if( useFence && ( fencePtsP->x != (fencePtsP+numFencePts-1)->x || fencePtsP->y != (fencePtsP+numFencePts-1)->y )) useFence = false ;
-   }
-
-// Test For Valid Tin Object
-
- if( bcdtmObject_testForValidDtmObject(dtmP)) goto errexit  ;
-
-// Test For DTM Object In Tin State
-
- if( dtmP->dtmState != DTMState::Tin )
-   {
-    bcdtmWrite_message(2,0,0,"Method Requires A Triangulated DTM") ;
-    goto errexit ;
-   }
-
-// Round Tin Elevation Values To Eight Decimal Places
-
- if( dbg ) bcdtmWrite_message(0,0,0,"Rounding Elevation Values To Eight Decimal Places") ;
- for( pnt1 = 0 ; pnt1 < dtmP->numPoints ; ++pnt1 )
-   {
-    pointP = pointAddrP(dtmP,pnt1) ;
-    pointP->z = bcdtmMath_roundToDecimalPoints(pointP->z,8) ;
-   }
-
-// Build Clipping Tin For Fence
-
- if( useFence )
-   {
-    if( dbg ) bcdtmWrite_message(0,0,0,"Building Clipping Tin") ;
-    if( bcdtmClip_buildClippingTinFromFencePointsDtmObject(&clipTinP,fencePtsP,numFencePts)) goto errexit ;
-   }
-
-// Create Triangle Index
-
- if( dbg ) bcdtmWrite_message(0,0,0,"Creating Triangle Index") ;
- startTime = bcdtmClock() ;
- triangleIndexP = new DTMTriangleIndex (dtmP) ;
- if( dbg  ) bcdtmWrite_message(0,0,0,"Size Of Triangle Index = %8d",triangleIndexP->TriangleIndexSize() ) ;
- if( tdbg ) bcdtmWrite_message(0,0,0,"Time To Calculate Triangle Index = %8.3lf Seconds",bcdtmClock_elapsedTime(bcdtmClock(),startTime)) ;
-
-// Log Number Of Void And Flat Triangles
-
- if( dbg )
-   {
-    triangleIndexP->LogTriangleCounts() ;
-   }
-
-//  Scan Triangle Index And Downstream Trace From Each Triangle Centroid
-
- if( dbg ) bcdtmWrite_message(0,0,0,"Down Stream Tracing Tin Streams") ;
- for(DtmTriangleIndex::iterator triangle = triangleIndexP->FirstTriangle() ; triangle <= triangleIndexP->LastTriangle() ; triangle++)
-   {
-
-//     Log Trace Status
-
-       ++numScanned ;
-       if( dbg && numScanned % 100000 == 0 ) bcdtmWrite_message(0,0,0,"Number Of Triangles Scanned = %8ld of %8ld",numScanned,triangleIndexP->TriangleIndexSize()) ;
-
-//     Set Null Colour For Triangle
-
-       triangle->index = -dtmP->nullPnt ;
-
-//     Dont Trace For Void Or Zero Slope Triangles
-
-       if( ! triangle->voidTriangle && ! triangle->flatTriangle )
-         {
-          trgPnt1 = triangle->trgPnt1 ;
-          trgPnt2 = triangle->trgPnt2 ;
-          trgPnt3 = triangle->trgPnt3 ;
-          startX = ( pointAddrP(dtmP,trgPnt1)->x + pointAddrP(dtmP,trgPnt2)->x + pointAddrP(dtmP,trgPnt3)->x) / 3.0 ;
-          startY = ( pointAddrP(dtmP,trgPnt1)->y + pointAddrP(dtmP,trgPnt2)->y + pointAddrP(dtmP,trgPnt3)->y) / 3.0 ;
-          startZ = ( pointAddrP(dtmP,trgPnt1)->z + pointAddrP(dtmP,trgPnt2)->z + pointAddrP(dtmP,trgPnt3)->z) / 3.0 ;
-
-//        Check Fence Criteria
-
-          traceToLowPoint = true ;
-          if( useFence )
-            {
-             if( fenceOption == DTMFenceOption::Inside || fenceOption == DTMFenceOption::Overlap )
-               {
-                if ( startX < clipTinP->xMin || startX > clipTinP->xMax ||
-                     startY < clipTinP->yMin || startY > clipTinP->yMax    ) traceToLowPoint = false ;
-                else
-                  {
-                   if( ! bcdtmFind_triangleDtmObject(clipTinP,startX,startY,&fndPnt,&pnt1,&pnt2,&pnt3) ) goto errexit ;
-                   if( ! fndPnt ) traceToLowPoint = false ;
-                  }
-               }
-             if( fenceOption == DTMFenceOption::Outside )
-               {
-                traceToLowPoint = false ;
-                if ( startX < clipTinP->xMin || startX > clipTinP->xMax ||
-                     startY < clipTinP->yMin || startY > clipTinP->yMax    ) traceToLowPoint = true ;
-                else
-                  {
-                   if( ! bcdtmFind_triangleDtmObject(clipTinP,startX,startY,&fndPnt,&pnt1,&pnt2,&pnt3) ) goto errexit ;
-                   if( ! fndPnt ) traceToLowPoint = true ;
-                  }
-               }
-            }
-
-//      Trace To Low Point
-
-         if( traceToLowPoint  )
-           {
-            ++numTraced ;
-            startTime=bcdtmClock() ;
-            if( dbg == 2 ) bcdtmWrite_message(0,0,0,"Tracing From %12.5lf %12.5lf %10.4lf",startX,startY,startZ) ;
-            if( bcdtmDrainage_traceToLowPointDtmObject(dtmP,drainageTablesP,nullptr,falseLowDepth,zeroSlopeOption,false,trgPnt1,trgPnt3,trgPnt2,startX,startY,startZ,userP,&lowPnt1,&lowPnt2) ) goto errexit ;
-            if( dbg == 2 )
-              {
-               bcdtmWrite_message(0,0,0,"lowPnt1 = %8ld ** %12.5lf %12.5lf %10.4lf",lowPnt1,pointAddrP(dtmP,lowPnt1)->x,pointAddrP(dtmP,lowPnt1)->y,pointAddrP(dtmP,lowPnt1)->z) ;
-               if( lowPnt2 != dtmP->nullPnt ) bcdtmWrite_message(0,0,0,"lowPnt2 = %8ld ** %12.5lf %12.5lf %10.4lf",lowPnt2,pointAddrP(dtmP,lowPnt2)->x,pointAddrP(dtmP,lowPnt2)->y,pointAddrP(dtmP,lowPnt2)->z) ;
-              }
-
-//          Set Triangle Index
-
-            if( lowPnt2 == dtmP->nullPnt )
-              {
-               triangle->index = lowPnt1 ;
-              }
-            else
-              {
-               if( lowPnt2 < lowPnt1 )
-                 {
-                  index   = lowPnt1 ;
-                  lowPnt1 = lowPnt2 ;
-                  lowPnt2 = index   ;
-                 }
-             if( bcdtmTheme_getLineOffsetDtmObject(dtmP,&index,lowPnt1,lowPnt2)) goto errexit ;
-             triangle->index = dtmP->numPoints + index ;
-
-             if( dbg && ( time = bcdtmClock_elapsedTime(bcdtmClock(),startTime) ) > maxTime )
-               {
-                maxTime = time ;
-                maxTriangle = numScanned ;
-                bcdtmWrite_message(0,0,0,"maxTime = %8.3lf ** maxTriangle = %8ld",maxTime,maxTriangle) ;
-               }
-            }
-        }
-      }
-   }
-
-// Log Downstrean Trace Stats
-
- if( dbg ) bcdtmWrite_message(0,0,0,"Number Of Triangles Scanned = %8d ** Number Of Triangles Traced = %8ld",numScanned,numTraced) ;
-
-// Polygonise And Load Catchment Polygons
-
- if( dbg ) bcdtmWrite_message(0,0,0,"Polygonising Catchment Polygons") ;
- if( bcdtmDrainage_polygoniseAndLoadTriangleIndexPolygonsDtmObject(dtmP,loadFunctionP,triangleIndexP,userP,numCatchments)) goto errexit ;
-
-// Clean Up
-
- cleanup :
- if( clipTinP   != nullptr ) bcdtmObject_destroyDtmObject(&clipTinP) ;
-
-// Return
-
- if( dbg && ret == DTM_SUCCESS ) bcdtmWrite_message(0,0,0,"Determining Catchments Completed") ;
- if( dbg && ret != DTM_SUCCESS ) bcdtmWrite_message(0,0,0,"Determining Catchments Error") ;
- return(ret) ;
-
-// Error Exit
-
- errexit :
- ret = DTM_ERROR ;
- if( dbg ) bcdtmWrite_message(0,0,0,"numScanned = %8ld",numScanned) ;
- goto cleanup ;
-}
-/*-------------------------------------------------------------------+
-|                                                                    |
-|                                                                    |
-|                                                                    |
-+-------------------------------------------------------------------*/
-int bcdtmDrainage_polygoniseAndLoadTriangleIndexPolygonsDtmObject
-(
- BC_DTM_OBJ          *dtmP,                         // ==> Pointer To Tin Object
- DTMFeatureCallback  loadFunctionP,                 // ==> Pointer To Load Function
- DTMTriangleIndex*   triangleIndexP,                // ==> Pointer To Triangle Index
- void                *userP,                        // ==> User Pointer Passed Back To User
- int&                numPolygons                    // <== Number Of Polygons Determined
-)
-
-// This Function Polygonises Triangle Colours In The Triangle Index Table
-
-{
- int     ret=DTM_SUCCESS,dbg=DTM_TRACE_VALUE(0),cdbg=DTM_CHECK_VALUE(0) ;
- int     numBefore,numAfter,numTrace=0 ;
- long    pnt1,pnt2,pnt3,pnt4,clPtr,lineOffset1,lineOffset2 ;
- long    *tinLineP=nullptr,*lineP,lineOffset,lineValue,nullValue=-9999999 ;
- double  x,y,sx,sy,area ;
- DTMFeatureType dtmFeatureType=DTMFeatureType::Catchment ;
- DTMPointCache pointCache ;
- DTMUserTag   catchmentId ;
-
-// Write Entry Message
-
- if( dbg )
-   {
-    bcdtmWrite_message(0,0,0,"Polygonising Triangle Index") ;
-    bcdtmWrite_message(0,0,0,"dtmP            = %p",dtmP)  ;
-    bcdtmWrite_message(0,0,0,"loadFunctionP   = %p",loadFunctionP)  ;
-    bcdtmWrite_message(0,0,0,"triangleIndexP  = %p",triangleIndexP)  ;
-    bcdtmWrite_message(0,0,0,"userP           = %p",userP)  ;
-    bcdtmWrite_message(0,0,0,"numPolygons     = %8ld",numPolygons)  ;
-   }
-
-// Initialise
-
- numPolygons = 0 ;
-
-// Allocate Memory To Hold Values For Tin Lines
-
- tinLineP  = ( long * ) malloc (dtmP->cListPtr * sizeof(long)) ;
- if( tinLineP  == nullptr )
-   {
-    bcdtmWrite_message(1,0,0,"Memory Allocation Failure") ;
-    goto errexit  ;
-   }
-
-// Set Tin Line Values To Null
-
- for( lineP = tinLineP  ; lineP < tinLineP  + dtmP->cListPtr ; ++lineP ) *lineP = nullValue ;
-
-// Set Tin Line Values For Each Triangle
-
- for(DtmTriangleIndex::iterator triangle = triangleIndexP->FirstTriangle() ; triangle <= triangleIndexP->LastTriangle() ; triangle++)
-   {
-    if( triangle->index != -dtmP->nullPnt )
-      {
-       if( bcdtmTheme_getLineOffsetDtmObject(dtmP,&lineOffset,triangle->trgPnt1,triangle->trgPnt2) ) goto errexit ;
-       *(tinLineP+lineOffset) = triangle->index ;
-       if( bcdtmTheme_getLineOffsetDtmObject(dtmP,&lineOffset,triangle->trgPnt2,triangle->trgPnt3) ) goto errexit ;
-       *(tinLineP+lineOffset) = triangle->index ;
-       if( bcdtmTheme_getLineOffsetDtmObject(dtmP,&lineOffset,triangle->trgPnt3,triangle->trgPnt1) ) goto errexit ;
-       *(tinLineP+lineOffset) = triangle->index ;
-      }
-   }
-
-// Extract Polygons On the Tin Hull
-
- if( dbg ) bcdtmWrite_message(0,0,0,"Extracting Polygons On Tin Hull") ;
- pnt1 = dtmP->hullPoint ;
- do
-   {
-    pnt2 = nodeAddrP(dtmP,pnt1)->hPtr ;
-    bcdtmTheme_getLineOffsetDtmObject(dtmP,&lineOffset1,pnt2,pnt1) ;
-    if( ( lineValue = *(tinLineP+lineOffset1) ) != nullValue )
-      {
-       pnt3 = pnt2 ;
-       pnt2 = pnt1 ;
-       lineOffset = lineOffset1 ;
-       catchmentId = lineValue ;
-       if( pointCache.StorePointInCache(pointAddrP(dtmP,pnt2)->x,pointAddrP(dtmP,pnt2)->y,pointAddrP(dtmP,pnt2)->z)) goto errexit ;
-
-//     Scan Back To First Point
-
-       ++numTrace ;
-
-       do
-         {
-          if( (pnt3 = bcdtmList_nextAntDtmObject(dtmP,pnt2,pnt3)) < 0 ) goto errexit ;
-          if( bcdtmTheme_getLineOffsetDtmObject(dtmP,&lineOffset1,pnt2,pnt3)) goto errexit ;
-          if( bcdtmTheme_getLineOffsetDtmObject(dtmP,&lineOffset2,pnt3,pnt2)) goto errexit ;
-          while( *(tinLineP+lineOffset1) == lineValue && *(tinLineP+lineOffset2) == lineValue )
-            {
-             if( (pnt3 = bcdtmList_nextAntDtmObject(dtmP,pnt2,pnt3)) < 0 ) goto errexit ;
-             if( bcdtmTheme_getLineOffsetDtmObject(dtmP,&lineOffset1,pnt2,pnt3)) goto errexit ;
-             if( bcdtmTheme_getLineOffsetDtmObject(dtmP,&lineOffset2,pnt3,pnt2)) goto errexit ;
-            }
-          *(tinLineP+lineOffset1) = nullValue ;
-          pnt4 = pnt2 ;
-          pnt2 = pnt3 ;
-          pnt3 = pnt4 ;
-          if( pointCache.StorePointInCache(pointAddrP(dtmP,pnt2)->x,pointAddrP(dtmP,pnt2)->y,pointAddrP(dtmP,pnt2)->z)) goto errexit ;
-         } while ( pnt2 != pnt1 ) ;
-       *(tinLineP+lineOffset) = nullValue ;
-
-
-//     Check For Duplicate Polygon Points
-
-       if( cdbg )
-         {
-          numBefore = pointCache.SizeOfCache() ;
-          pointCache.RemoveDuplicatePoints() ;
-          numAfter  = pointCache.SizeOfCache() ;
-          if( numBefore != numAfter )
-            {
-             bcdtmWrite_message(1,0,0,"Corrupt Polygon") ;
-             goto errexit ;
-            }
-         }
-
-//     Load Catchment
-
-       if( pointCache.SizeOfCache()  >= 4 )
-         {
-          if( pointCache.CallUserDelegateWithCachePoints(loadFunctionP,dtmFeatureType,catchmentId,dtmP->nullFeatureId,userP)) goto errexit ;
-          ++numPolygons ;
-         }
-       else
-         {
-          bcdtmWrite_message(1,0,0,"Not Enough Points In Polygon") ;
-          goto errexit ;
-         }
-      }
-    pnt1 = nodeAddrP(dtmP,pnt1)->hPtr  ;
-   } while( pnt1 != dtmP->hullPoint ) ;
-
-
-// Extract Internal Polygons
-
- if( dbg ) bcdtmWrite_message(0,0,0,"Extracting Polygons Internal To Tin Hull") ;
- for( pnt1 = 0 ; pnt1 < dtmP->numPoints ; ++pnt1 )
-   {
-    clPtr = nodeAddrP(dtmP,pnt1)->cPtr;
-    while ( clPtr != dtmP->nullPtr )
-      {
-       pnt2 = clistAddrP(dtmP,clPtr)->pntNum ;
-       if( bcdtmTheme_getLineOffsetDtmObject(dtmP,&lineOffset1,pnt1,pnt2) )  goto errexit ;
-       if( bcdtmTheme_getLineOffsetDtmObject(dtmP,&lineOffset2,pnt2,pnt1) )  goto errexit ;
-       if( *(tinLineP+lineOffset1) != *(tinLineP+lineOffset2)  && *(tinLineP+lineOffset1) != nullValue  && bcdtmList_testLineDtmObject(dtmP,pnt1,clistAddrP(dtmP,clPtr)->pntNum) && ( nodeAddrP(dtmP,pnt1)->hPtr != pnt2 || nodeAddrP(dtmP,pnt2)->hPtr != pnt1 ) )
-         {
-          lineValue = *(tinLineP+lineOffset1) ;
-          catchmentId = lineValue ;
-          pnt3 = pnt1 ;
-
-//        Get Polygon Direction
-
-          area = 0.0 ;
-          sx = pointAddrP(dtmP,pnt1)->x ;
-          sy = pointAddrP(dtmP,pnt1)->y ;
-          x = pointAddrP(dtmP,pnt2)->x - sx ;
-          y = pointAddrP(dtmP,pnt2)->y - sy  ;
-          area = area + ( x * y ) / 2.0 + x * sy ;
-          sx = pointAddrP(dtmP,pnt2)->x ;
-          sy = pointAddrP(dtmP,pnt2)->y ;
-          do
-            {
-             if( ( pnt3 = bcdtmList_nextAntDtmObject(dtmP,pnt2,pnt3)) < 0 ) goto errexit  ;
-             if( bcdtmTheme_getLineOffsetDtmObject(dtmP,&lineOffset1,pnt2,pnt3)) goto errexit  ;
-             if( bcdtmTheme_getLineOffsetDtmObject(dtmP,&lineOffset2,pnt3,pnt2)) goto errexit  ;
-             while( *(tinLineP+lineOffset1) == lineValue && *(tinLineP+lineOffset2) == lineValue )
-               {
-                if( ( pnt3 = bcdtmList_nextAntDtmObject(dtmP,pnt2,pnt3)) < 0 ) goto errexit ;
-                if( bcdtmTheme_getLineOffsetDtmObject(dtmP,&lineOffset1,pnt2,pnt3)) goto errexit  ;
-                if( bcdtmTheme_getLineOffsetDtmObject(dtmP,&lineOffset2,pnt3,pnt2)) goto errexit  ;
-               }
-             x = pointAddrP(dtmP,pnt3)->x - sx ; y = pointAddrP(dtmP,pnt3)->y - sy  ;
-             area = area + ( x * y ) / 2.0 + x * sy ;
-             sx = pointAddrP(dtmP,pnt3)->x ;
-             sy = pointAddrP(dtmP,pnt3)->y ;
-              pnt4 = pnt2 ; pnt2 = pnt3 ; pnt3 = pnt4 ;
-             } while ( pnt2 != pnt1 ) ;
-
-//        If Polygon Is Clockwise Write Polygon If It Is Not A Void
-
-          if( area > 0.0  )
-            {
-             pnt3 = pnt1 ;
-             pnt2 = clistAddrP(dtmP,clPtr)->pntNum ;
-             if( pointCache.StorePointInCache(pointAddrP(dtmP,pnt1)->x,pointAddrP(dtmP,pnt1)->y,pointAddrP(dtmP,pnt1)->z)) goto errexit ;
-
-//           Scan Back To First Point
-
-             do
-               {
-                if( (pnt3 = bcdtmList_nextAntDtmObject(dtmP,pnt2,pnt3)) < 0 ) goto errexit  ;
-                if( bcdtmTheme_getLineOffsetDtmObject(dtmP,&lineOffset1,pnt2,pnt3)) goto errexit  ;
-                if( bcdtmTheme_getLineOffsetDtmObject(dtmP,&lineOffset2,pnt3,pnt2)) goto errexit  ;
-                while( *(tinLineP+lineOffset1) == lineValue && *(tinLineP+lineOffset2) == lineValue )
-                  {
-                   if( (pnt3 = bcdtmList_nextAntDtmObject(dtmP,pnt2,pnt3)) < 0 ) goto errexit ;
-                   if( bcdtmTheme_getLineOffsetDtmObject(dtmP,&lineOffset1,pnt2,pnt3)) goto errexit ;
-                   if( bcdtmTheme_getLineOffsetDtmObject(dtmP,&lineOffset2,pnt3,pnt2)) goto errexit ;
-                  }
-                *(tinLineP+lineOffset1)  = nullValue ;
-                if( pointCache.StorePointInCache(pointAddrP(dtmP,pnt2)->x,pointAddrP(dtmP,pnt2)->y,pointAddrP(dtmP,pnt2)->z)) goto errexit ;
-                pnt4 = pnt2 ;
-                pnt2 = pnt3 ;
-                pnt3 = pnt4 ;
-               } while ( pnt2 != pnt1 ) ;
-               if( pointCache.StorePointInCache(pointAddrP(dtmP,pnt1)->x,pointAddrP(dtmP,pnt1)->y,pointAddrP(dtmP,pnt1)->z)) goto errexit ;
-
-//             Check For Duplicate Polygon Points
-
-               if( cdbg )
-                 {
-                  numBefore = pointCache.SizeOfCache() ;
-                  pointCache.RemoveDuplicatePoints() ;
-                  numAfter  = pointCache.SizeOfCache() ;
-                  if( numBefore != numAfter )
-                    {
-                     bcdtmWrite_message(1,0,0,"Corrupt Polygon") ;
-                     goto errexit ;
-                    }
-                 }
-
-//             Load Polygon
-
-               if( pointCache.SizeOfCache()  >= 4 )
-                 {
-                  if( pointCache.CallUserDelegateWithCachePoints(loadFunctionP,dtmFeatureType,catchmentId,dtmP->nullFeatureId,userP)) goto errexit ;
-                  ++numPolygons ;
-                 }
-               else
-                 {
-                  bcdtmWrite_message(1,0,0,"Not Enough Points In Catchment Polygon") ;
-                  goto errexit ;
-                 }
-            }
-         }
-       clPtr = clistAddrP(dtmP,clPtr)->nextPtr ;
-      }
-   }
-
-// Log Number Of Polygons
-
- if( dbg ) bcdtmWrite_message(0,0,0,"numPolygons = %8ld",numPolygons) ;
-
-/*
-** Clean Up
-*/
- cleanup :
- if( tinLineP    != nullptr ) free(tinLineP) ;
-/*
-** Job Completed
-*/
- if( dbg && ret == DTM_SUCCESS ) bcdtmWrite_message(0,0,0,"Polygonising Triangle Index Completed") ;
- if( dbg && ret != DTM_SUCCESS ) bcdtmWrite_message(0,0,0,"Polygonising Triangle Index Error") ;
- return(ret) ;
-/*
-** Error Exit
-*/
- errexit :
- if( ret == DTM_SUCCESS ) ret = DTM_ERROR ;
- goto cleanup ;
-}
-/*-------------------------------------------------------------------+
-|                                                                    |
-|                                                                    |
-|                                                                    |
-+-------------------------------------------------------------------*/
-int  bcdtmDrainage_catchmentCallBackFunction
-(
- DTMFeatureType dtmFeatureType,
- DTMUserTag     userTag,
- DTMFeatureId   userFeatureId,
- DPoint3d       *featurePtsP,
- size_t         numFeaturePts,
- void           *userP
-)
-/*
-**  This Function Recieves The Polygonised Catchments And Stores Them In A DTM Object
-*/
-{
- int  ret=DTM_SUCCESS,dbg=DTM_TRACE_VALUE(0) ;
- char dtmFeatureTypeName[100] ;
- BC_DTM_OBJ *dtmP=nullptr ;
-/*
-** Write Record
-*/
- if( dtmFeatureType == DTMFeatureType::Catchment )
-   {
-    bcdtmData_getDtmFeatureTypeNameFromDtmFeatureType(dtmFeatureType,dtmFeatureTypeName) ;
-    if( dbg ) bcdtmWrite_message(0,0,0,"Feature[%8ld] ** %s ** userTag = %10I64d userFeatureId = %10I64d featurePtsP = %p numFeaturePts = %6ld userP = %p",dtmFeatureType,dtmFeatureTypeName,userTag,userFeatureId,featurePtsP,numFeaturePts,userP) ;
-/*
-**  Store Catchment Polygon
-*/
-    dtmP = ( BC_DTM_OBJ *) userP ;
-    if( dtmP != nullptr )
-      {
-       if( bcdtmObject_storeDtmFeatureInDtmObject(dtmP,DTMFeatureType::Breakline,userTag,2,&userFeatureId,featurePtsP,(long)numFeaturePts)) goto errexit ;
-      }
-   }
-/*
-** Clean Up
-*/
- cleanup :
-/*
-** Job Completed
-*/
- return(ret) ;
-/*
-** Error Exit
-*/
- errexit :
- if( ret == DTM_SUCCESS ) ret = DTM_ERROR ;
- goto cleanup ;
-}
-/*-------------------------------------------------------------------+
-|                                                                    |
-|                                                                    |
-|                                                                    |
-+-------------------------------------------------------------------*/
-int bcdtmDrainage_traceCatchmentsDtmObject
-(
- BC_DTM_OBJ          *dtmP,                   // ==> Pointer To Dtm Object
- DTMFeatureCallback  loadFunctionP,           // ==> Pointer To Load Function
- DTMDrainageTables   *drainageTablesP,        // ==> Pointer To Drainage Tables
- double              falseLowDepth,           // ==> False Low Depth
- bool                refineOption,            // ==> Refine The Catchment <true,false>
- bool                useFence,                // ==> Load Feature Within Fence
- DTMFenceType        fenceType,               // ==> Fence Type < 1 Rectangular , 2 Irregular Shape >
- DTMFenceOption      fenceOption,             // ==> Fence Option <INSIDE(1),OVERLAP(2),OUTSIDE(3)>
- DPoint3dCP          fencePtsP,               // ==> DPoint3d Array Of Fence Points
- int                 numFencePts,             // ==> Number Of Fence Points
- void                *userP,                  // ==> User Pointer Passed Back To User
- int&                numCatchments            // <== Number Of Catchments Determined
-)
-
-{
- int          ret=DTM_SUCCESS,dbg=DTM_TRACE_VALUE(0),cdbg=DTM_CHECK_VALUE(0);
- long         numCatchPts,dtmFeature,startCatchment=0;
- DTMDirection direction ;
- long         descentTraceOverZeroSlope=false,maxSpots=10000 ;
- long         startPnt=0,insert=0  ;
- long         catchmentNum=0 ;
- DPoint3d     *catchPtsP=nullptr ;
- double       area,largestArea=0.0 ;
- BC_DTM_OBJ   *catchmentDtmP=nullptr,*cloneDtmP=nullptr ;
- DTMUserTag   catchmentNumber=0 ;
- DTMFeatureId nullFeatureId=DTM_NULL_FEATURE_ID ;
- DTMDrainageTables* refinedTablesP=nullptr ;
-
-// Log Entry Arguments
-
- if( dbg )
-   {
-    bcdtmWrite_message(0,0,0,"Tracing Catchments") ;
-    bcdtmWrite_message(0,0,0,"DTM Object      = %p",dtmP)  ;
-    bcdtmWrite_message(0,0,0,"falseLowDepth   = %8.4lf",falseLowDepth) ;
-    bcdtmWrite_message(0,0,0,"refineOption    = %8d",refineOption) ;
-    bcdtmWrite_message(0,0,0,"useFence        = %8d",useFence)  ;
-    bcdtmWrite_message(0,0,0,"fenceType       = %8d",fenceType)  ;
-    bcdtmWrite_message(0,0,0,"fenceOption     = %8d",fenceOption)  ;
-    bcdtmWrite_message(0,0,0,"fencePtsP       = %p",fencePtsP)  ;
-    bcdtmWrite_message(0,0,0,"numFencePts     = %8d",numFencePts)  ;
-    bcdtmWrite_message(0,0,0,"userP           = %p",userP)  ;
-    bcdtmWrite_message(0,0,0,"dtmP->ppTol     = %15.12lf",dtmP->ppTol)  ;
-    bcdtmWrite_message(0,0,0,"dtmP->plTol     = %15.12lf",dtmP->plTol)  ;
-    bcdtmWrite_message(0,0,0,"dtmP->mppTol    = %15.12lf",dtmP->mppTol)  ;
-   }
-
-// Initialise
-
- numCatchments = 0 ;
-
-// Test For Valid Dtm Object
-
- if( bcdtmObject_testForValidDtmObject(dtmP)) goto errexit  ;
-
-// Check If DTM Is In Tin State
-
- if( dtmP->dtmState != DTMState::Tin )
-   {
-    bcdtmWrite_message(2,0,0,"Method Requires Triangulated DTM") ;
-    goto errexit ;
-   }
-/*
-** Check DTM Tolerances
-*/
- if( dtmP->ppTol < dtmP->mppTol * 10000.0 || dtmP->plTol < dtmP->mppTol * 10000.0 )
-   {
-    dtmP->ppTol = dtmP->plTol = dtmP->mppTol * 1000.0 ;
-    if( dbg )
-      {
-       bcdtmWrite_message(0,0,0,"dtmP->ppTol  = %15.12lf",dtmP->ppTol)  ;
-       bcdtmWrite_message(0,0,0,"dtmP->plTol  = %15.12lf",dtmP->plTol)  ;
-       bcdtmWrite_message(0,0,0,"dtmP->mppTol = %15.12lf",dtmP->mppTol) ;
-      }
-   }
-
-// During Devlopement Read The alreay Created Cathment Boundaries From File
-
- bool refineOnly=true ;
-
- if( ! refineOnly )
-     {
-
-//   Create DTM To Store Catchment Polygons
-
-     if( bcdtmObject_createDtmObject(&catchmentDtmP)) goto errexit ;
-
-//   Get Initial Catchment Boundaries
-
-     if( dbg ) bcdtmWrite_message(0,0,0,"Determining Initial Catchment Polygons") ;
-     if( bcdtmDrainage_determineCatchmentsDtmObject(dtmP,(DTMFeatureCallback) bcdtmDrainage_catchmentCallBackFunction,drainageTablesP,falseLowDepth,useFence,fenceType,fenceOption,fencePtsP,numFencePts,catchmentDtmP,numCatchments)) goto errexit ;
-     if( dbg ) bcdtmWrite_message(0,0,0,"Number Of Initial Catchment Polygons = %6ld",numCatchments) ;
-
-//   Save The Catchments To File
-
-     if( bcdtmWrite_toFileDtmObject(catchmentDtmP,L"testCatchment.bcdtm") ) goto errexit ;
-     }
- else
-     {
-      if( bcdtmRead_fromFileDtmObject(&catchmentDtmP,L"testCatchment.bcdtm")) goto errexit ;
-     }
-/*
-**  Refine Catchment Polygons
-*/
- if( refineOption )
-   {
-
-//  Clone DTM
-
-    if( bcdtmObject_cloneDtmObject(dtmP,&cloneDtmP)) goto errexit ;
-
-//  Refine Catchment Boundaries
-
-    if( dbg )  bcdtmWrite_message(0,0,0,"Refining Catchments") ;
-    if( bcdtmDrainage_refineCatchmentBoundariesDtmObject(cloneDtmP,catchmentDtmP,0.0,ZeroSlopeTraceOption::TraceLastAngle)) goto errexit ;
-
-//  Round Elevation Values To 8 Decimal Places
-
-    int pnt ;
-    for( pnt = 0 ; pnt < cloneDtmP->numPoints ; ++pnt )
-        {
-         pointAddrP(cloneDtmP,pnt)->z = bcdtmMath_roundToDecimalPoints(pointAddrP(cloneDtmP,pnt)->z,8) ;
-        }
-
-//  Recalculate Catchments From Refined Tin
-
-    if( dbg ) bcdtmWrite_message(0,0,0,"Creating Drainage Tables For Refined Tin") ;
-    refinedTablesP = new DTMDrainageTables(cloneDtmP) ;
-    if( dbg ) bcdtmWrite_message(0,0,0,"Size Of Drainage Tables Triangle Index = %8d",refinedTablesP->SizeOfTriangleIndex() ) ;
-    bcdtmObject_initialiseDtmObject(catchmentDtmP) ;
-    if( dbg ) bcdtmWrite_message(0,0,0,"Determining Refined Catchment Polygons") ;
-    if( bcdtmDrainage_determineCatchmentsDtmObject(cloneDtmP,(DTMFeatureCallback) bcdtmDrainage_catchmentCallBackFunction,refinedTablesP,falseLowDepth,useFence,fenceType,fenceOption,fencePtsP,numFencePts,catchmentDtmP,numCatchments)) goto errexit ;
- //   if( bcdtmDrainage_determineCatchmentsDtmObject(cloneDtmP,(DTMFeatureCallback) bcdtmDrainage_catchmentCallBackFunction,nullptr,falseLowDepth,useFence,fenceType,fenceOption,fencePtsP,numFencePts,catchmentDtmP,numCatchments)) goto errexit ;
-    if( dbg ) bcdtmWrite_message(0,0,0,"Number Of Refined Catchment Polygons = %6ld",numCatchments) ;
-    bcdtmObject_destroyDtmObject(&cloneDtmP) ;
-   }
-/*
-**  Load The Catchment Polygons
-*/
- if( dbg ) bcdtmWrite_message(0,0,0,"Loading Catchment Polygons ** Number Of Catchments = %8ld",catchmentDtmP->numFeatures) ;
- for( dtmFeature = 0 ; dtmFeature < catchmentDtmP->numFeatures ; ++dtmFeature )
-   {
-    if( bcdtmList_copyDtmFeaturePointsToPointArrayDtmObject(catchmentDtmP,dtmFeature,&catchPtsP,&numCatchPts)) goto errexit ;
-    bcdtmMath_getPolygonDirectionP3D(catchPtsP,numCatchPts,&direction,&area) ;
-    if( direction == DTMDirection::Clockwise ) bcdtmMath_reversePolygonDirectionP3D(catchPtsP,numCatchPts) ;
-    if( loadFunctionP(DTMFeatureType::Catchment,catchmentNumber,DTM_NULL_FEATURE_ID,catchPtsP,numCatchPts,userP)) goto errexit ;
-    ++catchmentNumber ;
-   }
-/*
-** Load Zero Slope Polygons
-*/
-// if( dbg ) bcdtmWrite_message(0,0,0,"Loading Zero Slope Polygons") ;
-// if( bcdtmInterruptLoad_dtmFeatureTypeFromDtmObject(dtmP,DTMFeatureType::ZeroSlopePolygon,maxSpots,loadFunctionP,useFence,fenceType,fenceOption,fencePtsP,numFencePts,userP)) goto errexit ;
-/*
-** Load Voids
-*/
-// if( dbg ) bcdtmWrite_message(0,0,0,"Loading Voids") ;
-// if( bcdtmInterruptLoad_dtmFeatureTypeFromDtmObject(dtmP,DTMFeatureType::Void,maxSpots,loadFunctionP,useFence,fenceType,fenceOption,fencePtsP,numFencePts,userP)) goto errexit ;
-/*
-** Clean Up
-*/
- cleanup :
- if( catchPtsP     != nullptr ) { free(catchPtsP) ; catchPtsP = nullptr ; }
- if( catchmentDtmP != nullptr ) bcdtmObject_destroyDtmObject(&catchmentDtmP) ;
- if( cloneDtmP     != nullptr ) bcdtmObject_destroyDtmObject(&cloneDtmP) ;
-/*
-** Job Completed
-*/
- if( dbg && ret == DTM_SUCCESS ) bcdtmWrite_message(0,0,0,"Tracing Catchments Completed") ;
- if( dbg && ret != DTM_SUCCESS ) bcdtmWrite_message(0,0,0,"Tracing Catchments Error") ;
- return(ret) ;
-/*
-** Error Exit
-*/
- errexit :
- ret = DTM_ERROR ;
- goto cleanup ;
-}
-/*-------------------------------------------------------------------+
-|                                                                    |
-|                                                                    |
-|                                                                    |
-+-------------------------------------------------------------------*/
-int bcdtmDrainage_refineCatchmentBoundariesDtmObject
-(
- BC_DTM_OBJ          *dtmP,                      // ==> Pointer To DTM Object
- BC_DTM_OBJ          *catchmentDtmP,             // ==> Pointer To DTM Object With The Un Refined Catchment Boundaries
- double              falseLowDepth,              // ==> False Low Depth
-ZeroSlopeTraceOption descentTraceOverZeroSlope   // ==> Trace Over Zero Slope Triangles
-)
-{
- int      ret=DTM_SUCCESS,dbg=DTM_TRACE_VALUE(0),cdbg=DTM_CHECK_VALUE(0) ;
- long     dtmFeature,startPnt,numCatchments=-1,pnt1,pnt2,numCatchPts ;
- BC_DTM_FEATURE *dtmFeatureP ;
- DPoint3d     *p3dP,*catchPtsP=nullptr ;
-
- long maxCatchment=0 ;
- double x,y,z,area,maxArea=0.0 ;
- DTMDirection direction ;
- int numRidgeLines=0,numSumpLines=0,numLines=0,numEdgeLines=0,numCrossLines=0,numFlowLines=0,numLowPoints=0 ;
- int pnt,antPnt,clkPnt,insertStartPoint,numAscentsInserted=0 ;
- DTMFeatureType lineType;
- DTMRidgeLineCache ridgeLineCache,edgeLineCache ;
- DTMCatchmentLine  *catchmentLineP,*pLineP,*nLineP=nullptr ;
- DTMCatchmentLineCache  catchmentLineCache,tempLineCache ;
- long lowPnt1,lowPnt2,testFeature ;
- int catchmentId ;
- double xLow,yLow,zLow,xHigh,yHigh,zHigh,xMid,yMid,zMid ;
- long catchmentPoint,noneCatchmentPoint,numCatchmentPoints ;
- bool flowLine=false,maxAscent=false,lowPoint=false ;
- bool processRidgeLines=false,processFlowLines=false,processLowPoints=false,processCrossFlow=false ;
-
- DPoint3d  dtmPnt ;
-
-// Log Arguments
-
- if( dbg )
-     {
-     bcdtmWrite_message(0,0,0,"Refining Catchment Boundaries") ;
-     bcdtmWrite_message(0,0,0,"dtmP                      = %p",dtmP) ;
-     bcdtmWrite_message(0,0,0,"catchmentDtmP             = %p",catchmentDtmP) ;
-     bcdtmWrite_message(0,0,0,"falseLowDepth             = %8.4lf",falseLowDepth) ;
-     bcdtmWrite_message(0,0,0,"descentTraceOverZeroSlope = %8ld",descentTraceOverZeroSlope) ;
-     }
-
-//  Insert Unrefined Catchment Boundaries Into Tin
-
-    bcdtmWrite_message(0,0,0,"Inserting Unrefined Catchments Into Tin") ;
-    for( dtmFeature = 0 ; dtmFeature < catchmentDtmP->numFeatures ; ++dtmFeature )
-      {
-       if( dbg == 1 && dtmFeature % 1000 == 0) bcdtmWrite_message(0,0,0,"**** Processing Unrefined Catchment %8ld of %8ld",dtmFeature,catchmentDtmP->numFeatures) ;
-       if( bcdtmList_copyDtmFeaturePointsToPointArrayDtmObject(catchmentDtmP,dtmFeature,&catchPtsP,&numCatchPts)) goto errexit ;
-       bcdtmMath_getPolygonDirectionP3D(catchPtsP,numCatchPts,&direction,&area) ;
-       if( direction == DTMDirection::Clockwise ) bcdtmMath_reversePolygonDirectionP3D(catchPtsP,numCatchPts) ;
-
-//     Insert Feature Into Tin As A Tptr Polygon
-
-       if( dbg == 2 ) bcdtmWrite_message(0,0,0,"Inserting catchment %8ld of %8ld",dtmFeature+1,catchmentDtmP->numFeatures) ;
-       bcdtmFind_closestPointDtmObject(dtmP,catchPtsP->x,catchPtsP->y,&pnt1) ;
-       startPnt = pnt1 ;
-       for( p3dP = catchPtsP + 1 ; p3dP < catchPtsP + numCatchPts  ; ++p3dP )
-         {
-          bcdtmFind_closestPointDtmObject(dtmP,p3dP->x,p3dP->y,&pnt2) ;
-          nodeAddrP(dtmP,pnt1)->tPtr = pnt2 ;
-          pnt1 = pnt2 ;
-         }
-
-//     Check Connectivity
-
-       if( bcdtmList_checkConnectivityTptrPolygonDtmObject(dtmP,startPnt,0))
-         {
-          bcdtmWrite_message(1,0,0,"Connectivity Error In Tptr Polygon") ;
-          goto errexit ;
-         }
-
-//     Add Catchment Feature To DTM
-
-       if( bcdtmInsert_addDtmFeatureToDtmObject(dtmP,nullptr,0,DTMFeatureType::Catchment,ftableAddrP(catchmentDtmP,dtmFeature)->dtmUserTag,dtmP->nullFeatureId,startPnt,1)) goto errexit ;
-
-      }
-
-//  Get Largest Area Catchment - Development Purposes Only
-
- testFeature = dtmP->nullPnt ;
- for( dtmFeature = 0 ; dtmFeature < dtmP->numFeatures ; ++dtmFeature )
-     {
-     dtmFeatureP = ftableAddrP(dtmP,dtmFeature) ;
-     if( dtmFeatureP->dtmFeatureState == DTMFeatureState::Tin && dtmFeatureP->dtmFeatureType == DTMFeatureType::Catchment )
-         {
-
-         //  Copy Catchment Boundary To Tptr Polygon
-
-         if( bcdtmList_copyDtmFeatureToTptrListDtmObject(dtmP,dtmFeature,&startPnt)) goto errexit ;
-
-         //  Scan Tptr Looking For Line On Unrefined Catchment
-
-         int nxt=0 ;
-         pnt = startPnt ;
-         DPoint3d findLine[2] ;
-         findLine[0].x = 2138937.22  ; findLine[0].y = 222505.12 ; findLine[0].z = 0.0 ;
-         findLine[1].x = 2138943.24  ; findLine[1].y = 222511.73 ; findLine[1].z = 0.0 ;
-         findLine[0].x = 2138768.41  ; findLine[0].y = 222563.49 ; findLine[0].z = 0.0 ;
-         findLine[1].x = 2138771.65  ; findLine[1].y = 222569.22 ; findLine[1].z = 0.0 ;
-         findLine[0].x = 2139165.22  ; findLine[0].y = 222757.78 ; findLine[0].z = 0.0 ;
-         findLine[1].x = 2139161.62  ; findLine[1].y = 222755.00 ; findLine[1].z = 0.0 ;
-         do
-            {
-             nxt = nodeAddrP(dtmP,pnt)->tPtr ;
-            if(  bcdtmMath_distance(findLine[0].x,findLine[0].y,pointAddrP(dtmP,pnt)->x,pointAddrP(dtmP,pnt)->y) < 0.001 ||
-                 bcdtmMath_distance(findLine[1].x,findLine[1].y,pointAddrP(dtmP,pnt)->x,pointAddrP(dtmP,pnt)->y) < 0.001     )
-              {
-                 bcdtmWrite_message(0,0,0,"dtmFeature = %8ld ** pnt = %8ld ** %12.4lf %12.4lf %10.4lf",dtmFeature,pnt,pointAddrP(dtmP,pnt)->x,pointAddrP(dtmP,pnt)->y,pointAddrP(dtmP,pnt)->z) ;
- //                bcdtmList_writeTptrListDtmObject(dtmP,pnt) ;
-              }
-            if( ( bcdtmMath_distance(findLine[0].x,findLine[0].y,pointAddrP(dtmP,pnt)->x,pointAddrP(dtmP,pnt)->y) < 0.001 &&
-                  bcdtmMath_distance(findLine[1].x,findLine[1].y,pointAddrP(dtmP,nxt)->x,pointAddrP(dtmP,nxt)->y) < 0.001     ) ||
-                ( bcdtmMath_distance(findLine[0].x,findLine[0].y,pointAddrP(dtmP,nxt)->x,pointAddrP(dtmP,nxt)->y) < 0.001 &&
-                  bcdtmMath_distance(findLine[1].x,findLine[1].y,pointAddrP(dtmP,pnt)->x,pointAddrP(dtmP,pnt)->y) < 0.001     )
-               )
-
-                 {
-                 bcdtmWrite_message(0,0,0,"dtmFeature = %8ld ** pnt = %8ld tPtr = %8ld ** %12.4lf %12.4lf %10.4lf",dtmFeature,pnt,nodeAddrP(dtmP,pnt)->tPtr,pointAddrP(dtmP,pnt)->x,pointAddrP(dtmP,pnt)->y,pointAddrP(dtmP,pnt)->z) ;
-                 bcdtmWrite_message(0,0,0,"                      ** nxt = %8ld tPtr = %8ld ** %12.4lf %12.4lf %10.4lf",nxt,nodeAddrP(dtmP,nxt)->tPtr,pointAddrP(dtmP,nxt)->x,pointAddrP(dtmP,nxt)->y,pointAddrP(dtmP,nxt)->z) ;
-                 if( testFeature == dtmP->nullPnt ) testFeature = dtmFeature ;
-                 bcdtmWrite_message(0,0,0,"Test Feature = %8ld",testFeature) ;
-                 }
-             pnt = nxt ;
-            }  while ( pnt != startPnt ) ;
-
-  //       bcdtmWrite_message(0,0,0,"testFeature = %8ld",testFeature) ;
-
-         bcdtmMath_calculateAreaAndDirectionTptrPolygonDtmObject(dtmP,startPnt,&area,&direction) ;
-
-         if( area > maxArea )
-             {
-              maxArea = area ;
-              maxCatchment = dtmFeature ;
-              bcdtmWrite_message(0,0,0,"maxArea = %12.4lf ** largestArea Catchment = %8ld ** Catchment Id = %10I64d ** startPnt = %12.5lf %12.5lf %10.4lf",area,maxCatchment,dtmFeatureP->dtmUserTag,pointAddrP(dtmP,startPnt)->x,pointAddrP(dtmP,startPnt)->y,pointAddrP(dtmP,startPnt)->z) ;
-             }
-
-          bcdtmList_nullTptrListDtmObject(dtmP,startPnt) ;
-
-         }
-    }
-
-// if( 1) goto errexit ;
- if( testFeature == dtmP->nullPnt ) goto errexit ;
-
-//  Scan Unrefined Catchment Boundaries
-bcdtmWrite_message(0,0,0,"dtmP->numPoints = %8ld",dtmP->numPoints) ;
-//  for( dtmFeature = testFeature ; dtmFeature <= testFeature ; ++dtmFeature )
-  for( dtmFeature = 0 ; dtmFeature <= dtmP->numFeatures ; ++dtmFeature )
-     {
-     dtmFeatureP = ftableAddrP(dtmP,dtmFeature) ;
-     if( dtmFeatureP->dtmFeatureState == DTMFeatureState::Tin && dtmFeatureP->dtmFeatureType == DTMFeatureType::Catchment )
-         {
-
-         ++numCatchments ;
-         if( dbg == 2 && numCatchments % 100 == 0 ) bcdtmWrite_message(0,0,0,"Refining Catchment %8ld of %8ld  ** dtmP->numPoints = %8ld",numCatchments,dtmP->numFeatures,dtmP->numPoints) ;
-
-         //  Copy Catchment Boundary To Tptr Polygon
-
-         if( bcdtmList_copyDtmFeatureToTptrListDtmObject(dtmP,dtmFeature,&startPnt)) goto errexit ;
-
-         //  Get Stats On Catchment Boundary
-
-         pnt1 = startPnt ;
-         do
-             {
-              ++numLines ;
-              pnt2 = nodeAddrP(dtmP,pnt1)->tPtr ;
-
-              //  Dont Process Hull Lines
-
-              if( ! bcdtmList_testForHullLineDtmObject(dtmP,pnt1,pnt2) )
-                  {
-
-                  // Get Points On Oppsite Sides Of Line
-
-                  if(( antPnt = bcdtmList_nextAntDtmObject(dtmP,pnt1,pnt2)) < 0 ) goto errexit ;
-                  if(( clkPnt = bcdtmList_nextClkDtmObject(dtmP,pnt1,pnt2)) < 0 ) goto errexit ;
-
-                  // Determine Draiange Line Type
-
-                  if( bcdtmDrainage_checkForSumpOrRidgeLineDtmObject(dtmP,nullptr,pnt1,pnt2,lineType)) goto errexit ;
-
-                  if( lineType != DTMFeatureType::None )
-                      {
-                      if( tempLineCache.StoreLineInCache(dtmP,( DTMFeatureType) lineType,dtmFeatureP->dtmUserTag,pnt1,pnt2,antPnt,clkPnt)) goto errexit ;
-                      }
-
-                  // Accumulate Stats On Different Line Types
-
-                  if( lineType == DTMFeatureType::RidgeLine )
-                      {
-                      ++numRidgeLines ;
-                      if( dbg == 2 )
-                          {
-                          bcdtmWrite_message(0,0,0,"Ridge Line   ****  %12.5lf %12.5lf %10.4lf",pointAddrP(dtmP,pnt1)->x,pointAddrP(dtmP,pnt1)->y,pointAddrP(dtmP,pnt1)->z) ;
-                          bcdtmWrite_message(0,0,0,"                   %12.5lf %12.5lf %10.4lf",pointAddrP(dtmP,pnt2)->x,pointAddrP(dtmP,pnt2)->y,pointAddrP(dtmP,pnt2)->z) ;
-                          }
-                      }
-                  if( lineType == DTMFeatureType::SumpLine  )
-                      {
-                      ++numSumpLines ;
-                      if( dbg == 2 )
-                          {
-                          bcdtmWrite_message(0,0,0,"SumP  Line   ****  %12.5lf %12.5lf %10.4lf",pointAddrP(dtmP,pnt1)->x,pointAddrP(dtmP,pnt1)->y,pointAddrP(dtmP,pnt1)->z) ;
-                          bcdtmWrite_message(0,0,0,"                   %12.5lf %12.5lf %10.4lf",pointAddrP(dtmP,pnt2)->x,pointAddrP(dtmP,pnt2)->y,pointAddrP(dtmP,pnt2)->z) ;
-                          }
-                      }
-
-                  if( lineType == DTMFeatureType::CrossLine )
-                      {
-                      ++numCrossLines ;
-                      if( dbg == 2 )
-                          {
-                          bcdtmWrite_message(0,0,0,"Cross Line ****  %12.5lf %12.5lf %10.4lf",pointAddrP(dtmP,pnt1)->x,pointAddrP(dtmP,pnt1)->y,pointAddrP(dtmP,pnt1)->z) ;
-                          bcdtmWrite_message(0,0,0,"                 %12.5lf %12.5lf %10.4lf",pointAddrP(dtmP,pnt2)->x,pointAddrP(dtmP,pnt2)->y,pointAddrP(dtmP,pnt2)->z) ;
-                          }
-                      }
-
-                  }
-
-              pnt1 = pnt2 ;
-
-             }  while( pnt1 != startPnt ) ;
-
-          //  Log Temp Lines
-
-          if( dbg == 2 ) tempLineCache.LogCacheLines() ;
-
-          //  Scan Temp Line Cache And Copy All Ridge Lines
-
-          if( dbg == 2 ) bcdtmWrite_message(0,0,0,"Storing Ridge Lines") ;
-          for( catchmentLineP = tempLineCache.FirstLine() ; catchmentLineP <= tempLineCache.LastLine() ; ++catchmentLineP )
-             {
-             if( catchmentLineP->edgeType == DTMFeatureType::RidgeLine )
-                 {
-                 if( catchmentLineCache.StoreLineInCache(dtmP,DTMFeatureType::RidgeLine,catchmentLineP->catchmentId,catchmentLineP->startPoint,catchmentLineP->endPoint,catchmentLineP->ccwPoint,catchmentLineP->clkPoint)) goto errexit ;
-                 }
-             }
-
-          //  Scan Temp Line Cache And Change Cross Flow Lines That Connect To A Ridge Or Sump Line To Flow Lines
-
-          if( dbg == 2 ) bcdtmWrite_message(0,0,0,"Storing Flow Lines") ;
-          for( catchmentLineP = tempLineCache.FirstLine() ; catchmentLineP <= tempLineCache.LastLine() ; ++catchmentLineP )
-             {
-             if( catchmentLineP->edgeType == DTMFeatureType::CrossLine )
-                 {
-
-                 if( dbg == 2 )
-                     {
-                     bcdtmWrite_message(0,0,0,"Cross Flow Line  = %8ld",(long)(catchmentLineP-tempLineCache.FirstLine())) ;
-                     bcdtmWrite_message(0,0,0,"startPoint = %8ld ** %12.4lf %12.4lf %10.4lf",catchmentLineP->startPoint,pointAddrP(dtmP,catchmentLineP->startPoint)->x,pointAddrP(dtmP,catchmentLineP->startPoint)->y,pointAddrP(dtmP,catchmentLineP->startPoint)->z) ;
-                     bcdtmWrite_message(0,0,0,"endPoint   = %8ld ** %12.4lf %12.4lf %10.4lf",catchmentLineP->endPoint,pointAddrP(dtmP,catchmentLineP->endPoint)->x,pointAddrP(dtmP,catchmentLineP->endPoint)->y,pointAddrP(dtmP,catchmentLineP->endPoint)->z) ;
-                     }
-
-
-                 //  Check For Prior Or Next Ridge Or Sump Line
-
-                 flowLine = false ;
-                 pLineP = catchmentLineP - 1 ;
-                 if( pLineP < tempLineCache.FirstLine() ) pLineP = tempLineCache.LastLine() ;
-                 nLineP = catchmentLineP + 1 ;
-                 if( nLineP > tempLineCache.LastLine()  ) nLineP = tempLineCache.FirstLine() ;
-                 if( pLineP->edgeType == DTMFeatureType::RidgeLine || nLineP->edgeType == DTMFeatureType::RidgeLine ||
-                     pLineP->edgeType == DTMFeatureType::SumpLine  || nLineP->edgeType == DTMFeatureType::SumpLine     )
-                     {
-
-                     // Check For Maximum Ascent Flow From Triangle
-
-                     if( bcdtmDrainage_checkForMaximumAscentFlowLineDtmObject(dtmP,catchmentLineP->startPoint,catchmentLineP->endPoint,maxAscent)) goto errexit ;
-                     if( maxAscent )
-                         {
-                         flowLine = true ;
-                         if( catchmentLineCache.StoreLineInCache(dtmP,DTMFeatureType::FlowLine,catchmentLineP->catchmentId,catchmentLineP->startPoint,catchmentLineP->endPoint,catchmentLineP->ccwPoint,catchmentLineP->clkPoint)) goto errexit ;
-                         if( dbg == 2 )  bcdtmWrite_message(0,0,0,"**** Flow Line Detected") ;
-                         catchmentLineP->edgeStatus = 0 ;
-                         }
-                     }
-                 }
-             }
-
-          if( dbg == 2 ) bcdtmWrite_message(0,0,0,"Storing Flow Lines Completed") ;
-
-          //  Scan Cross Flow Lines InTemp Line Cache And Store Low Points
-
-          if( dbg == 2 ) bcdtmWrite_message(0,0,0,"Storing Catchment Low Points") ;
-          for( catchmentLineP = tempLineCache.FirstLine() ; catchmentLineP <= tempLineCache.LastLine() ; ++catchmentLineP )
-             {
-             if( catchmentLineP->edgeStatus && catchmentLineP->edgeType == DTMFeatureType::CrossLine )
-                 {
-                 if( dbg == 2 )
-                     {
-                     bcdtmWrite_message(0,0,0,"Cross Flow Line = %8ld",(long)(catchmentLineP-tempLineCache.FirstLine())) ;
-                     bcdtmWrite_message(0,0,0,"startPoint = %8ld ** %12.4lf %12.4lf %10.4lf",catchmentLineP->startPoint,pointAddrP(dtmP,catchmentLineP->startPoint)->x,pointAddrP(dtmP,catchmentLineP->startPoint)->y,pointAddrP(dtmP,catchmentLineP->startPoint)->z) ;
-                     bcdtmWrite_message(0,0,0,"endPoint   = %8ld ** %12.4lf %12.4lf %10.4lf",catchmentLineP->endPoint,pointAddrP(dtmP,catchmentLineP->endPoint)->x,pointAddrP(dtmP,catchmentLineP->endPoint)->y,pointAddrP(dtmP,catchmentLineP->endPoint)->z) ;
-                     }
-
-                 //  Only Process None Flat Line
-
-                 if( pointAddrP(dtmP,catchmentLineP->startPoint)->z < pointAddrP(dtmP,catchmentLineP->endPoint)->z )
-                   {
-                   lowPoint = false ;
-                   pLineP = catchmentLineP - 1 ;
-                   if( pLineP < tempLineCache.FirstLine() ) pLineP = tempLineCache.LastLine() ;
-                   if( pLineP->edgeType == DTMFeatureType::CrossLine && pointAddrP(dtmP,nLineP->startPoint)->z > pointAddrP(dtmP,catchmentLineP->startPoint)->z )
-                       {
-                       lowPoint = true ;
-                       if( catchmentLineCache.StoreLineInCache(dtmP,DTMFeatureType::LowPoint,catchmentLineP->catchmentId,catchmentLineP->startPoint,catchmentLineP->endPoint,pLineP->startPoint,pLineP->startPoint)) goto errexit ;
-                       if( dbg == 2 )  bcdtmWrite_message(0,0,0,"**** Low Point Detected") ;
-                       }
-                   }
-
-                 //  Store As Cross Flow Line If Not A Low Point
-
-                 if( ! lowPoint )
-                     {
-                     if( catchmentLineCache.StoreLineInCache(dtmP,catchmentLineP->edgeType,catchmentLineP->catchmentId,catchmentLineP->startPoint,catchmentLineP->endPoint,catchmentLineP->ccwPoint,catchmentLineP->clkPoint)) goto errexit ;
-                     }
-                 }
-             }
-
-          if( dbg == 2 ) bcdtmWrite_message(0,0,0,"Storing Catchment Low Points Completed") ;
-
-
-          //  Release Tempoary Catchment Lines
-
-          tempLineCache.ClearCache() ;
-
-          //  Null Tptr polygon
-
-          if( bcdtmList_nullTptrListDtmObject(dtmP,startPnt)) goto errexit ;
-         }
-      }
-
-   // Log Stats On Line Types
-
-   if( dbg == 1  )
-       {
-       numLines = numRidgeLines = numSumpLines = numFlowLines = numCrossLines = numLowPoints = 0 ;
-       for( catchmentLineP = catchmentLineCache.FirstLine() ; catchmentLineP <= catchmentLineCache.LastLine() ; ++catchmentLineP )
-           {
-           ++numLines ;
-           if( catchmentLineP->edgeType == DTMFeatureType::RidgeLine ) ++numRidgeLines ;
-           if( catchmentLineP->edgeType == DTMFeatureType::SumpLine  ) ++numSumpLines  ;
-           if( catchmentLineP->edgeType == DTMFeatureType::FlowLine  ) ++numFlowLines  ;
-           if( catchmentLineP->edgeType == DTMFeatureType::CrossLine ) ++numCrossLines ;
-           if( catchmentLineP->edgeType == DTMFeatureType::LowPoint  ) ++numLowPoints  ;
-           }
-       bcdtmWrite_message(0,0,0,"numLines = %8ld ** numRidgeLines = %8ld numSumpLines = %8ld numFlowLines = %8ld numCrossLines = %8d numLowPoints = %8ld",numLines,numRidgeLines,numSumpLines,numFlowLines,numCrossLines,numLowPoints) ;
-       }
-
-   //  Log Catchment lines
-
-   if( dbg == 2 ) catchmentLineCache.LogCacheLines() ;
-
-   //  Sort And Remove Duplicate Catchment Lines
-
-   if( dbg == 1 ) bcdtmWrite_message(0,0,0,"Sorting And Removing Duplicates")  ;
-   catchmentLineCache.SortAndRemoveDuplicates() ;
-   if( dbg == 2 ) catchmentLineCache.LogCacheLines() ;
-
-   // Sort On Increasing Elevation
-
-   if( dbg == 1 ) bcdtmWrite_message(0,0,0,"Sorting On Increasing Elevation")  ;
-   catchmentLineCache.SortOnAscendingElevation() ;
-   if( dbg == 2 ) catchmentLineCache.LogCacheLines() ;
-
-   //  Scan Catchment Lines And Insert Maximum Ascents From Ridge Line High Points
-
-   processRidgeLines = false ;
-   if( processRidgeLines )
-       {
-       if( dbg ) bcdtmWrite_message(0,0,0,"Inserting Maximum Ascent Line From Ridge Lines") ;
-       numAscentsInserted = 0 ;
-       for( catchmentLineP = catchmentLineCache.FirstLine() ; catchmentLineP <= catchmentLineCache.LastLine() ; ++catchmentLineP )
-            {
-            if( catchmentLineP->edgeType == DTMFeatureType::RidgeLine  && bcdtmList_testLineDtmObject(dtmP,catchmentLineP->startPoint,catchmentLineP->endPoint ))
-                {
-                insertStartPoint = catchmentLineP->startPoint ;
-                if( pointAddrP(dtmP,catchmentLineP->startPoint)->z < pointAddrP(dtmP,catchmentLineP->endPoint)->z )
-                    insertStartPoint = catchmentLineP->endPoint ;
-                if( insertStartPoint != dtmP->nullPnt )
-                    {
-                    if( dbg && numAscentsInserted % 5000 == 0 ) bcdtmWrite_message(0,0,0,"Inserting Maximum Ascent From Ridge Line ** %8ld %8ld ** dtmP->numPoints = %8ld dtmP->numSortedPoints = %8ld",catchmentLineP->startPoint,catchmentLineP->endPoint,dtmP->numPoints,dtmP->numSortedPoints) ;
-                    if( bcdtmDrainage_insertMaximumAscentLineFromTinPointDtmObject(dtmP,insertStartPoint)) goto errexit ;
-                    ++numAscentsInserted ;
-                    }
-                 catchmentLineP->edgeStatus = 0 ;
-                 }
-             }
-        if( dbg ) bcdtmWrite_message(0,0,0,"Number Of Maximum Inserts Inserted From Ridge Lines = %8ld",numAscentsInserted) ;
-        }
-
-   //  Log Flow Lines
-
-   processFlowLines = true ;
-   if( processFlowLines )
-       {
-       if( dbg == 2 )
-           {
-           for( catchmentLineP = catchmentLineCache.FirstLine() ; catchmentLineP <= catchmentLineCache.LastLine() ; ++catchmentLineP )
-               {
-               if(  catchmentLineP->edgeType == DTMFeatureType::FlowLine )
-                   {
-                   bcdtmWrite_message(0,0,0,"Catchment Flow Line = %8ld",(long)(catchmentLineP-catchmentLineCache.FirstLine())) ;
-                   bcdtmWrite_message(0,0,0,"startPoint = %8ld ** %12.4lf %12.4lf %10.4lf",catchmentLineP->startPoint,pointAddrP(dtmP,catchmentLineP->startPoint)->x,pointAddrP(dtmP,catchmentLineP->startPoint)->y,pointAddrP(dtmP,catchmentLineP->startPoint)->z) ;
-                   bcdtmWrite_message(0,0,0,"endPoint   = %8ld ** %12.4lf %12.4lf %10.4lf",catchmentLineP->endPoint,pointAddrP(dtmP,catchmentLineP->endPoint)->x,pointAddrP(dtmP,catchmentLineP->endPoint)->y,pointAddrP(dtmP,catchmentLineP->endPoint)->z) ;
-                   }
-               }
-           }
-
-       //  Scan Catchment Lines And Insert Maximum Ascents From Flow Lines
-
-       if( dbg ) bcdtmWrite_message(0,0,0,"Inserting Maximum Ascent Lines From Flow Lines") ;
-       numAscentsInserted = 0 ;
-       for( catchmentLineP = catchmentLineCache.FirstLine() ; catchmentLineP <= catchmentLineCache.LastLine() ; ++catchmentLineP )
-           {
-            if(  catchmentLineP->edgeType == DTMFeatureType::FlowLine )
-                 {
-
-if( (long)(catchmentLineP-catchmentLineCache.FirstLine()) == 28 )
-{
-bcdtmWrite_message(0,0,0,"Inserting Maximum Ascent From Flow Line[%8ld] ** %8ld %8ld ** Status = %2d",(long)(catchmentLineP-catchmentLineCache.FirstLine()),catchmentLineP->startPoint,catchmentLineP->endPoint,catchmentLineP->edgeStatus) ;
-bcdtmList_writeCircularListForPointDtmObject(dtmP,catchmentLineP->startPoint) ;
-bcdtmList_writeCircularListForPointDtmObject(dtmP,catchmentLineP->endPoint) ;
-//goto errexit ;
-}
-
-
-
-                 if( catchmentLineP->edgeStatus )
-                     {
-
-                     // Check For Prior Inserted Maximum Ascent Line
-/*
-                     if( bcdtmList_testLineDtmObject(dtmP,catchmentLineP->startPoint,catchmentLineP->endPoint) &&
-                         bcdtmList_testLineDtmObject(dtmP,catchmentLineP->startPoint,catchmentLineP->clkPoint) &&
-                         bcdtmList_testLineDtmObject(dtmP,catchmentLineP->startPoint,catchmentLineP->ccwPoint) &&
-                         bcdtmList_testLineDtmObject(dtmP,catchmentLineP->endPoint  ,catchmentLineP->clkPoint) &&
-                         bcdtmList_testLineDtmObject(dtmP,catchmentLineP->endPoint  ,catchmentLineP->ccwPoint)       )
-*/
-
-                       if( bcdtmList_testLineDtmObject(dtmP,catchmentLineP->startPoint,catchmentLineP->endPoint))
-                          {
-
-                          // Log Flow Line
-
-                          if( dbg == 2 )
-                              {
-                              bcdtmWrite_message(0,0,0,"Inserting Maximum Ascent From Flow Line[%8ld] ** %8ld %8ld",(long)(catchmentLineP-catchmentLineCache.FirstLine()),catchmentLineP->startPoint,catchmentLineP->endPoint) ;
-                              bcdtmWrite_message(0,0,0,"startPoint = %8ld ** %12.4lf %12.4lf %10.4lf",catchmentLineP->startPoint,pointAddrP(dtmP,catchmentLineP->startPoint)->x,pointAddrP(dtmP,catchmentLineP->startPoint)->y,pointAddrP(dtmP,catchmentLineP->startPoint)->z) ;
-                              bcdtmWrite_message(0,0,0,"endPoint   = %8ld ** %12.4lf %12.4lf %10.4lf",catchmentLineP->endPoint,pointAddrP(dtmP,catchmentLineP->endPoint)->x,pointAddrP(dtmP,catchmentLineP->endPoint)->y,pointAddrP(dtmP,catchmentLineP->endPoint)->z) ;
-                              }
-
-                          // Insert Maximum Ascent Line
-
-                          if( bcdtmDrainage_insertMaximumAscentLineFromTriangleEdgeDtmObject(dtmP,catchmentLineP->startPoint,catchmentLineP->endPoint)) goto errexit ;
-                          ++numAscentsInserted ;
-                          }
-                     }
-                 catchmentLineP->edgeStatus = 0 ;
-                 }
-             }
-         if( dbg ) bcdtmWrite_message(0,0,0,"Number Of Maximum Ascents Inserted From Flow Lines = %8ld",numAscentsInserted) ;
-        }
-
-    // Maximum Ascents From Low Points On Unrefinded Catchment Boundary
-
-    processLowPoints = false ;
-    if( processLowPoints )
-        {
-
-        //  Log Low Points
-
-        if( dbg == 2 )
-            {
-            bcdtmWrite_message(0,0,0,"Low Points On Catchment Lines For Inserting Maximum Ascents") ;
-            for( catchmentLineP = catchmentLineCache.FirstLine() ; catchmentLineP <= catchmentLineCache.LastLine() ; ++catchmentLineP )
-                {
-                if(  catchmentLineP->edgeType == DTMFeatureType::LowPoint )
-                    {
-                    bcdtmWrite_message(0,0,0,"Catchment Low Point Line = %8ld",(long)(catchmentLineP-catchmentLineCache.FirstLine())) ;
-                    bcdtmWrite_message(0,0,0,"startPoint = %8ld ** %12.4lf %12.4lf %10.4lf",catchmentLineP->startPoint,pointAddrP(dtmP,catchmentLineP->startPoint)->x,pointAddrP(dtmP,catchmentLineP->startPoint)->y,pointAddrP(dtmP,catchmentLineP->startPoint)->z) ;
-                    bcdtmWrite_message(0,0,0,"endPoint   = %8ld ** %12.4lf %12.4lf %10.4lf",catchmentLineP->endPoint,pointAddrP(dtmP,catchmentLineP->endPoint)->x,pointAddrP(dtmP,catchmentLineP->endPoint)->y,pointAddrP(dtmP,catchmentLineP->endPoint)->z) ;
-                    }
-                }
-            }
-
-        //  Scan Catchment Lines And Insert Maximum Ascents From Low Points
-
-        if( dbg ) bcdtmWrite_message(0,0,0,"Inserting Maximum Ascent Lines From Low Points") ;
-        numAscentsInserted = 0 ;
-        for( catchmentLineP = catchmentLineCache.FirstLine() ; catchmentLineP <= catchmentLineCache.LastLine() ; ++catchmentLineP )
-            {
-            if( catchmentLineP->edgeStatus && catchmentLineP->edgeType == DTMFeatureType::LowPoint )
-                {
-                if( bcdtmList_testLineDtmObject(dtmP,catchmentLineP->startPoint,catchmentLineP->endPoint) &&
-                    bcdtmList_testLineDtmObject(dtmP,catchmentLineP->startPoint,catchmentLineP->ccwPoint)      )
-                    {
-
-                    // Log Low Point Lines
-
-                    if( dbg == 2 )
-                        {
-                        bcdtmWrite_message(0,0,0,"Inserting Maximum Ascent From Low Point Line[%8ld] ** %8ld %8ld",(long)(catchmentLineP-catchmentLineCache.FirstLine()),catchmentLineP->startPoint,catchmentLineP->endPoint) ;
-                        bcdtmWrite_message(0,0,0,"priorPoint = %8ld ** %12.4lf %12.4lf %10.4lf",catchmentLineP->ccwPoint,pointAddrP(dtmP,catchmentLineP->ccwPoint)->x,pointAddrP(dtmP,catchmentLineP->ccwPoint)->y,pointAddrP(dtmP,catchmentLineP->ccwPoint)->z) ;
-                        bcdtmWrite_message(0,0,0,"startPoint = %8ld ** %12.4lf %12.4lf %10.4lf",catchmentLineP->startPoint,pointAddrP(dtmP,catchmentLineP->startPoint)->x,pointAddrP(dtmP,catchmentLineP->startPoint)->y,pointAddrP(dtmP,catchmentLineP->startPoint)->z) ;
-                        bcdtmWrite_message(0,0,0,"endPoint   = %8ld ** %12.4lf %12.4lf %10.4lf",catchmentLineP->endPoint,pointAddrP(dtmP,catchmentLineP->endPoint)->x,pointAddrP(dtmP,catchmentLineP->endPoint)->y,pointAddrP(dtmP,catchmentLineP->endPoint)->z) ;
-                        }
-
-                    // Insert Maximum Ascents From The Prior And Next Triangle Edges About The Low Point
-
-                    if( bcdtmDrainage_insertMaximumAscentLineFromTriangleEdgeDtmObject(dtmP,catchmentLineP->startPoint,catchmentLineP->endPoint)) goto errexit ;
-                    if( bcdtmDrainage_insertMaximumAscentLineFromTriangleEdgeDtmObject(dtmP,catchmentLineP->startPoint,catchmentLineP->ccwPoint)) goto errexit ;
-                    ++numAscentsInserted ;
-                    }
-
-                 // Mark Low Point As Processed
-
-                 catchmentLineP->edgeStatus = 0 ;
-                 }
-            }
-
-        if( dbg ) bcdtmWrite_message(0,0,0,"Number Of Maximum Ascents Inserted From Low Points = %8ld",numAscentsInserted) ;
-        }
-
-
-    //  Maximum Ascents From Cross Flow Lines
-
-    processCrossFlow = false ;
-    if( processCrossFlow )
-        {
-
-        // Log Number Of Cross Flow Lines To Be Inserted
-
-        if( dbg == 1 )
-            {
-            numAscentsInserted = 0 ;
-            for( catchmentLineP = catchmentLineCache.FirstLine() ; catchmentLineP <= catchmentLineCache.LastLine() ; ++catchmentLineP )
-                {
-                if( catchmentLineP->edgeStatus  &&  catchmentLineP->edgeType == DTMFeatureType::CrossLine )
-                    {
-
-                    // Check For Prior Inserted Maximum Ascent Line
-
-                    if( bcdtmList_testLineDtmObject(dtmP,catchmentLineP->startPoint,catchmentLineP->endPoint) &&
-                        bcdtmList_testLineDtmObject(dtmP,catchmentLineP->startPoint,catchmentLineP->clkPoint) &&
-                        bcdtmList_testLineDtmObject(dtmP,catchmentLineP->startPoint,catchmentLineP->ccwPoint) &&
-                        bcdtmList_testLineDtmObject(dtmP,catchmentLineP->endPoint  ,catchmentLineP->clkPoint) &&
-                        bcdtmList_testLineDtmObject(dtmP,catchmentLineP->endPoint  ,catchmentLineP->ccwPoint)       )
-                        {
-                        ++numAscentsInserted ;
-                        }
-                    }
-                }
-            bcdtmWrite_message(0,0,0,"Number Of Cross Flow Lines To Be Inserted = %8ld",numAscentsInserted) ;
-            }
-
-           // Insert Maximum Ascent Lines From Cross Flow Lines
-
-           if( dbg ) bcdtmWrite_message(0,0,0,"Inserting Maximum Ascent Line From Cross Flow Lines") ;
-           numAscentsInserted = 0 ;
-           for( catchmentLineP = catchmentLineCache.FirstLine() ; catchmentLineP <= catchmentLineCache.LastLine() ; ++catchmentLineP )
-               {
-
-               // Only Process If Line Has Not Been Prior Processed
-
-               if( catchmentLineP->edgeStatus  &&  catchmentLineP->edgeType == DTMFeatureType::CrossLine )
-                   {
-
-                   // Check For Prior Inserted Maximum Ascent Line
-
-                   if( bcdtmList_testLineDtmObject(dtmP,catchmentLineP->startPoint,catchmentLineP->endPoint) &&
-                       bcdtmList_testLineDtmObject(dtmP,catchmentLineP->startPoint,catchmentLineP->clkPoint) &&
-                       bcdtmList_testLineDtmObject(dtmP,catchmentLineP->startPoint,catchmentLineP->ccwPoint) &&
-                       bcdtmList_testLineDtmObject(dtmP,catchmentLineP->endPoint  ,catchmentLineP->clkPoint) &&
-                       bcdtmList_testLineDtmObject(dtmP,catchmentLineP->endPoint  ,catchmentLineP->ccwPoint)       )
-                       {
-
-                       // Initialise Counters For Binary Searching For Maximum Ascent Intersect Point
-
-                       catchmentPoint     = dtmP->nullPnt ;
-                       noneCatchmentPoint = dtmP->nullPnt ;
-                       numCatchmentPoints = 0 ;
-
-                      //  Check If Line Start Point Traces To Catchment
-
-                      x = pointAddrP(dtmP,catchmentLineP->startPoint)->x ;
-                      y = pointAddrP(dtmP,catchmentLineP->startPoint)->y ;
-                      z = pointAddrP(dtmP,catchmentLineP->startPoint)->z ;
-                      if( bcdtmDrainage_traceToLowPointDtmObject(dtmP,nullptr,nullptr,falseLowDepth,descentTraceOverZeroSlope,nullptr,catchmentLineP->startPoint,dtmP->nullPnt,dtmP->nullPnt,x,y,z,nullptr,&lowPnt1,&lowPnt2)) goto errexit ;
-                      catchmentId = lowPnt1 ;
-                      if( lowPnt2 != dtmP->nullPnt )
-                          {
-                          long index ;
-                          if( lowPnt1 > lowPnt2 )
-                             {
-                             index   = lowPnt1 ;
-                             lowPnt1 = lowPnt2 ;
-                             lowPnt2 = index   ;
-                             }
-                          if( bcdtmTheme_getLineOffsetDtmObject(dtmP,&index,lowPnt1,lowPnt2)) goto errexit ;
-                          catchmentId = dtmP->numPoints + index ;
-                          }
-                      if( dbg == 2 ) bcdtmWrite_message(0,0,0,"Start Point Catchment Id = %10d",catchmentId) ;
-                      if( catchmentId == catchmentLineP->catchmentId )
-                          {
-                          catchmentPoint = catchmentLineP->startPoint ;
-                          ++numCatchmentPoints ;
-                          }
-                      else
-                          {
-                          noneCatchmentPoint = catchmentLineP->startPoint ;
-                          }
-
-                      //  Check If Line End Point Line Traces To Catchment
-
-                      x = pointAddrP(dtmP,catchmentLineP->endPoint)->x ;
-                      y = pointAddrP(dtmP,catchmentLineP->endPoint)->y ;
-                      z = pointAddrP(dtmP,catchmentLineP->endPoint)->z ;
-                      if( bcdtmDrainage_traceToLowPointDtmObject(dtmP,nullptr,nullptr,falseLowDepth,descentTraceOverZeroSlope,nullptr,catchmentLineP->endPoint,dtmP->nullPnt,dtmP->nullPnt,x,y,z,nullptr,&lowPnt1,&lowPnt2)) goto errexit ;
-                      catchmentId = lowPnt1 ;
-                      if( lowPnt2 != dtmP->nullPnt )
-                          {
-                          long index ;
-                          if( lowPnt1 > lowPnt2 )
-                              {
-                              index   = lowPnt1 ;
-                              lowPnt1 = lowPnt2 ;
-                              lowPnt2 = index   ;
-                              }
-                          if( bcdtmTheme_getLineOffsetDtmObject(dtmP,&index,lowPnt1,lowPnt2)) goto errexit ;
-                          catchmentId = dtmP->numPoints + index ;
-                         }
-                     if( catchmentId == catchmentLineP->catchmentId )
-                         {
-                         catchmentPoint = catchmentLineP->endPoint ;
-                         ++numCatchmentPoints ;
-                         }
-                     else
-                         {
-                         noneCatchmentPoint = catchmentLineP->endPoint ;
-                         }
-
-                     // Log Results
-
-                     if( dbg == 2 )
-                         {
-                         bcdtmWrite_message(0,0,0,"End   Point Catchment Id = %10d",catchmentId) ;
-                         bcdtmWrite_message(0,0,0,"Catchment Line %8ld %8ld ** numCatchmentPoints = %2d",catchmentLineP->startPoint,catchmentLineP->endPoint,numCatchmentPoints) ;
-                         }
-
-                     //  Binary Search To Find Location Between Points To Start Maximum Ascent Insert
-
-                     if( numCatchmentPoints == 1 )
-                         {
-
-                         // Log Line
-
-                         if( dbg == 2 ) bcdtmWrite_message(0,0,0,"Binary Searching For Maximum Ascent Start Insert ** catchMentPoint = %8ld noneCatchmentPoint = %8ld",catchmentPoint,noneCatchmentPoint) ;
-
-                         // Set Variables For Binary Searching to Locate Maximum Ascent Insert Point
-
-                         int loop = 0 ;
-                         xLow  = pointAddrP(dtmP,catchmentPoint)->x ;
-                         yLow  = pointAddrP(dtmP,catchmentPoint)->y ;
-                         zLow  = pointAddrP(dtmP,catchmentPoint)->z ;
-                         xHigh = pointAddrP(dtmP,noneCatchmentPoint)->x ;
-                         yHigh = pointAddrP(dtmP,noneCatchmentPoint)->y ;
-                         zHigh = pointAddrP(dtmP,noneCatchmentPoint)->z ;
-                         while( bcdtmMath_distance(xLow,yLow,xHigh,yHigh) > dtmP->ppTol )
-                             {
-                             ++loop ;
-                             if( loop > 100 ) goto errexit ;
-                             xMid  = ( xLow + xHigh ) / 2.0 ;
-                             yMid  = ( yLow + yHigh ) / 2.0 ;
-                             zMid  = ( zLow + zHigh ) / 2.0 ;
-                             if( bcdtmDrainage_traceToLowPointDtmObject(dtmP,nullptr,nullptr,falseLowDepth,descentTraceOverZeroSlope,nullptr,catchmentPoint,noneCatchmentPoint,dtmP->nullPnt,xMid,yMid,zMid,nullptr,&lowPnt1,&lowPnt2)) goto errexit ;
-                             catchmentId = lowPnt1 ;
-                             if( lowPnt2 != dtmP->nullPnt )
-                                 {
-                                 long index ;
-                                 if( lowPnt1 > lowPnt2 )
-                                     {
-                                     index   = lowPnt1 ;
-                                     lowPnt1 = lowPnt2 ;
-                                     lowPnt2 = index   ;
-                                     }
-                                 if( bcdtmTheme_getLineOffsetDtmObject(dtmP,&index,lowPnt1,lowPnt2)) goto errexit ;
-                                 catchmentId = dtmP->numPoints + index ;
-                                 }
-                             if( dbg == 2 ) bcdtmWrite_message(0,0,0,"** %12.5lf %12.5lf %10.4lf ** lowPointId = %10d catchmentId = %10d",xMid,yMid,zMid,catchmentId,catchmentLineP->catchmentId) ;
-                             if( catchmentId == catchmentLineP->catchmentId )
-                                 {
-                                 xLow = xMid ;
-                                 yLow = yMid ;
-                                 zLow = zMid ;
-                                 }
-                             else
-                                 {
-                                 xHigh = xMid ;
-                                 yHigh = yMid ;
-                                 zHigh = zMid ;
-                                 }
-                             }
-
-                         //  Log Maximum Ascent Start Point
-
-                        if( dbg == 2 )
-                            {
-                            bcdtmWrite_message(0,0,0,"                    Line Start Point = %12.5lf %12.5lf %10.4lf",pointAddrP(dtmP,catchmentPoint)->x,pointAddrP(dtmP,catchmentPoint)->y,pointAddrP(dtmP,catchmentPoint)->z) ;
-                            bcdtmWrite_message(0,0,0,"********* Maximum Ascent Start Point = %12.5lf %12.5lf %10.4lf",xLow,yLow,zLow) ;
-                            bcdtmWrite_message(0,0,0,"                    Line End   Point = %12.5lf %12.5lf %10.4lf",pointAddrP(dtmP,noneCatchmentPoint)->x,pointAddrP(dtmP,noneCatchmentPoint)->y,pointAddrP(dtmP,noneCatchmentPoint)->z) ;
-                            }
-
-                        //  Insert Maximum Ascents Into Tin
-
-                        dtmPnt.x = xLow ;
-                        dtmPnt.y = yLow ;
-                        dtmPnt.z = zLow ;
-                        if( dbg && numAscentsInserted % 1000 == 0 ) bcdtmWrite_message(0,0,0,"Inserting Maximum Ascent From Catchment Line ** %8ld %8ld ** dtmP->numPoints = %8ld dtmP->numSortedPoints = %8ld",catchmentLineP->startPoint,catchmentLineP->endPoint,dtmP->numPoints,dtmP->numSortedPoints) ;
-                        if( bcdtmDrainage_insertMaximumAscentLineFromPointOnTinLineDtmObject(dtmP,catchmentLineP->startPoint,catchmentLineP->endPoint,dtmPnt)) goto errexit ;
-                        ++numAscentsInserted ;
-                        }
-                    }
-                catchmentLineP->edgeStatus = 0 ;
-                }
-            }
-
-        if( dbg ) bcdtmWrite_message(0,0,0,"Number Of Maximum Ascents Inserted From Cross Flow Lines = %8ld",numAscentsInserted) ;
-        }
-
- //  Log Lines Not Used
-
-    if( dbg == 2 )
-        {
-        bcdtmWrite_message(0,0,0,"None Processed Catchment Lines") ;
-        for( catchmentLineP = catchmentLineCache.FirstLine() ; catchmentLineP <= catchmentLineCache.LastLine() ; ++catchmentLineP )
-            {
-            if( catchmentLineP->edgeStatus )
-                {
-                bcdtmWrite_message(0,0,0,"**** Offset = %8ld **  Catchment Line Type = %4ld",(int)(catchmentLineP-catchmentLineCache.FirstLine()),catchmentLineP->edgeType) ;
-                bcdtmWrite_message(0,0,0,"** Start Point =  %12.5lf %12.5lf %10.4lf",pointAddrP(dtmP,catchmentLineP->startPoint)->x,pointAddrP(dtmP,catchmentLineP->startPoint)->y,pointAddrP(dtmP,catchmentLineP->startPoint)->z) ;
-                bcdtmWrite_message(0,0,0,"** End   Point =  %12.5lf %12.5lf %10.4lf",pointAddrP(dtmP,catchmentLineP->endPoint)->x,pointAddrP(dtmP,catchmentLineP->endPoint)->y,pointAddrP(dtmP,catchmentLineP->endPoint)->z) ;
-                }
-            }
-        }
-
-
-//  Clean Dtm Object
-
-    if( dbg ) bcdtmWrite_message(0,0,0,"After Inserting Maximum Ascents ** dtmP->numPoints = %8ld",dtmP->numPoints) ;
-    if( bcdtmList_cleanDtmObject(dtmP)) goto errexit ;
-    if( dbg ) bcdtmWrite_toFileDtmObject(dtmP,L"refinedCatchment.tin") ;
-
-//  Check DTM
-
-    if( cdbg )
-        {
-         if( dbg ) bcdtmWrite_message(0,0,0,"Checking For Valid DTM") ;
-         if( bcdtmCheck_tinComponentDtmObject(dtmP))
-             {
-              bcdtmWrite_message(1,0,0,"DTM Invalid") ;
-             }
-         if( dbg ) bcdtmWrite_message(0,0,0,"DTM Valid") ;
-        }
-
-//  Clean Up
-
-cleanup :
-
-// Return
-
-    if( dbg && ret == DTM_SUCCESS ) bcdtmWrite_message(0,0,0,"Refining Catchment Boundaries Completed") ;
-    if( dbg && ret != DTM_SUCCESS ) bcdtmWrite_message(0,0,0,"Refining Catchment Boundaries Error") ;
-    return(ret) ;
-
-// Error Exit
-
-errexit :
-    ret = DTM_ERROR ;
-    bcdtmList_nullTptrValuesDtmObject(dtmP) ;
-    bcdtmList_nullSptrValuesDtmObject(dtmP) ;
-    goto cleanup ;
-}
-/*-------------------------------------------------------------------+
-|                                                                    |
-|                                                                    |
-|                                                                    |
-+-------------------------------------------------------------------*/
-int bcdtmDrainage_determineRefinedCatchmentBoundaryDtmObject
-(
- BC_DTM_OBJ   *dtmP,               /* ==> Pointer To Tin Object                           */
- BC_DTM_OBJ   *catchmentDtmP,      /* ==> Pointer To Un Refined Catchment DTM             */
- DTMFeatureCallback loadFunctionP,  /* ==> Pointer To Load Function                        */
- double       falseLowDepth,       /* ==> False Low Depth                                 */
- long         catchmentID,         /* ==> Catchment ID                                    */
- void         *userP,              /* ==> User Pointer Passed Back To User                */
- long         *numCatchmentsP      /* <== Number Of Catchments Determined                 */
-)
-/*
-** This Function Determines The Tin Catchments
-*/
-{
- int     ret=DTM_SUCCESS,dbg=DTM_TRACE_VALUE(0) ;
- long    pnt,pnt1,pnt2,pnt3,pnt4,clPtr,trgPnt1,trgPnt2,trgPnt3,fndPnt,lowPnt1=0,lowPnt2=0;
- long    useTables = true, dtmFeature, trgNum = 0;
- ZeroSlopeTraceOption traceOverZeroSlope = ZeroSlopeTraceOption::None;
- long    clkPnt,lineOffset,lineOffset1,lineOffset2,lineOffset3,flowPoint,numPolygons=0 ;
- long    *lineP, *tinLineP = nullptr, nullValue = -9999999, lineValue;
- bool  traceToLowPoint;
- long    numFeaturePts=0,memFeaturePts=0,memFeaturePtsInc=1000,numBefore,numAfter ;
- double  x,y,sx,sy,area,startX,startY,startZ ;
- DPoint3d     *p3d1P,*p3d2P,*featurePtsP=nullptr ;
- DPoint3d *pnt1P,*pnt2P,*pnt3P ;
- DTMFeatureId nullFeatureId=DTM_NULL_FEATURE_ID ;
-/*
-** Write Entry Message
-*/
- if( dbg == 1 )
-   {
-    bcdtmWrite_message(0,0,0,"Determining Refined Catchments") ;
-    bcdtmWrite_message(0,0,0,"dtmP            = %p",dtmP)  ;
-    bcdtmWrite_message(0,0,0,"catchmentDtmP   = %p",catchmentDtmP)  ;
-    bcdtmWrite_message(0,0,0,"loadFunctionP   = %p",loadFunctionP)  ;
-    bcdtmWrite_message(0,0,0,"falseLowDepth   = %8.4lf",falseLowDepth) ;
-    bcdtmWrite_message(0,0,0,"catchmentID     = %8ld",catchmentID) ;
-    bcdtmWrite_message(0,0,0,"userP           = %p",userP)  ;
-   }
-/*
-** Initialise
-*/
- *numCatchmentsP = 0 ;
- if( falseLowDepth < 0.0 ) falseLowDepth = 0.0 ;
-/*
-** Allocate Memory To Hold Values For Tin Lines
-*/
- tinLineP  = ( long * ) malloc (catchmentDtmP->cListPtr * sizeof(long)) ;
- if( tinLineP  == nullptr )
-   {
-    bcdtmWrite_message(1,0,0,"Memory Allocation Failure") ;
-    goto errexit  ;
-   }
-/*
-** Set Tin Line Values To Null
-*/
- for( lineP = tinLineP  ; lineP < tinLineP  + catchmentDtmP->cListPtr ; ++lineP ) *lineP = nullValue ;
-/*
-** Set Catchment Id For Triangles That Have Not Been Sub Divided By The Insertion Of Maximum Ascents
-*/
- if( true) goto traceDownstream ;   // Following Code Has still To be perfected
- if( dbg ) bcdtmWrite_message(0,0,0,"Setting Catchment IDs For Mone Subdivided Triangles") ;
- for( pnt1 = 0 ; pnt1 < catchmentDtmP->numPoints ; ++pnt1 )
-   {
-    if( ( clPtr = nodeAddrP(catchmentDtmP,pnt1)->cPtr ) != catchmentDtmP->nullPtr )
-      {
-       pnt1P = pointAddrP(catchmentDtmP,pnt1) ;
-       bcdtmFind_closestPointDtmObject(dtmP,pnt1P->x,pnt1P->y,&trgPnt1) ;
-       pnt3 = clistAddrP(catchmentDtmP,clPtr)->pntNum ;
-       if( ( pnt2 = bcdtmList_nextAntDtmObject(catchmentDtmP,pnt1,pnt3)) < 0 ) goto errexit ;
-       pnt2P = pointAddrP(catchmentDtmP,pnt2) ;
-       bcdtmFind_closestPointDtmObject(dtmP,pnt2P->x,pnt2P->y,&trgPnt2) ;
-       while( clPtr != catchmentDtmP->nullPtr )
-         {
-          pnt3  = clistAddrP(catchmentDtmP,clPtr)->pntNum ;
-          clPtr = clistAddrP(catchmentDtmP,clPtr)->nextPtr ;
-          pnt3P = pointAddrP(catchmentDtmP,pnt3) ;
-          bcdtmFind_closestPointDtmObject(dtmP,pnt3P->x,pnt3P->y,&trgPnt3) ;
-          if( pnt2 > pnt1 && pnt3 > pnt1 && nodeAddrP(catchmentDtmP,pnt3)->hPtr != pnt1 )
-            {
-             if( bcdtmList_testLineDtmObject(dtmP,trgPnt1,trgPnt2))
-               {
-                if( ( clkPnt = bcdtmList_nextClkDtmObject(dtmP,trgPnt1,trgPnt2)) < 0 ) goto errexit ;
-                if( clkPnt == trgPnt3 )
-                  {
-                   if( bcdtmTheme_getLineOffsetDtmObject(catchmentDtmP,&lineOffset,pnt1,pnt2) ) goto errexit ;
-                   *(tinLineP+lineOffset) = catchmentID ;
-                   if( bcdtmTheme_getLineOffsetDtmObject(catchmentDtmP,&lineOffset,pnt2,pnt3) ) goto errexit ;
-                   *(tinLineP+lineOffset) = catchmentID ;
-                   if( bcdtmTheme_getLineOffsetDtmObject(catchmentDtmP,&lineOffset,pnt3,pnt1) ) goto errexit ;
-                   *(tinLineP+lineOffset) = catchmentID ;
-                  }
-               }
-            }
-          pnt2 = pnt3 ;
-          pnt2P = pnt3P ;
-          trgPnt2 = trgPnt3 ;
-         }
-      }
-   }
-/*
-**  Downstream Trace From Each Triangle Centroid Of The Unrefined Catchment DTM
-*/
- traceDownstream :
- if( dbg ) bcdtmWrite_message(10,0,0,"Tracing Tin Streams") ;
- for( pnt1 = 0 ; pnt1 < catchmentDtmP->numPoints ; ++pnt1 )
-   {
-    if( ( clPtr = nodeAddrP(catchmentDtmP,pnt1)->cPtr ) != catchmentDtmP->nullPtr )
-      {
-       pnt1P = pointAddrP(catchmentDtmP,pnt1) ;
-       pnt3 = clistAddrP(catchmentDtmP,clPtr)->pntNum ;
-       if( ( pnt2 = bcdtmList_nextAntDtmObject(catchmentDtmP,pnt1,pnt3)) < 0 ) goto errexit ;
-       pnt2P = pointAddrP(catchmentDtmP,pnt2) ;
-       while( clPtr != catchmentDtmP->nullPtr )
-         {
-          pnt3  = clistAddrP(catchmentDtmP,clPtr)->pntNum ;
-          clPtr = clistAddrP(catchmentDtmP,clPtr)->nextPtr ;
-          pnt3P = pointAddrP(catchmentDtmP,pnt3) ;
-          if( pnt2 > pnt1 && pnt3 > pnt1 && nodeAddrP(catchmentDtmP,pnt3)->hPtr != pnt1 )
-            {
-             if( trgNum % 10000 == 0 ) bcdtmWrite_message(0,0,0,"Processing Triangle %8ld of %8ld",trgNum,catchmentDtmP->numTriangles) ;
-             ++trgNum ;
-             traceToLowPoint = true;
-             if( true) goto trace ;    // Following Code Still Needs To Be perfected
-
-/*
-**           Check If Catchment Has Been Set For Triangle
-*/
-             traceToLowPoint = false ;
-             if( bcdtmTheme_getLineOffsetDtmObject(catchmentDtmP,&lineOffset1,pnt1,pnt2) ) goto errexit ;
-             if( bcdtmTheme_getLineOffsetDtmObject(catchmentDtmP,&lineOffset2,pnt2,pnt3) ) goto errexit ;
-             if( bcdtmTheme_getLineOffsetDtmObject(catchmentDtmP,&lineOffset3,pnt3,pnt1) ) goto errexit ;
-             if( *(tinLineP+lineOffset1) != catchmentID || *(tinLineP+lineOffset2) != catchmentID || *(tinLineP+lineOffset3) != catchmentID ) traceToLowPoint = true ;
-/*
-**           Trace To LowPoint
-*/
-             trace :
-             if( traceToLowPoint == true )
-               {
-                startX = ( pnt1P->x + pnt2P->x + pnt3P->x ) / 3.0 ;
-                startY = ( pnt1P->y + pnt2P->y + pnt3P->y ) / 3.0 ;
-                startZ = ( pnt1P->z + pnt2P->z + pnt3P->z ) / 3.0 ;
-                if( bcdtmFind_triangleForPointDtmObject(dtmP,startX,startY,&startZ,&fndPnt,&trgPnt1,&trgPnt2,&trgPnt3)) goto errexit ;
-                if( fndPnt )
-                  {
-                   if( dbg == 2 ) bcdtmWrite_message(0,0,0,"Tracing To Low Point From %12.5lf %12.5lf %10.4lf",startX,startY,startZ) ;
-//                   if( bcdtmDrainage_traceToLowPointDtmObject(dtmP,nullptr,falseLowDepth,traceOverZeroSlope,useTables,false,trgPnt1,trgPnt3,trgPnt2,startX,startY,startZ,userP,&lowPnt1,&lowPnt2) ) goto errexit ;
-                   if( dbg == 2 )
-                     {
-                      bcdtmWrite_message(0,0,0,"lowPnt1 = %8ld ** %12.5lf %12.5lf %10.4lf",lowPnt1,pointAddrP(dtmP,lowPnt1)->x,pointAddrP(dtmP,lowPnt1)->y,pointAddrP(dtmP,lowPnt1)->z) ;
-                      if( lowPnt2 != dtmP->nullPnt ) bcdtmWrite_message(0,0,0,"lowPnt2 = %8ld ** %12.5lf %12.5lf %10.4lf",lowPnt2,pointAddrP(dtmP,lowPnt2)->x,pointAddrP(dtmP,lowPnt2)->y,pointAddrP(dtmP,lowPnt2)->z) ;
-                     }
-/*
-**                 Trace Terminates At A Sump Point
-*/
-                   flowPoint = dtmP->nullPnt ;
-                   if( lowPnt2 == dtmP->nullPnt )
-                     {
-                      if( bcdtmList_testForPointOnDtmFeatureTypeDtmObject(dtmP,DTMFeatureType::ZeroSlopePolygon,lowPnt1,&dtmFeature))
-                        {
-                         flowPoint = -dtmFeature ;
-                        }
-                      else flowPoint = lowPnt1 ;
-                     }
-/*
-**                 Trace Terminates At A Sump Line
-*/
-                   if( lowPnt2 != dtmP->nullPnt )
-                     {
-                      if( lowPnt1 > lowPnt2 ) { pnt = lowPnt1 ; lowPnt1 = lowPnt2 ; lowPnt2 = pnt ; }
-                      if( bcdtmList_testForLineOnDtmFeatureTypeDtmObject(dtmP,DTMFeatureType::ZeroSlopePolygon,lowPnt1,lowPnt2))
-                        {
-                         bcdtmList_testForPointOnDtmFeatureTypeDtmObject(dtmP,DTMFeatureType::ZeroSlopePolygon,lowPnt1,&dtmFeature) ;
-                         flowPoint = -dtmFeature ;
-                        }
-                      else
-                        {
-                         if( bcdtmTheme_getLineOffsetDtmObject(dtmP,&lineOffset,lowPnt1,lowPnt2) ) goto errexit ;
-                         flowPoint = dtmP->numPoints + lineOffset ;
-                        }
-                     }
-/*
-**                 Mark Tin Lines
-*/
-                   if( flowPoint == catchmentID )
-                     {
-                      if( bcdtmTheme_getLineOffsetDtmObject(catchmentDtmP,&lineOffset,pnt1,pnt2) ) goto errexit ;
-                      *(tinLineP+lineOffset) = flowPoint ;
-                      if( bcdtmTheme_getLineOffsetDtmObject(catchmentDtmP,&lineOffset,pnt2,pnt3) ) goto errexit ;
-                      *(tinLineP+lineOffset) = flowPoint ;
-                      if( bcdtmTheme_getLineOffsetDtmObject(catchmentDtmP,&lineOffset,pnt3,pnt1) ) goto errexit ;
-                      *(tinLineP+lineOffset) = flowPoint ;
-                     }
-                  }
-               }
-            }
-          pnt2  = pnt3  ;
-          pnt2P = pnt3P ;
-         }
-      }
-   }
- bcdtmWrite_message(10,0,0,"Triangles Processed %8ld of %8ld",catchmentDtmP->numTriangles,catchmentDtmP->numTriangles) ;
- bcdtmWrite_message(10,0,0,"") ;
-/*
-** Extract Polygons On the Tin Hull
-*/
- if( dbg ) bcdtmWrite_message(0,0,0,"Extracting Polygons On Tin Hull") ;
- pnt1 = catchmentDtmP->hullPoint ;
- do
-   {
-    pnt2 = nodeAddrP(catchmentDtmP,pnt1)->hPtr ;
-    bcdtmTheme_getLineOffsetDtmObject(catchmentDtmP,&lineOffset1,pnt2,pnt1) ;
-    if( ( lineValue = *(tinLineP+lineOffset1) ) != nullValue )
-      {
-       pnt3 = pnt2 ;
-       pnt2 = pnt1 ;
-       lineOffset = lineOffset1 ;
-       if( bcdtmLoad_storeFeaturePoint(pointAddrP(catchmentDtmP,pnt2)->x,pointAddrP(catchmentDtmP,pnt2)->y,pointAddrP(catchmentDtmP,pnt2)->z,&featurePtsP,&numFeaturePts,&memFeaturePts,memFeaturePtsInc)) goto errexit ;
-/*
-**     Scan Back To First Point
-*/
-       do
-         {
-          if( (pnt3 = bcdtmList_nextAntDtmObject(catchmentDtmP,pnt2,pnt3)) < 0 ) goto errexit ;
-          if( bcdtmTheme_getLineOffsetDtmObject(catchmentDtmP,&lineOffset1,pnt2,pnt3)) goto errexit ;
-          if( bcdtmTheme_getLineOffsetDtmObject(catchmentDtmP,&lineOffset2,pnt3,pnt2)) goto errexit ;
-          while( *(tinLineP+lineOffset1) == lineValue && *(tinLineP+lineOffset2) == lineValue )
-            {
-             if( (pnt3 = bcdtmList_nextAntDtmObject(catchmentDtmP,pnt2,pnt3)) < 0 ) goto errexit ;
-             if( bcdtmTheme_getLineOffsetDtmObject(catchmentDtmP,&lineOffset1,pnt2,pnt3)) goto errexit ;
-             if( bcdtmTheme_getLineOffsetDtmObject(catchmentDtmP,&lineOffset2,pnt3,pnt2)) goto errexit ;
-            }
-          *(tinLineP+lineOffset1) = nullValue ;
-          pnt4 = pnt2 ;
-          pnt2 = pnt3 ;
-          pnt3 = pnt4 ;
-          if( bcdtmLoad_storeFeaturePoint(pointAddrP(catchmentDtmP,pnt2)->x,pointAddrP(catchmentDtmP,pnt2)->y,pointAddrP(catchmentDtmP,pnt2)->z,&featurePtsP,&numFeaturePts,&memFeaturePts,memFeaturePtsInc)) goto errexit ;
-         } while ( pnt2 != pnt1 ) ;
-       *(tinLineP+lineOffset) = nullValue ;
-/*
-**     Remove Duplicate Feature Points
-*/
-       numBefore = numFeaturePts ;
-       p3d1P = featurePtsP ;
-       for( p3d2P = featurePtsP + 1 ; p3d2P < featurePtsP + numFeaturePts ; ++p3d2P )
-         {
-          if( p3d2P->x != p3d1P->x || p3d2P->y != p3d1P->y )
-            {
-             ++p3d1P ;
-             if( p3d1P != p3d2P ) *p3d1P = *p3d2P ;
-            }
-         }
-       numFeaturePts = (long)(p3d1P-featurePtsP) + 1 ;
-       numAfter = numFeaturePts ;
-       if( numBefore != numAfter )
-         {
-          bcdtmWrite_message(1,0,0,"Points Filtered From Catchment Polygon ** numBefore = %8ld numAfter = %8ld",numBefore,numAfter) ;
-          goto errexit ;
-         }
-/*
-**     Clean Catchment Polygon
-*/
-//       if( bcdtmDrainage_cleanCatchmentPolygonDtmObject(catchmentDtmP,&featurePtsP,&numFeaturePts)) goto errexit ;
-       memFeaturePts = numFeaturePts ;
-/*
-**     Load Catchment
-*/
-       if( loadFunctionP(DTMFeatureType::Catchment,(DTMUserTag)numPolygons%8,(DTMFeatureId)nullFeatureId,(DPoint3d *)featurePtsP,(long)numFeaturePts,(void *)userP)) goto errexit ;
-       numFeaturePts = 0 ;
-       ++numPolygons ;
-      }
-    pnt1 = nodeAddrP(catchmentDtmP,pnt1)->hPtr  ;
-   } while( pnt1 != catchmentDtmP->hullPoint ) ;
-/*
-** Extract Internal Polygons
-*/
- if( dbg ) bcdtmWrite_message(0,0,0,"Extracting Polygons Internal To Tin Hull") ;
- for( pnt1 = 0 ; pnt1 < catchmentDtmP->numPoints ; ++pnt1 )
-   {
-    clPtr = nodeAddrP(catchmentDtmP,pnt1)->cPtr;
-    while ( clPtr != catchmentDtmP->nullPtr )
-      {
-       pnt2 = clistAddrP(catchmentDtmP,clPtr)->pntNum ;
-
-       if( bcdtmTheme_getLineOffsetDtmObject(catchmentDtmP,&lineOffset1,pnt1,pnt2) )  goto errexit ;
-       if( bcdtmTheme_getLineOffsetDtmObject(catchmentDtmP,&lineOffset2,pnt2,pnt1) )  goto errexit ;
-       if( *(tinLineP+lineOffset1) != *(tinLineP+lineOffset2)  && *(tinLineP+lineOffset1) != nullValue  && bcdtmList_testLineDtmObject(catchmentDtmP,pnt1,clistAddrP(catchmentDtmP,clPtr)->pntNum) && ( nodeAddrP(catchmentDtmP,pnt1)->hPtr != pnt2 || nodeAddrP(catchmentDtmP,pnt2)->hPtr != pnt1 ) )
-         {
-          lineValue = *(tinLineP+lineOffset1) ;
-          pnt3 = pnt1 ;
-/*
-**        Get Polygon Direction
-*/
-          area = 0.0 ;
-          sx = pointAddrP(catchmentDtmP,pnt1)->x ;
-          sy = pointAddrP(catchmentDtmP,pnt1)->y ;
-          x = pointAddrP(catchmentDtmP,pnt2)->x - sx ;
-          y = pointAddrP(catchmentDtmP,pnt2)->y - sy  ;
-          area = area + ( x * y ) / 2.0 + x * sy ;
-          sx = pointAddrP(catchmentDtmP,pnt2)->x ;
-          sy = pointAddrP(catchmentDtmP,pnt2)->y ;
-          do
-            {
-             if( ( pnt3 = bcdtmList_nextAntDtmObject(catchmentDtmP,pnt2,pnt3)) < 0 ) goto errexit  ;
-             if( bcdtmTheme_getLineOffsetDtmObject(catchmentDtmP,&lineOffset1,pnt2,pnt3)) goto errexit  ;
-             if( bcdtmTheme_getLineOffsetDtmObject(catchmentDtmP,&lineOffset2,pnt3,pnt2)) goto errexit  ;
-             while( *(tinLineP+lineOffset1) == lineValue && *(tinLineP+lineOffset2) == lineValue )
-               {
-                if( ( pnt3 = bcdtmList_nextAntDtmObject(catchmentDtmP,pnt2,pnt3)) < 0 ) goto errexit ;
-                if( bcdtmTheme_getLineOffsetDtmObject(catchmentDtmP,&lineOffset1,pnt2,pnt3)) goto errexit  ;
-                if( bcdtmTheme_getLineOffsetDtmObject(catchmentDtmP,&lineOffset2,pnt3,pnt2)) goto errexit  ;
-               }
-             x = pointAddrP(catchmentDtmP,pnt3)->x - sx ; y = pointAddrP(catchmentDtmP,pnt3)->y - sy  ;
-             area = area + ( x * y ) / 2.0 + x * sy ;
-             sx = pointAddrP(catchmentDtmP,pnt3)->x ;
-             sy = pointAddrP(catchmentDtmP,pnt3)->y ;
-              pnt4 = pnt2 ; pnt2 = pnt3 ; pnt3 = pnt4 ;
-             } while ( pnt2 != pnt1 ) ;
-/*
-**        If Polygon Is Clockwise Write Polygon If It Is Not A Void
-*/
-          if( area > 0.0 && lineValue != -10 )
-            {
-             pnt3 = pnt1 ;
-             pnt2 = clistAddrP(catchmentDtmP,clPtr)->pntNum ;
-             if( bcdtmLoad_storeFeaturePoint(pointAddrP(catchmentDtmP,pnt1)->x,pointAddrP(catchmentDtmP,pnt1)->y,pointAddrP(catchmentDtmP,pnt1)->z,&featurePtsP,&numFeaturePts,&memFeaturePts,memFeaturePtsInc)) goto errexit ;
-/*
-**           Scan Back To First Point
-*/
-             do
-               {
-                if( (pnt3 = bcdtmList_nextAntDtmObject(catchmentDtmP,pnt2,pnt3)) < 0 ) goto errexit  ;
-                if( bcdtmTheme_getLineOffsetDtmObject(catchmentDtmP,&lineOffset1,pnt2,pnt3)) goto errexit  ;
-                if( bcdtmTheme_getLineOffsetDtmObject(catchmentDtmP,&lineOffset2,pnt3,pnt2)) goto errexit  ;
-                while( *(tinLineP+lineOffset1) == lineValue && *(tinLineP+lineOffset2) == lineValue )
-                  {
-                   if( (pnt3 = bcdtmList_nextAntDtmObject(catchmentDtmP,pnt2,pnt3)) < 0 ) goto errexit ;
-                   if( bcdtmTheme_getLineOffsetDtmObject(catchmentDtmP,&lineOffset1,pnt2,pnt3)) goto errexit ;
-                   if( bcdtmTheme_getLineOffsetDtmObject(catchmentDtmP,&lineOffset2,pnt3,pnt2)) goto errexit ;
-                  }
-                *(tinLineP+lineOffset1)  = nullValue ;
-                if( bcdtmLoad_storeFeaturePoint(pointAddrP(catchmentDtmP,pnt2)->x,pointAddrP(catchmentDtmP,pnt2)->y,pointAddrP(catchmentDtmP,pnt2)->z,&featurePtsP,&numFeaturePts,&memFeaturePts,memFeaturePtsInc)) goto errexit ;
-                pnt4 = pnt2 ;
-                pnt2 = pnt3 ;
-                pnt3 = pnt4 ;
-               } while ( pnt2 != pnt1 ) ;
-             if( bcdtmLoad_storeFeaturePoint(pointAddrP(catchmentDtmP,pnt1)->x,pointAddrP(catchmentDtmP,pnt1)->y,pointAddrP(catchmentDtmP,pnt1)->z,&featurePtsP,&numFeaturePts,&memFeaturePts,memFeaturePtsInc)) goto errexit ;
-/*
-**           Remove Duplicate Feature Points
-*/
-             numBefore = numFeaturePts ;
-             p3d1P = featurePtsP ;
-             for( p3d2P = featurePtsP + 1 ; p3d2P < featurePtsP + numFeaturePts ; ++p3d2P )
-               {
-                if( p3d2P->x != p3d1P->x || p3d2P->y != p3d1P->y )
-                  {
-                   ++p3d1P ;
-                   if( p3d1P != p3d2P ) *p3d1P = *p3d2P ;
-                  }
-               }
-             numFeaturePts = (long)(p3d1P-featurePtsP) + 1 ;
-/*
-**           Check For Filtered Points
-*/
-             numAfter = numFeaturePts ;
-             if( numBefore != numAfter )
-               {
-                bcdtmWrite_message(1,0,0,"Points Filtered From Catchment Polygon ** numBefore = %8ld numAfter = %8ld",numBefore,numAfter) ;
-                goto errexit ;
-               }
-/*
-**           Clean Catchment Polygon
-*/
- //            if( bcdtmDrainage_cleanCatchmentPolygonDtmObject(catchmentDtmP,&featurePtsP,&numFeaturePts)) goto errexit ;
-             memFeaturePts = numFeaturePts ;
-/*
-**           Load Catchment
-*/
-             if( loadFunctionP(DTMFeatureType::Catchment,(DTMUserTag)numPolygons%8,(DTMFeatureId)nullFeatureId,featurePtsP,numFeaturePts,userP)) goto errexit ;
-             numFeaturePts = 0 ;
-             ++numPolygons ;
-            }
-         }
-       clPtr = clistAddrP(catchmentDtmP,clPtr)->nextPtr ;
-      }
-   }
-/*
-** Clean Up
-*/
- cleanup :
- if( tinLineP    != nullptr ) { free(tinLineP)    ; tinLineP    = nullptr ; }
- if( featurePtsP != nullptr ) { free(featurePtsP) ; featurePtsP = nullptr ; }
-/*
-** Job Completed
-*/
- if( dbg && ret == DTM_SUCCESS ) bcdtmWrite_message(10,0,0,"Determining Catchments Completed") ;
- if( dbg && ret != DTM_SUCCESS ) bcdtmWrite_message(10,0,0,"Determining Catchments Error") ;
- return(ret) ;
-/*
-** Error Exit
-*/
- errexit :
- ret = DTM_ERROR ;
- goto cleanup ;
-}
-
-/*-------------------------------------------------------------------+
-|                                                                    |
-|                                                                    |
-|                                                                    |
-+-------------------------------------------------------------------*/
-int bcdtmDrainage_expandTptrPolygonDtmObject
-(
- BC_DTM_OBJ  *dtmP,                /* ==>  Pointer To DTM Object                  */
- long        *startPointP          /* <=>  Pointer To Start Point Of Tptr Polygon */
-)
-{
- int  ret=DTM_SUCCESS,dbg=DTM_TRACE_VALUE(0),cdbg=DTM_CHECK_VALUE(0) ;
- long pnt1,pnt2,pnt3,pnt4,process ;
- DPoint3d  polygonLine[2] ;
- double dd ;
- DPoint3d *pntP ;
- BC_DTM_OBJ *polygonDtmP=nullptr ;
- DTMFeatureId  nullFeatureId=DTM_NULL_FEATURE_ID  ;
-/*
-** Write Entry Message
-*/
- if( dbg )
-   {
-    bcdtmWrite_message(0,0,0,"Expanding Tptr Polygon") ;
-    bcdtmWrite_message(0,0,0,"dtmP        = %p",dtmP) ;
-    bcdtmWrite_message(0,0,0,"startPointP = %8ld",*startPointP) ;
-   }
-/*
-** Create DTM To Store Polygon
-*/
- if( bcdtmObject_createDtmObject(&polygonDtmP)) goto errexit ;
-/*
-** Store Tptr Polygon In Polygon DTM
-*/
- if( dbg ) bcdtmWrite_message(0,0,0,"Storing Tptr Polygon In DTM") ;
- pnt1 = *startPointP ;
- do
-   {
-    pnt2 = nodeAddrP(dtmP,pnt1)->tPtr ;
-    pntP = pointAddrP(dtmP,pnt1) ;
-    polygonLine[0].x = pntP->x ;
-    polygonLine[0].y = pntP->y ;
-    polygonLine[0].z = pntP->z ;
-    pntP = pointAddrP(dtmP,pnt2) ;
-    polygonLine[1].x = pntP->x ;
-    polygonLine[1].y = pntP->y ;
-    polygonLine[1].z = pntP->z ;
-    if( bcdtmObject_storeDtmFeatureInDtmObject(polygonDtmP,DTMFeatureType::Breakline,DTM_NULL_USER_TAG,1,&nullFeatureId,polygonLine,2)) goto errexit ;
-    pnt1 = pnt2 ;
-   } while( pnt1 != *startPointP ) ;
-/*
-** Store Triangles External To Tptr Polygon In Polygon DTM
-*/
- if( dbg ) bcdtmWrite_message(0,0,0,"Storing Triangles External To Tptr Polygon In DTM") ;
- pnt1 = *startPointP ;
- do
-   {
-    pnt2 = pnt3 = nodeAddrP(dtmP,pnt1)->tPtr ;
-    if( nodeAddrP(dtmP,pnt1)->hPtr != pnt2 && nodeAddrP(dtmP,pnt2)->hPtr != pnt1 )
-      {
-       process = 1 ;
-       if(( pnt4 = bcdtmList_nextClkDtmObject(dtmP,pnt1,pnt3)) < 0 ) goto errexit ;
-       while( nodeAddrP(dtmP,pnt3)->tPtr != pnt1 && process )
-         {
-          pntP = pointAddrP(dtmP,pnt3) ;
-          polygonLine[0].x = pntP->x ;
-          polygonLine[0].y = pntP->y ;
-          polygonLine[0].z = pntP->z ;
-          pntP = pointAddrP(dtmP,pnt4) ;
-          polygonLine[1].x = pntP->x ;
-          polygonLine[1].y = pntP->y ;
-          polygonLine[1].z = pntP->z ;
-          if( bcdtmObject_storeDtmFeatureInDtmObject(polygonDtmP,DTMFeatureType::Breakline,DTM_NULL_USER_TAG,1,&nullFeatureId,polygonLine,2)) goto errexit ;
-          if( nodeAddrP(dtmP,pnt1)->hPtr == pnt4 )
-            {
-             process = 0 ;
-             pntP = pointAddrP(dtmP,pnt1) ;
-             polygonLine[0].x = pntP->x ;
-             polygonLine[0].y = pntP->y ;
-             polygonLine[0].z = pntP->z ;
-             if( bcdtmObject_storeDtmFeatureInDtmObject(polygonDtmP,DTMFeatureType::Breakline,DTM_NULL_USER_TAG,1,&nullFeatureId,polygonLine,2)) goto errexit ;
-            }
-          pnt3 = pnt4 ;
-          if(( pnt4 = bcdtmList_nextClkDtmObject(dtmP,pnt1,pnt3)) < 0 ) goto errexit ;
-         }
-      }
-    pnt1 = pnt2 ;
-   } while( pnt1 != *startPointP ) ;
-/*
-** Triangulate Polygon DTM Object
-*/
- if( dbg ) bcdtmWrite_message(0,0,0,"Triangulating ** polygonDtmP->numPoints = %8ld",polygonDtmP->numPoints) ;
- polygonDtmP->ppTol = polygonDtmP->plTol = 0.0 ;
- if( bcdtmObject_triangulateDtmObject(polygonDtmP)) goto errexit ;
- if( bcdtmList_removeNoneFeatureHullLinesDtmObject(polygonDtmP)) goto errexit ;
- if( dbg ) bcdtmWrite_message(0,0,0,"After Triangulating ** polygonDtmP->numPoints = %8ld",polygonDtmP->numPoints) ;
- if( dbg ) bcdtmWrite_toFileDtmObject(polygonDtmP,L"expandedTptrPolygon.bcdtm") ;
-/*
-** Scan Polygon DTM And Determine Point Numbers From DTM
-*/
- if( dbg ) bcdtmWrite_message(0,0,0,"Determining Point Numbers") ;
- pnt1 = polygonDtmP->hullPoint ;
- do
-   {
-    pntP = pointAddrP(polygonDtmP,pnt1) ;
-    bcdtmFind_closestPointDtmObject(dtmP,pntP->x,pntP->y,&pnt2);
-    if( cdbg )
-      {
-       dd = bcdtmMath_distance(pntP->x,pntP->y,pointAddrP(dtmP,pnt2)->x,pointAddrP(dtmP,pnt2)->y) ;
-       if( dd != 0.0 )
-         {
-          bcdtmWrite_message(0,0,0,"Find Error   ** dd = %12.5lf",dd) ;
-          bcdtmWrite_message(0,0,0,"Actual Point ** %12.5lf %12.5lf %10.5lf",pntP->x,pntP->y,pntP->z) ;
-          bcdtmWrite_message(0,0,0,"Find   Point ** %12.5lf %12.5lf %10.5lf",pointAddrP(dtmP,pnt2)->x,pointAddrP(dtmP,pnt2)->y,pointAddrP(dtmP,pnt2)->z) ;
-         }
-      }
-    pntP->z = ( double ) pnt2 ;
-    pnt1 = nodeAddrP(polygonDtmP,pnt1)->hPtr ;
-   } while ( pnt1 != polygonDtmP->hullPoint ) ;
-/*
-** Check Connectivity Of Expanded Tptr Polygon
-*/
- if( dbg ) bcdtmWrite_message(0,0,0,"Checking Connectivity") ;
- pnt1 = polygonDtmP->hullPoint ;
- pnt3 = (long )pointAddrP(polygonDtmP,pnt1)->z ;
- do
-   {
-    pnt2 = nodeAddrP(polygonDtmP,pnt1)->hPtr ;
-    pnt4 = (long )pointAddrP(polygonDtmP,pnt2)->z ;
-    if( ! bcdtmList_testLineDtmObject(dtmP,pnt3,pnt4))
-      {
-       bcdtmWrite_message(2,0,0,"Tptr Polygon Connectivity Error") ;
-       goto errexit ;
-      }
-    pnt1 = pnt2 ;
-    pnt3 = pnt4 ;
-   } while ( pnt1 != polygonDtmP->hullPoint ) ;
-/*
-** Null Current Tptr Polygon
-*/
- if( dbg ) bcdtmWrite_message(0,0,0,"Nulling Current Tptr Polygon") ;
- if( bcdtmList_nullTptrListDtmObject(dtmP,*startPointP)) goto errexit ;
-/*
-** Insert Expanded Tptr Polygon
-*/
- if( dbg ) bcdtmWrite_message(0,0,0,"Inserting Expanded Tptr Polygon") ;
- pnt1 = polygonDtmP->hullPoint ;
- pnt3 = (long )pointAddrP(polygonDtmP,pnt1)->z ;
- *startPointP = pnt3 ;
- do
-   {
-    pnt2 = nodeAddrP(polygonDtmP,pnt1)->hPtr ;
-    pnt4 = (long )pointAddrP(polygonDtmP,pnt2)->z ;
-    nodeAddrP(dtmP,pnt3)->tPtr = pnt4 ;
-    pnt1 = pnt2 ;
-    pnt3 = pnt4 ;
-   } while ( pnt1 != polygonDtmP->hullPoint ) ;
-/*
-** Clean Up
-*/
- cleanup :
- if( polygonDtmP != nullptr ) bcdtmObject_destroyDtmObject(&polygonDtmP) ;
-/*
-** Job Completed
-*/
- if( dbg && ret == DTM_SUCCESS ) bcdtmWrite_message(0,0,0,"Expanding Tptr Polygon Completed") ;
- if( dbg && ret != DTM_SUCCESS ) bcdtmWrite_message(0,0,0,"Expanding Tptr Polygon Error") ;
- return(ret) ;
-/*
-** Error Exit
-*/
- errexit :
- if( ret == DTM_SUCCESS ) ret = DTM_ERROR ;
- goto cleanup ;
-}
-/*-------------------------------------------------------------------+
-|                                                                    |
-|                                                                    |
-|                                                                    |
-+-------------------------------------------------------------------*/
-int bcdtmDrainage_insertCatchmentPolygonIntoDtmObject
-(
- BC_DTM_OBJ   *dtmP,                    /* ==> Pointer To DTM Object               */
- DPoint3d     *polygonPtsP,             /* ==> Pointer To Catchment  Polygon       */
- long         numPolygonPts,            /* ==> Number Of Polygon Points            */
- long         *startPointP              /* <== Start Point For Tptr Polygon        */
-)
-{
-/*
-** Insert A Catchment Polygon Into The DTM
-** Assumes The Catchment Polygon Is Clean
-*/
- int    ret=DTM_SUCCESS,dbg=DTM_TRACE_VALUE(0),cdbg=DTM_CHECK_VALUE(0) ;
- long   pnt1,pnt2,startPnt,fixFlag,fixPnt,nxtPnt ;
- DPoint3d    *p3dP ;
- double dd ;
-/*
-** Write Entry Message
-*/
- if( dbg )
-   {
-    bcdtmWrite_message(0,0,0,"Inserting Catchment Polygon") ;
-    bcdtmWrite_message(0,0,0,"dtmP               = %p",dtmP) ;
-    bcdtmWrite_message(0,0,0,"polygonPtsPP       = %p",polygonPtsP) ;
-    bcdtmWrite_message(0,0,0,"numPolygonPtsP     = %8ld",numPolygonPts) ;
-    bcdtmWrite_message(0,0,0,"startPointP        = %8ld",*startPointP) ;
-   }
-/*
-** Initialise
-*/
- *startPointP = dtmP->nullPnt ;
-/*
-** Insert First Point
-*/
- bcdtmFind_closestPointDtmObject(dtmP,polygonPtsP->x,polygonPtsP->y,&startPnt);
- if( cdbg )
-   {
-    dd = bcdtmMath_distance(polygonPtsP->x,polygonPtsP->y,pointAddrP(dtmP,startPnt)->x,pointAddrP(dtmP,startPnt)->y) ;
-    if( dd != 0.0 )
-      {
-       bcdtmWrite_message(1,0,0,"Closest Point Find Error") ;
-       goto errexit ;
-      }
-   }
-/*
-**  Creat Tptr Polygon Of Catchment Polygon
-*/
- fixFlag = 0 ;
- pnt1 = startPnt ;
- for( p3dP = polygonPtsP ; p3dP < polygonPtsP + numPolygonPts - 1 ; ++p3dP )
-   {
-/*
-**  Get Next DTM Point For Polygon
-*/
-    bcdtmFind_closestPointDtmObject(dtmP,(p3dP+1)->x,(p3dP+1)->y,&pnt2);
-    if( cdbg )
-      {
-       dd = bcdtmMath_distance((p3dP+1)->x,(p3dP+1)->y,pointAddrP(dtmP,pnt2)->x,pointAddrP(dtmP,pnt2)->y) ;
-       if( dd != 0.0 )
-         {
-          bcdtmWrite_message(1,0,0,"Closest Point Find Error") ;
-          goto errexit ;
-         }
-      }
-/*
-**  Check Next Point Is Not Already Included In Tptr Catchment Polygon
-*/
-    if( nodeAddrP(dtmP,pnt2)->tPtr != dtmP->nullPnt && pnt2 != startPnt  )
-      {
-       if( dbg == 1 ) bcdtmWrite_message(0,0,0,"Fixing Connectivity Error At Point %8ld",pnt2) ;
-       fixPnt = pnt2 ;
-       do
-         {
-          nxtPnt = nodeAddrP(dtmP,fixPnt)->tPtr ;
-          nodeAddrP(dtmP,fixPnt)->tPtr = dtmP->nullPnt ;
-          fixPnt = nxtPnt ;
-         } while( nodeAddrP(dtmP,fixPnt)->tPtr != dtmP->nullPnt ) ;
-       fixFlag = 1 ;
-      }
-    else nodeAddrP(dtmP,pnt1)->tPtr = pnt2 ;
-/*
-**  Reset For Next Segment
-*/
-    pnt1 = pnt2 ;
-   }
-/*
-** Check Connectivity Tptr Polygon
-*/
- if( bcdtmList_checkConnectivityTptrListDtmObject(dtmP,startPnt,0))
-   {
-    bcdtmWrite_message(0,0,0,"Connectivity Error In Tptr Polygon") ;
-    goto errexit ;
-   }
-/*
-** Set Start Point
-*/
- *startPointP = startPnt ;
-/*
-** Clean Up
-*/
- cleanup :
-/*
-** Job Completed
-*/
- if( dbg && ret == DTM_SUCCESS ) bcdtmWrite_message(0,0,0,"Inserting Catchment Polygon Completed") ;
- if( dbg && ret != DTM_SUCCESS ) bcdtmWrite_message(0,0,0,"Inserting Catchment Polygon Error") ;
- return(ret) ;
-/*
-** Error Exit
-*/
- errexit :
- if( ret == DTM_SUCCESS ) ret = DTM_ERROR ;
- bcdtmList_nullTptrValuesDtmObject(dtmP) ;
- goto cleanup ;
-}
-/*-------------------------------------------------------------------+
-|                                                                    |
-|                                                                    |
-|                                                                    |
-+-------------------------------------------------------------------*/
-int bcdtmDrainage_insertMaximumAscentLinesFromCatchmentDtmObject
-(
- BC_DTM_OBJ   *dtmP,                    // ==> Pointer To DTM Object
- long         startPoint                // ==> Start Point For Tptr Catchment Polygon
-)
-{
- int    ret=DTM_SUCCESS,dbg=DTM_TRACE_VALUE(0),cdbg=DTM_CHECK_VALUE(0) ;
- long   pnt1,pnt2,antPnt,clkPnt  ;
- double trgDescentAngle,trgAscentAngle,trgSlope ;
-
-// Write Entry Message
-
- if( dbg )
-   {
-    bcdtmWrite_message(0,0,0,"Inserting Maximum Ascent Lines From Catchment Polygon") ;
-    bcdtmWrite_message(0,0,0,"dtmP       = %p",dtmP) ;
-    bcdtmWrite_message(0,0,0,"startPoint = %8ld",startPoint) ;
-   }
-
-// Report Number Of Points In Catchment DTM After Inserting Maximum Ascent Lines
-
- if( dbg ) bcdtmWrite_message(0,0,0,"Before Inserting Maximum Ascent Lines ** dtmP->numPoints = %8ld",dtmP->numPoints) ;
-
-// Scan Catchment Polygon And Fire Off Maximum Ascent Lines
-
- pnt1 = startPoint ;
- do
-   {
-    pnt2 = nodeAddrP(dtmP,pnt1)->tPtr ;
-    if( ( antPnt = bcdtmList_nextAntDtmObject(dtmP,pnt1,pnt2)) < 0 ) goto errexit ;
-    if( ( clkPnt = bcdtmList_nextClkDtmObject(dtmP,pnt1,pnt2)) < 0 ) goto errexit ;
-    if( ! bcdtmList_testLineDtmObject(dtmP,pnt2,antPnt)) antPnt = dtmP->nullPnt ;
-    if( ! bcdtmList_testLineDtmObject(dtmP,pnt2,clkPnt)) clkPnt = dtmP->nullPnt ;
-/*
-**  Fire Off Maximum Ascent On Counter Clockwise Triangle
-*/
-    if( antPnt != dtmP->nullPnt )
-      {
-       if( bcdtmDrainage_getTriangleDescentAndAscentAnglesDtmObject(dtmP,pnt1,antPnt,pnt2,&trgDescentAngle,&trgAscentAngle,&trgSlope)) goto errexit ;
-       if( bcdtmDrainage_checkForAngleBetweenTrianglePointsDtmObject(dtmP,pnt1,antPnt,pnt2,trgAscentAngle))
-         {
-          if( dbg == 2 ) bcdtmWrite_message(0,0,0,"Firing Off Maximum Ascent Fron Pnt1 - ant ** ascentAngle = %12.10lf",trgAscentAngle) ;
-          if( bcdtmDrainage_insertMaximumAscentLineBetweenPointsDtmObject(dtmP,pnt1,antPnt,pnt2)) goto errexit ;
-         }
-       if( bcdtmDrainage_checkForAngleBetweenTrianglePointsDtmObject(dtmP,pnt2,pnt1,antPnt,trgAscentAngle))
-         {
-          if( dbg == 2 ) bcdtmWrite_message(0,0,0,"Firing Off Maximum Ascent Fron Pnt1 - ant ** ascentAngle = %12.10lf",trgAscentAngle) ;
-          if( bcdtmDrainage_insertMaximumAscentLineBetweenPointsDtmObject(dtmP,pnt2,pnt1,antPnt)) goto errexit ;
-         }
-      }
-/*
-**  Fire Off Maximum Ascent On Clockwise Triangle
-*/
-    if( clkPnt != dtmP->nullPnt )
-      {
-       if( bcdtmDrainage_getTriangleDescentAndAscentAnglesDtmObject(dtmP,pnt1,pnt2,clkPnt,&trgDescentAngle,&trgAscentAngle,&trgSlope)) goto errexit ;
-       if( bcdtmDrainage_checkForAngleBetweenTrianglePointsDtmObject(dtmP,pnt1,pnt2,clkPnt,trgAscentAngle))
-         {
-          if( dbg == 2 ) bcdtmWrite_message(0,0,0,"Firing Off Maximum Ascent Fron Pnt1 - clk ** ascentAngle = %12.10lf",trgAscentAngle) ;
-          if( bcdtmDrainage_insertMaximumAscentLineBetweenPointsDtmObject(dtmP,pnt1,pnt2,clkPnt)) goto errexit ;
-         }
-       if( bcdtmDrainage_checkForAngleBetweenTrianglePointsDtmObject(dtmP,pnt2,clkPnt,pnt1,trgAscentAngle))
-         {
-          if( dbg == 2 ) bcdtmWrite_message(0,0,0,"Firing Off Maximum Ascent Fron Pnt1 - clk ** ascentAngle = %12.10lf",trgAscentAngle) ;
-          if( bcdtmDrainage_insertMaximumAscentLineBetweenPointsDtmObject(dtmP,pnt2,clkPnt,pnt1)) goto errexit ;
-         }
-      }
-    pnt1 = pnt2 ;
-   } while( pnt1 != startPoint) ;
-
-/*
-** Report Number Of Points In Catchment DTM After Inserting Maximum Ascent Lines
-*/
- if( dbg ) bcdtmWrite_message(0,0,0,"After  Inserting Maximum Ascent Lines ** dtmP->numPoints = %8ld",dtmP->numPoints) ;
-/*
-** Clean And Check Triangulation
-*/
- if( bcdtmList_cleanDtmObject(dtmP)) goto errexit ;
-/*
-** Clean And Check Triangulation
-*/
- if( cdbg )
-   {
-    bcdtmWrite_message(0,0,0,"Checking Triangulation After Inserting Maximum Ascent Lines") ;
-    if( bcdtmCheck_tinComponentDtmObject(dtmP))
-      {
-       bcdtmWrite_message(0,0,0,"Triangulation Invalid") ;
-       goto errexit ;
-      }
-    bcdtmWrite_message(0,0,0,"Triangulation Valid") ;
-   }
-/*
-** Clean Up
-*/
- cleanup :
-/*
-** Job Completed
-*/
- if( dbg && ret == DTM_SUCCESS ) bcdtmWrite_message(0,0,0,"Inserting Maximum Ascent Lines From Catchment Polygon Completed") ;
- if( dbg && ret != DTM_SUCCESS ) bcdtmWrite_message(0,0,0,"Inserting Maximum Ascent Lines From Catchment Polygon Error") ;
- return(ret) ;
-/*
-** Error Exit
-*/
- errexit :
- if( ret == DTM_SUCCESS ) ret = DTM_ERROR ;
- goto cleanup ;
-}
-/*-------------------------------------------------------------------+
-|                                                                    |
-|                                                                    |
-|                                                                    |
-+-------------------------------------------------------------------*/
-int bcdtmDrainage_checkForAngleBetweenTrianglePointsDtmObject
-(
- BC_DTM_OBJ *dtmP,
- long p1,
- long p2,
- long p3,
- double angle
-)
-{
- int dbg=DTM_TRACE_VALUE(0) ;
-/*
-** Triangle Points P1 P2 P3 Must Be In A Clockwise Direction
-*/
- double p1p2Angle,p1p3Angle,angleIncrement=0.0 ;
- int sd1,sd2 ;
- double xr,yr,radius ;
-/*
-** Get Angles
-*/
- if( true ) goto radiusTest ;
- p1p2Angle = bcdtmMath_getPointAngleDtmObject(dtmP,p1,p2) ;
- p1p3Angle = bcdtmMath_getPointAngleDtmObject(dtmP,p1,p3) ;
- if( p1p2Angle <= p1p3Angle ) angleIncrement = DTM_2PYE ;
- p1p2Angle += angleIncrement ;
- angle     += angleIncrement ;
- if( dbg ) bcdtmWrite_message(0,0,0,"p1p3Angle = %12.10lf angle = %12.10lf p1p2Angle = %12.10lf",p1p3Angle,angle,p1p2Angle) ;
- if( angle >= p1p3Angle && angle <= p1p2Angle ) return(1) ;
- return(0) ;
-/*
-** Radius
-*/
- radiusTest :
- radius = sqrt(dtmP->xRange*dtmP->xRange+dtmP->yRange*dtmP->yRange) ;
- xr = pointAddrP(dtmP,p1)->x + radius*cos(angle) ;
- yr = pointAddrP(dtmP,p1)->y + radius*sin(angle) ;
- sd1 = bcdtmMath_sideOf(pointAddrP(dtmP,p1)->x,pointAddrP(dtmP,p1)->y,xr,yr,pointAddrP(dtmP,p2)->x,pointAddrP(dtmP,p2)->y) ;
- sd2 = bcdtmMath_sideOf(pointAddrP(dtmP,p1)->x,pointAddrP(dtmP,p1)->y,xr,yr,pointAddrP(dtmP,p3)->x,pointAddrP(dtmP,p3)->y) ;
- if( sd1 > 0 && sd2 < 0 ) return(1) ;
- return(0) ;
-}
-/*-------------------------------------------------------------------+
-|                                                                    |
-|                                                                    |
-|                                                                    |
-+-------------------------------------------------------------------*/
-int bcdtmDrainage_insertMaximumAscentLineBetweenPointsDtmObject
-(
- BC_DTM_OBJ *dtmP,
- long       point,
- long       startPoint,
- long       endPoint
-)
-/*
-** This Function Inserts A Maximum Line At Starting At Point.
-** The Maximum Ascent Is determined By Scanning Clockwise From Start Point To End Point
-** If startPoint is set to dtmP->nullPnt The Maximum Ascent Is Determined By Scanning All Triangles
-** Connected To startPoint
-*/
-{
- int    ret=DTM_SUCCESS,dbg=DTM_TRACE_VALUE(0) ;
- long   p1,p2,p3,p4,np,np1,np2,np3,process,insertLine,ridgePoint  ;
- double d1,d2,dx,dy,dz,ascentAngle=0.0,slope,radius  ;
- double sx,sy,sz,xr,yr,nx,ny,nz,fx,fy,lastZ ;
-/*
-** Write Entry Message
-*/
- if( dbg )
-   {
-    bcdtmWrite_message(0,0,0,"Inserting Maximum Ascent Line Between Points") ;
-    bcdtmWrite_message(0,0,0,"dtmP            = %p",dtmP) ;
-    bcdtmWrite_message(0,0,0,"point           = %8ld",point) ;
-    bcdtmWrite_message(0,0,0,"startPoint      = %8ld",startPoint) ;
-    bcdtmWrite_message(0,0,0,"endPoint        = %8ld",endPoint) ;
-   }
-/*
-** Check points are Connected
-*/
- if( startPoint != dtmP->nullPnt )
-   {
-    if( ! bcdtmList_testLineDtmObject(dtmP,point,startPoint)) goto cleanup ;
-    if( ! bcdtmList_testLineDtmObject(dtmP,point,endPoint))   goto cleanup ;
-   }
-/*
-** Initialise
-*/
- p1 = p2 = p3 = dtmP->nullPnt ;
- fx = sx = pointAddrP(dtmP,point)->x ;
- fy = sy = pointAddrP(dtmP,point)->y ;
-/*
-**  Check For Ridge Lines
-*/
- if( bcdtmDrainage_scanBetweenPointsForRidgeLineDtmObject(dtmP,point,startPoint,endPoint,&ridgePoint) ) goto errexit ;
- if( dbg ) bcdtmWrite_message(0,0,0,"ridgePoint = %10ld",ridgePoint) ;
-/*
-**  If No Ridge Lines Get Maximum Ascent Triangle
-*/
- if( ridgePoint == dtmP->nullPnt )
-   {
-    if( bcdtmDrainage_scanBetweenPointsForMaximumAscentTriangleDtmObject(dtmP,0,point,startPoint,endPoint,&p3,&p2,&ascentAngle,&slope)) goto errexit ;
-    if( dbg ) bcdtmWrite_message(0,0,0,"p2 = %10ld p3 = %10ld ** ascentAngle = %12.10lf slope = %10.5lf",p2,p3,ascentAngle,slope) ;
-    if( p2 == dtmP->nullPnt ) goto cleanup ;
-   }
-/*
-** If Maximum Ascent Triangle Insert Maximum Ascent Line
-*/
- if( p2 != dtmP->nullPnt )
-   {
-/*
-** Set Starting Coordinates For Trace
-*/
-    fx = sx = pointAddrP(dtmP,point)->x ;
-    fy = sy = pointAddrP(dtmP,point)->y ;
-    sz = pointAddrP(dtmP,point)->z ;
-    dx = dtmP->xMax - dtmP->xMin ;
-    dy = dtmP->yMax - dtmP->yMin ;
-    radius = sqrt(dx*dx + dy*dy) ;
-    xr = sx + radius * cos(ascentAngle) ;
-    yr = sy + radius * sin(ascentAngle) ;
-/*
-**  Get Intersection With p2-p3
-*/
-    bcdtmDrainage_intersectCordLines(sx,sy,xr,yr,pointAddrP(dtmP,p2)->x,pointAddrP(dtmP,p2)->y,pointAddrP(dtmP,p3)->x,pointAddrP(dtmP,p3)->y,&nx,&ny) ;
-    if     ( bcdtmMath_distance(pointAddrP(dtmP,p2)->x,pointAddrP(dtmP,p2)->y,nx,ny) <= dtmP->ppTol ) { p1 = p2 ; p2 = p3 = dtmP->nullPnt ; }
-    else if( bcdtmMath_distance(pointAddrP(dtmP,p3)->x,pointAddrP(dtmP,p3)->y,nx,ny) <= dtmP->ppTol ) { p1 = p3 ; p2 = p3 = dtmP->nullPnt ; }
-    if( p2 != dtmP->nullPnt )
-      {
-       d1  = bcdtmMath_normalDistanceToCordLine(pointAddrP(dtmP,point)->x,pointAddrP(dtmP,point)->y,pointAddrP(dtmP,p3)->x,pointAddrP(dtmP,p3)->y,nx,ny) ;
-       d2  = bcdtmMath_normalDistanceToCordLine(pointAddrP(dtmP,point)->x,pointAddrP(dtmP,point)->y,pointAddrP(dtmP,p2)->x,pointAddrP(dtmP,p2)->y,nx,ny) ;
-       if      ( d1 <= d2 && d1 <= dtmP->ppTol ) { p1 = p3 ; p2 = p3 = dtmP->nullPnt ; }
-       else if ( d2 <= d1 && d2 <= dtmP->ppTol ) { p1 = p2 ; p2 = p3 = dtmP->nullPnt ; }
-      }
-
-    if( p2 != dtmP->nullPnt )
-      {
-       if(( p4 = bcdtmList_nextClkDtmObject(dtmP,p2,p3)) < 0 ) goto errexit ;
-       if( ! bcdtmList_testLineDtmObject(dtmP,p4,p3) || p4 == point ) p4 = dtmP->nullPnt  ;
-       if( p4 != dtmP->nullPnt )
-         {
-          d1  = bcdtmMath_normalDistanceToCordLine(pointAddrP(dtmP,p4)->x,pointAddrP(dtmP,p4)->y,pointAddrP(dtmP,p3)->x,pointAddrP(dtmP,p3)->y,nx,ny) ;
-          d2  = bcdtmMath_normalDistanceToCordLine(pointAddrP(dtmP,p4)->x,pointAddrP(dtmP,p4)->y,pointAddrP(dtmP,p2)->x,pointAddrP(dtmP,p2)->y,nx,ny) ;
-          if      ( d1 <= d2 && d1 <= dtmP->ppTol ) { p1 = p3 ; p2 = p3 = dtmP->nullPnt ; }
-          else if ( d2 <= d1 && d2 <= dtmP->ppTol ) { p1 = p2 ; p2 = p3 = dtmP->nullPnt ; }
-         }
-      }
-
-/*
-** If Maximum Ascent Cuts p3-p2 Calculate Intercept And Store point
-*/
-    if( p2 != dtmP->nullPnt )
-      {
-       dx = pointAddrP(dtmP,p3)->x - pointAddrP(dtmP,p2)->x ;
-       dy = pointAddrP(dtmP,p3)->y - pointAddrP(dtmP,p2)->y ;
-       dz = pointAddrP(dtmP,p3)->z - pointAddrP(dtmP,p2)->z ;
-       if( fabs(dx) >= fabs(dy)) nz = pointAddrP(dtmP,p2)->z +  dz * (nx - pointAddrP(dtmP,p2)->x) / dx ;
-       else                      nz = pointAddrP(dtmP,p2)->z +  dz * (ny - pointAddrP(dtmP,p2)->y) / dy ;
-/*
-**  Get Next Clock
-*/
-       p1 = point ;
-       if(( p4 = bcdtmList_nextClkDtmObject(dtmP,p2,p3)) < 0 ) goto errexit ;
-       if( ! bcdtmList_testLineDtmObject(dtmP,p4,p3) || p4 == p1 ) p4 = dtmP->nullPnt  ;
-/*
-**  Insert Line
-*/
-       insertLine = bcdtmList_testForDtmFeatureLineDtmObject(dtmP,p2,p3) ;
-       if( bcdtmInsert_addPointToDtmObject(dtmP,nx,ny,nz,&np) ) goto errexit ;
-       if( bcdtmList_deleteLineDtmObject(dtmP,p2,p3)) goto errexit ;
-       if( bcdtmList_insertLineAfterPointDtmObject(dtmP,p1,np,p3)) goto errexit ;
-       if( bcdtmList_insertLineAfterPointDtmObject(dtmP,np,p1,dtmP->nullPnt)) goto errexit ;
-       if( bcdtmList_insertLineAfterPointDtmObject(dtmP,p2,np,p1)) goto errexit ;
-       if( bcdtmList_insertLineBeforePointDtmObject(dtmP,np,p2,p1)) goto errexit ;
-       if( bcdtmList_insertLineBeforePointDtmObject(dtmP,p3,np,p1)) goto errexit ;
-       if( bcdtmList_insertLineAfterPointDtmObject(dtmP,np,p3,p1)) goto errexit ;
-       if( p4 != dtmP->nullPnt )
-         {
-          if( bcdtmList_insertLineAfterPointDtmObject(dtmP,p4,np,p2)) goto errexit ;
-          if( bcdtmList_insertLineAfterPointDtmObject(dtmP,np,p4,p3)) goto errexit ;
-         }
-       else
-         {
-          if(nodeAddrP(dtmP,p2)->hPtr == p3 ) { nodeAddrP(dtmP,p2)->hPtr = np ; nodeAddrP(dtmP,np)->hPtr = p3 ; }
-          if(nodeAddrP(dtmP,p3)->hPtr == p2 ) { nodeAddrP(dtmP,p3)->hPtr = np ; nodeAddrP(dtmP,np)->hPtr = p2 ; }
-         }
-       if(nodeAddrP(dtmP,p2)->tPtr == p3 ) { nodeAddrP(dtmP,p2)->tPtr = np ; nodeAddrP(dtmP,np)->tPtr = p3 ; }
-       if(nodeAddrP(dtmP,p3)->tPtr == p2 ) { nodeAddrP(dtmP,p3)->tPtr = np ; nodeAddrP(dtmP,np)->tPtr = p2 ; }
-       if( insertLine ) if( bcdtmInsert_pointIntoAllDtmFeaturesDtmObject(dtmP,p2,p3,np)) goto errexit ;
-       p1 = np ;
-      }
-   }
- else  p1 = ridgePoint ;
-/*
-** Re-iteratively Get Next point
-*/
- lastZ = pointAddrP(dtmP,point)->z ;
- startPoint = point ;
- do
-   {
-    if( dbg ) bcdtmWrite_message(0,0,0,"p1 = %10ld z = %12.5lf",p1,pointAddrP(dtmP,p1)->z) ;
-    if( bcdtmDrainage_getNextMaximumAscentLineDtmObject(dtmP,startPoint,p1,&np1,&np2,&np3,&nx,&ny,&nz,&process) ) goto errexit ;
-    if( dbg ) bcdtmWrite_message(0,0,0,"00 ** process = %2ld ** np1 = %10ld np2 = %10ld np3 = %10ld ** nx = %12.5lf ny = %12.5lf nz = %10.5lf",process,np1,np2,np3,nx,ny,nz) ;
-    if( process && nz < lastZ ) process = 0 ;
-    if( process )
-      {
-    lastZ = nz ;
-       startPoint = p1 ;
-       if( process )
-         {
-/*
-**        Check point To point Tolerance
-*/
-          if( np2 != dtmP->nullPnt )
-            {
-             if     ( bcdtmMath_distance(nx,ny,pointAddrP(dtmP,np1)->x,pointAddrP(dtmP,np1)->y) <= dtmP->ppTol ) { np2 = np3 = dtmP->nullPnt ; }
-             else if( bcdtmMath_distance(nx,ny,pointAddrP(dtmP,np2)->x,pointAddrP(dtmP,np2)->y) <= dtmP->ppTol ) { np1 = np2 ; np2 = np3 = dtmP->nullPnt ; }
-             else if( bcdtmMath_distance(nx,ny,pointAddrP(dtmP,p1)->x, pointAddrP(dtmP,p1)->y)  <= dtmP->ppTol ) goto cleanup ;
-            }
-    if( dbg ) bcdtmWrite_message(0,0,0,"01 ** process = %2ld ** np1 = %10ld np2 = %10ld np3 = %10ld ** nx = %12.5lf ny = %12.5lf nz = %10.5lf",process,np1,np2,np3,nx,ny,nz) ;
-/*
-**        Check point To Line Tolerance
-*/
-          if( np2 != dtmP->nullPnt )
-            {
-             d1  = bcdtmMath_normalDistanceToCordLine(pointAddrP(dtmP,p1)->x,pointAddrP(dtmP,p1)->y,nx,ny,pointAddrP(dtmP,np1)->x,pointAddrP(dtmP,np1)->y) ;
-             d2  = bcdtmMath_normalDistanceToCordLine(pointAddrP(dtmP,p1)->x,pointAddrP(dtmP,p1)->y,nx,ny,pointAddrP(dtmP,np2)->x,pointAddrP(dtmP,np2)->y) ;
-             if      ( d1 <= d2 && d1 <= dtmP->ppTol ) { np2 = np3 = dtmP->nullPnt ; }
-             else if ( d2 <= d1 && d2 <= dtmP->ppTol ) { np1 = np2 ; np2 = np3 = dtmP->nullPnt ; }
-            }
-
-    if( dbg ) bcdtmWrite_message(0,0,0,"02 ** process = %2ld ** np1 = %10ld np2 = %10ld np3 = %10ld ** nx = %12.5lf ny = %12.5lf nz = %10.5lf",process,np1,np2,np3,nx,ny,nz) ;
-/*
-**        Check point To Line Tolerance
-*/
-          if( np2 != dtmP->nullPnt && np3 != dtmP->nullPnt )
-            {
-             d1  = bcdtmMath_normalDistanceToCordLine(pointAddrP(dtmP,np1)->x,pointAddrP(dtmP,np1)->y,pointAddrP(dtmP,np3)->x,pointAddrP(dtmP,np3)->y,nx,ny) ;
-             d2  = bcdtmMath_normalDistanceToCordLine(pointAddrP(dtmP,np2)->x,pointAddrP(dtmP,np2)->y,pointAddrP(dtmP,np3)->x,pointAddrP(dtmP,np3)->y,nx,ny) ;
-             if      ( d1 <= d2 && d1 <= dtmP->ppTol ) { np2 = np3 = dtmP->nullPnt ; }
-             else if ( d2 <= d1 && d2 <= dtmP->ppTol ) { np1 = np2 ; np2 = np3 = dtmP->nullPnt ; }
-            }
-    if( dbg ) bcdtmWrite_message(0,0,0,"03 ** process = %2ld ** np1 = %10ld np2 = %10ld np3 = %10ld ** nx = %12.5lf ny = %12.5lf nz = %10.5lf",process,np1,np2,np3,nx,ny,nz) ;
-/*
-**        Insert Line
-*/
-          if( np2 != dtmP->nullPnt )
-            {
-             dx = pointAddrP(dtmP,np2)->x - pointAddrP(dtmP,np1)->x ;
-             dy = pointAddrP(dtmP,np2)->y - pointAddrP(dtmP,np1)->y ;
-             dz = pointAddrP(dtmP,np2)->z - pointAddrP(dtmP,np1)->z ;
-             if( fabs(dx) >= fabs(dy) ) nz = pointAddrP(dtmP,np1)->z +  dz * ( nx - pointAddrP(dtmP,np1)->x) / dx ;
-             else                       nz = pointAddrP(dtmP,np1)->z +  dz * ( ny - pointAddrP(dtmP,np1)->y) / dy ;
-/*
-**           Insert Line
-*/
-             insertLine = bcdtmList_testForDtmFeatureLineDtmObject(dtmP,np1,np2) ;
-             if( bcdtmInsert_addPointToDtmObject(dtmP,nx,ny,nz,&np) ) goto errexit ;
-             if( bcdtmList_deleteLineDtmObject(dtmP,np1,np2)) goto errexit ;
-             if( bcdtmList_insertLineAfterPointDtmObject(dtmP,p1,np,np1)) goto errexit ;
-             if( bcdtmList_insertLineAfterPointDtmObject(dtmP,np,p1,dtmP->nullPnt)) goto errexit ;
-             if( bcdtmList_insertLineBeforePointDtmObject(dtmP,np1,np,p1)) goto errexit ;
-             if( bcdtmList_insertLineAfterPointDtmObject(dtmP,np,np1,p1)) goto errexit ;
-             if( bcdtmList_insertLineAfterPointDtmObject(dtmP,np2,np,p1)) goto errexit ;
-             if( bcdtmList_insertLineBeforePointDtmObject(dtmP,np,np2,p1)) goto errexit ;
-             if( np3 != dtmP->nullPnt )
-               {
-                if( bcdtmList_insertLineAfterPointDtmObject(dtmP,np3,np,np2)) goto errexit ;
-                if( bcdtmList_insertLineBeforePointDtmObject(dtmP,np,np3,np2)) goto errexit ;
-               }
-             else
-               {
-                if(nodeAddrP(dtmP,np1)->hPtr == np2 ) { nodeAddrP(dtmP,np1)->hPtr = np ; nodeAddrP(dtmP,np)->hPtr = np2 ; }
-                if(nodeAddrP(dtmP,np2)->hPtr == np1 ) { nodeAddrP(dtmP,np2)->hPtr = np ; nodeAddrP(dtmP,np)->hPtr = np1 ; }
-               }
-             if(nodeAddrP(dtmP,np1)->tPtr == np2 ) { nodeAddrP(dtmP,np1)->tPtr = np ; nodeAddrP(dtmP,np)->tPtr = np2 ; }
-             if(nodeAddrP(dtmP,np2)->tPtr == np1 ) { nodeAddrP(dtmP,np2)->tPtr = np ; nodeAddrP(dtmP,np)->tPtr = np1 ; }
-             if( insertLine ) if( bcdtmInsert_pointIntoAllDtmFeaturesDtmObject(dtmP,np1,np2,np)) goto errexit ;
-
-             p1 = np ;
-            }
-          else  p1 = np1 ;
-          if( nx == fx && ny == fy ) process = 0 ;
-         }
-      }
-   } while ( process ) ;
-/*
-** CleanUp
-*/
- cleanup :
-/*
-** Job Completed
-*/
- return(ret) ;
-/*
-** Error Exit
-*/
- errexit :
- if( ret == DTM_SUCCESS ) ret = DTM_ERROR ;
- goto cleanup ;
-}
-/*-------------------------------------------------------------------+
-|                                                                    |
-|                                                                    |
-|                                                                    |
-+-------------------------------------------------------------------*/
-int bcdtmDrainage_scanBetweenPointsForRidgeLineDtmObject(BC_DTM_OBJ *dtmP,long Point,long Sp,long Ep,long *RidgePoint)
-/*
-** This Function Scans Between Points For A Ridge Line
-*/
-{
- long   pp,sp,np,clc,fd1,fd2 ;
- double dx,dy,dz,dd,slope,mslope=0.0 ;
-/*
-** Initialise
-*/
- *RidgePoint = dtmP->nullPnt ;
- if( Point < 0 || Point >= dtmP->numPoints ) return(0) ;
- if( ( clc = nodeAddrP(dtmP,Point)->cPtr) == dtmP->nullPtr ) return(0) ;
- sp = clistAddrP(dtmP,clc)->pntNum ;
-/*
-** Scan Around Point And Look For Ridge
-*/
- pp = Sp ;  np = Ep ;
- if(( sp = bcdtmList_nextClkDtmObject(dtmP,Point,pp)) < 0 ) return(1) ;
- while ( sp != Ep )
-   {
-    if(( np = bcdtmList_nextClkDtmObject(dtmP,Point,sp)) < 0 ) return(1) ;
-    if(nodeAddrP(dtmP,Point)->hPtr != pp && nodeAddrP(dtmP,Point)->hPtr != sp && nodeAddrP(dtmP,sp)->hPtr != Point && nodeAddrP(dtmP,np)->hPtr != Point  )
-      {
-       if( pointAddrP(dtmP,Point)->z <= pointAddrP(dtmP,sp)->z )
-         {
-          fd1 = bcdtmDrainage_getTriangleFlowDirectionDtmObject(dtmP,sp,Point,pp) ;
-          fd2 = bcdtmDrainage_getTriangleFlowDirectionDtmObject(dtmP,Point,sp,np) ;
-          if( fd1  <= 0 && fd2 <= 0 )
-            {
-             dx = pointAddrP(dtmP,sp)->x - pointAddrP(dtmP,Point)->x ;
-             dy = pointAddrP(dtmP,sp)->y - pointAddrP(dtmP,Point)->y ;
-             dz = pointAddrP(dtmP,sp)->z - pointAddrP(dtmP,Point)->z ;
-             dd = sqrt(dx*dx + dy*dy) ;
-             slope = dz/dd ;
-             if     ( *RidgePoint == dtmP->nullPnt ) { *RidgePoint = sp ; mslope = slope ; }
-             else if( slope  > mslope )              { *RidgePoint = sp ; mslope = slope ; }
-            }
-         }
-      }
-    pp = sp ; sp = np ;
-   }
-/*
-** Job Completed
-*/
- return(0) ;
-}
-/*-------------------------------------------------------------------+
-|                                                                    |
-|                                                                    |
-|                                                                    |
-+-------------------------------------------------------------------*/
-int bcdtmDrainage_scanBetweenPointsForMaximumAscentTriangleDtmObject
-(
- BC_DTM_OBJ *dtmP,          /* ==> Pointer To Tin Object                */
- long useTables,             /* ==> Use Drainage Tables                  */
- long point,                 /* ==> Point To Scan About                  */
- long startPoint,            /* ==> Start Point Of Scan                  */
- long endPoint,              /* ==> End Point Of Scan                    */
- long *trgPnt1P,             /* <== Triangle Base Point 1                */
- long *trgPnt2P,             /* <== Triangle Base Point 2                */
- double *trgAscentAngleP,    /* <== Maximum Ascent Angle                 */
- double *trgSlopeP           /* <== Maximum Ascent Slope                 */
-)
-/*
-** This Function Scans In A Clockwise Direction Between Points For The Maximum Ascent Triangle
-*/
-{
- int    ret=DTM_SUCCESS,dbg=DTM_TRACE_VALUE(0) ;
- long   scanPnt,nextPnt,trgNum=0 ;
- bool voidTrg = false;
- double a1,a2,a3,angScanPnt,angNextPnt,slope = 0,descentAngle,ascentAngle = 0 ;
-/*
-** Write Entry Message
-*/
- if( dbg ) bcdtmWrite_message(0,0,0,"Scanning Between Points For Maximum Ascent Triangle") ;
-/*
-** Initialise
-*/
- *trgPnt1P = dtmP->nullPnt ;
- *trgPnt2P = dtmP->nullPnt ;
- *trgAscentAngleP = 0.0 ;
- *trgSlopeP  = 0.0 ;
-/*
-** Scan Around point
-*/
- scanPnt = startPoint ;  ;
- angScanPnt = bcdtmMath_getPointAngleDtmObject(dtmP,point,scanPnt) ;
- if(( nextPnt = bcdtmList_nextClkDtmObject(dtmP,point,scanPnt)) < 0 ) goto errexit ;
- while ( scanPnt != endPoint )
-   {
-    angNextPnt = bcdtmMath_getPointAngleDtmObject(dtmP,point,nextPnt) ;
-/*
-**  Check For Internal Tin Triangle
-*/
-    if(  nodeAddrP(dtmP,point)->hPtr != scanPnt )
-      {
-/*
-**     Test For Void Triangle
-*/
-       if( useTables )
-         {
-//          if( bcdtmDrainage_getTriangleNumberDtmObject(dtmP,trgIdxTabP,point,scanPnt,nextPnt,&trgNum)) goto errexit ;
-//          voidTrg = ( trgIdxTabP+trgNum)->voidTriangle ;
-         }
-       else if( bcdtmList_testForVoidTriangleDtmObject(dtmP,point,scanPnt,nextPnt,voidTrg)) goto errexit ;
-/*
-**     Get Descent And Ascent Angles
-*/
-       if( ! voidTrg )
-         {
-          if( useTables )
-            {
-//             ascentAngle = (trgHydTabP+trgNum)->ascentAngle ;
-//             slope       = (trgHydTabP+trgNum)->slope ;
-            }
-          else bcdtmDrainage_getTriangleDescentAndAscentAnglesDtmObject(dtmP,point,scanPnt,nextPnt,&descentAngle,&ascentAngle,&slope) ;
-          if( slope < 0.0 ) slope = -slope ;
-          a1 = angScanPnt ;
-          a2 = ascentAngle ;
-          a3 = angNextPnt ;
-          if( a1 < a3 ) a1 = a1 + DTM_2PYE ;
-          if( a2 < a3 ) a2 = a2 + DTM_2PYE ;
-          if( a2 <= a1 && a2 >= a3 )
-            {
-             if( *trgPnt1P == dtmP->nullPnt || slope > *trgSlopeP )
-               {
-                *trgPnt1P  = scanPnt ;
-                *trgPnt2P  = nextPnt ;
-                *trgSlopeP = slope   ;
-                *trgAscentAngleP = ascentAngle ;
-               }
-            }
-         }
-      }
-/*
-**  Set For Next Triangle
-*/
-    scanPnt    = nextPnt ;
-    angScanPnt = angNextPnt ;
-    if(( nextPnt = bcdtmList_nextClkDtmObject(dtmP,point,nextPnt)) < 0 ) goto errexit ;
-   }
-/*
-** Clean Up
-*/
- cleanup :
-/*
-** Job Completed
-*/
- if( dbg && ret == DTM_SUCCESS ) bcdtmWrite_message(0,0,0,"Scanning Between Points For Maximum Ascent Triangle Completed") ;
- if( dbg && ret != DTM_SUCCESS ) bcdtmWrite_message(0,0,0,"Scanning Between Points For Maximum Ascent Triangle Error") ;
- return(ret) ;
-/*
-** Error Exit
-*/
- errexit :
- if( ret == DTM_SUCCESS ) ret = DTM_ERROR ;
- goto cleanup ;
-}
-/*-------------------------------------------------------------------+
-|                                                                    |
-|                                                                    |
-|                                                                    |
-+-------------------------------------------------------------------*/
-int bcdtmDrainage_getNextMaximumAscentLineDtmObject
-(
- BC_DTM_OBJ *dtmP,
- long   lastPoint,
- long   point,
- long   *nextPnt1P,
- long   *nextPnt2P,
- long   *nextPnt3P,
- double *nextXP,
- double *nextYP,
- double *nextZP,
- long   *processP
-)
-{
- int    ret=DTM_SUCCESS ;
- long   ridgePnt,trgPnt1,trgPnt2,hullLine=0 ;
- long   ascentType,precisionError,nextPnt=0,fixType=0 ;
- double dx,dy,dz,ridgeSlope,trgSlope,radX,radY,radius,ascentAngle ;
-/*
-** Initialise Variables
-*/
- *processP = 0 ;
- *nextPnt1P = dtmP->nullPnt ;
- *nextPnt2P = dtmP->nullPnt ;
- *nextPnt3P = dtmP->nullPnt ;
- *nextXP  = 0.0 ;
- *nextYP  = 0.0 ;
- *nextZP  = 0.0 ;
- ridgePnt = trgPnt1 = trgPnt2 = dtmP->nullPnt ;
-/*
-** Check For Termination On A DTM Hull Line
-*/
-// if( bcdtmDrainage_checkForPointOnHullLineDtmObject(dtmP,point,&hullLine))goto errexit ;
- if( ! hullLine )
-   {
-/*
-**  Test Last Point And Current Point Are Connected
-*/
-   if( lastPoint == dtmP->nullPnt || bcdtmList_testLineDtmObject(dtmP,point,lastPoint))
-     {
-/*
-**    Scan Point For Maximum Ascent Ridge Line
-*/
-      bcdtmDrainage_scanPointForMaximumAscentRidgeLineDtmObject(dtmP,0,point,lastPoint,&ridgePnt,&ridgeSlope) ;
-      if( ridgeSlope == 0.0 ) ridgePnt = dtmP->nullPnt ;
-/*
-**    Scan Point And Get Maximum Ascent Triangle
-*/
-      if( bcdtmDrainage_scanPointForMaximumAscentTriangleDtmObject(dtmP,0,point,lastPoint,&trgPnt1,&trgPnt2,&ascentAngle,&trgSlope) )goto errexit ;
-      if( trgSlope == 0.0 ) trgPnt1 = trgPnt2 = dtmP->nullPnt ;
-/*
-**    Only Process If Maximum Ascent Found
-*/
-      if( ridgePnt != dtmP->nullPnt || trgPnt1 != dtmP->nullPnt )
-        {
-/*
-**       Determine Ascent Type
-*/
-         ascentType = 0 ;
-         if( ridgePnt != dtmP->nullPnt && trgPnt1 == dtmP->nullPnt ) ascentType = 1 ;
-         if( ridgePnt != dtmP->nullPnt && trgPnt1 != dtmP->nullPnt && ridgeSlope >= trgSlope ) ascentType = 1 ;
-         if( ridgePnt == dtmP->nullPnt && trgPnt1 != dtmP->nullPnt ) ascentType = 2 ;
-         if( ridgePnt != dtmP->nullPnt && trgPnt1 != dtmP->nullPnt && ridgeSlope <  trgSlope ) ascentType = 2 ;
-/*
-**       Maximum Ascent Up Ridge
-*/
-         if( ascentType == 1 )
-           {
-            *nextPnt1P = ridgePnt ;
-            *nextXP = pointAddrP(dtmP,ridgePnt)->x ;
-            *nextYP = pointAddrP(dtmP,ridgePnt)->x ;
-            *nextZP = pointAddrP(dtmP,ridgePnt)->z ;
-            *processP = 1 ;
-           }
-/*
-**        Maximum Ascent Up Triangle
-*/
-          if( ascentType == 2 )
-            {
-/*
-**           Caculate Radial Out From Point
-*/
-             radius = sqrt((dtmP->xMax-dtmP->xMin)*(dtmP->xMax-dtmP->xMin)+(dtmP->yMax-dtmP->yMin)*(dtmP->yMax-dtmP->yMin)) ;
-             radX = pointAddrP(dtmP,point)->x + radius * cos(ascentAngle) ;
-             radY = pointAddrP(dtmP,point)->y + radius * sin(ascentAngle) ;
-/*
-**           Calculate Radial Intercept On trgPnt1-trgPnt2
-*/
-             bcdtmDrainage_intersectCordLines(pointAddrP(dtmP,point)->x,pointAddrP(dtmP,point)->y,radX,radY,pointAddrP(dtmP,trgPnt1)->x,pointAddrP(dtmP,trgPnt1)->y,pointAddrP(dtmP,trgPnt2)->x,pointAddrP(dtmP,trgPnt2)->y,nextXP,nextYP)  ;
-             dx = pointAddrP(dtmP,trgPnt2)->x - pointAddrP(dtmP,trgPnt1)->x ;
-             dy = pointAddrP(dtmP,trgPnt2)->y - pointAddrP(dtmP,trgPnt1)->y ;
-             dz = pointAddrP(dtmP,trgPnt2)->z - pointAddrP(dtmP,trgPnt1)->z ;
-             if( fabs(dx) >= fabs(dy) ) *nextZP = pointAddrP(dtmP,trgPnt1)->z +  dz * (*nextXP - pointAddrP(dtmP,trgPnt1)->x) / dx ;
-             else                       *nextZP = pointAddrP(dtmP,trgPnt1)->z +  dz * (*nextYP - pointAddrP(dtmP,trgPnt1)->y) / dy ;
-/*
-**           Test Point To Point Tolerance
-*/
-             if     ( bcdtmMath_distance(pointAddrP(dtmP,trgPnt1)->x,pointAddrP(dtmP,trgPnt1)->y,*nextXP,*nextYP) <= dtmP->ppTol ) *nextPnt1P = trgPnt1 ;
-             else if( bcdtmMath_distance(pointAddrP(dtmP,trgPnt2)->x,pointAddrP(dtmP,trgPnt2)->y,*nextXP,*nextYP) <= dtmP->ppTol ) *nextPnt1P = trgPnt2 ;
-             if( *nextPnt1P != dtmP->nullPnt )
-               {
-                *nextXP = pointAddrP(dtmP,*nextPnt1P)->x ;
-                *nextYP = pointAddrP(dtmP,*nextPnt1P)->x ;
-                *nextZP = pointAddrP(dtmP,*nextPnt1P)->z ;
-                *processP = 1 ;
-               }
-             else
-               {
-                *nextPnt1P = trgPnt1 ;
-                *nextPnt2P = trgPnt2 ;
-                if( ( *nextPnt3P = bcdtmList_nextAntDtmObject(dtmP,trgPnt1,trgPnt2)) < 0 )goto errexit ;
-                if( ! bcdtmList_testLineDtmObject(dtmP,*nextPnt3P,trgPnt2)) *nextPnt3P = dtmP->nullPnt   ;
-                *processP = 1 ;
-/*
-**              Check For Potential Precision Error
-*/
-                if( *nextPnt3P != dtmP->nullPnt )
-                  {
-                   if( bcdtmInsert_checkPointQuadrilateralPrecisionDtmObject(dtmP,point,trgPnt1,*nextPnt3P,trgPnt2,*nextXP,*nextYP,&precisionError)) goto errexit ;
-                   if( precisionError )
-                     {
-//                      if( bcdtmDrainage_fixDrainagePrecisonDtmObject(dtmP,ascentAngle,point,trgPnt1,*nextPnt3P,trgPnt2,*nextXP,*nextYP,&nextPnt,nextXP,nextYP,&fixType,processP)) goto errexit ;
-                      if( fixType == 2 )
-                        {
-                         *nextPnt1P = nextPnt ;
-                         *nextPnt2P = dtmP->nullPnt ;
-                         *nextPnt3P = dtmP->nullPnt ;
-                         *nextXP  = pointAddrP(dtmP,nextPnt)->x ;
-                         *nextYP  = pointAddrP(dtmP,nextPnt)->y ;
-                         *nextZP  = pointAddrP(dtmP,nextPnt)->z ;
-                        }
-                     }
-                  }
-               }
-            }
-         }
-      }
-   }
-/*
-** Clean Up
-*/
- cleanup :
-/*
-** Job Completed
-*/
- return(ret) ;
-/*
-** Error Exit
-*/
- errexit :
- if( ret == DTM_SUCCESS ) ret = DTM_ERROR ;
- goto cleanup ;
-}
-/*-------------------------------------------------------------------+
-|                                                                    |
-|                                                                    |
-|                                                                    |
-+-------------------------------------------------------------------*/
-int bcdtmDrainage_copyCatchmentTrianglesDtmObject
-(
- BC_DTM_OBJ   *dtmP,                      /* ==> Pointer To DTM Object                       */
- long         startPoint,                 /* ==> StartPoint Of Catchment Tptr Polygon        */
- BC_DTM_OBJ   **catchDtmPP                /* ==> DTM To Store Catchment Triangles            */
-)
-{
- int    ret=DTM_SUCCESS,dbg=DTM_TRACE_VALUE(0),cdbg=DTM_CHECK_VALUE(0) ;
- long   p1,firstPnt,nextPnt,numTrgPts;
- DTMDirection direction ;
- long   pnt1,pnt2,pnt3,clPtr,addPnt,listPnt,*pointsP=nullptr ;
- double area ;
- DPoint3d    dtmPoint[4] ;
- DPoint3d *pntP ;
- DTMFeatureId nullFeatureId=DTM_NULL_FEATURE_ID ;
-/*
-** Write Entry Message
-*/
- if( dbg )
-   {
-    bcdtmWrite_message(0,0,0,"Copying Catchment Triangles") ;
-    bcdtmWrite_message(0,0,0,"dtmP             = %p",dtmP) ;
-    bcdtmWrite_message(0,0,0,"startPoint       = %8ld",startPoint) ;
-    bcdtmWrite_message(0,0,0,"*catchDtmPP      = %p",*catchDtmPP) ;
-   }
-/*
-** Initialise
-*/
- if( *catchDtmPP != nullptr ) bcdtmObject_destroyDtmObject(catchDtmPP) ;
-/*
-** Check Direction Of Tptr Polygon
-*/
- if( cdbg )
-   {
-    if( bcdtmMath_calculateAreaAndDirectionTptrPolygonDtmObject(dtmP,startPoint,&area,&direction)) goto errexit ;
-    if( direction == DTMDirection::Clockwise )
-      {
-       bcdtmWrite_message(2,0,0,"Tptr Polygon Has A Clockwise Direction") ;
-       goto errexit ;
-      }
-   }
-/*
-** Create Internal List Of Catchment Points
-*/
- bcdtmList_nullSptrValuesDtmObject(dtmP) ;
- if( bcdtmTinVolume_createSptrListOfInternalAndTptrPolygonPointsDtmObject(dtmP,startPoint,&firstPnt) ) goto errexit ;
-/*
-** Count Number Of Points
-*/
- if( dbg == 1 )
-   {
-    numTrgPts = 0 ;
-    nextPnt = firstPnt ;
-    while( nextPnt != dtmP->nullPnt )
-      {
-       ++numTrgPts ;
-       if( ( p1 = nodeAddrP(dtmP,nextPnt)->sPtr) == nextPnt )  nextPnt = dtmP->nullPnt ;
-       else                                                    nextPnt = p1 ;
-      }
-    bcdtmWrite_message(0,0,0,"Number Of Triangle Pts = %8ld",numTrgPts) ;
-   }
-/*
-** Allocate Memory For Point Offsets
-*/
- pointsP = ( long * ) malloc(dtmP->numPoints*sizeof(long)) ;
- if( pointsP == nullptr )
-   {
-    bcdtmWrite_message(1,0,0,"Memory Allocation Failure") ;
-    goto errexit ;
-   }
-/*
-** Create Catchment DTM
-*/
- if( bcdtmObject_createDtmObject(catchDtmPP)) goto errexit ;
-/*
-** Store Points In DTM
-*/
- if( dbg ) bcdtmWrite_message(0,0,0,"Storing Points") ;
- addPnt = firstPnt ;
- while( addPnt != dtmP->nullPnt )
-   {
-    pntP = pointAddrP(dtmP,addPnt) ;
-    dtmPoint[0].x = pntP->x ;
-    dtmPoint[0].y = pntP->y ;
-    dtmPoint[0].z = pntP->z ;
-    *(pointsP+addPnt) = (*catchDtmPP)->numPoints ;
-    if( bcdtmObject_storeDtmFeatureInDtmObject(*catchDtmPP,DTMFeatureType::RandomSpots,DTM_NULL_USER_TAG,1,&nullFeatureId,dtmPoint,1)) goto errexit ;
-    nextPnt = nodeAddrP(dtmP,addPnt)->sPtr ;
-    if( nextPnt == addPnt ) addPnt = dtmP->nullPnt ;
-    else                    addPnt = nextPnt ;
-   }
- if( dbg ) bcdtmWrite_message(0,0,0,"*catchDtmPP->numPoints = %8ld",(*catchDtmPP)->numPoints) ;
-/*
-**  Resize memory
-*/
- if( bcdtmObject_resizeMemoryDtmObject(*catchDtmPP)) goto errexit ;
-/*
-**  Allocate Nodes Memory For Dtm Object
-*/
- if( bcdtmObject_allocateNodesMemoryDtmObject(*catchDtmPP)) goto errexit ;
-/*
-** Initialise Circular List Parameters And Allocate Memory
-*/
- (*catchDtmPP)->cListPtr = 0 ;
- (*catchDtmPP)->cListDelPtr = (*catchDtmPP)->nullPtr ;
- (*catchDtmPP)->numSortedPoints = 0 ;
- (*catchDtmPP)->numLines = 0 ;
- if( bcdtmObject_allocateCircularListMemoryDtmObject(*catchDtmPP) ) goto errexit ;
-/*
-** Store Lines In DTM
-*/
- if( dbg ) bcdtmWrite_message(0,0,0,"Storing Lines") ;
- addPnt = firstPnt ;
- while( addPnt != dtmP->nullPnt )
-   {
-    pnt1 = *(pointsP+addPnt) ;
-    pnt3 = (*catchDtmPP)->nullPnt ;
-    clPtr = nodeAddrP(dtmP,addPnt)->cPtr ;
-    while( clPtr != dtmP->nullPtr )
-      {
-       listPnt = clistAddrP(dtmP,clPtr)->pntNum ;
-       clPtr   = clistAddrP(dtmP,clPtr)->nextPtr ;
-       if( nodeAddrP(dtmP,listPnt)->sPtr != dtmP->nullPnt )
-         {
-          pnt2 = *(pointsP+listPnt) ;
-          if( dbg == 1 ) bcdtmWrite_message(0,0,0,"Inserting Line %8ld %8ld %10ld",pnt1,pnt2,pnt3) ;
-          if( bcdtmList_insertLineAfterPointDtmObject(*catchDtmPP,pnt1,pnt2,pnt3)) goto errexit ;
-          pnt3 = pnt2 ;
-         }
-      }
-    nextPnt = nodeAddrP(dtmP,addPnt)->sPtr ;
-    if( nextPnt == addPnt ) addPnt = dtmP->nullPnt ;
-    else                    addPnt = nextPnt ;
-  }
-/*
-** Store Hull In DTM
-*/
- if( dbg ) bcdtmWrite_message(0,0,0,"Storing Hull") ;
- addPnt = startPoint ;
- pnt1 = *(pointsP+addPnt) ;
- do
-   {
-    nextPnt = nodeAddrP(dtmP,addPnt)->tPtr ;
-    pnt2 = *(pointsP+nextPnt) ;
-    if( ! bcdtmList_testLineDtmObject(*catchDtmPP,pnt1,pnt2))
-      {
-       bcdtmWrite_message(1,0,0,"Hull Points %8ld %8ld Not Connected",pnt1,pnt2) ;
-       goto errexit ;
-      }
-    nodeAddrP(*catchDtmPP,pnt1)->hPtr = pnt2 ;
-    addPnt = nextPnt ;
-    pnt1 = pnt2 ;
-   } while ( addPnt != startPoint ) ;
-/*
-** Set Hull Point Header Values
-*/
- (*catchDtmPP)->hullPoint = *(pointsP+startPoint) ;
- (*catchDtmPP)->nextHullPoint = nodeAddrP(*catchDtmPP,(*catchDtmPP)->hullPoint)->hPtr ;
-/*
-** Remove Triangles External To Hull
-*/
- if( dbg ) bcdtmWrite_message(0,0,0,"Removing Triangles External To Hull") ;
- pnt1 = (*catchDtmPP)->hullPoint ;
- do
-   {
-    pnt2 = nodeAddrP(*catchDtmPP,pnt1)->hPtr ;
-    if( ( pnt3 = bcdtmList_nextClkDtmObject(*catchDtmPP,pnt1,pnt2)) < 0 ) goto errexit ;
-    while( nodeAddrP(*catchDtmPP,pnt3)->hPtr != pnt1 )
-      {
-       if( ( listPnt = bcdtmList_nextClkDtmObject(*catchDtmPP,pnt1,pnt3)) < 0 ) goto errexit ;
-       if( bcdtmList_deleteLineDtmObject(*catchDtmPP,pnt1,pnt3)) goto errexit ;
-       pnt3 = listPnt ;
-      }
-    pnt1 = pnt2 ;
-   } while ( pnt1 != (*catchDtmPP)->hullPoint ) ;
-/*
-** Set DTM State
-*/
- (*catchDtmPP)->dtmState = DTMState::Tin ;
-/*
-** Clean Catchment DTM
-*/
- if( bcdtmList_cleanDtmObject(*catchDtmPP)) goto errexit ;
-/*
-** Check Triangulation
-*/
-  if( cdbg )
-   {
-    if( dbg ) bcdtmWrite_message(0,0,0,"Checking Triangulation") ;
-    if( bcdtmCheck_tinComponentDtmObject(*catchDtmPP))
-      {
-       bcdtmWrite_message(0,0,0,"Triangulation Invalid") ;
-       goto errexit ;
-      }
-    if( dbg ) bcdtmWrite_message(0,0,0,"Triangulation Valid") ;
-   }
-/*
-** Clear Sptr list
-*/
- while( firstPnt != dtmP->nullPnt )
-   {
-    nextPnt = nodeAddrP(dtmP,firstPnt)->sPtr ;
-    nodeAddrP(dtmP,firstPnt)->sPtr = dtmP->nullPnt ;
-    if( nextPnt == firstPnt ) firstPnt = dtmP->nullPnt ;
-    else                      firstPnt = nextPnt ;
-   }
-/*
-** Clean Up
-*/
- cleanup :
- if( pointsP != nullptr ) { free(pointsP) ; pointsP = nullptr ; }
-/*
-** Job Completed
-*/
- if( dbg && ret == DTM_SUCCESS ) bcdtmWrite_message(0,0,0,"Copying Catchment Triangles Completed") ;
- if( dbg && ret != DTM_SUCCESS ) bcdtmWrite_message(0,0,0,"Copying Catchment Triangles Error") ;
- return(ret) ;
-/*
-** Error Exit
-*/
- errexit :
- ret = DTM_ERROR ;
- goto cleanup ;
-}
-/*-------------------------------------------------------------------+
-|                                                                    |
-|                                                                    |
-|                                                                    |
-+-------------------------------------------------------------------*/
-int bcdtmDrainage_insertMaximumAscentLineFromTinPointDtmObject
-    (
-    BC_DTM_OBJ *dtmP,                       // Pointer To DTM
-    long       point                        // Tin Point To Start The Insertion From
-    )
-
-    // This Function Inserts A Maximum Line Into The Tin From A Starting Point
-
-   {
-   int    ret=DTM_SUCCESS,dbg=DTM_TRACE_VALUE(0),cdbg=DTM_CHECK_VALUE(0) ;
-   long   pnt1,nextPnt,lastPnt,nextPnt1,nextPnt2,nextPnt3,process,insertLine ;
-   double d1,d2,dx,dy,dz,nextX,nextY,nextZ,lastZ ;
-
-   // Log Arguments
-
-   if( dbg )
-       {
-       bcdtmWrite_message(0,0,0,"Inserting Maximum Ascent Line From Tin Point") ;
-       bcdtmWrite_message(0,0,0,"dtmP      = %p",dtmP) ;
-       bcdtmWrite_message(0,0,0,"point     = %8ld",point) ;
-       }
-
-   //  Iteratively Get And Insert Next Maximum Ascent Line
-
-   pnt1 = point ;
-   lastPnt = dtmP->nullPnt ;
-   lastZ   = pointAddrP(dtmP,point)->z ;
-   do
-       {
-    if( bcdtmDrainage_getNextMaximumAscentLineDtmObject(dtmP,lastPnt,pnt1,&nextPnt1,&nextPnt2,&nextPnt3,&nextX,&nextY,&nextZ,&process) ) goto errexit  ;
-    if( dbg ) bcdtmWrite_message(0,0,0,"process = %2ld ** nextPnt1 = %8ld nextPnt2 = %8ld nextPnt3 = %8ld ** %12.5lf %12.5lf %10.4lf",process,nextPnt1,nextPnt2,nextPnt3,nextX,nextY,nextZ) ;
-    if( lastPnt != dtmP->nullPnt && nextZ <= pointAddrP(dtmP,lastPnt)->z ) process=0 ;
-    if( process )
-      {
-
-//     Check Ascent Is Going Up
-
-       if( cdbg )
-           {
-           if( nextZ < lastZ )
-               {
-               if( dbg == 0 ) bcdtmWrite_message(0,0,0,"Last Elevation = %15.8lf Current Elevation = %15.8lf",lastZ,nextZ) ;
-               bcdtmWrite_message(2,0,0,"From Tin Point ** Ascent Elevation Is Lower") ;
-//               goto errexit ;
-               }
-           }
-
-//     Reset Variables
-
-       lastPnt = pnt1 ;
-       lastZ = nextZ ;
-
-       if( process )
-         {
-/*
-**        Check Point To Point Tolerance
-*/
-          if( nextPnt2 != dtmP->nullPnt )
-            {
-             if     ( bcdtmMath_distance(nextX,nextY,pointAddrP(dtmP,nextPnt1)->x,pointAddrP(dtmP,nextPnt1)->y) <= dtmP->ppTol ) { nextPnt2 = nextPnt3 = dtmP->nullPnt ; }
-             else if( bcdtmMath_distance(nextX,nextY,pointAddrP(dtmP,nextPnt2)->x,pointAddrP(dtmP,nextPnt2)->y) <= dtmP->ppTol ) { nextPnt1 = nextPnt2 ; nextPnt2 = nextPnt3 = dtmP->nullPnt ; }
-             else if( bcdtmMath_distance(nextX,nextY,pointAddrP(dtmP,pnt1)->x, pointAddrP(dtmP,pnt1)->y)  <= dtmP->ppTol ) return(0) ;
-            }
-/*
-**        Check Point To Line Tolerance
-*/
-          if( nextPnt2 != dtmP->nullPnt )
-            {
-             d1  = bcdtmMath_normalDistanceToCordLine(pointAddrP(dtmP,pnt1)->x,pointAddrP(dtmP,pnt1)->y,nextX,nextY,pointAddrP(dtmP,nextPnt1)->x,pointAddrP(dtmP,nextPnt1)->y) ;
-             d2  = bcdtmMath_normalDistanceToCordLine(pointAddrP(dtmP,pnt1)->x,pointAddrP(dtmP,pnt1)->y,nextX,nextY,pointAddrP(dtmP,nextPnt2)->x,pointAddrP(dtmP,nextPnt2)->y) ;
-             if      ( d1 <= d2 && d1 <= dtmP->ppTol ) { nextPnt2 = nextPnt3 = dtmP->nullPnt ; }
-             else if ( d2 <= d1 && d2 <= dtmP->ppTol ) { nextPnt1 = nextPnt2 ; nextPnt2 = nextPnt3 = dtmP->nullPnt ; }
-            }
-/*
-**        Check Point To Line Tolerance
-*/
-          if( nextPnt2 != dtmP->nullPnt && nextPnt3 != dtmP->nullPnt )
-            {
-             d1  = bcdtmMath_normalDistanceToCordLine(pointAddrP(dtmP,nextPnt1)->x,pointAddrP(dtmP,nextPnt1)->y,pointAddrP(dtmP,nextPnt3)->x,pointAddrP(dtmP,nextPnt3)->y,nextX,nextY) ;
-             d2  = bcdtmMath_normalDistanceToCordLine(pointAddrP(dtmP,nextPnt2)->x,pointAddrP(dtmP,nextPnt2)->y,pointAddrP(dtmP,nextPnt3)->x,pointAddrP(dtmP,nextPnt3)->y,nextX,nextY) ;
-             if      ( d1 <= d2 && d1 <= dtmP->ppTol ) { nextPnt2 = nextPnt3 = dtmP->nullPnt ; }
-             else if ( d2 <= d1 && d2 <= dtmP->ppTol ) { nextPnt1 = nextPnt2 ; nextPnt2 = nextPnt3 = dtmP->nullPnt ; }
-            }
-/*
-**        Insert Line
-*/
-          if( nextPnt2 != dtmP->nullPnt )
-            {
-             dx = pointAddrP(dtmP,nextPnt2)->x - pointAddrP(dtmP,nextPnt1)->x ;
-             dy = pointAddrP(dtmP,nextPnt2)->y - pointAddrP(dtmP,nextPnt1)->y ;
-             dz = pointAddrP(dtmP,nextPnt2)->z - pointAddrP(dtmP,nextPnt1)->z ;
-             if( fabs(dx) >= fabs(dy) ) nextZ = pointAddrP(dtmP,nextPnt1)->z +  dz * ( nextX - pointAddrP(dtmP,nextPnt1)->x) / dx ;
-             else                       nextZ = pointAddrP(dtmP,nextPnt1)->z +  dz * ( nextY - pointAddrP(dtmP,nextPnt1)->y) / dy ;
-/*
-**          Insert Line
-*/
-             insertLine = bcdtmList_testForDtmFeatureLineDtmObject(dtmP,nextPnt1,nextPnt2) ;
-             if( bcdtmInsert_addPointToDtmObject(dtmP,nextX,nextY,nextZ,&nextPnt) ) goto errexit  ;
-             if( bcdtmList_deleteLineDtmObject(dtmP,nextPnt1,nextPnt2)) goto errexit  ;
-             if( bcdtmList_insertLineAfterPointDtmObject(dtmP,pnt1,nextPnt,nextPnt1)) goto errexit  ;
-             if( bcdtmList_insertLineAfterPointDtmObject(dtmP,nextPnt,pnt1,dtmP->nullPnt)) goto errexit  ;
-             if( bcdtmList_insertLineBeforePointDtmObject(dtmP,nextPnt1,nextPnt,pnt1)) goto errexit  ;
-             if( bcdtmList_insertLineAfterPointDtmObject(dtmP,nextPnt,nextPnt1,pnt1)) goto errexit  ;
-             if( bcdtmList_insertLineAfterPointDtmObject(dtmP,nextPnt2,nextPnt,pnt1)) goto errexit  ;
-             if( bcdtmList_insertLineBeforePointDtmObject(dtmP,nextPnt,nextPnt2,pnt1)) goto errexit  ;
-             if( nextPnt3 != dtmP->nullPnt )
-               {
-                if( bcdtmList_insertLineAfterPointDtmObject(dtmP,nextPnt3,nextPnt,nextPnt2)) goto errexit  ;
-                if( bcdtmList_insertLineBeforePointDtmObject(dtmP,nextPnt,nextPnt3,nextPnt2)) goto errexit  ;
-               }
-             else
-               {
-                if(nodeAddrP(dtmP,nextPnt1)->hPtr == nextPnt2 ) { nodeAddrP(dtmP,nextPnt1)->hPtr = nextPnt ; nodeAddrP(dtmP,nextPnt)->hPtr = nextPnt2 ; }
-                if(nodeAddrP(dtmP,nextPnt2)->hPtr == nextPnt1 ) { nodeAddrP(dtmP,nextPnt2)->hPtr = nextPnt ; nodeAddrP(dtmP,nextPnt)->hPtr = nextPnt1 ; }
-               }
-             if(nodeAddrP(dtmP,nextPnt1)->tPtr == nextPnt2 ) { nodeAddrP(dtmP,nextPnt1)->tPtr = nextPnt ; nodeAddrP(dtmP,nextPnt)->tPtr = nextPnt2 ; }
-             if(nodeAddrP(dtmP,nextPnt2)->tPtr == nextPnt1 ) { nodeAddrP(dtmP,nextPnt2)->tPtr = nextPnt ; nodeAddrP(dtmP,nextPnt)->tPtr = nextPnt1 ; }
-             if( insertLine ) if( bcdtmInsert_pointIntoAllDtmFeaturesDtmObject(dtmP,nextPnt1,nextPnt2,nextPnt)) goto errexit  ;
-             pnt1 = nextPnt ;
-            }
-          else  pnt1 = nextPnt1 ;
-         }
-      }
-   } while ( process ) ;
-/*
-** Clean Up
-*/
- cleanup :
-/*
-** Return
-*/
- if( dbg && ret == DTM_SUCCESS ) bcdtmWrite_message(0,0,0,"Inserting Maximum Ascent Line From Tin Point Completed") ;
- if( dbg && ret != DTM_SUCCESS ) bcdtmWrite_message(0,0,0,"Inserting Maximum Ascent Line From Tin Point Error") ;
- return(ret) ;
-/*
-** Error Exit
-*/
- errexit :
- if( ret == DTM_SUCCESS ) ret = DTM_ERROR ;
- goto cleanup ;
-}
-/*-------------------------------------------------------------------+
-|                                                                    |
-|                                                                    |
-|                                                                    |
-+-------------------------------------------------------------------*/
-int bcdtmDrainage_insertMaximumAscentLineFromPointOnTinLineDtmObject
-    (
-    BC_DTM_OBJ *dtmP,                       // Pointer To DTM
-    int        point1,                      // Point At One End Of Tin Line
-    int        point2,                      // Point At Other End Of Tin Line
-    DPoint3d   point                        // Start Point For Inserting Maximum Ascent Line
-    )
-
-    // This Function Inserts A Maximum Ascent Line Into The Tin
-    // From A Starting Point On A Tin Line
-
-    {
-    int    ret=DTM_SUCCESS,dbg=DTM_TRACE_VALUE(0),cdbg=DTM_CHECK_VALUE(0) ;
-    long   dtmPnt=dtmP->nullPnt,antPnt,clkPnt,lineType ;
-    bool voidPnt;
-    double d1,d2 ;
-
-    // Log Arguments
-
-    if( dbg )
-        {
-        bcdtmWrite_message(0,0,0,"Inserting Maximum Ascent Line From Point On Tin Line") ;
-        bcdtmWrite_message(0,0,0,"dtmP      = %p",dtmP) ;
-        bcdtmWrite_message(0,0,0,"point1    = %8ld",point1) ;
-        bcdtmWrite_message(0,0,0,"point2    = %8ld",point2) ;
-        bcdtmWrite_message(0,0,0,"point.x   = %12.5lf",point.x) ;
-        bcdtmWrite_message(0,0,0,"point.y   = %12.5lf",point.y) ;
-        bcdtmWrite_message(0,0,0,"point.z   = %12.5lf",point.z) ;
-        }
-
-    //  Test Tin Line Exists
-
-    if( ! bcdtmList_testLineDtmObject(dtmP,point1,point2))
-        {
-        bcdtmWrite_message(2,0,0,"Not A Tin Line") ;
-        goto errexit ;
-        }
-
-    //  Check If Point Is Within Point To Point Tolerance Of The Line End Points
-
-    d1 = bcdtmMath_distance(point.x,point.y,pointAddrP(dtmP,point1)->x,pointAddrP(dtmP,point1)->y) ;
-    d2 = bcdtmMath_distance(point.x,point.y,pointAddrP(dtmP,point2)->x,pointAddrP(dtmP,point2)->y) ;
-    if      ( d1 <= d2 && d1 < dtmP->ppTol ) dtmPnt = point1 ;
-    else if ( d2 < dtmP->ppTol ) dtmPnt = point2 ;
-
-    // Only Insert Point Into Line If It Is Not Coincident With One Of The Line End Points
-
-    if( dtmPnt == dtmP->nullPnt )
-        {
-
-        //  Determine Line Type ( Internal = 1 , On Tin Hull = 2 )
-
-        if( nodeAddrP(dtmP,point1)->hPtr == dtmP->nullPnt ||  nodeAddrP(dtmP,point2)->hPtr == dtmP->nullPnt )
-            {
-            lineType = 1 ;
-            }
-        else
-            {
-            lineType = 2 ;
-            if( nodeAddrP(dtmP,point1)->hPtr != point2 )
-                {
-                dtmPnt = point1 ;
-                point1 = point2 ;
-                point2 = dtmPnt ;
-                }
-            }
-
-        //  Check For Void Line
-
-        if( bcdtmList_testForVoidLineDtmObject(dtmP,point1,point2,voidPnt)) goto errexit ;
-
-        // Add Point To Tin
-
-        if( bcdtmInsert_addPointToDtmObject(dtmP,point.x,point.y,point.z,&dtmPnt) ) goto errexit  ;
-
-        //  Insert Point Into Line
-
-        switch ( lineType )
-            {
-
-            case  1 :      /* Coincident With Internal Tin Line  */
-
-                bcdtmList_testForVoidLineDtmObject(dtmP,point1,point2,voidPnt) ;
-                if( (antPnt = bcdtmList_nextAntDtmObject(dtmP,point1,point2)) < 0 ) goto errexit ;
-                if( (clkPnt = bcdtmList_nextClkDtmObject(dtmP,point1,point2)) < 0 ) goto errexit ;
-                if(bcdtmList_deleteLineDtmObject(dtmP,point1,point2)) goto errexit ;
-                if(bcdtmList_insertLineAfterPointDtmObject(dtmP,point1,dtmPnt,antPnt)) goto errexit ;
-                if(bcdtmList_insertLineAfterPointDtmObject(dtmP,dtmPnt,point1,dtmP->nullPnt)) goto errexit ;
-                if(bcdtmList_insertLineAfterPointDtmObject(dtmP,point2,dtmPnt,clkPnt)) goto errexit ;
-                if(bcdtmList_insertLineAfterPointDtmObject(dtmP,dtmPnt,point2,point1)) goto errexit ;
-                if(bcdtmList_insertLineAfterPointDtmObject(dtmP,antPnt,dtmPnt,point2)) goto errexit ;
-                if(bcdtmList_insertLineAfterPointDtmObject(dtmP,dtmPnt,antPnt,point1)) goto errexit ;
-                if(bcdtmList_insertLineAfterPointDtmObject(dtmP,clkPnt,dtmPnt,point1)) goto errexit ;
-                if(bcdtmList_insertLineAfterPointDtmObject(dtmP,dtmPnt,clkPnt,point2)) goto errexit ;
-                if(bcdtmList_testForDtmFeatureLineDtmObject(dtmP,point1,point2) )
-                    {
-                    if( bcdtmInsert_pointIntoAllDtmFeaturesDtmObject(dtmP,point1,point2,dtmPnt)) goto errexit ;
-                    }
-                break ;
-
-            case  2 :      /* Coincident With External Tin Line  */
-                bcdtmList_testForVoidLineDtmObject(dtmP,point1,point2,voidPnt) ;
-                if( (antPnt = bcdtmList_nextAntDtmObject(dtmP,point1,point2))   < 0 ) goto errexit ;
-                if(bcdtmList_deleteLineDtmObject(dtmP,point1,point2)) goto errexit ;
-                if(bcdtmList_insertLineAfterPointDtmObject(dtmP,point1,dtmPnt,antPnt)) goto errexit ;
-                if(bcdtmList_insertLineAfterPointDtmObject(dtmP,dtmPnt,point1,dtmP->nullPnt)) goto errexit ;
-                if(bcdtmList_insertLineBeforePointDtmObject(dtmP,point2,dtmPnt,antPnt)) goto errexit ;
-                if(bcdtmList_insertLineAfterPointDtmObject(dtmP,dtmPnt,point2,point1)) goto errexit ;
-                if(bcdtmList_insertLineAfterPointDtmObject(dtmP,antPnt,dtmPnt,point2)) goto errexit ;
-                if(bcdtmList_insertLineAfterPointDtmObject(dtmP,dtmPnt,antPnt,point1)) goto errexit ;
-                if(bcdtmList_testForDtmFeatureLineDtmObject(dtmP,point1,point2) )
-                    {
-                    if( bcdtmInsert_pointIntoAllDtmFeaturesDtmObject(dtmP,point1,point2,dtmPnt)) goto errexit ;
-                    }
-                nodeAddrP(dtmP,point1)->hPtr = dtmPnt ;
-                nodeAddrP(dtmP,dtmPnt)->hPtr = point2 ;
-                break ;
-
-            default :
-               bcdtmWrite_message(1,0,0,"Unknown Line Type") ;
-               goto errexit ;
-               break ;
-
-            }
-
-        //  Check Tin After Inserting Point
-
-        if( cdbg )
-            {
-            if( dbg ) bcdtmWrite_message(0,0,0,"Checking Tin After Inserting Point Into Line") ;
-            if( bcdtmCheck_tinComponentDtmObject(dtmP))
-                {
-                if( dbg ) bcdtmWrite_message(0,0,0,"Tin Invalid") ;
-                goto errexit ;
-                }
-            if( dbg ) bcdtmWrite_message(0,0,0,"Tin Valid") ;
-            }
-       }
-
-   //  Insert MaximumAscent Line From Tin Point
-
-   if( bcdtmDrainage_insertMaximumAscentLineFromTinPointDtmObject(dtmP,dtmPnt)) goto errexit ;
-
-// Clean Up
-
- cleanup :
-
-// Return
-
-    if( dbg && ret == DTM_SUCCESS ) bcdtmWrite_message(0,0,0,"Inserting Maximum Ascent Line From Point On Tin Line Completed") ;
-    if( dbg && ret != DTM_SUCCESS ) bcdtmWrite_message(0,0,0,"Inserting Maximum Ascent Line From Point On Tin Point Error") ;
-    return(ret) ;
-
-// Error Exit
-
- errexit :
-    if( ret == DTM_SUCCESS ) ret = DTM_ERROR ;
-    goto cleanup ;
-    }
-/*-------------------------------------------------------------------+
-|                                                                    |
-|                                                                    |
-|                                                                    |
-+-------------------------------------------------------------------*/
-int bcdtmDrainage_insertMaximumAscentLineFromTriangleBasePointDtmObject
-    (
-    BC_DTM_OBJ *dtmP,                       // Pointer To DTM
-    long       point1,                      // Tin Point Of Triangle Base
-    long       point2,                      // Tin Point Of Triangle Base
-    long       point3                       // Tin Point Of triangle Apex
-    )
-
-    // This Function Inserts A Maximum Line Into The Tin From A Starting Triangle
-    // The Maximum Ascent Is Started From Point1 And Intersects The Triangle Base Point2 - Point3
-
-   {
-   int    ret=DTM_SUCCESS,dbg=DTM_TRACE_VALUE(0),cdbg=DTM_CHECK_VALUE(0) ;
-   int    trgFlow ;
-   long   pnt1, nextPnt, lastPnt, nextPnt1, nextPnt2, nextPnt3, process, insertLine;
-   bool   voidTrg;
-   double d1,d2,dx,dy,dz,nextX,nextY,nextZ,lastZ,slope,descentAngle,ascentAngle ;
-   bool   voidTriangle=false ;
-   DTMDirection triangleDirection ;
-
-   // Log Arguments
-
-   int startPnt1=point1  ;
-   int startPnt2=point2  ;
-
-   if( dbg )
-       {
-       bcdtmWrite_message(0,0,0,"Inserting Maximum Ascent Line From Triangle Base Point") ;
-       bcdtmWrite_message(0,0,0,"dtmP      = %p",dtmP) ;
-       bcdtmWrite_message(0,0,0,"point1    = %8ld ** %12.5lf %12.5lf %10.4lf",point1,pointAddrP(dtmP,point1)->x,pointAddrP(dtmP,point1)->y,pointAddrP(dtmP,point1)->z) ;
-       bcdtmWrite_message(0,0,0,"point2    = %8ld ** %12.5lf %12.5lf %10.4lf",point2,pointAddrP(dtmP,point2)->x,pointAddrP(dtmP,point2)->y,pointAddrP(dtmP,point2)->z) ;
-       bcdtmWrite_message(0,0,0,"point3    = %8ld ** %12.5lf %12.5lf %10.4lf",point3,pointAddrP(dtmP,point3)->x,pointAddrP(dtmP,point3)->y,pointAddrP(dtmP,point3)->z) ;
-       }
-
-   //  Check For Valid Triangle
-
-   if( cdbg )
-       {
-       if( dbg ) bcdtmWrite_message(0,0,0,"Checking For Valid Triangle") ;
-       if( ! bcdtmList_testLineDtmObject(dtmP,point1,point2) ||
-           ! bcdtmList_testLineDtmObject(dtmP,point1,point3) ||
-           ! bcdtmList_testLineDtmObject(dtmP,point2,point3)      )
-           {
-           bcdtmWrite_message(1,0,0,"Invalid Triangle ") ;
-           goto errexit ;
-           }
-       }
-
-   //  Check And Set Triangle Direction Clockwise
-
-   triangleDirection = DTMDirection::Clockwise ;
-   if( bcdtmMath_pointSideOfDtmObject(dtmP,point1,point2,point3) > 0 ) triangleDirection = DTMDirection::AntiClockwise ;
-   if( dbg ) bcdtmWrite_message(0,0,0,"triangleDirection = %2ld",triangleDirection) ;
-   if( triangleDirection == DTMDirection::AntiClockwise )
-       {
-       pnt1   = point1 ;
-       point1 = point2 ;
-       point2 = pnt1   ;
-       triangleDirection = DTMDirection::Clockwise ;
-       if( dbg ) bcdtmWrite_message(0,0,0,"Reversed Triangle Direction ** point1 = %8ld point2 = %8ld point3 = %8ld",point1,point2,point3) ;
-       }
-
-   //  Check For Void Triangle
-
-   if( cdbg )
-       {
-       if( dbg ) bcdtmWrite_message(0,0,0,"Checking For Void Triangle") ;
-       if( bcdtmList_testForVoidTriangleDtmObject(dtmP,point1,point2,point3,voidTrg))
-           {
-           bcdtmWrite_message(1,0,0,"Cannot Calculate The Triangle Flow For A Void Triangle") ;
-           goto errexit ;
-           }
-       }
-
-   //  Check Triangle Flows To Base ( point1 - point2 )
-
-   if( cdbg )
-       {
-       if( dbg ) bcdtmWrite_message(0,0,0,"Checking Triangle Flows To Base") ;
-       if( ( trgFlow = bcdtmDrainage_getTriangleFlowDirectionDtmObject(dtmP,point1,point2,point3)) != 1 )
-           {
-           bcdtmWrite_message(1,0,0,"Triangle Flow %2d Does Not Flow To Base Line",trgFlow) ;
-           goto errexit ;
-           }
-       }
-
-   //  Get Triangle Ascent Angle - Triangle Must Be Clockwise
-
-   if( bcdtmDrainage_getTriangleSlopeAndSlopeAnglesDtmObject(dtmP,nullptr,point1,point2,point3,voidTriangle,slope,descentAngle,ascentAngle)) goto errexit ;
-   if( dbg ) bcdtmWrite_message(0,0,0,"slope = %10.5lf ** descentAngle = %12.10lf ascentAngle = %12.10lf",slope,descentAngle,ascentAngle) ;
-   dx = dtmP->xMax - dtmP->xMin ;
-   dy = dtmP->yMax - dtmP->yMin ;
-   d1 = sqrt(dx*dx+dy*dy) ;
-   dx = pointAddrP(dtmP,point1)->x + d1 * cos(ascentAngle) ;
-   dy = pointAddrP(dtmP,point1)->y + d1 * sin(ascentAngle) ;
-
-   //  Check For Intersect With Triangle Edge Point2 - Point3
-
-   if( ! bcdtmMath_checkIfLinesIntersect (pointAddrP(dtmP,point1)->x,pointAddrP(dtmP,point1)->y,dx,dy,pointAddrP(dtmP,point2)->x,pointAddrP(dtmP,point2)->y,pointAddrP(dtmP,point3)->x,pointAddrP(dtmP,point3)->y))
-       {
-
-       if( dbg ) bcdtmWrite_message(0,0,0,"Intersect Not Found With Edge point2 = %8ld point3 = %8ld",point2,point3) ;
-
-       //  Reverse Triangle Base Direction And Recalculate Ascent Angle
-
-       pnt1   = point1 ;
-       point1 = point2 ;
-       point2 = pnt1 ;
-       dx = pointAddrP(dtmP,point1)->x + d1 * cos(ascentAngle) ;
-       dy = pointAddrP(dtmP,point1)->y + d1 * sin(ascentAngle) ;
-       if( ! bcdtmMath_checkIfLinesIntersect (pointAddrP(dtmP,point1)->x,pointAddrP(dtmP,point1)->y,dx,dy,pointAddrP(dtmP,point2)->x,pointAddrP(dtmP,point2)->y,pointAddrP(dtmP,point3)->x,pointAddrP(dtmP,point3)->y))
-           {
-
-           //  Check If Maximum Ascent Has Been Prior Inserted
-
-           double angleP1P3,angleP2P3,diffAngle1,diffAngle2 ;
-           angleP1P3 = bcdtmMath_getPointAngleDtmObject(dtmP,point1,point3) ;
-           angleP2P3 = bcdtmMath_getPointAngleDtmObject(dtmP,point2,point3) ;
-           diffAngle1 = fabs(ascentAngle-angleP1P3) ;
-           if( DTM_2PYE - diffAngle1 < diffAngle1 ) diffAngle1 = DTM_2PYE - diffAngle1 ;
-           diffAngle2 = fabs(ascentAngle-angleP2P3) ;
-           if( DTM_2PYE - diffAngle2 < diffAngle2 ) diffAngle2 = DTM_2PYE - diffAngle1 ;
-           if( diffAngle2 < 0.0000001 )
-             {
-              pnt1 = point1 ;
-              point1 = point2 ;
-              point2 = point1 ;
-             }
-           else if( diffAngle1 > 0.0000001 )
-             {
-             if( dbg == 1 )
-                 {
-                 bcdtmWrite_message(0,0,0,"Maximum Ascent From Vertex Does Not Intersect Triangle Base") ;
-                 bcdtmWrite_message(0,0,0,"slope = %10.5lf ** descentAngle = %12.10lf ascentAngle = %12.10lf",slope,descentAngle,ascentAngle) ;
-                 bcdtmWrite_message(0,0,0,"point1    = %8ld ** %12.5lf %12.5lf %10.4lf",point1,pointAddrP(dtmP,point1)->x,pointAddrP(dtmP,point1)->y,pointAddrP(dtmP,point1)->z) ;
-                 bcdtmWrite_message(0,0,0,"point2    = %8ld ** %12.5lf %12.5lf %10.4lf",point2,pointAddrP(dtmP,point2)->x,pointAddrP(dtmP,point2)->y,pointAddrP(dtmP,point2)->z) ;
-                 bcdtmWrite_message(0,0,0,"point3    = %8ld ** %12.5lf %12.5lf %10.4lf",point3,pointAddrP(dtmP,point3)->x,pointAddrP(dtmP,point3)->y,pointAddrP(dtmP,point3)->z) ;
-                 bcdtmWrite_message(0,0,0,"angleP1P3 = %12.10lf diffAngle1 = %12.10lf",angleP1P3,diffAngle1) ;
-                 bcdtmWrite_message(0,0,0,"angleP2P3 = %12.10lf diffAngle2 = %12.10lf",angleP2P3,diffAngle2) ;
-                 bcdtmWrite_message(0,0,0,"angle(point1,point2) = %12.10lf",bcdtmMath_getPointAngleDtmObject(dtmP,point1,point2));
-                 bcdtmWrite_message(0,0,0,"angle(point1,point3) = %12.10lf",bcdtmMath_getPointAngleDtmObject(dtmP,point1,point3));
-                 bcdtmWrite_message(0,0,0,"angle(point2,point1) = %12.10lf",bcdtmMath_getPointAngleDtmObject(dtmP,point2,point1));
-                 bcdtmWrite_message(0,0,0,"angle(point2,point3) = %12.10lf",bcdtmMath_getPointAngleDtmObject(dtmP,point2,point3));
-                 goto cleanup ;
-                 }
-            }
-            goto cleanup ;  // Maximum Ascent Has been Prior Inserted
-            }
-       }
-
-   // Calculate Intersect Of Triangle Ascent Radial With Triangle Edge
-
-   bcdtmDrainage_calculateIntersectOfApexRadialWithTriangleBaseDtmObject(dtmP,point1,point2,point3,ascentAngle,&nextX,&nextY,&nextZ,&nextPnt) ;
-   if( dbg ) bcdtmWrite_message(0,0,0,"Intersect Point = %12.5lf %12.5lf %10.4lf",nextX,nextY,nextZ) ;
-
-   // Insert Point Into Triangle Edge
-
-   if( nextPnt == dtmP->nullPnt )
-       {
-       if( bcdtmInsert_addPointToDtmObject(dtmP,nextX,nextY,nextZ,&nextPnt) ) goto errexit  ;
-if( nextPnt == 288493 ) bcdtmWrite_message(0,0,0,"Inserted Point %8ld ** startPnt1 = %8ld startPnt2 = %8ld",nextPnt,startPnt1,startPnt2) ;
-       if( bcdtmDrainage_insertPointIntoTinLineDtmObject( dtmP,nextPnt,point2,point3)) goto errexit ;
-       }
-
-   //  Iteratively Get And Insert Next Maximum Ascent Line
-
-   pnt1    = nextPnt ;
-   lastPnt = point1 ;
-   lastZ   = pointAddrP(dtmP,point1)->z ;
-   do
-        {
-        if( bcdtmDrainage_getNextMaximumAscentLineDtmObject(dtmP,lastPnt,pnt1,&nextPnt1,&nextPnt2,&nextPnt3,&nextX,&nextY,&nextZ,&process) ) goto errexit  ;
-        if( dbg == 2 ) bcdtmWrite_message(0,0,0,"process = %2ld ** nextPnt1 = %8ld nextPnt2 = %8ld nextPnt3 = %8ld ** %12.5lf %12.5lf %10.4lf",process,nextPnt1,nextPnt2,nextPnt3,nextX,nextY,nextZ) ;
-        if( lastPnt != dtmP->nullPnt && nextZ <= pointAddrP(dtmP,lastPnt)->z ) process=0 ;
-        if( process )
-            {
-
-            //   Check Ascent Is Going Up
-
-            if( cdbg )
-                {
-                if( nextZ < lastZ )
-                    {
-                    if( dbg == 0 ) bcdtmWrite_message(0,0,0,"Last Elevation = %15.8lf Current Elevation = %15.8lf",lastZ,nextZ) ;
-                    bcdtmWrite_message(2,0,0,"From Triangle Base ** Ascent Elevation Is Lower") ;
-                    goto cleanup ;
-//                    goto errexit ;
-                    }
-                }
-
-            //     Reset Variables
-
-            lastPnt = pnt1 ;
-            lastZ = nextZ ;
-
-            if( process )
-                {
-/*
-**        Check Point To Point Tolerance
-*/
-          if( nextPnt2 != dtmP->nullPnt )
-            {
-             if     ( bcdtmMath_distance(nextX,nextY,pointAddrP(dtmP,nextPnt1)->x,pointAddrP(dtmP,nextPnt1)->y) <= dtmP->ppTol ) { nextPnt2 = nextPnt3 = dtmP->nullPnt ; }
-             else if( bcdtmMath_distance(nextX,nextY,pointAddrP(dtmP,nextPnt2)->x,pointAddrP(dtmP,nextPnt2)->y) <= dtmP->ppTol ) { nextPnt1 = nextPnt2 ; nextPnt2 = nextPnt3 = dtmP->nullPnt ; }
-             else if( bcdtmMath_distance(nextX,nextY,pointAddrP(dtmP,pnt1)->x, pointAddrP(dtmP,pnt1)->y)  <= dtmP->ppTol ) return(0) ;
-            }
-/*
-**        Check Point To Line Tolerance
-*/
-          if( nextPnt2 != dtmP->nullPnt )
-            {
-             d1  = bcdtmMath_normalDistanceToCordLine(pointAddrP(dtmP,pnt1)->x,pointAddrP(dtmP,pnt1)->y,nextX,nextY,pointAddrP(dtmP,nextPnt1)->x,pointAddrP(dtmP,nextPnt1)->y) ;
-             d2  = bcdtmMath_normalDistanceToCordLine(pointAddrP(dtmP,pnt1)->x,pointAddrP(dtmP,pnt1)->y,nextX,nextY,pointAddrP(dtmP,nextPnt2)->x,pointAddrP(dtmP,nextPnt2)->y) ;
-             if      ( d1 <= d2 && d1 <= dtmP->ppTol ) { nextPnt2 = nextPnt3 = dtmP->nullPnt ; }
-             else if ( d2 <= d1 && d2 <= dtmP->ppTol ) { nextPnt1 = nextPnt2 ; nextPnt2 = nextPnt3 = dtmP->nullPnt ; }
-            }
-/*
-**        Check Point To Line Tolerance
-*/
-          if( nextPnt2 != dtmP->nullPnt && nextPnt3 != dtmP->nullPnt )
-            {
-             d1  = bcdtmMath_normalDistanceToCordLine(pointAddrP(dtmP,nextPnt1)->x,pointAddrP(dtmP,nextPnt1)->y,pointAddrP(dtmP,nextPnt3)->x,pointAddrP(dtmP,nextPnt3)->y,nextX,nextY) ;
-             d2  = bcdtmMath_normalDistanceToCordLine(pointAddrP(dtmP,nextPnt2)->x,pointAddrP(dtmP,nextPnt2)->y,pointAddrP(dtmP,nextPnt3)->x,pointAddrP(dtmP,nextPnt3)->y,nextX,nextY) ;
-             if      ( d1 <= d2 && d1 <= dtmP->ppTol ) { nextPnt2 = nextPnt3 = dtmP->nullPnt ; }
-             else if ( d2 <= d1 && d2 <= dtmP->ppTol ) { nextPnt1 = nextPnt2 ; nextPnt2 = nextPnt3 = dtmP->nullPnt ; }
-            }
-/*
-**        Insert Line
-*/
-          if( nextPnt2 != dtmP->nullPnt )
-            {
-             dx = pointAddrP(dtmP,nextPnt2)->x - pointAddrP(dtmP,nextPnt1)->x ;
-             dy = pointAddrP(dtmP,nextPnt2)->y - pointAddrP(dtmP,nextPnt1)->y ;
-             dz = pointAddrP(dtmP,nextPnt2)->z - pointAddrP(dtmP,nextPnt1)->z ;
-             if( fabs(dx) >= fabs(dy) ) nextZ = pointAddrP(dtmP,nextPnt1)->z +  dz * ( nextX - pointAddrP(dtmP,nextPnt1)->x) / dx ;
-             else                       nextZ = pointAddrP(dtmP,nextPnt1)->z +  dz * ( nextY - pointAddrP(dtmP,nextPnt1)->y) / dy ;
-/*
-**          Insert Line
-*/
-             insertLine = bcdtmList_testForDtmFeatureLineDtmObject(dtmP,nextPnt1,nextPnt2) ;
-             if( bcdtmInsert_addPointToDtmObject(dtmP,nextX,nextY,nextZ,&nextPnt) ) goto errexit  ;
-if( nextPnt == 288493 ) bcdtmWrite_message(0,0,0,"** Inserted Point %8ld ** startPnt1 = %8ld startPnt2 = %8ld",nextPnt,startPnt1,startPnt2) ;
-
-             if( bcdtmList_deleteLineDtmObject(dtmP,nextPnt1,nextPnt2)) goto errexit  ;
-             if( bcdtmList_insertLineAfterPointDtmObject(dtmP,pnt1,nextPnt,nextPnt1)) goto errexit  ;
-             if( bcdtmList_insertLineAfterPointDtmObject(dtmP,nextPnt,pnt1,dtmP->nullPnt)) goto errexit  ;
-             if( bcdtmList_insertLineBeforePointDtmObject(dtmP,nextPnt1,nextPnt,pnt1)) goto errexit  ;
-             if( bcdtmList_insertLineAfterPointDtmObject(dtmP,nextPnt,nextPnt1,pnt1)) goto errexit  ;
-             if( bcdtmList_insertLineAfterPointDtmObject(dtmP,nextPnt2,nextPnt,pnt1)) goto errexit  ;
-             if( bcdtmList_insertLineBeforePointDtmObject(dtmP,nextPnt,nextPnt2,pnt1)) goto errexit  ;
-             if( nextPnt3 != dtmP->nullPnt )
-               {
-                if( bcdtmList_insertLineAfterPointDtmObject(dtmP,nextPnt3,nextPnt,nextPnt2)) goto errexit  ;
-                if( bcdtmList_insertLineBeforePointDtmObject(dtmP,nextPnt,nextPnt3,nextPnt2)) goto errexit  ;
-               }
-             else
-               {
-                if(nodeAddrP(dtmP,nextPnt1)->hPtr == nextPnt2 ) { nodeAddrP(dtmP,nextPnt1)->hPtr = nextPnt ; nodeAddrP(dtmP,nextPnt)->hPtr = nextPnt2 ; }
-                if(nodeAddrP(dtmP,nextPnt2)->hPtr == nextPnt1 ) { nodeAddrP(dtmP,nextPnt2)->hPtr = nextPnt ; nodeAddrP(dtmP,nextPnt)->hPtr = nextPnt1 ; }
-               }
-             if(nodeAddrP(dtmP,nextPnt1)->tPtr == nextPnt2 ) { nodeAddrP(dtmP,nextPnt1)->tPtr = nextPnt ; nodeAddrP(dtmP,nextPnt)->tPtr = nextPnt2 ; }
-             if(nodeAddrP(dtmP,nextPnt2)->tPtr == nextPnt1 ) { nodeAddrP(dtmP,nextPnt2)->tPtr = nextPnt ; nodeAddrP(dtmP,nextPnt)->tPtr = nextPnt1 ; }
-             if( insertLine ) if( bcdtmInsert_pointIntoAllDtmFeaturesDtmObject(dtmP,nextPnt1,nextPnt2,nextPnt)) goto errexit  ;
-             pnt1 = nextPnt ;
-            }
-          else  pnt1 = nextPnt1 ;
-         }
-      }
-   } while ( process ) ;
-/*
-** Clean Up
-*/
- cleanup :
-/*
-** Return
-*/
- if( dbg && ret == DTM_SUCCESS ) bcdtmWrite_message(0,0,0,"Inserting Maximum Ascent Line From Triangle Base Point Completed") ;
- if( dbg && ret != DTM_SUCCESS ) bcdtmWrite_message(0,0,0,"Inserting Maximum Ascent Line From Triangle Base Point Error") ;
- return(ret) ;
-/*
-** Error Exit
-*/
- errexit :
- if( ret == DTM_SUCCESS ) ret = DTM_ERROR ;
- goto cleanup ;
-}
-/*-------------------------------------------------------------------+
-|                                                                    |
-|                                                                    |
-|                                                                    |
-+-------------------------------------------------------------------*/
-int bcdtmDrainage_insertMaximumAscentLineFromTriangleEdgeDtmObject
-    (
-    BC_DTM_OBJ *dtmP,                       // Pointer To DTM
-    long       point1,                      // Tin Point Of Triangle Base
-    long       point2                       // Tin Point Of Triangle Base
-    )
-
-   // This Function Inserts A Maximum Ascent Line Into The Tin From A Triangle Edge
-   // It Maximum Ascent Commences From The End Of The Edge Line
-
-   {
-   int    ret=DTM_SUCCESS,dbg=DTM_TRACE_VALUE(0),cdbg=DTM_CHECK_VALUE(0) ;
-   int    antFlow,clkFlow ;
-   long   antPnt,clkPnt ;
-
-   // Log Arguments
-
-   if( dbg )
-       {
-       bcdtmWrite_message(0,0,0,"Inserting Maximum Ascent Line From Triangle Base") ;
-       bcdtmWrite_message(0,0,0,"dtmP      = %p",dtmP) ;
-       bcdtmWrite_message(0,0,0,"point1    = %8ld ** %12.5lf %12.5lf %10.4lf",point1,pointAddrP(dtmP,point1)->x,pointAddrP(dtmP,point1)->y,pointAddrP(dtmP,point1)->z) ;
-       bcdtmWrite_message(0,0,0,"point2    = %8ld ** %12.5lf %12.5lf %10.4lf",point2,pointAddrP(dtmP,point2)->x,pointAddrP(dtmP,point2)->y,pointAddrP(dtmP,point2)->z) ;
-       }
-
-   //  Only Process If Traingle Edge Points Are Connected
-
-   if( bcdtmList_testLineDtmObject(dtmP,point1,point2 ) )
-       {
-
-   //  Only Process If Triangle Edge Is not A Hull Line
-
-       if( ! bcdtmList_testForHullLineDtmObject(dtmP,point1,point2) )
-           {
-
-           //  Get Points Either Side Of Triangle Edge
-
-           if( ( antPnt = bcdtmList_nextAntDtmObject(dtmP,point1,point2 )) < 0 ) goto errexit ;
-           if( ( clkPnt = bcdtmList_nextClkDtmObject(dtmP,point1,point2 )) < 0 ) goto errexit ;
-
-           // Get Triangle Flow Directions
-
-           antFlow = bcdtmDrainage_getTriangleFlowDirectionDtmObject(dtmP,point1,point2,antPnt) ;
-           clkFlow = bcdtmDrainage_getTriangleFlowDirectionDtmObject(dtmP,point1,point2,clkPnt) ;
-
-           if( dbg == 1 ) bcdtmWrite_message(0,0,0,"antFlow = %2d clkFlow = %2d",antFlow,clkFlow) ;
-
-           if( clkFlow == 1 && antFlow != 1 )
-               {
-               if( dbg == 1 ) bcdtmWrite_message(0,0,0,"Inserting Maximum Ascent From Clock Flow") ;
-               if( bcdtmDrainage_insertMaximumAscentLineFromTriangleBasePointDtmObject(dtmP,point1,point2,clkPnt)) goto errexit ;
-               }
-           if( antFlow == 1 && clkFlow != 1 )
-               {
-               if( dbg == 1 ) bcdtmWrite_message(0,0,0,"Inserting Maximum Ascent From Counter Ant Flow") ;
-               if( bcdtmDrainage_insertMaximumAscentLineFromTriangleBasePointDtmObject(dtmP,point1,point2,antPnt)) goto errexit ;
-               }
-           }
-       }
-
-// Clean Up
-
-cleanup :
-
-//  Return
-
-    if( dbg && ret == DTM_SUCCESS ) bcdtmWrite_message(0,0,0,"Inserting Maximum Ascent Line From Triangle Base Point Completed") ;
-    if( dbg && ret != DTM_SUCCESS ) bcdtmWrite_message(0,0,0,"Inserting Maximum Ascent Line From Triangle Base Point Error") ;
-    return(ret) ;
-
-// Error Exit
-
-errexit :
-    if( ret == DTM_SUCCESS ) ret = DTM_ERROR ;
-    goto cleanup ;
-    }
-/*-------------------------------------------------------------------+
-|                                                                    |
-|                                                                    |
-|                                                                    |
-+-------------------------------------------------------------------*/
-int  bcdtmDrainage_genericCallBackFunction
-    (
-    DTMFeatureType   dtmFeatureType,
-    DTMUserTag       userTag,
-    DTMFeatureId     featureId,
-    DPoint3d         *featurePtsP,
-    size_t           numFeaturePts,
-    void             *userP
-   )
-    /*
-    ** Sample DTM Interrupt Load Function
-    **
-    ** This Function Receives The Load Features From The DTM
-    ** As The DTM Reuses The Feature Points Memory Do Not Free It
-    ** If You Require The Feature Points Then Make A Copy
-    **
-    */
-    {
-    int  ret=DTM_SUCCESS,dbg=DTM_TRACE_VALUE(0) ;
-    char  dtmFeatureTypeName[100] ;
-    BC_DTM_OBJ *dtmP=nullptr ;
-    DPoint3d  *p3dP ;
-    /*
-    ** Check For DTMFeatureType::CheckStop
-    */
-    // if(dtmFeatureType == DTMFeatureType::CheckStop) bcdtmWrite_message(0,0,0,"DTMFeatureType::CheckStop") ;
-    /*
-    ** Initialise
-    */
-    // if(numDtmFeatures % 1000 == 0) bcdtmWrite_message(0,0,0,"numDtmFeatures = %8ld",numDtmFeatures) ;
-    /*
-    ** Write Record
-    */
-    if(dbg == 1)
-        {
-        bcdtmData_getDtmFeatureTypeNameFromDtmFeatureType(dtmFeatureType,dtmFeatureTypeName) ;
-        bcdtmWrite_message(0,0,0,"Feature %s ** userTag = %10I64d featureId = %10I64d featurePtsP = %p numFeaturePts = %6ld userP = %p",dtmFeatureTypeName,userTag,featureId,featurePtsP,numFeaturePts,userP) ;
-        }
-    /*
-    ** Write Points
-    */
-    if(dbg == 2)
-        {
-        bcdtmWrite_message(0,0,0,"Number Of Feature Points = %6ld",numFeaturePts) ;
-        for(p3dP = featurePtsP ; p3dP < featurePtsP + numFeaturePts ; ++p3dP)
-            {
-            bcdtmWrite_message(0,0,0,"Point[%6ld] = %12.4lf %12.4lf %10.4lf",(long)(p3dP-featurePtsP),p3dP->x,p3dP->y,p3dP->z) ;
-            }
-        }
-    /*
-    ** Store DTM Features In DTM
-    */
-//    if( userP != nullptr && ( dtmFeatureType == DTMFeatureType::LowPointPond || dtmFeatureType == DTMFeatureType::DescentTrace ))
-    if( userP != nullptr && dtmFeatureType != DTMFeatureType::CheckStop )
-        {
-        dtmP = (BC_DTM_OBJ *) userP ;
-        if(bcdtmObject_testForValidDtmObject(dtmP)) goto errexit ;
-
-        if( dtmFeatureType ==  DTMFeatureType::SumpLine || dtmFeatureType == DTMFeatureType::RidgeLine )
-          {
-           DPoint3d *lineP =  featurePtsP ;
-           for( lineP = featurePtsP ; lineP < featurePtsP + numFeaturePts * 2 ; lineP = lineP + 2 )
-              {
-               if( bcdtmObject_storeDtmFeatureInDtmObject(dtmP,DTMFeatureType::Breakline,dtmP->nullUserTag,1,&dtmP->nullFeatureId,lineP,2)) goto errexit ;
-              }
-          }
-        else
-          {
-           if(bcdtmObject_storeDtmFeatureInDtmObject(dtmP,DTMFeatureType::Breakline,dtmP->nullUserTag,1,&dtmP->nullFeatureId,featurePtsP,(long)numFeaturePts)) goto errexit ;
-          }
-       }
-    /*
-    ** Clean Up
-    */
-cleanup :
-    /*
-    ** Job Completed
-    */
-    if(dbg && ret == DTM_SUCCESS) bcdtmWrite_message(0,0,0,"Call Back Function Completed") ;
-    if(dbg && ret != DTM_SUCCESS) bcdtmWrite_message(0,0,0,"Call Back Function Error") ;
-    return(ret) ;
-    /*
-    ** Error Exit
-    */
-errexit :
-    if(ret == DTM_SUCCESS) ret = DTM_ERROR ;
-    goto cleanup ;
-    }
-/*-------------------------------------------------------------------+
-|                                                                    |
-|                                                                    |
-|                                                                    |
-+-------------------------------------------------------------------*/
-int bcdtmDrainage_checkForMaximumAscentFlowLineDtmObject
-    (
-    BC_DTM_OBJ *dtmP,                       // ==> Pointer To DTM
-    long       point1,                      // ==> Tin Point Of Flow Line
-    long       point2,                      // ==> Tin Point Of Flow Line
-    bool&      maxAscent                    // <== True If A Maximum Ascent Flow Line Else Flow
-    )
-
-    // This Function Checks If A Maximum Ascent Line Can Be Inserted From A Flow Line
-   {
-   int    ret=DTM_SUCCESS,dbg=DTM_TRACE_VALUE(0) ;
-   long   pnt1,antPnt,clkPnt,tstPnt,antFlow,clkFlow;
-   double d1,dx,dy,slope,descentAngle,ascentAngle ;
-   bool   voidTriangle=false ;
-
-   // Log Arguments
-
-   if( dbg )
-       {
-       bcdtmWrite_message(0,0,0,"Checking For Maximum Ascent Flow Line") ;
-       bcdtmWrite_message(0,0,0,"dtmP      = %p",dtmP) ;
-       bcdtmWrite_message(0,0,0,"point1    = %8ld ** %12.5lf %12.5lf %10.4lf",point1,pointAddrP(dtmP,point1)->x,pointAddrP(dtmP,point1)->y,pointAddrP(dtmP,point1)->z) ;
-       bcdtmWrite_message(0,0,0,"point2    = %8ld ** %12.5lf %12.5lf %10.4lf",point2,pointAddrP(dtmP,point2)->x,pointAddrP(dtmP,point2)->y,pointAddrP(dtmP,point2)->z) ;
-       }
-
-   //  Set Max Ascent Parameter
-
-   maxAscent = false ;
-
-   //  Check If point2 and Point 3 are connected
-
-   if( dbg ) bcdtmWrite_message(0,0,0,"Checking If Point1 And Point2 Are Connected") ;
-   if( ! bcdtmList_testLineDtmObject(dtmP,point1,point2))
-       {
-       bcdtmWrite_message(1,0,0,"Unconnected Flow Line") ;
-       goto cleanup ;
-       }
-
-   //  Only Test For None Hull Line
-
-   if( ! bcdtmList_testForHullLineDtmObject(dtmP,point1,point2))
-       {
-
-       //  Get Clockwise And Anti Clockwise Points
-
-       if( ( antPnt = bcdtmList_nextAntDtmObject(dtmP,point1,point2 )) < 0 ) goto errexit ;
-       if( ( clkPnt = bcdtmList_nextClkDtmObject(dtmP,point1,point2 )) < 0 ) goto errexit ;
-       if( dbg == 2 )
-           {
-           bcdtmWrite_message(0,0,0,"antPnt    = %8ld ** %12.5lf %12.5lf %10.4lf",antPnt,pointAddrP(dtmP,antPnt)->x,pointAddrP(dtmP,antPnt)->y,pointAddrP(dtmP,antPnt)->z) ;
-           bcdtmWrite_message(0,0,0,"clkPnt    = %8ld ** %12.5lf %12.5lf %10.4lf",clkPnt,pointAddrP(dtmP,clkPnt)->x,pointAddrP(dtmP,clkPnt)->y,pointAddrP(dtmP,clkPnt)->z) ;
-           }
-
-       // Get Triangle Flow Directions
-
-       antFlow = bcdtmDrainage_getTriangleFlowDirectionDtmObject(dtmP,point1,point2,antPnt) ;
-       clkFlow = bcdtmDrainage_getTriangleFlowDirectionDtmObject(dtmP,point1,point2,clkPnt) ;
-       if( dbg == 1 ) bcdtmWrite_message(0,0,0,"antFlow = %2d clkFlow = %2d",antFlow,clkFlow) ;
-
-       // Check For Cross Flow
-
-       tstPnt = dtmP->nullPnt ;
-       if( clkFlow == 1 && antFlow != 1 )  tstPnt = clkPnt ;
-       if( clkFlow != 1 && antFlow == 1 )
-           {
-           tstPnt = antPnt ;
-           pnt1   = point1 ;
-           point1 = point2 ;
-           point2 = pnt1   ;
-          }
-
-       // If Cross Flow Check For Maximum Ascent
-
-       if( tstPnt != dtmP->nullPnt )
-           {
-
-           //  Get Triangle Ascent Angle
-
-           if( bcdtmDrainage_getTriangleSlopeAndSlopeAnglesDtmObject(dtmP,nullptr,point1,point2,tstPnt,voidTriangle,slope,descentAngle,ascentAngle)) goto errexit ;
-           if( dbg ) bcdtmWrite_message(0,0,0,"slope = %10.5lf ** descentAngle = %12.10lf ascentAngle = %12.10lf",slope,descentAngle,ascentAngle) ;
-
-           //  Calculate Ascent Radial
-
-           dx = dtmP->xMax - dtmP->xMin ;
-           dy = dtmP->yMax - dtmP->yMin ;
-           d1 = sqrt(dx*dx+dy*dy) ;
-           dx = pointAddrP(dtmP,point1)->x + d1 * cos(ascentAngle) ;
-           dy = pointAddrP(dtmP,point1)->y + d1 * sin(ascentAngle) ;
-
-           //  Check For Intersect With Triangle Edge point2 - tstPnt
-
-           if( ! bcdtmMath_checkIfLinesIntersect (pointAddrP(dtmP,point1)->x,pointAddrP(dtmP,point1)->y,dx,dy,pointAddrP(dtmP,point2)->x,pointAddrP(dtmP,point2)->y,pointAddrP(dtmP,tstPnt)->x,pointAddrP(dtmP,tstPnt)->y))
-                {
-
-                if( dbg ) bcdtmWrite_message(0,0,0,"Intersect Not Found With Edge point2 = %8ld point3 = %8ld",point2,tstPnt) ;
-
-                //  Reverse Triangle Base Direction And Recalculate Ascent Radial
-
-                pnt1   = point1 ;
-                point1 = point2 ;
-                point2 = pnt1 ;
-                dx = pointAddrP(dtmP,point1)->x + d1 * cos(ascentAngle) ;
-                dy = pointAddrP(dtmP,point1)->y + d1 * sin(ascentAngle) ;
-                if( ! bcdtmMath_checkIfLinesIntersect (pointAddrP(dtmP,point1)->x,pointAddrP(dtmP,point1)->y,dx,dy,pointAddrP(dtmP,point2)->x,pointAddrP(dtmP,point2)->y,pointAddrP(dtmP,tstPnt)->x,pointAddrP(dtmP,tstPnt)->y))
-                    {
-                    if( dbg ) bcdtmWrite_message(0,0,0,"Reversed Intersect Not Found With Edge point2 = %8ld tstPoint = %8ld",point2,tstPnt) ;
-                    }
-                else
-                    maxAscent = true ;
-                }
-             else
-                 maxAscent = true ;
-             }
-         }
-
-     // Clean Up
-
-cleanup :
-
-    // Return
-
-    if( dbg && ret == DTM_SUCCESS ) bcdtmWrite_message(0,0,0,"Checking For Maximum Ascent Flow Line Completed") ;
-    if( dbg && ret != DTM_SUCCESS ) bcdtmWrite_message(0,0,0,"Checking For Maximum Ascent Flow Line Error") ;
-    return(ret) ;
-
-    // Error Exit
-
- errexit :
-     if( ret == DTM_SUCCESS ) ret = DTM_ERROR ;
-     goto cleanup ;
-    }
-/*-------------------------------------------------------------------+
-|                                                                    |
-|                                                                    |
-|                                                                    |
-+-------------------------------------------------------------------*/
-int bcdtmDrainage_refineTptrCatchmentPolygonDtmObject
-(
- BC_DTM_OBJ            *dtmP,
- double                sumpX,
- double                sumpY,
- double                sumpZ,
- long                  sumpPoint1,
- long                  sumpPoint2,
- long                  firstPoint,
- double                maxPondDepth,
- DPoint3d              **catchmentPtsPP,
- long                  *numCatchmentPtsP
- )
-
-    //  This Function Refines A Tptr Catchment Polygon
-
-    {
-    int    ret=DTM_SUCCESS,dbg=DTM_TRACE_VALUE(0),cdbg=DTM_CHECK_VALUE(0),tdbg=DTM_TIME_VALUE(0) ;
-    long   p1,p2,p3;
-    BC_DTM_OBJ    *catchmentDtmP=nullptr,*catchDtmP=nullptr,*catchmentPolygonsDtmP=nullptr,*tempDtmP=nullptr ;
-
-    long   pnt,npnt,smpPnt1,smpPnt2,smpType=0,numTriangles ;
-    DPoint3d sumpPoint,tracePoints[4],*catchPtsP=nullptr  ;
-    long    drainPoint,numTracedToSump ;
-    bool   refine = true, tracedToSump;
-    ZeroSlopeTraceOption traceOverZeroSlope = ZeroSlopeTraceOption::TraceLastAngle;
-    double x,y,z,drainPointX,drainPointY,drainPointZ ;
-    DTMTriangleIndex *triangleIndexP=nullptr ;
-    long startTime ;
-    int numCatchments,dtmFeature,numZero,numOne,numTwo,numThree,count ;
-
-// Log Entry Arguments
-
-    if( dbg )
-        {
-        bcdtmWrite_message(0,0,0,"Refining Tptr Catchment Polygon") ;
-        bcdtmWrite_message(0,0,0,"dtmP             = %p",dtmP)  ;
-        bcdtmWrite_message(0,0,0,"sumpX            = %12.5lf",sumpX)  ;
-        bcdtmWrite_message(0,0,0,"sumpY            = %12.5lf",sumpY)  ;
-        bcdtmWrite_message(0,0,0,"sumpZ            = %12.5lf",sumpZ)  ;
-        bcdtmWrite_message(0,0,0,"sumpPoint1       = %8ld",sumpPoint1) ;
-        bcdtmWrite_message(0,0,0,"sumpPoint2       = %8ld",sumpPoint2) ;
-        bcdtmWrite_message(0,0,0,"firstPoint       = %8ld",firstPoint) ;
-        bcdtmWrite_message(0,0,0,"maxPondDepth     = %8.3lf",maxPondDepth) ;
-        bcdtmWrite_message(0,0,0,"catchmentPtsPP   = %p",*catchmentPtsPP) ;
-        bcdtmWrite_message(0,0,0,"numCatchmentPtsP = %8ld",*numCatchmentPtsP) ;
-        }
-
-    // Check Connectivity Of Tptr Polygon
-
-    if( cdbg )
-        {
-        if( bcdtmList_checkConnectivityTptrPolygonDtmObject(dtmP,firstPoint,0))
-            {
-            bcdtmWrite_message(2,0,0,"Connectivity Error In Tptr Polygon") ;
-            goto errexit ;
-            }
-        }
-
-    //  Clone DTM To Create A Catchment DTM
-
-    if( bcdtmObject_cloneDtmObject(dtmP,&catchmentDtmP)) goto errexit ;
-
-    //  Insert Tptr Polygon Into Catchment DTM
-
-    pnt = firstPoint ;
-    do
-        {
-         npnt = nodeAddrP(dtmP,pnt)->tPtr ;
-         nodeAddrP(catchmentDtmP,pnt)->tPtr = npnt ;
-         pnt = npnt ;
-        } while ( pnt != firstPoint ) ;
-
-   // Check Connectivity Of Tptr Polygon
-
-    if( cdbg )
-        {
-        if( bcdtmList_checkConnectivityTptrPolygonDtmObject(catchmentDtmP,firstPoint,0))
-            {
-            bcdtmWrite_message(2,0,0,"Connectivity Error In Tptr Polygon") ;
-            goto errexit ;
-            }
-        }
-
-    //  Clip To Tptr Catchment Polygon
-
-    if (bcdtmClip_toTptrPolygonDtmObject (catchmentDtmP, firstPoint, DTMClipOption::External)) goto errexit;
-
-    //  Check Clipped Catchment DTM
-
-    if( cdbg )
-        {
-         if( dbg ) bcdtmWrite_message(0,0,0,"Checking For Valid DTM") ;
-         if( bcdtmCheck_tinComponentDtmObject(catchmentDtmP))
-             {
-             bcdtmWrite_message(2,0,0,"DTM Invalid") ;
-             goto errexit ;
-             }
-         if( dbg ) bcdtmWrite_message(0,0,0,"DTM Valid") ;
-        }
-
-    // Null Drain Point
-
-    drainPoint = catchmentDtmP->nullPnt ;
-
-    // Log Catchment Tin
-
-    if( dbg == 1 )
-        {
-        if( bcdtmWrite_toFileDtmObject(catchmentDtmP,L"clippedCatchment.tin")) goto errexit ;
-        }
-
-    //  Find Corresponding Sump Points In The Clipped DTM
-
-    smpPnt1 = smpPnt2 = catchmentDtmP->nullPnt ;
-    if( sumpPoint1 != dtmP->nullPnt )
-        {
-        bcdtmFind_closestPointDtmObject(catchmentDtmP,pointAddrP(dtmP,sumpPoint1)->x,pointAddrP(dtmP,sumpPoint1)->y,&smpPnt1) ;
-        if( cdbg == 1 )
-            {
-            if( pointAddrP(catchmentDtmP,smpPnt1)->x != pointAddrP(dtmP,sumpPoint1)->x || pointAddrP(catchmentDtmP,smpPnt1)->y != pointAddrP(dtmP,sumpPoint1)->y )
-                {
-                bcdtmWrite_message(2,0,0,"Closest Point Error") ;
-                goto errexit ;
-                }
-            }
-        }
-    if( sumpPoint2 != dtmP->nullPnt )
-        {
-        bcdtmFind_closestPointDtmObject(catchmentDtmP,pointAddrP(dtmP,sumpPoint2)->x,pointAddrP(dtmP,sumpPoint2)->y,&smpPnt2) ;
-        if( cdbg == 1 )
-            {
-            if( pointAddrP(catchmentDtmP,smpPnt2)->x != pointAddrP(dtmP,sumpPoint2)->x || pointAddrP(catchmentDtmP,smpPnt2)->y != pointAddrP(dtmP,sumpPoint2)->y )
-                {
-                bcdtmWrite_message(2,0,0,"Closest Point Error") ;
-                goto errexit ;
-                }
-            }
-        }
-     smpType = 2 ;                                             //  Sump Line
-     if( smpPnt2 == catchmentDtmP->nullPnt ) smpType = 1 ;     //  Sump Point
-
-     // Log New Sump Points
-
-     if( dbg == 1 )
-         {
-         bcdtmWrite_message(0,0,0,"smpType = %2d",smpType) ;
-         if( smpPnt1 != catchmentDtmP->nullPnt ) bcdtmWrite_message(0,0,0,"smpPnt1 = %8ld ** %12.5lf %12.5lf %10.4lf",smpPnt1,pointAddrP(catchmentDtmP,smpPnt1)->x,pointAddrP(catchmentDtmP,smpPnt1)->y,pointAddrP(catchmentDtmP,smpPnt1)->z) ;
-         if( smpPnt2 != catchmentDtmP->nullPnt ) bcdtmWrite_message(0,0,0,"smpPnt2 = %8ld ** %12.5lf %12.5lf %10.4lf",smpPnt2,pointAddrP(catchmentDtmP,smpPnt2)->x,pointAddrP(catchmentDtmP,smpPnt2)->y,pointAddrP(catchmentDtmP,smpPnt2)->z) ;
-         }
-
-     //  Set Sump Point
-
-     sumpPoint.x = sumpX ;
-     sumpPoint.y = sumpY ;
-     sumpPoint.z = sumpZ ;
-
-     //  From Sump Point
-
-     if( smpType == 1 )
-         {
-         if( bcdtmDrainage_insertMaximumAscentLinesFromSumpPointDtmObject(catchmentDtmP,smpPnt1)) goto errexit ;
-         drainPoint = smpPnt1 ;
-         }
-
-     //  From Sump Line
-
-     if( smpType == 2 )
-         {
-         if( bcdtmDrainage_insertMaximumAscentLinesFromPointOnSumpLineDtmObject(catchmentDtmP,smpPnt1,smpPnt2,sumpPoint,drainPoint)) goto errexit ;
-         }
-
-     //  Log Tin
-
-    if( dbg == 1 )
-        {
-        if( bcdtmWrite_toFileDtmObject(catchmentDtmP,L"ascentCatchment00.tin")) goto errexit ;
-        }
-
-    //  Check Drain Point Has Been Determined As All Catchment Flow Must Pass Through The Drain Point
-
-    if( drainPoint == catchmentDtmP->nullPnt )
-        {
-        bcdtmWrite_message(2,0,0,"Could Not Determine Drain Point For Point Catchment") ;
-        goto errexit ;
-        }
-    drainPointX = pointAddrP(catchmentDtmP,drainPoint)->x ;
-    drainPointY = pointAddrP(catchmentDtmP,drainPoint)->y ;
-    drainPointZ = pointAddrP(catchmentDtmP,drainPoint)->z ;
-    if( dbg == 1 )  bcdtmWrite_message(0,0,0,"drainPoint = %10d ** %12.5lf %12.5lf %10.4lf",drainPoint,drainPointX,drainPointY,drainPointZ) ;
-
-    //  Iteratively Refine Point Catchment Boundary
-
-    refine = true ;
-    while( refine )
-        {
-
-        // Initialise
-
-        refine = false ;
-        if( bcdtmList_cleanDtmObject(catchmentDtmP) ) goto errexit ;
-
-        // Check Triangulation After Clean
-
-        // Find New Point Number For Drain Point
-
-        bcdtmFind_closestPointDtmObject(catchmentDtmP,drainPointX,drainPointY,&drainPoint) ;
-        if( dbg == 1 )  bcdtmWrite_message(0,0,0,"drainPoint = %10d ** %12.5lf %12.5lf %10.4lf",drainPoint,pointAddrP(catchmentDtmP,drainPoint)->x,pointAddrP(catchmentDtmP,drainPoint)->y,pointAddrP(catchmentDtmP,drainPoint)->z) ;
-        if( cdbg == 1 )
-            {
-            if( pointAddrP(catchmentDtmP,drainPoint)->x != drainPointX || pointAddrP(catchmentDtmP,drainPoint)->y != drainPointY )
-                {
-                bcdtmWrite_message(1,0,0,"Drain Point Has Changed") ;
-                goto errexit ;
-                }
-            }
-
-        // Create Triangle Index
-
-        if( dbg ) bcdtmWrite_message(0,0,0,"Creating Triangle Index") ;
-        if( triangleIndexP != nullptr )
-            triangleIndexP->~DTMTriangleIndex() ;
-        startTime = bcdtmClock() ;
-        triangleIndexP = new DTMTriangleIndex (catchmentDtmP) ;
-        if( dbg  ) bcdtmWrite_message(0,0,0,"Size Of Triangle Index = %8d",triangleIndexP->TriangleIndexSize() ) ;
-        if( tdbg ) bcdtmWrite_message(0,0,0,"Time To Calculate Triangle Index = %8.3lf Seconds",bcdtmClock_elapsedTime(bcdtmClock(),startTime)) ;
-
-        // Log Number Of Void And Flat Triangles
-
-        if( dbg ) triangleIndexP->LogTriangleCounts() ;
-
-        //  Scan Triangle Index And Downstream Trace From Each Triangle Centroid
-
-        numTriangles = 0 ;
-        if( dbg ) bcdtmWrite_message(0,0,0,"Down Stream Tracing Tin Streams") ;
-        for( DtmTriangleIndex::iterator triangle = triangleIndexP->FirstTriangle() ; triangle <= triangleIndexP->LastTriangle() ; triangle++)
-            {
-
-            //  Log Trace Status
-
-            if( dbg && numTriangles % 100000 == 0 ) bcdtmWrite_message(0,0,0,"Number Of Triangles Scanned = %8ld of %8ld",numTriangles,triangleIndexP->TriangleIndexSize()) ;
-
-            //  Set Null Colour For Triangle
-
-            triangle->index = -dtmP->nullPnt ;
-
-            //  Dont Trace For Void Or Zero Slope Triangles
-
-            if( ! triangle->voidTriangle && ! triangle->flatTriangle )
-                {
-
-                p1 = triangle->trgPnt1 ;
-                p2 = triangle->trgPnt2 ;
-                p3 = triangle->trgPnt3 ;
-
-                //   Calculate Trace Points For Triangle
-
-                if( bcdtmDrainage_calculateTracePointsForTriangleDtmObject(catchmentDtmP,p1,p2,p3,tracePoints)) goto errexit ;
-
-                //   Check Trace To Drain Point
-
-                numTracedToSump = 0 ;
-                for( int n = 0 ; n < 3 ; ++n )
-                    {
-                     x = tracePoints[n].x ;
-                     y = tracePoints[n].y ;
-                     z = tracePoints[n].z ;
-                     if( dbg == 2 ) bcdtmWrite_message(0,0,0,"numTriangles = %8ld **** Tracing To Sump From ** %12.5lf %12.5lf %10.4lf",numTriangles,x,y,z) ;
-                     if( bcdtmDrainage_checkTraceToDrainPointDtmObject(catchmentDtmP,nullptr,maxPondDepth,traceOverZeroSlope,x,y,z,drainPoint,tracedToSump)) goto errexit ;
-                     if( tracedToSump ) ++numTracedToSump ;
-                     if( dbg == 2 ) bcdtmWrite_message(0,0,0,"tracedToSump = %d",tracedToSump) ;
-                     }
-                if( dbg == 2 ) bcdtmWrite_message(0,0,0,"numTracedToSump = %3d",numTracedToSump) ;
-                triangle->index = numTracedToSump ;
-                ++numTriangles ;
-                }
-            }
-        if( dbg == 1 ) bcdtmWrite_message(0,0,0,"Number Of Triangles = %8ld",numTriangles) ;
-
-        // Polygonise And Load Catchment Polygons
-
-        if( dbg ) bcdtmWrite_message(0,0,0,"Polygonising Catchment Polygons") ;
-        if( bcdtmObject_createDtmObject(&catchmentPolygonsDtmP)) goto errexit ;
-        if( bcdtmDrainage_polygoniseAndLoadTriangleIndexPolygonsDtmObject(catchmentDtmP,(DTMFeatureCallback) bcdtmDrainage_catchmentCallBackFunction,triangleIndexP,catchmentPolygonsDtmP,numCatchments)) goto errexit ;
-        if( dbg ) bcdtmWrite_message(0,0,0,"Number Of Catchments = %8ld",numCatchments) ;
-
-        //  Count Number Of Full And Partial Polygons That Flow To Drain Point
-
-        if( bcdtmObject_createDtmObject(&tempDtmP)) goto errexit ;
-        numZero = numOne = numTwo = numThree = 0 ;
-        for( dtmFeature = 0 ; dtmFeature < catchmentPolygonsDtmP->numFeatures ; ++dtmFeature )
-             {
-             count = ( int ) ftableAddrP(catchmentPolygonsDtmP,dtmFeature)->dtmUserTag ;
-             if     ( count == 0 ) ++numZero ;
-             else if( count == 1 ) ++numOne ;
-             else if( count == 2 ) ++numTwo ;
-             else if( count == 3 ) ++numThree ;
-             if( count == 0 )
-                 {
-                 if( bcdtmInsert_removeDtmFeatureFromDtmObject(catchmentPolygonsDtmP,dtmFeature)) goto errexit ;
-                 }
-             if( count > 0 )
-                 {
-                 ftableAddrP(catchmentPolygonsDtmP,dtmFeature)->dtmFeatureType = DTMFeatureType::Breakline ;
-                 }
-             }
-
-        //  Log Polygonisation Results
-
-        if( dbg == 1 )
-            {
-             bcdtmWrite_message(0,0,0,"numZero = %4ld ** numOne = %4ld numTwo = %4ld numThree = %4ld",numZero,numOne,numTwo,numThree) ;
-             bcdtmWrite_geopakDatFileFromDtmObject(catchmentPolygonsDtmP,L"refinedCatchmentPolygons.dat") ;
-            }
-
-         //  Check For Termination Of Refinement
-
-        if( numThree == 1 && numOne == 0 && numTwo == 0 )
-            {
-            for( dtmFeature = 0 ; dtmFeature < catchmentPolygonsDtmP->numFeatures ; ++dtmFeature )
-                {
-                if( ftableAddrP(catchmentPolygonsDtmP,dtmFeature)->dtmUserTag == 3 )
-                    {
-                    if( bcdtmList_copyDtmFeaturePointsToPointArrayDtmObject(catchmentPolygonsDtmP,dtmFeature,catchmentPtsPP,numCatchmentPtsP)) goto errexit ;
-                    }
-                }
-            }
-
-        //  Continue Refinement
-
-       else
-           {
-           }
-
-
-
-        }
-
-    // Clean Up
-
- cleanup :
-    if( catchPtsP             != nullptr ) { free(catchPtsP) ; catchPtsP = nullptr ; }
-    if( catchDtmP             != nullptr ) bcdtmObject_destroyDtmObject(&catchDtmP) ;
-    if( catchmentDtmP         != nullptr ) bcdtmObject_destroyDtmObject(&catchmentDtmP) ;
-    if( catchmentPolygonsDtmP != nullptr ) bcdtmObject_destroyDtmObject(&catchmentPolygonsDtmP) ;
-
-    // Return
-
-    if( dbg && ret == DTM_SUCCESS ) bcdtmWrite_message(0,0,0,"Refining Tptr Catchment Polygon Completed") ;
-    if( dbg && ret != DTM_SUCCESS ) bcdtmWrite_message(0,0,0,"Refining Tptr Catchment Polygon Error") ;
-    return(ret) ;
-
-    // Error Exit
-
- errexit :
-    if( ret == DTM_SUCCESS ) ret = DTM_ERROR ;
-     goto cleanup ;
-}
-/*-------------------------------------------------------------------+
-|                                                                    |
-|                                                                    |
-|                                                                    |
-+-------------------------------------------------------------------*/
-int bcdtmDrainage_insertMaximumAscentLinesFromPointOnSumpLineDtmObject
-    (
-    BC_DTM_OBJ *dtmP,                       // ==> Pointer To DTM
-    int        point1,                      // ==> Point At One End Of Tin Line
-    int        point2,                      // ==> Point At Other End Of Tin Line
-    DPoint3d   point,                       // ==> Start Point For Inserting Maximum Ascent Line
-    long&      drainPoint                   // <== Point From Where The Maximum Ascents Were Inserted
-    )
-
-    // This Function Inserts A Maximum Ascent Line Into The Tin
-    // From A Starting Point On A Tin Line
-
-    {
-    int    ret=DTM_SUCCESS,dbg=DTM_TRACE_VALUE(0),cdbg=DTM_CHECK_VALUE(0) ;
-    long   dtmPnt=dtmP->nullPnt,antPnt,clkPnt,lineType ;
-    bool voidPnt;
-    double d1,d2 ;
-
-    int fd1,fd2,sideOf ;
-    bool newPnt=false ;
-    double ascentAngle1,descentAngle1,trgSlope1 ;
-    double ascentAngle2,descentAngle2,trgSlope2 ;
-    double xr,yr,radius ;
-
-    // Log Arguments
-
-    if( dbg )
-        {
-        bcdtmWrite_message(0,0,0,"Inserting Maximum Ascent Lines From Point On Sump Line") ;
-        bcdtmWrite_message(0,0,0,"dtmP      = %p",dtmP) ;
-        bcdtmWrite_message(0,0,0,"point1    = %8ld",point1) ;
-        bcdtmWrite_message(0,0,0,"point2    = %8ld",point2) ;
-        bcdtmWrite_message(0,0,0,"point.x   = %12.5lf",point.x) ;
-        bcdtmWrite_message(0,0,0,"point.y   = %12.5lf",point.y) ;
-        bcdtmWrite_message(0,0,0,"point.z   = %12.5lf",point.z) ;
-        }
-
-    // Initialise
-
-    drainPoint = dtmP->nullPnt ;
-
-    //  Test Tin Line Exists
-
-    if( ! bcdtmList_testLineDtmObject(dtmP,point1,point2))
-        {
-        if( dbg )
-            {
-            bcdtmList_writeCircularListForPointDtmObject(dtmP,point1) ;
-            bcdtmList_writeCircularListForPointDtmObject(dtmP,point2) ;
-            }
-        bcdtmWrite_message(2,0,0,"Not A Tin Line") ;
-        goto errexit ;
-        }
-
-    //  Get Triangles Either Side Of Sump Line
-
-    if( ( antPnt = bcdtmList_nextAntDtmObject(dtmP,point1,point2)) < 0 ) goto errexit ;
-    if( ( clkPnt = bcdtmList_nextClkDtmObject(dtmP,point1,point2)) < 0 ) goto errexit ;
-    if( ! bcdtmList_testLineDtmObject(dtmP,antPnt,point2)) antPnt = dtmP->nullPnt ;
-    if( ! bcdtmList_testLineDtmObject(dtmP,clkPnt,point2)) clkPnt = dtmP->nullPnt ;
-    if( antPnt == dtmP->nullPnt || clkPnt == dtmP->nullPnt )
-        {
-         bcdtmWrite_message(1,0,0,"Not A Sump Line") ;
-         goto errexit ;
-        }
-
-    //  Check For Sump Line
-
-    if( cdbg == 1 )
-        {
-        fd1 = bcdtmDrainage_getTriangleFlowDirectionDtmObject(dtmP,point1,point2,antPnt) ;
-        fd2 = bcdtmDrainage_getTriangleFlowDirectionDtmObject(dtmP,point1,point2,clkPnt) ;
-        if( fd1 < 1 || fd2 < 1 )
-            {
-            bcdtmWrite_message(1,0,0,"Not A Sump Line") ;
-            goto errexit ;
-            }
-        }
-
-    //  Check If Point Is Within Point To Point Tolerance Of The Line End Points
-
-    d1 = bcdtmMath_distance(point.x,point.y,pointAddrP(dtmP,point1)->x,pointAddrP(dtmP,point1)->y) ;
-    d2 = bcdtmMath_distance(point.x,point.y,pointAddrP(dtmP,point2)->x,pointAddrP(dtmP,point2)->y) ;
-    if      ( d1 <= d2 && d1 < dtmP->ppTol ) dtmPnt = point1 ;
-    else if ( d2 < dtmP->ppTol ) dtmPnt = point2 ;
-
-    // Only Insert Point Into Line If It Is Not Coincident With One Of The Line End Points
-
-    if( dtmPnt == dtmP->nullPnt )
-        {
-
-        //  Determine Line Type ( Internal = 1 , On Tin Hull = 2 )
-
-        if( nodeAddrP(dtmP,point1)->hPtr == dtmP->nullPnt ||  nodeAddrP(dtmP,point2)->hPtr == dtmP->nullPnt )
-            {
-            lineType = 1 ;
-            }
-        else
-            {
-            lineType = 2 ;
-            if( nodeAddrP(dtmP,point1)->hPtr != point2 )
-                {
-                dtmPnt = point1 ;
-                point1 = point2 ;
-                point2 = dtmPnt ;
-                }
-            }
-
-        //  Check For Void Line
-
-        if( bcdtmList_testForVoidLineDtmObject(dtmP,point1,point2,voidPnt)) goto errexit ;
-
-        // Add Point To Tin
-
-        newPnt = true ;
-        if( bcdtmInsert_addPointToDtmObject(dtmP,point.x,point.y,point.z,&dtmPnt) ) goto errexit  ;
-
-        //  Insert Point Into Line
-
-        switch ( lineType )
-            {
-
-            case  1 :      /* Coincident With Internal Tin Line  */
-
-                bcdtmList_testForVoidLineDtmObject(dtmP,point1,point2,voidPnt) ;
-                if(bcdtmList_deleteLineDtmObject(dtmP,point1,point2)) goto errexit ;
-                if(bcdtmList_insertLineAfterPointDtmObject(dtmP,point1,dtmPnt,antPnt)) goto errexit ;
-                if(bcdtmList_insertLineAfterPointDtmObject(dtmP,dtmPnt,point1,dtmP->nullPnt)) goto errexit ;
-                if(bcdtmList_insertLineAfterPointDtmObject(dtmP,point2,dtmPnt,clkPnt)) goto errexit ;
-                if(bcdtmList_insertLineAfterPointDtmObject(dtmP,dtmPnt,point2,point1)) goto errexit ;
-                if(bcdtmList_insertLineAfterPointDtmObject(dtmP,antPnt,dtmPnt,point2)) goto errexit ;
-                if(bcdtmList_insertLineAfterPointDtmObject(dtmP,dtmPnt,antPnt,point1)) goto errexit ;
-                if(bcdtmList_insertLineAfterPointDtmObject(dtmP,clkPnt,dtmPnt,point1)) goto errexit ;
-                if(bcdtmList_insertLineAfterPointDtmObject(dtmP,dtmPnt,clkPnt,point2)) goto errexit ;
-                if(bcdtmList_testForDtmFeatureLineDtmObject(dtmP,point1,point2) )
-                    {
-                    if( bcdtmInsert_pointIntoAllDtmFeaturesDtmObject(dtmP,point1,point2,dtmPnt)) goto errexit ;
-                    }
-                break ;
-
-            case  2 :      /* Coincident With External Tin Line  */
-                bcdtmList_testForVoidLineDtmObject(dtmP,point1,point2,voidPnt) ;
-                if( (antPnt = bcdtmList_nextAntDtmObject(dtmP,point1,point2))   < 0 ) goto errexit ;
-                if(bcdtmList_deleteLineDtmObject(dtmP,point1,point2)) goto errexit ;
-                if(bcdtmList_insertLineAfterPointDtmObject(dtmP,point1,dtmPnt,antPnt)) goto errexit ;
-                if(bcdtmList_insertLineAfterPointDtmObject(dtmP,dtmPnt,point1,dtmP->nullPnt)) goto errexit ;
-                if(bcdtmList_insertLineBeforePointDtmObject(dtmP,point2,dtmPnt,antPnt)) goto errexit ;
-                if(bcdtmList_insertLineAfterPointDtmObject(dtmP,dtmPnt,point2,point1)) goto errexit ;
-                if(bcdtmList_insertLineAfterPointDtmObject(dtmP,antPnt,dtmPnt,point2)) goto errexit ;
-                if(bcdtmList_insertLineAfterPointDtmObject(dtmP,dtmPnt,antPnt,point1)) goto errexit ;
-                if(bcdtmList_testForDtmFeatureLineDtmObject(dtmP,point1,point2) )
-                    {
-                    if( bcdtmInsert_pointIntoAllDtmFeaturesDtmObject(dtmP,point1,point2,dtmPnt)) goto errexit ;
-                    }
-                nodeAddrP(dtmP,point1)->hPtr = dtmPnt ;
-                nodeAddrP(dtmP,dtmPnt)->hPtr = point2 ;
-                break ;
-
-            default :
-               bcdtmWrite_message(1,0,0,"Unknown Line Type") ;
-               goto errexit ;
-               break ;
-
-            }
-
-        //  Check Tin After Inserting Point
-
-        if( cdbg )
-            {
-            if( dbg ) bcdtmWrite_message(0,0,0,"Checking Tin After Inserting Point Into Line") ;
-            if( bcdtmCheck_tinComponentDtmObject(dtmP))
-                {
-                if( dbg ) bcdtmWrite_message(0,0,0,"Tin Invalid") ;
-                goto errexit ;
-                }
-            if( dbg ) bcdtmWrite_message(0,0,0,"Tin Valid") ;
-            }
-       }
-
-   //  Insert Maximum Ascent Line From Tin Point
-
-   if( bcdtmDrainage_getTriangleDescentAndAscentAnglesDtmObject(dtmP,point1,point2,antPnt,&descentAngle1,&ascentAngle1,&trgSlope1)) goto errexit ;
-   if( bcdtmDrainage_getTriangleDescentAndAscentAnglesDtmObject(dtmP,point1,point2,clkPnt,&descentAngle2,&ascentAngle2,&trgSlope2)) goto errexit ;
-   if( newPnt )
-       {
-
-       if( dbg == 1 ) bcdtmWrite_message(0,0,0,"Inserting Maximum Ascents From Sump Line") ;
-
-       radius = sqrt(dtmP->xRange*dtmP->xRange+dtmP->yRange*dtmP->yRange) ;
-
-       //  Insert Maximum Ascent To Left Of Sump Line
-
-       xr = pointAddrP(dtmP,dtmPnt)->x + radius*cos(ascentAngle1) ;
-       yr = pointAddrP(dtmP,dtmPnt)->y + radius*sin(ascentAngle1) ;
-       sideOf = bcdtmMath_sideOf(pointAddrP(dtmP,dtmPnt)->x,pointAddrP(dtmP,dtmPnt)->y,pointAddrP(dtmP,antPnt)->x,pointAddrP(dtmP,antPnt)->y,xr,yr) ;
-       if     ( sideOf < 0 )
-           {
-           if( bcdtmDrainage_insertMaximumAscentLineFromTriangleBasePointDtmObject(dtmP,dtmPnt,antPnt,point2)) goto errexit ;
-           }
-       else if( sideOf == 0 )
-           {
-           if( bcdtmDrainage_insertMaximumAscentLineFromTinPointDtmObject(dtmP,antPnt)) goto errexit ;
-           }
-       else if( sideOf > 0 )
-           {
-           if( bcdtmDrainage_insertMaximumAscentLineFromTriangleBasePointDtmObject(dtmP,dtmPnt,point1,antPnt)) goto errexit ;
-           }
-
-       //  Insert Maximum Ascent To Right Of Sump Line
-
-       xr = pointAddrP(dtmP,dtmPnt)->x + radius*cos(ascentAngle2) ;
-       yr = pointAddrP(dtmP,dtmPnt)->y + radius*sin(ascentAngle2) ;
-       sideOf = bcdtmMath_sideOf(pointAddrP(dtmP,dtmPnt)->x,pointAddrP(dtmP,dtmPnt)->y,pointAddrP(dtmP,clkPnt)->x,pointAddrP(dtmP,clkPnt)->y,xr,yr) ;
-       if     ( sideOf < 0 )
-           {
-           if( bcdtmDrainage_insertMaximumAscentLineFromTriangleBasePointDtmObject(dtmP,dtmPnt,clkPnt,point1)) goto errexit ;
-           }
-       else if( sideOf == 0 )
-           {
-           if( bcdtmDrainage_insertMaximumAscentLineFromTinPointDtmObject(dtmP,clkPnt)) goto errexit ;
-           }
-       else if( sideOf > 0 )
-           {
-           if( bcdtmDrainage_insertMaximumAscentLineFromTriangleBasePointDtmObject(dtmP,dtmPnt,point2,clkPnt)) goto errexit ;
-           }
-       }
-
-   // Insert Maximum Ascents From Sump Point
-
-   else
-       {
-       if( dbg == 1 ) bcdtmWrite_message(0,0,0,"Inserting Maximum Ascents From Sump Point") ;
-       if( bcdtmDrainage_insertMaximumAscentLinesFromSumpPointDtmObject(dtmP,dtmPnt)) goto errexit ;
-       }
-
-   //  Set Drain Point
-
-   drainPoint = dtmPnt ;
-
-   // Check Triangulation After Inserting Maximum Ascent Lines
-
-   if( cdbg == 1 )
-       {
-       if( dbg ) bcdtmWrite_message(0,0,0,"Checking Triangulation After Inserting Maximum Ascent Lines From Sump Line") ;
-       if( bcdtmCheck_tinComponentDtmObject(dtmP))
-           {
-           bcdtmWrite_message(1,0,0,"Triangulation Invalid") ;
-           goto errexit ;
-           }
-        if( dbg ) bcdtmWrite_message(0,0,0,"Triangulation Valid") ;
-        }
-
-// Clean Up
-
- cleanup :
-
-// Return
-
-    if( dbg && ret == DTM_SUCCESS ) bcdtmWrite_message(0,0,0,"Inserting Maximum Ascent Lines From Point On Sump Line Completed") ;
-    if( dbg && ret != DTM_SUCCESS ) bcdtmWrite_message(0,0,0,"Inserting Maximum Ascent Lines From Point On Sump Point Error") ;
-    return(ret) ;
-
-// Error Exit
-
- errexit :
-    if( ret == DTM_SUCCESS ) ret = DTM_ERROR ;
-    goto cleanup ;
-    }
-/*-------------------------------------------------------------------+
-|                                                                    |
-|                                                                    |
-|                                                                    |
-+-------------------------------------------------------------------*/
-int bcdtmDrainage_insertMaximumAscentLinesFromSumpPointDtmObject
-    (
-    BC_DTM_OBJ *dtmP,                       // Pointer To DTM
-    int        sumpPoint                    // Sump Point
-    )
-
-    // This Function Inserts Maximum Maximum Ascent Lines For A Sump Point Into The Tin
-
-    {
-    int    ret=DTM_SUCCESS,dbg=DTM_TRACE_VALUE(0),cdbg=DTM_CHECK_VALUE(0) ;
-    int    clPnt,clPtr,sPnt,nPnt,pPnt ;
-    long   startPnt ;
-    bool   lowPoint=true ;
-
-    // Log Arguments
-
-    if( dbg )
-        {
-        bcdtmWrite_message(0,0,0,"Inserting Maximum Ascent Lines From Sump Point") ;
-        bcdtmWrite_message(0,0,0,"dtmP      = %p",dtmP) ;
-        bcdtmWrite_message(0,0,0,"sumpPoint = %8ld",sumpPoint) ;
-        }
-
-    //  Check Sum Point Validity
-
-    if( cdbg == 1 )
-        {
-         if( sumpPoint < 0 || sumpPoint >= dtmP->numPoints )
-             {
-             bcdtmWrite_message(2,0,0,"Sump Point Range Error") ;
-             goto errexit ;
-             }
-
-         if(( clPtr = nodeAddrP(dtmP,sumpPoint)->cPtr ) == dtmP->nullPtr )
-             {
-             bcdtmWrite_message(2,0,0,"Sump Point Not A Tin Point") ;
-             goto errexit ;
-             }
-         while( clPtr != dtmP->nullPtr && lowPoint )
-             {
-             clPnt = clistAddrP(dtmP,clPtr)->pntNum ;
-             clPtr = clistAddrP(dtmP,clPtr)->nextPtr ;
-             if( pointAddrP(dtmP,clPnt)->z <= pointAddrP(dtmP,sumpPoint)->z )
-                 lowPoint = false ;
-             }
-         if( ! lowPoint )
-             {
-             bcdtmWrite_message(2,0,0,"Sump Point Not A Low Point") ;
-             goto errexit ;
-             }
-        }
-
-    //  Place Tptr Polygon Around Sump Point
-
-    if( bcdtmList_insertTptrPolygonAroundPointDtmObject(dtmP,sumpPoint,&startPnt)) goto errexit ;
-
-    //  Scan Around Tptr Polygon And Fire Off And Insert Maximum Ascents
-
-    pPnt = startPnt ;                      // Prior Tptr Polygon Point
-    sPnt = nodeAddrP(dtmP,pPnt)->tPtr ;    // Scan Point
-    do
-        {
-        nPnt = nodeAddrP(dtmP,sPnt)->tPtr ; // Next Tptr Polygon Point
-
-        //  Insert Maximum Ascent Line
-
-        if( bcdtmDrainage_insertMaximumAscentLineBetweenPointsDtmObject(dtmP,sPnt,nPnt,pPnt)) goto errexit  ;
-
-        //  Reset Prior And Scan Point
-
-        pPnt = sPnt ;
-        sPnt = nPnt ;
-        } while( sPnt != nodeAddrP(dtmP,startPnt)->tPtr ) ;
-
-    // Check Triangulation After Inserting Maximum Ascent Lines
-
-    if( cdbg == 1 )
-        {
-        if( dbg ) bcdtmWrite_message(0,0,0,"Checking Triangulation After Inserting Maximum Ascent Lines From Sump Point") ;
-        if( bcdtmCheck_tinComponentDtmObject(dtmP))
-            {
-            bcdtmWrite_message(1,0,0,"Triangulation Invalid") ;
-            goto errexit ;
-            }
-        if( dbg ) bcdtmWrite_message(0,0,0,"Triangulation Valid") ;
-        }
-
-// Clean Up
-
- cleanup :
-
-// Return
-
-    if( dbg && ret == DTM_SUCCESS ) bcdtmWrite_message(0,0,0,"Inserting Maximum Ascent Lines From Sump Point Completed") ;
-    if( dbg && ret != DTM_SUCCESS ) bcdtmWrite_message(0,0,0,"Inserting Maximum Ascent Lines From Sump Point Error") ;
-    return(ret) ;
-
-// Error Exit
-
- errexit :
-    if( ret == DTM_SUCCESS ) ret = DTM_ERROR ;
-    goto cleanup ;
-    }
-
-
-
-
+/*--------------------------------------------------------------------------------------+
+|
+|     $Source: Drainage/bcdtmDrainageCatchment.cpp $
+|
+|  $Copyright: (c) 2017 Bentley Systems, Incorporated. All rights reserved. $
+|
++--------------------------------------------------------------------------------------*/
+#include "bcdtmDrainage.h"
+#include <TerrainModel/Core/bcdtmInlines.h>
+
+extern int DrainageDebug ;
+
+/*-------------------------------------------------------------------+
+|                                                                    |
+|                                                                    |
+|                                                                    |
++-------------------------------------------------------------------*/
+ int  CatchmentLineCompareFunction(const void* line1P , const void *line2P )
+    {
+    DTMCatchmentLine* pLine1 = ( DTMCatchmentLine* ) line1P ;
+    DTMCatchmentLine* pLine2 = ( DTMCatchmentLine* ) line2P ;
+
+    if( pLine1->startPoint  <   pLine2->startPoint ) return(-1) ;
+    if( pLine1->startPoint  >   pLine2->startPoint ) return( 1) ;
+    if( pLine1->startPoint  ==  pLine2->startPoint && pLine1->endPoint < pLine2->endPoint ) return( -1) ;
+    if( pLine1->startPoint  ==  pLine2->startPoint && pLine1->endPoint > pLine2->endPoint ) return(  1) ;
+    return(0) ;
+    }
+/*-------------------------------------------------------------------+
+|                                                                    |
+|                                                                    |
+|                                                                    |
++-------------------------------------------------------------------*/
+ int  CatchmentLineElevationCompareFunction(const void* line1P , const void *line2P )
+    {
+    DTMCatchmentLine* pLine1 = ( DTMCatchmentLine* ) line1P ;
+    DTMCatchmentLine* pLine2 = ( DTMCatchmentLine* ) line2P ;
+
+    if( pLine1->lowElevation  <   pLine2->lowElevation ) return(-1) ;
+    if( pLine1->lowElevation  >   pLine2->lowElevation ) return( 1) ;
+    return(0) ;
+    }
+
+/*-------------------------------------------------------------------+
+|                                                                    |
+|                                                                    |
+|                                                                    |
++-------------------------------------------------------------------*/
+int bcdtmDrainage_traceCatchmentForPointDtmObject
+(
+ BC_DTM_OBJ *dtmP,                          /* ==> Pointer To Tin Object                             */
+ double     x,                              /* ==> X Coordinate Of Point                             */
+ double     y,                              /* ==> Y Coordinate Of Point                             */
+ double     maxPondDepth,                   /* ==> Maximum Depth Of Ponds To Flow Out Of             */
+ bool*      catchmentDeterminedP,           /* <== Catchment Determined < TRUE,FALSE>                */
+ long       *catchmentClosureP,             /* <== Catchment Closes < TRUE,FALSE>                    */
+ DPoint3d   **catchmentPtsPP,               /* <== Catchment Points                                  */
+ long       *numCatchmentPtsP,              /* <== Number Of Catchment Points                        */
+ DPoint3d   *sumpPointP                     /* <== Sump Point For Which The Catchment Was Determined */
+)
+
+    // This Function Traces The Catchment For A Point And Returns The Catchment Points
+
+    {
+    int        ret=DTM_SUCCESS,dbg=DTM_TRACE_VALUE(0) ;
+    long       ap, cp, p1, p2, p3, sumpPnt1 = 0, sumpPnt2 = 0, fndType;
+    bool inVoid;
+    long       flatTriangle,traceStartType=0,numFeatures=0,useTables=0 ;
+    double     z,sumpX=0.0,sumpY=0.0,sumpZ=0.0 ;
+    DPoint3d   *p3dP ;
+    BC_DTM_OBJ *dataP=nullptr ;
+
+    // Log Arguments
+
+    if( dbg )
+        {
+        bcdtmWrite_message(0,0,0,"Tracing Catchment For Point") ;
+        bcdtmWrite_message(0,0,0,"dtmP             = %p",dtmP)  ;
+        bcdtmWrite_message(0,0,0,"x                = %12.5lf",x)  ;
+        bcdtmWrite_message(0,0,0,"y                = %12.5lf",y)  ;
+        bcdtmWrite_message(0,0,0,"maxPondDepth     = %8.4lf",maxPondDepth)  ;
+        bcdtmWrite_message(0,0,0,"catchmentPtsPP   = %p",*catchmentPtsPP) ;
+        bcdtmWrite_message(0,0,0,"numCatchmentPtsP = %8ld",*numCatchmentPtsP) ;
+        }
+
+    // Initialise
+
+    *catchmentDeterminedP = false ;
+    *catchmentClosureP    = 0 ;
+    *numCatchmentPtsP     = 0 ;
+    if( *catchmentPtsPP != nullptr )
+        {
+        free(*catchmentPtsPP) ;
+        *catchmentPtsPP = nullptr ;
+        }
+    sumpPointP->x = 0.0 ;
+    sumpPointP->y = 0.0 ;
+    sumpPointP->z = 0.0 ;
+    p1 = p2 = p3 = dtmP->nullPnt ;
+
+    // Check For Valid DTM Object
+
+    if( bcdtmObject_testForValidDtmObject(dtmP)) goto errexit ;
+
+    // Check For Tin State
+
+    if( dtmP->dtmState != DTMState::Tin )
+        {
+        bcdtmWrite_message(1,0,0,"Method Requires Triangulated DTM") ;
+        goto errexit ;
+        }
+
+    // Find Triangle For Point
+
+    if( dbg ) bcdtmWrite_message(0,0,0,"Finding Triangle For Point") ;
+    bcdtmFind_triangleForPointDtmObject(dtmP,x,y,&z,&fndType,&p1,&p2,&p3)  ;
+    if( dbg ) bcdtmWrite_message(0,0,0,"fndType = %2ld",fndType) ;
+    if( fndType == 0 )
+        {
+        bcdtmWrite_message(0,0,0,"Point External To Tin") ;
+        goto errexit ;
+        }
+
+    // Check Point To Point Tolerance
+
+    if ( bcdtmMath_distance(x,y,pointAddrP(dtmP,p1)->x,pointAddrP(dtmP,p1)->y) <= dtmP->ppTol ) { fndType = 1 ; p2 = p3 = dtmP->nullPnt ; }
+    if( p2 != dtmP->nullPnt )
+        {
+        if( bcdtmMath_distance(x,y,pointAddrP(dtmP,p2)->x,pointAddrP(dtmP,p2)->y) <= dtmP->ppTol )
+            {
+            fndType = 1 ; p1 = p2 ; p2 = p3 = dtmP->nullPnt ;
+            }
+        }
+    if( p3 != dtmP->nullPnt )
+        {
+        if( bcdtmMath_distance(x,y,pointAddrP(dtmP,p3)->x,pointAddrP(dtmP,p3)->y) <= dtmP->ppTol )
+            {
+            fndType = 1 ; p1 = p3 ; p2 = p3 = dtmP->nullPnt ;
+            }
+        }
+
+
+    // Test For Point In Void
+
+    if( dbg ) bcdtmWrite_message(0,0,0,"Testing For Point In Void") ;
+    inVoid = false ;
+    if( fndType == 1 && bcdtmFlag_testVoidBitPCWD(&nodeAddrP(dtmP,p1)->PCWD) ) inVoid = true;
+    if( fndType == 2 || fndType == 3 )
+        {
+        if( bcdtmList_testForVoidLineDtmObject(dtmP,p1,p2,inVoid)) goto errexit ;
+        }
+    if( fndType == 4 )
+        {
+        if( bcdtmList_testForVoidTriangleDtmObject(dtmP,p1,p2,p3,inVoid)) goto errexit ;
+        }
+    if( inVoid )
+        {
+        bcdtmWrite_message(0,0,0,"Start Point In Void") ;
+        goto errexit ;
+        }
+
+    // Test For Triangle Edge In Flat Triangles
+
+    if( fndType == 2 || fndType == 3 )
+        {
+        if( pointAddrP(dtmP,p1)->z == pointAddrP(dtmP,p2)->z )
+            {
+            flatTriangle = 1 ;
+            if( ( ap = bcdtmList_nextAntDtmObject(dtmP,p1,p2) )   < 0 ) goto errexit ;
+            if( ( cp = bcdtmList_nextClkDtmObject(dtmP,p1,p2) ) < 0 ) goto errexit ;
+            if( ! bcdtmList_testLineDtmObject(dtmP,p2,ap) ) ap = dtmP->nullPnt ;
+            if( ! bcdtmList_testLineDtmObject(dtmP,p2,cp) ) cp = dtmP->nullPnt ;
+            if( ap != dtmP->nullPnt && pointAddrP(dtmP,p1)->z != pointAddrP(dtmP,ap)->z )
+                flatTriangle = 0 ;
+            if( cp != dtmP->nullPnt && pointAddrP(dtmP,p1)->z != pointAddrP(dtmP,cp)->z )
+                flatTriangle = 0 ;
+            if( flatTriangle )
+                {
+                bcdtmWrite_message(1,0,0,"Start Point In Zero Slope Triangle") ;
+                goto errexit ;
+                }
+            }
+        }
+
+    // Test For Flat Triangle
+
+    if( dbg ) bcdtmWrite_message(0,0,0,"Testing For Zero Slope Triangle") ;
+    if( fndType == 4  )
+        {
+        if( pointAddrP(dtmP,p1)->z == pointAddrP(dtmP,p2)->z && pointAddrP(dtmP,p1)->z == pointAddrP(dtmP,p3)->z )
+            {
+            bcdtmWrite_message(0,0,0,"Start Point In Zero Slope Triangle") ;
+            goto errexit ;
+            }
+        }
+
+    // Set Triangle Anti Clockwise
+
+    if( fndType == 4 )
+        {
+        if( bcdtmMath_pointSideOfDtmObject(dtmP,p1,p2,p3) < 0 )
+            { ap = p2 ; p2 = p3 ; p3 = ap ; }
+        }
+
+    //  Set Trace Start Type
+
+    if ( fndType == 1 )
+        traceStartType = 1 ;
+    else if( fndType == 2 || fndType == 3 )
+        traceStartType = 2 ;
+    else if( fndType == 4 )
+        traceStartType = 3 ;
+
+    // Calculate Drainage Tables
+
+    if( useTables )
+        {
+        useTables = false ;
+        if( dbg ) bcdtmWrite_message(0,0,0,"Calculating Drainage Tables") ;
+        //    if( bcdtmDrainage_calculateDrainageTablesDtmObject(dtmP,maxPondDepth)) goto errexit ;
+        }
+
+    //  Trace To Low Point
+
+    if( dbg == 2 )
+        {
+        if( bcdtmDrainage_traceToLowPointDtmObject(dtmP,nullptr,nullptr,0.0, ZeroSlopeTraceOption::TraceLastAngle,nullptr,p1,p2,p3,x,y,z,nullptr,&sumpPnt1,&sumpPnt2)) goto errexit ;
+        bcdtmWrite_message(0,0,0,"Sump Line = %9ld %9ld",sumpPnt1,sumpPnt2) ;
+        if( sumpPnt1 != dtmP->nullPnt ) bcdtmWrite_message(0,0,0,"sumpPnt1 = %6ld sumpPnt1->hPtr = %9ld ** %10.4lf %10.4lf %10.4lf",sumpPnt1,nodeAddrP(dtmP,sumpPnt1)->hPtr,pointAddrP(dtmP,sumpPnt1)->x,pointAddrP(dtmP,sumpPnt1)->y,pointAddrP(dtmP,sumpPnt1)->z ) ;
+        if( sumpPnt2 != dtmP->nullPnt ) bcdtmWrite_message(0,0,0,"sumpPnt2 = %6ld sumpPnt2->hPtr = %9ld ** %10.4lf %10.4lf %10.4lf",sumpPnt2,nodeAddrP(dtmP,sumpPnt2)->hPtr,pointAddrP(dtmP,sumpPnt2)->x,pointAddrP(dtmP,sumpPnt2)->y,pointAddrP(dtmP,sumpPnt2)->z ) ;
+        }
+
+    //  Trace To Sump Line
+
+    if( dbg == 1 ) bcdtmWrite_message(0,0,0,"Tracing To Sump Line From ** %12.5lf %12.5lf %10.4lf",x,y,z) ;
+    if( bcdtmDrainage_traceToSumpLineDtmObject(dtmP,traceStartType,p1,p2,p3,x,y,z,&sumpPnt1,&sumpPnt2,&sumpX,&sumpY,&sumpZ)) goto errexit ;
+    if( dbg == 1 )
+        {
+        bcdtmWrite_message(0,0,0,"Sump Line = %9ld %9ld",sumpPnt1,sumpPnt2) ;
+        if( sumpPnt1 != dtmP->nullPnt ) bcdtmWrite_message(0,0,0,"sumpPnt1 = %6ld sumpPnt1->hPtr = %9ld ** %10.4lf %10.4lf %10.4lf",sumpPnt1,nodeAddrP(dtmP,sumpPnt1)->hPtr,pointAddrP(dtmP,sumpPnt1)->x,pointAddrP(dtmP,sumpPnt1)->y,pointAddrP(dtmP,sumpPnt1)->z ) ;
+        if( sumpPnt2 != dtmP->nullPnt ) bcdtmWrite_message(0,0,0,"sumpPnt2 = %6ld sumpPnt2->hPtr = %9ld ** %10.4lf %10.4lf %10.4lf",sumpPnt2,nodeAddrP(dtmP,sumpPnt2)->hPtr,pointAddrP(dtmP,sumpPnt2)->x,pointAddrP(dtmP,sumpPnt2)->y,pointAddrP(dtmP,sumpPnt2)->z ) ;
+        bcdtmWrite_message(0,0,0,"sumpPoint = %12.5lf, %12.5lf, %10.4lf",sumpX,sumpY,sumpZ) ;
+        }
+
+    //  Set Sump Point For Which Catchment Will Be Determined
+
+    sumpPointP->x = sumpX ;
+    sumpPointP->y = sumpY ;
+    sumpPointP->z = sumpZ ;
+
+    //  Trace Catchment From Both Sides Of Sump Line
+
+    if( dbg ) bcdtmWrite_message(0,0,0,"Tracing Catchment For Sump Line") ;
+    if( bcdtmDrainage_traceCatchmentForSumpLineDtmObject(dtmP,sumpX,sumpY,sumpZ,sumpPnt1,sumpPnt2,maxPondDepth,useTables,catchmentPtsPP,numCatchmentPtsP)) goto errexit ;
+
+    // Set Additional Return Arguments
+
+    if( *numCatchmentPtsP > 0 )
+        {
+        *catchmentDeterminedP = true ;
+        if( (*catchmentPtsPP)->x == (*catchmentPtsPP+*numCatchmentPtsP-1)->x && (*catchmentPtsPP)->y == (*catchmentPtsPP+*numCatchmentPtsP-1)->y ) *catchmentClosureP = 1 ;
+        if( dbg == 2 )
+            {
+            if( bcdtmObject_createDtmObject(&dataP)) goto errexit ;
+            if( bcdtmObject_storeDtmFeatureInDtmObject(dataP,DTMFeatureType::Breakline,dataP->nullUserTag,1,&dataP->nullFeatureId,*catchmentPtsPP,*numCatchmentPtsP)) goto errexit ;
+            if( bcdtmWrite_toFileDtmObject(dataP,L"catchmentPts.dtm")) goto errexit ;
+            if( bcdtmWrite_geopakDatFileFromDtmObject(dataP,L"catchmentPts.dat")) goto errexit ;
+            }
+        if( dbg == 2 )
+            {
+            bcdtmWrite_message(0,0,0,"Number Of Catchment Points = %8ld",*numCatchmentPtsP) ;
+            for( p3dP = *catchmentPtsPP ; p3dP < *catchmentPtsPP + *numCatchmentPtsP ; ++p3dP )
+                {
+                bcdtmWrite_message(0,0,0,"Catchment Point[%4ld] = %12.5lf %12.5lf %12.5lf",(long)(p3dP-*catchmentPtsPP),p3dP->x,p3dP->y,p3dP->z) ;
+                }
+            }
+        }
+
+// Clean Up
+
+cleanup :
+    if( dataP != nullptr ) bcdtmObject_destroyDtmObject(&dataP) ;
+    if( bcdtmList_nullTptrValuesDtmObject(dtmP)) goto errexit ;
+// bcdtmDrainage_destroyDrainageTablesDtmObject(dtmP) ;
+
+// Return
+
+    if( *catchmentDeterminedP ) bcdtmWrite_message(0,0,0,"Catchment Determined") ;
+    else                        bcdtmWrite_message(0,0,0,"Catchment Not Determined") ;
+    if( dbg && ret == DTM_SUCCESS ) bcdtmWrite_message(0,0,0,"Tracing Catchment For Point Completed") ;
+    if( dbg && ret != DTM_SUCCESS ) bcdtmWrite_message(0,0,0,"Tracing Catchment For Point Error") ;
+    return(ret) ;
+
+// Error Exit
+
+errexit :
+    if( *catchmentPtsPP != nullptr ) free(*catchmentPtsPP) ;
+    if( ret == DTM_SUCCESS ) ret = DTM_ERROR ;
+    goto cleanup ;
+    }
+
+    enum class SumpLineType
+        {
+        None = 0,
+        Point = 1,// Internal SumpPoint
+        PointOnHull = 2,
+        PointOnVoid = 3,
+        PointOnHole = 4,
+        PointOnIsland = 5,
+
+        Line = 6,
+        LineOnHull = 7,
+        LineOnVoid = 8,
+        LineOnHole = 9,
+        LineOnIsland = 10,
+        DrainPoint = 11
+        };
+/*-------------------------------------------------------------------+
+|                                                                    |
+|                                                                    |
+|                                                                    |
++-------------------------------------------------------------------*/
+    int bcdtmDrainage_traceCatchmentForSumpLineDtmObject
+        (
+        BC_DTM_OBJ  *dtmP,
+        double      sumpX,
+        double      sumpY,
+        double      sumpZ,
+        long        sumpPnt1,
+        long        sumpPnt2,
+        double      maxPondDepth,
+        long        useTables,
+        DPoint3d    **catchmentPtsPP,
+        long        *numCatchmentPtsP
+        )
+
+        // Assumes Sump Line Is Valid
+
+        {
+        int  ret = DTM_SUCCESS, dbg = DTM_TRACE_VALUE (0);
+        SumpLineType sumpLineType = SumpLineType::None;
+        long clPtr, antPnt = 0, clkPnt = 0, antFlow, clkFlow, dtmFeature, hullPnt;
+
+        // Log Parameters
+
+        if (dbg)
+            {
+            bcdtmWrite_message (0, 0, 0, "Tracing Catchment For Sump Line");
+            bcdtmWrite_message (0, 0, 0, "dtmP             = %p", dtmP);
+            bcdtmWrite_message (0, 0, 0, "sumpX            = %15.5lf", sumpX);
+            bcdtmWrite_message (0, 0, 0, "sumpY            = %15.5lf", sumpY);
+            bcdtmWrite_message (0, 0, 0, "sumpZ            = %15.5lf", sumpZ);
+            bcdtmWrite_message (0, 0, 0, "sumpPnt1         = %8ld", sumpPnt1);
+            bcdtmWrite_message (0, 0, 0, "sumpPnt2         = %8ld", sumpPnt2);
+            bcdtmWrite_message (0, 0, 0, "maxPondDepth     = %8.3lf", maxPondDepth);
+            bcdtmWrite_message (0, 0, 0, "catchmentPtsPP   = %p", *catchmentPtsPP);
+            bcdtmWrite_message (0, 0, 0, "numCatchmentPtsP = %8ld", *numCatchmentPtsP);
+            }
+
+        // Set Direction Of Sump Line So That SumPnt1 is the Lowest Point
+
+        if (sumpPnt2 != dtmP->nullPnt)
+            {
+            if (pointAddrP (dtmP, sumpPnt2)->z < pointAddrP (dtmP, sumpPnt1)->z)
+                {
+                antPnt = sumpPnt1;
+                sumpPnt1 = sumpPnt2;
+                sumpPnt2 = antPnt;
+                }
+            }
+
+        // Set Sump Line Type
+
+        sumpLineType = SumpLineType::None;
+        if (sumpPnt1 != dtmP->nullPnt && sumpPnt2 == dtmP->nullPnt) sumpLineType = SumpLineType::Point;  //  Sump Point
+        else if (sumpPnt1 != dtmP->nullPnt && sumpPnt2 != dtmP->nullPnt) sumpLineType = SumpLineType::Line;  //  Sump Line
+        if (sumpLineType == SumpLineType::None)
+            {
+            bcdtmWrite_message (2, 0, 0, "Invalid Sump Line [%8ld,%8ld]", sumpPnt1, sumpPnt2);
+            goto errexit;
+            }
+        if (sumpLineType == SumpLineType::Point)
+            {
+            if (bcdtmList_testForPointOnDtmFeatureTypeDtmObject (dtmP, DTMFeatureType::Hull, sumpPnt1, &dtmFeature)) sumpLineType = SumpLineType::PointOnHull;
+            else if (bcdtmList_testForPointOnDtmFeatureTypeDtmObject (dtmP, DTMFeatureType::Void, sumpPnt1, &dtmFeature)) sumpLineType = SumpLineType::PointOnVoid;
+            else if (bcdtmList_testForPointOnDtmFeatureTypeDtmObject (dtmP, DTMFeatureType::Hole, sumpPnt1, &dtmFeature)) sumpLineType = SumpLineType::PointOnHole;
+            else if (bcdtmList_testForPointOnDtmFeatureTypeDtmObject (dtmP, DTMFeatureType::Island, sumpPnt1, &dtmFeature)) sumpLineType = SumpLineType::PointOnIsland;
+            }
+        else if (sumpLineType == SumpLineType::Line)
+            {
+            if (bcdtmList_testForLineOnDtmFeatureTypeDtmObject (dtmP, DTMFeatureType::Hull, sumpPnt1, sumpPnt2)) sumpLineType = SumpLineType::LineOnHull;
+            else if (bcdtmList_testForLineOnDtmFeatureTypeDtmObject (dtmP, DTMFeatureType::Void, sumpPnt1, sumpPnt2)) sumpLineType = SumpLineType::LineOnVoid;
+            else if (bcdtmList_testForLineOnDtmFeatureTypeDtmObject (dtmP, DTMFeatureType::Hole, sumpPnt1, sumpPnt2)) sumpLineType = SumpLineType::LineOnHole;
+            else if (bcdtmList_testForLineOnDtmFeatureTypeDtmObject (dtmP, DTMFeatureType::Island, sumpPnt1, sumpPnt2)) sumpLineType = SumpLineType::LineOnIsland;
+            }
+
+        // Log Sump Line Type
+
+        if (dbg) bcdtmWrite_message (0, 0, 0, "sumpLineType = %4ld", sumpLineType);
+
+        //  Validate Sump Point
+
+        if (sumpLineType >= SumpLineType::Point && sumpLineType <= SumpLineType::PointOnIsland)
+            {
+
+            //  Check If Point Is On Zero Slope Polygon
+
+            if (bcdtmList_testForPointOnDtmFeatureTypeDtmObject (dtmP, DTMFeatureType::ZeroSlopePolygon, sumpPnt1, &dtmFeature))
+                {
+                if (dbg) bcdtmWrite_message (0, 0, 0, "Point On Zero Slope Polygon");
+                }
+
+            //  Check For Valid Sump Point
+
+            if (sumpLineType == SumpLineType::Point)
+                {
+                clPtr = nodeAddrP (dtmP, sumpPnt1)->cPtr;
+                while (clPtr != dtmP->nullPtr)
+                    {
+                    clkPnt = clistAddrP (dtmP, clPtr)->pntNum;
+                    clPtr = clistAddrP (dtmP, clPtr)->nextPtr;
+                    if (pointAddrP (dtmP, sumpPnt1)->z > pointAddrP (dtmP, clkPnt)->z)
+                        {
+                        bcdtmWrite_message (2, 0, 0, "Invalid Sump Point");
+                        if (dbg)
+                            {
+                            bcdtmWrite_message (0, 0, 0, "sumpPnt1 = %9ld clkPnt = %9ld", sumpPnt1, clkPnt);
+                            bcdtmList_writeCircularListForPointDtmObject (dtmP, sumpPnt1);
+                            }
+                        sumpLineType = SumpLineType::DrainPoint;
+                        goto errexit;
+                        }
+                    }
+                }
+            }
+
+        // Get Triangle Points Either Side Of Sump Line
+
+        else if (sumpLineType >= SumpLineType::Line && sumpLineType <= SumpLineType::LineOnIsland)
+            {
+            if ((antPnt = bcdtmList_nextAntDtmObject (dtmP, sumpPnt1, sumpPnt2)) < 0) goto errexit;
+            if ((clkPnt = bcdtmList_nextClkDtmObject (dtmP, sumpPnt1, sumpPnt2)) < 0) goto errexit;
+            if (dbg)
+                {
+                bcdtmWrite_message (0, 0, 0, "antPnt = %6ld ** %12.5lf %12.5lf %12.5lf", antPnt, pointAddrP (dtmP, antPnt)->x, pointAddrP (dtmP, antPnt)->y, pointAddrP (dtmP, antPnt)->z);
+                bcdtmWrite_message (0, 0, 0, "clkPnt = %6ld ** %12.5lf %12.5lf %12.5lf", clkPnt, pointAddrP (dtmP, clkPnt)->x, pointAddrP (dtmP, clkPnt)->y, pointAddrP (dtmP, clkPnt)->z);
+                }
+
+            //  Test For Valid triangles
+
+            if (!bcdtmList_testLineDtmObject (dtmP, sumpPnt2, antPnt)) antPnt = dtmP->nullPnt;
+            if (!bcdtmList_testLineDtmObject (dtmP, sumpPnt2, clkPnt)) clkPnt = dtmP->nullPnt;
+            }
+
+        // Trace Catchment For Sump Line
+
+        if (dbg && sumpLineType == SumpLineType::Point)
+            {
+            bcdtmWrite_message (0, 0, 0, "*************** Tracing From Sump Point");
+            bcdtmWrite_message (0, 0, 0, "sumpX            = %15.5lf", sumpX);
+            bcdtmWrite_message (0, 0, 0, "sumpY            = %15.5lf", sumpY);
+            bcdtmWrite_message (0, 0, 0, "sumpZ            = %15.5lf", sumpZ);
+            bcdtmWrite_message (0, 0, 0, "sumpPnt1         = %8ld", sumpPnt1);
+            bcdtmWrite_message (0, 0, 0, "sumpPnt2         = %8ld", sumpPnt2);
+            bcdtmWrite_message (0, 0, 0, "sumpPnt1 = %6ld ** %12.5lf %12.5lf %12.5lf", sumpPnt1, pointAddrP (dtmP, sumpPnt1)->x, pointAddrP (dtmP, antPnt)->y, pointAddrP (dtmP, sumpPnt1)->z);
+            }
+        if (sumpLineType == SumpLineType::Point) sumpLineType = SumpLineType::DrainPoint;
+
+
+        switch (sumpLineType)
+            {
+            case  SumpLineType::Point:                  // Internal Sump Point
+                if (dbg) bcdtmWrite_message (0, 0, 0, "Creating Catchment From Internal Sump Point");
+                /*
+                **    Test Point Is An Internal Sump Point
+                */
+                if (bcdtmList_testForHullPointDtmObject (dtmP, sumpPnt1, &hullPnt)) goto errexit;
+                if (hullPnt)
+                    {
+                    bcdtmWrite_message (2, 0, 0, "Not An Internal Sump Point");
+                    goto errexit;
+                    }
+                /*
+                **    Trace Catchment From Internal Sump Point
+                */
+                if (bcdtmDrainage_traceCatchmentFromInternalSumpPointDtmObject (dtmP, sumpX, sumpY, sumpZ, sumpPnt1, useTables, catchmentPtsPP, numCatchmentPtsP)) goto errexit;
+                break;
+
+            case  SumpLineType::PointOnHull:                  // Sump Point On Tin Hull
+                if (dbg) bcdtmWrite_message (0, 0, 0, "Catchment From Tin Hull Sump Point Not Implemented");
+                break;
+
+            case  SumpLineType::PointOnVoid:                  // Sump Point On Void Hull
+                bcdtmWrite_message (0, 0, 0, "Catchment From Void Hull Sump Point Not Implemented");
+                break;
+
+            case  SumpLineType::PointOnHole:                  // Sump Point On Hole Hull
+                bcdtmWrite_message (0, 0, 0, "Catchment From Island Hull Sump Point Not Implemented");
+                break;
+
+            case  SumpLineType::PointOnIsland:                  // Sump Point On Island Hull
+                bcdtmWrite_message (0, 0, 0, "Catchment From Internal Sump Point Not Implemented");
+                break;
+
+            case  SumpLineType::Line:                  // Internal Sump Line
+                /*
+                **    Test Sump Line Is Internal
+                */
+                if (dbg) bcdtmWrite_message (0, 0, 0, "Creating Catchment From Internal Sump Line");
+                if (dbg) bcdtmWrite_message (0, 0, 0, "Checking Sump Line Is Internal");
+                if (antPnt == dtmP->nullPnt || clkPnt == dtmP->nullPnt)
+                    {
+                    bcdtmWrite_message (2, 0, 0, "Not An Internal Sump Line");
+                    bcdtmWrite_message (0, 0, 0, "sumpPnt1 = %8ld hPtr = %9ld ** %12.5lf %12.5lf %10.4lf", sumpPnt1, nodeAddrP (dtmP, sumpPnt1)->hPtr, pointAddrP (dtmP, sumpPnt1)->x, pointAddrP (dtmP, sumpPnt1)->y, pointAddrP (dtmP, sumpPnt1)->z);
+                    bcdtmWrite_message (0, 0, 0, "sumpPnt2 = %8ld hPtr = %9ld ** %12.5lf %12.5lf %10.4lf", sumpPnt2, nodeAddrP (dtmP, sumpPnt2)->hPtr, pointAddrP (dtmP, sumpPnt2)->x, pointAddrP (dtmP, sumpPnt2)->y, pointAddrP (dtmP, sumpPnt2)->z);
+                    goto errexit;
+                    }
+                /*
+                **    Test Flow Directions From Sump Line
+                */
+                if (dbg) bcdtmWrite_message (0, 0, 0, "Checking Flow Directions From Internal Sump Line");
+                antFlow = bcdtmDrainage_getTriangleFlowDirectionDtmObject (dtmP, sumpPnt1, sumpPnt2, antPnt);
+                clkFlow = bcdtmDrainage_getTriangleFlowDirectionDtmObject (dtmP, sumpPnt1, sumpPnt2, clkPnt);
+                if (antFlow < 0 || clkFlow < 0)
+                    {
+                    bcdtmWrite_message (2, 0, 0, "Illegal Flow Direction For Internal Sump Line ** ccwFlow = %2ld clkFlow = %2ld", antFlow, clkFlow);
+                    goto errexit;
+                    }
+                /*
+                **    Trace Catchment From Point On Sump Line
+                */
+                if (bcdtmDrainage_traceCatchmentFromPointOnInternalSumpLineDtmObject (dtmP, sumpX, sumpY, sumpZ, sumpPnt1, sumpPnt2, maxPondDepth, useTables, catchmentPtsPP, numCatchmentPtsP)) goto errexit;
+                break;
+
+            case  SumpLineType::LineOnHull:                  // Sump Line On Tin Hull
+                if (dbg) bcdtmWrite_message (0, 0, 0, "Catchment From Tin Hull Sump Line Not Implemented");
+                break;
+
+            case  SumpLineType::LineOnVoid:                  // Sump Line On Void Hull
+                bcdtmWrite_message (0, 0, 0, "Catchment From Void Hull Sump Line Not Implemented");
+                break;
+
+            case  SumpLineType::LineOnHole:                  // Sump Line On Hole Hull
+                bcdtmWrite_message (0, 0, 0, "Catchment From Hole Hull Sump Line Not Implemented");
+                break;
+
+            case  SumpLineType::LineOnIsland:                 // Sump Line On Island Hull
+                bcdtmWrite_message (0, 0, 0, "Catchment From Island Hull Sump Line Not Implemented");
+                break;
+
+            case  SumpLineType::DrainPoint:                 // A Drain Point Not A Sump Point
+                if (dbg) bcdtmWrite_message (0, 0, 0, "Creating Catchment From An Internal Drain Point");
+                if (bcdtmDrainage_traceCatchmentFromPointOnInternalSumpLineDtmObject (dtmP, sumpX, sumpY, sumpZ, sumpPnt1, sumpPnt2, maxPondDepth, useTables, catchmentPtsPP, numCatchmentPtsP)) goto errexit;
+                break;
+
+            default:
+                break;
+
+            };
+
+        /*
+        ** Clean Up
+        */
+    cleanup:
+        /*
+        ** Job Completed
+        */
+        if (dbg && ret == DTM_SUCCESS) bcdtmWrite_message (0, 0, 0, "Tracing Catchment For Sump Line Completed");
+        if (dbg && ret != DTM_SUCCESS) bcdtmWrite_message (0, 0, 0, "Tracing Catchment For Sump Line Error");
+        return(ret);
+        /*
+        ** Error Exit
+        */
+    errexit:
+        if (ret == DTM_SUCCESS) ret = DTM_ERROR;
+        goto cleanup;
+        }
+/*-------------------------------------------------------------------+
+|                                                                    |
+|                                                                    |
+|                                                                    |
++-------------------------------------------------------------------*/
+int bcdtmDrainage_traceCatchmentFromPointOnInternalSumpLineDtmObject
+(
+ BC_DTM_OBJ   *dtmP,
+ double       sumpX,
+ double       sumpY,
+ double       sumpZ,
+ long         sumpPoint1,
+ long         sumpPoint2,
+ double       maxPondDepth,
+ long         useTables,
+ DPoint3d     **catchmentPtsPP,
+ long         *numCatchmentPtsP
+)
+
+// This Function Traces The Catchment From A Point On An Internal Sump Line
+// It Assumes The Internal Sump Line Has Been Totally Validated
+
+    {
+    int    ret=DTM_SUCCESS,dbg=DTM_TRACE_VALUE(0),cdbg=DTM_CHECK_VALUE(0) ;
+    long   n,process,numPntList ;
+    long   antPoint,clkPoint,startPoint = 0,scanPoint,nextPoint,listPoint ;
+    double x,y,z ;
+    DPoint3d    tracePoints[4],*tempPtsP=nullptr ;
+    enum class SumpType
+        {
+        Point = 1, Line = 2
+        } sumpType;
+    long   *pntListP = nullptr, saveSumpPoint1, saveSumpPoint2;
+    long   chkPoint,startPointOnPolygon,numTptrPoints ;
+    double area,lastArea=0.0 ;
+    DTMDirection direction ;
+    DTMDrainageTables *drainageTablesP=nullptr ;
+    ZeroSlopeTraceOption traceOverZeroSlope = ZeroSlopeTraceOption::None;
+    bool traceToSump;
+    BC_DTM_OBJ *tempDtmP=nullptr ;
+
+    // Log Arguments
+
+    if( dbg )
+        {
+        bcdtmWrite_message(0,0,0,"Tracing Catchment From Internal Sump Line") ;
+        bcdtmWrite_message(0,0,0,"dtmP             = %p",dtmP)  ;
+        bcdtmWrite_message(0,0,0,"sumpX            = %12.5lf",sumpX)  ;
+        bcdtmWrite_message(0,0,0,"sumpY            = %12.5lf",sumpY)  ;
+        bcdtmWrite_message(0,0,0,"sumpZ            = %12.5lf",sumpZ)  ;
+        bcdtmWrite_message(0,0,0,"sumpPoint1       = %8ld",sumpPoint1) ;
+        bcdtmWrite_message(0,0,0,"sumpPoint2       = %8ld",sumpPoint2) ;
+        bcdtmWrite_message(0,0,0,"maxPondDepth     = %8.3lf",maxPondDepth) ;
+        bcdtmWrite_message(0,0,0,"catchmentPtsPP   = %p",*catchmentPtsPP) ;
+        bcdtmWrite_message(0,0,0,"numCatchmentPtsP = %8ld",*numCatchmentPtsP) ;
+        }
+
+    // Determine Sump Type ( Point Or Line )
+
+    sumpType = SumpType::Point;
+    if (sumpPoint2 != dtmP->nullPnt) sumpType = SumpType::Line;
+
+    // Find Low Point From Sump Line
+
+    saveSumpPoint1 = sumpPoint1 ;
+    saveSumpPoint2 = sumpPoint2 ;
+    if (sumpType == SumpType::Line && pointAddrP (dtmP, sumpPoint1)->z != pointAddrP (dtmP, sumpPoint2)->z)
+        {
+        if( bcdtmDrainage_traceToLowPointDtmObject(dtmP,nullptr,nullptr,0.0,ZeroSlopeTraceOption::None,false,sumpPoint1,sumpPoint2,dtmP->nullPnt,sumpX,sumpY,sumpZ,nullptr,&sumpPoint1,&sumpPoint2)) goto errexit ;
+        if( dbg == 1 ) bcdtmWrite_message(0,0,0,"Low Point From Sump = %10ld ** %10ld",sumpPoint1,sumpPoint2) ;
+        sumpType = SumpType::Point;
+        if (sumpPoint2 != dtmP->nullPnt) sumpType = SumpType::Line;
+        }
+
+    // Place Tptr Polygon Around Point
+
+    if (sumpType == SumpType::Point)
+        {
+        if( bcdtmList_insertTptrPolygonAroundPointDtmObject(dtmP,sumpPoint1,&startPoint)) goto errexit ;
+        }
+
+    // Place Tptr Polygon Around Sump Line
+
+    else if (sumpType == SumpType::Line)
+        {
+        if( ( antPoint = bcdtmList_nextAntDtmObject(dtmP,sumpPoint1,sumpPoint2)) < 0 ) goto errexit ;
+        if( ( clkPoint = bcdtmList_nextClkDtmObject(dtmP,sumpPoint1,sumpPoint2)) < 0 ) goto errexit ;
+        if( dbg ) bcdtmWrite_message(0,0,0,"antPoint = %8ld clkPoint = %8ld",antPoint,clkPoint) ;
+        nodeAddrP(dtmP,sumpPoint1)->tPtr = clkPoint   ;
+        nodeAddrP(dtmP,clkPoint)->tPtr   = sumpPoint2 ;
+        nodeAddrP(dtmP,sumpPoint2)->tPtr = antPoint   ;
+        nodeAddrP(dtmP,antPoint)->tPtr   = sumpPoint1 ;
+        startPoint = sumpPoint1 ;
+        }
+
+    // Log Tptr Polygon
+
+    if( dbg == 2 )
+        {
+        bcdtmList_writeTptrListDtmObject(dtmP,startPoint) ;
+        }
+
+    // Scan Around Tptr Polygon And Include Triangles That Flow To Sump
+
+    process = 1 ;
+    while( process )
+       {
+       process = 0 ;
+       scanPoint = startPoint ;
+       if( dbg == 2) bcdtmWrite_message(0,0,0,"********** startPoint = %8ld",startPoint) ;
+
+       //  Check Connectivity And Direction Of Tptr Polgon
+
+       if( cdbg )
+           {
+           if( bcdtmList_checkConnectivityTptrPolygonDtmObject(dtmP,scanPoint,0)) goto errexit ;
+           bcdtmMath_calculateAreaAndDirectionTptrPolygonDtmObject(dtmP,startPoint,&area,&direction) ;
+           if( dbg == 2 ) bcdtmWrite_message(0,0,0,"Area = %10.3lf ** Direction = %2ld",area,direction) ;
+           if (direction == DTMDirection::Clockwise)
+               {
+               bcdtmWrite_message(1,0,0,"Tptr Polygon Changes Direction") ;
+               goto errexit ;
+               }
+           }
+
+        //  Scan And Expand Tptr Polygon
+
+        if( dbg == 2 ) bcdtmWrite_message(0,0,0,"Expanding Tptr Polygon") ;
+        do
+            {
+            nextPoint = nodeAddrP(dtmP,scanPoint)->tPtr ;
+            if( ( listPoint = bcdtmList_nextClkDtmObject(dtmP,scanPoint,nextPoint)) < 0 ) goto errexit ;
+            if( dbg == 2 )bcdtmWrite_message(0,0,0,"startPoint = %8ld scanPoint = %8ld listPoint = %8ld nextPoint = %8ld",startPoint,scanPoint,listPoint,nextPoint) ;
+            if( dbg == 2 )
+                {
+                bcdtmWrite_message(0,0,0,"******* Triangle = %8ld %8ld %8ld",scanPoint,nextPoint,listPoint) ;
+                bcdtmWrite_message(0,0,0,"scanPoint = %8ld ** %12.5lf %12.5lf %10.4lf",scanPoint,pointAddrP(dtmP,scanPoint)->x,pointAddrP(dtmP,scanPoint)->y,pointAddrP(dtmP,scanPoint)->z) ;
+                bcdtmWrite_message(0,0,0,"nextPoint = %8ld ** %12.5lf %12.5lf %10.4lf",nextPoint,pointAddrP(dtmP,nextPoint)->x,pointAddrP(dtmP,nextPoint)->y,pointAddrP(dtmP,nextPoint)->z) ;
+                bcdtmWrite_message(0,0,0,"listPoint = %8ld ** %12.5lf %12.5lf %10.4lf",listPoint,pointAddrP(dtmP,listPoint)->x,pointAddrP(dtmP,listPoint)->y,pointAddrP(dtmP,listPoint)->z) ;
+                bcdtmWrite_message(0,0,0,"Centriod  = %12.5lf %12.5lf %10.4lf",(pointAddrP(dtmP,scanPoint)->x+nextPoint,pointAddrP(dtmP,nextPoint)->x+nextPoint,pointAddrP(dtmP,listPoint)->x)/3.0,
+                                                                               (pointAddrP(dtmP,scanPoint)->y+nextPoint,pointAddrP(dtmP,nextPoint)->y+nextPoint,pointAddrP(dtmP,listPoint)->y)/3.0,
+                                                                               (pointAddrP(dtmP,scanPoint)->z+nextPoint,pointAddrP(dtmP,nextPoint)->z+nextPoint,pointAddrP(dtmP,listPoint)->z)/3.0  ) ;
+                }
+
+            if( dbg == 2 )bcdtmWrite_message(0,0,0,"startPoint = %8ld scanPoint = %8ld listPoint = %8ld nextPoint = %8ld",startPoint,scanPoint,listPoint,nextPoint) ;
+            if( nodeAddrP(dtmP,scanPoint)->hPtr != nextPoint && bcdtmList_testLineDtmObject(dtmP,nextPoint,listPoint ))
+                {
+
+                 //   Check Inclusion Of Triangle Into Tptr Polygon Will Maintain Anti Clockwise Direction
+
+                if( nodeAddrP(dtmP,listPoint)->tPtr == dtmP->nullPnt || ( nodeAddrP(dtmP,listPoint)->tPtr != dtmP->nullPnt && ( nodeAddrP(dtmP,listPoint)->tPtr == scanPoint || nodeAddrP(dtmP,listPoint)->tPtr == nextPoint )))
+                    {
+
+                    //   Save And Clear Tptr Polygon
+
+                    if( dbg == 2 ) bcdtmWrite_message(0,0,0,"Saving And Clearing Tptr Polygon") ;
+                    if( bcdtmList_copyTptrListToPointListDtmObject(dtmP,scanPoint,&pntListP,&numPntList)) goto errexit ;
+                    if( bcdtmList_nullTptrListDtmObject(dtmP,scanPoint)) goto errexit ;
+
+                    //   Calculate Trace Points For Triangle
+
+                    if( bcdtmDrainage_calculateTracePointsForTriangleDtmObject(dtmP,scanPoint,listPoint,nextPoint,tracePoints)) goto errexit ;
+
+                    //  Trace To Sump
+
+                    if( dbg == 2 ) bcdtmWrite_message(0,0,0,"Tracing To Sump") ;
+                    traceToSump = 0 ;
+
+//                    for( n = 0 ; n < 4 && ! traceToSump ; ++n )
+                   for( n = 3 ; n == 3 && ! traceToSump ; ++n )
+                        {
+                        x = tracePoints[n].x ;
+                        y = tracePoints[n].y ;
+                        z = tracePoints[n].z ;
+                        if( dbg == 2 ) bcdtmWrite_message(0,0,0,"**** Tracing To Sump From ** %12.5lf %12.5lf %10.4lf",x,y,z) ;
+                        if( bcdtmDrainage_checkTraceToSumpLineDtmObject(dtmP,drainageTablesP,1,maxPondDepth,traceOverZeroSlope,x,y,z,sumpX,sumpY,sumpZ,sumpPoint1,sumpPoint2,traceToSump)) goto errexit ;
+                        }
+
+                    // Log Trace Result
+
+                    if( dbg == 2 )
+                        {
+                        if( traceToSump ) bcdtmWrite_message(0,0,0,"Traced To Sump") ;
+                        else              bcdtmWrite_message(0,0,0,"Did Not Trace To Sump") ;
+                        }
+
+                    // Re Create Tptr Polygon
+
+                    if( dbg == 2 ) bcdtmWrite_message(0,0,0,"Re Creating Tptr Polygon") ;
+                    bcdtmList_copyPointListToTptrListDtmObject(dtmP,pntListP,numPntList,&scanPoint) ;
+                    if( pntListP != nullptr ) { free(pntListP) ; pntListP = nullptr ; }
+
+                    //  Add Triangle To Tptr Polygon Representing Catchment
+
+                    if (traceToSump)
+                        {
+                        if (dbg == 2)
+                            {
+                            bcdtmWrite_message (0, 0, 0, "Adding Triangle To Catchment ** %8ld %8ld %8ld", scanPoint, listPoint, nextPoint);
+                            bcdtmWrite_message (0, 0, 0, "startPoint = %8ld startPoint->tPtr = %8ld", startPoint, nodeAddrP (dtmP, startPoint)->tPtr);
+                            bcdtmWrite_message (0, 0, 0, "scanPoint  = %8ld scanPoint->tPtr  = %8ld", scanPoint, nodeAddrP (dtmP, scanPoint)->tPtr);
+                            bcdtmWrite_message (0, 0, 0, "listPoint  = %8ld listPoint->tPtr  = %8ld", listPoint, nodeAddrP (dtmP, listPoint)->tPtr);
+                            bcdtmWrite_message (0, 0, 0, "nextPoint  = %8ld nextPoint->tPtr  = %8ld", nextPoint, nodeAddrP (dtmP, nextPoint)->tPtr);
+                            }
+                        process = 1;
+
+
+                        if (nodeAddrP (dtmP, listPoint)->tPtr == scanPoint)
+                            {
+                            if (dbg == 2) bcdtmWrite_message (0, 0, 0, "Condition 1");
+                            if (dbg == 2) bcdtmList_writeTptrListDtmObject (dtmP, startPoint);
+                            nodeAddrP (dtmP, listPoint)->tPtr = nextPoint;
+                            nodeAddrP (dtmP, scanPoint)->tPtr = dtmP->nullPnt;
+                            if (startPoint == scanPoint) startPoint = listPoint;
+                            if (cdbg) if (bcdtmList_checkConnectivityTptrPolygonDtmObject (dtmP, startPoint, 0)) goto errexit;
+                            }
+                        else if (nodeAddrP (dtmP, nextPoint)->tPtr == listPoint)
+                            {
+                            if (dbg == 2) bcdtmWrite_message (0, 0, 0, "Condition 2");
+                            nodeAddrP (dtmP, scanPoint)->tPtr = listPoint;
+                            nodeAddrP (dtmP, nextPoint)->tPtr = dtmP->nullPnt;
+                            if (startPoint == nextPoint) startPoint = scanPoint;
+                            nextPoint = scanPoint;
+                            if (cdbg) if (bcdtmList_checkConnectivityTptrPolygonDtmObject (dtmP, startPoint, 0)) goto errexit;
+                            }
+                        else
+                            {
+                            if (dbg == 2) bcdtmWrite_message (0, 0, 0, "Condition 3");
+                            nodeAddrP (dtmP, scanPoint)->tPtr = listPoint;
+                            nodeAddrP (dtmP, listPoint)->tPtr = nextPoint;
+                            if (cdbg) if (bcdtmList_checkConnectivityTptrPolygonDtmObject (dtmP, startPoint, 0)) goto errexit;
+                            }
+
+                        //   Check Tptr Polygon Start Point is On Tptr Polygon
+
+                        if( cdbg )
+                            {
+                            numTptrPoints = 0 ;
+                            startPointOnPolygon = 0 ;
+                            chkPoint = listPoint ;
+                            if( dbg == 2 ) bcdtmWrite_message(0,0,0,"**** Checking Start Point %8ld Is On Tptr Polygon",startPoint) ;
+                            do
+                               {
+                               ++numTptrPoints ;
+                               if( dbg == 2 ) bcdtmWrite_message(0,0,0,"chkPoint = %8ld listPoint =%8ld",chkPoint,listPoint) ;
+                               if( chkPoint == startPoint ) startPointOnPolygon = 1 ;
+                               chkPoint = nodeAddrP(dtmP,chkPoint)->tPtr ;
+                               } while( chkPoint != listPoint && ! startPointOnPolygon && numTptrPoints < 1000 ) ;
+                            if( dbg == 2 ) bcdtmWrite_message(0,0,0,"**** chkPoint = %8ld listPoint =%8ld",chkPoint,listPoint) ;
+                            if( ! startPointOnPolygon )
+                                {
+                                bcdtmWrite_message(0,0,0,"startPoint = %8ld listPoint = %8ld startPointOnPolygon = %2ld numTptrPoints = %8ld",startPoint,listPoint,startPointOnPolygon,numTptrPoints) ;
+                                goto errexit ;
+                                }
+                            }
+
+                        //  Check Direction Of Tptr Polygon Has Not Changed To Clockwise
+
+                        if( cdbg )
+                            {
+                            bcdtmMath_calculateAreaAndDirectionTptrPolygonDtmObject(dtmP,startPoint,&area,&direction) ;
+                            if( dbg == 2 ) bcdtmWrite_message(0,0,0," Area = %10.5lf ** Direction = %2ld",area,direction) ;
+                            if (direction == DTMDirection::Clockwise)
+                                {
+                                bcdtmWrite_message(0,0,0,"Tptr Polygon Changes Direction") ;
+                                goto errexit ;
+                                }
+                            if( area < lastArea )
+                                {
+                                bcdtmWrite_message(0,0,0,"Tptr Polygon area is smaller") ;
+                                goto errexit ;
+                            }
+
+                        lastArea = area ;
+                        }
+                    }
+                }
+            }
+
+        //  Reset Tptr Polygon Points
+
+        scanPoint  = nextPoint ;
+        nextPoint  = nodeAddrP(dtmP,scanPoint)->tPtr ;
+
+        //  Check For End Of Scan
+
+        } while ( scanPoint != startPoint )  ;
+
+     // Reset Start Point
+
+     startPoint = nextPoint ;
+     }
+
+    //  Log Tptr Polygon Points And Save To File
+
+    if( dbg == 2 ) bcdtmList_writeTptrListDtmObject(dtmP,startPoint) ;
+    if( dbg == 1 )
+        {
+        if( tempDtmP != nullptr ) bcdtmObject_destroyDtmObject(&tempDtmP) ;
+        if( bcdtmObject_createDtmObject(&tempDtmP)) goto errexit ;
+        if( bcdtmList_copyTptrListToPointArrayDtmObject(dtmP,startPoint,&tempPtsP,&n)) goto errexit ;
+        if( bcdtmObject_storeDtmFeatureInDtmObject(tempDtmP,DTMFeatureType::Breakline,tempDtmP->nullUserTag,1,&tempDtmP->nullFeatureId,tempPtsP,n)) goto errexit ;
+        if( bcdtmWrite_geopakDatFileFromDtmObject(tempDtmP,L"unrefinedPointCatchment.dat")) goto errexit ;
+        }
+
+    // Refine Catchment Boundary
+
+    if( dbg ) bcdtmWrite_message(0,0,0,"Refining Tptr Catchment") ;
+    sumpPoint1 = saveSumpPoint1 ;
+    sumpPoint2 = saveSumpPoint2 ;
+    if( bcdtmDrainage_refineTptrCatchmentPolygonDtmObject(dtmP,sumpX,sumpY,sumpZ,sumpPoint1,sumpPoint2,startPoint,maxPondDepth,catchmentPtsPP,numCatchmentPtsP)) goto errexit ;
+    if( dbg == 1 )
+        {
+        bcdtmWrite_message(0,0,0,"Number Of Catchment Points = %8ld",*numCatchmentPtsP) ;
+        if( *numCatchmentPtsP > 0 )
+            {
+            if( tempDtmP != nullptr ) bcdtmObject_destroyDtmObject(&tempDtmP) ;
+            if( bcdtmObject_createDtmObject(&tempDtmP)) goto errexit ;
+            if( bcdtmObject_storeDtmFeatureInDtmObject(tempDtmP,DTMFeatureType::Breakline,tempDtmP->nullUserTag,1,&tempDtmP->nullFeatureId,*catchmentPtsPP,*numCatchmentPtsP)) goto errexit ;
+            bcdtmWrite_geopakDatFileFromDtmObject(tempDtmP,L"refinedPointCatchment.dat") ;
+            }
+        }
+
+
+    // Null Tptr List
+
+    bcdtmList_nullTptrListDtmObject(dtmP,startPoint) ;
+
+    // Clean Up
+
+ cleanup :
+
+    if( tempPtsP != nullptr ) free(tempPtsP) ;
+    if( tempDtmP != nullptr ) bcdtmObject_destroyDtmObject(&tempDtmP) ;
+    bcdtmList_nullSptrValuesDtmObject(dtmP) ;
+
+    // Return
+
+    if( dbg && ret == DTM_SUCCESS ) bcdtmWrite_message(0,0,0,"Tracing Catchment From Internal Sump Line Completed") ;
+    if( dbg && ret != DTM_SUCCESS ) bcdtmWrite_message(0,0,0,"Tracing Catchment From Internal Sump Line Error") ;
+    return(ret) ;
+
+    // Error Exit
+
+ errexit :
+
+    if( ret == DTM_SUCCESS ) ret = DTM_ERROR ;
+    goto cleanup ;
+    }
+/*-------------------------------------------------------------------+
+|                                                                    |
+|                                                                    |
+|                                                                    |
++-------------------------------------------------------------------*/
+int bcdtmDrainage_calculateTracePointsForTriangleDtmObject
+(
+ BC_DTM_OBJ *dtmP,
+ long pnt1,
+ long pnt2,
+ long pnt3,
+ DPoint3d tracePoints[]
+ )
+{
+ int    ret=DTM_SUCCESS,dbg=DTM_TRACE_VALUE(0),cdbg=DTM_CHECK_VALUE(0) ;
+ double x1,y1,z1,x2,y2,z2,x3,y3,z3,angle,pptol ;
+ DPoint3d *pntP ;
+/*
+** Write Trace Triangle
+*/
+ if( dbg )
+   {
+    bcdtmWrite_message(0,0,0,"**** Trace Triangle") ;
+    bcdtmWrite_message(0,0,0,"pnt1 = %8ld pnt1->tPtr = %10ld ** %12.5lf %12.5lf %12.5lf",pnt1,nodeAddrP(dtmP,pnt1)->tPtr,pointAddrP(dtmP,pnt1)->x,pointAddrP(dtmP,pnt1)->y,pointAddrP(dtmP,pnt1)->z) ;
+    bcdtmWrite_message(0,0,0,"pnt2 = %8ld pnt2->tPtr = %10ld ** %12.5lf %12.5lf %12.5lf",pnt2,nodeAddrP(dtmP,pnt2)->tPtr,pointAddrP(dtmP,pnt2)->x,pointAddrP(dtmP,pnt2)->y,pointAddrP(dtmP,pnt2)->z) ;
+    bcdtmWrite_message(0,0,0,"pnt3 = %8ld pnt3->tPtr = %10ld ** %12.5lf %12.5lf %12.5lf",pnt3,nodeAddrP(dtmP,pnt3)->tPtr,pointAddrP(dtmP,pnt3)->x,pointAddrP(dtmP,pnt3)->y,pointAddrP(dtmP,pnt3)->z) ;
+   }
+/*
+** Initialise
+*/
+ pptol = dtmP->ppTol * 2.0 ;
+ if( pptol == 0.0 ) pptol = 0.002 ;
+ pntP = pointAddrP(dtmP,pnt1) ;
+ x1 = pntP->x ;
+ y1 = pntP->y ;
+ z1 = pntP->z ;
+ pntP = pointAddrP(dtmP,pnt2) ;
+ x2 = pntP->x ;
+ y2 = pntP->y ;
+ z2 = pntP->z ;
+ pntP = pointAddrP(dtmP,pnt3) ;
+ x3 = pntP->x ;
+ y3 = pntP->y ;
+ z3 = pntP->z ;
+/*
+** Calculate Trace Point One
+*/
+ angle  = bcdtmMath_getAngle(x1,y1,(x2+x3)/2.0,(y2+y3)/2.0) ;
+ tracePoints[0].x = x1 + pptol * cos(angle) ;
+ tracePoints[0].y = y1 + pptol * sin(angle) ;
+ bcdtmMath_interpolatePointOnLine(x1,y1,z1,(x2+x3)/2.0,(y2+y3)/2.0,(z2+z3)/2.0,tracePoints[0].x,tracePoints[0].y,&tracePoints[0].z ) ;
+/*
+** Calculate Trace Point Two
+*/
+ angle = bcdtmMath_getAngle(x2,y2,(x1+x3)/2.0,(y1+y3)/2.0) ;
+ tracePoints[1].x = x2 + pptol * cos(angle) ;
+ tracePoints[1].y = y2 + pptol * sin(angle) ;
+ bcdtmMath_interpolatePointOnLine(x2,y2,z2,(x1+x3)/2.0,(y1+y3)/2.0,(z1+z3)/2.0,tracePoints[1].x,tracePoints[1].y,&tracePoints[1].z ) ;
+/*
+** Calculate Trace Point Three
+*/
+ angle = bcdtmMath_getAngle(x3,y3,(x1+x2)/2.0,(y1+y2)/2.0) ;
+ tracePoints[2].x = x3 + pptol * cos(angle) ;
+ tracePoints[2].y = y3 + pptol * sin(angle) ;
+ bcdtmMath_interpolatePointOnLine(x3,y3,z3,(x1+x2)/2.0,(y1+y2)/2.0,(z1+z2)/2.0,tracePoints[2].x,tracePoints[2].y,&tracePoints[2].z ) ;
+/*
+** Calculate Centroid Trace Point
+*/
+ tracePoints[3].x = ( x1 + x2 + x3 ) / 3.0 ;
+ tracePoints[3].y = ( y1 + y2 + y3 ) / 3.0 ;
+ tracePoints[3].z = ( z1 + z2 + z3 ) / 3.0 ;
+
+/*
+** Return
+*/
+ return(ret) ;
+}
+/*-------------------------------------------------------------------+
+|                                                                    |
+|                                                                    |
+|                                                                    |
++-------------------------------------------------------------------*/
+int bcdtmDrainage_refineTptrCatchmentPolygonDtmObjectOld
+(
+ BC_DTM_OBJ            *dtmP,
+ double                sumpX,
+ double                sumpY,
+ double                sumpZ,
+ long                  sumpPoint1,
+ long                  sumpPoint2,
+ long                  firstPoint,
+ double                maxPondDepth,
+ DPoint3d              **catchmentPtsPP,
+ long                  *numCatchmentPtsP
+ )
+/*
+** This Function Refines A Tptr Catchment Polygon
+*/
+{
+ int    ret=DTM_SUCCESS,dbg=DTM_TRACE_VALUE(0),cdbg=DTM_CHECK_VALUE(0) ;
+ long   point,lowPoint,antPoint,clkPoint,scanPoint,nextPoint,intPoint,nxtPoint,sumpAnt,sumpClk ;
+ long   onTptrPolygon,scan,traceToSump,p1,p2,p3,findType,process,canBeDeleted ;
+ long   ascentTraced=0,highPoint1 = 0,highPoint2 = 0,numTracePts=0,numCatchPts,priorPoint ;
+ long   clPtr,trgp1,trgp2,trgp3,fptr,danglingPoint,dtmFeature ;
+ DPoint3d    *p3dP=nullptr,*p3d1P,*catchPtsP=nullptr,*tracePtsP=nullptr,trgPts[4];
+ double x,y,z,xn,yn,angP2,angP3,ascentAngle,descentAngle,ascentSlope ;
+ BC_DTM_OBJ    *catchmentDtmP=nullptr,*catchDtmP=nullptr ;
+ DTMUserTag  catchmentTag=0 ;
+ DPoint3d *pntP,*pnt1P,*pnt2P ;
+
+
+/*
+** Write Entry message
+*/
+ if( dbg )
+   {
+    bcdtmWrite_message(0,0,0,"Refining Tptr Catchment Polygon") ;
+    bcdtmWrite_message(0,0,0,"dtmP             = %p",dtmP)  ;
+    bcdtmWrite_message(0,0,0,"sumpX            = %12.5lf",sumpX)  ;
+    bcdtmWrite_message(0,0,0,"sumpY            = %12.5lf",sumpY)  ;
+    bcdtmWrite_message(0,0,0,"sumpZ            = %12.5lf",sumpZ)  ;
+    bcdtmWrite_message(0,0,0,"sumpPoint1       = %8ld",sumpPoint1) ;
+    bcdtmWrite_message(0,0,0,"sumpPoint2       = %8ld",sumpPoint2) ;
+    bcdtmWrite_message(0,0,0,"firstPoint       = %8ld",firstPoint) ;
+    bcdtmWrite_message(0,0,0,"maxPondDepth     = %8.3lf",maxPondDepth) ;
+    bcdtmWrite_message(0,0,0,"catchmentPtsPP   = %p",*catchmentPtsPP) ;
+    bcdtmWrite_message(0,0,0,"numCatchmentPtsP = %8ld",*numCatchmentPtsP) ;
+   }
+/*
+** Find Lowest Point On Tptr Polygon
+*/
+ lowPoint = scanPoint = firstPoint ;
+ do
+   {
+    if( pointAddrP(dtmP,scanPoint)->z <= pointAddrP(dtmP,lowPoint)->z )
+      {
+       lowPoint = scanPoint ;
+       if( dbg ) bcdtmWrite_message(0,0,0,"Low Point = %8ld ** %12.5lf %12.5lf %10.4lf",lowPoint,pointAddrP(dtmP,lowPoint)->x,pointAddrP(dtmP,lowPoint)->y,pointAddrP(dtmP,lowPoint)->z) ;
+      }
+    scanPoint = nodeAddrP(dtmP,scanPoint)->tPtr ;
+   } while( scanPoint != firstPoint ) ;
+/*
+** Set First Point To Low Point
+*/
+ firstPoint = lowPoint ;
+/*
+** Create Dtm Object For Storing Catchment Boundary
+*/
+ if( bcdtmObject_createDtmObject(&catchmentDtmP)) goto errexit ;
+ if( bcdtmObject_setPointMemoryAllocationParametersDtmObject(catchmentDtmP,*numCatchmentPtsP*5,*numCatchmentPtsP)) goto errexit ;
+/*
+** Copr Tptr Polygon To Points Array
+*/
+ if( bcdtmList_copyTptrListToPointArrayDtmObject(dtmP,firstPoint,&catchPtsP,&numCatchPts)) goto errexit ;
+/*
+** Store Catchment Boundary In DTM As A Series Of Break Lines
+*/
+ for( p3dP = catchPtsP ; p3dP < catchPtsP + numCatchPts - 1 ; ++p3dP )
+   {
+    if( bcdtmObject_storeDtmFeatureInDtmObject(catchmentDtmP,DTMFeatureType::Breakline,catchmentTag,1,&catchmentDtmP->nullFeatureId,p3dP,2)) goto errexit ;
+   }
+ ++catchmentTag ;
+ if( catchPtsP != nullptr ) { free(catchPtsP) ; catchPtsP = nullptr ; }
+/*
+** Triangulate
+*/
+ if( bcdtmObject_triangulateDtmObject(catchmentDtmP)) goto errexit ;
+/*
+** Remove Triangles On The Tin Hull
+*/
+ if( bcdtmList_removeNoneFeatureHullLinesDtmObject(catchmentDtmP)) goto errexit ;
+ if( dbg == 1 ) if( bcdtmWrite_toFileDtmObject(catchmentDtmP,L"catchment00.tin")) goto errexit ;
+/*
+** Fire Off Maximum Ascent From Sump Lines About Sump Point
+*/
+ if( sumpPoint1 != dtmP->nullPnt && sumpPoint2 == dtmP->nullPnt )
+   {
+    if( dbg ) bcdtmWrite_message(0,0,0,"Firing Off Maximum Ascents From Sump Point") ;
+/*
+**  Fire Off Maximum Ascents In All Triangles About Point
+*/
+    clPtr = nodeAddrP(dtmP,sumpPoint1)->cPtr ;
+    if( clPtr != dtmP->nullPtr )
+      {
+       if( ( trgp2 = bcdtmList_nextAntDtmObject(dtmP,sumpPoint1,clistAddrP(dtmP,clPtr)->pntNum )) < 0 ) goto errexit ;
+       while( clPtr != dtmP->nullPtr )
+         {
+          trgp3 = clistAddrP(dtmP,clPtr)->pntNum ;
+          clPtr = clistAddrP(dtmP,clPtr)->nextPtr ;
+          if( bcdtmList_testLineDtmObject(dtmP,trgp2,trgp3))
+            {
+             if( bcdtmDrainage_getTriangleDescentAndAscentAnglesDtmObject(dtmP,sumpPoint1,trgp2,trgp3,&descentAngle,&ascentAngle,&ascentSlope)) goto errexit ;
+             angP2 = bcdtmMath_getPointAngleDtmObject(dtmP,sumpPoint1,trgp2) ;
+             angP3 = bcdtmMath_getPointAngleDtmObject(dtmP,sumpPoint1,trgp3) ;
+             if( angP2 < angP3 ) angP2 += DTM_2PYE ;
+             if( ascentAngle < angP3 ) ascentAngle += DTM_2PYE ;
+             if( ascentAngle >= angP3 && ascentAngle <= angP2 )
+               {
+                if( dbg ) bcdtmWrite_message(0,0,0,"**** Firing Off Maximum Ascent From Sump Point") ;
+//                if( bcdtmDrainage_traceMaximumAscentFromDtmPointBetweenDtmPointsDtmObject(dtmP,sumpPoint1,trgp2,trgp3,&ascentTraced,&highPoint1,&highPoint2,&tracePtsP,&numTracePts))  goto errexit ;
+                if ( ascentTraced )if( bcdtmObject_storeDtmFeatureInDtmObject(catchmentDtmP,DTMFeatureType::Breakline,catchmentTag,1,&catchmentDtmP->nullFeatureId,tracePtsP,numTracePts)) goto errexit ;
+               }
+            }
+          trgp2 = trgp3 ;
+         }
+      }
+   }
+/*
+** Fire Off maximum Ascents From Drain Point On Sump Line
+*/
+ if( sumpPoint1 != dtmP->nullPnt && sumpPoint2 != dtmP->nullPnt )
+   {
+    if( dbg ) bcdtmWrite_message(0,0,0,"Firing Off Maximum Ascents From Sump Line") ;
+    if( ( sumpAnt = bcdtmList_nextAntDtmObject(dtmP,sumpPoint1,sumpPoint2)) < 0 ) goto errexit ;
+    if( ( sumpClk = bcdtmList_nextClkDtmObject(dtmP,sumpPoint1,sumpPoint2)) < 0 ) goto errexit ;
+    if( ! bcdtmList_testLineDtmObject(dtmP,sumpAnt,sumpPoint2)) sumpAnt = dtmP->nullPnt ;
+    if( ! bcdtmList_testLineDtmObject(dtmP,sumpClk,sumpPoint2)) sumpClk = dtmP->nullPnt ;
+    if( sumpAnt != dtmP->nullPnt )
+      {
+       if( dbg ) bcdtmWrite_message(0,0,0,"**** Firing Off Maximum Ascents From Sump Line To Ant Point") ;
+       if( bcdtmDrainage_traceMaximumAscentFromPointOnTriangleEdgeDtmObject(dtmP,sumpX,sumpY,sumpZ,sumpPoint1,sumpPoint2,sumpAnt,&ascentTraced,&highPoint1,&highPoint2,&tracePtsP,&numTracePts)) goto errexit ;
+       if( dbg ) bcdtmWrite_message(0,0,0,"ascentTraced = %2ld numTracePts = %8ld",ascentTraced,numTracePts) ;
+       if ( ascentTraced )if( bcdtmObject_storeDtmFeatureInDtmObject(catchmentDtmP,DTMFeatureType::Breakline,catchmentTag,1,&catchmentDtmP->nullFeatureId,tracePtsP,numTracePts)) goto errexit ;
+      }
+    if( sumpClk != dtmP->nullPnt )
+      {
+       if( dbg ) bcdtmWrite_message(0,0,0,"**** Firing Off Maximum Ascents From Sump Line To Clk Point") ;
+       if( bcdtmDrainage_traceMaximumAscentFromPointOnTriangleEdgeDtmObject(dtmP,sumpX,sumpY,sumpZ,sumpPoint2,sumpPoint1,sumpClk,&ascentTraced,&highPoint1,&highPoint2,&tracePtsP,&numTracePts)) goto errexit ;
+       if( dbg ) bcdtmWrite_message(0,0,0,"ascentTraced = %2ld numTracePts = %8ld",ascentTraced,numTracePts) ;
+       if( ascentTraced ) if( bcdtmObject_storeDtmFeatureInDtmObject(catchmentDtmP,DTMFeatureType::Breakline,catchmentTag,1,&catchmentDtmP->nullFeatureId,tracePtsP,numTracePts)) goto errexit ;
+      }
+   }
+/*
+** Scan Around Tptr Polygon And Fire Off Maximum Ascents
+*/
+ if( dbg ) bcdtmWrite_message(0,0,0,"Firing Off Maximum Ascents From Tptr Polygon") ;
+ for( scan = 0 ; scan < 2 ; ++scan )
+   {
+    scanPoint = firstPoint ;
+    do
+      {
+       nextPoint = nodeAddrP(dtmP,scanPoint)->tPtr ;
+       if( nodeAddrP(dtmP,nextPoint)->sPtr == dtmP->nullPnt || scanPoint == firstPoint )
+         {
+          if( ( antPoint = bcdtmList_nextAntDtmObject(dtmP,scanPoint,nextPoint)) < 0 ) goto errexit ;
+          if( ( clkPoint = bcdtmList_nextClkDtmObject(dtmP,scanPoint,nextPoint)) < 0 ) goto errexit ;
+          if( ! bcdtmList_testLineDtmObject(dtmP,antPoint,nextPoint)) antPoint = dtmP->nullPnt ;
+          if( ! bcdtmList_testLineDtmObject(dtmP,clkPoint,nextPoint)) clkPoint = dtmP->nullPnt ;
+          if( antPoint != dtmP->nullPnt && clkPoint != dtmP->nullPnt )
+            {
+             if( dbg == 1 ) bcdtmWrite_message(0,0,0,"********** Firing Off Maximum Ascent ** scanPoint = %8ld antPoint = %8ld clkPoint = %8ld",scanPoint,antPoint,clkPoint) ;
+//             if( bcdtmDrainage_traceMaximumAscentFromDtmPointBetweenDtmPointsDtmObject(dtmP,scanPoint,antPoint,clkPoint,&ascentTraced,&highPoint1,&highPoint2,&tracePtsP,&numTracePts))  goto errexit ;
+             if( ascentTraced )
+               {
+                if( dbg ) bcdtmWrite_message(0,0,0,"highPoint1 = %10ld highPoint2 = %10ld",highPoint1,highPoint2) ;
+/*
+**              Store maximum Ascent As A Series Of Break Lines
+*/
+                for( p3dP = tracePtsP ; p3dP < tracePtsP + numTracePts - 1 ; ++p3dP )
+                  {
+                   if( bcdtmObject_storeDtmFeatureInDtmObject(catchmentDtmP,DTMFeatureType::Breakline,catchmentTag,1,&catchmentDtmP->nullFeatureId,p3dP,2)) goto errexit ;
+                  }
+                ++catchmentTag ;
+/*
+**              Check If High Points Are On Tptr Catchment Polygon
+*/
+                onTptrPolygon = 0 ;
+                if( nodeAddrP(dtmP,highPoint1)->tPtr != dtmP->nullPnt )
+                  {
+                   nodeAddrP(dtmP,highPoint1)->sPtr = scanPoint ;
+                   onTptrPolygon = 1 ;
+                  }
+                if( highPoint2 != dtmP->nullPnt && nodeAddrP(dtmP,highPoint2)->tPtr != dtmP->nullPnt )
+                  {
+                   nodeAddrP(dtmP,highPoint2)->sPtr = scanPoint ;
+                   onTptrPolygon = 1 ;
+                  }
+                if( dbg )
+                  {
+                   if( ! onTptrPolygon ) bcdtmWrite_message(0,0,0,"High Point Not On Tptr Polygon") ;
+                   else                  bcdtmWrite_message(0,0,0,"High Point On Tptr Polygon") ;
+                  }
+ /*
+**              Scan To High Points On Tptr Polygon
+*/
+                if( onTptrPolygon )
+                  {
+                   point = nextPoint = scanPoint ;
+                   do
+                     {
+                      if( point == highPoint1 || point == highPoint2 ) nextPoint = point ;
+                      point = nodeAddrP(dtmP,point)->tPtr ;
+                     } while ( point != scanPoint )  ;
+                   point = scanPoint ;
+                   while ( point != nextPoint )
+                     {
+                      nodeAddrP(dtmP,point)->sPtr = scanPoint ;
+                      point = nodeAddrP(dtmP,point)->tPtr ;
+                     }
+                  }
+/*
+**              Determine Last Intersection With Tptr Polygon
+*/
+                else
+                  {
+                   for( p3dP = tracePtsP + numTracePts - 2 ; p3dP >= tracePtsP && ! onTptrPolygon ; --p3dP )
+                     {
+                      p3d1P = p3dP + 1 ;
+                      intPoint = scanPoint ;
+                      pnt1P = pointAddrP(dtmP,intPoint) ;
+                      do
+                        {
+                         nxtPoint = nodeAddrP(dtmP,intPoint)->tPtr ;
+                         pnt2P = pointAddrP(dtmP,nxtPoint) ;
+                         if( bcdtmMath_checkIfLinesIntersect(p3dP->x,p3dP->y,p3d1P->x,p3d1P->y,pnt1P->x,pnt1P->y,pnt2P->x,pnt2P->y))
+                           {
+                            bcdtmMath_normalIntersectCordLines(p3dP->x,p3dP->y,p3d1P->x,p3d1P->y,pnt1P->x,pnt1P->y,pnt2P->x,pnt2P->y,&xn,&yn) ;
+                            if( dbg ) bcdtmWrite_message(0,0,0,"Intersection Found = %12.5lf %12.5lf",xn,yn) ;
+                           }
+                         intPoint = nxtPoint ;
+                         pnt1P    = pnt2P ;
+                        } while( intPoint != scanPoint ) ;
+                     }
+                  }
+               }
+            }
+         }
+       scanPoint = nextPoint ;
+      }while( scanPoint != firstPoint ) ;
+/*
+**  Reverse Tptr Polygon
+*/
+    if( dbg ) bcdtmWrite_message(0,0,0,"Reversing Tptr Polygon") ;
+    if( bcdtmList_reverseTptrPolygonDtmObject(dtmP,firstPoint)) goto errexit ;
+   }
+/*
+**  Remove Tptr Polygon
+*/
+ if( bcdtmList_nullTptrListDtmObject(dtmP,firstPoint)) goto errexit ;
+/*
+** Triangulate And Remove Triangles On The Tin Hull
+*/
+ if( bcdtmObject_triangulateDtmObject(catchmentDtmP)) goto errexit ;
+ if( bcdtmList_removeNoneFeatureHullLinesDtmObject(catchmentDtmP)) goto errexit ;
+ if( dbg == 1 ) if( bcdtmWrite_toFileDtmObject(catchmentDtmP,L"catchment01.tin")) goto errexit ;
+/*
+** Remove Dangling Ascent Lines - Those External to The Initial Catchment Polygon
+*/
+ if( dbg ) bcdtmWrite_message(0,0,0,"Removing Dangling Ascents") ;
+ if( cdbg ) if( bcdtmCheck_tinComponentDtmObject(catchmentDtmP)) goto errexit ;
+ process = 1 ;
+ while ( process )
+   {
+    process = 0 ;
+    priorPoint = catchmentDtmP->hullPoint ;
+    scanPoint  = nodeAddrP(catchmentDtmP,priorPoint)->hPtr ;
+    do
+      {
+       nextPoint = nodeAddrP(catchmentDtmP,scanPoint)->hPtr ;
+       if( ! bcdtmList_testForBreakLineDtmObject(catchmentDtmP,priorPoint,scanPoint) || ! bcdtmList_testForBreakLineDtmObject(catchmentDtmP,scanPoint,nextPoint) )
+         {
+          danglingPoint = 1 ;
+          fptr = nodeAddrP(catchmentDtmP,scanPoint)->fPtr ;
+          while( fptr != catchmentDtmP->nullPtr && danglingPoint )
+            {
+             dtmFeature = flistAddrP(catchmentDtmP,fptr)->dtmFeature ;
+             if( ftableAddrP(catchmentDtmP,dtmFeature)->dtmUserTag == 0 ) danglingPoint = 0 ;
+             fptr = flistAddrP(catchmentDtmP,fptr)->nextPtr ;
+            }
+          if( danglingPoint )
+            {
+             if( bcdtmDrainage_checkPointOnTinHullCanBeDeletedDtmObject(catchmentDtmP,scanPoint,&canBeDeleted)) goto errexit ;
+             if( canBeDeleted )
+               {
+
+                if( dbg == 1 ) bcdtmWrite_message(0,0,0,"Deleting Dangling Point = %10ld ** %12.5lf %12.5lf %10.4lf",scanPoint,pointAddrP(catchmentDtmP,scanPoint)->x,pointAddrP(catchmentDtmP,scanPoint)->y,pointAddrP(catchmentDtmP,scanPoint)->z) ;
+//                if( bcdtmDrainage_deletePointOnTinHullDtmObject(catchmentDtmP,scanPoint)) goto errexit ;
+                scanPoint = catchmentDtmP->hullPoint ;
+                process = 1 ;
+                if( cdbg ) if( bcdtmCheck_tinComponentDtmObject(catchmentDtmP)) goto errexit ;
+               }
+            }
+         }
+       priorPoint = scanPoint ;
+       scanPoint  = nextPoint ;
+      } while( priorPoint != catchmentDtmP->hullPoint  ) ;
+   }
+/*
+** Check Triangulation
+*/
+ if( cdbg )
+   {
+    bcdtmWrite_message(0,0,0,"01 Checking Triangulation") ;
+    if( bcdtmCheck_tinComponentDtmObject(catchmentDtmP))
+      {
+       bcdtmWrite_message(1,0,0,"Triangulation Invalid") ;
+       goto errexit ;
+      }
+    bcdtmWrite_message(0,0,0,"01 Triangulation Valid") ;
+   }
+ if( dbg == 1 ) if( bcdtmWrite_toFileDtmObject(catchmentDtmP,L"catchment02.tin")) goto errexit ;
+/*
+**  Remove All DTM Features And Clean Tin
+*/
+ if( bcdtmData_deleteAllDtmFeaturesDtmObject(catchmentDtmP))goto errexit ;
+ if( bcdtmList_cleanDtmObject(catchmentDtmP)) goto errexit ;
+ if( dbg == 1 ) if( bcdtmWrite_toFileDtmObject(catchmentDtmP,L"catchment03.tin")) goto errexit ;
+ if( cdbg ) if( bcdtmCheck_tinComponentDtmObject(catchmentDtmP)) goto errexit ;
+/*
+** Get Extent Of Catchment Area
+**
+**
+**  Create DTM Object To Store Triangles That Flow To Sump Point
+*/
+ if( bcdtmObject_createDtmObject(&catchDtmP)) goto errexit ;
+/*
+**  Scan All Triangles And See If They Drain To Sump Point
+*/
+ for( p1 = 0 ; p1 < catchmentDtmP->numPoints ; ++p1 )
+   {
+    clPtr = nodeAddrP(catchmentDtmP,p1)->cPtr ;
+    if( clPtr != catchmentDtmP->nullPtr )
+      {
+       if( ( p2 = bcdtmList_nextAntDtmObject(catchmentDtmP,p1,clistAddrP(catchmentDtmP,clPtr)->pntNum)) < 0 ) goto errexit ;
+       while( clPtr != catchmentDtmP->nullPtr )
+         {
+          p3 = clistAddrP(catchmentDtmP,clPtr)->pntNum ;
+          clPtr = clistAddrP(catchmentDtmP,clPtr)->nextPtr ;
+          if( nodeAddrP(catchmentDtmP,p3)->hPtr != p1 )
+            {
+             pntP  = pointAddrP(catchmentDtmP,p1) ;
+             pnt1P = pointAddrP(catchmentDtmP,p2) ;
+             pnt2P = pointAddrP(catchmentDtmP,p3)  ;
+             x = ( pntP->x + pnt1P->x + pnt2P->x ) / 3.0 ;
+             y = ( pntP->y + pnt1P->y + pnt2P->y ) / 3.0 ;
+             z = ( pntP->z + pnt1P->z + pnt2P->z ) / 3.0 ;
+             traceToSump = 0 ;
+             if( bcdtmFind_triangleForPointDtmObject(dtmP,x,y,&z,&findType,&trgp1,&trgp2,&trgp3)) goto errexit ;
+//             if( findType ) if( bcdtmDrainage_checkTraceToSumpLineDtmObject(dtmP,2,maxPondDepth,0,0,trgp1,trgp3,trgp2,x,y,z,sumpX,sumpY,sumpZ,sumpPoint1,sumpPoint2,&traceToSump)) goto errexit ;
+             if( ! traceToSump )
+               {
+                if( dbg == 2 )
+                  {
+                   bcdtmWrite_message(0,0,0,"Triangle Does Not Trace To Sump") ;
+                   bcdtmWrite_message(0,0,0,"p1 = %8ld ** %12.5lf %12.5lf %10.4lf",p1,pointAddrP(catchmentDtmP,p1)->x,pointAddrP(catchmentDtmP,p1)->y,pointAddrP(catchmentDtmP,p1)->z) ;
+                   bcdtmWrite_message(0,0,0,"p2 = %8ld ** %12.5lf %12.5lf %10.4lf",p2,pointAddrP(catchmentDtmP,p2)->x,pointAddrP(catchmentDtmP,p2)->y,pointAddrP(catchmentDtmP,p2)->z) ;
+                   bcdtmWrite_message(0,0,0,"p3 = %8ld ** %12.5lf %12.5lf %10.4lf",p3,pointAddrP(catchmentDtmP,p3)->x,pointAddrP(catchmentDtmP,p3)->y,pointAddrP(catchmentDtmP,p3)->z) ;
+                  }
+               }
+             else
+               {
+                if( dbg == 2 )
+                  {
+                   bcdtmWrite_message(0,0,0,"Triangle Traces To Sump") ;
+                   bcdtmWrite_message(0,0,0,"p1 = %8ld ** %12.5lf %12.5lf %10.4lf",p1,pointAddrP(catchmentDtmP,p1)->x,pointAddrP(catchmentDtmP,p1)->y,pointAddrP(catchmentDtmP,p1)->z) ;
+                   bcdtmWrite_message(0,0,0,"p2 = %8ld ** %12.5lf %12.5lf %10.4lf",p2,pointAddrP(catchmentDtmP,p2)->x,pointAddrP(catchmentDtmP,p2)->y,pointAddrP(catchmentDtmP,p2)->z) ;
+                   bcdtmWrite_message(0,0,0,"p3 = %8ld ** %12.5lf %12.5lf %10.4lf",p3,pointAddrP(catchmentDtmP,p3)->x,pointAddrP(catchmentDtmP,p3)->y,pointAddrP(catchmentDtmP,p3)->z) ;
+                  }
+                trgPts[0].x = pntP->x  ; trgPts[0].y = pntP->y  ; trgPts[0].z = pntP->z ;
+                trgPts[1].x = pnt1P->x ; trgPts[1].y = pnt1P->y ; trgPts[1].z = pnt1P->z ;
+                trgPts[2].x = pnt2P->x ; trgPts[2].y = pnt2P->y ; trgPts[2].z = pnt2P->z ;
+                trgPts[3].x = pntP->x  ; trgPts[3].y = pntP->y  ; trgPts[3].z = pntP->z ;
+                if( bcdtmObject_storeDtmFeatureInDtmObject(catchDtmP,DTMFeatureType::Breakline,catchDtmP->nullUserTag,1,&catchDtmP->nullFeatureId,trgPts,4)) goto errexit ;
+               }
+            }
+          p2 = p3 ;
+         }
+      }
+   }
+/*
+**  Triangulate
+*/
+ if( catchDtmP->numPoints < 3 ) goto cleanup ;
+ if( bcdtmObject_triangulateDtmObject(catchDtmP)) goto errexit ;
+ if( bcdtmList_removeNoneFeatureHullLinesDtmObject(catchDtmP)) goto errexit ;
+ if( dbg == 1 ) if( bcdtmWrite_toFileDtmObject(catchDtmP,L"catchment04.tin")) goto errexit ;
+ if( bcdtmList_extractHullDtmObject(catchDtmP,catchmentPtsPP,numCatchmentPtsP)) goto errexit  ;
+/*
+** Clean Up
+*/
+ cleanup :
+ if( catchPtsP     != nullptr ) { free(catchPtsP) ; catchPtsP = nullptr ; }
+ if( catchDtmP     != nullptr ) bcdtmObject_destroyDtmObject(&catchDtmP) ;
+ if( catchmentDtmP != nullptr ) bcdtmObject_destroyDtmObject(&catchmentDtmP) ;
+/*
+** Job Completed
+*/
+ if( dbg && ret == DTM_SUCCESS ) bcdtmWrite_message(0,0,0,"Refining Tptr Catchment Polygon Completed") ;
+ if( dbg && ret != DTM_SUCCESS ) bcdtmWrite_message(0,0,0,"Refining Tptr Catchment Polygon Error") ;
+ return(ret) ;
+/*
+** Error Exit
+*/
+ errexit :
+ if( ret == DTM_SUCCESS ) ret = DTM_ERROR ;
+ goto cleanup ;
+}
+/*-------------------------------------------------------------------+
+|                                                                    |
+|                                                                    |
+|                                                                    |
++-------------------------------------------------------------------*/
+int bcdtmDrainage_traceMaximumAscentFromPointOnTriangleEdgeDtmObject
+(
+ BC_DTM_OBJ *dtmP,                   // ==> Dtm Object
+ double     pointX,                  // ==> X Coordinate Of Point
+ double     pointY,                  // ==> Y Coordinate Of Point
+ double     pointZ,                  // ==> Z Coordinate Of Point
+ long       point1,                  // ==> Tin Point Of Triangle Edge
+ long       point2,                  // ==> Tin Point Of Triangle Edge  ( direction of point1-point2-point3 is ) clockwise
+ long       point3,                  // ==> Tin Point Of Triangle Vertex Opposite Edge ( direction of point1-point2-point3 is ) clockwise
+ long       *ascentTracedP,          // <== Set To True If Maximum Ascent Traced Else False
+ long       *highPoint1P,            // <== Terminating Point Or Line Point For Trace
+ long       *highPoint2P,            // <== Terminating Line Point For Trace
+ DPoint3d        **tracePtsPP,            // <== Maximum Ascent Trace Points
+ long       *numTracePtsP            // <== Number Of Trace Points
+)
+/*
+** This Function Traces A Maximum Ascent Line Starting From A Point On Triangle Edge point1-point2
+** The direction of point1-point2-point3 must be Set clockwise
+*/
+{
+ int    ret=DTM_SUCCESS,dbg=DTM_TRACE_VALUE(0) ;
+ long   p1,p2,p3,ascentType,traceAscent,lastPoint,memPoints=0,memPointsInc=1000  ;
+ double dx,dy,ascentAngle=0.0,descentAngle,ascentSlope=0.0,radius  ;
+ double sx,sy,sz,rx,ry,nx,ny,nz,fx,fy,fz,lastAngle ;
+ DPoint3d *pnt1P,*pnt2P,*pnt3P ;
+ DTMDrainageTables *drainageTablesP=nullptr ;
+/*
+** Write Entry Message
+*/
+ if( dbg )
+   {
+    bcdtmWrite_message(0,0,0,"Tracing Maximum Ascent From Point On Triangle Edge") ;
+    bcdtmWrite_message(0,0,0,"dtmP       = %p",dtmP) ;
+    bcdtmWrite_message(0,0,0,"pointX     = %12.5lf",pointX) ;
+    bcdtmWrite_message(0,0,0,"pointY     = %12.5lf",pointY) ;
+    bcdtmWrite_message(0,0,0,"pointZ     = %12.5lf",pointZ) ;
+    bcdtmWrite_message(0,0,0,"point1     = %8ld ** %12.5lf %12.5lf %10.4lf",point1,pointAddrP(dtmP,point1)->x,pointAddrP(dtmP,point1)->y,pointAddrP(dtmP,point1)->z) ;
+    bcdtmWrite_message(0,0,0,"point2     = %8ld ** %12.5lf %12.5lf %10.4lf",point2,pointAddrP(dtmP,point2)->x,pointAddrP(dtmP,point2)->y,pointAddrP(dtmP,point2)->z) ;
+    bcdtmWrite_message(0,0,0,"point3     = %8ld ** %12.5lf %12.5lf %10.4lf",point3,pointAddrP(dtmP,point3)->x,pointAddrP(dtmP,point3)->y,pointAddrP(dtmP,point3)->z) ;
+   }
+/*
+** Initialise
+*/
+ *ascentTracedP = false ;
+ *highPoint1P   = dtmP->nullPnt ;
+ *highPoint2P   = dtmP->nullPnt ;
+ if( *tracePtsPP != nullptr ) free(*tracePtsPP) ;
+ *tracePtsPP    = nullptr ;
+ *numTracePtsP  = 0 ;
+ lastPoint      = dtmP->nullPnt ;
+/*
+** Check Triangle Direction
+*/
+ if( bcdtmMath_pointSideOfDtmObject(dtmP,point1,point2,point3) > 0 )
+   {
+    p1 = point1 ;
+    point1 = point2 ;
+    point2 = p1 ;
+   }
+/*
+** Initialise
+*/
+ p1 = p2 = p3 = dtmP->nullPnt ;
+ fx = sx = pointX ;
+ fy = sy = pointY ;
+ fz = sz = pointZ ;
+ dx = dtmP->xMax - dtmP->xMin ;
+ dy = dtmP->yMax - dtmP->yMin ;
+ radius = sqrt(dx*dx + dy*dy) ;
+ ascentSlope = -1.0 ;
+ ascentAngle = 0.0 ;
+/*
+** Calculate Triangle Ascent and Descent Angles And Slope
+*/
+ if( bcdtmDrainage_getTriangleDescentAndAscentAnglesDtmObject(dtmP,point1,point2,point3,&descentAngle,&ascentAngle,&ascentSlope)) goto errexit ;
+ if( dbg ) bcdtmWrite_message(0,0,0,"ascentAngle = %12.10lf ascentSlope = %12.5lf",ascentAngle,ascentSlope) ;
+/*
+** Trace Maximum Ascent Slope
+*/
+ if( ascentSlope >= 0.0 )
+   {
+    *ascentTracedP = true ;
+    sx = pointX ;
+    sy = pointY ;
+    sz = pointZ ;
+/*
+**  Allocate memory To Store Maximum Ascent Points
+*/
+    memPoints = memPointsInc ;
+    *tracePtsPP = ( DPoint3d * ) malloc(memPoints*sizeof(DPoint3d)) ;
+    if( *tracePtsPP == nullptr )
+      {
+       bcdtmWrite_message(1,0,0,"Memory Allocation Failure") ;
+       goto errexit ;
+      }
+/*
+**  Store Start Point
+*/
+    (*tracePtsPP)->x = sx ;
+    (*tracePtsPP)->y = sy ;
+    (*tracePtsPP)->z = sz ;
+    *numTracePtsP = 1 ;
+    if( dbg ) bcdtmWrite_message(0,0,0,"Trace Point[%5ld] = %12.5lf %12.5lf %10.4lf",*numTracePtsP,sx,sy,sz) ;
+/*
+**  Calculate Intersection Of Maximum Ascent With Triangle Edge
+*/
+    rx = sx + radius * cos(ascentAngle) ;
+    ry = sy + radius * sin(ascentAngle) ;
+    if( bcdtmDrainage_calculateRadialIntersectOnOppositeTriangleEdgeDtmObject(dtmP,sx,sy,rx,ry,point1,point2,point3,&nx,&ny,&nz,&p1,&p2,&p3)) goto errexit ;
+/*
+**  Store Next Trace Point
+*/
+    (*tracePtsPP+*numTracePtsP)->x = nx ;
+    (*tracePtsPP+*numTracePtsP)->y = ny ;
+    (*tracePtsPP+*numTracePtsP)->z = nz ;
+    ++*numTracePtsP ;
+    if( dbg ) bcdtmWrite_message(0,0,0,"Trace Point[%5ld] = %12.5lf %12.5lf %10.4lf",*numTracePtsP,nx,ny,nz) ;
+/*
+**  Scan To Highest Point
+*/
+    traceAscent = 1 ;
+    while ( traceAscent )
+      {
+       traceAscent = 0 ;
+/*
+**     Write Trace Triangle
+*/
+       if( dbg == 1 )
+         {
+          bcdtmWrite_message(0,0,0,"p1 = %10ld p2 = %10ld p3 = %10ld",p1,p2,p3) ;
+          if( p1 != dtmP->nullPnt ) bcdtmWrite_message(0,0,0,"p1 = %10ld ** %12.5lf %12.5lf %10.4lf",p1,pointAddrP(dtmP,p1)->x,pointAddrP(dtmP,p1)->y,pointAddrP(dtmP,p1)->z) ;
+          if( p2 != dtmP->nullPnt ) bcdtmWrite_message(0,0,0,"p2 = %10ld ** %12.5lf %12.5lf %10.4lf",p2,pointAddrP(dtmP,p2)->x,pointAddrP(dtmP,p2)->y,pointAddrP(dtmP,p2)->z) ;
+          if( p3 != dtmP->nullPnt ) bcdtmWrite_message(0,0,0,"p3 = %10ld ** %12.5lf %12.5lf %10.4lf",p3,pointAddrP(dtmP,p3)->x,pointAddrP(dtmP,p3)->y,pointAddrP(dtmP,p3)->z) ;
+         }
+/*
+**     Set High Points
+*/
+       *highPoint1P = p1 ;
+       *highPoint2P = p2 ;
+/*
+**     Initialise Some Values
+*/
+       lastAngle = bcdtmMath_getAngle(sx,sy,nx,ny) ;
+       if( dbg ) bcdtmWrite_message(0,0,0,"lastAngle = %12.10lf",lastAngle) ;
+       sx = nx ;
+       sy = ny ;
+       sz = nz ;
+/*
+**     Determine Next Trace Triangle From A Triangle Point
+*/
+       if( p2 == dtmP->nullPnt )
+         {
+          if( dbg == 2 ) bcdtmWrite_message(0,0,0,"Determining Next Triangle Trace From Point %8ld",p1) ;
+          if( bcdtmDrainage_scanPointForMaximumAscentDtmObject(dtmP,drainageTablesP,p1,lastPoint,&ascentType,&p2,&p3,&ascentSlope,&ascentAngle) ) goto errexit ;
+          lastPoint = p1 ;
+          if( dbg == 2 ) bcdtmWrite_message(0,0,0,"ascentType = %2ld ascentAngle = %12.10lf ascentSlope = %10.4lf ** p1 = %10ld p2 = %10ld p3 = %10ld",ascentType,ascentAngle,ascentSlope,p1,p2,p3) ;
+          if( ascentType == dtmP->nullPnt ) ascentType = 0 ;
+          if( ascentType )
+            {
+             if( ascentType == 1 ) traceAscent = 2 ;
+             else
+               {
+                pnt2P = pointAddrP(dtmP,p2) ;
+                pnt3P = pointAddrP(dtmP,p3) ;
+                rx = sx + radius * cos(ascentAngle) ;
+                ry = sy + radius * sin(ascentAngle) ;
+                if     ( bcdtmMath_sideOf(sx,sy,rx,ry,pnt2P->x,pnt2P->y) == 0 ) traceAscent = 2 ;
+                else if( bcdtmMath_sideOf(sx,sy,rx,ry,pnt3P->x,pnt3P->y) == 0 ) traceAscent = 3 ;
+                else if( bcdtmMath_sideOf(sx,sy,rx,ry,pnt2P->x,pnt2P->y) > 0 && bcdtmMath_sideOf(sx,sy,rx,ry,pnt3P->x,pnt3P->y) < 0 ) traceAscent = 4 ;
+               }
+            }
+         }
+       else
+         {
+/*
+**        Determine Next Trace Triangle From A Triangle Edge
+*/
+          if( dbg == 2 ) bcdtmWrite_message(0,0,0,"Determining Next Triangle Trace From Edge %8ld %8ld",p1,p2) ;
+          if( nodeAddrP(dtmP,p1)->hPtr != p2 )
+            {
+             if( ( p3 = bcdtmList_nextClkDtmObject(dtmP,p1,p2)) < 0 ) goto errexit ;
+             if( bcdtmDrainage_getTriangleDescentAndAscentAnglesDtmObject(dtmP,p1,p2,p3,&descentAngle,&ascentAngle,&ascentSlope)) goto errexit ;
+             rx = sx + radius * cos(ascentAngle) ;
+             ry = sy + radius * sin(ascentAngle) ;
+             pnt1P = pointAddrP(dtmP,p1) ;
+             pnt2P = pointAddrP(dtmP,p2) ;
+             pnt3P = pointAddrP(dtmP,p3) ;
+/*
+**           Check For Intersection With Triangle Vertices And Edges
+*/
+             if     ( bcdtmMath_sideOf(sx,sy,rx,ry,pnt1P->x,pnt1P->y) == 0 ) traceAscent = 1 ;
+             else if( bcdtmMath_sideOf(sx,sy,rx,ry,pnt2P->x,pnt2P->y) == 0 ) traceAscent = 2 ;
+             else if( bcdtmMath_sideOf(sx,sy,rx,ry,pnt3P->x,pnt3P->y) == 0 ) traceAscent = 3 ;
+             else if( bcdtmMath_sideOf(sx,sy,rx,ry,pnt2P->x,pnt2P->y) > 0 && bcdtmMath_sideOf(sx,sy,rx,ry,pnt3P->x,pnt3P->y) < 0 ) traceAscent = 4 ;
+             else if( bcdtmMath_sideOf(sx,sy,rx,ry,pnt3P->x,pnt3P->y) > 0 && bcdtmMath_sideOf(sx,sy,rx,ry,pnt1P->x,pnt1P->y) < 0 ) traceAscent = 5 ;
+             else if( pointAddrP(dtmP,p1)->z > pointAddrP(dtmP,p2)->z ) traceAscent = 1 ;
+             else if( pointAddrP(dtmP,p2)->z > pointAddrP(dtmP,p1)->z ) traceAscent = 2 ;
+            }
+         }
+/*
+**     Calculate Trace Intercept With Triangle
+*/
+       if( dbg == 1 ) bcdtmWrite_message(0,0,0,"******** traceAscent = %2ld",traceAscent) ;
+       if( traceAscent )
+         {
+          switch ( traceAscent )
+            {
+             case 1 :         // Maximum Ascent Passes Through P1
+                pnt1P = pointAddrP(dtmP,p1) ;
+                nx = pnt1P->x ;
+                ny = pnt1P->y ;
+                nz = pnt1P->z ;
+                p2 = p3 = dtmP->nullPnt ;
+             break ;
+
+             case 2 :         // Maximum Ascent Passes Through P2
+                pnt2P = pointAddrP(dtmP,p2) ;
+                nx = pnt2P->x ;
+                ny = pnt2P->y ;
+                nz = pnt2P->z ;
+                p1 = p2 ;
+                p2 = p3 = dtmP->nullPnt ;
+             break ;
+
+             case 3 :         // Maximum Ascent Passes Through P3
+                pnt3P = pointAddrP(dtmP,p3) ;
+                nx = pnt3P->x ;
+                ny = pnt3P->y ;
+                nz = pnt3P->z ;
+                p1 = p3 ;
+                p2 = p3 = dtmP->nullPnt ;
+            break ;
+
+             case 4 :         // Maximum Ascent Intersects P2-P3
+                pnt2P = pointAddrP(dtmP,p2) ;
+                pnt3P = pointAddrP(dtmP,p3) ;
+                bcdtmDrainage_intersectCordLines(sx,sy,rx,ry,pnt2P->x,pnt2P->y,pnt3P->x,pnt3P->y,&nx,&ny) ;
+                p1 = p3 ;
+                if( ( p3 = bcdtmList_nextClkDtmObject(dtmP,p1,p2)) < 0 ) goto errexit ;
+             break ;
+
+             case 5 :         // Maximum Ascent Intersects P3-P1
+                pnt3P = pointAddrP(dtmP,p3) ;
+                pnt1P = pointAddrP(dtmP,p1) ;
+                bcdtmDrainage_intersectCordLines(sx,sy,rx,ry,pnt3P->x,pnt3P->y,pnt1P->x,pnt1P->y,&nx,&ny) ;
+                p2 = p3 ;
+                if( ( p3 = bcdtmList_nextClkDtmObject(dtmP,p1,p2)) < 0 ) goto errexit ;
+             break ;
+
+             case 6 :       // Ridge Line To P1
+             break ;
+
+             default :
+                bcdtmWrite_message(2,0,0,"No Maximum Ascent Intersection Found With Triangle") ;
+                goto errexit ;
+             break ;
+            }
+/*
+**        Check Memory
+*/
+          if( *numTracePtsP >= memPoints )
+            {
+             memPoints = memPoints + memPointsInc ;
+             *tracePtsPP = ( DPoint3d *) realloc( *tracePtsPP , memPoints * sizeof(DPoint3d)) ;
+             if( *tracePtsPP == nullptr )
+               {
+                bcdtmWrite_message(1,0,0,"Memory Allocation Failure") ;
+                goto errexit ;
+               }
+            }
+/*
+**        Store Point
+*/
+          (*tracePtsPP+*numTracePtsP)->x = nx ;
+          (*tracePtsPP+*numTracePtsP)->y = ny ;
+          (*tracePtsPP+*numTracePtsP)->z = nz ;
+          ++*numTracePtsP ;
+          if( dbg ) bcdtmWrite_message(0,0,0,"Trace Point[%5ld] = %12.5lf %12.5lf %10.4lf",*numTracePtsP,nx,ny,nz) ;
+         }
+      }
+   }
+
+/*
+** Clean Up
+*/
+ cleanup :
+/*
+** Job Completed
+*/
+ if( dbg && ret == DTM_SUCCESS ) bcdtmWrite_message(0,0,0,"Tracing Maximum Ascent Between Points Completed") ;
+ if( dbg && ret != DTM_SUCCESS ) bcdtmWrite_message(0,0,0,"Tracing Maximum Ascent Between Points Error") ;
+ return(ret) ;
+/*
+** Error Exit
+*/
+ errexit :
+ if( ret == DTM_SUCCESS ) ret = DTM_ERROR ;
+ goto cleanup ;
+}
+/*-------------------------------------------------------------------+
+|                                                                    |
+|                                                                    |
+|                                                                    |
++-------------------------------------------------------------------*/
+int bcdtmDrainage_checkPointOnTinHullCanBeDeletedDtmObject(BC_DTM_OBJ *dtmP,long point,long *canBeDeletedP)
+{
+ int ret=DTM_SUCCESS ;
+ long priorPoint,nextPoint ;
+/*
+** Check Point Can Be Deleted
+*/
+ *canBeDeletedP = 1 ;
+ nextPoint = nodeAddrP(dtmP,point)->hPtr ;
+ if( ( priorPoint = bcdtmList_nextClkDtmObject(dtmP,point,nextPoint))  < 0 ) goto errexit ;
+ if( ( priorPoint = bcdtmList_nextClkDtmObject(dtmP,point,priorPoint)) < 0 ) goto errexit ;
+ while( priorPoint != nextPoint && *canBeDeletedP )
+   {
+    if( nodeAddrP(dtmP,priorPoint)->hPtr != dtmP->nullPnt ) *canBeDeletedP = 0 ;
+    if( ( priorPoint = bcdtmList_nextClkDtmObject(dtmP,point,priorPoint)) < 0 ) goto errexit ;
+   }
+/*
+** Clean Up
+*/
+ cleanup :
+/*
+** Job Completed
+*/
+ return(ret) ;
+/*
+** Error Exit
+*/
+ errexit :
+ if( ret == DTM_SUCCESS ) ret = DTM_ERROR ;
+ goto cleanup ;
+}
+/*-------------------------------------------------------------------+
+|                                                                    |
+|                                                                    |
+|                                                                    |
++-------------------------------------------------------------------*/
+int bcdtmDrainage_calculateRadialIntersectOnOppositeTriangleEdgeDtmObject
+(
+ BC_DTM_OBJ *dtmP ,
+ double r1X ,
+ double r1Y ,
+ double r2X ,
+ double r2Y ,
+ long   pnt1 ,
+ long   pnt2 ,
+ long   pnt3 ,
+ double *nextXP ,
+ double *nextYP ,
+ double *nextZP ,
+ long   *nextPnt1P ,
+ long   *nextPnt2P ,
+ long   *nextPnt3P
+)
+{
+ int ret=DTM_SUCCESS,dbg=DTM_TRACE_VALUE(0) ;
+ long sdof=0,intPnt ;
+ DPoint3d *pnt1P,*pnt2P,*pnt3P ;
+/*
+** Write Entry Message
+*/
+ if( dbg )
+   {
+    bcdtmWrite_message(0,0,0,"Calculating Radial Intersect On Triangle Edge") ;
+    bcdtmWrite_message(0,0,0,"r1X         = %12.5lf",r1X) ;
+    bcdtmWrite_message(0,0,0,"r1Y         = %12.5lf",r1Y) ;
+    bcdtmWrite_message(0,0,0,"r2X         = %12.5lf",r2X) ;
+    bcdtmWrite_message(0,0,0,"r2Y         = %12.5lf",r2Y) ;
+    bcdtmWrite_message(0,0,0,"pnt1        = %8ld",pnt1) ;
+    bcdtmWrite_message(0,0,0,"pnt2        = %8ld",pnt2) ;
+    bcdtmWrite_message(0,0,0,"pnt3        = %8ld",pnt3) ;
+   }
+/*
+** Initialise
+*/
+ *nextXP = *nextYP = *nextZP = 0.0 ;
+ *nextPnt1P = *nextPnt1P = *nextPnt1P = dtmP->nullPnt ;
+ pnt1P = pointAddrP(dtmP,pnt1) ;
+ pnt2P = pointAddrP(dtmP,pnt2) ;
+ pnt3P = pointAddrP(dtmP,pnt3) ;
+/*
+** Calculate Intercept Of Radial On pnt1-pnt3 Or pnt2-pnt3
+*/
+ sdof = bcdtmMath_sideOf(r1X,r1Y,r2X,r2Y,pnt3P->x,pnt3P->y) ;
+/*
+**  Maximum Ascent Passes Throught pnt3
+*/
+ if( sdof == 0 )
+   {
+    if( dbg ) bcdtmWrite_message(0,0,0,"Radial Passes Through pnt3") ;
+    *nextPnt1P = pnt3 ;
+    *nextXP = pointAddrP(dtmP,pnt3)->x ;
+    *nextYP = pointAddrP(dtmP,pnt3)->y ;
+    *nextZP = pointAddrP(dtmP,pnt3)->z ;
+   }
+/*
+** Maximum Ascent Passes Throught pnt2-pnt3
+*/
+ if( sdof <  0 )
+   {
+    if( dbg ) bcdtmWrite_message(0,0,0,"Maximum Ascent Passes Through pnt2-pnt3") ;
+    if( bcdtmDrainage_calculateIntersectOfRadialWithTinLineDtmObject(dtmP,r1X,r1Y,r2X,r2Y,pnt3,pnt2,nextXP,nextYP,nextZP,&intPnt)) goto errexit ;
+    if( intPnt != dtmP->nullPnt )
+      {
+       *nextPnt1P = intPnt ;
+       *nextXP = pointAddrP(dtmP,*nextPnt1P)->x ;
+       *nextYP = pointAddrP(dtmP,*nextPnt1P)->y ;
+       *nextZP = pointAddrP(dtmP,*nextPnt1P)->z ;
+      }
+    else
+      {
+       *nextPnt1P = pnt3 ;
+       *nextPnt2P = pnt2 ;
+       if(( *nextPnt3P = bcdtmList_nextAntDtmObject(dtmP,*nextPnt1P,*nextPnt2P)) < 0 ) goto errexit ;
+      }
+   }
+/*
+**  Maximum Ascent Passes Throught pnt1-pnt3
+*/
+ if( sdof >  0 )
+   {
+    if( dbg ) bcdtmWrite_message(0,0,0,"Maximum Ascent Passes Through pnt1-pnt3") ;
+    if( bcdtmDrainage_calculateIntersectOfRadialWithTinLineDtmObject(dtmP,r1X,r1Y,r2X,r2Y,pnt1,pnt3,nextXP,nextYP,nextZP,&intPnt)) goto errexit ;
+    if( intPnt != dtmP->nullPnt )
+      {
+       *nextPnt1P = intPnt ;
+       *nextXP = pointAddrP(dtmP,*nextPnt1P)->x ;
+       *nextYP = pointAddrP(dtmP,*nextPnt1P)->y ;
+       *nextZP = pointAddrP(dtmP,*nextPnt1P)->z ;
+      }
+    else
+      {
+       *nextPnt1P = pnt1 ;
+       *nextPnt2P = pnt3 ;
+       if(( *nextPnt3P = bcdtmList_nextAntDtmObject(dtmP,*nextPnt1P,*nextPnt2P)) < 0 ) goto errexit ;
+      }
+   }
+/*
+** Clean Up
+*/
+ cleanup :
+/*
+** Job Completed
+*/
+ if( dbg && ret == DTM_SUCCESS ) bcdtmWrite_message(0,0,0,"Calculating Radial Intersect On Triangle Edge Completed") ;
+ if( dbg && ret != DTM_SUCCESS ) bcdtmWrite_message(0,0,0,"Calculating Radial Intersect On Triangle Edge Error") ;
+ return(ret) ;
+/*
+** Error Exit
+*/
+ errexit :
+ if( ret == DTM_SUCCESS ) ret = DTM_ERROR ;
+ goto cleanup ;
+}
+/*-------------------------------------------------------------------+
+|                                                                    |
+|                                                                    |
+|                                                                    |
++-------------------------------------------------------------------*/
+int bcdtmDrainage_traceCatchmentFromInternalSumpPointDtmObject
+(
+ BC_DTM_OBJ *dtmP,
+ double x,
+ double y,
+ double z,
+ long   sumpPnt,
+ long   useTables,
+ DPoint3d    **catchmentPtsPP,
+ long   *numCatchmentPtsP
+)
+/*
+** This Function Traces The Catchment From An Internal Sump Point
+** It Assumes The Internal Sump Point Has Been Totally Validated
+*/
+{
+ int    ret=DTM_SUCCESS,dbg=DTM_TRACE_VALUE(0) ;
+ long   noneNullTptr,numPondPts=0 ;
+ long   startPnt,priorPnt,exitPnt,nextPnt,ascentType=0,ascentPnt1=0,ascentPnt2=0,ascentPnt3=0;
+ long   numPointArrays=0,numTracePoints=0,dtmFeature ;
+ double xMin,yMin,xMax,yMax,ascentSlope=0.0,ascentAngle=0.0 ;
+ DPoint3d    *p3dP,*pondPtsP=nullptr,randomSpot[4] ;
+ BC_DTM_OBJ *tempDtmP=nullptr ;
+ DTM_ASCENT_LINE  ascentLine ;
+ DTM_POINT_ARRAY  **pointArraysPP=nullptr,**pointArrayPP ;
+ DTMUserTag nullUserTag = DTM_NULL_USER_TAG ;
+ DTMFeatureId nullFeatureId = DTM_NULL_FEATURE_ID ;
+/*
+** Write Entry message
+*/
+ if( dbg )
+   {
+    bcdtmWrite_message(0,0,0,"Tracing Catchment From Internal Sump Point") ;
+    bcdtmWrite_message(0,0,0,"dtmP             = %p",dtmP)  ;
+    bcdtmWrite_message(0,0,0,"x                = %15.5lf",x)  ;
+    bcdtmWrite_message(0,0,0,"y                = %15.5lf",y)  ;
+    bcdtmWrite_message(0,0,0,"z                = %15.5lf",z)  ;
+    bcdtmWrite_message(0,0,0,"sumpPnt          = %8ld",sumpPnt) ;
+    bcdtmWrite_message(0,0,0,"catchmentPtsPP   = %p",*catchmentPtsPP) ;
+    bcdtmWrite_message(0,0,0,"numCatchmentPtsP = %8ld",*numCatchmentPtsP) ;
+   }
+/*
+** Check Point Is Not On Zero Slope Polygon
+*/
+ if( bcdtmList_testForPointOnDtmFeatureTypeDtmObject(dtmP,DTMFeatureType::ZeroSlopePolygon,sumpPnt,&dtmFeature) ) goto cleanup ;
+/*
+** Check For None Null Tptr Values
+*/
+ if( dbg ) bcdtmWrite_message(0,0,0,"Checking For None Null Tptr Values") ;
+ if( bcdtmList_checkForNoneNullTptrValuesDtmObject(dtmP,&noneNullTptr) ) goto errexit ;
+ if( noneNullTptr )
+   {
+    bcdtmList_reportAndSetToNullNoneNullTptrValuesDtmObject(dtmP,1) ;
+    bcdtmWrite_message(2,0,0,"01 None Null Tptr Values") ;
+    goto errexit ;
+   }
+/*
+** Check For None Null Sptr Values
+*/
+ if( dbg ) bcdtmWrite_message(0,0,0,"Checking For None Null Sptr Values") ;
+ if( bcdtmList_checkForNoneNullSptrValuesDtmObject(dtmP,&noneNullTptr) )  goto errexit ;
+ if( noneNullTptr )
+   {
+    bcdtmList_reportAndSetToNullNoneNullSptrValuesDtmObject(dtmP,1) ;
+    bcdtmWrite_message(2,0,0,"01 None Null Tptr Values") ;
+    goto errexit ;
+   }
+/*
+** Place Tptr Polygon About Sump Point
+*/
+ if( bcdtmList_insertTptrPolygonAroundPointDtmObject(dtmP,sumpPnt,&startPnt)) goto errexit ;
+/*
+** Expand Tptr Polygon To Pond Exit Point
+*/
+ if( dbg ) bcdtmWrite_message(0,0,0,"Expanding Pond To Exit Point") ;
+ if( bcdtmDrainage_expandPondToExitPointDtmObject(dtmP,nullptr,nullptr,nullptr,startPnt,&exitPnt,&priorPnt,&nextPnt)) goto errexit ;
+ if( dbg ) bcdtmWrite_message(0,0,0,"exitPnt = %9ld",exitPnt) ;
+ if( exitPnt == dtmP->nullPnt )
+   {
+    bcdtmWrite_message(2,0,0,"Pond Exit Point About About Low Point Not Determined") ;
+    goto errexit ;
+   }
+/*
+** Count Number Of Pond Points
+*/
+ numPondPts = 0 ;
+ startPnt = exitPnt ;
+ do
+   {
+    ++numPondPts ;
+    startPnt = nodeAddrP(dtmP,startPnt)->tPtr ;
+   } while ( startPnt != exitPnt) ;
+ ++numPondPts ;
+/*
+** Write Pond Boundary
+*/
+ if( dbg )
+   {
+    bcdtmWrite_message(0,0,0,"Pond Exit Point = %9ld",exitPnt) ;
+    startPnt = exitPnt ;
+    do
+      {
+       bcdtmWrite_message(0,0,0,"Pond Point[%9ld] = %12.5lf %12.5lf %10.4lf",startPnt,pointAddrP(dtmP,startPnt)->x,pointAddrP(dtmP,startPnt)->y,pointAddrP(dtmP,startPnt)->z) ;
+       startPnt = nodeAddrP(dtmP,startPnt)->tPtr ;
+      } while ( startPnt != exitPnt ) ;
+    bcdtmWrite_message(0,0,0,"Pond Point[%9ld] = %12.5lf %12.5lf %10.4lf",startPnt,pointAddrP(dtmP,startPnt)->x,pointAddrP(dtmP,startPnt)->y,pointAddrP(dtmP,startPnt)->z) ;
+    if( bcdtmObject_createDtmObject(&tempDtmP)) goto errexit ;
+    bcdtmObject_setPointMemoryAllocationParametersDtmObject(tempDtmP,10000,10000) ;
+    if( bcdtmList_copyTptrListFromDtmObjectToDtmObject(dtmP,tempDtmP,exitPnt,DTMFeatureType::Breakline,nullUserTag,nullFeatureId)) goto errexit ;
+    bcdtmWrite_geopakDatFileFromDtmObject(tempDtmP,L"sumpPond.dat") ;
+    bcdtmObject_destroyDtmObject(&tempDtmP) ;
+   }
+/*
+** Scan Sump Point Pond In Anti Clockwise Direction For Ascent Lines
+*/
+ startPnt = exitPnt ;
+ do
+   {
+    nextPnt = nodeAddrP(dtmP,startPnt)->tPtr ;
+/*
+**  Test For Ridge Line
+*/
+//    if( bcdtmDrainage_getMaximumAscentForLineDtmObject(dtmP,startPnt,nextPnt,&ascentType,&ascentAngle,&ascentSlope,&ascentPnt1,&ascentPnt2,&ascentPnt3)) goto errexit ;
+/*
+**  Push Ascent Line Onto Stack
+*/
+    if( ascentType )
+      {
+       ascentLine.flowSide    = 2 ;
+       ascentLine.ascentType  = ascentType ;
+       ascentLine.ascentAngle = ascentAngle ;
+       ascentLine.slope       = ascentSlope ;
+       ascentLine.pnt1        = ascentPnt1 ;
+       ascentLine.pnt2        = ascentPnt2 ;
+       ascentLine.pnt3        = ascentPnt3 ;
+       ascentLine.x           = pointAddrP(dtmP,startPnt)->x ;
+       ascentLine.y           = pointAddrP(dtmP,startPnt)->y ;
+       ascentLine.z           = pointAddrP(dtmP,startPnt)->z ;
+//       if( bcdtmDrainage_pushAscentStackFiFo(&ascentLine)) goto errexit ;
+      }
+/*
+**  Get Next Pond Line
+*/
+     startPnt = nextPnt ;
+   } while ( startPnt != exitPnt ) ;
+/*
+** Scan Sump Point Pond In Clockwise Direction For Ascent Lines
+*/
+ bcdtmList_reverseTptrPolygonDtmObject(dtmP,exitPnt) ;
+ startPnt = exitPnt ;
+ do
+   {
+    nextPnt = nodeAddrP(dtmP,startPnt)->tPtr ;
+/*
+**  Test For Ridge Line
+*/
+//    if( bcdtmDrainage_getMaximumAscentForLineDtmObject(dtmP,startPnt,nextPnt,&ascentType,&ascentAngle,&ascentSlope,&ascentPnt1,&ascentPnt2,&ascentPnt3)) goto errexit ;
+/*
+**  Push Ascent Line Onto Stack
+*/
+    if( ascentType )
+      {
+       ascentLine.flowSide    = 1 ;
+       ascentLine.ascentType  = ascentType ;
+       ascentLine.ascentAngle = ascentAngle ;
+       ascentLine.slope       = ascentSlope ;
+       ascentLine.pnt1        = ascentPnt1 ;
+       ascentLine.pnt2        = ascentPnt2 ;
+       ascentLine.pnt3        = ascentPnt3 ;
+       ascentLine.x           = pointAddrP(dtmP,startPnt)->x ;
+       ascentLine.y           = pointAddrP(dtmP,startPnt)->y ;
+       ascentLine.z           = pointAddrP(dtmP,startPnt)->z ;
+//       if( bcdtmDrainage_pushAscentStackFiFo(&ascentLine)) goto errexit ;
+      }
+/*
+**  Get Next Pond Line
+*/
+     startPnt = nextPnt ;
+   } while ( startPnt != exitPnt ) ;
+/*
+** Save Tptr Pond Points
+*/
+ if( bcdtmList_copyTptrListToPointArrayDtmObject(dtmP,exitPnt,&pondPtsP,&numPondPts)) goto errexit ;
+ bcdtmList_nullTptrListDtmObject(dtmP,exitPnt) ;
+/*
+** Process Ascent Lines Stack
+*/
+ if( dbg ) bcdtmWrite_message(0,0,0,"Processing Ascent Stack") ;
+// if( bcdtmDrainage_processAscentStackFiFoDtmObject(dtmP,&pointArraysPP,&numPointArrays)) goto errexit ;
+ if( dbg ) bcdtmWrite_message(0,0,0,"Number Of Point Arrays = %6ld",numPointArrays) ;
+/*
+** Count Number Of Trace Points
+*/
+ numTracePoints = 0 ;
+ for( pointArrayPP = pointArraysPP ; pointArrayPP < pointArraysPP + numPointArrays ; ++pointArrayPP )
+   {
+    numTracePoints = numTracePoints + (*pointArraysPP)->numPoints ;
+   }
+/*
+** Create Data Object
+*/
+ if( bcdtmObject_createDtmObject(&tempDtmP)) goto errexit ;
+ bcdtmObject_setPointMemoryAllocationParametersDtmObject(tempDtmP,numTracePoints+4,numTracePoints+4) ;
+/*
+** Populate Data Object With Pond Points
+*/
+ if( bcdtmObject_storeDtmFeatureInDtmObject(tempDtmP,DTMFeatureType::Breakline,nullUserTag,1,&nullFeatureId,pondPtsP,numPondPts)) goto errexit ;
+/*
+** Populate Data Object With Trace Points
+*/
+ for( pointArrayPP = pointArraysPP ; pointArrayPP < pointArraysPP + numPointArrays ; ++pointArrayPP )
+   {
+    if( bcdtmObject_storeDtmFeatureInDtmObject(tempDtmP,DTMFeatureType::Breakline,(long)(pointArrayPP-pointArraysPP),1,&nullFeatureId,(*pointArrayPP)->pointsP,(*pointArrayPP)->numPoints)) goto errexit ;
+   }
+/*
+** Write Trace Data
+*/
+ if( dbg ) bcdtmWrite_geopakDatFileFromDtmObject(tempDtmP,L"ascentTrace.dat") ;
+/*
+** Store Bounding Rectangle In Data Object To Ensure No Problems With
+** Less Than 3 Data Points And Collinear Points
+*/
+ xMin = tempDtmP->yMin - 1.0 ;
+ yMin = tempDtmP->yMin - 1.0 ;
+ xMax = tempDtmP->yMax + 1.0 ;
+ yMax = tempDtmP->yMax + 1.0 ;
+ randomSpot[0].x = xMin ; randomSpot[0].y = yMin ; randomSpot[0].z = 0.0 ;
+ randomSpot[1].x = xMax ; randomSpot[1].y = yMin ; randomSpot[1].z = 0.0 ;
+ randomSpot[2].x = xMax ; randomSpot[2].y = yMax ; randomSpot[2].z = 0.0 ;
+ randomSpot[3].x = xMin ; randomSpot[3].y = yMax ; randomSpot[3].z = 0.0 ;
+ if( bcdtmObject_storeDtmFeatureInDtmObject(tempDtmP,DTMFeatureType::RandomSpots,nullUserTag,1,&nullFeatureId,randomSpot,4)) goto errexit ;
+/*
+** Triangulate Dtm Object
+*/
+ if( bcdtmObject_createTinDtmObjectOverload (tempDtmP,1,0.0,false,false)) goto errexit ;
+/*
+** Extract Catchment Outline From Tin
+*/
+// if( bcdtmDrainage_extractPointCatchmentFromAscentTracesDtmObject(tempDtmP,pointAddrP(dtmP,exitPnt)->x,pointAddrP(dtmP,exitPnt)->y,catchmentPtsPP,numCatchmentPtsP)) goto errexit ;
+/*
+** Write Out Catchment Boundary
+*/
+ if( dbg )
+   {
+    bcdtmWrite_message(0,0,0,"Number Of Catchment Boundary Points = %6ld",*numCatchmentPtsP) ;
+    for( p3dP = *catchmentPtsPP ; p3dP < *catchmentPtsPP + *numCatchmentPtsP ; ++p3dP )
+      {
+       bcdtmWrite_message(0,0,0,"Catchment Point[%6ld] = %12.5lf %12.5lf %10.4lf",(long)(p3dP-*catchmentPtsPP),p3dP->x,p3dP->y,p3dP->z) ;
+      }
+   }
+/*
+** Clean Up
+*/
+ cleanup :
+ if( pondPtsP != nullptr ) { free(pondPtsP) ; pondPtsP = nullptr ; }
+ if( tempDtmP != nullptr ) bcdtmObject_destroyDtmObject(&tempDtmP) ;
+ if( pointArraysPP != nullptr ) bcdtmMem_freePointerArrayToPointArrayMemory(&pointArraysPP,numPointArrays) ;
+ if( bcdtmList_checkForNoneNullTptrValuesDtmObject(dtmP,&noneNullTptr) ) goto errexit ;
+ if( noneNullTptr )
+   {
+    bcdtmList_reportAndSetToNullNoneNullTptrValuesDtmObject(dtmP,1) ;
+    bcdtmWrite_message(2,0,0,"None Null Tptr Values") ;
+    ret = DTM_ERROR ;
+   }
+/*
+** Job Completed
+*/
+ if( dbg && ret == DTM_SUCCESS ) bcdtmWrite_message(0,0,0,"Tracing Catchment From Internal Sump Point Completed") ;
+ if( dbg && ret != DTM_SUCCESS ) bcdtmWrite_message(0,0,0,"Tracing Catchment From Internal Sump Point Error") ;
+ return(ret) ;
+/*
+** Error Exit
+*/
+ errexit :
+ bcdtmList_nullTptrValuesDtmObject(dtmP) ;
+ bcdtmList_nullSptrValuesDtmObject(dtmP) ;
+ if( ret == DTM_SUCCESS ) ret = DTM_ERROR ;
+ goto cleanup ;
+}
+/*-------------------------------------------------------------------+
+|                                                                    |
+|                                                                    |
+|                                                                    |
++-------------------------------------------------------------------*/
+int bcdtmDrainage_refineTinForDrainageDtmObject
+(
+ BC_DTM_OBJ         *dtmP,                    // ==> Pointer To Dtm Object
+ bool               useFence,                 // ==> Load Feature Within Fence
+ DTMFenceType       fenceType,                // ==> Type Of Fence Reactangular Or Shape
+ DTMFenceOption     fenceOption,              // ==> Fence Option <INSIDE(1),OVERLAP(2),OUTSIDE(3)>
+ const DPoint3d     *fencePtsP,               // ==> DPoint3d Array Of Fence Points
+ int                numFencePts               // ==> Number Of Fence Points
+)
+{
+ int               ret=DTM_SUCCESS,dbg=DTM_TRACE_VALUE(0),tdbg=DTM_TIME_VALUE(0) ;
+ long              numHullPts,startTime=bcdtmClock(),polygonTime=bcdtmClock() ;
+ BC_DTM_OBJ        *clipDtmP=nullptr ;
+ DPoint3d          *hullPtsP=nullptr ;
+
+// Log Entry Arguments
+
+ if( dbg )
+   {
+    bcdtmWrite_message(0,0,0,"Refining Tin For Drainage") ;
+    bcdtmWrite_message(0,0,0,"dtmP              = %p",dtmP) ;
+    bcdtmWrite_message(0,0,0,"useFence          = %8ld",useFence) ;
+    bcdtmWrite_message(0,0,0,"fenceOption       = %8ld",fenceOption) ;
+    bcdtmWrite_message(0,0,0,"fencePtsP         = %p",fencePtsP) ;
+    bcdtmWrite_message(0,0,0,"numFencePts       = %8ld",numFencePts) ;
+   }
+
+// Validate Fence
+
+ if (fenceOption != DTMFenceOption::Inside && fenceOption != DTMFenceOption::Outside && fenceOption != DTMFenceOption::Overlap) fenceOption = DTMFenceOption::Inside;
+ if (useFence && (fencePtsP == nullptr || numFencePts <= 2)) useFence = false;
+ if( useFence && ( fencePtsP->x != (fencePtsP+numFencePts-1)->x || fencePtsP->y != (fencePtsP+numFencePts-1)->y )) useFence = false ;
+
+// Test For Valid DTM Object
+
+ if( bcdtmObject_testForValidDtmObject(dtmP)) goto errexit  ;
+
+// Test For DTM Object In Tin State
+
+ if( dtmP->dtmState != DTMState::Tin )
+   {
+    bcdtmWrite_message(1,0,0,"Method Requires Triangulated DTM") ;
+    goto errexit ;
+   }
+
+// Clip Tin To Fence
+
+ if( useFence )
+   {
+    if( bcdtmClip_buildClippingTinFromFencePointsDtmObject(&clipDtmP,fencePtsP,numFencePts)) goto errexit ;
+    if( bcdtmList_extractHullDtmObject(clipDtmP,&hullPtsP,&numHullPts)) goto errexit ;
+    if( bcdtmClip_toPolygonDtmObject(dtmP,hullPtsP,numHullPts,DTMClipOption::External)) goto errexit ;
+   }
+
+// Clean Up
+
+ cleanup :
+ if( clipDtmP  != nullptr ) bcdtmObject_destroyDtmObject(&clipDtmP) ;
+
+// Return
+
+ if( dbg && ret == DTM_SUCCESS ) bcdtmWrite_message(0,0,0,"Refining Tin For Drainage Completed") ;
+ if( dbg && ret != DTM_SUCCESS ) bcdtmWrite_message(0,0,0,"Refining Tin For Drainage Error") ;
+ return(ret) ;
+
+// Error Exit
+
+ errexit :
+ if( ret == DTM_SUCCESS ) ret = DTM_ERROR ;
+ goto cleanup ;
+}
+/*-------------------------------------------------------------------+
+|                                                                    |
+|                                                                    |
+|                                                                    |
++-------------------------------------------------------------------*/
+int bcdtmDrainage_determineCatchmentsDtmObject
+(
+ BC_DTM_OBJ              *dtmP,                 // ==> Pointer To Dtm
+ DTMFeatureCallback      loadFunctionP,         // ==> Pointer To Load Function
+ DTMDrainageTables       *drainageTablesP,      // ==> Pointer To Drainage Tables
+ double                  falseLowDepth,         // ==> False Low Depth
+ bool                    useFence,              // ==> Load Feature Within Fence
+ DTMFenceType            fenceType,             // ==> Rectangular DTMFenceType::Block or Irregular Shape DTMFenceType::Shape
+ DTMFenceOption          fenceOption,           // ==> Fence Option <INSIDE(1),OVERLAP(2),OUTSIDE(3)>
+ DPoint3dCP              fencePtsP,             // ==> DPoint3d Array Of Fence Points
+ int                     numFencePts,           // ==> Number Of Fence Points
+ void                    *userP,                // ==> User Pointer Passed Back To User
+ int&                    numCatchments          // <== Number Of Catchments Determined
+)
+/*
+** This Function Determines The Tin Catchments
+*/
+{
+ int     ret=DTM_SUCCESS,dbg=DTM_TRACE_VALUE(0),tdbg=DTM_TIME_VALUE(0) ;
+ int     numScanned = -1, numTraced = 0;
+ ZeroSlopeTraceOption zeroSlopeOption = ZeroSlopeTraceOption::TraceLastAngle;
+ long    startTime=bcdtmClock() ;
+ long    pnt1,pnt2,pnt3,index,trgPnt1,trgPnt2,trgPnt3,fndPnt,lowPnt1,lowPnt2 ;
+ double  startX,startY,startZ ;
+ bool    traceToLowPoint=false ;
+ DPoint3d *pointP ;
+ BC_DTM_OBJ    *clipTinP=nullptr ;
+ DTMTriangleIndex*  triangleIndexP=nullptr ;
+
+ double time=0.0,maxTime=0.0 ;
+ long   maxTriangle=-1 ;
+
+//  Log Entry Arguments
+
+ if( dbg )
+   {
+    bcdtmWrite_message(0,0,0,"Determining Catchments") ;
+    bcdtmWrite_message(0,0,0,"dtmP            = %p",dtmP)  ;
+    bcdtmWrite_message(0,0,0,"loadFunctionP   = %p",loadFunctionP)  ;
+    bcdtmWrite_message(0,0,0,"drainageTablesP = %p",drainageTablesP)  ;
+    bcdtmWrite_message(0,0,0,"falseLowDepth   = %8.4lf",falseLowDepth) ;
+    bcdtmWrite_message(0,0,0,"useFence        = %8d",useFence)  ;
+    bcdtmWrite_message(0,0,0,"fenceType       = %8d",fenceType)  ;
+    bcdtmWrite_message(0,0,0,"fenceOption     = %8d",fenceOption)  ;
+    bcdtmWrite_message(0,0,0,"fencePtsP       = %p",fencePtsP)  ;
+    bcdtmWrite_message(0,0,0,"numFencePts     = %8d",numFencePts)  ;
+    bcdtmWrite_message(0,0,0,"userP           = %p",userP)  ;
+   }
+
+// Initialise
+
+ numCatchments = 0 ;
+ if( falseLowDepth < 0.0 ) falseLowDepth = 0.0 ;
+
+// Validate Fence
+
+ if( useFence )
+   {
+   if (fenceOption != DTMFenceOption::Inside && fenceOption != DTMFenceOption::Outside && fenceOption != DTMFenceOption::Overlap) fenceOption = DTMFenceOption::Inside;
+   if (useFence && (fencePtsP == nullptr || numFencePts <= 2)) useFence = false;
+    if( useFence && ( fencePtsP->x != (fencePtsP+numFencePts-1)->x || fencePtsP->y != (fencePtsP+numFencePts-1)->y )) useFence = false ;
+   }
+
+// Test For Valid Tin Object
+
+ if( bcdtmObject_testForValidDtmObject(dtmP)) goto errexit  ;
+
+// Test For DTM Object In Tin State
+
+ if( dtmP->dtmState != DTMState::Tin )
+   {
+    bcdtmWrite_message(2,0,0,"Method Requires A Triangulated DTM") ;
+    goto errexit ;
+   }
+
+// Round Tin Elevation Values To Eight Decimal Places
+
+ if( dbg ) bcdtmWrite_message(0,0,0,"Rounding Elevation Values To Eight Decimal Places") ;
+ for( pnt1 = 0 ; pnt1 < dtmP->numPoints ; ++pnt1 )
+   {
+    pointP = pointAddrP(dtmP,pnt1) ;
+    pointP->z = bcdtmMath_roundToDecimalPoints(pointP->z,8) ;
+   }
+
+// Build Clipping Tin For Fence
+
+ if( useFence )
+   {
+    if( dbg ) bcdtmWrite_message(0,0,0,"Building Clipping Tin") ;
+    if( bcdtmClip_buildClippingTinFromFencePointsDtmObject(&clipTinP,fencePtsP,numFencePts)) goto errexit ;
+   }
+
+// Create Triangle Index
+
+ if( dbg ) bcdtmWrite_message(0,0,0,"Creating Triangle Index") ;
+ startTime = bcdtmClock() ;
+ triangleIndexP = new DTMTriangleIndex (dtmP) ;
+ if( dbg  ) bcdtmWrite_message(0,0,0,"Size Of Triangle Index = %8d",triangleIndexP->TriangleIndexSize() ) ;
+ if( tdbg ) bcdtmWrite_message(0,0,0,"Time To Calculate Triangle Index = %8.3lf Seconds",bcdtmClock_elapsedTime(bcdtmClock(),startTime)) ;
+
+// Log Number Of Void And Flat Triangles
+
+ if( dbg )
+   {
+    triangleIndexP->LogTriangleCounts() ;
+   }
+
+//  Scan Triangle Index And Downstream Trace From Each Triangle Centroid
+
+ if( dbg ) bcdtmWrite_message(0,0,0,"Down Stream Tracing Tin Streams") ;
+ for(DtmTriangleIndex::iterator triangle = triangleIndexP->FirstTriangle() ; triangle <= triangleIndexP->LastTriangle() ; triangle++)
+   {
+
+//     Log Trace Status
+
+       ++numScanned ;
+       if( dbg && numScanned % 100000 == 0 ) bcdtmWrite_message(0,0,0,"Number Of Triangles Scanned = %8ld of %8ld",numScanned,triangleIndexP->TriangleIndexSize()) ;
+
+//     Set Null Colour For Triangle
+
+       triangle->index = -dtmP->nullPnt ;
+
+//     Dont Trace For Void Or Zero Slope Triangles
+
+       if( ! triangle->voidTriangle && ! triangle->flatTriangle )
+         {
+          trgPnt1 = triangle->trgPnt1 ;
+          trgPnt2 = triangle->trgPnt2 ;
+          trgPnt3 = triangle->trgPnt3 ;
+          startX = ( pointAddrP(dtmP,trgPnt1)->x + pointAddrP(dtmP,trgPnt2)->x + pointAddrP(dtmP,trgPnt3)->x) / 3.0 ;
+          startY = ( pointAddrP(dtmP,trgPnt1)->y + pointAddrP(dtmP,trgPnt2)->y + pointAddrP(dtmP,trgPnt3)->y) / 3.0 ;
+          startZ = ( pointAddrP(dtmP,trgPnt1)->z + pointAddrP(dtmP,trgPnt2)->z + pointAddrP(dtmP,trgPnt3)->z) / 3.0 ;
+
+//        Check Fence Criteria
+
+          traceToLowPoint = true ;
+          if( useFence )
+            {
+             if( fenceOption == DTMFenceOption::Inside || fenceOption == DTMFenceOption::Overlap )
+               {
+                if ( startX < clipTinP->xMin || startX > clipTinP->xMax ||
+                     startY < clipTinP->yMin || startY > clipTinP->yMax    ) traceToLowPoint = false ;
+                else
+                  {
+                   if( ! bcdtmFind_triangleDtmObject(clipTinP,startX,startY,&fndPnt,&pnt1,&pnt2,&pnt3) ) goto errexit ;
+                   if( ! fndPnt ) traceToLowPoint = false ;
+                  }
+               }
+             if( fenceOption == DTMFenceOption::Outside )
+               {
+                traceToLowPoint = false ;
+                if ( startX < clipTinP->xMin || startX > clipTinP->xMax ||
+                     startY < clipTinP->yMin || startY > clipTinP->yMax    ) traceToLowPoint = true ;
+                else
+                  {
+                   if( ! bcdtmFind_triangleDtmObject(clipTinP,startX,startY,&fndPnt,&pnt1,&pnt2,&pnt3) ) goto errexit ;
+                   if( ! fndPnt ) traceToLowPoint = true ;
+                  }
+               }
+            }
+
+//      Trace To Low Point
+
+         if( traceToLowPoint  )
+           {
+            ++numTraced ;
+            startTime=bcdtmClock() ;
+            if( dbg == 2 ) bcdtmWrite_message(0,0,0,"Tracing From %12.5lf %12.5lf %10.4lf",startX,startY,startZ) ;
+            if( bcdtmDrainage_traceToLowPointDtmObject(dtmP,drainageTablesP,nullptr,falseLowDepth,zeroSlopeOption,false,trgPnt1,trgPnt3,trgPnt2,startX,startY,startZ,userP,&lowPnt1,&lowPnt2) ) goto errexit ;
+            if( dbg == 2 )
+              {
+               bcdtmWrite_message(0,0,0,"lowPnt1 = %8ld ** %12.5lf %12.5lf %10.4lf",lowPnt1,pointAddrP(dtmP,lowPnt1)->x,pointAddrP(dtmP,lowPnt1)->y,pointAddrP(dtmP,lowPnt1)->z) ;
+               if( lowPnt2 != dtmP->nullPnt ) bcdtmWrite_message(0,0,0,"lowPnt2 = %8ld ** %12.5lf %12.5lf %10.4lf",lowPnt2,pointAddrP(dtmP,lowPnt2)->x,pointAddrP(dtmP,lowPnt2)->y,pointAddrP(dtmP,lowPnt2)->z) ;
+              }
+
+//          Set Triangle Index
+
+            if( lowPnt2 == dtmP->nullPnt )
+              {
+               triangle->index = lowPnt1 ;
+              }
+            else
+              {
+               if( lowPnt2 < lowPnt1 )
+                 {
+                  index   = lowPnt1 ;
+                  lowPnt1 = lowPnt2 ;
+                  lowPnt2 = index   ;
+                 }
+             if( bcdtmTheme_getLineOffsetDtmObject(dtmP,&index,lowPnt1,lowPnt2)) goto errexit ;
+             triangle->index = dtmP->numPoints + index ;
+
+             if( dbg && ( time = bcdtmClock_elapsedTime(bcdtmClock(),startTime) ) > maxTime )
+               {
+                maxTime = time ;
+                maxTriangle = numScanned ;
+                bcdtmWrite_message(0,0,0,"maxTime = %8.3lf ** maxTriangle = %8ld",maxTime,maxTriangle) ;
+               }
+            }
+        }
+      }
+   }
+
+// Log Downstrean Trace Stats
+
+ if( dbg ) bcdtmWrite_message(0,0,0,"Number Of Triangles Scanned = %8d ** Number Of Triangles Traced = %8ld",numScanned,numTraced) ;
+
+// Polygonise And Load Catchment Polygons
+
+ if( dbg ) bcdtmWrite_message(0,0,0,"Polygonising Catchment Polygons") ;
+ if( bcdtmDrainage_polygoniseAndLoadTriangleIndexPolygonsDtmObject(dtmP,loadFunctionP,triangleIndexP,userP,numCatchments)) goto errexit ;
+
+// Clean Up
+
+ cleanup :
+ if( clipTinP   != nullptr ) bcdtmObject_destroyDtmObject(&clipTinP) ;
+
+// Return
+
+ if( dbg && ret == DTM_SUCCESS ) bcdtmWrite_message(0,0,0,"Determining Catchments Completed") ;
+ if( dbg && ret != DTM_SUCCESS ) bcdtmWrite_message(0,0,0,"Determining Catchments Error") ;
+ return(ret) ;
+
+// Error Exit
+
+ errexit :
+ ret = DTM_ERROR ;
+ if( dbg ) bcdtmWrite_message(0,0,0,"numScanned = %8ld",numScanned) ;
+ goto cleanup ;
+}
+/*-------------------------------------------------------------------+
+|                                                                    |
+|                                                                    |
+|                                                                    |
++-------------------------------------------------------------------*/
+int bcdtmDrainage_polygoniseAndLoadTriangleIndexPolygonsDtmObject
+(
+ BC_DTM_OBJ          *dtmP,                         // ==> Pointer To Tin Object
+ DTMFeatureCallback  loadFunctionP,                 // ==> Pointer To Load Function
+ DTMTriangleIndex*   triangleIndexP,                // ==> Pointer To Triangle Index
+ void                *userP,                        // ==> User Pointer Passed Back To User
+ int&                numPolygons                    // <== Number Of Polygons Determined
+)
+
+// This Function Polygonises Triangle Colours In The Triangle Index Table
+
+{
+ int     ret=DTM_SUCCESS,dbg=DTM_TRACE_VALUE(0),cdbg=DTM_CHECK_VALUE(0) ;
+ int     numBefore,numAfter,numTrace=0 ;
+ long    pnt1,pnt2,pnt3,pnt4,clPtr,lineOffset1,lineOffset2 ;
+ long    *tinLineP=nullptr,*lineP,lineOffset,lineValue,nullValue=-9999999 ;
+ double  x,y,sx,sy,area ;
+ DTMFeatureType dtmFeatureType=DTMFeatureType::Catchment ;
+ DTMPointCache pointCache ;
+ DTMUserTag   catchmentId ;
+
+// Write Entry Message
+
+ if( dbg )
+   {
+    bcdtmWrite_message(0,0,0,"Polygonising Triangle Index") ;
+    bcdtmWrite_message(0,0,0,"dtmP            = %p",dtmP)  ;
+    bcdtmWrite_message(0,0,0,"loadFunctionP   = %p",loadFunctionP)  ;
+    bcdtmWrite_message(0,0,0,"triangleIndexP  = %p",triangleIndexP)  ;
+    bcdtmWrite_message(0,0,0,"userP           = %p",userP)  ;
+    bcdtmWrite_message(0,0,0,"numPolygons     = %8ld",numPolygons)  ;
+   }
+
+// Initialise
+
+ numPolygons = 0 ;
+
+// Allocate Memory To Hold Values For Tin Lines
+
+ tinLineP  = ( long * ) malloc (dtmP->cListPtr * sizeof(long)) ;
+ if( tinLineP  == nullptr )
+   {
+    bcdtmWrite_message(1,0,0,"Memory Allocation Failure") ;
+    goto errexit  ;
+   }
+
+// Set Tin Line Values To Null
+
+ for( lineP = tinLineP  ; lineP < tinLineP  + dtmP->cListPtr ; ++lineP ) *lineP = nullValue ;
+
+// Set Tin Line Values For Each Triangle
+
+ for(DtmTriangleIndex::iterator triangle = triangleIndexP->FirstTriangle() ; triangle <= triangleIndexP->LastTriangle() ; triangle++)
+   {
+    if( triangle->index != -dtmP->nullPnt )
+      {
+       if( bcdtmTheme_getLineOffsetDtmObject(dtmP,&lineOffset,triangle->trgPnt1,triangle->trgPnt2) ) goto errexit ;
+       *(tinLineP+lineOffset) = triangle->index ;
+       if( bcdtmTheme_getLineOffsetDtmObject(dtmP,&lineOffset,triangle->trgPnt2,triangle->trgPnt3) ) goto errexit ;
+       *(tinLineP+lineOffset) = triangle->index ;
+       if( bcdtmTheme_getLineOffsetDtmObject(dtmP,&lineOffset,triangle->trgPnt3,triangle->trgPnt1) ) goto errexit ;
+       *(tinLineP+lineOffset) = triangle->index ;
+      }
+   }
+
+// Extract Polygons On the Tin Hull
+
+ if( dbg ) bcdtmWrite_message(0,0,0,"Extracting Polygons On Tin Hull") ;
+ pnt1 = dtmP->hullPoint ;
+ do
+   {
+    pnt2 = nodeAddrP(dtmP,pnt1)->hPtr ;
+    bcdtmTheme_getLineOffsetDtmObject(dtmP,&lineOffset1,pnt2,pnt1) ;
+    if( ( lineValue = *(tinLineP+lineOffset1) ) != nullValue )
+      {
+       pnt3 = pnt2 ;
+       pnt2 = pnt1 ;
+       lineOffset = lineOffset1 ;
+       catchmentId = lineValue ;
+       if( pointCache.StorePointInCache(pointAddrP(dtmP,pnt2)->x,pointAddrP(dtmP,pnt2)->y,pointAddrP(dtmP,pnt2)->z)) goto errexit ;
+
+//     Scan Back To First Point
+
+       ++numTrace ;
+
+       do
+         {
+          if( (pnt3 = bcdtmList_nextAntDtmObject(dtmP,pnt2,pnt3)) < 0 ) goto errexit ;
+          if( bcdtmTheme_getLineOffsetDtmObject(dtmP,&lineOffset1,pnt2,pnt3)) goto errexit ;
+          if( bcdtmTheme_getLineOffsetDtmObject(dtmP,&lineOffset2,pnt3,pnt2)) goto errexit ;
+          while( *(tinLineP+lineOffset1) == lineValue && *(tinLineP+lineOffset2) == lineValue )
+            {
+             if( (pnt3 = bcdtmList_nextAntDtmObject(dtmP,pnt2,pnt3)) < 0 ) goto errexit ;
+             if( bcdtmTheme_getLineOffsetDtmObject(dtmP,&lineOffset1,pnt2,pnt3)) goto errexit ;
+             if( bcdtmTheme_getLineOffsetDtmObject(dtmP,&lineOffset2,pnt3,pnt2)) goto errexit ;
+            }
+          *(tinLineP+lineOffset1) = nullValue ;
+          pnt4 = pnt2 ;
+          pnt2 = pnt3 ;
+          pnt3 = pnt4 ;
+          if( pointCache.StorePointInCache(pointAddrP(dtmP,pnt2)->x,pointAddrP(dtmP,pnt2)->y,pointAddrP(dtmP,pnt2)->z)) goto errexit ;
+         } while ( pnt2 != pnt1 ) ;
+       *(tinLineP+lineOffset) = nullValue ;
+
+
+//     Check For Duplicate Polygon Points
+
+       if( cdbg )
+         {
+          numBefore = pointCache.SizeOfCache() ;
+          pointCache.RemoveDuplicatePoints() ;
+          numAfter  = pointCache.SizeOfCache() ;
+          if( numBefore != numAfter )
+            {
+             bcdtmWrite_message(1,0,0,"Corrupt Polygon") ;
+             goto errexit ;
+            }
+         }
+
+//     Load Catchment
+
+       if( pointCache.SizeOfCache()  >= 4 )
+         {
+          if( pointCache.CallUserDelegateWithCachePoints(loadFunctionP,dtmFeatureType,catchmentId,dtmP->nullFeatureId,userP)) goto errexit ;
+          ++numPolygons ;
+         }
+       else
+         {
+          bcdtmWrite_message(1,0,0,"Not Enough Points In Polygon") ;
+          goto errexit ;
+         }
+      }
+    pnt1 = nodeAddrP(dtmP,pnt1)->hPtr  ;
+   } while( pnt1 != dtmP->hullPoint ) ;
+
+
+// Extract Internal Polygons
+
+ if( dbg ) bcdtmWrite_message(0,0,0,"Extracting Polygons Internal To Tin Hull") ;
+ for( pnt1 = 0 ; pnt1 < dtmP->numPoints ; ++pnt1 )
+   {
+    clPtr = nodeAddrP(dtmP,pnt1)->cPtr;
+    while ( clPtr != dtmP->nullPtr )
+      {
+       pnt2 = clistAddrP(dtmP,clPtr)->pntNum ;
+       if( bcdtmTheme_getLineOffsetDtmObject(dtmP,&lineOffset1,pnt1,pnt2) )  goto errexit ;
+       if( bcdtmTheme_getLineOffsetDtmObject(dtmP,&lineOffset2,pnt2,pnt1) )  goto errexit ;
+       if( *(tinLineP+lineOffset1) != *(tinLineP+lineOffset2)  && *(tinLineP+lineOffset1) != nullValue  && bcdtmList_testLineDtmObject(dtmP,pnt1,clistAddrP(dtmP,clPtr)->pntNum) && ( nodeAddrP(dtmP,pnt1)->hPtr != pnt2 || nodeAddrP(dtmP,pnt2)->hPtr != pnt1 ) )
+         {
+          lineValue = *(tinLineP+lineOffset1) ;
+          catchmentId = lineValue ;
+          pnt3 = pnt1 ;
+
+//        Get Polygon Direction
+
+          area = 0.0 ;
+          sx = pointAddrP(dtmP,pnt1)->x ;
+          sy = pointAddrP(dtmP,pnt1)->y ;
+          x = pointAddrP(dtmP,pnt2)->x - sx ;
+          y = pointAddrP(dtmP,pnt2)->y - sy  ;
+          area = area + ( x * y ) / 2.0 + x * sy ;
+          sx = pointAddrP(dtmP,pnt2)->x ;
+          sy = pointAddrP(dtmP,pnt2)->y ;
+          do
+            {
+             if( ( pnt3 = bcdtmList_nextAntDtmObject(dtmP,pnt2,pnt3)) < 0 ) goto errexit  ;
+             if( bcdtmTheme_getLineOffsetDtmObject(dtmP,&lineOffset1,pnt2,pnt3)) goto errexit  ;
+             if( bcdtmTheme_getLineOffsetDtmObject(dtmP,&lineOffset2,pnt3,pnt2)) goto errexit  ;
+             while( *(tinLineP+lineOffset1) == lineValue && *(tinLineP+lineOffset2) == lineValue )
+               {
+                if( ( pnt3 = bcdtmList_nextAntDtmObject(dtmP,pnt2,pnt3)) < 0 ) goto errexit ;
+                if( bcdtmTheme_getLineOffsetDtmObject(dtmP,&lineOffset1,pnt2,pnt3)) goto errexit  ;
+                if( bcdtmTheme_getLineOffsetDtmObject(dtmP,&lineOffset2,pnt3,pnt2)) goto errexit  ;
+               }
+             x = pointAddrP(dtmP,pnt3)->x - sx ; y = pointAddrP(dtmP,pnt3)->y - sy  ;
+             area = area + ( x * y ) / 2.0 + x * sy ;
+             sx = pointAddrP(dtmP,pnt3)->x ;
+             sy = pointAddrP(dtmP,pnt3)->y ;
+              pnt4 = pnt2 ; pnt2 = pnt3 ; pnt3 = pnt4 ;
+             } while ( pnt2 != pnt1 ) ;
+
+//        If Polygon Is Clockwise Write Polygon If It Is Not A Void
+
+          if( area > 0.0  )
+            {
+             pnt3 = pnt1 ;
+             pnt2 = clistAddrP(dtmP,clPtr)->pntNum ;
+             if( pointCache.StorePointInCache(pointAddrP(dtmP,pnt1)->x,pointAddrP(dtmP,pnt1)->y,pointAddrP(dtmP,pnt1)->z)) goto errexit ;
+
+//           Scan Back To First Point
+
+             do
+               {
+                if( (pnt3 = bcdtmList_nextAntDtmObject(dtmP,pnt2,pnt3)) < 0 ) goto errexit  ;
+                if( bcdtmTheme_getLineOffsetDtmObject(dtmP,&lineOffset1,pnt2,pnt3)) goto errexit  ;
+                if( bcdtmTheme_getLineOffsetDtmObject(dtmP,&lineOffset2,pnt3,pnt2)) goto errexit  ;
+                while( *(tinLineP+lineOffset1) == lineValue && *(tinLineP+lineOffset2) == lineValue )
+                  {
+                   if( (pnt3 = bcdtmList_nextAntDtmObject(dtmP,pnt2,pnt3)) < 0 ) goto errexit ;
+                   if( bcdtmTheme_getLineOffsetDtmObject(dtmP,&lineOffset1,pnt2,pnt3)) goto errexit ;
+                   if( bcdtmTheme_getLineOffsetDtmObject(dtmP,&lineOffset2,pnt3,pnt2)) goto errexit ;
+                  }
+                *(tinLineP+lineOffset1)  = nullValue ;
+                if( pointCache.StorePointInCache(pointAddrP(dtmP,pnt2)->x,pointAddrP(dtmP,pnt2)->y,pointAddrP(dtmP,pnt2)->z)) goto errexit ;
+                pnt4 = pnt2 ;
+                pnt2 = pnt3 ;
+                pnt3 = pnt4 ;
+               } while ( pnt2 != pnt1 ) ;
+               if( pointCache.StorePointInCache(pointAddrP(dtmP,pnt1)->x,pointAddrP(dtmP,pnt1)->y,pointAddrP(dtmP,pnt1)->z)) goto errexit ;
+
+//             Check For Duplicate Polygon Points
+
+               if( cdbg )
+                 {
+                  numBefore = pointCache.SizeOfCache() ;
+                  pointCache.RemoveDuplicatePoints() ;
+                  numAfter  = pointCache.SizeOfCache() ;
+                  if( numBefore != numAfter )
+                    {
+                     bcdtmWrite_message(1,0,0,"Corrupt Polygon") ;
+                     goto errexit ;
+                    }
+                 }
+
+//             Load Polygon
+
+               if( pointCache.SizeOfCache()  >= 4 )
+                 {
+                  if( pointCache.CallUserDelegateWithCachePoints(loadFunctionP,dtmFeatureType,catchmentId,dtmP->nullFeatureId,userP)) goto errexit ;
+                  ++numPolygons ;
+                 }
+               else
+                 {
+                  bcdtmWrite_message(1,0,0,"Not Enough Points In Catchment Polygon") ;
+                  goto errexit ;
+                 }
+            }
+         }
+       clPtr = clistAddrP(dtmP,clPtr)->nextPtr ;
+      }
+   }
+
+// Log Number Of Polygons
+
+ if( dbg ) bcdtmWrite_message(0,0,0,"numPolygons = %8ld",numPolygons) ;
+
+/*
+** Clean Up
+*/
+ cleanup :
+ if( tinLineP    != nullptr ) free(tinLineP) ;
+/*
+** Job Completed
+*/
+ if( dbg && ret == DTM_SUCCESS ) bcdtmWrite_message(0,0,0,"Polygonising Triangle Index Completed") ;
+ if( dbg && ret != DTM_SUCCESS ) bcdtmWrite_message(0,0,0,"Polygonising Triangle Index Error") ;
+ return(ret) ;
+/*
+** Error Exit
+*/
+ errexit :
+ if( ret == DTM_SUCCESS ) ret = DTM_ERROR ;
+ goto cleanup ;
+}
+/*-------------------------------------------------------------------+
+|                                                                    |
+|                                                                    |
+|                                                                    |
++-------------------------------------------------------------------*/
+int  bcdtmDrainage_catchmentCallBackFunction
+(
+ DTMFeatureType dtmFeatureType,
+ DTMUserTag     userTag,
+ DTMFeatureId   userFeatureId,
+ DPoint3d       *featurePtsP,
+ size_t         numFeaturePts,
+ void           *userP
+)
+/*
+**  This Function Recieves The Polygonised Catchments And Stores Them In A DTM Object
+*/
+{
+ int  ret=DTM_SUCCESS,dbg=DTM_TRACE_VALUE(0) ;
+ char dtmFeatureTypeName[100] ;
+ BC_DTM_OBJ *dtmP=nullptr ;
+/*
+** Write Record
+*/
+ if( dtmFeatureType == DTMFeatureType::Catchment )
+   {
+    bcdtmData_getDtmFeatureTypeNameFromDtmFeatureType(dtmFeatureType,dtmFeatureTypeName) ;
+    if( dbg ) bcdtmWrite_message(0,0,0,"Feature[%8ld] ** %s ** userTag = %10I64d userFeatureId = %10I64d featurePtsP = %p numFeaturePts = %6ld userP = %p",dtmFeatureType,dtmFeatureTypeName,userTag,userFeatureId,featurePtsP,numFeaturePts,userP) ;
+/*
+**  Store Catchment Polygon
+*/
+    dtmP = ( BC_DTM_OBJ *) userP ;
+    if( dtmP != nullptr )
+      {
+       if( bcdtmObject_storeDtmFeatureInDtmObject(dtmP,DTMFeatureType::Breakline,userTag,2,&userFeatureId,featurePtsP,(long)numFeaturePts)) goto errexit ;
+      }
+   }
+/*
+** Clean Up
+*/
+ cleanup :
+/*
+** Job Completed
+*/
+ return(ret) ;
+/*
+** Error Exit
+*/
+ errexit :
+ if( ret == DTM_SUCCESS ) ret = DTM_ERROR ;
+ goto cleanup ;
+}
+/*-------------------------------------------------------------------+
+|                                                                    |
+|                                                                    |
+|                                                                    |
++-------------------------------------------------------------------*/
+int bcdtmDrainage_traceCatchmentsDtmObject
+(
+ BC_DTM_OBJ          *dtmP,                   // ==> Pointer To Dtm Object
+ DTMFeatureCallback  loadFunctionP,           // ==> Pointer To Load Function
+ DTMDrainageTables   *drainageTablesP,        // ==> Pointer To Drainage Tables
+ double              falseLowDepth,           // ==> False Low Depth
+ bool                refineOption,            // ==> Refine The Catchment <true,false>
+ bool                useFence,                // ==> Load Feature Within Fence
+ DTMFenceType        fenceType,               // ==> Fence Type < 1 Rectangular , 2 Irregular Shape >
+ DTMFenceOption      fenceOption,             // ==> Fence Option <INSIDE(1),OVERLAP(2),OUTSIDE(3)>
+ DPoint3dCP          fencePtsP,               // ==> DPoint3d Array Of Fence Points
+ int                 numFencePts,             // ==> Number Of Fence Points
+ void                *userP,                  // ==> User Pointer Passed Back To User
+ int&                numCatchments            // <== Number Of Catchments Determined
+)
+
+{
+ int          ret=DTM_SUCCESS,dbg=DTM_TRACE_VALUE(0),cdbg=DTM_CHECK_VALUE(0);
+ long         numCatchPts,dtmFeature,startCatchment=0;
+ DTMDirection direction ;
+ long         descentTraceOverZeroSlope=false,maxSpots=10000 ;
+ long         startPnt=0,insert=0  ;
+ long         catchmentNum=0 ;
+ DPoint3d     *catchPtsP=nullptr ;
+ double       area,largestArea=0.0 ;
+ BC_DTM_OBJ   *catchmentDtmP=nullptr,*cloneDtmP=nullptr ;
+ DTMUserTag   catchmentNumber=0 ;
+ DTMFeatureId nullFeatureId=DTM_NULL_FEATURE_ID ;
+ DTMDrainageTables* refinedTablesP=nullptr ;
+
+// Log Entry Arguments
+
+ if( dbg )
+   {
+    bcdtmWrite_message(0,0,0,"Tracing Catchments") ;
+    bcdtmWrite_message(0,0,0,"DTM Object      = %p",dtmP)  ;
+    bcdtmWrite_message(0,0,0,"falseLowDepth   = %8.4lf",falseLowDepth) ;
+    bcdtmWrite_message(0,0,0,"refineOption    = %8d",refineOption) ;
+    bcdtmWrite_message(0,0,0,"useFence        = %8d",useFence)  ;
+    bcdtmWrite_message(0,0,0,"fenceType       = %8d",fenceType)  ;
+    bcdtmWrite_message(0,0,0,"fenceOption     = %8d",fenceOption)  ;
+    bcdtmWrite_message(0,0,0,"fencePtsP       = %p",fencePtsP)  ;
+    bcdtmWrite_message(0,0,0,"numFencePts     = %8d",numFencePts)  ;
+    bcdtmWrite_message(0,0,0,"userP           = %p",userP)  ;
+    bcdtmWrite_message(0,0,0,"dtmP->ppTol     = %15.12lf",dtmP->ppTol)  ;
+    bcdtmWrite_message(0,0,0,"dtmP->plTol     = %15.12lf",dtmP->plTol)  ;
+    bcdtmWrite_message(0,0,0,"dtmP->mppTol    = %15.12lf",dtmP->mppTol)  ;
+   }
+
+// Initialise
+
+ numCatchments = 0 ;
+
+// Test For Valid Dtm Object
+
+ if( bcdtmObject_testForValidDtmObject(dtmP)) goto errexit  ;
+
+// Check If DTM Is In Tin State
+
+ if( dtmP->dtmState != DTMState::Tin )
+   {
+    bcdtmWrite_message(2,0,0,"Method Requires Triangulated DTM") ;
+    goto errexit ;
+   }
+/*
+** Check DTM Tolerances
+*/
+ if( dtmP->ppTol < dtmP->mppTol * 10000.0 || dtmP->plTol < dtmP->mppTol * 10000.0 )
+   {
+    dtmP->ppTol = dtmP->plTol = dtmP->mppTol * 1000.0 ;
+    if( dbg )
+      {
+       bcdtmWrite_message(0,0,0,"dtmP->ppTol  = %15.12lf",dtmP->ppTol)  ;
+       bcdtmWrite_message(0,0,0,"dtmP->plTol  = %15.12lf",dtmP->plTol)  ;
+       bcdtmWrite_message(0,0,0,"dtmP->mppTol = %15.12lf",dtmP->mppTol) ;
+      }
+   }
+
+// During Devlopement Read The alreay Created Cathment Boundaries From File
+
+ bool refineOnly=true ;
+
+ if( ! refineOnly )
+     {
+
+//   Create DTM To Store Catchment Polygons
+
+     if( bcdtmObject_createDtmObject(&catchmentDtmP)) goto errexit ;
+
+//   Get Initial Catchment Boundaries
+
+     if( dbg ) bcdtmWrite_message(0,0,0,"Determining Initial Catchment Polygons") ;
+     if( bcdtmDrainage_determineCatchmentsDtmObject(dtmP,(DTMFeatureCallback) bcdtmDrainage_catchmentCallBackFunction,drainageTablesP,falseLowDepth,useFence,fenceType,fenceOption,fencePtsP,numFencePts,catchmentDtmP,numCatchments)) goto errexit ;
+     if( dbg ) bcdtmWrite_message(0,0,0,"Number Of Initial Catchment Polygons = %6ld",numCatchments) ;
+
+//   Save The Catchments To File
+
+     if( bcdtmWrite_toFileDtmObject(catchmentDtmP,L"testCatchment.bcdtm") ) goto errexit ;
+     }
+ else
+     {
+      if( bcdtmRead_fromFileDtmObject(&catchmentDtmP,L"testCatchment.bcdtm")) goto errexit ;
+     }
+/*
+**  Refine Catchment Polygons
+*/
+ if( refineOption )
+   {
+
+//  Clone DTM
+
+    if( bcdtmObject_cloneDtmObject(dtmP,&cloneDtmP)) goto errexit ;
+
+//  Refine Catchment Boundaries
+
+    if( dbg )  bcdtmWrite_message(0,0,0,"Refining Catchments") ;
+    if( bcdtmDrainage_refineCatchmentBoundariesDtmObject(cloneDtmP,catchmentDtmP,0.0,ZeroSlopeTraceOption::TraceLastAngle)) goto errexit ;
+
+//  Round Elevation Values To 8 Decimal Places
+
+    int pnt ;
+    for( pnt = 0 ; pnt < cloneDtmP->numPoints ; ++pnt )
+        {
+         pointAddrP(cloneDtmP,pnt)->z = bcdtmMath_roundToDecimalPoints(pointAddrP(cloneDtmP,pnt)->z,8) ;
+        }
+
+//  Recalculate Catchments From Refined Tin
+
+    if( dbg ) bcdtmWrite_message(0,0,0,"Creating Drainage Tables For Refined Tin") ;
+    refinedTablesP = new DTMDrainageTables(cloneDtmP) ;
+    if( dbg ) bcdtmWrite_message(0,0,0,"Size Of Drainage Tables Triangle Index = %8d",refinedTablesP->SizeOfTriangleIndex() ) ;
+    bcdtmObject_initialiseDtmObject(catchmentDtmP) ;
+    if( dbg ) bcdtmWrite_message(0,0,0,"Determining Refined Catchment Polygons") ;
+    if( bcdtmDrainage_determineCatchmentsDtmObject(cloneDtmP,(DTMFeatureCallback) bcdtmDrainage_catchmentCallBackFunction,refinedTablesP,falseLowDepth,useFence,fenceType,fenceOption,fencePtsP,numFencePts,catchmentDtmP,numCatchments)) goto errexit ;
+ //   if( bcdtmDrainage_determineCatchmentsDtmObject(cloneDtmP,(DTMFeatureCallback) bcdtmDrainage_catchmentCallBackFunction,nullptr,falseLowDepth,useFence,fenceType,fenceOption,fencePtsP,numFencePts,catchmentDtmP,numCatchments)) goto errexit ;
+    if( dbg ) bcdtmWrite_message(0,0,0,"Number Of Refined Catchment Polygons = %6ld",numCatchments) ;
+    bcdtmObject_destroyDtmObject(&cloneDtmP) ;
+   }
+/*
+**  Load The Catchment Polygons
+*/
+ if( dbg ) bcdtmWrite_message(0,0,0,"Loading Catchment Polygons ** Number Of Catchments = %8ld",catchmentDtmP->numFeatures) ;
+ for( dtmFeature = 0 ; dtmFeature < catchmentDtmP->numFeatures ; ++dtmFeature )
+   {
+    if( bcdtmList_copyDtmFeaturePointsToPointArrayDtmObject(catchmentDtmP,dtmFeature,&catchPtsP,&numCatchPts)) goto errexit ;
+    bcdtmMath_getPolygonDirectionP3D(catchPtsP,numCatchPts,&direction,&area) ;
+    if( direction == DTMDirection::Clockwise ) bcdtmMath_reversePolygonDirectionP3D(catchPtsP,numCatchPts) ;
+    if( loadFunctionP(DTMFeatureType::Catchment,catchmentNumber,DTM_NULL_FEATURE_ID,catchPtsP,numCatchPts,userP)) goto errexit ;
+    ++catchmentNumber ;
+   }
+/*
+** Load Zero Slope Polygons
+*/
+// if( dbg ) bcdtmWrite_message(0,0,0,"Loading Zero Slope Polygons") ;
+// if( bcdtmInterruptLoad_dtmFeatureTypeFromDtmObject(dtmP,DTMFeatureType::ZeroSlopePolygon,maxSpots,loadFunctionP,useFence,fenceType,fenceOption,fencePtsP,numFencePts,userP)) goto errexit ;
+/*
+** Load Voids
+*/
+// if( dbg ) bcdtmWrite_message(0,0,0,"Loading Voids") ;
+// if( bcdtmInterruptLoad_dtmFeatureTypeFromDtmObject(dtmP,DTMFeatureType::Void,maxSpots,loadFunctionP,useFence,fenceType,fenceOption,fencePtsP,numFencePts,userP)) goto errexit ;
+/*
+** Clean Up
+*/
+ cleanup :
+ if( catchPtsP     != nullptr ) { free(catchPtsP) ; catchPtsP = nullptr ; }
+ if( catchmentDtmP != nullptr ) bcdtmObject_destroyDtmObject(&catchmentDtmP) ;
+ if( cloneDtmP     != nullptr ) bcdtmObject_destroyDtmObject(&cloneDtmP) ;
+/*
+** Job Completed
+*/
+ if( dbg && ret == DTM_SUCCESS ) bcdtmWrite_message(0,0,0,"Tracing Catchments Completed") ;
+ if( dbg && ret != DTM_SUCCESS ) bcdtmWrite_message(0,0,0,"Tracing Catchments Error") ;
+ return(ret) ;
+/*
+** Error Exit
+*/
+ errexit :
+ ret = DTM_ERROR ;
+ goto cleanup ;
+}
+/*-------------------------------------------------------------------+
+|                                                                    |
+|                                                                    |
+|                                                                    |
++-------------------------------------------------------------------*/
+int bcdtmDrainage_refineCatchmentBoundariesDtmObject
+(
+ BC_DTM_OBJ          *dtmP,                      // ==> Pointer To DTM Object
+ BC_DTM_OBJ          *catchmentDtmP,             // ==> Pointer To DTM Object With The Un Refined Catchment Boundaries
+ double              falseLowDepth,              // ==> False Low Depth
+ZeroSlopeTraceOption descentTraceOverZeroSlope   // ==> Trace Over Zero Slope Triangles
+)
+{
+ int      ret=DTM_SUCCESS,dbg=DTM_TRACE_VALUE(0),cdbg=DTM_CHECK_VALUE(0) ;
+ long     dtmFeature,startPnt,numCatchments=-1,pnt1,pnt2,numCatchPts ;
+ BC_DTM_FEATURE *dtmFeatureP ;
+ DPoint3d     *p3dP,*catchPtsP=nullptr ;
+
+ long maxCatchment=0 ;
+ double x,y,z,area,maxArea=0.0 ;
+ DTMDirection direction ;
+ int numRidgeLines=0,numSumpLines=0,numLines=0,numEdgeLines=0,numCrossLines=0,numFlowLines=0,numLowPoints=0 ;
+ int pnt,antPnt,clkPnt,insertStartPoint,numAscentsInserted=0 ;
+ DTMFeatureType lineType;
+ DTMRidgeLineCache ridgeLineCache,edgeLineCache ;
+ DTMCatchmentLine  *catchmentLineP,*pLineP,*nLineP=nullptr ;
+ DTMCatchmentLineCache  catchmentLineCache,tempLineCache ;
+ long lowPnt1,lowPnt2,testFeature ;
+ int catchmentId ;
+ double xLow,yLow,zLow,xHigh,yHigh,zHigh,xMid,yMid,zMid ;
+ long catchmentPoint,noneCatchmentPoint,numCatchmentPoints ;
+ bool flowLine=false,maxAscent=false,lowPoint=false ;
+ bool processRidgeLines=false,processFlowLines=false,processLowPoints=false,processCrossFlow=false ;
+
+ DPoint3d  dtmPnt ;
+
+// Log Arguments
+
+ if( dbg )
+     {
+     bcdtmWrite_message(0,0,0,"Refining Catchment Boundaries") ;
+     bcdtmWrite_message(0,0,0,"dtmP                      = %p",dtmP) ;
+     bcdtmWrite_message(0,0,0,"catchmentDtmP             = %p",catchmentDtmP) ;
+     bcdtmWrite_message(0,0,0,"falseLowDepth             = %8.4lf",falseLowDepth) ;
+     bcdtmWrite_message(0,0,0,"descentTraceOverZeroSlope = %8ld",descentTraceOverZeroSlope) ;
+     }
+
+//  Insert Unrefined Catchment Boundaries Into Tin
+
+    bcdtmWrite_message(0,0,0,"Inserting Unrefined Catchments Into Tin") ;
+    for( dtmFeature = 0 ; dtmFeature < catchmentDtmP->numFeatures ; ++dtmFeature )
+      {
+       if( dbg == 1 && dtmFeature % 1000 == 0) bcdtmWrite_message(0,0,0,"**** Processing Unrefined Catchment %8ld of %8ld",dtmFeature,catchmentDtmP->numFeatures) ;
+       if( bcdtmList_copyDtmFeaturePointsToPointArrayDtmObject(catchmentDtmP,dtmFeature,&catchPtsP,&numCatchPts)) goto errexit ;
+       bcdtmMath_getPolygonDirectionP3D(catchPtsP,numCatchPts,&direction,&area) ;
+       if( direction == DTMDirection::Clockwise ) bcdtmMath_reversePolygonDirectionP3D(catchPtsP,numCatchPts) ;
+
+//     Insert Feature Into Tin As A Tptr Polygon
+
+       if( dbg == 2 ) bcdtmWrite_message(0,0,0,"Inserting catchment %8ld of %8ld",dtmFeature+1,catchmentDtmP->numFeatures) ;
+       bcdtmFind_closestPointDtmObject(dtmP,catchPtsP->x,catchPtsP->y,&pnt1) ;
+       startPnt = pnt1 ;
+       for( p3dP = catchPtsP + 1 ; p3dP < catchPtsP + numCatchPts  ; ++p3dP )
+         {
+          bcdtmFind_closestPointDtmObject(dtmP,p3dP->x,p3dP->y,&pnt2) ;
+          nodeAddrP(dtmP,pnt1)->tPtr = pnt2 ;
+          pnt1 = pnt2 ;
+         }
+
+//     Check Connectivity
+
+       if( bcdtmList_checkConnectivityTptrPolygonDtmObject(dtmP,startPnt,0))
+         {
+          bcdtmWrite_message(1,0,0,"Connectivity Error In Tptr Polygon") ;
+          goto errexit ;
+         }
+
+//     Add Catchment Feature To DTM
+
+       if( bcdtmInsert_addDtmFeatureToDtmObject(dtmP,nullptr,0,DTMFeatureType::Catchment,ftableAddrP(catchmentDtmP,dtmFeature)->dtmUserTag,dtmP->nullFeatureId,startPnt,1)) goto errexit ;
+
+      }
+
+//  Get Largest Area Catchment - Development Purposes Only
+
+ testFeature = dtmP->nullPnt ;
+ for( dtmFeature = 0 ; dtmFeature < dtmP->numFeatures ; ++dtmFeature )
+     {
+     dtmFeatureP = ftableAddrP(dtmP,dtmFeature) ;
+     if( dtmFeatureP->dtmFeatureState == DTMFeatureState::Tin && dtmFeatureP->dtmFeatureType == DTMFeatureType::Catchment )
+         {
+
+         //  Copy Catchment Boundary To Tptr Polygon
+
+         if( bcdtmList_copyDtmFeatureToTptrListDtmObject(dtmP,dtmFeature,&startPnt)) goto errexit ;
+
+         //  Scan Tptr Looking For Line On Unrefined Catchment
+
+         int nxt=0 ;
+         pnt = startPnt ;
+         DPoint3d findLine[2] ;
+         findLine[0].x = 2138937.22  ; findLine[0].y = 222505.12 ; findLine[0].z = 0.0 ;
+         findLine[1].x = 2138943.24  ; findLine[1].y = 222511.73 ; findLine[1].z = 0.0 ;
+         findLine[0].x = 2138768.41  ; findLine[0].y = 222563.49 ; findLine[0].z = 0.0 ;
+         findLine[1].x = 2138771.65  ; findLine[1].y = 222569.22 ; findLine[1].z = 0.0 ;
+         findLine[0].x = 2139165.22  ; findLine[0].y = 222757.78 ; findLine[0].z = 0.0 ;
+         findLine[1].x = 2139161.62  ; findLine[1].y = 222755.00 ; findLine[1].z = 0.0 ;
+         do
+            {
+             nxt = nodeAddrP(dtmP,pnt)->tPtr ;
+            if(  bcdtmMath_distance(findLine[0].x,findLine[0].y,pointAddrP(dtmP,pnt)->x,pointAddrP(dtmP,pnt)->y) < 0.001 ||
+                 bcdtmMath_distance(findLine[1].x,findLine[1].y,pointAddrP(dtmP,pnt)->x,pointAddrP(dtmP,pnt)->y) < 0.001     )
+              {
+                 bcdtmWrite_message(0,0,0,"dtmFeature = %8ld ** pnt = %8ld ** %12.4lf %12.4lf %10.4lf",dtmFeature,pnt,pointAddrP(dtmP,pnt)->x,pointAddrP(dtmP,pnt)->y,pointAddrP(dtmP,pnt)->z) ;
+ //                bcdtmList_writeTptrListDtmObject(dtmP,pnt) ;
+              }
+            if( ( bcdtmMath_distance(findLine[0].x,findLine[0].y,pointAddrP(dtmP,pnt)->x,pointAddrP(dtmP,pnt)->y) < 0.001 &&
+                  bcdtmMath_distance(findLine[1].x,findLine[1].y,pointAddrP(dtmP,nxt)->x,pointAddrP(dtmP,nxt)->y) < 0.001     ) ||
+                ( bcdtmMath_distance(findLine[0].x,findLine[0].y,pointAddrP(dtmP,nxt)->x,pointAddrP(dtmP,nxt)->y) < 0.001 &&
+                  bcdtmMath_distance(findLine[1].x,findLine[1].y,pointAddrP(dtmP,pnt)->x,pointAddrP(dtmP,pnt)->y) < 0.001     )
+               )
+
+                 {
+                 bcdtmWrite_message(0,0,0,"dtmFeature = %8ld ** pnt = %8ld tPtr = %8ld ** %12.4lf %12.4lf %10.4lf",dtmFeature,pnt,nodeAddrP(dtmP,pnt)->tPtr,pointAddrP(dtmP,pnt)->x,pointAddrP(dtmP,pnt)->y,pointAddrP(dtmP,pnt)->z) ;
+                 bcdtmWrite_message(0,0,0,"                      ** nxt = %8ld tPtr = %8ld ** %12.4lf %12.4lf %10.4lf",nxt,nodeAddrP(dtmP,nxt)->tPtr,pointAddrP(dtmP,nxt)->x,pointAddrP(dtmP,nxt)->y,pointAddrP(dtmP,nxt)->z) ;
+                 if( testFeature == dtmP->nullPnt ) testFeature = dtmFeature ;
+                 bcdtmWrite_message(0,0,0,"Test Feature = %8ld",testFeature) ;
+                 }
+             pnt = nxt ;
+            }  while ( pnt != startPnt ) ;
+
+  //       bcdtmWrite_message(0,0,0,"testFeature = %8ld",testFeature) ;
+
+         bcdtmMath_calculateAreaAndDirectionTptrPolygonDtmObject(dtmP,startPnt,&area,&direction) ;
+
+         if( area > maxArea )
+             {
+              maxArea = area ;
+              maxCatchment = dtmFeature ;
+              bcdtmWrite_message(0,0,0,"maxArea = %12.4lf ** largestArea Catchment = %8ld ** Catchment Id = %10I64d ** startPnt = %12.5lf %12.5lf %10.4lf",area,maxCatchment,dtmFeatureP->dtmUserTag,pointAddrP(dtmP,startPnt)->x,pointAddrP(dtmP,startPnt)->y,pointAddrP(dtmP,startPnt)->z) ;
+             }
+
+          bcdtmList_nullTptrListDtmObject(dtmP,startPnt) ;
+
+         }
+    }
+
+// if( 1) goto errexit ;
+ if( testFeature == dtmP->nullPnt ) goto errexit ;
+
+//  Scan Unrefined Catchment Boundaries
+bcdtmWrite_message(0,0,0,"dtmP->numPoints = %8ld",dtmP->numPoints) ;
+//  for( dtmFeature = testFeature ; dtmFeature <= testFeature ; ++dtmFeature )
+  for( dtmFeature = 0 ; dtmFeature <= dtmP->numFeatures ; ++dtmFeature )
+     {
+     dtmFeatureP = ftableAddrP(dtmP,dtmFeature) ;
+     if( dtmFeatureP->dtmFeatureState == DTMFeatureState::Tin && dtmFeatureP->dtmFeatureType == DTMFeatureType::Catchment )
+         {
+
+         ++numCatchments ;
+         if( dbg == 2 && numCatchments % 100 == 0 ) bcdtmWrite_message(0,0,0,"Refining Catchment %8ld of %8ld  ** dtmP->numPoints = %8ld",numCatchments,dtmP->numFeatures,dtmP->numPoints) ;
+
+         //  Copy Catchment Boundary To Tptr Polygon
+
+         if( bcdtmList_copyDtmFeatureToTptrListDtmObject(dtmP,dtmFeature,&startPnt)) goto errexit ;
+
+         //  Get Stats On Catchment Boundary
+
+         pnt1 = startPnt ;
+         do
+             {
+              ++numLines ;
+              pnt2 = nodeAddrP(dtmP,pnt1)->tPtr ;
+
+              //  Dont Process Hull Lines
+
+              if( ! bcdtmList_testForHullLineDtmObject(dtmP,pnt1,pnt2) )
+                  {
+
+                  // Get Points On Oppsite Sides Of Line
+
+                  if(( antPnt = bcdtmList_nextAntDtmObject(dtmP,pnt1,pnt2)) < 0 ) goto errexit ;
+                  if(( clkPnt = bcdtmList_nextClkDtmObject(dtmP,pnt1,pnt2)) < 0 ) goto errexit ;
+
+                  // Determine Draiange Line Type
+
+                  if( bcdtmDrainage_checkForSumpOrRidgeLineDtmObject(dtmP,nullptr,pnt1,pnt2,lineType)) goto errexit ;
+
+                  if( lineType != DTMFeatureType::None )
+                      {
+                      if( tempLineCache.StoreLineInCache(dtmP,( DTMFeatureType) lineType,dtmFeatureP->dtmUserTag,pnt1,pnt2,antPnt,clkPnt)) goto errexit ;
+                      }
+
+                  // Accumulate Stats On Different Line Types
+
+                  if( lineType == DTMFeatureType::RidgeLine )
+                      {
+                      ++numRidgeLines ;
+                      if( dbg == 2 )
+                          {
+                          bcdtmWrite_message(0,0,0,"Ridge Line   ****  %12.5lf %12.5lf %10.4lf",pointAddrP(dtmP,pnt1)->x,pointAddrP(dtmP,pnt1)->y,pointAddrP(dtmP,pnt1)->z) ;
+                          bcdtmWrite_message(0,0,0,"                   %12.5lf %12.5lf %10.4lf",pointAddrP(dtmP,pnt2)->x,pointAddrP(dtmP,pnt2)->y,pointAddrP(dtmP,pnt2)->z) ;
+                          }
+                      }
+                  if( lineType == DTMFeatureType::SumpLine  )
+                      {
+                      ++numSumpLines ;
+                      if( dbg == 2 )
+                          {
+                          bcdtmWrite_message(0,0,0,"SumP  Line   ****  %12.5lf %12.5lf %10.4lf",pointAddrP(dtmP,pnt1)->x,pointAddrP(dtmP,pnt1)->y,pointAddrP(dtmP,pnt1)->z) ;
+                          bcdtmWrite_message(0,0,0,"                   %12.5lf %12.5lf %10.4lf",pointAddrP(dtmP,pnt2)->x,pointAddrP(dtmP,pnt2)->y,pointAddrP(dtmP,pnt2)->z) ;
+                          }
+                      }
+
+                  if( lineType == DTMFeatureType::CrossLine )
+                      {
+                      ++numCrossLines ;
+                      if( dbg == 2 )
+                          {
+                          bcdtmWrite_message(0,0,0,"Cross Line ****  %12.5lf %12.5lf %10.4lf",pointAddrP(dtmP,pnt1)->x,pointAddrP(dtmP,pnt1)->y,pointAddrP(dtmP,pnt1)->z) ;
+                          bcdtmWrite_message(0,0,0,"                 %12.5lf %12.5lf %10.4lf",pointAddrP(dtmP,pnt2)->x,pointAddrP(dtmP,pnt2)->y,pointAddrP(dtmP,pnt2)->z) ;
+                          }
+                      }
+
+                  }
+
+              pnt1 = pnt2 ;
+
+             }  while( pnt1 != startPnt ) ;
+
+          //  Log Temp Lines
+
+          if( dbg == 2 ) tempLineCache.LogCacheLines() ;
+
+          //  Scan Temp Line Cache And Copy All Ridge Lines
+
+          if( dbg == 2 ) bcdtmWrite_message(0,0,0,"Storing Ridge Lines") ;
+          for( catchmentLineP = tempLineCache.FirstLine() ; catchmentLineP <= tempLineCache.LastLine() ; ++catchmentLineP )
+             {
+             if( catchmentLineP->edgeType == DTMFeatureType::RidgeLine )
+                 {
+                 if( catchmentLineCache.StoreLineInCache(dtmP,DTMFeatureType::RidgeLine,catchmentLineP->catchmentId,catchmentLineP->startPoint,catchmentLineP->endPoint,catchmentLineP->ccwPoint,catchmentLineP->clkPoint)) goto errexit ;
+                 }
+             }
+
+          //  Scan Temp Line Cache And Change Cross Flow Lines That Connect To A Ridge Or Sump Line To Flow Lines
+
+          if( dbg == 2 ) bcdtmWrite_message(0,0,0,"Storing Flow Lines") ;
+          for( catchmentLineP = tempLineCache.FirstLine() ; catchmentLineP <= tempLineCache.LastLine() ; ++catchmentLineP )
+             {
+             if( catchmentLineP->edgeType == DTMFeatureType::CrossLine )
+                 {
+
+                 if( dbg == 2 )
+                     {
+                     bcdtmWrite_message(0,0,0,"Cross Flow Line  = %8ld",(long)(catchmentLineP-tempLineCache.FirstLine())) ;
+                     bcdtmWrite_message(0,0,0,"startPoint = %8ld ** %12.4lf %12.4lf %10.4lf",catchmentLineP->startPoint,pointAddrP(dtmP,catchmentLineP->startPoint)->x,pointAddrP(dtmP,catchmentLineP->startPoint)->y,pointAddrP(dtmP,catchmentLineP->startPoint)->z) ;
+                     bcdtmWrite_message(0,0,0,"endPoint   = %8ld ** %12.4lf %12.4lf %10.4lf",catchmentLineP->endPoint,pointAddrP(dtmP,catchmentLineP->endPoint)->x,pointAddrP(dtmP,catchmentLineP->endPoint)->y,pointAddrP(dtmP,catchmentLineP->endPoint)->z) ;
+                     }
+
+
+                 //  Check For Prior Or Next Ridge Or Sump Line
+
+                 flowLine = false ;
+                 pLineP = catchmentLineP - 1 ;
+                 if( pLineP < tempLineCache.FirstLine() ) pLineP = tempLineCache.LastLine() ;
+                 nLineP = catchmentLineP + 1 ;
+                 if( nLineP > tempLineCache.LastLine()  ) nLineP = tempLineCache.FirstLine() ;
+                 if( pLineP->edgeType == DTMFeatureType::RidgeLine || nLineP->edgeType == DTMFeatureType::RidgeLine ||
+                     pLineP->edgeType == DTMFeatureType::SumpLine  || nLineP->edgeType == DTMFeatureType::SumpLine     )
+                     {
+
+                     // Check For Maximum Ascent Flow From Triangle
+
+                     if( bcdtmDrainage_checkForMaximumAscentFlowLineDtmObject(dtmP,catchmentLineP->startPoint,catchmentLineP->endPoint,maxAscent)) goto errexit ;
+                     if( maxAscent )
+                         {
+                         flowLine = true ;
+                         if( catchmentLineCache.StoreLineInCache(dtmP,DTMFeatureType::FlowLine,catchmentLineP->catchmentId,catchmentLineP->startPoint,catchmentLineP->endPoint,catchmentLineP->ccwPoint,catchmentLineP->clkPoint)) goto errexit ;
+                         if( dbg == 2 )  bcdtmWrite_message(0,0,0,"**** Flow Line Detected") ;
+                         catchmentLineP->edgeStatus = 0 ;
+                         }
+                     }
+                 }
+             }
+
+          if( dbg == 2 ) bcdtmWrite_message(0,0,0,"Storing Flow Lines Completed") ;
+
+          //  Scan Cross Flow Lines InTemp Line Cache And Store Low Points
+
+          if( dbg == 2 ) bcdtmWrite_message(0,0,0,"Storing Catchment Low Points") ;
+          for( catchmentLineP = tempLineCache.FirstLine() ; catchmentLineP <= tempLineCache.LastLine() ; ++catchmentLineP )
+             {
+             if( catchmentLineP->edgeStatus && catchmentLineP->edgeType == DTMFeatureType::CrossLine )
+                 {
+                 if( dbg == 2 )
+                     {
+                     bcdtmWrite_message(0,0,0,"Cross Flow Line = %8ld",(long)(catchmentLineP-tempLineCache.FirstLine())) ;
+                     bcdtmWrite_message(0,0,0,"startPoint = %8ld ** %12.4lf %12.4lf %10.4lf",catchmentLineP->startPoint,pointAddrP(dtmP,catchmentLineP->startPoint)->x,pointAddrP(dtmP,catchmentLineP->startPoint)->y,pointAddrP(dtmP,catchmentLineP->startPoint)->z) ;
+                     bcdtmWrite_message(0,0,0,"endPoint   = %8ld ** %12.4lf %12.4lf %10.4lf",catchmentLineP->endPoint,pointAddrP(dtmP,catchmentLineP->endPoint)->x,pointAddrP(dtmP,catchmentLineP->endPoint)->y,pointAddrP(dtmP,catchmentLineP->endPoint)->z) ;
+                     }
+
+                 //  Only Process None Flat Line
+
+                 if( pointAddrP(dtmP,catchmentLineP->startPoint)->z < pointAddrP(dtmP,catchmentLineP->endPoint)->z )
+                   {
+                   lowPoint = false ;
+                   pLineP = catchmentLineP - 1 ;
+                   if( pLineP < tempLineCache.FirstLine() ) pLineP = tempLineCache.LastLine() ;
+                   if( pLineP->edgeType == DTMFeatureType::CrossLine && pointAddrP(dtmP,nLineP->startPoint)->z > pointAddrP(dtmP,catchmentLineP->startPoint)->z )
+                       {
+                       lowPoint = true ;
+                       if( catchmentLineCache.StoreLineInCache(dtmP,DTMFeatureType::LowPoint,catchmentLineP->catchmentId,catchmentLineP->startPoint,catchmentLineP->endPoint,pLineP->startPoint,pLineP->startPoint)) goto errexit ;
+                       if( dbg == 2 )  bcdtmWrite_message(0,0,0,"**** Low Point Detected") ;
+                       }
+                   }
+
+                 //  Store As Cross Flow Line If Not A Low Point
+
+                 if( ! lowPoint )
+                     {
+                     if( catchmentLineCache.StoreLineInCache(dtmP,catchmentLineP->edgeType,catchmentLineP->catchmentId,catchmentLineP->startPoint,catchmentLineP->endPoint,catchmentLineP->ccwPoint,catchmentLineP->clkPoint)) goto errexit ;
+                     }
+                 }
+             }
+
+          if( dbg == 2 ) bcdtmWrite_message(0,0,0,"Storing Catchment Low Points Completed") ;
+
+
+          //  Release Tempoary Catchment Lines
+
+          tempLineCache.ClearCache() ;
+
+          //  Null Tptr polygon
+
+          if( bcdtmList_nullTptrListDtmObject(dtmP,startPnt)) goto errexit ;
+         }
+      }
+
+   // Log Stats On Line Types
+
+   if( dbg == 1  )
+       {
+       numLines = numRidgeLines = numSumpLines = numFlowLines = numCrossLines = numLowPoints = 0 ;
+       for( catchmentLineP = catchmentLineCache.FirstLine() ; catchmentLineP <= catchmentLineCache.LastLine() ; ++catchmentLineP )
+           {
+           ++numLines ;
+           if( catchmentLineP->edgeType == DTMFeatureType::RidgeLine ) ++numRidgeLines ;
+           if( catchmentLineP->edgeType == DTMFeatureType::SumpLine  ) ++numSumpLines  ;
+           if( catchmentLineP->edgeType == DTMFeatureType::FlowLine  ) ++numFlowLines  ;
+           if( catchmentLineP->edgeType == DTMFeatureType::CrossLine ) ++numCrossLines ;
+           if( catchmentLineP->edgeType == DTMFeatureType::LowPoint  ) ++numLowPoints  ;
+           }
+       bcdtmWrite_message(0,0,0,"numLines = %8ld ** numRidgeLines = %8ld numSumpLines = %8ld numFlowLines = %8ld numCrossLines = %8d numLowPoints = %8ld",numLines,numRidgeLines,numSumpLines,numFlowLines,numCrossLines,numLowPoints) ;
+       }
+
+   //  Log Catchment lines
+
+   if( dbg == 2 ) catchmentLineCache.LogCacheLines() ;
+
+   //  Sort And Remove Duplicate Catchment Lines
+
+   if( dbg == 1 ) bcdtmWrite_message(0,0,0,"Sorting And Removing Duplicates")  ;
+   catchmentLineCache.SortAndRemoveDuplicates() ;
+   if( dbg == 2 ) catchmentLineCache.LogCacheLines() ;
+
+   // Sort On Increasing Elevation
+
+   if( dbg == 1 ) bcdtmWrite_message(0,0,0,"Sorting On Increasing Elevation")  ;
+   catchmentLineCache.SortOnAscendingElevation() ;
+   if( dbg == 2 ) catchmentLineCache.LogCacheLines() ;
+
+   //  Scan Catchment Lines And Insert Maximum Ascents From Ridge Line High Points
+
+   processRidgeLines = false ;
+   if( processRidgeLines )
+       {
+       if( dbg ) bcdtmWrite_message(0,0,0,"Inserting Maximum Ascent Line From Ridge Lines") ;
+       numAscentsInserted = 0 ;
+       for( catchmentLineP = catchmentLineCache.FirstLine() ; catchmentLineP <= catchmentLineCache.LastLine() ; ++catchmentLineP )
+            {
+            if( catchmentLineP->edgeType == DTMFeatureType::RidgeLine  && bcdtmList_testLineDtmObject(dtmP,catchmentLineP->startPoint,catchmentLineP->endPoint ))
+                {
+                insertStartPoint = catchmentLineP->startPoint ;
+                if( pointAddrP(dtmP,catchmentLineP->startPoint)->z < pointAddrP(dtmP,catchmentLineP->endPoint)->z )
+                    insertStartPoint = catchmentLineP->endPoint ;
+                if( insertStartPoint != dtmP->nullPnt )
+                    {
+                    if( dbg && numAscentsInserted % 5000 == 0 ) bcdtmWrite_message(0,0,0,"Inserting Maximum Ascent From Ridge Line ** %8ld %8ld ** dtmP->numPoints = %8ld dtmP->numSortedPoints = %8ld",catchmentLineP->startPoint,catchmentLineP->endPoint,dtmP->numPoints,dtmP->numSortedPoints) ;
+                    if( bcdtmDrainage_insertMaximumAscentLineFromTinPointDtmObject(dtmP,insertStartPoint)) goto errexit ;
+                    ++numAscentsInserted ;
+                    }
+                 catchmentLineP->edgeStatus = 0 ;
+                 }
+             }
+        if( dbg ) bcdtmWrite_message(0,0,0,"Number Of Maximum Inserts Inserted From Ridge Lines = %8ld",numAscentsInserted) ;
+        }
+
+   //  Log Flow Lines
+
+   processFlowLines = true ;
+   if( processFlowLines )
+       {
+       if( dbg == 2 )
+           {
+           for( catchmentLineP = catchmentLineCache.FirstLine() ; catchmentLineP <= catchmentLineCache.LastLine() ; ++catchmentLineP )
+               {
+               if(  catchmentLineP->edgeType == DTMFeatureType::FlowLine )
+                   {
+                   bcdtmWrite_message(0,0,0,"Catchment Flow Line = %8ld",(long)(catchmentLineP-catchmentLineCache.FirstLine())) ;
+                   bcdtmWrite_message(0,0,0,"startPoint = %8ld ** %12.4lf %12.4lf %10.4lf",catchmentLineP->startPoint,pointAddrP(dtmP,catchmentLineP->startPoint)->x,pointAddrP(dtmP,catchmentLineP->startPoint)->y,pointAddrP(dtmP,catchmentLineP->startPoint)->z) ;
+                   bcdtmWrite_message(0,0,0,"endPoint   = %8ld ** %12.4lf %12.4lf %10.4lf",catchmentLineP->endPoint,pointAddrP(dtmP,catchmentLineP->endPoint)->x,pointAddrP(dtmP,catchmentLineP->endPoint)->y,pointAddrP(dtmP,catchmentLineP->endPoint)->z) ;
+                   }
+               }
+           }
+
+       //  Scan Catchment Lines And Insert Maximum Ascents From Flow Lines
+
+       if( dbg ) bcdtmWrite_message(0,0,0,"Inserting Maximum Ascent Lines From Flow Lines") ;
+       numAscentsInserted = 0 ;
+       for( catchmentLineP = catchmentLineCache.FirstLine() ; catchmentLineP <= catchmentLineCache.LastLine() ; ++catchmentLineP )
+           {
+            if(  catchmentLineP->edgeType == DTMFeatureType::FlowLine )
+                 {
+
+if( (long)(catchmentLineP-catchmentLineCache.FirstLine()) == 28 )
+{
+bcdtmWrite_message(0,0,0,"Inserting Maximum Ascent From Flow Line[%8ld] ** %8ld %8ld ** Status = %2d",(long)(catchmentLineP-catchmentLineCache.FirstLine()),catchmentLineP->startPoint,catchmentLineP->endPoint,catchmentLineP->edgeStatus) ;
+bcdtmList_writeCircularListForPointDtmObject(dtmP,catchmentLineP->startPoint) ;
+bcdtmList_writeCircularListForPointDtmObject(dtmP,catchmentLineP->endPoint) ;
+//goto errexit ;
+}
+
+
+
+                 if( catchmentLineP->edgeStatus )
+                     {
+
+                     // Check For Prior Inserted Maximum Ascent Line
+/*
+                     if( bcdtmList_testLineDtmObject(dtmP,catchmentLineP->startPoint,catchmentLineP->endPoint) &&
+                         bcdtmList_testLineDtmObject(dtmP,catchmentLineP->startPoint,catchmentLineP->clkPoint) &&
+                         bcdtmList_testLineDtmObject(dtmP,catchmentLineP->startPoint,catchmentLineP->ccwPoint) &&
+                         bcdtmList_testLineDtmObject(dtmP,catchmentLineP->endPoint  ,catchmentLineP->clkPoint) &&
+                         bcdtmList_testLineDtmObject(dtmP,catchmentLineP->endPoint  ,catchmentLineP->ccwPoint)       )
+*/
+
+                       if( bcdtmList_testLineDtmObject(dtmP,catchmentLineP->startPoint,catchmentLineP->endPoint))
+                          {
+
+                          // Log Flow Line
+
+                          if( dbg == 2 )
+                              {
+                              bcdtmWrite_message(0,0,0,"Inserting Maximum Ascent From Flow Line[%8ld] ** %8ld %8ld",(long)(catchmentLineP-catchmentLineCache.FirstLine()),catchmentLineP->startPoint,catchmentLineP->endPoint) ;
+                              bcdtmWrite_message(0,0,0,"startPoint = %8ld ** %12.4lf %12.4lf %10.4lf",catchmentLineP->startPoint,pointAddrP(dtmP,catchmentLineP->startPoint)->x,pointAddrP(dtmP,catchmentLineP->startPoint)->y,pointAddrP(dtmP,catchmentLineP->startPoint)->z) ;
+                              bcdtmWrite_message(0,0,0,"endPoint   = %8ld ** %12.4lf %12.4lf %10.4lf",catchmentLineP->endPoint,pointAddrP(dtmP,catchmentLineP->endPoint)->x,pointAddrP(dtmP,catchmentLineP->endPoint)->y,pointAddrP(dtmP,catchmentLineP->endPoint)->z) ;
+                              }
+
+                          // Insert Maximum Ascent Line
+
+                          if( bcdtmDrainage_insertMaximumAscentLineFromTriangleEdgeDtmObject(dtmP,catchmentLineP->startPoint,catchmentLineP->endPoint)) goto errexit ;
+                          ++numAscentsInserted ;
+                          }
+                     }
+                 catchmentLineP->edgeStatus = 0 ;
+                 }
+             }
+         if( dbg ) bcdtmWrite_message(0,0,0,"Number Of Maximum Ascents Inserted From Flow Lines = %8ld",numAscentsInserted) ;
+        }
+
+    // Maximum Ascents From Low Points On Unrefinded Catchment Boundary
+
+    processLowPoints = false ;
+    if( processLowPoints )
+        {
+
+        //  Log Low Points
+
+        if( dbg == 2 )
+            {
+            bcdtmWrite_message(0,0,0,"Low Points On Catchment Lines For Inserting Maximum Ascents") ;
+            for( catchmentLineP = catchmentLineCache.FirstLine() ; catchmentLineP <= catchmentLineCache.LastLine() ; ++catchmentLineP )
+                {
+                if(  catchmentLineP->edgeType == DTMFeatureType::LowPoint )
+                    {
+                    bcdtmWrite_message(0,0,0,"Catchment Low Point Line = %8ld",(long)(catchmentLineP-catchmentLineCache.FirstLine())) ;
+                    bcdtmWrite_message(0,0,0,"startPoint = %8ld ** %12.4lf %12.4lf %10.4lf",catchmentLineP->startPoint,pointAddrP(dtmP,catchmentLineP->startPoint)->x,pointAddrP(dtmP,catchmentLineP->startPoint)->y,pointAddrP(dtmP,catchmentLineP->startPoint)->z) ;
+                    bcdtmWrite_message(0,0,0,"endPoint   = %8ld ** %12.4lf %12.4lf %10.4lf",catchmentLineP->endPoint,pointAddrP(dtmP,catchmentLineP->endPoint)->x,pointAddrP(dtmP,catchmentLineP->endPoint)->y,pointAddrP(dtmP,catchmentLineP->endPoint)->z) ;
+                    }
+                }
+            }
+
+        //  Scan Catchment Lines And Insert Maximum Ascents From Low Points
+
+        if( dbg ) bcdtmWrite_message(0,0,0,"Inserting Maximum Ascent Lines From Low Points") ;
+        numAscentsInserted = 0 ;
+        for( catchmentLineP = catchmentLineCache.FirstLine() ; catchmentLineP <= catchmentLineCache.LastLine() ; ++catchmentLineP )
+            {
+            if( catchmentLineP->edgeStatus && catchmentLineP->edgeType == DTMFeatureType::LowPoint )
+                {
+                if( bcdtmList_testLineDtmObject(dtmP,catchmentLineP->startPoint,catchmentLineP->endPoint) &&
+                    bcdtmList_testLineDtmObject(dtmP,catchmentLineP->startPoint,catchmentLineP->ccwPoint)      )
+                    {
+
+                    // Log Low Point Lines
+
+                    if( dbg == 2 )
+                        {
+                        bcdtmWrite_message(0,0,0,"Inserting Maximum Ascent From Low Point Line[%8ld] ** %8ld %8ld",(long)(catchmentLineP-catchmentLineCache.FirstLine()),catchmentLineP->startPoint,catchmentLineP->endPoint) ;
+                        bcdtmWrite_message(0,0,0,"priorPoint = %8ld ** %12.4lf %12.4lf %10.4lf",catchmentLineP->ccwPoint,pointAddrP(dtmP,catchmentLineP->ccwPoint)->x,pointAddrP(dtmP,catchmentLineP->ccwPoint)->y,pointAddrP(dtmP,catchmentLineP->ccwPoint)->z) ;
+                        bcdtmWrite_message(0,0,0,"startPoint = %8ld ** %12.4lf %12.4lf %10.4lf",catchmentLineP->startPoint,pointAddrP(dtmP,catchmentLineP->startPoint)->x,pointAddrP(dtmP,catchmentLineP->startPoint)->y,pointAddrP(dtmP,catchmentLineP->startPoint)->z) ;
+                        bcdtmWrite_message(0,0,0,"endPoint   = %8ld ** %12.4lf %12.4lf %10.4lf",catchmentLineP->endPoint,pointAddrP(dtmP,catchmentLineP->endPoint)->x,pointAddrP(dtmP,catchmentLineP->endPoint)->y,pointAddrP(dtmP,catchmentLineP->endPoint)->z) ;
+                        }
+
+                    // Insert Maximum Ascents From The Prior And Next Triangle Edges About The Low Point
+
+                    if( bcdtmDrainage_insertMaximumAscentLineFromTriangleEdgeDtmObject(dtmP,catchmentLineP->startPoint,catchmentLineP->endPoint)) goto errexit ;
+                    if( bcdtmDrainage_insertMaximumAscentLineFromTriangleEdgeDtmObject(dtmP,catchmentLineP->startPoint,catchmentLineP->ccwPoint)) goto errexit ;
+                    ++numAscentsInserted ;
+                    }
+
+                 // Mark Low Point As Processed
+
+                 catchmentLineP->edgeStatus = 0 ;
+                 }
+            }
+
+        if( dbg ) bcdtmWrite_message(0,0,0,"Number Of Maximum Ascents Inserted From Low Points = %8ld",numAscentsInserted) ;
+        }
+
+
+    //  Maximum Ascents From Cross Flow Lines
+
+    processCrossFlow = false ;
+    if( processCrossFlow )
+        {
+
+        // Log Number Of Cross Flow Lines To Be Inserted
+
+        if( dbg == 1 )
+            {
+            numAscentsInserted = 0 ;
+            for( catchmentLineP = catchmentLineCache.FirstLine() ; catchmentLineP <= catchmentLineCache.LastLine() ; ++catchmentLineP )
+                {
+                if( catchmentLineP->edgeStatus  &&  catchmentLineP->edgeType == DTMFeatureType::CrossLine )
+                    {
+
+                    // Check For Prior Inserted Maximum Ascent Line
+
+                    if( bcdtmList_testLineDtmObject(dtmP,catchmentLineP->startPoint,catchmentLineP->endPoint) &&
+                        bcdtmList_testLineDtmObject(dtmP,catchmentLineP->startPoint,catchmentLineP->clkPoint) &&
+                        bcdtmList_testLineDtmObject(dtmP,catchmentLineP->startPoint,catchmentLineP->ccwPoint) &&
+                        bcdtmList_testLineDtmObject(dtmP,catchmentLineP->endPoint  ,catchmentLineP->clkPoint) &&
+                        bcdtmList_testLineDtmObject(dtmP,catchmentLineP->endPoint  ,catchmentLineP->ccwPoint)       )
+                        {
+                        ++numAscentsInserted ;
+                        }
+                    }
+                }
+            bcdtmWrite_message(0,0,0,"Number Of Cross Flow Lines To Be Inserted = %8ld",numAscentsInserted) ;
+            }
+
+           // Insert Maximum Ascent Lines From Cross Flow Lines
+
+           if( dbg ) bcdtmWrite_message(0,0,0,"Inserting Maximum Ascent Line From Cross Flow Lines") ;
+           numAscentsInserted = 0 ;
+           for( catchmentLineP = catchmentLineCache.FirstLine() ; catchmentLineP <= catchmentLineCache.LastLine() ; ++catchmentLineP )
+               {
+
+               // Only Process If Line Has Not Been Prior Processed
+
+               if( catchmentLineP->edgeStatus  &&  catchmentLineP->edgeType == DTMFeatureType::CrossLine )
+                   {
+
+                   // Check For Prior Inserted Maximum Ascent Line
+
+                   if( bcdtmList_testLineDtmObject(dtmP,catchmentLineP->startPoint,catchmentLineP->endPoint) &&
+                       bcdtmList_testLineDtmObject(dtmP,catchmentLineP->startPoint,catchmentLineP->clkPoint) &&
+                       bcdtmList_testLineDtmObject(dtmP,catchmentLineP->startPoint,catchmentLineP->ccwPoint) &&
+                       bcdtmList_testLineDtmObject(dtmP,catchmentLineP->endPoint  ,catchmentLineP->clkPoint) &&
+                       bcdtmList_testLineDtmObject(dtmP,catchmentLineP->endPoint  ,catchmentLineP->ccwPoint)       )
+                       {
+
+                       // Initialise Counters For Binary Searching For Maximum Ascent Intersect Point
+
+                       catchmentPoint     = dtmP->nullPnt ;
+                       noneCatchmentPoint = dtmP->nullPnt ;
+                       numCatchmentPoints = 0 ;
+
+                      //  Check If Line Start Point Traces To Catchment
+
+                      x = pointAddrP(dtmP,catchmentLineP->startPoint)->x ;
+                      y = pointAddrP(dtmP,catchmentLineP->startPoint)->y ;
+                      z = pointAddrP(dtmP,catchmentLineP->startPoint)->z ;
+                      if( bcdtmDrainage_traceToLowPointDtmObject(dtmP,nullptr,nullptr,falseLowDepth,descentTraceOverZeroSlope,nullptr,catchmentLineP->startPoint,dtmP->nullPnt,dtmP->nullPnt,x,y,z,nullptr,&lowPnt1,&lowPnt2)) goto errexit ;
+                      catchmentId = lowPnt1 ;
+                      if( lowPnt2 != dtmP->nullPnt )
+                          {
+                          long index ;
+                          if( lowPnt1 > lowPnt2 )
+                             {
+                             index   = lowPnt1 ;
+                             lowPnt1 = lowPnt2 ;
+                             lowPnt2 = index   ;
+                             }
+                          if( bcdtmTheme_getLineOffsetDtmObject(dtmP,&index,lowPnt1,lowPnt2)) goto errexit ;
+                          catchmentId = dtmP->numPoints + index ;
+                          }
+                      if( dbg == 2 ) bcdtmWrite_message(0,0,0,"Start Point Catchment Id = %10d",catchmentId) ;
+                      if( catchmentId == catchmentLineP->catchmentId )
+                          {
+                          catchmentPoint = catchmentLineP->startPoint ;
+                          ++numCatchmentPoints ;
+                          }
+                      else
+                          {
+                          noneCatchmentPoint = catchmentLineP->startPoint ;
+                          }
+
+                      //  Check If Line End Point Line Traces To Catchment
+
+                      x = pointAddrP(dtmP,catchmentLineP->endPoint)->x ;
+                      y = pointAddrP(dtmP,catchmentLineP->endPoint)->y ;
+                      z = pointAddrP(dtmP,catchmentLineP->endPoint)->z ;
+                      if( bcdtmDrainage_traceToLowPointDtmObject(dtmP,nullptr,nullptr,falseLowDepth,descentTraceOverZeroSlope,nullptr,catchmentLineP->endPoint,dtmP->nullPnt,dtmP->nullPnt,x,y,z,nullptr,&lowPnt1,&lowPnt2)) goto errexit ;
+                      catchmentId = lowPnt1 ;
+                      if( lowPnt2 != dtmP->nullPnt )
+                          {
+                          long index ;
+                          if( lowPnt1 > lowPnt2 )
+                              {
+                              index   = lowPnt1 ;
+                              lowPnt1 = lowPnt2 ;
+                              lowPnt2 = index   ;
+                              }
+                          if( bcdtmTheme_getLineOffsetDtmObject(dtmP,&index,lowPnt1,lowPnt2)) goto errexit ;
+                          catchmentId = dtmP->numPoints + index ;
+                         }
+                     if( catchmentId == catchmentLineP->catchmentId )
+                         {
+                         catchmentPoint = catchmentLineP->endPoint ;
+                         ++numCatchmentPoints ;
+                         }
+                     else
+                         {
+                         noneCatchmentPoint = catchmentLineP->endPoint ;
+                         }
+
+                     // Log Results
+
+                     if( dbg == 2 )
+                         {
+                         bcdtmWrite_message(0,0,0,"End   Point Catchment Id = %10d",catchmentId) ;
+                         bcdtmWrite_message(0,0,0,"Catchment Line %8ld %8ld ** numCatchmentPoints = %2d",catchmentLineP->startPoint,catchmentLineP->endPoint,numCatchmentPoints) ;
+                         }
+
+                     //  Binary Search To Find Location Between Points To Start Maximum Ascent Insert
+
+                     if( numCatchmentPoints == 1 )
+                         {
+
+                         // Log Line
+
+                         if( dbg == 2 ) bcdtmWrite_message(0,0,0,"Binary Searching For Maximum Ascent Start Insert ** catchMentPoint = %8ld noneCatchmentPoint = %8ld",catchmentPoint,noneCatchmentPoint) ;
+
+                         // Set Variables For Binary Searching to Locate Maximum Ascent Insert Point
+
+                         int loop = 0 ;
+                         xLow  = pointAddrP(dtmP,catchmentPoint)->x ;
+                         yLow  = pointAddrP(dtmP,catchmentPoint)->y ;
+                         zLow  = pointAddrP(dtmP,catchmentPoint)->z ;
+                         xHigh = pointAddrP(dtmP,noneCatchmentPoint)->x ;
+                         yHigh = pointAddrP(dtmP,noneCatchmentPoint)->y ;
+                         zHigh = pointAddrP(dtmP,noneCatchmentPoint)->z ;
+                         while( bcdtmMath_distance(xLow,yLow,xHigh,yHigh) > dtmP->ppTol )
+                             {
+                             ++loop ;
+                             if( loop > 100 ) goto errexit ;
+                             xMid  = ( xLow + xHigh ) / 2.0 ;
+                             yMid  = ( yLow + yHigh ) / 2.0 ;
+                             zMid  = ( zLow + zHigh ) / 2.0 ;
+                             if( bcdtmDrainage_traceToLowPointDtmObject(dtmP,nullptr,nullptr,falseLowDepth,descentTraceOverZeroSlope,nullptr,catchmentPoint,noneCatchmentPoint,dtmP->nullPnt,xMid,yMid,zMid,nullptr,&lowPnt1,&lowPnt2)) goto errexit ;
+                             catchmentId = lowPnt1 ;
+                             if( lowPnt2 != dtmP->nullPnt )
+                                 {
+                                 long index ;
+                                 if( lowPnt1 > lowPnt2 )
+                                     {
+                                     index   = lowPnt1 ;
+                                     lowPnt1 = lowPnt2 ;
+                                     lowPnt2 = index   ;
+                                     }
+                                 if( bcdtmTheme_getLineOffsetDtmObject(dtmP,&index,lowPnt1,lowPnt2)) goto errexit ;
+                                 catchmentId = dtmP->numPoints + index ;
+                                 }
+                             if( dbg == 2 ) bcdtmWrite_message(0,0,0,"** %12.5lf %12.5lf %10.4lf ** lowPointId = %10d catchmentId = %10d",xMid,yMid,zMid,catchmentId,catchmentLineP->catchmentId) ;
+                             if( catchmentId == catchmentLineP->catchmentId )
+                                 {
+                                 xLow = xMid ;
+                                 yLow = yMid ;
+                                 zLow = zMid ;
+                                 }
+                             else
+                                 {
+                                 xHigh = xMid ;
+                                 yHigh = yMid ;
+                                 zHigh = zMid ;
+                                 }
+                             }
+
+                         //  Log Maximum Ascent Start Point
+
+                        if( dbg == 2 )
+                            {
+                            bcdtmWrite_message(0,0,0,"                    Line Start Point = %12.5lf %12.5lf %10.4lf",pointAddrP(dtmP,catchmentPoint)->x,pointAddrP(dtmP,catchmentPoint)->y,pointAddrP(dtmP,catchmentPoint)->z) ;
+                            bcdtmWrite_message(0,0,0,"********* Maximum Ascent Start Point = %12.5lf %12.5lf %10.4lf",xLow,yLow,zLow) ;
+                            bcdtmWrite_message(0,0,0,"                    Line End   Point = %12.5lf %12.5lf %10.4lf",pointAddrP(dtmP,noneCatchmentPoint)->x,pointAddrP(dtmP,noneCatchmentPoint)->y,pointAddrP(dtmP,noneCatchmentPoint)->z) ;
+                            }
+
+                        //  Insert Maximum Ascents Into Tin
+
+                        dtmPnt.x = xLow ;
+                        dtmPnt.y = yLow ;
+                        dtmPnt.z = zLow ;
+                        if( dbg && numAscentsInserted % 1000 == 0 ) bcdtmWrite_message(0,0,0,"Inserting Maximum Ascent From Catchment Line ** %8ld %8ld ** dtmP->numPoints = %8ld dtmP->numSortedPoints = %8ld",catchmentLineP->startPoint,catchmentLineP->endPoint,dtmP->numPoints,dtmP->numSortedPoints) ;
+                        if( bcdtmDrainage_insertMaximumAscentLineFromPointOnTinLineDtmObject(dtmP,catchmentLineP->startPoint,catchmentLineP->endPoint,dtmPnt)) goto errexit ;
+                        ++numAscentsInserted ;
+                        }
+                    }
+                catchmentLineP->edgeStatus = 0 ;
+                }
+            }
+
+        if( dbg ) bcdtmWrite_message(0,0,0,"Number Of Maximum Ascents Inserted From Cross Flow Lines = %8ld",numAscentsInserted) ;
+        }
+
+ //  Log Lines Not Used
+
+    if( dbg == 2 )
+        {
+        bcdtmWrite_message(0,0,0,"None Processed Catchment Lines") ;
+        for( catchmentLineP = catchmentLineCache.FirstLine() ; catchmentLineP <= catchmentLineCache.LastLine() ; ++catchmentLineP )
+            {
+            if( catchmentLineP->edgeStatus )
+                {
+                bcdtmWrite_message(0,0,0,"**** Offset = %8ld **  Catchment Line Type = %4ld",(int)(catchmentLineP-catchmentLineCache.FirstLine()),catchmentLineP->edgeType) ;
+                bcdtmWrite_message(0,0,0,"** Start Point =  %12.5lf %12.5lf %10.4lf",pointAddrP(dtmP,catchmentLineP->startPoint)->x,pointAddrP(dtmP,catchmentLineP->startPoint)->y,pointAddrP(dtmP,catchmentLineP->startPoint)->z) ;
+                bcdtmWrite_message(0,0,0,"** End   Point =  %12.5lf %12.5lf %10.4lf",pointAddrP(dtmP,catchmentLineP->endPoint)->x,pointAddrP(dtmP,catchmentLineP->endPoint)->y,pointAddrP(dtmP,catchmentLineP->endPoint)->z) ;
+                }
+            }
+        }
+
+
+//  Clean Dtm Object
+
+    if( dbg ) bcdtmWrite_message(0,0,0,"After Inserting Maximum Ascents ** dtmP->numPoints = %8ld",dtmP->numPoints) ;
+    if( bcdtmList_cleanDtmObject(dtmP)) goto errexit ;
+    if( dbg ) bcdtmWrite_toFileDtmObject(dtmP,L"refinedCatchment.tin") ;
+
+//  Check DTM
+
+    if( cdbg )
+        {
+         if( dbg ) bcdtmWrite_message(0,0,0,"Checking For Valid DTM") ;
+         if( bcdtmCheck_tinComponentDtmObject(dtmP))
+             {
+              bcdtmWrite_message(1,0,0,"DTM Invalid") ;
+             }
+         if( dbg ) bcdtmWrite_message(0,0,0,"DTM Valid") ;
+        }
+
+//  Clean Up
+
+cleanup :
+
+// Return
+
+    if( dbg && ret == DTM_SUCCESS ) bcdtmWrite_message(0,0,0,"Refining Catchment Boundaries Completed") ;
+    if( dbg && ret != DTM_SUCCESS ) bcdtmWrite_message(0,0,0,"Refining Catchment Boundaries Error") ;
+    return(ret) ;
+
+// Error Exit
+
+errexit :
+    ret = DTM_ERROR ;
+    bcdtmList_nullTptrValuesDtmObject(dtmP) ;
+    bcdtmList_nullSptrValuesDtmObject(dtmP) ;
+    goto cleanup ;
+}
+/*-------------------------------------------------------------------+
+|                                                                    |
+|                                                                    |
+|                                                                    |
++-------------------------------------------------------------------*/
+int bcdtmDrainage_determineRefinedCatchmentBoundaryDtmObject
+(
+ BC_DTM_OBJ   *dtmP,               /* ==> Pointer To Tin Object                           */
+ BC_DTM_OBJ   *catchmentDtmP,      /* ==> Pointer To Un Refined Catchment DTM             */
+ DTMFeatureCallback loadFunctionP,  /* ==> Pointer To Load Function                        */
+ double       falseLowDepth,       /* ==> False Low Depth                                 */
+ long         catchmentID,         /* ==> Catchment ID                                    */
+ void         *userP,              /* ==> User Pointer Passed Back To User                */
+ long         *numCatchmentsP      /* <== Number Of Catchments Determined                 */
+)
+/*
+** This Function Determines The Tin Catchments
+*/
+{
+ int     ret=DTM_SUCCESS,dbg=DTM_TRACE_VALUE(0) ;
+ long    pnt,pnt1,pnt2,pnt3,pnt4,clPtr,trgPnt1,trgPnt2,trgPnt3,fndPnt,lowPnt1=0,lowPnt2=0;
+ long    useTables = true, dtmFeature, trgNum = 0;
+ ZeroSlopeTraceOption traceOverZeroSlope = ZeroSlopeTraceOption::None;
+ long    clkPnt,lineOffset,lineOffset1,lineOffset2,lineOffset3,flowPoint,numPolygons=0 ;
+ long    *lineP, *tinLineP = nullptr, nullValue = -9999999, lineValue;
+ bool  traceToLowPoint;
+ long    numFeaturePts=0,memFeaturePts=0,memFeaturePtsInc=1000,numBefore,numAfter ;
+ double  x,y,sx,sy,area,startX,startY,startZ ;
+ DPoint3d     *p3d1P,*p3d2P,*featurePtsP=nullptr ;
+ DPoint3d *pnt1P,*pnt2P,*pnt3P ;
+ DTMFeatureId nullFeatureId=DTM_NULL_FEATURE_ID ;
+/*
+** Write Entry Message
+*/
+ if( dbg == 1 )
+   {
+    bcdtmWrite_message(0,0,0,"Determining Refined Catchments") ;
+    bcdtmWrite_message(0,0,0,"dtmP            = %p",dtmP)  ;
+    bcdtmWrite_message(0,0,0,"catchmentDtmP   = %p",catchmentDtmP)  ;
+    bcdtmWrite_message(0,0,0,"loadFunctionP   = %p",loadFunctionP)  ;
+    bcdtmWrite_message(0,0,0,"falseLowDepth   = %8.4lf",falseLowDepth) ;
+    bcdtmWrite_message(0,0,0,"catchmentID     = %8ld",catchmentID) ;
+    bcdtmWrite_message(0,0,0,"userP           = %p",userP)  ;
+   }
+/*
+** Initialise
+*/
+ *numCatchmentsP = 0 ;
+ if( falseLowDepth < 0.0 ) falseLowDepth = 0.0 ;
+/*
+** Allocate Memory To Hold Values For Tin Lines
+*/
+ tinLineP  = ( long * ) malloc (catchmentDtmP->cListPtr * sizeof(long)) ;
+ if( tinLineP  == nullptr )
+   {
+    bcdtmWrite_message(1,0,0,"Memory Allocation Failure") ;
+    goto errexit  ;
+   }
+/*
+** Set Tin Line Values To Null
+*/
+ for( lineP = tinLineP  ; lineP < tinLineP  + catchmentDtmP->cListPtr ; ++lineP ) *lineP = nullValue ;
+/*
+** Set Catchment Id For Triangles That Have Not Been Sub Divided By The Insertion Of Maximum Ascents
+*/
+ if( true) goto traceDownstream ;   // Following Code Has still To be perfected
+ if( dbg ) bcdtmWrite_message(0,0,0,"Setting Catchment IDs For Mone Subdivided Triangles") ;
+ for( pnt1 = 0 ; pnt1 < catchmentDtmP->numPoints ; ++pnt1 )
+   {
+    if( ( clPtr = nodeAddrP(catchmentDtmP,pnt1)->cPtr ) != catchmentDtmP->nullPtr )
+      {
+       pnt1P = pointAddrP(catchmentDtmP,pnt1) ;
+       bcdtmFind_closestPointDtmObject(dtmP,pnt1P->x,pnt1P->y,&trgPnt1) ;
+       pnt3 = clistAddrP(catchmentDtmP,clPtr)->pntNum ;
+       if( ( pnt2 = bcdtmList_nextAntDtmObject(catchmentDtmP,pnt1,pnt3)) < 0 ) goto errexit ;
+       pnt2P = pointAddrP(catchmentDtmP,pnt2) ;
+       bcdtmFind_closestPointDtmObject(dtmP,pnt2P->x,pnt2P->y,&trgPnt2) ;
+       while( clPtr != catchmentDtmP->nullPtr )
+         {
+          pnt3  = clistAddrP(catchmentDtmP,clPtr)->pntNum ;
+          clPtr = clistAddrP(catchmentDtmP,clPtr)->nextPtr ;
+          pnt3P = pointAddrP(catchmentDtmP,pnt3) ;
+          bcdtmFind_closestPointDtmObject(dtmP,pnt3P->x,pnt3P->y,&trgPnt3) ;
+          if( pnt2 > pnt1 && pnt3 > pnt1 && nodeAddrP(catchmentDtmP,pnt3)->hPtr != pnt1 )
+            {
+             if( bcdtmList_testLineDtmObject(dtmP,trgPnt1,trgPnt2))
+               {
+                if( ( clkPnt = bcdtmList_nextClkDtmObject(dtmP,trgPnt1,trgPnt2)) < 0 ) goto errexit ;
+                if( clkPnt == trgPnt3 )
+                  {
+                   if( bcdtmTheme_getLineOffsetDtmObject(catchmentDtmP,&lineOffset,pnt1,pnt2) ) goto errexit ;
+                   *(tinLineP+lineOffset) = catchmentID ;
+                   if( bcdtmTheme_getLineOffsetDtmObject(catchmentDtmP,&lineOffset,pnt2,pnt3) ) goto errexit ;
+                   *(tinLineP+lineOffset) = catchmentID ;
+                   if( bcdtmTheme_getLineOffsetDtmObject(catchmentDtmP,&lineOffset,pnt3,pnt1) ) goto errexit ;
+                   *(tinLineP+lineOffset) = catchmentID ;
+                  }
+               }
+            }
+          pnt2 = pnt3 ;
+          pnt2P = pnt3P ;
+          trgPnt2 = trgPnt3 ;
+         }
+      }
+   }
+/*
+**  Downstream Trace From Each Triangle Centroid Of The Unrefined Catchment DTM
+*/
+ traceDownstream :
+ if( dbg ) bcdtmWrite_message(10,0,0,"Tracing Tin Streams") ;
+ for( pnt1 = 0 ; pnt1 < catchmentDtmP->numPoints ; ++pnt1 )
+   {
+    if( ( clPtr = nodeAddrP(catchmentDtmP,pnt1)->cPtr ) != catchmentDtmP->nullPtr )
+      {
+       pnt1P = pointAddrP(catchmentDtmP,pnt1) ;
+       pnt3 = clistAddrP(catchmentDtmP,clPtr)->pntNum ;
+       if( ( pnt2 = bcdtmList_nextAntDtmObject(catchmentDtmP,pnt1,pnt3)) < 0 ) goto errexit ;
+       pnt2P = pointAddrP(catchmentDtmP,pnt2) ;
+       while( clPtr != catchmentDtmP->nullPtr )
+         {
+          pnt3  = clistAddrP(catchmentDtmP,clPtr)->pntNum ;
+          clPtr = clistAddrP(catchmentDtmP,clPtr)->nextPtr ;
+          pnt3P = pointAddrP(catchmentDtmP,pnt3) ;
+          if( pnt2 > pnt1 && pnt3 > pnt1 && nodeAddrP(catchmentDtmP,pnt3)->hPtr != pnt1 )
+            {
+             if( trgNum % 10000 == 0 ) bcdtmWrite_message(0,0,0,"Processing Triangle %8ld of %8ld",trgNum,catchmentDtmP->numTriangles) ;
+             ++trgNum ;
+             traceToLowPoint = true;
+             if( true) goto trace ;    // Following Code Still Needs To Be perfected
+
+/*
+**           Check If Catchment Has Been Set For Triangle
+*/
+             traceToLowPoint = false ;
+             if( bcdtmTheme_getLineOffsetDtmObject(catchmentDtmP,&lineOffset1,pnt1,pnt2) ) goto errexit ;
+             if( bcdtmTheme_getLineOffsetDtmObject(catchmentDtmP,&lineOffset2,pnt2,pnt3) ) goto errexit ;
+             if( bcdtmTheme_getLineOffsetDtmObject(catchmentDtmP,&lineOffset3,pnt3,pnt1) ) goto errexit ;
+             if( *(tinLineP+lineOffset1) != catchmentID || *(tinLineP+lineOffset2) != catchmentID || *(tinLineP+lineOffset3) != catchmentID ) traceToLowPoint = true ;
+/*
+**           Trace To LowPoint
+*/
+             trace :
+             if( traceToLowPoint == true )
+               {
+                startX = ( pnt1P->x + pnt2P->x + pnt3P->x ) / 3.0 ;
+                startY = ( pnt1P->y + pnt2P->y + pnt3P->y ) / 3.0 ;
+                startZ = ( pnt1P->z + pnt2P->z + pnt3P->z ) / 3.0 ;
+                if( bcdtmFind_triangleForPointDtmObject(dtmP,startX,startY,&startZ,&fndPnt,&trgPnt1,&trgPnt2,&trgPnt3)) goto errexit ;
+                if( fndPnt )
+                  {
+                   if( dbg == 2 ) bcdtmWrite_message(0,0,0,"Tracing To Low Point From %12.5lf %12.5lf %10.4lf",startX,startY,startZ) ;
+//                   if( bcdtmDrainage_traceToLowPointDtmObject(dtmP,nullptr,falseLowDepth,traceOverZeroSlope,useTables,false,trgPnt1,trgPnt3,trgPnt2,startX,startY,startZ,userP,&lowPnt1,&lowPnt2) ) goto errexit ;
+                   if( dbg == 2 )
+                     {
+                      bcdtmWrite_message(0,0,0,"lowPnt1 = %8ld ** %12.5lf %12.5lf %10.4lf",lowPnt1,pointAddrP(dtmP,lowPnt1)->x,pointAddrP(dtmP,lowPnt1)->y,pointAddrP(dtmP,lowPnt1)->z) ;
+                      if( lowPnt2 != dtmP->nullPnt ) bcdtmWrite_message(0,0,0,"lowPnt2 = %8ld ** %12.5lf %12.5lf %10.4lf",lowPnt2,pointAddrP(dtmP,lowPnt2)->x,pointAddrP(dtmP,lowPnt2)->y,pointAddrP(dtmP,lowPnt2)->z) ;
+                     }
+/*
+**                 Trace Terminates At A Sump Point
+*/
+                   flowPoint = dtmP->nullPnt ;
+                   if( lowPnt2 == dtmP->nullPnt )
+                     {
+                      if( bcdtmList_testForPointOnDtmFeatureTypeDtmObject(dtmP,DTMFeatureType::ZeroSlopePolygon,lowPnt1,&dtmFeature))
+                        {
+                         flowPoint = -dtmFeature ;
+                        }
+                      else flowPoint = lowPnt1 ;
+                     }
+/*
+**                 Trace Terminates At A Sump Line
+*/
+                   if( lowPnt2 != dtmP->nullPnt )
+                     {
+                      if( lowPnt1 > lowPnt2 ) { pnt = lowPnt1 ; lowPnt1 = lowPnt2 ; lowPnt2 = pnt ; }
+                      if( bcdtmList_testForLineOnDtmFeatureTypeDtmObject(dtmP,DTMFeatureType::ZeroSlopePolygon,lowPnt1,lowPnt2))
+                        {
+                         bcdtmList_testForPointOnDtmFeatureTypeDtmObject(dtmP,DTMFeatureType::ZeroSlopePolygon,lowPnt1,&dtmFeature) ;
+                         flowPoint = -dtmFeature ;
+                        }
+                      else
+                        {
+                         if( bcdtmTheme_getLineOffsetDtmObject(dtmP,&lineOffset,lowPnt1,lowPnt2) ) goto errexit ;
+                         flowPoint = dtmP->numPoints + lineOffset ;
+                        }
+                     }
+/*
+**                 Mark Tin Lines
+*/
+                   if( flowPoint == catchmentID )
+                     {
+                      if( bcdtmTheme_getLineOffsetDtmObject(catchmentDtmP,&lineOffset,pnt1,pnt2) ) goto errexit ;
+                      *(tinLineP+lineOffset) = flowPoint ;
+                      if( bcdtmTheme_getLineOffsetDtmObject(catchmentDtmP,&lineOffset,pnt2,pnt3) ) goto errexit ;
+                      *(tinLineP+lineOffset) = flowPoint ;
+                      if( bcdtmTheme_getLineOffsetDtmObject(catchmentDtmP,&lineOffset,pnt3,pnt1) ) goto errexit ;
+                      *(tinLineP+lineOffset) = flowPoint ;
+                     }
+                  }
+               }
+            }
+          pnt2  = pnt3  ;
+          pnt2P = pnt3P ;
+         }
+      }
+   }
+ bcdtmWrite_message(10,0,0,"Triangles Processed %8ld of %8ld",catchmentDtmP->numTriangles,catchmentDtmP->numTriangles) ;
+ bcdtmWrite_message(10,0,0,"") ;
+/*
+** Extract Polygons On the Tin Hull
+*/
+ if( dbg ) bcdtmWrite_message(0,0,0,"Extracting Polygons On Tin Hull") ;
+ pnt1 = catchmentDtmP->hullPoint ;
+ do
+   {
+    pnt2 = nodeAddrP(catchmentDtmP,pnt1)->hPtr ;
+    bcdtmTheme_getLineOffsetDtmObject(catchmentDtmP,&lineOffset1,pnt2,pnt1) ;
+    if( ( lineValue = *(tinLineP+lineOffset1) ) != nullValue )
+      {
+       pnt3 = pnt2 ;
+       pnt2 = pnt1 ;
+       lineOffset = lineOffset1 ;
+       if( bcdtmLoad_storeFeaturePoint(pointAddrP(catchmentDtmP,pnt2)->x,pointAddrP(catchmentDtmP,pnt2)->y,pointAddrP(catchmentDtmP,pnt2)->z,&featurePtsP,&numFeaturePts,&memFeaturePts,memFeaturePtsInc)) goto errexit ;
+/*
+**     Scan Back To First Point
+*/
+       do
+         {
+          if( (pnt3 = bcdtmList_nextAntDtmObject(catchmentDtmP,pnt2,pnt3)) < 0 ) goto errexit ;
+          if( bcdtmTheme_getLineOffsetDtmObject(catchmentDtmP,&lineOffset1,pnt2,pnt3)) goto errexit ;
+          if( bcdtmTheme_getLineOffsetDtmObject(catchmentDtmP,&lineOffset2,pnt3,pnt2)) goto errexit ;
+          while( *(tinLineP+lineOffset1) == lineValue && *(tinLineP+lineOffset2) == lineValue )
+            {
+             if( (pnt3 = bcdtmList_nextAntDtmObject(catchmentDtmP,pnt2,pnt3)) < 0 ) goto errexit ;
+             if( bcdtmTheme_getLineOffsetDtmObject(catchmentDtmP,&lineOffset1,pnt2,pnt3)) goto errexit ;
+             if( bcdtmTheme_getLineOffsetDtmObject(catchmentDtmP,&lineOffset2,pnt3,pnt2)) goto errexit ;
+            }
+          *(tinLineP+lineOffset1) = nullValue ;
+          pnt4 = pnt2 ;
+          pnt2 = pnt3 ;
+          pnt3 = pnt4 ;
+          if( bcdtmLoad_storeFeaturePoint(pointAddrP(catchmentDtmP,pnt2)->x,pointAddrP(catchmentDtmP,pnt2)->y,pointAddrP(catchmentDtmP,pnt2)->z,&featurePtsP,&numFeaturePts,&memFeaturePts,memFeaturePtsInc)) goto errexit ;
+         } while ( pnt2 != pnt1 ) ;
+       *(tinLineP+lineOffset) = nullValue ;
+/*
+**     Remove Duplicate Feature Points
+*/
+       numBefore = numFeaturePts ;
+       p3d1P = featurePtsP ;
+       for( p3d2P = featurePtsP + 1 ; p3d2P < featurePtsP + numFeaturePts ; ++p3d2P )
+         {
+          if( p3d2P->x != p3d1P->x || p3d2P->y != p3d1P->y )
+            {
+             ++p3d1P ;
+             if( p3d1P != p3d2P ) *p3d1P = *p3d2P ;
+            }
+         }
+       numFeaturePts = (long)(p3d1P-featurePtsP) + 1 ;
+       numAfter = numFeaturePts ;
+       if( numBefore != numAfter )
+         {
+          bcdtmWrite_message(1,0,0,"Points Filtered From Catchment Polygon ** numBefore = %8ld numAfter = %8ld",numBefore,numAfter) ;
+          goto errexit ;
+         }
+/*
+**     Clean Catchment Polygon
+*/
+//       if( bcdtmDrainage_cleanCatchmentPolygonDtmObject(catchmentDtmP,&featurePtsP,&numFeaturePts)) goto errexit ;
+       memFeaturePts = numFeaturePts ;
+/*
+**     Load Catchment
+*/
+       if( loadFunctionP(DTMFeatureType::Catchment,(DTMUserTag)numPolygons%8,(DTMFeatureId)nullFeatureId,(DPoint3d *)featurePtsP,(long)numFeaturePts,(void *)userP)) goto errexit ;
+       numFeaturePts = 0 ;
+       ++numPolygons ;
+      }
+    pnt1 = nodeAddrP(catchmentDtmP,pnt1)->hPtr  ;
+   } while( pnt1 != catchmentDtmP->hullPoint ) ;
+/*
+** Extract Internal Polygons
+*/
+ if( dbg ) bcdtmWrite_message(0,0,0,"Extracting Polygons Internal To Tin Hull") ;
+ for( pnt1 = 0 ; pnt1 < catchmentDtmP->numPoints ; ++pnt1 )
+   {
+    clPtr = nodeAddrP(catchmentDtmP,pnt1)->cPtr;
+    while ( clPtr != catchmentDtmP->nullPtr )
+      {
+       pnt2 = clistAddrP(catchmentDtmP,clPtr)->pntNum ;
+
+       if( bcdtmTheme_getLineOffsetDtmObject(catchmentDtmP,&lineOffset1,pnt1,pnt2) )  goto errexit ;
+       if( bcdtmTheme_getLineOffsetDtmObject(catchmentDtmP,&lineOffset2,pnt2,pnt1) )  goto errexit ;
+       if( *(tinLineP+lineOffset1) != *(tinLineP+lineOffset2)  && *(tinLineP+lineOffset1) != nullValue  && bcdtmList_testLineDtmObject(catchmentDtmP,pnt1,clistAddrP(catchmentDtmP,clPtr)->pntNum) && ( nodeAddrP(catchmentDtmP,pnt1)->hPtr != pnt2 || nodeAddrP(catchmentDtmP,pnt2)->hPtr != pnt1 ) )
+         {
+          lineValue = *(tinLineP+lineOffset1) ;
+          pnt3 = pnt1 ;
+/*
+**        Get Polygon Direction
+*/
+          area = 0.0 ;
+          sx = pointAddrP(catchmentDtmP,pnt1)->x ;
+          sy = pointAddrP(catchmentDtmP,pnt1)->y ;
+          x = pointAddrP(catchmentDtmP,pnt2)->x - sx ;
+          y = pointAddrP(catchmentDtmP,pnt2)->y - sy  ;
+          area = area + ( x * y ) / 2.0 + x * sy ;
+          sx = pointAddrP(catchmentDtmP,pnt2)->x ;
+          sy = pointAddrP(catchmentDtmP,pnt2)->y ;
+          do
+            {
+             if( ( pnt3 = bcdtmList_nextAntDtmObject(catchmentDtmP,pnt2,pnt3)) < 0 ) goto errexit  ;
+             if( bcdtmTheme_getLineOffsetDtmObject(catchmentDtmP,&lineOffset1,pnt2,pnt3)) goto errexit  ;
+             if( bcdtmTheme_getLineOffsetDtmObject(catchmentDtmP,&lineOffset2,pnt3,pnt2)) goto errexit  ;
+             while( *(tinLineP+lineOffset1) == lineValue && *(tinLineP+lineOffset2) == lineValue )
+               {
+                if( ( pnt3 = bcdtmList_nextAntDtmObject(catchmentDtmP,pnt2,pnt3)) < 0 ) goto errexit ;
+                if( bcdtmTheme_getLineOffsetDtmObject(catchmentDtmP,&lineOffset1,pnt2,pnt3)) goto errexit  ;
+                if( bcdtmTheme_getLineOffsetDtmObject(catchmentDtmP,&lineOffset2,pnt3,pnt2)) goto errexit  ;
+               }
+             x = pointAddrP(catchmentDtmP,pnt3)->x - sx ; y = pointAddrP(catchmentDtmP,pnt3)->y - sy  ;
+             area = area + ( x * y ) / 2.0 + x * sy ;
+             sx = pointAddrP(catchmentDtmP,pnt3)->x ;
+             sy = pointAddrP(catchmentDtmP,pnt3)->y ;
+              pnt4 = pnt2 ; pnt2 = pnt3 ; pnt3 = pnt4 ;
+             } while ( pnt2 != pnt1 ) ;
+/*
+**        If Polygon Is Clockwise Write Polygon If It Is Not A Void
+*/
+          if( area > 0.0 && lineValue != -10 )
+            {
+             pnt3 = pnt1 ;
+             pnt2 = clistAddrP(catchmentDtmP,clPtr)->pntNum ;
+             if( bcdtmLoad_storeFeaturePoint(pointAddrP(catchmentDtmP,pnt1)->x,pointAddrP(catchmentDtmP,pnt1)->y,pointAddrP(catchmentDtmP,pnt1)->z,&featurePtsP,&numFeaturePts,&memFeaturePts,memFeaturePtsInc)) goto errexit ;
+/*
+**           Scan Back To First Point
+*/
+             do
+               {
+                if( (pnt3 = bcdtmList_nextAntDtmObject(catchmentDtmP,pnt2,pnt3)) < 0 ) goto errexit  ;
+                if( bcdtmTheme_getLineOffsetDtmObject(catchmentDtmP,&lineOffset1,pnt2,pnt3)) goto errexit  ;
+                if( bcdtmTheme_getLineOffsetDtmObject(catchmentDtmP,&lineOffset2,pnt3,pnt2)) goto errexit  ;
+                while( *(tinLineP+lineOffset1) == lineValue && *(tinLineP+lineOffset2) == lineValue )
+                  {
+                   if( (pnt3 = bcdtmList_nextAntDtmObject(catchmentDtmP,pnt2,pnt3)) < 0 ) goto errexit ;
+                   if( bcdtmTheme_getLineOffsetDtmObject(catchmentDtmP,&lineOffset1,pnt2,pnt3)) goto errexit ;
+                   if( bcdtmTheme_getLineOffsetDtmObject(catchmentDtmP,&lineOffset2,pnt3,pnt2)) goto errexit ;
+                  }
+                *(tinLineP+lineOffset1)  = nullValue ;
+                if( bcdtmLoad_storeFeaturePoint(pointAddrP(catchmentDtmP,pnt2)->x,pointAddrP(catchmentDtmP,pnt2)->y,pointAddrP(catchmentDtmP,pnt2)->z,&featurePtsP,&numFeaturePts,&memFeaturePts,memFeaturePtsInc)) goto errexit ;
+                pnt4 = pnt2 ;
+                pnt2 = pnt3 ;
+                pnt3 = pnt4 ;
+               } while ( pnt2 != pnt1 ) ;
+             if( bcdtmLoad_storeFeaturePoint(pointAddrP(catchmentDtmP,pnt1)->x,pointAddrP(catchmentDtmP,pnt1)->y,pointAddrP(catchmentDtmP,pnt1)->z,&featurePtsP,&numFeaturePts,&memFeaturePts,memFeaturePtsInc)) goto errexit ;
+/*
+**           Remove Duplicate Feature Points
+*/
+             numBefore = numFeaturePts ;
+             p3d1P = featurePtsP ;
+             for( p3d2P = featurePtsP + 1 ; p3d2P < featurePtsP + numFeaturePts ; ++p3d2P )
+               {
+                if( p3d2P->x != p3d1P->x || p3d2P->y != p3d1P->y )
+                  {
+                   ++p3d1P ;
+                   if( p3d1P != p3d2P ) *p3d1P = *p3d2P ;
+                  }
+               }
+             numFeaturePts = (long)(p3d1P-featurePtsP) + 1 ;
+/*
+**           Check For Filtered Points
+*/
+             numAfter = numFeaturePts ;
+             if( numBefore != numAfter )
+               {
+                bcdtmWrite_message(1,0,0,"Points Filtered From Catchment Polygon ** numBefore = %8ld numAfter = %8ld",numBefore,numAfter) ;
+                goto errexit ;
+               }
+/*
+**           Clean Catchment Polygon
+*/
+ //            if( bcdtmDrainage_cleanCatchmentPolygonDtmObject(catchmentDtmP,&featurePtsP,&numFeaturePts)) goto errexit ;
+             memFeaturePts = numFeaturePts ;
+/*
+**           Load Catchment
+*/
+             if( loadFunctionP(DTMFeatureType::Catchment,(DTMUserTag)numPolygons%8,(DTMFeatureId)nullFeatureId,featurePtsP,numFeaturePts,userP)) goto errexit ;
+             numFeaturePts = 0 ;
+             ++numPolygons ;
+            }
+         }
+       clPtr = clistAddrP(catchmentDtmP,clPtr)->nextPtr ;
+      }
+   }
+/*
+** Clean Up
+*/
+ cleanup :
+ if( tinLineP    != nullptr ) { free(tinLineP)    ; tinLineP    = nullptr ; }
+ if( featurePtsP != nullptr ) { free(featurePtsP) ; featurePtsP = nullptr ; }
+/*
+** Job Completed
+*/
+ if( dbg && ret == DTM_SUCCESS ) bcdtmWrite_message(10,0,0,"Determining Catchments Completed") ;
+ if( dbg && ret != DTM_SUCCESS ) bcdtmWrite_message(10,0,0,"Determining Catchments Error") ;
+ return(ret) ;
+/*
+** Error Exit
+*/
+ errexit :
+ ret = DTM_ERROR ;
+ goto cleanup ;
+}
+
+/*-------------------------------------------------------------------+
+|                                                                    |
+|                                                                    |
+|                                                                    |
++-------------------------------------------------------------------*/
+int bcdtmDrainage_expandTptrPolygonDtmObject
+(
+ BC_DTM_OBJ  *dtmP,                /* ==>  Pointer To DTM Object                  */
+ long        *startPointP          /* <=>  Pointer To Start Point Of Tptr Polygon */
+)
+{
+ int  ret=DTM_SUCCESS,dbg=DTM_TRACE_VALUE(0),cdbg=DTM_CHECK_VALUE(0) ;
+ long pnt1,pnt2,pnt3,pnt4,process ;
+ DPoint3d  polygonLine[2] ;
+ double dd ;
+ DPoint3d *pntP ;
+ BC_DTM_OBJ *polygonDtmP=nullptr ;
+ DTMFeatureId  nullFeatureId=DTM_NULL_FEATURE_ID  ;
+/*
+** Write Entry Message
+*/
+ if( dbg )
+   {
+    bcdtmWrite_message(0,0,0,"Expanding Tptr Polygon") ;
+    bcdtmWrite_message(0,0,0,"dtmP        = %p",dtmP) ;
+    bcdtmWrite_message(0,0,0,"startPointP = %8ld",*startPointP) ;
+   }
+/*
+** Create DTM To Store Polygon
+*/
+ if( bcdtmObject_createDtmObject(&polygonDtmP)) goto errexit ;
+/*
+** Store Tptr Polygon In Polygon DTM
+*/
+ if( dbg ) bcdtmWrite_message(0,0,0,"Storing Tptr Polygon In DTM") ;
+ pnt1 = *startPointP ;
+ do
+   {
+    pnt2 = nodeAddrP(dtmP,pnt1)->tPtr ;
+    pntP = pointAddrP(dtmP,pnt1) ;
+    polygonLine[0].x = pntP->x ;
+    polygonLine[0].y = pntP->y ;
+    polygonLine[0].z = pntP->z ;
+    pntP = pointAddrP(dtmP,pnt2) ;
+    polygonLine[1].x = pntP->x ;
+    polygonLine[1].y = pntP->y ;
+    polygonLine[1].z = pntP->z ;
+    if( bcdtmObject_storeDtmFeatureInDtmObject(polygonDtmP,DTMFeatureType::Breakline,DTM_NULL_USER_TAG,1,&nullFeatureId,polygonLine,2)) goto errexit ;
+    pnt1 = pnt2 ;
+   } while( pnt1 != *startPointP ) ;
+/*
+** Store Triangles External To Tptr Polygon In Polygon DTM
+*/
+ if( dbg ) bcdtmWrite_message(0,0,0,"Storing Triangles External To Tptr Polygon In DTM") ;
+ pnt1 = *startPointP ;
+ do
+   {
+    pnt2 = pnt3 = nodeAddrP(dtmP,pnt1)->tPtr ;
+    if( nodeAddrP(dtmP,pnt1)->hPtr != pnt2 && nodeAddrP(dtmP,pnt2)->hPtr != pnt1 )
+      {
+       process = 1 ;
+       if(( pnt4 = bcdtmList_nextClkDtmObject(dtmP,pnt1,pnt3)) < 0 ) goto errexit ;
+       while( nodeAddrP(dtmP,pnt3)->tPtr != pnt1 && process )
+         {
+          pntP = pointAddrP(dtmP,pnt3) ;
+          polygonLine[0].x = pntP->x ;
+          polygonLine[0].y = pntP->y ;
+          polygonLine[0].z = pntP->z ;
+          pntP = pointAddrP(dtmP,pnt4) ;
+          polygonLine[1].x = pntP->x ;
+          polygonLine[1].y = pntP->y ;
+          polygonLine[1].z = pntP->z ;
+          if( bcdtmObject_storeDtmFeatureInDtmObject(polygonDtmP,DTMFeatureType::Breakline,DTM_NULL_USER_TAG,1,&nullFeatureId,polygonLine,2)) goto errexit ;
+          if( nodeAddrP(dtmP,pnt1)->hPtr == pnt4 )
+            {
+             process = 0 ;
+             pntP = pointAddrP(dtmP,pnt1) ;
+             polygonLine[0].x = pntP->x ;
+             polygonLine[0].y = pntP->y ;
+             polygonLine[0].z = pntP->z ;
+             if( bcdtmObject_storeDtmFeatureInDtmObject(polygonDtmP,DTMFeatureType::Breakline,DTM_NULL_USER_TAG,1,&nullFeatureId,polygonLine,2)) goto errexit ;
+            }
+          pnt3 = pnt4 ;
+          if(( pnt4 = bcdtmList_nextClkDtmObject(dtmP,pnt1,pnt3)) < 0 ) goto errexit ;
+         }
+      }
+    pnt1 = pnt2 ;
+   } while( pnt1 != *startPointP ) ;
+/*
+** Triangulate Polygon DTM Object
+*/
+ if( dbg ) bcdtmWrite_message(0,0,0,"Triangulating ** polygonDtmP->numPoints = %8ld",polygonDtmP->numPoints) ;
+ polygonDtmP->ppTol = polygonDtmP->plTol = 0.0 ;
+ if( bcdtmObject_triangulateDtmObject(polygonDtmP)) goto errexit ;
+ if( bcdtmList_removeNoneFeatureHullLinesDtmObject(polygonDtmP)) goto errexit ;
+ if( dbg ) bcdtmWrite_message(0,0,0,"After Triangulating ** polygonDtmP->numPoints = %8ld",polygonDtmP->numPoints) ;
+ if( dbg ) bcdtmWrite_toFileDtmObject(polygonDtmP,L"expandedTptrPolygon.bcdtm") ;
+/*
+** Scan Polygon DTM And Determine Point Numbers From DTM
+*/
+ if( dbg ) bcdtmWrite_message(0,0,0,"Determining Point Numbers") ;
+ pnt1 = polygonDtmP->hullPoint ;
+ do
+   {
+    pntP = pointAddrP(polygonDtmP,pnt1) ;
+    bcdtmFind_closestPointDtmObject(dtmP,pntP->x,pntP->y,&pnt2);
+    if( cdbg )
+      {
+       dd = bcdtmMath_distance(pntP->x,pntP->y,pointAddrP(dtmP,pnt2)->x,pointAddrP(dtmP,pnt2)->y) ;
+       if( dd != 0.0 )
+         {
+          bcdtmWrite_message(0,0,0,"Find Error   ** dd = %12.5lf",dd) ;
+          bcdtmWrite_message(0,0,0,"Actual Point ** %12.5lf %12.5lf %10.5lf",pntP->x,pntP->y,pntP->z) ;
+          bcdtmWrite_message(0,0,0,"Find   Point ** %12.5lf %12.5lf %10.5lf",pointAddrP(dtmP,pnt2)->x,pointAddrP(dtmP,pnt2)->y,pointAddrP(dtmP,pnt2)->z) ;
+         }
+      }
+    pntP->z = ( double ) pnt2 ;
+    pnt1 = nodeAddrP(polygonDtmP,pnt1)->hPtr ;
+   } while ( pnt1 != polygonDtmP->hullPoint ) ;
+/*
+** Check Connectivity Of Expanded Tptr Polygon
+*/
+ if( dbg ) bcdtmWrite_message(0,0,0,"Checking Connectivity") ;
+ pnt1 = polygonDtmP->hullPoint ;
+ pnt3 = (long )pointAddrP(polygonDtmP,pnt1)->z ;
+ do
+   {
+    pnt2 = nodeAddrP(polygonDtmP,pnt1)->hPtr ;
+    pnt4 = (long )pointAddrP(polygonDtmP,pnt2)->z ;
+    if( ! bcdtmList_testLineDtmObject(dtmP,pnt3,pnt4))
+      {
+       bcdtmWrite_message(2,0,0,"Tptr Polygon Connectivity Error") ;
+       goto errexit ;
+      }
+    pnt1 = pnt2 ;
+    pnt3 = pnt4 ;
+   } while ( pnt1 != polygonDtmP->hullPoint ) ;
+/*
+** Null Current Tptr Polygon
+*/
+ if( dbg ) bcdtmWrite_message(0,0,0,"Nulling Current Tptr Polygon") ;
+ if( bcdtmList_nullTptrListDtmObject(dtmP,*startPointP)) goto errexit ;
+/*
+** Insert Expanded Tptr Polygon
+*/
+ if( dbg ) bcdtmWrite_message(0,0,0,"Inserting Expanded Tptr Polygon") ;
+ pnt1 = polygonDtmP->hullPoint ;
+ pnt3 = (long )pointAddrP(polygonDtmP,pnt1)->z ;
+ *startPointP = pnt3 ;
+ do
+   {
+    pnt2 = nodeAddrP(polygonDtmP,pnt1)->hPtr ;
+    pnt4 = (long )pointAddrP(polygonDtmP,pnt2)->z ;
+    nodeAddrP(dtmP,pnt3)->tPtr = pnt4 ;
+    pnt1 = pnt2 ;
+    pnt3 = pnt4 ;
+   } while ( pnt1 != polygonDtmP->hullPoint ) ;
+/*
+** Clean Up
+*/
+ cleanup :
+ if( polygonDtmP != nullptr ) bcdtmObject_destroyDtmObject(&polygonDtmP) ;
+/*
+** Job Completed
+*/
+ if( dbg && ret == DTM_SUCCESS ) bcdtmWrite_message(0,0,0,"Expanding Tptr Polygon Completed") ;
+ if( dbg && ret != DTM_SUCCESS ) bcdtmWrite_message(0,0,0,"Expanding Tptr Polygon Error") ;
+ return(ret) ;
+/*
+** Error Exit
+*/
+ errexit :
+ if( ret == DTM_SUCCESS ) ret = DTM_ERROR ;
+ goto cleanup ;
+}
+/*-------------------------------------------------------------------+
+|                                                                    |
+|                                                                    |
+|                                                                    |
++-------------------------------------------------------------------*/
+int bcdtmDrainage_insertCatchmentPolygonIntoDtmObject
+(
+ BC_DTM_OBJ   *dtmP,                    /* ==> Pointer To DTM Object               */
+ DPoint3d     *polygonPtsP,             /* ==> Pointer To Catchment  Polygon       */
+ long         numPolygonPts,            /* ==> Number Of Polygon Points            */
+ long         *startPointP              /* <== Start Point For Tptr Polygon        */
+)
+{
+/*
+** Insert A Catchment Polygon Into The DTM
+** Assumes The Catchment Polygon Is Clean
+*/
+ int    ret=DTM_SUCCESS,dbg=DTM_TRACE_VALUE(0),cdbg=DTM_CHECK_VALUE(0) ;
+ long   pnt1,pnt2,startPnt,fixFlag,fixPnt,nxtPnt ;
+ DPoint3d    *p3dP ;
+ double dd ;
+/*
+** Write Entry Message
+*/
+ if( dbg )
+   {
+    bcdtmWrite_message(0,0,0,"Inserting Catchment Polygon") ;
+    bcdtmWrite_message(0,0,0,"dtmP               = %p",dtmP) ;
+    bcdtmWrite_message(0,0,0,"polygonPtsPP       = %p",polygonPtsP) ;
+    bcdtmWrite_message(0,0,0,"numPolygonPtsP     = %8ld",numPolygonPts) ;
+    bcdtmWrite_message(0,0,0,"startPointP        = %8ld",*startPointP) ;
+   }
+/*
+** Initialise
+*/
+ *startPointP = dtmP->nullPnt ;
+/*
+** Insert First Point
+*/
+ bcdtmFind_closestPointDtmObject(dtmP,polygonPtsP->x,polygonPtsP->y,&startPnt);
+ if( cdbg )
+   {
+    dd = bcdtmMath_distance(polygonPtsP->x,polygonPtsP->y,pointAddrP(dtmP,startPnt)->x,pointAddrP(dtmP,startPnt)->y) ;
+    if( dd != 0.0 )
+      {
+       bcdtmWrite_message(1,0,0,"Closest Point Find Error") ;
+       goto errexit ;
+      }
+   }
+/*
+**  Creat Tptr Polygon Of Catchment Polygon
+*/
+ fixFlag = 0 ;
+ pnt1 = startPnt ;
+ for( p3dP = polygonPtsP ; p3dP < polygonPtsP + numPolygonPts - 1 ; ++p3dP )
+   {
+/*
+**  Get Next DTM Point For Polygon
+*/
+    bcdtmFind_closestPointDtmObject(dtmP,(p3dP+1)->x,(p3dP+1)->y,&pnt2);
+    if( cdbg )
+      {
+       dd = bcdtmMath_distance((p3dP+1)->x,(p3dP+1)->y,pointAddrP(dtmP,pnt2)->x,pointAddrP(dtmP,pnt2)->y) ;
+       if( dd != 0.0 )
+         {
+          bcdtmWrite_message(1,0,0,"Closest Point Find Error") ;
+          goto errexit ;
+         }
+      }
+/*
+**  Check Next Point Is Not Already Included In Tptr Catchment Polygon
+*/
+    if( nodeAddrP(dtmP,pnt2)->tPtr != dtmP->nullPnt && pnt2 != startPnt  )
+      {
+       if( dbg == 1 ) bcdtmWrite_message(0,0,0,"Fixing Connectivity Error At Point %8ld",pnt2) ;
+       fixPnt = pnt2 ;
+       do
+         {
+          nxtPnt = nodeAddrP(dtmP,fixPnt)->tPtr ;
+          nodeAddrP(dtmP,fixPnt)->tPtr = dtmP->nullPnt ;
+          fixPnt = nxtPnt ;
+         } while( nodeAddrP(dtmP,fixPnt)->tPtr != dtmP->nullPnt ) ;
+       fixFlag = 1 ;
+      }
+    else nodeAddrP(dtmP,pnt1)->tPtr = pnt2 ;
+/*
+**  Reset For Next Segment
+*/
+    pnt1 = pnt2 ;
+   }
+/*
+** Check Connectivity Tptr Polygon
+*/
+ if( bcdtmList_checkConnectivityTptrListDtmObject(dtmP,startPnt,0))
+   {
+    bcdtmWrite_message(0,0,0,"Connectivity Error In Tptr Polygon") ;
+    goto errexit ;
+   }
+/*
+** Set Start Point
+*/
+ *startPointP = startPnt ;
+/*
+** Clean Up
+*/
+ cleanup :
+/*
+** Job Completed
+*/
+ if( dbg && ret == DTM_SUCCESS ) bcdtmWrite_message(0,0,0,"Inserting Catchment Polygon Completed") ;
+ if( dbg && ret != DTM_SUCCESS ) bcdtmWrite_message(0,0,0,"Inserting Catchment Polygon Error") ;
+ return(ret) ;
+/*
+** Error Exit
+*/
+ errexit :
+ if( ret == DTM_SUCCESS ) ret = DTM_ERROR ;
+ bcdtmList_nullTptrValuesDtmObject(dtmP) ;
+ goto cleanup ;
+}
+/*-------------------------------------------------------------------+
+|                                                                    |
+|                                                                    |
+|                                                                    |
++-------------------------------------------------------------------*/
+int bcdtmDrainage_insertMaximumAscentLinesFromCatchmentDtmObject
+(
+ BC_DTM_OBJ   *dtmP,                    // ==> Pointer To DTM Object
+ long         startPoint                // ==> Start Point For Tptr Catchment Polygon
+)
+{
+ int    ret=DTM_SUCCESS,dbg=DTM_TRACE_VALUE(0),cdbg=DTM_CHECK_VALUE(0) ;
+ long   pnt1,pnt2,antPnt,clkPnt  ;
+ double trgDescentAngle,trgAscentAngle,trgSlope ;
+
+// Write Entry Message
+
+ if( dbg )
+   {
+    bcdtmWrite_message(0,0,0,"Inserting Maximum Ascent Lines From Catchment Polygon") ;
+    bcdtmWrite_message(0,0,0,"dtmP       = %p",dtmP) ;
+    bcdtmWrite_message(0,0,0,"startPoint = %8ld",startPoint) ;
+   }
+
+// Report Number Of Points In Catchment DTM After Inserting Maximum Ascent Lines
+
+ if( dbg ) bcdtmWrite_message(0,0,0,"Before Inserting Maximum Ascent Lines ** dtmP->numPoints = %8ld",dtmP->numPoints) ;
+
+// Scan Catchment Polygon And Fire Off Maximum Ascent Lines
+
+ pnt1 = startPoint ;
+ do
+   {
+    pnt2 = nodeAddrP(dtmP,pnt1)->tPtr ;
+    if( ( antPnt = bcdtmList_nextAntDtmObject(dtmP,pnt1,pnt2)) < 0 ) goto errexit ;
+    if( ( clkPnt = bcdtmList_nextClkDtmObject(dtmP,pnt1,pnt2)) < 0 ) goto errexit ;
+    if( ! bcdtmList_testLineDtmObject(dtmP,pnt2,antPnt)) antPnt = dtmP->nullPnt ;
+    if( ! bcdtmList_testLineDtmObject(dtmP,pnt2,clkPnt)) clkPnt = dtmP->nullPnt ;
+/*
+**  Fire Off Maximum Ascent On Counter Clockwise Triangle
+*/
+    if( antPnt != dtmP->nullPnt )
+      {
+       if( bcdtmDrainage_getTriangleDescentAndAscentAnglesDtmObject(dtmP,pnt1,antPnt,pnt2,&trgDescentAngle,&trgAscentAngle,&trgSlope)) goto errexit ;
+       if( bcdtmDrainage_checkForAngleBetweenTrianglePointsDtmObject(dtmP,pnt1,antPnt,pnt2,trgAscentAngle))
+         {
+          if( dbg == 2 ) bcdtmWrite_message(0,0,0,"Firing Off Maximum Ascent Fron Pnt1 - ant ** ascentAngle = %12.10lf",trgAscentAngle) ;
+          if( bcdtmDrainage_insertMaximumAscentLineBetweenPointsDtmObject(dtmP,pnt1,antPnt,pnt2)) goto errexit ;
+         }
+       if( bcdtmDrainage_checkForAngleBetweenTrianglePointsDtmObject(dtmP,pnt2,pnt1,antPnt,trgAscentAngle))
+         {
+          if( dbg == 2 ) bcdtmWrite_message(0,0,0,"Firing Off Maximum Ascent Fron Pnt1 - ant ** ascentAngle = %12.10lf",trgAscentAngle) ;
+          if( bcdtmDrainage_insertMaximumAscentLineBetweenPointsDtmObject(dtmP,pnt2,pnt1,antPnt)) goto errexit ;
+         }
+      }
+/*
+**  Fire Off Maximum Ascent On Clockwise Triangle
+*/
+    if( clkPnt != dtmP->nullPnt )
+      {
+       if( bcdtmDrainage_getTriangleDescentAndAscentAnglesDtmObject(dtmP,pnt1,pnt2,clkPnt,&trgDescentAngle,&trgAscentAngle,&trgSlope)) goto errexit ;
+       if( bcdtmDrainage_checkForAngleBetweenTrianglePointsDtmObject(dtmP,pnt1,pnt2,clkPnt,trgAscentAngle))
+         {
+          if( dbg == 2 ) bcdtmWrite_message(0,0,0,"Firing Off Maximum Ascent Fron Pnt1 - clk ** ascentAngle = %12.10lf",trgAscentAngle) ;
+          if( bcdtmDrainage_insertMaximumAscentLineBetweenPointsDtmObject(dtmP,pnt1,pnt2,clkPnt)) goto errexit ;
+         }
+       if( bcdtmDrainage_checkForAngleBetweenTrianglePointsDtmObject(dtmP,pnt2,clkPnt,pnt1,trgAscentAngle))
+         {
+          if( dbg == 2 ) bcdtmWrite_message(0,0,0,"Firing Off Maximum Ascent Fron Pnt1 - clk ** ascentAngle = %12.10lf",trgAscentAngle) ;
+          if( bcdtmDrainage_insertMaximumAscentLineBetweenPointsDtmObject(dtmP,pnt2,clkPnt,pnt1)) goto errexit ;
+         }
+      }
+    pnt1 = pnt2 ;
+   } while( pnt1 != startPoint) ;
+
+/*
+** Report Number Of Points In Catchment DTM After Inserting Maximum Ascent Lines
+*/
+ if( dbg ) bcdtmWrite_message(0,0,0,"After  Inserting Maximum Ascent Lines ** dtmP->numPoints = %8ld",dtmP->numPoints) ;
+/*
+** Clean And Check Triangulation
+*/
+ if( bcdtmList_cleanDtmObject(dtmP)) goto errexit ;
+/*
+** Clean And Check Triangulation
+*/
+ if( cdbg )
+   {
+    bcdtmWrite_message(0,0,0,"Checking Triangulation After Inserting Maximum Ascent Lines") ;
+    if( bcdtmCheck_tinComponentDtmObject(dtmP))
+      {
+       bcdtmWrite_message(0,0,0,"Triangulation Invalid") ;
+       goto errexit ;
+      }
+    bcdtmWrite_message(0,0,0,"Triangulation Valid") ;
+   }
+/*
+** Clean Up
+*/
+ cleanup :
+/*
+** Job Completed
+*/
+ if( dbg && ret == DTM_SUCCESS ) bcdtmWrite_message(0,0,0,"Inserting Maximum Ascent Lines From Catchment Polygon Completed") ;
+ if( dbg && ret != DTM_SUCCESS ) bcdtmWrite_message(0,0,0,"Inserting Maximum Ascent Lines From Catchment Polygon Error") ;
+ return(ret) ;
+/*
+** Error Exit
+*/
+ errexit :
+ if( ret == DTM_SUCCESS ) ret = DTM_ERROR ;
+ goto cleanup ;
+}
+/*-------------------------------------------------------------------+
+|                                                                    |
+|                                                                    |
+|                                                                    |
++-------------------------------------------------------------------*/
+int bcdtmDrainage_checkForAngleBetweenTrianglePointsDtmObject
+(
+ BC_DTM_OBJ *dtmP,
+ long p1,
+ long p2,
+ long p3,
+ double angle
+)
+{
+ int dbg=DTM_TRACE_VALUE(0) ;
+/*
+** Triangle Points P1 P2 P3 Must Be In A Clockwise Direction
+*/
+ double p1p2Angle,p1p3Angle,angleIncrement=0.0 ;
+ int sd1,sd2 ;
+ double xr,yr,radius ;
+/*
+** Get Angles
+*/
+ if( true ) goto radiusTest ;
+ p1p2Angle = bcdtmMath_getPointAngleDtmObject(dtmP,p1,p2) ;
+ p1p3Angle = bcdtmMath_getPointAngleDtmObject(dtmP,p1,p3) ;
+ if( p1p2Angle <= p1p3Angle ) angleIncrement = DTM_2PYE ;
+ p1p2Angle += angleIncrement ;
+ angle     += angleIncrement ;
+ if( dbg ) bcdtmWrite_message(0,0,0,"p1p3Angle = %12.10lf angle = %12.10lf p1p2Angle = %12.10lf",p1p3Angle,angle,p1p2Angle) ;
+ if( angle >= p1p3Angle && angle <= p1p2Angle ) return(1) ;
+ return(0) ;
+/*
+** Radius
+*/
+ radiusTest :
+ radius = sqrt(dtmP->xRange*dtmP->xRange+dtmP->yRange*dtmP->yRange) ;
+ xr = pointAddrP(dtmP,p1)->x + radius*cos(angle) ;
+ yr = pointAddrP(dtmP,p1)->y + radius*sin(angle) ;
+ sd1 = bcdtmMath_sideOf(pointAddrP(dtmP,p1)->x,pointAddrP(dtmP,p1)->y,xr,yr,pointAddrP(dtmP,p2)->x,pointAddrP(dtmP,p2)->y) ;
+ sd2 = bcdtmMath_sideOf(pointAddrP(dtmP,p1)->x,pointAddrP(dtmP,p1)->y,xr,yr,pointAddrP(dtmP,p3)->x,pointAddrP(dtmP,p3)->y) ;
+ if( sd1 > 0 && sd2 < 0 ) return(1) ;
+ return(0) ;
+}
+/*-------------------------------------------------------------------+
+|                                                                    |
+|                                                                    |
+|                                                                    |
++-------------------------------------------------------------------*/
+int bcdtmDrainage_insertMaximumAscentLineBetweenPointsDtmObject
+(
+ BC_DTM_OBJ *dtmP,
+ long       point,
+ long       startPoint,
+ long       endPoint
+)
+/*
+** This Function Inserts A Maximum Line At Starting At Point.
+** The Maximum Ascent Is determined By Scanning Clockwise From Start Point To End Point
+** If startPoint is set to dtmP->nullPnt The Maximum Ascent Is Determined By Scanning All Triangles
+** Connected To startPoint
+*/
+{
+ int    ret=DTM_SUCCESS,dbg=DTM_TRACE_VALUE(0) ;
+ long   p1,p2,p3,p4,np,np1,np2,np3,process,insertLine,ridgePoint  ;
+ double d1,d2,dx,dy,dz,ascentAngle=0.0,slope,radius  ;
+ double sx,sy,sz,xr,yr,nx,ny,nz,fx,fy,lastZ ;
+/*
+** Write Entry Message
+*/
+ if( dbg )
+   {
+    bcdtmWrite_message(0,0,0,"Inserting Maximum Ascent Line Between Points") ;
+    bcdtmWrite_message(0,0,0,"dtmP            = %p",dtmP) ;
+    bcdtmWrite_message(0,0,0,"point           = %8ld",point) ;
+    bcdtmWrite_message(0,0,0,"startPoint      = %8ld",startPoint) ;
+    bcdtmWrite_message(0,0,0,"endPoint        = %8ld",endPoint) ;
+   }
+/*
+** Check points are Connected
+*/
+ if( startPoint != dtmP->nullPnt )
+   {
+    if( ! bcdtmList_testLineDtmObject(dtmP,point,startPoint)) goto cleanup ;
+    if( ! bcdtmList_testLineDtmObject(dtmP,point,endPoint))   goto cleanup ;
+   }
+/*
+** Initialise
+*/
+ p1 = p2 = p3 = dtmP->nullPnt ;
+ fx = sx = pointAddrP(dtmP,point)->x ;
+ fy = sy = pointAddrP(dtmP,point)->y ;
+/*
+**  Check For Ridge Lines
+*/
+ if( bcdtmDrainage_scanBetweenPointsForRidgeLineDtmObject(dtmP,point,startPoint,endPoint,&ridgePoint) ) goto errexit ;
+ if( dbg ) bcdtmWrite_message(0,0,0,"ridgePoint = %10ld",ridgePoint) ;
+/*
+**  If No Ridge Lines Get Maximum Ascent Triangle
+*/
+ if( ridgePoint == dtmP->nullPnt )
+   {
+    if( bcdtmDrainage_scanBetweenPointsForMaximumAscentTriangleDtmObject(dtmP,0,point,startPoint,endPoint,&p3,&p2,&ascentAngle,&slope)) goto errexit ;
+    if( dbg ) bcdtmWrite_message(0,0,0,"p2 = %10ld p3 = %10ld ** ascentAngle = %12.10lf slope = %10.5lf",p2,p3,ascentAngle,slope) ;
+    if( p2 == dtmP->nullPnt ) goto cleanup ;
+   }
+/*
+** If Maximum Ascent Triangle Insert Maximum Ascent Line
+*/
+ if( p2 != dtmP->nullPnt )
+   {
+/*
+** Set Starting Coordinates For Trace
+*/
+    fx = sx = pointAddrP(dtmP,point)->x ;
+    fy = sy = pointAddrP(dtmP,point)->y ;
+    sz = pointAddrP(dtmP,point)->z ;
+    dx = dtmP->xMax - dtmP->xMin ;
+    dy = dtmP->yMax - dtmP->yMin ;
+    radius = sqrt(dx*dx + dy*dy) ;
+    xr = sx + radius * cos(ascentAngle) ;
+    yr = sy + radius * sin(ascentAngle) ;
+/*
+**  Get Intersection With p2-p3
+*/
+    bcdtmDrainage_intersectCordLines(sx,sy,xr,yr,pointAddrP(dtmP,p2)->x,pointAddrP(dtmP,p2)->y,pointAddrP(dtmP,p3)->x,pointAddrP(dtmP,p3)->y,&nx,&ny) ;
+    if     ( bcdtmMath_distance(pointAddrP(dtmP,p2)->x,pointAddrP(dtmP,p2)->y,nx,ny) <= dtmP->ppTol ) { p1 = p2 ; p2 = p3 = dtmP->nullPnt ; }
+    else if( bcdtmMath_distance(pointAddrP(dtmP,p3)->x,pointAddrP(dtmP,p3)->y,nx,ny) <= dtmP->ppTol ) { p1 = p3 ; p2 = p3 = dtmP->nullPnt ; }
+    if( p2 != dtmP->nullPnt )
+      {
+       d1  = bcdtmMath_normalDistanceToCordLine(pointAddrP(dtmP,point)->x,pointAddrP(dtmP,point)->y,pointAddrP(dtmP,p3)->x,pointAddrP(dtmP,p3)->y,nx,ny) ;
+       d2  = bcdtmMath_normalDistanceToCordLine(pointAddrP(dtmP,point)->x,pointAddrP(dtmP,point)->y,pointAddrP(dtmP,p2)->x,pointAddrP(dtmP,p2)->y,nx,ny) ;
+       if      ( d1 <= d2 && d1 <= dtmP->ppTol ) { p1 = p3 ; p2 = p3 = dtmP->nullPnt ; }
+       else if ( d2 <= d1 && d2 <= dtmP->ppTol ) { p1 = p2 ; p2 = p3 = dtmP->nullPnt ; }
+      }
+
+    if( p2 != dtmP->nullPnt )
+      {
+       if(( p4 = bcdtmList_nextClkDtmObject(dtmP,p2,p3)) < 0 ) goto errexit ;
+       if( ! bcdtmList_testLineDtmObject(dtmP,p4,p3) || p4 == point ) p4 = dtmP->nullPnt  ;
+       if( p4 != dtmP->nullPnt )
+         {
+          d1  = bcdtmMath_normalDistanceToCordLine(pointAddrP(dtmP,p4)->x,pointAddrP(dtmP,p4)->y,pointAddrP(dtmP,p3)->x,pointAddrP(dtmP,p3)->y,nx,ny) ;
+          d2  = bcdtmMath_normalDistanceToCordLine(pointAddrP(dtmP,p4)->x,pointAddrP(dtmP,p4)->y,pointAddrP(dtmP,p2)->x,pointAddrP(dtmP,p2)->y,nx,ny) ;
+          if      ( d1 <= d2 && d1 <= dtmP->ppTol ) { p1 = p3 ; p2 = p3 = dtmP->nullPnt ; }
+          else if ( d2 <= d1 && d2 <= dtmP->ppTol ) { p1 = p2 ; p2 = p3 = dtmP->nullPnt ; }
+         }
+      }
+
+/*
+** If Maximum Ascent Cuts p3-p2 Calculate Intercept And Store point
+*/
+    if( p2 != dtmP->nullPnt )
+      {
+       dx = pointAddrP(dtmP,p3)->x - pointAddrP(dtmP,p2)->x ;
+       dy = pointAddrP(dtmP,p3)->y - pointAddrP(dtmP,p2)->y ;
+       dz = pointAddrP(dtmP,p3)->z - pointAddrP(dtmP,p2)->z ;
+       if( fabs(dx) >= fabs(dy)) nz = pointAddrP(dtmP,p2)->z +  dz * (nx - pointAddrP(dtmP,p2)->x) / dx ;
+       else                      nz = pointAddrP(dtmP,p2)->z +  dz * (ny - pointAddrP(dtmP,p2)->y) / dy ;
+/*
+**  Get Next Clock
+*/
+       p1 = point ;
+       if(( p4 = bcdtmList_nextClkDtmObject(dtmP,p2,p3)) < 0 ) goto errexit ;
+       if( ! bcdtmList_testLineDtmObject(dtmP,p4,p3) || p4 == p1 ) p4 = dtmP->nullPnt  ;
+/*
+**  Insert Line
+*/
+       insertLine = bcdtmList_testForDtmFeatureLineDtmObject(dtmP,p2,p3) ;
+       if( bcdtmInsert_addPointToDtmObject(dtmP,nx,ny,nz,&np) ) goto errexit ;
+       if( bcdtmList_deleteLineDtmObject(dtmP,p2,p3)) goto errexit ;
+       if( bcdtmList_insertLineAfterPointDtmObject(dtmP,p1,np,p3)) goto errexit ;
+       if( bcdtmList_insertLineAfterPointDtmObject(dtmP,np,p1,dtmP->nullPnt)) goto errexit ;
+       if( bcdtmList_insertLineAfterPointDtmObject(dtmP,p2,np,p1)) goto errexit ;
+       if( bcdtmList_insertLineBeforePointDtmObject(dtmP,np,p2,p1)) goto errexit ;
+       if( bcdtmList_insertLineBeforePointDtmObject(dtmP,p3,np,p1)) goto errexit ;
+       if( bcdtmList_insertLineAfterPointDtmObject(dtmP,np,p3,p1)) goto errexit ;
+       if( p4 != dtmP->nullPnt )
+         {
+          if( bcdtmList_insertLineAfterPointDtmObject(dtmP,p4,np,p2)) goto errexit ;
+          if( bcdtmList_insertLineAfterPointDtmObject(dtmP,np,p4,p3)) goto errexit ;
+         }
+       else
+         {
+          if(nodeAddrP(dtmP,p2)->hPtr == p3 ) { nodeAddrP(dtmP,p2)->hPtr = np ; nodeAddrP(dtmP,np)->hPtr = p3 ; }
+          if(nodeAddrP(dtmP,p3)->hPtr == p2 ) { nodeAddrP(dtmP,p3)->hPtr = np ; nodeAddrP(dtmP,np)->hPtr = p2 ; }
+         }
+       if(nodeAddrP(dtmP,p2)->tPtr == p3 ) { nodeAddrP(dtmP,p2)->tPtr = np ; nodeAddrP(dtmP,np)->tPtr = p3 ; }
+       if(nodeAddrP(dtmP,p3)->tPtr == p2 ) { nodeAddrP(dtmP,p3)->tPtr = np ; nodeAddrP(dtmP,np)->tPtr = p2 ; }
+       if( insertLine ) if( bcdtmInsert_pointIntoAllDtmFeaturesDtmObject(dtmP,p2,p3,np)) goto errexit ;
+       p1 = np ;
+      }
+   }
+ else  p1 = ridgePoint ;
+/*
+** Re-iteratively Get Next point
+*/
+ lastZ = pointAddrP(dtmP,point)->z ;
+ startPoint = point ;
+ do
+   {
+    if( dbg ) bcdtmWrite_message(0,0,0,"p1 = %10ld z = %12.5lf",p1,pointAddrP(dtmP,p1)->z) ;
+    if( bcdtmDrainage_getNextMaximumAscentLineDtmObject(dtmP,startPoint,p1,&np1,&np2,&np3,&nx,&ny,&nz,&process) ) goto errexit ;
+    if( dbg ) bcdtmWrite_message(0,0,0,"00 ** process = %2ld ** np1 = %10ld np2 = %10ld np3 = %10ld ** nx = %12.5lf ny = %12.5lf nz = %10.5lf",process,np1,np2,np3,nx,ny,nz) ;
+    if( process && nz < lastZ ) process = 0 ;
+    if( process )
+      {
+    lastZ = nz ;
+       startPoint = p1 ;
+       if( process )
+         {
+/*
+**        Check point To point Tolerance
+*/
+          if( np2 != dtmP->nullPnt )
+            {
+             if     ( bcdtmMath_distance(nx,ny,pointAddrP(dtmP,np1)->x,pointAddrP(dtmP,np1)->y) <= dtmP->ppTol ) { np2 = np3 = dtmP->nullPnt ; }
+             else if( bcdtmMath_distance(nx,ny,pointAddrP(dtmP,np2)->x,pointAddrP(dtmP,np2)->y) <= dtmP->ppTol ) { np1 = np2 ; np2 = np3 = dtmP->nullPnt ; }
+             else if( bcdtmMath_distance(nx,ny,pointAddrP(dtmP,p1)->x, pointAddrP(dtmP,p1)->y)  <= dtmP->ppTol ) goto cleanup ;
+            }
+    if( dbg ) bcdtmWrite_message(0,0,0,"01 ** process = %2ld ** np1 = %10ld np2 = %10ld np3 = %10ld ** nx = %12.5lf ny = %12.5lf nz = %10.5lf",process,np1,np2,np3,nx,ny,nz) ;
+/*
+**        Check point To Line Tolerance
+*/
+          if( np2 != dtmP->nullPnt )
+            {
+             d1  = bcdtmMath_normalDistanceToCordLine(pointAddrP(dtmP,p1)->x,pointAddrP(dtmP,p1)->y,nx,ny,pointAddrP(dtmP,np1)->x,pointAddrP(dtmP,np1)->y) ;
+             d2  = bcdtmMath_normalDistanceToCordLine(pointAddrP(dtmP,p1)->x,pointAddrP(dtmP,p1)->y,nx,ny,pointAddrP(dtmP,np2)->x,pointAddrP(dtmP,np2)->y) ;
+             if      ( d1 <= d2 && d1 <= dtmP->ppTol ) { np2 = np3 = dtmP->nullPnt ; }
+             else if ( d2 <= d1 && d2 <= dtmP->ppTol ) { np1 = np2 ; np2 = np3 = dtmP->nullPnt ; }
+            }
+
+    if( dbg ) bcdtmWrite_message(0,0,0,"02 ** process = %2ld ** np1 = %10ld np2 = %10ld np3 = %10ld ** nx = %12.5lf ny = %12.5lf nz = %10.5lf",process,np1,np2,np3,nx,ny,nz) ;
+/*
+**        Check point To Line Tolerance
+*/
+          if( np2 != dtmP->nullPnt && np3 != dtmP->nullPnt )
+            {
+             d1  = bcdtmMath_normalDistanceToCordLine(pointAddrP(dtmP,np1)->x,pointAddrP(dtmP,np1)->y,pointAddrP(dtmP,np3)->x,pointAddrP(dtmP,np3)->y,nx,ny) ;
+             d2  = bcdtmMath_normalDistanceToCordLine(pointAddrP(dtmP,np2)->x,pointAddrP(dtmP,np2)->y,pointAddrP(dtmP,np3)->x,pointAddrP(dtmP,np3)->y,nx,ny) ;
+             if      ( d1 <= d2 && d1 <= dtmP->ppTol ) { np2 = np3 = dtmP->nullPnt ; }
+             else if ( d2 <= d1 && d2 <= dtmP->ppTol ) { np1 = np2 ; np2 = np3 = dtmP->nullPnt ; }
+            }
+    if( dbg ) bcdtmWrite_message(0,0,0,"03 ** process = %2ld ** np1 = %10ld np2 = %10ld np3 = %10ld ** nx = %12.5lf ny = %12.5lf nz = %10.5lf",process,np1,np2,np3,nx,ny,nz) ;
+/*
+**        Insert Line
+*/
+          if( np2 != dtmP->nullPnt )
+            {
+             dx = pointAddrP(dtmP,np2)->x - pointAddrP(dtmP,np1)->x ;
+             dy = pointAddrP(dtmP,np2)->y - pointAddrP(dtmP,np1)->y ;
+             dz = pointAddrP(dtmP,np2)->z - pointAddrP(dtmP,np1)->z ;
+             if( fabs(dx) >= fabs(dy) ) nz = pointAddrP(dtmP,np1)->z +  dz * ( nx - pointAddrP(dtmP,np1)->x) / dx ;
+             else                       nz = pointAddrP(dtmP,np1)->z +  dz * ( ny - pointAddrP(dtmP,np1)->y) / dy ;
+/*
+**           Insert Line
+*/
+             insertLine = bcdtmList_testForDtmFeatureLineDtmObject(dtmP,np1,np2) ;
+             if( bcdtmInsert_addPointToDtmObject(dtmP,nx,ny,nz,&np) ) goto errexit ;
+             if( bcdtmList_deleteLineDtmObject(dtmP,np1,np2)) goto errexit ;
+             if( bcdtmList_insertLineAfterPointDtmObject(dtmP,p1,np,np1)) goto errexit ;
+             if( bcdtmList_insertLineAfterPointDtmObject(dtmP,np,p1,dtmP->nullPnt)) goto errexit ;
+             if( bcdtmList_insertLineBeforePointDtmObject(dtmP,np1,np,p1)) goto errexit ;
+             if( bcdtmList_insertLineAfterPointDtmObject(dtmP,np,np1,p1)) goto errexit ;
+             if( bcdtmList_insertLineAfterPointDtmObject(dtmP,np2,np,p1)) goto errexit ;
+             if( bcdtmList_insertLineBeforePointDtmObject(dtmP,np,np2,p1)) goto errexit ;
+             if( np3 != dtmP->nullPnt )
+               {
+                if( bcdtmList_insertLineAfterPointDtmObject(dtmP,np3,np,np2)) goto errexit ;
+                if( bcdtmList_insertLineBeforePointDtmObject(dtmP,np,np3,np2)) goto errexit ;
+               }
+             else
+               {
+                if(nodeAddrP(dtmP,np1)->hPtr == np2 ) { nodeAddrP(dtmP,np1)->hPtr = np ; nodeAddrP(dtmP,np)->hPtr = np2 ; }
+                if(nodeAddrP(dtmP,np2)->hPtr == np1 ) { nodeAddrP(dtmP,np2)->hPtr = np ; nodeAddrP(dtmP,np)->hPtr = np1 ; }
+               }
+             if(nodeAddrP(dtmP,np1)->tPtr == np2 ) { nodeAddrP(dtmP,np1)->tPtr = np ; nodeAddrP(dtmP,np)->tPtr = np2 ; }
+             if(nodeAddrP(dtmP,np2)->tPtr == np1 ) { nodeAddrP(dtmP,np2)->tPtr = np ; nodeAddrP(dtmP,np)->tPtr = np1 ; }
+             if( insertLine ) if( bcdtmInsert_pointIntoAllDtmFeaturesDtmObject(dtmP,np1,np2,np)) goto errexit ;
+
+             p1 = np ;
+            }
+          else  p1 = np1 ;
+          if( nx == fx && ny == fy ) process = 0 ;
+         }
+      }
+   } while ( process ) ;
+/*
+** CleanUp
+*/
+ cleanup :
+/*
+** Job Completed
+*/
+ return(ret) ;
+/*
+** Error Exit
+*/
+ errexit :
+ if( ret == DTM_SUCCESS ) ret = DTM_ERROR ;
+ goto cleanup ;
+}
+/*-------------------------------------------------------------------+
+|                                                                    |
+|                                                                    |
+|                                                                    |
++-------------------------------------------------------------------*/
+int bcdtmDrainage_scanBetweenPointsForRidgeLineDtmObject(BC_DTM_OBJ *dtmP,long Point,long Sp,long Ep,long *RidgePoint)
+/*
+** This Function Scans Between Points For A Ridge Line
+*/
+{
+ long   pp,sp,np,clc,fd1,fd2 ;
+ double dx,dy,dz,dd,slope,mslope=0.0 ;
+/*
+** Initialise
+*/
+ *RidgePoint = dtmP->nullPnt ;
+ if( Point < 0 || Point >= dtmP->numPoints ) return(0) ;
+ if( ( clc = nodeAddrP(dtmP,Point)->cPtr) == dtmP->nullPtr ) return(0) ;
+ sp = clistAddrP(dtmP,clc)->pntNum ;
+/*
+** Scan Around Point And Look For Ridge
+*/
+ pp = Sp ;  np = Ep ;
+ if(( sp = bcdtmList_nextClkDtmObject(dtmP,Point,pp)) < 0 ) return(1) ;
+ while ( sp != Ep )
+   {
+    if(( np = bcdtmList_nextClkDtmObject(dtmP,Point,sp)) < 0 ) return(1) ;
+    if(nodeAddrP(dtmP,Point)->hPtr != pp && nodeAddrP(dtmP,Point)->hPtr != sp && nodeAddrP(dtmP,sp)->hPtr != Point && nodeAddrP(dtmP,np)->hPtr != Point  )
+      {
+       if( pointAddrP(dtmP,Point)->z <= pointAddrP(dtmP,sp)->z )
+         {
+          fd1 = bcdtmDrainage_getTriangleFlowDirectionDtmObject(dtmP,sp,Point,pp) ;
+          fd2 = bcdtmDrainage_getTriangleFlowDirectionDtmObject(dtmP,Point,sp,np) ;
+          if( fd1  <= 0 && fd2 <= 0 )
+            {
+             dx = pointAddrP(dtmP,sp)->x - pointAddrP(dtmP,Point)->x ;
+             dy = pointAddrP(dtmP,sp)->y - pointAddrP(dtmP,Point)->y ;
+             dz = pointAddrP(dtmP,sp)->z - pointAddrP(dtmP,Point)->z ;
+             dd = sqrt(dx*dx + dy*dy) ;
+             slope = dz/dd ;
+             if     ( *RidgePoint == dtmP->nullPnt ) { *RidgePoint = sp ; mslope = slope ; }
+             else if( slope  > mslope )              { *RidgePoint = sp ; mslope = slope ; }
+            }
+         }
+      }
+    pp = sp ; sp = np ;
+   }
+/*
+** Job Completed
+*/
+ return(0) ;
+}
+/*-------------------------------------------------------------------+
+|                                                                    |
+|                                                                    |
+|                                                                    |
++-------------------------------------------------------------------*/
+int bcdtmDrainage_scanBetweenPointsForMaximumAscentTriangleDtmObject
+(
+ BC_DTM_OBJ *dtmP,          /* ==> Pointer To Tin Object                */
+ long useTables,             /* ==> Use Drainage Tables                  */
+ long point,                 /* ==> Point To Scan About                  */
+ long startPoint,            /* ==> Start Point Of Scan                  */
+ long endPoint,              /* ==> End Point Of Scan                    */
+ long *trgPnt1P,             /* <== Triangle Base Point 1                */
+ long *trgPnt2P,             /* <== Triangle Base Point 2                */
+ double *trgAscentAngleP,    /* <== Maximum Ascent Angle                 */
+ double *trgSlopeP           /* <== Maximum Ascent Slope                 */
+)
+/*
+** This Function Scans In A Clockwise Direction Between Points For The Maximum Ascent Triangle
+*/
+{
+ int    ret=DTM_SUCCESS,dbg=DTM_TRACE_VALUE(0) ;
+ long   scanPnt,nextPnt,trgNum=0 ;
+ bool voidTrg = false;
+ double a1,a2,a3,angScanPnt,angNextPnt,slope = 0,descentAngle,ascentAngle = 0 ;
+/*
+** Write Entry Message
+*/
+ if( dbg ) bcdtmWrite_message(0,0,0,"Scanning Between Points For Maximum Ascent Triangle") ;
+/*
+** Initialise
+*/
+ *trgPnt1P = dtmP->nullPnt ;
+ *trgPnt2P = dtmP->nullPnt ;
+ *trgAscentAngleP = 0.0 ;
+ *trgSlopeP  = 0.0 ;
+/*
+** Scan Around point
+*/
+ scanPnt = startPoint ;  ;
+ angScanPnt = bcdtmMath_getPointAngleDtmObject(dtmP,point,scanPnt) ;
+ if(( nextPnt = bcdtmList_nextClkDtmObject(dtmP,point,scanPnt)) < 0 ) goto errexit ;
+ while ( scanPnt != endPoint )
+   {
+    angNextPnt = bcdtmMath_getPointAngleDtmObject(dtmP,point,nextPnt) ;
+/*
+**  Check For Internal Tin Triangle
+*/
+    if(  nodeAddrP(dtmP,point)->hPtr != scanPnt )
+      {
+/*
+**     Test For Void Triangle
+*/
+       if( useTables )
+         {
+//          if( bcdtmDrainage_getTriangleNumberDtmObject(dtmP,trgIdxTabP,point,scanPnt,nextPnt,&trgNum)) goto errexit ;
+//          voidTrg = ( trgIdxTabP+trgNum)->voidTriangle ;
+         }
+       else if( bcdtmList_testForVoidTriangleDtmObject(dtmP,point,scanPnt,nextPnt,voidTrg)) goto errexit ;
+/*
+**     Get Descent And Ascent Angles
+*/
+       if( ! voidTrg )
+         {
+          if( useTables )
+            {
+//             ascentAngle = (trgHydTabP+trgNum)->ascentAngle ;
+//             slope       = (trgHydTabP+trgNum)->slope ;
+            }
+          else bcdtmDrainage_getTriangleDescentAndAscentAnglesDtmObject(dtmP,point,scanPnt,nextPnt,&descentAngle,&ascentAngle,&slope) ;
+          if( slope < 0.0 ) slope = -slope ;
+          a1 = angScanPnt ;
+          a2 = ascentAngle ;
+          a3 = angNextPnt ;
+          if( a1 < a3 ) a1 = a1 + DTM_2PYE ;
+          if( a2 < a3 ) a2 = a2 + DTM_2PYE ;
+          if( a2 <= a1 && a2 >= a3 )
+            {
+             if( *trgPnt1P == dtmP->nullPnt || slope > *trgSlopeP )
+               {
+                *trgPnt1P  = scanPnt ;
+                *trgPnt2P  = nextPnt ;
+                *trgSlopeP = slope   ;
+                *trgAscentAngleP = ascentAngle ;
+               }
+            }
+         }
+      }
+/*
+**  Set For Next Triangle
+*/
+    scanPnt    = nextPnt ;
+    angScanPnt = angNextPnt ;
+    if(( nextPnt = bcdtmList_nextClkDtmObject(dtmP,point,nextPnt)) < 0 ) goto errexit ;
+   }
+/*
+** Clean Up
+*/
+ cleanup :
+/*
+** Job Completed
+*/
+ if( dbg && ret == DTM_SUCCESS ) bcdtmWrite_message(0,0,0,"Scanning Between Points For Maximum Ascent Triangle Completed") ;
+ if( dbg && ret != DTM_SUCCESS ) bcdtmWrite_message(0,0,0,"Scanning Between Points For Maximum Ascent Triangle Error") ;
+ return(ret) ;
+/*
+** Error Exit
+*/
+ errexit :
+ if( ret == DTM_SUCCESS ) ret = DTM_ERROR ;
+ goto cleanup ;
+}
+/*-------------------------------------------------------------------+
+|                                                                    |
+|                                                                    |
+|                                                                    |
++-------------------------------------------------------------------*/
+int bcdtmDrainage_getNextMaximumAscentLineDtmObject
+(
+ BC_DTM_OBJ *dtmP,
+ long   lastPoint,
+ long   point,
+ long   *nextPnt1P,
+ long   *nextPnt2P,
+ long   *nextPnt3P,
+ double *nextXP,
+ double *nextYP,
+ double *nextZP,
+ long   *processP
+)
+{
+ int    ret=DTM_SUCCESS ;
+ long   ridgePnt,trgPnt1,trgPnt2,hullLine=0 ;
+ long   ascentType,precisionError,nextPnt=0,fixType=0 ;
+ double dx,dy,dz,ridgeSlope,trgSlope,radX,radY,radius,ascentAngle ;
+/*
+** Initialise Variables
+*/
+ *processP = 0 ;
+ *nextPnt1P = dtmP->nullPnt ;
+ *nextPnt2P = dtmP->nullPnt ;
+ *nextPnt3P = dtmP->nullPnt ;
+ *nextXP  = 0.0 ;
+ *nextYP  = 0.0 ;
+ *nextZP  = 0.0 ;
+ ridgePnt = trgPnt1 = trgPnt2 = dtmP->nullPnt ;
+/*
+** Check For Termination On A DTM Hull Line
+*/
+// if( bcdtmDrainage_checkForPointOnHullLineDtmObject(dtmP,point,&hullLine))goto errexit ;
+ if( ! hullLine )
+   {
+/*
+**  Test Last Point And Current Point Are Connected
+*/
+   if( lastPoint == dtmP->nullPnt || bcdtmList_testLineDtmObject(dtmP,point,lastPoint))
+     {
+/*
+**    Scan Point For Maximum Ascent Ridge Line
+*/
+      bcdtmDrainage_scanPointForMaximumAscentRidgeLineDtmObject(dtmP,0,point,lastPoint,&ridgePnt,&ridgeSlope) ;
+      if( ridgeSlope == 0.0 ) ridgePnt = dtmP->nullPnt ;
+/*
+**    Scan Point And Get Maximum Ascent Triangle
+*/
+      if( bcdtmDrainage_scanPointForMaximumAscentTriangleDtmObject(dtmP,0,point,lastPoint,&trgPnt1,&trgPnt2,&ascentAngle,&trgSlope) )goto errexit ;
+      if( trgSlope == 0.0 ) trgPnt1 = trgPnt2 = dtmP->nullPnt ;
+/*
+**    Only Process If Maximum Ascent Found
+*/
+      if( ridgePnt != dtmP->nullPnt || trgPnt1 != dtmP->nullPnt )
+        {
+/*
+**       Determine Ascent Type
+*/
+         ascentType = 0 ;
+         if( ridgePnt != dtmP->nullPnt && trgPnt1 == dtmP->nullPnt ) ascentType = 1 ;
+         if( ridgePnt != dtmP->nullPnt && trgPnt1 != dtmP->nullPnt && ridgeSlope >= trgSlope ) ascentType = 1 ;
+         if( ridgePnt == dtmP->nullPnt && trgPnt1 != dtmP->nullPnt ) ascentType = 2 ;
+         if( ridgePnt != dtmP->nullPnt && trgPnt1 != dtmP->nullPnt && ridgeSlope <  trgSlope ) ascentType = 2 ;
+/*
+**       Maximum Ascent Up Ridge
+*/
+         if( ascentType == 1 )
+           {
+            *nextPnt1P = ridgePnt ;
+            *nextXP = pointAddrP(dtmP,ridgePnt)->x ;
+            *nextYP = pointAddrP(dtmP,ridgePnt)->x ;
+            *nextZP = pointAddrP(dtmP,ridgePnt)->z ;
+            *processP = 1 ;
+           }
+/*
+**        Maximum Ascent Up Triangle
+*/
+          if( ascentType == 2 )
+            {
+/*
+**           Caculate Radial Out From Point
+*/
+             radius = sqrt((dtmP->xMax-dtmP->xMin)*(dtmP->xMax-dtmP->xMin)+(dtmP->yMax-dtmP->yMin)*(dtmP->yMax-dtmP->yMin)) ;
+             radX = pointAddrP(dtmP,point)->x + radius * cos(ascentAngle) ;
+             radY = pointAddrP(dtmP,point)->y + radius * sin(ascentAngle) ;
+/*
+**           Calculate Radial Intercept On trgPnt1-trgPnt2
+*/
+             bcdtmDrainage_intersectCordLines(pointAddrP(dtmP,point)->x,pointAddrP(dtmP,point)->y,radX,radY,pointAddrP(dtmP,trgPnt1)->x,pointAddrP(dtmP,trgPnt1)->y,pointAddrP(dtmP,trgPnt2)->x,pointAddrP(dtmP,trgPnt2)->y,nextXP,nextYP)  ;
+             dx = pointAddrP(dtmP,trgPnt2)->x - pointAddrP(dtmP,trgPnt1)->x ;
+             dy = pointAddrP(dtmP,trgPnt2)->y - pointAddrP(dtmP,trgPnt1)->y ;
+             dz = pointAddrP(dtmP,trgPnt2)->z - pointAddrP(dtmP,trgPnt1)->z ;
+             if( fabs(dx) >= fabs(dy) ) *nextZP = pointAddrP(dtmP,trgPnt1)->z +  dz * (*nextXP - pointAddrP(dtmP,trgPnt1)->x) / dx ;
+             else                       *nextZP = pointAddrP(dtmP,trgPnt1)->z +  dz * (*nextYP - pointAddrP(dtmP,trgPnt1)->y) / dy ;
+/*
+**           Test Point To Point Tolerance
+*/
+             if     ( bcdtmMath_distance(pointAddrP(dtmP,trgPnt1)->x,pointAddrP(dtmP,trgPnt1)->y,*nextXP,*nextYP) <= dtmP->ppTol ) *nextPnt1P = trgPnt1 ;
+             else if( bcdtmMath_distance(pointAddrP(dtmP,trgPnt2)->x,pointAddrP(dtmP,trgPnt2)->y,*nextXP,*nextYP) <= dtmP->ppTol ) *nextPnt1P = trgPnt2 ;
+             if( *nextPnt1P != dtmP->nullPnt )
+               {
+                *nextXP = pointAddrP(dtmP,*nextPnt1P)->x ;
+                *nextYP = pointAddrP(dtmP,*nextPnt1P)->x ;
+                *nextZP = pointAddrP(dtmP,*nextPnt1P)->z ;
+                *processP = 1 ;
+               }
+             else
+               {
+                *nextPnt1P = trgPnt1 ;
+                *nextPnt2P = trgPnt2 ;
+                if( ( *nextPnt3P = bcdtmList_nextAntDtmObject(dtmP,trgPnt1,trgPnt2)) < 0 )goto errexit ;
+                if( ! bcdtmList_testLineDtmObject(dtmP,*nextPnt3P,trgPnt2)) *nextPnt3P = dtmP->nullPnt   ;
+                *processP = 1 ;
+/*
+**              Check For Potential Precision Error
+*/
+                if( *nextPnt3P != dtmP->nullPnt )
+                  {
+                   if( bcdtmInsert_checkPointQuadrilateralPrecisionDtmObject(dtmP,point,trgPnt1,*nextPnt3P,trgPnt2,*nextXP,*nextYP,&precisionError)) goto errexit ;
+                   if( precisionError )
+                     {
+//                      if( bcdtmDrainage_fixDrainagePrecisonDtmObject(dtmP,ascentAngle,point,trgPnt1,*nextPnt3P,trgPnt2,*nextXP,*nextYP,&nextPnt,nextXP,nextYP,&fixType,processP)) goto errexit ;
+                      if( fixType == 2 )
+                        {
+                         *nextPnt1P = nextPnt ;
+                         *nextPnt2P = dtmP->nullPnt ;
+                         *nextPnt3P = dtmP->nullPnt ;
+                         *nextXP  = pointAddrP(dtmP,nextPnt)->x ;
+                         *nextYP  = pointAddrP(dtmP,nextPnt)->y ;
+                         *nextZP  = pointAddrP(dtmP,nextPnt)->z ;
+                        }
+                     }
+                  }
+               }
+            }
+         }
+      }
+   }
+/*
+** Clean Up
+*/
+ cleanup :
+/*
+** Job Completed
+*/
+ return(ret) ;
+/*
+** Error Exit
+*/
+ errexit :
+ if( ret == DTM_SUCCESS ) ret = DTM_ERROR ;
+ goto cleanup ;
+}
+/*-------------------------------------------------------------------+
+|                                                                    |
+|                                                                    |
+|                                                                    |
++-------------------------------------------------------------------*/
+int bcdtmDrainage_copyCatchmentTrianglesDtmObject
+(
+ BC_DTM_OBJ   *dtmP,                      /* ==> Pointer To DTM Object                       */
+ long         startPoint,                 /* ==> StartPoint Of Catchment Tptr Polygon        */
+ BC_DTM_OBJ   **catchDtmPP                /* ==> DTM To Store Catchment Triangles            */
+)
+{
+ int    ret=DTM_SUCCESS,dbg=DTM_TRACE_VALUE(0),cdbg=DTM_CHECK_VALUE(0) ;
+ long   p1,firstPnt,nextPnt,numTrgPts;
+ DTMDirection direction ;
+ long   pnt1,pnt2,pnt3,clPtr,addPnt,listPnt,*pointsP=nullptr ;
+ double area ;
+ DPoint3d    dtmPoint[4] ;
+ DPoint3d *pntP ;
+ DTMFeatureId nullFeatureId=DTM_NULL_FEATURE_ID ;
+/*
+** Write Entry Message
+*/
+ if( dbg )
+   {
+    bcdtmWrite_message(0,0,0,"Copying Catchment Triangles") ;
+    bcdtmWrite_message(0,0,0,"dtmP             = %p",dtmP) ;
+    bcdtmWrite_message(0,0,0,"startPoint       = %8ld",startPoint) ;
+    bcdtmWrite_message(0,0,0,"*catchDtmPP      = %p",*catchDtmPP) ;
+   }
+/*
+** Initialise
+*/
+ if( *catchDtmPP != nullptr ) bcdtmObject_destroyDtmObject(catchDtmPP) ;
+/*
+** Check Direction Of Tptr Polygon
+*/
+ if( cdbg )
+   {
+    if( bcdtmMath_calculateAreaAndDirectionTptrPolygonDtmObject(dtmP,startPoint,&area,&direction)) goto errexit ;
+    if( direction == DTMDirection::Clockwise )
+      {
+       bcdtmWrite_message(2,0,0,"Tptr Polygon Has A Clockwise Direction") ;
+       goto errexit ;
+      }
+   }
+/*
+** Create Internal List Of Catchment Points
+*/
+ bcdtmList_nullSptrValuesDtmObject(dtmP) ;
+ if( bcdtmTinVolume_createSptrListOfInternalAndTptrPolygonPointsDtmObject(dtmP,startPoint,&firstPnt) ) goto errexit ;
+/*
+** Count Number Of Points
+*/
+ if( dbg == 1 )
+   {
+    numTrgPts = 0 ;
+    nextPnt = firstPnt ;
+    while( nextPnt != dtmP->nullPnt )
+      {
+       ++numTrgPts ;
+       if( ( p1 = nodeAddrP(dtmP,nextPnt)->sPtr) == nextPnt )  nextPnt = dtmP->nullPnt ;
+       else                                                    nextPnt = p1 ;
+      }
+    bcdtmWrite_message(0,0,0,"Number Of Triangle Pts = %8ld",numTrgPts) ;
+   }
+/*
+** Allocate Memory For Point Offsets
+*/
+ pointsP = ( long * ) malloc(dtmP->numPoints*sizeof(long)) ;
+ if( pointsP == nullptr )
+   {
+    bcdtmWrite_message(1,0,0,"Memory Allocation Failure") ;
+    goto errexit ;
+   }
+/*
+** Create Catchment DTM
+*/
+ if( bcdtmObject_createDtmObject(catchDtmPP)) goto errexit ;
+/*
+** Store Points In DTM
+*/
+ if( dbg ) bcdtmWrite_message(0,0,0,"Storing Points") ;
+ addPnt = firstPnt ;
+ while( addPnt != dtmP->nullPnt )
+   {
+    pntP = pointAddrP(dtmP,addPnt) ;
+    dtmPoint[0].x = pntP->x ;
+    dtmPoint[0].y = pntP->y ;
+    dtmPoint[0].z = pntP->z ;
+    *(pointsP+addPnt) = (*catchDtmPP)->numPoints ;
+    if( bcdtmObject_storeDtmFeatureInDtmObject(*catchDtmPP,DTMFeatureType::RandomSpots,DTM_NULL_USER_TAG,1,&nullFeatureId,dtmPoint,1)) goto errexit ;
+    nextPnt = nodeAddrP(dtmP,addPnt)->sPtr ;
+    if( nextPnt == addPnt ) addPnt = dtmP->nullPnt ;
+    else                    addPnt = nextPnt ;
+   }
+ if( dbg ) bcdtmWrite_message(0,0,0,"*catchDtmPP->numPoints = %8ld",(*catchDtmPP)->numPoints) ;
+/*
+**  Resize memory
+*/
+ if( bcdtmObject_resizeMemoryDtmObject(*catchDtmPP)) goto errexit ;
+/*
+**  Allocate Nodes Memory For Dtm Object
+*/
+ if( bcdtmObject_allocateNodesMemoryDtmObject(*catchDtmPP)) goto errexit ;
+/*
+** Initialise Circular List Parameters And Allocate Memory
+*/
+ (*catchDtmPP)->cListPtr = 0 ;
+ (*catchDtmPP)->cListDelPtr = (*catchDtmPP)->nullPtr ;
+ (*catchDtmPP)->numSortedPoints = 0 ;
+ (*catchDtmPP)->numLines = 0 ;
+ if( bcdtmObject_allocateCircularListMemoryDtmObject(*catchDtmPP) ) goto errexit ;
+/*
+** Store Lines In DTM
+*/
+ if( dbg ) bcdtmWrite_message(0,0,0,"Storing Lines") ;
+ addPnt = firstPnt ;
+ while( addPnt != dtmP->nullPnt )
+   {
+    pnt1 = *(pointsP+addPnt) ;
+    pnt3 = (*catchDtmPP)->nullPnt ;
+    clPtr = nodeAddrP(dtmP,addPnt)->cPtr ;
+    while( clPtr != dtmP->nullPtr )
+      {
+       listPnt = clistAddrP(dtmP,clPtr)->pntNum ;
+       clPtr   = clistAddrP(dtmP,clPtr)->nextPtr ;
+       if( nodeAddrP(dtmP,listPnt)->sPtr != dtmP->nullPnt )
+         {
+          pnt2 = *(pointsP+listPnt) ;
+          if( dbg == 1 ) bcdtmWrite_message(0,0,0,"Inserting Line %8ld %8ld %10ld",pnt1,pnt2,pnt3) ;
+          if( bcdtmList_insertLineAfterPointDtmObject(*catchDtmPP,pnt1,pnt2,pnt3)) goto errexit ;
+          pnt3 = pnt2 ;
+         }
+      }
+    nextPnt = nodeAddrP(dtmP,addPnt)->sPtr ;
+    if( nextPnt == addPnt ) addPnt = dtmP->nullPnt ;
+    else                    addPnt = nextPnt ;
+  }
+/*
+** Store Hull In DTM
+*/
+ if( dbg ) bcdtmWrite_message(0,0,0,"Storing Hull") ;
+ addPnt = startPoint ;
+ pnt1 = *(pointsP+addPnt) ;
+ do
+   {
+    nextPnt = nodeAddrP(dtmP,addPnt)->tPtr ;
+    pnt2 = *(pointsP+nextPnt) ;
+    if( ! bcdtmList_testLineDtmObject(*catchDtmPP,pnt1,pnt2))
+      {
+       bcdtmWrite_message(1,0,0,"Hull Points %8ld %8ld Not Connected",pnt1,pnt2) ;
+       goto errexit ;
+      }
+    nodeAddrP(*catchDtmPP,pnt1)->hPtr = pnt2 ;
+    addPnt = nextPnt ;
+    pnt1 = pnt2 ;
+   } while ( addPnt != startPoint ) ;
+/*
+** Set Hull Point Header Values
+*/
+ (*catchDtmPP)->hullPoint = *(pointsP+startPoint) ;
+ (*catchDtmPP)->nextHullPoint = nodeAddrP(*catchDtmPP,(*catchDtmPP)->hullPoint)->hPtr ;
+/*
+** Remove Triangles External To Hull
+*/
+ if( dbg ) bcdtmWrite_message(0,0,0,"Removing Triangles External To Hull") ;
+ pnt1 = (*catchDtmPP)->hullPoint ;
+ do
+   {
+    pnt2 = nodeAddrP(*catchDtmPP,pnt1)->hPtr ;
+    if( ( pnt3 = bcdtmList_nextClkDtmObject(*catchDtmPP,pnt1,pnt2)) < 0 ) goto errexit ;
+    while( nodeAddrP(*catchDtmPP,pnt3)->hPtr != pnt1 )
+      {
+       if( ( listPnt = bcdtmList_nextClkDtmObject(*catchDtmPP,pnt1,pnt3)) < 0 ) goto errexit ;
+       if( bcdtmList_deleteLineDtmObject(*catchDtmPP,pnt1,pnt3)) goto errexit ;
+       pnt3 = listPnt ;
+      }
+    pnt1 = pnt2 ;
+   } while ( pnt1 != (*catchDtmPP)->hullPoint ) ;
+/*
+** Set DTM State
+*/
+ (*catchDtmPP)->dtmState = DTMState::Tin ;
+/*
+** Clean Catchment DTM
+*/
+ if( bcdtmList_cleanDtmObject(*catchDtmPP)) goto errexit ;
+/*
+** Check Triangulation
+*/
+  if( cdbg )
+   {
+    if( dbg ) bcdtmWrite_message(0,0,0,"Checking Triangulation") ;
+    if( bcdtmCheck_tinComponentDtmObject(*catchDtmPP))
+      {
+       bcdtmWrite_message(0,0,0,"Triangulation Invalid") ;
+       goto errexit ;
+      }
+    if( dbg ) bcdtmWrite_message(0,0,0,"Triangulation Valid") ;
+   }
+/*
+** Clear Sptr list
+*/
+ while( firstPnt != dtmP->nullPnt )
+   {
+    nextPnt = nodeAddrP(dtmP,firstPnt)->sPtr ;
+    nodeAddrP(dtmP,firstPnt)->sPtr = dtmP->nullPnt ;
+    if( nextPnt == firstPnt ) firstPnt = dtmP->nullPnt ;
+    else                      firstPnt = nextPnt ;
+   }
+/*
+** Clean Up
+*/
+ cleanup :
+ if( pointsP != nullptr ) { free(pointsP) ; pointsP = nullptr ; }
+/*
+** Job Completed
+*/
+ if( dbg && ret == DTM_SUCCESS ) bcdtmWrite_message(0,0,0,"Copying Catchment Triangles Completed") ;
+ if( dbg && ret != DTM_SUCCESS ) bcdtmWrite_message(0,0,0,"Copying Catchment Triangles Error") ;
+ return(ret) ;
+/*
+** Error Exit
+*/
+ errexit :
+ ret = DTM_ERROR ;
+ goto cleanup ;
+}
+/*-------------------------------------------------------------------+
+|                                                                    |
+|                                                                    |
+|                                                                    |
++-------------------------------------------------------------------*/
+int bcdtmDrainage_insertMaximumAscentLineFromTinPointDtmObject
+    (
+    BC_DTM_OBJ *dtmP,                       // Pointer To DTM
+    long       point                        // Tin Point To Start The Insertion From
+    )
+
+    // This Function Inserts A Maximum Line Into The Tin From A Starting Point
+
+   {
+   int    ret=DTM_SUCCESS,dbg=DTM_TRACE_VALUE(0),cdbg=DTM_CHECK_VALUE(0) ;
+   long   pnt1,nextPnt,lastPnt,nextPnt1,nextPnt2,nextPnt3,process,insertLine ;
+   double d1,d2,dx,dy,dz,nextX,nextY,nextZ,lastZ ;
+
+   // Log Arguments
+
+   if( dbg )
+       {
+       bcdtmWrite_message(0,0,0,"Inserting Maximum Ascent Line From Tin Point") ;
+       bcdtmWrite_message(0,0,0,"dtmP      = %p",dtmP) ;
+       bcdtmWrite_message(0,0,0,"point     = %8ld",point) ;
+       }
+
+   //  Iteratively Get And Insert Next Maximum Ascent Line
+
+   pnt1 = point ;
+   lastPnt = dtmP->nullPnt ;
+   lastZ   = pointAddrP(dtmP,point)->z ;
+   do
+       {
+    if( bcdtmDrainage_getNextMaximumAscentLineDtmObject(dtmP,lastPnt,pnt1,&nextPnt1,&nextPnt2,&nextPnt3,&nextX,&nextY,&nextZ,&process) ) goto errexit  ;
+    if( dbg ) bcdtmWrite_message(0,0,0,"process = %2ld ** nextPnt1 = %8ld nextPnt2 = %8ld nextPnt3 = %8ld ** %12.5lf %12.5lf %10.4lf",process,nextPnt1,nextPnt2,nextPnt3,nextX,nextY,nextZ) ;
+    if( lastPnt != dtmP->nullPnt && nextZ <= pointAddrP(dtmP,lastPnt)->z ) process=0 ;
+    if( process )
+      {
+
+//     Check Ascent Is Going Up
+
+       if( cdbg )
+           {
+           if( nextZ < lastZ )
+               {
+               if( dbg == 0 ) bcdtmWrite_message(0,0,0,"Last Elevation = %15.8lf Current Elevation = %15.8lf",lastZ,nextZ) ;
+               bcdtmWrite_message(2,0,0,"From Tin Point ** Ascent Elevation Is Lower") ;
+//               goto errexit ;
+               }
+           }
+
+//     Reset Variables
+
+       lastPnt = pnt1 ;
+       lastZ = nextZ ;
+
+       if( process )
+         {
+/*
+**        Check Point To Point Tolerance
+*/
+          if( nextPnt2 != dtmP->nullPnt )
+            {
+             if     ( bcdtmMath_distance(nextX,nextY,pointAddrP(dtmP,nextPnt1)->x,pointAddrP(dtmP,nextPnt1)->y) <= dtmP->ppTol ) { nextPnt2 = nextPnt3 = dtmP->nullPnt ; }
+             else if( bcdtmMath_distance(nextX,nextY,pointAddrP(dtmP,nextPnt2)->x,pointAddrP(dtmP,nextPnt2)->y) <= dtmP->ppTol ) { nextPnt1 = nextPnt2 ; nextPnt2 = nextPnt3 = dtmP->nullPnt ; }
+             else if( bcdtmMath_distance(nextX,nextY,pointAddrP(dtmP,pnt1)->x, pointAddrP(dtmP,pnt1)->y)  <= dtmP->ppTol ) return(0) ;
+            }
+/*
+**        Check Point To Line Tolerance
+*/
+          if( nextPnt2 != dtmP->nullPnt )
+            {
+             d1  = bcdtmMath_normalDistanceToCordLine(pointAddrP(dtmP,pnt1)->x,pointAddrP(dtmP,pnt1)->y,nextX,nextY,pointAddrP(dtmP,nextPnt1)->x,pointAddrP(dtmP,nextPnt1)->y) ;
+             d2  = bcdtmMath_normalDistanceToCordLine(pointAddrP(dtmP,pnt1)->x,pointAddrP(dtmP,pnt1)->y,nextX,nextY,pointAddrP(dtmP,nextPnt2)->x,pointAddrP(dtmP,nextPnt2)->y) ;
+             if      ( d1 <= d2 && d1 <= dtmP->ppTol ) { nextPnt2 = nextPnt3 = dtmP->nullPnt ; }
+             else if ( d2 <= d1 && d2 <= dtmP->ppTol ) { nextPnt1 = nextPnt2 ; nextPnt2 = nextPnt3 = dtmP->nullPnt ; }
+            }
+/*
+**        Check Point To Line Tolerance
+*/
+          if( nextPnt2 != dtmP->nullPnt && nextPnt3 != dtmP->nullPnt )
+            {
+             d1  = bcdtmMath_normalDistanceToCordLine(pointAddrP(dtmP,nextPnt1)->x,pointAddrP(dtmP,nextPnt1)->y,pointAddrP(dtmP,nextPnt3)->x,pointAddrP(dtmP,nextPnt3)->y,nextX,nextY) ;
+             d2  = bcdtmMath_normalDistanceToCordLine(pointAddrP(dtmP,nextPnt2)->x,pointAddrP(dtmP,nextPnt2)->y,pointAddrP(dtmP,nextPnt3)->x,pointAddrP(dtmP,nextPnt3)->y,nextX,nextY) ;
+             if      ( d1 <= d2 && d1 <= dtmP->ppTol ) { nextPnt2 = nextPnt3 = dtmP->nullPnt ; }
+             else if ( d2 <= d1 && d2 <= dtmP->ppTol ) { nextPnt1 = nextPnt2 ; nextPnt2 = nextPnt3 = dtmP->nullPnt ; }
+            }
+/*
+**        Insert Line
+*/
+          if( nextPnt2 != dtmP->nullPnt )
+            {
+             dx = pointAddrP(dtmP,nextPnt2)->x - pointAddrP(dtmP,nextPnt1)->x ;
+             dy = pointAddrP(dtmP,nextPnt2)->y - pointAddrP(dtmP,nextPnt1)->y ;
+             dz = pointAddrP(dtmP,nextPnt2)->z - pointAddrP(dtmP,nextPnt1)->z ;
+             if( fabs(dx) >= fabs(dy) ) nextZ = pointAddrP(dtmP,nextPnt1)->z +  dz * ( nextX - pointAddrP(dtmP,nextPnt1)->x) / dx ;
+             else                       nextZ = pointAddrP(dtmP,nextPnt1)->z +  dz * ( nextY - pointAddrP(dtmP,nextPnt1)->y) / dy ;
+/*
+**          Insert Line
+*/
+             insertLine = bcdtmList_testForDtmFeatureLineDtmObject(dtmP,nextPnt1,nextPnt2) ;
+             if( bcdtmInsert_addPointToDtmObject(dtmP,nextX,nextY,nextZ,&nextPnt) ) goto errexit  ;
+             if( bcdtmList_deleteLineDtmObject(dtmP,nextPnt1,nextPnt2)) goto errexit  ;
+             if( bcdtmList_insertLineAfterPointDtmObject(dtmP,pnt1,nextPnt,nextPnt1)) goto errexit  ;
+             if( bcdtmList_insertLineAfterPointDtmObject(dtmP,nextPnt,pnt1,dtmP->nullPnt)) goto errexit  ;
+             if( bcdtmList_insertLineBeforePointDtmObject(dtmP,nextPnt1,nextPnt,pnt1)) goto errexit  ;
+             if( bcdtmList_insertLineAfterPointDtmObject(dtmP,nextPnt,nextPnt1,pnt1)) goto errexit  ;
+             if( bcdtmList_insertLineAfterPointDtmObject(dtmP,nextPnt2,nextPnt,pnt1)) goto errexit  ;
+             if( bcdtmList_insertLineBeforePointDtmObject(dtmP,nextPnt,nextPnt2,pnt1)) goto errexit  ;
+             if( nextPnt3 != dtmP->nullPnt )
+               {
+                if( bcdtmList_insertLineAfterPointDtmObject(dtmP,nextPnt3,nextPnt,nextPnt2)) goto errexit  ;
+                if( bcdtmList_insertLineBeforePointDtmObject(dtmP,nextPnt,nextPnt3,nextPnt2)) goto errexit  ;
+               }
+             else
+               {
+                if(nodeAddrP(dtmP,nextPnt1)->hPtr == nextPnt2 ) { nodeAddrP(dtmP,nextPnt1)->hPtr = nextPnt ; nodeAddrP(dtmP,nextPnt)->hPtr = nextPnt2 ; }
+                if(nodeAddrP(dtmP,nextPnt2)->hPtr == nextPnt1 ) { nodeAddrP(dtmP,nextPnt2)->hPtr = nextPnt ; nodeAddrP(dtmP,nextPnt)->hPtr = nextPnt1 ; }
+               }
+             if(nodeAddrP(dtmP,nextPnt1)->tPtr == nextPnt2 ) { nodeAddrP(dtmP,nextPnt1)->tPtr = nextPnt ; nodeAddrP(dtmP,nextPnt)->tPtr = nextPnt2 ; }
+             if(nodeAddrP(dtmP,nextPnt2)->tPtr == nextPnt1 ) { nodeAddrP(dtmP,nextPnt2)->tPtr = nextPnt ; nodeAddrP(dtmP,nextPnt)->tPtr = nextPnt1 ; }
+             if( insertLine ) if( bcdtmInsert_pointIntoAllDtmFeaturesDtmObject(dtmP,nextPnt1,nextPnt2,nextPnt)) goto errexit  ;
+             pnt1 = nextPnt ;
+            }
+          else  pnt1 = nextPnt1 ;
+         }
+      }
+   } while ( process ) ;
+/*
+** Clean Up
+*/
+ cleanup :
+/*
+** Return
+*/
+ if( dbg && ret == DTM_SUCCESS ) bcdtmWrite_message(0,0,0,"Inserting Maximum Ascent Line From Tin Point Completed") ;
+ if( dbg && ret != DTM_SUCCESS ) bcdtmWrite_message(0,0,0,"Inserting Maximum Ascent Line From Tin Point Error") ;
+ return(ret) ;
+/*
+** Error Exit
+*/
+ errexit :
+ if( ret == DTM_SUCCESS ) ret = DTM_ERROR ;
+ goto cleanup ;
+}
+/*-------------------------------------------------------------------+
+|                                                                    |
+|                                                                    |
+|                                                                    |
++-------------------------------------------------------------------*/
+int bcdtmDrainage_insertMaximumAscentLineFromPointOnTinLineDtmObject
+    (
+    BC_DTM_OBJ *dtmP,                       // Pointer To DTM
+    int        point1,                      // Point At One End Of Tin Line
+    int        point2,                      // Point At Other End Of Tin Line
+    DPoint3d   point                        // Start Point For Inserting Maximum Ascent Line
+    )
+
+    // This Function Inserts A Maximum Ascent Line Into The Tin
+    // From A Starting Point On A Tin Line
+
+    {
+    int    ret=DTM_SUCCESS,dbg=DTM_TRACE_VALUE(0),cdbg=DTM_CHECK_VALUE(0) ;
+    long   dtmPnt=dtmP->nullPnt,antPnt,clkPnt,lineType ;
+    bool voidPnt;
+    double d1,d2 ;
+
+    // Log Arguments
+
+    if( dbg )
+        {
+        bcdtmWrite_message(0,0,0,"Inserting Maximum Ascent Line From Point On Tin Line") ;
+        bcdtmWrite_message(0,0,0,"dtmP      = %p",dtmP) ;
+        bcdtmWrite_message(0,0,0,"point1    = %8ld",point1) ;
+        bcdtmWrite_message(0,0,0,"point2    = %8ld",point2) ;
+        bcdtmWrite_message(0,0,0,"point.x   = %12.5lf",point.x) ;
+        bcdtmWrite_message(0,0,0,"point.y   = %12.5lf",point.y) ;
+        bcdtmWrite_message(0,0,0,"point.z   = %12.5lf",point.z) ;
+        }
+
+    //  Test Tin Line Exists
+
+    if( ! bcdtmList_testLineDtmObject(dtmP,point1,point2))
+        {
+        bcdtmWrite_message(2,0,0,"Not A Tin Line") ;
+        goto errexit ;
+        }
+
+    //  Check If Point Is Within Point To Point Tolerance Of The Line End Points
+
+    d1 = bcdtmMath_distance(point.x,point.y,pointAddrP(dtmP,point1)->x,pointAddrP(dtmP,point1)->y) ;
+    d2 = bcdtmMath_distance(point.x,point.y,pointAddrP(dtmP,point2)->x,pointAddrP(dtmP,point2)->y) ;
+    if      ( d1 <= d2 && d1 < dtmP->ppTol ) dtmPnt = point1 ;
+    else if ( d2 < dtmP->ppTol ) dtmPnt = point2 ;
+
+    // Only Insert Point Into Line If It Is Not Coincident With One Of The Line End Points
+
+    if( dtmPnt == dtmP->nullPnt )
+        {
+
+        //  Determine Line Type ( Internal = 1 , On Tin Hull = 2 )
+
+        if( nodeAddrP(dtmP,point1)->hPtr == dtmP->nullPnt ||  nodeAddrP(dtmP,point2)->hPtr == dtmP->nullPnt )
+            {
+            lineType = 1 ;
+            }
+        else
+            {
+            lineType = 2 ;
+            if( nodeAddrP(dtmP,point1)->hPtr != point2 )
+                {
+                dtmPnt = point1 ;
+                point1 = point2 ;
+                point2 = dtmPnt ;
+                }
+            }
+
+        //  Check For Void Line
+
+        if( bcdtmList_testForVoidLineDtmObject(dtmP,point1,point2,voidPnt)) goto errexit ;
+
+        // Add Point To Tin
+
+        if( bcdtmInsert_addPointToDtmObject(dtmP,point.x,point.y,point.z,&dtmPnt) ) goto errexit  ;
+
+        //  Insert Point Into Line
+
+        switch ( lineType )
+            {
+
+            case  1 :      /* Coincident With Internal Tin Line  */
+
+                bcdtmList_testForVoidLineDtmObject(dtmP,point1,point2,voidPnt) ;
+                if( (antPnt = bcdtmList_nextAntDtmObject(dtmP,point1,point2)) < 0 ) goto errexit ;
+                if( (clkPnt = bcdtmList_nextClkDtmObject(dtmP,point1,point2)) < 0 ) goto errexit ;
+                if(bcdtmList_deleteLineDtmObject(dtmP,point1,point2)) goto errexit ;
+                if(bcdtmList_insertLineAfterPointDtmObject(dtmP,point1,dtmPnt,antPnt)) goto errexit ;
+                if(bcdtmList_insertLineAfterPointDtmObject(dtmP,dtmPnt,point1,dtmP->nullPnt)) goto errexit ;
+                if(bcdtmList_insertLineAfterPointDtmObject(dtmP,point2,dtmPnt,clkPnt)) goto errexit ;
+                if(bcdtmList_insertLineAfterPointDtmObject(dtmP,dtmPnt,point2,point1)) goto errexit ;
+                if(bcdtmList_insertLineAfterPointDtmObject(dtmP,antPnt,dtmPnt,point2)) goto errexit ;
+                if(bcdtmList_insertLineAfterPointDtmObject(dtmP,dtmPnt,antPnt,point1)) goto errexit ;
+                if(bcdtmList_insertLineAfterPointDtmObject(dtmP,clkPnt,dtmPnt,point1)) goto errexit ;
+                if(bcdtmList_insertLineAfterPointDtmObject(dtmP,dtmPnt,clkPnt,point2)) goto errexit ;
+                if(bcdtmList_testForDtmFeatureLineDtmObject(dtmP,point1,point2) )
+                    {
+                    if( bcdtmInsert_pointIntoAllDtmFeaturesDtmObject(dtmP,point1,point2,dtmPnt)) goto errexit ;
+                    }
+                break ;
+
+            case  2 :      /* Coincident With External Tin Line  */
+                bcdtmList_testForVoidLineDtmObject(dtmP,point1,point2,voidPnt) ;
+                if( (antPnt = bcdtmList_nextAntDtmObject(dtmP,point1,point2))   < 0 ) goto errexit ;
+                if(bcdtmList_deleteLineDtmObject(dtmP,point1,point2)) goto errexit ;
+                if(bcdtmList_insertLineAfterPointDtmObject(dtmP,point1,dtmPnt,antPnt)) goto errexit ;
+                if(bcdtmList_insertLineAfterPointDtmObject(dtmP,dtmPnt,point1,dtmP->nullPnt)) goto errexit ;
+                if(bcdtmList_insertLineBeforePointDtmObject(dtmP,point2,dtmPnt,antPnt)) goto errexit ;
+                if(bcdtmList_insertLineAfterPointDtmObject(dtmP,dtmPnt,point2,point1)) goto errexit ;
+                if(bcdtmList_insertLineAfterPointDtmObject(dtmP,antPnt,dtmPnt,point2)) goto errexit ;
+                if(bcdtmList_insertLineAfterPointDtmObject(dtmP,dtmPnt,antPnt,point1)) goto errexit ;
+                if(bcdtmList_testForDtmFeatureLineDtmObject(dtmP,point1,point2) )
+                    {
+                    if( bcdtmInsert_pointIntoAllDtmFeaturesDtmObject(dtmP,point1,point2,dtmPnt)) goto errexit ;
+                    }
+                nodeAddrP(dtmP,point1)->hPtr = dtmPnt ;
+                nodeAddrP(dtmP,dtmPnt)->hPtr = point2 ;
+                break ;
+
+            default :
+               bcdtmWrite_message(1,0,0,"Unknown Line Type") ;
+               goto errexit ;
+               break ;
+
+            }
+
+        //  Check Tin After Inserting Point
+
+        if( cdbg )
+            {
+            if( dbg ) bcdtmWrite_message(0,0,0,"Checking Tin After Inserting Point Into Line") ;
+            if( bcdtmCheck_tinComponentDtmObject(dtmP))
+                {
+                if( dbg ) bcdtmWrite_message(0,0,0,"Tin Invalid") ;
+                goto errexit ;
+                }
+            if( dbg ) bcdtmWrite_message(0,0,0,"Tin Valid") ;
+            }
+       }
+
+   //  Insert MaximumAscent Line From Tin Point
+
+   if( bcdtmDrainage_insertMaximumAscentLineFromTinPointDtmObject(dtmP,dtmPnt)) goto errexit ;
+
+// Clean Up
+
+ cleanup :
+
+// Return
+
+    if( dbg && ret == DTM_SUCCESS ) bcdtmWrite_message(0,0,0,"Inserting Maximum Ascent Line From Point On Tin Line Completed") ;
+    if( dbg && ret != DTM_SUCCESS ) bcdtmWrite_message(0,0,0,"Inserting Maximum Ascent Line From Point On Tin Point Error") ;
+    return(ret) ;
+
+// Error Exit
+
+ errexit :
+    if( ret == DTM_SUCCESS ) ret = DTM_ERROR ;
+    goto cleanup ;
+    }
+/*-------------------------------------------------------------------+
+|                                                                    |
+|                                                                    |
+|                                                                    |
++-------------------------------------------------------------------*/
+int bcdtmDrainage_insertMaximumAscentLineFromTriangleBasePointDtmObject
+    (
+    BC_DTM_OBJ *dtmP,                       // Pointer To DTM
+    long       point1,                      // Tin Point Of Triangle Base
+    long       point2,                      // Tin Point Of Triangle Base
+    long       point3                       // Tin Point Of triangle Apex
+    )
+
+    // This Function Inserts A Maximum Line Into The Tin From A Starting Triangle
+    // The Maximum Ascent Is Started From Point1 And Intersects The Triangle Base Point2 - Point3
+
+   {
+   int    ret=DTM_SUCCESS,dbg=DTM_TRACE_VALUE(0),cdbg=DTM_CHECK_VALUE(0) ;
+   int    trgFlow ;
+   long   pnt1, nextPnt, lastPnt, nextPnt1, nextPnt2, nextPnt3, process, insertLine;
+   bool   voidTrg;
+   double d1,d2,dx,dy,dz,nextX,nextY,nextZ,lastZ,slope,descentAngle,ascentAngle ;
+   bool   voidTriangle=false ;
+   DTMDirection triangleDirection ;
+
+   // Log Arguments
+
+   int startPnt1=point1  ;
+   int startPnt2=point2  ;
+
+   if( dbg )
+       {
+       bcdtmWrite_message(0,0,0,"Inserting Maximum Ascent Line From Triangle Base Point") ;
+       bcdtmWrite_message(0,0,0,"dtmP      = %p",dtmP) ;
+       bcdtmWrite_message(0,0,0,"point1    = %8ld ** %12.5lf %12.5lf %10.4lf",point1,pointAddrP(dtmP,point1)->x,pointAddrP(dtmP,point1)->y,pointAddrP(dtmP,point1)->z) ;
+       bcdtmWrite_message(0,0,0,"point2    = %8ld ** %12.5lf %12.5lf %10.4lf",point2,pointAddrP(dtmP,point2)->x,pointAddrP(dtmP,point2)->y,pointAddrP(dtmP,point2)->z) ;
+       bcdtmWrite_message(0,0,0,"point3    = %8ld ** %12.5lf %12.5lf %10.4lf",point3,pointAddrP(dtmP,point3)->x,pointAddrP(dtmP,point3)->y,pointAddrP(dtmP,point3)->z) ;
+       }
+
+   //  Check For Valid Triangle
+
+   if( cdbg )
+       {
+       if( dbg ) bcdtmWrite_message(0,0,0,"Checking For Valid Triangle") ;
+       if( ! bcdtmList_testLineDtmObject(dtmP,point1,point2) ||
+           ! bcdtmList_testLineDtmObject(dtmP,point1,point3) ||
+           ! bcdtmList_testLineDtmObject(dtmP,point2,point3)      )
+           {
+           bcdtmWrite_message(1,0,0,"Invalid Triangle ") ;
+           goto errexit ;
+           }
+       }
+
+   //  Check And Set Triangle Direction Clockwise
+
+   triangleDirection = DTMDirection::Clockwise ;
+   if( bcdtmMath_pointSideOfDtmObject(dtmP,point1,point2,point3) > 0 ) triangleDirection = DTMDirection::AntiClockwise ;
+   if( dbg ) bcdtmWrite_message(0,0,0,"triangleDirection = %2ld",triangleDirection) ;
+   if( triangleDirection == DTMDirection::AntiClockwise )
+       {
+       pnt1   = point1 ;
+       point1 = point2 ;
+       point2 = pnt1   ;
+       triangleDirection = DTMDirection::Clockwise ;
+       if( dbg ) bcdtmWrite_message(0,0,0,"Reversed Triangle Direction ** point1 = %8ld point2 = %8ld point3 = %8ld",point1,point2,point3) ;
+       }
+
+   //  Check For Void Triangle
+
+   if( cdbg )
+       {
+       if( dbg ) bcdtmWrite_message(0,0,0,"Checking For Void Triangle") ;
+       if( bcdtmList_testForVoidTriangleDtmObject(dtmP,point1,point2,point3,voidTrg))
+           {
+           bcdtmWrite_message(1,0,0,"Cannot Calculate The Triangle Flow For A Void Triangle") ;
+           goto errexit ;
+           }
+       }
+
+   //  Check Triangle Flows To Base ( point1 - point2 )
+
+   if( cdbg )
+       {
+       if( dbg ) bcdtmWrite_message(0,0,0,"Checking Triangle Flows To Base") ;
+       if( ( trgFlow = bcdtmDrainage_getTriangleFlowDirectionDtmObject(dtmP,point1,point2,point3)) != 1 )
+           {
+           bcdtmWrite_message(1,0,0,"Triangle Flow %2d Does Not Flow To Base Line",trgFlow) ;
+           goto errexit ;
+           }
+       }
+
+   //  Get Triangle Ascent Angle - Triangle Must Be Clockwise
+
+   if( bcdtmDrainage_getTriangleSlopeAndSlopeAnglesDtmObject(dtmP,nullptr,point1,point2,point3,voidTriangle,slope,descentAngle,ascentAngle)) goto errexit ;
+   if( dbg ) bcdtmWrite_message(0,0,0,"slope = %10.5lf ** descentAngle = %12.10lf ascentAngle = %12.10lf",slope,descentAngle,ascentAngle) ;
+   dx = dtmP->xMax - dtmP->xMin ;
+   dy = dtmP->yMax - dtmP->yMin ;
+   d1 = sqrt(dx*dx+dy*dy) ;
+   dx = pointAddrP(dtmP,point1)->x + d1 * cos(ascentAngle) ;
+   dy = pointAddrP(dtmP,point1)->y + d1 * sin(ascentAngle) ;
+
+   //  Check For Intersect With Triangle Edge Point2 - Point3
+
+   if( ! bcdtmMath_checkIfLinesIntersect (pointAddrP(dtmP,point1)->x,pointAddrP(dtmP,point1)->y,dx,dy,pointAddrP(dtmP,point2)->x,pointAddrP(dtmP,point2)->y,pointAddrP(dtmP,point3)->x,pointAddrP(dtmP,point3)->y))
+       {
+
+       if( dbg ) bcdtmWrite_message(0,0,0,"Intersect Not Found With Edge point2 = %8ld point3 = %8ld",point2,point3) ;
+
+       //  Reverse Triangle Base Direction And Recalculate Ascent Angle
+
+       pnt1   = point1 ;
+       point1 = point2 ;
+       point2 = pnt1 ;
+       dx = pointAddrP(dtmP,point1)->x + d1 * cos(ascentAngle) ;
+       dy = pointAddrP(dtmP,point1)->y + d1 * sin(ascentAngle) ;
+       if( ! bcdtmMath_checkIfLinesIntersect (pointAddrP(dtmP,point1)->x,pointAddrP(dtmP,point1)->y,dx,dy,pointAddrP(dtmP,point2)->x,pointAddrP(dtmP,point2)->y,pointAddrP(dtmP,point3)->x,pointAddrP(dtmP,point3)->y))
+           {
+
+           //  Check If Maximum Ascent Has Been Prior Inserted
+
+           double angleP1P3,angleP2P3,diffAngle1,diffAngle2 ;
+           angleP1P3 = bcdtmMath_getPointAngleDtmObject(dtmP,point1,point3) ;
+           angleP2P3 = bcdtmMath_getPointAngleDtmObject(dtmP,point2,point3) ;
+           diffAngle1 = fabs(ascentAngle-angleP1P3) ;
+           if( DTM_2PYE - diffAngle1 < diffAngle1 ) diffAngle1 = DTM_2PYE - diffAngle1 ;
+           diffAngle2 = fabs(ascentAngle-angleP2P3) ;
+           if( DTM_2PYE - diffAngle2 < diffAngle2 ) diffAngle2 = DTM_2PYE - diffAngle1 ;
+           if( diffAngle2 < 0.0000001 )
+             {
+              pnt1 = point1 ;
+              point1 = point2 ;
+              point2 = point1 ;
+             }
+           else if( diffAngle1 > 0.0000001 )
+             {
+             if( dbg == 1 )
+                 {
+                 bcdtmWrite_message(0,0,0,"Maximum Ascent From Vertex Does Not Intersect Triangle Base") ;
+                 bcdtmWrite_message(0,0,0,"slope = %10.5lf ** descentAngle = %12.10lf ascentAngle = %12.10lf",slope,descentAngle,ascentAngle) ;
+                 bcdtmWrite_message(0,0,0,"point1    = %8ld ** %12.5lf %12.5lf %10.4lf",point1,pointAddrP(dtmP,point1)->x,pointAddrP(dtmP,point1)->y,pointAddrP(dtmP,point1)->z) ;
+                 bcdtmWrite_message(0,0,0,"point2    = %8ld ** %12.5lf %12.5lf %10.4lf",point2,pointAddrP(dtmP,point2)->x,pointAddrP(dtmP,point2)->y,pointAddrP(dtmP,point2)->z) ;
+                 bcdtmWrite_message(0,0,0,"point3    = %8ld ** %12.5lf %12.5lf %10.4lf",point3,pointAddrP(dtmP,point3)->x,pointAddrP(dtmP,point3)->y,pointAddrP(dtmP,point3)->z) ;
+                 bcdtmWrite_message(0,0,0,"angleP1P3 = %12.10lf diffAngle1 = %12.10lf",angleP1P3,diffAngle1) ;
+                 bcdtmWrite_message(0,0,0,"angleP2P3 = %12.10lf diffAngle2 = %12.10lf",angleP2P3,diffAngle2) ;
+                 bcdtmWrite_message(0,0,0,"angle(point1,point2) = %12.10lf",bcdtmMath_getPointAngleDtmObject(dtmP,point1,point2));
+                 bcdtmWrite_message(0,0,0,"angle(point1,point3) = %12.10lf",bcdtmMath_getPointAngleDtmObject(dtmP,point1,point3));
+                 bcdtmWrite_message(0,0,0,"angle(point2,point1) = %12.10lf",bcdtmMath_getPointAngleDtmObject(dtmP,point2,point1));
+                 bcdtmWrite_message(0,0,0,"angle(point2,point3) = %12.10lf",bcdtmMath_getPointAngleDtmObject(dtmP,point2,point3));
+                 goto cleanup ;
+                 }
+            }
+            goto cleanup ;  // Maximum Ascent Has been Prior Inserted
+            }
+       }
+
+   // Calculate Intersect Of Triangle Ascent Radial With Triangle Edge
+
+   bcdtmDrainage_calculateIntersectOfApexRadialWithTriangleBaseDtmObject(dtmP,point1,point2,point3,ascentAngle,&nextX,&nextY,&nextZ,&nextPnt) ;
+   if( dbg ) bcdtmWrite_message(0,0,0,"Intersect Point = %12.5lf %12.5lf %10.4lf",nextX,nextY,nextZ) ;
+
+   // Insert Point Into Triangle Edge
+
+   if( nextPnt == dtmP->nullPnt )
+       {
+       if( bcdtmInsert_addPointToDtmObject(dtmP,nextX,nextY,nextZ,&nextPnt) ) goto errexit  ;
+if( nextPnt == 288493 ) bcdtmWrite_message(0,0,0,"Inserted Point %8ld ** startPnt1 = %8ld startPnt2 = %8ld",nextPnt,startPnt1,startPnt2) ;
+       if( bcdtmDrainage_insertPointIntoTinLineDtmObject( dtmP,nextPnt,point2,point3)) goto errexit ;
+       }
+
+   //  Iteratively Get And Insert Next Maximum Ascent Line
+
+   pnt1    = nextPnt ;
+   lastPnt = point1 ;
+   lastZ   = pointAddrP(dtmP,point1)->z ;
+   do
+        {
+        if( bcdtmDrainage_getNextMaximumAscentLineDtmObject(dtmP,lastPnt,pnt1,&nextPnt1,&nextPnt2,&nextPnt3,&nextX,&nextY,&nextZ,&process) ) goto errexit  ;
+        if( dbg == 2 ) bcdtmWrite_message(0,0,0,"process = %2ld ** nextPnt1 = %8ld nextPnt2 = %8ld nextPnt3 = %8ld ** %12.5lf %12.5lf %10.4lf",process,nextPnt1,nextPnt2,nextPnt3,nextX,nextY,nextZ) ;
+        if( lastPnt != dtmP->nullPnt && nextZ <= pointAddrP(dtmP,lastPnt)->z ) process=0 ;
+        if( process )
+            {
+
+            //   Check Ascent Is Going Up
+
+            if( cdbg )
+                {
+                if( nextZ < lastZ )
+                    {
+                    if( dbg == 0 ) bcdtmWrite_message(0,0,0,"Last Elevation = %15.8lf Current Elevation = %15.8lf",lastZ,nextZ) ;
+                    bcdtmWrite_message(2,0,0,"From Triangle Base ** Ascent Elevation Is Lower") ;
+                    goto cleanup ;
+//                    goto errexit ;
+                    }
+                }
+
+            //     Reset Variables
+
+            lastPnt = pnt1 ;
+            lastZ = nextZ ;
+
+            if( process )
+                {
+/*
+**        Check Point To Point Tolerance
+*/
+          if( nextPnt2 != dtmP->nullPnt )
+            {
+             if     ( bcdtmMath_distance(nextX,nextY,pointAddrP(dtmP,nextPnt1)->x,pointAddrP(dtmP,nextPnt1)->y) <= dtmP->ppTol ) { nextPnt2 = nextPnt3 = dtmP->nullPnt ; }
+             else if( bcdtmMath_distance(nextX,nextY,pointAddrP(dtmP,nextPnt2)->x,pointAddrP(dtmP,nextPnt2)->y) <= dtmP->ppTol ) { nextPnt1 = nextPnt2 ; nextPnt2 = nextPnt3 = dtmP->nullPnt ; }
+             else if( bcdtmMath_distance(nextX,nextY,pointAddrP(dtmP,pnt1)->x, pointAddrP(dtmP,pnt1)->y)  <= dtmP->ppTol ) return(0) ;
+            }
+/*
+**        Check Point To Line Tolerance
+*/
+          if( nextPnt2 != dtmP->nullPnt )
+            {
+             d1  = bcdtmMath_normalDistanceToCordLine(pointAddrP(dtmP,pnt1)->x,pointAddrP(dtmP,pnt1)->y,nextX,nextY,pointAddrP(dtmP,nextPnt1)->x,pointAddrP(dtmP,nextPnt1)->y) ;
+             d2  = bcdtmMath_normalDistanceToCordLine(pointAddrP(dtmP,pnt1)->x,pointAddrP(dtmP,pnt1)->y,nextX,nextY,pointAddrP(dtmP,nextPnt2)->x,pointAddrP(dtmP,nextPnt2)->y) ;
+             if      ( d1 <= d2 && d1 <= dtmP->ppTol ) { nextPnt2 = nextPnt3 = dtmP->nullPnt ; }
+             else if ( d2 <= d1 && d2 <= dtmP->ppTol ) { nextPnt1 = nextPnt2 ; nextPnt2 = nextPnt3 = dtmP->nullPnt ; }
+            }
+/*
+**        Check Point To Line Tolerance
+*/
+          if( nextPnt2 != dtmP->nullPnt && nextPnt3 != dtmP->nullPnt )
+            {
+             d1  = bcdtmMath_normalDistanceToCordLine(pointAddrP(dtmP,nextPnt1)->x,pointAddrP(dtmP,nextPnt1)->y,pointAddrP(dtmP,nextPnt3)->x,pointAddrP(dtmP,nextPnt3)->y,nextX,nextY) ;
+             d2  = bcdtmMath_normalDistanceToCordLine(pointAddrP(dtmP,nextPnt2)->x,pointAddrP(dtmP,nextPnt2)->y,pointAddrP(dtmP,nextPnt3)->x,pointAddrP(dtmP,nextPnt3)->y,nextX,nextY) ;
+             if      ( d1 <= d2 && d1 <= dtmP->ppTol ) { nextPnt2 = nextPnt3 = dtmP->nullPnt ; }
+             else if ( d2 <= d1 && d2 <= dtmP->ppTol ) { nextPnt1 = nextPnt2 ; nextPnt2 = nextPnt3 = dtmP->nullPnt ; }
+            }
+/*
+**        Insert Line
+*/
+          if( nextPnt2 != dtmP->nullPnt )
+            {
+             dx = pointAddrP(dtmP,nextPnt2)->x - pointAddrP(dtmP,nextPnt1)->x ;
+             dy = pointAddrP(dtmP,nextPnt2)->y - pointAddrP(dtmP,nextPnt1)->y ;
+             dz = pointAddrP(dtmP,nextPnt2)->z - pointAddrP(dtmP,nextPnt1)->z ;
+             if( fabs(dx) >= fabs(dy) ) nextZ = pointAddrP(dtmP,nextPnt1)->z +  dz * ( nextX - pointAddrP(dtmP,nextPnt1)->x) / dx ;
+             else                       nextZ = pointAddrP(dtmP,nextPnt1)->z +  dz * ( nextY - pointAddrP(dtmP,nextPnt1)->y) / dy ;
+/*
+**          Insert Line
+*/
+             insertLine = bcdtmList_testForDtmFeatureLineDtmObject(dtmP,nextPnt1,nextPnt2) ;
+             if( bcdtmInsert_addPointToDtmObject(dtmP,nextX,nextY,nextZ,&nextPnt) ) goto errexit  ;
+if( nextPnt == 288493 ) bcdtmWrite_message(0,0,0,"** Inserted Point %8ld ** startPnt1 = %8ld startPnt2 = %8ld",nextPnt,startPnt1,startPnt2) ;
+
+             if( bcdtmList_deleteLineDtmObject(dtmP,nextPnt1,nextPnt2)) goto errexit  ;
+             if( bcdtmList_insertLineAfterPointDtmObject(dtmP,pnt1,nextPnt,nextPnt1)) goto errexit  ;
+             if( bcdtmList_insertLineAfterPointDtmObject(dtmP,nextPnt,pnt1,dtmP->nullPnt)) goto errexit  ;
+             if( bcdtmList_insertLineBeforePointDtmObject(dtmP,nextPnt1,nextPnt,pnt1)) goto errexit  ;
+             if( bcdtmList_insertLineAfterPointDtmObject(dtmP,nextPnt,nextPnt1,pnt1)) goto errexit  ;
+             if( bcdtmList_insertLineAfterPointDtmObject(dtmP,nextPnt2,nextPnt,pnt1)) goto errexit  ;
+             if( bcdtmList_insertLineBeforePointDtmObject(dtmP,nextPnt,nextPnt2,pnt1)) goto errexit  ;
+             if( nextPnt3 != dtmP->nullPnt )
+               {
+                if( bcdtmList_insertLineAfterPointDtmObject(dtmP,nextPnt3,nextPnt,nextPnt2)) goto errexit  ;
+                if( bcdtmList_insertLineBeforePointDtmObject(dtmP,nextPnt,nextPnt3,nextPnt2)) goto errexit  ;
+               }
+             else
+               {
+                if(nodeAddrP(dtmP,nextPnt1)->hPtr == nextPnt2 ) { nodeAddrP(dtmP,nextPnt1)->hPtr = nextPnt ; nodeAddrP(dtmP,nextPnt)->hPtr = nextPnt2 ; }
+                if(nodeAddrP(dtmP,nextPnt2)->hPtr == nextPnt1 ) { nodeAddrP(dtmP,nextPnt2)->hPtr = nextPnt ; nodeAddrP(dtmP,nextPnt)->hPtr = nextPnt1 ; }
+               }
+             if(nodeAddrP(dtmP,nextPnt1)->tPtr == nextPnt2 ) { nodeAddrP(dtmP,nextPnt1)->tPtr = nextPnt ; nodeAddrP(dtmP,nextPnt)->tPtr = nextPnt2 ; }
+             if(nodeAddrP(dtmP,nextPnt2)->tPtr == nextPnt1 ) { nodeAddrP(dtmP,nextPnt2)->tPtr = nextPnt ; nodeAddrP(dtmP,nextPnt)->tPtr = nextPnt1 ; }
+             if( insertLine ) if( bcdtmInsert_pointIntoAllDtmFeaturesDtmObject(dtmP,nextPnt1,nextPnt2,nextPnt)) goto errexit  ;
+             pnt1 = nextPnt ;
+            }
+          else  pnt1 = nextPnt1 ;
+         }
+      }
+   } while ( process ) ;
+/*
+** Clean Up
+*/
+ cleanup :
+/*
+** Return
+*/
+ if( dbg && ret == DTM_SUCCESS ) bcdtmWrite_message(0,0,0,"Inserting Maximum Ascent Line From Triangle Base Point Completed") ;
+ if( dbg && ret != DTM_SUCCESS ) bcdtmWrite_message(0,0,0,"Inserting Maximum Ascent Line From Triangle Base Point Error") ;
+ return(ret) ;
+/*
+** Error Exit
+*/
+ errexit :
+ if( ret == DTM_SUCCESS ) ret = DTM_ERROR ;
+ goto cleanup ;
+}
+/*-------------------------------------------------------------------+
+|                                                                    |
+|                                                                    |
+|                                                                    |
++-------------------------------------------------------------------*/
+int bcdtmDrainage_insertMaximumAscentLineFromTriangleEdgeDtmObject
+    (
+    BC_DTM_OBJ *dtmP,                       // Pointer To DTM
+    long       point1,                      // Tin Point Of Triangle Base
+    long       point2                       // Tin Point Of Triangle Base
+    )
+
+   // This Function Inserts A Maximum Ascent Line Into The Tin From A Triangle Edge
+   // It Maximum Ascent Commences From The End Of The Edge Line
+
+   {
+   int    ret=DTM_SUCCESS,dbg=DTM_TRACE_VALUE(0),cdbg=DTM_CHECK_VALUE(0) ;
+   int    antFlow,clkFlow ;
+   long   antPnt,clkPnt ;
+
+   // Log Arguments
+
+   if( dbg )
+       {
+       bcdtmWrite_message(0,0,0,"Inserting Maximum Ascent Line From Triangle Base") ;
+       bcdtmWrite_message(0,0,0,"dtmP      = %p",dtmP) ;
+       bcdtmWrite_message(0,0,0,"point1    = %8ld ** %12.5lf %12.5lf %10.4lf",point1,pointAddrP(dtmP,point1)->x,pointAddrP(dtmP,point1)->y,pointAddrP(dtmP,point1)->z) ;
+       bcdtmWrite_message(0,0,0,"point2    = %8ld ** %12.5lf %12.5lf %10.4lf",point2,pointAddrP(dtmP,point2)->x,pointAddrP(dtmP,point2)->y,pointAddrP(dtmP,point2)->z) ;
+       }
+
+   //  Only Process If Traingle Edge Points Are Connected
+
+   if( bcdtmList_testLineDtmObject(dtmP,point1,point2 ) )
+       {
+
+   //  Only Process If Triangle Edge Is not A Hull Line
+
+       if( ! bcdtmList_testForHullLineDtmObject(dtmP,point1,point2) )
+           {
+
+           //  Get Points Either Side Of Triangle Edge
+
+           if( ( antPnt = bcdtmList_nextAntDtmObject(dtmP,point1,point2 )) < 0 ) goto errexit ;
+           if( ( clkPnt = bcdtmList_nextClkDtmObject(dtmP,point1,point2 )) < 0 ) goto errexit ;
+
+           // Get Triangle Flow Directions
+
+           antFlow = bcdtmDrainage_getTriangleFlowDirectionDtmObject(dtmP,point1,point2,antPnt) ;
+           clkFlow = bcdtmDrainage_getTriangleFlowDirectionDtmObject(dtmP,point1,point2,clkPnt) ;
+
+           if( dbg == 1 ) bcdtmWrite_message(0,0,0,"antFlow = %2d clkFlow = %2d",antFlow,clkFlow) ;
+
+           if( clkFlow == 1 && antFlow != 1 )
+               {
+               if( dbg == 1 ) bcdtmWrite_message(0,0,0,"Inserting Maximum Ascent From Clock Flow") ;
+               if( bcdtmDrainage_insertMaximumAscentLineFromTriangleBasePointDtmObject(dtmP,point1,point2,clkPnt)) goto errexit ;
+               }
+           if( antFlow == 1 && clkFlow != 1 )
+               {
+               if( dbg == 1 ) bcdtmWrite_message(0,0,0,"Inserting Maximum Ascent From Counter Ant Flow") ;
+               if( bcdtmDrainage_insertMaximumAscentLineFromTriangleBasePointDtmObject(dtmP,point1,point2,antPnt)) goto errexit ;
+               }
+           }
+       }
+
+// Clean Up
+
+cleanup :
+
+//  Return
+
+    if( dbg && ret == DTM_SUCCESS ) bcdtmWrite_message(0,0,0,"Inserting Maximum Ascent Line From Triangle Base Point Completed") ;
+    if( dbg && ret != DTM_SUCCESS ) bcdtmWrite_message(0,0,0,"Inserting Maximum Ascent Line From Triangle Base Point Error") ;
+    return(ret) ;
+
+// Error Exit
+
+errexit :
+    if( ret == DTM_SUCCESS ) ret = DTM_ERROR ;
+    goto cleanup ;
+    }
+/*-------------------------------------------------------------------+
+|                                                                    |
+|                                                                    |
+|                                                                    |
++-------------------------------------------------------------------*/
+int  bcdtmDrainage_genericCallBackFunction
+    (
+    DTMFeatureType   dtmFeatureType,
+    DTMUserTag       userTag,
+    DTMFeatureId     featureId,
+    DPoint3d         *featurePtsP,
+    size_t           numFeaturePts,
+    void             *userP
+   )
+    /*
+    ** Sample DTM Interrupt Load Function
+    **
+    ** This Function Receives The Load Features From The DTM
+    ** As The DTM Reuses The Feature Points Memory Do Not Free It
+    ** If You Require The Feature Points Then Make A Copy
+    **
+    */
+    {
+    int  ret=DTM_SUCCESS,dbg=DTM_TRACE_VALUE(0) ;
+    char  dtmFeatureTypeName[100] ;
+    BC_DTM_OBJ *dtmP=nullptr ;
+    DPoint3d  *p3dP ;
+    /*
+    ** Check For DTMFeatureType::CheckStop
+    */
+    // if(dtmFeatureType == DTMFeatureType::CheckStop) bcdtmWrite_message(0,0,0,"DTMFeatureType::CheckStop") ;
+    /*
+    ** Initialise
+    */
+    // if(numDtmFeatures % 1000 == 0) bcdtmWrite_message(0,0,0,"numDtmFeatures = %8ld",numDtmFeatures) ;
+    /*
+    ** Write Record
+    */
+    if(dbg == 1)
+        {
+        bcdtmData_getDtmFeatureTypeNameFromDtmFeatureType(dtmFeatureType,dtmFeatureTypeName) ;
+        bcdtmWrite_message(0,0,0,"Feature %s ** userTag = %10I64d featureId = %10I64d featurePtsP = %p numFeaturePts = %6ld userP = %p",dtmFeatureTypeName,userTag,featureId,featurePtsP,numFeaturePts,userP) ;
+        }
+    /*
+    ** Write Points
+    */
+    if(dbg == 2)
+        {
+        bcdtmWrite_message(0,0,0,"Number Of Feature Points = %6ld",numFeaturePts) ;
+        for(p3dP = featurePtsP ; p3dP < featurePtsP + numFeaturePts ; ++p3dP)
+            {
+            bcdtmWrite_message(0,0,0,"Point[%6ld] = %12.4lf %12.4lf %10.4lf",(long)(p3dP-featurePtsP),p3dP->x,p3dP->y,p3dP->z) ;
+            }
+        }
+    /*
+    ** Store DTM Features In DTM
+    */
+//    if( userP != nullptr && ( dtmFeatureType == DTMFeatureType::LowPointPond || dtmFeatureType == DTMFeatureType::DescentTrace ))
+    if( userP != nullptr && dtmFeatureType != DTMFeatureType::CheckStop )
+        {
+        dtmP = (BC_DTM_OBJ *) userP ;
+        if(bcdtmObject_testForValidDtmObject(dtmP)) goto errexit ;
+
+        if( dtmFeatureType ==  DTMFeatureType::SumpLine || dtmFeatureType == DTMFeatureType::RidgeLine )
+          {
+           DPoint3d *lineP =  featurePtsP ;
+           for( lineP = featurePtsP ; lineP < featurePtsP + numFeaturePts * 2 ; lineP = lineP + 2 )
+              {
+               if( bcdtmObject_storeDtmFeatureInDtmObject(dtmP,DTMFeatureType::Breakline,dtmP->nullUserTag,1,&dtmP->nullFeatureId,lineP,2)) goto errexit ;
+              }
+          }
+        else
+          {
+           if(bcdtmObject_storeDtmFeatureInDtmObject(dtmP,DTMFeatureType::Breakline,dtmP->nullUserTag,1,&dtmP->nullFeatureId,featurePtsP,(long)numFeaturePts)) goto errexit ;
+          }
+       }
+    /*
+    ** Clean Up
+    */
+cleanup :
+    /*
+    ** Job Completed
+    */
+    if(dbg && ret == DTM_SUCCESS) bcdtmWrite_message(0,0,0,"Call Back Function Completed") ;
+    if(dbg && ret != DTM_SUCCESS) bcdtmWrite_message(0,0,0,"Call Back Function Error") ;
+    return(ret) ;
+    /*
+    ** Error Exit
+    */
+errexit :
+    if(ret == DTM_SUCCESS) ret = DTM_ERROR ;
+    goto cleanup ;
+    }
+/*-------------------------------------------------------------------+
+|                                                                    |
+|                                                                    |
+|                                                                    |
++-------------------------------------------------------------------*/
+int bcdtmDrainage_checkForMaximumAscentFlowLineDtmObject
+    (
+    BC_DTM_OBJ *dtmP,                       // ==> Pointer To DTM
+    long       point1,                      // ==> Tin Point Of Flow Line
+    long       point2,                      // ==> Tin Point Of Flow Line
+    bool&      maxAscent                    // <== True If A Maximum Ascent Flow Line Else Flow
+    )
+
+    // This Function Checks If A Maximum Ascent Line Can Be Inserted From A Flow Line
+   {
+   int    ret=DTM_SUCCESS,dbg=DTM_TRACE_VALUE(0) ;
+   long   pnt1,antPnt,clkPnt,tstPnt,antFlow,clkFlow;
+   double d1,dx,dy,slope,descentAngle,ascentAngle ;
+   bool   voidTriangle=false ;
+
+   // Log Arguments
+
+   if( dbg )
+       {
+       bcdtmWrite_message(0,0,0,"Checking For Maximum Ascent Flow Line") ;
+       bcdtmWrite_message(0,0,0,"dtmP      = %p",dtmP) ;
+       bcdtmWrite_message(0,0,0,"point1    = %8ld ** %12.5lf %12.5lf %10.4lf",point1,pointAddrP(dtmP,point1)->x,pointAddrP(dtmP,point1)->y,pointAddrP(dtmP,point1)->z) ;
+       bcdtmWrite_message(0,0,0,"point2    = %8ld ** %12.5lf %12.5lf %10.4lf",point2,pointAddrP(dtmP,point2)->x,pointAddrP(dtmP,point2)->y,pointAddrP(dtmP,point2)->z) ;
+       }
+
+   //  Set Max Ascent Parameter
+
+   maxAscent = false ;
+
+   //  Check If point2 and Point 3 are connected
+
+   if( dbg ) bcdtmWrite_message(0,0,0,"Checking If Point1 And Point2 Are Connected") ;
+   if( ! bcdtmList_testLineDtmObject(dtmP,point1,point2))
+       {
+       bcdtmWrite_message(1,0,0,"Unconnected Flow Line") ;
+       goto cleanup ;
+       }
+
+   //  Only Test For None Hull Line
+
+   if( ! bcdtmList_testForHullLineDtmObject(dtmP,point1,point2))
+       {
+
+       //  Get Clockwise And Anti Clockwise Points
+
+       if( ( antPnt = bcdtmList_nextAntDtmObject(dtmP,point1,point2 )) < 0 ) goto errexit ;
+       if( ( clkPnt = bcdtmList_nextClkDtmObject(dtmP,point1,point2 )) < 0 ) goto errexit ;
+       if( dbg == 2 )
+           {
+           bcdtmWrite_message(0,0,0,"antPnt    = %8ld ** %12.5lf %12.5lf %10.4lf",antPnt,pointAddrP(dtmP,antPnt)->x,pointAddrP(dtmP,antPnt)->y,pointAddrP(dtmP,antPnt)->z) ;
+           bcdtmWrite_message(0,0,0,"clkPnt    = %8ld ** %12.5lf %12.5lf %10.4lf",clkPnt,pointAddrP(dtmP,clkPnt)->x,pointAddrP(dtmP,clkPnt)->y,pointAddrP(dtmP,clkPnt)->z) ;
+           }
+
+       // Get Triangle Flow Directions
+
+       antFlow = bcdtmDrainage_getTriangleFlowDirectionDtmObject(dtmP,point1,point2,antPnt) ;
+       clkFlow = bcdtmDrainage_getTriangleFlowDirectionDtmObject(dtmP,point1,point2,clkPnt) ;
+       if( dbg == 1 ) bcdtmWrite_message(0,0,0,"antFlow = %2d clkFlow = %2d",antFlow,clkFlow) ;
+
+       // Check For Cross Flow
+
+       tstPnt = dtmP->nullPnt ;
+       if( clkFlow == 1 && antFlow != 1 )  tstPnt = clkPnt ;
+       if( clkFlow != 1 && antFlow == 1 )
+           {
+           tstPnt = antPnt ;
+           pnt1   = point1 ;
+           point1 = point2 ;
+           point2 = pnt1   ;
+          }
+
+       // If Cross Flow Check For Maximum Ascent
+
+       if( tstPnt != dtmP->nullPnt )
+           {
+
+           //  Get Triangle Ascent Angle
+
+           if( bcdtmDrainage_getTriangleSlopeAndSlopeAnglesDtmObject(dtmP,nullptr,point1,point2,tstPnt,voidTriangle,slope,descentAngle,ascentAngle)) goto errexit ;
+           if( dbg ) bcdtmWrite_message(0,0,0,"slope = %10.5lf ** descentAngle = %12.10lf ascentAngle = %12.10lf",slope,descentAngle,ascentAngle) ;
+
+           //  Calculate Ascent Radial
+
+           dx = dtmP->xMax - dtmP->xMin ;
+           dy = dtmP->yMax - dtmP->yMin ;
+           d1 = sqrt(dx*dx+dy*dy) ;
+           dx = pointAddrP(dtmP,point1)->x + d1 * cos(ascentAngle) ;
+           dy = pointAddrP(dtmP,point1)->y + d1 * sin(ascentAngle) ;
+
+           //  Check For Intersect With Triangle Edge point2 - tstPnt
+
+           if( ! bcdtmMath_checkIfLinesIntersect (pointAddrP(dtmP,point1)->x,pointAddrP(dtmP,point1)->y,dx,dy,pointAddrP(dtmP,point2)->x,pointAddrP(dtmP,point2)->y,pointAddrP(dtmP,tstPnt)->x,pointAddrP(dtmP,tstPnt)->y))
+                {
+
+                if( dbg ) bcdtmWrite_message(0,0,0,"Intersect Not Found With Edge point2 = %8ld point3 = %8ld",point2,tstPnt) ;
+
+                //  Reverse Triangle Base Direction And Recalculate Ascent Radial
+
+                pnt1   = point1 ;
+                point1 = point2 ;
+                point2 = pnt1 ;
+                dx = pointAddrP(dtmP,point1)->x + d1 * cos(ascentAngle) ;
+                dy = pointAddrP(dtmP,point1)->y + d1 * sin(ascentAngle) ;
+                if( ! bcdtmMath_checkIfLinesIntersect (pointAddrP(dtmP,point1)->x,pointAddrP(dtmP,point1)->y,dx,dy,pointAddrP(dtmP,point2)->x,pointAddrP(dtmP,point2)->y,pointAddrP(dtmP,tstPnt)->x,pointAddrP(dtmP,tstPnt)->y))
+                    {
+                    if( dbg ) bcdtmWrite_message(0,0,0,"Reversed Intersect Not Found With Edge point2 = %8ld tstPoint = %8ld",point2,tstPnt) ;
+                    }
+                else
+                    maxAscent = true ;
+                }
+             else
+                 maxAscent = true ;
+             }
+         }
+
+     // Clean Up
+
+cleanup :
+
+    // Return
+
+    if( dbg && ret == DTM_SUCCESS ) bcdtmWrite_message(0,0,0,"Checking For Maximum Ascent Flow Line Completed") ;
+    if( dbg && ret != DTM_SUCCESS ) bcdtmWrite_message(0,0,0,"Checking For Maximum Ascent Flow Line Error") ;
+    return(ret) ;
+
+    // Error Exit
+
+ errexit :
+     if( ret == DTM_SUCCESS ) ret = DTM_ERROR ;
+     goto cleanup ;
+    }
+/*-------------------------------------------------------------------+
+|                                                                    |
+|                                                                    |
+|                                                                    |
++-------------------------------------------------------------------*/
+int bcdtmDrainage_refineTptrCatchmentPolygonDtmObject
+(
+ BC_DTM_OBJ            *dtmP,
+ double                sumpX,
+ double                sumpY,
+ double                sumpZ,
+ long                  sumpPoint1,
+ long                  sumpPoint2,
+ long                  firstPoint,
+ double                maxPondDepth,
+ DPoint3d              **catchmentPtsPP,
+ long                  *numCatchmentPtsP
+ )
+
+    //  This Function Refines A Tptr Catchment Polygon
+
+    {
+    int    ret=DTM_SUCCESS,dbg=DTM_TRACE_VALUE(0),cdbg=DTM_CHECK_VALUE(0),tdbg=DTM_TIME_VALUE(0) ;
+    long   p1,p2,p3;
+    BC_DTM_OBJ    *catchmentDtmP=nullptr,*catchDtmP=nullptr,*catchmentPolygonsDtmP=nullptr,*tempDtmP=nullptr ;
+
+    long   pnt,npnt,smpPnt1,smpPnt2,smpType=0,numTriangles ;
+    DPoint3d sumpPoint,tracePoints[4],*catchPtsP=nullptr  ;
+    long    drainPoint,numTracedToSump ;
+    bool   refine = true, tracedToSump;
+    ZeroSlopeTraceOption traceOverZeroSlope = ZeroSlopeTraceOption::TraceLastAngle;
+    double x,y,z,drainPointX,drainPointY,drainPointZ ;
+    DTMTriangleIndex *triangleIndexP=nullptr ;
+    long startTime ;
+    int numCatchments,dtmFeature,numZero,numOne,numTwo,numThree,count ;
+
+// Log Entry Arguments
+
+    if( dbg )
+        {
+        bcdtmWrite_message(0,0,0,"Refining Tptr Catchment Polygon") ;
+        bcdtmWrite_message(0,0,0,"dtmP             = %p",dtmP)  ;
+        bcdtmWrite_message(0,0,0,"sumpX            = %12.5lf",sumpX)  ;
+        bcdtmWrite_message(0,0,0,"sumpY            = %12.5lf",sumpY)  ;
+        bcdtmWrite_message(0,0,0,"sumpZ            = %12.5lf",sumpZ)  ;
+        bcdtmWrite_message(0,0,0,"sumpPoint1       = %8ld",sumpPoint1) ;
+        bcdtmWrite_message(0,0,0,"sumpPoint2       = %8ld",sumpPoint2) ;
+        bcdtmWrite_message(0,0,0,"firstPoint       = %8ld",firstPoint) ;
+        bcdtmWrite_message(0,0,0,"maxPondDepth     = %8.3lf",maxPondDepth) ;
+        bcdtmWrite_message(0,0,0,"catchmentPtsPP   = %p",*catchmentPtsPP) ;
+        bcdtmWrite_message(0,0,0,"numCatchmentPtsP = %8ld",*numCatchmentPtsP) ;
+        }
+
+    // Check Connectivity Of Tptr Polygon
+
+    if( cdbg )
+        {
+        if( bcdtmList_checkConnectivityTptrPolygonDtmObject(dtmP,firstPoint,0))
+            {
+            bcdtmWrite_message(2,0,0,"Connectivity Error In Tptr Polygon") ;
+            goto errexit ;
+            }
+        }
+
+    //  Clone DTM To Create A Catchment DTM
+
+    if( bcdtmObject_cloneDtmObject(dtmP,&catchmentDtmP)) goto errexit ;
+
+    //  Insert Tptr Polygon Into Catchment DTM
+
+    pnt = firstPoint ;
+    do
+        {
+         npnt = nodeAddrP(dtmP,pnt)->tPtr ;
+         nodeAddrP(catchmentDtmP,pnt)->tPtr = npnt ;
+         pnt = npnt ;
+        } while ( pnt != firstPoint ) ;
+
+   // Check Connectivity Of Tptr Polygon
+
+    if( cdbg )
+        {
+        if( bcdtmList_checkConnectivityTptrPolygonDtmObject(catchmentDtmP,firstPoint,0))
+            {
+            bcdtmWrite_message(2,0,0,"Connectivity Error In Tptr Polygon") ;
+            goto errexit ;
+            }
+        }
+
+    //  Clip To Tptr Catchment Polygon
+
+    if (bcdtmClip_toTptrPolygonDtmObject (catchmentDtmP, firstPoint, DTMClipOption::External)) goto errexit;
+
+    //  Check Clipped Catchment DTM
+
+    if( cdbg )
+        {
+         if( dbg ) bcdtmWrite_message(0,0,0,"Checking For Valid DTM") ;
+         if( bcdtmCheck_tinComponentDtmObject(catchmentDtmP))
+             {
+             bcdtmWrite_message(2,0,0,"DTM Invalid") ;
+             goto errexit ;
+             }
+         if( dbg ) bcdtmWrite_message(0,0,0,"DTM Valid") ;
+        }
+
+    // Null Drain Point
+
+    drainPoint = catchmentDtmP->nullPnt ;
+
+    // Log Catchment Tin
+
+    if( dbg == 1 )
+        {
+        if( bcdtmWrite_toFileDtmObject(catchmentDtmP,L"clippedCatchment.tin")) goto errexit ;
+        }
+
+    //  Find Corresponding Sump Points In The Clipped DTM
+
+    smpPnt1 = smpPnt2 = catchmentDtmP->nullPnt ;
+    if( sumpPoint1 != dtmP->nullPnt )
+        {
+        bcdtmFind_closestPointDtmObject(catchmentDtmP,pointAddrP(dtmP,sumpPoint1)->x,pointAddrP(dtmP,sumpPoint1)->y,&smpPnt1) ;
+        if( cdbg == 1 )
+            {
+            if( pointAddrP(catchmentDtmP,smpPnt1)->x != pointAddrP(dtmP,sumpPoint1)->x || pointAddrP(catchmentDtmP,smpPnt1)->y != pointAddrP(dtmP,sumpPoint1)->y )
+                {
+                bcdtmWrite_message(2,0,0,"Closest Point Error") ;
+                goto errexit ;
+                }
+            }
+        }
+    if( sumpPoint2 != dtmP->nullPnt )
+        {
+        bcdtmFind_closestPointDtmObject(catchmentDtmP,pointAddrP(dtmP,sumpPoint2)->x,pointAddrP(dtmP,sumpPoint2)->y,&smpPnt2) ;
+        if( cdbg == 1 )
+            {
+            if( pointAddrP(catchmentDtmP,smpPnt2)->x != pointAddrP(dtmP,sumpPoint2)->x || pointAddrP(catchmentDtmP,smpPnt2)->y != pointAddrP(dtmP,sumpPoint2)->y )
+                {
+                bcdtmWrite_message(2,0,0,"Closest Point Error") ;
+                goto errexit ;
+                }
+            }
+        }
+     smpType = 2 ;                                             //  Sump Line
+     if( smpPnt2 == catchmentDtmP->nullPnt ) smpType = 1 ;     //  Sump Point
+
+     // Log New Sump Points
+
+     if( dbg == 1 )
+         {
+         bcdtmWrite_message(0,0,0,"smpType = %2d",smpType) ;
+         if( smpPnt1 != catchmentDtmP->nullPnt ) bcdtmWrite_message(0,0,0,"smpPnt1 = %8ld ** %12.5lf %12.5lf %10.4lf",smpPnt1,pointAddrP(catchmentDtmP,smpPnt1)->x,pointAddrP(catchmentDtmP,smpPnt1)->y,pointAddrP(catchmentDtmP,smpPnt1)->z) ;
+         if( smpPnt2 != catchmentDtmP->nullPnt ) bcdtmWrite_message(0,0,0,"smpPnt2 = %8ld ** %12.5lf %12.5lf %10.4lf",smpPnt2,pointAddrP(catchmentDtmP,smpPnt2)->x,pointAddrP(catchmentDtmP,smpPnt2)->y,pointAddrP(catchmentDtmP,smpPnt2)->z) ;
+         }
+
+     //  Set Sump Point
+
+     sumpPoint.x = sumpX ;
+     sumpPoint.y = sumpY ;
+     sumpPoint.z = sumpZ ;
+
+     //  From Sump Point
+
+     if( smpType == 1 )
+         {
+         if( bcdtmDrainage_insertMaximumAscentLinesFromSumpPointDtmObject(catchmentDtmP,smpPnt1)) goto errexit ;
+         drainPoint = smpPnt1 ;
+         }
+
+     //  From Sump Line
+
+     if( smpType == 2 )
+         {
+         if( bcdtmDrainage_insertMaximumAscentLinesFromPointOnSumpLineDtmObject(catchmentDtmP,smpPnt1,smpPnt2,sumpPoint,drainPoint)) goto errexit ;
+         }
+
+     //  Log Tin
+
+    if( dbg == 1 )
+        {
+        if( bcdtmWrite_toFileDtmObject(catchmentDtmP,L"ascentCatchment00.tin")) goto errexit ;
+        }
+
+    //  Check Drain Point Has Been Determined As All Catchment Flow Must Pass Through The Drain Point
+
+    if( drainPoint == catchmentDtmP->nullPnt )
+        {
+        bcdtmWrite_message(2,0,0,"Could Not Determine Drain Point For Point Catchment") ;
+        goto errexit ;
+        }
+    drainPointX = pointAddrP(catchmentDtmP,drainPoint)->x ;
+    drainPointY = pointAddrP(catchmentDtmP,drainPoint)->y ;
+    drainPointZ = pointAddrP(catchmentDtmP,drainPoint)->z ;
+    if( dbg == 1 )  bcdtmWrite_message(0,0,0,"drainPoint = %10d ** %12.5lf %12.5lf %10.4lf",drainPoint,drainPointX,drainPointY,drainPointZ) ;
+
+    //  Iteratively Refine Point Catchment Boundary
+
+    refine = true ;
+    while( refine )
+        {
+
+        // Initialise
+
+        refine = false ;
+        if( bcdtmList_cleanDtmObject(catchmentDtmP) ) goto errexit ;
+
+        // Check Triangulation After Clean
+
+        // Find New Point Number For Drain Point
+
+        bcdtmFind_closestPointDtmObject(catchmentDtmP,drainPointX,drainPointY,&drainPoint) ;
+        if( dbg == 1 )  bcdtmWrite_message(0,0,0,"drainPoint = %10d ** %12.5lf %12.5lf %10.4lf",drainPoint,pointAddrP(catchmentDtmP,drainPoint)->x,pointAddrP(catchmentDtmP,drainPoint)->y,pointAddrP(catchmentDtmP,drainPoint)->z) ;
+        if( cdbg == 1 )
+            {
+            if( pointAddrP(catchmentDtmP,drainPoint)->x != drainPointX || pointAddrP(catchmentDtmP,drainPoint)->y != drainPointY )
+                {
+                bcdtmWrite_message(1,0,0,"Drain Point Has Changed") ;
+                goto errexit ;
+                }
+            }
+
+        // Create Triangle Index
+
+        if( dbg ) bcdtmWrite_message(0,0,0,"Creating Triangle Index") ;
+        if( triangleIndexP != nullptr )
+            triangleIndexP->~DTMTriangleIndex() ;
+        startTime = bcdtmClock() ;
+        triangleIndexP = new DTMTriangleIndex (catchmentDtmP) ;
+        if( dbg  ) bcdtmWrite_message(0,0,0,"Size Of Triangle Index = %8d",triangleIndexP->TriangleIndexSize() ) ;
+        if( tdbg ) bcdtmWrite_message(0,0,0,"Time To Calculate Triangle Index = %8.3lf Seconds",bcdtmClock_elapsedTime(bcdtmClock(),startTime)) ;
+
+        // Log Number Of Void And Flat Triangles
+
+        if( dbg ) triangleIndexP->LogTriangleCounts() ;
+
+        //  Scan Triangle Index And Downstream Trace From Each Triangle Centroid
+
+        numTriangles = 0 ;
+        if( dbg ) bcdtmWrite_message(0,0,0,"Down Stream Tracing Tin Streams") ;
+        for( DtmTriangleIndex::iterator triangle = triangleIndexP->FirstTriangle() ; triangle <= triangleIndexP->LastTriangle() ; triangle++)
+            {
+
+            //  Log Trace Status
+
+            if( dbg && numTriangles % 100000 == 0 ) bcdtmWrite_message(0,0,0,"Number Of Triangles Scanned = %8ld of %8ld",numTriangles,triangleIndexP->TriangleIndexSize()) ;
+
+            //  Set Null Colour For Triangle
+
+            triangle->index = -dtmP->nullPnt ;
+
+            //  Dont Trace For Void Or Zero Slope Triangles
+
+            if( ! triangle->voidTriangle && ! triangle->flatTriangle )
+                {
+
+                p1 = triangle->trgPnt1 ;
+                p2 = triangle->trgPnt2 ;
+                p3 = triangle->trgPnt3 ;
+
+                //   Calculate Trace Points For Triangle
+
+                if( bcdtmDrainage_calculateTracePointsForTriangleDtmObject(catchmentDtmP,p1,p2,p3,tracePoints)) goto errexit ;
+
+                //   Check Trace To Drain Point
+
+                numTracedToSump = 0 ;
+                for( int n = 0 ; n < 3 ; ++n )
+                    {
+                     x = tracePoints[n].x ;
+                     y = tracePoints[n].y ;
+                     z = tracePoints[n].z ;
+                     if( dbg == 2 ) bcdtmWrite_message(0,0,0,"numTriangles = %8ld **** Tracing To Sump From ** %12.5lf %12.5lf %10.4lf",numTriangles,x,y,z) ;
+                     if( bcdtmDrainage_checkTraceToDrainPointDtmObject(catchmentDtmP,nullptr,maxPondDepth,traceOverZeroSlope,x,y,z,drainPoint,tracedToSump)) goto errexit ;
+                     if( tracedToSump ) ++numTracedToSump ;
+                     if( dbg == 2 ) bcdtmWrite_message(0,0,0,"tracedToSump = %d",tracedToSump) ;
+                     }
+                if( dbg == 2 ) bcdtmWrite_message(0,0,0,"numTracedToSump = %3d",numTracedToSump) ;
+                triangle->index = numTracedToSump ;
+                ++numTriangles ;
+                }
+            }
+        if( dbg == 1 ) bcdtmWrite_message(0,0,0,"Number Of Triangles = %8ld",numTriangles) ;
+
+        // Polygonise And Load Catchment Polygons
+
+        if( dbg ) bcdtmWrite_message(0,0,0,"Polygonising Catchment Polygons") ;
+        if( bcdtmObject_createDtmObject(&catchmentPolygonsDtmP)) goto errexit ;
+        if( bcdtmDrainage_polygoniseAndLoadTriangleIndexPolygonsDtmObject(catchmentDtmP,(DTMFeatureCallback) bcdtmDrainage_catchmentCallBackFunction,triangleIndexP,catchmentPolygonsDtmP,numCatchments)) goto errexit ;
+        if( dbg ) bcdtmWrite_message(0,0,0,"Number Of Catchments = %8ld",numCatchments) ;
+
+        //  Count Number Of Full And Partial Polygons That Flow To Drain Point
+
+        if( bcdtmObject_createDtmObject(&tempDtmP)) goto errexit ;
+        numZero = numOne = numTwo = numThree = 0 ;
+        for( dtmFeature = 0 ; dtmFeature < catchmentPolygonsDtmP->numFeatures ; ++dtmFeature )
+             {
+             count = ( int ) ftableAddrP(catchmentPolygonsDtmP,dtmFeature)->dtmUserTag ;
+             if     ( count == 0 ) ++numZero ;
+             else if( count == 1 ) ++numOne ;
+             else if( count == 2 ) ++numTwo ;
+             else if( count == 3 ) ++numThree ;
+             if( count == 0 )
+                 {
+                 if( bcdtmInsert_removeDtmFeatureFromDtmObject(catchmentPolygonsDtmP,dtmFeature)) goto errexit ;
+                 }
+             if( count > 0 )
+                 {
+                 ftableAddrP(catchmentPolygonsDtmP,dtmFeature)->dtmFeatureType = DTMFeatureType::Breakline ;
+                 }
+             }
+
+        //  Log Polygonisation Results
+
+        if( dbg == 1 )
+            {
+             bcdtmWrite_message(0,0,0,"numZero = %4ld ** numOne = %4ld numTwo = %4ld numThree = %4ld",numZero,numOne,numTwo,numThree) ;
+             bcdtmWrite_geopakDatFileFromDtmObject(catchmentPolygonsDtmP,L"refinedCatchmentPolygons.dat") ;
+            }
+
+         //  Check For Termination Of Refinement
+
+        if( numThree == 1 && numOne == 0 && numTwo == 0 )
+            {
+            for( dtmFeature = 0 ; dtmFeature < catchmentPolygonsDtmP->numFeatures ; ++dtmFeature )
+                {
+                if( ftableAddrP(catchmentPolygonsDtmP,dtmFeature)->dtmUserTag == 3 )
+                    {
+                    if( bcdtmList_copyDtmFeaturePointsToPointArrayDtmObject(catchmentPolygonsDtmP,dtmFeature,catchmentPtsPP,numCatchmentPtsP)) goto errexit ;
+                    }
+                }
+            }
+
+        //  Continue Refinement
+
+       else
+           {
+           }
+
+
+
+        }
+
+    // Clean Up
+
+ cleanup :
+    if( catchPtsP             != nullptr ) { free(catchPtsP) ; catchPtsP = nullptr ; }
+    if( catchDtmP             != nullptr ) bcdtmObject_destroyDtmObject(&catchDtmP) ;
+    if( catchmentDtmP         != nullptr ) bcdtmObject_destroyDtmObject(&catchmentDtmP) ;
+    if( catchmentPolygonsDtmP != nullptr ) bcdtmObject_destroyDtmObject(&catchmentPolygonsDtmP) ;
+
+    // Return
+
+    if( dbg && ret == DTM_SUCCESS ) bcdtmWrite_message(0,0,0,"Refining Tptr Catchment Polygon Completed") ;
+    if( dbg && ret != DTM_SUCCESS ) bcdtmWrite_message(0,0,0,"Refining Tptr Catchment Polygon Error") ;
+    return(ret) ;
+
+    // Error Exit
+
+ errexit :
+    if( ret == DTM_SUCCESS ) ret = DTM_ERROR ;
+     goto cleanup ;
+}
+/*-------------------------------------------------------------------+
+|                                                                    |
+|                                                                    |
+|                                                                    |
++-------------------------------------------------------------------*/
+int bcdtmDrainage_insertMaximumAscentLinesFromPointOnSumpLineDtmObject
+    (
+    BC_DTM_OBJ *dtmP,                       // ==> Pointer To DTM
+    int        point1,                      // ==> Point At One End Of Tin Line
+    int        point2,                      // ==> Point At Other End Of Tin Line
+    DPoint3d   point,                       // ==> Start Point For Inserting Maximum Ascent Line
+    long&      drainPoint                   // <== Point From Where The Maximum Ascents Were Inserted
+    )
+
+    // This Function Inserts A Maximum Ascent Line Into The Tin
+    // From A Starting Point On A Tin Line
+
+    {
+    int    ret=DTM_SUCCESS,dbg=DTM_TRACE_VALUE(0),cdbg=DTM_CHECK_VALUE(0) ;
+    long   dtmPnt=dtmP->nullPnt,antPnt,clkPnt,lineType ;
+    bool voidPnt;
+    double d1,d2 ;
+
+    int fd1,fd2,sideOf ;
+    bool newPnt=false ;
+    double ascentAngle1,descentAngle1,trgSlope1 ;
+    double ascentAngle2,descentAngle2,trgSlope2 ;
+    double xr,yr,radius ;
+
+    // Log Arguments
+
+    if( dbg )
+        {
+        bcdtmWrite_message(0,0,0,"Inserting Maximum Ascent Lines From Point On Sump Line") ;
+        bcdtmWrite_message(0,0,0,"dtmP      = %p",dtmP) ;
+        bcdtmWrite_message(0,0,0,"point1    = %8ld",point1) ;
+        bcdtmWrite_message(0,0,0,"point2    = %8ld",point2) ;
+        bcdtmWrite_message(0,0,0,"point.x   = %12.5lf",point.x) ;
+        bcdtmWrite_message(0,0,0,"point.y   = %12.5lf",point.y) ;
+        bcdtmWrite_message(0,0,0,"point.z   = %12.5lf",point.z) ;
+        }
+
+    // Initialise
+
+    drainPoint = dtmP->nullPnt ;
+
+    //  Test Tin Line Exists
+
+    if( ! bcdtmList_testLineDtmObject(dtmP,point1,point2))
+        {
+        if( dbg )
+            {
+            bcdtmList_writeCircularListForPointDtmObject(dtmP,point1) ;
+            bcdtmList_writeCircularListForPointDtmObject(dtmP,point2) ;
+            }
+        bcdtmWrite_message(2,0,0,"Not A Tin Line") ;
+        goto errexit ;
+        }
+
+    //  Get Triangles Either Side Of Sump Line
+
+    if( ( antPnt = bcdtmList_nextAntDtmObject(dtmP,point1,point2)) < 0 ) goto errexit ;
+    if( ( clkPnt = bcdtmList_nextClkDtmObject(dtmP,point1,point2)) < 0 ) goto errexit ;
+    if( ! bcdtmList_testLineDtmObject(dtmP,antPnt,point2)) antPnt = dtmP->nullPnt ;
+    if( ! bcdtmList_testLineDtmObject(dtmP,clkPnt,point2)) clkPnt = dtmP->nullPnt ;
+    if( antPnt == dtmP->nullPnt || clkPnt == dtmP->nullPnt )
+        {
+         bcdtmWrite_message(1,0,0,"Not A Sump Line") ;
+         goto errexit ;
+        }
+
+    //  Check For Sump Line
+
+    if( cdbg == 1 )
+        {
+        fd1 = bcdtmDrainage_getTriangleFlowDirectionDtmObject(dtmP,point1,point2,antPnt) ;
+        fd2 = bcdtmDrainage_getTriangleFlowDirectionDtmObject(dtmP,point1,point2,clkPnt) ;
+        if( fd1 < 1 || fd2 < 1 )
+            {
+            bcdtmWrite_message(1,0,0,"Not A Sump Line") ;
+            goto errexit ;
+            }
+        }
+
+    //  Check If Point Is Within Point To Point Tolerance Of The Line End Points
+
+    d1 = bcdtmMath_distance(point.x,point.y,pointAddrP(dtmP,point1)->x,pointAddrP(dtmP,point1)->y) ;
+    d2 = bcdtmMath_distance(point.x,point.y,pointAddrP(dtmP,point2)->x,pointAddrP(dtmP,point2)->y) ;
+    if      ( d1 <= d2 && d1 < dtmP->ppTol ) dtmPnt = point1 ;
+    else if ( d2 < dtmP->ppTol ) dtmPnt = point2 ;
+
+    // Only Insert Point Into Line If It Is Not Coincident With One Of The Line End Points
+
+    if( dtmPnt == dtmP->nullPnt )
+        {
+
+        //  Determine Line Type ( Internal = 1 , On Tin Hull = 2 )
+
+        if( nodeAddrP(dtmP,point1)->hPtr == dtmP->nullPnt ||  nodeAddrP(dtmP,point2)->hPtr == dtmP->nullPnt )
+            {
+            lineType = 1 ;
+            }
+        else
+            {
+            lineType = 2 ;
+            if( nodeAddrP(dtmP,point1)->hPtr != point2 )
+                {
+                dtmPnt = point1 ;
+                point1 = point2 ;
+                point2 = dtmPnt ;
+                }
+            }
+
+        //  Check For Void Line
+
+        if( bcdtmList_testForVoidLineDtmObject(dtmP,point1,point2,voidPnt)) goto errexit ;
+
+        // Add Point To Tin
+
+        newPnt = true ;
+        if( bcdtmInsert_addPointToDtmObject(dtmP,point.x,point.y,point.z,&dtmPnt) ) goto errexit  ;
+
+        //  Insert Point Into Line
+
+        switch ( lineType )
+            {
+
+            case  1 :      /* Coincident With Internal Tin Line  */
+
+                bcdtmList_testForVoidLineDtmObject(dtmP,point1,point2,voidPnt) ;
+                if(bcdtmList_deleteLineDtmObject(dtmP,point1,point2)) goto errexit ;
+                if(bcdtmList_insertLineAfterPointDtmObject(dtmP,point1,dtmPnt,antPnt)) goto errexit ;
+                if(bcdtmList_insertLineAfterPointDtmObject(dtmP,dtmPnt,point1,dtmP->nullPnt)) goto errexit ;
+                if(bcdtmList_insertLineAfterPointDtmObject(dtmP,point2,dtmPnt,clkPnt)) goto errexit ;
+                if(bcdtmList_insertLineAfterPointDtmObject(dtmP,dtmPnt,point2,point1)) goto errexit ;
+                if(bcdtmList_insertLineAfterPointDtmObject(dtmP,antPnt,dtmPnt,point2)) goto errexit ;
+                if(bcdtmList_insertLineAfterPointDtmObject(dtmP,dtmPnt,antPnt,point1)) goto errexit ;
+                if(bcdtmList_insertLineAfterPointDtmObject(dtmP,clkPnt,dtmPnt,point1)) goto errexit ;
+                if(bcdtmList_insertLineAfterPointDtmObject(dtmP,dtmPnt,clkPnt,point2)) goto errexit ;
+                if(bcdtmList_testForDtmFeatureLineDtmObject(dtmP,point1,point2) )
+                    {
+                    if( bcdtmInsert_pointIntoAllDtmFeaturesDtmObject(dtmP,point1,point2,dtmPnt)) goto errexit ;
+                    }
+                break ;
+
+            case  2 :      /* Coincident With External Tin Line  */
+                bcdtmList_testForVoidLineDtmObject(dtmP,point1,point2,voidPnt) ;
+                if( (antPnt = bcdtmList_nextAntDtmObject(dtmP,point1,point2))   < 0 ) goto errexit ;
+                if(bcdtmList_deleteLineDtmObject(dtmP,point1,point2)) goto errexit ;
+                if(bcdtmList_insertLineAfterPointDtmObject(dtmP,point1,dtmPnt,antPnt)) goto errexit ;
+                if(bcdtmList_insertLineAfterPointDtmObject(dtmP,dtmPnt,point1,dtmP->nullPnt)) goto errexit ;
+                if(bcdtmList_insertLineBeforePointDtmObject(dtmP,point2,dtmPnt,antPnt)) goto errexit ;
+                if(bcdtmList_insertLineAfterPointDtmObject(dtmP,dtmPnt,point2,point1)) goto errexit ;
+                if(bcdtmList_insertLineAfterPointDtmObject(dtmP,antPnt,dtmPnt,point2)) goto errexit ;
+                if(bcdtmList_insertLineAfterPointDtmObject(dtmP,dtmPnt,antPnt,point1)) goto errexit ;
+                if(bcdtmList_testForDtmFeatureLineDtmObject(dtmP,point1,point2) )
+                    {
+                    if( bcdtmInsert_pointIntoAllDtmFeaturesDtmObject(dtmP,point1,point2,dtmPnt)) goto errexit ;
+                    }
+                nodeAddrP(dtmP,point1)->hPtr = dtmPnt ;
+                nodeAddrP(dtmP,dtmPnt)->hPtr = point2 ;
+                break ;
+
+            default :
+               bcdtmWrite_message(1,0,0,"Unknown Line Type") ;
+               goto errexit ;
+               break ;
+
+            }
+
+        //  Check Tin After Inserting Point
+
+        if( cdbg )
+            {
+            if( dbg ) bcdtmWrite_message(0,0,0,"Checking Tin After Inserting Point Into Line") ;
+            if( bcdtmCheck_tinComponentDtmObject(dtmP))
+                {
+                if( dbg ) bcdtmWrite_message(0,0,0,"Tin Invalid") ;
+                goto errexit ;
+                }
+            if( dbg ) bcdtmWrite_message(0,0,0,"Tin Valid") ;
+            }
+       }
+
+   //  Insert Maximum Ascent Line From Tin Point
+
+   if( bcdtmDrainage_getTriangleDescentAndAscentAnglesDtmObject(dtmP,point1,point2,antPnt,&descentAngle1,&ascentAngle1,&trgSlope1)) goto errexit ;
+   if( bcdtmDrainage_getTriangleDescentAndAscentAnglesDtmObject(dtmP,point1,point2,clkPnt,&descentAngle2,&ascentAngle2,&trgSlope2)) goto errexit ;
+   if( newPnt )
+       {
+
+       if( dbg == 1 ) bcdtmWrite_message(0,0,0,"Inserting Maximum Ascents From Sump Line") ;
+
+       radius = sqrt(dtmP->xRange*dtmP->xRange+dtmP->yRange*dtmP->yRange) ;
+
+       //  Insert Maximum Ascent To Left Of Sump Line
+
+       xr = pointAddrP(dtmP,dtmPnt)->x + radius*cos(ascentAngle1) ;
+       yr = pointAddrP(dtmP,dtmPnt)->y + radius*sin(ascentAngle1) ;
+       sideOf = bcdtmMath_sideOf(pointAddrP(dtmP,dtmPnt)->x,pointAddrP(dtmP,dtmPnt)->y,pointAddrP(dtmP,antPnt)->x,pointAddrP(dtmP,antPnt)->y,xr,yr) ;
+       if     ( sideOf < 0 )
+           {
+           if( bcdtmDrainage_insertMaximumAscentLineFromTriangleBasePointDtmObject(dtmP,dtmPnt,antPnt,point2)) goto errexit ;
+           }
+       else if( sideOf == 0 )
+           {
+           if( bcdtmDrainage_insertMaximumAscentLineFromTinPointDtmObject(dtmP,antPnt)) goto errexit ;
+           }
+       else if( sideOf > 0 )
+           {
+           if( bcdtmDrainage_insertMaximumAscentLineFromTriangleBasePointDtmObject(dtmP,dtmPnt,point1,antPnt)) goto errexit ;
+           }
+
+       //  Insert Maximum Ascent To Right Of Sump Line
+
+       xr = pointAddrP(dtmP,dtmPnt)->x + radius*cos(ascentAngle2) ;
+       yr = pointAddrP(dtmP,dtmPnt)->y + radius*sin(ascentAngle2) ;
+       sideOf = bcdtmMath_sideOf(pointAddrP(dtmP,dtmPnt)->x,pointAddrP(dtmP,dtmPnt)->y,pointAddrP(dtmP,clkPnt)->x,pointAddrP(dtmP,clkPnt)->y,xr,yr) ;
+       if     ( sideOf < 0 )
+           {
+           if( bcdtmDrainage_insertMaximumAscentLineFromTriangleBasePointDtmObject(dtmP,dtmPnt,clkPnt,point1)) goto errexit ;
+           }
+       else if( sideOf == 0 )
+           {
+           if( bcdtmDrainage_insertMaximumAscentLineFromTinPointDtmObject(dtmP,clkPnt)) goto errexit ;
+           }
+       else if( sideOf > 0 )
+           {
+           if( bcdtmDrainage_insertMaximumAscentLineFromTriangleBasePointDtmObject(dtmP,dtmPnt,point2,clkPnt)) goto errexit ;
+           }
+       }
+
+   // Insert Maximum Ascents From Sump Point
+
+   else
+       {
+       if( dbg == 1 ) bcdtmWrite_message(0,0,0,"Inserting Maximum Ascents From Sump Point") ;
+       if( bcdtmDrainage_insertMaximumAscentLinesFromSumpPointDtmObject(dtmP,dtmPnt)) goto errexit ;
+       }
+
+   //  Set Drain Point
+
+   drainPoint = dtmPnt ;
+
+   // Check Triangulation After Inserting Maximum Ascent Lines
+
+   if( cdbg == 1 )
+       {
+       if( dbg ) bcdtmWrite_message(0,0,0,"Checking Triangulation After Inserting Maximum Ascent Lines From Sump Line") ;
+       if( bcdtmCheck_tinComponentDtmObject(dtmP))
+           {
+           bcdtmWrite_message(1,0,0,"Triangulation Invalid") ;
+           goto errexit ;
+           }
+        if( dbg ) bcdtmWrite_message(0,0,0,"Triangulation Valid") ;
+        }
+
+// Clean Up
+
+ cleanup :
+
+// Return
+
+    if( dbg && ret == DTM_SUCCESS ) bcdtmWrite_message(0,0,0,"Inserting Maximum Ascent Lines From Point On Sump Line Completed") ;
+    if( dbg && ret != DTM_SUCCESS ) bcdtmWrite_message(0,0,0,"Inserting Maximum Ascent Lines From Point On Sump Point Error") ;
+    return(ret) ;
+
+// Error Exit
+
+ errexit :
+    if( ret == DTM_SUCCESS ) ret = DTM_ERROR ;
+    goto cleanup ;
+    }
+/*-------------------------------------------------------------------+
+|                                                                    |
+|                                                                    |
+|                                                                    |
++-------------------------------------------------------------------*/
+int bcdtmDrainage_insertMaximumAscentLinesFromSumpPointDtmObject
+    (
+    BC_DTM_OBJ *dtmP,                       // Pointer To DTM
+    int        sumpPoint                    // Sump Point
+    )
+
+    // This Function Inserts Maximum Maximum Ascent Lines For A Sump Point Into The Tin
+
+    {
+    int    ret=DTM_SUCCESS,dbg=DTM_TRACE_VALUE(0),cdbg=DTM_CHECK_VALUE(0) ;
+    int    clPnt,clPtr,sPnt,nPnt,pPnt ;
+    long   startPnt ;
+    bool   lowPoint=true ;
+
+    // Log Arguments
+
+    if( dbg )
+        {
+        bcdtmWrite_message(0,0,0,"Inserting Maximum Ascent Lines From Sump Point") ;
+        bcdtmWrite_message(0,0,0,"dtmP      = %p",dtmP) ;
+        bcdtmWrite_message(0,0,0,"sumpPoint = %8ld",sumpPoint) ;
+        }
+
+    //  Check Sum Point Validity
+
+    if( cdbg == 1 )
+        {
+         if( sumpPoint < 0 || sumpPoint >= dtmP->numPoints )
+             {
+             bcdtmWrite_message(2,0,0,"Sump Point Range Error") ;
+             goto errexit ;
+             }
+
+         if(( clPtr = nodeAddrP(dtmP,sumpPoint)->cPtr ) == dtmP->nullPtr )
+             {
+             bcdtmWrite_message(2,0,0,"Sump Point Not A Tin Point") ;
+             goto errexit ;
+             }
+         while( clPtr != dtmP->nullPtr && lowPoint )
+             {
+             clPnt = clistAddrP(dtmP,clPtr)->pntNum ;
+             clPtr = clistAddrP(dtmP,clPtr)->nextPtr ;
+             if( pointAddrP(dtmP,clPnt)->z <= pointAddrP(dtmP,sumpPoint)->z )
+                 lowPoint = false ;
+             }
+         if( ! lowPoint )
+             {
+             bcdtmWrite_message(2,0,0,"Sump Point Not A Low Point") ;
+             goto errexit ;
+             }
+        }
+
+    //  Place Tptr Polygon Around Sump Point
+
+    if( bcdtmList_insertTptrPolygonAroundPointDtmObject(dtmP,sumpPoint,&startPnt)) goto errexit ;
+
+    //  Scan Around Tptr Polygon And Fire Off And Insert Maximum Ascents
+
+    pPnt = startPnt ;                      // Prior Tptr Polygon Point
+    sPnt = nodeAddrP(dtmP,pPnt)->tPtr ;    // Scan Point
+    do
+        {
+        nPnt = nodeAddrP(dtmP,sPnt)->tPtr ; // Next Tptr Polygon Point
+
+        //  Insert Maximum Ascent Line
+
+        if( bcdtmDrainage_insertMaximumAscentLineBetweenPointsDtmObject(dtmP,sPnt,nPnt,pPnt)) goto errexit  ;
+
+        //  Reset Prior And Scan Point
+
+        pPnt = sPnt ;
+        sPnt = nPnt ;
+        } while( sPnt != nodeAddrP(dtmP,startPnt)->tPtr ) ;
+
+    // Check Triangulation After Inserting Maximum Ascent Lines
+
+    if( cdbg == 1 )
+        {
+        if( dbg ) bcdtmWrite_message(0,0,0,"Checking Triangulation After Inserting Maximum Ascent Lines From Sump Point") ;
+        if( bcdtmCheck_tinComponentDtmObject(dtmP))
+            {
+            bcdtmWrite_message(1,0,0,"Triangulation Invalid") ;
+            goto errexit ;
+            }
+        if( dbg ) bcdtmWrite_message(0,0,0,"Triangulation Valid") ;
+        }
+
+// Clean Up
+
+ cleanup :
+
+// Return
+
+    if( dbg && ret == DTM_SUCCESS ) bcdtmWrite_message(0,0,0,"Inserting Maximum Ascent Lines From Sump Point Completed") ;
+    if( dbg && ret != DTM_SUCCESS ) bcdtmWrite_message(0,0,0,"Inserting Maximum Ascent Lines From Sump Point Error") ;
+    return(ret) ;
+
+// Error Exit
+
+ errexit :
+    if( ret == DTM_SUCCESS ) ret = DTM_ERROR ;
+    goto cleanup ;
+    }
+
+
+
+