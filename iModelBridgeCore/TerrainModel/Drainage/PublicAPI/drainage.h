--- conflicted
+++ resolved
@@ -1,112 +1,87 @@
-/*--------------------------------------------------------------------------------------+
-|
-|     $Source: Drainage/PublicAPI/drainage.h $
-|
-<<<<<<< HEAD
-|  $Copyright: (c) 2015 Bentley Systems, Incorporated. All rights reserved. $
-=======
-|  $Copyright: (c) 2017 Bentley Systems, Incorporated. All rights reserved. $
->>>>>>> 9e1b3db9
-|
-+--------------------------------------------------------------------------------------*/
-#ifndef TERRAINMODEL_DRAINAGE_H
-#define TERRAINMODEL_DRAINAGE_H
-#include <TerrainModel\Core\bcDTMClass.h>
-#include <TerrainModel\Core\IDTM.h>
-#include <TerrainModel\Core\dtmdefs.h>
-#include <TerrainModel\Core\dtm2dfns.h>
-
-#include <iterator>
-
-#if defined (CREATE_STATIC_LIBRARIES) || defined (TERRAINMODEL_STATICLIB)
-  #define BENTLEYDTMDRAINAGE_EXPORT 
-#elif defined (__BENTLEYTMDRAINAGE_BUILD__) || defined (__BENTLEYDTM_BUILD__)
-  #define BENTLEYDTMDRAINAGE_EXPORT EXPORT_ATTRIBUTE
-#else
-  #define BENTLEYDTMDRAINAGE_EXPORT IMPORT_ATTRIBUTE
-#endif
-
-class DTMDrainageTables ; 
-
-struct BcDTMDrainage
-{
-    private:
-    BcDTMDrainage();
-
-    public:
-<<<<<<< HEAD
-    BENTLEYDTMDRAINAGE_EXPORT static DTMStatusInt CreateDrainageTables(TerrainModel::BcDTMP dtm, DTMDrainageTables*& dtmDrainageTablesPP);
-    BENTLEYDTMDRAINAGE_EXPORT static DTMStatusInt TraceMaximumDescent(TerrainModel::BcDTMP dtm, DTMDrainageTables* dtmDrainageTablesP, double minDepth, double x, double y, DTMFeatureCallback callBackFunctionP, void* userP) ;
-    BENTLEYDTMDRAINAGE_EXPORT static DTMStatusInt TraceMaximumAscent(TerrainModel::BcDTMP dtm, DTMDrainageTables* dtmDrainageTablesP, double minDepth, double x, double y, DTMFeatureCallback callBackFunctionP, void* userP) ;
-    BENTLEYDTMDRAINAGE_EXPORT static DTMStatusInt DeterminePonds(TerrainModel::BcDTMP dtm, DTMDrainageTables* dtmDrainageTablesP, DTMFeatureCallback callBackFunctionP, void *userP) ;
-    BENTLEYDTMDRAINAGE_EXPORT static DTMStatusInt CalculatePondForPoint(TerrainModel::BcDTMP dtm, double x, double y, double minDepth, bool& pondCalculatedP, double& pondElevationP, double& pondDepthP, double& pondAreaP, double& pondVolumeP, BENTLEY_NAMESPACE_NAME::TerrainModel::DTMDynamicFeatureArray& pondFeatures);
-    BENTLEYDTMDRAINAGE_EXPORT static DTMStatusInt TraceCatchmentForPoint(TerrainModel::BcDTMP dtm, DPoint3d tracePoint, double maxPondDepth, bool& catchmentDetermined, DPoint3d& sumpPoint, bvector<DPoint3d>& catchmentPts);
-    BENTLEYDTMDRAINAGE_EXPORT static DTMStatusInt CreateDepressionDtm(TerrainModel::BcDTMP dtmP, BC_DTM_OBJ*& depressionDtmPP, DTMFeatureCallback callBackFunctionP, void *userP);
-    BENTLEYDTMDRAINAGE_EXPORT static DTMStatusInt CreateAndCheckDrainageTables(TerrainModel::BcDTMP dtmP) ;
-    BENTLEYDTMDRAINAGE_EXPORT static DTMStatusInt ReturnLowPoints(TerrainModel::BcDTMP dtmP,DTMFeatureCallback loadFunctionP,TerrainModel::DTMFenceParamsCR fence, void* userP ) ;
-    BENTLEYDTMDRAINAGE_EXPORT static DTMStatusInt ReturnNoneFalseLowPoints(TerrainModel::BcDTMP dtmP,double falseLowDepth,DTMFeatureCallback loadFunctionP,TerrainModel::DTMFenceParamsCR fence, void* userP ) ;
-    BENTLEYDTMDRAINAGE_EXPORT static DTMStatusInt ReturnHighPoints(TerrainModel::BcDTMP dtmP,DTMFeatureCallback loadFunctionP,TerrainModel::DTMFenceParamsCR fence, void* userP ) ;
-    BENTLEYDTMDRAINAGE_EXPORT static DTMStatusInt ReturnSumpLines(TerrainModel::BcDTMP dtmP,DTMFeatureCallback loadFunctionP,TerrainModel::DTMFenceParamsCR fence,void* userP) ;
-    BENTLEYDTMDRAINAGE_EXPORT static DTMStatusInt ReturnZeroSlopeSumpLines(TerrainModel::BcDTMP dtmP,DTMFeatureCallback loadFunctionP,TerrainModel::DTMFenceParamsCR fence,void* userP) ;
-    BENTLEYDTMDRAINAGE_EXPORT static DTMStatusInt ReturnRidgeLines(TerrainModel::BcDTMP dtmP,DTMFeatureCallback loadFunctionP,TerrainModel::DTMFenceParamsCR fence,void* userP) ;
-    BENTLEYDTMDRAINAGE_EXPORT static DTMStatusInt ReturnZeroSlopePolygons(TerrainModel::BcDTMP dtmP,DTMFeatureCallback loadFunctionP,TerrainModel::DTMFenceParamsCR fence,void* userP) ;
-    BENTLEYDTMDRAINAGE_EXPORT static DTMStatusInt CreateRefinedDrainageDtm(TerrainModel::BcDTMP dtmP,TerrainModel::DTMFenceParamsCR fence, TerrainModel::BcDTMPtr* refinedDtmPP) ;
-    BENTLEYDTMDRAINAGE_EXPORT static DTMStatusInt ReturnCatchments(TerrainModel::BcDTMP dtmP,class DTMDrainageTables* drainageTablesP,double falseLowDepth,bool refineOption, DTMFeatureCallback loadFunctionP,TerrainModel::DTMFenceParamsCR  fence,void* userP) ;
-
-=======
-    BENTLEYDTMDRAINAGE_EXPORT static DTMStatusInt CreateDrainageTables(BcDTMP dtm, DTMDrainageTables*& dtmDrainageTablesPP);
-    BENTLEYDTMDRAINAGE_EXPORT static DTMStatusInt TraceMaximumDescent(BcDTMP dtm, DTMDrainageTables* dtmDrainageTablesP, double minDepth, double x, double y, DTMFeatureCallback callBackFunctionP, void* userP) ;
-    BENTLEYDTMDRAINAGE_EXPORT static DTMStatusInt TraceMaximumAscent(BcDTMP dtm, DTMDrainageTables* dtmDrainageTablesP, double minDepth, double x, double y, DTMFeatureCallback callBackFunctionP, void* userP) ;
-    BENTLEYDTMDRAINAGE_EXPORT static DTMStatusInt DeterminePonds(BcDTMP dtm, DTMDrainageTables* dtmDrainageTablesP, DTMFeatureCallback callBackFunctionP, void *userP) ;
-    BENTLEYDTMDRAINAGE_EXPORT static DTMStatusInt CalculatePondForPoint(BcDTMP dtm, double x, double y, double minDepth, bool& pondCalculatedP, double& pondElevationP, double& pondDepthP, double& pondAreaP, double& pondVolumeP, Bentley::TerrainModel::DTMDynamicFeatureArray& pondFeatures);
-    BENTLEYDTMDRAINAGE_EXPORT static DTMStatusInt TraceCatchmentForPoint(BcDTMP dtm, DPoint3d tracePoint, double maxPondDepth, bool& catchmentDetermined, DPoint3d& sumpPoint, bvector<DPoint3d>& catchmentPts);
-    BENTLEYDTMDRAINAGE_EXPORT static DTMStatusInt CreateDepressionDtm(BcDTMP dtmP, BC_DTM_OBJ*& depressionDtmPP, DTMFeatureCallback callBackFunctionP, void *userP);
-    BENTLEYDTMDRAINAGE_EXPORT static DTMStatusInt CreateAndCheckDrainageTables(BcDTMP dtmP) ;
-    BENTLEYDTMDRAINAGE_EXPORT static DTMStatusInt ReturnLowPoints(BcDTMP dtmP,DTMFeatureCallback loadFunctionP,DTMFenceParamsCR fence, void* userP ) ;
-    BENTLEYDTMDRAINAGE_EXPORT static DTMStatusInt ReturnNoneFalseLowPoints(BcDTMP dtmP,double falseLowDepth,DTMFeatureCallback loadFunctionP,DTMFenceParamsCR fence, void* userP ) ;
-    BENTLEYDTMDRAINAGE_EXPORT static DTMStatusInt ReturnHighPoints(BcDTMP dtmP,DTMFeatureCallback loadFunctionP,DTMFenceParamsCR fence, void* userP ) ;
-    BENTLEYDTMDRAINAGE_EXPORT static DTMStatusInt ReturnSumpLines(BcDTMP dtmP,DTMFeatureCallback loadFunctionP,DTMFenceParamsCR fence,void* userP) ;
-    BENTLEYDTMDRAINAGE_EXPORT static DTMStatusInt ReturnZeroSlopeSumpLines(BcDTMP dtmP,DTMFeatureCallback loadFunctionP,DTMFenceParamsCR fence,void* userP) ;
-    BENTLEYDTMDRAINAGE_EXPORT static DTMStatusInt ReturnRidgeLines(BcDTMP dtmP,DTMFeatureCallback loadFunctionP,DTMFenceParamsCR fence,void* userP) ;
-    BENTLEYDTMDRAINAGE_EXPORT static DTMStatusInt ReturnZeroSlopePolygons(BcDTMP dtmP,DTMFeatureCallback loadFunctionP,DTMFenceParamsCR fence,void* userP) ;
-    BENTLEYDTMDRAINAGE_EXPORT static DTMStatusInt CreateRefinedDrainageDtm(BcDTMP dtmP,DTMFenceParamsCR fence,Bentley::TerrainModel::BcDTMPtr* refinedDtmPP) ;
-    BENTLEYDTMDRAINAGE_EXPORT static DTMStatusInt ReturnCatchments(BcDTMP dtmP,class DTMDrainageTables* drainageTablesP,double falseLowDepth,bool refineOption, DTMFeatureCallback loadFunctionP,DTMFenceParamsCR  fence,void* userP) ;
->>>>>>> 9e1b3db9
-};
-
-struct DtmPondDesignCriteria
-    {
-    DtmPondDesignCriteria(DTMPondDesignMethod designMethod, DPoint3dCP pointsP, int numPoints, double sideSlope, double freeBoard, DTMPondTarget pondTarget, double target) :
-        points(&pointsP[0], &pointsP[numPoints-1]) , sideSlope(sideSlope), freeBoard(freeBoard), pondTarget(pondTarget), designMethod(designMethod), target(target)
-        {
-        }
-
-    DtmPondDesignCriteria(DTMPondDesignMethod designMethod, const bvector<DPoint3d>& points, double sideSlope, double freeBoard, DTMPondTarget pondTarget, double targetElevation, double targetVolume) :
-        points(points), sideSlope(sideSlope), freeBoard(freeBoard), pondTarget(pondTarget), designMethod(designMethod), target(target)
-        {
-        }
-
-    BENTLEYDTMDRAINAGE_EXPORT DTMPondResult  CreatePond(Bentley::TerrainModel::BcDTMPtr& pondDTM);
-        
-    bvector<DPoint3d> points;
-    double sideSlope = 1; // pondSlope
-    double freeBoard = 0;
-    DTMPondTarget pondTarget = DTMPondTarget::Volume;
-    DTMPondDesignMethod designMethod = DTMPondDesignMethod::BottomUp;
-    double target= 100000;
-
-    double pondElevation = 0;
-    double pondVolume = 0;
-    DTMPondResult result = DTMPondResult::TargetObtained;
-
-    bool isBerm = 0;
-    double bermSlope = 0;
-    double bermWidth = 0;
-    bool isCrown = false;
-    double crownWidth = 0;
-    double cornerStrokeTolerance = 0;
-    bool isBermFillOnly = false;
-    BcDTMP fillTinP = nullptr;
-    double fillSlope = 0;
-    };
+/*--------------------------------------------------------------------------------------+
+|
+|     $Source: Drainage/PublicAPI/drainage.h $
+|
+|  $Copyright: (c) 2017 Bentley Systems, Incorporated. All rights reserved. $
+|
++--------------------------------------------------------------------------------------*/
+#ifndef TERRAINMODEL_DRAINAGE_H
+#define TERRAINMODEL_DRAINAGE_H
+#include <TerrainModel\Core\bcDTMClass.h>
+#include <TerrainModel\Core\IDTM.h>
+#include <TerrainModel\Core\dtmdefs.h>
+#include <TerrainModel\Core\dtm2dfns.h>
+
+#include <iterator>
+
+#if defined (CREATE_STATIC_LIBRARIES) || defined (TERRAINMODEL_STATICLIB)
+  #define BENTLEYDTMDRAINAGE_EXPORT 
+#elif defined (__BENTLEYTMDRAINAGE_BUILD__) || defined (__BENTLEYDTM_BUILD__)
+  #define BENTLEYDTMDRAINAGE_EXPORT EXPORT_ATTRIBUTE
+#else
+  #define BENTLEYDTMDRAINAGE_EXPORT IMPORT_ATTRIBUTE
+#endif
+
+class DTMDrainageTables ; 
+
+struct BcDTMDrainage
+{
+    private:
+    BcDTMDrainage();
+
+    public:
+    BENTLEYDTMDRAINAGE_EXPORT static DTMStatusInt CreateDrainageTables(TerrainModel::BcDTMP dtm, DTMDrainageTables*& dtmDrainageTablesPP);
+    BENTLEYDTMDRAINAGE_EXPORT static DTMStatusInt TraceMaximumDescent(TerrainModel::BcDTMP dtm, DTMDrainageTables* dtmDrainageTablesP, double minDepth, double x, double y, DTMFeatureCallback callBackFunctionP, void* userP) ;
+    BENTLEYDTMDRAINAGE_EXPORT static DTMStatusInt TraceMaximumAscent(TerrainModel::BcDTMP dtm, DTMDrainageTables* dtmDrainageTablesP, double minDepth, double x, double y, DTMFeatureCallback callBackFunctionP, void* userP) ;
+    BENTLEYDTMDRAINAGE_EXPORT static DTMStatusInt DeterminePonds(TerrainModel::BcDTMP dtm, DTMDrainageTables* dtmDrainageTablesP, DTMFeatureCallback callBackFunctionP, void *userP) ;
+    BENTLEYDTMDRAINAGE_EXPORT static DTMStatusInt CalculatePondForPoint(TerrainModel::BcDTMP dtm, double x, double y, double minDepth, bool& pondCalculatedP, double& pondElevationP, double& pondDepthP, double& pondAreaP, double& pondVolumeP, BENTLEY_NAMESPACE_NAME::TerrainModel::DTMDynamicFeatureArray& pondFeatures);
+    BENTLEYDTMDRAINAGE_EXPORT static DTMStatusInt TraceCatchmentForPoint(TerrainModel::BcDTMP dtm, DPoint3d tracePoint, double maxPondDepth, bool& catchmentDetermined, DPoint3d& sumpPoint, bvector<DPoint3d>& catchmentPts);
+    BENTLEYDTMDRAINAGE_EXPORT static DTMStatusInt CreateDepressionDtm(TerrainModel::BcDTMP dtmP, BC_DTM_OBJ*& depressionDtmPP, DTMFeatureCallback callBackFunctionP, void *userP);
+    BENTLEYDTMDRAINAGE_EXPORT static DTMStatusInt CreateAndCheckDrainageTables(TerrainModel::BcDTMP dtmP) ;
+    BENTLEYDTMDRAINAGE_EXPORT static DTMStatusInt ReturnLowPoints(TerrainModel::BcDTMP dtmP,DTMFeatureCallback loadFunctionP,TerrainModel::DTMFenceParamsCR fence, void* userP ) ;
+    BENTLEYDTMDRAINAGE_EXPORT static DTMStatusInt ReturnNoneFalseLowPoints(TerrainModel::BcDTMP dtmP,double falseLowDepth,DTMFeatureCallback loadFunctionP,TerrainModel::DTMFenceParamsCR fence, void* userP ) ;
+    BENTLEYDTMDRAINAGE_EXPORT static DTMStatusInt ReturnHighPoints(TerrainModel::BcDTMP dtmP,DTMFeatureCallback loadFunctionP,TerrainModel::DTMFenceParamsCR fence, void* userP ) ;
+    BENTLEYDTMDRAINAGE_EXPORT static DTMStatusInt ReturnSumpLines(TerrainModel::BcDTMP dtmP,DTMFeatureCallback loadFunctionP,TerrainModel::DTMFenceParamsCR fence,void* userP) ;
+    BENTLEYDTMDRAINAGE_EXPORT static DTMStatusInt ReturnZeroSlopeSumpLines(TerrainModel::BcDTMP dtmP,DTMFeatureCallback loadFunctionP,TerrainModel::DTMFenceParamsCR fence,void* userP) ;
+    BENTLEYDTMDRAINAGE_EXPORT static DTMStatusInt ReturnRidgeLines(TerrainModel::BcDTMP dtmP,DTMFeatureCallback loadFunctionP,TerrainModel::DTMFenceParamsCR fence,void* userP) ;
+    BENTLEYDTMDRAINAGE_EXPORT static DTMStatusInt ReturnZeroSlopePolygons(TerrainModel::BcDTMP dtmP,DTMFeatureCallback loadFunctionP,TerrainModel::DTMFenceParamsCR fence,void* userP) ;
+    BENTLEYDTMDRAINAGE_EXPORT static DTMStatusInt CreateRefinedDrainageDtm(TerrainModel::BcDTMP dtmP,TerrainModel::DTMFenceParamsCR fence, TerrainModel::BcDTMPtr* refinedDtmPP) ;
+    BENTLEYDTMDRAINAGE_EXPORT static DTMStatusInt ReturnCatchments(TerrainModel::BcDTMP dtmP,class DTMDrainageTables* drainageTablesP,double falseLowDepth,bool refineOption, DTMFeatureCallback loadFunctionP,TerrainModel::DTMFenceParamsCR  fence,void* userP) ;
+};
+
+struct DtmPondDesignCriteria
+    {
+    DtmPondDesignCriteria(DTMPondDesignMethod designMethod, DPoint3dCP pointsP, int numPoints, double sideSlope, double freeBoard, DTMPondTarget pondTarget, double target) :
+        points(&pointsP[0], &pointsP[numPoints-1]) , sideSlope(sideSlope), freeBoard(freeBoard), pondTarget(pondTarget), designMethod(designMethod), target(target)
+        {
+        }
+
+    DtmPondDesignCriteria(DTMPondDesignMethod designMethod, const bvector<DPoint3d>& points, double sideSlope, double freeBoard, DTMPondTarget pondTarget, double targetElevation, double targetVolume) :
+        points(points), sideSlope(sideSlope), freeBoard(freeBoard), pondTarget(pondTarget), designMethod(designMethod), target(target)
+        {
+        }
+
+    BENTLEYDTMDRAINAGE_EXPORT DTMPondResult  CreatePond(Bentley::TerrainModel::BcDTMPtr& pondDTM);
+        
+    bvector<DPoint3d> points;
+    double sideSlope = 1; // pondSlope
+    double freeBoard = 0;
+    DTMPondTarget pondTarget = DTMPondTarget::Volume;
+    DTMPondDesignMethod designMethod = DTMPondDesignMethod::BottomUp;
+    double target= 100000;
+
+    double pondElevation = 0;
+    double pondVolume = 0;
+    DTMPondResult result = DTMPondResult::TargetObtained;
+
+    bool isBerm = 0;
+    double bermSlope = 0;
+    double bermWidth = 0;
+    bool isCrown = false;
+    double crownWidth = 0;
+    double cornerStrokeTolerance = 0;
+    bool isBermFillOnly = false;
+    BcDTMP fillTinP = nullptr;
+    double fillSlope = 0;
+    };
 #endif