--- conflicted
+++ resolved
@@ -1,115 +1,103 @@
-<?xml version="1.0" encoding="utf-8"?>
-
-<BuildContext xmlns:xsi="http://www.w3.org/2001/XMLSchema-instance" xsi:noNamespaceSchemaLocation="..\bsicommon\build\PartFile.xsd" >
-
-    <Part Name="ExternalDependencies">
-        <SubPart PartName="BentleyDll" PartFile="Bentley" Repository="Bentley" />
-    </Part>
-
-    <Part Name="HeaderFiles" BentleyBuildMakeFile="terrainModelDgnDb.prewire.mke" >
-        <SubPart PartName="Base" PartFile="Bentley" Repository="Bentley" />
-        <SubPart PartName="PublicAPI"  PartFile="geomlibs"                            Repository="GeomLibs" />
-        <Bindings>
-            <PublicAPI Domain="TerrainModel" />
-        </Bindings>
-    </Part>
-
-    <Part Name="Core" BentleyBuildMakeFile="core\coreDgnDb.mke" ApiNumber="M02" OnlyPlatforms="x86,x64">
-        <SubPart PartName="HeaderFiles"/>
-        <SubPart PartName="GeomDlls" PartFile="geomlibs" Repository="GeomLibs" />
-        <Bindings>
-            <Assemblies>Delivery/$(shlibprefix)TerrainModelCore$(ApiNumber)$(shlibext)</Assemblies>
-            <Libs> Delivery/$(libprefix)TerrainModelCore$(libext)</Libs>
-        </Bindings>
-    </Part>
-
-<<<<<<< HEAD
-    <Part Name="CoreStatic" BentleyBuildMakeFile="Core/coreDgnDb.mke" ApiNumber="M02" BentleyBuildMakeOptions="-dUSE_STATIC_LIBRARIES=1 -dCREATE_STATIC_LIBRARIES=1">
-=======
-    <Part Name="Core_DgnDb06" BentleyBuildMakeFile="core\coreDgnDb_DgnDb06.mke" ApiNumber="G" OnlyPlatforms="x86,x64">
-        <SubPart PartName="HeaderFiles"/>
-        <SubPart PartName="GeomDlls" PartFile="geomlibs" Repository="GeomLibs" />
-        <Bindings>
-            <Assemblies>Delivery/$(shlibprefix)TerrainModelCore$(ApiNumber)$(shlibext)</Assemblies>
-            <Libs> Delivery/$(libprefix)TerrainModelCore$(libext)</Libs>
-        </Bindings>
-    </Part>
-
-    <Part Name="CoreStatic" BentleyBuildMakeFile="Core/coreDgnDb.mke" ApiNumber="B02" BentleyBuildMakeOptions="-dUSE_STATIC_LIBRARIES=1 -dCREATE_STATIC_LIBRARIES=1">
->>>>>>> 2877cd2b
-        <SubPart PartName="HeaderFiles" LibType="Static"/>
-        <SubPart PartName="GeomDlls" PartFile="geomlibs" Repository="GeomLibs" LibType="Static"/>
-        <Bindings>
-            <Libs ProductDirectoryName="TerrainModelNativeCoreLibs" Required="false"> Delivery/$(stlibprefix)TerrainModelCore$(stlibext)</Libs>
-        </Bindings>
-    </Part>
-
-    <Part Name="inroadstmDgnDb" BentleyBuildMakeFile="formats\inroadstm\inroadstmDgnDb.mke" BentleyBuildMakeOptions="-dCreate_Static_Libraries=1">
-        <SubPart PartName="Core" />
-    </Part>
-
-<<<<<<< HEAD
-    <Part Name="Formats" BentleyBuildMakeFile="formats\formatsDgnDb.mke" ApiNumber="M02">
-=======
-    <Part Name="inroadstmDgnDb_DgnDb06" BentleyBuildMakeFile="formats\inroadstm\inroadstmDgnDb.mke" BentleyBuildMakeOptions="-dCreate_Static_Libraries=1">
-        <SubPart PartName="Core_DgnDb06" />
-    </Part>
-
-    <Part Name="Formats" BentleyBuildMakeFile="formats\formatsDgnDb.mke" ApiNumber="B02">
->>>>>>> 2877cd2b
-        <!--<SubPart PartName="InRoadsTM" LibType="Static" />-->
-        <SubPart PartName="Core" />
-        <SubPart PartName="inroadstmDgnDb" />
-		<SubPart PartName="BeSQLite" PartFile="BeSQLite" Repository="BeSQLite" />
-        <SubPart PartName="BeXml" PartFile="Bentley" Repository="Bentley"/>
-        <SubPart PartName="GeoCoord"   PartFile="GeoCoord"   Repository="GeoCoord" />	
-        <SubPart PartName="ImagePPDll"  PartFile="ImagePP" Repository="ImagePP" />
-        <Bindings>
-            <Assemblies>Delivery\$(shlibprefix)TerrainModelFormats$(ApiNumber)$(shlibext)</Assemblies>
-            <Libs>Delivery\$(libprefix)TerrainModelFormats$(libext)</Libs>
-        </Bindings>
-    </Part>
-
-<<<<<<< HEAD
-    <Part Name="AutomaticGroundDetection" BentleyBuildMakeFile="AutomaticGroundDetection\AutomaticGroundDetectionDgnDb.mke" ApiNumber="M02">      
-=======
-
-    <Part Name="Formats_DgnDb06" BentleyBuildMakeFile="Formats\formatsDgnDb_DgnDb06.mke" ApiNumber="G">
-        <!--<SubPart PartName="InRoadsTM" LibType="Static" />-->
-        <SubPart PartName="Core_DgnDb06" />
-        <SubPart PartName="inroadstmDgnDb_DgnDb06" />
-        <SubPart PartName="BeSQLite"   PartFile="BeSQLite"  Repository="BeSQLite" />
-        <SubPart PartName="BeXmlDll"   PartFile="BeLibxml2" Repository="libsrc-libxml2" />
-        <SubPart PartName="GeoCoord"   PartFile="GeoCoord"  Repository="GeoCoord" />
-        <SubPart PartName="ImagePPDll" PartFile="ImagePP"   Repository="ImagePP" />
-        <Bindings>
-            <Assemblies>Delivery\$(shlibprefix)TerrainModelFormats$(ApiNumber)$(shlibext)</Assemblies>
-            <Libs>Delivery\$(libprefix)TerrainModelFormats$(libext)</Libs>
-        </Bindings>
-    </Part>
-
-    <Part Name="AutomaticGroundDetection" BentleyBuildMakeFile="AutomaticGroundDetection\AutomaticGroundDetectionDgnDb.mke" ApiNumber="B02">      
->>>>>>> 2877cd2b
-      <SubPart PartName="Core" />
-      <SubPart PartName="Formats" />      
-      <SubPart PartName="GeoCoord"   PartFile="GeoCoord"   Repository="GeoCoord" />
-      <!--<SubPart PartName="CGALHeaders" PartFile="CGAL" Repository="Libsrc-CGAL" />-->
-      <Bindings>
-        <Assemblies>Delivery/$(shlibprefix)AutomaticGroundDetection$(ApiNumber)$(shlibext)</Assemblies>
-        <Libs>Delivery\$(libprefix)AutomaticGroundDetection$(libext)</Libs>
-      </Bindings>
-    </Part>
-
-    <Part Name="AutomaticGroundDetection_DgnDb06" BentleyBuildMakeFile="AutomaticGroundDetection\AutomaticGroundDetectionDgnDb_DgnDb06.mke" ApiNumber="G">
-        <SubPart PartName="Core_DgnDb06" />
-        <SubPart PartName="Formats_DgnDb06" />        
-        <SubPart PartName="GeoCoord"   PartFile="GeoCoord"   Repository="GeoCoord" />
-        <!--<SubPart PartName="CGALHeaders" PartFile="CGAL" Repository="Libsrc-CGAL" />-->
-        <Bindings>
-            <Assemblies>Delivery/$(shlibprefix)AutomaticGroundDetection$(ApiNumber)$(shlibext)</Assemblies>
-            <Libs>Delivery\$(libprefix)AutomaticGroundDetection$(libext)</Libs>
-        </Bindings>
-    </Part>
-
-
-</BuildContext>
+<?xml version="1.0" encoding="utf-8"?>
+
+<BuildContext xmlns:xsi="http://www.w3.org/2001/XMLSchema-instance" xsi:noNamespaceSchemaLocation="..\bsicommon\build\PartFile.xsd" >
+
+    <Part Name="ExternalDependencies">
+        <SubPart PartName="BentleyDll" PartFile="Bentley" Repository="Bentley" />
+    </Part>
+
+    <Part Name="HeaderFiles" BentleyBuildMakeFile="terrainModelDgnDb.prewire.mke" >
+        <SubPart PartName="Base" PartFile="Bentley" Repository="Bentley" />
+        <SubPart PartName="PublicAPI"  PartFile="geomlibs"                            Repository="GeomLibs" />
+        <Bindings>
+            <PublicAPI Domain="TerrainModel" />
+        </Bindings>
+    </Part>
+
+    <Part Name="Core" BentleyBuildMakeFile="core\coreDgnDb.mke" ApiNumber="M02" OnlyPlatforms="x86,x64">
+        <SubPart PartName="HeaderFiles"/>
+        <SubPart PartName="GeomDlls" PartFile="geomlibs" Repository="GeomLibs" />
+        <Bindings>
+            <Assemblies>Delivery/$(shlibprefix)TerrainModelCore$(ApiNumber)$(shlibext)</Assemblies>
+            <Libs> Delivery/$(libprefix)TerrainModelCore$(libext)</Libs>
+        </Bindings>
+    </Part>
+
+    <Part Name="Core_DgnDb06" BentleyBuildMakeFile="core\coreDgnDb_DgnDb06.mke" ApiNumber="G" OnlyPlatforms="x86,x64">
+        <SubPart PartName="HeaderFiles"/>
+        <SubPart PartName="GeomDlls" PartFile="geomlibs" Repository="GeomLibs" />
+        <Bindings>
+            <Assemblies>Delivery/$(shlibprefix)TerrainModelCore$(ApiNumber)$(shlibext)</Assemblies>
+            <Libs> Delivery/$(libprefix)TerrainModelCore$(libext)</Libs>
+        </Bindings>
+    </Part>
+
+    <Part Name="CoreStatic" BentleyBuildMakeFile="Core/coreDgnDb.mke" ApiNumber="M02" BentleyBuildMakeOptions="-dUSE_STATIC_LIBRARIES=1 -dCREATE_STATIC_LIBRARIES=1">
+        <SubPart PartName="HeaderFiles" LibType="Static"/>
+        <SubPart PartName="GeomDlls" PartFile="geomlibs" Repository="GeomLibs" LibType="Static"/>
+        <Bindings>
+            <Libs ProductDirectoryName="TerrainModelNativeCoreLibs" Required="false"> Delivery/$(stlibprefix)TerrainModelCore$(stlibext)</Libs>
+        </Bindings>
+    </Part>
+
+    <Part Name="inroadstmDgnDb" BentleyBuildMakeFile="formats\inroadstm\inroadstmDgnDb.mke" BentleyBuildMakeOptions="-dCreate_Static_Libraries=1">
+        <SubPart PartName="Core" />
+    </Part>
+
+    <Part Name="inroadstmDgnDb_DgnDb06" BentleyBuildMakeFile="formats\inroadstm\inroadstmDgnDb.mke" BentleyBuildMakeOptions="-dCreate_Static_Libraries=1">
+        <SubPart PartName="Core_DgnDb06" />
+    </Part>
+
+    <Part Name="Formats" BentleyBuildMakeFile="formats\formatsDgnDb.mke" ApiNumber="M02">
+        <!--<SubPart PartName="InRoadsTM" LibType="Static" />-->
+        <SubPart PartName="Core" />
+        <SubPart PartName="inroadstmDgnDb" />
+		<SubPart PartName="BeSQLite" PartFile="BeSQLite" Repository="BeSQLite" />
+        <SubPart PartName="BeXml" PartFile="Bentley" Repository="Bentley"/>
+        <SubPart PartName="GeoCoord"   PartFile="GeoCoord"   Repository="GeoCoord" />	
+        <SubPart PartName="ImagePPDll"  PartFile="ImagePP" Repository="ImagePP" />
+        <Bindings>
+            <Assemblies>Delivery\$(shlibprefix)TerrainModelFormats$(ApiNumber)$(shlibext)</Assemblies>
+            <Libs>Delivery\$(libprefix)TerrainModelFormats$(libext)</Libs>
+        </Bindings>
+    </Part>
+
+
+    <Part Name="Formats_DgnDb06" BentleyBuildMakeFile="Formats\formatsDgnDb_DgnDb06.mke" ApiNumber="G">
+        <!--<SubPart PartName="InRoadsTM" LibType="Static" />-->
+        <SubPart PartName="Core_DgnDb06" />
+        <SubPart PartName="inroadstmDgnDb_DgnDb06" />
+        <SubPart PartName="BeSQLite"   PartFile="BeSQLite"  Repository="BeSQLite" />
+        <SubPart PartName="BeXmlDll"   PartFile="BeLibxml2" Repository="libsrc-libxml2" />
+        <SubPart PartName="GeoCoord"   PartFile="GeoCoord"  Repository="GeoCoord" />
+        <SubPart PartName="ImagePPDll" PartFile="ImagePP"   Repository="ImagePP" />
+        <Bindings>
+            <Assemblies>Delivery\$(shlibprefix)TerrainModelFormats$(ApiNumber)$(shlibext)</Assemblies>
+            <Libs>Delivery\$(libprefix)TerrainModelFormats$(libext)</Libs>
+        </Bindings>
+    </Part>
+
+    <Part Name="AutomaticGroundDetection" BentleyBuildMakeFile="AutomaticGroundDetection\AutomaticGroundDetectionDgnDb.mke" ApiNumber="M02">      
+      <SubPart PartName="Core" />
+      <SubPart PartName="Formats" />      
+      <SubPart PartName="GeoCoord"   PartFile="GeoCoord"   Repository="GeoCoord" />
+      <!--<SubPart PartName="CGALHeaders" PartFile="CGAL" Repository="Libsrc-CGAL" />-->
+      <Bindings>
+        <Assemblies>Delivery/$(shlibprefix)AutomaticGroundDetection$(ApiNumber)$(shlibext)</Assemblies>
+        <Libs>Delivery\$(libprefix)AutomaticGroundDetection$(libext)</Libs>
+      </Bindings>
+    </Part>
+
+    <Part Name="AutomaticGroundDetection_DgnDb06" BentleyBuildMakeFile="AutomaticGroundDetection\AutomaticGroundDetectionDgnDb_DgnDb06.mke" ApiNumber="G">
+        <SubPart PartName="Core_DgnDb06" />
+        <SubPart PartName="Formats_DgnDb06" />        
+        <SubPart PartName="GeoCoord"   PartFile="GeoCoord"   Repository="GeoCoord" />
+        <!--<SubPart PartName="CGALHeaders" PartFile="CGAL" Repository="Libsrc-CGAL" />-->
+        <Bindings>
+            <Assemblies>Delivery/$(shlibprefix)AutomaticGroundDetection$(ApiNumber)$(shlibext)</Assemblies>
+            <Libs>Delivery\$(libprefix)AutomaticGroundDetection$(libext)</Libs>
+        </Bindings>
+    </Part>
+
+
+</BuildContext>