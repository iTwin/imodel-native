--- conflicted
+++ resolved
@@ -1,52 +1,45 @@
-/*--------------------------------------------------------------------------------------+
-|
-|     $Source: AutomaticGroundDetection/PublicAPI/IPointsAccumulator.h $
-|
-|  $Copyright: (c) 2017 Bentley Systems, Incorporated. All rights reserved. $
-|
-+--------------------------------------------------------------------------------------*/
-#pragma once
-#include <Bentley/NonCopyableClass.h>
-#include <Bentley/BeFileName.h>
-
-#include <TerrainModel\AutomaticGroundDetection\GroundDetectionMacros.h>
-
-GROUND_DETECTION_TYPEDEF(IGroundPointsAccumulator)
-
-
-BEGIN_GROUND_DETECTION_NAMESPACE
-    
-/*=================================================================================**//**
-* @bsiclass                                             Mathieu.St-Pierre     10/2016
-+===============+===============+===============+===============+===============+======*/
-struct IGroundPointsAccumulator : public RefCountedBase
-    {
-    protected : 
-
-        virtual void _AddPoints(const bvector<DPoint3d>& points) = 0;        
-
-<<<<<<< HEAD
-        virtual void _GetPreviewTransform(Transform& transform) const = 0;
-
-=======
->>>>>>> 374609cf
-        virtual void _OutputPreview(PolyfaceQueryCR currentGround) const = 0;
-
-        virtual bool _ShouldContinue() const = 0;
-
-    public : 
-    
-<<<<<<< HEAD
-        void AddPoints(const bvector<DPoint3d>& points);     
-
-        void GetPreviewTransform(Transform& transform) const;
-=======
-        void AddPoints(const bvector<DPoint3d>& points);        
->>>>>>> 374609cf
-
-        void OutputPreview(PolyfaceQueryCR currentGround) const;
-
-        bool ShouldContinue() const;
-    };
-
-END_GROUND_DETECTION_NAMESPACE
+/*--------------------------------------------------------------------------------------+
+|
+|     $Source: AutomaticGroundDetection/PublicAPI/IPointsAccumulator.h $
+|
+|  $Copyright: (c) 2017 Bentley Systems, Incorporated. All rights reserved. $ 
+|
++--------------------------------------------------------------------------------------*/
+#pragma once
+#include <Bentley/NonCopyableClass.h>
+#include <Bentley/BeFileName.h>
+
+#include <TerrainModel\AutomaticGroundDetection\GroundDetectionMacros.h>
+
+GROUND_DETECTION_TYPEDEF(IGroundPointsAccumulator)
+
+
+BEGIN_GROUND_DETECTION_NAMESPACE
+    
+/*=================================================================================**//**
+* @bsiclass                                             Mathieu.St-Pierre     10/2016
++===============+===============+===============+===============+===============+======*/
+struct IGroundPointsAccumulator : public RefCountedBase
+    {
+    protected : 
+
+        virtual void _AddPoints(const bvector<DPoint3d>& points) = 0;        
+
+        virtual void _GetPreviewTransform(Transform& transform) const = 0;
+
+        virtual void _OutputPreview(PolyfaceQueryCR currentGround) const = 0;
+
+        virtual bool _ShouldContinue() const = 0;
+
+    public : 
+    
+        void AddPoints(const bvector<DPoint3d>& points);     
+
+        void GetPreviewTransform(Transform& transform) const;
+
+        void OutputPreview(PolyfaceQueryCR currentGround) const;
+
+        bool ShouldContinue() const;
+    };
+
+END_GROUND_DETECTION_NAMESPACE