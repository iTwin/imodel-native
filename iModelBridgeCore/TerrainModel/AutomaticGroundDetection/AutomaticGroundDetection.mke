--- conflicted
+++ resolved
@@ -1,139 +1,134 @@
-#----------------------------------------------------------------------------------------
-#
-#  $Source: AutomaticGroundDetection/AutomaticGroundDetection.mke $
-#
-#  $Copyright: (c) 2017 Bentley Systems, Incorporated. All rights reserved. $
-#
-#----------------------------------------------------------------------------------------
-baseDir         = $(_MakeFilePath)
-
-%include  mdl.mki
-%include $(SrcRoot)TerrainModel/privmki/sourcedirs.mki
-%include $(SrcRoot)TerrainModel/privmki/outputdirs.mki
-%include $(SrcRoot)TerrainModel/AutomaticGroundDetection/AutomaticGroundDetection.mki
-
-##  Symlink all src PublicAPI folders into build output PublicAPI folder
-always:
-    ~linkdir "$(BuildPublicApi)TerrainModel/AutomaticGroundDetection=$(TerrainModelGroundDetectDir)PublicAPI"
-
-#----------------------------------------------------------------------
-#       Create output directories
-#----------------------------------------------------------------------
-o = $(OutputRootDir)Build/TerrainModel/$(appName)/
-
-always:
-    !~@mkdir $(o)
-
-#----------------------------------------------------------------------
-#   Symlink APIs
-#----------------------------------------------------------------------
-always:
-   @CreateSymLinks.py -d"$(BuildContext)PublicAPI/AutomaticGroundDetection=$(SrcRoot)TerrainModel\AutomaticGroundDetection\PublicAPI"
-  
-
-CCompOpts + -openmp -bigobj -GR -D__BENTLEY_GROUND_DETECT_BUILD__
-
-#Uncomment this to allow generating design meshes
-#CCompOpts + -DWIP_MESH_IMPORT
-
-#----------------------------------------------------------------------
-#       Inform user of compile options
-#----------------------------------------------------------------------
-always:
-        |  Compiler options: $(cDefs)$(cDefsPost) $(copt) $(cIncs) $(PublicApiIncludes) $(CCompOpts)
-        |  -------- --------
-
-#CCompOpts + $(PublicApiIncludes) 
-
-#----------------------------------------------------------------------
-#   Build precompiled header
-#----------------------------------------------------------------------
-PchCompiland = $(groundDetectSrcDir)AutomaticGroundDetection.cpp
-PchOutputDir = $(o)
-PchExtraOptions    = -Zm180 -openmp $(PublicApiIncludes) -D__BENTLEY_GROUND_DETECT_BUILD__
-CompileOptionsMki =  $(SrcRoot)TerrainModel/AutomaticGroundDetection/AutomaticGroundDetection.mki
-#%include $(SharedMki)PreCompileHeader.mki
-
-# UsePrecompiledHeaderOptions is defined for us by PreCompileHeader.mki
-CCPchOpts = $(UsePrecompiledHeaderOptions)
-
-PCHHeaderDepends=$(o)AutomaticGroundDetectionPch$(oext)
-MultiCompileDepends=$(_MakeFileSpec) 
-
-#----------------------------------------------------------------------
-#   Build 
-#----------------------------------------------------------------------
-%include MultiCppCompileRule.mki
-
-$(o)BcDtmProvider$(oext) : $(groundDetectSrcDir)BcDtmProvider.cpp $(groundDetectSrcDir)BcDtmProvider.h  ${MultiCompileDepends}
-
-$(o)GroundDetectionGrid$(oext) : $(groundDetectSrcDir)GroundDetectionGrid.cpp $(groundDetectSrcDir)GroundDetectionGrid.h  ${MultiCompileDepends}
-
-$(o)GroundDetectionManagerDc$(oext) : $(groundDetectSrcDir)GroundDetectionManagerDc.cpp $(groundDetectSrcDir)GroundDetectionManagerDc.h  ${MultiCompileDepends}
-
-$(o)GroundDetectionParameters$(oext) : $(groundDetectSrcDir)GroundDetectionParameters.cpp $(groundDetectSrcDir)IDtmProvider.h  ${MultiCompileDepends}
-
-$(o)IDtmProvider$(oext) : $(groundDetectSrcDir)IDtmProvider.cpp $(groundDetectSrcDir)IDtmProvider.h  ${MultiCompileDepends}
-
-$(o)PCGroundTIN$(oext) : $(groundDetectSrcDir)PCGroundTIN.cpp $(groundDetectSrcDir)PCGroundTIN.h  ${MultiCompileDepends}
-
-$(o)IPointsProvider$(oext) : $(groundDetectSrcDir)IPointsProvider.cpp $(groundDetectPublicApiDir)IPointsProvider.h  ${MultiCompileDepends}
-
-$(o)IPointsAccumulator$(oext) : $(groundDetectSrcDir)IPointsAccumulator.cpp $(groundDetectPublicApiDir)IPointsAccumulator.h  ${MultiCompileDepends}
-
-$(o)DiscreetHistogram$(oext) : $(groundDetectSrcDir)DiscreetHistogram.cpp $(groundDetectSrcDir)DiscreetHistogram.h  ${MultiCompileDepends}
-
-$(o)GroundDetectionManager$(oext) : $(groundDetectSrcDir)GroundDetectionManager.cpp ${MultiCompileDepends}
-
-$(o)PCThreadUtilities$(oext) : $(groundDetectSrcDir)PCThreadUtilities.cpp $(groundDetectSrcDir)PCThreadUtilities.h  ${MultiCompileDepends}
-
-#$(o)TriangleSearcher$(oext) : $(groundDetectSrcDir)TriangleSearcher.cpp $(groundDetectSrcDir)TriangleSearcher.h  ${MultiCompileDepends}
-
-%include MultiCppCompileGo.mki
-
-
-cppObjects =% $(MultiCompileObjectList)
-
-#----------------------------------------------------------------------
-#   dependencies of the subsystem.
-#----------------------------------------------------------------------
-#DLM_OBJECT_PCH      = $(o)AutomaticGroundDetectionPch$(oext)
-DLM_OBJECT_FILES    = $(cppObjects)
-
-# dlmlink.mki common options.
-DLM_DEST                    = $(o)
-DLM_SYMB_DEST               = $(o)
-DLM_EXPORT_DEST             = $(o)
-DLM_OBJECT_DEST             = $(o)
-DLM_NO_INITIALIZE_FUNCTION  = 1
-DLM_NO_DEF                  = 1
-DLM_NOMSBUILTINS            = 1
-DLM_NO_DLS                  = 1
-DLM_NOENTRY                 = 1
-DLM_NO_IMPLIB               = 1
-DLM_CREATE_LIB_CONTEXT_LINK = 1
-DLM_CONTEXT_LOCATION        = $(ContextDeliveryDir)/
-DLM_LIB_CONTEXT_LOCATION    = $(ContextDeliveryDir)/
-
-LINKER_LIBRARIES_DELAYLOADED  = \
-    $(ContextSubpartsLibs)BaseGeoCoord.lib \
-    $(ContextSubpartsLibs)Bentley.lib \
-    $(ContextSubpartsLibs)BentleyGeom.lib \
-    ws2_32.lib \
-    $(ContextSubpartsLibs)TerrainModelCore.lib \
-    $(ContextSubpartsLibs)TerrainModelFormats.lib
-<<<<<<< HEAD
-    #D:\BSI\DgnDb06Dev\src\libsrc\boost_1.57.0_lib\stage\lib\libboost_system-vc140-mt-1_57.lib \
-    #D:\BSI\DgnDb06Dev\src\libsrc\boost_1.57.0_lib\stage\lib\libboost_thread-vc140-mt-1_57.lib    
-=======
-
-    #$(ContextSubpartsLibs)CGAL.lib \
-    
-    
->>>>>>> c4768fb3
-    # \$(ContextSubpartsLibs)$(TerrainModelFormatsLib)
-
-#LINKER_LIBRARIES            = 
-
-%include $(sharedMki)LinkLibrary.mki
-
+#----------------------------------------------------------------------------------------
+#
+#  $Source: AutomaticGroundDetection/AutomaticGroundDetection.mke $
+#
+#  $Copyright: (c) 2017 Bentley Systems, Incorporated. All rights reserved. $
+#
+#----------------------------------------------------------------------------------------
+baseDir         = $(_MakeFilePath)
+
+%include  mdl.mki
+%include $(SrcRoot)TerrainModel/privmki/sourcedirs.mki
+%include $(SrcRoot)TerrainModel/privmki/outputdirs.mki
+%include $(SrcRoot)TerrainModel/AutomaticGroundDetection/AutomaticGroundDetection.mki
+
+##  Symlink all src PublicAPI folders into build output PublicAPI folder
+always:
+    ~linkdir "$(BuildPublicApi)TerrainModel/AutomaticGroundDetection=$(TerrainModelGroundDetectDir)PublicAPI"
+
+#----------------------------------------------------------------------
+#       Create output directories
+#----------------------------------------------------------------------
+o = $(OutputRootDir)Build/TerrainModel/$(appName)/
+
+always:
+    !~@mkdir $(o)
+
+#----------------------------------------------------------------------
+#   Symlink APIs
+#----------------------------------------------------------------------
+always:
+   @CreateSymLinks.py -d"$(BuildContext)PublicAPI/AutomaticGroundDetection=$(SrcRoot)TerrainModel\AutomaticGroundDetection\PublicAPI"
+  
+
+CCompOpts + -openmp -bigobj -GR -D__BENTLEY_GROUND_DETECT_BUILD__
+
+#Uncomment this to allow generating design meshes
+#CCompOpts + -DWIP_MESH_IMPORT
+
+#----------------------------------------------------------------------
+#       Inform user of compile options
+#----------------------------------------------------------------------
+always:
+        |  Compiler options: $(cDefs)$(cDefsPost) $(copt) $(cIncs) $(PublicApiIncludes) $(CCompOpts)
+        |  -------- --------
+
+#CCompOpts + $(PublicApiIncludes) 
+
+#----------------------------------------------------------------------
+#   Build precompiled header
+#----------------------------------------------------------------------
+PchCompiland = $(groundDetectSrcDir)AutomaticGroundDetection.cpp
+PchOutputDir = $(o)
+PchExtraOptions    = -Zm180 -openmp $(PublicApiIncludes) -D__BENTLEY_GROUND_DETECT_BUILD__
+CompileOptionsMki =  $(SrcRoot)TerrainModel/AutomaticGroundDetection/AutomaticGroundDetection.mki
+#%include $(SharedMki)PreCompileHeader.mki
+
+# UsePrecompiledHeaderOptions is defined for us by PreCompileHeader.mki
+CCPchOpts = $(UsePrecompiledHeaderOptions)
+
+PCHHeaderDepends=$(o)AutomaticGroundDetectionPch$(oext)
+MultiCompileDepends=$(_MakeFileSpec) 
+
+#----------------------------------------------------------------------
+#   Build 
+#----------------------------------------------------------------------
+%include MultiCppCompileRule.mki
+
+$(o)BcDtmProvider$(oext) : $(groundDetectSrcDir)BcDtmProvider.cpp $(groundDetectSrcDir)BcDtmProvider.h  ${MultiCompileDepends}
+
+$(o)GroundDetectionGrid$(oext) : $(groundDetectSrcDir)GroundDetectionGrid.cpp $(groundDetectSrcDir)GroundDetectionGrid.h  ${MultiCompileDepends}
+
+$(o)GroundDetectionManagerDc$(oext) : $(groundDetectSrcDir)GroundDetectionManagerDc.cpp $(groundDetectSrcDir)GroundDetectionManagerDc.h  ${MultiCompileDepends}
+
+$(o)GroundDetectionParameters$(oext) : $(groundDetectSrcDir)GroundDetectionParameters.cpp $(groundDetectSrcDir)IDtmProvider.h  ${MultiCompileDepends}
+
+$(o)IDtmProvider$(oext) : $(groundDetectSrcDir)IDtmProvider.cpp $(groundDetectSrcDir)IDtmProvider.h  ${MultiCompileDepends}
+
+$(o)PCGroundTIN$(oext) : $(groundDetectSrcDir)PCGroundTIN.cpp $(groundDetectSrcDir)PCGroundTIN.h  ${MultiCompileDepends}
+
+$(o)IPointsProvider$(oext) : $(groundDetectSrcDir)IPointsProvider.cpp $(groundDetectPublicApiDir)IPointsProvider.h  ${MultiCompileDepends}
+
+$(o)IPointsAccumulator$(oext) : $(groundDetectSrcDir)IPointsAccumulator.cpp $(groundDetectPublicApiDir)IPointsAccumulator.h  ${MultiCompileDepends}
+
+$(o)DiscreetHistogram$(oext) : $(groundDetectSrcDir)DiscreetHistogram.cpp $(groundDetectSrcDir)DiscreetHistogram.h  ${MultiCompileDepends}
+
+$(o)GroundDetectionManager$(oext) : $(groundDetectSrcDir)GroundDetectionManager.cpp ${MultiCompileDepends}
+
+$(o)PCThreadUtilities$(oext) : $(groundDetectSrcDir)PCThreadUtilities.cpp $(groundDetectSrcDir)PCThreadUtilities.h  ${MultiCompileDepends}
+
+#$(o)TriangleSearcher$(oext) : $(groundDetectSrcDir)TriangleSearcher.cpp $(groundDetectSrcDir)TriangleSearcher.h  ${MultiCompileDepends}
+
+%include MultiCppCompileGo.mki
+
+
+cppObjects =% $(MultiCompileObjectList)
+
+#----------------------------------------------------------------------
+#   dependencies of the subsystem.
+#----------------------------------------------------------------------
+#DLM_OBJECT_PCH      = $(o)AutomaticGroundDetectionPch$(oext)
+DLM_OBJECT_FILES    = $(cppObjects)
+
+# dlmlink.mki common options.
+DLM_DEST                    = $(o)
+DLM_SYMB_DEST               = $(o)
+DLM_EXPORT_DEST             = $(o)
+DLM_OBJECT_DEST             = $(o)
+DLM_NO_INITIALIZE_FUNCTION  = 1
+DLM_NO_DEF                  = 1
+DLM_NOMSBUILTINS            = 1
+DLM_NO_DLS                  = 1
+DLM_NOENTRY                 = 1
+DLM_NO_IMPLIB               = 1
+DLM_CREATE_LIB_CONTEXT_LINK = 1
+DLM_CONTEXT_LOCATION        = $(ContextDeliveryDir)/
+DLM_LIB_CONTEXT_LOCATION    = $(ContextDeliveryDir)/
+
+LINKER_LIBRARIES_DELAYLOADED  = \
+    $(ContextSubpartsLibs)BaseGeoCoord.lib \
+    $(ContextSubpartsLibs)Bentley.lib \
+    $(ContextSubpartsLibs)BentleyGeom.lib \
+    ws2_32.lib \
+    $(ContextSubpartsLibs)TerrainModelCore.lib \
+    $(ContextSubpartsLibs)TerrainModelFormats.lib
+
+    #$(ContextSubpartsLibs)CGAL.lib \
+    #D:\BSI\DgnDb06Dev\src\libsrc\boost_1.57.0_lib\stage\lib\libboost_system-vc140-mt-1_57.lib \
+    #D:\BSI\DgnDb06Dev\src\libsrc\boost_1.57.0_lib\stage\lib\libboost_thread-vc140-mt-1_57.lib    
+    # \$(ContextSubpartsLibs)$(TerrainModelFormatsLib)
+
+#LINKER_LIBRARIES            = 
+
+%include $(sharedMki)LinkLibrary.mki
+