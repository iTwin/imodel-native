--- conflicted
+++ resolved
@@ -1,53 +1,50 @@
-/*--------------------------------------------------------------------------------------+
-|
-|     $Source: AutomaticGroundDetection/src/IPointsAccumulator.cpp $
-|
-|  $Copyright: (c) 2017 Bentley Systems, Incorporated. All rights reserved. $
-|
-+--------------------------------------------------------------------------------------*/
-#include "AutomaticGroundDetectionPch.h"
-
-#include <TerrainModel\AutomaticGroundDetection\GroundDetectionMacros.h>
-#include <TerrainModel\AutomaticGroundDetection\IPointsAccumulator.h>
-
-USING_NAMESPACE_BENTLEY
-USING_NAMESPACE_BENTLEY_TERRAINMODEL
-
-BEGIN_GROUND_DETECTION_NAMESPACE
-
-/*---------------------------------------------------------------------------------**//**
-* @bsimethod                                    Mathieu.St-Pierre                10/2016
-+---------------+---------------+---------------+---------------+---------------+------*/
-void IGroundPointsAccumulator::AddPoints(const bvector<DPoint3d>& points)
-    {
-    return _AddPoints(points);
-    }
-
-/*---------------------------------------------------------------------------------**//**
-<<<<<<< HEAD
-* @bsimethod                                    Mathieu.St-Pierre                01/2017
-+---------------+---------------+---------------+---------------+---------------+------*/
-void IGroundPointsAccumulator::GetPreviewTransform(Transform& transform) const
-    {
-    return _GetPreviewTransform(transform);
-    }
-
-/*---------------------------------------------------------------------------------**//**
-=======
->>>>>>> 374609cf
-* @bsimethod                                    Mathieu.St-Pierre                12/2016
-+---------------+---------------+---------------+---------------+---------------+------*/
-void IGroundPointsAccumulator::OutputPreview(PolyfaceQueryCR currentGround) const
-    {
-    return _OutputPreview(currentGround);
-    }
-
-/*---------------------------------------------------------------------------------**//**
-* @bsimethod                                    Mathieu.St-Pierre                01/2017
-+---------------+---------------+---------------+---------------+---------------+------*/
-bool IGroundPointsAccumulator::ShouldContinue() const
-    {
-    return _ShouldContinue();
-    }
-
-END_GROUND_DETECTION_NAMESPACE
+/*--------------------------------------------------------------------------------------+
+|
+|     $Source: AutomaticGroundDetection/src/IPointsAccumulator.cpp $
+|
+|  $Copyright: (c) 2017 Bentley Systems, Incorporated. All rights reserved. $
+|
++--------------------------------------------------------------------------------------*/
+#include "AutomaticGroundDetectionPch.h"
+
+#include <TerrainModel\AutomaticGroundDetection\GroundDetectionMacros.h>
+#include <TerrainModel\AutomaticGroundDetection\IPointsAccumulator.h>
+
+USING_NAMESPACE_BENTLEY
+USING_NAMESPACE_BENTLEY_TERRAINMODEL 
+
+BEGIN_GROUND_DETECTION_NAMESPACE
+
+/*---------------------------------------------------------------------------------**//**
+* @bsimethod                                    Mathieu.St-Pierre                10/2016
++---------------+---------------+---------------+---------------+---------------+------*/
+void IGroundPointsAccumulator::AddPoints(const bvector<DPoint3d>& points)
+    {
+    return _AddPoints(points);
+    }
+
+/*---------------------------------------------------------------------------------**//**
+* @bsimethod                                    Mathieu.St-Pierre                01/2017
++---------------+---------------+---------------+---------------+---------------+------*/
+void IGroundPointsAccumulator::GetPreviewTransform(Transform& transform) const
+    {
+    return _GetPreviewTransform(transform);
+    }
+
+/*---------------------------------------------------------------------------------**//**
+* @bsimethod                                    Mathieu.St-Pierre                12/2016
++---------------+---------------+---------------+---------------+---------------+------*/
+void IGroundPointsAccumulator::OutputPreview(PolyfaceQueryCR currentGround) const
+    {
+    return _OutputPreview(currentGround);
+    }
+
+/*---------------------------------------------------------------------------------**//**
+* @bsimethod                                    Mathieu.St-Pierre                01/2017
++---------------+---------------+---------------+---------------+---------------+------*/
+bool IGroundPointsAccumulator::ShouldContinue() const
+    {
+    return _ShouldContinue();
+    }
+
+END_GROUND_DETECTION_NAMESPACE