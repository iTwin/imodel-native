--- conflicted
+++ resolved
@@ -1,253 +1,239 @@
-/*--------------------------------------------------------------------------------------+
-|
-|     $Source: TerrainModelNET/DTMFeatureEnumerator.h $
-|
-<<<<<<< HEAD
-|  $Copyright: (c) 2015 Bentley Systems, Incorporated. All rights reserved. $
-=======
-|  $Copyright: (c) 2016 Bentley Systems, Incorporated. All rights reserved. $
->>>>>>> af72fd24
-|
-+--------------------------------------------------------------------------------------*/
-#pragma once
-
-#include "Bentley.Civil.DTM.h"
-#include "DTMHelpers.h"
-#include "DTM.h"
-BEGIN_BENTLEY_TERRAINMODELNET_NAMESPACE
-
-public value class DTMUserTagRange
-    {
-    public:
-        property DTMUserTag Low;
-        property DTMUserTag High;
-
-        static initonly DTMUserTagRange NullRange = DTMUserTagRange (System::Int64::MaxValue, 0);
-
-        DTMUserTagRange (DTMUserTag userTag)
-            {
-            Low = userTag;
-            High = userTag;
-            }
-        DTMUserTagRange (DTMUserTag low, DTMUserTag high)
-            {
-            Low = low;
-            High = high;
-            }
-    };
-
-struct DTMFeatureEnumeratorImpl
-    {
-    BENTLEY_NAMESPACE_NAME::TerrainModel::DTMFeatureEnumerator&          m_collection;
-    BENTLEY_NAMESPACE_NAME::TerrainModel::DTMFeatureEnumerator::iterator m_current;
-
-    DTMFeatureEnumeratorImpl (BENTLEY_NAMESPACE_NAME::TerrainModel::DTMFeatureEnumerator& collection) : m_collection (collection), m_current (m_collection.begin ()) {}
-    };
-public ref class DTMFeatureEnumerator : System::Collections::Generic::IEnumerable <DTMFeatureInfo^>
-    {
-    ref class Enumerator : System::Collections::Generic::IEnumerator<DTMFeatureInfo^>
-        {
-        DTMFeatureEnumeratorImpl* m_impl;
-<<<<<<< HEAD
-        BENTLEY_NAMESPACE_NAME::TerrainModel::DTMFeatureEnumerator& m_native;
-        internal:
-            Enumerator (BENTLEY_NAMESPACE_NAME::TerrainModel::DTMFeatureEnumerator& native) : m_native (native)
-=======
-        ReleaseMarshaller* m_marshaller;
-        Bentley::TerrainModel::DTMFeatureEnumerator& m_native;
-        internal:
-            Enumerator(Bentley::TerrainModel::DTMFeatureEnumerator& native, ReleaseMarshaller* marshaller) : m_native(native), m_marshaller(marshaller)
->>>>>>> af72fd24
-                {
-                m_native.AddRef ();
-                m_impl = nullptr;
-                }
-            ~Enumerator ()
-                {
-                if (m_impl)
-                    {
-                    delete m_impl;
-                    m_impl = nullptr;
-                    }
-                m_native.Release ();
-                }
-            !Enumerator()
-                {
-                if (m_impl)
-                    {
-                    delete m_impl;
-                    m_impl = nullptr;
-                    }
-                m_marshaller->QueueEntry(&m_native);
-                }
-        public:
-            virtual bool MoveNext ()
-                {
-                if (m_impl == nullptr)
-                    {
-                    m_impl = new DTMFeatureEnumeratorImpl (m_native);
-                    return m_impl->m_current != m_impl->m_collection.end ();
-                    }
-                BENTLEY_NAMESPACE_NAME::TerrainModel::DTMFeatureEnumerator::iterator endIterator = m_impl->m_collection.end ();
-                if (!(m_impl->m_current != endIterator))
-                    return false;
-
-                ++m_impl->m_current;
-                return m_impl->m_current != endIterator;
-                }
-        property DTMFeatureInfo^ Current
-            {
-            virtual DTMFeatureInfo^ get();
-            }
-        virtual void Reset ()
-            {
-            if (nullptr != m_impl)
-                m_impl->m_current = m_impl->m_collection.begin();
-            }
-
-        private:
-        property System::Object^ CurrentI
-            {
-            virtual System::Object^ get () sealed = System::Collections::IEnumerator::Current::get
-                {
-                return Current;
-                }
-            }
-        };
-
-    private:
-        DTM^ m_dtm;
-<<<<<<< HEAD
-        BENTLEY_NAMESPACE_NAME::TerrainModel::DTMFeatureEnumerator* m_native;
-=======
-        ReleaseMarshaller* m_marshaller;
-        Bentley::TerrainModel::DTMFeatureEnumerator* m_native;
->>>>>>> af72fd24
-
-    public:
-        DTMFeatureEnumerator (DTM^ dtm);
-        ~DTMFeatureEnumerator()
-            {
-            m_native->Release();
-            m_native = nullptr;
-            }
-        !DTMFeatureEnumerator()
-            {
-            m_marshaller->QueueEntry(m_native);
-            }
-
-        property bool Sort
-            {
-            bool get ();
-            void set (bool value);
-            }
-        property bool ReadSourceFeatures
-            {
-            bool get ();
-            void set (bool value);
-            }
-            
-        property DTMUserTagRange UserTagRange
-            {
-            DTMUserTagRange get ();
-            void set (DTMUserTagRange value);
-            }
-
-        // filter by FeatureId
-        void IncludeAllFeatures ();
-        void ExcludeAllFeatures ();
-        void IncludeFeature (DTMFeatureType type);
-        void ExcludeFeature (DTMFeatureType type);
-
-
-        virtual System::Collections::Generic::IEnumerator<DTMFeatureInfo^>^ GetEnumerator ()
-            {
-            return gcnew Enumerator (*m_native, m_marshaller);
-            }
-
-    private:
-        virtual System::Collections::IEnumerator^ GetEnumeratorI () sealed = System::Collections::IEnumerable::GetEnumerator
-            {
-            return GetEnumerator ();
-            }
-    };
-#ifdef notdef
-
-//=======================================================================================
-/// <summary>
-/// Represents feature scan criteria.
-/// </summary>
-/// <author>Sylvain.Pucci</author>                              <date>08/2005</date>
-//=======================================================================================
-public ref class DTMFeatureScanCriteria
-{
-private:
-
-    BGEO::DRange3d      m_Range;
-    ArrayList^    m_Criteria;
-    bool         m_IsRangeDefined;
-
-internal:
-
-    void ApplyToEnumerator (IBcDTMFeatureEnumerator* pDTMFeatureEnumerator);
-
-public:
-
-    //=======================================================================================
-    /// <summary>
-    /// Initializes a new instance of the DTMFeatureScanCriteria class.
-    /// </summary>                
-    /// <author>Sylvain.Pucci</author>                              <date>08/2005</date>
-    //=======================================================================================
-    DTMFeatureScanCriteria();
-
-    //=======================================================================================
-    /// <summary>
-    /// Includes a given feature type.
-    /// </summary>                
-    /// <author>Sylvain.Pucci</author>                              <date>08/2005</date>
-    //=======================================================================================
-    void IncludeFeatureType (DTMFeatureType featureType);
-
-    //=======================================================================================
-    /// <summary>
-    /// Excludes all feature types.
-    /// </summary>                
-    /// <author>Sylvain.Pucci</author>                              <date>08/2005</date>
-    //=======================================================================================
-    void ExcludeAllFeatureTypes ();
-
-    //=======================================================================================
-    /// <summary>
-    /// Sets the range of the scan.
-    /// </summary>                
-    /// <author>Sylvain.Pucci</author>                              <date>08/2005</date>
-    //=======================================================================================
-    void SetRange(BGEO::DRange3d range);
-
-    //=======================================================================================
-    /// <summary>
-    /// Gets the range of the scan.
-    /// </summary>                
-    /// <author>Sylvain.Pucci</author>                              <date>08/2005</date>
-    //=======================================================================================
-    property BGEO::DRange3d Range
-    {
-        BGEO::DRange3d get();
-    }
-
-    //=======================================================================================
-    /// <summary>
-    /// Gets whether the range is defined.
-    /// </summary>                
-    /// <author>Sylvain.Pucci</author>                              <date>08/2005</date>
-    //=======================================================================================
-    property bool IsRangeDefined
-    {
-        bool get();
-    }
-};
-
-#endif
-
+/*--------------------------------------------------------------------------------------+
+|
+|     $Source: TerrainModelNET/DTMFeatureEnumerator.h $
+|
+|  $Copyright: (c) 2016 Bentley Systems, Incorporated. All rights reserved. $
+|
++--------------------------------------------------------------------------------------*/
+#pragma once
+
+#include "Bentley.Civil.DTM.h"
+#include "DTMHelpers.h"
+#include "DTM.h"
+BEGIN_BENTLEY_TERRAINMODELNET_NAMESPACE
+
+public value class DTMUserTagRange
+    {
+    public:
+        property DTMUserTag Low;
+        property DTMUserTag High;
+
+        static initonly DTMUserTagRange NullRange = DTMUserTagRange (System::Int64::MaxValue, 0);
+
+        DTMUserTagRange (DTMUserTag userTag)
+            {
+            Low = userTag;
+            High = userTag;
+            }
+        DTMUserTagRange (DTMUserTag low, DTMUserTag high)
+            {
+            Low = low;
+            High = high;
+            }
+    };
+
+struct DTMFeatureEnumeratorImpl
+    {
+    BENTLEY_NAMESPACE_NAME::TerrainModel::DTMFeatureEnumerator&          m_collection;
+    BENTLEY_NAMESPACE_NAME::TerrainModel::DTMFeatureEnumerator::iterator m_current;
+
+    DTMFeatureEnumeratorImpl (BENTLEY_NAMESPACE_NAME::TerrainModel::DTMFeatureEnumerator& collection) : m_collection (collection), m_current (m_collection.begin ()) {}
+    };
+public ref class DTMFeatureEnumerator : System::Collections::Generic::IEnumerable <DTMFeatureInfo^>
+    {
+    ref class Enumerator : System::Collections::Generic::IEnumerator<DTMFeatureInfo^>
+        {
+        DTMFeatureEnumeratorImpl* m_impl;
+        ReleaseMarshaller* m_marshaller;
+        BENTLEY_NAMESPACE_NAME::TerrainModel::DTMFeatureEnumerator& m_native;
+        internal:
+            Enumerator (Bentley::TerrainModel::DTMFeatureEnumerator& native) : m_native (native)
+                {
+                m_native.AddRef ();
+                m_impl = nullptr;
+                }
+            ~Enumerator ()
+                {
+                if (m_impl)
+                    {
+                    delete m_impl;
+                    m_impl = nullptr;
+                    }
+                m_native.Release ();
+                }
+            !Enumerator()
+                {
+                if (m_impl)
+                    {
+                    delete m_impl;
+                    m_impl = nullptr;
+                    }
+                m_marshaller->QueueEntry(&m_native);
+                }
+        public:
+            virtual bool MoveNext ()
+                {
+                if (m_impl == nullptr)
+                    {
+                    m_impl = new DTMFeatureEnumeratorImpl (m_native);
+                    return m_impl->m_current != m_impl->m_collection.end ();
+                    }
+                BENTLEY_NAMESPACE_NAME::TerrainModel::DTMFeatureEnumerator::iterator endIterator = m_impl->m_collection.end ();
+                if (!(m_impl->m_current != endIterator))
+                    return false;
+
+                ++m_impl->m_current;
+                return m_impl->m_current != endIterator;
+                }
+        property DTMFeatureInfo^ Current
+            {
+            virtual DTMFeatureInfo^ get();
+            }
+        virtual void Reset ()
+            {
+            if (nullptr != m_impl)
+                m_impl->m_current = m_impl->m_collection.begin();
+            }
+
+        private:
+        property System::Object^ CurrentI
+            {
+            virtual System::Object^ get () sealed = System::Collections::IEnumerator::Current::get
+                {
+                return Current;
+                }
+            }
+        };
+
+    private:
+        DTM^ m_dtm;
+        ReleaseMarshaller* m_marshaller;
+        BENTLEY_NAMESPACE_NAME::TerrainModel::DTMFeatureEnumerator* m_native;
+
+    public:
+        DTMFeatureEnumerator (DTM^ dtm);
+        ~DTMFeatureEnumerator()
+            {
+            m_native->Release();
+            m_native = nullptr;
+            }
+        !DTMFeatureEnumerator()
+            {
+            m_marshaller->QueueEntry(m_native);
+            }
+
+        property bool Sort
+            {
+            bool get ();
+            void set (bool value);
+            }
+        property bool ReadSourceFeatures
+            {
+            bool get ();
+            void set (bool value);
+            }
+            
+        property DTMUserTagRange UserTagRange
+            {
+            DTMUserTagRange get ();
+            void set (DTMUserTagRange value);
+            }
+
+        // filter by FeatureId
+        void IncludeAllFeatures ();
+        void ExcludeAllFeatures ();
+        void IncludeFeature (DTMFeatureType type);
+        void ExcludeFeature (DTMFeatureType type);
+
+
+        virtual System::Collections::Generic::IEnumerator<DTMFeatureInfo^>^ GetEnumerator ()
+            {
+            return gcnew Enumerator (*m_native, m_marshaller);
+            }
+
+    private:
+        virtual System::Collections::IEnumerator^ GetEnumeratorI () sealed = System::Collections::IEnumerable::GetEnumerator
+            {
+            return GetEnumerator ();
+            }
+    };
+#ifdef notdef
+
+//=======================================================================================
+/// <summary>
+/// Represents feature scan criteria.
+/// </summary>
+/// <author>Sylvain.Pucci</author>                              <date>08/2005</date>
+//=======================================================================================
+public ref class DTMFeatureScanCriteria
+{
+private:
+
+    BGEO::DRange3d      m_Range;
+    ArrayList^    m_Criteria;
+    bool         m_IsRangeDefined;
+
+internal:
+
+    void ApplyToEnumerator (IBcDTMFeatureEnumerator* pDTMFeatureEnumerator);
+
+public:
+
+    //=======================================================================================
+    /// <summary>
+    /// Initializes a new instance of the DTMFeatureScanCriteria class.
+    /// </summary>                
+    /// <author>Sylvain.Pucci</author>                              <date>08/2005</date>
+    //=======================================================================================
+    DTMFeatureScanCriteria();
+
+    //=======================================================================================
+    /// <summary>
+    /// Includes a given feature type.
+    /// </summary>                
+    /// <author>Sylvain.Pucci</author>                              <date>08/2005</date>
+    //=======================================================================================
+    void IncludeFeatureType (DTMFeatureType featureType);
+
+    //=======================================================================================
+    /// <summary>
+    /// Excludes all feature types.
+    /// </summary>                
+    /// <author>Sylvain.Pucci</author>                              <date>08/2005</date>
+    //=======================================================================================
+    void ExcludeAllFeatureTypes ();
+
+    //=======================================================================================
+    /// <summary>
+    /// Sets the range of the scan.
+    /// </summary>                
+    /// <author>Sylvain.Pucci</author>                              <date>08/2005</date>
+    //=======================================================================================
+    void SetRange(BGEO::DRange3d range);
+
+    //=======================================================================================
+    /// <summary>
+    /// Gets the range of the scan.
+    /// </summary>                
+    /// <author>Sylvain.Pucci</author>                              <date>08/2005</date>
+    //=======================================================================================
+    property BGEO::DRange3d Range
+    {
+        BGEO::DRange3d get();
+    }
+
+    //=======================================================================================
+    /// <summary>
+    /// Gets whether the range is defined.
+    /// </summary>                
+    /// <author>Sylvain.Pucci</author>                              <date>08/2005</date>
+    //=======================================================================================
+    property bool IsRangeDefined
+    {
+        bool get();
+    }
+};
+
+#endif
+
 END_BENTLEY_TERRAINMODELNET_NAMESPACE