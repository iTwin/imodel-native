/*--------------------------------------------------------------------------------------+
|
|     $Source: TerrainModelNET/DTMFeature.h $
|
<<<<<<< HEAD
|  $Copyright: (c) 2015 Bentley Systems, Incorporated. All rights reserved. $
=======
|  $Copyright: (c) 2016 Bentley Systems, Incorporated. All rights reserved. $
>>>>>>> af72fd24
|
+--------------------------------------------------------------------------------------*/
#pragma once
#include ".\Bentley.Civil.DTM.h"
#include <vcclr.h>

BEGIN_BENTLEY_TERRAINMODELNET_NAMESPACE

//=======================================================================================
/// <summary>
/// Defines DTM feature types.
/// </summary>
/// <author>Sylvain.Pucci</author>                              <date>08/2005</date>
//=======================================================================================
public enum class DTMFeatureType
    {
    /// <summary>
    /// Point
    /// Defines one or more points that is stored in the DTM without
    /// an identifier. Points can not be uniquely browsed. They are browsed in total.  
    /// A Point is the preferred feature type to store large quantities of point data in the DTM
    /// For Example Lidar points should be stored as Points.
    /// </summary>
    Point = (long)::DTMFeatureType::RandomSpots,
    /// <summary>
    /// PointFeature
    /// Defines a Point feature of one or more points that is stored in the DTM with an identifier.
    /// PointFeatures can be uniquely browsed. PointFeatures are used to group a collection of points for 
    /// some future purpose. For example a set of survey control points can be stored as one PointFeature. 
    /// </summary>
    PointFeature = (long)::DTMFeatureType::GroupSpots,
    /// <summary>
    /// BreakLine  
    /// Defines a break line feature of two or more points that is used to constrain the triangulation.
    /// BreakLines are persisted in the Tin and can be individually browsed.
    /// </summary>
    Breakline = (long)::DTMFeatureType::Breakline,
    /// <summary>
    /// Soft Break Line  
    /// Defines a soft break line feature of two or more points that is used to constrain the triangulation.
    /// Soft BreakLines are persisted in the Tin and can be individually browsed. Contours are smoothed 
    /// over soft break lines 
    /// </summary>
    SoftBreakline = (long)::DTMFeatureType::SoftBreakline,
    /// <summary>
    /// Contour
    /// Defines a contour feature of two or more points that is used to constrain the triangulation.
    /// Contours are persisted in the Tin and can be individually browsed. Additional processing, beyond break line processing,
    /// is applied to contour features to remove zero slope triangles along the contour.
    /// For removal of zero slope triangles it is best to store a contour as one contour feature
    /// rather than multiple contour features representing contour segments.  
    /// </summary>
    Contour = (long)::DTMFeatureType::ContourLine,
    /// <summary>
    /// Void
    /// Defines a polygonal void feature of three or more points that is used to delineate areas in the triangulation
    /// for which no data exists. Voids are persisted in the Tin and can be individually browsed.
    /// Void feature points are included in the triangulation and the void segments joining void points
    /// are draped over the tin surface. 
    /// The triangulation engine assumes that no voids, breakvoids , drapeVoids or islands touch or intersect. 
    /// </summary>
    Void = (long)::DTMFeatureType::Void,
    /// <summary>
    /// BreakVoid
    /// Defines a polygonal break void feature of three or more points that is used to delineate areas in the triangulation
    /// for which no data exists. Break voids are persisted in the Tin as voids and can be individually browsed.
    /// Break Void feature points are included in the triangulation and the void segments joining the break void points
    /// modify the tin surface elevation by inserting the segements as break lines. For example, a break void would be the
    /// best way to represent a lake boundary of constant elevation.
    /// The triangulation engine assumes that no voids, breakvoids , drapeVoids or islands touch or intersect. 
    /// </summary>
    BreakVoid = (long)::DTMFeatureType::BreakVoid,
    /// <summary>
    /// DrapeVoid
    /// Defines a polygonal drape void feature of three or more points that is used to delineate areas in the triangulation
    /// for which no data exists. Drape voids are persisted in the Tin as voids and can be individually browsed.
    /// Drape voids are post inserted into the Tin after triangulation by draping the drape void over the Tin surface.
    /// Therefore a drape void does not require elevation values and provides a convenient method for voiding areas
    /// in the triangulation directly from a 2D polygon. 
    /// The triangulation engine assumes that no voids, breakvoids , drapeVoids or islands touch or intersect. 
    /// </summary>
    DrapeVoid = (long)::DTMFeatureType::DrapeVoid,
    /// <summary>
    /// Island  
    /// Defines a polygonal island feature of three or more points that is used to delineate areas inside a void in the triangulation
    /// for which data exists. Islands are persisted in the Tin and can be individually browsed.
    /// Islands must be internal to a void and voids can be internal to an island.
    /// The triangulation engine assumes that no voids, breakvoids , drapeVoids or islands touch or intersect. 
    /// </summary>
    Island = (long)::DTMFeatureType::Island,
    /// <summary>
    /// Hole Feature
    /// Defines a polygonal hole feature of three or more points that is used to delineate areas in the triangulation
    /// for which no data exists. Holes are persisted in the Tin and can be individually browsed.
    /// A hole is a variant of a void feature and the difference between a void and a hole is only apparent
    /// when one triangulation is merged into another. Consider merging surface B into surface A when part of
    /// surface A is replaced by surface B. If surface B has voids then the surface B voids will
    /// become part of the merged surface. If surface B has holes then the merged surface will contain areas of 
    /// of surface A that correspond to the surface B holes.
    /// </summary>
    Hole = (long)::DTMFeatureType::Hole,
    /// <summary>
    /// Hull
    /// Defines a polygonal hull feature of three or more points that is used to delineate the triangulation hull.
    /// There can only be one hull per DTM. The Hull is persisted in the Tin and can be browsed.
    /// A triangualtion hull is always convex. The hull feature modifies or constrains the triangulation hull
    /// to one that is more representative of the surface data. If there is more than one hull feature 
    /// the triangulation engine will use the first one it finds.
    /// </summary>
    Hull = (long)::DTMFeatureType::Hull,
    /// <summary>
    /// Drape Hull
    /// Defines a polygonal hull feature of three or more points that is used to delineate the triangulation hull.
    /// There can only be one hull per DTM. The Hull is persisted in the Tin and can be browsed.
    /// A drape hull is post inserted after the initial triangulation. It is draped onto the Tin surface and 
    /// then inserted into the Tin. All features external to the inserted drape hull are clipped from the Tin.
    /// Once inserted into the Tin it is renamed to a Hull.
    /// </summary>
    DrapeHull = (long)::DTMFeatureType::DrapeHull,
    /// <summary>
    /// HullLine
    /// Defines a HullLine feature of two or more points that is used to represent the extermity of the triangulation.
    /// at distinct locations. HullLines are a variant of Hull features. HullLine features are not persisted in the Tin but can be browsed prior to
    /// triangulation. HullLine features are used to constrain the triangulation.
    /// A Hullline feature is a special 3D modelling feature and normally should not be used out of this context
    /// and is included here for completeness
    /// </summary>
    HullLine = (long)::DTMFeatureType::HullLine,
    /// <summary>
    /// VoidLine
    /// Defines a VoidLine feature of two or more points that is used to represent the extermity of voids
    /// at distinct locations. VoidLines are a variant of Void features. VoidLine features are not persisted in the Tin but can be browsed prior to
    /// triangulation. VoidLine features are used to construct voids.
    /// A VoidLine feature is a special 3D modelling feature and normally should not be used out of this context
    /// and is included here for completeness
    /// </summary>
    VoidLine = (long)::DTMFeatureType::VoidLine,
    /// <summary>
    /// HoleLine
    /// Defines a HoleLine feature of two or more points that is used to represent the extermity of holes.
    /// at distinct locations. HoleLines are a variant of Hole features. HoleLine features are not persisted in the Tin but can be browsed prior to
    /// triangulation. HoleLine features are used to construct holes.
    /// A HoleLine feature is a special 3D modelling feature and normally should not be used out of this context
    /// and is included here for completeness
    /// </summary>
    HoleLine = (long)::DTMFeatureType::HoleLine,
    /// <summary>
    /// Slope Toe
    /// Defines a SlopeToe feature of two or more points that is used to represent the intersection of a sideslope
    /// with the Tin surface. SlopeToe features are used to communicate information between the DTM and other applications.
    /// SlopeToe features are not included in the triangualtion and need to be converted to some other DTM feature if they
    /// are to be include in the triangulation.
    /// A SlopeToe feature is a special 3D modelling feature and normally should not be used out of this context
    /// and is included here for completeness
    /// </summary>
    SlopeToe = (long)::DTMFeatureType::SlopeToe,
    /// <summary>
    /// Graphic Break 
    /// A GraphicBreak consisting of two or more points is used to constrain the triangulation in 
    /// the same manner as a break line or contour but is not persisted in the Tin. Its primary use
    /// is to reproduce identical triangulations. For example a triangle is stored as a Graphic Break.     
    /// </summary>
    GraphicBreak = (long)::DTMFeatureType::GraphicBreak,
    /// <summary>
    /// Region 
    /// A Region is a polygon that is persisted in the Tin for the purpose of browsing DTM features
    /// within a region.
    ///     
    /// </summary>
    Region = (long)::DTMFeatureType::Region,
    };

//=======================================================================================
/// <summary>
/// Defines dynamic DTM feature types.
/// </summary>
/// <author>Sylvain.Pucci</author>                              <date>08/2005</date>
//=======================================================================================
public enum class DTMDynamicFeatureType:long
    {
    /// <summary>
    /// Defines contour feature
    /// </summary>
    Contour = (long)::DTMFeatureType::Contour,
    /// <summary>
    /// Defines low point feature
    /// </summary>
    LowPoint  = (long)::DTMFeatureType::LowPoint,
    /// <summary>
    /// Defines high point feature
    /// </summary>
    HighPoint  = (long)::DTMFeatureType::HighPoint,
    /// <summary>
    /// Defines sump line feature
    /// </summary>
    SumpLine = (long)::DTMFeatureType::SumpLine,
    /// <summary>
    /// Defines ridge line feature
    /// </summary>
    RidgeLine = (long)::DTMFeatureType::RidgeLine,
    /// <summary>
    /// Defines descent trace feature
    /// </summary>
    DescentTrace = (long)::DTMFeatureType::DescentTrace,
    /// <summary>
    /// Defines ascent trace feature
    /// </summary>
    AscentTrace = (long)::DTMFeatureType::AscentTrace,
    /// <summary>
    /// Defines catchment feature
    /// </summary>
    Catchment = (long)::DTMFeatureType::Catchment,
    /// <summary>
    /// Defines A Pond Feature
    /// The Boundary Of A Pond 
    /// </summary>
    Pond = (long)::DTMFeatureType::LowPointPond,
    /// <summary>
    /// Defines A Pond Island Feature
    /// An Island Within A Pond
    /// </summary>
    PondIsland = (long)::DTMFeatureType::PondIsland,
    /// <summary>
    /// Defines A Visible Point Feature
    /// A Point That Can Be Seen From The Eye Location
    /// </summary>
    VisiblePoint = (long)::DTMFeatureType::VisiblePoint,
    /// <summary>
    /// Defines An Invisible Point Feature
    /// A Point That Can Not Be Seen From The Eye Location
    /// </summary>
    InvisiblePoint = (long)::DTMFeatureType::InvisiblePoint,
    /// <summary>
    /// Defines A Visible Line Feature
    /// A Line That Can Be Seen From The Eye Location
    /// </summary>
    VisibleLine = (long)::DTMFeatureType::VisibleLine,
    /// <summary>
    /// Defines An Invisible Line Feature
    /// A Line That Can Not Be Seen From The Eye Location
    /// </summary>
    InvisibleLine = (long)::DTMFeatureType::InvisibleLine,
    /// <summary>
    /// Defines theme feature
    /// </summary>
    Theme = (long)::DTMFeatureType::Theme,
    /// <summary>
    /// Defines Grade Slope feature
    /// </summary>
    GradeSlope = (long)::DTMFeatureType::GradeSlope,
    /// <summary>
    /// Traingle 
    /// </summary>
    Triangle = (long)::DTMFeatureType::Triangle,
    /// <summary>
    /// Traingle 
    /// </summary>
    TriangleInfo = (long)::DTMFeatureType::TriangleInfo,
    /// <summary>
    /// Traingle Lines around the Edge of the triangulation
    /// </summary>
    TriangleEdge = (long)::DTMFeatureType::TriangleEdge,
    /// <summary>
    /// Traingle Lines
    /// </summary>
    TriangleLine = (long)::DTMFeatureType::TinLine,
    /// <summary>
    /// Traingle Vertex
    /// </summary>
    TriangleVertex = (long)::DTMFeatureType::TinPoint,
    };

//=======================================================================================
/// <summary>
/// Represents a DTM Feature Id
/// </summary>                
/// <author>Sylvain.Pucci</author>                              <date>2/2008</date>
//=======================================================================================
public value struct DTMFeatureId
    {
    private:

        ::DTMFeatureId m_id;

    public:
        static initonly DTMFeatureId NullId = DTMFeatureId (DTM_NULL_FEATURE_ID);

    internal:
        //=======================================================================================
        /// <summary>
        /// Initializes a new instance of the DTMFeatureId class.
        /// </summary>                
        /// <author>Sylvain.Pucci</author>                              <date>2/2008</date>
        //=======================================================================================
        DTMFeatureId (::DTMFeatureId id)
            {
            m_id = id;
            }

    public:

        //=======================================================================================
        /// <summary>
        /// Gets the feature Id.
        /// </summary>                
        /// <author>Daryl.Holmwood</author>                              <date>4/2014</date>
        //=======================================================================================
        static DTMFeatureId FromId (::DTMFeatureId id)
            {
            return DTMFeatureId (id);
            }

        //=======================================================================================
        /// <summary>
        /// Gets the internal Id.
        /// </summary>                
        /// <author>Sylvain.Pucci</author>                              <date>2/2008</date>
        //=======================================================================================
        property ::DTMFeatureId Id
            {
            ::DTMFeatureId get ()
                {
                return m_id;
                }
            }

        //=======================================================================================
        /// <summary>
        /// Gets the internal Id.
        /// </summary>                
        /// <author>Sylvain.Pucci</author>                              <date>2/2008</date>
        //=======================================================================================
        virtual System::String^ ToString () override
            {
            return m_id.ToString ();
            }

        //=======================================================================================
        /// <summary>
        /// Gets a DTMFeatureId from a string.
        /// </summary>                
        /// <author>Sylvain.Pucci</author>                              <date>2/2008</date>
        //=======================================================================================
        static DTMFeatureId FromString (System::String^ string)
            {
            int64_t id = Int64::Parse (string);
            return DTMFeatureId (id);
            }

        //=======================================================================================
        /// <summary>
        /// Gets a DTMFeatureId from a string.
        /// </summary>                
        /// <author>Sylvain.Pucci</author>                              <date>2/2008</date>
        //=======================================================================================
        static DTMFeatureId FromStorage (array<Byte>^ bytes)
            {
            int64_t fromStorage = 0;
            return DTMFeatureId (fromStorage);
            }

        property bool IsNullId
            {
            bool get()
                {
                return (m_id == DTM_NULL_FEATURE_ID);
                }
            }

    };

//=======================================================================================
/// <summary>
/// Represents a DTM feature.
/// </summary>
/// <author>Sylvain.Pucci</author>                              <date>08/2005</date>
//=======================================================================================
public ref class DTMFeature 
#if (_MSC_VER >= 1400)
abstract
#endif
    {
    protected:
        BcDTMFeature* m_dtmFeature;

    internal:
        DTMFeature(BcDTMFeature* dtmFeature);
        virtual ~DTMFeature();
        !DTMFeature();


    public:

        [EditorBrowsable(EditorBrowsableState::Never) ]
        property BcDTMFeature* ExternalHandle
            {
            BcDTMFeature* get()
                {
                return m_dtmFeature;
                }
            }

        //=======================================================================================
        /// <summary>
        /// Gets the ID of the feature.
        /// </summary>                
        /// <author>Sylvain.Pucci</author>                              <date>08/2005</date>
        //=======================================================================================
        property virtual DTMFeatureId Id
            {
            DTMFeatureId get();
            }

        //=======================================================================================
        /// <summary>
        /// Gets the user tag of the feature.
        /// </summary>                
        /// <author>Sylvain.Pucci</author>                              <date>08/2005</date>
        //=======================================================================================
        property virtual ::DTMUserTag UserTag
            {
            ::DTMUserTag get();
            }

       //=======================================================================================
        /// <summary>
        /// Gets the DTM Feature Type of the feature.
        /// </summary>                
        /// <author>Sylvain.Pucci</author>                              <date>08/2005</date>
        //=======================================================================================
        property virtual DTMFeatureType FeatureType
            {
             DTMFeatureType get();
            }

        //=======================================================================================
        /// <summary>
        /// Gets the count of elements of the feature.
        /// </summary>                
        /// <author>Sylvain.Pucci</author>                              <date>08/2005</date>
        //=======================================================================================
        property virtual int ElementsCount
            {
            int get();
            }

        //=======================================================================================
        /// <summary>
        /// Gets the points of the feature.
        /// </summary>                
        /// <author>Daryl.Holmwood</author>                              <date>03/2010</date>
        //=======================================================================================
        virtual array<BGEO::DPoint3d>^ GetElementPoints (int element) abstract;

    };

//=======================================================================================
/// <summary>
/// Represents a spot feature.
/// </summary>
/// <author>Sylvain.Pucci</author>                              <date>08/2005</date>
//=======================================================================================
public ref class DTMSpot: public DTMFeature
    {
    internal:

        //=======================================================================================
        /// <summary>
        /// Initializes a new instance of a spot feature.
        /// </summary>                
        /// <author>Sylvain.Pucci</author>                              <date>08/2005</date>
        //=======================================================================================
        DTMSpot (BcDTMSpot* dtmSpot);

    public:

        //=======================================================================================
        /// <summary>
        /// Gets the points of the feature.
        /// </summary>                
        /// <author>Daryl.Holmwood</author>                              <date>03/2010</date>
        //=======================================================================================
        array<BGEO::DPoint3d>^  GetPoints ();

        //=======================================================================================
        /// <summary>
        /// Gets the points of the feature.
        /// </summary>                
        /// <author>Daryl.Holmwood</author>                              <date>03/2010</date>
        //=======================================================================================
        virtual array<BGEO::DPoint3d>^ GetElementPoints (int element) override
            {
            if(element == 0)
                return GetPoints();
            return nullptr;
            }
    };

//=======================================================================================
/// <summary>
/// Represents a linear feature.
/// </summary>
/// <author>Sylvain.Pucci</author>                              <date>08/2005</date>
//=======================================================================================
public ref class DTMLinearFeature : public DTMFeature
    {
    internal:

        //=======================================================================================
        /// <summary>
        /// Initializes a new instance of a linear feature.
        /// </summary>                
        /// <author>Sylvain.Pucci</author>                              <date>08/2005</date>
        //=======================================================================================
        DTMLinearFeature (BcDTMFeature* dtmLinearFeature);

    public:

        //=======================================================================================
        /// <summary>
        /// Gets the elements of the feature.
        /// </summary>                
        /// <author>Sylvain.Pucci</author>                              <date>08/2005</date>
        //=======================================================================================
//DHToDo        virtual array<LinearElement^>^ GetElements();

        //=======================================================================================
        /// <summary>
        /// Gets the points of the feature.
        /// </summary>                
        /// <author>Daryl.Holmwood</author>                              <date>03/2010</date>
        //=======================================================================================
        virtual array<BGEO::DPoint3d>^ GetElementPoints (int element) override;
    };

//=======================================================================================
/// <summary>
/// Represents a linear feature.
/// </summary>
/// <author>Sylvain.Pucci</author>                              <date>08/2005</date>
//=======================================================================================
public ref class DTMComplexLinearFeature: public DTMLinearFeature
    {
    internal:

        //=======================================================================================
        /// <summary>
        /// Initializes a new instance of a linear feature.
        /// </summary>                
        /// <author>Sylvain.Pucci</author>                              <date>08/2005</date>
        //=======================================================================================
        DTMComplexLinearFeature (BcDTMComplexLinearFeature* DTMComplexLinearFeature);

    public:

        //=======================================================================================
        /// <summary>
        /// Gets the count of elements of the feature.
        /// </summary>                
        /// <author>Sylvain.Pucci</author>                              <date>08/2005</date>
        //=======================================================================================
        property int ElementsCount
            {
            virtual int get() override;
            }

        //=======================================================================================
        /// <summary>
        /// Gets the elements of the feature.
        /// </summary>                
        /// <author>Sylvain.Pucci</author>                              <date>08/2005</date>
        //=======================================================================================
//DHToDo        virtual array<LinearElement^>^ GetElements() override;

        //=======================================================================================
        /// <summary>
        /// Gets the points of the feature.
        /// </summary>                
        /// <author>Daryl.Holmwood</author>                              <date>03/2010</date>
        //=======================================================================================
        virtual array<BGEO::DPoint3d>^ GetElementPoints (int element) override;
    };

END_BENTLEY_TERRAINMODELNET_NAMESPACE
<|MERGE_RESOLUTION|>--- conflicted
+++ resolved
@@ -1,593 +1,589 @@
-/*--------------------------------------------------------------------------------------+
-|
-|     $Source: TerrainModelNET/DTMFeature.h $
-|
-<<<<<<< HEAD
-|  $Copyright: (c) 2015 Bentley Systems, Incorporated. All rights reserved. $
-=======
-|  $Copyright: (c) 2016 Bentley Systems, Incorporated. All rights reserved. $
->>>>>>> af72fd24
-|
-+--------------------------------------------------------------------------------------*/
-#pragma once
-#include ".\Bentley.Civil.DTM.h"
-#include <vcclr.h>
-
-BEGIN_BENTLEY_TERRAINMODELNET_NAMESPACE
-
-//=======================================================================================
-/// <summary>
-/// Defines DTM feature types.
-/// </summary>
-/// <author>Sylvain.Pucci</author>                              <date>08/2005</date>
-//=======================================================================================
-public enum class DTMFeatureType
-    {
-    /// <summary>
-    /// Point
-    /// Defines one or more points that is stored in the DTM without
-    /// an identifier. Points can not be uniquely browsed. They are browsed in total.  
-    /// A Point is the preferred feature type to store large quantities of point data in the DTM
-    /// For Example Lidar points should be stored as Points.
-    /// </summary>
-    Point = (long)::DTMFeatureType::RandomSpots,
-    /// <summary>
-    /// PointFeature
-    /// Defines a Point feature of one or more points that is stored in the DTM with an identifier.
-    /// PointFeatures can be uniquely browsed. PointFeatures are used to group a collection of points for 
-    /// some future purpose. For example a set of survey control points can be stored as one PointFeature. 
-    /// </summary>
-    PointFeature = (long)::DTMFeatureType::GroupSpots,
-    /// <summary>
-    /// BreakLine  
-    /// Defines a break line feature of two or more points that is used to constrain the triangulation.
-    /// BreakLines are persisted in the Tin and can be individually browsed.
-    /// </summary>
-    Breakline = (long)::DTMFeatureType::Breakline,
-    /// <summary>
-    /// Soft Break Line  
-    /// Defines a soft break line feature of two or more points that is used to constrain the triangulation.
-    /// Soft BreakLines are persisted in the Tin and can be individually browsed. Contours are smoothed 
-    /// over soft break lines 
-    /// </summary>
-    SoftBreakline = (long)::DTMFeatureType::SoftBreakline,
-    /// <summary>
-    /// Contour
-    /// Defines a contour feature of two or more points that is used to constrain the triangulation.
-    /// Contours are persisted in the Tin and can be individually browsed. Additional processing, beyond break line processing,
-    /// is applied to contour features to remove zero slope triangles along the contour.
-    /// For removal of zero slope triangles it is best to store a contour as one contour feature
-    /// rather than multiple contour features representing contour segments.  
-    /// </summary>
-    Contour = (long)::DTMFeatureType::ContourLine,
-    /// <summary>
-    /// Void
-    /// Defines a polygonal void feature of three or more points that is used to delineate areas in the triangulation
-    /// for which no data exists. Voids are persisted in the Tin and can be individually browsed.
-    /// Void feature points are included in the triangulation and the void segments joining void points
-    /// are draped over the tin surface. 
-    /// The triangulation engine assumes that no voids, breakvoids , drapeVoids or islands touch or intersect. 
-    /// </summary>
-    Void = (long)::DTMFeatureType::Void,
-    /// <summary>
-    /// BreakVoid
-    /// Defines a polygonal break void feature of three or more points that is used to delineate areas in the triangulation
-    /// for which no data exists. Break voids are persisted in the Tin as voids and can be individually browsed.
-    /// Break Void feature points are included in the triangulation and the void segments joining the break void points
-    /// modify the tin surface elevation by inserting the segements as break lines. For example, a break void would be the
-    /// best way to represent a lake boundary of constant elevation.
-    /// The triangulation engine assumes that no voids, breakvoids , drapeVoids or islands touch or intersect. 
-    /// </summary>
-    BreakVoid = (long)::DTMFeatureType::BreakVoid,
-    /// <summary>
-    /// DrapeVoid
-    /// Defines a polygonal drape void feature of three or more points that is used to delineate areas in the triangulation
-    /// for which no data exists. Drape voids are persisted in the Tin as voids and can be individually browsed.
-    /// Drape voids are post inserted into the Tin after triangulation by draping the drape void over the Tin surface.
-    /// Therefore a drape void does not require elevation values and provides a convenient method for voiding areas
-    /// in the triangulation directly from a 2D polygon. 
-    /// The triangulation engine assumes that no voids, breakvoids , drapeVoids or islands touch or intersect. 
-    /// </summary>
-    DrapeVoid = (long)::DTMFeatureType::DrapeVoid,
-    /// <summary>
-    /// Island  
-    /// Defines a polygonal island feature of three or more points that is used to delineate areas inside a void in the triangulation
-    /// for which data exists. Islands are persisted in the Tin and can be individually browsed.
-    /// Islands must be internal to a void and voids can be internal to an island.
-    /// The triangulation engine assumes that no voids, breakvoids , drapeVoids or islands touch or intersect. 
-    /// </summary>
-    Island = (long)::DTMFeatureType::Island,
-    /// <summary>
-    /// Hole Feature
-    /// Defines a polygonal hole feature of three or more points that is used to delineate areas in the triangulation
-    /// for which no data exists. Holes are persisted in the Tin and can be individually browsed.
-    /// A hole is a variant of a void feature and the difference between a void and a hole is only apparent
-    /// when one triangulation is merged into another. Consider merging surface B into surface A when part of
-    /// surface A is replaced by surface B. If surface B has voids then the surface B voids will
-    /// become part of the merged surface. If surface B has holes then the merged surface will contain areas of 
-    /// of surface A that correspond to the surface B holes.
-    /// </summary>
-    Hole = (long)::DTMFeatureType::Hole,
-    /// <summary>
-    /// Hull
-    /// Defines a polygonal hull feature of three or more points that is used to delineate the triangulation hull.
-    /// There can only be one hull per DTM. The Hull is persisted in the Tin and can be browsed.
-    /// A triangualtion hull is always convex. The hull feature modifies or constrains the triangulation hull
-    /// to one that is more representative of the surface data. If there is more than one hull feature 
-    /// the triangulation engine will use the first one it finds.
-    /// </summary>
-    Hull = (long)::DTMFeatureType::Hull,
-    /// <summary>
-    /// Drape Hull
-    /// Defines a polygonal hull feature of three or more points that is used to delineate the triangulation hull.
-    /// There can only be one hull per DTM. The Hull is persisted in the Tin and can be browsed.
-    /// A drape hull is post inserted after the initial triangulation. It is draped onto the Tin surface and 
-    /// then inserted into the Tin. All features external to the inserted drape hull are clipped from the Tin.
-    /// Once inserted into the Tin it is renamed to a Hull.
-    /// </summary>
-    DrapeHull = (long)::DTMFeatureType::DrapeHull,
-    /// <summary>
-    /// HullLine
-    /// Defines a HullLine feature of two or more points that is used to represent the extermity of the triangulation.
-    /// at distinct locations. HullLines are a variant of Hull features. HullLine features are not persisted in the Tin but can be browsed prior to
-    /// triangulation. HullLine features are used to constrain the triangulation.
-    /// A Hullline feature is a special 3D modelling feature and normally should not be used out of this context
-    /// and is included here for completeness
-    /// </summary>
-    HullLine = (long)::DTMFeatureType::HullLine,
-    /// <summary>
-    /// VoidLine
-    /// Defines a VoidLine feature of two or more points that is used to represent the extermity of voids
-    /// at distinct locations. VoidLines are a variant of Void features. VoidLine features are not persisted in the Tin but can be browsed prior to
-    /// triangulation. VoidLine features are used to construct voids.
-    /// A VoidLine feature is a special 3D modelling feature and normally should not be used out of this context
-    /// and is included here for completeness
-    /// </summary>
-    VoidLine = (long)::DTMFeatureType::VoidLine,
-    /// <summary>
-    /// HoleLine
-    /// Defines a HoleLine feature of two or more points that is used to represent the extermity of holes.
-    /// at distinct locations. HoleLines are a variant of Hole features. HoleLine features are not persisted in the Tin but can be browsed prior to
-    /// triangulation. HoleLine features are used to construct holes.
-    /// A HoleLine feature is a special 3D modelling feature and normally should not be used out of this context
-    /// and is included here for completeness
-    /// </summary>
-    HoleLine = (long)::DTMFeatureType::HoleLine,
-    /// <summary>
-    /// Slope Toe
-    /// Defines a SlopeToe feature of two or more points that is used to represent the intersection of a sideslope
-    /// with the Tin surface. SlopeToe features are used to communicate information between the DTM and other applications.
-    /// SlopeToe features are not included in the triangualtion and need to be converted to some other DTM feature if they
-    /// are to be include in the triangulation.
-    /// A SlopeToe feature is a special 3D modelling feature and normally should not be used out of this context
-    /// and is included here for completeness
-    /// </summary>
-    SlopeToe = (long)::DTMFeatureType::SlopeToe,
-    /// <summary>
-    /// Graphic Break 
-    /// A GraphicBreak consisting of two or more points is used to constrain the triangulation in 
-    /// the same manner as a break line or contour but is not persisted in the Tin. Its primary use
-    /// is to reproduce identical triangulations. For example a triangle is stored as a Graphic Break.     
-    /// </summary>
-    GraphicBreak = (long)::DTMFeatureType::GraphicBreak,
-    /// <summary>
-    /// Region 
-    /// A Region is a polygon that is persisted in the Tin for the purpose of browsing DTM features
-    /// within a region.
-    ///     
-    /// </summary>
-    Region = (long)::DTMFeatureType::Region,
-    };
-
-//=======================================================================================
-/// <summary>
-/// Defines dynamic DTM feature types.
-/// </summary>
-/// <author>Sylvain.Pucci</author>                              <date>08/2005</date>
-//=======================================================================================
-public enum class DTMDynamicFeatureType:long
-    {
-    /// <summary>
-    /// Defines contour feature
-    /// </summary>
-    Contour = (long)::DTMFeatureType::Contour,
-    /// <summary>
-    /// Defines low point feature
-    /// </summary>
-    LowPoint  = (long)::DTMFeatureType::LowPoint,
-    /// <summary>
-    /// Defines high point feature
-    /// </summary>
-    HighPoint  = (long)::DTMFeatureType::HighPoint,
-    /// <summary>
-    /// Defines sump line feature
-    /// </summary>
-    SumpLine = (long)::DTMFeatureType::SumpLine,
-    /// <summary>
-    /// Defines ridge line feature
-    /// </summary>
-    RidgeLine = (long)::DTMFeatureType::RidgeLine,
-    /// <summary>
-    /// Defines descent trace feature
-    /// </summary>
-    DescentTrace = (long)::DTMFeatureType::DescentTrace,
-    /// <summary>
-    /// Defines ascent trace feature
-    /// </summary>
-    AscentTrace = (long)::DTMFeatureType::AscentTrace,
-    /// <summary>
-    /// Defines catchment feature
-    /// </summary>
-    Catchment = (long)::DTMFeatureType::Catchment,
-    /// <summary>
-    /// Defines A Pond Feature
-    /// The Boundary Of A Pond 
-    /// </summary>
-    Pond = (long)::DTMFeatureType::LowPointPond,
-    /// <summary>
-    /// Defines A Pond Island Feature
-    /// An Island Within A Pond
-    /// </summary>
-    PondIsland = (long)::DTMFeatureType::PondIsland,
-    /// <summary>
-    /// Defines A Visible Point Feature
-    /// A Point That Can Be Seen From The Eye Location
-    /// </summary>
-    VisiblePoint = (long)::DTMFeatureType::VisiblePoint,
-    /// <summary>
-    /// Defines An Invisible Point Feature
-    /// A Point That Can Not Be Seen From The Eye Location
-    /// </summary>
-    InvisiblePoint = (long)::DTMFeatureType::InvisiblePoint,
-    /// <summary>
-    /// Defines A Visible Line Feature
-    /// A Line That Can Be Seen From The Eye Location
-    /// </summary>
-    VisibleLine = (long)::DTMFeatureType::VisibleLine,
-    /// <summary>
-    /// Defines An Invisible Line Feature
-    /// A Line That Can Not Be Seen From The Eye Location
-    /// </summary>
-    InvisibleLine = (long)::DTMFeatureType::InvisibleLine,
-    /// <summary>
-    /// Defines theme feature
-    /// </summary>
-    Theme = (long)::DTMFeatureType::Theme,
-    /// <summary>
-    /// Defines Grade Slope feature
-    /// </summary>
-    GradeSlope = (long)::DTMFeatureType::GradeSlope,
-    /// <summary>
-    /// Traingle 
-    /// </summary>
-    Triangle = (long)::DTMFeatureType::Triangle,
-    /// <summary>
-    /// Traingle 
-    /// </summary>
-    TriangleInfo = (long)::DTMFeatureType::TriangleInfo,
-    /// <summary>
-    /// Traingle Lines around the Edge of the triangulation
-    /// </summary>
-    TriangleEdge = (long)::DTMFeatureType::TriangleEdge,
-    /// <summary>
-    /// Traingle Lines
-    /// </summary>
-    TriangleLine = (long)::DTMFeatureType::TinLine,
-    /// <summary>
-    /// Traingle Vertex
-    /// </summary>
-    TriangleVertex = (long)::DTMFeatureType::TinPoint,
-    };
-
-//=======================================================================================
-/// <summary>
-/// Represents a DTM Feature Id
-/// </summary>                
-/// <author>Sylvain.Pucci</author>                              <date>2/2008</date>
-//=======================================================================================
-public value struct DTMFeatureId
-    {
-    private:
-
-        ::DTMFeatureId m_id;
-
-    public:
-        static initonly DTMFeatureId NullId = DTMFeatureId (DTM_NULL_FEATURE_ID);
-
-    internal:
-        //=======================================================================================
-        /// <summary>
-        /// Initializes a new instance of the DTMFeatureId class.
-        /// </summary>                
-        /// <author>Sylvain.Pucci</author>                              <date>2/2008</date>
-        //=======================================================================================
-        DTMFeatureId (::DTMFeatureId id)
-            {
-            m_id = id;
-            }
-
-    public:
-
-        //=======================================================================================
-        /// <summary>
-        /// Gets the feature Id.
-        /// </summary>                
-        /// <author>Daryl.Holmwood</author>                              <date>4/2014</date>
-        //=======================================================================================
-        static DTMFeatureId FromId (::DTMFeatureId id)
-            {
-            return DTMFeatureId (id);
-            }
-
-        //=======================================================================================
-        /// <summary>
-        /// Gets the internal Id.
-        /// </summary>                
-        /// <author>Sylvain.Pucci</author>                              <date>2/2008</date>
-        //=======================================================================================
-        property ::DTMFeatureId Id
-            {
-            ::DTMFeatureId get ()
-                {
-                return m_id;
-                }
-            }
-
-        //=======================================================================================
-        /// <summary>
-        /// Gets the internal Id.
-        /// </summary>                
-        /// <author>Sylvain.Pucci</author>                              <date>2/2008</date>
-        //=======================================================================================
-        virtual System::String^ ToString () override
-            {
-            return m_id.ToString ();
-            }
-
-        //=======================================================================================
-        /// <summary>
-        /// Gets a DTMFeatureId from a string.
-        /// </summary>                
-        /// <author>Sylvain.Pucci</author>                              <date>2/2008</date>
-        //=======================================================================================
-        static DTMFeatureId FromString (System::String^ string)
-            {
-            int64_t id = Int64::Parse (string);
-            return DTMFeatureId (id);
-            }
-
-        //=======================================================================================
-        /// <summary>
-        /// Gets a DTMFeatureId from a string.
-        /// </summary>                
-        /// <author>Sylvain.Pucci</author>                              <date>2/2008</date>
-        //=======================================================================================
-        static DTMFeatureId FromStorage (array<Byte>^ bytes)
-            {
-            int64_t fromStorage = 0;
-            return DTMFeatureId (fromStorage);
-            }
-
-        property bool IsNullId
-            {
-            bool get()
-                {
-                return (m_id == DTM_NULL_FEATURE_ID);
-                }
-            }
-
-    };
-
-//=======================================================================================
-/// <summary>
-/// Represents a DTM feature.
-/// </summary>
-/// <author>Sylvain.Pucci</author>                              <date>08/2005</date>
-//=======================================================================================
-public ref class DTMFeature 
-#if (_MSC_VER >= 1400)
-abstract
-#endif
-    {
-    protected:
-        BcDTMFeature* m_dtmFeature;
-
-    internal:
-        DTMFeature(BcDTMFeature* dtmFeature);
-        virtual ~DTMFeature();
-        !DTMFeature();
-
-
-    public:
-
-        [EditorBrowsable(EditorBrowsableState::Never) ]
-        property BcDTMFeature* ExternalHandle
-            {
-            BcDTMFeature* get()
-                {
-                return m_dtmFeature;
-                }
-            }
-
-        //=======================================================================================
-        /// <summary>
-        /// Gets the ID of the feature.
-        /// </summary>                
-        /// <author>Sylvain.Pucci</author>                              <date>08/2005</date>
-        //=======================================================================================
-        property virtual DTMFeatureId Id
-            {
-            DTMFeatureId get();
-            }
-
-        //=======================================================================================
-        /// <summary>
-        /// Gets the user tag of the feature.
-        /// </summary>                
-        /// <author>Sylvain.Pucci</author>                              <date>08/2005</date>
-        //=======================================================================================
-        property virtual ::DTMUserTag UserTag
-            {
-            ::DTMUserTag get();
-            }
-
-       //=======================================================================================
-        /// <summary>
-        /// Gets the DTM Feature Type of the feature.
-        /// </summary>                
-        /// <author>Sylvain.Pucci</author>                              <date>08/2005</date>
-        //=======================================================================================
-        property virtual DTMFeatureType FeatureType
-            {
-             DTMFeatureType get();
-            }
-
-        //=======================================================================================
-        /// <summary>
-        /// Gets the count of elements of the feature.
-        /// </summary>                
-        /// <author>Sylvain.Pucci</author>                              <date>08/2005</date>
-        //=======================================================================================
-        property virtual int ElementsCount
-            {
-            int get();
-            }
-
-        //=======================================================================================
-        /// <summary>
-        /// Gets the points of the feature.
-        /// </summary>                
-        /// <author>Daryl.Holmwood</author>                              <date>03/2010</date>
-        //=======================================================================================
-        virtual array<BGEO::DPoint3d>^ GetElementPoints (int element) abstract;
-
-    };
-
-//=======================================================================================
-/// <summary>
-/// Represents a spot feature.
-/// </summary>
-/// <author>Sylvain.Pucci</author>                              <date>08/2005</date>
-//=======================================================================================
-public ref class DTMSpot: public DTMFeature
-    {
-    internal:
-
-        //=======================================================================================
-        /// <summary>
-        /// Initializes a new instance of a spot feature.
-        /// </summary>                
-        /// <author>Sylvain.Pucci</author>                              <date>08/2005</date>
-        //=======================================================================================
-        DTMSpot (BcDTMSpot* dtmSpot);
-
-    public:
-
-        //=======================================================================================
-        /// <summary>
-        /// Gets the points of the feature.
-        /// </summary>                
-        /// <author>Daryl.Holmwood</author>                              <date>03/2010</date>
-        //=======================================================================================
-        array<BGEO::DPoint3d>^  GetPoints ();
-
-        //=======================================================================================
-        /// <summary>
-        /// Gets the points of the feature.
-        /// </summary>                
-        /// <author>Daryl.Holmwood</author>                              <date>03/2010</date>
-        //=======================================================================================
-        virtual array<BGEO::DPoint3d>^ GetElementPoints (int element) override
-            {
-            if(element == 0)
-                return GetPoints();
-            return nullptr;
-            }
-    };
-
-//=======================================================================================
-/// <summary>
-/// Represents a linear feature.
-/// </summary>
-/// <author>Sylvain.Pucci</author>                              <date>08/2005</date>
-//=======================================================================================
-public ref class DTMLinearFeature : public DTMFeature
-    {
-    internal:
-
-        //=======================================================================================
-        /// <summary>
-        /// Initializes a new instance of a linear feature.
-        /// </summary>                
-        /// <author>Sylvain.Pucci</author>                              <date>08/2005</date>
-        //=======================================================================================
-        DTMLinearFeature (BcDTMFeature* dtmLinearFeature);
-
-    public:
-
-        //=======================================================================================
-        /// <summary>
-        /// Gets the elements of the feature.
-        /// </summary>                
-        /// <author>Sylvain.Pucci</author>                              <date>08/2005</date>
-        //=======================================================================================
-//DHToDo        virtual array<LinearElement^>^ GetElements();
-
-        //=======================================================================================
-        /// <summary>
-        /// Gets the points of the feature.
-        /// </summary>                
-        /// <author>Daryl.Holmwood</author>                              <date>03/2010</date>
-        //=======================================================================================
-        virtual array<BGEO::DPoint3d>^ GetElementPoints (int element) override;
-    };
-
-//=======================================================================================
-/// <summary>
-/// Represents a linear feature.
-/// </summary>
-/// <author>Sylvain.Pucci</author>                              <date>08/2005</date>
-//=======================================================================================
-public ref class DTMComplexLinearFeature: public DTMLinearFeature
-    {
-    internal:
-
-        //=======================================================================================
-        /// <summary>
-        /// Initializes a new instance of a linear feature.
-        /// </summary>                
-        /// <author>Sylvain.Pucci</author>                              <date>08/2005</date>
-        //=======================================================================================
-        DTMComplexLinearFeature (BcDTMComplexLinearFeature* DTMComplexLinearFeature);
-
-    public:
-
-        //=======================================================================================
-        /// <summary>
-        /// Gets the count of elements of the feature.
-        /// </summary>                
-        /// <author>Sylvain.Pucci</author>                              <date>08/2005</date>
-        //=======================================================================================
-        property int ElementsCount
-            {
-            virtual int get() override;
-            }
-
-        //=======================================================================================
-        /// <summary>
-        /// Gets the elements of the feature.
-        /// </summary>                
-        /// <author>Sylvain.Pucci</author>                              <date>08/2005</date>
-        //=======================================================================================
-//DHToDo        virtual array<LinearElement^>^ GetElements() override;
-
-        //=======================================================================================
-        /// <summary>
-        /// Gets the points of the feature.
-        /// </summary>                
-        /// <author>Daryl.Holmwood</author>                              <date>03/2010</date>
-        //=======================================================================================
-        virtual array<BGEO::DPoint3d>^ GetElementPoints (int element) override;
-    };
-
-END_BENTLEY_TERRAINMODELNET_NAMESPACE
+/*--------------------------------------------------------------------------------------+
+|
+|     $Source: TerrainModelNET/DTMFeature.h $
+|
+|  $Copyright: (c) 2016 Bentley Systems, Incorporated. All rights reserved. $
+|
++--------------------------------------------------------------------------------------*/
+#pragma once
+#include ".\Bentley.Civil.DTM.h"
+#include <vcclr.h>
+
+BEGIN_BENTLEY_TERRAINMODELNET_NAMESPACE
+
+//=======================================================================================
+/// <summary>
+/// Defines DTM feature types.
+/// </summary>
+/// <author>Sylvain.Pucci</author>                              <date>08/2005</date>
+//=======================================================================================
+public enum class DTMFeatureType
+    {
+    /// <summary>
+    /// Point
+    /// Defines one or more points that is stored in the DTM without
+    /// an identifier. Points can not be uniquely browsed. They are browsed in total.  
+    /// A Point is the preferred feature type to store large quantities of point data in the DTM
+    /// For Example Lidar points should be stored as Points.
+    /// </summary>
+    Point = (long)::DTMFeatureType::RandomSpots,
+    /// <summary>
+    /// PointFeature
+    /// Defines a Point feature of one or more points that is stored in the DTM with an identifier.
+    /// PointFeatures can be uniquely browsed. PointFeatures are used to group a collection of points for 
+    /// some future purpose. For example a set of survey control points can be stored as one PointFeature. 
+    /// </summary>
+    PointFeature = (long)::DTMFeatureType::GroupSpots,
+    /// <summary>
+    /// BreakLine  
+    /// Defines a break line feature of two or more points that is used to constrain the triangulation.
+    /// BreakLines are persisted in the Tin and can be individually browsed.
+    /// </summary>
+    Breakline = (long)::DTMFeatureType::Breakline,
+    /// <summary>
+    /// Soft Break Line  
+    /// Defines a soft break line feature of two or more points that is used to constrain the triangulation.
+    /// Soft BreakLines are persisted in the Tin and can be individually browsed. Contours are smoothed 
+    /// over soft break lines 
+    /// </summary>
+    SoftBreakline = (long)::DTMFeatureType::SoftBreakline,
+    /// <summary>
+    /// Contour
+    /// Defines a contour feature of two or more points that is used to constrain the triangulation.
+    /// Contours are persisted in the Tin and can be individually browsed. Additional processing, beyond break line processing,
+    /// is applied to contour features to remove zero slope triangles along the contour.
+    /// For removal of zero slope triangles it is best to store a contour as one contour feature
+    /// rather than multiple contour features representing contour segments.  
+    /// </summary>
+    Contour = (long)::DTMFeatureType::ContourLine,
+    /// <summary>
+    /// Void
+    /// Defines a polygonal void feature of three or more points that is used to delineate areas in the triangulation
+    /// for which no data exists. Voids are persisted in the Tin and can be individually browsed.
+    /// Void feature points are included in the triangulation and the void segments joining void points
+    /// are draped over the tin surface. 
+    /// The triangulation engine assumes that no voids, breakvoids , drapeVoids or islands touch or intersect. 
+    /// </summary>
+    Void = (long)::DTMFeatureType::Void,
+    /// <summary>
+    /// BreakVoid
+    /// Defines a polygonal break void feature of three or more points that is used to delineate areas in the triangulation
+    /// for which no data exists. Break voids are persisted in the Tin as voids and can be individually browsed.
+    /// Break Void feature points are included in the triangulation and the void segments joining the break void points
+    /// modify the tin surface elevation by inserting the segements as break lines. For example, a break void would be the
+    /// best way to represent a lake boundary of constant elevation.
+    /// The triangulation engine assumes that no voids, breakvoids , drapeVoids or islands touch or intersect. 
+    /// </summary>
+    BreakVoid = (long)::DTMFeatureType::BreakVoid,
+    /// <summary>
+    /// DrapeVoid
+    /// Defines a polygonal drape void feature of three or more points that is used to delineate areas in the triangulation
+    /// for which no data exists. Drape voids are persisted in the Tin as voids and can be individually browsed.
+    /// Drape voids are post inserted into the Tin after triangulation by draping the drape void over the Tin surface.
+    /// Therefore a drape void does not require elevation values and provides a convenient method for voiding areas
+    /// in the triangulation directly from a 2D polygon. 
+    /// The triangulation engine assumes that no voids, breakvoids , drapeVoids or islands touch or intersect. 
+    /// </summary>
+    DrapeVoid = (long)::DTMFeatureType::DrapeVoid,
+    /// <summary>
+    /// Island  
+    /// Defines a polygonal island feature of three or more points that is used to delineate areas inside a void in the triangulation
+    /// for which data exists. Islands are persisted in the Tin and can be individually browsed.
+    /// Islands must be internal to a void and voids can be internal to an island.
+    /// The triangulation engine assumes that no voids, breakvoids , drapeVoids or islands touch or intersect. 
+    /// </summary>
+    Island = (long)::DTMFeatureType::Island,
+    /// <summary>
+    /// Hole Feature
+    /// Defines a polygonal hole feature of three or more points that is used to delineate areas in the triangulation
+    /// for which no data exists. Holes are persisted in the Tin and can be individually browsed.
+    /// A hole is a variant of a void feature and the difference between a void and a hole is only apparent
+    /// when one triangulation is merged into another. Consider merging surface B into surface A when part of
+    /// surface A is replaced by surface B. If surface B has voids then the surface B voids will
+    /// become part of the merged surface. If surface B has holes then the merged surface will contain areas of 
+    /// of surface A that correspond to the surface B holes.
+    /// </summary>
+    Hole = (long)::DTMFeatureType::Hole,
+    /// <summary>
+    /// Hull
+    /// Defines a polygonal hull feature of three or more points that is used to delineate the triangulation hull.
+    /// There can only be one hull per DTM. The Hull is persisted in the Tin and can be browsed.
+    /// A triangualtion hull is always convex. The hull feature modifies or constrains the triangulation hull
+    /// to one that is more representative of the surface data. If there is more than one hull feature 
+    /// the triangulation engine will use the first one it finds.
+    /// </summary>
+    Hull = (long)::DTMFeatureType::Hull,
+    /// <summary>
+    /// Drape Hull
+    /// Defines a polygonal hull feature of three or more points that is used to delineate the triangulation hull.
+    /// There can only be one hull per DTM. The Hull is persisted in the Tin and can be browsed.
+    /// A drape hull is post inserted after the initial triangulation. It is draped onto the Tin surface and 
+    /// then inserted into the Tin. All features external to the inserted drape hull are clipped from the Tin.
+    /// Once inserted into the Tin it is renamed to a Hull.
+    /// </summary>
+    DrapeHull = (long)::DTMFeatureType::DrapeHull,
+    /// <summary>
+    /// HullLine
+    /// Defines a HullLine feature of two or more points that is used to represent the extermity of the triangulation.
+    /// at distinct locations. HullLines are a variant of Hull features. HullLine features are not persisted in the Tin but can be browsed prior to
+    /// triangulation. HullLine features are used to constrain the triangulation.
+    /// A Hullline feature is a special 3D modelling feature and normally should not be used out of this context
+    /// and is included here for completeness
+    /// </summary>
+    HullLine = (long)::DTMFeatureType::HullLine,
+    /// <summary>
+    /// VoidLine
+    /// Defines a VoidLine feature of two or more points that is used to represent the extermity of voids
+    /// at distinct locations. VoidLines are a variant of Void features. VoidLine features are not persisted in the Tin but can be browsed prior to
+    /// triangulation. VoidLine features are used to construct voids.
+    /// A VoidLine feature is a special 3D modelling feature and normally should not be used out of this context
+    /// and is included here for completeness
+    /// </summary>
+    VoidLine = (long)::DTMFeatureType::VoidLine,
+    /// <summary>
+    /// HoleLine
+    /// Defines a HoleLine feature of two or more points that is used to represent the extermity of holes.
+    /// at distinct locations. HoleLines are a variant of Hole features. HoleLine features are not persisted in the Tin but can be browsed prior to
+    /// triangulation. HoleLine features are used to construct holes.
+    /// A HoleLine feature is a special 3D modelling feature and normally should not be used out of this context
+    /// and is included here for completeness
+    /// </summary>
+    HoleLine = (long)::DTMFeatureType::HoleLine,
+    /// <summary>
+    /// Slope Toe
+    /// Defines a SlopeToe feature of two or more points that is used to represent the intersection of a sideslope
+    /// with the Tin surface. SlopeToe features are used to communicate information between the DTM and other applications.
+    /// SlopeToe features are not included in the triangualtion and need to be converted to some other DTM feature if they
+    /// are to be include in the triangulation.
+    /// A SlopeToe feature is a special 3D modelling feature and normally should not be used out of this context
+    /// and is included here for completeness
+    /// </summary>
+    SlopeToe = (long)::DTMFeatureType::SlopeToe,
+    /// <summary>
+    /// Graphic Break 
+    /// A GraphicBreak consisting of two or more points is used to constrain the triangulation in 
+    /// the same manner as a break line or contour but is not persisted in the Tin. Its primary use
+    /// is to reproduce identical triangulations. For example a triangle is stored as a Graphic Break.     
+    /// </summary>
+    GraphicBreak = (long)::DTMFeatureType::GraphicBreak,
+    /// <summary>
+    /// Region 
+    /// A Region is a polygon that is persisted in the Tin for the purpose of browsing DTM features
+    /// within a region.
+    ///     
+    /// </summary>
+    Region = (long)::DTMFeatureType::Region,
+    };
+
+//=======================================================================================
+/// <summary>
+/// Defines dynamic DTM feature types.
+/// </summary>
+/// <author>Sylvain.Pucci</author>                              <date>08/2005</date>
+//=======================================================================================
+public enum class DTMDynamicFeatureType:long
+    {
+    /// <summary>
+    /// Defines contour feature
+    /// </summary>
+    Contour = (long)::DTMFeatureType::Contour,
+    /// <summary>
+    /// Defines low point feature
+    /// </summary>
+    LowPoint  = (long)::DTMFeatureType::LowPoint,
+    /// <summary>
+    /// Defines high point feature
+    /// </summary>
+    HighPoint  = (long)::DTMFeatureType::HighPoint,
+    /// <summary>
+    /// Defines sump line feature
+    /// </summary>
+    SumpLine = (long)::DTMFeatureType::SumpLine,
+    /// <summary>
+    /// Defines ridge line feature
+    /// </summary>
+    RidgeLine = (long)::DTMFeatureType::RidgeLine,
+    /// <summary>
+    /// Defines descent trace feature
+    /// </summary>
+    DescentTrace = (long)::DTMFeatureType::DescentTrace,
+    /// <summary>
+    /// Defines ascent trace feature
+    /// </summary>
+    AscentTrace = (long)::DTMFeatureType::AscentTrace,
+    /// <summary>
+    /// Defines catchment feature
+    /// </summary>
+    Catchment = (long)::DTMFeatureType::Catchment,
+    /// <summary>
+    /// Defines A Pond Feature
+    /// The Boundary Of A Pond 
+    /// </summary>
+    Pond = (long)::DTMFeatureType::LowPointPond,
+    /// <summary>
+    /// Defines A Pond Island Feature
+    /// An Island Within A Pond
+    /// </summary>
+    PondIsland = (long)::DTMFeatureType::PondIsland,
+    /// <summary>
+    /// Defines A Visible Point Feature
+    /// A Point That Can Be Seen From The Eye Location
+    /// </summary>
+    VisiblePoint = (long)::DTMFeatureType::VisiblePoint,
+    /// <summary>
+    /// Defines An Invisible Point Feature
+    /// A Point That Can Not Be Seen From The Eye Location
+    /// </summary>
+    InvisiblePoint = (long)::DTMFeatureType::InvisiblePoint,
+    /// <summary>
+    /// Defines A Visible Line Feature
+    /// A Line That Can Be Seen From The Eye Location
+    /// </summary>
+    VisibleLine = (long)::DTMFeatureType::VisibleLine,
+    /// <summary>
+    /// Defines An Invisible Line Feature
+    /// A Line That Can Not Be Seen From The Eye Location
+    /// </summary>
+    InvisibleLine = (long)::DTMFeatureType::InvisibleLine,
+    /// <summary>
+    /// Defines theme feature
+    /// </summary>
+    Theme = (long)::DTMFeatureType::Theme,
+    /// <summary>
+    /// Defines Grade Slope feature
+    /// </summary>
+    GradeSlope = (long)::DTMFeatureType::GradeSlope,
+    /// <summary>
+    /// Traingle 
+    /// </summary>
+    Triangle = (long)::DTMFeatureType::Triangle,
+    /// <summary>
+    /// Traingle 
+    /// </summary>
+    TriangleInfo = (long)::DTMFeatureType::TriangleInfo,
+    /// <summary>
+    /// Traingle Lines around the Edge of the triangulation
+    /// </summary>
+    TriangleEdge = (long)::DTMFeatureType::TriangleEdge,
+    /// <summary>
+    /// Traingle Lines
+    /// </summary>
+    TriangleLine = (long)::DTMFeatureType::TinLine,
+    /// <summary>
+    /// Traingle Vertex
+    /// </summary>
+    TriangleVertex = (long)::DTMFeatureType::TinPoint,
+    };
+
+//=======================================================================================
+/// <summary>
+/// Represents a DTM Feature Id
+/// </summary>                
+/// <author>Sylvain.Pucci</author>                              <date>2/2008</date>
+//=======================================================================================
+public value struct DTMFeatureId
+    {
+    private:
+
+        ::DTMFeatureId m_id;
+
+    public:
+        static initonly DTMFeatureId NullId = DTMFeatureId (DTM_NULL_FEATURE_ID);
+
+    internal:
+        //=======================================================================================
+        /// <summary>
+        /// Initializes a new instance of the DTMFeatureId class.
+        /// </summary>                
+        /// <author>Sylvain.Pucci</author>                              <date>2/2008</date>
+        //=======================================================================================
+        DTMFeatureId (::DTMFeatureId id)
+            {
+            m_id = id;
+            }
+
+    public:
+
+        //=======================================================================================
+        /// <summary>
+        /// Gets the feature Id.
+        /// </summary>                
+        /// <author>Daryl.Holmwood</author>                              <date>4/2014</date>
+        //=======================================================================================
+        static DTMFeatureId FromId (::DTMFeatureId id)
+            {
+            return DTMFeatureId (id);
+            }
+
+        //=======================================================================================
+        /// <summary>
+        /// Gets the internal Id.
+        /// </summary>                
+        /// <author>Sylvain.Pucci</author>                              <date>2/2008</date>
+        //=======================================================================================
+        property ::DTMFeatureId Id
+            {
+            ::DTMFeatureId get ()
+                {
+                return m_id;
+                }
+            }
+
+        //=======================================================================================
+        /// <summary>
+        /// Gets the internal Id.
+        /// </summary>                
+        /// <author>Sylvain.Pucci</author>                              <date>2/2008</date>
+        //=======================================================================================
+        virtual System::String^ ToString () override
+            {
+            return m_id.ToString ();
+            }
+
+        //=======================================================================================
+        /// <summary>
+        /// Gets a DTMFeatureId from a string.
+        /// </summary>                
+        /// <author>Sylvain.Pucci</author>                              <date>2/2008</date>
+        //=======================================================================================
+        static DTMFeatureId FromString (System::String^ string)
+            {
+            int64_t id = Int64::Parse (string);
+            return DTMFeatureId (id);
+            }
+
+        //=======================================================================================
+        /// <summary>
+        /// Gets a DTMFeatureId from a string.
+        /// </summary>                
+        /// <author>Sylvain.Pucci</author>                              <date>2/2008</date>
+        //=======================================================================================
+        static DTMFeatureId FromStorage (array<Byte>^ bytes)
+            {
+            int64_t fromStorage = 0;
+            return DTMFeatureId (fromStorage);
+            }
+
+        property bool IsNullId
+            {
+            bool get()
+                {
+                return (m_id == DTM_NULL_FEATURE_ID);
+                }
+            }
+
+    };
+
+//=======================================================================================
+/// <summary>
+/// Represents a DTM feature.
+/// </summary>
+/// <author>Sylvain.Pucci</author>                              <date>08/2005</date>
+//=======================================================================================
+public ref class DTMFeature 
+#if (_MSC_VER >= 1400)
+abstract
+#endif
+    {
+    protected:
+        BcDTMFeature* m_dtmFeature;
+
+    internal:
+        DTMFeature(BcDTMFeature* dtmFeature);
+        virtual ~DTMFeature();
+        !DTMFeature();
+
+
+    public:
+
+        [EditorBrowsable(EditorBrowsableState::Never) ]
+        property BcDTMFeature* ExternalHandle
+            {
+            BcDTMFeature* get()
+                {
+                return m_dtmFeature;
+                }
+            }
+
+        //=======================================================================================
+        /// <summary>
+        /// Gets the ID of the feature.
+        /// </summary>                
+        /// <author>Sylvain.Pucci</author>                              <date>08/2005</date>
+        //=======================================================================================
+        property virtual DTMFeatureId Id
+            {
+            DTMFeatureId get();
+            }
+
+        //=======================================================================================
+        /// <summary>
+        /// Gets the user tag of the feature.
+        /// </summary>                
+        /// <author>Sylvain.Pucci</author>                              <date>08/2005</date>
+        //=======================================================================================
+        property virtual ::DTMUserTag UserTag
+            {
+            ::DTMUserTag get();
+            }
+
+       //=======================================================================================
+        /// <summary>
+        /// Gets the DTM Feature Type of the feature.
+        /// </summary>                
+        /// <author>Sylvain.Pucci</author>                              <date>08/2005</date>
+        //=======================================================================================
+        property virtual DTMFeatureType FeatureType
+            {
+             DTMFeatureType get();
+            }
+
+        //=======================================================================================
+        /// <summary>
+        /// Gets the count of elements of the feature.
+        /// </summary>                
+        /// <author>Sylvain.Pucci</author>                              <date>08/2005</date>
+        //=======================================================================================
+        property virtual int ElementsCount
+            {
+            int get();
+            }
+
+        //=======================================================================================
+        /// <summary>
+        /// Gets the points of the feature.
+        /// </summary>                
+        /// <author>Daryl.Holmwood</author>                              <date>03/2010</date>
+        //=======================================================================================
+        virtual array<BGEO::DPoint3d>^ GetElementPoints (int element) abstract;
+
+    };
+
+//=======================================================================================
+/// <summary>
+/// Represents a spot feature.
+/// </summary>
+/// <author>Sylvain.Pucci</author>                              <date>08/2005</date>
+//=======================================================================================
+public ref class DTMSpot: public DTMFeature
+    {
+    internal:
+
+        //=======================================================================================
+        /// <summary>
+        /// Initializes a new instance of a spot feature.
+        /// </summary>                
+        /// <author>Sylvain.Pucci</author>                              <date>08/2005</date>
+        //=======================================================================================
+        DTMSpot (BcDTMSpot* dtmSpot);
+
+    public:
+
+        //=======================================================================================
+        /// <summary>
+        /// Gets the points of the feature.
+        /// </summary>                
+        /// <author>Daryl.Holmwood</author>                              <date>03/2010</date>
+        //=======================================================================================
+        array<BGEO::DPoint3d>^  GetPoints ();
+
+        //=======================================================================================
+        /// <summary>
+        /// Gets the points of the feature.
+        /// </summary>                
+        /// <author>Daryl.Holmwood</author>                              <date>03/2010</date>
+        //=======================================================================================
+        virtual array<BGEO::DPoint3d>^ GetElementPoints (int element) override
+            {
+            if(element == 0)
+                return GetPoints();
+            return nullptr;
+            }
+    };
+
+//=======================================================================================
+/// <summary>
+/// Represents a linear feature.
+/// </summary>
+/// <author>Sylvain.Pucci</author>                              <date>08/2005</date>
+//=======================================================================================
+public ref class DTMLinearFeature : public DTMFeature
+    {
+    internal:
+
+        //=======================================================================================
+        /// <summary>
+        /// Initializes a new instance of a linear feature.
+        /// </summary>                
+        /// <author>Sylvain.Pucci</author>                              <date>08/2005</date>
+        //=======================================================================================
+        DTMLinearFeature (BcDTMFeature* dtmLinearFeature);
+
+    public:
+
+        //=======================================================================================
+        /// <summary>
+        /// Gets the elements of the feature.
+        /// </summary>                
+        /// <author>Sylvain.Pucci</author>                              <date>08/2005</date>
+        //=======================================================================================
+//DHToDo        virtual array<LinearElement^>^ GetElements();
+
+        //=======================================================================================
+        /// <summary>
+        /// Gets the points of the feature.
+        /// </summary>                
+        /// <author>Daryl.Holmwood</author>                              <date>03/2010</date>
+        //=======================================================================================
+        virtual array<BGEO::DPoint3d>^ GetElementPoints (int element) override;
+    };
+
+//=======================================================================================
+/// <summary>
+/// Represents a linear feature.
+/// </summary>
+/// <author>Sylvain.Pucci</author>                              <date>08/2005</date>
+//=======================================================================================
+public ref class DTMComplexLinearFeature: public DTMLinearFeature
+    {
+    internal:
+
+        //=======================================================================================
+        /// <summary>
+        /// Initializes a new instance of a linear feature.
+        /// </summary>                
+        /// <author>Sylvain.Pucci</author>                              <date>08/2005</date>
+        //=======================================================================================
+        DTMComplexLinearFeature (BcDTMComplexLinearFeature* DTMComplexLinearFeature);
+
+    public:
+
+        //=======================================================================================
+        /// <summary>
+        /// Gets the count of elements of the feature.
+        /// </summary>                
+        /// <author>Sylvain.Pucci</author>                              <date>08/2005</date>
+        //=======================================================================================
+        property int ElementsCount
+            {
+            virtual int get() override;
+            }
+
+        //=======================================================================================
+        /// <summary>
+        /// Gets the elements of the feature.
+        /// </summary>                
+        /// <author>Sylvain.Pucci</author>                              <date>08/2005</date>
+        //=======================================================================================
+//DHToDo        virtual array<LinearElement^>^ GetElements() override;
+
+        //=======================================================================================
+        /// <summary>
+        /// Gets the points of the feature.
+        /// </summary>                
+        /// <author>Daryl.Holmwood</author>                              <date>03/2010</date>
+        //=======================================================================================
+        virtual array<BGEO::DPoint3d>^ GetElementPoints (int element) override;
+    };
+
+END_BENTLEY_TERRAINMODELNET_NAMESPACE