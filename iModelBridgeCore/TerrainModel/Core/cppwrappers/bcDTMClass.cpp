/*--------------------------------------------------------------------------------------+
|
|     $Source: Core/cppwrappers/bcDTMClass.cpp $
|
|  $Copyright: (c) 2016 Bentley Systems, Incorporated. All rights reserved. $
|
+--------------------------------------------------------------------------------------*/
#pragma warning(disable: 4018)
#pragma warning(disable: 4786)
#pragma warning(disable: 4102)
/*----------------------------------------------------------------------+
| Include standard library header files                                 |
+----------------------------------------------------------------------*/
#include <math.h>
#include <TerrainModel/TerrainModel.h>

#include <bcDTMBaseDef.h>
#include <dtmevars.h>

/*----------------------------------------------------------------------+
| Include BCivil general header files                                   |
+----------------------------------------------------------------------*/
#include <bcMacros.h>
#include <bcGmcNorm.h>
#include <bcConversion.h>

/*------------------------------------------------------------------+
| Include of the current class header                               |
+------------------------------------------------------------------*/
#include "bcMem.h"
#include "bcDTMImpl.h"
#include "bcpoint.fdf"

#include "bcdtmSideSlope.h"
#include <TerrainModel\Core\TMTransformHelper.h>
#include <TerrainModel\Drainage\drainage.h>

#include "Drainage\bcdtmDrainageFeatures.h"
#include "Drainage\bcdtmDrainagePond.h"
#include "Drainage\bcdtmDrainageTrace.h"
#include "Drainage\bcdtmDrainageCatchment.h"

BEGIN_BENTLEY_TERRAINMODEL_NAMESPACE

#pragma region Transform callback helpers

class FeatureCallbackTransformHelper
    {
    DTMFeatureCallback m_callBackFunctP;
    void* m_userP;
    TMTransformHelperP m_helper;
    public:
        FeatureCallbackTransformHelper (DTMFeatureCallback callBackFunctP, void* userP, TMTransformHelperP helper)
            {
            m_callBackFunctP = callBackFunctP;
            m_helper = helper;
            m_userP = userP;
            }
        void* GetUserArg ()
            {
            if (m_helper && !m_helper->IsIdentity ())
                return this;
            return m_userP;
            }
        DTMFeatureCallback GetCallBackFunc ()
            {
            if (m_helper && !m_helper->IsIdentity ())
                return &TransformFunction;
            return m_callBackFunctP;
            }
    private:
        static int TransformFunction (DTMFeatureType featureType, DTMUserTag featureTag, DTMFeatureId featureId, DPoint3d *tPoint, size_t nPoint, void *userP)
            {
            FeatureCallbackTransformHelper* data = (FeatureCallbackTransformHelper*)userP;
            data->m_helper->convertPointsFromDTM (tPoint, (int)nPoint);
            return data->m_callBackFunctP (featureType, featureTag, featureId, tPoint, nPoint, data->m_userP);
            }
    };

class SinglePointFeatureCallbackTransformHelper
    {
    DTMBrowseSinglePointFeatureCallback m_callBackFunctP;
    void* m_userP;
    TMTransformHelperP m_helper;
    public:
        SinglePointFeatureCallbackTransformHelper (DTMBrowseSinglePointFeatureCallback callBackFunctP, void* userP, TMTransformHelperP helper)
            {
            m_callBackFunctP = callBackFunctP;
            m_helper = helper;
            m_userP = userP;
            }
        void* GetUserArg ()
            {
            if (m_helper && !m_helper->IsIdentity ())
                return this;
            return m_userP;
            }
        DTMBrowseSinglePointFeatureCallback GetCallBackFunc ()
            {
            if (m_helper && !m_helper->IsIdentity ())
                return &TransformFunction;
            return m_callBackFunctP;
            }
    private:
        static int TransformFunction (DTMFeatureType featureType, DPoint3d& tPoint, void *userP)
            {
            SinglePointFeatureCallbackTransformHelper* data = (SinglePointFeatureCallbackTransformHelper*)userP;
            DPoint3d pt = tPoint;
            data->m_helper->convertPointFromDTM (pt);
            return data->m_callBackFunctP (featureType, pt, data->m_userP);
            }
    };

class BrowseSlopeIndicatorCallbackTransformHelper
    {
    DTMBrowseSlopeIndicatorCallback m_callBackFunctP;
    void* m_userP;
    TMTransformHelperP m_helper;
    public:
        BrowseSlopeIndicatorCallbackTransformHelper (DTMBrowseSlopeIndicatorCallback callBackFunctP, void* userP, TMTransformHelperP helper)
            {
            m_callBackFunctP = callBackFunctP;
            m_helper = helper;
            m_userP = userP;
            }
        void* GetUserArg ()
            {
            if (m_helper && !m_helper->IsIdentity ())
                return this;
            return m_userP;
            }
        DTMBrowseSlopeIndicatorCallback GetCallBackFunc ()
            {
            if (m_helper && !m_helper->IsIdentity ())
                return &TransformFunction;
            return m_callBackFunctP;
            }
    private:
        static int TransformFunction (bool major, DPoint3d& point1, DPoint3d& point2, void *userP)
            {
            BrowseSlopeIndicatorCallbackTransformHelper* data = (BrowseSlopeIndicatorCallbackTransformHelper*)userP;
            if (data->m_helper)
                {
                DPoint3d pt1 = point1;
                DPoint3d pt2 = point2;
                data->m_helper->convertPointFromDTM (pt1);
                data->m_helper->convertPointFromDTM (pt2);
                return data->m_callBackFunctP (major, pt1, pt2, data->m_userP);
                }
            return data->m_callBackFunctP (major, point1, point2, data->m_userP);
            }
    };

class TransformPointsCallbackTransformHelper
    {
    DTMTransformPointsCallback m_callBackFunctP;
    void* m_userP;
    TMTransformHelperP m_helper;
    public:
        TransformPointsCallbackTransformHelper (DTMTransformPointsCallback callBackFunctP, void* userP, TMTransformHelperP helper)
            {
            m_callBackFunctP = callBackFunctP;
            m_helper = helper;
            m_userP = userP;
            }
        void* GetUserArg ()
            {
            if (m_helper && !m_helper->IsIdentity ())
                return this;
            return m_userP;
            }
        DTMTransformPointsCallback GetCallBackFunc ()
            {
            if (m_helper && !m_helper->IsIdentity ())
                return &TransformFunction;
            return m_callBackFunctP;
            }
    private:
        static int TransformFunction (DPoint3dP points, size_t numPts, void *userP)
            {
            TransformPointsCallbackTransformHelper* data = (TransformPointsCallbackTransformHelper*)userP;
            data->m_helper->convertPointsFromDTM (points, (int)numPts);
            DTMStatusInt status = (DTMStatusInt)data->m_callBackFunctP (points, numPts, data->m_userP);
            data->m_helper->convertPointsToDTM (points, (int)numPts);
            return status;
            }
    };

class DuplicatePointsCallbackTransformHelper
    {
    DTMDuplicatePointsCallback m_callBackFunctP;
    void* m_userP;
    TMTransformHelperP m_helper;
    public:
        DuplicatePointsCallbackTransformHelper (DTMDuplicatePointsCallback callBackFunctP, void* userP, TMTransformHelperP helper)
            {
            m_callBackFunctP = callBackFunctP;
            m_helper = helper;
            m_userP = userP;
            }
        void* GetUserArg ()
            {
            if (m_helper && !m_helper->IsIdentity ())
                return this;
            return m_userP;
            }
        DTMDuplicatePointsCallback GetCallBackFunc ()
            {
            if (m_helper && !m_helper->IsIdentity ())
                return &TransformFunction;
            return m_callBackFunctP;
            }
    private:
        static int TransformFunction (double x, double y, DTM_DUPLICATE_POINT_ERROR* dupErrorsP, long numDupErrors, void *userP)
            {
            DuplicatePointsCallbackTransformHelper* data = (DuplicatePointsCallbackTransformHelper*)userP;
            data->m_helper->convertPointFromDTM (x, y);
            return data->m_callBackFunctP (x, y, dupErrorsP, numDupErrors, data->m_userP);
            }
    };

class CrossingFeaturesCallbackTransformHelper
    {
    DTMCrossingFeaturesCallback m_callBackFunctP;
    void* m_userP;
    TMTransformHelperP m_helper;
    public:
        CrossingFeaturesCallbackTransformHelper (DTMCrossingFeaturesCallback callBackFunctP, void* userP, TMTransformHelperP helper)
            {
            m_callBackFunctP = callBackFunctP;
            m_helper = helper;
            m_userP = userP;
            }
        void* GetUserArg ()
            {
            if (m_helper && !m_helper->IsIdentity ())
                return this;
            return m_userP;
            }
        DTMCrossingFeaturesCallback GetCallBackFunc ()
            {
            if (m_helper && !m_helper->IsIdentity ())
                return &TransformFunction;
            return m_callBackFunctP;
            }
    private:
        static int TransformFunction (DTM_CROSSING_FEATURE_ERROR& crossError, void *userP)
            {
            CrossingFeaturesCallbackTransformHelper* data = (CrossingFeaturesCallbackTransformHelper*)userP;
            data->m_helper->convertPointFromDTM (crossError.intersectionX, crossError.intersectionY);
            data->m_helper->convertElevationFromDTM (crossError.elevation1);
            data->m_helper->convertDistanceFromDTM (crossError.distance1);
            data->m_helper->convertElevationFromDTM (crossError.elevation1);
            data->m_helper->convertDistanceFromDTM (crossError.distance1);
            return data->m_callBackFunctP(crossError, data->m_userP);
            }
    };

class TriangleMeshCallbackTransformHelper
    {
    DTMTriangleMeshCallback m_callBackFunctP;
    void* m_userP;
    TMTransformHelperP m_helper;
    public:
        TriangleMeshCallbackTransformHelper (DTMTriangleMeshCallback callBackFunctP, void* userP, TMTransformHelperP helper)
            {
            m_callBackFunctP = callBackFunctP;
            m_helper = helper;
            m_userP = userP;
            }
        void* GetUserArg ()
            {
            if (m_helper && !m_helper->IsIdentity ())
                return this;
            return m_userP;
            }
        DTMTriangleMeshCallback GetCallBackFunc ()
            {
            if (m_helper && !m_helper->IsIdentity ())
                return &TransformFunction;
            return m_callBackFunctP;
            }
    private:
        static int TransformFunction (DTMFeatureType featureType, int numTriangles, int numMeshPoints, DPoint3d *meshPointsP, int numMeshFaces, long *meshFacesP, void *userP)
            {
            TriangleMeshCallbackTransformHelper* data = (TriangleMeshCallbackTransformHelper*)userP;

            if (data->m_helper)
                return data->m_callBackFunctP (featureType, numTriangles, numMeshPoints, data->m_helper->copyPointsFromDTM (meshPointsP, numMeshFaces), numMeshFaces, meshFacesP, data->m_userP);
            return data->m_callBackFunctP(featureType, numTriangles, numMeshPoints, meshPointsP, numMeshFaces, meshFacesP, data->m_userP);
            }
    };

#pragma endregion

#pragma region DigitalTM Functions
/*------------------------------------------------------------------+
    | Include COGO definitions                                          |
    +------------------------------------------------------------------*/

    /*----------------------------------------------+
    | Constant definitions                          |
    +----------------------------------------------*/
#define TOL_CALCUL                           0.0000001

/*----------------------------------------------+
| Private type definitions                      |
+----------------------------------------------*/
struct PrflPoint_t
    {
    double          s;
    DTMDrapePoint  bcdtmDrapeData;
    };


typedef int (*dtmHandler_t) ();

/*==================================================================*/
/*                                                                  */
/*          INTERNAL FUNCTIONS                                      */
/*                                                                  */
/*==================================================================*/

/*----------------------------------------------------------------------+
|                                                                       |
|   spu.12jul02  - Created.                                             |
|                                                                       |
+----------------------------------------------------------------------*/
BENTLEYDTM_EXPORT  int  digitalTM_freeTinHandle /* >=< DTM_SUCCESS or DTM_ERROR */
    (
    BC_DTM_OBJ **dtmHandlePP          /* <= Tin file handle */
    )
    {
    DTMStatusInt status = DTM_SUCCESS;

    bcdtmObject_destroyDtmObject (dtmHandlePP);

    *dtmHandlePP = nullptr;
    return status;
    }

/*----------------------------------------------------------------------+
|                                                                       |
|   spu.09sep2001   -  Created.                                         |
|                                                                       |
+----------------------------------------------------------------------*/
static int digitalTM_nextOriginPoint
    (
    DPoint3d    *lineStringPtP,/* => Line string point               */
    DPoint3dCP  origStringP,  /* => Points of original line string  */
    const double* sTabP,        /* => point chainage or nullptr          */
    int         nPtOrig,       /* => Next Origin Point               */
    int         *currPtOrigP,  /* <= Current original point          */
    double      *diffSOrigP,   /* <= Difference in abcissa on       */
    /*    original string                 */
    double      *distOrigP,    /* <= Distance between points of      */
    /*    original line                   */
    double      *distOnCurrP   /* <= Distance on current segment     */
    /*    (reinit to zero)                */
    )
    {
    BC_START ();

    // Initialize values
    *distOrigP = dc_zero;
    *diffSOrigP = dc_zero;

    if (origStringP[*currPtOrigP].x == lineStringPtP->x && origStringP[*currPtOrigP].y == lineStringPtP->y)
        {

        // In the following loop we look for the next point in the original array which is not the same than
        // the current point.
        do
            {
            (*currPtOrigP)++;

            if (*currPtOrigP == nPtOrig)
                {
                // If the index of the current point reaches the end it means that there is no
                // more further points in the original array
                // So we just break here
                break;
                }

            *distOrigP = bcPoint_distance2d (
                &origStringP[(*currPtOrigP)],
                &origStringP[(*currPtOrigP)-1]);
            }
            while (*distOrigP == dc_zero);

            // If we havve found the point we set the value of the station difference
            if (*currPtOrigP < nPtOrig)
                {
                *diffSOrigP = sTabP[(*currPtOrigP)] - sTabP[(*currPtOrigP)-1];
                }

            // We intialize the value of the distance on the current segment
            *distOnCurrP = dc_zero;
        }

BC_END:;

    BC_END_RETURNSTATUS();
    }

/*----------------------------------------------------------------------+
|                                                                       |
|   spu.09sep2001   -  Created.                                         |
|                                                                       |
+----------------------------------------------------------------------*/
static int digitalTM_setPoint
    (
    PrflPoint_t     *pointTabP,    /* <> Point table                     */
    int             index,         /* => Index in point table            */
    double          currAbc,      /* => Current abcissa                */
    DTMDrapePoint  drapedPts[]
)
    {
    BC_START ();

    /*------------------------------------------------------+
    | start here.                                           |
    +------------------------------------------------------*/
    pointTabP[index].s = currAbc;
    pointTabP[index].bcdtmDrapeData = drapedPts[index];

BC_END:;

    BC_END_RETURNSTATUS();
    }

/*----------------------------------------------------------------------+
|                                                                       |
|   spu.09sep2001   -  Created.                                         |
|                                                                       |
+----------------------------------------------------------------------*/
static int digitalTM_createProfile
    (
    PrflPoint_t     **pointTabPP,
    long            *nbPt,
    DTMDrapePoint  drapedPt[],
    int             nResPt,         /* => Number of points in line string */
    DPoint3dCP      origStringP,   /* => Points of original line string  */
    const double*   sTabP,         /* => point chainage or nullptr          */
    int             nPts            /* => Number of points in line string */
    )
    {
    PrflPoint_t   *pointTabP = nullptr;
    double        currAbc = dc_zero;
    double        distOnCurrentSegment = dc_zero;
    double        distOrig = dc_zero;
    double        diffSOrig = dc_zero;
    int           iPt;
    int           currPtOrig;
    bool      isShift = FALSE;

    BC_START ();

    // Check argument
    if (nResPt == 0) BC_RETURN ();

    // Allocate the array of points
    pointTabP = (PrflPoint_t*)bcMem_calloc (nResPt, sizeof (PrflPoint_t));

    // Set current origin point to the first one                                |
    currPtOrig = 0;

    // Set first point                                                          |
    BC_TRY (
        digitalTM_setPoint (pointTabP, 0, currAbc, drapedPt));

    if (sTabP)
        {
        // If there is an abcissa table, then go to the next origin point
        DPoint3d    pt;
        pt.x = drapedPt[0].drapePt.x;
        pt.y = drapedPt[0].drapePt.y;
        pt.z = drapedPt[0].drapePt.z;
        BC_TRY (
            digitalTM_nextOriginPoint (&pt, origStringP, sTabP, nPts, &currPtOrig, &diffSOrig, &distOrig, &distOnCurrentSegment));
        }

    for (iPt = 1; iPt < nResPt; iPt++)
        {
        DPoint3d    previousPt;
        previousPt.x = drapedPt[iPt - 1].drapePt.x;
        previousPt.y = drapedPt[iPt - 1].drapePt.y;
        previousPt.z = drapedPt[iPt - 1].drapePt.z;
        DPoint3d    currentPt;
        currentPt.x = drapedPt[iPt].drapePt.x;
        currentPt.y = drapedPt[iPt].drapePt.y;
        currentPt.z = drapedPt[iPt].drapePt.z;
        if (sTabP)
            {
            if (distOrig == dc_zero)
                {
                // If this condition is true it means that the last time we called digitalTM_nextOriginPoint
                // we have not found any further point, so the current abcissa is the same than previous
                currAbc = sTabP[currPtOrig-1];
                }
            else
                {
                DPoint3d    currOriPt;
                currOriPt = origStringP[currPtOrig];

                // If there is an abcissa table, then calculate the distance along the
                // current segment
                distOnCurrentSegment += bcPoint_distance2d (&previousPt, &currentPt);

                // Calculate the abcissa as a ratio of the current segment virtual length
                double  ratio = distOnCurrentSegment / distOrig;
                if (ratio > dc_1)
                    ratio = dc_1;
                currAbc = sTabP[currPtOrig-1] + ratio * diffSOrig;
                if (currOriPt.x == currentPt.x && currOriPt.y == currentPt.y)
                    {
                    // If the point of the line string is the same than the point of the
                    // original one, we go to the next original point
                    if (iPt < nResPt-1)
                        {
                        BC_TRY (
                            digitalTM_nextOriginPoint (&currentPt, origStringP, sTabP, nPts, &currPtOrig, &diffSOrig, &distOrig, &distOnCurrentSegment));

                        // If the difference in station on the original string is more than 0 and the distance between absissa is zero
                        // it means that we are on a shift
                        isShift = (diffSOrig == dc_zero && distOrig > dc_zero);
                        }
                    }
                }
            }
        else
            {
            // Calculate the abcissa as the distance between the two points
            currAbc += bcPoint_distance2d (&previousPt, &currentPt);;
            }

        if (isShift && distOnCurrentSegment > dc_zero)
            {
            // If we are on a shift and along the current segment (not at the beginning)
            // We mark the draped pt as a void point so that it will not be append to
            // the result (it creates a vetical gap in the profile)
            drapedPt[iPt].drapeType = DTMDrapedLineCode::Void;
            }
        // Set current point
        BC_TRY (
            digitalTM_setPoint (pointTabP, iPt, currAbc, drapedPt));
        }

    *pointTabPP = pointTabP;
    *nbPt = nResPt;

BC_END:;

    BC_END_RETURNSTATUS();
    }

/*----------------------------------------------------------------------+
|                                                                       |
|   spu.09sep2001   -  Created.                                         |
|                                                                       |
+----------------------------------------------------------------------*/
static int digitalTM_convertPrflPointTabToDrapedPoints
    (
    bvector<RefCountedPtr<BcDTMDrapedLinePoint>>     &drapedPoints,
    PrflPoint_t             pointTab[],
    long                    nbPt
    )
    {
    // Reserve roo in the vector
    drapedPoints.reserve (nbPt);

    for (long iPt = 0; iPt < nbPt; iPt++)
        {
        DPoint3d    pt;

        pt.x = pointTab[iPt].bcdtmDrapeData.drapePt.x;
        pt.y = pointTab[iPt].bcdtmDrapeData.drapePt.y;
        pt.z = pointTab[iPt].bcdtmDrapeData.drapePt.z;

        RefCountedPtr<BcDTMDrapedLinePoint> drapedPoint = BcDTMDrapedLinePoint::Create (pt, pointTab[iPt].s, pointTab[iPt].bcdtmDrapeData.drapeType);
        for (int iFeature = 0; iFeature < pointTab[iPt].bcdtmDrapeData.drapeFeatures.size(); iFeature++)
            {
            auto& feature = pointTab[iPt].bcdtmDrapeData.drapeFeatures[iFeature];
            drapedPoint->AddFeature (
                feature.dtmFeature,
                feature.dtmFeatureType,
                feature.userTag,
                feature.userFeatureId,
                feature.priorPoint,
                feature.nextPoint
                );
            }

        drapedPoints.push_back (drapedPoint);
        }

    return DTM_SUCCESS;
    }


/*----------------------------------------------------------------------+
|                                                                       |
|   cbe.16feb2006   -  Created.                                         |
|                                                                       |
+----------------------------------------------------------------------*/
BENTLEYDTM_EXPORT  int digitalTM_getDrapedPoints
    (
    BC_DTM_OBJ              *dtmHandleP,
    bvector<RefCountedPtr<BcDTMDrapedLinePoint>>&    drapedPoints,
    DPoint3dCP              lineStringP,   /* => Points of line string to drape      */
    const double*           absTabP,       /* => abcissa table or nullptr              */
    int                     nPts            /* => Number of points in line string     */
    )
    {
    bvector<DTMDrapePoint> drapedPts;
    PrflPoint_t     *prflPointTabP = nullptr;
    long            nbPtProfile;
    int             status = 0;

    BC_START ();

    if (dtmHandleP == nullptr) BC_RETURN_ERRSTATUS (DTM_ERROR);
    status = bcdtmDrape_stringDtmObject (dtmHandleP, (DPoint3d*)lineStringP, nPts, true, drapedPts);
    if (status != DTM_SUCCESS) BC_RETURN_ERRSTATUS(DTM_ERROR);

    // Create a digital TM profile with readjustment of the distances along
    BC_TRY(digitalTM_createProfile(&prflPointTabP, &nbPtProfile, drapedPts.data(), (int)drapedPts.size(), lineStringP, absTabP, nPts));

    // Drape the points
    BC_TRY (digitalTM_convertPrflPointTabToDrapedPoints (drapedPoints, prflPointTabP, nbPtProfile));

BC_END:;

    if (prflPointTabP != nullptr) bcMem_free (prflPointTabP);

    BC_END_RETURNSTATUS();
    }
#pragma endregion

struct Dtm_Handler_t
    {
    DTMBrowseSlopeIndicatorCallback slopeIndicatorHandler;
    DTMBrowseSinglePointFeatureCallback featuresSinglePointHandler;
    void *userP;
    };

static int loadSinglePointFeatureCallBack
    (
    DTMFeatureType featureType,
    DTMUserTag featureTag,
    DTMFeatureId featureId,
    DPoint3dP tPoint,
    size_t nPoint,
    void* userP
    )
    {
    Dtm_Handler_t* dtmHandler = (Dtm_Handler_t*)userP;
    DPoint3d  point;
    point.x = tPoint[0].x;
    point.y = tPoint[0].y;
    point.z = tPoint[0].z;


    dtmHandler->featuresSinglePointHandler(featureType, point, dtmHandler->userP);
    return (DTM_SUCCESS);
    }

static int slopeIndicatorsCallBack
    (
    DTMFeatureType featureType,
    DTMUserTag   featureTag,
    DTMFeatureId featureId,
    DPoint3dP     tPoint,
    size_t    nPoint,
    void    *userP
    )
    {
    Dtm_Handler_t* dtmHandler = (Dtm_Handler_t*)userP;
    bool majorInterval = 0 ;
    DPoint3d  startPoint;
    startPoint.x = tPoint[0].x;
    startPoint.y = tPoint[0].y;
    startPoint.z = tPoint[0].z;
    DPoint3d  endPoint;
    endPoint.x = tPoint[1].x;
    endPoint.y = tPoint[1].y;
    endPoint.z = tPoint[1].z;
    dtmHandler->slopeIndicatorHandler (majorInterval, startPoint, endPoint, dtmHandler->userP);
    return (DTM_SUCCESS);
    }

/*----------------------------------------------------------------------+
|                                                                       |
|   spu.03jul2002   -  Created.                                         |
|                                                                       |
+----------------------------------------------------------------------*/
BcDTMPtr BcDTM::Create ()
    {
    // Create a new Digital TM instance
    return new BcDTM ();
    }

/*----------------------------------------------------------------------+
|                                                                       |
|   spu.03jul2002   -  Created.                                         |
|                                                                       |
+----------------------------------------------------------------------*/
BcDTMPtr BcDTM::Create (int initPoint, int incPoint)
    {
    // Create a new Digital TM instance
    return new BcDTM (initPoint, incPoint);
    }

/*----------------------------------------------------------------------+
|                                                                       |
|   spu.03jul2002   -  Created.                                         |
|                                                                       |
+----------------------------------------------------------------------*/
BcDTMPtr BcDTM::CreateFromDtmHandle
    (
    BC_DTM_OBJ& dtmHandleP
    )
    {
    // Create a new Digital TM instance
    return new BcDTM (dtmHandleP);
    }

/*----------------------------------------------------------------------+
|                                                                       |
|   spu.25aug2005   -  Created.                                         |
|                                                                       |
+----------------------------------------------------------------------*/
BcDTMPtr BcDTM::CreateFromDtmHandles
    (
    BC_DTM_OBJ* headerP,
    void *featureArraysP,
    void *pointArraysP,
    void *nodeArraysP,
    void *fListArraysP,
    void *cListArraysP
    )
    {
    // Create a new Digital TM instance
    return new BcDTM (headerP, featureArraysP, pointArraysP, nodeArraysP, fListArraysP, cListArraysP);
    }

/*----------------------------------------------------------------------+
|                                                                       |
|   spu.03jul2002   -  Created.                                         |
|                                                                       |
+----------------------------------------------------------------------*/
BcDTMPtr BcDTM::CreateFromTinFile (WCharCP fileNameP)
    {
    int         status = 0;
    BC_DTM_OBJ* dtmObjectP = nullptr;

    if (wcslen (fileNameP) == 0)
        return nullptr;

    /* Read the tin file and get the DTMFeatureState::Tin handle*/
    status = bcdtmRead_fromFileDtmObject (&dtmObjectP, fileNameP);
    if (status != DTM_SUCCESS)
        {
        if( dtmObjectP != nullptr ) bcdtmObject_destroyDtmObject(&dtmObjectP) ;
        return nullptr ;
        }

    // Create a new DTM instance
    return new BcDTM (*dtmObjectP);
    }

/*----------------------------------------------------------------------+
|                                                                       |
|   spu.03jul2002   -  Created.                                         |
|                                                                       |
+----------------------------------------------------------------------*/
BcDTMPtr BcDTM::CreateFromGeopakDatFile (WCharCP fileNameP)
    {
    int         status = 0;
    BC_DTM_OBJ* dtmObjectP = nullptr;

    if (wcslen (fileNameP) == 0) return nullptr;

    // Read Geopak Dat File To DTM Object
    status = bcdtmRead_geopakDatFileToDtmObject(&dtmObjectP,fileNameP) ;
    if (status != DTM_SUCCESS)
        {
        if( dtmObjectP != nullptr ) bcdtmObject_destroyDtmObject(&dtmObjectP) ;
        return nullptr ;
        }

    // Create a new DTM instance
    return new BcDTM (*dtmObjectP);
    }

/*----------------------------------------------------------------------+
|                                                                       |
|   spu.03jul2002   -  Created.                                         |
|                                                                       |
+----------------------------------------------------------------------*/
BcDTMPtr BcDTM::CreateFromXyzFile (WCharCP fileNameP)
    {
    int         status = 0;
    BC_DTM_OBJ* dtmObjectP = nullptr;


    if (wcslen (fileNameP) == 0)
        return nullptr;

    // Read XYZ File To DTM Object
    status = bcdtmRead_xyzFileToDtmObject(&dtmObjectP,fileNameP) ;
    if (status != DTM_SUCCESS)
        {
        if( dtmObjectP != nullptr ) bcdtmObject_destroyDtmObject(&dtmObjectP) ;
        return nullptr ;
        }

    // Create a new DTM instance
    return new BcDTM (*dtmObjectP);
    }

/*----------------------------------------------------------------------+
|                                                                       |
|   rsc.18may2009   -  Created.                                         |
|                                                                       |
+----------------------------------------------------------------------*/
BcDTMPtr BcDTM::CreateFromStream (IBcDtmStreamR streamP)
    {
    int         status = 0;
    BC_DTM_OBJ* dtmObjectP = nullptr;

    // Copy Memory Block To DTM Object
    status = bcdtmReadStream_atFilePositionDtmObject(&dtmObjectP, &streamP, 0);
    if (status != DTM_SUCCESS)
        {
        if( dtmObjectP != nullptr ) bcdtmObject_destroyDtmObject(&dtmObjectP) ;
        return nullptr ;
        }

    // Create a new DTM instance
    return new BcDTM (*dtmObjectP);
    }

/*----------------------------------------------------------------------+
|                                                                       |
|   rsc.18may2009   -  Created.                                         |
|                                                                       |
+----------------------------------------------------------------------*/
BcDTMPtr BcDTM::CreateFromMemoryBlock (const char *memoryBlockP, unsigned long memoryBlockSize)
    {
    int         status = 0;
    BC_DTM_OBJ* dtmObjectP = nullptr;

    // Copy Memory Block To DTM Object
    status = bcdtmObject_createFromMemoryBlockDtmObject (&dtmObjectP, (char*)memoryBlockP, memoryBlockSize) ;
    if (status != DTM_SUCCESS)
        {
        if( dtmObjectP != nullptr ) bcdtmObject_destroyDtmObject (&dtmObjectP) ;
        return nullptr ;
        }

    // Create a new DTM instance
    return new BcDTM (*dtmObjectP);
    }


/*----------------------------------------------------------------------+
|                                                                       |
|   mah.08nov2005   -  Created.                                         |
|                                                                       |
+----------------------------------------------------------------------*/
BcDTMPtr BcDTM::CreateFromTinFile (WCharCP fileNameP, double filePosition)
    {
   DTMStatusInt status=DTM_SUCCESS;
    BC_DTM_OBJ  *dtmObjectP = nullptr;

    status = (DTMStatusInt)bcdtmRead_openAndReadAtFilePositionDtmObject (&dtmObjectP, fileNameP, filePosition);
    if ( status != DTM_SUCCESS)
        {
        if( dtmObjectP != nullptr ) bcdtmObject_destroyDtmObject(&dtmObjectP) ;
        return nullptr ;
        }

    // Create a new Digital TM instance
    return new BcDTM (*dtmObjectP);
    }

BcDTMPtr BcDTM::DesignPondToTargetVolumeOrElevation
    (
    long* pondFlag,
    double* pondElevation,
    double* pondVolume,
    DPoint3d* points,
    long numPoints,
    long perimeterOrInvert,
    long targetVolumeOrElevation,
    double targetVolume,
    double targetElevation,
    double sideSlope,
    double freeBoard
    )
    {

    DTMStatusInt status = DTM_ERROR;
    BcDTMPtr dtmP = BcDTM::Create ();
    // ToDo Translatation
// TODO: Drainage
    //status = bcdtmDrainage_designPondToATargetVolumeOrElevationDtmObject(dtmP->GetTinHandle(), pondFlag, pondElevation, pondVolume,
    //    points,  numPoints, perimeterOrInvert, targetVolumeOrElevation,
    //    targetVolume, targetElevation, sideSlope, freeBoard,
    //    0,0.0,0.0,0,0.0,100.0, 0, nullptr, 0.0);

    if ( status != DTM_SUCCESS)
        {
        return nullptr ;
        }

    // Return this DTM
    return dtmP;
    }


/*----------------------------------------------------------------------+
|                                                                       |
|   spu.03jul2002   -  Created.                                         |
|                                                                       |
+----------------------------------------------------------------------*/
BcDTM::BcDTM ()
    {
    _dtmHandleP = nullptr;
    // Assign the DTMFeatureState::Tin handle
    bcdtmObject_createDtmObject (&_dtmHandleP);
    if (_dtmHandleP != nullptr)
        _dtmHandleP->refCount++;

    // Initialisations
    _readonly = false;
    }

/*----------------------------------------------------------------------+
|                                                                       |
|   spu.03jul2002   -  Created.                                         |
|                                                                       |
+----------------------------------------------------------------------*/
BcDTM::BcDTM (int initPoint, int incPoint)
    {
    // Assign the DTMFeatureState::Tin handle
    _dtmHandleP = nullptr;
    bcdtmObject_createDtmObject (&_dtmHandleP);
    bcdtmObject_setPointMemoryAllocationParametersDtmObject(_dtmHandleP, initPoint, incPoint) ;
    if (_dtmHandleP != nullptr)
        _dtmHandleP->refCount++;

    // Initialisations
    _readonly = false;

    }

/*----------------------------------------------------------------------+
|                                                                       |
|   spu.03jul2002   -  Created.                                         |
|                                                                       |
+----------------------------------------------------------------------*/
BcDTM::BcDTM (BC_DTM_OBJ& dtmHandleP, TMTransformHelperP transformHelper, bool readonly)
    {
    // Assign the DTMFeatureState::Tin handle
    _dtmHandleP = &dtmHandleP;
    _dtmTransformHelper = transformHelper;

    _dtmHandleP->refCount++;

    // Initialisations
    _readonly = readonly;

    }

/*----------------------------------------------------------------------+
|                                                                       |
|   spu.25aug2005   -  Created.                                         |
|                                                                       |
+----------------------------------------------------------------------*/
BcDTM::BcDTM(BC_DTM_OBJ* headerP, void* featureArraysP, void* pointArraysP, void* nodeArraysP, void* fListArraysP, void* cListArraysP)
    {
    int dbg=DTM_TRACE_VALUE(0) ;

    // Initialise
    _readonly = false;

    _dtmHandleP = nullptr ;

    if( dbg ) bcdtmWrite_message(0,0,0,"Creating DTM Object") ;
    if( bcdtmObject_createDtmObject(&_dtmHandleP) != DTM_SUCCESS )
        {
        _dtmHandleP = nullptr ;
        return ;
        }
    if ( ((BC_DTM_OBJ *)headerP)->dtmObjVersion == BC_DTM_OBJ_VERSION )
        memcpy(_dtmHandleP, headerP, DTMIOHeaderSize) ;
    else
        {
        bcdtmWrite_message(1,0,0,"Invalid DTM header version.") ;
        free (_dtmHandleP);
        _dtmHandleP = nullptr;
        return;
        }
    _dtmHandleP->DTMAllocationClass = nullptr ;
    _dtmHandleP->refCount = 0 ;
    _dtmHandleP->fTablePP = (BC_DTM_FEATURE **)featureArraysP;
    _dtmHandleP->pointsPP = (DPoint3d **)pointArraysP;
    _dtmHandleP->nodesPP = (DTM_TIN_NODE **)nodeArraysP;
    _dtmHandleP->cListPP = (DTM_CIR_LIST **)cListArraysP;
    _dtmHandleP->fListPP = (DTM_FEATURE_LIST **)fListArraysP;

    _dtmHandleP->refCount++;
    //

    if( dbg )
        {
        if     ( _dtmHandleP->dtmObjType == BC_DTM_OBJ_TYPE ) bcdtmWrite_message(0,0,0,"_dtmHandleP = %p dtmObjType = BC_DTM_OBJ_TYPE ** refCount = %2ld",_dtmHandleP,_dtmHandleP->refCount) ;
        else if( _dtmHandleP->dtmObjType == BC_DTM_ELM_TYPE ) bcdtmWrite_message(0,0,0,"_dtmHandleP = %p dtmObjType = BC_DTM_ELM_TYPE ** refCount = %2ld",_dtmHandleP,_dtmHandleP->refCount) ;
        }

    // Initialisations

    }

/*----------------------------------------------------------------------+
|                                                                       |
|   spu.03jul2002   -  Created.                                         |
|                                                                       |
+----------------------------------------------------------------------*/
BcDTM::~BcDTM ()
    {
    // Free the attached DTMFeatureState::Tin handle
    _dtmTransformHelper = nullptr;
    if (_dtmHandleP != nullptr)
        {
        if( (_dtmHandleP)->refCount > 0 ) (_dtmHandleP)->refCount--;
        if ((_dtmHandleP)->refCount == 0 && ! bcdtmGeopak_checkForCurrentGeopakDtmObject(_dtmHandleP))
            {
            digitalTM_freeTinHandle (&_dtmHandleP);
            }
        }
    }

/*----------------------------------------------------------------------+
|                                                                       |
|   spu.03jul2002   -  Created.                                         |
|                                                                       |
+----------------------------------------------------------------------*/
DTMStatusInt BcDTM::DrapeLinearPoints
    (
    BcDTMDrapedLinePtr&     drapedLinePP,
    DPoint3dCP              pointsP,
    const double*           distTabP,
    int                     nbPt
    )
    {
    BcDTMDrapedLinePtr      drapedLineP;
    bvector<RefCountedPtr<BcDTMDrapedLinePoint>>     drapedPoints;

    BC_START ();

    // Check argument
    if (pointsP == nullptr)
        return DTM_ERROR;
    if (drapedLinePP != nullptr)
        return DTM_ERROR;

    // Drape the points
    if (_dtmTransformHelper.IsValid ())
        {
        BC_TRY (digitalTM_getDrapedPoints (GetTinHandle (), drapedPoints, _dtmTransformHelper->copyPointsToDTM (pointsP, nbPt), _dtmTransformHelper->copyDistanceTableToDTM (distTabP, nbPt), nbPt));
        _dtmTransformHelper->convertDrapedPointsFromDTM (drapedPoints);
        }
    else
        {
        BC_TRY (digitalTM_getDrapedPoints (GetTinHandle (), drapedPoints, pointsP, distTabP, nbPt));
        }
    // Create the resultant point array
    // Here there is a direct call to the function which make a BcDTMDrapedLine, because
    // The creator or draped lines are not public
    drapedLineP = BcDTMDrapedLine::Create (drapedPoints);
    if (drapedLineP.IsNull())
        BC_RETURN_ERRSTATUS (DTM_ERROR);
    drapedLinePP = drapedLineP;

BC_END:

    // Cleaup arrays
    BC_END_RETURNSTATUS();
    }
/*----------------------------------------------------------------------+
|                                                                       |
|   cbe.04Apr2005   -  Created.                                         |
|                                                                       |
+----------------------------------------------------------------------*/
DTMStatusInt BcDTM::GetFeatureById (BcDTMFeaturePtr& featurePP, DTMFeatureId identP)
    {
    DTMFeatureType memFeatureType = DTMFeatureType::None;
    DPoint3d    *pointsP = nullptr;
    DPoint3d    *memPointsP = nullptr;
    long        memNbFeaturePts = 0;
   DTMStatusInt status=DTM_SUCCESS;
    DTMFeatureId    dtmFeatureId;
    DTMUserTag memUserTag;
    BC_DTM_USER_FEATURE dtmFeature ;
    long        featureFound = 0;
    long        firstCall = TRUE;

    dtmFeature.dtmFeaturePtsP = nullptr;
    BC_START ();

    featurePP = nullptr;
    do
        {

        dtmFeatureId = identP ;
        status = (DTMStatusInt)bcdtmScanLoad_nextDtmFeatureOccurrenceForDtmFeatureIdFromDtmObject (
            GetTinHandle(), dtmFeatureId, firstCall, FALSE, DTMFenceType::Block, DTMFenceOption::Inside,  nullptr,
            0, &featureFound, &dtmFeature );

        if (status != DTM_SUCCESS) BC_RETURN_ERRSTATUS(DTM_ERROR);

        if (featureFound)
            {
            Copy (&pointsP, dtmFeature.dtmFeaturePtsP,dtmFeature.numDtmFeaturePts);
            if (_dtmTransformHelper.IsValid ())
                _dtmTransformHelper->convertPointsFromDTM (pointsP, dtmFeature.numDtmFeaturePts);

            if (dtmFeature.dtmFeatureType == DTMFeatureType::GroupSpots)
                {
                if (firstCall || (featurePP == nullptr))
                    {
                    featurePP = BcDTMSpot::Create (dtmFeature.dtmUserTag, identP, dtmFeature.dtmFeatureType, pointsP, dtmFeature.numDtmFeaturePts);
                    }
                else
                    {
                    BcDTMSpotPtr pFeature = featurePP->AsSpot ();
                    if(pFeature != nullptr)
                        {
                        pFeature->AppendPoints (pointsP, dtmFeature.numDtmFeaturePts);
                        }
                    }
                }
            else
                {
                // Make a new linear feature
                if (firstCall)
                    {
                    memPointsP      = pointsP;
                    memFeatureType  = dtmFeature.dtmFeatureType ;
                    memNbFeaturePts = dtmFeature.numDtmFeaturePts;
                    memUserTag      = dtmFeature.dtmUserTag;
                    pointsP = nullptr;
                    }
                else
                    {
                    if (memPointsP != nullptr)
                        {
                        featurePP = BcDTMComplexLinearFeature::Create (memFeatureType, memUserTag, identP, memPointsP, memNbFeaturePts);
                        if (memPointsP == nullptr)
                            {
                            bcMem_free (memPointsP);
                            memPointsP = nullptr;
                            }
                        if (featurePP == nullptr) BC_RETURN_ERRSTATUS(DTM_ERROR);
                        }
                    BcDTMComplexLinearFeaturePtr lFeature = featurePP->AsComplexLinear();

                    lFeature->AppendElement (DtmString(pointsP, dtmFeature.numDtmFeaturePts));
                    }
                }
            if (pointsP)
                {
                bcMem_free (pointsP);
                pointsP = nullptr;
                }
            }
        firstCall = FALSE;
        } while (featureFound);

        if (memPointsP != nullptr)
            {
            featurePP = BcDTMLinearFeature::Create (memFeatureType, memUserTag, identP, memPointsP, memNbFeaturePts);
            if (memPointsP == nullptr)
                {
                bcMem_free (memPointsP);
                memPointsP = nullptr;
                }
            if (featurePP == nullptr) BC_RETURN_ERRSTATUS(DTM_ERROR);
            }

BC_END:;

        // Free the DPoint3d array
        if (pointsP != nullptr)
            bcMem_free (pointsP);

        BC_END_RETURNSTATUS();
    }

/*----------------------------------------------------------------------+
|                                                                       |
|   cbe.23jmar2005   -  Created.                                        |
|                                                                       |
+----------------------------------------------------------------------*/
DTMStatusInt BcDTM::GetFeatureByUserTag (BcDTMFeaturePtr& featurePP, DTMUserTag userTag)
    {
    WString     featureName;
    WString     featureDescription;
    DPoint3d    *pointsP = nullptr;
    int         status = 0;
    DTMFeatureId   guId = DTM_NULL_FEATURE_ID;
    long        featureFound = 0;
    BC_DTM_USER_FEATURE dtmFeature;

    BC_START ();

    // Check arguments
    featurePP = nullptr ;

    memset (&dtmFeature, 0, sizeof (BC_DTM_USER_FEATURE));

    status = bcdtmScanLoad_nextDtmFeatureOccurrenceForUserTagFromDtmObject (
        GetTinHandle(), userTag, TRUE, FALSE, DTMFenceType::Block, DTMFenceOption::Inside,  nullptr,
        0, &featureFound, &dtmFeature);
    if (status != DTM_SUCCESS) BC_RETURN_ERRSTATUS(DTM_ERROR);

    if (!featureFound) BC_RETURN_ERRSTATUS(DTM_SUCCESS);
    //    Copy (guId, dtmFeature.dtmFeatureId);

    // Copy DPoint3d[] in DPoint3d[]
    Copy (&pointsP, dtmFeature.dtmFeaturePtsP,dtmFeature.numDtmFeaturePts);
    if (_dtmTransformHelper.IsValid ())
        _dtmTransformHelper->convertPointsFromDTM (pointsP, dtmFeature.numDtmFeaturePts);

    if (dtmFeature.dtmFeatureType == DTMFeatureType::GroupSpots)
        {
        featurePP = BcDTMSpot::Create (userTag, guId, dtmFeature.dtmFeatureType, pointsP, dtmFeature.numDtmFeaturePts);
        }
    else
        {
        // Make a new linear feature
        featurePP = BcDTMLinearFeature::Create (dtmFeature.dtmFeatureType, userTag, guId, pointsP, dtmFeature.numDtmFeaturePts);

        if (featurePP == nullptr) BC_RETURN_ERRSTATUS(DTM_ERROR);
        }

BC_END:;

    // Free the DPoint3d array
    if (pointsP != nullptr) bcMem_free (pointsP);

    BC_END_RETURNSTATUS();
    }

/*----------------------------------------------------------------------+
|                                                                       |
|   spu.03jul2002   -  Created.                                         |
|                                                                       |
+----------------------------------------------------------------------*/
DTMStatusInt BcDTM::GetFeatureEnumerator
    (
    BcDTMFeatureEnumeratorPtr& enumPP
    )
    {
    // Make an enumerator with this DTMFeatureState::Tin handle
    enumPP = BcDTMFeatureEnumerator::Create (this);
    return DTM_SUCCESS;
    }

/*----------------------------------------------------------------------+
|                                                                       |
|   spu.03jul2002   -  Created.                                         |
|                                                                       |
+----------------------------------------------------------------------*/
DTMStatusInt BcDTM::ClipByPointString
    (
    BcDTMPtr&        clippedPP,
    DPoint3dCP       points,
    int              nbPt,
    DTMClipOption   clippingMethod
    )
    {
    BC_DTM_OBJ  *resultTinP = nullptr;

    SetMemoryAccess (DTMAccessMode::NodesOnly);

    // Check arguments
    if (points    == nullptr)   return DTM_ERROR;
    if (nbPt < 3         )   return DTM_ERROR;

    // Clip the DTM
    DTMStatusInt status;

    if (_dtmTransformHelper.IsValid())
        status = (DTMStatusInt)bcdtmClip_cloneAndClipToPolygonDtmObject (GetTinHandle (), (BC_DTM_OBJ **)&resultTinP, _dtmTransformHelper->copyPointsToDTM (points, nbPt), nbPt, clippingMethod);
    else
        status = (DTMStatusInt)bcdtmClip_cloneAndClipToPolygonDtmObject (GetTinHandle (), (BC_DTM_OBJ **)&resultTinP, (DPoint3d*)points, nbPt, clippingMethod);
    if (status != DTM_SUCCESS) return status;

    // Return result
    if (resultTinP != nullptr)
        clippedPP = new BcDTM (*resultTinP, _dtmTransformHelper.get());
    else
        clippedPP = nullptr;

    return DTM_SUCCESS;
    }


/*----------------------------------------------------------------------+
|                                                                       |
|   spu.03jul2002   -  Created.                                         |
|                                                                       |
+----------------------------------------------------------------------*/
DTMStatusInt BcDTM::_GetRange (DRange3dR range)
    {
    DPoint3d    diffRange;

    if (GetTinHandle ()->numPoints == 0)
        {
        range = DRange3d::NullRange ();
        return DTM_SUCCESS;
        }
    // Call Rob's function
    DTMStatusInt status = (DTMStatusInt)bcdtmUtility_getBoundingCubeDtmObject (GetTinHandle (),
        &range.low.x, &range.low.y, &range.low.z,
        &range.high.x, &range.high.y, &range.high.z,
        &diffRange.x, &diffRange.y, &diffRange.z);

    if (status != DTM_SUCCESS)
        return status;

    if (_dtmTransformHelper.IsValid())
        _dtmTransformHelper->convertRangeFromDTM (range);
    return DTM_SUCCESS;
    }

/*----------------------------------------------------------------------+
|                                                                       |
|   rsc.07jun2010   -  Created.                                         |
|                                                                       |
+----------------------------------------------------------------------*/
DTMStatusInt BcDTM::DrapePoint
    (
    int&        drapeTypeP,
    DPoint3d&   pointP
    )
    {
    DTMStatusInt ret=DTM_SUCCESS ;
    long drapeFlag=0 ;

    /* Drape the point on the tin object */
    if (_dtmTransformHelper.IsValid ())
        {
        DPoint3d p = pointP;
        _dtmTransformHelper->convertPointToDTM (p);
        if (bcdtmDrape_pointDtmObject (GetTinHandle (), p.x, p.y, &p.z, &drapeFlag) != DTM_SUCCESS) goto errexit;
        pointP.z = _dtmTransformHelper->convertElevationFromDTM (p.z);
        }
    else
        if (bcdtmDrape_pointDtmObject (GetTinHandle (), pointP.x, pointP.y, &pointP.z, &drapeFlag) != DTM_SUCCESS) goto errexit;

    drapeTypeP = (int)drapeFlag;

    //  Clean Up

cleanup :

    //  Return

    return(ret) ;

    // Error Exit

errexit :

    if( ret == DTM_SUCCESS ) ret = DTM_ERROR ;
    goto cleanup ;

    }

/*----------------------------------------------------------------------+
|                                                                       |
|   spu.03jul2002   -  Created.                                         |
|                                                                       |
+----------------------------------------------------------------------*/


DTMStatusInt BcDTM::_DrapeLinear(Bentley::TerrainModel::DTMDrapedLinePtr& ret, DPoint3dCP pts, int numPoints)
    {
    // Drape the resulting point array
    BcDTMDrapedLinePtr drapedLineP = nullptr;

    // DrapePointArray does transformation.
    DTMStatusInt status = DrapeLinearPoints (drapedLineP, pts, nullptr, numPoints);

    if (status == DTM_SUCCESS)
        ret = drapedLineP->GetIDTMDrapedLine();
    return status;
    }

bool BcDTM::_ProjectPoint(DPoint3dR pointOnDTM, DMatrix4dCR w2vMap, DPoint3dCR testPoint)
    {
    return _GetProjectedPointOnDTM(pointOnDTM, w2vMap, testPoint);
    }

bool  BcDTM::_IntersectRay(DPoint3dR pointOnDTM, DVec3dCR direction, DPoint3dCR testPoint)
    {
    DPoint3d endPoint;
    endPoint.SumOf(testPoint, direction);
    return IntersectVector(pointOnDTM, testPoint, endPoint);
    }

bool BcDTM::_DrapeAlongVector(DPoint3d* endPt, double *slope, double *aspect, DPoint3d triangle[3], int *drapedType, DPoint3dCR point, double directionOfVector, double slopeOfVector)
    {
    long startFlag, endFlag;
    return (DTM_SUCCESS == _ShotVector(slope, aspect, triangle, drapedType, &startFlag, &endFlag, endPt, &const_cast<DPoint3dR>(point), directionOfVector, slopeOfVector) && endFlag == 0);
    }

/*----------------------------------------------------------------------+
|                                                                       |
|   spu.03jul2002   -  Created.                                         |
|                                                                       |
+----------------------------------------------------------------------*/
DTMStatusInt BcDTM::_DrapePoint
    (
    double      *elevationP,
    double      *slopeP,
    double      *aspectP,
    DPoint3d    triangle[3],
    int&         drapedTypeP,
    const DPoint3d&    pointP
    )
    {
    long        drapeFlag = 0;
    double      z = 0;
    double      slope = 0;
    double      aspect = 0;
    DPoint3d    trianglePoints[3] = {{0,0,0},{0,0,0},{0,0,0}};
    double      slopeDegrees = 0;
    double      height = 0;
    int         status = 0;

    BC_START ();

    // Initialize results
    if (elevationP) *elevationP = dc_zero;
    if (slopeP) *slopeP = dc_zero;
    if (aspectP) *aspectP = dc_zero;
    if (triangle) memset (triangle, 0, 3*sizeof(DPoint3d));

    /* Drape the point on the tin object */

    if (_dtmTransformHelper.IsValid ())
        {
        DPoint3d p = pointP;
        _dtmTransformHelper->convertPointToDTM (p);
        status = bcdtmDrape_pointReturnAttributesDtmObject (
            GetTinHandle (),
            p.x,
            p.y,
            &z,
            &drapeFlag,
            (DPoint3d *)&trianglePoints[0],
            &slopeDegrees,
            &slope,
            &aspect,
            &height);
        if (drapeFlag == 1 || drapeFlag == 3)
            {
            z = _dtmTransformHelper->convertElevationFromDTM (z);
            _dtmTransformHelper->convertPointsFromDTM (trianglePoints, 3);
            slope = _dtmTransformHelper->convertSlopeFromDTM (slope);
            aspect = _dtmTransformHelper->convertAspectFromDTM (aspect);
            }
        }
    else
        {
        status = bcdtmDrape_pointReturnAttributesDtmObject (
            GetTinHandle (),
            pointP.x,
            pointP.y,
            &z,
            &drapeFlag,
            (DPoint3d *)&trianglePoints[0],
            &slopeDegrees,
            &slope,
            &aspect,
            &height);
        }
    if (status)  BC_RETURN_ERRSTATUS(status);

    if (drapeFlag == 1 || drapeFlag == 3)
        {
        if (elevationP) *elevationP = z;
        if (slopeP)     *slopeP = slope;
        if (aspectP)    *aspectP = aspect;
        if (triangle) memcpy(triangle, &trianglePoints[0], 3 * sizeof(trianglePoints[0]));
        }
    drapedTypeP = drapeFlag;

BC_END:;

    BC_END_RETURNSTATUS();
    }


//--------------------------------------------------------------------------------------
// @bsimethod                                                    Daryl.Holmwood   10/16
//---------------+---------------+---------------+---------------+---------------+------
BcDTMPtr GetDTMForExport(BcDTMR dtm)
    {
    Transform trfs;
    if (dtm.GetTransformation(trfs))
        return nullptr;

    BC_DTM_OBJ *dtmHandleP = nullptr;

    bcdtmObject_cloneDtmObject(dtm.GetTinHandle(), (BC_DTM_OBJ **)&dtmHandleP);

    // Create a new Digital TM instance
    BcDTMPtr transformed = BcDTM::CreateFromDtmHandle(*dtmHandleP);

    transformed->Transform(trfs);
    return transformed;
    }

/*----------------------------------------------------------------------+
|                                                                       |
|   spu.03jul2002   -  Created.                                         |
|                                                                       |
+----------------------------------------------------------------------*/
DTMStatusInt BcDTM::Save
    (
    WCharCP fileNameP
    )
    {
    BcDTMPtr transformedDTM = GetDTMForExport(*this);

    if (transformedDTM.IsValid())
        return (DTMStatusInt)bcdtmWrite_toFileDtmObject(transformedDTM->GetTinHandle(), fileNameP);
    return (DTMStatusInt)bcdtmWrite_toFileDtmObject(GetTinHandle(), fileNameP);
    }
/*----------------------------------------------------------------------+
|                                                                       |
|   rsc.03sep2008   -  Created.                                         |
|                                                                       |
+----------------------------------------------------------------------*/
DTMStatusInt BcDTM::SaveAsGeopakDat
    (
    WCharCP fileNameP
    )
    {
    BcDTMPtr transformedDTM = GetDTMForExport(*this);

    if (transformedDTM.IsValid())
        return (DTMStatusInt)bcdtmWrite_geopakDatFileFromDtmObject(transformedDTM->GetTinHandle(), fileNameP);
    
    return (DTMStatusInt)bcdtmWrite_geopakDatFileFromDtmObject(GetTinHandle(), fileNameP);
    }

/*----------------------------------------------------------------------+
|                                                                       |
|   vru.16apr2010   -  Created.                                         |
|                                                                       |
+----------------------------------------------------------------------*/
DTMStatusInt BcDTM::SaveAsGeopakAsciiDat
    (
    WCharCP fileNameP,
    int numDecPts
    )
    {
    BcDTMPtr transformedDTM = GetDTMForExport(*this);

    if (transformedDTM.IsValid())
        return (DTMStatusInt)bcdtmWrite_asciiGeopakDatFileFromDtmObject (transformedDTM->GetTinHandle (), fileNameP, numDecPts);
    return (DTMStatusInt)bcdtmWrite_asciiGeopakDatFileFromDtmObject(GetTinHandle(), fileNameP, numDecPts);
    }

/*----------------------------------------------------------------------+
|                                                                       |
|   djh.03mar2010   -  Created.                                         |
|                                                                       |
+----------------------------------------------------------------------*/
DTMStatusInt BcDTM::SaveToStream
    (
    IBcDtmStreamR streamP
    )
    {
    BcDTMPtr transformedDTM = GetDTMForExport(*this);

    if (transformedDTM.IsValid())
        return (DTMStatusInt)bcdtmWriteStream_atFilePositionDtmObject(transformedDTM->GetTinHandle(), &streamP, 0);

    return (DTMStatusInt)bcdtmWriteStream_atFilePositionDtmObject (GetTinHandle (), &streamP, 0);
    }

/*----------------------------------------------------------------------+
|                                                                       |
|   rsc.28jul2008   -  Created.                                         |
|                                                                       |
+----------------------------------------------------------------------*/
DTMStatusInt BcDTM::SaveAsGeopakTinFile
    (
    WCharCP fileNameP
    )
    {
    BcDTMPtr transformedDTM = GetDTMForExport(*this);

    if (transformedDTM.IsValid())
        return((DTMStatusInt)bcdtmExport_geopakTriangulationFromDtmObject(transformedDTM->GetTinHandle(), fileNameP));
    return((DTMStatusInt)bcdtmExport_geopakTriangulationFromDtmObject(GetTinHandle(), fileNameP));
    }

/*----------------------------------------------------------------------+
|                                                                       |
|   MathieuSt 4 april 2016                                              |
|                                                                       |
+----------------------------------------------------------------------*/
DTMStatusInt BcDTM::_ExportToGeopakTinFile 
    (
    WCharCP fileNameP, 
    TransformCP transformation
    )
    {
<<<<<<< HEAD
    BcDTMPtr bcDtmToExport(this);

    if (transformation != nullptr && !transformation->IsIdentity ())
        {
        bcDtmToExport = this->Clone ();
        bcDtmToExport->Transform(*transformation);
        }

    return bcDtmToExport->SaveAsGeopakTinFile(fileNameP);
=======
    BcDTMPtr transformedDTM = GetDTMForExport(*this);

    if (transformedDTM.IsValid())
        return transformedDTM->SaveAsGeopakTinFile(fileNameP);
    return SaveAsGeopakTinFile(fileNameP);
>>>>>>> ffad857e
    }

/*----------------------------------------------------------------------+
|                                                                       |
|   rsc.29jul2008   -  Created.                                         |
|                                                                       |
+----------------------------------------------------------------------*/
DTMStatusInt BcDTM::PopulateFromGeopakTinFile
    (
    WCharCP fileNameP
    )
    {
    // ToDo Translatation???
    SetMemoryAccess(DTMAccessMode::Write);
    return( (DTMStatusInt)bcdtmImport_geopakTriangulationToExistingDtmObject(GetTinHandle(), fileNameP)) ;
    }

/*----------------------------------------------------------------------+
|                                                                       |
|   spu.03jul2002   -  Created.                                         |
|                                                                       |
+----------------------------------------------------------------------*/
DTMStatusInt BcDTM::CalculateSlopeArea
    (
    double&         areaP,
    DPoint3dCP      points,
    int             nbPt
    )
    {
    DTMStatusInt status = DTM_SUCCESS;
    long    numSlopePolygons=0 ;
    double  flatArea = dc_zero;
    DTM_POINT_ARRAY **slopePolygonsPP=nullptr ;

    SetMemoryAccess(DTMAccessMode::Temporary);
    // Call the core DTM slope area function
    if (_dtmTransformHelper.IsValid())
        status = (DTMStatusInt)bcdtmSlope_calculateSlopeAreaDtmObject (GetTinHandle (), (DPoint3d *)_dtmTransformHelper->copyPointsToDTM (points, nbPt), nbPt, nullptr, &flatArea, &areaP, &slopePolygonsPP, &numSlopePolygons);
    else
        status = (DTMStatusInt)bcdtmSlope_calculateSlopeAreaDtmObject (GetTinHandle (), (DPoint3d *)points, nbPt, nullptr, &flatArea, &areaP, &slopePolygonsPP, &numSlopePolygons);

    if (_dtmTransformHelper.IsValid())
        areaP = _dtmTransformHelper->convertAreaFromDTM (areaP);
    // Clean Up
    if( slopePolygonsPP != nullptr )bcdtmMem_freePointerArrayToPointArrayMemory(&slopePolygonsPP,numSlopePolygons) ;

    // Return
    return status ;
    }

/*----------------------------------------------------------------------+
|                                                                       |
|   spu.03jul2002   -  Created.                                         |
|                                                                       |
+----------------------------------------------------------------------*/
DTMStatusInt BcDTM::CalculateSlopeArea
    (
    double&          areaP
    )
    {
    DTMStatusInt status = DTM_SUCCESS;
    long    numSlopePolygons=0 ;
    double  flatArea = dc_zero;
    DTM_POINT_ARRAY **slopePolygonsPP=nullptr ;

    SetMemoryAccess(DTMAccessMode::Temporary);
    // Call the core DTM slope area function
    status = (DTMStatusInt)bcdtmSlope_calculateSlopeAreaDtmObject (GetTinHandle (), nullptr, 0, nullptr, &flatArea, &areaP, &slopePolygonsPP, &numSlopePolygons);

    if (_dtmTransformHelper.IsValid())
        areaP = _dtmTransformHelper->convertAreaFromDTM (areaP);

    // Clean Up
    if( slopePolygonsPP != nullptr )bcdtmMem_freePointerArrayToPointArrayMemory(&slopePolygonsPP,numSlopePolygons) ;

    // Return
    return status ;
    }
/*----------------------------------------------------------------------+
|                                                                       |
|   rsc.04Oct2010   -  Created.                                         |
|                                                                       |
+----------------------------------------------------------------------*/
DTMStatusInt BcDTM::_CalculateSlopeArea
    (
    double&         flatAreaP ,
    double&         slopeAreaP,
    DPoint3dCP      polygonPts,
    int             numPolygonPts

    )
    {
    DTMStatusInt status=DTM_SUCCESS ;
    long    numSlopePolygons=0 ;
    DTM_POINT_ARRAY **slopePolygonsPP=nullptr ;

    SetMemoryAccess(DTMAccessMode::Temporary);
    // Call the core DTM slope area function
    if (_dtmTransformHelper.IsValid())
        status = (DTMStatusInt)bcdtmSlope_calculateSlopeAreaDtmObject (GetTinHandle (), (DPoint3d *)_dtmTransformHelper->copyPointsToDTM (polygonPts, numPolygonPts), (long)numPolygonPts, nullptr, &flatAreaP, &slopeAreaP, &slopePolygonsPP, &numSlopePolygons);
    else
        status = (DTMStatusInt)bcdtmSlope_calculateSlopeAreaDtmObject (GetTinHandle (), (DPoint3d *)polygonPts, (long)numPolygonPts, nullptr, &flatAreaP, &slopeAreaP, &slopePolygonsPP, &numSlopePolygons);

    if (_dtmTransformHelper.IsValid())
        {
        flatAreaP = _dtmTransformHelper->convertAreaFromDTM (flatAreaP);
        slopeAreaP = _dtmTransformHelper->convertAreaFromDTM (slopeAreaP);
        }
    // Clean Up
    if( slopePolygonsPP != nullptr )bcdtmMem_freePointerArrayToPointArrayMemory(&slopePolygonsPP,numSlopePolygons) ;

    // Return
    return status ;
    }

/*----------------------------------------------------------------------+
|                                                                       |
|   spu.03jul2002   -  Created.                                         |
|                                                                       |
+----------------------------------------------------------------------*/
DTMStatusInt BcDTM::Merge
    (
    BcDTMR toMergeP
    )
    {
    BcDTMPtr toMerge = (TMTransformHelper::convertDTMToDTM (*this, toMergeP));

    if (SetMemoryAccess(DTMAccessMode::Write) != DTM_SUCCESS)
        {
        bcdtmWrite_message(1,0,0, "DTM is readonly");
        return DTM_ERROR;
        }
    toMerge->SetMemoryAccess (DTMAccessMode::Temporary);
    DTMStatusInt status = (DTMStatusInt)bcdtmMerge_dtmObjects (GetTinHandle (), toMerge->GetTinHandle (), 0);
    if (status != DTM_SUCCESS) return DTM_ERROR;
    return DTM_SUCCESS;
    }

/*----------------------------------------------------------------------+
|                                                                       |
|   cbe.10jan2005   -  Created.                                         |
|                                                                       |
+----------------------------------------------------------------------*/
DTMStatusInt BcDTM::MergeAdjacent
    (
    BcDTMR toMergeP
    )
    {
    BcDTMPtr toMerge = (TMTransformHelper::convertDTMToDTM (*this, toMergeP));

    if (SetMemoryAccess(DTMAccessMode::Write) != DTM_SUCCESS)
        {
        bcdtmWrite_message(1,0,0, "DTM is readonly");
        return DTM_ERROR;
        }
    toMerge->SetMemoryAccess(DTMAccessMode::Temporary);
    DTMStatusInt status = (DTMStatusInt)bcdtmMerge_dtmObjects (GetTinHandle (), (BC_DTM_OBJ*)toMerge->GetTinHandle (), 1);
    if (status != DTM_SUCCESS) return DTM_ERROR;
    return DTM_SUCCESS;
    }

/*----------------------------------------------------------------------+
|                                                                       |
|   cbe.10jan2005   -  Created.                                         |
|                                                                       |
+----------------------------------------------------------------------*/
BcDTMPtr BcDTM::Clone()
    {
    BC_DTM_OBJ *dtmHandleP = nullptr;

    // ToDo what coordinates do we want this to be.
    // Merge the TINs in this DTMFeatureState::Tin
    bcdtmObject_cloneDtmObject(GetTinHandle(), (BC_DTM_OBJ **) &dtmHandleP);

    // Create a new Digital TM instance
    return new BcDTM (*dtmHandleP, _dtmTransformHelper.get());
    }
/*----------------------------------------------------------------------+
|                                                                       |
|   rsc.02may2008   -  Created.                                         |
|                                                                       |
+----------------------------------------------------------------------*/
DTMStatusInt BcDTM::Append (BcDTMR dtmP)
    {
    BcDTMPtr dtm = (TMTransformHelper::convertDTMToDTM (*this, dtmP));

    if (SetMemoryAccess(DTMAccessMode::Write) != DTM_SUCCESS)
        {
        bcdtmWrite_message(1,0,0, "DTM is readonly");
        return DTM_ERROR;
        }
    // Append The DTM Object
    return((DTMStatusInt)bcdtmObject_appendDtmObject (GetTinHandle (), dtm->GetTinHandle ()));

    }

/*----------------------------------------------------------------------+
|                                                                       |
|   rsc.17Oct2008   -  Created.                                         |
|                                                                       |
+----------------------------------------------------------------------*/
DTMStatusInt BcDTM::AppendWithUserTag (BcDTMR dtmP, DTMUserTag userTag)
    {
    BcDTMPtr dtm = (TMTransformHelper::convertDTMToDTM (*this, dtmP));

    if (SetMemoryAccess(DTMAccessMode::Write) != DTM_SUCCESS)
        {
        bcdtmWrite_message(1,0,0, "DTM is readonly");
        return DTM_ERROR;
        }
    // Append The DTM Object
    return((DTMStatusInt)bcdtmObject_appendWithUsertagDtmObject (GetTinHandle (), dtm->GetTinHandle (), userTag));

    }

/*----------------------------------------------------------------------+
|                                                                       |
|   djh.10apr2008   -  Created.                                         |
|                                                                       |
+----------------------------------------------------------------------*/
BcDTMPtr BcDTM::Delta (BcDTMR toDeltaP, DPoint3dCP points, int numPoints)
    {
    BcDTMPtr toDelta = (TMTransformHelper::convertDTMToDTM (*this, toDeltaP));

    BC_DTM_OBJ *deltaP = nullptr;

    SetMemoryAccess(DTMAccessMode::Temporary);
    toDelta->SetMemoryAccess(DTMAccessMode::Temporary);
    BeAssert (GetTinHandle() != nullptr);

    BC_DTM_OBJ* toDeltaHandleP = toDelta->GetTinHandle();
    // make the delta tin
    DTMStatusInt status = (DTMStatusInt)bcdtmDelta_cloneAndCreateDeltaTinToSurfaceDtmObject (GetTinHandle (), toDeltaHandleP, &deltaP, (DPoint3d*)points, numPoints);
    if (status == DTM_ERROR)
        {
        return nullptr;
        }

    // Create a new Digital TM instance
    return new BcDTM (*deltaP, _dtmTransformHelper.get());
    }
/*----------------------------------------------------------------------+
|                                                                       |
|   rsc.04Oct2011   -  Created.                                         |
|                                                                       |
+----------------------------------------------------------------------*/
BcDTMPtr BcDTM::DeltaElevation (double elevation, DPoint3dCP points, int numPoints)
    {
    BC_DTM_OBJ *deltaP = nullptr;

    DTMStatusInt status;
    // Call the Core Method To Create The Delta Tin To An Elevation
    if (_dtmTransformHelper.IsValid())
        status = (DTMStatusInt)bcdtmDelta_cloneAndCreateDeltaTinToElevationDtmObject (GetTinHandle (), &deltaP, _dtmTransformHelper->convertElevationToDTM (elevation), _dtmTransformHelper->copyPointsToDTM (points, numPoints), numPoints);
    else
        status = (DTMStatusInt)bcdtmDelta_cloneAndCreateDeltaTinToElevationDtmObject (GetTinHandle (), &deltaP, elevation, (DPoint3d*)points, numPoints);
    if (status == DTM_ERROR)
        {
        return nullptr;
        }

    // Create a new Digital TM instance
    return new BcDTM (*deltaP, _dtmTransformHelper.get());
    }

/*----------------------------------------------------------------------+
|                                                                       |
|   cbe.10jan2005   -  Created.                                         |
|                                                                       |
+----------------------------------------------------------------------*/
DTMStatusInt BcDTM::OffsetDeltaElevation (double offset)
    {
    BeAssert (GetTinHandle() != nullptr);
    if (SetMemoryAccess(DTMAccessMode::Write) != DTM_SUCCESS)
        {
        bcdtmWrite_message(1,0,0, "DTM is readonly");
        return DTM_ERROR;
        }
    DTMStatusInt status;
    if (_dtmTransformHelper.IsValid ())
        offset = _dtmTransformHelper->convertDistanceToDTM (offset);
    status = (DTMStatusInt)bcdtmData_moveZDtmObject (GetTinHandle (), 2 /*increment*/, offset);
    return status ;
    }
    
    
/*----------------------------------------------------------------------+
|                                                                       |
|   spu.06nov2003   -  Created.                                         |
|                                                                       |
+----------------------------------------------------------------------*/
DTMStatusInt BcDTM::_ShotVector(double* endSlopeP, double* endAspectP, DPoint3d endTriangle[3], int* endDrapedTypeP, long* startFlag, long* endFlag, DPoint3dP endPtP, DPoint3dP startPtP,
    double direction, double slope)
    {
    DPoint3d    endPt = {0, 0, 0};
    *startFlag = 0;
    *endFlag = 0;

    // Call DTMFeatureState::Tin function
    DTMStatusInt status;

    if (_dtmTransformHelper.IsValid ())
        {
        DPoint3d startPt = *startPtP;
        _dtmTransformHelper->convertPointToDTM (startPt);
        direction = _dtmTransformHelper->convertAspectToDTM (direction);
        slope = _dtmTransformHelper->convertSlopeToDTM (slope);
        status = (DTMStatusInt)bcdtmSideSlope_intersectSurfaceDtmObject (GetTinHandle (), startPt.x, startPt.y, startPt.z,
                                                         direction, slope, 1, dc_zero, &endPt.x, &endPt.y, &endPt.z, startFlag, endFlag);
        if (status == DTM_SUCCESS)
            _dtmTransformHelper->convertPointFromDTM (endPt);
        }
    else
        {
        status = (DTMStatusInt)bcdtmSideSlope_intersectSurfaceDtmObject (GetTinHandle (), startPtP->x, startPtP->y, startPtP->z,
                                                         direction, slope, 1, dc_zero, &endPt.x, &endPt.y, &endPt.z, startFlag, endFlag);
        }
    if (status != DTM_SUCCESS) return DTM_ERROR;

    if (endPtP != nullptr)
        {
        // If the end point is required return it
        *endPtP = endPt;
        }

    if (endSlopeP != nullptr || endAspectP != nullptr || endTriangle != nullptr || endDrapedTypeP != nullptr)
        {
        // If other info about the end point are required return them
        DTMStatusInt status = DrapePoint (nullptr, endSlopeP, endAspectP, endTriangle, *endDrapedTypeP, endPt);
        if (status != DTM_SUCCESS)
            return DTM_ERROR;
        }

    return DTM_SUCCESS;
    }

/*----------------------------------------------------------------------+
|                                                                       |
|   spu.06nov2003   -  Created.                                         |
|                                                                       |
+----------------------------------------------------------------------*/
DTMStatusInt BcDTM::ShotVector (double* endSlopeP, double* endAspectP, DPoint3d endTriangle[3], int* endDrapedTypeP, DPoint3dP endPtP, DPoint3dP startPtP,
    double direction, double slope)
    {
    DPoint3d    endPt = {0, 0, 0};
    long        startFlag = 0, endFlag = 0;

    // Call DTMFeatureState::Tin function
    DTMStatusInt status;

    if (_dtmTransformHelper.IsValid ())
        {
        DPoint3d startPt = *startPtP;
        _dtmTransformHelper->convertPointToDTM (startPt);
        direction = _dtmTransformHelper->convertAspectToDTM (direction);
        slope = _dtmTransformHelper->convertSlopeToDTM (slope);
        status = (DTMStatusInt)bcdtmSideSlope_intersectSurfaceDtmObject (GetTinHandle (), startPt.x, startPt.y, startPt.z,
                                                         direction, slope, 1, dc_zero, &endPt.x, &endPt.y, &endPt.z, &startFlag, &endFlag);
        if (status == DTM_SUCCESS)
            _dtmTransformHelper->convertPointFromDTM (endPt);
        }
    else
        {
        status = (DTMStatusInt)bcdtmSideSlope_intersectSurfaceDtmObject (GetTinHandle (), startPtP->x, startPtP->y, startPtP->z,
                                                         direction, slope, 1, dc_zero, &endPt.x, &endPt.y, &endPt.z, &startFlag, &endFlag);
        }
    if (status != DTM_SUCCESS) return DTM_ERROR;

    if (endPtP != nullptr)
        {
        // If the end point is required return it
        *endPtP = endPt;
        }

    if (endSlopeP != nullptr || endAspectP != nullptr || endTriangle != nullptr || endDrapedTypeP != nullptr)
        {
        // If other info about the end point are required return them
        int tmp;
        DTMStatusInt status = _DrapePoint (nullptr, endSlopeP, endAspectP, endTriangle, endDrapedTypeP ? *endDrapedTypeP : tmp, endPt);
        if (status != DTM_SUCCESS)
            return DTM_ERROR;
        }

    return DTM_SUCCESS;
    }


/*----------------------------------------------------------------------+
|                                                                       |
|   mah.09nov2005   -  Created.                                         |
|                                                                       |
+----------------------------------------------------------------------*/
DTMStatusInt BcDTM::ComputePlanarPrismoidalVolume (
    BcDTMVolumeAreaResult& result, double elevation, DPoint3dCP points,
    int nbPt, VOLRANGETAB* rangeTableP, int numRanges)
    {
    DTMStatusInt status;

    if (_dtmTransformHelper.IsValid())
        {
        TMTransformHelper::VOLRANGETABCopy volRange = _dtmTransformHelper->copyVOLRANGETABToDTM (rangeTableP, numRanges);
        status = (DTMStatusInt)bcdtmTinVolume_surfaceToElevationDtmObject (GetTinHandle (), volRange, numRanges, (DPoint3d*)points, nbPt, _dtmTransformHelper->convertElevationToDTM (elevation), nullptr, nullptr, result.cutVolume, result.fillVolume, result.balanceVolume, result.cutArea, result.fillArea);
        if(rangeTableP && status == DTM_SUCCESS)
            _dtmTransformHelper->copyVOLRANGETABFromDTM (volRange, rangeTableP, numRanges);
        }
    else
        status = (DTMStatusInt)bcdtmTinVolume_surfaceToElevationDtmObject (GetTinHandle (), rangeTableP, numRanges, (DPoint3d*)points, nbPt, elevation, nullptr, nullptr, result.cutVolume, result.fillVolume, result.balanceVolume, result.cutArea, result.fillArea);
    if (status != DTM_SUCCESS) return DTM_ERROR;

    if (_dtmTransformHelper.IsValid())
        {
        result.cutVolume = _dtmTransformHelper->convertVolumeFromDTM (result.cutVolume);
        result.fillVolume = _dtmTransformHelper->convertVolumeFromDTM (result.fillVolume);
        result.balanceVolume = _dtmTransformHelper->convertVolumeFromDTM (result.balanceVolume);
        result.cutArea = _dtmTransformHelper->convertAreaFromDTM (result.cutArea);
        result.fillArea = _dtmTransformHelper->convertAreaFromDTM (result.fillArea);
        }

    result.totalArea = result.cutArea + result.fillArea;
    return  DTM_SUCCESS;
    }

/*----------------------------------------------------------------------+
|                                                                       |
|   spu.06nov2003   -  Created.                                         |
|                                                                       |
+----------------------------------------------------------------------*/
DTMStatusInt BcDTM::CalculateCutFillVolume (BcDTMVolumeAreaResult& result, BcDTMR otherDtmP, DPoint3dCP points,
                                             int nbPt, VOLRANGETAB* rangeTableP, int numRanges)
    {
    DTMStatusInt status;

    BcDTMPtr otherDtm = (TMTransformHelper::convertDTMToDTM (*this, otherDtmP));
    if (_dtmTransformHelper.IsValid ())
        {
        TMTransformHelper::VOLRANGETABCopy volRange = _dtmTransformHelper->copyVOLRANGETABToDTM (rangeTableP, numRanges);
        status = (DTMStatusInt)bcdtmTinVolume_surfaceToSurfaceDtmObjects (GetTinHandle (), (BC_DTM_OBJ*)otherDtm->GetTinHandle (), volRange, numRanges, (DPoint3d*)_dtmTransformHelper->copyPointsToDTM (points, nbPt), nbPt, nullptr, nullptr, result.cutVolume, result.fillVolume, result.balanceVolume, result.cutArea, result.fillArea);

        if (_dtmTransformHelper.IsValid ())
            {
            result.cutVolume = _dtmTransformHelper->convertVolumeFromDTM (result.cutVolume);
            result.fillVolume = _dtmTransformHelper->convertVolumeFromDTM (result.fillVolume);
            result.balanceVolume = _dtmTransformHelper->convertVolumeFromDTM (result.balanceVolume);
            result.cutArea = _dtmTransformHelper->convertAreaFromDTM (result.cutArea);
            result.fillArea = _dtmTransformHelper->convertAreaFromDTM (result.fillArea);
            if (rangeTableP) _dtmTransformHelper->copyVOLRANGETABFromDTM (volRange, rangeTableP, numRanges);
            }
        }
    else
        status = (DTMStatusInt)bcdtmTinVolume_surfaceToSurfaceDtmObjects (GetTinHandle (), otherDtm->GetTinHandle (), rangeTableP, numRanges, (DPoint3d*)points, nbPt, nullptr, nullptr, result.cutVolume, result.fillVolume, result.balanceVolume, result.cutArea, result.fillArea);

    if (status != DTM_SUCCESS) return status;

    result.totalArea = result.cutArea + result.fillArea;

    return  DTM_SUCCESS;
    }

/*----------------------------------------------------------------------+
|                                                                       |
|   rsc.12mar2009   -  Created.                                         |
|                                                                       |
+----------------------------------------------------------------------*/
BENTLEYDTM_Public int  bcDTM_volumeCallBackFunction (DTMFeatureType dtmFeatureType,DTMUserTag dtmUserTag, DTMFeatureId dtmFeatureId,DPoint3dP polyPtsP,size_t numPolyPts,void *userP)
    /*
    ** This Function Receives The Volume Polygons From The Volume Calculation Functions
    */
    {
    int  ret=DTM_SUCCESS,dbg=DTM_TRACE_VALUE(0) ;
    DPoint3dCP p3dP ;
    DtmString polygon  ;
    DtmVectorString *DtmVolumePolygonsP = (DtmVectorString*)userP ;
    /*
    ** Test For Polygon Feature
    */
    if( dtmFeatureType == DTMFeatureType::Polygon && numPolyPts > 0 )
        {
        if( dbg ) bcdtmWrite_message(0,0,0,"Polygon Returned ** polyPtsP = %p numPolyPts = %8ld",polyPtsP,numPolyPts) ;
        if( dbg == 2 )
            {
            for( p3dP = polyPtsP ; p3dP < polyPtsP + numPolyPts ; ++p3dP )
                {
                bcdtmWrite_message(0,0,0,"Point[%4ld] ** x = %12.5lf y = %12.5lf z = %10.4lf",(long)(p3dP-polyPtsP),p3dP->x,p3dP->y,p3dP->z) ;
                }
            }
        polygon.resize (numPolyPts) ;
        memcpy(polygon.data(),polyPtsP,numPolyPts*sizeof(DPoint3d)) ;
        DtmVolumePolygonsP->push_back(polygon) ;
        }
    /*
    ** Return
    */
cleanup :
    if( dbg && ret == DTM_SUCCESS ) bcdtmWrite_message(0,0,0,"Volume Call Back Function Completed") ;
    if( dbg && ret != DTM_SUCCESS ) bcdtmWrite_message(0,0,0,"Volume Call Back Function Error") ;
    return(ret) ;
    /*
    ** Error Exit
    */
errexit :
    if( ret == DTM_SUCCESS ) ret = DTM_ERROR ;
    goto cleanup ;
    }

/*----------------------------------------------------------------------+
|                                                                       |
|   rsc.12mar2009   -  Created.                                         |
|                                                                       |
+----------------------------------------------------------------------*/
DTMStatusInt BcDTM::CalculatePrismoidalVolumeToElevation (BcDTMVolumeAreaResult& result, DtmVectorString* volumePolygonsP,
    double elevation, DPoint3dCP points, int nbPt, VOLRANGETAB* rangeTableP, int numRanges)
    {
    DTMStatusInt status=DTM_SUCCESS ;

    // Clear Existing Volume Polygons

    volumePolygonsP->clear() ;

    // Call Core Dtm Function
    if (_dtmTransformHelper.IsValid ())
        {
        TMTransformHelper::VOLRANGETABCopy volRange = _dtmTransformHelper->copyVOLRANGETABToDTM (rangeTableP, numRanges);
        status = (DTMStatusInt)bcdtmTinVolume_surfaceToElevationDtmObject (GetTinHandle (), volRange, numRanges, (DPoint3d*)_dtmTransformHelper->copyPointsToDTM (points, nbPt), nbPt, _dtmTransformHelper->convertElevationToDTM (elevation), bcDTM_volumeCallBackFunction, volumePolygonsP, result.cutVolume, result.fillVolume, result.balanceVolume, result.cutArea, result.fillArea);

        if (status != DTM_SUCCESS)
            {
            result.cutVolume = _dtmTransformHelper->convertVolumeFromDTM (result.cutVolume);
            result.fillVolume = _dtmTransformHelper->convertVolumeFromDTM (result.fillVolume);
            result.balanceVolume = _dtmTransformHelper->convertVolumeFromDTM (result.balanceVolume);
            result.cutArea = _dtmTransformHelper->convertAreaFromDTM (result.cutArea);
            result.fillArea = _dtmTransformHelper->convertAreaFromDTM (result.fillArea);
            if (rangeTableP) _dtmTransformHelper->copyVOLRANGETABFromDTM (volRange, rangeTableP, numRanges);
            if (volumePolygonsP) _dtmTransformHelper->convertDtmStringVectorFromDTM (*volumePolygonsP);
            }
        }
    else
        {
        status = (DTMStatusInt)bcdtmTinVolume_surfaceToElevationDtmObject (GetTinHandle (), rangeTableP, numRanges, (DPoint3d*)points, nbPt, elevation, bcDTM_volumeCallBackFunction, volumePolygonsP, result.cutVolume, result.fillVolume, result.balanceVolume, result.cutArea, result.fillArea);
        }
    result.totalArea = result.cutArea + result.fillArea;

    return  status;
    }

/*----------------------------------------------------------------------+
|                                                                       |
|    rsc.12mar2009   -  Created.                                        |
|                                                                       |
+----------------------------------------------------------------------*/
DTMStatusInt BcDTM::CalculatePrismoidalVolumeToSurface (BcDTMVolumeAreaResult& result, DtmVectorString* volumePolygonsP,
                                                BcDTMR otherDtmP, DPoint3dCP points, int nbPt, VOLRANGETAB* rangeTableP, int numRanges)
    {
    DTMStatusInt status = DTM_SUCCESS;

    // Clear Existing Volume Polygons

    volumePolygonsP->clear ();

    BcDTMPtr otherDtm = (TMTransformHelper::convertDTMToDTM (*this, otherDtmP));
    // Call Core Dtm Function
    if (_dtmTransformHelper.IsValid ())
        {
        TMTransformHelper::VOLRANGETABCopy volRange = _dtmTransformHelper->copyVOLRANGETABToDTM (rangeTableP, numRanges);
        status = (DTMStatusInt)bcdtmTinVolume_surfaceToSurfaceDtmObjects (GetTinHandle (), (BC_DTM_OBJ*)otherDtm->GetTinHandle (), volRange, numRanges, (DPoint3d*)_dtmTransformHelper->copyPointsToDTM (points, nbPt), nbPt, bcDTM_volumeCallBackFunction, volumePolygonsP, result.cutVolume, result.fillVolume, result.balanceVolume, result.cutArea, result.fillArea);

        if (status != DTM_SUCCESS)
            {
            result.cutVolume = _dtmTransformHelper->convertVolumeFromDTM (result.cutVolume);
            result.fillVolume = _dtmTransformHelper->convertVolumeFromDTM (result.fillVolume);
            result.balanceVolume = _dtmTransformHelper->convertVolumeFromDTM (result.balanceVolume);
            result.cutArea = _dtmTransformHelper->convertAreaFromDTM (result.cutArea);
            result.fillArea = _dtmTransformHelper->convertAreaFromDTM (result.fillArea);
            if (rangeTableP) _dtmTransformHelper->copyVOLRANGETABFromDTM (volRange, rangeTableP, numRanges);
            if (volumePolygonsP) _dtmTransformHelper->convertDtmStringVectorFromDTM (*volumePolygonsP);
            }
        }
    else
        status = (DTMStatusInt)bcdtmTinVolume_surfaceToSurfaceDtmObjects (GetTinHandle (), otherDtm->GetTinHandle (), rangeTableP, numRanges, (DPoint3d*)points, nbPt, bcDTM_volumeCallBackFunction, volumePolygonsP, result.cutVolume, result.fillVolume, result.balanceVolume, result.cutArea, result.fillArea);
    result.totalArea = result.cutArea + result.fillArea;

    // Return
    return  status;
    }

/*----------------------------------------------------------------------+
|                                                                       |
|    rsc.13mar2009   -  Created.                                        |
|                                                                       |
+----------------------------------------------------------------------*/
DTMStatusInt BcDTM::CalculatePrismoidalVolumeBalanceToSurface (double &fromAreaP, double &toAreaP, double &balanceP, DtmVectorString* volumePolygonsP,
                                                       BcDTMR otherDtmP, DPoint3dCP points, int nbPt)
    {
   DTMStatusInt status=DTM_SUCCESS;

    // Clear Existing Volume Polygons
    volumePolygonsP->clear ();

    BcDTMPtr otherDtm = (TMTransformHelper::convertDTMToDTM (*this, otherDtmP));
    // Call Core Dtm Function
    if (_dtmTransformHelper.IsValid ())
        {
        status = (DTMStatusInt)bcdtmTinVolume_surfaceToSurfaceBalanceDtmObjects (GetTinHandle (), otherDtm->GetTinHandle (), (DPoint3d*)_dtmTransformHelper->copyPointsToDTM (points, nbPt), nbPt, bcDTM_volumeCallBackFunction, volumePolygonsP, &fromAreaP, &toAreaP, &balanceP);
        if (status == DTM_SUCCESS)
            {
            fromAreaP = _dtmTransformHelper->convertAreaFromDTM (fromAreaP);
            toAreaP = _dtmTransformHelper->convertAreaFromDTM (toAreaP);
            balanceP = _dtmTransformHelper->convertVolumeFromDTM (balanceP);
            if (volumePolygonsP) _dtmTransformHelper->convertDtmStringVectorFromDTM (*volumePolygonsP);
            }
        }
    else
        status = (DTMStatusInt)bcdtmTinVolume_surfaceToSurfaceBalanceDtmObjects (GetTinHandle (), otherDtm->GetTinHandle (), (DPoint3d*)points, nbPt, bcDTM_volumeCallBackFunction, volumePolygonsP, &fromAreaP, &toAreaP, &balanceP);

    return status;
    }
/*----------------------------------------------------------------------+
|                                                                       |
|   rsc.13mar2009   -  Created.                                         |
|                                                                       |
+----------------------------------------------------------------------*/
DTMStatusInt BcDTM::CalculateGridVolumeToElevation (BcDTMVolumeAreaResult& result, long& numCellsUsedP, double& cellAreaP,
                                            DtmVectorString* volumePolygonsP, long numLatticePoints, double elevation, DPoint3dCP points, int nbPt,
                                            VOLRANGETAB* rangeTableP, int numRanges)
    {
   DTMStatusInt status=DTM_SUCCESS;

    // Clear Existing Volume Polygons

    volumePolygonsP->clear ();

    // Call Core Dtm Function
    if (_dtmTransformHelper.IsValid ())
        {
        TMTransformHelper::VOLRANGETABCopy volRange = _dtmTransformHelper->copyVOLRANGETABToDTM (rangeTableP, numRanges);
        status = (DTMStatusInt)bcdtmLatticeVolume_surfaceToElevationDtmObject (GetTinHandle (), numLatticePoints, volRange, numRanges, (DPoint3d*)_dtmTransformHelper->copyPointsToDTM (points, nbPt), nbPt, _dtmTransformHelper->convertElevationToDTM (elevation), bcDTM_volumeCallBackFunction, volumePolygonsP, result.cutVolume, result.fillVolume, result.balanceVolume, result.cutArea, result.fillArea, numCellsUsedP, cellAreaP);
        if (status != DTM_SUCCESS)
            {
            result.cutVolume = _dtmTransformHelper->convertVolumeFromDTM (result.cutVolume);
            result.fillVolume = _dtmTransformHelper->convertVolumeFromDTM (result.fillVolume);
            result.balanceVolume = _dtmTransformHelper->convertVolumeFromDTM (result.balanceVolume);
            result.cutArea = _dtmTransformHelper->convertAreaFromDTM (result.cutArea);
            result.fillArea = _dtmTransformHelper->convertAreaFromDTM (result.fillArea);
            if (cellAreaP) _dtmTransformHelper->convertAreasFromDTM (&cellAreaP, numCellsUsedP);
            if (volumePolygonsP) _dtmTransformHelper->convertDtmStringVectorFromDTM (*volumePolygonsP);
            if (rangeTableP) _dtmTransformHelper->copyVOLRANGETABFromDTM (volRange, rangeTableP, numRanges);
            }
        }
    else
        status = (DTMStatusInt)bcdtmLatticeVolume_surfaceToElevationDtmObject (GetTinHandle (), numLatticePoints, rangeTableP, numRanges, (DPoint3d*)points, nbPt, elevation, bcDTM_volumeCallBackFunction, volumePolygonsP, result.cutVolume, result.fillVolume, result.balanceVolume, result.cutArea, result.fillArea, numCellsUsedP, cellAreaP);

    result.totalArea = result.cutArea + result.fillArea;
    return  status;
    }

/*----------------------------------------------------------------------+
|                                                                       |
|   rsc.13mar2009   -  Created.                                         |
|                                                                       |
+----------------------------------------------------------------------*/
DTMStatusInt BcDTM::CalculateGridVolumeToSurface (BcDTMVolumeAreaResult& result, long& numCellsUsedP, double& cellAreaP,
                                          DtmVectorString* volumePolygonsP, BcDTMR otherDtmP, long numLatticePoints, DPoint3dCP points, int nbPt,
                                          VOLRANGETAB* rangeTableP, int numRanges)
    {
   DTMStatusInt status=DTM_SUCCESS;

    // Clear Existing Volume Polygons

    volumePolygonsP->clear ();

    // Call Core Dtm Function
    BcDTMPtr otherDtm = (TMTransformHelper::convertDTMToDTM (*this, otherDtmP));

    if (_dtmTransformHelper.IsValid ())
        {
        TMTransformHelper::VOLRANGETABCopy volRange = _dtmTransformHelper->copyVOLRANGETABToDTM (rangeTableP, numRanges);
        status = (DTMStatusInt)bcdtmLatticeVolume_surfaceToSurfaceDtmObjects (GetTinHandle (), otherDtm->GetTinHandle (), numLatticePoints, volRange, numRanges, (DPoint3d*)_dtmTransformHelper->copyPointsToDTM (points, nbPt), nbPt, bcDTM_volumeCallBackFunction, volumePolygonsP, result.cutVolume, result.fillVolume, result.balanceVolume, result.cutArea, result.fillArea, numCellsUsedP, cellAreaP);
        if (status != DTM_SUCCESS)
            {
            result.cutVolume = _dtmTransformHelper->convertVolumeFromDTM (result.cutVolume);
            result.fillVolume = _dtmTransformHelper->convertVolumeFromDTM (result.fillVolume);
            result.balanceVolume = _dtmTransformHelper->convertVolumeFromDTM (result.balanceVolume);
            result.cutArea = _dtmTransformHelper->convertAreaFromDTM (result.cutArea);
            result.fillArea = _dtmTransformHelper->convertAreaFromDTM (result.fillArea);
            _dtmTransformHelper->convertAreasFromDTM (&cellAreaP, numCellsUsedP);
            if (volumePolygonsP) _dtmTransformHelper->convertDtmStringVectorFromDTM (*volumePolygonsP);
            if (rangeTableP) _dtmTransformHelper->copyVOLRANGETABFromDTM (volRange, rangeTableP, numRanges);
            }
        }
    else
        status = (DTMStatusInt)bcdtmLatticeVolume_surfaceToSurfaceDtmObjects (GetTinHandle (), otherDtm->GetTinHandle (), numLatticePoints, rangeTableP, numRanges, (DPoint3d*)points, nbPt, bcDTM_volumeCallBackFunction, volumePolygonsP, result.cutVolume, result.fillVolume, result.balanceVolume, result.cutArea, result.fillArea, numCellsUsedP, cellAreaP);

    result.totalArea = result.cutArea + result.fillArea;

    return  status;
    }

/*----------------------------------------------------------------------+
|                                                                       |
|   djh.05mar2011   -  Created.                                         |
|                                                                       |
+----------------------------------------------------------------------*/
DTMStatusInt BcDTM::CalculateFeatureStatistics (DTMFeatureStatisticsInfo& info) const
    {
    DTMState dummyState;
    long dummy = 0;
    long numPoints;
    long numTinLines;
    long numTriangles;
    long numDtmFeatures;
    long numBreaks;
    long numContourLines;
    long numVoids;
    long numIslands;
    long numHoles;
    long numGroupSpots;
    bool hasHull;
    BeAssert (GetTinHandle() != nullptr);

    DTMStatusInt status = (DTMStatusInt)bcdtmUtility_getStatisticsDtmObject (GetTinHandle (), dummyState, numPoints, numTinLines, numTriangles, dummy,
        dummy, numDtmFeatures, numBreaks, numContourLines, numVoids, numIslands, numHoles, numGroupSpots, hasHull, dummy);

    info.numPoints = numPoints;
    info.numTinLines = numTinLines;
    info.numTriangles = numTriangles;
    info.numDtmFeatures = numDtmFeatures;
    info.numBreaks = numBreaks;
    info.numContourLines = numContourLines;
    info.numVoids = numVoids;
    info.numIslands = numIslands;
    info.numHoles = numHoles;
    info.numGroupSpots = numGroupSpots;
    info.hasHull = hasHull;

    BeAssert (status == DTM_SUCCESS);
    return status;
    }

/*----------------------------------------------------------------------+
|                                                                       |
|   djh.05mar2011   -  Created.                                         |
|                                                                       |
+----------------------------------------------------------------------*/
int BcDTM::GetTrianglesCount () const
    {
    long    nbTriangles, nbTriangleEdges = 0;

    BeAssert (GetTinHandle() != nullptr);

    DTMStatusInt status = (DTMStatusInt)bcdtmList_countNonVoidTrianglesAndLinesDtmObject (GetTinHandle (), &nbTriangles, &nbTriangleEdges);
    BeAssert (status == DTM_SUCCESS);

    return (int)nbTriangles;
    }

/*----------------------------------------------------------------------+
|                                                                       |
|   cbe.11jan2005   -  Created.                                         |
|                                                                       |
+----------------------------------------------------------------------*/
DTMStatusInt BcDTM::BrowseSlopeIndicator (BcDTMR dtmP, double majorInterval, double minorInterval, void* userP, DTMBrowseSlopeIndicatorCallback callBackFunctP)
    {
    BeAssert (GetTinHandle() != nullptr);
    BrowseSlopeIndicatorCallbackTransformHelper helper (callBackFunctP, userP, _dtmTransformHelper.get ());
    Dtm_Handler_t dtmHandlerArgs;
    dtmHandlerArgs.slopeIndicatorHandler = callBackFunctP;
    dtmHandlerArgs.userP = userP;

    DTMStatusInt status;
    BcDTMPtr dtm = (TMTransformHelper::convertDTMToDTM (*this, dtmP));
    status = (DTMStatusInt)bcdtmInterruptLoad_slopeLinesBetweenDtmObjects (GetTinHandle (), dtm->GetTinHandle (), slopeIndicatorsCallBack, majorInterval, minorInterval, &dtmHandlerArgs);

    return status;
    }

/*----------------------------------------------------------------------+
|                                                                       |
|   rsc.3Mar2011  -  Created.                                           |
|                                                                       |
+----------------------------------------------------------------------*/
DTMStatusInt BcDTM::CalculateCatchments (bool refineOption, double falseLowDepth, const DTMFenceParams& fence, void* userP, DTMFeatureCallback callBackFunctP)
    {
    // BeAssert If Tin handle Is nullptr
    BeAssert (GetTinHandle () != nullptr);

    SetMemoryAccess (DTMAccessMode::Temporary);

    // Check For And Set Fence
    FeatureCallbackTransformHelper helper (callBackFunctP, userP, _dtmTransformHelper.get ());
    userP = helper.GetUserArg ();
    callBackFunctP = helper.GetCallBackFunc ();

    if (_dtmTransformHelper.IsValid ())
        falseLowDepth = _dtmTransformHelper->convertDistanceToDTM (falseLowDepth);

    return BcDTMDrainage::ReturnCatchments (this, nullptr, falseLowDepth, refineOption, callBackFunctP, fence, userP);
    }


/*----------------------------------------------------------------------+
|                                                                       |
|   rsc.15Mar2010   -  Created                                          |
|                                                                       |
+----------------------------------------------------------------------*/
static int AddDtmFeatureToBuffer (DTMFeatureType featureType, DTMUserTag featureTag, DTMFeatureId featureId, DPoint3d* featurePtsP, size_t numFeaturePts, void* userP)
    {
    DTMFeatureBuffer* buffer = (DTMFeatureBuffer*) userP;
    return buffer->AddDtmFeatureToBuffer (featureType, featureTag, featureId, featurePtsP, (int)numFeaturePts);
    }

/*----------------------------------------------------------------------+
|                                                                       |
|   rsc.15Mar2010   -  Created                                          |
|                                                                       |
+----------------------------------------------------------------------*/
void DTMFeatureBuffer::EmptyDtmFeatureBuffer()
    {
    dtmFeatures.clear();
    }

/*----------------------------------------------------------------------+
|                                                                       |
|   rsc.15Mar2010   -  Created                                          |
|                                                                       |
+----------------------------------------------------------------------*/
int DTMFeatureBuffer::AddDtmFeatureToBuffer (DTMFeatureType featureType, DTMUserTag featureTag, DTMFeatureId featureId, DPoint3dP featurePtsP, int numFeaturePts)
    {
   DTMStatusInt status=DTM_SUCCESS;

    int index = (int)dtmFeatures.size ();
    dtmFeatures.push_back (DtmFeature ());
    DtmFeature* featP = &dtmFeatures[index];

    //   Add Feature To Vector Buffer
    featP->featureType = featureType;
    featP->featureTag = featureTag;
    featP->featureId = featureId;
    featP->featurePts.resize (numFeaturePts);

    memcpy (&featP->featurePts[0], featurePtsP, sizeof(DPoint3d) * numFeaturePts);

    return status;
    }

/*----------------------------------------------------------------------+
|                                                                       |
|   rsc.15Mar2010   -  Created                                          |
|                                                                       |
+----------------------------------------------------------------------*/
int DTMFeatureBuffer::GetDtmDynamicFeaturesArray (DTMDynamicFeatureArray& dynamicArray, TMTransformHelper* transformHelper)
    {
   DTMStatusInt status=DTM_SUCCESS;

    // Initialise
    int index = (int)dtmFeatures.size ();

    // Scan Features And Accumulate Dynamic Features
    if (index > 0)
        {
        dynamicArray.resize (index);

        // Copy Buffer Items
        for (int n = 0; n < index; ++n)
            {
            dynamicArray[n].featureType = dtmFeatures[n].featureType;
            dynamicArray[n].featurePts = dtmFeatures[n].featurePts;
            if (transformHelper)
                transformHelper->convertPointsFromDTM (&dtmFeatures[n].featurePts[0], (int)dtmFeatures[n].featurePts.size ());
            }

        }

    //   Clean Up
    return status;
    }
/*----------------------------------------------------------------------+
|                                                                       |
|   cbe.11jan2005   -  Created.                                         |
|                                                                       |
+----------------------------------------------------------------------*/
/*----------------------------------------------------------------------+
|                                                                       |
|   cbe.11jan2005   -  Created.                                         |
|                                                                       |
+----------------------------------------------------------------------*/
DTMStatusInt BcDTM::BrowseDrainageFeatures (DTMFeatureType featureType, double* minLowPointP, const DTMFenceParams& fence, void *userP, DTMFeatureCallback callBackFunctP)
    {
    DTMStatusInt status = DTM_SUCCESS;
    bool useFence = false;
    int numFeatures = 0;
    DTMFenceOption fenceOption = fence.fenceOption;
    FeatureCallbackTransformHelper helper (callBackFunctP, userP, _dtmTransformHelper.get());
    userP = helper.GetUserArg ();
    callBackFunctP = helper.GetCallBackFunc ();
    // BeAssert If Tin handle Is nullptr
    BeAssert (GetTinHandle () != nullptr);

    SetMemoryAccess (DTMAccessMode::Temporary);

    // Check For And Set Fence
    if (fence.points)
        useFence = true;

    // Call the core DTM function
    switch (featureType)
        {
            case DTMFeatureType::LowPoint:
                if (*minLowPointP == 0)
                    {
                    status = (DTMStatusInt)bcdtmDrainage_returnLowPointsDtmObject (GetTinHandle (), callBackFunctP, useFence, fence.fenceType, fenceOption,
                                                                     TMTransformHelper::copyPointsToDTM (_dtmTransformHelper.get (), fence.points, fence.numPoints), fence.numPoints, userP, numFeatures);
                    }
                else
                    {
                    status = (DTMStatusInt)bcdtmDrainage_returnNoneFalseLowPointsDtmObject (GetTinHandle (), *minLowPointP, callBackFunctP, useFence, fence.fenceType, fenceOption,
                                                                              TMTransformHelper::copyPointsToDTM (_dtmTransformHelper.get (), fence.points, fence.numPoints), fence.numPoints, userP, numFeatures);
                    }
                break;

            case  DTMFeatureType::HighPoint:
                status = (DTMStatusInt)bcdtmDrainage_returnHighPointsDtmObject (GetTinHandle (), callBackFunctP, useFence, fence.fenceType, fenceOption,
                                                                  TMTransformHelper::copyPointsToDTM (_dtmTransformHelper.get (), fence.points, fence.numPoints), fence.numPoints, userP, numFeatures);
                break;

            case DTMFeatureType::SumpLine:
                status = (DTMStatusInt)bcdtmDrainage_returnSumpLinesDtmObject (GetTinHandle (), callBackFunctP, useFence, fence.fenceType, fenceOption,
                                                                 TMTransformHelper::copyPointsToDTM (_dtmTransformHelper.get (), fence.points, fence.numPoints), fence.numPoints, userP, numFeatures);
                break;

            case DTMFeatureType::RidgeLine:
                status = (DTMStatusInt)bcdtmDrainage_returnRidgeLinesDtmObject (GetTinHandle (), callBackFunctP, useFence, fence.fenceType, fenceOption,
                                                                  TMTransformHelper::copyPointsToDTM (_dtmTransformHelper.get (), fence.points, fence.numPoints), fence.numPoints, userP, numFeatures);
                break;

            case DTMFeatureType::Catchment:
                // ToDo Drainage status = (DTMStatusInt)bcdtmDrainage_determineCatchmentsDtmObject (GetTinHandle (), callBackFunctP, *minLowPointP, useFence, fence.fenceType, fenceOption,  TMTransformHelper::copyPointsToDTM (_dtmTransformHelper.get (), fence.points, fence.numPoints), fence.numPoints, userP, numFeatures);
                break;
        };
    return status;
    }
/*----------------------------------------------------------------------+
|                                                                       |
|   rsc.26June2009  -  Created.                                         |
|                                                                       |
+----------------------------------------------------------------------*/
DTMStatusInt BcDTM::BrowseTriangleMesh (long maxTriangles, const DTMFenceParams& fence, void* userP, DTMTriangleMeshCallback callBackFunctP)
    {
    DTMStatusInt status = DTM_SUCCESS;

    BeAssert (GetTinHandle () != nullptr);
    TriangleMeshCallbackTransformHelper helper (callBackFunctP, userP, _dtmTransformHelper.get ());
    callBackFunctP = helper.GetCallBackFunc ();
    userP = helper.GetUserArg ();

    // Call the core DTM function
    if (fence.fenceType != DTMFenceType::None)
        status = (DTMStatusInt)bcdtmInterruptLoad_triangleMeshFromDtmObject (GetTinHandle (), maxTriangles, callBackFunctP, true, fence.fenceType, fence.fenceOption, (DPoint3d *)fence.points, fence.numPoints, userP);
    else
        status = (DTMStatusInt)bcdtmInterruptLoad_triangleMeshFromDtmObject (GetTinHandle (), maxTriangles, callBackFunctP, false, DTMFenceType::None, DTMFenceOption::None, nullptr, 0, userP);

    return status;
    }

/*----------------------------------------------------------------------+
|                                                                       |
|   cbe.11jan2005   -  Created.                                         |
|                                                                       |
+----------------------------------------------------------------------*/
DTMStatusInt BcDTM::BrowseFeatures (DTMFeatureType featureType, long maxSpots, void* userP, DTMFeatureCallback callBackFunctP)
    {
    return BrowseFeatures (featureType, DTMFenceParams (), maxSpots, userP, callBackFunctP);
    }

/*----------------------------------------------------------------------+
|                                                                       |
|   cbe.11jan2005   -  Created.                                         |
|                                                                       |
+----------------------------------------------------------------------*/
DTMStatusInt BcDTM::BrowseFeatures (DTMFeatureType featureType, const DTMFenceParams& fence, long maxSpots, void* userP, DTMFeatureCallback callBackFunctP)
    {
    DTMStatusInt status = DTM_ERROR;

    FeatureCallbackTransformHelper helper (callBackFunctP, userP, _dtmTransformHelper.get ());
    userP = helper.GetUserArg ();
    callBackFunctP = helper.GetCallBackFunc ();

    int numFeatures = 0;
    bool isFence = true;

    BeAssert (GetTinHandle () != nullptr);

    switch (featureType)
        {
            case DTMFeatureType::SumpLine:
                status = (DTMStatusInt)bcdtmDrainage_returnSumpLinesDtmObject (GetTinHandle (), callBackFunctP, isFence, fence.fenceType, fence.fenceOption,
                                                                 TMTransformHelper::copyPointsToDTM (_dtmTransformHelper.get (), fence.points, fence.numPoints), fence.numPoints, userP, numFeatures);
                break;

            case DTMFeatureType::RidgeLine:
                // ToDo : Drainage
                status = (DTMStatusInt)bcdtmDrainage_returnRidgeLinesDtmObject (GetTinHandle (), callBackFunctP, isFence, fence.fenceType, fence.fenceOption,
                                                                  TMTransformHelper::copyPointsToDTM (_dtmTransformHelper.get (), fence.points, fence.numPoints), fence.numPoints, userP, numFeatures);
                break;

            case DTMFeatureType::Catchment:
                // Not Yet Implemented So Return Error
                break;

            default:
                status = (DTMStatusInt)bcdtmInterruptLoad_dtmFeatureTypeFromDtmObject (GetTinHandle (), featureType, maxSpots, callBackFunctP, isFence, fence.fenceType, fence.fenceOption,
                                                                         TMTransformHelper::copyPointsToDTM (_dtmTransformHelper.get (), fence.points, fence.numPoints), fence.numPoints, userP);
                break;
        }
    return status;
    }

/*----------------------------------------------------------------------+
|                                                                       |
|   cbe.11jan2005   -  Created.                                         |
|                                                                       |
+----------------------------------------------------------------------*/
DTMStatusInt BcDTM::BrowseSinglePointFeatures (DTMFeatureType featureType, double* minDepthP, const DTMFenceParams& fence, long* nPointP, void* userP, DTMBrowseSinglePointFeatureCallback callBackFunctP)
    {
    DTMStatusInt status=DTM_SUCCESS;
    bool useFence = false;
    int nPoints;
    SinglePointFeatureCallbackTransformHelper helper (callBackFunctP, userP, _dtmTransformHelper.get ());
    Dtm_Handler_t dtmHandlerArgs;
    dtmHandlerArgs.featuresSinglePointHandler = helper.GetCallBackFunc();
    dtmHandlerArgs.userP = helper.GetUserArg();
    double transformedMinDepth;

    // BeAssert If Tin handle Is nullptr
    BeAssert (GetTinHandle () != nullptr);

    // Check For And Set Fence
    if (fence.points)
        useFence = TRUE;

    if (_dtmTransformHelper.IsValid ())
        {
        if (minDepthP)
            {
            transformedMinDepth = _dtmTransformHelper->convertDistanceToDTM (*minDepthP);
            minDepthP = &transformedMinDepth;
            }
        }
    // Call the core DTM function
    switch (featureType)
        {
            case DTMFeatureType::LowPoint:
                if (*minDepthP <= 0.0)
                    {
                    status = (DTMStatusInt)bcdtmDrainage_returnLowPointsDtmObject (GetTinHandle (), loadSinglePointFeatureCallBack, useFence, fence.fenceType, fence.fenceOption,
                                                                     TMTransformHelper::copyPointsToDTM (_dtmTransformHelper.get (), fence.points, fence.numPoints), fence.numPoints, &dtmHandlerArgs, nPoints);
                    }
                else
                    {
                    status = (DTMStatusInt)bcdtmDrainage_returnNoneFalseLowPointsDtmObject (GetTinHandle (), *minDepthP, loadSinglePointFeatureCallBack, useFence, fence.fenceType, fence.fenceOption,
                                                                              TMTransformHelper::copyPointsToDTM (_dtmTransformHelper.get (), fence.points, fence.numPoints), fence.numPoints, &dtmHandlerArgs, nPoints);
                    }
                break;
            case DTMFeatureType::HighPoint:
                status = (DTMStatusInt)bcdtmDrainage_returnHighPointsDtmObject (GetTinHandle (), loadSinglePointFeatureCallBack, useFence, fence.fenceType, fence.fenceOption,
                                                                  TMTransformHelper::copyPointsToDTM (_dtmTransformHelper.get (), fence.points, fence.numPoints), fence.numPoints, &dtmHandlerArgs, nPoints);
                break;
        };
    *nPointP = nPoints;

    // Return
    return status;
    }

/*----------------------------------------------------------------------+
|                                                                       |
|   cbe.11jan2005   -  Created.                                         |
|                                                                       |
+----------------------------------------------------------------------*/
DTMStatusInt BcDTM::BrowseContours (DTMContourParamsCR contourParams, const DTMFenceParams& fence, void* userP, DTMFeatureCallback callBackFunctP)
    {
    BeAssert (GetTinHandle () != nullptr);

    DTMStatusInt status = DTM_SUCCESS;
    double smoothLength = 0.0;

    if (_dtmTransformHelper.IsValid ())
        {
        FeatureCallbackTransformHelper helper (callBackFunctP, userP, _dtmTransformHelper.get ());
        userP = helper.GetUserArg ();
        callBackFunctP = helper.GetCallBackFunc ();
        DTMContourParams transformedParams (contourParams);
        transformedParams.interval = _dtmTransformHelper->convertDistanceToDTM (contourParams.interval);
        transformedParams.conReg = _dtmTransformHelper->convertDistanceToDTM (contourParams.conReg);
        transformedParams.conMin = _dtmTransformHelper->convertElevationToDTM (contourParams.conMin);
        transformedParams.conMax = _dtmTransformHelper->convertElevationToDTM (contourParams.conMax);
        transformedParams.smoothFactor = _dtmTransformHelper->convertDistanceToDTM (contourParams.smoothFactor);
        TMTransformHelper::DoubleCopy contourValues = _dtmTransformHelper->copyElevationTableToDTM (contourParams.conValuesP, contourParams.numConValues);
        transformedParams.conValuesP = contourValues;


        status = (DTMStatusInt)bcdtmLoad_contoursFromDtmObject ((BC_DTM_OBJ *)GetTinHandle (), contourParams, _dtmTransformHelper->convertDTMFenceParamsToDTM (fence), callBackFunctP, userP);
        }
    else
        status = (DTMStatusInt)bcdtmLoad_contoursFromDtmObject ((BC_DTM_OBJ *)GetTinHandle (), contourParams, fence, callBackFunctP, userP);
    return status;
    }
/*----------------------------------------------------------------------+
|                                                                       |
|   rsc.06Jul2010   -  Created.                                         |
|                                                                       |
+----------------------------------------------------------------------*/
DTMStatusInt BcDTM::ContourAtPoint (double x, double y, double contourInterval, DTMContourSmoothing smoothOption, double smoothFactor, int smoothDensity,
                            const DTMFenceParams& fence, void* userP, DTMFeatureCallback callBackFunctP)
    {
    BeAssert (GetTinHandle () != nullptr);

    DTMStatusInt status = DTM_SUCCESS;

    if (_dtmTransformHelper.IsValid ())
        {
        FeatureCallbackTransformHelper helper (callBackFunctP, userP, _dtmTransformHelper.get ());
        userP = helper.GetUserArg ();
        callBackFunctP = helper.GetCallBackFunc ();
        status = (DTMStatusInt)bcdtmLoad_contourForPointDtmObject ((BC_DTM_OBJ *)GetTinHandle (), x, y, contourInterval,
                                                     smoothOption, _dtmTransformHelper->convertDistanceToDTM (smoothFactor), smoothDensity, callBackFunctP, fence.points != nullptr, fence.fenceOption, fence.fenceType,
                                                     _dtmTransformHelper->copyPointsToDTM (fence.points, fence.numPoints), fence.numPoints, userP);
        }
    else
        {
        status = (DTMStatusInt)bcdtmLoad_contourForPointDtmObject ((BC_DTM_OBJ *)GetTinHandle (), x, y, contourInterval,
                                                     smoothOption, smoothFactor, smoothDensity, callBackFunctP,
                                                     fence.points != nullptr, fence.fenceOption, fence.fenceType, (DPoint3d*)fence.points, fence.numPoints, userP);
        }
    return status;
    }

/*---------------------------------------------------------------------------------------
* @bsimethod                                                    Daryl.Holmwood  02/11
+---------------+---------------+---------------+---------------+---------------+------*/
int GetContourPointArray (DTMFeatureType featureType, DTMUserTag featureTag, DTMFeatureId featureId, DPoint3d *tPoint, size_t nPoint, void* userP)
    {
    Bentley::TerrainModel::DTMPointArray* ret = static_cast<Bentley::TerrainModel::DTMPointArray*>(userP);
    // ToDo DHMEM check refcount.
    ret->resize (nPoint);
    memcpy (ret->data (), tPoint, nPoint * sizeof (DPoint3d));
    return SUCCESS;
    }

/*---------------------------------------------------------------------------------------
* @bsimethod                                                    Daryl.Holmwood  12/10
+---------------+---------------+---------------+---------------+---------------+------*/
DTMStatusInt BcDTM::_ContourAtPoint (Bentley::TerrainModel::DTMPointArray& ret, DPoint3dCR pt, double contourInterval, DTMContourSmoothing smoothOption, double smoothFactor, int smoothDensity, DTMFenceParamsCR fence)
    {
    return ContourAtPoint (pt.x, pt.y, contourInterval, smoothOption, smoothFactor, smoothDensity, fence, &ret, &GetContourPointArray);
    }

/*---------------------------------------------------------------------------------------
* @bsimethod                                                    Daryl.Holmwood  12/10
+---------------+---------------+---------------+---------------+---------------+------*/
DTMStatusInt BcDTM::_ContourAtPoint (Bentley::TerrainModel::DTMPointArray& ret, DPoint3dCR pt, double contourInterval, DTMContourSmoothing smoothOption, double smoothFactor, int smoothDensity)
    {
    return ContourAtPoint (pt.x, pt.y, contourInterval, smoothOption, smoothFactor, smoothDensity, Bentley::TerrainModel::DTMFenceParams (), &ret, &GetContourPointArray);
    }

/*----------------------------------------------------------------------+
|                                                                       |
|   cbe.11jan2005   -  Created.                                         |
|                                                                       |
+----------------------------------------------------------------------*/
DTMStatusInt BcDTM::GetAscentTrace (double minDepth, double pX, double pY, void* userP, DTMFeatureCallback callBackFunctP)
    {
    DTMStatusInt status=DTM_SUCCESS ;
    BeAssert (GetTinHandle() != nullptr);
    SetMemoryAccess(DTMAccessMode::Temporary);
    if (_dtmTransformHelper.IsValid ())
        {
        FeatureCallbackTransformHelper helper (callBackFunctP, userP, _dtmTransformHelper.get ());
        userP = helper.GetUserArg ();
        callBackFunctP = helper.GetCallBackFunc ();
        _dtmTransformHelper->convertPointToDTM (pX, pY);
        status = (DTMStatusInt)bcdtmDrainage_traceMaximumAscentDtmObject (GetTinHandle (), nullptr, callBackFunctP, 0.0, pX, pY, userP);
        }
    else
        status = (DTMStatusInt)bcdtmDrainage_traceMaximumAscentDtmObject (GetTinHandle (), nullptr, callBackFunctP, 0.0, pX, pY, userP);

    return status;
    }

/*----------------------------------------------------------------------+
|                                                                       |
|   cbe.11jan2005   -  Created.                                         |
|                                                                       |
+----------------------------------------------------------------------*/
DTMStatusInt BcDTM::GetDescentTrace (double minDepth, double pX, double pY, void* userP, DTMFeatureCallback callBackFunctP)
    {
    DTMStatusInt status=DTM_SUCCESS ;
    BeAssert (GetTinHandle() != nullptr);
    SetMemoryAccess(DTMAccessMode::Temporary);
    if (_dtmTransformHelper.IsValid ())
        {
        FeatureCallbackTransformHelper helper (callBackFunctP, userP, _dtmTransformHelper.get ());
        userP = helper.GetUserArg ();
        callBackFunctP = helper.GetCallBackFunc ();
        _dtmTransformHelper->convertPointToDTM (pX, pY);
        status = (DTMStatusInt)bcdtmDrainage_traceMaximumDescentDtmObject (GetTinHandle (), nullptr, callBackFunctP, _dtmTransformHelper->convertDistanceToDTM (minDepth), pX, pY, userP);
        }
    else
        status = (DTMStatusInt)bcdtmDrainage_traceMaximumDescentDtmObject (GetTinHandle (), nullptr, callBackFunctP, minDepth, pX, pY, userP);
    return status;
    }

/*----------------------------------------------------------------------+
|                                                                       |
|   cbe.11jan2005   -  Created.                                         |
|                                                                       |
+----------------------------------------------------------------------*/
DTMStatusInt BcDTM::AnalyzeElevation (DRange1d* tInterval, int nInterval, bool polygonized, const DTMFenceParams& fence, void* userP, DTMFeatureCallback callBackFunctP)
    {
    DTMStatusInt status = DTM_SUCCESS;

    BeAssert (GetTinHandle () != nullptr);

    FeatureCallbackTransformHelper helper (callBackFunctP, userP, _dtmTransformHelper.get ());
    userP = helper.GetUserArg ();
    callBackFunctP = helper.GetCallBackFunc ();


    // Call the core DTM theme function
    if (_dtmTransformHelper.IsNull ())
        status = (DTMStatusInt)bcdtmTheme_loadThemeFromDtmObject ((BC_DTM_OBJ *)GetTinHandle (), polygonized, 1, tInterval, nInterval,
          callBackFunctP, fence.points != nullptr ? TRUE : FALSE, (DPoint3dP)fence.points, fence.numPoints, userP);
    else
        status = (DTMStatusInt)bcdtmTheme_loadThemeFromDtmObject ((BC_DTM_OBJ *)GetTinHandle (), polygonized, 1, _dtmTransformHelper->copyBcDTMElevationRangeToDTM (tInterval, nInterval), nInterval,
        callBackFunctP, fence.points != nullptr ? TRUE : FALSE, _dtmTransformHelper->copyPointsToDTM (fence.points, fence.numPoints), fence.numPoints, userP);
    // Return
    return status;
    }

/*----------------------------------------------------------------------+
|                                                                       |
|   cbe.11jan2005   -  Created.                                         |
|                                                                       |
+----------------------------------------------------------------------*/
DTMStatusInt BcDTM::AnalyzeSlope (DRange1d* tInterval, int nInterval, bool polygonized, const DTMFenceParams& fence, void* userP, DTMFeatureCallback callBackFunctP)
    {
   DTMStatusInt status=DTM_SUCCESS;
   DRange1d   *themeTable = tInterval;

    BeAssert (GetTinHandle () != nullptr);

    if (_dtmTransformHelper.IsValid ())
        {
        themeTable = (DRange1d *)bcMem_malloc (nInterval * sizeof (DRange1d));
        if (themeTable == nullptr)
            return DTM_ERROR;
        for (int iRange = 0; iRange < nInterval; iRange++)
            {
            themeTable[iRange].low = _dtmTransformHelper->convertSlopeToDTM (tInterval[iRange].low);
            themeTable[iRange].high = _dtmTransformHelper->convertSlopeToDTM (tInterval[iRange].high);
            }

        }

    FeatureCallbackTransformHelper helper (callBackFunctP, userP, _dtmTransformHelper.get ());
    userP = helper.GetUserArg ();
    callBackFunctP = helper.GetCallBackFunc ();

    // Call the core DTM theme function
    status = (DTMStatusInt)bcdtmTheme_loadThemeFromDtmObject ((BC_DTM_OBJ *)GetTinHandle (), polygonized, 2, themeTable, nInterval,
                                                callBackFunctP, fence.points != nullptr ? TRUE : FALSE, TMTransformHelper::copyPointsToDTM (_dtmTransformHelper.get (), fence.points, fence.numPoints), fence.numPoints, userP);
    if (_dtmTransformHelper.IsValid () && themeTable != nullptr)
        bcMem_free ((void*)themeTable);

    return status;
    }

/*----------------------------------------------------------------------+
|                                                                       |
|   cbe.11jan2005   -  Created.                                         |
|                                                                       |
+----------------------------------------------------------------------*/
DTMStatusInt BcDTM::AnalyzeAspect (DRange1d* tInterval, int nInterval, bool polygonized, const DTMFenceParams& fence, void* userP, DTMFeatureCallback callBackFunctP)
    {
    DTMStatusInt  status=DTM_SUCCESS ;
    DRange1d   *themeTable = tInterval;

    BeAssert (GetTinHandle() != nullptr);

    themeTable = (DRange1d *)bcMem_malloc (nInterval * sizeof (DRange1d));
    if (themeTable == nullptr)
        return DTM_ERROR;

    // Convert from conevntionnal radian to azimuthal degree
    for (int iRange = 0; iRange < nInterval; iRange++)
        {
        double alpha = tInterval[iRange].low;
        if (_dtmTransformHelper.IsValid ())
            alpha = _dtmTransformHelper->convertAspectToDTM (alpha);
        alpha = bcConversion_directionToAzimuth (alpha);
        // Convert to degrees
        alpha = bcConversion_radianToDegree(alpha);
        themeTable[iRange].low = alpha;

        alpha = tInterval[iRange].high;
        if (_dtmTransformHelper.IsValid ())
            alpha = _dtmTransformHelper->convertAspectToDTM (alpha);
        alpha = bcConversion_directionToAzimuth (alpha);
        // Convert to degrees
        alpha = bcConversion_radianToDegree(alpha);
        themeTable[iRange].high = alpha;
        }

    FeatureCallbackTransformHelper helper (callBackFunctP, userP, _dtmTransformHelper.get ());
    userP = helper.GetUserArg ();
    callBackFunctP = helper.GetCallBackFunc ();

    // Call the core DTM theme function
    status = (DTMStatusInt)bcdtmTheme_loadThemeFromDtmObject ((BC_DTM_OBJ *)GetTinHandle (), polygonized, 4, themeTable, nInterval,
                                                callBackFunctP, fence.points != nullptr ? TRUE : FALSE, TMTransformHelper::copyPointsToDTM (_dtmTransformHelper.get (), fence.points, fence.numPoints), fence.numPoints, userP);

    if( themeTable != nullptr ) bcMem_free ((void*)themeTable);

    // Return
    return status;
    }

/*----------------------------------------------------------------------+
|                                                                       |
|   cbe.08feb2005   -  Created.                                         |
|                                                                       |
+----------------------------------------------------------------------*/
DTMStatusInt BcDTM::TracePath (double pointX, double pointY, double slope, double dist, void* userP, DTMFeatureCallback callBackFunctP)
    {
   DTMStatusInt status=DTM_SUCCESS;
    double        pointZ = 0;
    long          tp1 = 0, tp2 = 0, tp3 = 0, numbOfStartgAng = 0;
    double        startingAngle[4], triangleSlope = 0;

    // Check For nullptr DTM Pointer
    BeAssert (GetTinHandle () != nullptr);

    FeatureCallbackTransformHelper helper (callBackFunctP, userP, _dtmTransformHelper.get ());
    userP = helper.GetUserArg ();
    callBackFunctP = helper.GetCallBackFunc ();

    if (_dtmTransformHelper.IsValid ())
        {
        _dtmTransformHelper->convertPointToDTM (pointX, pointY);
        slope = _dtmTransformHelper->convertSlopeToDTM (slope);
        dist = _dtmTransformHelper->convertDistanceToDTM (dist);
        }
    status = (DTMStatusInt)bcdtmGrade_getGradeSlopeStartDirectionsDtmObject (GetTinHandle (), pointX, pointY, slope, &pointZ, &tp1, &tp2, &tp3, &triangleSlope, startingAngle, &numbOfStartgAng);

    if (status == DTM_SUCCESS)
        {
        for (int iSol = 0; iSol < numbOfStartgAng; iSol++)
            {
            status = (DTMStatusInt)bcdtmGrade_traceGradeDtmObject (GetTinHandle (), pointX, pointY, pointZ, callBackFunctP, tp1, tp2, tp3, slope, startingAngle[iSol], dist, userP);
            if (status != DTM_SUCCESS)
                break;
            }
        }

    return status;
    }

/*----------------------------------------------------------------------+
|                                                                       |
|   cbe.08feb2005   -  Created.                                         |
|                                                                       |
+----------------------------------------------------------------------*/
DTMStatusInt BcDTM::TraceLine (double pointX, double pointY, double slope, double dist, void* userP, DTMFeatureCallback callBackFunctP)
    {
    long        numbOfStartgAng = 0;
    double      *anglesP = nullptr;
    BeAssert (GetTinHandle() != nullptr);

    FeatureCallbackTransformHelper helper (callBackFunctP, userP, _dtmTransformHelper.get ());
    userP = helper.GetUserArg ();
    callBackFunctP = helper.GetCallBackFunc ();

    DTMStatusInt status = (DTMStatusInt)bcdtmGrade_getMacaoGradeSlopeStartDirectionsDtmObject(GetTinHandle(), pointX, pointY,
        slope, dist, &anglesP, &numbOfStartgAng);

    for (int iSol = 0; iSol < numbOfStartgAng; iSol++)
        {
        }


    return status;
    }

/*----------------------------------------------------------------------+
|                                                                       |
|   spu.26aug2005   -  Created.                                         |
|                                                                       |
+----------------------------------------------------------------------*/
void BcDTM::GetHandles (void** headerPP, int* nHeaderP, void*** featureArraysPP, int*  nFeatureArraysP, int*  featureArraysSize, int*  lastFeatureArraysSize, void*** pointArraysPP, int*  nPointArraysP, int*  pointArraysSize, int*  lastPointArraysSize, void*** nodeArraysPP, int*  nNodeArraysP, int*  nodeArraysSize, int*  lastNodeArraysSize, void*** cListArraysPP, int*  nCListArraysP, int*  cListArraysSize, int*  lastCListArraysSize, void*** fListArraysPP, int*  nFListArraysP, int*  fListArraysSize, int*  lastFListArraysSize)
    {
    BC_DTM_OBJ* _dtmHandleP = GetTinHandle ();
    *headerPP = GetTinHandle ();
    *nHeaderP = BCDTMSize;

    *featureArraysPP = (void**)_dtmHandleP->fTablePP;
    *nFeatureArraysP = _dtmHandleP->numFeaturePartitions;
    if (_dtmHandleP->numFeaturePartitions)
        {
        *featureArraysSize = _dtmHandleP->featurePartitionSize * sizeof(BC_DTM_FEATURE);
        *lastFeatureArraysSize = (_dtmHandleP->memFeatures * sizeof(BC_DTM_FEATURE))
            - ((*nFeatureArraysP - 1) * (*featureArraysSize));
        }
    else
        {
        *featureArraysSize = 0;
        *lastFeatureArraysSize = 0;
        }

    *pointArraysPP = (void**)_dtmHandleP->pointsPP;
    *nPointArraysP = _dtmHandleP->numPointPartitions;
    if (_dtmHandleP->numPointPartitions)
        {
        *pointArraysSize = _dtmHandleP->pointPartitionSize * sizeof (DPoint3d);
        *lastPointArraysSize = (_dtmHandleP->memPoints * sizeof(DPoint3d))
            - ((*nPointArraysP - 1) * (*pointArraysSize));
        }
    else
        {
        *pointArraysSize = 0;
        *lastPointArraysSize = 0;
        }

    *nodeArraysPP = (void**)_dtmHandleP->nodesPP;
    *nNodeArraysP = _dtmHandleP->numNodePartitions;
    if (_dtmHandleP->numNodePartitions)
        {
        *nodeArraysSize = _dtmHandleP->nodePartitionSize * sizeof (DTM_TIN_NODE);
        *lastNodeArraysSize = (_dtmHandleP->memNodes * sizeof(DTM_TIN_NODE))
            - ((*nNodeArraysP - 1) * (*nodeArraysSize));
        }
    else
        {
        *nodeArraysSize = 0;
        *lastNodeArraysSize = 0;
        }

    *cListArraysPP = (void**)_dtmHandleP->cListPP;
    *nCListArraysP = _dtmHandleP->numClistPartitions;
    if (_dtmHandleP->numClistPartitions)
        {
        *cListArraysSize = _dtmHandleP->clistPartitionSize * sizeof (DTM_CIR_LIST);
        *lastCListArraysSize = (_dtmHandleP->memClist * sizeof(DTM_CIR_LIST))
            - ((*nCListArraysP - 1) * (*cListArraysSize));
        }
    else
        {
        *cListArraysSize = 0;
        *lastCListArraysSize = 0;
        }

    *fListArraysPP = (void**)_dtmHandleP->fListPP;
    *nFListArraysP = _dtmHandleP->numFlistPartitions;
    if (_dtmHandleP->numFlistPartitions)
        {
        *fListArraysSize = _dtmHandleP->flistPartitionSize * sizeof (DTM_FEATURE_LIST);
        *lastFListArraysSize = (_dtmHandleP->memFlist * sizeof(DTM_FEATURE_LIST))
            - ((*nFListArraysP - 1) * (*fListArraysSize));
        }
    else
        {
        *fListArraysSize = 0;
        *lastFListArraysSize = 0;
        }
    }

/*----------------------------------------------------------------------+
|                                                                       |
|   spu.04sep2005   -  Created.                                         |
|                                                                       |
+----------------------------------------------------------------------*/
BcDTMMeshPtr BcDTM::GetMesh (bool firstCall, long maxMeshSize, DPoint3dCP fencePts, int numFencePts)
    {
    bvector<DPoint3d> meshPts;
    bvector<long> meshFaces;

    DTMStatusInt status = (DTMStatusInt)bcdtmLoad_tinMeshFromDtmObject (GetTinHandle (), firstCall, maxMeshSize, fencePts != nullptr, DTMFenceType::Block, DTMFenceOption::Overlap, fencePts, numFencePts, meshPts, meshFaces);

    if (status == DTM_ERROR || meshFaces.empty())
        return nullptr;

    if (_dtmTransformHelper.IsValid ())
        _dtmTransformHelper->convertPointsFromDTM (meshPts.data(), (int)meshPts.size());
    return BcDTMMesh::Create (meshPts, meshFaces);
    }

/*----------------------------------------------------------------------+
|                                                                       |
|   spu.24aou2006   -  Created.                                         |
|   rsc.2008Apr03   -  Updated                                          |
|                                                                       |
+----------------------------------------------------------------------*/
DTMStatusInt BcDTM::Transform (TransformCR trsfMatP)
    {
    // This method gets new header and point array after a DTM transformation.
    BC_DTM_OBJ* dtmHandleP = GetTinHandle();
    double dtmTransform[3][4] ;

    // ToDo Translatation???
    if (SetMemoryAccess(DTMAccessMode::Write) != DTM_SUCCESS)
        {
        bcdtmWrite_message(1,0,0, "DTM is readonly");
        return DTM_ERROR;
        }

    memcpy (dtmTransform, &trsfMatP, 12 * sizeof(double)) ;

    // Call Core DTM Function

    return((DTMStatusInt)bcdtmMath_transformDtmObject (dtmHandleP, dtmTransform));

    };

/*----------------------------------------------------------------------+
|                                                                       |
|   djh.2010Feb22   -  Created.                                         |
|                                                                       |
+----------------------------------------------------------------------*/
DTMStatusInt BcDTM::TransformUsingCallback (DTMTransformPointsCallback callback, void* userP)
    {
    // This method gets new header and point array after a DTM transformation.
    BC_DTM_OBJ *dtmHandleP = GetTinHandle();

    if (SetMemoryAccess(DTMAccessMode::Write) != DTM_SUCCESS)
        {
        bcdtmWrite_message(1,0,0, "DTM is readonly");
        return DTM_ERROR;
        }

    TransformPointsCallbackTransformHelper helper (callback, userP, _dtmTransformHelper.get ());
    callback = helper.GetCallBackFunc ();
    userP = helper.GetUserArg ();

    // Call Core DTM Function
    return (DTMStatusInt)bcdtmMath_transformViaCallbackDtmObject (dtmHandleP, callback, userP);
    };

/*----------------------------------------------------------------------+
|                                                                       |
|   rsc.2009Nov25   -  Created.                                         |
|                                                                       |
+----------------------------------------------------------------------*/
DTMStatusInt BcDTM::ConvertUnits (double xyFactor, double zFactor)
    {
    // Call Core DTM Function
    if (SetMemoryAccess(DTMAccessMode::Write) != DTM_SUCCESS)
        {
        bcdtmWrite_message(1,0,0, "DTM is readonly");
        return DTM_ERROR;
        }
// ToDo Translatation probably only if there is rotation.
    return((DTMStatusInt)bcdtmMath_convertUnitsDtmObject (GetTinHandle (), xyFactor, zFactor));
    };

/*----------------------------------------------------------------------+
|                                                                       |
|   cbe.07apr2006   -  Created.                                         |
|                                                                       |
+----------------------------------------------------------------------*/
DTMStatusInt BcDTM::Triangulate()
    {
    if (SetMemoryAccess(DTMAccessMode::Write) != DTM_SUCCESS)
        {
        bcdtmWrite_message(1,0,0, "DTM is readonly");
        return DTM_ERROR;
        }
    // Set the autoCleanOptions
    SetCleanUpOptions (DTMCleanupFlags::All);

    DTMStatusInt status = (DTMStatusInt)bcdtmObject_triangulateDtmObject (GetTinHandle ());
    return status;
    }

/*----------------------------------------------------------------------+
|                                                                       |
|   djh.18feb2008   -  Created.                                         |
|                                                                       |
+----------------------------------------------------------------------*/
DTMStatusInt BcDTM::CheckTriangulation()
    {
    return((DTMStatusInt)bcdtmCheck_tinComponentDtmObject (GetTinHandle ()));
    }
/*----------------------------------------------------------------------+
|                                                                       |
|   rsc.05mar2010   -  Created.                                         |
|                                                                       |
+----------------------------------------------------------------------*/
DTMStatusInt BcDTM::BrowseFeaturesWithTinErrors (void* userP, DTMFeatureCallback callback)
    {
    FeatureCallbackTransformHelper helper (callback, userP, _dtmTransformHelper.get ());
    userP = helper.GetUserArg ();
    callback = helper.GetCallBackFunc ();

    return (DTMStatusInt)bcdtmInterruptLoad_dtmFeaturesWithTinErrorsDtmObject (GetTinHandle (), (DTMFeatureCallback)callback, userP);
    }
/*----------------------------------------------------------------------+
|                                                                       |
|   rsc.05mar2010   -  Created.                                         |
|                                                                       |
+----------------------------------------------------------------------*/
DTMStatusInt BcDTM::BrowseFeaturesWithUserTag(DTMUserTag userTag, void* userP, DTMFeatureCallback callback)
    {
    long maxSpots=50000 ;
    long useFence=FALSE ;
    DTMFenceType fenceType=DTMFenceType::Block ;
    DTMFenceOption fenceOption=DTMFenceOption::Overlap ;
    DPoint3d  *fencePts = nullptr ;
    long numFencePts=0 ;

    FeatureCallbackTransformHelper helper (callback, userP, _dtmTransformHelper.get ());
    userP = helper.GetUserArg ();
    callback = helper.GetCallBackFunc ();
    return (DTMStatusInt)bcdtmInterruptLoad_dtmFeaturesForUsertagDtmObject (GetTinHandle (), (DTMUserTag)userTag, maxSpots, (DTMFeatureCallback)callback, useFence, fenceType, fenceOption, fencePts, numFencePts, userP);
    }
/*----------------------------------------------------------------------+
|                                                                       |
|   rsc.05mar2010   -  Created.                                         |
|                                                                       |
+----------------------------------------------------------------------*/
DTMStatusInt BcDTM::BrowseFeaturesWithFeatureId(DTMFeatureId featureId, void* userP, DTMFeatureCallback callback)
    {
    long maxSpots=50000 ;
    long useFence=FALSE ;
    DTMFenceType fenceType=DTMFenceType::Block ;
    DTMFenceOption fenceOption=DTMFenceOption::Overlap ;
    DPoint3d  *fencePts =nullptr ;
    long numFencePts =0 ;
    FeatureCallbackTransformHelper helper (callback, userP, _dtmTransformHelper.get ());
    userP = helper.GetUserArg ();
    callback = helper.GetCallBackFunc ();
    return (DTMStatusInt)bcdtmInterruptLoad_dtmFeaturesForFeatureIdDtmObject (GetTinHandle (), (DTMFeatureId)featureId, maxSpots, (DTMFeatureCallback)callback, useFence, fenceType, fenceOption, fencePts, numFencePts, userP);
    }
/*----------------------------------------------------------------------+
|                                                                       |
|   djh.13mar2008   -  Created.                                         |
|                                                                       |
+----------------------------------------------------------------------*/
DTMStatusInt BcDTM::BrowseDuplicatePoints(void* userP, DTMDuplicatePointsCallback callback)
    {
    DuplicatePointsCallbackTransformHelper helper (callback, userP, _dtmTransformHelper.get ());
    callback = helper.GetCallBackFunc ();
    userP = helper.GetUserArg ();

    SetMemoryAccess(DTMAccessMode::Temporary);
    return (DTMStatusInt)bcdtmReport_duplicatePointErrorsDtmObject (GetTinHandle (), callback, userP);
    }

/*----------------------------------------------------------------------+
|                                                                       |
|   djh.13mar2008   -  Created.                                         |
|                                                                       |
+----------------------------------------------------------------------*/
DTMStatusInt BcDTM::BrowseCrossingFeatures (const DTMFeatureType featureList[], int numFeatureTypes, void* userP, DTMCrossingFeaturesCallback callback)
    {
    CrossingFeaturesCallbackTransformHelper helper (callback, userP, _dtmTransformHelper.get ());
    callback = helper.GetCallBackFunc ();
    userP = helper.GetUserArg ();

    SetMemoryAccess(DTMAccessMode::Temporary);
    return (DTMStatusInt)bcdtmReport_crossingFeaturesDtmObject(GetTinHandle(), featureList, numFeatureTypes, callback, userP);
    }

/*----------------------------------------------------------------------+
|                                                                       |
|   djh.18feb2008   -  Created.                                         |
|                                                                       |
+----------------------------------------------------------------------*/
DTMStatusInt BcDTM::SetTriangulationParameters (double pointTol, double lineTol, long edgeOption, double maxSide)
    {
    if (SetMemoryAccess(DTMAccessMode::Write) != DTM_SUCCESS)
        {
        bcdtmWrite_message(1,0,0, "DTM is readonly");
        return DTM_ERROR;
        }

    if (_dtmTransformHelper.IsValid ())
        {
        pointTol = _dtmTransformHelper->convertDistanceToDTM (pointTol);
        lineTol = _dtmTransformHelper->convertDistanceToDTM (lineTol);
        maxSide = _dtmTransformHelper->convertDistanceToDTM (maxSide);
        }
    return (DTMStatusInt)bcdtmObject_setTriangulationParametersDtmObject (GetTinHandle (), pointTol, lineTol, edgeOption, maxSide);
    }

/*----------------------------------------------------------------------+
|                                                                       |
|   djh.18feb2008   -  Created.                                         |
|                                                                       |
+----------------------------------------------------------------------*/
DTMStatusInt BcDTM::GetTriangulationParameters (double& pointTol, double& lineTol, long& edgeOption, double& maxSide)
    {
    DTMStatusInt status = (DTMStatusInt)bcdtmObject_getTriangulationParametersDtmObject (GetTinHandle (), &pointTol, &lineTol, &edgeOption, &maxSide);

    if (status == DTM_SUCCESS && _dtmTransformHelper.IsValid ())
        {
        pointTol = _dtmTransformHelper->convertDistanceFromDTM (pointTol);
        lineTol = _dtmTransformHelper->convertDistanceFromDTM (lineTol);
        maxSide = _dtmTransformHelper->convertDistanceFromDTM (maxSide);
        }
    return status;
    }

/*----------------------------------------------------------------------+
|                                                                       |
|   djh.25feb2008   -  Created.                                         |
|                                                                       |
+----------------------------------------------------------------------*/
DTMState BcDTM::GetDTMState()
    {
    DTMState dtmState;
// ToDo Vancouver may need two functions,   bcdtmUtility_getDtmStateDtmObject (GetTinHandle(), &dtmState);

    dtmState = GetTinHandle()->dtmState;
    return dtmState;
    }

/*----------------------------------------------------------------------+
|                                                                       |
|   djh.18mar2008   -  Created.                                         |
|                                                                       |
+----------------------------------------------------------------------*/
DTMStatusInt BcDTM::TinFilterPoints (long filterOption, int reinsertOption, double zTolerance, long* numPointsBefore, long* numPointsAfter, double* filterReduction)
    {
    if (SetMemoryAccess(DTMAccessMode::Write) != DTM_SUCCESS)
        {
        bcdtmWrite_message(1,0,0, "DTM is readonly");
        return DTM_ERROR;
        }
    if (_dtmTransformHelper.IsValid ())
        zTolerance = _dtmTransformHelper->convertDistanceToDTM (zTolerance);
    return (DTMStatusInt)bcdtmFilter_tinFilterRandomSpotsDtmObject (GetTinHandle (), filterOption, reinsertOption, zTolerance, numPointsBefore, numPointsAfter, filterReduction);
    }

/*----------------------------------------------------------------------+
|                                                                       |
|   djh.19mar2008   -  Created.                                         |
|                                                                       |
+----------------------------------------------------------------------*/
DTMStatusInt BcDTM::TileFilterPoints (long minTilePts, long maxTileDivide, double tileLength, double zTolerance, long* numPointsBefore, long* numPointsAfter,
                                   double* filterReduction)
    {
    if (SetMemoryAccess(DTMAccessMode::Write) != DTM_SUCCESS)
        {
        bcdtmWrite_message(1,0,0, "DTM is readonly");
        return DTM_ERROR;
        }

    if (_dtmTransformHelper.IsValid ())
        zTolerance = _dtmTransformHelper->convertDistanceToDTM (zTolerance);
    return (DTMStatusInt)bcdtmFilter_tileFilterRandomSpotsDtmObject (GetTinHandle (), minTilePts, maxTileDivide, tileLength, zTolerance, numPointsBefore, numPointsAfter, filterReduction);
    }
/*----------------------------------------------------------------------+
|                                                                       |
|   rsc.28mar2008   -  Created.                                         |
|                                                                       |
+----------------------------------------------------------------------*/
DTMStatusInt BcDTM::TinFilterSinglePointPointFeatures (long filterOption, int reinsertOption, double zTolerance, long* numPointsBefore, long* numPointsAfter,
                                            double* filterReduction)
    {
    if (SetMemoryAccess(DTMAccessMode::Write) != DTM_SUCCESS)
        {
        bcdtmWrite_message(1,0,0, "DTM is readonly");
        return DTM_ERROR;
        }
    if (_dtmTransformHelper.IsValid ())
        zTolerance = _dtmTransformHelper->convertDistanceToDTM (zTolerance);
    return (DTMStatusInt)bcdtmFilter_tinFilterSinglePointGroupSpotsDtmObject (GetTinHandle (), filterOption, reinsertOption, zTolerance, numPointsBefore, numPointsAfter, filterReduction);
    }

/*----------------------------------------------------------------------+
|                                                                       |
|   rsc.28mar2008   -  Created.                                         |
|                                                                       |
+----------------------------------------------------------------------*/
DTMStatusInt BcDTM::TileFilterSinglePointPointFeatures (long minTilePts, long maxTileDivide, double tileLength, double zTolerance, long* numPointsBefore,
                                             long* numPointsAfter, double* filterReduction)
    {
    if (SetMemoryAccess(DTMAccessMode::Write) != DTM_SUCCESS)
        {
        bcdtmWrite_message(1,0,0, "DTM is readonly");
        return DTM_ERROR;
        }
    if (_dtmTransformHelper.IsValid ())
        zTolerance = _dtmTransformHelper->convertDistanceToDTM (zTolerance);
    return (DTMStatusInt)bcdtmFilter_tileFilterSinglePointGroupSpotsDtmObject (GetTinHandle (), minTilePts, maxTileDivide, tileLength, zTolerance, numPointsBefore, numPointsAfter, filterReduction);
    }

/*----------------------------------------------------------------------+
|                                                                       |
|   djh.12apr2008   -  Created.                                         |
|                                                                       |
+----------------------------------------------------------------------*/
DTMStatusInt BcDTM::EditorSelectDtmTinFeature(DTMFeatureType dtmFeatureType, DPoint3d pt, bool& featureFoundP, bvector<DPoint3d>& featurePts)
    {
    if (_dtmTransformHelper.IsValid())
        _dtmTransformHelper->convertPointToDTM (pt);
    DTMStatusInt status = (DTMStatusInt)bcdtmEdit_selectDtmEditFeatureDtmObject (GetTinHandle (), dtmFeatureType, pt.x, pt.y, featureFoundP, featurePts);
    if (status == DTM_SUCCESS && _dtmTransformHelper.IsValid() && featurePts.empty())
        _dtmTransformHelper->convertPointsFromDTM (featurePts);
    return status;
    }
/*----------------------------------------------------------------------+
|                                                                       |
|   djh.12apr2008   -  Created.                                         |
|                                                                       |
+----------------------------------------------------------------------*/
DTMStatusInt BcDTM::EditorDeleteDtmTinFeature (long* result)
    {
    if (SetMemoryAccess(DTMAccessMode::Write) != DTM_SUCCESS)
        {
        bcdtmWrite_message(1,0,0, "DTM is readonly");
        return DTM_ERROR;
        }
    return (DTMStatusInt)bcdtmEdit_modifyDtmEditFeatureDtmObject (GetTinHandle (), 1, result);
    }

/*----------------------------------------------------------------------+
|                                                                       |
|   djh.09may2008   -  Created.                                         |
|                                                                       |
+----------------------------------------------------------------------*/
DTMStatusInt BcDTM::GetMemoryUsed (size_t& memoryUsed)
    {
    unsigned long a1,a2,a4,a5,a6,a7,total = 0;
    try
        {
        bcdtmObject_reportMemoryUsageDtmObject(GetTinHandle(), &a1, &a2, nullptr, &a4, &a5 ,&a6, &a7, &total);
        }
    catch(...)
        {
        }
    memoryUsed = total;
    return DTM_SUCCESS;
    }

/*----------------------------------------------------------------------+
|                                                                       |
|   djh.8jun2008    -  Created.                                         |
|                                                                       |
+----------------------------------------------------------------------*/
DTMStatusInt BcDTM::PurgeDTM (unsigned int flags)
    {
    DTMStatusInt ret = DTM_SUCCESS;

    if (SetMemoryAccess(DTMAccessMode::Write) != DTM_SUCCESS)
        {
        bcdtmWrite_message(1,0,0, "DTM is readonly");
        return DTM_ERROR;
        }
    if ((flags & 4) == 4)
        bcdtmData_deleteAllRollBackFeaturesDtmObject (GetTinHandle ());
    if (ret != SUCCESS) return ret;

    if ((flags & 2) == 2)
        bcdtmData_deleteAllTinErrorFeaturesDtmObject(GetTinHandle());

    if(ret != SUCCESS) return ret;

    if((flags & 1) == 1)
        ret = (DTMStatusInt)bcdtmData_compactFeatureTableDtmObject (GetTinHandle ());

    return ret;
    }

/*----------------------------------------------------------------------+
|                                                                       |
|   djh.8jun2008    -  Created.                                         |
|                                                                       |
+----------------------------------------------------------------------*/
DTMStatusInt BcDTM::GetPoint (long index, DPoint3d& pt)
    {
    DTMStatusInt status = (DTMStatusInt)bcdtmObject_getPointByIndexDtmObject (GetTinHandle (), index, (DPoint3d*)&pt);
    if (status && _dtmTransformHelper.IsValid())
        _dtmTransformHelper->convertPointFromDTM (pt);
    return status;
    }
/*----------------------------------------------------------------------+
|                                                                       |
|   rsc.18may2009    -  Created.                                        |
|                                                                       |
+----------------------------------------------------------------------*/
DTMStatusInt BcDTM::CopyToMemoryBlock (char** memoryBlockPP,unsigned long *memoryBlockSizeP)
    {
    // ToDo Translatation
    return (DTMStatusInt)bcdtmObject_copyToMemoryBlockDtmObject (GetTinHandle (), memoryBlockPP, memoryBlockSizeP);
    }

/*----------------------------------------------------------------------+
|                                                                       |
|   rsc.05Aug2009    -  Created.                                        |
|                                                                       |
+----------------------------------------------------------------------*/
DTMStatusInt BcDTM::Clip (DPoint3dCP clipPolygonPtsP, int numClipPolygonPts, DTMClipOption clippingMethod)
    {
    if (SetMemoryAccess(DTMAccessMode::Write) != DTM_SUCCESS)
        {
        bcdtmWrite_message(1,0,0, "DTM is readonly");
        return DTM_ERROR;
        }

    // Check arguments
    if (clipPolygonPtsP == nullptr )   return DTM_ERROR;
    if (numClipPolygonPts < 3   )   return DTM_ERROR;

    // Clip the DTM
    return (DTMStatusInt)bcdtmClip_toPolygonDtmObject (GetTinHandle (), TMTransformHelper::copyPointsToDTM (_dtmTransformHelper.get (), clipPolygonPtsP, numClipPolygonPts), numClipPolygonPts, clippingMethod);
    }
/*----------------------------------------------------------------------+
|                                                                       |
|   rsc.05Aug2009    -  Created.                                        |
|                                                                       |
+----------------------------------------------------------------------*/
DTMStatusInt BcDTM::ConvertToDataState(void)
    {
    // Convert To Data Sate
    if (SetMemoryAccess(DTMAccessMode::Write) != DTM_SUCCESS)
        {
        bcdtmWrite_message(1,0,0, "DTM is readonly");
        return DTM_ERROR;
        }
    DTMStatusInt status = (DTMStatusInt)bcdtmObject_changeStateDtmObject (GetTinHandle (), DTMState::Data);
    if( status ) return DTM_ERROR ;
    else         return DTM_SUCCESS;
    }
/*----------------------------------------------------------------------+
|                                                                       |
|   rsc.05Aug2009    -  Created.                                        |
|                                                                       |
+----------------------------------------------------------------------*/
DTMStatusInt BcDTM::SetPointMemoryAllocationParameters (int iniPointAllocation, int incPointAllocation)
    {
    if (SetMemoryAccess(DTMAccessMode::Write) != DTM_SUCCESS)
        {
        bcdtmWrite_message(1,0,0, "DTM is readonly");
        return DTM_ERROR;
        }
    if( iniPointAllocation < 0 ) iniPointAllocation = DTM_INI_MEM_PTS ;
    if( incPointAllocation < 0 ) incPointAllocation = DTM_INC_MEM_PTS ;
    // Convert To Data Sate
    DTMStatusInt status = (DTMStatusInt)bcdtmObject_setPointMemoryAllocationParametersDtmObject (GetTinHandle (), iniPointAllocation, incPointAllocation);
    if( status ) return DTM_ERROR ;
    else         return DTM_SUCCESS;
    }
/*----------------------------------------------------------------------+
|                                                                       |
|   rsc.19Jan2010    -  Created.                                        |
|                                                                       |
+----------------------------------------------------------------------*/
DTMStatusInt BcDTM::InterpolateDtmFeatureType (DTMFeatureType dtmFeatureType, double snapTolerance, BcDTMR pointsDtmP, BcDTMR intDtmP, long* numDtmFeaturesP, long* numDtmFeaturesInterpolatedP )
    {
    // Interpolate Dtm Feature Type
    BcDTMPtr pointsDtm = TMTransformHelper::convertDTMToDTM (*this, pointsDtmP);
    BcDTMPtr intDtm = TMTransformHelper::convertDTMToDTM (*this, intDtmP);
    return (DTMStatusInt)bcdtmInterpolate_dtmFeatureTypeDtmObject (GetTinHandle (), dtmFeatureType, snapTolerance, pointsDtm->GetTinHandle (), intDtm->GetTinHandle (), numDtmFeaturesP, numDtmFeaturesInterpolatedP);
    }

/*----------------------------------------------------------------------+
|                                                                       |
|   rsc.24Jan2011    -  Created.                                        |
|                                                                       |
+----------------------------------------------------------------------*/
DTMStatusInt BcDTM::BrowsePonds (void* userP, DTMFeatureCallback callBack)
    {
    // ToDo : Drainage
    bool loadFlag=true ;
    bool buildTable=false ;

    //  Call Core DTM Function

    SetMemoryAccess(DTMAccessMode::Temporary);
    FeatureCallbackTransformHelper helper (callBack, userP, _dtmTransformHelper.get ());
    userP = helper.GetUserArg ();
    callBack = helper.GetCallBackFunc ();

    return (DTMStatusInt)bcdtmDrainage_determinePondsDtmObject(GetTinHandle(),nullptr, (DTMFeatureCallback)callBack, loadFlag ,buildTable, userP);
    }
/*----------------------------------------------------------------------+
|                                                                       |
|   rsc.12Mar2010    -  Created.                                        |
|                                                                       |
+----------------------------------------------------------------------*/
DTMStatusInt BcDTM::CalculatePond (double x , double y , bool& pondCalculatedP, double& pondElevationP, double& pondDepthP, double& pondAreaP,
                           double& pondVolumeP, DTMDynamicFeatureArray& ponds)
    {
    return CalculatePond (x, y, 0, pondCalculatedP, pondElevationP, pondDepthP, pondAreaP, pondVolumeP, ponds);
    }
/*----------------------------------------------------------------------+
|                                                                       |
|   rsc.12Mar2010    -  Created.                                        |
|                                                                       |
+----------------------------------------------------------------------*/
DTMStatusInt BcDTM::CalculatePond (double x, double y, double falseLowDepth, bool& pondCalculatedP, double& pondElevationP, double& pondDepthP,
                           double& pondAreaP, double& pondVolumeP, DTMDynamicFeatureArray& ponds)
    {
    //  Call Core DTM Function
    SetMemoryAccess(DTMAccessMode::Temporary);
    if (_dtmTransformHelper.IsValid ())
        {
        _dtmTransformHelper->convertPointToDTM (x, y);
        falseLowDepth = _dtmTransformHelper->convertDistanceToDTM (falseLowDepth);
        }
    if (BcDTMDrainage::CalculatePondForPoint (this, x, y, falseLowDepth, pondCalculatedP, pondElevationP, pondDepthP, pondAreaP, pondVolumeP, ponds) != DTM_SUCCESS)
        return DTM_ERROR;

    if (pondCalculatedP && _dtmTransformHelper.IsValid ())
        {
        _dtmTransformHelper->convertDTMDynamicFeaturesFromDTM (ponds);
        pondElevationP = _dtmTransformHelper->convertDistanceFromDTM (pondElevationP);
        pondDepthP = _dtmTransformHelper->convertDistanceFromDTM (pondDepthP);
        pondAreaP = _dtmTransformHelper->convertAreaFromDTM (pondAreaP);
        pondVolumeP = _dtmTransformHelper->convertVolumeFromDTM (pondVolumeP);
        }
    return DTM_SUCCESS ;
    }
/*----------------------------------------------------------------------+
|                                                                       |
|   rsc.16Mar2010    -  Created.                                        |
|                                                                       |
+----------------------------------------------------------------------*/
DTMStatusInt BcDTM::TraceCatchmentForPoint (double x, double y, double maxPondDepth, bool& catchmentDetermined, DPoint3d& sumpPoint, bvector<DPoint3d>& catchmentPts)
    {
    SetMemoryAccess (DTMAccessMode::Temporary);
    if (_dtmTransformHelper.IsValid ())
        {
        _dtmTransformHelper->convertPointToDTM (x, y);
        maxPondDepth = _dtmTransformHelper->convertDistanceToDTM (maxPondDepth);
        }

    if (BcDTMDrainage::TraceCatchmentForPoint (this, DPoint3d::FromXYZ (x, y, 0), maxPondDepth, catchmentDetermined, sumpPoint, catchmentPts) != DTM_SUCCESS)
        return DTM_ERROR;

    if (catchmentDetermined)
        {
        if (_dtmTransformHelper.IsValid ())
            {
            _dtmTransformHelper->convertPointToDTM (sumpPoint);
            _dtmTransformHelper->convertPointsFromDTM (catchmentPts);
            }
        }

    return DTM_SUCCESS;
    }

/*----------------------------------------------------------------------+
|                                                                       |
|   rsc.12Mar2010    -  Created.                                        |
|                                                                       |
+----------------------------------------------------------------------*/
DTMStatusInt BcDTM::RemoveNoneFeatureHullLines()
    {
    if (SetMemoryAccess(DTMAccessMode::Write) != DTM_SUCCESS)
        {
        bcdtmWrite_message(1,0,0, "DTM is readonly");
        return DTM_ERROR;
        }
    return (DTMStatusInt)bcdtmList_removeNoneFeatureHullLinesDtmObject (GetTinHandle ());
    }
/*----------------------------------------------------------------------+
|                                                                       |
|   rsc.17Mar2010    -  Created                                         |
|                                                                       |
+----------------------------------------------------------------------*/
DTMStatusInt BcDTM::PointVisibility (bool& pointVisibleP, double eyeX, double eyeY, double eyeZ, double pntX, double pntY, double pntZ)
    {
    DTMStatusInt status = DTM_SUCCESS;
    long isVisible = 0;

    if (_dtmTransformHelper.IsValid ())
        {
        _dtmTransformHelper->convertPointToDTM (eyeX, eyeY, eyeZ);
        _dtmTransformHelper->convertPointToDTM (pntX, pntY, pntZ);
        }
    //   Call Core DTM Function
    status = (DTMStatusInt)bcdtmVisibility_determinePointVisibilityDtmObject (GetTinHandle (), eyeX, eyeY, eyeZ, pntX, pntY, pntZ, &isVisible);

    pointVisibleP = isVisible != 0;
    return status;
    }

/*----------------------------------------------------------------------+
|                                                                       |
|   rsc.17Mar2010    -  Created                                         |
|                                                                       |
+----------------------------------------------------------------------*/
DTMStatusInt BcDTM::LineVisibility (bool& lineVisibleP, double eyeX, double eyeY, double eyeZ, double X1, double Y1, double Z1,
                            double X2, double Y2, double Z2, DTMDynamicFeatureArray& visibilityFeatures)
    {
    DTMStatusInt status = DTM_SUCCESS;
    DTMFeatureBuffer buffer;

    if (_dtmTransformHelper.IsValid ())
        {
        _dtmTransformHelper->convertPointToDTM (eyeX, eyeY, eyeZ);
        _dtmTransformHelper->convertPointToDTM (X1, Y1, Z1);
        _dtmTransformHelper->convertPointToDTM (X2, Y2, Z2);
        }

    //   Call Core DTM Function
    long lineVisible = false;
    status = (DTMStatusInt)bcdtmVisibility_determineLineVisibiltyDtmObject (GetTinHandle (), eyeX, eyeY, eyeZ, X1, Y1, Z1, X2, Y2, Z2, &lineVisible, AddDtmFeatureToBuffer, &buffer);
    lineVisibleP = lineVisible != false;

    if (status == DTM_SUCCESS)
        {
        //   Get Visibility Features From Buffer
        status = (DTMStatusInt)buffer.GetDtmDynamicFeaturesArray (visibilityFeatures, _dtmTransformHelper.get ());
        }

    return status;
    }

/*----------------------------------------------------------------------+
|                                                                       |
|   rsc.18mar2010   -  Created.                                         |
|                                                                       |
+----------------------------------------------------------------------*/
DTMStatusInt BcDTM::BrowseTinPointsVisibility (double eyeX, double eyeY, double eyeZ, void* userP, DTMFeatureCallback callBackFunctP)
    {
    FeatureCallbackTransformHelper helper (callBackFunctP, userP, _dtmTransformHelper.get ());
    userP = helper.GetUserArg ();
    callBackFunctP = helper.GetCallBackFunc ();

    BeAssert (GetTinHandle () != nullptr);

    if (_dtmTransformHelper.IsValid ())
        _dtmTransformHelper->convertPointToDTM (eyeX, eyeY, eyeZ);
    // Call the core DTM function
    return (DTMStatusInt)bcdtmVisibility_determineVisibilityTinPointsDtmObject (GetTinHandle (), eyeX, eyeY, eyeZ, callBackFunctP, userP);
    }

/*----------------------------------------------------------------------+
|                                                                       |
|   rsc.18mar2010   -  Created.                                         |
|                                                                       |
+----------------------------------------------------------------------*/
DTMStatusInt BcDTM::BrowseTinLinesVisibility (double eyeX, double eyeY, double eyeZ, void*userP, DTMFeatureCallback callBackFunctP)
    {
    BeAssert (GetTinHandle () != nullptr);

    FeatureCallbackTransformHelper helper (callBackFunctP, userP, _dtmTransformHelper.get ());
    userP = helper.GetUserArg ();
    callBackFunctP = helper.GetCallBackFunc ();
    // Call the core DTM function
    if (_dtmTransformHelper.IsValid ())
        _dtmTransformHelper->convertPointToDTM (eyeX, eyeY, eyeZ);
    return (DTMStatusInt)bcdtmVisibility_determineVisibilityTinLinesDtmObject (GetTinHandle (), eyeX, eyeY, eyeZ, callBackFunctP, userP);
    }

/*----------------------------------------------------------------------+
|                                                                       |
|   rsc.18mar2010   -  Created.                                         |
|                                                                       |
+----------------------------------------------------------------------*/
DTMStatusInt BcDTM::BrowseRadialViewSheds(double eyeX, double eyeY, double eyeZ, long viewShedOption, long numberRadials, double radialIncrement, void *userP, DTMFeatureCallback callBackFunctP)
    {
    FeatureCallbackTransformHelper helper (callBackFunctP, userP, _dtmTransformHelper.get ());
    userP = helper.GetUserArg ();
    callBackFunctP = helper.GetCallBackFunc ();
    BeAssert (GetTinHandle () != nullptr);

    // Call the core DTM function
    if (_dtmTransformHelper.IsValid ())
        _dtmTransformHelper->convertPointToDTM (eyeX, eyeY, eyeZ);

    return (DTMStatusInt)bcdtmVisibility_determineRadialViewShedsDtmObject (GetTinHandle (), eyeX, eyeY, eyeZ, viewShedOption, numberRadials, radialIncrement, callBackFunctP, userP);
    }

/*----------------------------------------------------------------------+
|                                                                       |
|   rsc.22mar2010   -  Created.                                         |
|                                                                       |
+----------------------------------------------------------------------*/
DTMStatusInt BcDTM::BrowseRegionViewSheds (double eyeX, double eyeY, double eyeZ, void *userP, DTMFeatureCallback callBackFunctP)
    {
    FeatureCallbackTransformHelper helper (callBackFunctP, userP, _dtmTransformHelper.get ());
    userP = helper.GetUserArg ();
    callBackFunctP = helper.GetCallBackFunc ();

    BeAssert (GetTinHandle () != nullptr);

    // Call the core DTM function
    if (_dtmTransformHelper.IsValid ())
        _dtmTransformHelper->convertPointToDTM (eyeX, eyeY, eyeZ);

    return (DTMStatusInt)bcdtmVisibility_determineRegionViewShedsDtmObject (GetTinHandle (), eyeX, eyeY, eyeZ, callBackFunctP, userP);
    }

/*----------------------------------------------------------------------+
|                                                                       |
|   rsc.26May2010   -  Created.                                         |
|                                                                       |
+----------------------------------------------------------------------*/
// ToDo Should this function be in here?
DTMStatusInt BcDTM::ClipToTinHull (DTMClipOption clipOption, DPoint3dCP featurePtsP, int numFeaturePts, bvector<DtmString>& clipSections)
    {
    DTMStatusInt status = DTM_SUCCESS;
    long     n, numClipArrays = 0, clipResult = 0;
    DTM_POINT_ARRAY **clipArraysPP = nullptr;
    DtmString clipString;

    if (SetMemoryAccess (DTMAccessMode::Write) != DTM_SUCCESS)
        {
        bcdtmWrite_message (1, 0, 0, "DTM is readonly");
        return DTM_ERROR;
        }

    BeAssert (GetTinHandle () != nullptr);

    // Call the core DTM function

    if (_dtmTransformHelper.IsValid ())
        status = (DTMStatusInt)bcdtmClip_featurePointArrayToTinHullDtmObject (GetTinHandle (), (DTMFenceOption)clipOption, (DPoint3d *)_dtmTransformHelper->copyPointsToDTM (featurePtsP, numFeaturePts), numFeaturePts, &clipResult, &clipArraysPP, &numClipArrays);
    else
        status = (DTMStatusInt)bcdtmClip_featurePointArrayToTinHullDtmObject (GetTinHandle (), (DTMFenceOption)clipOption, (DPoint3d *)featurePtsP, numFeaturePts, &clipResult, &clipArraysPP, &numClipArrays);
    if (status == DTM_SUCCESS)
        {
        if (clipResult == 1) // Feature Was Not Clipped - Copy Entire Feature
            {
            clipString.resize (numFeaturePts);

            memcpy (clipString.data(), featurePtsP, numFeaturePts * sizeof(DPoint3d));
            clipSections.push_back (clipString);
            }
        else if (clipResult == 2) // Feature Was Clipped - Copy Clipped Sections
            {
            for (n = 0; n < numClipArrays; ++n)
                {
                clipString.resize (clipArraysPP[n]->numPoints);
                memcpy (clipString.data(), clipArraysPP[n]->pointsP, clipArraysPP[n]->numPoints * sizeof(DPoint3d));
                clipSections.push_back (clipString);
                }
            }
        }

    if (status == DTM_SUCCESS && _dtmTransformHelper.IsValid ())
        _dtmTransformHelper->convertDtmStringVectorFromDTM (clipSections);
    if (clipArraysPP != nullptr) bcdtmMem_freePointerArrayToPointArrayMemory (&clipArraysPP, numClipArrays);

    return status;
    }

/*---------------------------------------------------------------------------------------
* @bsimethod                                                    Rob.Cormack  01/11
+---------------+---------------+---------------+---------------+---------------+------*/
DTMStatusInt BcDTM::ReplaceFeaturePoints(DTMFeatureId dtmFeatureId, DPoint3d *pointsP , int numPoints)
    {
    if (SetMemoryAccess(DTMAccessMode::Write) != DTM_SUCCESS)
        {
        bcdtmWrite_message(1,0,0, "DTM is readonly");
        return DTM_ERROR;
        }
    if (_dtmTransformHelper.IsValid())
        return (DTMStatusInt)bcdtmData_replaceDtmFeaturePointsDtmObject (GetTinHandle (), (DTMFeatureId)dtmFeatureId, (DPoint3d *)_dtmTransformHelper->copyPointsToDTM (pointsP, (long)numPoints), (long)numPoints);
    else
        return (DTMStatusInt)bcdtmData_replaceDtmFeaturePointsDtmObject (GetTinHandle (), (DTMFeatureId)dtmFeatureId, (DPoint3d *)pointsP, (long)numPoints);
    }
/*----------------------------------------------------------------------+
|                                                                       |
|   rsc.29Aug2011   -  Created.                                         |
|                                                                       |
+----------------------------------------------------------------------*/
DTMStatusInt BcDTM::BulkDeleteFeaturesByUserTag (DTMUserTag* userTagP, int numUserTag)
    {
    if (SetMemoryAccess (DTMAccessMode::Write) != DTM_SUCCESS)
        {
        bcdtmWrite_message (1, 0, 0, "DTM is readonly");
        return DTM_ERROR;
        }
    DTMStatusInt status = (DTMStatusInt)bcdtmData_bulkUserTagDeleteDtmFeaturesDtmObject (GetTinHandle (), (DTMUserTag *)userTagP, (long)numUserTag);
    return status;
    }
/*----------------------------------------------------------------------+
|                                                                       |
|   rsc.29Aug2011   -  Created.                                         |
|                                                                       |
+----------------------------------------------------------------------*/

DTMStatusInt BcDTM::BulkDeleteFeaturesByFeatureId (DTMFeatureId* featureIdP, int numFeatureId)
    {
    if (SetMemoryAccess (DTMAccessMode::Write) != DTM_SUCCESS)
        {
        bcdtmWrite_message (1, 0, 0, "DTM is readonly");
        return DTM_ERROR;
        }
    DTMStatusInt status = (DTMStatusInt)bcdtmData_bulkFeatureIdDeleteDtmFeaturesDtmObject (GetTinHandle (), (DTMFeatureId *)featureIdP, (long)numFeatureId);
    return status;
    }

/*---------------------------------------------------------------------------------------
* @bsimethod                                                    Rob.Cormack  01/11
+---------------+---------------+---------------+---------------+---------------+------*/
DTMStatusInt BcDTM::SetCleanUpOptions (DTMCleanupFlags options)
    {
    return (DTMStatusInt)bcdtmObject_setApiCleanUpDtmObject (GetTinHandle (), options);
    }

/*---------------------------------------------------------------------------------------
* @bsimethod                                                    Rob.Cormack  01/11
+---------------+---------------+---------------+---------------+---------------+------*/
DTMStatusInt BcDTM::GetCleanUpOptions (DTMCleanupFlags& options)
    {
    return (DTMStatusInt)bcdtmObject_getApiCleanUpDtmObject (GetTinHandle (), &options);
    }

/*---------------------------------------------------------------------------------------
* @bsimethod                                                    Daryl.Holmwood  09/10
+---------------+---------------+---------------+---------------+---------------+------*/
DTMStatusInt BcDTM::SetMemoryAccess (DTMAccessMode accessMode)
    {
    // Todo check for readonly instance.
    if (DTMAccessMode::Commit == accessMode && _readonly)
        return DTMStatusInt::DTM_ERROR;
    return (DTMStatusInt)bcdtmMemory_setMemoryAccess (GetTinHandle (), accessMode);
    }

///*---------------------------------------------------------------------------------------
//* @bsimethod                                                    Daryl.Holmwood  07/11
//+---------------+---------------+---------------+---------------+---------------+------*/
DTMStatusInt BcDTM::GetLastModifiedTime (Int64& lastModifiedTime)
    {
    lastModifiedTime = GetTinHandle()->lastModifiedTime;

    if (lastModifiedTime == 0)
        {
        const Int64 date1Jan1970 = 116444736000000000;
        lastModifiedTime = date1Jan1970 + ((Int64)GetTinHandle()->modifiedTime) * 10000000;
        }
    return DTM_SUCCESS;
    }

/*---------------------------------------------------------------------------------------
* @bsimethod                                                    Daryl.Holmwood  09/10
+---------------+---------------+---------------+---------------+---------------+------*/
Int64 BcDTM::_GetPointCount ()
    {
    DTMFeatureStatisticsInfo info;
    CalculateFeatureStatistics (info);
    return info.numPoints;
    }

/*---------------------------------------------------------------------------------------
* @bsimethod                                                    Daryl.Holmwood  09/10
+---------------+---------------+---------------+---------------+---------------+------*/
Bentley::TerrainModel::IDTMDraping* BcDTM::_GetDTMDraping ()
    {
    return this;
    }

/*---------------------------------------------------------------------------------------
* @bsimethod                                                    Daryl.Holmwood  09/10
+---------------+---------------+---------------+---------------+---------------+------*/
Bentley::TerrainModel::IDTMContouring* BcDTM::_GetDTMContouring ()
    {
    return this;
    }

/*---------------------------------------------------------------------------------------
* @bsimethod                                                    Daryl.Holmwood  09/10
+---------------+---------------+---------------+---------------+---------------+------*/
Bentley::TerrainModel::IDTMDrainage* BcDTM::_GetDTMDrainage()
    {
    return this;
    }

/*---------------------------------------------------------------------------------------
* @bsimethod                                                    Elenie.Godzaridis 1/16
+---------------+---------------+---------------+---------------+---------------+------*/
BENTLEY_NAMESPACE_NAME::TerrainModel::IDTMVolume* BcDTM::_GetDTMVolume()
    {
    return nullptr;
    }

/*---------------------------------------------------------------------------------------
* @bsimethod                                                    Daryl.Holmwood  02/11
+---------------+---------------+---------------+---------------+---------------+------*/
DTMStatusInt BcDTM::_GetTransformDTM (Bentley::TerrainModel::DTMPtr& transformedDTM, TransformCR transformation)
    {
    if (transformation.isIdentity())
        transformedDTM = this;
    else
        {
        Bentley::Transform trfs;
        Bentley::Transform curTrfs;

        if (_dtmTransformHelper.IsValid() && _dtmTransformHelper->GetTransformationFromDTM (curTrfs))
            trfs.productOf (&curTrfs, &transformation);
        else
            trfs = transformation;

        TMTransformHelper* transformHelper = nullptr;
        if (!trfs.isIdentity())
            transformHelper = TMTransformHelper::Create (trfs);

        BcDTMPtr bcDtm = new BcDTM (*GetTinHandle(), transformHelper);
        transformedDTM = bcDtm;
        }
    return DTM_SUCCESS;
    }

DTMStatusInt BcDTM::GetReadOnlyDTM (Bentley::TerrainModel::BcDTMPtr& readonlyDTM)
    {
    readonlyDTM = new BcDTM (*GetTinHandle (), _dtmTransformHelper.get(), true);
    return DTM_SUCCESS;
    }

/*---------------------------------------------------------------------------------------
* @bsimethod                                                    Daryl.Holmwood  02/11
+---------------+---------------+---------------+---------------+---------------+------*/
bool BcDTM::_GetTransformation (TransformR transformation)
    {
    if (_dtmTransformHelper.IsValid ())
        return _dtmTransformHelper->GetTransformationFromDTM (transformation);
    transformation.initIdentity();
    return true;
    }

/*---------------------------------------------------------------------------------------
* @bsimethod                                                    Daryl.Holmwood  09/10
+---------------+---------------+---------------+---------------+---------------+------*/
BcDTMP BcDTM::_GetBcDTM()
    {
    return this;
    }

/*---------------------------------------------------------------------------------------
* @bsimethod                                                    Daryl.Holmwood  09/10
+---------------+---------------+---------------+---------------+---------------+------*/
DTMStatusInt BcDTM::_GetBoundary(Bentley::TerrainModel::DTMPointArray& ret)
    {
    DPoint3d *verticesP = nullptr;
    long nPts;
    BeAssert (GetTinHandle () != nullptr);

    DTMStatusInt status = (DTMStatusInt)bcdtmList_extractHullDtmObject (GetTinHandle (), &verticesP, &nPts);
    if (status == DTM_SUCCESS)
        {
        if (_dtmTransformHelper.IsValid ())
            _dtmTransformHelper->convertPointsFromDTM (verticesP, nPts);
        ret.resize (nPts);
        memcpy (ret.data (), verticesP, nPts * sizeof (DPoint3d));

        bcMem_free (verticesP);
        }
    return status;
    }


/*---------------------------------------------------------------------------------------
* @bsimethod                                                    Elenie.Godzaridis  03/16
+---------------+---------------+---------------+---------------+---------------+------*/
DTMStatusInt BcDTM::_CalculateSlopeArea(double& flatArea, double& slopeArea, DPoint3dCP pts, int numPoints, DTMAreaValuesCallback progressiveCallback, DTMCancelProcessCallback isCancelledCallback)
    {
    DTMStatusInt retval = CalculateSlopeArea(flatArea, slopeArea, pts, numPoints);
    progressiveCallback(retval,flatArea, slopeArea);
    return retval;
    }

/*---------------------------------------------------------------------------------------
* @bsiclass                                                     Daryl.Holmwood  12/10
+---------------+---------------+---------------+---------------+---------------+------*/
struct DTMDrainageFeature : public Bentley::TerrainModel::IDTMDrainageFeature
    {
    private:
        bvector<Bentley::TerrainModel::DTMPointArray> m_array;
        bvector<bool> m_pondArray;
        mutable int m_count;

    public:
        DTMDrainageFeature ()
            {
            m_count = 0;
            }
        virtual UInt32 AddRef() const
            {
            m_count++;
            return m_count;
            }

        virtual UInt32 Release() const
            {
            m_count--;
            if (m_count == 0)
                {
                delete this;
                return 0;
                }
            return m_count;
            }
        virtual int _GetNumParts()
            {
            return (int)m_array.size();
            }
        virtual bool _GetIsPond(int index)
            {
            if (m_array.size () <= index)
                return false;
            return m_pondArray [index];
            }
        virtual DTMStatusInt _GetPoints(Bentley::TerrainModel::DTMPointArray& ret, int index)
            {
            if (m_array.size () > index)
                {
                ret = m_array [index];
                return DTM_SUCCESS;
                }
            return DTM_ERROR;
            }

        void AddFeature (const Bentley::TerrainModel::DTMPointArray& points, bool isPond)
            {
            m_pondArray.push_back (isPond);
            // ToDo DHMEM check refcount.
            m_array.push_back (points);
            }
    };

/*---------------------------------------------------------------------------------------
* @bsimethod                                                    Daryl.Holmwood  02/11
+---------------+---------------+---------------+---------------+---------------+------*/
int DTMDrainageFeatureCallback (
    DTMFeatureType featureType,
    DTMUserTag   featureTag,
    DTMFeatureId featureId,
    DPoint3d       *tPoint,
    size_t         nPoint,
    void           *userP
    )
    {
    DTMDrainageFeature* feat = static_cast<DTMDrainageFeature*>(userP);
    DTMPointArray pts;

    pts.resize (nPoint);
    memcpy (pts.data (), tPoint, nPoint * sizeof (DPoint3d));
    feat->AddFeature (pts, featureType == DTMFeatureType::LowPointPond);
    return SUCCESS;
    }


/*---------------------------------------------------------------------------------------
* @bsimethod                                                    Daryl.Holmwood  12/10
+---------------+---------------+---------------+---------------+---------------+------*/
DTMStatusInt BcDTM::_GetDescentTrace (Bentley::TerrainModel::DTMDrainageFeaturePtr& ret, DPoint3dCR pt, double minDepth)
    {
    DTMDrainageFeature* result =  new DTMDrainageFeature();

    if (GetDescentTrace (minDepth, pt.x, pt.y, result, &DTMDrainageFeatureCallback) == SUCCESS)
        {
        ret = result;
        return DTM_SUCCESS;
        }
    delete result;
    return DTM_ERROR;
    }

/*---------------------------------------------------------------------------------------
* @bsimethod                                                    Daryl.Holmwood  12/10
+---------------+---------------+---------------+---------------+---------------+------*/
DTMStatusInt BcDTM::_GetAscentTrace (Bentley::TerrainModel::DTMDrainageFeaturePtr& ret, DPoint3dCR pt, double minDepth)
    {
    DTMDrainageFeature* result =  new DTMDrainageFeature();

    if (GetAscentTrace (minDepth, pt.x, pt.y, result, &DTMDrainageFeatureCallback) == DTM_SUCCESS)
        {
        ret = result;
        return DTM_SUCCESS;
        }
    delete result;
    return DTM_ERROR;
    }

/*---------------------------------------------------------------------------------------
* @bsimethod                                                    Daryl.Holmwood  12/10
+---------------+---------------+---------------+---------------+---------------+------*/
DTMStatusInt BcDTM::_TraceCatchmentForPoint (Bentley::TerrainModel::DTMDrainageFeaturePtr& ret, DPoint3dCR pt, double maxPondDepth)
    {
    bvector<DPoint3d> catchmentPts;
    DPoint3d sumpPoint;
    bool catchmentDetermined;
    DTMDynamicFeatureArray catchmentFeatures;

    if (TraceCatchmentForPoint (pt.x, pt.y, maxPondDepth, catchmentDetermined, sumpPoint, catchmentPts) == DTM_SUCCESS)
        {
        if (catchmentDetermined)
            {
            DTMDrainageFeature* result = new DTMDrainageFeature ();
            ret = result;
            result->AddFeature (catchmentPts, false);
            }
        return DTM_SUCCESS;
        }
    return DTM_ERROR;
    }

/*----------------------------------------------------------------------+
|                                                                       |
|   rsc.18Oct2012   -  Created.                                         |
|                                                                       |
+----------------------------------------------------------------------*/
DTMStatusInt BcDTM::CreatePointStockPile
    (
    DPoint3d    headCoordinates,    // ==> Conveyor Head Coordinates
    double      stockPileSlope,     // ==> Slope Of Stock Pile Expressed As Ratio Of Rise / Run
    bool        mergeOption,        // ==> Merge Option If True Create DTM Of Stockpile And Ground DTM
    double&     stockPileVolume,    // <== Volume Of Stock Pile
    BcDTMPtr     *stockPileTmPP,    // <== Stock Pile TM
    BcDTMPtr     *mergedTmPP        // <== Merged Ground And StockPile TM
    )
    {
    BeAssert (GetTinHandle() != nullptr);
// ToDo Translatation

    DTMStatusInt status = DTM_SUCCESS;
    double volume=0.0 ;
    BC_DTM_OBJ  *stockPileDtmP=nullptr,*mergedDtmP=nullptr ;
    DPoint3d p3dHeadCoordinates ;

    // Check arguments

    if (stockPileTmPP == nullptr)   return DTM_ERROR;
    if (mergedTmPP    == nullptr)   return DTM_ERROR;

    //  Set Variables

    stockPileVolume = 0.0 ;
    p3dHeadCoordinates.x = headCoordinates.x ;
    p3dHeadCoordinates.y = headCoordinates.y ;
    p3dHeadCoordinates.z = headCoordinates.z ;

    //  Call Core To Create Stock Pile

    status = (DTMStatusInt)bcdtmStockPile_createPointStockPileDtmObject ((BC_DTM_OBJ *)GetTinHandle (), p3dHeadCoordinates, stockPileSlope, mergeOption, &stockPileDtmP, &mergedDtmP, &volume);

    if( status == DTM_SUCCESS )
        {
        stockPileVolume = volume ;
        *stockPileTmPP = BcDTM::CreateFromDtmHandle (*stockPileDtmP);
        if( mergeOption )
            {
            *mergedTmPP = BcDTM::CreateFromDtmHandle (*mergedDtmP);
            }
        }
    else
        {
        if( stockPileDtmP != nullptr )
            bcdtmObject_destroyDtmObject(&stockPileDtmP) ;

        if( mergedDtmP != nullptr )
            bcdtmObject_destroyDtmObject(&mergedDtmP) ;
        }

    // Return

    return status;
    }

/*----------------------------------------------------------------------+
|                                                                       |
|   rsc.19Oct2012   -  Created.                                         |
|                                                                       |
+----------------------------------------------------------------------*/
DTMStatusInt BcDTM::CreateAlignmentStockPile
    (
    DPoint3dCP      headCoordinates,   // ==> Conveyor Head Alignment Coordinates
    long            numHeadCoordinates, // ==> Number Of Head Coordinates
    double          stockPileSlope,     // ==> Slope Of Stock Pile Expressed As Ratio Of Rise / Run
    bool            mergeOption,        // ==> Merge Option If True Create DTM Of Stockpile And Ground DTM
    double&         stockPileVolume,    // <== Volume Of Stock Pile
    BcDTMPtr*       stockPileTmPP,    // <== Stock Pile TM
    BcDTMPtr*       mergedTmPP        // <== Merged Ground And StockPile TM
    )
    {
    BeAssert (GetTinHandle() != nullptr);
// ToDo Translatation

    DTMStatusInt status = DTM_SUCCESS;
    double volume=0.0 ;
    BC_DTM_OBJ  *stockPileDtmP=nullptr,*mergedDtmP=nullptr ;

    // Check arguments

    if (stockPileTmPP == nullptr)   return DTM_ERROR;
    if (mergedTmPP    == nullptr)   return DTM_ERROR;

    //  Set Variables

    stockPileVolume = 0.0 ;

    //  Call Core To Create Stock Pile

    status = (DTMStatusInt)bcdtmStockPile_createStringStockPileDtmObject ((BC_DTM_OBJ *)GetTinHandle (), (DPoint3d *)headCoordinates, numHeadCoordinates, stockPileSlope, mergeOption, &stockPileDtmP, &mergedDtmP, &volume);

    if( status == DTM_SUCCESS )
        {
        stockPileVolume = volume ;
        *stockPileTmPP = BcDTM::CreateFromDtmHandle (*stockPileDtmP);
        if( mergeOption )
            {
            *mergedTmPP = BcDTM::CreateFromDtmHandle (*mergedDtmP);
            }
        }
    else
        {
        if( stockPileDtmP != nullptr )
            bcdtmObject_destroyDtmObject(&stockPileDtmP) ;

        if( mergedDtmP != nullptr )
            bcdtmObject_destroyDtmObject(&mergedDtmP) ;
        }

    // Return

    return status;
    }

/*----------------------------------------------------------------------+
|                                                                       |
|   djh.27May2014   -  Created.                                         |
|                                                                       |
+----------------------------------------------------------------------*/
bool BcDTM::IntersectVector (DPoint3dR intersectionPoint, DPoint3dCR startPoint, DPoint3dCR endPoint)
    {
    DPoint3d startPt = startPoint;
    DPoint3d endPt = endPoint;

    // if we have a
    if (_dtmTransformHelper.IsValid ())
        {
        if (_dtmTransformHelper.IsValid ())
            {
            _dtmTransformHelper->convertPointToDTM (startPt);
            _dtmTransformHelper->convertPointToDTM (endPt);
            BcDTMPtr tempDtm = BcDTM::CreateFromDtmHandle (*GetTinHandle ());
            if (!tempDtm->IntersectVector (intersectionPoint, startPt, endPt))
                return false;
            _dtmTransformHelper->convertPointFromDTM (intersectionPoint);
            return true;
            }
        }

    if(fabs (startPt.x - endPt.x) > 1e-5 || fabs (startPt.y - endPt.y) > 1e-5)
        {
        // Intersect line with the DTM Range
        DRange3d range;
        DPoint3d sP;
        DPoint3d eP;
        DPoint3d point;

        GetRange (range);
        endPt.x -= startPt.x;
        endPt.y -= startPt.y;
        endPt.z -= startPt.z;
        if (!range.intersectRay (nullptr, nullptr, &sP, &eP, &startPt, &endPt))
            return false;

        // Non Top View
        DPoint3d trianglePts[4];
        long drapedType;
        BC_DTM_OBJ* bcDTM = GetTinHandle ();
        bool voidFlag;

        if (bcdtmDrape_intersectTriangleDtmObject (bcDTM, &sP, &eP, &drapedType, &point, trianglePts, voidFlag) != DTM_SUCCESS || drapedType == 0 || voidFlag != false)
            return false;

        startPt = point;
        intersectionPoint = startPt;
        return true;
        }

    // TopView
    DPoint3d trianglePts[4];
    int drapedType;
    double elevation;

    if (DTM_SUCCESS != _DrapePoint (&elevation, nullptr, nullptr, trianglePts, drapedType, startPt))
        {
        return false;
        }
    startPt.z = elevation;
    intersectionPoint = startPt;
    return true;
    }


DTMStatusInt BcDTM::Clean ()
    {
    if (SetMemoryAccess (DTMAccessMode::Write) != DTM_SUCCESS)
        {
        bcdtmWrite_message (1, 0, 0, "DTM is Read Only");
        return DTM_ERROR;
        }

    BC_DTM_OBJ* bcDTM = GetTinHandle ();

    DTMStatusInt status = DTM_SUCCESS;
    if (bcDTM->dtmState == DTMState::Tin)
        status = (DTMStatusInt)bcdtmList_cleanDtmObject(bcDTM);
    else if (bcDTM->dtmState == DTMState::Data)
        status = (DTMStatusInt)bcdtmData_compactUntriangulatedFeatureTableDtmObject(bcDTM);
    return status;
    }

//=======================================================================================
//
//+===============+===============+===============+===============+===============+======
DTMStatusInt BcDTM::AddFeatureWithMultipleSegments
(
DTMFeatureType dtmFeatureType,   // =>
const DtmVectorString& features, // =>
DTMUserTag   userTag,          // =>
DTMFeatureId *featureIdP       // <=
)
    {
    if (features.size () == 0)
        return DTM_ERROR;
    if (SetMemoryAccess (DTMAccessMode::Write) != DTM_SUCCESS)
        {
        bcdtmWrite_message (1, 0, 0, "DTM is readonly");
        return DTM_ERROR;
        }
    DTMStatusInt sts = DTM_SUCCESS;

    TMTransformHelperP helper = GetTransformHelper ();
    // Store the feature in the DTM
    for (size_t i = 0; i < features.size (); i++)
        {
        if (helper)
            {
            if ((sts = (DTMStatusInt)bcdtmObject_storeDtmFeatureInDtmObject(GetTinHandle(), dtmFeatureType, userTag, i == 0 ? 3 : 2, featureIdP, helper->copyPointsToDTM(features[i].data(), (int)features[i].size()), (int)features[i].size())) != DTM_SUCCESS)
                return sts;
            }
        else
            {
            if ((sts = (DTMStatusInt)bcdtmObject_storeDtmFeatureInDtmObject(GetTinHandle(), dtmFeatureType, userTag, i == 0 ? 3 : 2, featureIdP, features[i].data(), (int)features[i].size())) != DTM_SUCCESS)
                return sts;
            }
        }

    return sts;
    }

//=======================================================================================
//
//+===============+===============+===============+===============+===============+======
DTMStatusInt BcDTM::ReplaceFeatureWithMultipleSegments
(
const DtmVectorString& features, // =>
DTMFeatureId featureId       // <=
)
    {
    if (features.size () == 0)
        return DTM_ERROR;

    if (SetMemoryAccess (DTMAccessMode::Write) != DTM_SUCCESS)
        {
        bcdtmWrite_message (1, 0, 0, "DTM is readonly");
        return DTM_ERROR;
        }
    TMTransformHelperP helper = GetTransformHelper ();

    // Try and replace the
    if (helper)
        {
        DtmVectorString transformedfeatures = features;
        helper->convertDtmStringVectorToDTM (transformedfeatures);
        return (DTMStatusInt)bcdtmData_replaceDtmFeaturePointsMultipleDtmObject(GetTinHandle(), (DTMFeatureId)featureId, transformedfeatures);
        }
    return (DTMStatusInt)bcdtmData_replaceDtmFeaturePointsMultipleDtmObject(GetTinHandle(), (DTMFeatureId)featureId, features);
    }

bool BcDTM::GetProjectedPointOnDTM (DPoint3dR pointOnDTM, DMatrix4dCR w2vMap, DPoint3dCR testPoint)
    {
    TMTransformHelperP helper = GetTransformHelper ();
    DPoint3d startPt = testPoint;
    DPoint3d endPt;
    DPoint3d pt;
    DMatrix4d invW2vMap;
    DPoint4d pt4;
    DPoint4d endPt4;

    invW2vMap.qrInverseOf (&w2vMap);
    w2vMap.multiplyAndRenormalize (&pt, &testPoint, 1);
    pt.z -= 100;
    invW2vMap.multiplyAndRenormalize (&endPt, &pt, 1);
    pt4.init (&testPoint, 0);
    w2vMap.multiply (&pt4, &pt4, 1);
    pt4.z -= 100;
    invW2vMap.multiply (&endPt4, &pt4, 1);
    endPt.init (endPt4.x, endPt4.y, endPt4.z);

    if (helper)
        {
        helper->convertPointToDTM (startPt);
        helper->convertPointToDTM (endPt);
        }

    if (fabs (startPt.x - endPt.x) > 1e-5 || fabs (startPt.y - endPt.y) > 1e-5)
        {
        // Intersect line with the DTM Range
        DRange3d range;
        DPoint3d sP;
        DPoint3d eP;
        DPoint3d point;

        GetRange (range);
        endPt.x -= startPt.x;
        endPt.y -= startPt.y;
        endPt.z -= startPt.z;
        if (!range.intersectRay (NULL, NULL, &sP, &eP, &startPt, &endPt))
            return false;

        // Non Top View
        DPoint3d trianglePts[4];
        long drapedType;
        BC_DTM_OBJ* bcDTM = GetTinHandle ();
        bool voidFlag;

        if (bcdtmDrape_intersectTriangleDtmObject (bcDTM, ((DPoint3d*)&sP), ((DPoint3d*)&eP), &drapedType, (DPoint3d*)&point, (DPoint3d*)&trianglePts, voidFlag) != DTM_SUCCESS || drapedType == 0 || voidFlag != 0)
            {
            return false;
            }

        startPt = point;
        }

    // TopView
    DPoint3d trianglePts[4];
    int drapedType;
    double elevation;

    if (DTM_SUCCESS != _DrapePoint (&elevation, NULL, NULL, trianglePts, drapedType, startPt))
        {
        return false;
        }
    startPt.z = elevation;

    pointOnDTM = startPt;
    if (helper) helper->convertPointFromDTM (pointOnDTM);
    return true;
    }
    
bool BcDTM::_GetProjectedPointOnDTM (DPoint3dR pointOnDTM, DMatrix4dCR w2vMap, DPoint3dCR testPoint)
    {
    TMTransformHelperP helper = GetTransformHelper ();
    DPoint3d startPt = testPoint;
    DPoint3d endPt;
    DPoint3d pt;
    DMatrix4d invW2vMap;
    DPoint4d pt4;
    DPoint4d endPt4;

    invW2vMap.QrInverseOf (w2vMap);
    w2vMap.MultiplyAndRenormalize (&pt, &testPoint, 1);
    pt.z -= 100;
    invW2vMap.MultiplyAndRenormalize (&endPt, &pt, 1);
    pt4.Init (testPoint, 0);
    w2vMap.Multiply (&pt4, &pt4, 1);
    pt4.z -= 100;
    invW2vMap.Multiply (&endPt4, &pt4, 1);
    endPt.Init (endPt4.x, endPt4.y, endPt4.z);

    if (helper)
        {
        helper->convertPointToDTM (startPt);
        helper->convertPointToDTM (endPt);
        }

    if (fabs (startPt.x - endPt.x) > 1e-5 || fabs (startPt.y - endPt.y) > 1e-5)
        {
        // Intersect line with the DTM Range
        DRange3d range;
        DPoint3d sP;
        DPoint3d eP;
        DPoint3d point;

        GetRange (range);
        endPt.x -= startPt.x;
        endPt.y -= startPt.y;
        endPt.z -= startPt.z;
        double p1, p2; // Not Used
        if (!range.IntersectRay (p1, p2, sP, eP, startPt, endPt))
            return false;

        // Non Top View
        DPoint3d trianglePts[4];
        long drapedType;
        BC_DTM_OBJ* bcDTM = GetTinHandle ();
        bool voidFlag;

        if (bcdtmDrape_intersectTriangleDtmObject (bcDTM, ((DPoint3d*)&sP), ((DPoint3d*)&eP), &drapedType, (DPoint3d*)&point, (DPoint3d*)&trianglePts, voidFlag) != DTM_SUCCESS || drapedType == 0 || voidFlag != 0)
            {
            return false;
            }

        startPt = point;
        }

    // TopView
    DPoint3d trianglePts[4];
    int drapedType;
    double elevation;

    if (DTM_SUCCESS != DrapePoint (&elevation, NULL, NULL, trianglePts, drapedType, startPt))
        {
        return false;
        }
    startPt.z = elevation;

    pointOnDTM = startPt;
    if (helper) helper->convertPointFromDTM (pointOnDTM);
    return true;
    }

DTMStatusInt BcDTM::FilterPoints (long numPointsToRemove, double percentageToRemove, long& pointsBefore, long& pointsAfter)
    {
    if (SetMemoryAccess (DTMAccessMode::Write) != DTM_SUCCESS)
        {
        bcdtmWrite_message (1, 0, 0, "DTM is readonly");
        return DTM_ERROR;
        }

    return (DTMStatusInt)bcdtmFilter_tileDecimateRandomSpotsDtmObject(GetTinHandle(), numPointsToRemove, percentageToRemove, pointsBefore, pointsAfter);
    }

DTMStatusInt BcDTM::DrapeLinearPoints(bvector<DTMDrapePoint>& drapedPts, DPoint3dCP pointsP, int nPts, bool getFeatures)
    {
    DTMStatusInt status = DTM_SUCCESS;
    
    drapedPts.clear();
    if (_dtmTransformHelper.IsValid())
        {
        status = (DTMStatusInt)bcdtmDrape_stringDtmObject(GetTinHandle(), _dtmTransformHelper->copyPointsToDTM(pointsP, nPts), nPts, getFeatures, drapedPts);
        if (SUCCESS == status)
            {
            for (auto& pt : drapedPts)
                {
                _dtmTransformHelper->convertPointToDTM(pt.drapePt);
                }
            }
        }
    else
        status = (DTMStatusInt)bcdtmDrape_stringDtmObject(GetTinHandle(), pointsP, nPts, getFeatures, drapedPts);
    return status;
    }


/////////////////////////////////////////////
/*---------------------------------------------------------------------------------------
* @bsimethod                                                    Daryl.Holmwood  09/10
+---------------+---------------+---------------+---------------+---------------+------*/
DTMStatusInt BcDTM::DrapePoint(double* elevation, double* slope, double* aspect, DPoint3d triangle[3], int& drapedType, const DPoint3d& point)
    {
    return _DrapePoint(elevation, slope, aspect, triangle, drapedType, point);
    }
/*---------------------------------------------------------------------------------------
* @bsimethod                                                    Rob.Cormack    09/10
+---------------+---------------+---------------+---------------+---------------+------*/
DTMStatusInt BcDTM::CalculateSlopeArea(double& flatAreaP, double& slopeAreaP, DPoint3dCP points, int numPoints)
    {
    return _CalculateSlopeArea(flatAreaP, slopeAreaP, points, numPoints);
    }

END_BENTLEY_TERRAINMODEL_NAMESPACE
<|MERGE_RESOLUTION|>--- conflicted
+++ resolved
@@ -1,4714 +1,4706 @@
-/*--------------------------------------------------------------------------------------+
-|
-|     $Source: Core/cppwrappers/bcDTMClass.cpp $
-|
-|  $Copyright: (c) 2016 Bentley Systems, Incorporated. All rights reserved. $
-|
-+--------------------------------------------------------------------------------------*/
-#pragma warning(disable: 4018)
-#pragma warning(disable: 4786)
-#pragma warning(disable: 4102)
-/*----------------------------------------------------------------------+
-| Include standard library header files                                 |
-+----------------------------------------------------------------------*/
-#include <math.h>
-#include <TerrainModel/TerrainModel.h>
-
-#include <bcDTMBaseDef.h>
-#include <dtmevars.h>
-
-/*----------------------------------------------------------------------+
-| Include BCivil general header files                                   |
-+----------------------------------------------------------------------*/
-#include <bcMacros.h>
-#include <bcGmcNorm.h>
-#include <bcConversion.h>
-
-/*------------------------------------------------------------------+
-| Include of the current class header                               |
-+------------------------------------------------------------------*/
-#include "bcMem.h"
-#include "bcDTMImpl.h"
-#include "bcpoint.fdf"
-
-#include "bcdtmSideSlope.h"
-#include <TerrainModel\Core\TMTransformHelper.h>
-#include <TerrainModel\Drainage\drainage.h>
-
-#include "Drainage\bcdtmDrainageFeatures.h"
-#include "Drainage\bcdtmDrainagePond.h"
-#include "Drainage\bcdtmDrainageTrace.h"
-#include "Drainage\bcdtmDrainageCatchment.h"
-
-BEGIN_BENTLEY_TERRAINMODEL_NAMESPACE
-
-#pragma region Transform callback helpers
-
-class FeatureCallbackTransformHelper
-    {
-    DTMFeatureCallback m_callBackFunctP;
-    void* m_userP;
-    TMTransformHelperP m_helper;
-    public:
-        FeatureCallbackTransformHelper (DTMFeatureCallback callBackFunctP, void* userP, TMTransformHelperP helper)
-            {
-            m_callBackFunctP = callBackFunctP;
-            m_helper = helper;
-            m_userP = userP;
-            }
-        void* GetUserArg ()
-            {
-            if (m_helper && !m_helper->IsIdentity ())
-                return this;
-            return m_userP;
-            }
-        DTMFeatureCallback GetCallBackFunc ()
-            {
-            if (m_helper && !m_helper->IsIdentity ())
-                return &TransformFunction;
-            return m_callBackFunctP;
-            }
-    private:
-        static int TransformFunction (DTMFeatureType featureType, DTMUserTag featureTag, DTMFeatureId featureId, DPoint3d *tPoint, size_t nPoint, void *userP)
-            {
-            FeatureCallbackTransformHelper* data = (FeatureCallbackTransformHelper*)userP;
-            data->m_helper->convertPointsFromDTM (tPoint, (int)nPoint);
-            return data->m_callBackFunctP (featureType, featureTag, featureId, tPoint, nPoint, data->m_userP);
-            }
-    };
-
-class SinglePointFeatureCallbackTransformHelper
-    {
-    DTMBrowseSinglePointFeatureCallback m_callBackFunctP;
-    void* m_userP;
-    TMTransformHelperP m_helper;
-    public:
-        SinglePointFeatureCallbackTransformHelper (DTMBrowseSinglePointFeatureCallback callBackFunctP, void* userP, TMTransformHelperP helper)
-            {
-            m_callBackFunctP = callBackFunctP;
-            m_helper = helper;
-            m_userP = userP;
-            }
-        void* GetUserArg ()
-            {
-            if (m_helper && !m_helper->IsIdentity ())
-                return this;
-            return m_userP;
-            }
-        DTMBrowseSinglePointFeatureCallback GetCallBackFunc ()
-            {
-            if (m_helper && !m_helper->IsIdentity ())
-                return &TransformFunction;
-            return m_callBackFunctP;
-            }
-    private:
-        static int TransformFunction (DTMFeatureType featureType, DPoint3d& tPoint, void *userP)
-            {
-            SinglePointFeatureCallbackTransformHelper* data = (SinglePointFeatureCallbackTransformHelper*)userP;
-            DPoint3d pt = tPoint;
-            data->m_helper->convertPointFromDTM (pt);
-            return data->m_callBackFunctP (featureType, pt, data->m_userP);
-            }
-    };
-
-class BrowseSlopeIndicatorCallbackTransformHelper
-    {
-    DTMBrowseSlopeIndicatorCallback m_callBackFunctP;
-    void* m_userP;
-    TMTransformHelperP m_helper;
-    public:
-        BrowseSlopeIndicatorCallbackTransformHelper (DTMBrowseSlopeIndicatorCallback callBackFunctP, void* userP, TMTransformHelperP helper)
-            {
-            m_callBackFunctP = callBackFunctP;
-            m_helper = helper;
-            m_userP = userP;
-            }
-        void* GetUserArg ()
-            {
-            if (m_helper && !m_helper->IsIdentity ())
-                return this;
-            return m_userP;
-            }
-        DTMBrowseSlopeIndicatorCallback GetCallBackFunc ()
-            {
-            if (m_helper && !m_helper->IsIdentity ())
-                return &TransformFunction;
-            return m_callBackFunctP;
-            }
-    private:
-        static int TransformFunction (bool major, DPoint3d& point1, DPoint3d& point2, void *userP)
-            {
-            BrowseSlopeIndicatorCallbackTransformHelper* data = (BrowseSlopeIndicatorCallbackTransformHelper*)userP;
-            if (data->m_helper)
-                {
-                DPoint3d pt1 = point1;
-                DPoint3d pt2 = point2;
-                data->m_helper->convertPointFromDTM (pt1);
-                data->m_helper->convertPointFromDTM (pt2);
-                return data->m_callBackFunctP (major, pt1, pt2, data->m_userP);
-                }
-            return data->m_callBackFunctP (major, point1, point2, data->m_userP);
-            }
-    };
-
-class TransformPointsCallbackTransformHelper
-    {
-    DTMTransformPointsCallback m_callBackFunctP;
-    void* m_userP;
-    TMTransformHelperP m_helper;
-    public:
-        TransformPointsCallbackTransformHelper (DTMTransformPointsCallback callBackFunctP, void* userP, TMTransformHelperP helper)
-            {
-            m_callBackFunctP = callBackFunctP;
-            m_helper = helper;
-            m_userP = userP;
-            }
-        void* GetUserArg ()
-            {
-            if (m_helper && !m_helper->IsIdentity ())
-                return this;
-            return m_userP;
-            }
-        DTMTransformPointsCallback GetCallBackFunc ()
-            {
-            if (m_helper && !m_helper->IsIdentity ())
-                return &TransformFunction;
-            return m_callBackFunctP;
-            }
-    private:
-        static int TransformFunction (DPoint3dP points, size_t numPts, void *userP)
-            {
-            TransformPointsCallbackTransformHelper* data = (TransformPointsCallbackTransformHelper*)userP;
-            data->m_helper->convertPointsFromDTM (points, (int)numPts);
-            DTMStatusInt status = (DTMStatusInt)data->m_callBackFunctP (points, numPts, data->m_userP);
-            data->m_helper->convertPointsToDTM (points, (int)numPts);
-            return status;
-            }
-    };
-
-class DuplicatePointsCallbackTransformHelper
-    {
-    DTMDuplicatePointsCallback m_callBackFunctP;
-    void* m_userP;
-    TMTransformHelperP m_helper;
-    public:
-        DuplicatePointsCallbackTransformHelper (DTMDuplicatePointsCallback callBackFunctP, void* userP, TMTransformHelperP helper)
-            {
-            m_callBackFunctP = callBackFunctP;
-            m_helper = helper;
-            m_userP = userP;
-            }
-        void* GetUserArg ()
-            {
-            if (m_helper && !m_helper->IsIdentity ())
-                return this;
-            return m_userP;
-            }
-        DTMDuplicatePointsCallback GetCallBackFunc ()
-            {
-            if (m_helper && !m_helper->IsIdentity ())
-                return &TransformFunction;
-            return m_callBackFunctP;
-            }
-    private:
-        static int TransformFunction (double x, double y, DTM_DUPLICATE_POINT_ERROR* dupErrorsP, long numDupErrors, void *userP)
-            {
-            DuplicatePointsCallbackTransformHelper* data = (DuplicatePointsCallbackTransformHelper*)userP;
-            data->m_helper->convertPointFromDTM (x, y);
-            return data->m_callBackFunctP (x, y, dupErrorsP, numDupErrors, data->m_userP);
-            }
-    };
-
-class CrossingFeaturesCallbackTransformHelper
-    {
-    DTMCrossingFeaturesCallback m_callBackFunctP;
-    void* m_userP;
-    TMTransformHelperP m_helper;
-    public:
-        CrossingFeaturesCallbackTransformHelper (DTMCrossingFeaturesCallback callBackFunctP, void* userP, TMTransformHelperP helper)
-            {
-            m_callBackFunctP = callBackFunctP;
-            m_helper = helper;
-            m_userP = userP;
-            }
-        void* GetUserArg ()
-            {
-            if (m_helper && !m_helper->IsIdentity ())
-                return this;
-            return m_userP;
-            }
-        DTMCrossingFeaturesCallback GetCallBackFunc ()
-            {
-            if (m_helper && !m_helper->IsIdentity ())
-                return &TransformFunction;
-            return m_callBackFunctP;
-            }
-    private:
-        static int TransformFunction (DTM_CROSSING_FEATURE_ERROR& crossError, void *userP)
-            {
-            CrossingFeaturesCallbackTransformHelper* data = (CrossingFeaturesCallbackTransformHelper*)userP;
-            data->m_helper->convertPointFromDTM (crossError.intersectionX, crossError.intersectionY);
-            data->m_helper->convertElevationFromDTM (crossError.elevation1);
-            data->m_helper->convertDistanceFromDTM (crossError.distance1);
-            data->m_helper->convertElevationFromDTM (crossError.elevation1);
-            data->m_helper->convertDistanceFromDTM (crossError.distance1);
-            return data->m_callBackFunctP(crossError, data->m_userP);
-            }
-    };
-
-class TriangleMeshCallbackTransformHelper
-    {
-    DTMTriangleMeshCallback m_callBackFunctP;
-    void* m_userP;
-    TMTransformHelperP m_helper;
-    public:
-        TriangleMeshCallbackTransformHelper (DTMTriangleMeshCallback callBackFunctP, void* userP, TMTransformHelperP helper)
-            {
-            m_callBackFunctP = callBackFunctP;
-            m_helper = helper;
-            m_userP = userP;
-            }
-        void* GetUserArg ()
-            {
-            if (m_helper && !m_helper->IsIdentity ())
-                return this;
-            return m_userP;
-            }
-        DTMTriangleMeshCallback GetCallBackFunc ()
-            {
-            if (m_helper && !m_helper->IsIdentity ())
-                return &TransformFunction;
-            return m_callBackFunctP;
-            }
-    private:
-        static int TransformFunction (DTMFeatureType featureType, int numTriangles, int numMeshPoints, DPoint3d *meshPointsP, int numMeshFaces, long *meshFacesP, void *userP)
-            {
-            TriangleMeshCallbackTransformHelper* data = (TriangleMeshCallbackTransformHelper*)userP;
-
-            if (data->m_helper)
-                return data->m_callBackFunctP (featureType, numTriangles, numMeshPoints, data->m_helper->copyPointsFromDTM (meshPointsP, numMeshFaces), numMeshFaces, meshFacesP, data->m_userP);
-            return data->m_callBackFunctP(featureType, numTriangles, numMeshPoints, meshPointsP, numMeshFaces, meshFacesP, data->m_userP);
-            }
-    };
-
-#pragma endregion
-
-#pragma region DigitalTM Functions
-/*------------------------------------------------------------------+
-    | Include COGO definitions                                          |
-    +------------------------------------------------------------------*/
-
-    /*----------------------------------------------+
-    | Constant definitions                          |
-    +----------------------------------------------*/
-#define TOL_CALCUL                           0.0000001
-
-/*----------------------------------------------+
-| Private type definitions                      |
-+----------------------------------------------*/
-struct PrflPoint_t
-    {
-    double          s;
-    DTMDrapePoint  bcdtmDrapeData;
-    };
-
-
-typedef int (*dtmHandler_t) ();
-
-/*==================================================================*/
-/*                                                                  */
-/*          INTERNAL FUNCTIONS                                      */
-/*                                                                  */
-/*==================================================================*/
-
-/*----------------------------------------------------------------------+
-|                                                                       |
-|   spu.12jul02  - Created.                                             |
-|                                                                       |
-+----------------------------------------------------------------------*/
-BENTLEYDTM_EXPORT  int  digitalTM_freeTinHandle /* >=< DTM_SUCCESS or DTM_ERROR */
-    (
-    BC_DTM_OBJ **dtmHandlePP          /* <= Tin file handle */
-    )
-    {
-    DTMStatusInt status = DTM_SUCCESS;
-
-    bcdtmObject_destroyDtmObject (dtmHandlePP);
-
-    *dtmHandlePP = nullptr;
-    return status;
-    }
-
-/*----------------------------------------------------------------------+
-|                                                                       |
-|   spu.09sep2001   -  Created.                                         |
-|                                                                       |
-+----------------------------------------------------------------------*/
-static int digitalTM_nextOriginPoint
-    (
-    DPoint3d    *lineStringPtP,/* => Line string point               */
-    DPoint3dCP  origStringP,  /* => Points of original line string  */
-    const double* sTabP,        /* => point chainage or nullptr          */
-    int         nPtOrig,       /* => Next Origin Point               */
-    int         *currPtOrigP,  /* <= Current original point          */
-    double      *diffSOrigP,   /* <= Difference in abcissa on       */
-    /*    original string                 */
-    double      *distOrigP,    /* <= Distance between points of      */
-    /*    original line                   */
-    double      *distOnCurrP   /* <= Distance on current segment     */
-    /*    (reinit to zero)                */
-    )
-    {
-    BC_START ();
-
-    // Initialize values
-    *distOrigP = dc_zero;
-    *diffSOrigP = dc_zero;
-
-    if (origStringP[*currPtOrigP].x == lineStringPtP->x && origStringP[*currPtOrigP].y == lineStringPtP->y)
-        {
-
-        // In the following loop we look for the next point in the original array which is not the same than
-        // the current point.
-        do
-            {
-            (*currPtOrigP)++;
-
-            if (*currPtOrigP == nPtOrig)
-                {
-                // If the index of the current point reaches the end it means that there is no
-                // more further points in the original array
-                // So we just break here
-                break;
-                }
-
-            *distOrigP = bcPoint_distance2d (
-                &origStringP[(*currPtOrigP)],
-                &origStringP[(*currPtOrigP)-1]);
-            }
-            while (*distOrigP == dc_zero);
-
-            // If we havve found the point we set the value of the station difference
-            if (*currPtOrigP < nPtOrig)
-                {
-                *diffSOrigP = sTabP[(*currPtOrigP)] - sTabP[(*currPtOrigP)-1];
-                }
-
-            // We intialize the value of the distance on the current segment
-            *distOnCurrP = dc_zero;
-        }
-
-BC_END:;
-
-    BC_END_RETURNSTATUS();
-    }
-
-/*----------------------------------------------------------------------+
-|                                                                       |
-|   spu.09sep2001   -  Created.                                         |
-|                                                                       |
-+----------------------------------------------------------------------*/
-static int digitalTM_setPoint
-    (
-    PrflPoint_t     *pointTabP,    /* <> Point table                     */
-    int             index,         /* => Index in point table            */
-    double          currAbc,      /* => Current abcissa                */
-    DTMDrapePoint  drapedPts[]
-)
-    {
-    BC_START ();
-
-    /*------------------------------------------------------+
-    | start here.                                           |
-    +------------------------------------------------------*/
-    pointTabP[index].s = currAbc;
-    pointTabP[index].bcdtmDrapeData = drapedPts[index];
-
-BC_END:;
-
-    BC_END_RETURNSTATUS();
-    }
-
-/*----------------------------------------------------------------------+
-|                                                                       |
-|   spu.09sep2001   -  Created.                                         |
-|                                                                       |
-+----------------------------------------------------------------------*/
-static int digitalTM_createProfile
-    (
-    PrflPoint_t     **pointTabPP,
-    long            *nbPt,
-    DTMDrapePoint  drapedPt[],
-    int             nResPt,         /* => Number of points in line string */
-    DPoint3dCP      origStringP,   /* => Points of original line string  */
-    const double*   sTabP,         /* => point chainage or nullptr          */
-    int             nPts            /* => Number of points in line string */
-    )
-    {
-    PrflPoint_t   *pointTabP = nullptr;
-    double        currAbc = dc_zero;
-    double        distOnCurrentSegment = dc_zero;
-    double        distOrig = dc_zero;
-    double        diffSOrig = dc_zero;
-    int           iPt;
-    int           currPtOrig;
-    bool      isShift = FALSE;
-
-    BC_START ();
-
-    // Check argument
-    if (nResPt == 0) BC_RETURN ();
-
-    // Allocate the array of points
-    pointTabP = (PrflPoint_t*)bcMem_calloc (nResPt, sizeof (PrflPoint_t));
-
-    // Set current origin point to the first one                                |
-    currPtOrig = 0;
-
-    // Set first point                                                          |
-    BC_TRY (
-        digitalTM_setPoint (pointTabP, 0, currAbc, drapedPt));
-
-    if (sTabP)
-        {
-        // If there is an abcissa table, then go to the next origin point
-        DPoint3d    pt;
-        pt.x = drapedPt[0].drapePt.x;
-        pt.y = drapedPt[0].drapePt.y;
-        pt.z = drapedPt[0].drapePt.z;
-        BC_TRY (
-            digitalTM_nextOriginPoint (&pt, origStringP, sTabP, nPts, &currPtOrig, &diffSOrig, &distOrig, &distOnCurrentSegment));
-        }
-
-    for (iPt = 1; iPt < nResPt; iPt++)
-        {
-        DPoint3d    previousPt;
-        previousPt.x = drapedPt[iPt - 1].drapePt.x;
-        previousPt.y = drapedPt[iPt - 1].drapePt.y;
-        previousPt.z = drapedPt[iPt - 1].drapePt.z;
-        DPoint3d    currentPt;
-        currentPt.x = drapedPt[iPt].drapePt.x;
-        currentPt.y = drapedPt[iPt].drapePt.y;
-        currentPt.z = drapedPt[iPt].drapePt.z;
-        if (sTabP)
-            {
-            if (distOrig == dc_zero)
-                {
-                // If this condition is true it means that the last time we called digitalTM_nextOriginPoint
-                // we have not found any further point, so the current abcissa is the same than previous
-                currAbc = sTabP[currPtOrig-1];
-                }
-            else
-                {
-                DPoint3d    currOriPt;
-                currOriPt = origStringP[currPtOrig];
-
-                // If there is an abcissa table, then calculate the distance along the
-                // current segment
-                distOnCurrentSegment += bcPoint_distance2d (&previousPt, &currentPt);
-
-                // Calculate the abcissa as a ratio of the current segment virtual length
-                double  ratio = distOnCurrentSegment / distOrig;
-                if (ratio > dc_1)
-                    ratio = dc_1;
-                currAbc = sTabP[currPtOrig-1] + ratio * diffSOrig;
-                if (currOriPt.x == currentPt.x && currOriPt.y == currentPt.y)
-                    {
-                    // If the point of the line string is the same than the point of the
-                    // original one, we go to the next original point
-                    if (iPt < nResPt-1)
-                        {
-                        BC_TRY (
-                            digitalTM_nextOriginPoint (&currentPt, origStringP, sTabP, nPts, &currPtOrig, &diffSOrig, &distOrig, &distOnCurrentSegment));
-
-                        // If the difference in station on the original string is more than 0 and the distance between absissa is zero
-                        // it means that we are on a shift
-                        isShift = (diffSOrig == dc_zero && distOrig > dc_zero);
-                        }
-                    }
-                }
-            }
-        else
-            {
-            // Calculate the abcissa as the distance between the two points
-            currAbc += bcPoint_distance2d (&previousPt, &currentPt);;
-            }
-
-        if (isShift && distOnCurrentSegment > dc_zero)
-            {
-            // If we are on a shift and along the current segment (not at the beginning)
-            // We mark the draped pt as a void point so that it will not be append to
-            // the result (it creates a vetical gap in the profile)
-            drapedPt[iPt].drapeType = DTMDrapedLineCode::Void;
-            }
-        // Set current point
-        BC_TRY (
-            digitalTM_setPoint (pointTabP, iPt, currAbc, drapedPt));
-        }
-
-    *pointTabPP = pointTabP;
-    *nbPt = nResPt;
-
-BC_END:;
-
-    BC_END_RETURNSTATUS();
-    }
-
-/*----------------------------------------------------------------------+
-|                                                                       |
-|   spu.09sep2001   -  Created.                                         |
-|                                                                       |
-+----------------------------------------------------------------------*/
-static int digitalTM_convertPrflPointTabToDrapedPoints
-    (
-    bvector<RefCountedPtr<BcDTMDrapedLinePoint>>     &drapedPoints,
-    PrflPoint_t             pointTab[],
-    long                    nbPt
-    )
-    {
-    // Reserve roo in the vector
-    drapedPoints.reserve (nbPt);
-
-    for (long iPt = 0; iPt < nbPt; iPt++)
-        {
-        DPoint3d    pt;
-
-        pt.x = pointTab[iPt].bcdtmDrapeData.drapePt.x;
-        pt.y = pointTab[iPt].bcdtmDrapeData.drapePt.y;
-        pt.z = pointTab[iPt].bcdtmDrapeData.drapePt.z;
-
-        RefCountedPtr<BcDTMDrapedLinePoint> drapedPoint = BcDTMDrapedLinePoint::Create (pt, pointTab[iPt].s, pointTab[iPt].bcdtmDrapeData.drapeType);
-        for (int iFeature = 0; iFeature < pointTab[iPt].bcdtmDrapeData.drapeFeatures.size(); iFeature++)
-            {
-            auto& feature = pointTab[iPt].bcdtmDrapeData.drapeFeatures[iFeature];
-            drapedPoint->AddFeature (
-                feature.dtmFeature,
-                feature.dtmFeatureType,
-                feature.userTag,
-                feature.userFeatureId,
-                feature.priorPoint,
-                feature.nextPoint
-                );
-            }
-
-        drapedPoints.push_back (drapedPoint);
-        }
-
-    return DTM_SUCCESS;
-    }
-
-
-/*----------------------------------------------------------------------+
-|                                                                       |
-|   cbe.16feb2006   -  Created.                                         |
-|                                                                       |
-+----------------------------------------------------------------------*/
-BENTLEYDTM_EXPORT  int digitalTM_getDrapedPoints
-    (
-    BC_DTM_OBJ              *dtmHandleP,
-    bvector<RefCountedPtr<BcDTMDrapedLinePoint>>&    drapedPoints,
-    DPoint3dCP              lineStringP,   /* => Points of line string to drape      */
-    const double*           absTabP,       /* => abcissa table or nullptr              */
-    int                     nPts            /* => Number of points in line string     */
-    )
-    {
-    bvector<DTMDrapePoint> drapedPts;
-    PrflPoint_t     *prflPointTabP = nullptr;
-    long            nbPtProfile;
-    int             status = 0;
-
-    BC_START ();
-
-    if (dtmHandleP == nullptr) BC_RETURN_ERRSTATUS (DTM_ERROR);
-    status = bcdtmDrape_stringDtmObject (dtmHandleP, (DPoint3d*)lineStringP, nPts, true, drapedPts);
-    if (status != DTM_SUCCESS) BC_RETURN_ERRSTATUS(DTM_ERROR);
-
-    // Create a digital TM profile with readjustment of the distances along
-    BC_TRY(digitalTM_createProfile(&prflPointTabP, &nbPtProfile, drapedPts.data(), (int)drapedPts.size(), lineStringP, absTabP, nPts));
-
-    // Drape the points
-    BC_TRY (digitalTM_convertPrflPointTabToDrapedPoints (drapedPoints, prflPointTabP, nbPtProfile));
-
-BC_END:;
-
-    if (prflPointTabP != nullptr) bcMem_free (prflPointTabP);
-
-    BC_END_RETURNSTATUS();
-    }
-#pragma endregion
-
-struct Dtm_Handler_t
-    {
-    DTMBrowseSlopeIndicatorCallback slopeIndicatorHandler;
-    DTMBrowseSinglePointFeatureCallback featuresSinglePointHandler;
-    void *userP;
-    };
-
-static int loadSinglePointFeatureCallBack
-    (
-    DTMFeatureType featureType,
-    DTMUserTag featureTag,
-    DTMFeatureId featureId,
-    DPoint3dP tPoint,
-    size_t nPoint,
-    void* userP
-    )
-    {
-    Dtm_Handler_t* dtmHandler = (Dtm_Handler_t*)userP;
-    DPoint3d  point;
-    point.x = tPoint[0].x;
-    point.y = tPoint[0].y;
-    point.z = tPoint[0].z;
-
-
-    dtmHandler->featuresSinglePointHandler(featureType, point, dtmHandler->userP);
-    return (DTM_SUCCESS);
-    }
-
-static int slopeIndicatorsCallBack
-    (
-    DTMFeatureType featureType,
-    DTMUserTag   featureTag,
-    DTMFeatureId featureId,
-    DPoint3dP     tPoint,
-    size_t    nPoint,
-    void    *userP
-    )
-    {
-    Dtm_Handler_t* dtmHandler = (Dtm_Handler_t*)userP;
-    bool majorInterval = 0 ;
-    DPoint3d  startPoint;
-    startPoint.x = tPoint[0].x;
-    startPoint.y = tPoint[0].y;
-    startPoint.z = tPoint[0].z;
-    DPoint3d  endPoint;
-    endPoint.x = tPoint[1].x;
-    endPoint.y = tPoint[1].y;
-    endPoint.z = tPoint[1].z;
-    dtmHandler->slopeIndicatorHandler (majorInterval, startPoint, endPoint, dtmHandler->userP);
-    return (DTM_SUCCESS);
-    }
-
-/*----------------------------------------------------------------------+
-|                                                                       |
-|   spu.03jul2002   -  Created.                                         |
-|                                                                       |
-+----------------------------------------------------------------------*/
-BcDTMPtr BcDTM::Create ()
-    {
-    // Create a new Digital TM instance
-    return new BcDTM ();
-    }
-
-/*----------------------------------------------------------------------+
-|                                                                       |
-|   spu.03jul2002   -  Created.                                         |
-|                                                                       |
-+----------------------------------------------------------------------*/
-BcDTMPtr BcDTM::Create (int initPoint, int incPoint)
-    {
-    // Create a new Digital TM instance
-    return new BcDTM (initPoint, incPoint);
-    }
-
-/*----------------------------------------------------------------------+
-|                                                                       |
-|   spu.03jul2002   -  Created.                                         |
-|                                                                       |
-+----------------------------------------------------------------------*/
-BcDTMPtr BcDTM::CreateFromDtmHandle
-    (
-    BC_DTM_OBJ& dtmHandleP
-    )
-    {
-    // Create a new Digital TM instance
-    return new BcDTM (dtmHandleP);
-    }
-
-/*----------------------------------------------------------------------+
-|                                                                       |
-|   spu.25aug2005   -  Created.                                         |
-|                                                                       |
-+----------------------------------------------------------------------*/
-BcDTMPtr BcDTM::CreateFromDtmHandles
-    (
-    BC_DTM_OBJ* headerP,
-    void *featureArraysP,
-    void *pointArraysP,
-    void *nodeArraysP,
-    void *fListArraysP,
-    void *cListArraysP
-    )
-    {
-    // Create a new Digital TM instance
-    return new BcDTM (headerP, featureArraysP, pointArraysP, nodeArraysP, fListArraysP, cListArraysP);
-    }
-
-/*----------------------------------------------------------------------+
-|                                                                       |
-|   spu.03jul2002   -  Created.                                         |
-|                                                                       |
-+----------------------------------------------------------------------*/
-BcDTMPtr BcDTM::CreateFromTinFile (WCharCP fileNameP)
-    {
-    int         status = 0;
-    BC_DTM_OBJ* dtmObjectP = nullptr;
-
-    if (wcslen (fileNameP) == 0)
-        return nullptr;
-
-    /* Read the tin file and get the DTMFeatureState::Tin handle*/
-    status = bcdtmRead_fromFileDtmObject (&dtmObjectP, fileNameP);
-    if (status != DTM_SUCCESS)
-        {
-        if( dtmObjectP != nullptr ) bcdtmObject_destroyDtmObject(&dtmObjectP) ;
-        return nullptr ;
-        }
-
-    // Create a new DTM instance
-    return new BcDTM (*dtmObjectP);
-    }
-
-/*----------------------------------------------------------------------+
-|                                                                       |
-|   spu.03jul2002   -  Created.                                         |
-|                                                                       |
-+----------------------------------------------------------------------*/
-BcDTMPtr BcDTM::CreateFromGeopakDatFile (WCharCP fileNameP)
-    {
-    int         status = 0;
-    BC_DTM_OBJ* dtmObjectP = nullptr;
-
-    if (wcslen (fileNameP) == 0) return nullptr;
-
-    // Read Geopak Dat File To DTM Object
-    status = bcdtmRead_geopakDatFileToDtmObject(&dtmObjectP,fileNameP) ;
-    if (status != DTM_SUCCESS)
-        {
-        if( dtmObjectP != nullptr ) bcdtmObject_destroyDtmObject(&dtmObjectP) ;
-        return nullptr ;
-        }
-
-    // Create a new DTM instance
-    return new BcDTM (*dtmObjectP);
-    }
-
-/*----------------------------------------------------------------------+
-|                                                                       |
-|   spu.03jul2002   -  Created.                                         |
-|                                                                       |
-+----------------------------------------------------------------------*/
-BcDTMPtr BcDTM::CreateFromXyzFile (WCharCP fileNameP)
-    {
-    int         status = 0;
-    BC_DTM_OBJ* dtmObjectP = nullptr;
-
-
-    if (wcslen (fileNameP) == 0)
-        return nullptr;
-
-    // Read XYZ File To DTM Object
-    status = bcdtmRead_xyzFileToDtmObject(&dtmObjectP,fileNameP) ;
-    if (status != DTM_SUCCESS)
-        {
-        if( dtmObjectP != nullptr ) bcdtmObject_destroyDtmObject(&dtmObjectP) ;
-        return nullptr ;
-        }
-
-    // Create a new DTM instance
-    return new BcDTM (*dtmObjectP);
-    }
-
-/*----------------------------------------------------------------------+
-|                                                                       |
-|   rsc.18may2009   -  Created.                                         |
-|                                                                       |
-+----------------------------------------------------------------------*/
-BcDTMPtr BcDTM::CreateFromStream (IBcDtmStreamR streamP)
-    {
-    int         status = 0;
-    BC_DTM_OBJ* dtmObjectP = nullptr;
-
-    // Copy Memory Block To DTM Object
-    status = bcdtmReadStream_atFilePositionDtmObject(&dtmObjectP, &streamP, 0);
-    if (status != DTM_SUCCESS)
-        {
-        if( dtmObjectP != nullptr ) bcdtmObject_destroyDtmObject(&dtmObjectP) ;
-        return nullptr ;
-        }
-
-    // Create a new DTM instance
-    return new BcDTM (*dtmObjectP);
-    }
-
-/*----------------------------------------------------------------------+
-|                                                                       |
-|   rsc.18may2009   -  Created.                                         |
-|                                                                       |
-+----------------------------------------------------------------------*/
-BcDTMPtr BcDTM::CreateFromMemoryBlock (const char *memoryBlockP, unsigned long memoryBlockSize)
-    {
-    int         status = 0;
-    BC_DTM_OBJ* dtmObjectP = nullptr;
-
-    // Copy Memory Block To DTM Object
-    status = bcdtmObject_createFromMemoryBlockDtmObject (&dtmObjectP, (char*)memoryBlockP, memoryBlockSize) ;
-    if (status != DTM_SUCCESS)
-        {
-        if( dtmObjectP != nullptr ) bcdtmObject_destroyDtmObject (&dtmObjectP) ;
-        return nullptr ;
-        }
-
-    // Create a new DTM instance
-    return new BcDTM (*dtmObjectP);
-    }
-
-
-/*----------------------------------------------------------------------+
-|                                                                       |
-|   mah.08nov2005   -  Created.                                         |
-|                                                                       |
-+----------------------------------------------------------------------*/
-BcDTMPtr BcDTM::CreateFromTinFile (WCharCP fileNameP, double filePosition)
-    {
-   DTMStatusInt status=DTM_SUCCESS;
-    BC_DTM_OBJ  *dtmObjectP = nullptr;
-
-    status = (DTMStatusInt)bcdtmRead_openAndReadAtFilePositionDtmObject (&dtmObjectP, fileNameP, filePosition);
-    if ( status != DTM_SUCCESS)
-        {
-        if( dtmObjectP != nullptr ) bcdtmObject_destroyDtmObject(&dtmObjectP) ;
-        return nullptr ;
-        }
-
-    // Create a new Digital TM instance
-    return new BcDTM (*dtmObjectP);
-    }
-
-BcDTMPtr BcDTM::DesignPondToTargetVolumeOrElevation
-    (
-    long* pondFlag,
-    double* pondElevation,
-    double* pondVolume,
-    DPoint3d* points,
-    long numPoints,
-    long perimeterOrInvert,
-    long targetVolumeOrElevation,
-    double targetVolume,
-    double targetElevation,
-    double sideSlope,
-    double freeBoard
-    )
-    {
-
-    DTMStatusInt status = DTM_ERROR;
-    BcDTMPtr dtmP = BcDTM::Create ();
-    // ToDo Translatation
-// TODO: Drainage
-    //status = bcdtmDrainage_designPondToATargetVolumeOrElevationDtmObject(dtmP->GetTinHandle(), pondFlag, pondElevation, pondVolume,
-    //    points,  numPoints, perimeterOrInvert, targetVolumeOrElevation,
-    //    targetVolume, targetElevation, sideSlope, freeBoard,
-    //    0,0.0,0.0,0,0.0,100.0, 0, nullptr, 0.0);
-
-    if ( status != DTM_SUCCESS)
-        {
-        return nullptr ;
-        }
-
-    // Return this DTM
-    return dtmP;
-    }
-
-
-/*----------------------------------------------------------------------+
-|                                                                       |
-|   spu.03jul2002   -  Created.                                         |
-|                                                                       |
-+----------------------------------------------------------------------*/
-BcDTM::BcDTM ()
-    {
-    _dtmHandleP = nullptr;
-    // Assign the DTMFeatureState::Tin handle
-    bcdtmObject_createDtmObject (&_dtmHandleP);
-    if (_dtmHandleP != nullptr)
-        _dtmHandleP->refCount++;
-
-    // Initialisations
-    _readonly = false;
-    }
-
-/*----------------------------------------------------------------------+
-|                                                                       |
-|   spu.03jul2002   -  Created.                                         |
-|                                                                       |
-+----------------------------------------------------------------------*/
-BcDTM::BcDTM (int initPoint, int incPoint)
-    {
-    // Assign the DTMFeatureState::Tin handle
-    _dtmHandleP = nullptr;
-    bcdtmObject_createDtmObject (&_dtmHandleP);
-    bcdtmObject_setPointMemoryAllocationParametersDtmObject(_dtmHandleP, initPoint, incPoint) ;
-    if (_dtmHandleP != nullptr)
-        _dtmHandleP->refCount++;
-
-    // Initialisations
-    _readonly = false;
-
-    }
-
-/*----------------------------------------------------------------------+
-|                                                                       |
-|   spu.03jul2002   -  Created.                                         |
-|                                                                       |
-+----------------------------------------------------------------------*/
-BcDTM::BcDTM (BC_DTM_OBJ& dtmHandleP, TMTransformHelperP transformHelper, bool readonly)
-    {
-    // Assign the DTMFeatureState::Tin handle
-    _dtmHandleP = &dtmHandleP;
-    _dtmTransformHelper = transformHelper;
-
-    _dtmHandleP->refCount++;
-
-    // Initialisations
-    _readonly = readonly;
-
-    }
-
-/*----------------------------------------------------------------------+
-|                                                                       |
-|   spu.25aug2005   -  Created.                                         |
-|                                                                       |
-+----------------------------------------------------------------------*/
-BcDTM::BcDTM(BC_DTM_OBJ* headerP, void* featureArraysP, void* pointArraysP, void* nodeArraysP, void* fListArraysP, void* cListArraysP)
-    {
-    int dbg=DTM_TRACE_VALUE(0) ;
-
-    // Initialise
-    _readonly = false;
-
-    _dtmHandleP = nullptr ;
-
-    if( dbg ) bcdtmWrite_message(0,0,0,"Creating DTM Object") ;
-    if( bcdtmObject_createDtmObject(&_dtmHandleP) != DTM_SUCCESS )
-        {
-        _dtmHandleP = nullptr ;
-        return ;
-        }
-    if ( ((BC_DTM_OBJ *)headerP)->dtmObjVersion == BC_DTM_OBJ_VERSION )
-        memcpy(_dtmHandleP, headerP, DTMIOHeaderSize) ;
-    else
-        {
-        bcdtmWrite_message(1,0,0,"Invalid DTM header version.") ;
-        free (_dtmHandleP);
-        _dtmHandleP = nullptr;
-        return;
-        }
-    _dtmHandleP->DTMAllocationClass = nullptr ;
-    _dtmHandleP->refCount = 0 ;
-    _dtmHandleP->fTablePP = (BC_DTM_FEATURE **)featureArraysP;
-    _dtmHandleP->pointsPP = (DPoint3d **)pointArraysP;
-    _dtmHandleP->nodesPP = (DTM_TIN_NODE **)nodeArraysP;
-    _dtmHandleP->cListPP = (DTM_CIR_LIST **)cListArraysP;
-    _dtmHandleP->fListPP = (DTM_FEATURE_LIST **)fListArraysP;
-
-    _dtmHandleP->refCount++;
-    //
-
-    if( dbg )
-        {
-        if     ( _dtmHandleP->dtmObjType == BC_DTM_OBJ_TYPE ) bcdtmWrite_message(0,0,0,"_dtmHandleP = %p dtmObjType = BC_DTM_OBJ_TYPE ** refCount = %2ld",_dtmHandleP,_dtmHandleP->refCount) ;
-        else if( _dtmHandleP->dtmObjType == BC_DTM_ELM_TYPE ) bcdtmWrite_message(0,0,0,"_dtmHandleP = %p dtmObjType = BC_DTM_ELM_TYPE ** refCount = %2ld",_dtmHandleP,_dtmHandleP->refCount) ;
-        }
-
-    // Initialisations
-
-    }
-
-/*----------------------------------------------------------------------+
-|                                                                       |
-|   spu.03jul2002   -  Created.                                         |
-|                                                                       |
-+----------------------------------------------------------------------*/
-BcDTM::~BcDTM ()
-    {
-    // Free the attached DTMFeatureState::Tin handle
-    _dtmTransformHelper = nullptr;
-    if (_dtmHandleP != nullptr)
-        {
-        if( (_dtmHandleP)->refCount > 0 ) (_dtmHandleP)->refCount--;
-        if ((_dtmHandleP)->refCount == 0 && ! bcdtmGeopak_checkForCurrentGeopakDtmObject(_dtmHandleP))
-            {
-            digitalTM_freeTinHandle (&_dtmHandleP);
-            }
-        }
-    }
-
-/*----------------------------------------------------------------------+
-|                                                                       |
-|   spu.03jul2002   -  Created.                                         |
-|                                                                       |
-+----------------------------------------------------------------------*/
-DTMStatusInt BcDTM::DrapeLinearPoints
-    (
-    BcDTMDrapedLinePtr&     drapedLinePP,
-    DPoint3dCP              pointsP,
-    const double*           distTabP,
-    int                     nbPt
-    )
-    {
-    BcDTMDrapedLinePtr      drapedLineP;
-    bvector<RefCountedPtr<BcDTMDrapedLinePoint>>     drapedPoints;
-
-    BC_START ();
-
-    // Check argument
-    if (pointsP == nullptr)
-        return DTM_ERROR;
-    if (drapedLinePP != nullptr)
-        return DTM_ERROR;
-
-    // Drape the points
-    if (_dtmTransformHelper.IsValid ())
-        {
-        BC_TRY (digitalTM_getDrapedPoints (GetTinHandle (), drapedPoints, _dtmTransformHelper->copyPointsToDTM (pointsP, nbPt), _dtmTransformHelper->copyDistanceTableToDTM (distTabP, nbPt), nbPt));
-        _dtmTransformHelper->convertDrapedPointsFromDTM (drapedPoints);
-        }
-    else
-        {
-        BC_TRY (digitalTM_getDrapedPoints (GetTinHandle (), drapedPoints, pointsP, distTabP, nbPt));
-        }
-    // Create the resultant point array
-    // Here there is a direct call to the function which make a BcDTMDrapedLine, because
-    // The creator or draped lines are not public
-    drapedLineP = BcDTMDrapedLine::Create (drapedPoints);
-    if (drapedLineP.IsNull())
-        BC_RETURN_ERRSTATUS (DTM_ERROR);
-    drapedLinePP = drapedLineP;
-
-BC_END:
-
-    // Cleaup arrays
-    BC_END_RETURNSTATUS();
-    }
-/*----------------------------------------------------------------------+
-|                                                                       |
-|   cbe.04Apr2005   -  Created.                                         |
-|                                                                       |
-+----------------------------------------------------------------------*/
-DTMStatusInt BcDTM::GetFeatureById (BcDTMFeaturePtr& featurePP, DTMFeatureId identP)
-    {
-    DTMFeatureType memFeatureType = DTMFeatureType::None;
-    DPoint3d    *pointsP = nullptr;
-    DPoint3d    *memPointsP = nullptr;
-    long        memNbFeaturePts = 0;
-   DTMStatusInt status=DTM_SUCCESS;
-    DTMFeatureId    dtmFeatureId;
-    DTMUserTag memUserTag;
-    BC_DTM_USER_FEATURE dtmFeature ;
-    long        featureFound = 0;
-    long        firstCall = TRUE;
-
-    dtmFeature.dtmFeaturePtsP = nullptr;
-    BC_START ();
-
-    featurePP = nullptr;
-    do
-        {
-
-        dtmFeatureId = identP ;
-        status = (DTMStatusInt)bcdtmScanLoad_nextDtmFeatureOccurrenceForDtmFeatureIdFromDtmObject (
-            GetTinHandle(), dtmFeatureId, firstCall, FALSE, DTMFenceType::Block, DTMFenceOption::Inside,  nullptr,
-            0, &featureFound, &dtmFeature );
-
-        if (status != DTM_SUCCESS) BC_RETURN_ERRSTATUS(DTM_ERROR);
-
-        if (featureFound)
-            {
-            Copy (&pointsP, dtmFeature.dtmFeaturePtsP,dtmFeature.numDtmFeaturePts);
-            if (_dtmTransformHelper.IsValid ())
-                _dtmTransformHelper->convertPointsFromDTM (pointsP, dtmFeature.numDtmFeaturePts);
-
-            if (dtmFeature.dtmFeatureType == DTMFeatureType::GroupSpots)
-                {
-                if (firstCall || (featurePP == nullptr))
-                    {
-                    featurePP = BcDTMSpot::Create (dtmFeature.dtmUserTag, identP, dtmFeature.dtmFeatureType, pointsP, dtmFeature.numDtmFeaturePts);
-                    }
-                else
-                    {
-                    BcDTMSpotPtr pFeature = featurePP->AsSpot ();
-                    if(pFeature != nullptr)
-                        {
-                        pFeature->AppendPoints (pointsP, dtmFeature.numDtmFeaturePts);
-                        }
-                    }
-                }
-            else
-                {
-                // Make a new linear feature
-                if (firstCall)
-                    {
-                    memPointsP      = pointsP;
-                    memFeatureType  = dtmFeature.dtmFeatureType ;
-                    memNbFeaturePts = dtmFeature.numDtmFeaturePts;
-                    memUserTag      = dtmFeature.dtmUserTag;
-                    pointsP = nullptr;
-                    }
-                else
-                    {
-                    if (memPointsP != nullptr)
-                        {
-                        featurePP = BcDTMComplexLinearFeature::Create (memFeatureType, memUserTag, identP, memPointsP, memNbFeaturePts);
-                        if (memPointsP == nullptr)
-                            {
-                            bcMem_free (memPointsP);
-                            memPointsP = nullptr;
-                            }
-                        if (featurePP == nullptr) BC_RETURN_ERRSTATUS(DTM_ERROR);
-                        }
-                    BcDTMComplexLinearFeaturePtr lFeature = featurePP->AsComplexLinear();
-
-                    lFeature->AppendElement (DtmString(pointsP, dtmFeature.numDtmFeaturePts));
-                    }
-                }
-            if (pointsP)
-                {
-                bcMem_free (pointsP);
-                pointsP = nullptr;
-                }
-            }
-        firstCall = FALSE;
-        } while (featureFound);
-
-        if (memPointsP != nullptr)
-            {
-            featurePP = BcDTMLinearFeature::Create (memFeatureType, memUserTag, identP, memPointsP, memNbFeaturePts);
-            if (memPointsP == nullptr)
-                {
-                bcMem_free (memPointsP);
-                memPointsP = nullptr;
-                }
-            if (featurePP == nullptr) BC_RETURN_ERRSTATUS(DTM_ERROR);
-            }
-
-BC_END:;
-
-        // Free the DPoint3d array
-        if (pointsP != nullptr)
-            bcMem_free (pointsP);
-
-        BC_END_RETURNSTATUS();
-    }
-
-/*----------------------------------------------------------------------+
-|                                                                       |
-|   cbe.23jmar2005   -  Created.                                        |
-|                                                                       |
-+----------------------------------------------------------------------*/
-DTMStatusInt BcDTM::GetFeatureByUserTag (BcDTMFeaturePtr& featurePP, DTMUserTag userTag)
-    {
-    WString     featureName;
-    WString     featureDescription;
-    DPoint3d    *pointsP = nullptr;
-    int         status = 0;
-    DTMFeatureId   guId = DTM_NULL_FEATURE_ID;
-    long        featureFound = 0;
-    BC_DTM_USER_FEATURE dtmFeature;
-
-    BC_START ();
-
-    // Check arguments
-    featurePP = nullptr ;
-
-    memset (&dtmFeature, 0, sizeof (BC_DTM_USER_FEATURE));
-
-    status = bcdtmScanLoad_nextDtmFeatureOccurrenceForUserTagFromDtmObject (
-        GetTinHandle(), userTag, TRUE, FALSE, DTMFenceType::Block, DTMFenceOption::Inside,  nullptr,
-        0, &featureFound, &dtmFeature);
-    if (status != DTM_SUCCESS) BC_RETURN_ERRSTATUS(DTM_ERROR);
-
-    if (!featureFound) BC_RETURN_ERRSTATUS(DTM_SUCCESS);
-    //    Copy (guId, dtmFeature.dtmFeatureId);
-
-    // Copy DPoint3d[] in DPoint3d[]
-    Copy (&pointsP, dtmFeature.dtmFeaturePtsP,dtmFeature.numDtmFeaturePts);
-    if (_dtmTransformHelper.IsValid ())
-        _dtmTransformHelper->convertPointsFromDTM (pointsP, dtmFeature.numDtmFeaturePts);
-
-    if (dtmFeature.dtmFeatureType == DTMFeatureType::GroupSpots)
-        {
-        featurePP = BcDTMSpot::Create (userTag, guId, dtmFeature.dtmFeatureType, pointsP, dtmFeature.numDtmFeaturePts);
-        }
-    else
-        {
-        // Make a new linear feature
-        featurePP = BcDTMLinearFeature::Create (dtmFeature.dtmFeatureType, userTag, guId, pointsP, dtmFeature.numDtmFeaturePts);
-
-        if (featurePP == nullptr) BC_RETURN_ERRSTATUS(DTM_ERROR);
-        }
-
-BC_END:;
-
-    // Free the DPoint3d array
-    if (pointsP != nullptr) bcMem_free (pointsP);
-
-    BC_END_RETURNSTATUS();
-    }
-
-/*----------------------------------------------------------------------+
-|                                                                       |
-|   spu.03jul2002   -  Created.                                         |
-|                                                                       |
-+----------------------------------------------------------------------*/
-DTMStatusInt BcDTM::GetFeatureEnumerator
-    (
-    BcDTMFeatureEnumeratorPtr& enumPP
-    )
-    {
-    // Make an enumerator with this DTMFeatureState::Tin handle
-    enumPP = BcDTMFeatureEnumerator::Create (this);
-    return DTM_SUCCESS;
-    }
-
-/*----------------------------------------------------------------------+
-|                                                                       |
-|   spu.03jul2002   -  Created.                                         |
-|                                                                       |
-+----------------------------------------------------------------------*/
-DTMStatusInt BcDTM::ClipByPointString
-    (
-    BcDTMPtr&        clippedPP,
-    DPoint3dCP       points,
-    int              nbPt,
-    DTMClipOption   clippingMethod
-    )
-    {
-    BC_DTM_OBJ  *resultTinP = nullptr;
-
-    SetMemoryAccess (DTMAccessMode::NodesOnly);
-
-    // Check arguments
-    if (points    == nullptr)   return DTM_ERROR;
-    if (nbPt < 3         )   return DTM_ERROR;
-
-    // Clip the DTM
-    DTMStatusInt status;
-
-    if (_dtmTransformHelper.IsValid())
-        status = (DTMStatusInt)bcdtmClip_cloneAndClipToPolygonDtmObject (GetTinHandle (), (BC_DTM_OBJ **)&resultTinP, _dtmTransformHelper->copyPointsToDTM (points, nbPt), nbPt, clippingMethod);
-    else
-        status = (DTMStatusInt)bcdtmClip_cloneAndClipToPolygonDtmObject (GetTinHandle (), (BC_DTM_OBJ **)&resultTinP, (DPoint3d*)points, nbPt, clippingMethod);
-    if (status != DTM_SUCCESS) return status;
-
-    // Return result
-    if (resultTinP != nullptr)
-        clippedPP = new BcDTM (*resultTinP, _dtmTransformHelper.get());
-    else
-        clippedPP = nullptr;
-
-    return DTM_SUCCESS;
-    }
-
-
-/*----------------------------------------------------------------------+
-|                                                                       |
-|   spu.03jul2002   -  Created.                                         |
-|                                                                       |
-+----------------------------------------------------------------------*/
-DTMStatusInt BcDTM::_GetRange (DRange3dR range)
-    {
-    DPoint3d    diffRange;
-
-    if (GetTinHandle ()->numPoints == 0)
-        {
-        range = DRange3d::NullRange ();
-        return DTM_SUCCESS;
-        }
-    // Call Rob's function
-    DTMStatusInt status = (DTMStatusInt)bcdtmUtility_getBoundingCubeDtmObject (GetTinHandle (),
-        &range.low.x, &range.low.y, &range.low.z,
-        &range.high.x, &range.high.y, &range.high.z,
-        &diffRange.x, &diffRange.y, &diffRange.z);
-
-    if (status != DTM_SUCCESS)
-        return status;
-
-    if (_dtmTransformHelper.IsValid())
-        _dtmTransformHelper->convertRangeFromDTM (range);
-    return DTM_SUCCESS;
-    }
-
-/*----------------------------------------------------------------------+
-|                                                                       |
-|   rsc.07jun2010   -  Created.                                         |
-|                                                                       |
-+----------------------------------------------------------------------*/
-DTMStatusInt BcDTM::DrapePoint
-    (
-    int&        drapeTypeP,
-    DPoint3d&   pointP
-    )
-    {
-    DTMStatusInt ret=DTM_SUCCESS ;
-    long drapeFlag=0 ;
-
-    /* Drape the point on the tin object */
-    if (_dtmTransformHelper.IsValid ())
-        {
-        DPoint3d p = pointP;
-        _dtmTransformHelper->convertPointToDTM (p);
-        if (bcdtmDrape_pointDtmObject (GetTinHandle (), p.x, p.y, &p.z, &drapeFlag) != DTM_SUCCESS) goto errexit;
-        pointP.z = _dtmTransformHelper->convertElevationFromDTM (p.z);
-        }
-    else
-        if (bcdtmDrape_pointDtmObject (GetTinHandle (), pointP.x, pointP.y, &pointP.z, &drapeFlag) != DTM_SUCCESS) goto errexit;
-
-    drapeTypeP = (int)drapeFlag;
-
-    //  Clean Up
-
-cleanup :
-
-    //  Return
-
-    return(ret) ;
-
-    // Error Exit
-
-errexit :
-
-    if( ret == DTM_SUCCESS ) ret = DTM_ERROR ;
-    goto cleanup ;
-
-    }
-
-/*----------------------------------------------------------------------+
-|                                                                       |
-|   spu.03jul2002   -  Created.                                         |
-|                                                                       |
-+----------------------------------------------------------------------*/
-
-
-DTMStatusInt BcDTM::_DrapeLinear(Bentley::TerrainModel::DTMDrapedLinePtr& ret, DPoint3dCP pts, int numPoints)
-    {
-    // Drape the resulting point array
-    BcDTMDrapedLinePtr drapedLineP = nullptr;
-
-    // DrapePointArray does transformation.
-    DTMStatusInt status = DrapeLinearPoints (drapedLineP, pts, nullptr, numPoints);
-
-    if (status == DTM_SUCCESS)
-        ret = drapedLineP->GetIDTMDrapedLine();
-    return status;
-    }
-
-bool BcDTM::_ProjectPoint(DPoint3dR pointOnDTM, DMatrix4dCR w2vMap, DPoint3dCR testPoint)
-    {
-    return _GetProjectedPointOnDTM(pointOnDTM, w2vMap, testPoint);
-    }
-
-bool  BcDTM::_IntersectRay(DPoint3dR pointOnDTM, DVec3dCR direction, DPoint3dCR testPoint)
-    {
-    DPoint3d endPoint;
-    endPoint.SumOf(testPoint, direction);
-    return IntersectVector(pointOnDTM, testPoint, endPoint);
-    }
-
-bool BcDTM::_DrapeAlongVector(DPoint3d* endPt, double *slope, double *aspect, DPoint3d triangle[3], int *drapedType, DPoint3dCR point, double directionOfVector, double slopeOfVector)
-    {
-    long startFlag, endFlag;
-    return (DTM_SUCCESS == _ShotVector(slope, aspect, triangle, drapedType, &startFlag, &endFlag, endPt, &const_cast<DPoint3dR>(point), directionOfVector, slopeOfVector) && endFlag == 0);
-    }
-
-/*----------------------------------------------------------------------+
-|                                                                       |
-|   spu.03jul2002   -  Created.                                         |
-|                                                                       |
-+----------------------------------------------------------------------*/
-DTMStatusInt BcDTM::_DrapePoint
-    (
-    double      *elevationP,
-    double      *slopeP,
-    double      *aspectP,
-    DPoint3d    triangle[3],
-    int&         drapedTypeP,
-    const DPoint3d&    pointP
-    )
-    {
-    long        drapeFlag = 0;
-    double      z = 0;
-    double      slope = 0;
-    double      aspect = 0;
-    DPoint3d    trianglePoints[3] = {{0,0,0},{0,0,0},{0,0,0}};
-    double      slopeDegrees = 0;
-    double      height = 0;
-    int         status = 0;
-
-    BC_START ();
-
-    // Initialize results
-    if (elevationP) *elevationP = dc_zero;
-    if (slopeP) *slopeP = dc_zero;
-    if (aspectP) *aspectP = dc_zero;
-    if (triangle) memset (triangle, 0, 3*sizeof(DPoint3d));
-
-    /* Drape the point on the tin object */
-
-    if (_dtmTransformHelper.IsValid ())
-        {
-        DPoint3d p = pointP;
-        _dtmTransformHelper->convertPointToDTM (p);
-        status = bcdtmDrape_pointReturnAttributesDtmObject (
-            GetTinHandle (),
-            p.x,
-            p.y,
-            &z,
-            &drapeFlag,
-            (DPoint3d *)&trianglePoints[0],
-            &slopeDegrees,
-            &slope,
-            &aspect,
-            &height);
-        if (drapeFlag == 1 || drapeFlag == 3)
-            {
-            z = _dtmTransformHelper->convertElevationFromDTM (z);
-            _dtmTransformHelper->convertPointsFromDTM (trianglePoints, 3);
-            slope = _dtmTransformHelper->convertSlopeFromDTM (slope);
-            aspect = _dtmTransformHelper->convertAspectFromDTM (aspect);
-            }
-        }
-    else
-        {
-        status = bcdtmDrape_pointReturnAttributesDtmObject (
-            GetTinHandle (),
-            pointP.x,
-            pointP.y,
-            &z,
-            &drapeFlag,
-            (DPoint3d *)&trianglePoints[0],
-            &slopeDegrees,
-            &slope,
-            &aspect,
-            &height);
-        }
-    if (status)  BC_RETURN_ERRSTATUS(status);
-
-    if (drapeFlag == 1 || drapeFlag == 3)
-        {
-        if (elevationP) *elevationP = z;
-        if (slopeP)     *slopeP = slope;
-        if (aspectP)    *aspectP = aspect;
-        if (triangle) memcpy(triangle, &trianglePoints[0], 3 * sizeof(trianglePoints[0]));
-        }
-    drapedTypeP = drapeFlag;
-
-BC_END:;
-
-    BC_END_RETURNSTATUS();
-    }
-
-
-//--------------------------------------------------------------------------------------
-// @bsimethod                                                    Daryl.Holmwood   10/16
-//---------------+---------------+---------------+---------------+---------------+------
-BcDTMPtr GetDTMForExport(BcDTMR dtm)
-    {
-    Transform trfs;
-    if (dtm.GetTransformation(trfs))
-        return nullptr;
-
-    BC_DTM_OBJ *dtmHandleP = nullptr;
-
-    bcdtmObject_cloneDtmObject(dtm.GetTinHandle(), (BC_DTM_OBJ **)&dtmHandleP);
-
-    // Create a new Digital TM instance
-    BcDTMPtr transformed = BcDTM::CreateFromDtmHandle(*dtmHandleP);
-
-    transformed->Transform(trfs);
-    return transformed;
-    }
-
-/*----------------------------------------------------------------------+
-|                                                                       |
-|   spu.03jul2002   -  Created.                                         |
-|                                                                       |
-+----------------------------------------------------------------------*/
-DTMStatusInt BcDTM::Save
-    (
-    WCharCP fileNameP
-    )
-    {
-    BcDTMPtr transformedDTM = GetDTMForExport(*this);
-
-    if (transformedDTM.IsValid())
-        return (DTMStatusInt)bcdtmWrite_toFileDtmObject(transformedDTM->GetTinHandle(), fileNameP);
-    return (DTMStatusInt)bcdtmWrite_toFileDtmObject(GetTinHandle(), fileNameP);
-    }
-/*----------------------------------------------------------------------+
-|                                                                       |
-|   rsc.03sep2008   -  Created.                                         |
-|                                                                       |
-+----------------------------------------------------------------------*/
-DTMStatusInt BcDTM::SaveAsGeopakDat
-    (
-    WCharCP fileNameP
-    )
-    {
-    BcDTMPtr transformedDTM = GetDTMForExport(*this);
-
-    if (transformedDTM.IsValid())
-        return (DTMStatusInt)bcdtmWrite_geopakDatFileFromDtmObject(transformedDTM->GetTinHandle(), fileNameP);
-    
-    return (DTMStatusInt)bcdtmWrite_geopakDatFileFromDtmObject(GetTinHandle(), fileNameP);
-    }
-
-/*----------------------------------------------------------------------+
-|                                                                       |
-|   vru.16apr2010   -  Created.                                         |
-|                                                                       |
-+----------------------------------------------------------------------*/
-DTMStatusInt BcDTM::SaveAsGeopakAsciiDat
-    (
-    WCharCP fileNameP,
-    int numDecPts
-    )
-    {
-    BcDTMPtr transformedDTM = GetDTMForExport(*this);
-
-    if (transformedDTM.IsValid())
-        return (DTMStatusInt)bcdtmWrite_asciiGeopakDatFileFromDtmObject (transformedDTM->GetTinHandle (), fileNameP, numDecPts);
-    return (DTMStatusInt)bcdtmWrite_asciiGeopakDatFileFromDtmObject(GetTinHandle(), fileNameP, numDecPts);
-    }
-
-/*----------------------------------------------------------------------+
-|                                                                       |
-|   djh.03mar2010   -  Created.                                         |
-|                                                                       |
-+----------------------------------------------------------------------*/
-DTMStatusInt BcDTM::SaveToStream
-    (
-    IBcDtmStreamR streamP
-    )
-    {
-    BcDTMPtr transformedDTM = GetDTMForExport(*this);
-
-    if (transformedDTM.IsValid())
-        return (DTMStatusInt)bcdtmWriteStream_atFilePositionDtmObject(transformedDTM->GetTinHandle(), &streamP, 0);
-
-    return (DTMStatusInt)bcdtmWriteStream_atFilePositionDtmObject (GetTinHandle (), &streamP, 0);
-    }
-
-/*----------------------------------------------------------------------+
-|                                                                       |
-|   rsc.28jul2008   -  Created.                                         |
-|                                                                       |
-+----------------------------------------------------------------------*/
-DTMStatusInt BcDTM::SaveAsGeopakTinFile
-    (
-    WCharCP fileNameP
-    )
-    {
-    BcDTMPtr transformedDTM = GetDTMForExport(*this);
-
-    if (transformedDTM.IsValid())
-        return((DTMStatusInt)bcdtmExport_geopakTriangulationFromDtmObject(transformedDTM->GetTinHandle(), fileNameP));
-    return((DTMStatusInt)bcdtmExport_geopakTriangulationFromDtmObject(GetTinHandle(), fileNameP));
-    }
-
-/*----------------------------------------------------------------------+
-|                                                                       |
-|   MathieuSt 4 april 2016                                              |
-|                                                                       |
-+----------------------------------------------------------------------*/
-DTMStatusInt BcDTM::_ExportToGeopakTinFile 
-    (
-    WCharCP fileNameP, 
-    TransformCP transformation
-    )
-    {
-<<<<<<< HEAD
-    BcDTMPtr bcDtmToExport(this);
-
-    if (transformation != nullptr && !transformation->IsIdentity ())
-        {
-        bcDtmToExport = this->Clone ();
-        bcDtmToExport->Transform(*transformation);
-        }
-
-    return bcDtmToExport->SaveAsGeopakTinFile(fileNameP);
-=======
-    BcDTMPtr transformedDTM = GetDTMForExport(*this);
-
-    if (transformedDTM.IsValid())
-        return transformedDTM->SaveAsGeopakTinFile(fileNameP);
-    return SaveAsGeopakTinFile(fileNameP);
->>>>>>> ffad857e
-    }
-
-/*----------------------------------------------------------------------+
-|                                                                       |
-|   rsc.29jul2008   -  Created.                                         |
-|                                                                       |
-+----------------------------------------------------------------------*/
-DTMStatusInt BcDTM::PopulateFromGeopakTinFile
-    (
-    WCharCP fileNameP
-    )
-    {
-    // ToDo Translatation???
-    SetMemoryAccess(DTMAccessMode::Write);
-    return( (DTMStatusInt)bcdtmImport_geopakTriangulationToExistingDtmObject(GetTinHandle(), fileNameP)) ;
-    }
-
-/*----------------------------------------------------------------------+
-|                                                                       |
-|   spu.03jul2002   -  Created.                                         |
-|                                                                       |
-+----------------------------------------------------------------------*/
-DTMStatusInt BcDTM::CalculateSlopeArea
-    (
-    double&         areaP,
-    DPoint3dCP      points,
-    int             nbPt
-    )
-    {
-    DTMStatusInt status = DTM_SUCCESS;
-    long    numSlopePolygons=0 ;
-    double  flatArea = dc_zero;
-    DTM_POINT_ARRAY **slopePolygonsPP=nullptr ;
-
-    SetMemoryAccess(DTMAccessMode::Temporary);
-    // Call the core DTM slope area function
-    if (_dtmTransformHelper.IsValid())
-        status = (DTMStatusInt)bcdtmSlope_calculateSlopeAreaDtmObject (GetTinHandle (), (DPoint3d *)_dtmTransformHelper->copyPointsToDTM (points, nbPt), nbPt, nullptr, &flatArea, &areaP, &slopePolygonsPP, &numSlopePolygons);
-    else
-        status = (DTMStatusInt)bcdtmSlope_calculateSlopeAreaDtmObject (GetTinHandle (), (DPoint3d *)points, nbPt, nullptr, &flatArea, &areaP, &slopePolygonsPP, &numSlopePolygons);
-
-    if (_dtmTransformHelper.IsValid())
-        areaP = _dtmTransformHelper->convertAreaFromDTM (areaP);
-    // Clean Up
-    if( slopePolygonsPP != nullptr )bcdtmMem_freePointerArrayToPointArrayMemory(&slopePolygonsPP,numSlopePolygons) ;
-
-    // Return
-    return status ;
-    }
-
-/*----------------------------------------------------------------------+
-|                                                                       |
-|   spu.03jul2002   -  Created.                                         |
-|                                                                       |
-+----------------------------------------------------------------------*/
-DTMStatusInt BcDTM::CalculateSlopeArea
-    (
-    double&          areaP
-    )
-    {
-    DTMStatusInt status = DTM_SUCCESS;
-    long    numSlopePolygons=0 ;
-    double  flatArea = dc_zero;
-    DTM_POINT_ARRAY **slopePolygonsPP=nullptr ;
-
-    SetMemoryAccess(DTMAccessMode::Temporary);
-    // Call the core DTM slope area function
-    status = (DTMStatusInt)bcdtmSlope_calculateSlopeAreaDtmObject (GetTinHandle (), nullptr, 0, nullptr, &flatArea, &areaP, &slopePolygonsPP, &numSlopePolygons);
-
-    if (_dtmTransformHelper.IsValid())
-        areaP = _dtmTransformHelper->convertAreaFromDTM (areaP);
-
-    // Clean Up
-    if( slopePolygonsPP != nullptr )bcdtmMem_freePointerArrayToPointArrayMemory(&slopePolygonsPP,numSlopePolygons) ;
-
-    // Return
-    return status ;
-    }
-/*----------------------------------------------------------------------+
-|                                                                       |
-|   rsc.04Oct2010   -  Created.                                         |
-|                                                                       |
-+----------------------------------------------------------------------*/
-DTMStatusInt BcDTM::_CalculateSlopeArea
-    (
-    double&         flatAreaP ,
-    double&         slopeAreaP,
-    DPoint3dCP      polygonPts,
-    int             numPolygonPts
-
-    )
-    {
-    DTMStatusInt status=DTM_SUCCESS ;
-    long    numSlopePolygons=0 ;
-    DTM_POINT_ARRAY **slopePolygonsPP=nullptr ;
-
-    SetMemoryAccess(DTMAccessMode::Temporary);
-    // Call the core DTM slope area function
-    if (_dtmTransformHelper.IsValid())
-        status = (DTMStatusInt)bcdtmSlope_calculateSlopeAreaDtmObject (GetTinHandle (), (DPoint3d *)_dtmTransformHelper->copyPointsToDTM (polygonPts, numPolygonPts), (long)numPolygonPts, nullptr, &flatAreaP, &slopeAreaP, &slopePolygonsPP, &numSlopePolygons);
-    else
-        status = (DTMStatusInt)bcdtmSlope_calculateSlopeAreaDtmObject (GetTinHandle (), (DPoint3d *)polygonPts, (long)numPolygonPts, nullptr, &flatAreaP, &slopeAreaP, &slopePolygonsPP, &numSlopePolygons);
-
-    if (_dtmTransformHelper.IsValid())
-        {
-        flatAreaP = _dtmTransformHelper->convertAreaFromDTM (flatAreaP);
-        slopeAreaP = _dtmTransformHelper->convertAreaFromDTM (slopeAreaP);
-        }
-    // Clean Up
-    if( slopePolygonsPP != nullptr )bcdtmMem_freePointerArrayToPointArrayMemory(&slopePolygonsPP,numSlopePolygons) ;
-
-    // Return
-    return status ;
-    }
-
-/*----------------------------------------------------------------------+
-|                                                                       |
-|   spu.03jul2002   -  Created.                                         |
-|                                                                       |
-+----------------------------------------------------------------------*/
-DTMStatusInt BcDTM::Merge
-    (
-    BcDTMR toMergeP
-    )
-    {
-    BcDTMPtr toMerge = (TMTransformHelper::convertDTMToDTM (*this, toMergeP));
-
-    if (SetMemoryAccess(DTMAccessMode::Write) != DTM_SUCCESS)
-        {
-        bcdtmWrite_message(1,0,0, "DTM is readonly");
-        return DTM_ERROR;
-        }
-    toMerge->SetMemoryAccess (DTMAccessMode::Temporary);
-    DTMStatusInt status = (DTMStatusInt)bcdtmMerge_dtmObjects (GetTinHandle (), toMerge->GetTinHandle (), 0);
-    if (status != DTM_SUCCESS) return DTM_ERROR;
-    return DTM_SUCCESS;
-    }
-
-/*----------------------------------------------------------------------+
-|                                                                       |
-|   cbe.10jan2005   -  Created.                                         |
-|                                                                       |
-+----------------------------------------------------------------------*/
-DTMStatusInt BcDTM::MergeAdjacent
-    (
-    BcDTMR toMergeP
-    )
-    {
-    BcDTMPtr toMerge = (TMTransformHelper::convertDTMToDTM (*this, toMergeP));
-
-    if (SetMemoryAccess(DTMAccessMode::Write) != DTM_SUCCESS)
-        {
-        bcdtmWrite_message(1,0,0, "DTM is readonly");
-        return DTM_ERROR;
-        }
-    toMerge->SetMemoryAccess(DTMAccessMode::Temporary);
-    DTMStatusInt status = (DTMStatusInt)bcdtmMerge_dtmObjects (GetTinHandle (), (BC_DTM_OBJ*)toMerge->GetTinHandle (), 1);
-    if (status != DTM_SUCCESS) return DTM_ERROR;
-    return DTM_SUCCESS;
-    }
-
-/*----------------------------------------------------------------------+
-|                                                                       |
-|   cbe.10jan2005   -  Created.                                         |
-|                                                                       |
-+----------------------------------------------------------------------*/
-BcDTMPtr BcDTM::Clone()
-    {
-    BC_DTM_OBJ *dtmHandleP = nullptr;
-
-    // ToDo what coordinates do we want this to be.
-    // Merge the TINs in this DTMFeatureState::Tin
-    bcdtmObject_cloneDtmObject(GetTinHandle(), (BC_DTM_OBJ **) &dtmHandleP);
-
-    // Create a new Digital TM instance
-    return new BcDTM (*dtmHandleP, _dtmTransformHelper.get());
-    }
-/*----------------------------------------------------------------------+
-|                                                                       |
-|   rsc.02may2008   -  Created.                                         |
-|                                                                       |
-+----------------------------------------------------------------------*/
-DTMStatusInt BcDTM::Append (BcDTMR dtmP)
-    {
-    BcDTMPtr dtm = (TMTransformHelper::convertDTMToDTM (*this, dtmP));
-
-    if (SetMemoryAccess(DTMAccessMode::Write) != DTM_SUCCESS)
-        {
-        bcdtmWrite_message(1,0,0, "DTM is readonly");
-        return DTM_ERROR;
-        }
-    // Append The DTM Object
-    return((DTMStatusInt)bcdtmObject_appendDtmObject (GetTinHandle (), dtm->GetTinHandle ()));
-
-    }
-
-/*----------------------------------------------------------------------+
-|                                                                       |
-|   rsc.17Oct2008   -  Created.                                         |
-|                                                                       |
-+----------------------------------------------------------------------*/
-DTMStatusInt BcDTM::AppendWithUserTag (BcDTMR dtmP, DTMUserTag userTag)
-    {
-    BcDTMPtr dtm = (TMTransformHelper::convertDTMToDTM (*this, dtmP));
-
-    if (SetMemoryAccess(DTMAccessMode::Write) != DTM_SUCCESS)
-        {
-        bcdtmWrite_message(1,0,0, "DTM is readonly");
-        return DTM_ERROR;
-        }
-    // Append The DTM Object
-    return((DTMStatusInt)bcdtmObject_appendWithUsertagDtmObject (GetTinHandle (), dtm->GetTinHandle (), userTag));
-
-    }
-
-/*----------------------------------------------------------------------+
-|                                                                       |
-|   djh.10apr2008   -  Created.                                         |
-|                                                                       |
-+----------------------------------------------------------------------*/
-BcDTMPtr BcDTM::Delta (BcDTMR toDeltaP, DPoint3dCP points, int numPoints)
-    {
-    BcDTMPtr toDelta = (TMTransformHelper::convertDTMToDTM (*this, toDeltaP));
-
-    BC_DTM_OBJ *deltaP = nullptr;
-
-    SetMemoryAccess(DTMAccessMode::Temporary);
-    toDelta->SetMemoryAccess(DTMAccessMode::Temporary);
-    BeAssert (GetTinHandle() != nullptr);
-
-    BC_DTM_OBJ* toDeltaHandleP = toDelta->GetTinHandle();
-    // make the delta tin
-    DTMStatusInt status = (DTMStatusInt)bcdtmDelta_cloneAndCreateDeltaTinToSurfaceDtmObject (GetTinHandle (), toDeltaHandleP, &deltaP, (DPoint3d*)points, numPoints);
-    if (status == DTM_ERROR)
-        {
-        return nullptr;
-        }
-
-    // Create a new Digital TM instance
-    return new BcDTM (*deltaP, _dtmTransformHelper.get());
-    }
-/*----------------------------------------------------------------------+
-|                                                                       |
-|   rsc.04Oct2011   -  Created.                                         |
-|                                                                       |
-+----------------------------------------------------------------------*/
-BcDTMPtr BcDTM::DeltaElevation (double elevation, DPoint3dCP points, int numPoints)
-    {
-    BC_DTM_OBJ *deltaP = nullptr;
-
-    DTMStatusInt status;
-    // Call the Core Method To Create The Delta Tin To An Elevation
-    if (_dtmTransformHelper.IsValid())
-        status = (DTMStatusInt)bcdtmDelta_cloneAndCreateDeltaTinToElevationDtmObject (GetTinHandle (), &deltaP, _dtmTransformHelper->convertElevationToDTM (elevation), _dtmTransformHelper->copyPointsToDTM (points, numPoints), numPoints);
-    else
-        status = (DTMStatusInt)bcdtmDelta_cloneAndCreateDeltaTinToElevationDtmObject (GetTinHandle (), &deltaP, elevation, (DPoint3d*)points, numPoints);
-    if (status == DTM_ERROR)
-        {
-        return nullptr;
-        }
-
-    // Create a new Digital TM instance
-    return new BcDTM (*deltaP, _dtmTransformHelper.get());
-    }
-
-/*----------------------------------------------------------------------+
-|                                                                       |
-|   cbe.10jan2005   -  Created.                                         |
-|                                                                       |
-+----------------------------------------------------------------------*/
-DTMStatusInt BcDTM::OffsetDeltaElevation (double offset)
-    {
-    BeAssert (GetTinHandle() != nullptr);
-    if (SetMemoryAccess(DTMAccessMode::Write) != DTM_SUCCESS)
-        {
-        bcdtmWrite_message(1,0,0, "DTM is readonly");
-        return DTM_ERROR;
-        }
-    DTMStatusInt status;
-    if (_dtmTransformHelper.IsValid ())
-        offset = _dtmTransformHelper->convertDistanceToDTM (offset);
-    status = (DTMStatusInt)bcdtmData_moveZDtmObject (GetTinHandle (), 2 /*increment*/, offset);
-    return status ;
-    }
-    
-    
-/*----------------------------------------------------------------------+
-|                                                                       |
-|   spu.06nov2003   -  Created.                                         |
-|                                                                       |
-+----------------------------------------------------------------------*/
-DTMStatusInt BcDTM::_ShotVector(double* endSlopeP, double* endAspectP, DPoint3d endTriangle[3], int* endDrapedTypeP, long* startFlag, long* endFlag, DPoint3dP endPtP, DPoint3dP startPtP,
-    double direction, double slope)
-    {
-    DPoint3d    endPt = {0, 0, 0};
-    *startFlag = 0;
-    *endFlag = 0;
-
-    // Call DTMFeatureState::Tin function
-    DTMStatusInt status;
-
-    if (_dtmTransformHelper.IsValid ())
-        {
-        DPoint3d startPt = *startPtP;
-        _dtmTransformHelper->convertPointToDTM (startPt);
-        direction = _dtmTransformHelper->convertAspectToDTM (direction);
-        slope = _dtmTransformHelper->convertSlopeToDTM (slope);
-        status = (DTMStatusInt)bcdtmSideSlope_intersectSurfaceDtmObject (GetTinHandle (), startPt.x, startPt.y, startPt.z,
-                                                         direction, slope, 1, dc_zero, &endPt.x, &endPt.y, &endPt.z, startFlag, endFlag);
-        if (status == DTM_SUCCESS)
-            _dtmTransformHelper->convertPointFromDTM (endPt);
-        }
-    else
-        {
-        status = (DTMStatusInt)bcdtmSideSlope_intersectSurfaceDtmObject (GetTinHandle (), startPtP->x, startPtP->y, startPtP->z,
-                                                         direction, slope, 1, dc_zero, &endPt.x, &endPt.y, &endPt.z, startFlag, endFlag);
-        }
-    if (status != DTM_SUCCESS) return DTM_ERROR;
-
-    if (endPtP != nullptr)
-        {
-        // If the end point is required return it
-        *endPtP = endPt;
-        }
-
-    if (endSlopeP != nullptr || endAspectP != nullptr || endTriangle != nullptr || endDrapedTypeP != nullptr)
-        {
-        // If other info about the end point are required return them
-        DTMStatusInt status = DrapePoint (nullptr, endSlopeP, endAspectP, endTriangle, *endDrapedTypeP, endPt);
-        if (status != DTM_SUCCESS)
-            return DTM_ERROR;
-        }
-
-    return DTM_SUCCESS;
-    }
-
-/*----------------------------------------------------------------------+
-|                                                                       |
-|   spu.06nov2003   -  Created.                                         |
-|                                                                       |
-+----------------------------------------------------------------------*/
-DTMStatusInt BcDTM::ShotVector (double* endSlopeP, double* endAspectP, DPoint3d endTriangle[3], int* endDrapedTypeP, DPoint3dP endPtP, DPoint3dP startPtP,
-    double direction, double slope)
-    {
-    DPoint3d    endPt = {0, 0, 0};
-    long        startFlag = 0, endFlag = 0;
-
-    // Call DTMFeatureState::Tin function
-    DTMStatusInt status;
-
-    if (_dtmTransformHelper.IsValid ())
-        {
-        DPoint3d startPt = *startPtP;
-        _dtmTransformHelper->convertPointToDTM (startPt);
-        direction = _dtmTransformHelper->convertAspectToDTM (direction);
-        slope = _dtmTransformHelper->convertSlopeToDTM (slope);
-        status = (DTMStatusInt)bcdtmSideSlope_intersectSurfaceDtmObject (GetTinHandle (), startPt.x, startPt.y, startPt.z,
-                                                         direction, slope, 1, dc_zero, &endPt.x, &endPt.y, &endPt.z, &startFlag, &endFlag);
-        if (status == DTM_SUCCESS)
-            _dtmTransformHelper->convertPointFromDTM (endPt);
-        }
-    else
-        {
-        status = (DTMStatusInt)bcdtmSideSlope_intersectSurfaceDtmObject (GetTinHandle (), startPtP->x, startPtP->y, startPtP->z,
-                                                         direction, slope, 1, dc_zero, &endPt.x, &endPt.y, &endPt.z, &startFlag, &endFlag);
-        }
-    if (status != DTM_SUCCESS) return DTM_ERROR;
-
-    if (endPtP != nullptr)
-        {
-        // If the end point is required return it
-        *endPtP = endPt;
-        }
-
-    if (endSlopeP != nullptr || endAspectP != nullptr || endTriangle != nullptr || endDrapedTypeP != nullptr)
-        {
-        // If other info about the end point are required return them
-        int tmp;
-        DTMStatusInt status = _DrapePoint (nullptr, endSlopeP, endAspectP, endTriangle, endDrapedTypeP ? *endDrapedTypeP : tmp, endPt);
-        if (status != DTM_SUCCESS)
-            return DTM_ERROR;
-        }
-
-    return DTM_SUCCESS;
-    }
-
-
-/*----------------------------------------------------------------------+
-|                                                                       |
-|   mah.09nov2005   -  Created.                                         |
-|                                                                       |
-+----------------------------------------------------------------------*/
-DTMStatusInt BcDTM::ComputePlanarPrismoidalVolume (
-    BcDTMVolumeAreaResult& result, double elevation, DPoint3dCP points,
-    int nbPt, VOLRANGETAB* rangeTableP, int numRanges)
-    {
-    DTMStatusInt status;
-
-    if (_dtmTransformHelper.IsValid())
-        {
-        TMTransformHelper::VOLRANGETABCopy volRange = _dtmTransformHelper->copyVOLRANGETABToDTM (rangeTableP, numRanges);
-        status = (DTMStatusInt)bcdtmTinVolume_surfaceToElevationDtmObject (GetTinHandle (), volRange, numRanges, (DPoint3d*)points, nbPt, _dtmTransformHelper->convertElevationToDTM (elevation), nullptr, nullptr, result.cutVolume, result.fillVolume, result.balanceVolume, result.cutArea, result.fillArea);
-        if(rangeTableP && status == DTM_SUCCESS)
-            _dtmTransformHelper->copyVOLRANGETABFromDTM (volRange, rangeTableP, numRanges);
-        }
-    else
-        status = (DTMStatusInt)bcdtmTinVolume_surfaceToElevationDtmObject (GetTinHandle (), rangeTableP, numRanges, (DPoint3d*)points, nbPt, elevation, nullptr, nullptr, result.cutVolume, result.fillVolume, result.balanceVolume, result.cutArea, result.fillArea);
-    if (status != DTM_SUCCESS) return DTM_ERROR;
-
-    if (_dtmTransformHelper.IsValid())
-        {
-        result.cutVolume = _dtmTransformHelper->convertVolumeFromDTM (result.cutVolume);
-        result.fillVolume = _dtmTransformHelper->convertVolumeFromDTM (result.fillVolume);
-        result.balanceVolume = _dtmTransformHelper->convertVolumeFromDTM (result.balanceVolume);
-        result.cutArea = _dtmTransformHelper->convertAreaFromDTM (result.cutArea);
-        result.fillArea = _dtmTransformHelper->convertAreaFromDTM (result.fillArea);
-        }
-
-    result.totalArea = result.cutArea + result.fillArea;
-    return  DTM_SUCCESS;
-    }
-
-/*----------------------------------------------------------------------+
-|                                                                       |
-|   spu.06nov2003   -  Created.                                         |
-|                                                                       |
-+----------------------------------------------------------------------*/
-DTMStatusInt BcDTM::CalculateCutFillVolume (BcDTMVolumeAreaResult& result, BcDTMR otherDtmP, DPoint3dCP points,
-                                             int nbPt, VOLRANGETAB* rangeTableP, int numRanges)
-    {
-    DTMStatusInt status;
-
-    BcDTMPtr otherDtm = (TMTransformHelper::convertDTMToDTM (*this, otherDtmP));
-    if (_dtmTransformHelper.IsValid ())
-        {
-        TMTransformHelper::VOLRANGETABCopy volRange = _dtmTransformHelper->copyVOLRANGETABToDTM (rangeTableP, numRanges);
-        status = (DTMStatusInt)bcdtmTinVolume_surfaceToSurfaceDtmObjects (GetTinHandle (), (BC_DTM_OBJ*)otherDtm->GetTinHandle (), volRange, numRanges, (DPoint3d*)_dtmTransformHelper->copyPointsToDTM (points, nbPt), nbPt, nullptr, nullptr, result.cutVolume, result.fillVolume, result.balanceVolume, result.cutArea, result.fillArea);
-
-        if (_dtmTransformHelper.IsValid ())
-            {
-            result.cutVolume = _dtmTransformHelper->convertVolumeFromDTM (result.cutVolume);
-            result.fillVolume = _dtmTransformHelper->convertVolumeFromDTM (result.fillVolume);
-            result.balanceVolume = _dtmTransformHelper->convertVolumeFromDTM (result.balanceVolume);
-            result.cutArea = _dtmTransformHelper->convertAreaFromDTM (result.cutArea);
-            result.fillArea = _dtmTransformHelper->convertAreaFromDTM (result.fillArea);
-            if (rangeTableP) _dtmTransformHelper->copyVOLRANGETABFromDTM (volRange, rangeTableP, numRanges);
-            }
-        }
-    else
-        status = (DTMStatusInt)bcdtmTinVolume_surfaceToSurfaceDtmObjects (GetTinHandle (), otherDtm->GetTinHandle (), rangeTableP, numRanges, (DPoint3d*)points, nbPt, nullptr, nullptr, result.cutVolume, result.fillVolume, result.balanceVolume, result.cutArea, result.fillArea);
-
-    if (status != DTM_SUCCESS) return status;
-
-    result.totalArea = result.cutArea + result.fillArea;
-
-    return  DTM_SUCCESS;
-    }
-
-/*----------------------------------------------------------------------+
-|                                                                       |
-|   rsc.12mar2009   -  Created.                                         |
-|                                                                       |
-+----------------------------------------------------------------------*/
-BENTLEYDTM_Public int  bcDTM_volumeCallBackFunction (DTMFeatureType dtmFeatureType,DTMUserTag dtmUserTag, DTMFeatureId dtmFeatureId,DPoint3dP polyPtsP,size_t numPolyPts,void *userP)
-    /*
-    ** This Function Receives The Volume Polygons From The Volume Calculation Functions
-    */
-    {
-    int  ret=DTM_SUCCESS,dbg=DTM_TRACE_VALUE(0) ;
-    DPoint3dCP p3dP ;
-    DtmString polygon  ;
-    DtmVectorString *DtmVolumePolygonsP = (DtmVectorString*)userP ;
-    /*
-    ** Test For Polygon Feature
-    */
-    if( dtmFeatureType == DTMFeatureType::Polygon && numPolyPts > 0 )
-        {
-        if( dbg ) bcdtmWrite_message(0,0,0,"Polygon Returned ** polyPtsP = %p numPolyPts = %8ld",polyPtsP,numPolyPts) ;
-        if( dbg == 2 )
-            {
-            for( p3dP = polyPtsP ; p3dP < polyPtsP + numPolyPts ; ++p3dP )
-                {
-                bcdtmWrite_message(0,0,0,"Point[%4ld] ** x = %12.5lf y = %12.5lf z = %10.4lf",(long)(p3dP-polyPtsP),p3dP->x,p3dP->y,p3dP->z) ;
-                }
-            }
-        polygon.resize (numPolyPts) ;
-        memcpy(polygon.data(),polyPtsP,numPolyPts*sizeof(DPoint3d)) ;
-        DtmVolumePolygonsP->push_back(polygon) ;
-        }
-    /*
-    ** Return
-    */
-cleanup :
-    if( dbg && ret == DTM_SUCCESS ) bcdtmWrite_message(0,0,0,"Volume Call Back Function Completed") ;
-    if( dbg && ret != DTM_SUCCESS ) bcdtmWrite_message(0,0,0,"Volume Call Back Function Error") ;
-    return(ret) ;
-    /*
-    ** Error Exit
-    */
-errexit :
-    if( ret == DTM_SUCCESS ) ret = DTM_ERROR ;
-    goto cleanup ;
-    }
-
-/*----------------------------------------------------------------------+
-|                                                                       |
-|   rsc.12mar2009   -  Created.                                         |
-|                                                                       |
-+----------------------------------------------------------------------*/
-DTMStatusInt BcDTM::CalculatePrismoidalVolumeToElevation (BcDTMVolumeAreaResult& result, DtmVectorString* volumePolygonsP,
-    double elevation, DPoint3dCP points, int nbPt, VOLRANGETAB* rangeTableP, int numRanges)
-    {
-    DTMStatusInt status=DTM_SUCCESS ;
-
-    // Clear Existing Volume Polygons
-
-    volumePolygonsP->clear() ;
-
-    // Call Core Dtm Function
-    if (_dtmTransformHelper.IsValid ())
-        {
-        TMTransformHelper::VOLRANGETABCopy volRange = _dtmTransformHelper->copyVOLRANGETABToDTM (rangeTableP, numRanges);
-        status = (DTMStatusInt)bcdtmTinVolume_surfaceToElevationDtmObject (GetTinHandle (), volRange, numRanges, (DPoint3d*)_dtmTransformHelper->copyPointsToDTM (points, nbPt), nbPt, _dtmTransformHelper->convertElevationToDTM (elevation), bcDTM_volumeCallBackFunction, volumePolygonsP, result.cutVolume, result.fillVolume, result.balanceVolume, result.cutArea, result.fillArea);
-
-        if (status != DTM_SUCCESS)
-            {
-            result.cutVolume = _dtmTransformHelper->convertVolumeFromDTM (result.cutVolume);
-            result.fillVolume = _dtmTransformHelper->convertVolumeFromDTM (result.fillVolume);
-            result.balanceVolume = _dtmTransformHelper->convertVolumeFromDTM (result.balanceVolume);
-            result.cutArea = _dtmTransformHelper->convertAreaFromDTM (result.cutArea);
-            result.fillArea = _dtmTransformHelper->convertAreaFromDTM (result.fillArea);
-            if (rangeTableP) _dtmTransformHelper->copyVOLRANGETABFromDTM (volRange, rangeTableP, numRanges);
-            if (volumePolygonsP) _dtmTransformHelper->convertDtmStringVectorFromDTM (*volumePolygonsP);
-            }
-        }
-    else
-        {
-        status = (DTMStatusInt)bcdtmTinVolume_surfaceToElevationDtmObject (GetTinHandle (), rangeTableP, numRanges, (DPoint3d*)points, nbPt, elevation, bcDTM_volumeCallBackFunction, volumePolygonsP, result.cutVolume, result.fillVolume, result.balanceVolume, result.cutArea, result.fillArea);
-        }
-    result.totalArea = result.cutArea + result.fillArea;
-
-    return  status;
-    }
-
-/*----------------------------------------------------------------------+
-|                                                                       |
-|    rsc.12mar2009   -  Created.                                        |
-|                                                                       |
-+----------------------------------------------------------------------*/
-DTMStatusInt BcDTM::CalculatePrismoidalVolumeToSurface (BcDTMVolumeAreaResult& result, DtmVectorString* volumePolygonsP,
-                                                BcDTMR otherDtmP, DPoint3dCP points, int nbPt, VOLRANGETAB* rangeTableP, int numRanges)
-    {
-    DTMStatusInt status = DTM_SUCCESS;
-
-    // Clear Existing Volume Polygons
-
-    volumePolygonsP->clear ();
-
-    BcDTMPtr otherDtm = (TMTransformHelper::convertDTMToDTM (*this, otherDtmP));
-    // Call Core Dtm Function
-    if (_dtmTransformHelper.IsValid ())
-        {
-        TMTransformHelper::VOLRANGETABCopy volRange = _dtmTransformHelper->copyVOLRANGETABToDTM (rangeTableP, numRanges);
-        status = (DTMStatusInt)bcdtmTinVolume_surfaceToSurfaceDtmObjects (GetTinHandle (), (BC_DTM_OBJ*)otherDtm->GetTinHandle (), volRange, numRanges, (DPoint3d*)_dtmTransformHelper->copyPointsToDTM (points, nbPt), nbPt, bcDTM_volumeCallBackFunction, volumePolygonsP, result.cutVolume, result.fillVolume, result.balanceVolume, result.cutArea, result.fillArea);
-
-        if (status != DTM_SUCCESS)
-            {
-            result.cutVolume = _dtmTransformHelper->convertVolumeFromDTM (result.cutVolume);
-            result.fillVolume = _dtmTransformHelper->convertVolumeFromDTM (result.fillVolume);
-            result.balanceVolume = _dtmTransformHelper->convertVolumeFromDTM (result.balanceVolume);
-            result.cutArea = _dtmTransformHelper->convertAreaFromDTM (result.cutArea);
-            result.fillArea = _dtmTransformHelper->convertAreaFromDTM (result.fillArea);
-            if (rangeTableP) _dtmTransformHelper->copyVOLRANGETABFromDTM (volRange, rangeTableP, numRanges);
-            if (volumePolygonsP) _dtmTransformHelper->convertDtmStringVectorFromDTM (*volumePolygonsP);
-            }
-        }
-    else
-        status = (DTMStatusInt)bcdtmTinVolume_surfaceToSurfaceDtmObjects (GetTinHandle (), otherDtm->GetTinHandle (), rangeTableP, numRanges, (DPoint3d*)points, nbPt, bcDTM_volumeCallBackFunction, volumePolygonsP, result.cutVolume, result.fillVolume, result.balanceVolume, result.cutArea, result.fillArea);
-    result.totalArea = result.cutArea + result.fillArea;
-
-    // Return
-    return  status;
-    }
-
-/*----------------------------------------------------------------------+
-|                                                                       |
-|    rsc.13mar2009   -  Created.                                        |
-|                                                                       |
-+----------------------------------------------------------------------*/
-DTMStatusInt BcDTM::CalculatePrismoidalVolumeBalanceToSurface (double &fromAreaP, double &toAreaP, double &balanceP, DtmVectorString* volumePolygonsP,
-                                                       BcDTMR otherDtmP, DPoint3dCP points, int nbPt)
-    {
-   DTMStatusInt status=DTM_SUCCESS;
-
-    // Clear Existing Volume Polygons
-    volumePolygonsP->clear ();
-
-    BcDTMPtr otherDtm = (TMTransformHelper::convertDTMToDTM (*this, otherDtmP));
-    // Call Core Dtm Function
-    if (_dtmTransformHelper.IsValid ())
-        {
-        status = (DTMStatusInt)bcdtmTinVolume_surfaceToSurfaceBalanceDtmObjects (GetTinHandle (), otherDtm->GetTinHandle (), (DPoint3d*)_dtmTransformHelper->copyPointsToDTM (points, nbPt), nbPt, bcDTM_volumeCallBackFunction, volumePolygonsP, &fromAreaP, &toAreaP, &balanceP);
-        if (status == DTM_SUCCESS)
-            {
-            fromAreaP = _dtmTransformHelper->convertAreaFromDTM (fromAreaP);
-            toAreaP = _dtmTransformHelper->convertAreaFromDTM (toAreaP);
-            balanceP = _dtmTransformHelper->convertVolumeFromDTM (balanceP);
-            if (volumePolygonsP) _dtmTransformHelper->convertDtmStringVectorFromDTM (*volumePolygonsP);
-            }
-        }
-    else
-        status = (DTMStatusInt)bcdtmTinVolume_surfaceToSurfaceBalanceDtmObjects (GetTinHandle (), otherDtm->GetTinHandle (), (DPoint3d*)points, nbPt, bcDTM_volumeCallBackFunction, volumePolygonsP, &fromAreaP, &toAreaP, &balanceP);
-
-    return status;
-    }
-/*----------------------------------------------------------------------+
-|                                                                       |
-|   rsc.13mar2009   -  Created.                                         |
-|                                                                       |
-+----------------------------------------------------------------------*/
-DTMStatusInt BcDTM::CalculateGridVolumeToElevation (BcDTMVolumeAreaResult& result, long& numCellsUsedP, double& cellAreaP,
-                                            DtmVectorString* volumePolygonsP, long numLatticePoints, double elevation, DPoint3dCP points, int nbPt,
-                                            VOLRANGETAB* rangeTableP, int numRanges)
-    {
-   DTMStatusInt status=DTM_SUCCESS;
-
-    // Clear Existing Volume Polygons
-
-    volumePolygonsP->clear ();
-
-    // Call Core Dtm Function
-    if (_dtmTransformHelper.IsValid ())
-        {
-        TMTransformHelper::VOLRANGETABCopy volRange = _dtmTransformHelper->copyVOLRANGETABToDTM (rangeTableP, numRanges);
-        status = (DTMStatusInt)bcdtmLatticeVolume_surfaceToElevationDtmObject (GetTinHandle (), numLatticePoints, volRange, numRanges, (DPoint3d*)_dtmTransformHelper->copyPointsToDTM (points, nbPt), nbPt, _dtmTransformHelper->convertElevationToDTM (elevation), bcDTM_volumeCallBackFunction, volumePolygonsP, result.cutVolume, result.fillVolume, result.balanceVolume, result.cutArea, result.fillArea, numCellsUsedP, cellAreaP);
-        if (status != DTM_SUCCESS)
-            {
-            result.cutVolume = _dtmTransformHelper->convertVolumeFromDTM (result.cutVolume);
-            result.fillVolume = _dtmTransformHelper->convertVolumeFromDTM (result.fillVolume);
-            result.balanceVolume = _dtmTransformHelper->convertVolumeFromDTM (result.balanceVolume);
-            result.cutArea = _dtmTransformHelper->convertAreaFromDTM (result.cutArea);
-            result.fillArea = _dtmTransformHelper->convertAreaFromDTM (result.fillArea);
-            if (cellAreaP) _dtmTransformHelper->convertAreasFromDTM (&cellAreaP, numCellsUsedP);
-            if (volumePolygonsP) _dtmTransformHelper->convertDtmStringVectorFromDTM (*volumePolygonsP);
-            if (rangeTableP) _dtmTransformHelper->copyVOLRANGETABFromDTM (volRange, rangeTableP, numRanges);
-            }
-        }
-    else
-        status = (DTMStatusInt)bcdtmLatticeVolume_surfaceToElevationDtmObject (GetTinHandle (), numLatticePoints, rangeTableP, numRanges, (DPoint3d*)points, nbPt, elevation, bcDTM_volumeCallBackFunction, volumePolygonsP, result.cutVolume, result.fillVolume, result.balanceVolume, result.cutArea, result.fillArea, numCellsUsedP, cellAreaP);
-
-    result.totalArea = result.cutArea + result.fillArea;
-    return  status;
-    }
-
-/*----------------------------------------------------------------------+
-|                                                                       |
-|   rsc.13mar2009   -  Created.                                         |
-|                                                                       |
-+----------------------------------------------------------------------*/
-DTMStatusInt BcDTM::CalculateGridVolumeToSurface (BcDTMVolumeAreaResult& result, long& numCellsUsedP, double& cellAreaP,
-                                          DtmVectorString* volumePolygonsP, BcDTMR otherDtmP, long numLatticePoints, DPoint3dCP points, int nbPt,
-                                          VOLRANGETAB* rangeTableP, int numRanges)
-    {
-   DTMStatusInt status=DTM_SUCCESS;
-
-    // Clear Existing Volume Polygons
-
-    volumePolygonsP->clear ();
-
-    // Call Core Dtm Function
-    BcDTMPtr otherDtm = (TMTransformHelper::convertDTMToDTM (*this, otherDtmP));
-
-    if (_dtmTransformHelper.IsValid ())
-        {
-        TMTransformHelper::VOLRANGETABCopy volRange = _dtmTransformHelper->copyVOLRANGETABToDTM (rangeTableP, numRanges);
-        status = (DTMStatusInt)bcdtmLatticeVolume_surfaceToSurfaceDtmObjects (GetTinHandle (), otherDtm->GetTinHandle (), numLatticePoints, volRange, numRanges, (DPoint3d*)_dtmTransformHelper->copyPointsToDTM (points, nbPt), nbPt, bcDTM_volumeCallBackFunction, volumePolygonsP, result.cutVolume, result.fillVolume, result.balanceVolume, result.cutArea, result.fillArea, numCellsUsedP, cellAreaP);
-        if (status != DTM_SUCCESS)
-            {
-            result.cutVolume = _dtmTransformHelper->convertVolumeFromDTM (result.cutVolume);
-            result.fillVolume = _dtmTransformHelper->convertVolumeFromDTM (result.fillVolume);
-            result.balanceVolume = _dtmTransformHelper->convertVolumeFromDTM (result.balanceVolume);
-            result.cutArea = _dtmTransformHelper->convertAreaFromDTM (result.cutArea);
-            result.fillArea = _dtmTransformHelper->convertAreaFromDTM (result.fillArea);
-            _dtmTransformHelper->convertAreasFromDTM (&cellAreaP, numCellsUsedP);
-            if (volumePolygonsP) _dtmTransformHelper->convertDtmStringVectorFromDTM (*volumePolygonsP);
-            if (rangeTableP) _dtmTransformHelper->copyVOLRANGETABFromDTM (volRange, rangeTableP, numRanges);
-            }
-        }
-    else
-        status = (DTMStatusInt)bcdtmLatticeVolume_surfaceToSurfaceDtmObjects (GetTinHandle (), otherDtm->GetTinHandle (), numLatticePoints, rangeTableP, numRanges, (DPoint3d*)points, nbPt, bcDTM_volumeCallBackFunction, volumePolygonsP, result.cutVolume, result.fillVolume, result.balanceVolume, result.cutArea, result.fillArea, numCellsUsedP, cellAreaP);
-
-    result.totalArea = result.cutArea + result.fillArea;
-
-    return  status;
-    }
-
-/*----------------------------------------------------------------------+
-|                                                                       |
-|   djh.05mar2011   -  Created.                                         |
-|                                                                       |
-+----------------------------------------------------------------------*/
-DTMStatusInt BcDTM::CalculateFeatureStatistics (DTMFeatureStatisticsInfo& info) const
-    {
-    DTMState dummyState;
-    long dummy = 0;
-    long numPoints;
-    long numTinLines;
-    long numTriangles;
-    long numDtmFeatures;
-    long numBreaks;
-    long numContourLines;
-    long numVoids;
-    long numIslands;
-    long numHoles;
-    long numGroupSpots;
-    bool hasHull;
-    BeAssert (GetTinHandle() != nullptr);
-
-    DTMStatusInt status = (DTMStatusInt)bcdtmUtility_getStatisticsDtmObject (GetTinHandle (), dummyState, numPoints, numTinLines, numTriangles, dummy,
-        dummy, numDtmFeatures, numBreaks, numContourLines, numVoids, numIslands, numHoles, numGroupSpots, hasHull, dummy);
-
-    info.numPoints = numPoints;
-    info.numTinLines = numTinLines;
-    info.numTriangles = numTriangles;
-    info.numDtmFeatures = numDtmFeatures;
-    info.numBreaks = numBreaks;
-    info.numContourLines = numContourLines;
-    info.numVoids = numVoids;
-    info.numIslands = numIslands;
-    info.numHoles = numHoles;
-    info.numGroupSpots = numGroupSpots;
-    info.hasHull = hasHull;
-
-    BeAssert (status == DTM_SUCCESS);
-    return status;
-    }
-
-/*----------------------------------------------------------------------+
-|                                                                       |
-|   djh.05mar2011   -  Created.                                         |
-|                                                                       |
-+----------------------------------------------------------------------*/
-int BcDTM::GetTrianglesCount () const
-    {
-    long    nbTriangles, nbTriangleEdges = 0;
-
-    BeAssert (GetTinHandle() != nullptr);
-
-    DTMStatusInt status = (DTMStatusInt)bcdtmList_countNonVoidTrianglesAndLinesDtmObject (GetTinHandle (), &nbTriangles, &nbTriangleEdges);
-    BeAssert (status == DTM_SUCCESS);
-
-    return (int)nbTriangles;
-    }
-
-/*----------------------------------------------------------------------+
-|                                                                       |
-|   cbe.11jan2005   -  Created.                                         |
-|                                                                       |
-+----------------------------------------------------------------------*/
-DTMStatusInt BcDTM::BrowseSlopeIndicator (BcDTMR dtmP, double majorInterval, double minorInterval, void* userP, DTMBrowseSlopeIndicatorCallback callBackFunctP)
-    {
-    BeAssert (GetTinHandle() != nullptr);
-    BrowseSlopeIndicatorCallbackTransformHelper helper (callBackFunctP, userP, _dtmTransformHelper.get ());
-    Dtm_Handler_t dtmHandlerArgs;
-    dtmHandlerArgs.slopeIndicatorHandler = callBackFunctP;
-    dtmHandlerArgs.userP = userP;
-
-    DTMStatusInt status;
-    BcDTMPtr dtm = (TMTransformHelper::convertDTMToDTM (*this, dtmP));
-    status = (DTMStatusInt)bcdtmInterruptLoad_slopeLinesBetweenDtmObjects (GetTinHandle (), dtm->GetTinHandle (), slopeIndicatorsCallBack, majorInterval, minorInterval, &dtmHandlerArgs);
-
-    return status;
-    }
-
-/*----------------------------------------------------------------------+
-|                                                                       |
-|   rsc.3Mar2011  -  Created.                                           |
-|                                                                       |
-+----------------------------------------------------------------------*/
-DTMStatusInt BcDTM::CalculateCatchments (bool refineOption, double falseLowDepth, const DTMFenceParams& fence, void* userP, DTMFeatureCallback callBackFunctP)
-    {
-    // BeAssert If Tin handle Is nullptr
-    BeAssert (GetTinHandle () != nullptr);
-
-    SetMemoryAccess (DTMAccessMode::Temporary);
-
-    // Check For And Set Fence
-    FeatureCallbackTransformHelper helper (callBackFunctP, userP, _dtmTransformHelper.get ());
-    userP = helper.GetUserArg ();
-    callBackFunctP = helper.GetCallBackFunc ();
-
-    if (_dtmTransformHelper.IsValid ())
-        falseLowDepth = _dtmTransformHelper->convertDistanceToDTM (falseLowDepth);
-
-    return BcDTMDrainage::ReturnCatchments (this, nullptr, falseLowDepth, refineOption, callBackFunctP, fence, userP);
-    }
-
-
-/*----------------------------------------------------------------------+
-|                                                                       |
-|   rsc.15Mar2010   -  Created                                          |
-|                                                                       |
-+----------------------------------------------------------------------*/
-static int AddDtmFeatureToBuffer (DTMFeatureType featureType, DTMUserTag featureTag, DTMFeatureId featureId, DPoint3d* featurePtsP, size_t numFeaturePts, void* userP)
-    {
-    DTMFeatureBuffer* buffer = (DTMFeatureBuffer*) userP;
-    return buffer->AddDtmFeatureToBuffer (featureType, featureTag, featureId, featurePtsP, (int)numFeaturePts);
-    }
-
-/*----------------------------------------------------------------------+
-|                                                                       |
-|   rsc.15Mar2010   -  Created                                          |
-|                                                                       |
-+----------------------------------------------------------------------*/
-void DTMFeatureBuffer::EmptyDtmFeatureBuffer()
-    {
-    dtmFeatures.clear();
-    }
-
-/*----------------------------------------------------------------------+
-|                                                                       |
-|   rsc.15Mar2010   -  Created                                          |
-|                                                                       |
-+----------------------------------------------------------------------*/
-int DTMFeatureBuffer::AddDtmFeatureToBuffer (DTMFeatureType featureType, DTMUserTag featureTag, DTMFeatureId featureId, DPoint3dP featurePtsP, int numFeaturePts)
-    {
-   DTMStatusInt status=DTM_SUCCESS;
-
-    int index = (int)dtmFeatures.size ();
-    dtmFeatures.push_back (DtmFeature ());
-    DtmFeature* featP = &dtmFeatures[index];
-
-    //   Add Feature To Vector Buffer
-    featP->featureType = featureType;
-    featP->featureTag = featureTag;
-    featP->featureId = featureId;
-    featP->featurePts.resize (numFeaturePts);
-
-    memcpy (&featP->featurePts[0], featurePtsP, sizeof(DPoint3d) * numFeaturePts);
-
-    return status;
-    }
-
-/*----------------------------------------------------------------------+
-|                                                                       |
-|   rsc.15Mar2010   -  Created                                          |
-|                                                                       |
-+----------------------------------------------------------------------*/
-int DTMFeatureBuffer::GetDtmDynamicFeaturesArray (DTMDynamicFeatureArray& dynamicArray, TMTransformHelper* transformHelper)
-    {
-   DTMStatusInt status=DTM_SUCCESS;
-
-    // Initialise
-    int index = (int)dtmFeatures.size ();
-
-    // Scan Features And Accumulate Dynamic Features
-    if (index > 0)
-        {
-        dynamicArray.resize (index);
-
-        // Copy Buffer Items
-        for (int n = 0; n < index; ++n)
-            {
-            dynamicArray[n].featureType = dtmFeatures[n].featureType;
-            dynamicArray[n].featurePts = dtmFeatures[n].featurePts;
-            if (transformHelper)
-                transformHelper->convertPointsFromDTM (&dtmFeatures[n].featurePts[0], (int)dtmFeatures[n].featurePts.size ());
-            }
-
-        }
-
-    //   Clean Up
-    return status;
-    }
-/*----------------------------------------------------------------------+
-|                                                                       |
-|   cbe.11jan2005   -  Created.                                         |
-|                                                                       |
-+----------------------------------------------------------------------*/
-/*----------------------------------------------------------------------+
-|                                                                       |
-|   cbe.11jan2005   -  Created.                                         |
-|                                                                       |
-+----------------------------------------------------------------------*/
-DTMStatusInt BcDTM::BrowseDrainageFeatures (DTMFeatureType featureType, double* minLowPointP, const DTMFenceParams& fence, void *userP, DTMFeatureCallback callBackFunctP)
-    {
-    DTMStatusInt status = DTM_SUCCESS;
-    bool useFence = false;
-    int numFeatures = 0;
-    DTMFenceOption fenceOption = fence.fenceOption;
-    FeatureCallbackTransformHelper helper (callBackFunctP, userP, _dtmTransformHelper.get());
-    userP = helper.GetUserArg ();
-    callBackFunctP = helper.GetCallBackFunc ();
-    // BeAssert If Tin handle Is nullptr
-    BeAssert (GetTinHandle () != nullptr);
-
-    SetMemoryAccess (DTMAccessMode::Temporary);
-
-    // Check For And Set Fence
-    if (fence.points)
-        useFence = true;
-
-    // Call the core DTM function
-    switch (featureType)
-        {
-            case DTMFeatureType::LowPoint:
-                if (*minLowPointP == 0)
-                    {
-                    status = (DTMStatusInt)bcdtmDrainage_returnLowPointsDtmObject (GetTinHandle (), callBackFunctP, useFence, fence.fenceType, fenceOption,
-                                                                     TMTransformHelper::copyPointsToDTM (_dtmTransformHelper.get (), fence.points, fence.numPoints), fence.numPoints, userP, numFeatures);
-                    }
-                else
-                    {
-                    status = (DTMStatusInt)bcdtmDrainage_returnNoneFalseLowPointsDtmObject (GetTinHandle (), *minLowPointP, callBackFunctP, useFence, fence.fenceType, fenceOption,
-                                                                              TMTransformHelper::copyPointsToDTM (_dtmTransformHelper.get (), fence.points, fence.numPoints), fence.numPoints, userP, numFeatures);
-                    }
-                break;
-
-            case  DTMFeatureType::HighPoint:
-                status = (DTMStatusInt)bcdtmDrainage_returnHighPointsDtmObject (GetTinHandle (), callBackFunctP, useFence, fence.fenceType, fenceOption,
-                                                                  TMTransformHelper::copyPointsToDTM (_dtmTransformHelper.get (), fence.points, fence.numPoints), fence.numPoints, userP, numFeatures);
-                break;
-
-            case DTMFeatureType::SumpLine:
-                status = (DTMStatusInt)bcdtmDrainage_returnSumpLinesDtmObject (GetTinHandle (), callBackFunctP, useFence, fence.fenceType, fenceOption,
-                                                                 TMTransformHelper::copyPointsToDTM (_dtmTransformHelper.get (), fence.points, fence.numPoints), fence.numPoints, userP, numFeatures);
-                break;
-
-            case DTMFeatureType::RidgeLine:
-                status = (DTMStatusInt)bcdtmDrainage_returnRidgeLinesDtmObject (GetTinHandle (), callBackFunctP, useFence, fence.fenceType, fenceOption,
-                                                                  TMTransformHelper::copyPointsToDTM (_dtmTransformHelper.get (), fence.points, fence.numPoints), fence.numPoints, userP, numFeatures);
-                break;
-
-            case DTMFeatureType::Catchment:
-                // ToDo Drainage status = (DTMStatusInt)bcdtmDrainage_determineCatchmentsDtmObject (GetTinHandle (), callBackFunctP, *minLowPointP, useFence, fence.fenceType, fenceOption,  TMTransformHelper::copyPointsToDTM (_dtmTransformHelper.get (), fence.points, fence.numPoints), fence.numPoints, userP, numFeatures);
-                break;
-        };
-    return status;
-    }
-/*----------------------------------------------------------------------+
-|                                                                       |
-|   rsc.26June2009  -  Created.                                         |
-|                                                                       |
-+----------------------------------------------------------------------*/
-DTMStatusInt BcDTM::BrowseTriangleMesh (long maxTriangles, const DTMFenceParams& fence, void* userP, DTMTriangleMeshCallback callBackFunctP)
-    {
-    DTMStatusInt status = DTM_SUCCESS;
-
-    BeAssert (GetTinHandle () != nullptr);
-    TriangleMeshCallbackTransformHelper helper (callBackFunctP, userP, _dtmTransformHelper.get ());
-    callBackFunctP = helper.GetCallBackFunc ();
-    userP = helper.GetUserArg ();
-
-    // Call the core DTM function
-    if (fence.fenceType != DTMFenceType::None)
-        status = (DTMStatusInt)bcdtmInterruptLoad_triangleMeshFromDtmObject (GetTinHandle (), maxTriangles, callBackFunctP, true, fence.fenceType, fence.fenceOption, (DPoint3d *)fence.points, fence.numPoints, userP);
-    else
-        status = (DTMStatusInt)bcdtmInterruptLoad_triangleMeshFromDtmObject (GetTinHandle (), maxTriangles, callBackFunctP, false, DTMFenceType::None, DTMFenceOption::None, nullptr, 0, userP);
-
-    return status;
-    }
-
-/*----------------------------------------------------------------------+
-|                                                                       |
-|   cbe.11jan2005   -  Created.                                         |
-|                                                                       |
-+----------------------------------------------------------------------*/
-DTMStatusInt BcDTM::BrowseFeatures (DTMFeatureType featureType, long maxSpots, void* userP, DTMFeatureCallback callBackFunctP)
-    {
-    return BrowseFeatures (featureType, DTMFenceParams (), maxSpots, userP, callBackFunctP);
-    }
-
-/*----------------------------------------------------------------------+
-|                                                                       |
-|   cbe.11jan2005   -  Created.                                         |
-|                                                                       |
-+----------------------------------------------------------------------*/
-DTMStatusInt BcDTM::BrowseFeatures (DTMFeatureType featureType, const DTMFenceParams& fence, long maxSpots, void* userP, DTMFeatureCallback callBackFunctP)
-    {
-    DTMStatusInt status = DTM_ERROR;
-
-    FeatureCallbackTransformHelper helper (callBackFunctP, userP, _dtmTransformHelper.get ());
-    userP = helper.GetUserArg ();
-    callBackFunctP = helper.GetCallBackFunc ();
-
-    int numFeatures = 0;
-    bool isFence = true;
-
-    BeAssert (GetTinHandle () != nullptr);
-
-    switch (featureType)
-        {
-            case DTMFeatureType::SumpLine:
-                status = (DTMStatusInt)bcdtmDrainage_returnSumpLinesDtmObject (GetTinHandle (), callBackFunctP, isFence, fence.fenceType, fence.fenceOption,
-                                                                 TMTransformHelper::copyPointsToDTM (_dtmTransformHelper.get (), fence.points, fence.numPoints), fence.numPoints, userP, numFeatures);
-                break;
-
-            case DTMFeatureType::RidgeLine:
-                // ToDo : Drainage
-                status = (DTMStatusInt)bcdtmDrainage_returnRidgeLinesDtmObject (GetTinHandle (), callBackFunctP, isFence, fence.fenceType, fence.fenceOption,
-                                                                  TMTransformHelper::copyPointsToDTM (_dtmTransformHelper.get (), fence.points, fence.numPoints), fence.numPoints, userP, numFeatures);
-                break;
-
-            case DTMFeatureType::Catchment:
-                // Not Yet Implemented So Return Error
-                break;
-
-            default:
-                status = (DTMStatusInt)bcdtmInterruptLoad_dtmFeatureTypeFromDtmObject (GetTinHandle (), featureType, maxSpots, callBackFunctP, isFence, fence.fenceType, fence.fenceOption,
-                                                                         TMTransformHelper::copyPointsToDTM (_dtmTransformHelper.get (), fence.points, fence.numPoints), fence.numPoints, userP);
-                break;
-        }
-    return status;
-    }
-
-/*----------------------------------------------------------------------+
-|                                                                       |
-|   cbe.11jan2005   -  Created.                                         |
-|                                                                       |
-+----------------------------------------------------------------------*/
-DTMStatusInt BcDTM::BrowseSinglePointFeatures (DTMFeatureType featureType, double* minDepthP, const DTMFenceParams& fence, long* nPointP, void* userP, DTMBrowseSinglePointFeatureCallback callBackFunctP)
-    {
-    DTMStatusInt status=DTM_SUCCESS;
-    bool useFence = false;
-    int nPoints;
-    SinglePointFeatureCallbackTransformHelper helper (callBackFunctP, userP, _dtmTransformHelper.get ());
-    Dtm_Handler_t dtmHandlerArgs;
-    dtmHandlerArgs.featuresSinglePointHandler = helper.GetCallBackFunc();
-    dtmHandlerArgs.userP = helper.GetUserArg();
-    double transformedMinDepth;
-
-    // BeAssert If Tin handle Is nullptr
-    BeAssert (GetTinHandle () != nullptr);
-
-    // Check For And Set Fence
-    if (fence.points)
-        useFence = TRUE;
-
-    if (_dtmTransformHelper.IsValid ())
-        {
-        if (minDepthP)
-            {
-            transformedMinDepth = _dtmTransformHelper->convertDistanceToDTM (*minDepthP);
-            minDepthP = &transformedMinDepth;
-            }
-        }
-    // Call the core DTM function
-    switch (featureType)
-        {
-            case DTMFeatureType::LowPoint:
-                if (*minDepthP <= 0.0)
-                    {
-                    status = (DTMStatusInt)bcdtmDrainage_returnLowPointsDtmObject (GetTinHandle (), loadSinglePointFeatureCallBack, useFence, fence.fenceType, fence.fenceOption,
-                                                                     TMTransformHelper::copyPointsToDTM (_dtmTransformHelper.get (), fence.points, fence.numPoints), fence.numPoints, &dtmHandlerArgs, nPoints);
-                    }
-                else
-                    {
-                    status = (DTMStatusInt)bcdtmDrainage_returnNoneFalseLowPointsDtmObject (GetTinHandle (), *minDepthP, loadSinglePointFeatureCallBack, useFence, fence.fenceType, fence.fenceOption,
-                                                                              TMTransformHelper::copyPointsToDTM (_dtmTransformHelper.get (), fence.points, fence.numPoints), fence.numPoints, &dtmHandlerArgs, nPoints);
-                    }
-                break;
-            case DTMFeatureType::HighPoint:
-                status = (DTMStatusInt)bcdtmDrainage_returnHighPointsDtmObject (GetTinHandle (), loadSinglePointFeatureCallBack, useFence, fence.fenceType, fence.fenceOption,
-                                                                  TMTransformHelper::copyPointsToDTM (_dtmTransformHelper.get (), fence.points, fence.numPoints), fence.numPoints, &dtmHandlerArgs, nPoints);
-                break;
-        };
-    *nPointP = nPoints;
-
-    // Return
-    return status;
-    }
-
-/*----------------------------------------------------------------------+
-|                                                                       |
-|   cbe.11jan2005   -  Created.                                         |
-|                                                                       |
-+----------------------------------------------------------------------*/
-DTMStatusInt BcDTM::BrowseContours (DTMContourParamsCR contourParams, const DTMFenceParams& fence, void* userP, DTMFeatureCallback callBackFunctP)
-    {
-    BeAssert (GetTinHandle () != nullptr);
-
-    DTMStatusInt status = DTM_SUCCESS;
-    double smoothLength = 0.0;
-
-    if (_dtmTransformHelper.IsValid ())
-        {
-        FeatureCallbackTransformHelper helper (callBackFunctP, userP, _dtmTransformHelper.get ());
-        userP = helper.GetUserArg ();
-        callBackFunctP = helper.GetCallBackFunc ();
-        DTMContourParams transformedParams (contourParams);
-        transformedParams.interval = _dtmTransformHelper->convertDistanceToDTM (contourParams.interval);
-        transformedParams.conReg = _dtmTransformHelper->convertDistanceToDTM (contourParams.conReg);
-        transformedParams.conMin = _dtmTransformHelper->convertElevationToDTM (contourParams.conMin);
-        transformedParams.conMax = _dtmTransformHelper->convertElevationToDTM (contourParams.conMax);
-        transformedParams.smoothFactor = _dtmTransformHelper->convertDistanceToDTM (contourParams.smoothFactor);
-        TMTransformHelper::DoubleCopy contourValues = _dtmTransformHelper->copyElevationTableToDTM (contourParams.conValuesP, contourParams.numConValues);
-        transformedParams.conValuesP = contourValues;
-
-
-        status = (DTMStatusInt)bcdtmLoad_contoursFromDtmObject ((BC_DTM_OBJ *)GetTinHandle (), contourParams, _dtmTransformHelper->convertDTMFenceParamsToDTM (fence), callBackFunctP, userP);
-        }
-    else
-        status = (DTMStatusInt)bcdtmLoad_contoursFromDtmObject ((BC_DTM_OBJ *)GetTinHandle (), contourParams, fence, callBackFunctP, userP);
-    return status;
-    }
-/*----------------------------------------------------------------------+
-|                                                                       |
-|   rsc.06Jul2010   -  Created.                                         |
-|                                                                       |
-+----------------------------------------------------------------------*/
-DTMStatusInt BcDTM::ContourAtPoint (double x, double y, double contourInterval, DTMContourSmoothing smoothOption, double smoothFactor, int smoothDensity,
-                            const DTMFenceParams& fence, void* userP, DTMFeatureCallback callBackFunctP)
-    {
-    BeAssert (GetTinHandle () != nullptr);
-
-    DTMStatusInt status = DTM_SUCCESS;
-
-    if (_dtmTransformHelper.IsValid ())
-        {
-        FeatureCallbackTransformHelper helper (callBackFunctP, userP, _dtmTransformHelper.get ());
-        userP = helper.GetUserArg ();
-        callBackFunctP = helper.GetCallBackFunc ();
-        status = (DTMStatusInt)bcdtmLoad_contourForPointDtmObject ((BC_DTM_OBJ *)GetTinHandle (), x, y, contourInterval,
-                                                     smoothOption, _dtmTransformHelper->convertDistanceToDTM (smoothFactor), smoothDensity, callBackFunctP, fence.points != nullptr, fence.fenceOption, fence.fenceType,
-                                                     _dtmTransformHelper->copyPointsToDTM (fence.points, fence.numPoints), fence.numPoints, userP);
-        }
-    else
-        {
-        status = (DTMStatusInt)bcdtmLoad_contourForPointDtmObject ((BC_DTM_OBJ *)GetTinHandle (), x, y, contourInterval,
-                                                     smoothOption, smoothFactor, smoothDensity, callBackFunctP,
-                                                     fence.points != nullptr, fence.fenceOption, fence.fenceType, (DPoint3d*)fence.points, fence.numPoints, userP);
-        }
-    return status;
-    }
-
-/*---------------------------------------------------------------------------------------
-* @bsimethod                                                    Daryl.Holmwood  02/11
-+---------------+---------------+---------------+---------------+---------------+------*/
-int GetContourPointArray (DTMFeatureType featureType, DTMUserTag featureTag, DTMFeatureId featureId, DPoint3d *tPoint, size_t nPoint, void* userP)
-    {
-    Bentley::TerrainModel::DTMPointArray* ret = static_cast<Bentley::TerrainModel::DTMPointArray*>(userP);
-    // ToDo DHMEM check refcount.
-    ret->resize (nPoint);
-    memcpy (ret->data (), tPoint, nPoint * sizeof (DPoint3d));
-    return SUCCESS;
-    }
-
-/*---------------------------------------------------------------------------------------
-* @bsimethod                                                    Daryl.Holmwood  12/10
-+---------------+---------------+---------------+---------------+---------------+------*/
-DTMStatusInt BcDTM::_ContourAtPoint (Bentley::TerrainModel::DTMPointArray& ret, DPoint3dCR pt, double contourInterval, DTMContourSmoothing smoothOption, double smoothFactor, int smoothDensity, DTMFenceParamsCR fence)
-    {
-    return ContourAtPoint (pt.x, pt.y, contourInterval, smoothOption, smoothFactor, smoothDensity, fence, &ret, &GetContourPointArray);
-    }
-
-/*---------------------------------------------------------------------------------------
-* @bsimethod                                                    Daryl.Holmwood  12/10
-+---------------+---------------+---------------+---------------+---------------+------*/
-DTMStatusInt BcDTM::_ContourAtPoint (Bentley::TerrainModel::DTMPointArray& ret, DPoint3dCR pt, double contourInterval, DTMContourSmoothing smoothOption, double smoothFactor, int smoothDensity)
-    {
-    return ContourAtPoint (pt.x, pt.y, contourInterval, smoothOption, smoothFactor, smoothDensity, Bentley::TerrainModel::DTMFenceParams (), &ret, &GetContourPointArray);
-    }
-
-/*----------------------------------------------------------------------+
-|                                                                       |
-|   cbe.11jan2005   -  Created.                                         |
-|                                                                       |
-+----------------------------------------------------------------------*/
-DTMStatusInt BcDTM::GetAscentTrace (double minDepth, double pX, double pY, void* userP, DTMFeatureCallback callBackFunctP)
-    {
-    DTMStatusInt status=DTM_SUCCESS ;
-    BeAssert (GetTinHandle() != nullptr);
-    SetMemoryAccess(DTMAccessMode::Temporary);
-    if (_dtmTransformHelper.IsValid ())
-        {
-        FeatureCallbackTransformHelper helper (callBackFunctP, userP, _dtmTransformHelper.get ());
-        userP = helper.GetUserArg ();
-        callBackFunctP = helper.GetCallBackFunc ();
-        _dtmTransformHelper->convertPointToDTM (pX, pY);
-        status = (DTMStatusInt)bcdtmDrainage_traceMaximumAscentDtmObject (GetTinHandle (), nullptr, callBackFunctP, 0.0, pX, pY, userP);
-        }
-    else
-        status = (DTMStatusInt)bcdtmDrainage_traceMaximumAscentDtmObject (GetTinHandle (), nullptr, callBackFunctP, 0.0, pX, pY, userP);
-
-    return status;
-    }
-
-/*----------------------------------------------------------------------+
-|                                                                       |
-|   cbe.11jan2005   -  Created.                                         |
-|                                                                       |
-+----------------------------------------------------------------------*/
-DTMStatusInt BcDTM::GetDescentTrace (double minDepth, double pX, double pY, void* userP, DTMFeatureCallback callBackFunctP)
-    {
-    DTMStatusInt status=DTM_SUCCESS ;
-    BeAssert (GetTinHandle() != nullptr);
-    SetMemoryAccess(DTMAccessMode::Temporary);
-    if (_dtmTransformHelper.IsValid ())
-        {
-        FeatureCallbackTransformHelper helper (callBackFunctP, userP, _dtmTransformHelper.get ());
-        userP = helper.GetUserArg ();
-        callBackFunctP = helper.GetCallBackFunc ();
-        _dtmTransformHelper->convertPointToDTM (pX, pY);
-        status = (DTMStatusInt)bcdtmDrainage_traceMaximumDescentDtmObject (GetTinHandle (), nullptr, callBackFunctP, _dtmTransformHelper->convertDistanceToDTM (minDepth), pX, pY, userP);
-        }
-    else
-        status = (DTMStatusInt)bcdtmDrainage_traceMaximumDescentDtmObject (GetTinHandle (), nullptr, callBackFunctP, minDepth, pX, pY, userP);
-    return status;
-    }
-
-/*----------------------------------------------------------------------+
-|                                                                       |
-|   cbe.11jan2005   -  Created.                                         |
-|                                                                       |
-+----------------------------------------------------------------------*/
-DTMStatusInt BcDTM::AnalyzeElevation (DRange1d* tInterval, int nInterval, bool polygonized, const DTMFenceParams& fence, void* userP, DTMFeatureCallback callBackFunctP)
-    {
-    DTMStatusInt status = DTM_SUCCESS;
-
-    BeAssert (GetTinHandle () != nullptr);
-
-    FeatureCallbackTransformHelper helper (callBackFunctP, userP, _dtmTransformHelper.get ());
-    userP = helper.GetUserArg ();
-    callBackFunctP = helper.GetCallBackFunc ();
-
-
-    // Call the core DTM theme function
-    if (_dtmTransformHelper.IsNull ())
-        status = (DTMStatusInt)bcdtmTheme_loadThemeFromDtmObject ((BC_DTM_OBJ *)GetTinHandle (), polygonized, 1, tInterval, nInterval,
-          callBackFunctP, fence.points != nullptr ? TRUE : FALSE, (DPoint3dP)fence.points, fence.numPoints, userP);
-    else
-        status = (DTMStatusInt)bcdtmTheme_loadThemeFromDtmObject ((BC_DTM_OBJ *)GetTinHandle (), polygonized, 1, _dtmTransformHelper->copyBcDTMElevationRangeToDTM (tInterval, nInterval), nInterval,
-        callBackFunctP, fence.points != nullptr ? TRUE : FALSE, _dtmTransformHelper->copyPointsToDTM (fence.points, fence.numPoints), fence.numPoints, userP);
-    // Return
-    return status;
-    }
-
-/*----------------------------------------------------------------------+
-|                                                                       |
-|   cbe.11jan2005   -  Created.                                         |
-|                                                                       |
-+----------------------------------------------------------------------*/
-DTMStatusInt BcDTM::AnalyzeSlope (DRange1d* tInterval, int nInterval, bool polygonized, const DTMFenceParams& fence, void* userP, DTMFeatureCallback callBackFunctP)
-    {
-   DTMStatusInt status=DTM_SUCCESS;
-   DRange1d   *themeTable = tInterval;
-
-    BeAssert (GetTinHandle () != nullptr);
-
-    if (_dtmTransformHelper.IsValid ())
-        {
-        themeTable = (DRange1d *)bcMem_malloc (nInterval * sizeof (DRange1d));
-        if (themeTable == nullptr)
-            return DTM_ERROR;
-        for (int iRange = 0; iRange < nInterval; iRange++)
-            {
-            themeTable[iRange].low = _dtmTransformHelper->convertSlopeToDTM (tInterval[iRange].low);
-            themeTable[iRange].high = _dtmTransformHelper->convertSlopeToDTM (tInterval[iRange].high);
-            }
-
-        }
-
-    FeatureCallbackTransformHelper helper (callBackFunctP, userP, _dtmTransformHelper.get ());
-    userP = helper.GetUserArg ();
-    callBackFunctP = helper.GetCallBackFunc ();
-
-    // Call the core DTM theme function
-    status = (DTMStatusInt)bcdtmTheme_loadThemeFromDtmObject ((BC_DTM_OBJ *)GetTinHandle (), polygonized, 2, themeTable, nInterval,
-                                                callBackFunctP, fence.points != nullptr ? TRUE : FALSE, TMTransformHelper::copyPointsToDTM (_dtmTransformHelper.get (), fence.points, fence.numPoints), fence.numPoints, userP);
-    if (_dtmTransformHelper.IsValid () && themeTable != nullptr)
-        bcMem_free ((void*)themeTable);
-
-    return status;
-    }
-
-/*----------------------------------------------------------------------+
-|                                                                       |
-|   cbe.11jan2005   -  Created.                                         |
-|                                                                       |
-+----------------------------------------------------------------------*/
-DTMStatusInt BcDTM::AnalyzeAspect (DRange1d* tInterval, int nInterval, bool polygonized, const DTMFenceParams& fence, void* userP, DTMFeatureCallback callBackFunctP)
-    {
-    DTMStatusInt  status=DTM_SUCCESS ;
-    DRange1d   *themeTable = tInterval;
-
-    BeAssert (GetTinHandle() != nullptr);
-
-    themeTable = (DRange1d *)bcMem_malloc (nInterval * sizeof (DRange1d));
-    if (themeTable == nullptr)
-        return DTM_ERROR;
-
-    // Convert from conevntionnal radian to azimuthal degree
-    for (int iRange = 0; iRange < nInterval; iRange++)
-        {
-        double alpha = tInterval[iRange].low;
-        if (_dtmTransformHelper.IsValid ())
-            alpha = _dtmTransformHelper->convertAspectToDTM (alpha);
-        alpha = bcConversion_directionToAzimuth (alpha);
-        // Convert to degrees
-        alpha = bcConversion_radianToDegree(alpha);
-        themeTable[iRange].low = alpha;
-
-        alpha = tInterval[iRange].high;
-        if (_dtmTransformHelper.IsValid ())
-            alpha = _dtmTransformHelper->convertAspectToDTM (alpha);
-        alpha = bcConversion_directionToAzimuth (alpha);
-        // Convert to degrees
-        alpha = bcConversion_radianToDegree(alpha);
-        themeTable[iRange].high = alpha;
-        }
-
-    FeatureCallbackTransformHelper helper (callBackFunctP, userP, _dtmTransformHelper.get ());
-    userP = helper.GetUserArg ();
-    callBackFunctP = helper.GetCallBackFunc ();
-
-    // Call the core DTM theme function
-    status = (DTMStatusInt)bcdtmTheme_loadThemeFromDtmObject ((BC_DTM_OBJ *)GetTinHandle (), polygonized, 4, themeTable, nInterval,
-                                                callBackFunctP, fence.points != nullptr ? TRUE : FALSE, TMTransformHelper::copyPointsToDTM (_dtmTransformHelper.get (), fence.points, fence.numPoints), fence.numPoints, userP);
-
-    if( themeTable != nullptr ) bcMem_free ((void*)themeTable);
-
-    // Return
-    return status;
-    }
-
-/*----------------------------------------------------------------------+
-|                                                                       |
-|   cbe.08feb2005   -  Created.                                         |
-|                                                                       |
-+----------------------------------------------------------------------*/
-DTMStatusInt BcDTM::TracePath (double pointX, double pointY, double slope, double dist, void* userP, DTMFeatureCallback callBackFunctP)
-    {
-   DTMStatusInt status=DTM_SUCCESS;
-    double        pointZ = 0;
-    long          tp1 = 0, tp2 = 0, tp3 = 0, numbOfStartgAng = 0;
-    double        startingAngle[4], triangleSlope = 0;
-
-    // Check For nullptr DTM Pointer
-    BeAssert (GetTinHandle () != nullptr);
-
-    FeatureCallbackTransformHelper helper (callBackFunctP, userP, _dtmTransformHelper.get ());
-    userP = helper.GetUserArg ();
-    callBackFunctP = helper.GetCallBackFunc ();
-
-    if (_dtmTransformHelper.IsValid ())
-        {
-        _dtmTransformHelper->convertPointToDTM (pointX, pointY);
-        slope = _dtmTransformHelper->convertSlopeToDTM (slope);
-        dist = _dtmTransformHelper->convertDistanceToDTM (dist);
-        }
-    status = (DTMStatusInt)bcdtmGrade_getGradeSlopeStartDirectionsDtmObject (GetTinHandle (), pointX, pointY, slope, &pointZ, &tp1, &tp2, &tp3, &triangleSlope, startingAngle, &numbOfStartgAng);
-
-    if (status == DTM_SUCCESS)
-        {
-        for (int iSol = 0; iSol < numbOfStartgAng; iSol++)
-            {
-            status = (DTMStatusInt)bcdtmGrade_traceGradeDtmObject (GetTinHandle (), pointX, pointY, pointZ, callBackFunctP, tp1, tp2, tp3, slope, startingAngle[iSol], dist, userP);
-            if (status != DTM_SUCCESS)
-                break;
-            }
-        }
-
-    return status;
-    }
-
-/*----------------------------------------------------------------------+
-|                                                                       |
-|   cbe.08feb2005   -  Created.                                         |
-|                                                                       |
-+----------------------------------------------------------------------*/
-DTMStatusInt BcDTM::TraceLine (double pointX, double pointY, double slope, double dist, void* userP, DTMFeatureCallback callBackFunctP)
-    {
-    long        numbOfStartgAng = 0;
-    double      *anglesP = nullptr;
-    BeAssert (GetTinHandle() != nullptr);
-
-    FeatureCallbackTransformHelper helper (callBackFunctP, userP, _dtmTransformHelper.get ());
-    userP = helper.GetUserArg ();
-    callBackFunctP = helper.GetCallBackFunc ();
-
-    DTMStatusInt status = (DTMStatusInt)bcdtmGrade_getMacaoGradeSlopeStartDirectionsDtmObject(GetTinHandle(), pointX, pointY,
-        slope, dist, &anglesP, &numbOfStartgAng);
-
-    for (int iSol = 0; iSol < numbOfStartgAng; iSol++)
-        {
-        }
-
-
-    return status;
-    }
-
-/*----------------------------------------------------------------------+
-|                                                                       |
-|   spu.26aug2005   -  Created.                                         |
-|                                                                       |
-+----------------------------------------------------------------------*/
-void BcDTM::GetHandles (void** headerPP, int* nHeaderP, void*** featureArraysPP, int*  nFeatureArraysP, int*  featureArraysSize, int*  lastFeatureArraysSize, void*** pointArraysPP, int*  nPointArraysP, int*  pointArraysSize, int*  lastPointArraysSize, void*** nodeArraysPP, int*  nNodeArraysP, int*  nodeArraysSize, int*  lastNodeArraysSize, void*** cListArraysPP, int*  nCListArraysP, int*  cListArraysSize, int*  lastCListArraysSize, void*** fListArraysPP, int*  nFListArraysP, int*  fListArraysSize, int*  lastFListArraysSize)
-    {
-    BC_DTM_OBJ* _dtmHandleP = GetTinHandle ();
-    *headerPP = GetTinHandle ();
-    *nHeaderP = BCDTMSize;
-
-    *featureArraysPP = (void**)_dtmHandleP->fTablePP;
-    *nFeatureArraysP = _dtmHandleP->numFeaturePartitions;
-    if (_dtmHandleP->numFeaturePartitions)
-        {
-        *featureArraysSize = _dtmHandleP->featurePartitionSize * sizeof(BC_DTM_FEATURE);
-        *lastFeatureArraysSize = (_dtmHandleP->memFeatures * sizeof(BC_DTM_FEATURE))
-            - ((*nFeatureArraysP - 1) * (*featureArraysSize));
-        }
-    else
-        {
-        *featureArraysSize = 0;
-        *lastFeatureArraysSize = 0;
-        }
-
-    *pointArraysPP = (void**)_dtmHandleP->pointsPP;
-    *nPointArraysP = _dtmHandleP->numPointPartitions;
-    if (_dtmHandleP->numPointPartitions)
-        {
-        *pointArraysSize = _dtmHandleP->pointPartitionSize * sizeof (DPoint3d);
-        *lastPointArraysSize = (_dtmHandleP->memPoints * sizeof(DPoint3d))
-            - ((*nPointArraysP - 1) * (*pointArraysSize));
-        }
-    else
-        {
-        *pointArraysSize = 0;
-        *lastPointArraysSize = 0;
-        }
-
-    *nodeArraysPP = (void**)_dtmHandleP->nodesPP;
-    *nNodeArraysP = _dtmHandleP->numNodePartitions;
-    if (_dtmHandleP->numNodePartitions)
-        {
-        *nodeArraysSize = _dtmHandleP->nodePartitionSize * sizeof (DTM_TIN_NODE);
-        *lastNodeArraysSize = (_dtmHandleP->memNodes * sizeof(DTM_TIN_NODE))
-            - ((*nNodeArraysP - 1) * (*nodeArraysSize));
-        }
-    else
-        {
-        *nodeArraysSize = 0;
-        *lastNodeArraysSize = 0;
-        }
-
-    *cListArraysPP = (void**)_dtmHandleP->cListPP;
-    *nCListArraysP = _dtmHandleP->numClistPartitions;
-    if (_dtmHandleP->numClistPartitions)
-        {
-        *cListArraysSize = _dtmHandleP->clistPartitionSize * sizeof (DTM_CIR_LIST);
-        *lastCListArraysSize = (_dtmHandleP->memClist * sizeof(DTM_CIR_LIST))
-            - ((*nCListArraysP - 1) * (*cListArraysSize));
-        }
-    else
-        {
-        *cListArraysSize = 0;
-        *lastCListArraysSize = 0;
-        }
-
-    *fListArraysPP = (void**)_dtmHandleP->fListPP;
-    *nFListArraysP = _dtmHandleP->numFlistPartitions;
-    if (_dtmHandleP->numFlistPartitions)
-        {
-        *fListArraysSize = _dtmHandleP->flistPartitionSize * sizeof (DTM_FEATURE_LIST);
-        *lastFListArraysSize = (_dtmHandleP->memFlist * sizeof(DTM_FEATURE_LIST))
-            - ((*nFListArraysP - 1) * (*fListArraysSize));
-        }
-    else
-        {
-        *fListArraysSize = 0;
-        *lastFListArraysSize = 0;
-        }
-    }
-
-/*----------------------------------------------------------------------+
-|                                                                       |
-|   spu.04sep2005   -  Created.                                         |
-|                                                                       |
-+----------------------------------------------------------------------*/
-BcDTMMeshPtr BcDTM::GetMesh (bool firstCall, long maxMeshSize, DPoint3dCP fencePts, int numFencePts)
-    {
-    bvector<DPoint3d> meshPts;
-    bvector<long> meshFaces;
-
-    DTMStatusInt status = (DTMStatusInt)bcdtmLoad_tinMeshFromDtmObject (GetTinHandle (), firstCall, maxMeshSize, fencePts != nullptr, DTMFenceType::Block, DTMFenceOption::Overlap, fencePts, numFencePts, meshPts, meshFaces);
-
-    if (status == DTM_ERROR || meshFaces.empty())
-        return nullptr;
-
-    if (_dtmTransformHelper.IsValid ())
-        _dtmTransformHelper->convertPointsFromDTM (meshPts.data(), (int)meshPts.size());
-    return BcDTMMesh::Create (meshPts, meshFaces);
-    }
-
-/*----------------------------------------------------------------------+
-|                                                                       |
-|   spu.24aou2006   -  Created.                                         |
-|   rsc.2008Apr03   -  Updated                                          |
-|                                                                       |
-+----------------------------------------------------------------------*/
-DTMStatusInt BcDTM::Transform (TransformCR trsfMatP)
-    {
-    // This method gets new header and point array after a DTM transformation.
-    BC_DTM_OBJ* dtmHandleP = GetTinHandle();
-    double dtmTransform[3][4] ;
-
-    // ToDo Translatation???
-    if (SetMemoryAccess(DTMAccessMode::Write) != DTM_SUCCESS)
-        {
-        bcdtmWrite_message(1,0,0, "DTM is readonly");
-        return DTM_ERROR;
-        }
-
-    memcpy (dtmTransform, &trsfMatP, 12 * sizeof(double)) ;
-
-    // Call Core DTM Function
-
-    return((DTMStatusInt)bcdtmMath_transformDtmObject (dtmHandleP, dtmTransform));
-
-    };
-
-/*----------------------------------------------------------------------+
-|                                                                       |
-|   djh.2010Feb22   -  Created.                                         |
-|                                                                       |
-+----------------------------------------------------------------------*/
-DTMStatusInt BcDTM::TransformUsingCallback (DTMTransformPointsCallback callback, void* userP)
-    {
-    // This method gets new header and point array after a DTM transformation.
-    BC_DTM_OBJ *dtmHandleP = GetTinHandle();
-
-    if (SetMemoryAccess(DTMAccessMode::Write) != DTM_SUCCESS)
-        {
-        bcdtmWrite_message(1,0,0, "DTM is readonly");
-        return DTM_ERROR;
-        }
-
-    TransformPointsCallbackTransformHelper helper (callback, userP, _dtmTransformHelper.get ());
-    callback = helper.GetCallBackFunc ();
-    userP = helper.GetUserArg ();
-
-    // Call Core DTM Function
-    return (DTMStatusInt)bcdtmMath_transformViaCallbackDtmObject (dtmHandleP, callback, userP);
-    };
-
-/*----------------------------------------------------------------------+
-|                                                                       |
-|   rsc.2009Nov25   -  Created.                                         |
-|                                                                       |
-+----------------------------------------------------------------------*/
-DTMStatusInt BcDTM::ConvertUnits (double xyFactor, double zFactor)
-    {
-    // Call Core DTM Function
-    if (SetMemoryAccess(DTMAccessMode::Write) != DTM_SUCCESS)
-        {
-        bcdtmWrite_message(1,0,0, "DTM is readonly");
-        return DTM_ERROR;
-        }
-// ToDo Translatation probably only if there is rotation.
-    return((DTMStatusInt)bcdtmMath_convertUnitsDtmObject (GetTinHandle (), xyFactor, zFactor));
-    };
-
-/*----------------------------------------------------------------------+
-|                                                                       |
-|   cbe.07apr2006   -  Created.                                         |
-|                                                                       |
-+----------------------------------------------------------------------*/
-DTMStatusInt BcDTM::Triangulate()
-    {
-    if (SetMemoryAccess(DTMAccessMode::Write) != DTM_SUCCESS)
-        {
-        bcdtmWrite_message(1,0,0, "DTM is readonly");
-        return DTM_ERROR;
-        }
-    // Set the autoCleanOptions
-    SetCleanUpOptions (DTMCleanupFlags::All);
-
-    DTMStatusInt status = (DTMStatusInt)bcdtmObject_triangulateDtmObject (GetTinHandle ());
-    return status;
-    }
-
-/*----------------------------------------------------------------------+
-|                                                                       |
-|   djh.18feb2008   -  Created.                                         |
-|                                                                       |
-+----------------------------------------------------------------------*/
-DTMStatusInt BcDTM::CheckTriangulation()
-    {
-    return((DTMStatusInt)bcdtmCheck_tinComponentDtmObject (GetTinHandle ()));
-    }
-/*----------------------------------------------------------------------+
-|                                                                       |
-|   rsc.05mar2010   -  Created.                                         |
-|                                                                       |
-+----------------------------------------------------------------------*/
-DTMStatusInt BcDTM::BrowseFeaturesWithTinErrors (void* userP, DTMFeatureCallback callback)
-    {
-    FeatureCallbackTransformHelper helper (callback, userP, _dtmTransformHelper.get ());
-    userP = helper.GetUserArg ();
-    callback = helper.GetCallBackFunc ();
-
-    return (DTMStatusInt)bcdtmInterruptLoad_dtmFeaturesWithTinErrorsDtmObject (GetTinHandle (), (DTMFeatureCallback)callback, userP);
-    }
-/*----------------------------------------------------------------------+
-|                                                                       |
-|   rsc.05mar2010   -  Created.                                         |
-|                                                                       |
-+----------------------------------------------------------------------*/
-DTMStatusInt BcDTM::BrowseFeaturesWithUserTag(DTMUserTag userTag, void* userP, DTMFeatureCallback callback)
-    {
-    long maxSpots=50000 ;
-    long useFence=FALSE ;
-    DTMFenceType fenceType=DTMFenceType::Block ;
-    DTMFenceOption fenceOption=DTMFenceOption::Overlap ;
-    DPoint3d  *fencePts = nullptr ;
-    long numFencePts=0 ;
-
-    FeatureCallbackTransformHelper helper (callback, userP, _dtmTransformHelper.get ());
-    userP = helper.GetUserArg ();
-    callback = helper.GetCallBackFunc ();
-    return (DTMStatusInt)bcdtmInterruptLoad_dtmFeaturesForUsertagDtmObject (GetTinHandle (), (DTMUserTag)userTag, maxSpots, (DTMFeatureCallback)callback, useFence, fenceType, fenceOption, fencePts, numFencePts, userP);
-    }
-/*----------------------------------------------------------------------+
-|                                                                       |
-|   rsc.05mar2010   -  Created.                                         |
-|                                                                       |
-+----------------------------------------------------------------------*/
-DTMStatusInt BcDTM::BrowseFeaturesWithFeatureId(DTMFeatureId featureId, void* userP, DTMFeatureCallback callback)
-    {
-    long maxSpots=50000 ;
-    long useFence=FALSE ;
-    DTMFenceType fenceType=DTMFenceType::Block ;
-    DTMFenceOption fenceOption=DTMFenceOption::Overlap ;
-    DPoint3d  *fencePts =nullptr ;
-    long numFencePts =0 ;
-    FeatureCallbackTransformHelper helper (callback, userP, _dtmTransformHelper.get ());
-    userP = helper.GetUserArg ();
-    callback = helper.GetCallBackFunc ();
-    return (DTMStatusInt)bcdtmInterruptLoad_dtmFeaturesForFeatureIdDtmObject (GetTinHandle (), (DTMFeatureId)featureId, maxSpots, (DTMFeatureCallback)callback, useFence, fenceType, fenceOption, fencePts, numFencePts, userP);
-    }
-/*----------------------------------------------------------------------+
-|                                                                       |
-|   djh.13mar2008   -  Created.                                         |
-|                                                                       |
-+----------------------------------------------------------------------*/
-DTMStatusInt BcDTM::BrowseDuplicatePoints(void* userP, DTMDuplicatePointsCallback callback)
-    {
-    DuplicatePointsCallbackTransformHelper helper (callback, userP, _dtmTransformHelper.get ());
-    callback = helper.GetCallBackFunc ();
-    userP = helper.GetUserArg ();
-
-    SetMemoryAccess(DTMAccessMode::Temporary);
-    return (DTMStatusInt)bcdtmReport_duplicatePointErrorsDtmObject (GetTinHandle (), callback, userP);
-    }
-
-/*----------------------------------------------------------------------+
-|                                                                       |
-|   djh.13mar2008   -  Created.                                         |
-|                                                                       |
-+----------------------------------------------------------------------*/
-DTMStatusInt BcDTM::BrowseCrossingFeatures (const DTMFeatureType featureList[], int numFeatureTypes, void* userP, DTMCrossingFeaturesCallback callback)
-    {
-    CrossingFeaturesCallbackTransformHelper helper (callback, userP, _dtmTransformHelper.get ());
-    callback = helper.GetCallBackFunc ();
-    userP = helper.GetUserArg ();
-
-    SetMemoryAccess(DTMAccessMode::Temporary);
-    return (DTMStatusInt)bcdtmReport_crossingFeaturesDtmObject(GetTinHandle(), featureList, numFeatureTypes, callback, userP);
-    }
-
-/*----------------------------------------------------------------------+
-|                                                                       |
-|   djh.18feb2008   -  Created.                                         |
-|                                                                       |
-+----------------------------------------------------------------------*/
-DTMStatusInt BcDTM::SetTriangulationParameters (double pointTol, double lineTol, long edgeOption, double maxSide)
-    {
-    if (SetMemoryAccess(DTMAccessMode::Write) != DTM_SUCCESS)
-        {
-        bcdtmWrite_message(1,0,0, "DTM is readonly");
-        return DTM_ERROR;
-        }
-
-    if (_dtmTransformHelper.IsValid ())
-        {
-        pointTol = _dtmTransformHelper->convertDistanceToDTM (pointTol);
-        lineTol = _dtmTransformHelper->convertDistanceToDTM (lineTol);
-        maxSide = _dtmTransformHelper->convertDistanceToDTM (maxSide);
-        }
-    return (DTMStatusInt)bcdtmObject_setTriangulationParametersDtmObject (GetTinHandle (), pointTol, lineTol, edgeOption, maxSide);
-    }
-
-/*----------------------------------------------------------------------+
-|                                                                       |
-|   djh.18feb2008   -  Created.                                         |
-|                                                                       |
-+----------------------------------------------------------------------*/
-DTMStatusInt BcDTM::GetTriangulationParameters (double& pointTol, double& lineTol, long& edgeOption, double& maxSide)
-    {
-    DTMStatusInt status = (DTMStatusInt)bcdtmObject_getTriangulationParametersDtmObject (GetTinHandle (), &pointTol, &lineTol, &edgeOption, &maxSide);
-
-    if (status == DTM_SUCCESS && _dtmTransformHelper.IsValid ())
-        {
-        pointTol = _dtmTransformHelper->convertDistanceFromDTM (pointTol);
-        lineTol = _dtmTransformHelper->convertDistanceFromDTM (lineTol);
-        maxSide = _dtmTransformHelper->convertDistanceFromDTM (maxSide);
-        }
-    return status;
-    }
-
-/*----------------------------------------------------------------------+
-|                                                                       |
-|   djh.25feb2008   -  Created.                                         |
-|                                                                       |
-+----------------------------------------------------------------------*/
-DTMState BcDTM::GetDTMState()
-    {
-    DTMState dtmState;
-// ToDo Vancouver may need two functions,   bcdtmUtility_getDtmStateDtmObject (GetTinHandle(), &dtmState);
-
-    dtmState = GetTinHandle()->dtmState;
-    return dtmState;
-    }
-
-/*----------------------------------------------------------------------+
-|                                                                       |
-|   djh.18mar2008   -  Created.                                         |
-|                                                                       |
-+----------------------------------------------------------------------*/
-DTMStatusInt BcDTM::TinFilterPoints (long filterOption, int reinsertOption, double zTolerance, long* numPointsBefore, long* numPointsAfter, double* filterReduction)
-    {
-    if (SetMemoryAccess(DTMAccessMode::Write) != DTM_SUCCESS)
-        {
-        bcdtmWrite_message(1,0,0, "DTM is readonly");
-        return DTM_ERROR;
-        }
-    if (_dtmTransformHelper.IsValid ())
-        zTolerance = _dtmTransformHelper->convertDistanceToDTM (zTolerance);
-    return (DTMStatusInt)bcdtmFilter_tinFilterRandomSpotsDtmObject (GetTinHandle (), filterOption, reinsertOption, zTolerance, numPointsBefore, numPointsAfter, filterReduction);
-    }
-
-/*----------------------------------------------------------------------+
-|                                                                       |
-|   djh.19mar2008   -  Created.                                         |
-|                                                                       |
-+----------------------------------------------------------------------*/
-DTMStatusInt BcDTM::TileFilterPoints (long minTilePts, long maxTileDivide, double tileLength, double zTolerance, long* numPointsBefore, long* numPointsAfter,
-                                   double* filterReduction)
-    {
-    if (SetMemoryAccess(DTMAccessMode::Write) != DTM_SUCCESS)
-        {
-        bcdtmWrite_message(1,0,0, "DTM is readonly");
-        return DTM_ERROR;
-        }
-
-    if (_dtmTransformHelper.IsValid ())
-        zTolerance = _dtmTransformHelper->convertDistanceToDTM (zTolerance);
-    return (DTMStatusInt)bcdtmFilter_tileFilterRandomSpotsDtmObject (GetTinHandle (), minTilePts, maxTileDivide, tileLength, zTolerance, numPointsBefore, numPointsAfter, filterReduction);
-    }
-/*----------------------------------------------------------------------+
-|                                                                       |
-|   rsc.28mar2008   -  Created.                                         |
-|                                                                       |
-+----------------------------------------------------------------------*/
-DTMStatusInt BcDTM::TinFilterSinglePointPointFeatures (long filterOption, int reinsertOption, double zTolerance, long* numPointsBefore, long* numPointsAfter,
-                                            double* filterReduction)
-    {
-    if (SetMemoryAccess(DTMAccessMode::Write) != DTM_SUCCESS)
-        {
-        bcdtmWrite_message(1,0,0, "DTM is readonly");
-        return DTM_ERROR;
-        }
-    if (_dtmTransformHelper.IsValid ())
-        zTolerance = _dtmTransformHelper->convertDistanceToDTM (zTolerance);
-    return (DTMStatusInt)bcdtmFilter_tinFilterSinglePointGroupSpotsDtmObject (GetTinHandle (), filterOption, reinsertOption, zTolerance, numPointsBefore, numPointsAfter, filterReduction);
-    }
-
-/*----------------------------------------------------------------------+
-|                                                                       |
-|   rsc.28mar2008   -  Created.                                         |
-|                                                                       |
-+----------------------------------------------------------------------*/
-DTMStatusInt BcDTM::TileFilterSinglePointPointFeatures (long minTilePts, long maxTileDivide, double tileLength, double zTolerance, long* numPointsBefore,
-                                             long* numPointsAfter, double* filterReduction)
-    {
-    if (SetMemoryAccess(DTMAccessMode::Write) != DTM_SUCCESS)
-        {
-        bcdtmWrite_message(1,0,0, "DTM is readonly");
-        return DTM_ERROR;
-        }
-    if (_dtmTransformHelper.IsValid ())
-        zTolerance = _dtmTransformHelper->convertDistanceToDTM (zTolerance);
-    return (DTMStatusInt)bcdtmFilter_tileFilterSinglePointGroupSpotsDtmObject (GetTinHandle (), minTilePts, maxTileDivide, tileLength, zTolerance, numPointsBefore, numPointsAfter, filterReduction);
-    }
-
-/*----------------------------------------------------------------------+
-|                                                                       |
-|   djh.12apr2008   -  Created.                                         |
-|                                                                       |
-+----------------------------------------------------------------------*/
-DTMStatusInt BcDTM::EditorSelectDtmTinFeature(DTMFeatureType dtmFeatureType, DPoint3d pt, bool& featureFoundP, bvector<DPoint3d>& featurePts)
-    {
-    if (_dtmTransformHelper.IsValid())
-        _dtmTransformHelper->convertPointToDTM (pt);
-    DTMStatusInt status = (DTMStatusInt)bcdtmEdit_selectDtmEditFeatureDtmObject (GetTinHandle (), dtmFeatureType, pt.x, pt.y, featureFoundP, featurePts);
-    if (status == DTM_SUCCESS && _dtmTransformHelper.IsValid() && featurePts.empty())
-        _dtmTransformHelper->convertPointsFromDTM (featurePts);
-    return status;
-    }
-/*----------------------------------------------------------------------+
-|                                                                       |
-|   djh.12apr2008   -  Created.                                         |
-|                                                                       |
-+----------------------------------------------------------------------*/
-DTMStatusInt BcDTM::EditorDeleteDtmTinFeature (long* result)
-    {
-    if (SetMemoryAccess(DTMAccessMode::Write) != DTM_SUCCESS)
-        {
-        bcdtmWrite_message(1,0,0, "DTM is readonly");
-        return DTM_ERROR;
-        }
-    return (DTMStatusInt)bcdtmEdit_modifyDtmEditFeatureDtmObject (GetTinHandle (), 1, result);
-    }
-
-/*----------------------------------------------------------------------+
-|                                                                       |
-|   djh.09may2008   -  Created.                                         |
-|                                                                       |
-+----------------------------------------------------------------------*/
-DTMStatusInt BcDTM::GetMemoryUsed (size_t& memoryUsed)
-    {
-    unsigned long a1,a2,a4,a5,a6,a7,total = 0;
-    try
-        {
-        bcdtmObject_reportMemoryUsageDtmObject(GetTinHandle(), &a1, &a2, nullptr, &a4, &a5 ,&a6, &a7, &total);
-        }
-    catch(...)
-        {
-        }
-    memoryUsed = total;
-    return DTM_SUCCESS;
-    }
-
-/*----------------------------------------------------------------------+
-|                                                                       |
-|   djh.8jun2008    -  Created.                                         |
-|                                                                       |
-+----------------------------------------------------------------------*/
-DTMStatusInt BcDTM::PurgeDTM (unsigned int flags)
-    {
-    DTMStatusInt ret = DTM_SUCCESS;
-
-    if (SetMemoryAccess(DTMAccessMode::Write) != DTM_SUCCESS)
-        {
-        bcdtmWrite_message(1,0,0, "DTM is readonly");
-        return DTM_ERROR;
-        }
-    if ((flags & 4) == 4)
-        bcdtmData_deleteAllRollBackFeaturesDtmObject (GetTinHandle ());
-    if (ret != SUCCESS) return ret;
-
-    if ((flags & 2) == 2)
-        bcdtmData_deleteAllTinErrorFeaturesDtmObject(GetTinHandle());
-
-    if(ret != SUCCESS) return ret;
-
-    if((flags & 1) == 1)
-        ret = (DTMStatusInt)bcdtmData_compactFeatureTableDtmObject (GetTinHandle ());
-
-    return ret;
-    }
-
-/*----------------------------------------------------------------------+
-|                                                                       |
-|   djh.8jun2008    -  Created.                                         |
-|                                                                       |
-+----------------------------------------------------------------------*/
-DTMStatusInt BcDTM::GetPoint (long index, DPoint3d& pt)
-    {
-    DTMStatusInt status = (DTMStatusInt)bcdtmObject_getPointByIndexDtmObject (GetTinHandle (), index, (DPoint3d*)&pt);
-    if (status && _dtmTransformHelper.IsValid())
-        _dtmTransformHelper->convertPointFromDTM (pt);
-    return status;
-    }
-/*----------------------------------------------------------------------+
-|                                                                       |
-|   rsc.18may2009    -  Created.                                        |
-|                                                                       |
-+----------------------------------------------------------------------*/
-DTMStatusInt BcDTM::CopyToMemoryBlock (char** memoryBlockPP,unsigned long *memoryBlockSizeP)
-    {
-    // ToDo Translatation
-    return (DTMStatusInt)bcdtmObject_copyToMemoryBlockDtmObject (GetTinHandle (), memoryBlockPP, memoryBlockSizeP);
-    }
-
-/*----------------------------------------------------------------------+
-|                                                                       |
-|   rsc.05Aug2009    -  Created.                                        |
-|                                                                       |
-+----------------------------------------------------------------------*/
-DTMStatusInt BcDTM::Clip (DPoint3dCP clipPolygonPtsP, int numClipPolygonPts, DTMClipOption clippingMethod)
-    {
-    if (SetMemoryAccess(DTMAccessMode::Write) != DTM_SUCCESS)
-        {
-        bcdtmWrite_message(1,0,0, "DTM is readonly");
-        return DTM_ERROR;
-        }
-
-    // Check arguments
-    if (clipPolygonPtsP == nullptr )   return DTM_ERROR;
-    if (numClipPolygonPts < 3   )   return DTM_ERROR;
-
-    // Clip the DTM
-    return (DTMStatusInt)bcdtmClip_toPolygonDtmObject (GetTinHandle (), TMTransformHelper::copyPointsToDTM (_dtmTransformHelper.get (), clipPolygonPtsP, numClipPolygonPts), numClipPolygonPts, clippingMethod);
-    }
-/*----------------------------------------------------------------------+
-|                                                                       |
-|   rsc.05Aug2009    -  Created.                                        |
-|                                                                       |
-+----------------------------------------------------------------------*/
-DTMStatusInt BcDTM::ConvertToDataState(void)
-    {
-    // Convert To Data Sate
-    if (SetMemoryAccess(DTMAccessMode::Write) != DTM_SUCCESS)
-        {
-        bcdtmWrite_message(1,0,0, "DTM is readonly");
-        return DTM_ERROR;
-        }
-    DTMStatusInt status = (DTMStatusInt)bcdtmObject_changeStateDtmObject (GetTinHandle (), DTMState::Data);
-    if( status ) return DTM_ERROR ;
-    else         return DTM_SUCCESS;
-    }
-/*----------------------------------------------------------------------+
-|                                                                       |
-|   rsc.05Aug2009    -  Created.                                        |
-|                                                                       |
-+----------------------------------------------------------------------*/
-DTMStatusInt BcDTM::SetPointMemoryAllocationParameters (int iniPointAllocation, int incPointAllocation)
-    {
-    if (SetMemoryAccess(DTMAccessMode::Write) != DTM_SUCCESS)
-        {
-        bcdtmWrite_message(1,0,0, "DTM is readonly");
-        return DTM_ERROR;
-        }
-    if( iniPointAllocation < 0 ) iniPointAllocation = DTM_INI_MEM_PTS ;
-    if( incPointAllocation < 0 ) incPointAllocation = DTM_INC_MEM_PTS ;
-    // Convert To Data Sate
-    DTMStatusInt status = (DTMStatusInt)bcdtmObject_setPointMemoryAllocationParametersDtmObject (GetTinHandle (), iniPointAllocation, incPointAllocation);
-    if( status ) return DTM_ERROR ;
-    else         return DTM_SUCCESS;
-    }
-/*----------------------------------------------------------------------+
-|                                                                       |
-|   rsc.19Jan2010    -  Created.                                        |
-|                                                                       |
-+----------------------------------------------------------------------*/
-DTMStatusInt BcDTM::InterpolateDtmFeatureType (DTMFeatureType dtmFeatureType, double snapTolerance, BcDTMR pointsDtmP, BcDTMR intDtmP, long* numDtmFeaturesP, long* numDtmFeaturesInterpolatedP )
-    {
-    // Interpolate Dtm Feature Type
-    BcDTMPtr pointsDtm = TMTransformHelper::convertDTMToDTM (*this, pointsDtmP);
-    BcDTMPtr intDtm = TMTransformHelper::convertDTMToDTM (*this, intDtmP);
-    return (DTMStatusInt)bcdtmInterpolate_dtmFeatureTypeDtmObject (GetTinHandle (), dtmFeatureType, snapTolerance, pointsDtm->GetTinHandle (), intDtm->GetTinHandle (), numDtmFeaturesP, numDtmFeaturesInterpolatedP);
-    }
-
-/*----------------------------------------------------------------------+
-|                                                                       |
-|   rsc.24Jan2011    -  Created.                                        |
-|                                                                       |
-+----------------------------------------------------------------------*/
-DTMStatusInt BcDTM::BrowsePonds (void* userP, DTMFeatureCallback callBack)
-    {
-    // ToDo : Drainage
-    bool loadFlag=true ;
-    bool buildTable=false ;
-
-    //  Call Core DTM Function
-
-    SetMemoryAccess(DTMAccessMode::Temporary);
-    FeatureCallbackTransformHelper helper (callBack, userP, _dtmTransformHelper.get ());
-    userP = helper.GetUserArg ();
-    callBack = helper.GetCallBackFunc ();
-
-    return (DTMStatusInt)bcdtmDrainage_determinePondsDtmObject(GetTinHandle(),nullptr, (DTMFeatureCallback)callBack, loadFlag ,buildTable, userP);
-    }
-/*----------------------------------------------------------------------+
-|                                                                       |
-|   rsc.12Mar2010    -  Created.                                        |
-|                                                                       |
-+----------------------------------------------------------------------*/
-DTMStatusInt BcDTM::CalculatePond (double x , double y , bool& pondCalculatedP, double& pondElevationP, double& pondDepthP, double& pondAreaP,
-                           double& pondVolumeP, DTMDynamicFeatureArray& ponds)
-    {
-    return CalculatePond (x, y, 0, pondCalculatedP, pondElevationP, pondDepthP, pondAreaP, pondVolumeP, ponds);
-    }
-/*----------------------------------------------------------------------+
-|                                                                       |
-|   rsc.12Mar2010    -  Created.                                        |
-|                                                                       |
-+----------------------------------------------------------------------*/
-DTMStatusInt BcDTM::CalculatePond (double x, double y, double falseLowDepth, bool& pondCalculatedP, double& pondElevationP, double& pondDepthP,
-                           double& pondAreaP, double& pondVolumeP, DTMDynamicFeatureArray& ponds)
-    {
-    //  Call Core DTM Function
-    SetMemoryAccess(DTMAccessMode::Temporary);
-    if (_dtmTransformHelper.IsValid ())
-        {
-        _dtmTransformHelper->convertPointToDTM (x, y);
-        falseLowDepth = _dtmTransformHelper->convertDistanceToDTM (falseLowDepth);
-        }
-    if (BcDTMDrainage::CalculatePondForPoint (this, x, y, falseLowDepth, pondCalculatedP, pondElevationP, pondDepthP, pondAreaP, pondVolumeP, ponds) != DTM_SUCCESS)
-        return DTM_ERROR;
-
-    if (pondCalculatedP && _dtmTransformHelper.IsValid ())
-        {
-        _dtmTransformHelper->convertDTMDynamicFeaturesFromDTM (ponds);
-        pondElevationP = _dtmTransformHelper->convertDistanceFromDTM (pondElevationP);
-        pondDepthP = _dtmTransformHelper->convertDistanceFromDTM (pondDepthP);
-        pondAreaP = _dtmTransformHelper->convertAreaFromDTM (pondAreaP);
-        pondVolumeP = _dtmTransformHelper->convertVolumeFromDTM (pondVolumeP);
-        }
-    return DTM_SUCCESS ;
-    }
-/*----------------------------------------------------------------------+
-|                                                                       |
-|   rsc.16Mar2010    -  Created.                                        |
-|                                                                       |
-+----------------------------------------------------------------------*/
-DTMStatusInt BcDTM::TraceCatchmentForPoint (double x, double y, double maxPondDepth, bool& catchmentDetermined, DPoint3d& sumpPoint, bvector<DPoint3d>& catchmentPts)
-    {
-    SetMemoryAccess (DTMAccessMode::Temporary);
-    if (_dtmTransformHelper.IsValid ())
-        {
-        _dtmTransformHelper->convertPointToDTM (x, y);
-        maxPondDepth = _dtmTransformHelper->convertDistanceToDTM (maxPondDepth);
-        }
-
-    if (BcDTMDrainage::TraceCatchmentForPoint (this, DPoint3d::FromXYZ (x, y, 0), maxPondDepth, catchmentDetermined, sumpPoint, catchmentPts) != DTM_SUCCESS)
-        return DTM_ERROR;
-
-    if (catchmentDetermined)
-        {
-        if (_dtmTransformHelper.IsValid ())
-            {
-            _dtmTransformHelper->convertPointToDTM (sumpPoint);
-            _dtmTransformHelper->convertPointsFromDTM (catchmentPts);
-            }
-        }
-
-    return DTM_SUCCESS;
-    }
-
-/*----------------------------------------------------------------------+
-|                                                                       |
-|   rsc.12Mar2010    -  Created.                                        |
-|                                                                       |
-+----------------------------------------------------------------------*/
-DTMStatusInt BcDTM::RemoveNoneFeatureHullLines()
-    {
-    if (SetMemoryAccess(DTMAccessMode::Write) != DTM_SUCCESS)
-        {
-        bcdtmWrite_message(1,0,0, "DTM is readonly");
-        return DTM_ERROR;
-        }
-    return (DTMStatusInt)bcdtmList_removeNoneFeatureHullLinesDtmObject (GetTinHandle ());
-    }
-/*----------------------------------------------------------------------+
-|                                                                       |
-|   rsc.17Mar2010    -  Created                                         |
-|                                                                       |
-+----------------------------------------------------------------------*/
-DTMStatusInt BcDTM::PointVisibility (bool& pointVisibleP, double eyeX, double eyeY, double eyeZ, double pntX, double pntY, double pntZ)
-    {
-    DTMStatusInt status = DTM_SUCCESS;
-    long isVisible = 0;
-
-    if (_dtmTransformHelper.IsValid ())
-        {
-        _dtmTransformHelper->convertPointToDTM (eyeX, eyeY, eyeZ);
-        _dtmTransformHelper->convertPointToDTM (pntX, pntY, pntZ);
-        }
-    //   Call Core DTM Function
-    status = (DTMStatusInt)bcdtmVisibility_determinePointVisibilityDtmObject (GetTinHandle (), eyeX, eyeY, eyeZ, pntX, pntY, pntZ, &isVisible);
-
-    pointVisibleP = isVisible != 0;
-    return status;
-    }
-
-/*----------------------------------------------------------------------+
-|                                                                       |
-|   rsc.17Mar2010    -  Created                                         |
-|                                                                       |
-+----------------------------------------------------------------------*/
-DTMStatusInt BcDTM::LineVisibility (bool& lineVisibleP, double eyeX, double eyeY, double eyeZ, double X1, double Y1, double Z1,
-                            double X2, double Y2, double Z2, DTMDynamicFeatureArray& visibilityFeatures)
-    {
-    DTMStatusInt status = DTM_SUCCESS;
-    DTMFeatureBuffer buffer;
-
-    if (_dtmTransformHelper.IsValid ())
-        {
-        _dtmTransformHelper->convertPointToDTM (eyeX, eyeY, eyeZ);
-        _dtmTransformHelper->convertPointToDTM (X1, Y1, Z1);
-        _dtmTransformHelper->convertPointToDTM (X2, Y2, Z2);
-        }
-
-    //   Call Core DTM Function
-    long lineVisible = false;
-    status = (DTMStatusInt)bcdtmVisibility_determineLineVisibiltyDtmObject (GetTinHandle (), eyeX, eyeY, eyeZ, X1, Y1, Z1, X2, Y2, Z2, &lineVisible, AddDtmFeatureToBuffer, &buffer);
-    lineVisibleP = lineVisible != false;
-
-    if (status == DTM_SUCCESS)
-        {
-        //   Get Visibility Features From Buffer
-        status = (DTMStatusInt)buffer.GetDtmDynamicFeaturesArray (visibilityFeatures, _dtmTransformHelper.get ());
-        }
-
-    return status;
-    }
-
-/*----------------------------------------------------------------------+
-|                                                                       |
-|   rsc.18mar2010   -  Created.                                         |
-|                                                                       |
-+----------------------------------------------------------------------*/
-DTMStatusInt BcDTM::BrowseTinPointsVisibility (double eyeX, double eyeY, double eyeZ, void* userP, DTMFeatureCallback callBackFunctP)
-    {
-    FeatureCallbackTransformHelper helper (callBackFunctP, userP, _dtmTransformHelper.get ());
-    userP = helper.GetUserArg ();
-    callBackFunctP = helper.GetCallBackFunc ();
-
-    BeAssert (GetTinHandle () != nullptr);
-
-    if (_dtmTransformHelper.IsValid ())
-        _dtmTransformHelper->convertPointToDTM (eyeX, eyeY, eyeZ);
-    // Call the core DTM function
-    return (DTMStatusInt)bcdtmVisibility_determineVisibilityTinPointsDtmObject (GetTinHandle (), eyeX, eyeY, eyeZ, callBackFunctP, userP);
-    }
-
-/*----------------------------------------------------------------------+
-|                                                                       |
-|   rsc.18mar2010   -  Created.                                         |
-|                                                                       |
-+----------------------------------------------------------------------*/
-DTMStatusInt BcDTM::BrowseTinLinesVisibility (double eyeX, double eyeY, double eyeZ, void*userP, DTMFeatureCallback callBackFunctP)
-    {
-    BeAssert (GetTinHandle () != nullptr);
-
-    FeatureCallbackTransformHelper helper (callBackFunctP, userP, _dtmTransformHelper.get ());
-    userP = helper.GetUserArg ();
-    callBackFunctP = helper.GetCallBackFunc ();
-    // Call the core DTM function
-    if (_dtmTransformHelper.IsValid ())
-        _dtmTransformHelper->convertPointToDTM (eyeX, eyeY, eyeZ);
-    return (DTMStatusInt)bcdtmVisibility_determineVisibilityTinLinesDtmObject (GetTinHandle (), eyeX, eyeY, eyeZ, callBackFunctP, userP);
-    }
-
-/*----------------------------------------------------------------------+
-|                                                                       |
-|   rsc.18mar2010   -  Created.                                         |
-|                                                                       |
-+----------------------------------------------------------------------*/
-DTMStatusInt BcDTM::BrowseRadialViewSheds(double eyeX, double eyeY, double eyeZ, long viewShedOption, long numberRadials, double radialIncrement, void *userP, DTMFeatureCallback callBackFunctP)
-    {
-    FeatureCallbackTransformHelper helper (callBackFunctP, userP, _dtmTransformHelper.get ());
-    userP = helper.GetUserArg ();
-    callBackFunctP = helper.GetCallBackFunc ();
-    BeAssert (GetTinHandle () != nullptr);
-
-    // Call the core DTM function
-    if (_dtmTransformHelper.IsValid ())
-        _dtmTransformHelper->convertPointToDTM (eyeX, eyeY, eyeZ);
-
-    return (DTMStatusInt)bcdtmVisibility_determineRadialViewShedsDtmObject (GetTinHandle (), eyeX, eyeY, eyeZ, viewShedOption, numberRadials, radialIncrement, callBackFunctP, userP);
-    }
-
-/*----------------------------------------------------------------------+
-|                                                                       |
-|   rsc.22mar2010   -  Created.                                         |
-|                                                                       |
-+----------------------------------------------------------------------*/
-DTMStatusInt BcDTM::BrowseRegionViewSheds (double eyeX, double eyeY, double eyeZ, void *userP, DTMFeatureCallback callBackFunctP)
-    {
-    FeatureCallbackTransformHelper helper (callBackFunctP, userP, _dtmTransformHelper.get ());
-    userP = helper.GetUserArg ();
-    callBackFunctP = helper.GetCallBackFunc ();
-
-    BeAssert (GetTinHandle () != nullptr);
-
-    // Call the core DTM function
-    if (_dtmTransformHelper.IsValid ())
-        _dtmTransformHelper->convertPointToDTM (eyeX, eyeY, eyeZ);
-
-    return (DTMStatusInt)bcdtmVisibility_determineRegionViewShedsDtmObject (GetTinHandle (), eyeX, eyeY, eyeZ, callBackFunctP, userP);
-    }
-
-/*----------------------------------------------------------------------+
-|                                                                       |
-|   rsc.26May2010   -  Created.                                         |
-|                                                                       |
-+----------------------------------------------------------------------*/
-// ToDo Should this function be in here?
-DTMStatusInt BcDTM::ClipToTinHull (DTMClipOption clipOption, DPoint3dCP featurePtsP, int numFeaturePts, bvector<DtmString>& clipSections)
-    {
-    DTMStatusInt status = DTM_SUCCESS;
-    long     n, numClipArrays = 0, clipResult = 0;
-    DTM_POINT_ARRAY **clipArraysPP = nullptr;
-    DtmString clipString;
-
-    if (SetMemoryAccess (DTMAccessMode::Write) != DTM_SUCCESS)
-        {
-        bcdtmWrite_message (1, 0, 0, "DTM is readonly");
-        return DTM_ERROR;
-        }
-
-    BeAssert (GetTinHandle () != nullptr);
-
-    // Call the core DTM function
-
-    if (_dtmTransformHelper.IsValid ())
-        status = (DTMStatusInt)bcdtmClip_featurePointArrayToTinHullDtmObject (GetTinHandle (), (DTMFenceOption)clipOption, (DPoint3d *)_dtmTransformHelper->copyPointsToDTM (featurePtsP, numFeaturePts), numFeaturePts, &clipResult, &clipArraysPP, &numClipArrays);
-    else
-        status = (DTMStatusInt)bcdtmClip_featurePointArrayToTinHullDtmObject (GetTinHandle (), (DTMFenceOption)clipOption, (DPoint3d *)featurePtsP, numFeaturePts, &clipResult, &clipArraysPP, &numClipArrays);
-    if (status == DTM_SUCCESS)
-        {
-        if (clipResult == 1) // Feature Was Not Clipped - Copy Entire Feature
-            {
-            clipString.resize (numFeaturePts);
-
-            memcpy (clipString.data(), featurePtsP, numFeaturePts * sizeof(DPoint3d));
-            clipSections.push_back (clipString);
-            }
-        else if (clipResult == 2) // Feature Was Clipped - Copy Clipped Sections
-            {
-            for (n = 0; n < numClipArrays; ++n)
-                {
-                clipString.resize (clipArraysPP[n]->numPoints);
-                memcpy (clipString.data(), clipArraysPP[n]->pointsP, clipArraysPP[n]->numPoints * sizeof(DPoint3d));
-                clipSections.push_back (clipString);
-                }
-            }
-        }
-
-    if (status == DTM_SUCCESS && _dtmTransformHelper.IsValid ())
-        _dtmTransformHelper->convertDtmStringVectorFromDTM (clipSections);
-    if (clipArraysPP != nullptr) bcdtmMem_freePointerArrayToPointArrayMemory (&clipArraysPP, numClipArrays);
-
-    return status;
-    }
-
-/*---------------------------------------------------------------------------------------
-* @bsimethod                                                    Rob.Cormack  01/11
-+---------------+---------------+---------------+---------------+---------------+------*/
-DTMStatusInt BcDTM::ReplaceFeaturePoints(DTMFeatureId dtmFeatureId, DPoint3d *pointsP , int numPoints)
-    {
-    if (SetMemoryAccess(DTMAccessMode::Write) != DTM_SUCCESS)
-        {
-        bcdtmWrite_message(1,0,0, "DTM is readonly");
-        return DTM_ERROR;
-        }
-    if (_dtmTransformHelper.IsValid())
-        return (DTMStatusInt)bcdtmData_replaceDtmFeaturePointsDtmObject (GetTinHandle (), (DTMFeatureId)dtmFeatureId, (DPoint3d *)_dtmTransformHelper->copyPointsToDTM (pointsP, (long)numPoints), (long)numPoints);
-    else
-        return (DTMStatusInt)bcdtmData_replaceDtmFeaturePointsDtmObject (GetTinHandle (), (DTMFeatureId)dtmFeatureId, (DPoint3d *)pointsP, (long)numPoints);
-    }
-/*----------------------------------------------------------------------+
-|                                                                       |
-|   rsc.29Aug2011   -  Created.                                         |
-|                                                                       |
-+----------------------------------------------------------------------*/
-DTMStatusInt BcDTM::BulkDeleteFeaturesByUserTag (DTMUserTag* userTagP, int numUserTag)
-    {
-    if (SetMemoryAccess (DTMAccessMode::Write) != DTM_SUCCESS)
-        {
-        bcdtmWrite_message (1, 0, 0, "DTM is readonly");
-        return DTM_ERROR;
-        }
-    DTMStatusInt status = (DTMStatusInt)bcdtmData_bulkUserTagDeleteDtmFeaturesDtmObject (GetTinHandle (), (DTMUserTag *)userTagP, (long)numUserTag);
-    return status;
-    }
-/*----------------------------------------------------------------------+
-|                                                                       |
-|   rsc.29Aug2011   -  Created.                                         |
-|                                                                       |
-+----------------------------------------------------------------------*/
-
-DTMStatusInt BcDTM::BulkDeleteFeaturesByFeatureId (DTMFeatureId* featureIdP, int numFeatureId)
-    {
-    if (SetMemoryAccess (DTMAccessMode::Write) != DTM_SUCCESS)
-        {
-        bcdtmWrite_message (1, 0, 0, "DTM is readonly");
-        return DTM_ERROR;
-        }
-    DTMStatusInt status = (DTMStatusInt)bcdtmData_bulkFeatureIdDeleteDtmFeaturesDtmObject (GetTinHandle (), (DTMFeatureId *)featureIdP, (long)numFeatureId);
-    return status;
-    }
-
-/*---------------------------------------------------------------------------------------
-* @bsimethod                                                    Rob.Cormack  01/11
-+---------------+---------------+---------------+---------------+---------------+------*/
-DTMStatusInt BcDTM::SetCleanUpOptions (DTMCleanupFlags options)
-    {
-    return (DTMStatusInt)bcdtmObject_setApiCleanUpDtmObject (GetTinHandle (), options);
-    }
-
-/*---------------------------------------------------------------------------------------
-* @bsimethod                                                    Rob.Cormack  01/11
-+---------------+---------------+---------------+---------------+---------------+------*/
-DTMStatusInt BcDTM::GetCleanUpOptions (DTMCleanupFlags& options)
-    {
-    return (DTMStatusInt)bcdtmObject_getApiCleanUpDtmObject (GetTinHandle (), &options);
-    }
-
-/*---------------------------------------------------------------------------------------
-* @bsimethod                                                    Daryl.Holmwood  09/10
-+---------------+---------------+---------------+---------------+---------------+------*/
-DTMStatusInt BcDTM::SetMemoryAccess (DTMAccessMode accessMode)
-    {
-    // Todo check for readonly instance.
-    if (DTMAccessMode::Commit == accessMode && _readonly)
-        return DTMStatusInt::DTM_ERROR;
-    return (DTMStatusInt)bcdtmMemory_setMemoryAccess (GetTinHandle (), accessMode);
-    }
-
-///*---------------------------------------------------------------------------------------
-//* @bsimethod                                                    Daryl.Holmwood  07/11
-//+---------------+---------------+---------------+---------------+---------------+------*/
-DTMStatusInt BcDTM::GetLastModifiedTime (Int64& lastModifiedTime)
-    {
-    lastModifiedTime = GetTinHandle()->lastModifiedTime;
-
-    if (lastModifiedTime == 0)
-        {
-        const Int64 date1Jan1970 = 116444736000000000;
-        lastModifiedTime = date1Jan1970 + ((Int64)GetTinHandle()->modifiedTime) * 10000000;
-        }
-    return DTM_SUCCESS;
-    }
-
-/*---------------------------------------------------------------------------------------
-* @bsimethod                                                    Daryl.Holmwood  09/10
-+---------------+---------------+---------------+---------------+---------------+------*/
-Int64 BcDTM::_GetPointCount ()
-    {
-    DTMFeatureStatisticsInfo info;
-    CalculateFeatureStatistics (info);
-    return info.numPoints;
-    }
-
-/*---------------------------------------------------------------------------------------
-* @bsimethod                                                    Daryl.Holmwood  09/10
-+---------------+---------------+---------------+---------------+---------------+------*/
-Bentley::TerrainModel::IDTMDraping* BcDTM::_GetDTMDraping ()
-    {
-    return this;
-    }
-
-/*---------------------------------------------------------------------------------------
-* @bsimethod                                                    Daryl.Holmwood  09/10
-+---------------+---------------+---------------+---------------+---------------+------*/
-Bentley::TerrainModel::IDTMContouring* BcDTM::_GetDTMContouring ()
-    {
-    return this;
-    }
-
-/*---------------------------------------------------------------------------------------
-* @bsimethod                                                    Daryl.Holmwood  09/10
-+---------------+---------------+---------------+---------------+---------------+------*/
-Bentley::TerrainModel::IDTMDrainage* BcDTM::_GetDTMDrainage()
-    {
-    return this;
-    }
-
-/*---------------------------------------------------------------------------------------
-* @bsimethod                                                    Elenie.Godzaridis 1/16
-+---------------+---------------+---------------+---------------+---------------+------*/
-BENTLEY_NAMESPACE_NAME::TerrainModel::IDTMVolume* BcDTM::_GetDTMVolume()
-    {
-    return nullptr;
-    }
-
-/*---------------------------------------------------------------------------------------
-* @bsimethod                                                    Daryl.Holmwood  02/11
-+---------------+---------------+---------------+---------------+---------------+------*/
-DTMStatusInt BcDTM::_GetTransformDTM (Bentley::TerrainModel::DTMPtr& transformedDTM, TransformCR transformation)
-    {
-    if (transformation.isIdentity())
-        transformedDTM = this;
-    else
-        {
-        Bentley::Transform trfs;
-        Bentley::Transform curTrfs;
-
-        if (_dtmTransformHelper.IsValid() && _dtmTransformHelper->GetTransformationFromDTM (curTrfs))
-            trfs.productOf (&curTrfs, &transformation);
-        else
-            trfs = transformation;
-
-        TMTransformHelper* transformHelper = nullptr;
-        if (!trfs.isIdentity())
-            transformHelper = TMTransformHelper::Create (trfs);
-
-        BcDTMPtr bcDtm = new BcDTM (*GetTinHandle(), transformHelper);
-        transformedDTM = bcDtm;
-        }
-    return DTM_SUCCESS;
-    }
-
-DTMStatusInt BcDTM::GetReadOnlyDTM (Bentley::TerrainModel::BcDTMPtr& readonlyDTM)
-    {
-    readonlyDTM = new BcDTM (*GetTinHandle (), _dtmTransformHelper.get(), true);
-    return DTM_SUCCESS;
-    }
-
-/*---------------------------------------------------------------------------------------
-* @bsimethod                                                    Daryl.Holmwood  02/11
-+---------------+---------------+---------------+---------------+---------------+------*/
-bool BcDTM::_GetTransformation (TransformR transformation)
-    {
-    if (_dtmTransformHelper.IsValid ())
-        return _dtmTransformHelper->GetTransformationFromDTM (transformation);
-    transformation.initIdentity();
-    return true;
-    }
-
-/*---------------------------------------------------------------------------------------
-* @bsimethod                                                    Daryl.Holmwood  09/10
-+---------------+---------------+---------------+---------------+---------------+------*/
-BcDTMP BcDTM::_GetBcDTM()
-    {
-    return this;
-    }
-
-/*---------------------------------------------------------------------------------------
-* @bsimethod                                                    Daryl.Holmwood  09/10
-+---------------+---------------+---------------+---------------+---------------+------*/
-DTMStatusInt BcDTM::_GetBoundary(Bentley::TerrainModel::DTMPointArray& ret)
-    {
-    DPoint3d *verticesP = nullptr;
-    long nPts;
-    BeAssert (GetTinHandle () != nullptr);
-
-    DTMStatusInt status = (DTMStatusInt)bcdtmList_extractHullDtmObject (GetTinHandle (), &verticesP, &nPts);
-    if (status == DTM_SUCCESS)
-        {
-        if (_dtmTransformHelper.IsValid ())
-            _dtmTransformHelper->convertPointsFromDTM (verticesP, nPts);
-        ret.resize (nPts);
-        memcpy (ret.data (), verticesP, nPts * sizeof (DPoint3d));
-
-        bcMem_free (verticesP);
-        }
-    return status;
-    }
-
-
-/*---------------------------------------------------------------------------------------
-* @bsimethod                                                    Elenie.Godzaridis  03/16
-+---------------+---------------+---------------+---------------+---------------+------*/
-DTMStatusInt BcDTM::_CalculateSlopeArea(double& flatArea, double& slopeArea, DPoint3dCP pts, int numPoints, DTMAreaValuesCallback progressiveCallback, DTMCancelProcessCallback isCancelledCallback)
-    {
-    DTMStatusInt retval = CalculateSlopeArea(flatArea, slopeArea, pts, numPoints);
-    progressiveCallback(retval,flatArea, slopeArea);
-    return retval;
-    }
-
-/*---------------------------------------------------------------------------------------
-* @bsiclass                                                     Daryl.Holmwood  12/10
-+---------------+---------------+---------------+---------------+---------------+------*/
-struct DTMDrainageFeature : public Bentley::TerrainModel::IDTMDrainageFeature
-    {
-    private:
-        bvector<Bentley::TerrainModel::DTMPointArray> m_array;
-        bvector<bool> m_pondArray;
-        mutable int m_count;
-
-    public:
-        DTMDrainageFeature ()
-            {
-            m_count = 0;
-            }
-        virtual UInt32 AddRef() const
-            {
-            m_count++;
-            return m_count;
-            }
-
-        virtual UInt32 Release() const
-            {
-            m_count--;
-            if (m_count == 0)
-                {
-                delete this;
-                return 0;
-                }
-            return m_count;
-            }
-        virtual int _GetNumParts()
-            {
-            return (int)m_array.size();
-            }
-        virtual bool _GetIsPond(int index)
-            {
-            if (m_array.size () <= index)
-                return false;
-            return m_pondArray [index];
-            }
-        virtual DTMStatusInt _GetPoints(Bentley::TerrainModel::DTMPointArray& ret, int index)
-            {
-            if (m_array.size () > index)
-                {
-                ret = m_array [index];
-                return DTM_SUCCESS;
-                }
-            return DTM_ERROR;
-            }
-
-        void AddFeature (const Bentley::TerrainModel::DTMPointArray& points, bool isPond)
-            {
-            m_pondArray.push_back (isPond);
-            // ToDo DHMEM check refcount.
-            m_array.push_back (points);
-            }
-    };
-
-/*---------------------------------------------------------------------------------------
-* @bsimethod                                                    Daryl.Holmwood  02/11
-+---------------+---------------+---------------+---------------+---------------+------*/
-int DTMDrainageFeatureCallback (
-    DTMFeatureType featureType,
-    DTMUserTag   featureTag,
-    DTMFeatureId featureId,
-    DPoint3d       *tPoint,
-    size_t         nPoint,
-    void           *userP
-    )
-    {
-    DTMDrainageFeature* feat = static_cast<DTMDrainageFeature*>(userP);
-    DTMPointArray pts;
-
-    pts.resize (nPoint);
-    memcpy (pts.data (), tPoint, nPoint * sizeof (DPoint3d));
-    feat->AddFeature (pts, featureType == DTMFeatureType::LowPointPond);
-    return SUCCESS;
-    }
-
-
-/*---------------------------------------------------------------------------------------
-* @bsimethod                                                    Daryl.Holmwood  12/10
-+---------------+---------------+---------------+---------------+---------------+------*/
-DTMStatusInt BcDTM::_GetDescentTrace (Bentley::TerrainModel::DTMDrainageFeaturePtr& ret, DPoint3dCR pt, double minDepth)
-    {
-    DTMDrainageFeature* result =  new DTMDrainageFeature();
-
-    if (GetDescentTrace (minDepth, pt.x, pt.y, result, &DTMDrainageFeatureCallback) == SUCCESS)
-        {
-        ret = result;
-        return DTM_SUCCESS;
-        }
-    delete result;
-    return DTM_ERROR;
-    }
-
-/*---------------------------------------------------------------------------------------
-* @bsimethod                                                    Daryl.Holmwood  12/10
-+---------------+---------------+---------------+---------------+---------------+------*/
-DTMStatusInt BcDTM::_GetAscentTrace (Bentley::TerrainModel::DTMDrainageFeaturePtr& ret, DPoint3dCR pt, double minDepth)
-    {
-    DTMDrainageFeature* result =  new DTMDrainageFeature();
-
-    if (GetAscentTrace (minDepth, pt.x, pt.y, result, &DTMDrainageFeatureCallback) == DTM_SUCCESS)
-        {
-        ret = result;
-        return DTM_SUCCESS;
-        }
-    delete result;
-    return DTM_ERROR;
-    }
-
-/*---------------------------------------------------------------------------------------
-* @bsimethod                                                    Daryl.Holmwood  12/10
-+---------------+---------------+---------------+---------------+---------------+------*/
-DTMStatusInt BcDTM::_TraceCatchmentForPoint (Bentley::TerrainModel::DTMDrainageFeaturePtr& ret, DPoint3dCR pt, double maxPondDepth)
-    {
-    bvector<DPoint3d> catchmentPts;
-    DPoint3d sumpPoint;
-    bool catchmentDetermined;
-    DTMDynamicFeatureArray catchmentFeatures;
-
-    if (TraceCatchmentForPoint (pt.x, pt.y, maxPondDepth, catchmentDetermined, sumpPoint, catchmentPts) == DTM_SUCCESS)
-        {
-        if (catchmentDetermined)
-            {
-            DTMDrainageFeature* result = new DTMDrainageFeature ();
-            ret = result;
-            result->AddFeature (catchmentPts, false);
-            }
-        return DTM_SUCCESS;
-        }
-    return DTM_ERROR;
-    }
-
-/*----------------------------------------------------------------------+
-|                                                                       |
-|   rsc.18Oct2012   -  Created.                                         |
-|                                                                       |
-+----------------------------------------------------------------------*/
-DTMStatusInt BcDTM::CreatePointStockPile
-    (
-    DPoint3d    headCoordinates,    // ==> Conveyor Head Coordinates
-    double      stockPileSlope,     // ==> Slope Of Stock Pile Expressed As Ratio Of Rise / Run
-    bool        mergeOption,        // ==> Merge Option If True Create DTM Of Stockpile And Ground DTM
-    double&     stockPileVolume,    // <== Volume Of Stock Pile
-    BcDTMPtr     *stockPileTmPP,    // <== Stock Pile TM
-    BcDTMPtr     *mergedTmPP        // <== Merged Ground And StockPile TM
-    )
-    {
-    BeAssert (GetTinHandle() != nullptr);
-// ToDo Translatation
-
-    DTMStatusInt status = DTM_SUCCESS;
-    double volume=0.0 ;
-    BC_DTM_OBJ  *stockPileDtmP=nullptr,*mergedDtmP=nullptr ;
-    DPoint3d p3dHeadCoordinates ;
-
-    // Check arguments
-
-    if (stockPileTmPP == nullptr)   return DTM_ERROR;
-    if (mergedTmPP    == nullptr)   return DTM_ERROR;
-
-    //  Set Variables
-
-    stockPileVolume = 0.0 ;
-    p3dHeadCoordinates.x = headCoordinates.x ;
-    p3dHeadCoordinates.y = headCoordinates.y ;
-    p3dHeadCoordinates.z = headCoordinates.z ;
-
-    //  Call Core To Create Stock Pile
-
-    status = (DTMStatusInt)bcdtmStockPile_createPointStockPileDtmObject ((BC_DTM_OBJ *)GetTinHandle (), p3dHeadCoordinates, stockPileSlope, mergeOption, &stockPileDtmP, &mergedDtmP, &volume);
-
-    if( status == DTM_SUCCESS )
-        {
-        stockPileVolume = volume ;
-        *stockPileTmPP = BcDTM::CreateFromDtmHandle (*stockPileDtmP);
-        if( mergeOption )
-            {
-            *mergedTmPP = BcDTM::CreateFromDtmHandle (*mergedDtmP);
-            }
-        }
-    else
-        {
-        if( stockPileDtmP != nullptr )
-            bcdtmObject_destroyDtmObject(&stockPileDtmP) ;
-
-        if( mergedDtmP != nullptr )
-            bcdtmObject_destroyDtmObject(&mergedDtmP) ;
-        }
-
-    // Return
-
-    return status;
-    }
-
-/*----------------------------------------------------------------------+
-|                                                                       |
-|   rsc.19Oct2012   -  Created.                                         |
-|                                                                       |
-+----------------------------------------------------------------------*/
-DTMStatusInt BcDTM::CreateAlignmentStockPile
-    (
-    DPoint3dCP      headCoordinates,   // ==> Conveyor Head Alignment Coordinates
-    long            numHeadCoordinates, // ==> Number Of Head Coordinates
-    double          stockPileSlope,     // ==> Slope Of Stock Pile Expressed As Ratio Of Rise / Run
-    bool            mergeOption,        // ==> Merge Option If True Create DTM Of Stockpile And Ground DTM
-    double&         stockPileVolume,    // <== Volume Of Stock Pile
-    BcDTMPtr*       stockPileTmPP,    // <== Stock Pile TM
-    BcDTMPtr*       mergedTmPP        // <== Merged Ground And StockPile TM
-    )
-    {
-    BeAssert (GetTinHandle() != nullptr);
-// ToDo Translatation
-
-    DTMStatusInt status = DTM_SUCCESS;
-    double volume=0.0 ;
-    BC_DTM_OBJ  *stockPileDtmP=nullptr,*mergedDtmP=nullptr ;
-
-    // Check arguments
-
-    if (stockPileTmPP == nullptr)   return DTM_ERROR;
-    if (mergedTmPP    == nullptr)   return DTM_ERROR;
-
-    //  Set Variables
-
-    stockPileVolume = 0.0 ;
-
-    //  Call Core To Create Stock Pile
-
-    status = (DTMStatusInt)bcdtmStockPile_createStringStockPileDtmObject ((BC_DTM_OBJ *)GetTinHandle (), (DPoint3d *)headCoordinates, numHeadCoordinates, stockPileSlope, mergeOption, &stockPileDtmP, &mergedDtmP, &volume);
-
-    if( status == DTM_SUCCESS )
-        {
-        stockPileVolume = volume ;
-        *stockPileTmPP = BcDTM::CreateFromDtmHandle (*stockPileDtmP);
-        if( mergeOption )
-            {
-            *mergedTmPP = BcDTM::CreateFromDtmHandle (*mergedDtmP);
-            }
-        }
-    else
-        {
-        if( stockPileDtmP != nullptr )
-            bcdtmObject_destroyDtmObject(&stockPileDtmP) ;
-
-        if( mergedDtmP != nullptr )
-            bcdtmObject_destroyDtmObject(&mergedDtmP) ;
-        }
-
-    // Return
-
-    return status;
-    }
-
-/*----------------------------------------------------------------------+
-|                                                                       |
-|   djh.27May2014   -  Created.                                         |
-|                                                                       |
-+----------------------------------------------------------------------*/
-bool BcDTM::IntersectVector (DPoint3dR intersectionPoint, DPoint3dCR startPoint, DPoint3dCR endPoint)
-    {
-    DPoint3d startPt = startPoint;
-    DPoint3d endPt = endPoint;
-
-    // if we have a
-    if (_dtmTransformHelper.IsValid ())
-        {
-        if (_dtmTransformHelper.IsValid ())
-            {
-            _dtmTransformHelper->convertPointToDTM (startPt);
-            _dtmTransformHelper->convertPointToDTM (endPt);
-            BcDTMPtr tempDtm = BcDTM::CreateFromDtmHandle (*GetTinHandle ());
-            if (!tempDtm->IntersectVector (intersectionPoint, startPt, endPt))
-                return false;
-            _dtmTransformHelper->convertPointFromDTM (intersectionPoint);
-            return true;
-            }
-        }
-
-    if(fabs (startPt.x - endPt.x) > 1e-5 || fabs (startPt.y - endPt.y) > 1e-5)
-        {
-        // Intersect line with the DTM Range
-        DRange3d range;
-        DPoint3d sP;
-        DPoint3d eP;
-        DPoint3d point;
-
-        GetRange (range);
-        endPt.x -= startPt.x;
-        endPt.y -= startPt.y;
-        endPt.z -= startPt.z;
-        if (!range.intersectRay (nullptr, nullptr, &sP, &eP, &startPt, &endPt))
-            return false;
-
-        // Non Top View
-        DPoint3d trianglePts[4];
-        long drapedType;
-        BC_DTM_OBJ* bcDTM = GetTinHandle ();
-        bool voidFlag;
-
-        if (bcdtmDrape_intersectTriangleDtmObject (bcDTM, &sP, &eP, &drapedType, &point, trianglePts, voidFlag) != DTM_SUCCESS || drapedType == 0 || voidFlag != false)
-            return false;
-
-        startPt = point;
-        intersectionPoint = startPt;
-        return true;
-        }
-
-    // TopView
-    DPoint3d trianglePts[4];
-    int drapedType;
-    double elevation;
-
-    if (DTM_SUCCESS != _DrapePoint (&elevation, nullptr, nullptr, trianglePts, drapedType, startPt))
-        {
-        return false;
-        }
-    startPt.z = elevation;
-    intersectionPoint = startPt;
-    return true;
-    }
-
-
-DTMStatusInt BcDTM::Clean ()
-    {
-    if (SetMemoryAccess (DTMAccessMode::Write) != DTM_SUCCESS)
-        {
-        bcdtmWrite_message (1, 0, 0, "DTM is Read Only");
-        return DTM_ERROR;
-        }
-
-    BC_DTM_OBJ* bcDTM = GetTinHandle ();
-
-    DTMStatusInt status = DTM_SUCCESS;
-    if (bcDTM->dtmState == DTMState::Tin)
-        status = (DTMStatusInt)bcdtmList_cleanDtmObject(bcDTM);
-    else if (bcDTM->dtmState == DTMState::Data)
-        status = (DTMStatusInt)bcdtmData_compactUntriangulatedFeatureTableDtmObject(bcDTM);
-    return status;
-    }
-
-//=======================================================================================
-//
-//+===============+===============+===============+===============+===============+======
-DTMStatusInt BcDTM::AddFeatureWithMultipleSegments
-(
-DTMFeatureType dtmFeatureType,   // =>
-const DtmVectorString& features, // =>
-DTMUserTag   userTag,          // =>
-DTMFeatureId *featureIdP       // <=
-)
-    {
-    if (features.size () == 0)
-        return DTM_ERROR;
-    if (SetMemoryAccess (DTMAccessMode::Write) != DTM_SUCCESS)
-        {
-        bcdtmWrite_message (1, 0, 0, "DTM is readonly");
-        return DTM_ERROR;
-        }
-    DTMStatusInt sts = DTM_SUCCESS;
-
-    TMTransformHelperP helper = GetTransformHelper ();
-    // Store the feature in the DTM
-    for (size_t i = 0; i < features.size (); i++)
-        {
-        if (helper)
-            {
-            if ((sts = (DTMStatusInt)bcdtmObject_storeDtmFeatureInDtmObject(GetTinHandle(), dtmFeatureType, userTag, i == 0 ? 3 : 2, featureIdP, helper->copyPointsToDTM(features[i].data(), (int)features[i].size()), (int)features[i].size())) != DTM_SUCCESS)
-                return sts;
-            }
-        else
-            {
-            if ((sts = (DTMStatusInt)bcdtmObject_storeDtmFeatureInDtmObject(GetTinHandle(), dtmFeatureType, userTag, i == 0 ? 3 : 2, featureIdP, features[i].data(), (int)features[i].size())) != DTM_SUCCESS)
-                return sts;
-            }
-        }
-
-    return sts;
-    }
-
-//=======================================================================================
-//
-//+===============+===============+===============+===============+===============+======
-DTMStatusInt BcDTM::ReplaceFeatureWithMultipleSegments
-(
-const DtmVectorString& features, // =>
-DTMFeatureId featureId       // <=
-)
-    {
-    if (features.size () == 0)
-        return DTM_ERROR;
-
-    if (SetMemoryAccess (DTMAccessMode::Write) != DTM_SUCCESS)
-        {
-        bcdtmWrite_message (1, 0, 0, "DTM is readonly");
-        return DTM_ERROR;
-        }
-    TMTransformHelperP helper = GetTransformHelper ();
-
-    // Try and replace the
-    if (helper)
-        {
-        DtmVectorString transformedfeatures = features;
-        helper->convertDtmStringVectorToDTM (transformedfeatures);
-        return (DTMStatusInt)bcdtmData_replaceDtmFeaturePointsMultipleDtmObject(GetTinHandle(), (DTMFeatureId)featureId, transformedfeatures);
-        }
-    return (DTMStatusInt)bcdtmData_replaceDtmFeaturePointsMultipleDtmObject(GetTinHandle(), (DTMFeatureId)featureId, features);
-    }
-
-bool BcDTM::GetProjectedPointOnDTM (DPoint3dR pointOnDTM, DMatrix4dCR w2vMap, DPoint3dCR testPoint)
-    {
-    TMTransformHelperP helper = GetTransformHelper ();
-    DPoint3d startPt = testPoint;
-    DPoint3d endPt;
-    DPoint3d pt;
-    DMatrix4d invW2vMap;
-    DPoint4d pt4;
-    DPoint4d endPt4;
-
-    invW2vMap.qrInverseOf (&w2vMap);
-    w2vMap.multiplyAndRenormalize (&pt, &testPoint, 1);
-    pt.z -= 100;
-    invW2vMap.multiplyAndRenormalize (&endPt, &pt, 1);
-    pt4.init (&testPoint, 0);
-    w2vMap.multiply (&pt4, &pt4, 1);
-    pt4.z -= 100;
-    invW2vMap.multiply (&endPt4, &pt4, 1);
-    endPt.init (endPt4.x, endPt4.y, endPt4.z);
-
-    if (helper)
-        {
-        helper->convertPointToDTM (startPt);
-        helper->convertPointToDTM (endPt);
-        }
-
-    if (fabs (startPt.x - endPt.x) > 1e-5 || fabs (startPt.y - endPt.y) > 1e-5)
-        {
-        // Intersect line with the DTM Range
-        DRange3d range;
-        DPoint3d sP;
-        DPoint3d eP;
-        DPoint3d point;
-
-        GetRange (range);
-        endPt.x -= startPt.x;
-        endPt.y -= startPt.y;
-        endPt.z -= startPt.z;
-        if (!range.intersectRay (NULL, NULL, &sP, &eP, &startPt, &endPt))
-            return false;
-
-        // Non Top View
-        DPoint3d trianglePts[4];
-        long drapedType;
-        BC_DTM_OBJ* bcDTM = GetTinHandle ();
-        bool voidFlag;
-
-        if (bcdtmDrape_intersectTriangleDtmObject (bcDTM, ((DPoint3d*)&sP), ((DPoint3d*)&eP), &drapedType, (DPoint3d*)&point, (DPoint3d*)&trianglePts, voidFlag) != DTM_SUCCESS || drapedType == 0 || voidFlag != 0)
-            {
-            return false;
-            }
-
-        startPt = point;
-        }
-
-    // TopView
-    DPoint3d trianglePts[4];
-    int drapedType;
-    double elevation;
-
-    if (DTM_SUCCESS != _DrapePoint (&elevation, NULL, NULL, trianglePts, drapedType, startPt))
-        {
-        return false;
-        }
-    startPt.z = elevation;
-
-    pointOnDTM = startPt;
-    if (helper) helper->convertPointFromDTM (pointOnDTM);
-    return true;
-    }
-    
-bool BcDTM::_GetProjectedPointOnDTM (DPoint3dR pointOnDTM, DMatrix4dCR w2vMap, DPoint3dCR testPoint)
-    {
-    TMTransformHelperP helper = GetTransformHelper ();
-    DPoint3d startPt = testPoint;
-    DPoint3d endPt;
-    DPoint3d pt;
-    DMatrix4d invW2vMap;
-    DPoint4d pt4;
-    DPoint4d endPt4;
-
-    invW2vMap.QrInverseOf (w2vMap);
-    w2vMap.MultiplyAndRenormalize (&pt, &testPoint, 1);
-    pt.z -= 100;
-    invW2vMap.MultiplyAndRenormalize (&endPt, &pt, 1);
-    pt4.Init (testPoint, 0);
-    w2vMap.Multiply (&pt4, &pt4, 1);
-    pt4.z -= 100;
-    invW2vMap.Multiply (&endPt4, &pt4, 1);
-    endPt.Init (endPt4.x, endPt4.y, endPt4.z);
-
-    if (helper)
-        {
-        helper->convertPointToDTM (startPt);
-        helper->convertPointToDTM (endPt);
-        }
-
-    if (fabs (startPt.x - endPt.x) > 1e-5 || fabs (startPt.y - endPt.y) > 1e-5)
-        {
-        // Intersect line with the DTM Range
-        DRange3d range;
-        DPoint3d sP;
-        DPoint3d eP;
-        DPoint3d point;
-
-        GetRange (range);
-        endPt.x -= startPt.x;
-        endPt.y -= startPt.y;
-        endPt.z -= startPt.z;
-        double p1, p2; // Not Used
-        if (!range.IntersectRay (p1, p2, sP, eP, startPt, endPt))
-            return false;
-
-        // Non Top View
-        DPoint3d trianglePts[4];
-        long drapedType;
-        BC_DTM_OBJ* bcDTM = GetTinHandle ();
-        bool voidFlag;
-
-        if (bcdtmDrape_intersectTriangleDtmObject (bcDTM, ((DPoint3d*)&sP), ((DPoint3d*)&eP), &drapedType, (DPoint3d*)&point, (DPoint3d*)&trianglePts, voidFlag) != DTM_SUCCESS || drapedType == 0 || voidFlag != 0)
-            {
-            return false;
-            }
-
-        startPt = point;
-        }
-
-    // TopView
-    DPoint3d trianglePts[4];
-    int drapedType;
-    double elevation;
-
-    if (DTM_SUCCESS != DrapePoint (&elevation, NULL, NULL, trianglePts, drapedType, startPt))
-        {
-        return false;
-        }
-    startPt.z = elevation;
-
-    pointOnDTM = startPt;
-    if (helper) helper->convertPointFromDTM (pointOnDTM);
-    return true;
-    }
-
-DTMStatusInt BcDTM::FilterPoints (long numPointsToRemove, double percentageToRemove, long& pointsBefore, long& pointsAfter)
-    {
-    if (SetMemoryAccess (DTMAccessMode::Write) != DTM_SUCCESS)
-        {
-        bcdtmWrite_message (1, 0, 0, "DTM is readonly");
-        return DTM_ERROR;
-        }
-
-    return (DTMStatusInt)bcdtmFilter_tileDecimateRandomSpotsDtmObject(GetTinHandle(), numPointsToRemove, percentageToRemove, pointsBefore, pointsAfter);
-    }
-
-DTMStatusInt BcDTM::DrapeLinearPoints(bvector<DTMDrapePoint>& drapedPts, DPoint3dCP pointsP, int nPts, bool getFeatures)
-    {
-    DTMStatusInt status = DTM_SUCCESS;
-    
-    drapedPts.clear();
-    if (_dtmTransformHelper.IsValid())
-        {
-        status = (DTMStatusInt)bcdtmDrape_stringDtmObject(GetTinHandle(), _dtmTransformHelper->copyPointsToDTM(pointsP, nPts), nPts, getFeatures, drapedPts);
-        if (SUCCESS == status)
-            {
-            for (auto& pt : drapedPts)
-                {
-                _dtmTransformHelper->convertPointToDTM(pt.drapePt);
-                }
-            }
-        }
-    else
-        status = (DTMStatusInt)bcdtmDrape_stringDtmObject(GetTinHandle(), pointsP, nPts, getFeatures, drapedPts);
-    return status;
-    }
-
-
-/////////////////////////////////////////////
-/*---------------------------------------------------------------------------------------
-* @bsimethod                                                    Daryl.Holmwood  09/10
-+---------------+---------------+---------------+---------------+---------------+------*/
-DTMStatusInt BcDTM::DrapePoint(double* elevation, double* slope, double* aspect, DPoint3d triangle[3], int& drapedType, const DPoint3d& point)
-    {
-    return _DrapePoint(elevation, slope, aspect, triangle, drapedType, point);
-    }
-/*---------------------------------------------------------------------------------------
-* @bsimethod                                                    Rob.Cormack    09/10
-+---------------+---------------+---------------+---------------+---------------+------*/
-DTMStatusInt BcDTM::CalculateSlopeArea(double& flatAreaP, double& slopeAreaP, DPoint3dCP points, int numPoints)
-    {
-    return _CalculateSlopeArea(flatAreaP, slopeAreaP, points, numPoints);
-    }
-
-END_BENTLEY_TERRAINMODEL_NAMESPACE
+/*--------------------------------------------------------------------------------------+
+|
+|     $Source: Core/cppwrappers/bcDTMClass.cpp $
+|
+|  $Copyright: (c) 2016 Bentley Systems, Incorporated. All rights reserved. $
+|
++--------------------------------------------------------------------------------------*/
+#pragma warning(disable: 4018)
+#pragma warning(disable: 4786)
+#pragma warning(disable: 4102)
+/*----------------------------------------------------------------------+
+| Include standard library header files                                 |
++----------------------------------------------------------------------*/
+#include <math.h>
+#include <TerrainModel/TerrainModel.h>
+
+#include <bcDTMBaseDef.h>
+#include <dtmevars.h>
+
+/*----------------------------------------------------------------------+
+| Include BCivil general header files                                   |
++----------------------------------------------------------------------*/
+#include <bcMacros.h>
+#include <bcGmcNorm.h>
+#include <bcConversion.h>
+
+/*------------------------------------------------------------------+
+| Include of the current class header                               |
++------------------------------------------------------------------*/
+#include "bcMem.h"
+#include "bcDTMImpl.h"
+#include "bcpoint.fdf"
+
+#include "bcdtmSideSlope.h"
+#include <TerrainModel\Core\TMTransformHelper.h>
+#include <TerrainModel\Drainage\drainage.h>
+
+#include "Drainage\bcdtmDrainageFeatures.h"
+#include "Drainage\bcdtmDrainagePond.h"
+#include "Drainage\bcdtmDrainageTrace.h"
+#include "Drainage\bcdtmDrainageCatchment.h"
+
+BEGIN_BENTLEY_TERRAINMODEL_NAMESPACE
+
+#pragma region Transform callback helpers
+
+class FeatureCallbackTransformHelper
+    {
+    DTMFeatureCallback m_callBackFunctP;
+    void* m_userP;
+    TMTransformHelperP m_helper;
+    public:
+        FeatureCallbackTransformHelper (DTMFeatureCallback callBackFunctP, void* userP, TMTransformHelperP helper)
+            {
+            m_callBackFunctP = callBackFunctP;
+            m_helper = helper;
+            m_userP = userP;
+            }
+        void* GetUserArg ()
+            {
+            if (m_helper && !m_helper->IsIdentity ())
+                return this;
+            return m_userP;
+            }
+        DTMFeatureCallback GetCallBackFunc ()
+            {
+            if (m_helper && !m_helper->IsIdentity ())
+                return &TransformFunction;
+            return m_callBackFunctP;
+            }
+    private:
+        static int TransformFunction (DTMFeatureType featureType, DTMUserTag featureTag, DTMFeatureId featureId, DPoint3d *tPoint, size_t nPoint, void *userP)
+            {
+            FeatureCallbackTransformHelper* data = (FeatureCallbackTransformHelper*)userP;
+            data->m_helper->convertPointsFromDTM (tPoint, (int)nPoint);
+            return data->m_callBackFunctP (featureType, featureTag, featureId, tPoint, nPoint, data->m_userP);
+            }
+    };
+
+class SinglePointFeatureCallbackTransformHelper
+    {
+    DTMBrowseSinglePointFeatureCallback m_callBackFunctP;
+    void* m_userP;
+    TMTransformHelperP m_helper;
+    public:
+        SinglePointFeatureCallbackTransformHelper (DTMBrowseSinglePointFeatureCallback callBackFunctP, void* userP, TMTransformHelperP helper)
+            {
+            m_callBackFunctP = callBackFunctP;
+            m_helper = helper;
+            m_userP = userP;
+            }
+        void* GetUserArg ()
+            {
+            if (m_helper && !m_helper->IsIdentity ())
+                return this;
+            return m_userP;
+            }
+        DTMBrowseSinglePointFeatureCallback GetCallBackFunc ()
+            {
+            if (m_helper && !m_helper->IsIdentity ())
+                return &TransformFunction;
+            return m_callBackFunctP;
+            }
+    private:
+        static int TransformFunction (DTMFeatureType featureType, DPoint3d& tPoint, void *userP)
+            {
+            SinglePointFeatureCallbackTransformHelper* data = (SinglePointFeatureCallbackTransformHelper*)userP;
+            DPoint3d pt = tPoint;
+            data->m_helper->convertPointFromDTM (pt);
+            return data->m_callBackFunctP (featureType, pt, data->m_userP);
+            }
+    };
+
+class BrowseSlopeIndicatorCallbackTransformHelper
+    {
+    DTMBrowseSlopeIndicatorCallback m_callBackFunctP;
+    void* m_userP;
+    TMTransformHelperP m_helper;
+    public:
+        BrowseSlopeIndicatorCallbackTransformHelper (DTMBrowseSlopeIndicatorCallback callBackFunctP, void* userP, TMTransformHelperP helper)
+            {
+            m_callBackFunctP = callBackFunctP;
+            m_helper = helper;
+            m_userP = userP;
+            }
+        void* GetUserArg ()
+            {
+            if (m_helper && !m_helper->IsIdentity ())
+                return this;
+            return m_userP;
+            }
+        DTMBrowseSlopeIndicatorCallback GetCallBackFunc ()
+            {
+            if (m_helper && !m_helper->IsIdentity ())
+                return &TransformFunction;
+            return m_callBackFunctP;
+            }
+    private:
+        static int TransformFunction (bool major, DPoint3d& point1, DPoint3d& point2, void *userP)
+            {
+            BrowseSlopeIndicatorCallbackTransformHelper* data = (BrowseSlopeIndicatorCallbackTransformHelper*)userP;
+            if (data->m_helper)
+                {
+                DPoint3d pt1 = point1;
+                DPoint3d pt2 = point2;
+                data->m_helper->convertPointFromDTM (pt1);
+                data->m_helper->convertPointFromDTM (pt2);
+                return data->m_callBackFunctP (major, pt1, pt2, data->m_userP);
+                }
+            return data->m_callBackFunctP (major, point1, point2, data->m_userP);
+            }
+    };
+
+class TransformPointsCallbackTransformHelper
+    {
+    DTMTransformPointsCallback m_callBackFunctP;
+    void* m_userP;
+    TMTransformHelperP m_helper;
+    public:
+        TransformPointsCallbackTransformHelper (DTMTransformPointsCallback callBackFunctP, void* userP, TMTransformHelperP helper)
+            {
+            m_callBackFunctP = callBackFunctP;
+            m_helper = helper;
+            m_userP = userP;
+            }
+        void* GetUserArg ()
+            {
+            if (m_helper && !m_helper->IsIdentity ())
+                return this;
+            return m_userP;
+            }
+        DTMTransformPointsCallback GetCallBackFunc ()
+            {
+            if (m_helper && !m_helper->IsIdentity ())
+                return &TransformFunction;
+            return m_callBackFunctP;
+            }
+    private:
+        static int TransformFunction (DPoint3dP points, size_t numPts, void *userP)
+            {
+            TransformPointsCallbackTransformHelper* data = (TransformPointsCallbackTransformHelper*)userP;
+            data->m_helper->convertPointsFromDTM (points, (int)numPts);
+            DTMStatusInt status = (DTMStatusInt)data->m_callBackFunctP (points, numPts, data->m_userP);
+            data->m_helper->convertPointsToDTM (points, (int)numPts);
+            return status;
+            }
+    };
+
+class DuplicatePointsCallbackTransformHelper
+    {
+    DTMDuplicatePointsCallback m_callBackFunctP;
+    void* m_userP;
+    TMTransformHelperP m_helper;
+    public:
+        DuplicatePointsCallbackTransformHelper (DTMDuplicatePointsCallback callBackFunctP, void* userP, TMTransformHelperP helper)
+            {
+            m_callBackFunctP = callBackFunctP;
+            m_helper = helper;
+            m_userP = userP;
+            }
+        void* GetUserArg ()
+            {
+            if (m_helper && !m_helper->IsIdentity ())
+                return this;
+            return m_userP;
+            }
+        DTMDuplicatePointsCallback GetCallBackFunc ()
+            {
+            if (m_helper && !m_helper->IsIdentity ())
+                return &TransformFunction;
+            return m_callBackFunctP;
+            }
+    private:
+        static int TransformFunction (double x, double y, DTM_DUPLICATE_POINT_ERROR* dupErrorsP, long numDupErrors, void *userP)
+            {
+            DuplicatePointsCallbackTransformHelper* data = (DuplicatePointsCallbackTransformHelper*)userP;
+            data->m_helper->convertPointFromDTM (x, y);
+            return data->m_callBackFunctP (x, y, dupErrorsP, numDupErrors, data->m_userP);
+            }
+    };
+
+class CrossingFeaturesCallbackTransformHelper
+    {
+    DTMCrossingFeaturesCallback m_callBackFunctP;
+    void* m_userP;
+    TMTransformHelperP m_helper;
+    public:
+        CrossingFeaturesCallbackTransformHelper (DTMCrossingFeaturesCallback callBackFunctP, void* userP, TMTransformHelperP helper)
+            {
+            m_callBackFunctP = callBackFunctP;
+            m_helper = helper;
+            m_userP = userP;
+            }
+        void* GetUserArg ()
+            {
+            if (m_helper && !m_helper->IsIdentity ())
+                return this;
+            return m_userP;
+            }
+        DTMCrossingFeaturesCallback GetCallBackFunc ()
+            {
+            if (m_helper && !m_helper->IsIdentity ())
+                return &TransformFunction;
+            return m_callBackFunctP;
+            }
+    private:
+        static int TransformFunction (DTM_CROSSING_FEATURE_ERROR& crossError, void *userP)
+            {
+            CrossingFeaturesCallbackTransformHelper* data = (CrossingFeaturesCallbackTransformHelper*)userP;
+            data->m_helper->convertPointFromDTM (crossError.intersectionX, crossError.intersectionY);
+            data->m_helper->convertElevationFromDTM (crossError.elevation1);
+            data->m_helper->convertDistanceFromDTM (crossError.distance1);
+            data->m_helper->convertElevationFromDTM (crossError.elevation1);
+            data->m_helper->convertDistanceFromDTM (crossError.distance1);
+            return data->m_callBackFunctP(crossError, data->m_userP);
+            }
+    };
+
+class TriangleMeshCallbackTransformHelper
+    {
+    DTMTriangleMeshCallback m_callBackFunctP;
+    void* m_userP;
+    TMTransformHelperP m_helper;
+    public:
+        TriangleMeshCallbackTransformHelper (DTMTriangleMeshCallback callBackFunctP, void* userP, TMTransformHelperP helper)
+            {
+            m_callBackFunctP = callBackFunctP;
+            m_helper = helper;
+            m_userP = userP;
+            }
+        void* GetUserArg ()
+            {
+            if (m_helper && !m_helper->IsIdentity ())
+                return this;
+            return m_userP;
+            }
+        DTMTriangleMeshCallback GetCallBackFunc ()
+            {
+            if (m_helper && !m_helper->IsIdentity ())
+                return &TransformFunction;
+            return m_callBackFunctP;
+            }
+    private:
+        static int TransformFunction (DTMFeatureType featureType, int numTriangles, int numMeshPoints, DPoint3d *meshPointsP, int numMeshFaces, long *meshFacesP, void *userP)
+            {
+            TriangleMeshCallbackTransformHelper* data = (TriangleMeshCallbackTransformHelper*)userP;
+
+            if (data->m_helper)
+                return data->m_callBackFunctP (featureType, numTriangles, numMeshPoints, data->m_helper->copyPointsFromDTM (meshPointsP, numMeshFaces), numMeshFaces, meshFacesP, data->m_userP);
+            return data->m_callBackFunctP(featureType, numTriangles, numMeshPoints, meshPointsP, numMeshFaces, meshFacesP, data->m_userP);
+            }
+    };
+
+#pragma endregion
+
+#pragma region DigitalTM Functions
+/*------------------------------------------------------------------+
+    | Include COGO definitions                                          |
+    +------------------------------------------------------------------*/
+
+    /*----------------------------------------------+
+    | Constant definitions                          |
+    +----------------------------------------------*/
+#define TOL_CALCUL                           0.0000001
+
+/*----------------------------------------------+
+| Private type definitions                      |
++----------------------------------------------*/
+struct PrflPoint_t
+    {
+    double          s;
+    DTMDrapePoint  bcdtmDrapeData;
+    };
+
+
+typedef int (*dtmHandler_t) ();
+
+/*==================================================================*/
+/*                                                                  */
+/*          INTERNAL FUNCTIONS                                      */
+/*                                                                  */
+/*==================================================================*/
+
+/*----------------------------------------------------------------------+
+|                                                                       |
+|   spu.12jul02  - Created.                                             |
+|                                                                       |
++----------------------------------------------------------------------*/
+BENTLEYDTM_EXPORT  int  digitalTM_freeTinHandle /* >=< DTM_SUCCESS or DTM_ERROR */
+    (
+    BC_DTM_OBJ **dtmHandlePP          /* <= Tin file handle */
+    )
+    {
+    DTMStatusInt status = DTM_SUCCESS;
+
+    bcdtmObject_destroyDtmObject (dtmHandlePP);
+
+    *dtmHandlePP = nullptr;
+    return status;
+    }
+
+/*----------------------------------------------------------------------+
+|                                                                       |
+|   spu.09sep2001   -  Created.                                         |
+|                                                                       |
++----------------------------------------------------------------------*/
+static int digitalTM_nextOriginPoint
+    (
+    DPoint3d    *lineStringPtP,/* => Line string point               */
+    DPoint3dCP  origStringP,  /* => Points of original line string  */
+    const double* sTabP,        /* => point chainage or nullptr          */
+    int         nPtOrig,       /* => Next Origin Point               */
+    int         *currPtOrigP,  /* <= Current original point          */
+    double      *diffSOrigP,   /* <= Difference in abcissa on       */
+    /*    original string                 */
+    double      *distOrigP,    /* <= Distance between points of      */
+    /*    original line                   */
+    double      *distOnCurrP   /* <= Distance on current segment     */
+    /*    (reinit to zero)                */
+    )
+    {
+    BC_START ();
+
+    // Initialize values
+    *distOrigP = dc_zero;
+    *diffSOrigP = dc_zero;
+
+    if (origStringP[*currPtOrigP].x == lineStringPtP->x && origStringP[*currPtOrigP].y == lineStringPtP->y)
+        {
+
+        // In the following loop we look for the next point in the original array which is not the same than
+        // the current point.
+        do
+            {
+            (*currPtOrigP)++;
+
+            if (*currPtOrigP == nPtOrig)
+                {
+                // If the index of the current point reaches the end it means that there is no
+                // more further points in the original array
+                // So we just break here
+                break;
+                }
+
+            *distOrigP = bcPoint_distance2d (
+                &origStringP[(*currPtOrigP)],
+                &origStringP[(*currPtOrigP)-1]);
+            }
+            while (*distOrigP == dc_zero);
+
+            // If we havve found the point we set the value of the station difference
+            if (*currPtOrigP < nPtOrig)
+                {
+                *diffSOrigP = sTabP[(*currPtOrigP)] - sTabP[(*currPtOrigP)-1];
+                }
+
+            // We intialize the value of the distance on the current segment
+            *distOnCurrP = dc_zero;
+        }
+
+BC_END:;
+
+    BC_END_RETURNSTATUS();
+    }
+
+/*----------------------------------------------------------------------+
+|                                                                       |
+|   spu.09sep2001   -  Created.                                         |
+|                                                                       |
++----------------------------------------------------------------------*/
+static int digitalTM_setPoint
+    (
+    PrflPoint_t     *pointTabP,    /* <> Point table                     */
+    int             index,         /* => Index in point table            */
+    double          currAbc,      /* => Current abcissa                */
+    DTMDrapePoint  drapedPts[]
+)
+    {
+    BC_START ();
+
+    /*------------------------------------------------------+
+    | start here.                                           |
+    +------------------------------------------------------*/
+    pointTabP[index].s = currAbc;
+    pointTabP[index].bcdtmDrapeData = drapedPts[index];
+
+BC_END:;
+
+    BC_END_RETURNSTATUS();
+    }
+
+/*----------------------------------------------------------------------+
+|                                                                       |
+|   spu.09sep2001   -  Created.                                         |
+|                                                                       |
++----------------------------------------------------------------------*/
+static int digitalTM_createProfile
+    (
+    PrflPoint_t     **pointTabPP,
+    long            *nbPt,
+    DTMDrapePoint  drapedPt[],
+    int             nResPt,         /* => Number of points in line string */
+    DPoint3dCP      origStringP,   /* => Points of original line string  */
+    const double*   sTabP,         /* => point chainage or nullptr          */
+    int             nPts            /* => Number of points in line string */
+    )
+    {
+    PrflPoint_t   *pointTabP = nullptr;
+    double        currAbc = dc_zero;
+    double        distOnCurrentSegment = dc_zero;
+    double        distOrig = dc_zero;
+    double        diffSOrig = dc_zero;
+    int           iPt;
+    int           currPtOrig;
+    bool      isShift = FALSE;
+
+    BC_START ();
+
+    // Check argument
+    if (nResPt == 0) BC_RETURN ();
+
+    // Allocate the array of points
+    pointTabP = (PrflPoint_t*)bcMem_calloc (nResPt, sizeof (PrflPoint_t));
+
+    // Set current origin point to the first one                                |
+    currPtOrig = 0;
+
+    // Set first point                                                          |
+    BC_TRY (
+        digitalTM_setPoint (pointTabP, 0, currAbc, drapedPt));
+
+    if (sTabP)
+        {
+        // If there is an abcissa table, then go to the next origin point
+        DPoint3d    pt;
+        pt.x = drapedPt[0].drapePt.x;
+        pt.y = drapedPt[0].drapePt.y;
+        pt.z = drapedPt[0].drapePt.z;
+        BC_TRY (
+            digitalTM_nextOriginPoint (&pt, origStringP, sTabP, nPts, &currPtOrig, &diffSOrig, &distOrig, &distOnCurrentSegment));
+        }
+
+    for (iPt = 1; iPt < nResPt; iPt++)
+        {
+        DPoint3d    previousPt;
+        previousPt.x = drapedPt[iPt - 1].drapePt.x;
+        previousPt.y = drapedPt[iPt - 1].drapePt.y;
+        previousPt.z = drapedPt[iPt - 1].drapePt.z;
+        DPoint3d    currentPt;
+        currentPt.x = drapedPt[iPt].drapePt.x;
+        currentPt.y = drapedPt[iPt].drapePt.y;
+        currentPt.z = drapedPt[iPt].drapePt.z;
+        if (sTabP)
+            {
+            if (distOrig == dc_zero)
+                {
+                // If this condition is true it means that the last time we called digitalTM_nextOriginPoint
+                // we have not found any further point, so the current abcissa is the same than previous
+                currAbc = sTabP[currPtOrig-1];
+                }
+            else
+                {
+                DPoint3d    currOriPt;
+                currOriPt = origStringP[currPtOrig];
+
+                // If there is an abcissa table, then calculate the distance along the
+                // current segment
+                distOnCurrentSegment += bcPoint_distance2d (&previousPt, &currentPt);
+
+                // Calculate the abcissa as a ratio of the current segment virtual length
+                double  ratio = distOnCurrentSegment / distOrig;
+                if (ratio > dc_1)
+                    ratio = dc_1;
+                currAbc = sTabP[currPtOrig-1] + ratio * diffSOrig;
+                if (currOriPt.x == currentPt.x && currOriPt.y == currentPt.y)
+                    {
+                    // If the point of the line string is the same than the point of the
+                    // original one, we go to the next original point
+                    if (iPt < nResPt-1)
+                        {
+                        BC_TRY (
+                            digitalTM_nextOriginPoint (&currentPt, origStringP, sTabP, nPts, &currPtOrig, &diffSOrig, &distOrig, &distOnCurrentSegment));
+
+                        // If the difference in station on the original string is more than 0 and the distance between absissa is zero
+                        // it means that we are on a shift
+                        isShift = (diffSOrig == dc_zero && distOrig > dc_zero);
+                        }
+                    }
+                }
+            }
+        else
+            {
+            // Calculate the abcissa as the distance between the two points
+            currAbc += bcPoint_distance2d (&previousPt, &currentPt);;
+            }
+
+        if (isShift && distOnCurrentSegment > dc_zero)
+            {
+            // If we are on a shift and along the current segment (not at the beginning)
+            // We mark the draped pt as a void point so that it will not be append to
+            // the result (it creates a vetical gap in the profile)
+            drapedPt[iPt].drapeType = DTMDrapedLineCode::Void;
+            }
+        // Set current point
+        BC_TRY (
+            digitalTM_setPoint (pointTabP, iPt, currAbc, drapedPt));
+        }
+
+    *pointTabPP = pointTabP;
+    *nbPt = nResPt;
+
+BC_END:;
+
+    BC_END_RETURNSTATUS();
+    }
+
+/*----------------------------------------------------------------------+
+|                                                                       |
+|   spu.09sep2001   -  Created.                                         |
+|                                                                       |
++----------------------------------------------------------------------*/
+static int digitalTM_convertPrflPointTabToDrapedPoints
+    (
+    bvector<RefCountedPtr<BcDTMDrapedLinePoint>>     &drapedPoints,
+    PrflPoint_t             pointTab[],
+    long                    nbPt
+    )
+    {
+    // Reserve roo in the vector
+    drapedPoints.reserve (nbPt);
+
+    for (long iPt = 0; iPt < nbPt; iPt++)
+        {
+        DPoint3d    pt;
+
+        pt.x = pointTab[iPt].bcdtmDrapeData.drapePt.x;
+        pt.y = pointTab[iPt].bcdtmDrapeData.drapePt.y;
+        pt.z = pointTab[iPt].bcdtmDrapeData.drapePt.z;
+
+        RefCountedPtr<BcDTMDrapedLinePoint> drapedPoint = BcDTMDrapedLinePoint::Create (pt, pointTab[iPt].s, pointTab[iPt].bcdtmDrapeData.drapeType);
+        for (int iFeature = 0; iFeature < pointTab[iPt].bcdtmDrapeData.drapeFeatures.size(); iFeature++)
+            {
+            auto& feature = pointTab[iPt].bcdtmDrapeData.drapeFeatures[iFeature];
+            drapedPoint->AddFeature (
+                feature.dtmFeature,
+                feature.dtmFeatureType,
+                feature.userTag,
+                feature.userFeatureId,
+                feature.priorPoint,
+                feature.nextPoint
+                );
+            }
+
+        drapedPoints.push_back (drapedPoint);
+        }
+
+    return DTM_SUCCESS;
+    }
+
+
+/*----------------------------------------------------------------------+
+|                                                                       |
+|   cbe.16feb2006   -  Created.                                         |
+|                                                                       |
++----------------------------------------------------------------------*/
+BENTLEYDTM_EXPORT  int digitalTM_getDrapedPoints
+    (
+    BC_DTM_OBJ              *dtmHandleP,
+    bvector<RefCountedPtr<BcDTMDrapedLinePoint>>&    drapedPoints,
+    DPoint3dCP              lineStringP,   /* => Points of line string to drape      */
+    const double*           absTabP,       /* => abcissa table or nullptr              */
+    int                     nPts            /* => Number of points in line string     */
+    )
+    {
+    bvector<DTMDrapePoint> drapedPts;
+    PrflPoint_t     *prflPointTabP = nullptr;
+    long            nbPtProfile;
+    int             status = 0;
+
+    BC_START ();
+
+    if (dtmHandleP == nullptr) BC_RETURN_ERRSTATUS (DTM_ERROR);
+    status = bcdtmDrape_stringDtmObject (dtmHandleP, (DPoint3d*)lineStringP, nPts, true, drapedPts);
+    if (status != DTM_SUCCESS) BC_RETURN_ERRSTATUS(DTM_ERROR);
+
+    // Create a digital TM profile with readjustment of the distances along
+    BC_TRY(digitalTM_createProfile(&prflPointTabP, &nbPtProfile, drapedPts.data(), (int)drapedPts.size(), lineStringP, absTabP, nPts));
+
+    // Drape the points
+    BC_TRY (digitalTM_convertPrflPointTabToDrapedPoints (drapedPoints, prflPointTabP, nbPtProfile));
+
+BC_END:;
+
+    if (prflPointTabP != nullptr) bcMem_free (prflPointTabP);
+
+    BC_END_RETURNSTATUS();
+    }
+#pragma endregion
+
+struct Dtm_Handler_t
+    {
+    DTMBrowseSlopeIndicatorCallback slopeIndicatorHandler;
+    DTMBrowseSinglePointFeatureCallback featuresSinglePointHandler;
+    void *userP;
+    };
+
+static int loadSinglePointFeatureCallBack
+    (
+    DTMFeatureType featureType,
+    DTMUserTag featureTag,
+    DTMFeatureId featureId,
+    DPoint3dP tPoint,
+    size_t nPoint,
+    void* userP
+    )
+    {
+    Dtm_Handler_t* dtmHandler = (Dtm_Handler_t*)userP;
+    DPoint3d  point;
+    point.x = tPoint[0].x;
+    point.y = tPoint[0].y;
+    point.z = tPoint[0].z;
+
+
+    dtmHandler->featuresSinglePointHandler(featureType, point, dtmHandler->userP);
+    return (DTM_SUCCESS);
+    }
+
+static int slopeIndicatorsCallBack
+    (
+    DTMFeatureType featureType,
+    DTMUserTag   featureTag,
+    DTMFeatureId featureId,
+    DPoint3dP     tPoint,
+    size_t    nPoint,
+    void    *userP
+    )
+    {
+    Dtm_Handler_t* dtmHandler = (Dtm_Handler_t*)userP;
+    bool majorInterval = 0 ;
+    DPoint3d  startPoint;
+    startPoint.x = tPoint[0].x;
+    startPoint.y = tPoint[0].y;
+    startPoint.z = tPoint[0].z;
+    DPoint3d  endPoint;
+    endPoint.x = tPoint[1].x;
+    endPoint.y = tPoint[1].y;
+    endPoint.z = tPoint[1].z;
+    dtmHandler->slopeIndicatorHandler (majorInterval, startPoint, endPoint, dtmHandler->userP);
+    return (DTM_SUCCESS);
+    }
+
+/*----------------------------------------------------------------------+
+|                                                                       |
+|   spu.03jul2002   -  Created.                                         |
+|                                                                       |
++----------------------------------------------------------------------*/
+BcDTMPtr BcDTM::Create ()
+    {
+    // Create a new Digital TM instance
+    return new BcDTM ();
+    }
+
+/*----------------------------------------------------------------------+
+|                                                                       |
+|   spu.03jul2002   -  Created.                                         |
+|                                                                       |
++----------------------------------------------------------------------*/
+BcDTMPtr BcDTM::Create (int initPoint, int incPoint)
+    {
+    // Create a new Digital TM instance
+    return new BcDTM (initPoint, incPoint);
+    }
+
+/*----------------------------------------------------------------------+
+|                                                                       |
+|   spu.03jul2002   -  Created.                                         |
+|                                                                       |
++----------------------------------------------------------------------*/
+BcDTMPtr BcDTM::CreateFromDtmHandle
+    (
+    BC_DTM_OBJ& dtmHandleP
+    )
+    {
+    // Create a new Digital TM instance
+    return new BcDTM (dtmHandleP);
+    }
+
+/*----------------------------------------------------------------------+
+|                                                                       |
+|   spu.25aug2005   -  Created.                                         |
+|                                                                       |
++----------------------------------------------------------------------*/
+BcDTMPtr BcDTM::CreateFromDtmHandles
+    (
+    BC_DTM_OBJ* headerP,
+    void *featureArraysP,
+    void *pointArraysP,
+    void *nodeArraysP,
+    void *fListArraysP,
+    void *cListArraysP
+    )
+    {
+    // Create a new Digital TM instance
+    return new BcDTM (headerP, featureArraysP, pointArraysP, nodeArraysP, fListArraysP, cListArraysP);
+    }
+
+/*----------------------------------------------------------------------+
+|                                                                       |
+|   spu.03jul2002   -  Created.                                         |
+|                                                                       |
++----------------------------------------------------------------------*/
+BcDTMPtr BcDTM::CreateFromTinFile (WCharCP fileNameP)
+    {
+    int         status = 0;
+    BC_DTM_OBJ* dtmObjectP = nullptr;
+
+    if (wcslen (fileNameP) == 0)
+        return nullptr;
+
+    /* Read the tin file and get the DTMFeatureState::Tin handle*/
+    status = bcdtmRead_fromFileDtmObject (&dtmObjectP, fileNameP);
+    if (status != DTM_SUCCESS)
+        {
+        if( dtmObjectP != nullptr ) bcdtmObject_destroyDtmObject(&dtmObjectP) ;
+        return nullptr ;
+        }
+
+    // Create a new DTM instance
+    return new BcDTM (*dtmObjectP);
+    }
+
+/*----------------------------------------------------------------------+
+|                                                                       |
+|   spu.03jul2002   -  Created.                                         |
+|                                                                       |
++----------------------------------------------------------------------*/
+BcDTMPtr BcDTM::CreateFromGeopakDatFile (WCharCP fileNameP)
+    {
+    int         status = 0;
+    BC_DTM_OBJ* dtmObjectP = nullptr;
+
+    if (wcslen (fileNameP) == 0) return nullptr;
+
+    // Read Geopak Dat File To DTM Object
+    status = bcdtmRead_geopakDatFileToDtmObject(&dtmObjectP,fileNameP) ;
+    if (status != DTM_SUCCESS)
+        {
+        if( dtmObjectP != nullptr ) bcdtmObject_destroyDtmObject(&dtmObjectP) ;
+        return nullptr ;
+        }
+
+    // Create a new DTM instance
+    return new BcDTM (*dtmObjectP);
+    }
+
+/*----------------------------------------------------------------------+
+|                                                                       |
+|   spu.03jul2002   -  Created.                                         |
+|                                                                       |
++----------------------------------------------------------------------*/
+BcDTMPtr BcDTM::CreateFromXyzFile (WCharCP fileNameP)
+    {
+    int         status = 0;
+    BC_DTM_OBJ* dtmObjectP = nullptr;
+
+
+    if (wcslen (fileNameP) == 0)
+        return nullptr;
+
+    // Read XYZ File To DTM Object
+    status = bcdtmRead_xyzFileToDtmObject(&dtmObjectP,fileNameP) ;
+    if (status != DTM_SUCCESS)
+        {
+        if( dtmObjectP != nullptr ) bcdtmObject_destroyDtmObject(&dtmObjectP) ;
+        return nullptr ;
+        }
+
+    // Create a new DTM instance
+    return new BcDTM (*dtmObjectP);
+    }
+
+/*----------------------------------------------------------------------+
+|                                                                       |
+|   rsc.18may2009   -  Created.                                         |
+|                                                                       |
++----------------------------------------------------------------------*/
+BcDTMPtr BcDTM::CreateFromStream (IBcDtmStreamR streamP)
+    {
+    int         status = 0;
+    BC_DTM_OBJ* dtmObjectP = nullptr;
+
+    // Copy Memory Block To DTM Object
+    status = bcdtmReadStream_atFilePositionDtmObject(&dtmObjectP, &streamP, 0);
+    if (status != DTM_SUCCESS)
+        {
+        if( dtmObjectP != nullptr ) bcdtmObject_destroyDtmObject(&dtmObjectP) ;
+        return nullptr ;
+        }
+
+    // Create a new DTM instance
+    return new BcDTM (*dtmObjectP);
+    }
+
+/*----------------------------------------------------------------------+
+|                                                                       |
+|   rsc.18may2009   -  Created.                                         |
+|                                                                       |
++----------------------------------------------------------------------*/
+BcDTMPtr BcDTM::CreateFromMemoryBlock (const char *memoryBlockP, unsigned long memoryBlockSize)
+    {
+    int         status = 0;
+    BC_DTM_OBJ* dtmObjectP = nullptr;
+
+    // Copy Memory Block To DTM Object
+    status = bcdtmObject_createFromMemoryBlockDtmObject (&dtmObjectP, (char*)memoryBlockP, memoryBlockSize) ;
+    if (status != DTM_SUCCESS)
+        {
+        if( dtmObjectP != nullptr ) bcdtmObject_destroyDtmObject (&dtmObjectP) ;
+        return nullptr ;
+        }
+
+    // Create a new DTM instance
+    return new BcDTM (*dtmObjectP);
+    }
+
+
+/*----------------------------------------------------------------------+
+|                                                                       |
+|   mah.08nov2005   -  Created.                                         |
+|                                                                       |
++----------------------------------------------------------------------*/
+BcDTMPtr BcDTM::CreateFromTinFile (WCharCP fileNameP, double filePosition)
+    {
+   DTMStatusInt status=DTM_SUCCESS;
+    BC_DTM_OBJ  *dtmObjectP = nullptr;
+
+    status = (DTMStatusInt)bcdtmRead_openAndReadAtFilePositionDtmObject (&dtmObjectP, fileNameP, filePosition);
+    if ( status != DTM_SUCCESS)
+        {
+        if( dtmObjectP != nullptr ) bcdtmObject_destroyDtmObject(&dtmObjectP) ;
+        return nullptr ;
+        }
+
+    // Create a new Digital TM instance
+    return new BcDTM (*dtmObjectP);
+    }
+
+BcDTMPtr BcDTM::DesignPondToTargetVolumeOrElevation
+    (
+    long* pondFlag,
+    double* pondElevation,
+    double* pondVolume,
+    DPoint3d* points,
+    long numPoints,
+    long perimeterOrInvert,
+    long targetVolumeOrElevation,
+    double targetVolume,
+    double targetElevation,
+    double sideSlope,
+    double freeBoard
+    )
+    {
+
+    DTMStatusInt status = DTM_ERROR;
+    BcDTMPtr dtmP = BcDTM::Create ();
+    // ToDo Translatation
+// TODO: Drainage
+    //status = bcdtmDrainage_designPondToATargetVolumeOrElevationDtmObject(dtmP->GetTinHandle(), pondFlag, pondElevation, pondVolume,
+    //    points,  numPoints, perimeterOrInvert, targetVolumeOrElevation,
+    //    targetVolume, targetElevation, sideSlope, freeBoard,
+    //    0,0.0,0.0,0,0.0,100.0, 0, nullptr, 0.0);
+
+    if ( status != DTM_SUCCESS)
+        {
+        return nullptr ;
+        }
+
+    // Return this DTM
+    return dtmP;
+    }
+
+
+/*----------------------------------------------------------------------+
+|                                                                       |
+|   spu.03jul2002   -  Created.                                         |
+|                                                                       |
++----------------------------------------------------------------------*/
+BcDTM::BcDTM ()
+    {
+    _dtmHandleP = nullptr;
+    // Assign the DTMFeatureState::Tin handle
+    bcdtmObject_createDtmObject (&_dtmHandleP);
+    if (_dtmHandleP != nullptr)
+        _dtmHandleP->refCount++;
+
+    // Initialisations
+    _readonly = false;
+    }
+
+/*----------------------------------------------------------------------+
+|                                                                       |
+|   spu.03jul2002   -  Created.                                         |
+|                                                                       |
++----------------------------------------------------------------------*/
+BcDTM::BcDTM (int initPoint, int incPoint)
+    {
+    // Assign the DTMFeatureState::Tin handle
+    _dtmHandleP = nullptr;
+    bcdtmObject_createDtmObject (&_dtmHandleP);
+    bcdtmObject_setPointMemoryAllocationParametersDtmObject(_dtmHandleP, initPoint, incPoint) ;
+    if (_dtmHandleP != nullptr)
+        _dtmHandleP->refCount++;
+
+    // Initialisations
+    _readonly = false;
+
+    }
+
+/*----------------------------------------------------------------------+
+|                                                                       |
+|   spu.03jul2002   -  Created.                                         |
+|                                                                       |
++----------------------------------------------------------------------*/
+BcDTM::BcDTM (BC_DTM_OBJ& dtmHandleP, TMTransformHelperP transformHelper, bool readonly)
+    {
+    // Assign the DTMFeatureState::Tin handle
+    _dtmHandleP = &dtmHandleP;
+    _dtmTransformHelper = transformHelper;
+
+    _dtmHandleP->refCount++;
+
+    // Initialisations
+    _readonly = readonly;
+
+    }
+
+/*----------------------------------------------------------------------+
+|                                                                       |
+|   spu.25aug2005   -  Created.                                         |
+|                                                                       |
++----------------------------------------------------------------------*/
+BcDTM::BcDTM(BC_DTM_OBJ* headerP, void* featureArraysP, void* pointArraysP, void* nodeArraysP, void* fListArraysP, void* cListArraysP)
+    {
+    int dbg=DTM_TRACE_VALUE(0) ;
+
+    // Initialise
+    _readonly = false;
+
+    _dtmHandleP = nullptr ;
+
+    if( dbg ) bcdtmWrite_message(0,0,0,"Creating DTM Object") ;
+    if( bcdtmObject_createDtmObject(&_dtmHandleP) != DTM_SUCCESS )
+        {
+        _dtmHandleP = nullptr ;
+        return ;
+        }
+    if ( ((BC_DTM_OBJ *)headerP)->dtmObjVersion == BC_DTM_OBJ_VERSION )
+        memcpy(_dtmHandleP, headerP, DTMIOHeaderSize) ;
+    else
+        {
+        bcdtmWrite_message(1,0,0,"Invalid DTM header version.") ;
+        free (_dtmHandleP);
+        _dtmHandleP = nullptr;
+        return;
+        }
+    _dtmHandleP->DTMAllocationClass = nullptr ;
+    _dtmHandleP->refCount = 0 ;
+    _dtmHandleP->fTablePP = (BC_DTM_FEATURE **)featureArraysP;
+    _dtmHandleP->pointsPP = (DPoint3d **)pointArraysP;
+    _dtmHandleP->nodesPP = (DTM_TIN_NODE **)nodeArraysP;
+    _dtmHandleP->cListPP = (DTM_CIR_LIST **)cListArraysP;
+    _dtmHandleP->fListPP = (DTM_FEATURE_LIST **)fListArraysP;
+
+    _dtmHandleP->refCount++;
+    //
+
+    if( dbg )
+        {
+        if     ( _dtmHandleP->dtmObjType == BC_DTM_OBJ_TYPE ) bcdtmWrite_message(0,0,0,"_dtmHandleP = %p dtmObjType = BC_DTM_OBJ_TYPE ** refCount = %2ld",_dtmHandleP,_dtmHandleP->refCount) ;
+        else if( _dtmHandleP->dtmObjType == BC_DTM_ELM_TYPE ) bcdtmWrite_message(0,0,0,"_dtmHandleP = %p dtmObjType = BC_DTM_ELM_TYPE ** refCount = %2ld",_dtmHandleP,_dtmHandleP->refCount) ;
+        }
+
+    // Initialisations
+
+    }
+
+/*----------------------------------------------------------------------+
+|                                                                       |
+|   spu.03jul2002   -  Created.                                         |
+|                                                                       |
++----------------------------------------------------------------------*/
+BcDTM::~BcDTM ()
+    {
+    // Free the attached DTMFeatureState::Tin handle
+    _dtmTransformHelper = nullptr;
+    if (_dtmHandleP != nullptr)
+        {
+        if( (_dtmHandleP)->refCount > 0 ) (_dtmHandleP)->refCount--;
+        if ((_dtmHandleP)->refCount == 0 && ! bcdtmGeopak_checkForCurrentGeopakDtmObject(_dtmHandleP))
+            {
+            digitalTM_freeTinHandle (&_dtmHandleP);
+            }
+        }
+    }
+
+/*----------------------------------------------------------------------+
+|                                                                       |
+|   spu.03jul2002   -  Created.                                         |
+|                                                                       |
++----------------------------------------------------------------------*/
+DTMStatusInt BcDTM::DrapeLinearPoints
+    (
+    BcDTMDrapedLinePtr&     drapedLinePP,
+    DPoint3dCP              pointsP,
+    const double*           distTabP,
+    int                     nbPt
+    )
+    {
+    BcDTMDrapedLinePtr      drapedLineP;
+    bvector<RefCountedPtr<BcDTMDrapedLinePoint>>     drapedPoints;
+
+    BC_START ();
+
+    // Check argument
+    if (pointsP == nullptr)
+        return DTM_ERROR;
+    if (drapedLinePP != nullptr)
+        return DTM_ERROR;
+
+    // Drape the points
+    if (_dtmTransformHelper.IsValid ())
+        {
+        BC_TRY (digitalTM_getDrapedPoints (GetTinHandle (), drapedPoints, _dtmTransformHelper->copyPointsToDTM (pointsP, nbPt), _dtmTransformHelper->copyDistanceTableToDTM (distTabP, nbPt), nbPt));
+        _dtmTransformHelper->convertDrapedPointsFromDTM (drapedPoints);
+        }
+    else
+        {
+        BC_TRY (digitalTM_getDrapedPoints (GetTinHandle (), drapedPoints, pointsP, distTabP, nbPt));
+        }
+    // Create the resultant point array
+    // Here there is a direct call to the function which make a BcDTMDrapedLine, because
+    // The creator or draped lines are not public
+    drapedLineP = BcDTMDrapedLine::Create (drapedPoints);
+    if (drapedLineP.IsNull())
+        BC_RETURN_ERRSTATUS (DTM_ERROR);
+    drapedLinePP = drapedLineP;
+
+BC_END:
+
+    // Cleaup arrays
+    BC_END_RETURNSTATUS();
+    }
+/*----------------------------------------------------------------------+
+|                                                                       |
+|   cbe.04Apr2005   -  Created.                                         |
+|                                                                       |
++----------------------------------------------------------------------*/
+DTMStatusInt BcDTM::GetFeatureById (BcDTMFeaturePtr& featurePP, DTMFeatureId identP)
+    {
+    DTMFeatureType memFeatureType = DTMFeatureType::None;
+    DPoint3d    *pointsP = nullptr;
+    DPoint3d    *memPointsP = nullptr;
+    long        memNbFeaturePts = 0;
+   DTMStatusInt status=DTM_SUCCESS;
+    DTMFeatureId    dtmFeatureId;
+    DTMUserTag memUserTag;
+    BC_DTM_USER_FEATURE dtmFeature ;
+    long        featureFound = 0;
+    long        firstCall = TRUE;
+
+    dtmFeature.dtmFeaturePtsP = nullptr;
+    BC_START ();
+
+    featurePP = nullptr;
+    do
+        {
+
+        dtmFeatureId = identP ;
+        status = (DTMStatusInt)bcdtmScanLoad_nextDtmFeatureOccurrenceForDtmFeatureIdFromDtmObject (
+            GetTinHandle(), dtmFeatureId, firstCall, FALSE, DTMFenceType::Block, DTMFenceOption::Inside,  nullptr,
+            0, &featureFound, &dtmFeature );
+
+        if (status != DTM_SUCCESS) BC_RETURN_ERRSTATUS(DTM_ERROR);
+
+        if (featureFound)
+            {
+            Copy (&pointsP, dtmFeature.dtmFeaturePtsP,dtmFeature.numDtmFeaturePts);
+            if (_dtmTransformHelper.IsValid ())
+                _dtmTransformHelper->convertPointsFromDTM (pointsP, dtmFeature.numDtmFeaturePts);
+
+            if (dtmFeature.dtmFeatureType == DTMFeatureType::GroupSpots)
+                {
+                if (firstCall || (featurePP == nullptr))
+                    {
+                    featurePP = BcDTMSpot::Create (dtmFeature.dtmUserTag, identP, dtmFeature.dtmFeatureType, pointsP, dtmFeature.numDtmFeaturePts);
+                    }
+                else
+                    {
+                    BcDTMSpotPtr pFeature = featurePP->AsSpot ();
+                    if(pFeature != nullptr)
+                        {
+                        pFeature->AppendPoints (pointsP, dtmFeature.numDtmFeaturePts);
+                        }
+                    }
+                }
+            else
+                {
+                // Make a new linear feature
+                if (firstCall)
+                    {
+                    memPointsP      = pointsP;
+                    memFeatureType  = dtmFeature.dtmFeatureType ;
+                    memNbFeaturePts = dtmFeature.numDtmFeaturePts;
+                    memUserTag      = dtmFeature.dtmUserTag;
+                    pointsP = nullptr;
+                    }
+                else
+                    {
+                    if (memPointsP != nullptr)
+                        {
+                        featurePP = BcDTMComplexLinearFeature::Create (memFeatureType, memUserTag, identP, memPointsP, memNbFeaturePts);
+                        if (memPointsP == nullptr)
+                            {
+                            bcMem_free (memPointsP);
+                            memPointsP = nullptr;
+                            }
+                        if (featurePP == nullptr) BC_RETURN_ERRSTATUS(DTM_ERROR);
+                        }
+                    BcDTMComplexLinearFeaturePtr lFeature = featurePP->AsComplexLinear();
+
+                    lFeature->AppendElement (DtmString(pointsP, dtmFeature.numDtmFeaturePts));
+                    }
+                }
+            if (pointsP)
+                {
+                bcMem_free (pointsP);
+                pointsP = nullptr;
+                }
+            }
+        firstCall = FALSE;
+        } while (featureFound);
+
+        if (memPointsP != nullptr)
+            {
+            featurePP = BcDTMLinearFeature::Create (memFeatureType, memUserTag, identP, memPointsP, memNbFeaturePts);
+            if (memPointsP == nullptr)
+                {
+                bcMem_free (memPointsP);
+                memPointsP = nullptr;
+                }
+            if (featurePP == nullptr) BC_RETURN_ERRSTATUS(DTM_ERROR);
+            }
+
+BC_END:;
+
+        // Free the DPoint3d array
+        if (pointsP != nullptr)
+            bcMem_free (pointsP);
+
+        BC_END_RETURNSTATUS();
+    }
+
+/*----------------------------------------------------------------------+
+|                                                                       |
+|   cbe.23jmar2005   -  Created.                                        |
+|                                                                       |
++----------------------------------------------------------------------*/
+DTMStatusInt BcDTM::GetFeatureByUserTag (BcDTMFeaturePtr& featurePP, DTMUserTag userTag)
+    {
+    WString     featureName;
+    WString     featureDescription;
+    DPoint3d    *pointsP = nullptr;
+    int         status = 0;
+    DTMFeatureId   guId = DTM_NULL_FEATURE_ID;
+    long        featureFound = 0;
+    BC_DTM_USER_FEATURE dtmFeature;
+
+    BC_START ();
+
+    // Check arguments
+    featurePP = nullptr ;
+
+    memset (&dtmFeature, 0, sizeof (BC_DTM_USER_FEATURE));
+
+    status = bcdtmScanLoad_nextDtmFeatureOccurrenceForUserTagFromDtmObject (
+        GetTinHandle(), userTag, TRUE, FALSE, DTMFenceType::Block, DTMFenceOption::Inside,  nullptr,
+        0, &featureFound, &dtmFeature);
+    if (status != DTM_SUCCESS) BC_RETURN_ERRSTATUS(DTM_ERROR);
+
+    if (!featureFound) BC_RETURN_ERRSTATUS(DTM_SUCCESS);
+    //    Copy (guId, dtmFeature.dtmFeatureId);
+
+    // Copy DPoint3d[] in DPoint3d[]
+    Copy (&pointsP, dtmFeature.dtmFeaturePtsP,dtmFeature.numDtmFeaturePts);
+    if (_dtmTransformHelper.IsValid ())
+        _dtmTransformHelper->convertPointsFromDTM (pointsP, dtmFeature.numDtmFeaturePts);
+
+    if (dtmFeature.dtmFeatureType == DTMFeatureType::GroupSpots)
+        {
+        featurePP = BcDTMSpot::Create (userTag, guId, dtmFeature.dtmFeatureType, pointsP, dtmFeature.numDtmFeaturePts);
+        }
+    else
+        {
+        // Make a new linear feature
+        featurePP = BcDTMLinearFeature::Create (dtmFeature.dtmFeatureType, userTag, guId, pointsP, dtmFeature.numDtmFeaturePts);
+
+        if (featurePP == nullptr) BC_RETURN_ERRSTATUS(DTM_ERROR);
+        }
+
+BC_END:;
+
+    // Free the DPoint3d array
+    if (pointsP != nullptr) bcMem_free (pointsP);
+
+    BC_END_RETURNSTATUS();
+    }
+
+/*----------------------------------------------------------------------+
+|                                                                       |
+|   spu.03jul2002   -  Created.                                         |
+|                                                                       |
++----------------------------------------------------------------------*/
+DTMStatusInt BcDTM::GetFeatureEnumerator
+    (
+    BcDTMFeatureEnumeratorPtr& enumPP
+    )
+    {
+    // Make an enumerator with this DTMFeatureState::Tin handle
+    enumPP = BcDTMFeatureEnumerator::Create (this);
+    return DTM_SUCCESS;
+    }
+
+/*----------------------------------------------------------------------+
+|                                                                       |
+|   spu.03jul2002   -  Created.                                         |
+|                                                                       |
++----------------------------------------------------------------------*/
+DTMStatusInt BcDTM::ClipByPointString
+    (
+    BcDTMPtr&        clippedPP,
+    DPoint3dCP       points,
+    int              nbPt,
+    DTMClipOption   clippingMethod
+    )
+    {
+    BC_DTM_OBJ  *resultTinP = nullptr;
+
+    SetMemoryAccess (DTMAccessMode::NodesOnly);
+
+    // Check arguments
+    if (points    == nullptr)   return DTM_ERROR;
+    if (nbPt < 3         )   return DTM_ERROR;
+
+    // Clip the DTM
+    DTMStatusInt status;
+
+    if (_dtmTransformHelper.IsValid())
+        status = (DTMStatusInt)bcdtmClip_cloneAndClipToPolygonDtmObject (GetTinHandle (), (BC_DTM_OBJ **)&resultTinP, _dtmTransformHelper->copyPointsToDTM (points, nbPt), nbPt, clippingMethod);
+    else
+        status = (DTMStatusInt)bcdtmClip_cloneAndClipToPolygonDtmObject (GetTinHandle (), (BC_DTM_OBJ **)&resultTinP, (DPoint3d*)points, nbPt, clippingMethod);
+    if (status != DTM_SUCCESS) return status;
+
+    // Return result
+    if (resultTinP != nullptr)
+        clippedPP = new BcDTM (*resultTinP, _dtmTransformHelper.get());
+    else
+        clippedPP = nullptr;
+
+    return DTM_SUCCESS;
+    }
+
+
+/*----------------------------------------------------------------------+
+|                                                                       |
+|   spu.03jul2002   -  Created.                                         |
+|                                                                       |
++----------------------------------------------------------------------*/
+DTMStatusInt BcDTM::_GetRange (DRange3dR range)
+    {
+    DPoint3d    diffRange;
+
+    if (GetTinHandle ()->numPoints == 0)
+        {
+        range = DRange3d::NullRange ();
+        return DTM_SUCCESS;
+        }
+    // Call Rob's function
+    DTMStatusInt status = (DTMStatusInt)bcdtmUtility_getBoundingCubeDtmObject (GetTinHandle (),
+        &range.low.x, &range.low.y, &range.low.z,
+        &range.high.x, &range.high.y, &range.high.z,
+        &diffRange.x, &diffRange.y, &diffRange.z);
+
+    if (status != DTM_SUCCESS)
+        return status;
+
+    if (_dtmTransformHelper.IsValid())
+        _dtmTransformHelper->convertRangeFromDTM (range);
+    return DTM_SUCCESS;
+    }
+
+/*----------------------------------------------------------------------+
+|                                                                       |
+|   rsc.07jun2010   -  Created.                                         |
+|                                                                       |
++----------------------------------------------------------------------*/
+DTMStatusInt BcDTM::DrapePoint
+    (
+    int&        drapeTypeP,
+    DPoint3d&   pointP
+    )
+    {
+    DTMStatusInt ret=DTM_SUCCESS ;
+    long drapeFlag=0 ;
+
+    /* Drape the point on the tin object */
+    if (_dtmTransformHelper.IsValid ())
+        {
+        DPoint3d p = pointP;
+        _dtmTransformHelper->convertPointToDTM (p);
+        if (bcdtmDrape_pointDtmObject (GetTinHandle (), p.x, p.y, &p.z, &drapeFlag) != DTM_SUCCESS) goto errexit;
+        pointP.z = _dtmTransformHelper->convertElevationFromDTM (p.z);
+        }
+    else
+        if (bcdtmDrape_pointDtmObject (GetTinHandle (), pointP.x, pointP.y, &pointP.z, &drapeFlag) != DTM_SUCCESS) goto errexit;
+
+    drapeTypeP = (int)drapeFlag;
+
+    //  Clean Up
+
+cleanup :
+
+    //  Return
+
+    return(ret) ;
+
+    // Error Exit
+
+errexit :
+
+    if( ret == DTM_SUCCESS ) ret = DTM_ERROR ;
+    goto cleanup ;
+
+    }
+
+/*----------------------------------------------------------------------+
+|                                                                       |
+|   spu.03jul2002   -  Created.                                         |
+|                                                                       |
++----------------------------------------------------------------------*/
+
+
+DTMStatusInt BcDTM::_DrapeLinear(Bentley::TerrainModel::DTMDrapedLinePtr& ret, DPoint3dCP pts, int numPoints)
+    {
+    // Drape the resulting point array
+    BcDTMDrapedLinePtr drapedLineP = nullptr;
+
+    // DrapePointArray does transformation.
+    DTMStatusInt status = DrapeLinearPoints (drapedLineP, pts, nullptr, numPoints);
+
+    if (status == DTM_SUCCESS)
+        ret = drapedLineP->GetIDTMDrapedLine();
+    return status;
+    }
+
+bool BcDTM::_ProjectPoint(DPoint3dR pointOnDTM, DMatrix4dCR w2vMap, DPoint3dCR testPoint)
+    {
+    return _GetProjectedPointOnDTM(pointOnDTM, w2vMap, testPoint);
+    }
+
+bool  BcDTM::_IntersectRay(DPoint3dR pointOnDTM, DVec3dCR direction, DPoint3dCR testPoint)
+    {
+    DPoint3d endPoint;
+    endPoint.SumOf(testPoint, direction);
+    return IntersectVector(pointOnDTM, testPoint, endPoint);
+    }
+
+bool BcDTM::_DrapeAlongVector(DPoint3d* endPt, double *slope, double *aspect, DPoint3d triangle[3], int *drapedType, DPoint3dCR point, double directionOfVector, double slopeOfVector)
+    {
+    long startFlag, endFlag;
+    return (DTM_SUCCESS == _ShotVector(slope, aspect, triangle, drapedType, &startFlag, &endFlag, endPt, &const_cast<DPoint3dR>(point), directionOfVector, slopeOfVector) && endFlag == 0);
+    }
+
+/*----------------------------------------------------------------------+
+|                                                                       |
+|   spu.03jul2002   -  Created.                                         |
+|                                                                       |
++----------------------------------------------------------------------*/
+DTMStatusInt BcDTM::_DrapePoint
+    (
+    double      *elevationP,
+    double      *slopeP,
+    double      *aspectP,
+    DPoint3d    triangle[3],
+    int&         drapedTypeP,
+    const DPoint3d&    pointP
+    )
+    {
+    long        drapeFlag = 0;
+    double      z = 0;
+    double      slope = 0;
+    double      aspect = 0;
+    DPoint3d    trianglePoints[3] = {{0,0,0},{0,0,0},{0,0,0}};
+    double      slopeDegrees = 0;
+    double      height = 0;
+    int         status = 0;
+
+    BC_START ();
+
+    // Initialize results
+    if (elevationP) *elevationP = dc_zero;
+    if (slopeP) *slopeP = dc_zero;
+    if (aspectP) *aspectP = dc_zero;
+    if (triangle) memset (triangle, 0, 3*sizeof(DPoint3d));
+
+    /* Drape the point on the tin object */
+
+    if (_dtmTransformHelper.IsValid ())
+        {
+        DPoint3d p = pointP;
+        _dtmTransformHelper->convertPointToDTM (p);
+        status = bcdtmDrape_pointReturnAttributesDtmObject (
+            GetTinHandle (),
+            p.x,
+            p.y,
+            &z,
+            &drapeFlag,
+            (DPoint3d *)&trianglePoints[0],
+            &slopeDegrees,
+            &slope,
+            &aspect,
+            &height);
+        if (drapeFlag == 1 || drapeFlag == 3)
+            {
+            z = _dtmTransformHelper->convertElevationFromDTM (z);
+            _dtmTransformHelper->convertPointsFromDTM (trianglePoints, 3);
+            slope = _dtmTransformHelper->convertSlopeFromDTM (slope);
+            aspect = _dtmTransformHelper->convertAspectFromDTM (aspect);
+            }
+        }
+    else
+        {
+        status = bcdtmDrape_pointReturnAttributesDtmObject (
+            GetTinHandle (),
+            pointP.x,
+            pointP.y,
+            &z,
+            &drapeFlag,
+            (DPoint3d *)&trianglePoints[0],
+            &slopeDegrees,
+            &slope,
+            &aspect,
+            &height);
+        }
+    if (status)  BC_RETURN_ERRSTATUS(status);
+
+    if (drapeFlag == 1 || drapeFlag == 3)
+        {
+        if (elevationP) *elevationP = z;
+        if (slopeP)     *slopeP = slope;
+        if (aspectP)    *aspectP = aspect;
+        if (triangle) memcpy(triangle, &trianglePoints[0], 3 * sizeof(trianglePoints[0]));
+        }
+    drapedTypeP = drapeFlag;
+
+BC_END:;
+
+    BC_END_RETURNSTATUS();
+    }
+
+
+//--------------------------------------------------------------------------------------
+// @bsimethod                                                    Daryl.Holmwood   10/16
+//---------------+---------------+---------------+---------------+---------------+------
+BcDTMPtr GetDTMForExport(BcDTMR dtm)
+    {
+    Transform trfs;
+    if (dtm.GetTransformation(trfs))
+        return nullptr;
+
+    BC_DTM_OBJ *dtmHandleP = nullptr;
+
+    bcdtmObject_cloneDtmObject(dtm.GetTinHandle(), (BC_DTM_OBJ **)&dtmHandleP);
+
+    // Create a new Digital TM instance
+    BcDTMPtr transformed = BcDTM::CreateFromDtmHandle(*dtmHandleP);
+
+    transformed->Transform(trfs);
+    return transformed;
+    }
+
+/*----------------------------------------------------------------------+
+|                                                                       |
+|   spu.03jul2002   -  Created.                                         |
+|                                                                       |
++----------------------------------------------------------------------*/
+DTMStatusInt BcDTM::Save
+    (
+    WCharCP fileNameP
+    )
+    {
+    BcDTMPtr transformedDTM = GetDTMForExport(*this);
+
+    if (transformedDTM.IsValid())
+        return (DTMStatusInt)bcdtmWrite_toFileDtmObject(transformedDTM->GetTinHandle(), fileNameP);
+    return (DTMStatusInt)bcdtmWrite_toFileDtmObject(GetTinHandle(), fileNameP);
+    }
+/*----------------------------------------------------------------------+
+|                                                                       |
+|   rsc.03sep2008   -  Created.                                         |
+|                                                                       |
++----------------------------------------------------------------------*/
+DTMStatusInt BcDTM::SaveAsGeopakDat
+    (
+    WCharCP fileNameP
+    )
+    {
+    BcDTMPtr transformedDTM = GetDTMForExport(*this);
+
+    if (transformedDTM.IsValid())
+        return (DTMStatusInt)bcdtmWrite_geopakDatFileFromDtmObject(transformedDTM->GetTinHandle(), fileNameP);
+    
+    return (DTMStatusInt)bcdtmWrite_geopakDatFileFromDtmObject(GetTinHandle(), fileNameP);
+    }
+
+/*----------------------------------------------------------------------+
+|                                                                       |
+|   vru.16apr2010   -  Created.                                         |
+|                                                                       |
++----------------------------------------------------------------------*/
+DTMStatusInt BcDTM::SaveAsGeopakAsciiDat
+    (
+    WCharCP fileNameP,
+    int numDecPts
+    )
+    {
+    BcDTMPtr transformedDTM = GetDTMForExport(*this);
+
+    if (transformedDTM.IsValid())
+        return (DTMStatusInt)bcdtmWrite_asciiGeopakDatFileFromDtmObject (transformedDTM->GetTinHandle (), fileNameP, numDecPts);
+    return (DTMStatusInt)bcdtmWrite_asciiGeopakDatFileFromDtmObject(GetTinHandle(), fileNameP, numDecPts);
+    }
+
+/*----------------------------------------------------------------------+
+|                                                                       |
+|   djh.03mar2010   -  Created.                                         |
+|                                                                       |
++----------------------------------------------------------------------*/
+DTMStatusInt BcDTM::SaveToStream
+    (
+    IBcDtmStreamR streamP
+    )
+    {
+    BcDTMPtr transformedDTM = GetDTMForExport(*this);
+
+    if (transformedDTM.IsValid())
+        return (DTMStatusInt)bcdtmWriteStream_atFilePositionDtmObject(transformedDTM->GetTinHandle(), &streamP, 0);
+
+    return (DTMStatusInt)bcdtmWriteStream_atFilePositionDtmObject (GetTinHandle (), &streamP, 0);
+    }
+
+/*----------------------------------------------------------------------+
+|                                                                       |
+|   rsc.28jul2008   -  Created.                                         |
+|                                                                       |
++----------------------------------------------------------------------*/
+DTMStatusInt BcDTM::SaveAsGeopakTinFile
+    (
+    WCharCP fileNameP
+    )
+    {
+    BcDTMPtr transformedDTM = GetDTMForExport(*this);
+
+    if (transformedDTM.IsValid())
+        return((DTMStatusInt)bcdtmExport_geopakTriangulationFromDtmObject(transformedDTM->GetTinHandle(), fileNameP));
+    return((DTMStatusInt)bcdtmExport_geopakTriangulationFromDtmObject(GetTinHandle(), fileNameP));
+    }
+
+/*----------------------------------------------------------------------+
+|                                                                       |
+|   MathieuSt 4 april 2016                                              |
+|                                                                       |
++----------------------------------------------------------------------*/
+DTMStatusInt BcDTM::_ExportToGeopakTinFile 
+    (
+    WCharCP fileNameP, 
+    TransformCP transformation
+    )
+    {
+    BcDTMPtr bcDtmToExport(this);
+
+    if (transformation != nullptr && !transformation->IsIdentity ())
+        {
+        bcDtmToExport = this->Clone ();
+        bcDtmToExport->Transform(*transformation);
+        }
+
+    return bcDtmToExport->SaveAsGeopakTinFile(fileNameP);
+    }
+
+/*----------------------------------------------------------------------+
+|                                                                       |
+|   rsc.29jul2008   -  Created.                                         |
+|                                                                       |
++----------------------------------------------------------------------*/
+DTMStatusInt BcDTM::PopulateFromGeopakTinFile
+    (
+    WCharCP fileNameP
+    )
+    {
+    // ToDo Translatation???
+    SetMemoryAccess(DTMAccessMode::Write);
+    return( (DTMStatusInt)bcdtmImport_geopakTriangulationToExistingDtmObject(GetTinHandle(), fileNameP)) ;
+    }
+
+/*----------------------------------------------------------------------+
+|                                                                       |
+|   spu.03jul2002   -  Created.                                         |
+|                                                                       |
++----------------------------------------------------------------------*/
+DTMStatusInt BcDTM::CalculateSlopeArea
+    (
+    double&         areaP,
+    DPoint3dCP      points,
+    int             nbPt
+    )
+    {
+    DTMStatusInt status = DTM_SUCCESS;
+    long    numSlopePolygons=0 ;
+    double  flatArea = dc_zero;
+    DTM_POINT_ARRAY **slopePolygonsPP=nullptr ;
+
+    SetMemoryAccess(DTMAccessMode::Temporary);
+    // Call the core DTM slope area function
+    if (_dtmTransformHelper.IsValid())
+        status = (DTMStatusInt)bcdtmSlope_calculateSlopeAreaDtmObject (GetTinHandle (), (DPoint3d *)_dtmTransformHelper->copyPointsToDTM (points, nbPt), nbPt, nullptr, &flatArea, &areaP, &slopePolygonsPP, &numSlopePolygons);
+    else
+        status = (DTMStatusInt)bcdtmSlope_calculateSlopeAreaDtmObject (GetTinHandle (), (DPoint3d *)points, nbPt, nullptr, &flatArea, &areaP, &slopePolygonsPP, &numSlopePolygons);
+
+    if (_dtmTransformHelper.IsValid())
+        areaP = _dtmTransformHelper->convertAreaFromDTM (areaP);
+    // Clean Up
+    if( slopePolygonsPP != nullptr )bcdtmMem_freePointerArrayToPointArrayMemory(&slopePolygonsPP,numSlopePolygons) ;
+
+    // Return
+    return status ;
+    }
+
+/*----------------------------------------------------------------------+
+|                                                                       |
+|   spu.03jul2002   -  Created.                                         |
+|                                                                       |
++----------------------------------------------------------------------*/
+DTMStatusInt BcDTM::CalculateSlopeArea
+    (
+    double&          areaP
+    )
+    {
+    DTMStatusInt status = DTM_SUCCESS;
+    long    numSlopePolygons=0 ;
+    double  flatArea = dc_zero;
+    DTM_POINT_ARRAY **slopePolygonsPP=nullptr ;
+
+    SetMemoryAccess(DTMAccessMode::Temporary);
+    // Call the core DTM slope area function
+    status = (DTMStatusInt)bcdtmSlope_calculateSlopeAreaDtmObject (GetTinHandle (), nullptr, 0, nullptr, &flatArea, &areaP, &slopePolygonsPP, &numSlopePolygons);
+
+    if (_dtmTransformHelper.IsValid())
+        areaP = _dtmTransformHelper->convertAreaFromDTM (areaP);
+
+    // Clean Up
+    if( slopePolygonsPP != nullptr )bcdtmMem_freePointerArrayToPointArrayMemory(&slopePolygonsPP,numSlopePolygons) ;
+
+    // Return
+    return status ;
+    }
+/*----------------------------------------------------------------------+
+|                                                                       |
+|   rsc.04Oct2010   -  Created.                                         |
+|                                                                       |
++----------------------------------------------------------------------*/
+DTMStatusInt BcDTM::_CalculateSlopeArea
+    (
+    double&         flatAreaP ,
+    double&         slopeAreaP,
+    DPoint3dCP      polygonPts,
+    int             numPolygonPts
+
+    )
+    {
+    DTMStatusInt status=DTM_SUCCESS ;
+    long    numSlopePolygons=0 ;
+    DTM_POINT_ARRAY **slopePolygonsPP=nullptr ;
+
+    SetMemoryAccess(DTMAccessMode::Temporary);
+    // Call the core DTM slope area function
+    if (_dtmTransformHelper.IsValid())
+        status = (DTMStatusInt)bcdtmSlope_calculateSlopeAreaDtmObject (GetTinHandle (), (DPoint3d *)_dtmTransformHelper->copyPointsToDTM (polygonPts, numPolygonPts), (long)numPolygonPts, nullptr, &flatAreaP, &slopeAreaP, &slopePolygonsPP, &numSlopePolygons);
+    else
+        status = (DTMStatusInt)bcdtmSlope_calculateSlopeAreaDtmObject (GetTinHandle (), (DPoint3d *)polygonPts, (long)numPolygonPts, nullptr, &flatAreaP, &slopeAreaP, &slopePolygonsPP, &numSlopePolygons);
+
+    if (_dtmTransformHelper.IsValid())
+        {
+        flatAreaP = _dtmTransformHelper->convertAreaFromDTM (flatAreaP);
+        slopeAreaP = _dtmTransformHelper->convertAreaFromDTM (slopeAreaP);
+        }
+    // Clean Up
+    if( slopePolygonsPP != nullptr )bcdtmMem_freePointerArrayToPointArrayMemory(&slopePolygonsPP,numSlopePolygons) ;
+
+    // Return
+    return status ;
+    }
+
+/*----------------------------------------------------------------------+
+|                                                                       |
+|   spu.03jul2002   -  Created.                                         |
+|                                                                       |
++----------------------------------------------------------------------*/
+DTMStatusInt BcDTM::Merge
+    (
+    BcDTMR toMergeP
+    )
+    {
+    BcDTMPtr toMerge = (TMTransformHelper::convertDTMToDTM (*this, toMergeP));
+
+    if (SetMemoryAccess(DTMAccessMode::Write) != DTM_SUCCESS)
+        {
+        bcdtmWrite_message(1,0,0, "DTM is readonly");
+        return DTM_ERROR;
+        }
+    toMerge->SetMemoryAccess (DTMAccessMode::Temporary);
+    DTMStatusInt status = (DTMStatusInt)bcdtmMerge_dtmObjects (GetTinHandle (), toMerge->GetTinHandle (), 0);
+    if (status != DTM_SUCCESS) return DTM_ERROR;
+    return DTM_SUCCESS;
+    }
+
+/*----------------------------------------------------------------------+
+|                                                                       |
+|   cbe.10jan2005   -  Created.                                         |
+|                                                                       |
++----------------------------------------------------------------------*/
+DTMStatusInt BcDTM::MergeAdjacent
+    (
+    BcDTMR toMergeP
+    )
+    {
+    BcDTMPtr toMerge = (TMTransformHelper::convertDTMToDTM (*this, toMergeP));
+
+    if (SetMemoryAccess(DTMAccessMode::Write) != DTM_SUCCESS)
+        {
+        bcdtmWrite_message(1,0,0, "DTM is readonly");
+        return DTM_ERROR;
+        }
+    toMerge->SetMemoryAccess(DTMAccessMode::Temporary);
+    DTMStatusInt status = (DTMStatusInt)bcdtmMerge_dtmObjects (GetTinHandle (), (BC_DTM_OBJ*)toMerge->GetTinHandle (), 1);
+    if (status != DTM_SUCCESS) return DTM_ERROR;
+    return DTM_SUCCESS;
+    }
+
+/*----------------------------------------------------------------------+
+|                                                                       |
+|   cbe.10jan2005   -  Created.                                         |
+|                                                                       |
++----------------------------------------------------------------------*/
+BcDTMPtr BcDTM::Clone()
+    {
+    BC_DTM_OBJ *dtmHandleP = nullptr;
+
+    // ToDo what coordinates do we want this to be.
+    // Merge the TINs in this DTMFeatureState::Tin
+    bcdtmObject_cloneDtmObject(GetTinHandle(), (BC_DTM_OBJ **) &dtmHandleP);
+
+    // Create a new Digital TM instance
+    return new BcDTM (*dtmHandleP, _dtmTransformHelper.get());
+    }
+/*----------------------------------------------------------------------+
+|                                                                       |
+|   rsc.02may2008   -  Created.                                         |
+|                                                                       |
++----------------------------------------------------------------------*/
+DTMStatusInt BcDTM::Append (BcDTMR dtmP)
+    {
+    BcDTMPtr dtm = (TMTransformHelper::convertDTMToDTM (*this, dtmP));
+
+    if (SetMemoryAccess(DTMAccessMode::Write) != DTM_SUCCESS)
+        {
+        bcdtmWrite_message(1,0,0, "DTM is readonly");
+        return DTM_ERROR;
+        }
+    // Append The DTM Object
+    return((DTMStatusInt)bcdtmObject_appendDtmObject (GetTinHandle (), dtm->GetTinHandle ()));
+
+    }
+
+/*----------------------------------------------------------------------+
+|                                                                       |
+|   rsc.17Oct2008   -  Created.                                         |
+|                                                                       |
++----------------------------------------------------------------------*/
+DTMStatusInt BcDTM::AppendWithUserTag (BcDTMR dtmP, DTMUserTag userTag)
+    {
+    BcDTMPtr dtm = (TMTransformHelper::convertDTMToDTM (*this, dtmP));
+
+    if (SetMemoryAccess(DTMAccessMode::Write) != DTM_SUCCESS)
+        {
+        bcdtmWrite_message(1,0,0, "DTM is readonly");
+        return DTM_ERROR;
+        }
+    // Append The DTM Object
+    return((DTMStatusInt)bcdtmObject_appendWithUsertagDtmObject (GetTinHandle (), dtm->GetTinHandle (), userTag));
+
+    }
+
+/*----------------------------------------------------------------------+
+|                                                                       |
+|   djh.10apr2008   -  Created.                                         |
+|                                                                       |
++----------------------------------------------------------------------*/
+BcDTMPtr BcDTM::Delta (BcDTMR toDeltaP, DPoint3dCP points, int numPoints)
+    {
+    BcDTMPtr toDelta = (TMTransformHelper::convertDTMToDTM (*this, toDeltaP));
+
+    BC_DTM_OBJ *deltaP = nullptr;
+
+    SetMemoryAccess(DTMAccessMode::Temporary);
+    toDelta->SetMemoryAccess(DTMAccessMode::Temporary);
+    BeAssert (GetTinHandle() != nullptr);
+
+    BC_DTM_OBJ* toDeltaHandleP = toDelta->GetTinHandle();
+    // make the delta tin
+    DTMStatusInt status = (DTMStatusInt)bcdtmDelta_cloneAndCreateDeltaTinToSurfaceDtmObject (GetTinHandle (), toDeltaHandleP, &deltaP, (DPoint3d*)points, numPoints);
+    if (status == DTM_ERROR)
+        {
+        return nullptr;
+        }
+
+    // Create a new Digital TM instance
+    return new BcDTM (*deltaP, _dtmTransformHelper.get());
+    }
+/*----------------------------------------------------------------------+
+|                                                                       |
+|   rsc.04Oct2011   -  Created.                                         |
+|                                                                       |
++----------------------------------------------------------------------*/
+BcDTMPtr BcDTM::DeltaElevation (double elevation, DPoint3dCP points, int numPoints)
+    {
+    BC_DTM_OBJ *deltaP = nullptr;
+
+    DTMStatusInt status;
+    // Call the Core Method To Create The Delta Tin To An Elevation
+    if (_dtmTransformHelper.IsValid())
+        status = (DTMStatusInt)bcdtmDelta_cloneAndCreateDeltaTinToElevationDtmObject (GetTinHandle (), &deltaP, _dtmTransformHelper->convertElevationToDTM (elevation), _dtmTransformHelper->copyPointsToDTM (points, numPoints), numPoints);
+    else
+        status = (DTMStatusInt)bcdtmDelta_cloneAndCreateDeltaTinToElevationDtmObject (GetTinHandle (), &deltaP, elevation, (DPoint3d*)points, numPoints);
+    if (status == DTM_ERROR)
+        {
+        return nullptr;
+        }
+
+    // Create a new Digital TM instance
+    return new BcDTM (*deltaP, _dtmTransformHelper.get());
+    }
+
+/*----------------------------------------------------------------------+
+|                                                                       |
+|   cbe.10jan2005   -  Created.                                         |
+|                                                                       |
++----------------------------------------------------------------------*/
+DTMStatusInt BcDTM::OffsetDeltaElevation (double offset)
+    {
+    BeAssert (GetTinHandle() != nullptr);
+    if (SetMemoryAccess(DTMAccessMode::Write) != DTM_SUCCESS)
+        {
+        bcdtmWrite_message(1,0,0, "DTM is readonly");
+        return DTM_ERROR;
+        }
+    DTMStatusInt status;
+    if (_dtmTransformHelper.IsValid ())
+        offset = _dtmTransformHelper->convertDistanceToDTM (offset);
+    status = (DTMStatusInt)bcdtmData_moveZDtmObject (GetTinHandle (), 2 /*increment*/, offset);
+    return status ;
+    }
+    
+    
+/*----------------------------------------------------------------------+
+|                                                                       |
+|   spu.06nov2003   -  Created.                                         |
+|                                                                       |
++----------------------------------------------------------------------*/
+DTMStatusInt BcDTM::_ShotVector(double* endSlopeP, double* endAspectP, DPoint3d endTriangle[3], int* endDrapedTypeP, long* startFlag, long* endFlag, DPoint3dP endPtP, DPoint3dP startPtP,
+    double direction, double slope)
+    {
+    DPoint3d    endPt = {0, 0, 0};
+    *startFlag = 0;
+    *endFlag = 0;
+
+    // Call DTMFeatureState::Tin function
+    DTMStatusInt status;
+
+    if (_dtmTransformHelper.IsValid ())
+        {
+        DPoint3d startPt = *startPtP;
+        _dtmTransformHelper->convertPointToDTM (startPt);
+        direction = _dtmTransformHelper->convertAspectToDTM (direction);
+        slope = _dtmTransformHelper->convertSlopeToDTM (slope);
+        status = (DTMStatusInt)bcdtmSideSlope_intersectSurfaceDtmObject (GetTinHandle (), startPt.x, startPt.y, startPt.z,
+                                                         direction, slope, 1, dc_zero, &endPt.x, &endPt.y, &endPt.z, startFlag, endFlag);
+        if (status == DTM_SUCCESS)
+            _dtmTransformHelper->convertPointFromDTM (endPt);
+        }
+    else
+        {
+        status = (DTMStatusInt)bcdtmSideSlope_intersectSurfaceDtmObject (GetTinHandle (), startPtP->x, startPtP->y, startPtP->z,
+                                                         direction, slope, 1, dc_zero, &endPt.x, &endPt.y, &endPt.z, startFlag, endFlag);
+        }
+    if (status != DTM_SUCCESS) return DTM_ERROR;
+
+    if (endPtP != nullptr)
+        {
+        // If the end point is required return it
+        *endPtP = endPt;
+        }
+
+    if (endSlopeP != nullptr || endAspectP != nullptr || endTriangle != nullptr || endDrapedTypeP != nullptr)
+        {
+        // If other info about the end point are required return them
+        DTMStatusInt status = DrapePoint (nullptr, endSlopeP, endAspectP, endTriangle, *endDrapedTypeP, endPt);
+        if (status != DTM_SUCCESS)
+            return DTM_ERROR;
+        }
+
+    return DTM_SUCCESS;
+    }
+
+/*----------------------------------------------------------------------+
+|                                                                       |
+|   spu.06nov2003   -  Created.                                         |
+|                                                                       |
++----------------------------------------------------------------------*/
+DTMStatusInt BcDTM::ShotVector (double* endSlopeP, double* endAspectP, DPoint3d endTriangle[3], int* endDrapedTypeP, DPoint3dP endPtP, DPoint3dP startPtP,
+    double direction, double slope)
+    {
+    DPoint3d    endPt = {0, 0, 0};
+    long        startFlag = 0, endFlag = 0;
+
+    // Call DTMFeatureState::Tin function
+    DTMStatusInt status;
+
+    if (_dtmTransformHelper.IsValid ())
+        {
+        DPoint3d startPt = *startPtP;
+        _dtmTransformHelper->convertPointToDTM (startPt);
+        direction = _dtmTransformHelper->convertAspectToDTM (direction);
+        slope = _dtmTransformHelper->convertSlopeToDTM (slope);
+        status = (DTMStatusInt)bcdtmSideSlope_intersectSurfaceDtmObject (GetTinHandle (), startPt.x, startPt.y, startPt.z,
+                                                         direction, slope, 1, dc_zero, &endPt.x, &endPt.y, &endPt.z, &startFlag, &endFlag);
+        if (status == DTM_SUCCESS)
+            _dtmTransformHelper->convertPointFromDTM (endPt);
+        }
+    else
+        {
+        status = (DTMStatusInt)bcdtmSideSlope_intersectSurfaceDtmObject (GetTinHandle (), startPtP->x, startPtP->y, startPtP->z,
+                                                         direction, slope, 1, dc_zero, &endPt.x, &endPt.y, &endPt.z, &startFlag, &endFlag);
+        }
+    if (status != DTM_SUCCESS) return DTM_ERROR;
+
+    if (endPtP != nullptr)
+        {
+        // If the end point is required return it
+        *endPtP = endPt;
+        }
+
+    if (endSlopeP != nullptr || endAspectP != nullptr || endTriangle != nullptr || endDrapedTypeP != nullptr)
+        {
+        // If other info about the end point are required return them
+        int tmp;
+        DTMStatusInt status = _DrapePoint (nullptr, endSlopeP, endAspectP, endTriangle, endDrapedTypeP ? *endDrapedTypeP : tmp, endPt);
+        if (status != DTM_SUCCESS)
+            return DTM_ERROR;
+        }
+
+    return DTM_SUCCESS;
+    }
+
+
+/*----------------------------------------------------------------------+
+|                                                                       |
+|   mah.09nov2005   -  Created.                                         |
+|                                                                       |
++----------------------------------------------------------------------*/
+DTMStatusInt BcDTM::ComputePlanarPrismoidalVolume (
+    BcDTMVolumeAreaResult& result, double elevation, DPoint3dCP points,
+    int nbPt, VOLRANGETAB* rangeTableP, int numRanges)
+    {
+    DTMStatusInt status;
+
+    if (_dtmTransformHelper.IsValid())
+        {
+        TMTransformHelper::VOLRANGETABCopy volRange = _dtmTransformHelper->copyVOLRANGETABToDTM (rangeTableP, numRanges);
+        status = (DTMStatusInt)bcdtmTinVolume_surfaceToElevationDtmObject (GetTinHandle (), volRange, numRanges, (DPoint3d*)points, nbPt, _dtmTransformHelper->convertElevationToDTM (elevation), nullptr, nullptr, result.cutVolume, result.fillVolume, result.balanceVolume, result.cutArea, result.fillArea);
+        if(rangeTableP && status == DTM_SUCCESS)
+            _dtmTransformHelper->copyVOLRANGETABFromDTM (volRange, rangeTableP, numRanges);
+        }
+    else
+        status = (DTMStatusInt)bcdtmTinVolume_surfaceToElevationDtmObject (GetTinHandle (), rangeTableP, numRanges, (DPoint3d*)points, nbPt, elevation, nullptr, nullptr, result.cutVolume, result.fillVolume, result.balanceVolume, result.cutArea, result.fillArea);
+    if (status != DTM_SUCCESS) return DTM_ERROR;
+
+    if (_dtmTransformHelper.IsValid())
+        {
+        result.cutVolume = _dtmTransformHelper->convertVolumeFromDTM (result.cutVolume);
+        result.fillVolume = _dtmTransformHelper->convertVolumeFromDTM (result.fillVolume);
+        result.balanceVolume = _dtmTransformHelper->convertVolumeFromDTM (result.balanceVolume);
+        result.cutArea = _dtmTransformHelper->convertAreaFromDTM (result.cutArea);
+        result.fillArea = _dtmTransformHelper->convertAreaFromDTM (result.fillArea);
+        }
+
+    result.totalArea = result.cutArea + result.fillArea;
+    return  DTM_SUCCESS;
+    }
+
+/*----------------------------------------------------------------------+
+|                                                                       |
+|   spu.06nov2003   -  Created.                                         |
+|                                                                       |
++----------------------------------------------------------------------*/
+DTMStatusInt BcDTM::CalculateCutFillVolume (BcDTMVolumeAreaResult& result, BcDTMR otherDtmP, DPoint3dCP points,
+                                             int nbPt, VOLRANGETAB* rangeTableP, int numRanges)
+    {
+    DTMStatusInt status;
+
+    BcDTMPtr otherDtm = (TMTransformHelper::convertDTMToDTM (*this, otherDtmP));
+    if (_dtmTransformHelper.IsValid ())
+        {
+        TMTransformHelper::VOLRANGETABCopy volRange = _dtmTransformHelper->copyVOLRANGETABToDTM (rangeTableP, numRanges);
+        status = (DTMStatusInt)bcdtmTinVolume_surfaceToSurfaceDtmObjects (GetTinHandle (), (BC_DTM_OBJ*)otherDtm->GetTinHandle (), volRange, numRanges, (DPoint3d*)_dtmTransformHelper->copyPointsToDTM (points, nbPt), nbPt, nullptr, nullptr, result.cutVolume, result.fillVolume, result.balanceVolume, result.cutArea, result.fillArea);
+
+        if (_dtmTransformHelper.IsValid ())
+            {
+            result.cutVolume = _dtmTransformHelper->convertVolumeFromDTM (result.cutVolume);
+            result.fillVolume = _dtmTransformHelper->convertVolumeFromDTM (result.fillVolume);
+            result.balanceVolume = _dtmTransformHelper->convertVolumeFromDTM (result.balanceVolume);
+            result.cutArea = _dtmTransformHelper->convertAreaFromDTM (result.cutArea);
+            result.fillArea = _dtmTransformHelper->convertAreaFromDTM (result.fillArea);
+            if (rangeTableP) _dtmTransformHelper->copyVOLRANGETABFromDTM (volRange, rangeTableP, numRanges);
+            }
+        }
+    else
+        status = (DTMStatusInt)bcdtmTinVolume_surfaceToSurfaceDtmObjects (GetTinHandle (), otherDtm->GetTinHandle (), rangeTableP, numRanges, (DPoint3d*)points, nbPt, nullptr, nullptr, result.cutVolume, result.fillVolume, result.balanceVolume, result.cutArea, result.fillArea);
+
+    if (status != DTM_SUCCESS) return status;
+
+    result.totalArea = result.cutArea + result.fillArea;
+
+    return  DTM_SUCCESS;
+    }
+
+/*----------------------------------------------------------------------+
+|                                                                       |
+|   rsc.12mar2009   -  Created.                                         |
+|                                                                       |
++----------------------------------------------------------------------*/
+BENTLEYDTM_Public int  bcDTM_volumeCallBackFunction (DTMFeatureType dtmFeatureType,DTMUserTag dtmUserTag, DTMFeatureId dtmFeatureId,DPoint3dP polyPtsP,size_t numPolyPts,void *userP)
+    /*
+    ** This Function Receives The Volume Polygons From The Volume Calculation Functions
+    */
+    {
+    int  ret=DTM_SUCCESS,dbg=DTM_TRACE_VALUE(0) ;
+    DPoint3dCP p3dP ;
+    DtmString polygon  ;
+    DtmVectorString *DtmVolumePolygonsP = (DtmVectorString*)userP ;
+    /*
+    ** Test For Polygon Feature
+    */
+    if( dtmFeatureType == DTMFeatureType::Polygon && numPolyPts > 0 )
+        {
+        if( dbg ) bcdtmWrite_message(0,0,0,"Polygon Returned ** polyPtsP = %p numPolyPts = %8ld",polyPtsP,numPolyPts) ;
+        if( dbg == 2 )
+            {
+            for( p3dP = polyPtsP ; p3dP < polyPtsP + numPolyPts ; ++p3dP )
+                {
+                bcdtmWrite_message(0,0,0,"Point[%4ld] ** x = %12.5lf y = %12.5lf z = %10.4lf",(long)(p3dP-polyPtsP),p3dP->x,p3dP->y,p3dP->z) ;
+                }
+            }
+        polygon.resize (numPolyPts) ;
+        memcpy(polygon.data(),polyPtsP,numPolyPts*sizeof(DPoint3d)) ;
+        DtmVolumePolygonsP->push_back(polygon) ;
+        }
+    /*
+    ** Return
+    */
+cleanup :
+    if( dbg && ret == DTM_SUCCESS ) bcdtmWrite_message(0,0,0,"Volume Call Back Function Completed") ;
+    if( dbg && ret != DTM_SUCCESS ) bcdtmWrite_message(0,0,0,"Volume Call Back Function Error") ;
+    return(ret) ;
+    /*
+    ** Error Exit
+    */
+errexit :
+    if( ret == DTM_SUCCESS ) ret = DTM_ERROR ;
+    goto cleanup ;
+    }
+
+/*----------------------------------------------------------------------+
+|                                                                       |
+|   rsc.12mar2009   -  Created.                                         |
+|                                                                       |
++----------------------------------------------------------------------*/
+DTMStatusInt BcDTM::CalculatePrismoidalVolumeToElevation (BcDTMVolumeAreaResult& result, DtmVectorString* volumePolygonsP,
+    double elevation, DPoint3dCP points, int nbPt, VOLRANGETAB* rangeTableP, int numRanges)
+    {
+    DTMStatusInt status=DTM_SUCCESS ;
+
+    // Clear Existing Volume Polygons
+
+    volumePolygonsP->clear() ;
+
+    // Call Core Dtm Function
+    if (_dtmTransformHelper.IsValid ())
+        {
+        TMTransformHelper::VOLRANGETABCopy volRange = _dtmTransformHelper->copyVOLRANGETABToDTM (rangeTableP, numRanges);
+        status = (DTMStatusInt)bcdtmTinVolume_surfaceToElevationDtmObject (GetTinHandle (), volRange, numRanges, (DPoint3d*)_dtmTransformHelper->copyPointsToDTM (points, nbPt), nbPt, _dtmTransformHelper->convertElevationToDTM (elevation), bcDTM_volumeCallBackFunction, volumePolygonsP, result.cutVolume, result.fillVolume, result.balanceVolume, result.cutArea, result.fillArea);
+
+        if (status != DTM_SUCCESS)
+            {
+            result.cutVolume = _dtmTransformHelper->convertVolumeFromDTM (result.cutVolume);
+            result.fillVolume = _dtmTransformHelper->convertVolumeFromDTM (result.fillVolume);
+            result.balanceVolume = _dtmTransformHelper->convertVolumeFromDTM (result.balanceVolume);
+            result.cutArea = _dtmTransformHelper->convertAreaFromDTM (result.cutArea);
+            result.fillArea = _dtmTransformHelper->convertAreaFromDTM (result.fillArea);
+            if (rangeTableP) _dtmTransformHelper->copyVOLRANGETABFromDTM (volRange, rangeTableP, numRanges);
+            if (volumePolygonsP) _dtmTransformHelper->convertDtmStringVectorFromDTM (*volumePolygonsP);
+            }
+        }
+    else
+        {
+        status = (DTMStatusInt)bcdtmTinVolume_surfaceToElevationDtmObject (GetTinHandle (), rangeTableP, numRanges, (DPoint3d*)points, nbPt, elevation, bcDTM_volumeCallBackFunction, volumePolygonsP, result.cutVolume, result.fillVolume, result.balanceVolume, result.cutArea, result.fillArea);
+        }
+    result.totalArea = result.cutArea + result.fillArea;
+
+    return  status;
+    }
+
+/*----------------------------------------------------------------------+
+|                                                                       |
+|    rsc.12mar2009   -  Created.                                        |
+|                                                                       |
++----------------------------------------------------------------------*/
+DTMStatusInt BcDTM::CalculatePrismoidalVolumeToSurface (BcDTMVolumeAreaResult& result, DtmVectorString* volumePolygonsP,
+                                                BcDTMR otherDtmP, DPoint3dCP points, int nbPt, VOLRANGETAB* rangeTableP, int numRanges)
+    {
+    DTMStatusInt status = DTM_SUCCESS;
+
+    // Clear Existing Volume Polygons
+
+    volumePolygonsP->clear ();
+
+    BcDTMPtr otherDtm = (TMTransformHelper::convertDTMToDTM (*this, otherDtmP));
+    // Call Core Dtm Function
+    if (_dtmTransformHelper.IsValid ())
+        {
+        TMTransformHelper::VOLRANGETABCopy volRange = _dtmTransformHelper->copyVOLRANGETABToDTM (rangeTableP, numRanges);
+        status = (DTMStatusInt)bcdtmTinVolume_surfaceToSurfaceDtmObjects (GetTinHandle (), (BC_DTM_OBJ*)otherDtm->GetTinHandle (), volRange, numRanges, (DPoint3d*)_dtmTransformHelper->copyPointsToDTM (points, nbPt), nbPt, bcDTM_volumeCallBackFunction, volumePolygonsP, result.cutVolume, result.fillVolume, result.balanceVolume, result.cutArea, result.fillArea);
+
+        if (status != DTM_SUCCESS)
+            {
+            result.cutVolume = _dtmTransformHelper->convertVolumeFromDTM (result.cutVolume);
+            result.fillVolume = _dtmTransformHelper->convertVolumeFromDTM (result.fillVolume);
+            result.balanceVolume = _dtmTransformHelper->convertVolumeFromDTM (result.balanceVolume);
+            result.cutArea = _dtmTransformHelper->convertAreaFromDTM (result.cutArea);
+            result.fillArea = _dtmTransformHelper->convertAreaFromDTM (result.fillArea);
+            if (rangeTableP) _dtmTransformHelper->copyVOLRANGETABFromDTM (volRange, rangeTableP, numRanges);
+            if (volumePolygonsP) _dtmTransformHelper->convertDtmStringVectorFromDTM (*volumePolygonsP);
+            }
+        }
+    else
+        status = (DTMStatusInt)bcdtmTinVolume_surfaceToSurfaceDtmObjects (GetTinHandle (), otherDtm->GetTinHandle (), rangeTableP, numRanges, (DPoint3d*)points, nbPt, bcDTM_volumeCallBackFunction, volumePolygonsP, result.cutVolume, result.fillVolume, result.balanceVolume, result.cutArea, result.fillArea);
+    result.totalArea = result.cutArea + result.fillArea;
+
+    // Return
+    return  status;
+    }
+
+/*----------------------------------------------------------------------+
+|                                                                       |
+|    rsc.13mar2009   -  Created.                                        |
+|                                                                       |
++----------------------------------------------------------------------*/
+DTMStatusInt BcDTM::CalculatePrismoidalVolumeBalanceToSurface (double &fromAreaP, double &toAreaP, double &balanceP, DtmVectorString* volumePolygonsP,
+                                                       BcDTMR otherDtmP, DPoint3dCP points, int nbPt)
+    {
+   DTMStatusInt status=DTM_SUCCESS;
+
+    // Clear Existing Volume Polygons
+    volumePolygonsP->clear ();
+
+    BcDTMPtr otherDtm = (TMTransformHelper::convertDTMToDTM (*this, otherDtmP));
+    // Call Core Dtm Function
+    if (_dtmTransformHelper.IsValid ())
+        {
+        status = (DTMStatusInt)bcdtmTinVolume_surfaceToSurfaceBalanceDtmObjects (GetTinHandle (), otherDtm->GetTinHandle (), (DPoint3d*)_dtmTransformHelper->copyPointsToDTM (points, nbPt), nbPt, bcDTM_volumeCallBackFunction, volumePolygonsP, &fromAreaP, &toAreaP, &balanceP);
+        if (status == DTM_SUCCESS)
+            {
+            fromAreaP = _dtmTransformHelper->convertAreaFromDTM (fromAreaP);
+            toAreaP = _dtmTransformHelper->convertAreaFromDTM (toAreaP);
+            balanceP = _dtmTransformHelper->convertVolumeFromDTM (balanceP);
+            if (volumePolygonsP) _dtmTransformHelper->convertDtmStringVectorFromDTM (*volumePolygonsP);
+            }
+        }
+    else
+        status = (DTMStatusInt)bcdtmTinVolume_surfaceToSurfaceBalanceDtmObjects (GetTinHandle (), otherDtm->GetTinHandle (), (DPoint3d*)points, nbPt, bcDTM_volumeCallBackFunction, volumePolygonsP, &fromAreaP, &toAreaP, &balanceP);
+
+    return status;
+    }
+/*----------------------------------------------------------------------+
+|                                                                       |
+|   rsc.13mar2009   -  Created.                                         |
+|                                                                       |
++----------------------------------------------------------------------*/
+DTMStatusInt BcDTM::CalculateGridVolumeToElevation (BcDTMVolumeAreaResult& result, long& numCellsUsedP, double& cellAreaP,
+                                            DtmVectorString* volumePolygonsP, long numLatticePoints, double elevation, DPoint3dCP points, int nbPt,
+                                            VOLRANGETAB* rangeTableP, int numRanges)
+    {
+   DTMStatusInt status=DTM_SUCCESS;
+
+    // Clear Existing Volume Polygons
+
+    volumePolygonsP->clear ();
+
+    // Call Core Dtm Function
+    if (_dtmTransformHelper.IsValid ())
+        {
+        TMTransformHelper::VOLRANGETABCopy volRange = _dtmTransformHelper->copyVOLRANGETABToDTM (rangeTableP, numRanges);
+        status = (DTMStatusInt)bcdtmLatticeVolume_surfaceToElevationDtmObject (GetTinHandle (), numLatticePoints, volRange, numRanges, (DPoint3d*)_dtmTransformHelper->copyPointsToDTM (points, nbPt), nbPt, _dtmTransformHelper->convertElevationToDTM (elevation), bcDTM_volumeCallBackFunction, volumePolygonsP, result.cutVolume, result.fillVolume, result.balanceVolume, result.cutArea, result.fillArea, numCellsUsedP, cellAreaP);
+        if (status != DTM_SUCCESS)
+            {
+            result.cutVolume = _dtmTransformHelper->convertVolumeFromDTM (result.cutVolume);
+            result.fillVolume = _dtmTransformHelper->convertVolumeFromDTM (result.fillVolume);
+            result.balanceVolume = _dtmTransformHelper->convertVolumeFromDTM (result.balanceVolume);
+            result.cutArea = _dtmTransformHelper->convertAreaFromDTM (result.cutArea);
+            result.fillArea = _dtmTransformHelper->convertAreaFromDTM (result.fillArea);
+            if (cellAreaP) _dtmTransformHelper->convertAreasFromDTM (&cellAreaP, numCellsUsedP);
+            if (volumePolygonsP) _dtmTransformHelper->convertDtmStringVectorFromDTM (*volumePolygonsP);
+            if (rangeTableP) _dtmTransformHelper->copyVOLRANGETABFromDTM (volRange, rangeTableP, numRanges);
+            }
+        }
+    else
+        status = (DTMStatusInt)bcdtmLatticeVolume_surfaceToElevationDtmObject (GetTinHandle (), numLatticePoints, rangeTableP, numRanges, (DPoint3d*)points, nbPt, elevation, bcDTM_volumeCallBackFunction, volumePolygonsP, result.cutVolume, result.fillVolume, result.balanceVolume, result.cutArea, result.fillArea, numCellsUsedP, cellAreaP);
+
+    result.totalArea = result.cutArea + result.fillArea;
+    return  status;
+    }
+
+/*----------------------------------------------------------------------+
+|                                                                       |
+|   rsc.13mar2009   -  Created.                                         |
+|                                                                       |
++----------------------------------------------------------------------*/
+DTMStatusInt BcDTM::CalculateGridVolumeToSurface (BcDTMVolumeAreaResult& result, long& numCellsUsedP, double& cellAreaP,
+                                          DtmVectorString* volumePolygonsP, BcDTMR otherDtmP, long numLatticePoints, DPoint3dCP points, int nbPt,
+                                          VOLRANGETAB* rangeTableP, int numRanges)
+    {
+   DTMStatusInt status=DTM_SUCCESS;
+
+    // Clear Existing Volume Polygons
+
+    volumePolygonsP->clear ();
+
+    // Call Core Dtm Function
+    BcDTMPtr otherDtm = (TMTransformHelper::convertDTMToDTM (*this, otherDtmP));
+
+    if (_dtmTransformHelper.IsValid ())
+        {
+        TMTransformHelper::VOLRANGETABCopy volRange = _dtmTransformHelper->copyVOLRANGETABToDTM (rangeTableP, numRanges);
+        status = (DTMStatusInt)bcdtmLatticeVolume_surfaceToSurfaceDtmObjects (GetTinHandle (), otherDtm->GetTinHandle (), numLatticePoints, volRange, numRanges, (DPoint3d*)_dtmTransformHelper->copyPointsToDTM (points, nbPt), nbPt, bcDTM_volumeCallBackFunction, volumePolygonsP, result.cutVolume, result.fillVolume, result.balanceVolume, result.cutArea, result.fillArea, numCellsUsedP, cellAreaP);
+        if (status != DTM_SUCCESS)
+            {
+            result.cutVolume = _dtmTransformHelper->convertVolumeFromDTM (result.cutVolume);
+            result.fillVolume = _dtmTransformHelper->convertVolumeFromDTM (result.fillVolume);
+            result.balanceVolume = _dtmTransformHelper->convertVolumeFromDTM (result.balanceVolume);
+            result.cutArea = _dtmTransformHelper->convertAreaFromDTM (result.cutArea);
+            result.fillArea = _dtmTransformHelper->convertAreaFromDTM (result.fillArea);
+            _dtmTransformHelper->convertAreasFromDTM (&cellAreaP, numCellsUsedP);
+            if (volumePolygonsP) _dtmTransformHelper->convertDtmStringVectorFromDTM (*volumePolygonsP);
+            if (rangeTableP) _dtmTransformHelper->copyVOLRANGETABFromDTM (volRange, rangeTableP, numRanges);
+            }
+        }
+    else
+        status = (DTMStatusInt)bcdtmLatticeVolume_surfaceToSurfaceDtmObjects (GetTinHandle (), otherDtm->GetTinHandle (), numLatticePoints, rangeTableP, numRanges, (DPoint3d*)points, nbPt, bcDTM_volumeCallBackFunction, volumePolygonsP, result.cutVolume, result.fillVolume, result.balanceVolume, result.cutArea, result.fillArea, numCellsUsedP, cellAreaP);
+
+    result.totalArea = result.cutArea + result.fillArea;
+
+    return  status;
+    }
+
+/*----------------------------------------------------------------------+
+|                                                                       |
+|   djh.05mar2011   -  Created.                                         |
+|                                                                       |
++----------------------------------------------------------------------*/
+DTMStatusInt BcDTM::CalculateFeatureStatistics (DTMFeatureStatisticsInfo& info) const
+    {
+    DTMState dummyState;
+    long dummy = 0;
+    long numPoints;
+    long numTinLines;
+    long numTriangles;
+    long numDtmFeatures;
+    long numBreaks;
+    long numContourLines;
+    long numVoids;
+    long numIslands;
+    long numHoles;
+    long numGroupSpots;
+    bool hasHull;
+    BeAssert (GetTinHandle() != nullptr);
+
+    DTMStatusInt status = (DTMStatusInt)bcdtmUtility_getStatisticsDtmObject (GetTinHandle (), dummyState, numPoints, numTinLines, numTriangles, dummy,
+        dummy, numDtmFeatures, numBreaks, numContourLines, numVoids, numIslands, numHoles, numGroupSpots, hasHull, dummy);
+
+    info.numPoints = numPoints;
+    info.numTinLines = numTinLines;
+    info.numTriangles = numTriangles;
+    info.numDtmFeatures = numDtmFeatures;
+    info.numBreaks = numBreaks;
+    info.numContourLines = numContourLines;
+    info.numVoids = numVoids;
+    info.numIslands = numIslands;
+    info.numHoles = numHoles;
+    info.numGroupSpots = numGroupSpots;
+    info.hasHull = hasHull;
+
+    BeAssert (status == DTM_SUCCESS);
+    return status;
+    }
+
+/*----------------------------------------------------------------------+
+|                                                                       |
+|   djh.05mar2011   -  Created.                                         |
+|                                                                       |
++----------------------------------------------------------------------*/
+int BcDTM::GetTrianglesCount () const
+    {
+    long    nbTriangles, nbTriangleEdges = 0;
+
+    BeAssert (GetTinHandle() != nullptr);
+
+    DTMStatusInt status = (DTMStatusInt)bcdtmList_countNonVoidTrianglesAndLinesDtmObject (GetTinHandle (), &nbTriangles, &nbTriangleEdges);
+    BeAssert (status == DTM_SUCCESS);
+
+    return (int)nbTriangles;
+    }
+
+/*----------------------------------------------------------------------+
+|                                                                       |
+|   cbe.11jan2005   -  Created.                                         |
+|                                                                       |
++----------------------------------------------------------------------*/
+DTMStatusInt BcDTM::BrowseSlopeIndicator (BcDTMR dtmP, double majorInterval, double minorInterval, void* userP, DTMBrowseSlopeIndicatorCallback callBackFunctP)
+    {
+    BeAssert (GetTinHandle() != nullptr);
+    BrowseSlopeIndicatorCallbackTransformHelper helper (callBackFunctP, userP, _dtmTransformHelper.get ());
+    Dtm_Handler_t dtmHandlerArgs;
+    dtmHandlerArgs.slopeIndicatorHandler = callBackFunctP;
+    dtmHandlerArgs.userP = userP;
+
+    DTMStatusInt status;
+    BcDTMPtr dtm = (TMTransformHelper::convertDTMToDTM (*this, dtmP));
+    status = (DTMStatusInt)bcdtmInterruptLoad_slopeLinesBetweenDtmObjects (GetTinHandle (), dtm->GetTinHandle (), slopeIndicatorsCallBack, majorInterval, minorInterval, &dtmHandlerArgs);
+
+    return status;
+    }
+
+/*----------------------------------------------------------------------+
+|                                                                       |
+|   rsc.3Mar2011  -  Created.                                           |
+|                                                                       |
++----------------------------------------------------------------------*/
+DTMStatusInt BcDTM::CalculateCatchments (bool refineOption, double falseLowDepth, const DTMFenceParams& fence, void* userP, DTMFeatureCallback callBackFunctP)
+    {
+    // BeAssert If Tin handle Is nullptr
+    BeAssert (GetTinHandle () != nullptr);
+
+    SetMemoryAccess (DTMAccessMode::Temporary);
+
+    // Check For And Set Fence
+    FeatureCallbackTransformHelper helper (callBackFunctP, userP, _dtmTransformHelper.get ());
+    userP = helper.GetUserArg ();
+    callBackFunctP = helper.GetCallBackFunc ();
+
+    if (_dtmTransformHelper.IsValid ())
+        falseLowDepth = _dtmTransformHelper->convertDistanceToDTM (falseLowDepth);
+
+    return BcDTMDrainage::ReturnCatchments (this, nullptr, falseLowDepth, refineOption, callBackFunctP, fence, userP);
+    }
+
+
+/*----------------------------------------------------------------------+
+|                                                                       |
+|   rsc.15Mar2010   -  Created                                          |
+|                                                                       |
++----------------------------------------------------------------------*/
+static int AddDtmFeatureToBuffer (DTMFeatureType featureType, DTMUserTag featureTag, DTMFeatureId featureId, DPoint3d* featurePtsP, size_t numFeaturePts, void* userP)
+    {
+    DTMFeatureBuffer* buffer = (DTMFeatureBuffer*) userP;
+    return buffer->AddDtmFeatureToBuffer (featureType, featureTag, featureId, featurePtsP, (int)numFeaturePts);
+    }
+
+/*----------------------------------------------------------------------+
+|                                                                       |
+|   rsc.15Mar2010   -  Created                                          |
+|                                                                       |
++----------------------------------------------------------------------*/
+void DTMFeatureBuffer::EmptyDtmFeatureBuffer()
+    {
+    dtmFeatures.clear();
+    }
+
+/*----------------------------------------------------------------------+
+|                                                                       |
+|   rsc.15Mar2010   -  Created                                          |
+|                                                                       |
++----------------------------------------------------------------------*/
+int DTMFeatureBuffer::AddDtmFeatureToBuffer (DTMFeatureType featureType, DTMUserTag featureTag, DTMFeatureId featureId, DPoint3dP featurePtsP, int numFeaturePts)
+    {
+   DTMStatusInt status=DTM_SUCCESS;
+
+    int index = (int)dtmFeatures.size ();
+    dtmFeatures.push_back (DtmFeature ());
+    DtmFeature* featP = &dtmFeatures[index];
+
+    //   Add Feature To Vector Buffer
+    featP->featureType = featureType;
+    featP->featureTag = featureTag;
+    featP->featureId = featureId;
+    featP->featurePts.resize (numFeaturePts);
+
+    memcpy (&featP->featurePts[0], featurePtsP, sizeof(DPoint3d) * numFeaturePts);
+
+    return status;
+    }
+
+/*----------------------------------------------------------------------+
+|                                                                       |
+|   rsc.15Mar2010   -  Created                                          |
+|                                                                       |
++----------------------------------------------------------------------*/
+int DTMFeatureBuffer::GetDtmDynamicFeaturesArray (DTMDynamicFeatureArray& dynamicArray, TMTransformHelper* transformHelper)
+    {
+   DTMStatusInt status=DTM_SUCCESS;
+
+    // Initialise
+    int index = (int)dtmFeatures.size ();
+
+    // Scan Features And Accumulate Dynamic Features
+    if (index > 0)
+        {
+        dynamicArray.resize (index);
+
+        // Copy Buffer Items
+        for (int n = 0; n < index; ++n)
+            {
+            dynamicArray[n].featureType = dtmFeatures[n].featureType;
+            dynamicArray[n].featurePts = dtmFeatures[n].featurePts;
+            if (transformHelper)
+                transformHelper->convertPointsFromDTM (&dtmFeatures[n].featurePts[0], (int)dtmFeatures[n].featurePts.size ());
+            }
+
+        }
+
+    //   Clean Up
+    return status;
+    }
+/*----------------------------------------------------------------------+
+|                                                                       |
+|   cbe.11jan2005   -  Created.                                         |
+|                                                                       |
++----------------------------------------------------------------------*/
+/*----------------------------------------------------------------------+
+|                                                                       |
+|   cbe.11jan2005   -  Created.                                         |
+|                                                                       |
++----------------------------------------------------------------------*/
+DTMStatusInt BcDTM::BrowseDrainageFeatures (DTMFeatureType featureType, double* minLowPointP, const DTMFenceParams& fence, void *userP, DTMFeatureCallback callBackFunctP)
+    {
+    DTMStatusInt status = DTM_SUCCESS;
+    bool useFence = false;
+    int numFeatures = 0;
+    DTMFenceOption fenceOption = fence.fenceOption;
+    FeatureCallbackTransformHelper helper (callBackFunctP, userP, _dtmTransformHelper.get());
+    userP = helper.GetUserArg ();
+    callBackFunctP = helper.GetCallBackFunc ();
+    // BeAssert If Tin handle Is nullptr
+    BeAssert (GetTinHandle () != nullptr);
+
+    SetMemoryAccess (DTMAccessMode::Temporary);
+
+    // Check For And Set Fence
+    if (fence.points)
+        useFence = true;
+
+    // Call the core DTM function
+    switch (featureType)
+        {
+            case DTMFeatureType::LowPoint:
+                if (*minLowPointP == 0)
+                    {
+                    status = (DTMStatusInt)bcdtmDrainage_returnLowPointsDtmObject (GetTinHandle (), callBackFunctP, useFence, fence.fenceType, fenceOption,
+                                                                     TMTransformHelper::copyPointsToDTM (_dtmTransformHelper.get (), fence.points, fence.numPoints), fence.numPoints, userP, numFeatures);
+                    }
+                else
+                    {
+                    status = (DTMStatusInt)bcdtmDrainage_returnNoneFalseLowPointsDtmObject (GetTinHandle (), *minLowPointP, callBackFunctP, useFence, fence.fenceType, fenceOption,
+                                                                              TMTransformHelper::copyPointsToDTM (_dtmTransformHelper.get (), fence.points, fence.numPoints), fence.numPoints, userP, numFeatures);
+                    }
+                break;
+
+            case  DTMFeatureType::HighPoint:
+                status = (DTMStatusInt)bcdtmDrainage_returnHighPointsDtmObject (GetTinHandle (), callBackFunctP, useFence, fence.fenceType, fenceOption,
+                                                                  TMTransformHelper::copyPointsToDTM (_dtmTransformHelper.get (), fence.points, fence.numPoints), fence.numPoints, userP, numFeatures);
+                break;
+
+            case DTMFeatureType::SumpLine:
+                status = (DTMStatusInt)bcdtmDrainage_returnSumpLinesDtmObject (GetTinHandle (), callBackFunctP, useFence, fence.fenceType, fenceOption,
+                                                                 TMTransformHelper::copyPointsToDTM (_dtmTransformHelper.get (), fence.points, fence.numPoints), fence.numPoints, userP, numFeatures);
+                break;
+
+            case DTMFeatureType::RidgeLine:
+                status = (DTMStatusInt)bcdtmDrainage_returnRidgeLinesDtmObject (GetTinHandle (), callBackFunctP, useFence, fence.fenceType, fenceOption,
+                                                                  TMTransformHelper::copyPointsToDTM (_dtmTransformHelper.get (), fence.points, fence.numPoints), fence.numPoints, userP, numFeatures);
+                break;
+
+            case DTMFeatureType::Catchment:
+                // ToDo Drainage status = (DTMStatusInt)bcdtmDrainage_determineCatchmentsDtmObject (GetTinHandle (), callBackFunctP, *minLowPointP, useFence, fence.fenceType, fenceOption,  TMTransformHelper::copyPointsToDTM (_dtmTransformHelper.get (), fence.points, fence.numPoints), fence.numPoints, userP, numFeatures);
+                break;
+        };
+    return status;
+    }
+/*----------------------------------------------------------------------+
+|                                                                       |
+|   rsc.26June2009  -  Created.                                         |
+|                                                                       |
++----------------------------------------------------------------------*/
+DTMStatusInt BcDTM::BrowseTriangleMesh (long maxTriangles, const DTMFenceParams& fence, void* userP, DTMTriangleMeshCallback callBackFunctP)
+    {
+    DTMStatusInt status = DTM_SUCCESS;
+
+    BeAssert (GetTinHandle () != nullptr);
+    TriangleMeshCallbackTransformHelper helper (callBackFunctP, userP, _dtmTransformHelper.get ());
+    callBackFunctP = helper.GetCallBackFunc ();
+    userP = helper.GetUserArg ();
+
+    // Call the core DTM function
+    if (fence.fenceType != DTMFenceType::None)
+        status = (DTMStatusInt)bcdtmInterruptLoad_triangleMeshFromDtmObject (GetTinHandle (), maxTriangles, callBackFunctP, true, fence.fenceType, fence.fenceOption, (DPoint3d *)fence.points, fence.numPoints, userP);
+    else
+        status = (DTMStatusInt)bcdtmInterruptLoad_triangleMeshFromDtmObject (GetTinHandle (), maxTriangles, callBackFunctP, false, DTMFenceType::None, DTMFenceOption::None, nullptr, 0, userP);
+
+    return status;
+    }
+
+/*----------------------------------------------------------------------+
+|                                                                       |
+|   cbe.11jan2005   -  Created.                                         |
+|                                                                       |
++----------------------------------------------------------------------*/
+DTMStatusInt BcDTM::BrowseFeatures (DTMFeatureType featureType, long maxSpots, void* userP, DTMFeatureCallback callBackFunctP)
+    {
+    return BrowseFeatures (featureType, DTMFenceParams (), maxSpots, userP, callBackFunctP);
+    }
+
+/*----------------------------------------------------------------------+
+|                                                                       |
+|   cbe.11jan2005   -  Created.                                         |
+|                                                                       |
++----------------------------------------------------------------------*/
+DTMStatusInt BcDTM::BrowseFeatures (DTMFeatureType featureType, const DTMFenceParams& fence, long maxSpots, void* userP, DTMFeatureCallback callBackFunctP)
+    {
+    DTMStatusInt status = DTM_ERROR;
+
+    FeatureCallbackTransformHelper helper (callBackFunctP, userP, _dtmTransformHelper.get ());
+    userP = helper.GetUserArg ();
+    callBackFunctP = helper.GetCallBackFunc ();
+
+    int numFeatures = 0;
+    bool isFence = true;
+
+    BeAssert (GetTinHandle () != nullptr);
+
+    switch (featureType)
+        {
+            case DTMFeatureType::SumpLine:
+                status = (DTMStatusInt)bcdtmDrainage_returnSumpLinesDtmObject (GetTinHandle (), callBackFunctP, isFence, fence.fenceType, fence.fenceOption,
+                                                                 TMTransformHelper::copyPointsToDTM (_dtmTransformHelper.get (), fence.points, fence.numPoints), fence.numPoints, userP, numFeatures);
+                break;
+
+            case DTMFeatureType::RidgeLine:
+                // ToDo : Drainage
+                status = (DTMStatusInt)bcdtmDrainage_returnRidgeLinesDtmObject (GetTinHandle (), callBackFunctP, isFence, fence.fenceType, fence.fenceOption,
+                                                                  TMTransformHelper::copyPointsToDTM (_dtmTransformHelper.get (), fence.points, fence.numPoints), fence.numPoints, userP, numFeatures);
+                break;
+
+            case DTMFeatureType::Catchment:
+                // Not Yet Implemented So Return Error
+                break;
+
+            default:
+                status = (DTMStatusInt)bcdtmInterruptLoad_dtmFeatureTypeFromDtmObject (GetTinHandle (), featureType, maxSpots, callBackFunctP, isFence, fence.fenceType, fence.fenceOption,
+                                                                         TMTransformHelper::copyPointsToDTM (_dtmTransformHelper.get (), fence.points, fence.numPoints), fence.numPoints, userP);
+                break;
+        }
+    return status;
+    }
+
+/*----------------------------------------------------------------------+
+|                                                                       |
+|   cbe.11jan2005   -  Created.                                         |
+|                                                                       |
++----------------------------------------------------------------------*/
+DTMStatusInt BcDTM::BrowseSinglePointFeatures (DTMFeatureType featureType, double* minDepthP, const DTMFenceParams& fence, long* nPointP, void* userP, DTMBrowseSinglePointFeatureCallback callBackFunctP)
+    {
+    DTMStatusInt status=DTM_SUCCESS;
+    bool useFence = false;
+    int nPoints;
+    SinglePointFeatureCallbackTransformHelper helper (callBackFunctP, userP, _dtmTransformHelper.get ());
+    Dtm_Handler_t dtmHandlerArgs;
+    dtmHandlerArgs.featuresSinglePointHandler = helper.GetCallBackFunc();
+    dtmHandlerArgs.userP = helper.GetUserArg();
+    double transformedMinDepth;
+
+    // BeAssert If Tin handle Is nullptr
+    BeAssert (GetTinHandle () != nullptr);
+
+    // Check For And Set Fence
+    if (fence.points)
+        useFence = TRUE;
+
+    if (_dtmTransformHelper.IsValid ())
+        {
+        if (minDepthP)
+            {
+            transformedMinDepth = _dtmTransformHelper->convertDistanceToDTM (*minDepthP);
+            minDepthP = &transformedMinDepth;
+            }
+        }
+    // Call the core DTM function
+    switch (featureType)
+        {
+            case DTMFeatureType::LowPoint:
+                if (*minDepthP <= 0.0)
+                    {
+                    status = (DTMStatusInt)bcdtmDrainage_returnLowPointsDtmObject (GetTinHandle (), loadSinglePointFeatureCallBack, useFence, fence.fenceType, fence.fenceOption,
+                                                                     TMTransformHelper::copyPointsToDTM (_dtmTransformHelper.get (), fence.points, fence.numPoints), fence.numPoints, &dtmHandlerArgs, nPoints);
+                    }
+                else
+                    {
+                    status = (DTMStatusInt)bcdtmDrainage_returnNoneFalseLowPointsDtmObject (GetTinHandle (), *minDepthP, loadSinglePointFeatureCallBack, useFence, fence.fenceType, fence.fenceOption,
+                                                                              TMTransformHelper::copyPointsToDTM (_dtmTransformHelper.get (), fence.points, fence.numPoints), fence.numPoints, &dtmHandlerArgs, nPoints);
+                    }
+                break;
+            case DTMFeatureType::HighPoint:
+                status = (DTMStatusInt)bcdtmDrainage_returnHighPointsDtmObject (GetTinHandle (), loadSinglePointFeatureCallBack, useFence, fence.fenceType, fence.fenceOption,
+                                                                  TMTransformHelper::copyPointsToDTM (_dtmTransformHelper.get (), fence.points, fence.numPoints), fence.numPoints, &dtmHandlerArgs, nPoints);
+                break;
+        };
+    *nPointP = nPoints;
+
+    // Return
+    return status;
+    }
+
+/*----------------------------------------------------------------------+
+|                                                                       |
+|   cbe.11jan2005   -  Created.                                         |
+|                                                                       |
++----------------------------------------------------------------------*/
+DTMStatusInt BcDTM::BrowseContours (DTMContourParamsCR contourParams, const DTMFenceParams& fence, void* userP, DTMFeatureCallback callBackFunctP)
+    {
+    BeAssert (GetTinHandle () != nullptr);
+
+    DTMStatusInt status = DTM_SUCCESS;
+    double smoothLength = 0.0;
+
+    if (_dtmTransformHelper.IsValid ())
+        {
+        FeatureCallbackTransformHelper helper (callBackFunctP, userP, _dtmTransformHelper.get ());
+        userP = helper.GetUserArg ();
+        callBackFunctP = helper.GetCallBackFunc ();
+        DTMContourParams transformedParams (contourParams);
+        transformedParams.interval = _dtmTransformHelper->convertDistanceToDTM (contourParams.interval);
+        transformedParams.conReg = _dtmTransformHelper->convertDistanceToDTM (contourParams.conReg);
+        transformedParams.conMin = _dtmTransformHelper->convertElevationToDTM (contourParams.conMin);
+        transformedParams.conMax = _dtmTransformHelper->convertElevationToDTM (contourParams.conMax);
+        transformedParams.smoothFactor = _dtmTransformHelper->convertDistanceToDTM (contourParams.smoothFactor);
+        TMTransformHelper::DoubleCopy contourValues = _dtmTransformHelper->copyElevationTableToDTM (contourParams.conValuesP, contourParams.numConValues);
+        transformedParams.conValuesP = contourValues;
+
+
+        status = (DTMStatusInt)bcdtmLoad_contoursFromDtmObject ((BC_DTM_OBJ *)GetTinHandle (), contourParams, _dtmTransformHelper->convertDTMFenceParamsToDTM (fence), callBackFunctP, userP);
+        }
+    else
+        status = (DTMStatusInt)bcdtmLoad_contoursFromDtmObject ((BC_DTM_OBJ *)GetTinHandle (), contourParams, fence, callBackFunctP, userP);
+    return status;
+    }
+/*----------------------------------------------------------------------+
+|                                                                       |
+|   rsc.06Jul2010   -  Created.                                         |
+|                                                                       |
++----------------------------------------------------------------------*/
+DTMStatusInt BcDTM::ContourAtPoint (double x, double y, double contourInterval, DTMContourSmoothing smoothOption, double smoothFactor, int smoothDensity,
+                            const DTMFenceParams& fence, void* userP, DTMFeatureCallback callBackFunctP)
+    {
+    BeAssert (GetTinHandle () != nullptr);
+
+    DTMStatusInt status = DTM_SUCCESS;
+
+    if (_dtmTransformHelper.IsValid ())
+        {
+        FeatureCallbackTransformHelper helper (callBackFunctP, userP, _dtmTransformHelper.get ());
+        userP = helper.GetUserArg ();
+        callBackFunctP = helper.GetCallBackFunc ();
+        status = (DTMStatusInt)bcdtmLoad_contourForPointDtmObject ((BC_DTM_OBJ *)GetTinHandle (), x, y, contourInterval,
+                                                     smoothOption, _dtmTransformHelper->convertDistanceToDTM (smoothFactor), smoothDensity, callBackFunctP, fence.points != nullptr, fence.fenceOption, fence.fenceType,
+                                                     _dtmTransformHelper->copyPointsToDTM (fence.points, fence.numPoints), fence.numPoints, userP);
+        }
+    else
+        {
+        status = (DTMStatusInt)bcdtmLoad_contourForPointDtmObject ((BC_DTM_OBJ *)GetTinHandle (), x, y, contourInterval,
+                                                     smoothOption, smoothFactor, smoothDensity, callBackFunctP,
+                                                     fence.points != nullptr, fence.fenceOption, fence.fenceType, (DPoint3d*)fence.points, fence.numPoints, userP);
+        }
+    return status;
+    }
+
+/*---------------------------------------------------------------------------------------
+* @bsimethod                                                    Daryl.Holmwood  02/11
++---------------+---------------+---------------+---------------+---------------+------*/
+int GetContourPointArray (DTMFeatureType featureType, DTMUserTag featureTag, DTMFeatureId featureId, DPoint3d *tPoint, size_t nPoint, void* userP)
+    {
+    Bentley::TerrainModel::DTMPointArray* ret = static_cast<Bentley::TerrainModel::DTMPointArray*>(userP);
+    // ToDo DHMEM check refcount.
+    ret->resize (nPoint);
+    memcpy (ret->data (), tPoint, nPoint * sizeof (DPoint3d));
+    return SUCCESS;
+    }
+
+/*---------------------------------------------------------------------------------------
+* @bsimethod                                                    Daryl.Holmwood  12/10
++---------------+---------------+---------------+---------------+---------------+------*/
+DTMStatusInt BcDTM::_ContourAtPoint (Bentley::TerrainModel::DTMPointArray& ret, DPoint3dCR pt, double contourInterval, DTMContourSmoothing smoothOption, double smoothFactor, int smoothDensity, DTMFenceParamsCR fence)
+    {
+    return ContourAtPoint (pt.x, pt.y, contourInterval, smoothOption, smoothFactor, smoothDensity, fence, &ret, &GetContourPointArray);
+    }
+
+/*---------------------------------------------------------------------------------------
+* @bsimethod                                                    Daryl.Holmwood  12/10
++---------------+---------------+---------------+---------------+---------------+------*/
+DTMStatusInt BcDTM::_ContourAtPoint (Bentley::TerrainModel::DTMPointArray& ret, DPoint3dCR pt, double contourInterval, DTMContourSmoothing smoothOption, double smoothFactor, int smoothDensity)
+    {
+    return ContourAtPoint (pt.x, pt.y, contourInterval, smoothOption, smoothFactor, smoothDensity, Bentley::TerrainModel::DTMFenceParams (), &ret, &GetContourPointArray);
+    }
+
+/*----------------------------------------------------------------------+
+|                                                                       |
+|   cbe.11jan2005   -  Created.                                         |
+|                                                                       |
++----------------------------------------------------------------------*/
+DTMStatusInt BcDTM::GetAscentTrace (double minDepth, double pX, double pY, void* userP, DTMFeatureCallback callBackFunctP)
+    {
+    DTMStatusInt status=DTM_SUCCESS ;
+    BeAssert (GetTinHandle() != nullptr);
+    SetMemoryAccess(DTMAccessMode::Temporary);
+    if (_dtmTransformHelper.IsValid ())
+        {
+        FeatureCallbackTransformHelper helper (callBackFunctP, userP, _dtmTransformHelper.get ());
+        userP = helper.GetUserArg ();
+        callBackFunctP = helper.GetCallBackFunc ();
+        _dtmTransformHelper->convertPointToDTM (pX, pY);
+        status = (DTMStatusInt)bcdtmDrainage_traceMaximumAscentDtmObject (GetTinHandle (), nullptr, callBackFunctP, 0.0, pX, pY, userP);
+        }
+    else
+        status = (DTMStatusInt)bcdtmDrainage_traceMaximumAscentDtmObject (GetTinHandle (), nullptr, callBackFunctP, 0.0, pX, pY, userP);
+
+    return status;
+    }
+
+/*----------------------------------------------------------------------+
+|                                                                       |
+|   cbe.11jan2005   -  Created.                                         |
+|                                                                       |
++----------------------------------------------------------------------*/
+DTMStatusInt BcDTM::GetDescentTrace (double minDepth, double pX, double pY, void* userP, DTMFeatureCallback callBackFunctP)
+    {
+    DTMStatusInt status=DTM_SUCCESS ;
+    BeAssert (GetTinHandle() != nullptr);
+    SetMemoryAccess(DTMAccessMode::Temporary);
+    if (_dtmTransformHelper.IsValid ())
+        {
+        FeatureCallbackTransformHelper helper (callBackFunctP, userP, _dtmTransformHelper.get ());
+        userP = helper.GetUserArg ();
+        callBackFunctP = helper.GetCallBackFunc ();
+        _dtmTransformHelper->convertPointToDTM (pX, pY);
+        status = (DTMStatusInt)bcdtmDrainage_traceMaximumDescentDtmObject (GetTinHandle (), nullptr, callBackFunctP, _dtmTransformHelper->convertDistanceToDTM (minDepth), pX, pY, userP);
+        }
+    else
+        status = (DTMStatusInt)bcdtmDrainage_traceMaximumDescentDtmObject (GetTinHandle (), nullptr, callBackFunctP, minDepth, pX, pY, userP);
+    return status;
+    }
+
+/*----------------------------------------------------------------------+
+|                                                                       |
+|   cbe.11jan2005   -  Created.                                         |
+|                                                                       |
++----------------------------------------------------------------------*/
+DTMStatusInt BcDTM::AnalyzeElevation (DRange1d* tInterval, int nInterval, bool polygonized, const DTMFenceParams& fence, void* userP, DTMFeatureCallback callBackFunctP)
+    {
+    DTMStatusInt status = DTM_SUCCESS;
+
+    BeAssert (GetTinHandle () != nullptr);
+
+    FeatureCallbackTransformHelper helper (callBackFunctP, userP, _dtmTransformHelper.get ());
+    userP = helper.GetUserArg ();
+    callBackFunctP = helper.GetCallBackFunc ();
+
+
+    // Call the core DTM theme function
+    if (_dtmTransformHelper.IsNull ())
+        status = (DTMStatusInt)bcdtmTheme_loadThemeFromDtmObject ((BC_DTM_OBJ *)GetTinHandle (), polygonized, 1, tInterval, nInterval,
+          callBackFunctP, fence.points != nullptr ? TRUE : FALSE, (DPoint3dP)fence.points, fence.numPoints, userP);
+    else
+        status = (DTMStatusInt)bcdtmTheme_loadThemeFromDtmObject ((BC_DTM_OBJ *)GetTinHandle (), polygonized, 1, _dtmTransformHelper->copyBcDTMElevationRangeToDTM (tInterval, nInterval), nInterval,
+        callBackFunctP, fence.points != nullptr ? TRUE : FALSE, _dtmTransformHelper->copyPointsToDTM (fence.points, fence.numPoints), fence.numPoints, userP);
+    // Return
+    return status;
+    }
+
+/*----------------------------------------------------------------------+
+|                                                                       |
+|   cbe.11jan2005   -  Created.                                         |
+|                                                                       |
++----------------------------------------------------------------------*/
+DTMStatusInt BcDTM::AnalyzeSlope (DRange1d* tInterval, int nInterval, bool polygonized, const DTMFenceParams& fence, void* userP, DTMFeatureCallback callBackFunctP)
+    {
+   DTMStatusInt status=DTM_SUCCESS;
+   DRange1d   *themeTable = tInterval;
+
+    BeAssert (GetTinHandle () != nullptr);
+
+    if (_dtmTransformHelper.IsValid ())
+        {
+        themeTable = (DRange1d *)bcMem_malloc (nInterval * sizeof (DRange1d));
+        if (themeTable == nullptr)
+            return DTM_ERROR;
+        for (int iRange = 0; iRange < nInterval; iRange++)
+            {
+            themeTable[iRange].low = _dtmTransformHelper->convertSlopeToDTM (tInterval[iRange].low);
+            themeTable[iRange].high = _dtmTransformHelper->convertSlopeToDTM (tInterval[iRange].high);
+            }
+
+        }
+
+    FeatureCallbackTransformHelper helper (callBackFunctP, userP, _dtmTransformHelper.get ());
+    userP = helper.GetUserArg ();
+    callBackFunctP = helper.GetCallBackFunc ();
+
+    // Call the core DTM theme function
+    status = (DTMStatusInt)bcdtmTheme_loadThemeFromDtmObject ((BC_DTM_OBJ *)GetTinHandle (), polygonized, 2, themeTable, nInterval,
+                                                callBackFunctP, fence.points != nullptr ? TRUE : FALSE, TMTransformHelper::copyPointsToDTM (_dtmTransformHelper.get (), fence.points, fence.numPoints), fence.numPoints, userP);
+    if (_dtmTransformHelper.IsValid () && themeTable != nullptr)
+        bcMem_free ((void*)themeTable);
+
+    return status;
+    }
+
+/*----------------------------------------------------------------------+
+|                                                                       |
+|   cbe.11jan2005   -  Created.                                         |
+|                                                                       |
++----------------------------------------------------------------------*/
+DTMStatusInt BcDTM::AnalyzeAspect (DRange1d* tInterval, int nInterval, bool polygonized, const DTMFenceParams& fence, void* userP, DTMFeatureCallback callBackFunctP)
+    {
+    DTMStatusInt  status=DTM_SUCCESS ;
+    DRange1d   *themeTable = tInterval;
+
+    BeAssert (GetTinHandle() != nullptr);
+
+    themeTable = (DRange1d *)bcMem_malloc (nInterval * sizeof (DRange1d));
+    if (themeTable == nullptr)
+        return DTM_ERROR;
+
+    // Convert from conevntionnal radian to azimuthal degree
+    for (int iRange = 0; iRange < nInterval; iRange++)
+        {
+        double alpha = tInterval[iRange].low;
+        if (_dtmTransformHelper.IsValid ())
+            alpha = _dtmTransformHelper->convertAspectToDTM (alpha);
+        alpha = bcConversion_directionToAzimuth (alpha);
+        // Convert to degrees
+        alpha = bcConversion_radianToDegree(alpha);
+        themeTable[iRange].low = alpha;
+
+        alpha = tInterval[iRange].high;
+        if (_dtmTransformHelper.IsValid ())
+            alpha = _dtmTransformHelper->convertAspectToDTM (alpha);
+        alpha = bcConversion_directionToAzimuth (alpha);
+        // Convert to degrees
+        alpha = bcConversion_radianToDegree(alpha);
+        themeTable[iRange].high = alpha;
+        }
+
+    FeatureCallbackTransformHelper helper (callBackFunctP, userP, _dtmTransformHelper.get ());
+    userP = helper.GetUserArg ();
+    callBackFunctP = helper.GetCallBackFunc ();
+
+    // Call the core DTM theme function
+    status = (DTMStatusInt)bcdtmTheme_loadThemeFromDtmObject ((BC_DTM_OBJ *)GetTinHandle (), polygonized, 4, themeTable, nInterval,
+                                                callBackFunctP, fence.points != nullptr ? TRUE : FALSE, TMTransformHelper::copyPointsToDTM (_dtmTransformHelper.get (), fence.points, fence.numPoints), fence.numPoints, userP);
+
+    if( themeTable != nullptr ) bcMem_free ((void*)themeTable);
+
+    // Return
+    return status;
+    }
+
+/*----------------------------------------------------------------------+
+|                                                                       |
+|   cbe.08feb2005   -  Created.                                         |
+|                                                                       |
++----------------------------------------------------------------------*/
+DTMStatusInt BcDTM::TracePath (double pointX, double pointY, double slope, double dist, void* userP, DTMFeatureCallback callBackFunctP)
+    {
+   DTMStatusInt status=DTM_SUCCESS;
+    double        pointZ = 0;
+    long          tp1 = 0, tp2 = 0, tp3 = 0, numbOfStartgAng = 0;
+    double        startingAngle[4], triangleSlope = 0;
+
+    // Check For nullptr DTM Pointer
+    BeAssert (GetTinHandle () != nullptr);
+
+    FeatureCallbackTransformHelper helper (callBackFunctP, userP, _dtmTransformHelper.get ());
+    userP = helper.GetUserArg ();
+    callBackFunctP = helper.GetCallBackFunc ();
+
+    if (_dtmTransformHelper.IsValid ())
+        {
+        _dtmTransformHelper->convertPointToDTM (pointX, pointY);
+        slope = _dtmTransformHelper->convertSlopeToDTM (slope);
+        dist = _dtmTransformHelper->convertDistanceToDTM (dist);
+        }
+    status = (DTMStatusInt)bcdtmGrade_getGradeSlopeStartDirectionsDtmObject (GetTinHandle (), pointX, pointY, slope, &pointZ, &tp1, &tp2, &tp3, &triangleSlope, startingAngle, &numbOfStartgAng);
+
+    if (status == DTM_SUCCESS)
+        {
+        for (int iSol = 0; iSol < numbOfStartgAng; iSol++)
+            {
+            status = (DTMStatusInt)bcdtmGrade_traceGradeDtmObject (GetTinHandle (), pointX, pointY, pointZ, callBackFunctP, tp1, tp2, tp3, slope, startingAngle[iSol], dist, userP);
+            if (status != DTM_SUCCESS)
+                break;
+            }
+        }
+
+    return status;
+    }
+
+/*----------------------------------------------------------------------+
+|                                                                       |
+|   cbe.08feb2005   -  Created.                                         |
+|                                                                       |
++----------------------------------------------------------------------*/
+DTMStatusInt BcDTM::TraceLine (double pointX, double pointY, double slope, double dist, void* userP, DTMFeatureCallback callBackFunctP)
+    {
+    long        numbOfStartgAng = 0;
+    double      *anglesP = nullptr;
+    BeAssert (GetTinHandle() != nullptr);
+
+    FeatureCallbackTransformHelper helper (callBackFunctP, userP, _dtmTransformHelper.get ());
+    userP = helper.GetUserArg ();
+    callBackFunctP = helper.GetCallBackFunc ();
+
+    DTMStatusInt status = (DTMStatusInt)bcdtmGrade_getMacaoGradeSlopeStartDirectionsDtmObject(GetTinHandle(), pointX, pointY,
+        slope, dist, &anglesP, &numbOfStartgAng);
+
+    for (int iSol = 0; iSol < numbOfStartgAng; iSol++)
+        {
+        }
+
+
+    return status;
+    }
+
+/*----------------------------------------------------------------------+
+|                                                                       |
+|   spu.26aug2005   -  Created.                                         |
+|                                                                       |
++----------------------------------------------------------------------*/
+void BcDTM::GetHandles (void** headerPP, int* nHeaderP, void*** featureArraysPP, int*  nFeatureArraysP, int*  featureArraysSize, int*  lastFeatureArraysSize, void*** pointArraysPP, int*  nPointArraysP, int*  pointArraysSize, int*  lastPointArraysSize, void*** nodeArraysPP, int*  nNodeArraysP, int*  nodeArraysSize, int*  lastNodeArraysSize, void*** cListArraysPP, int*  nCListArraysP, int*  cListArraysSize, int*  lastCListArraysSize, void*** fListArraysPP, int*  nFListArraysP, int*  fListArraysSize, int*  lastFListArraysSize)
+    {
+    BC_DTM_OBJ* _dtmHandleP = GetTinHandle ();
+    *headerPP = GetTinHandle ();
+    *nHeaderP = BCDTMSize;
+
+    *featureArraysPP = (void**)_dtmHandleP->fTablePP;
+    *nFeatureArraysP = _dtmHandleP->numFeaturePartitions;
+    if (_dtmHandleP->numFeaturePartitions)
+        {
+        *featureArraysSize = _dtmHandleP->featurePartitionSize * sizeof(BC_DTM_FEATURE);
+        *lastFeatureArraysSize = (_dtmHandleP->memFeatures * sizeof(BC_DTM_FEATURE))
+            - ((*nFeatureArraysP - 1) * (*featureArraysSize));
+        }
+    else
+        {
+        *featureArraysSize = 0;
+        *lastFeatureArraysSize = 0;
+        }
+
+    *pointArraysPP = (void**)_dtmHandleP->pointsPP;
+    *nPointArraysP = _dtmHandleP->numPointPartitions;
+    if (_dtmHandleP->numPointPartitions)
+        {
+        *pointArraysSize = _dtmHandleP->pointPartitionSize * sizeof (DPoint3d);
+        *lastPointArraysSize = (_dtmHandleP->memPoints * sizeof(DPoint3d))
+            - ((*nPointArraysP - 1) * (*pointArraysSize));
+        }
+    else
+        {
+        *pointArraysSize = 0;
+        *lastPointArraysSize = 0;
+        }
+
+    *nodeArraysPP = (void**)_dtmHandleP->nodesPP;
+    *nNodeArraysP = _dtmHandleP->numNodePartitions;
+    if (_dtmHandleP->numNodePartitions)
+        {
+        *nodeArraysSize = _dtmHandleP->nodePartitionSize * sizeof (DTM_TIN_NODE);
+        *lastNodeArraysSize = (_dtmHandleP->memNodes * sizeof(DTM_TIN_NODE))
+            - ((*nNodeArraysP - 1) * (*nodeArraysSize));
+        }
+    else
+        {
+        *nodeArraysSize = 0;
+        *lastNodeArraysSize = 0;
+        }
+
+    *cListArraysPP = (void**)_dtmHandleP->cListPP;
+    *nCListArraysP = _dtmHandleP->numClistPartitions;
+    if (_dtmHandleP->numClistPartitions)
+        {
+        *cListArraysSize = _dtmHandleP->clistPartitionSize * sizeof (DTM_CIR_LIST);
+        *lastCListArraysSize = (_dtmHandleP->memClist * sizeof(DTM_CIR_LIST))
+            - ((*nCListArraysP - 1) * (*cListArraysSize));
+        }
+    else
+        {
+        *cListArraysSize = 0;
+        *lastCListArraysSize = 0;
+        }
+
+    *fListArraysPP = (void**)_dtmHandleP->fListPP;
+    *nFListArraysP = _dtmHandleP->numFlistPartitions;
+    if (_dtmHandleP->numFlistPartitions)
+        {
+        *fListArraysSize = _dtmHandleP->flistPartitionSize * sizeof (DTM_FEATURE_LIST);
+        *lastFListArraysSize = (_dtmHandleP->memFlist * sizeof(DTM_FEATURE_LIST))
+            - ((*nFListArraysP - 1) * (*fListArraysSize));
+        }
+    else
+        {
+        *fListArraysSize = 0;
+        *lastFListArraysSize = 0;
+        }
+    }
+
+/*----------------------------------------------------------------------+
+|                                                                       |
+|   spu.04sep2005   -  Created.                                         |
+|                                                                       |
++----------------------------------------------------------------------*/
+BcDTMMeshPtr BcDTM::GetMesh (bool firstCall, long maxMeshSize, DPoint3dCP fencePts, int numFencePts)
+    {
+    bvector<DPoint3d> meshPts;
+    bvector<long> meshFaces;
+
+    DTMStatusInt status = (DTMStatusInt)bcdtmLoad_tinMeshFromDtmObject (GetTinHandle (), firstCall, maxMeshSize, fencePts != nullptr, DTMFenceType::Block, DTMFenceOption::Overlap, fencePts, numFencePts, meshPts, meshFaces);
+
+    if (status == DTM_ERROR || meshFaces.empty())
+        return nullptr;
+
+    if (_dtmTransformHelper.IsValid ())
+        _dtmTransformHelper->convertPointsFromDTM (meshPts.data(), (int)meshPts.size());
+    return BcDTMMesh::Create (meshPts, meshFaces);
+    }
+
+/*----------------------------------------------------------------------+
+|                                                                       |
+|   spu.24aou2006   -  Created.                                         |
+|   rsc.2008Apr03   -  Updated                                          |
+|                                                                       |
++----------------------------------------------------------------------*/
+DTMStatusInt BcDTM::Transform (TransformCR trsfMatP)
+    {
+    // This method gets new header and point array after a DTM transformation.
+    BC_DTM_OBJ* dtmHandleP = GetTinHandle();
+    double dtmTransform[3][4] ;
+
+    // ToDo Translatation???
+    if (SetMemoryAccess(DTMAccessMode::Write) != DTM_SUCCESS)
+        {
+        bcdtmWrite_message(1,0,0, "DTM is readonly");
+        return DTM_ERROR;
+        }
+
+    memcpy (dtmTransform, &trsfMatP, 12 * sizeof(double)) ;
+
+    // Call Core DTM Function
+
+    return((DTMStatusInt)bcdtmMath_transformDtmObject (dtmHandleP, dtmTransform));
+
+    };
+
+/*----------------------------------------------------------------------+
+|                                                                       |
+|   djh.2010Feb22   -  Created.                                         |
+|                                                                       |
++----------------------------------------------------------------------*/
+DTMStatusInt BcDTM::TransformUsingCallback (DTMTransformPointsCallback callback, void* userP)
+    {
+    // This method gets new header and point array after a DTM transformation.
+    BC_DTM_OBJ *dtmHandleP = GetTinHandle();
+
+    if (SetMemoryAccess(DTMAccessMode::Write) != DTM_SUCCESS)
+        {
+        bcdtmWrite_message(1,0,0, "DTM is readonly");
+        return DTM_ERROR;
+        }
+
+    TransformPointsCallbackTransformHelper helper (callback, userP, _dtmTransformHelper.get ());
+    callback = helper.GetCallBackFunc ();
+    userP = helper.GetUserArg ();
+
+    // Call Core DTM Function
+    return (DTMStatusInt)bcdtmMath_transformViaCallbackDtmObject (dtmHandleP, callback, userP);
+    };
+
+/*----------------------------------------------------------------------+
+|                                                                       |
+|   rsc.2009Nov25   -  Created.                                         |
+|                                                                       |
++----------------------------------------------------------------------*/
+DTMStatusInt BcDTM::ConvertUnits (double xyFactor, double zFactor)
+    {
+    // Call Core DTM Function
+    if (SetMemoryAccess(DTMAccessMode::Write) != DTM_SUCCESS)
+        {
+        bcdtmWrite_message(1,0,0, "DTM is readonly");
+        return DTM_ERROR;
+        }
+// ToDo Translatation probably only if there is rotation.
+    return((DTMStatusInt)bcdtmMath_convertUnitsDtmObject (GetTinHandle (), xyFactor, zFactor));
+    };
+
+/*----------------------------------------------------------------------+
+|                                                                       |
+|   cbe.07apr2006   -  Created.                                         |
+|                                                                       |
++----------------------------------------------------------------------*/
+DTMStatusInt BcDTM::Triangulate()
+    {
+    if (SetMemoryAccess(DTMAccessMode::Write) != DTM_SUCCESS)
+        {
+        bcdtmWrite_message(1,0,0, "DTM is readonly");
+        return DTM_ERROR;
+        }
+    // Set the autoCleanOptions
+    SetCleanUpOptions (DTMCleanupFlags::All);
+
+    DTMStatusInt status = (DTMStatusInt)bcdtmObject_triangulateDtmObject (GetTinHandle ());
+    return status;
+    }
+
+/*----------------------------------------------------------------------+
+|                                                                       |
+|   djh.18feb2008   -  Created.                                         |
+|                                                                       |
++----------------------------------------------------------------------*/
+DTMStatusInt BcDTM::CheckTriangulation()
+    {
+    return((DTMStatusInt)bcdtmCheck_tinComponentDtmObject (GetTinHandle ()));
+    }
+/*----------------------------------------------------------------------+
+|                                                                       |
+|   rsc.05mar2010   -  Created.                                         |
+|                                                                       |
++----------------------------------------------------------------------*/
+DTMStatusInt BcDTM::BrowseFeaturesWithTinErrors (void* userP, DTMFeatureCallback callback)
+    {
+    FeatureCallbackTransformHelper helper (callback, userP, _dtmTransformHelper.get ());
+    userP = helper.GetUserArg ();
+    callback = helper.GetCallBackFunc ();
+
+    return (DTMStatusInt)bcdtmInterruptLoad_dtmFeaturesWithTinErrorsDtmObject (GetTinHandle (), (DTMFeatureCallback)callback, userP);
+    }
+/*----------------------------------------------------------------------+
+|                                                                       |
+|   rsc.05mar2010   -  Created.                                         |
+|                                                                       |
++----------------------------------------------------------------------*/
+DTMStatusInt BcDTM::BrowseFeaturesWithUserTag(DTMUserTag userTag, void* userP, DTMFeatureCallback callback)
+    {
+    long maxSpots=50000 ;
+    long useFence=FALSE ;
+    DTMFenceType fenceType=DTMFenceType::Block ;
+    DTMFenceOption fenceOption=DTMFenceOption::Overlap ;
+    DPoint3d  *fencePts = nullptr ;
+    long numFencePts=0 ;
+
+    FeatureCallbackTransformHelper helper (callback, userP, _dtmTransformHelper.get ());
+    userP = helper.GetUserArg ();
+    callback = helper.GetCallBackFunc ();
+    return (DTMStatusInt)bcdtmInterruptLoad_dtmFeaturesForUsertagDtmObject (GetTinHandle (), (DTMUserTag)userTag, maxSpots, (DTMFeatureCallback)callback, useFence, fenceType, fenceOption, fencePts, numFencePts, userP);
+    }
+/*----------------------------------------------------------------------+
+|                                                                       |
+|   rsc.05mar2010   -  Created.                                         |
+|                                                                       |
++----------------------------------------------------------------------*/
+DTMStatusInt BcDTM::BrowseFeaturesWithFeatureId(DTMFeatureId featureId, void* userP, DTMFeatureCallback callback)
+    {
+    long maxSpots=50000 ;
+    long useFence=FALSE ;
+    DTMFenceType fenceType=DTMFenceType::Block ;
+    DTMFenceOption fenceOption=DTMFenceOption::Overlap ;
+    DPoint3d  *fencePts =nullptr ;
+    long numFencePts =0 ;
+    FeatureCallbackTransformHelper helper (callback, userP, _dtmTransformHelper.get ());
+    userP = helper.GetUserArg ();
+    callback = helper.GetCallBackFunc ();
+    return (DTMStatusInt)bcdtmInterruptLoad_dtmFeaturesForFeatureIdDtmObject (GetTinHandle (), (DTMFeatureId)featureId, maxSpots, (DTMFeatureCallback)callback, useFence, fenceType, fenceOption, fencePts, numFencePts, userP);
+    }
+/*----------------------------------------------------------------------+
+|                                                                       |
+|   djh.13mar2008   -  Created.                                         |
+|                                                                       |
++----------------------------------------------------------------------*/
+DTMStatusInt BcDTM::BrowseDuplicatePoints(void* userP, DTMDuplicatePointsCallback callback)
+    {
+    DuplicatePointsCallbackTransformHelper helper (callback, userP, _dtmTransformHelper.get ());
+    callback = helper.GetCallBackFunc ();
+    userP = helper.GetUserArg ();
+
+    SetMemoryAccess(DTMAccessMode::Temporary);
+    return (DTMStatusInt)bcdtmReport_duplicatePointErrorsDtmObject (GetTinHandle (), callback, userP);
+    }
+
+/*----------------------------------------------------------------------+
+|                                                                       |
+|   djh.13mar2008   -  Created.                                         |
+|                                                                       |
++----------------------------------------------------------------------*/
+DTMStatusInt BcDTM::BrowseCrossingFeatures (const DTMFeatureType featureList[], int numFeatureTypes, void* userP, DTMCrossingFeaturesCallback callback)
+    {
+    CrossingFeaturesCallbackTransformHelper helper (callback, userP, _dtmTransformHelper.get ());
+    callback = helper.GetCallBackFunc ();
+    userP = helper.GetUserArg ();
+
+    SetMemoryAccess(DTMAccessMode::Temporary);
+    return (DTMStatusInt)bcdtmReport_crossingFeaturesDtmObject(GetTinHandle(), featureList, numFeatureTypes, callback, userP);
+    }
+
+/*----------------------------------------------------------------------+
+|                                                                       |
+|   djh.18feb2008   -  Created.                                         |
+|                                                                       |
++----------------------------------------------------------------------*/
+DTMStatusInt BcDTM::SetTriangulationParameters (double pointTol, double lineTol, long edgeOption, double maxSide)
+    {
+    if (SetMemoryAccess(DTMAccessMode::Write) != DTM_SUCCESS)
+        {
+        bcdtmWrite_message(1,0,0, "DTM is readonly");
+        return DTM_ERROR;
+        }
+
+    if (_dtmTransformHelper.IsValid ())
+        {
+        pointTol = _dtmTransformHelper->convertDistanceToDTM (pointTol);
+        lineTol = _dtmTransformHelper->convertDistanceToDTM (lineTol);
+        maxSide = _dtmTransformHelper->convertDistanceToDTM (maxSide);
+        }
+    return (DTMStatusInt)bcdtmObject_setTriangulationParametersDtmObject (GetTinHandle (), pointTol, lineTol, edgeOption, maxSide);
+    }
+
+/*----------------------------------------------------------------------+
+|                                                                       |
+|   djh.18feb2008   -  Created.                                         |
+|                                                                       |
++----------------------------------------------------------------------*/
+DTMStatusInt BcDTM::GetTriangulationParameters (double& pointTol, double& lineTol, long& edgeOption, double& maxSide)
+    {
+    DTMStatusInt status = (DTMStatusInt)bcdtmObject_getTriangulationParametersDtmObject (GetTinHandle (), &pointTol, &lineTol, &edgeOption, &maxSide);
+
+    if (status == DTM_SUCCESS && _dtmTransformHelper.IsValid ())
+        {
+        pointTol = _dtmTransformHelper->convertDistanceFromDTM (pointTol);
+        lineTol = _dtmTransformHelper->convertDistanceFromDTM (lineTol);
+        maxSide = _dtmTransformHelper->convertDistanceFromDTM (maxSide);
+        }
+    return status;
+    }
+
+/*----------------------------------------------------------------------+
+|                                                                       |
+|   djh.25feb2008   -  Created.                                         |
+|                                                                       |
++----------------------------------------------------------------------*/
+DTMState BcDTM::GetDTMState()
+    {
+    DTMState dtmState;
+// ToDo Vancouver may need two functions,   bcdtmUtility_getDtmStateDtmObject (GetTinHandle(), &dtmState);
+
+    dtmState = GetTinHandle()->dtmState;
+    return dtmState;
+    }
+
+/*----------------------------------------------------------------------+
+|                                                                       |
+|   djh.18mar2008   -  Created.                                         |
+|                                                                       |
++----------------------------------------------------------------------*/
+DTMStatusInt BcDTM::TinFilterPoints (long filterOption, int reinsertOption, double zTolerance, long* numPointsBefore, long* numPointsAfter, double* filterReduction)
+    {
+    if (SetMemoryAccess(DTMAccessMode::Write) != DTM_SUCCESS)
+        {
+        bcdtmWrite_message(1,0,0, "DTM is readonly");
+        return DTM_ERROR;
+        }
+    if (_dtmTransformHelper.IsValid ())
+        zTolerance = _dtmTransformHelper->convertDistanceToDTM (zTolerance);
+    return (DTMStatusInt)bcdtmFilter_tinFilterRandomSpotsDtmObject (GetTinHandle (), filterOption, reinsertOption, zTolerance, numPointsBefore, numPointsAfter, filterReduction);
+    }
+
+/*----------------------------------------------------------------------+
+|                                                                       |
+|   djh.19mar2008   -  Created.                                         |
+|                                                                       |
++----------------------------------------------------------------------*/
+DTMStatusInt BcDTM::TileFilterPoints (long minTilePts, long maxTileDivide, double tileLength, double zTolerance, long* numPointsBefore, long* numPointsAfter,
+                                   double* filterReduction)
+    {
+    if (SetMemoryAccess(DTMAccessMode::Write) != DTM_SUCCESS)
+        {
+        bcdtmWrite_message(1,0,0, "DTM is readonly");
+        return DTM_ERROR;
+        }
+
+    if (_dtmTransformHelper.IsValid ())
+        zTolerance = _dtmTransformHelper->convertDistanceToDTM (zTolerance);
+    return (DTMStatusInt)bcdtmFilter_tileFilterRandomSpotsDtmObject (GetTinHandle (), minTilePts, maxTileDivide, tileLength, zTolerance, numPointsBefore, numPointsAfter, filterReduction);
+    }
+/*----------------------------------------------------------------------+
+|                                                                       |
+|   rsc.28mar2008   -  Created.                                         |
+|                                                                       |
++----------------------------------------------------------------------*/
+DTMStatusInt BcDTM::TinFilterSinglePointPointFeatures (long filterOption, int reinsertOption, double zTolerance, long* numPointsBefore, long* numPointsAfter,
+                                            double* filterReduction)
+    {
+    if (SetMemoryAccess(DTMAccessMode::Write) != DTM_SUCCESS)
+        {
+        bcdtmWrite_message(1,0,0, "DTM is readonly");
+        return DTM_ERROR;
+        }
+    if (_dtmTransformHelper.IsValid ())
+        zTolerance = _dtmTransformHelper->convertDistanceToDTM (zTolerance);
+    return (DTMStatusInt)bcdtmFilter_tinFilterSinglePointGroupSpotsDtmObject (GetTinHandle (), filterOption, reinsertOption, zTolerance, numPointsBefore, numPointsAfter, filterReduction);
+    }
+
+/*----------------------------------------------------------------------+
+|                                                                       |
+|   rsc.28mar2008   -  Created.                                         |
+|                                                                       |
++----------------------------------------------------------------------*/
+DTMStatusInt BcDTM::TileFilterSinglePointPointFeatures (long minTilePts, long maxTileDivide, double tileLength, double zTolerance, long* numPointsBefore,
+                                             long* numPointsAfter, double* filterReduction)
+    {
+    if (SetMemoryAccess(DTMAccessMode::Write) != DTM_SUCCESS)
+        {
+        bcdtmWrite_message(1,0,0, "DTM is readonly");
+        return DTM_ERROR;
+        }
+    if (_dtmTransformHelper.IsValid ())
+        zTolerance = _dtmTransformHelper->convertDistanceToDTM (zTolerance);
+    return (DTMStatusInt)bcdtmFilter_tileFilterSinglePointGroupSpotsDtmObject (GetTinHandle (), minTilePts, maxTileDivide, tileLength, zTolerance, numPointsBefore, numPointsAfter, filterReduction);
+    }
+
+/*----------------------------------------------------------------------+
+|                                                                       |
+|   djh.12apr2008   -  Created.                                         |
+|                                                                       |
++----------------------------------------------------------------------*/
+DTMStatusInt BcDTM::EditorSelectDtmTinFeature(DTMFeatureType dtmFeatureType, DPoint3d pt, bool& featureFoundP, bvector<DPoint3d>& featurePts)
+    {
+    if (_dtmTransformHelper.IsValid())
+        _dtmTransformHelper->convertPointToDTM (pt);
+    DTMStatusInt status = (DTMStatusInt)bcdtmEdit_selectDtmEditFeatureDtmObject (GetTinHandle (), dtmFeatureType, pt.x, pt.y, featureFoundP, featurePts);
+    if (status == DTM_SUCCESS && _dtmTransformHelper.IsValid() && featurePts.empty())
+        _dtmTransformHelper->convertPointsFromDTM (featurePts);
+    return status;
+    }
+/*----------------------------------------------------------------------+
+|                                                                       |
+|   djh.12apr2008   -  Created.                                         |
+|                                                                       |
++----------------------------------------------------------------------*/
+DTMStatusInt BcDTM::EditorDeleteDtmTinFeature (long* result)
+    {
+    if (SetMemoryAccess(DTMAccessMode::Write) != DTM_SUCCESS)
+        {
+        bcdtmWrite_message(1,0,0, "DTM is readonly");
+        return DTM_ERROR;
+        }
+    return (DTMStatusInt)bcdtmEdit_modifyDtmEditFeatureDtmObject (GetTinHandle (), 1, result);
+    }
+
+/*----------------------------------------------------------------------+
+|                                                                       |
+|   djh.09may2008   -  Created.                                         |
+|                                                                       |
++----------------------------------------------------------------------*/
+DTMStatusInt BcDTM::GetMemoryUsed (size_t& memoryUsed)
+    {
+    unsigned long a1,a2,a4,a5,a6,a7,total = 0;
+    try
+        {
+        bcdtmObject_reportMemoryUsageDtmObject(GetTinHandle(), &a1, &a2, nullptr, &a4, &a5 ,&a6, &a7, &total);
+        }
+    catch(...)
+        {
+        }
+    memoryUsed = total;
+    return DTM_SUCCESS;
+    }
+
+/*----------------------------------------------------------------------+
+|                                                                       |
+|   djh.8jun2008    -  Created.                                         |
+|                                                                       |
++----------------------------------------------------------------------*/
+DTMStatusInt BcDTM::PurgeDTM (unsigned int flags)
+    {
+    DTMStatusInt ret = DTM_SUCCESS;
+
+    if (SetMemoryAccess(DTMAccessMode::Write) != DTM_SUCCESS)
+        {
+        bcdtmWrite_message(1,0,0, "DTM is readonly");
+        return DTM_ERROR;
+        }
+    if ((flags & 4) == 4)
+        bcdtmData_deleteAllRollBackFeaturesDtmObject (GetTinHandle ());
+    if (ret != SUCCESS) return ret;
+
+    if ((flags & 2) == 2)
+        bcdtmData_deleteAllTinErrorFeaturesDtmObject(GetTinHandle());
+
+    if(ret != SUCCESS) return ret;
+
+    if((flags & 1) == 1)
+        ret = (DTMStatusInt)bcdtmData_compactFeatureTableDtmObject (GetTinHandle ());
+
+    return ret;
+    }
+
+/*----------------------------------------------------------------------+
+|                                                                       |
+|   djh.8jun2008    -  Created.                                         |
+|                                                                       |
++----------------------------------------------------------------------*/
+DTMStatusInt BcDTM::GetPoint (long index, DPoint3d& pt)
+    {
+    DTMStatusInt status = (DTMStatusInt)bcdtmObject_getPointByIndexDtmObject (GetTinHandle (), index, (DPoint3d*)&pt);
+    if (status && _dtmTransformHelper.IsValid())
+        _dtmTransformHelper->convertPointFromDTM (pt);
+    return status;
+    }
+/*----------------------------------------------------------------------+
+|                                                                       |
+|   rsc.18may2009    -  Created.                                        |
+|                                                                       |
++----------------------------------------------------------------------*/
+DTMStatusInt BcDTM::CopyToMemoryBlock (char** memoryBlockPP,unsigned long *memoryBlockSizeP)
+    {
+    // ToDo Translatation
+    return (DTMStatusInt)bcdtmObject_copyToMemoryBlockDtmObject (GetTinHandle (), memoryBlockPP, memoryBlockSizeP);
+    }
+
+/*----------------------------------------------------------------------+
+|                                                                       |
+|   rsc.05Aug2009    -  Created.                                        |
+|                                                                       |
++----------------------------------------------------------------------*/
+DTMStatusInt BcDTM::Clip (DPoint3dCP clipPolygonPtsP, int numClipPolygonPts, DTMClipOption clippingMethod)
+    {
+    if (SetMemoryAccess(DTMAccessMode::Write) != DTM_SUCCESS)
+        {
+        bcdtmWrite_message(1,0,0, "DTM is readonly");
+        return DTM_ERROR;
+        }
+
+    // Check arguments
+    if (clipPolygonPtsP == nullptr )   return DTM_ERROR;
+    if (numClipPolygonPts < 3   )   return DTM_ERROR;
+
+    // Clip the DTM
+    return (DTMStatusInt)bcdtmClip_toPolygonDtmObject (GetTinHandle (), TMTransformHelper::copyPointsToDTM (_dtmTransformHelper.get (), clipPolygonPtsP, numClipPolygonPts), numClipPolygonPts, clippingMethod);
+    }
+/*----------------------------------------------------------------------+
+|                                                                       |
+|   rsc.05Aug2009    -  Created.                                        |
+|                                                                       |
++----------------------------------------------------------------------*/
+DTMStatusInt BcDTM::ConvertToDataState(void)
+    {
+    // Convert To Data Sate
+    if (SetMemoryAccess(DTMAccessMode::Write) != DTM_SUCCESS)
+        {
+        bcdtmWrite_message(1,0,0, "DTM is readonly");
+        return DTM_ERROR;
+        }
+    DTMStatusInt status = (DTMStatusInt)bcdtmObject_changeStateDtmObject (GetTinHandle (), DTMState::Data);
+    if( status ) return DTM_ERROR ;
+    else         return DTM_SUCCESS;
+    }
+/*----------------------------------------------------------------------+
+|                                                                       |
+|   rsc.05Aug2009    -  Created.                                        |
+|                                                                       |
++----------------------------------------------------------------------*/
+DTMStatusInt BcDTM::SetPointMemoryAllocationParameters (int iniPointAllocation, int incPointAllocation)
+    {
+    if (SetMemoryAccess(DTMAccessMode::Write) != DTM_SUCCESS)
+        {
+        bcdtmWrite_message(1,0,0, "DTM is readonly");
+        return DTM_ERROR;
+        }
+    if( iniPointAllocation < 0 ) iniPointAllocation = DTM_INI_MEM_PTS ;
+    if( incPointAllocation < 0 ) incPointAllocation = DTM_INC_MEM_PTS ;
+    // Convert To Data Sate
+    DTMStatusInt status = (DTMStatusInt)bcdtmObject_setPointMemoryAllocationParametersDtmObject (GetTinHandle (), iniPointAllocation, incPointAllocation);
+    if( status ) return DTM_ERROR ;
+    else         return DTM_SUCCESS;
+    }
+/*----------------------------------------------------------------------+
+|                                                                       |
+|   rsc.19Jan2010    -  Created.                                        |
+|                                                                       |
++----------------------------------------------------------------------*/
+DTMStatusInt BcDTM::InterpolateDtmFeatureType (DTMFeatureType dtmFeatureType, double snapTolerance, BcDTMR pointsDtmP, BcDTMR intDtmP, long* numDtmFeaturesP, long* numDtmFeaturesInterpolatedP )
+    {
+    // Interpolate Dtm Feature Type
+    BcDTMPtr pointsDtm = TMTransformHelper::convertDTMToDTM (*this, pointsDtmP);
+    BcDTMPtr intDtm = TMTransformHelper::convertDTMToDTM (*this, intDtmP);
+    return (DTMStatusInt)bcdtmInterpolate_dtmFeatureTypeDtmObject (GetTinHandle (), dtmFeatureType, snapTolerance, pointsDtm->GetTinHandle (), intDtm->GetTinHandle (), numDtmFeaturesP, numDtmFeaturesInterpolatedP);
+    }
+
+/*----------------------------------------------------------------------+
+|                                                                       |
+|   rsc.24Jan2011    -  Created.                                        |
+|                                                                       |
++----------------------------------------------------------------------*/
+DTMStatusInt BcDTM::BrowsePonds (void* userP, DTMFeatureCallback callBack)
+    {
+    // ToDo : Drainage
+    bool loadFlag=true ;
+    bool buildTable=false ;
+
+    //  Call Core DTM Function
+
+    SetMemoryAccess(DTMAccessMode::Temporary);
+    FeatureCallbackTransformHelper helper (callBack, userP, _dtmTransformHelper.get ());
+    userP = helper.GetUserArg ();
+    callBack = helper.GetCallBackFunc ();
+
+    return (DTMStatusInt)bcdtmDrainage_determinePondsDtmObject(GetTinHandle(),nullptr, (DTMFeatureCallback)callBack, loadFlag ,buildTable, userP);
+    }
+/*----------------------------------------------------------------------+
+|                                                                       |
+|   rsc.12Mar2010    -  Created.                                        |
+|                                                                       |
++----------------------------------------------------------------------*/
+DTMStatusInt BcDTM::CalculatePond (double x , double y , bool& pondCalculatedP, double& pondElevationP, double& pondDepthP, double& pondAreaP,
+                           double& pondVolumeP, DTMDynamicFeatureArray& ponds)
+    {
+    return CalculatePond (x, y, 0, pondCalculatedP, pondElevationP, pondDepthP, pondAreaP, pondVolumeP, ponds);
+    }
+/*----------------------------------------------------------------------+
+|                                                                       |
+|   rsc.12Mar2010    -  Created.                                        |
+|                                                                       |
++----------------------------------------------------------------------*/
+DTMStatusInt BcDTM::CalculatePond (double x, double y, double falseLowDepth, bool& pondCalculatedP, double& pondElevationP, double& pondDepthP,
+                           double& pondAreaP, double& pondVolumeP, DTMDynamicFeatureArray& ponds)
+    {
+    //  Call Core DTM Function
+    SetMemoryAccess(DTMAccessMode::Temporary);
+    if (_dtmTransformHelper.IsValid ())
+        {
+        _dtmTransformHelper->convertPointToDTM (x, y);
+        falseLowDepth = _dtmTransformHelper->convertDistanceToDTM (falseLowDepth);
+        }
+    if (BcDTMDrainage::CalculatePondForPoint (this, x, y, falseLowDepth, pondCalculatedP, pondElevationP, pondDepthP, pondAreaP, pondVolumeP, ponds) != DTM_SUCCESS)
+        return DTM_ERROR;
+
+    if (pondCalculatedP && _dtmTransformHelper.IsValid ())
+        {
+        _dtmTransformHelper->convertDTMDynamicFeaturesFromDTM (ponds);
+        pondElevationP = _dtmTransformHelper->convertDistanceFromDTM (pondElevationP);
+        pondDepthP = _dtmTransformHelper->convertDistanceFromDTM (pondDepthP);
+        pondAreaP = _dtmTransformHelper->convertAreaFromDTM (pondAreaP);
+        pondVolumeP = _dtmTransformHelper->convertVolumeFromDTM (pondVolumeP);
+        }
+    return DTM_SUCCESS ;
+    }
+/*----------------------------------------------------------------------+
+|                                                                       |
+|   rsc.16Mar2010    -  Created.                                        |
+|                                                                       |
++----------------------------------------------------------------------*/
+DTMStatusInt BcDTM::TraceCatchmentForPoint (double x, double y, double maxPondDepth, bool& catchmentDetermined, DPoint3d& sumpPoint, bvector<DPoint3d>& catchmentPts)
+    {
+    SetMemoryAccess (DTMAccessMode::Temporary);
+    if (_dtmTransformHelper.IsValid ())
+        {
+        _dtmTransformHelper->convertPointToDTM (x, y);
+        maxPondDepth = _dtmTransformHelper->convertDistanceToDTM (maxPondDepth);
+        }
+
+    if (BcDTMDrainage::TraceCatchmentForPoint (this, DPoint3d::FromXYZ (x, y, 0), maxPondDepth, catchmentDetermined, sumpPoint, catchmentPts) != DTM_SUCCESS)
+        return DTM_ERROR;
+
+    if (catchmentDetermined)
+        {
+        if (_dtmTransformHelper.IsValid ())
+            {
+            _dtmTransformHelper->convertPointToDTM (sumpPoint);
+            _dtmTransformHelper->convertPointsFromDTM (catchmentPts);
+            }
+        }
+
+    return DTM_SUCCESS;
+    }
+
+/*----------------------------------------------------------------------+
+|                                                                       |
+|   rsc.12Mar2010    -  Created.                                        |
+|                                                                       |
++----------------------------------------------------------------------*/
+DTMStatusInt BcDTM::RemoveNoneFeatureHullLines()
+    {
+    if (SetMemoryAccess(DTMAccessMode::Write) != DTM_SUCCESS)
+        {
+        bcdtmWrite_message(1,0,0, "DTM is readonly");
+        return DTM_ERROR;
+        }
+    return (DTMStatusInt)bcdtmList_removeNoneFeatureHullLinesDtmObject (GetTinHandle ());
+    }
+/*----------------------------------------------------------------------+
+|                                                                       |
+|   rsc.17Mar2010    -  Created                                         |
+|                                                                       |
++----------------------------------------------------------------------*/
+DTMStatusInt BcDTM::PointVisibility (bool& pointVisibleP, double eyeX, double eyeY, double eyeZ, double pntX, double pntY, double pntZ)
+    {
+    DTMStatusInt status = DTM_SUCCESS;
+    long isVisible = 0;
+
+    if (_dtmTransformHelper.IsValid ())
+        {
+        _dtmTransformHelper->convertPointToDTM (eyeX, eyeY, eyeZ);
+        _dtmTransformHelper->convertPointToDTM (pntX, pntY, pntZ);
+        }
+    //   Call Core DTM Function
+    status = (DTMStatusInt)bcdtmVisibility_determinePointVisibilityDtmObject (GetTinHandle (), eyeX, eyeY, eyeZ, pntX, pntY, pntZ, &isVisible);
+
+    pointVisibleP = isVisible != 0;
+    return status;
+    }
+
+/*----------------------------------------------------------------------+
+|                                                                       |
+|   rsc.17Mar2010    -  Created                                         |
+|                                                                       |
++----------------------------------------------------------------------*/
+DTMStatusInt BcDTM::LineVisibility (bool& lineVisibleP, double eyeX, double eyeY, double eyeZ, double X1, double Y1, double Z1,
+                            double X2, double Y2, double Z2, DTMDynamicFeatureArray& visibilityFeatures)
+    {
+    DTMStatusInt status = DTM_SUCCESS;
+    DTMFeatureBuffer buffer;
+
+    if (_dtmTransformHelper.IsValid ())
+        {
+        _dtmTransformHelper->convertPointToDTM (eyeX, eyeY, eyeZ);
+        _dtmTransformHelper->convertPointToDTM (X1, Y1, Z1);
+        _dtmTransformHelper->convertPointToDTM (X2, Y2, Z2);
+        }
+
+    //   Call Core DTM Function
+    long lineVisible = false;
+    status = (DTMStatusInt)bcdtmVisibility_determineLineVisibiltyDtmObject (GetTinHandle (), eyeX, eyeY, eyeZ, X1, Y1, Z1, X2, Y2, Z2, &lineVisible, AddDtmFeatureToBuffer, &buffer);
+    lineVisibleP = lineVisible != false;
+
+    if (status == DTM_SUCCESS)
+        {
+        //   Get Visibility Features From Buffer
+        status = (DTMStatusInt)buffer.GetDtmDynamicFeaturesArray (visibilityFeatures, _dtmTransformHelper.get ());
+        }
+
+    return status;
+    }
+
+/*----------------------------------------------------------------------+
+|                                                                       |
+|   rsc.18mar2010   -  Created.                                         |
+|                                                                       |
++----------------------------------------------------------------------*/
+DTMStatusInt BcDTM::BrowseTinPointsVisibility (double eyeX, double eyeY, double eyeZ, void* userP, DTMFeatureCallback callBackFunctP)
+    {
+    FeatureCallbackTransformHelper helper (callBackFunctP, userP, _dtmTransformHelper.get ());
+    userP = helper.GetUserArg ();
+    callBackFunctP = helper.GetCallBackFunc ();
+
+    BeAssert (GetTinHandle () != nullptr);
+
+    if (_dtmTransformHelper.IsValid ())
+        _dtmTransformHelper->convertPointToDTM (eyeX, eyeY, eyeZ);
+    // Call the core DTM function
+    return (DTMStatusInt)bcdtmVisibility_determineVisibilityTinPointsDtmObject (GetTinHandle (), eyeX, eyeY, eyeZ, callBackFunctP, userP);
+    }
+
+/*----------------------------------------------------------------------+
+|                                                                       |
+|   rsc.18mar2010   -  Created.                                         |
+|                                                                       |
++----------------------------------------------------------------------*/
+DTMStatusInt BcDTM::BrowseTinLinesVisibility (double eyeX, double eyeY, double eyeZ, void*userP, DTMFeatureCallback callBackFunctP)
+    {
+    BeAssert (GetTinHandle () != nullptr);
+
+    FeatureCallbackTransformHelper helper (callBackFunctP, userP, _dtmTransformHelper.get ());
+    userP = helper.GetUserArg ();
+    callBackFunctP = helper.GetCallBackFunc ();
+    // Call the core DTM function
+    if (_dtmTransformHelper.IsValid ())
+        _dtmTransformHelper->convertPointToDTM (eyeX, eyeY, eyeZ);
+    return (DTMStatusInt)bcdtmVisibility_determineVisibilityTinLinesDtmObject (GetTinHandle (), eyeX, eyeY, eyeZ, callBackFunctP, userP);
+    }
+
+/*----------------------------------------------------------------------+
+|                                                                       |
+|   rsc.18mar2010   -  Created.                                         |
+|                                                                       |
++----------------------------------------------------------------------*/
+DTMStatusInt BcDTM::BrowseRadialViewSheds(double eyeX, double eyeY, double eyeZ, long viewShedOption, long numberRadials, double radialIncrement, void *userP, DTMFeatureCallback callBackFunctP)
+    {
+    FeatureCallbackTransformHelper helper (callBackFunctP, userP, _dtmTransformHelper.get ());
+    userP = helper.GetUserArg ();
+    callBackFunctP = helper.GetCallBackFunc ();
+    BeAssert (GetTinHandle () != nullptr);
+
+    // Call the core DTM function
+    if (_dtmTransformHelper.IsValid ())
+        _dtmTransformHelper->convertPointToDTM (eyeX, eyeY, eyeZ);
+
+    return (DTMStatusInt)bcdtmVisibility_determineRadialViewShedsDtmObject (GetTinHandle (), eyeX, eyeY, eyeZ, viewShedOption, numberRadials, radialIncrement, callBackFunctP, userP);
+    }
+
+/*----------------------------------------------------------------------+
+|                                                                       |
+|   rsc.22mar2010   -  Created.                                         |
+|                                                                       |
++----------------------------------------------------------------------*/
+DTMStatusInt BcDTM::BrowseRegionViewSheds (double eyeX, double eyeY, double eyeZ, void *userP, DTMFeatureCallback callBackFunctP)
+    {
+    FeatureCallbackTransformHelper helper (callBackFunctP, userP, _dtmTransformHelper.get ());
+    userP = helper.GetUserArg ();
+    callBackFunctP = helper.GetCallBackFunc ();
+
+    BeAssert (GetTinHandle () != nullptr);
+
+    // Call the core DTM function
+    if (_dtmTransformHelper.IsValid ())
+        _dtmTransformHelper->convertPointToDTM (eyeX, eyeY, eyeZ);
+
+    return (DTMStatusInt)bcdtmVisibility_determineRegionViewShedsDtmObject (GetTinHandle (), eyeX, eyeY, eyeZ, callBackFunctP, userP);
+    }
+
+/*----------------------------------------------------------------------+
+|                                                                       |
+|   rsc.26May2010   -  Created.                                         |
+|                                                                       |
++----------------------------------------------------------------------*/
+// ToDo Should this function be in here?
+DTMStatusInt BcDTM::ClipToTinHull (DTMClipOption clipOption, DPoint3dCP featurePtsP, int numFeaturePts, bvector<DtmString>& clipSections)
+    {
+    DTMStatusInt status = DTM_SUCCESS;
+    long     n, numClipArrays = 0, clipResult = 0;
+    DTM_POINT_ARRAY **clipArraysPP = nullptr;
+    DtmString clipString;
+
+    if (SetMemoryAccess (DTMAccessMode::Write) != DTM_SUCCESS)
+        {
+        bcdtmWrite_message (1, 0, 0, "DTM is readonly");
+        return DTM_ERROR;
+        }
+
+    BeAssert (GetTinHandle () != nullptr);
+
+    // Call the core DTM function
+
+    if (_dtmTransformHelper.IsValid ())
+        status = (DTMStatusInt)bcdtmClip_featurePointArrayToTinHullDtmObject (GetTinHandle (), (DTMFenceOption)clipOption, (DPoint3d *)_dtmTransformHelper->copyPointsToDTM (featurePtsP, numFeaturePts), numFeaturePts, &clipResult, &clipArraysPP, &numClipArrays);
+    else
+        status = (DTMStatusInt)bcdtmClip_featurePointArrayToTinHullDtmObject (GetTinHandle (), (DTMFenceOption)clipOption, (DPoint3d *)featurePtsP, numFeaturePts, &clipResult, &clipArraysPP, &numClipArrays);
+    if (status == DTM_SUCCESS)
+        {
+        if (clipResult == 1) // Feature Was Not Clipped - Copy Entire Feature
+            {
+            clipString.resize (numFeaturePts);
+
+            memcpy (clipString.data(), featurePtsP, numFeaturePts * sizeof(DPoint3d));
+            clipSections.push_back (clipString);
+            }
+        else if (clipResult == 2) // Feature Was Clipped - Copy Clipped Sections
+            {
+            for (n = 0; n < numClipArrays; ++n)
+                {
+                clipString.resize (clipArraysPP[n]->numPoints);
+                memcpy (clipString.data(), clipArraysPP[n]->pointsP, clipArraysPP[n]->numPoints * sizeof(DPoint3d));
+                clipSections.push_back (clipString);
+                }
+            }
+        }
+
+    if (status == DTM_SUCCESS && _dtmTransformHelper.IsValid ())
+        _dtmTransformHelper->convertDtmStringVectorFromDTM (clipSections);
+    if (clipArraysPP != nullptr) bcdtmMem_freePointerArrayToPointArrayMemory (&clipArraysPP, numClipArrays);
+
+    return status;
+    }
+
+/*---------------------------------------------------------------------------------------
+* @bsimethod                                                    Rob.Cormack  01/11
++---------------+---------------+---------------+---------------+---------------+------*/
+DTMStatusInt BcDTM::ReplaceFeaturePoints(DTMFeatureId dtmFeatureId, DPoint3d *pointsP , int numPoints)
+    {
+    if (SetMemoryAccess(DTMAccessMode::Write) != DTM_SUCCESS)
+        {
+        bcdtmWrite_message(1,0,0, "DTM is readonly");
+        return DTM_ERROR;
+        }
+    if (_dtmTransformHelper.IsValid())
+        return (DTMStatusInt)bcdtmData_replaceDtmFeaturePointsDtmObject (GetTinHandle (), (DTMFeatureId)dtmFeatureId, (DPoint3d *)_dtmTransformHelper->copyPointsToDTM (pointsP, (long)numPoints), (long)numPoints);
+    else
+        return (DTMStatusInt)bcdtmData_replaceDtmFeaturePointsDtmObject (GetTinHandle (), (DTMFeatureId)dtmFeatureId, (DPoint3d *)pointsP, (long)numPoints);
+    }
+/*----------------------------------------------------------------------+
+|                                                                       |
+|   rsc.29Aug2011   -  Created.                                         |
+|                                                                       |
++----------------------------------------------------------------------*/
+DTMStatusInt BcDTM::BulkDeleteFeaturesByUserTag (DTMUserTag* userTagP, int numUserTag)
+    {
+    if (SetMemoryAccess (DTMAccessMode::Write) != DTM_SUCCESS)
+        {
+        bcdtmWrite_message (1, 0, 0, "DTM is readonly");
+        return DTM_ERROR;
+        }
+    DTMStatusInt status = (DTMStatusInt)bcdtmData_bulkUserTagDeleteDtmFeaturesDtmObject (GetTinHandle (), (DTMUserTag *)userTagP, (long)numUserTag);
+    return status;
+    }
+/*----------------------------------------------------------------------+
+|                                                                       |
+|   rsc.29Aug2011   -  Created.                                         |
+|                                                                       |
++----------------------------------------------------------------------*/
+
+DTMStatusInt BcDTM::BulkDeleteFeaturesByFeatureId (DTMFeatureId* featureIdP, int numFeatureId)
+    {
+    if (SetMemoryAccess (DTMAccessMode::Write) != DTM_SUCCESS)
+        {
+        bcdtmWrite_message (1, 0, 0, "DTM is readonly");
+        return DTM_ERROR;
+        }
+    DTMStatusInt status = (DTMStatusInt)bcdtmData_bulkFeatureIdDeleteDtmFeaturesDtmObject (GetTinHandle (), (DTMFeatureId *)featureIdP, (long)numFeatureId);
+    return status;
+    }
+
+/*---------------------------------------------------------------------------------------
+* @bsimethod                                                    Rob.Cormack  01/11
++---------------+---------------+---------------+---------------+---------------+------*/
+DTMStatusInt BcDTM::SetCleanUpOptions (DTMCleanupFlags options)
+    {
+    return (DTMStatusInt)bcdtmObject_setApiCleanUpDtmObject (GetTinHandle (), options);
+    }
+
+/*---------------------------------------------------------------------------------------
+* @bsimethod                                                    Rob.Cormack  01/11
++---------------+---------------+---------------+---------------+---------------+------*/
+DTMStatusInt BcDTM::GetCleanUpOptions (DTMCleanupFlags& options)
+    {
+    return (DTMStatusInt)bcdtmObject_getApiCleanUpDtmObject (GetTinHandle (), &options);
+    }
+
+/*---------------------------------------------------------------------------------------
+* @bsimethod                                                    Daryl.Holmwood  09/10
++---------------+---------------+---------------+---------------+---------------+------*/
+DTMStatusInt BcDTM::SetMemoryAccess (DTMAccessMode accessMode)
+    {
+    // Todo check for readonly instance.
+    if (DTMAccessMode::Commit == accessMode && _readonly)
+        return DTMStatusInt::DTM_ERROR;
+    return (DTMStatusInt)bcdtmMemory_setMemoryAccess (GetTinHandle (), accessMode);
+    }
+
+///*---------------------------------------------------------------------------------------
+//* @bsimethod                                                    Daryl.Holmwood  07/11
+//+---------------+---------------+---------------+---------------+---------------+------*/
+DTMStatusInt BcDTM::GetLastModifiedTime (Int64& lastModifiedTime)
+    {
+    lastModifiedTime = GetTinHandle()->lastModifiedTime;
+
+    if (lastModifiedTime == 0)
+        {
+        const Int64 date1Jan1970 = 116444736000000000;
+        lastModifiedTime = date1Jan1970 + ((Int64)GetTinHandle()->modifiedTime) * 10000000;
+        }
+    return DTM_SUCCESS;
+    }
+
+/*---------------------------------------------------------------------------------------
+* @bsimethod                                                    Daryl.Holmwood  09/10
++---------------+---------------+---------------+---------------+---------------+------*/
+Int64 BcDTM::_GetPointCount ()
+    {
+    DTMFeatureStatisticsInfo info;
+    CalculateFeatureStatistics (info);
+    return info.numPoints;
+    }
+
+/*---------------------------------------------------------------------------------------
+* @bsimethod                                                    Daryl.Holmwood  09/10
++---------------+---------------+---------------+---------------+---------------+------*/
+Bentley::TerrainModel::IDTMDraping* BcDTM::_GetDTMDraping ()
+    {
+    return this;
+    }
+
+/*---------------------------------------------------------------------------------------
+* @bsimethod                                                    Daryl.Holmwood  09/10
++---------------+---------------+---------------+---------------+---------------+------*/
+Bentley::TerrainModel::IDTMContouring* BcDTM::_GetDTMContouring ()
+    {
+    return this;
+    }
+
+/*---------------------------------------------------------------------------------------
+* @bsimethod                                                    Daryl.Holmwood  09/10
++---------------+---------------+---------------+---------------+---------------+------*/
+Bentley::TerrainModel::IDTMDrainage* BcDTM::_GetDTMDrainage()
+    {
+    return this;
+    }
+
+/*---------------------------------------------------------------------------------------
+* @bsimethod                                                    Elenie.Godzaridis 1/16
++---------------+---------------+---------------+---------------+---------------+------*/
+BENTLEY_NAMESPACE_NAME::TerrainModel::IDTMVolume* BcDTM::_GetDTMVolume()
+    {
+    return nullptr;
+    }
+
+/*---------------------------------------------------------------------------------------
+* @bsimethod                                                    Daryl.Holmwood  02/11
++---------------+---------------+---------------+---------------+---------------+------*/
+DTMStatusInt BcDTM::_GetTransformDTM (Bentley::TerrainModel::DTMPtr& transformedDTM, TransformCR transformation)
+    {
+    if (transformation.isIdentity())
+        transformedDTM = this;
+    else
+        {
+        Bentley::Transform trfs;
+        Bentley::Transform curTrfs;
+
+        if (_dtmTransformHelper.IsValid() && _dtmTransformHelper->GetTransformationFromDTM (curTrfs))
+            trfs.productOf (&curTrfs, &transformation);
+        else
+            trfs = transformation;
+
+        TMTransformHelper* transformHelper = nullptr;
+        if (!trfs.isIdentity())
+            transformHelper = TMTransformHelper::Create (trfs);
+
+        BcDTMPtr bcDtm = new BcDTM (*GetTinHandle(), transformHelper);
+        transformedDTM = bcDtm;
+        }
+    return DTM_SUCCESS;
+    }
+
+DTMStatusInt BcDTM::GetReadOnlyDTM (Bentley::TerrainModel::BcDTMPtr& readonlyDTM)
+    {
+    readonlyDTM = new BcDTM (*GetTinHandle (), _dtmTransformHelper.get(), true);
+    return DTM_SUCCESS;
+    }
+
+/*---------------------------------------------------------------------------------------
+* @bsimethod                                                    Daryl.Holmwood  02/11
++---------------+---------------+---------------+---------------+---------------+------*/
+bool BcDTM::_GetTransformation (TransformR transformation)
+    {
+    if (_dtmTransformHelper.IsValid ())
+        return _dtmTransformHelper->GetTransformationFromDTM (transformation);
+    transformation.initIdentity();
+    return true;
+    }
+
+/*---------------------------------------------------------------------------------------
+* @bsimethod                                                    Daryl.Holmwood  09/10
++---------------+---------------+---------------+---------------+---------------+------*/
+BcDTMP BcDTM::_GetBcDTM()
+    {
+    return this;
+    }
+
+/*---------------------------------------------------------------------------------------
+* @bsimethod                                                    Daryl.Holmwood  09/10
++---------------+---------------+---------------+---------------+---------------+------*/
+DTMStatusInt BcDTM::_GetBoundary(Bentley::TerrainModel::DTMPointArray& ret)
+    {
+    DPoint3d *verticesP = nullptr;
+    long nPts;
+    BeAssert (GetTinHandle () != nullptr);
+
+    DTMStatusInt status = (DTMStatusInt)bcdtmList_extractHullDtmObject (GetTinHandle (), &verticesP, &nPts);
+    if (status == DTM_SUCCESS)
+        {
+        if (_dtmTransformHelper.IsValid ())
+            _dtmTransformHelper->convertPointsFromDTM (verticesP, nPts);
+        ret.resize (nPts);
+        memcpy (ret.data (), verticesP, nPts * sizeof (DPoint3d));
+
+        bcMem_free (verticesP);
+        }
+    return status;
+    }
+
+
+/*---------------------------------------------------------------------------------------
+* @bsimethod                                                    Elenie.Godzaridis  03/16
++---------------+---------------+---------------+---------------+---------------+------*/
+DTMStatusInt BcDTM::_CalculateSlopeArea(double& flatArea, double& slopeArea, DPoint3dCP pts, int numPoints, DTMAreaValuesCallback progressiveCallback, DTMCancelProcessCallback isCancelledCallback)
+    {
+    DTMStatusInt retval = CalculateSlopeArea(flatArea, slopeArea, pts, numPoints);
+    progressiveCallback(retval,flatArea, slopeArea);
+    return retval;
+    }
+
+/*---------------------------------------------------------------------------------------
+* @bsiclass                                                     Daryl.Holmwood  12/10
++---------------+---------------+---------------+---------------+---------------+------*/
+struct DTMDrainageFeature : public Bentley::TerrainModel::IDTMDrainageFeature
+    {
+    private:
+        bvector<Bentley::TerrainModel::DTMPointArray> m_array;
+        bvector<bool> m_pondArray;
+        mutable int m_count;
+
+    public:
+        DTMDrainageFeature ()
+            {
+            m_count = 0;
+            }
+        virtual UInt32 AddRef() const
+            {
+            m_count++;
+            return m_count;
+            }
+
+        virtual UInt32 Release() const
+            {
+            m_count--;
+            if (m_count == 0)
+                {
+                delete this;
+                return 0;
+                }
+            return m_count;
+            }
+        virtual int _GetNumParts()
+            {
+            return (int)m_array.size();
+            }
+        virtual bool _GetIsPond(int index)
+            {
+            if (m_array.size () <= index)
+                return false;
+            return m_pondArray [index];
+            }
+        virtual DTMStatusInt _GetPoints(Bentley::TerrainModel::DTMPointArray& ret, int index)
+            {
+            if (m_array.size () > index)
+                {
+                ret = m_array [index];
+                return DTM_SUCCESS;
+                }
+            return DTM_ERROR;
+            }
+
+        void AddFeature (const Bentley::TerrainModel::DTMPointArray& points, bool isPond)
+            {
+            m_pondArray.push_back (isPond);
+            // ToDo DHMEM check refcount.
+            m_array.push_back (points);
+            }
+    };
+
+/*---------------------------------------------------------------------------------------
+* @bsimethod                                                    Daryl.Holmwood  02/11
++---------------+---------------+---------------+---------------+---------------+------*/
+int DTMDrainageFeatureCallback (
+    DTMFeatureType featureType,
+    DTMUserTag   featureTag,
+    DTMFeatureId featureId,
+    DPoint3d       *tPoint,
+    size_t         nPoint,
+    void           *userP
+    )
+    {
+    DTMDrainageFeature* feat = static_cast<DTMDrainageFeature*>(userP);
+    DTMPointArray pts;
+
+    pts.resize (nPoint);
+    memcpy (pts.data (), tPoint, nPoint * sizeof (DPoint3d));
+    feat->AddFeature (pts, featureType == DTMFeatureType::LowPointPond);
+    return SUCCESS;
+    }
+
+
+/*---------------------------------------------------------------------------------------
+* @bsimethod                                                    Daryl.Holmwood  12/10
++---------------+---------------+---------------+---------------+---------------+------*/
+DTMStatusInt BcDTM::_GetDescentTrace (Bentley::TerrainModel::DTMDrainageFeaturePtr& ret, DPoint3dCR pt, double minDepth)
+    {
+    DTMDrainageFeature* result =  new DTMDrainageFeature();
+
+    if (GetDescentTrace (minDepth, pt.x, pt.y, result, &DTMDrainageFeatureCallback) == SUCCESS)
+        {
+        ret = result;
+        return DTM_SUCCESS;
+        }
+    delete result;
+    return DTM_ERROR;
+    }
+
+/*---------------------------------------------------------------------------------------
+* @bsimethod                                                    Daryl.Holmwood  12/10
++---------------+---------------+---------------+---------------+---------------+------*/
+DTMStatusInt BcDTM::_GetAscentTrace (Bentley::TerrainModel::DTMDrainageFeaturePtr& ret, DPoint3dCR pt, double minDepth)
+    {
+    DTMDrainageFeature* result =  new DTMDrainageFeature();
+
+    if (GetAscentTrace (minDepth, pt.x, pt.y, result, &DTMDrainageFeatureCallback) == DTM_SUCCESS)
+        {
+        ret = result;
+        return DTM_SUCCESS;
+        }
+    delete result;
+    return DTM_ERROR;
+    }
+
+/*---------------------------------------------------------------------------------------
+* @bsimethod                                                    Daryl.Holmwood  12/10
++---------------+---------------+---------------+---------------+---------------+------*/
+DTMStatusInt BcDTM::_TraceCatchmentForPoint (Bentley::TerrainModel::DTMDrainageFeaturePtr& ret, DPoint3dCR pt, double maxPondDepth)
+    {
+    bvector<DPoint3d> catchmentPts;
+    DPoint3d sumpPoint;
+    bool catchmentDetermined;
+    DTMDynamicFeatureArray catchmentFeatures;
+
+    if (TraceCatchmentForPoint (pt.x, pt.y, maxPondDepth, catchmentDetermined, sumpPoint, catchmentPts) == DTM_SUCCESS)
+        {
+        if (catchmentDetermined)
+            {
+            DTMDrainageFeature* result = new DTMDrainageFeature ();
+            ret = result;
+            result->AddFeature (catchmentPts, false);
+            }
+        return DTM_SUCCESS;
+        }
+    return DTM_ERROR;
+    }
+
+/*----------------------------------------------------------------------+
+|                                                                       |
+|   rsc.18Oct2012   -  Created.                                         |
+|                                                                       |
++----------------------------------------------------------------------*/
+DTMStatusInt BcDTM::CreatePointStockPile
+    (
+    DPoint3d    headCoordinates,    // ==> Conveyor Head Coordinates
+    double      stockPileSlope,     // ==> Slope Of Stock Pile Expressed As Ratio Of Rise / Run
+    bool        mergeOption,        // ==> Merge Option If True Create DTM Of Stockpile And Ground DTM
+    double&     stockPileVolume,    // <== Volume Of Stock Pile
+    BcDTMPtr     *stockPileTmPP,    // <== Stock Pile TM
+    BcDTMPtr     *mergedTmPP        // <== Merged Ground And StockPile TM
+    )
+    {
+    BeAssert (GetTinHandle() != nullptr);
+// ToDo Translatation
+
+    DTMStatusInt status = DTM_SUCCESS;
+    double volume=0.0 ;
+    BC_DTM_OBJ  *stockPileDtmP=nullptr,*mergedDtmP=nullptr ;
+    DPoint3d p3dHeadCoordinates ;
+
+    // Check arguments
+
+    if (stockPileTmPP == nullptr)   return DTM_ERROR;
+    if (mergedTmPP    == nullptr)   return DTM_ERROR;
+
+    //  Set Variables
+
+    stockPileVolume = 0.0 ;
+    p3dHeadCoordinates.x = headCoordinates.x ;
+    p3dHeadCoordinates.y = headCoordinates.y ;
+    p3dHeadCoordinates.z = headCoordinates.z ;
+
+    //  Call Core To Create Stock Pile
+
+    status = (DTMStatusInt)bcdtmStockPile_createPointStockPileDtmObject ((BC_DTM_OBJ *)GetTinHandle (), p3dHeadCoordinates, stockPileSlope, mergeOption, &stockPileDtmP, &mergedDtmP, &volume);
+
+    if( status == DTM_SUCCESS )
+        {
+        stockPileVolume = volume ;
+        *stockPileTmPP = BcDTM::CreateFromDtmHandle (*stockPileDtmP);
+        if( mergeOption )
+            {
+            *mergedTmPP = BcDTM::CreateFromDtmHandle (*mergedDtmP);
+            }
+        }
+    else
+        {
+        if( stockPileDtmP != nullptr )
+            bcdtmObject_destroyDtmObject(&stockPileDtmP) ;
+
+        if( mergedDtmP != nullptr )
+            bcdtmObject_destroyDtmObject(&mergedDtmP) ;
+        }
+
+    // Return
+
+    return status;
+    }
+
+/*----------------------------------------------------------------------+
+|                                                                       |
+|   rsc.19Oct2012   -  Created.                                         |
+|                                                                       |
++----------------------------------------------------------------------*/
+DTMStatusInt BcDTM::CreateAlignmentStockPile
+    (
+    DPoint3dCP      headCoordinates,   // ==> Conveyor Head Alignment Coordinates
+    long            numHeadCoordinates, // ==> Number Of Head Coordinates
+    double          stockPileSlope,     // ==> Slope Of Stock Pile Expressed As Ratio Of Rise / Run
+    bool            mergeOption,        // ==> Merge Option If True Create DTM Of Stockpile And Ground DTM
+    double&         stockPileVolume,    // <== Volume Of Stock Pile
+    BcDTMPtr*       stockPileTmPP,    // <== Stock Pile TM
+    BcDTMPtr*       mergedTmPP        // <== Merged Ground And StockPile TM
+    )
+    {
+    BeAssert (GetTinHandle() != nullptr);
+// ToDo Translatation
+
+    DTMStatusInt status = DTM_SUCCESS;
+    double volume=0.0 ;
+    BC_DTM_OBJ  *stockPileDtmP=nullptr,*mergedDtmP=nullptr ;
+
+    // Check arguments
+
+    if (stockPileTmPP == nullptr)   return DTM_ERROR;
+    if (mergedTmPP    == nullptr)   return DTM_ERROR;
+
+    //  Set Variables
+
+    stockPileVolume = 0.0 ;
+
+    //  Call Core To Create Stock Pile
+
+    status = (DTMStatusInt)bcdtmStockPile_createStringStockPileDtmObject ((BC_DTM_OBJ *)GetTinHandle (), (DPoint3d *)headCoordinates, numHeadCoordinates, stockPileSlope, mergeOption, &stockPileDtmP, &mergedDtmP, &volume);
+
+    if( status == DTM_SUCCESS )
+        {
+        stockPileVolume = volume ;
+        *stockPileTmPP = BcDTM::CreateFromDtmHandle (*stockPileDtmP);
+        if( mergeOption )
+            {
+            *mergedTmPP = BcDTM::CreateFromDtmHandle (*mergedDtmP);
+            }
+        }
+    else
+        {
+        if( stockPileDtmP != nullptr )
+            bcdtmObject_destroyDtmObject(&stockPileDtmP) ;
+
+        if( mergedDtmP != nullptr )
+            bcdtmObject_destroyDtmObject(&mergedDtmP) ;
+        }
+
+    // Return
+
+    return status;
+    }
+
+/*----------------------------------------------------------------------+
+|                                                                       |
+|   djh.27May2014   -  Created.                                         |
+|                                                                       |
++----------------------------------------------------------------------*/
+bool BcDTM::IntersectVector (DPoint3dR intersectionPoint, DPoint3dCR startPoint, DPoint3dCR endPoint)
+    {
+    DPoint3d startPt = startPoint;
+    DPoint3d endPt = endPoint;
+
+    // if we have a
+    if (_dtmTransformHelper.IsValid ())
+        {
+        if (_dtmTransformHelper.IsValid ())
+            {
+            _dtmTransformHelper->convertPointToDTM (startPt);
+            _dtmTransformHelper->convertPointToDTM (endPt);
+            BcDTMPtr tempDtm = BcDTM::CreateFromDtmHandle (*GetTinHandle ());
+            if (!tempDtm->IntersectVector (intersectionPoint, startPt, endPt))
+                return false;
+            _dtmTransformHelper->convertPointFromDTM (intersectionPoint);
+            return true;
+            }
+        }
+
+    if(fabs (startPt.x - endPt.x) > 1e-5 || fabs (startPt.y - endPt.y) > 1e-5)
+        {
+        // Intersect line with the DTM Range
+        DRange3d range;
+        DPoint3d sP;
+        DPoint3d eP;
+        DPoint3d point;
+
+        GetRange (range);
+        endPt.x -= startPt.x;
+        endPt.y -= startPt.y;
+        endPt.z -= startPt.z;
+        if (!range.intersectRay (nullptr, nullptr, &sP, &eP, &startPt, &endPt))
+            return false;
+
+        // Non Top View
+        DPoint3d trianglePts[4];
+        long drapedType;
+        BC_DTM_OBJ* bcDTM = GetTinHandle ();
+        bool voidFlag;
+
+        if (bcdtmDrape_intersectTriangleDtmObject (bcDTM, &sP, &eP, &drapedType, &point, trianglePts, voidFlag) != DTM_SUCCESS || drapedType == 0 || voidFlag != false)
+            return false;
+
+        startPt = point;
+        intersectionPoint = startPt;
+        return true;
+        }
+
+    // TopView
+    DPoint3d trianglePts[4];
+    int drapedType;
+    double elevation;
+
+    if (DTM_SUCCESS != _DrapePoint (&elevation, nullptr, nullptr, trianglePts, drapedType, startPt))
+        {
+        return false;
+        }
+    startPt.z = elevation;
+    intersectionPoint = startPt;
+    return true;
+    }
+
+
+DTMStatusInt BcDTM::Clean ()
+    {
+    if (SetMemoryAccess (DTMAccessMode::Write) != DTM_SUCCESS)
+        {
+        bcdtmWrite_message (1, 0, 0, "DTM is Read Only");
+        return DTM_ERROR;
+        }
+
+    BC_DTM_OBJ* bcDTM = GetTinHandle ();
+
+    DTMStatusInt status = DTM_SUCCESS;
+    if (bcDTM->dtmState == DTMState::Tin)
+        status = (DTMStatusInt)bcdtmList_cleanDtmObject(bcDTM);
+    else if (bcDTM->dtmState == DTMState::Data)
+        status = (DTMStatusInt)bcdtmData_compactUntriangulatedFeatureTableDtmObject(bcDTM);
+    return status;
+    }
+
+//=======================================================================================
+//
+//+===============+===============+===============+===============+===============+======
+DTMStatusInt BcDTM::AddFeatureWithMultipleSegments
+(
+DTMFeatureType dtmFeatureType,   // =>
+const DtmVectorString& features, // =>
+DTMUserTag   userTag,          // =>
+DTMFeatureId *featureIdP       // <=
+)
+    {
+    if (features.size () == 0)
+        return DTM_ERROR;
+    if (SetMemoryAccess (DTMAccessMode::Write) != DTM_SUCCESS)
+        {
+        bcdtmWrite_message (1, 0, 0, "DTM is readonly");
+        return DTM_ERROR;
+        }
+    DTMStatusInt sts = DTM_SUCCESS;
+
+    TMTransformHelperP helper = GetTransformHelper ();
+    // Store the feature in the DTM
+    for (size_t i = 0; i < features.size (); i++)
+        {
+        if (helper)
+            {
+            if ((sts = (DTMStatusInt)bcdtmObject_storeDtmFeatureInDtmObject(GetTinHandle(), dtmFeatureType, userTag, i == 0 ? 3 : 2, featureIdP, helper->copyPointsToDTM(features[i].data(), (int)features[i].size()), (int)features[i].size())) != DTM_SUCCESS)
+                return sts;
+            }
+        else
+            {
+            if ((sts = (DTMStatusInt)bcdtmObject_storeDtmFeatureInDtmObject(GetTinHandle(), dtmFeatureType, userTag, i == 0 ? 3 : 2, featureIdP, features[i].data(), (int)features[i].size())) != DTM_SUCCESS)
+                return sts;
+            }
+        }
+
+    return sts;
+    }
+
+//=======================================================================================
+//
+//+===============+===============+===============+===============+===============+======
+DTMStatusInt BcDTM::ReplaceFeatureWithMultipleSegments
+(
+const DtmVectorString& features, // =>
+DTMFeatureId featureId       // <=
+)
+    {
+    if (features.size () == 0)
+        return DTM_ERROR;
+
+    if (SetMemoryAccess (DTMAccessMode::Write) != DTM_SUCCESS)
+        {
+        bcdtmWrite_message (1, 0, 0, "DTM is readonly");
+        return DTM_ERROR;
+        }
+    TMTransformHelperP helper = GetTransformHelper ();
+
+    // Try and replace the
+    if (helper)
+        {
+        DtmVectorString transformedfeatures = features;
+        helper->convertDtmStringVectorToDTM (transformedfeatures);
+        return (DTMStatusInt)bcdtmData_replaceDtmFeaturePointsMultipleDtmObject(GetTinHandle(), (DTMFeatureId)featureId, transformedfeatures);
+        }
+    return (DTMStatusInt)bcdtmData_replaceDtmFeaturePointsMultipleDtmObject(GetTinHandle(), (DTMFeatureId)featureId, features);
+    }
+
+bool BcDTM::GetProjectedPointOnDTM (DPoint3dR pointOnDTM, DMatrix4dCR w2vMap, DPoint3dCR testPoint)
+    {
+    TMTransformHelperP helper = GetTransformHelper ();
+    DPoint3d startPt = testPoint;
+    DPoint3d endPt;
+    DPoint3d pt;
+    DMatrix4d invW2vMap;
+    DPoint4d pt4;
+    DPoint4d endPt4;
+
+    invW2vMap.qrInverseOf (&w2vMap);
+    w2vMap.multiplyAndRenormalize (&pt, &testPoint, 1);
+    pt.z -= 100;
+    invW2vMap.multiplyAndRenormalize (&endPt, &pt, 1);
+    pt4.init (&testPoint, 0);
+    w2vMap.multiply (&pt4, &pt4, 1);
+    pt4.z -= 100;
+    invW2vMap.multiply (&endPt4, &pt4, 1);
+    endPt.init (endPt4.x, endPt4.y, endPt4.z);
+
+    if (helper)
+        {
+        helper->convertPointToDTM (startPt);
+        helper->convertPointToDTM (endPt);
+        }
+
+    if (fabs (startPt.x - endPt.x) > 1e-5 || fabs (startPt.y - endPt.y) > 1e-5)
+        {
+        // Intersect line with the DTM Range
+        DRange3d range;
+        DPoint3d sP;
+        DPoint3d eP;
+        DPoint3d point;
+
+        GetRange (range);
+        endPt.x -= startPt.x;
+        endPt.y -= startPt.y;
+        endPt.z -= startPt.z;
+        if (!range.intersectRay (NULL, NULL, &sP, &eP, &startPt, &endPt))
+            return false;
+
+        // Non Top View
+        DPoint3d trianglePts[4];
+        long drapedType;
+        BC_DTM_OBJ* bcDTM = GetTinHandle ();
+        bool voidFlag;
+
+        if (bcdtmDrape_intersectTriangleDtmObject (bcDTM, ((DPoint3d*)&sP), ((DPoint3d*)&eP), &drapedType, (DPoint3d*)&point, (DPoint3d*)&trianglePts, voidFlag) != DTM_SUCCESS || drapedType == 0 || voidFlag != 0)
+            {
+            return false;
+            }
+
+        startPt = point;
+        }
+
+    // TopView
+    DPoint3d trianglePts[4];
+    int drapedType;
+    double elevation;
+
+    if (DTM_SUCCESS != _DrapePoint (&elevation, NULL, NULL, trianglePts, drapedType, startPt))
+        {
+        return false;
+        }
+    startPt.z = elevation;
+
+    pointOnDTM = startPt;
+    if (helper) helper->convertPointFromDTM (pointOnDTM);
+    return true;
+    }
+    
+bool BcDTM::_GetProjectedPointOnDTM (DPoint3dR pointOnDTM, DMatrix4dCR w2vMap, DPoint3dCR testPoint)
+    {
+    TMTransformHelperP helper = GetTransformHelper ();
+    DPoint3d startPt = testPoint;
+    DPoint3d endPt;
+    DPoint3d pt;
+    DMatrix4d invW2vMap;
+    DPoint4d pt4;
+    DPoint4d endPt4;
+
+    invW2vMap.QrInverseOf (w2vMap);
+    w2vMap.MultiplyAndRenormalize (&pt, &testPoint, 1);
+    pt.z -= 100;
+    invW2vMap.MultiplyAndRenormalize (&endPt, &pt, 1);
+    pt4.Init (testPoint, 0);
+    w2vMap.Multiply (&pt4, &pt4, 1);
+    pt4.z -= 100;
+    invW2vMap.Multiply (&endPt4, &pt4, 1);
+    endPt.Init (endPt4.x, endPt4.y, endPt4.z);
+
+    if (helper)
+        {
+        helper->convertPointToDTM (startPt);
+        helper->convertPointToDTM (endPt);
+        }
+
+    if (fabs (startPt.x - endPt.x) > 1e-5 || fabs (startPt.y - endPt.y) > 1e-5)
+        {
+        // Intersect line with the DTM Range
+        DRange3d range;
+        DPoint3d sP;
+        DPoint3d eP;
+        DPoint3d point;
+
+        GetRange (range);
+        endPt.x -= startPt.x;
+        endPt.y -= startPt.y;
+        endPt.z -= startPt.z;
+        double p1, p2; // Not Used
+        if (!range.IntersectRay (p1, p2, sP, eP, startPt, endPt))
+            return false;
+
+        // Non Top View
+        DPoint3d trianglePts[4];
+        long drapedType;
+        BC_DTM_OBJ* bcDTM = GetTinHandle ();
+        bool voidFlag;
+
+        if (bcdtmDrape_intersectTriangleDtmObject (bcDTM, ((DPoint3d*)&sP), ((DPoint3d*)&eP), &drapedType, (DPoint3d*)&point, (DPoint3d*)&trianglePts, voidFlag) != DTM_SUCCESS || drapedType == 0 || voidFlag != 0)
+            {
+            return false;
+            }
+
+        startPt = point;
+        }
+
+    // TopView
+    DPoint3d trianglePts[4];
+    int drapedType;
+    double elevation;
+
+    if (DTM_SUCCESS != DrapePoint (&elevation, NULL, NULL, trianglePts, drapedType, startPt))
+        {
+        return false;
+        }
+    startPt.z = elevation;
+
+    pointOnDTM = startPt;
+    if (helper) helper->convertPointFromDTM (pointOnDTM);
+    return true;
+    }
+
+DTMStatusInt BcDTM::FilterPoints (long numPointsToRemove, double percentageToRemove, long& pointsBefore, long& pointsAfter)
+    {
+    if (SetMemoryAccess (DTMAccessMode::Write) != DTM_SUCCESS)
+        {
+        bcdtmWrite_message (1, 0, 0, "DTM is readonly");
+        return DTM_ERROR;
+        }
+
+    return (DTMStatusInt)bcdtmFilter_tileDecimateRandomSpotsDtmObject(GetTinHandle(), numPointsToRemove, percentageToRemove, pointsBefore, pointsAfter);
+    }
+
+DTMStatusInt BcDTM::DrapeLinearPoints(bvector<DTMDrapePoint>& drapedPts, DPoint3dCP pointsP, int nPts, bool getFeatures)
+    {
+    DTMStatusInt status = DTM_SUCCESS;
+    
+    drapedPts.clear();
+    if (_dtmTransformHelper.IsValid())
+        {
+        status = (DTMStatusInt)bcdtmDrape_stringDtmObject(GetTinHandle(), _dtmTransformHelper->copyPointsToDTM(pointsP, nPts), nPts, getFeatures, drapedPts);
+        if (SUCCESS == status)
+            {
+            for (auto& pt : drapedPts)
+                {
+                _dtmTransformHelper->convertPointToDTM(pt.drapePt);
+                }
+            }
+        }
+    else
+        status = (DTMStatusInt)bcdtmDrape_stringDtmObject(GetTinHandle(), pointsP, nPts, getFeatures, drapedPts);
+    return status;
+    }
+
+
+/////////////////////////////////////////////
+/*---------------------------------------------------------------------------------------
+* @bsimethod                                                    Daryl.Holmwood  09/10
++---------------+---------------+---------------+---------------+---------------+------*/
+DTMStatusInt BcDTM::DrapePoint(double* elevation, double* slope, double* aspect, DPoint3d triangle[3], int& drapedType, const DPoint3d& point)
+    {
+    return _DrapePoint(elevation, slope, aspect, triangle, drapedType, point);
+    }
+/*---------------------------------------------------------------------------------------
+* @bsimethod                                                    Rob.Cormack    09/10
++---------------+---------------+---------------+---------------+---------------+------*/
+DTMStatusInt BcDTM::CalculateSlopeArea(double& flatAreaP, double& slopeAreaP, DPoint3dCP points, int numPoints)
+    {
+    return _CalculateSlopeArea(flatAreaP, slopeAreaP, points, numPoints);
+    }
+
+END_BENTLEY_TERRAINMODEL_NAMESPACE