--- conflicted
+++ resolved
@@ -1,1867 +1,1862 @@
-/*--------------------------------------------------------------------------------------+
-|
-|     $Source: Core/PublicAPI/bcDTMClass.h $
-|
-|  $Copyright: (c) 2016 Bentley Systems, Incorporated. All rights reserved. $
-|
-+--------------------------------------------------------------------------------------*/
-
-//__PUBLISH_SECTION_START__
-#ifndef __bcDTMClassH__
-#define __bcDTMClassH__
-
-#include <Bentley\Bentley.h>
-#include <Bentley\RefCounted.h>
-#include <TerrainModel\TerrainModel.h>
-#include <TerrainModel/Core/IDTM.h>
-#include <Geom/GeomApi.h>
-
-//__PUBLISH_SECTION_END__
-#ifdef __BENTLEYDTM_BUILD__
-#define dc_zero 0
-#define dc_1 1
-#endif
-
-/*----------------------------------------------------------------------+
-| Include BCivil general header files                                   |
-+----------------------------------------------------------------------*/
-#include <string>
-#include <list>
-#include "bcDTM.h"
-#include "bcdtmstream.h"
-
-//__PUBLISH_SECTION_START__
-BEGIN_BENTLEY_TERRAINMODEL_NAMESPACE
-
-#pragma warning(push)
-#pragma warning(disable:4263)
-#pragma warning(disable:4264)
-//__PUBLISH_SECTION_END__
-
-/*----------------------------------------------------------------------+
-| This template class must be exported, so we instanciate and export it |
-+----------------------------------------------------------------------*/
-
-/*----------------------------------------------------------------------+
-| CONSTANT definitions                                                  |
-+----------------------------------------------------------------------*/
-
-/*----------------------------------------------------------------------+
-| CLASS definitions                                                     |
-+----------------------------------------------------------------------*/
-
-typedef BENTLEY_NAMESPACE_NAME::TerrainModel::DTMFenceParams DTMFenceParams;
-
-struct BcDTMEdges : RefCountedBase
-    {
-    private: BcDTMPtr m_dtm;
-    private: long m_edgeCount;
-    private: const long* m_edges;
-
-    public: BENTLEYDTM_EXPORT int GetEdgeCount ();
-    public: BENTLEYDTM_EXPORT void GetEdgeStartPoint (int index, DPoint3dR pt);
-    public: BENTLEYDTM_EXPORT void GetEdgeEndPoint (int index, DPoint3dR pt);
-
-    public: BENTLEYDTM_EXPORT static BcDTMEdges* Create (BcDTMP dtm, const long* edges, long numEdges) { return new BcDTMEdges (dtm, edges, numEdges); }
-    protected: BcDTMEdges (BcDTMP dtm, const long* edges, long numEdges);
-    public: virtual ~BcDTMEdges ();
-    };
-
-struct BcDTMMeshFace : RefCountedBase
-    {
-    private: const long* m_points;
-    private: BcDTMMeshPtr m_mesh;
-
-    protected: BcDTMMeshFace (BcDTMMeshP mesh, const long* meshFacesP, long numEdges);
-    public: BENTLEYDTM_EXPORT static BcDTMMeshFacePtr Create (BcDTMMeshP mesh, const long* meshFaces, long numEdges) { return new BcDTMMeshFace (mesh, meshFaces, numEdges); }
-    public: virtual ~BcDTMMeshFace ();
-
-    public: BENTLEYDTM_EXPORT DPoint3d GetCoordinates (int index);
-    public: BENTLEYDTM_EXPORT int GetMeshPointIndex (int index);
-    };
-
-struct BcDTMMesh : RefCountedBase
-    {
-    private: DPoint3dCP m_points;
-    private: int m_pointCount;
-
-    private: const long* m_meshFaceIndices;
-    private: int m_meshFaceIndicesCount;
-
-    public: BENTLEYDTM_EXPORT int GetPointCount ();
-    public: BENTLEYDTM_EXPORT int GetFaceCount ();
-    public: BENTLEYDTM_EXPORT DPoint3d GetPoint (int index);
-    public: BENTLEYDTM_EXPORT BcDTMMeshFacePtr GetFace (int index);
-    public: BENTLEYDTM_EXPORT DPoint3dCP GetPointReference () { return m_points; }
-
-    public: BENTLEYDTM_EXPORT static BcDTMMeshPtr Create (DPoint3dCP meshPts, long numMeshPts, const long* meshFaces, long numMeshFaces) { return new BcDTMMesh (meshPts, numMeshPts, meshFaces, numMeshFaces); }
-    protected : BcDTMMesh (DPoint3dCP meshPts, long numMeshPts, const long* meshFaces, long numMeshFaces);
-    public: virtual ~BcDTMMesh ();
-    };
-
-/*-------------------------------------------------------------------+
-|                                                                    |
-|                                                                    |
-|                                                                    |
-+-------------------------------------------------------------------*/
-struct DTMDynamicFeature
-    {
-    DTMFeatureType featureType;
-    bvector<DPoint3d> featurePts;
-    };
-
-typedef bvector<DTMDynamicFeature> DTMDynamicFeatureArray;
-
-/*-------------------------------------------------------------------+
-|                                                                    |
-|                                                                    |
-|                                                                    |
-+-------------------------------------------------------------------*/
-class DTMFeatureBuffer
-    {
-    public:
-        struct DtmFeature
-            {
-            DTMFeatureType featureType;
-            DTMUserTag   featureTag ;
-            DTMFeatureId featureId;
-            bvector<DPoint3d> featurePts;
-            };
-    private:
-        bvector<DtmFeature> dtmFeatures;
-    public:
-        DTMFeatureBuffer ()
-            {
-            } ;
-
-        ~DTMFeatureBuffer()
-            {
-            EmptyDtmFeatureBuffer() ;
-            } ;
-
-        BENTLEYDTM_EXPORT void EmptyDtmFeatureBuffer();
-        BENTLEYDTM_EXPORT int  AddDtmFeatureToBuffer(DTMFeatureType featureType, DTMUserTag featureTag, DTMFeatureId featureId, DPoint3dP featurePtsP, int nPoint);
-        BENTLEYDTM_EXPORT int  GetDtmDynamicFeaturesArray (DTMDynamicFeatureArray& array, TMTransformHelper* transformHelper);
-    };
-
-//__PUBLISH_SECTION_START__
-struct DTMFeatureStatisticsInfo
-    {
-    int64_t numPoints;
-    long numTinLines;
-    long numTriangles;
-    long numDtmFeatures;
-    long numBreaks;
-    long numContourLines;
-    long numVoids;
-    long numIslands;
-    long numHoles;
-    long numGroupSpots;
-    bool hasHull;
-    };
-
-struct BcDTMVolumeAreaResult
-    {
-    double cutVolume;
-    double fillVolume;
-    double balanceVolume;
-    double cutArea;
-    double fillArea;
-    double totalArea;
-    };
-/**
-* @memo     class which defines a Digital Terrain Model handle
-* @doc      class which defines a Digital Terrain Model handle
-* @author   Sylvain Pucci --  15/01/02 -- sylvain.pucci@bentley.com
-* @see
-*/
-struct BcDTM : RefCounted<TerrainModel::IDTM>
-//__PUBLISH_SECTION_END__
-    , BENTLEY_NAMESPACE_NAME::TerrainModel::IDTMDraping, BENTLEY_NAMESPACE_NAME::TerrainModel::IDTMDrainage, BENTLEY_NAMESPACE_NAME::TerrainModel::IDTMContouring
-//__PUBLISH_SECTION_START__
-    {
-//__PUBLISH_SECTION_END__
-//__PUBLISH_CLASS_VIRTUAL__
-    private:
-        BC_DTM_OBJ* _dtmHandleP;
-
-        TMTransformHelperPtr _dtmTransformHelper;
-        bool _readonly;
-        bool _ownTinHandle;
-        bool _ownTinHandleMembers;
-//__PUBLISH_SECTION_START__
-    public:
-        static BENTLEYDTM_EXPORT BcDTMPtr Create ();
-        static BENTLEYDTM_EXPORT BcDTMPtr Create (int iniPoint, int incPoint);
-//__PUBLISH_SECTION_END__
-
-        static BENTLEYDTM_EXPORT BcDTMPtr CreateFromDtmHandle (BC_DTM_OBJ* dtmHandleP);
-        static BENTLEYDTM_EXPORT BcDTMPtr CreateFromDtmHandles
-            (
-            void *headerP,
-            void *featureArraysP,
-            void *pointArraysP,
-            void *nodeArraysP,
-            void *fListArraysP,
-            void *cListArraysP
-            );
-
-        static BENTLEYDTM_EXPORT BcDTMPtr CreateFromMemoryBlock (const char *memoryBlockP, unsigned long memoryBlockSize) ;
-
-        static BENTLEYDTM_EXPORT BcDTMPtr CreateFromStream (IBcDtmStreamR stream);
-
-        //__PUBLISH_SECTION_START__
-        static BENTLEYDTM_EXPORT BcDTMPtr CreateFromTinFile (WCharCP fileNameP);
-        //__PUBLISH_SECTION_END__
-
-        static BENTLEYDTM_EXPORT BcDTMPtr CreateFromTinFile (WCharCP fileNameP, double filePosition);
-
-        static BENTLEYDTM_EXPORT BcDTMPtr CreateFromTinFile (int fileHandle, long filePosition);
-
-        static BENTLEYDTM_EXPORT BcDTMPtr CreateFromGeopakDatFile (WCharCP fileNameP);
-
-        static BENTLEYDTM_EXPORT BcDTMPtr CreateFromGeopakDatFile (WCharCP fileNameP, double p2pTol, double p2lTol, long edgeOption, double maxSide);
-
-        static BENTLEYDTM_EXPORT BcDTMPtr CreateFromXyzFile (WCharCP fileNameP);
-
-        static BENTLEYDTM_EXPORT BcDTMPtr CreateFromXyzFile (WCharCP fileNameP, double p2pTol, double p2lTol, long edgeOption, double maxSide) ;
-
-        static BENTLEYDTM_EXPORT BcDTMPtr DesignPondToTargetVolumeOrElevation (long* pondFlag, double* pondElevation, double* pondVolume, DPoint3dP points, long numPoints, long perimeterOrInvert,
-            long targetVolumeOrElevation, double targetVolume, double targetElevation, double sideSlope, double freeBoard);
-
-    protected:
-        BcDTM ();
-        BcDTM (int initPoint, int incPoint);
-        BcDTM (BC_DTM_OBJ* dtmHandleP, TMTransformHelperP transformHelper = nullptr, bool readonly = false);
-        BcDTM (void *headerP, void *featureArraysP, void *pointArraysP, void *nodeArraysP, void *fListArraysP, void *cListArraysP);
-        virtual ~BcDTM (void);
-
-        // IDTM Implementation
-        virtual int64_t _GetPointCount () override;
-        virtual DTMStatusInt _GetRange (DRange3d& range) override;
-        virtual BcDTMP _GetBcDTM () override;
-        virtual BENTLEY_NAMESPACE_NAME::TerrainModel::IDTMDraping* _GetDTMDraping () override;
-        virtual BENTLEY_NAMESPACE_NAME::TerrainModel::IDTMContouring* _GetDTMContouring () override;
-        virtual BENTLEY_NAMESPACE_NAME::TerrainModel::IDTMDrainage* _GetDTMDrainage () override;
-        virtual BENTLEY_NAMESPACE_NAME::TerrainModel::IDTMVolume* _GetDTMVolume() override;
-        virtual DTMStatusInt _GetBoundary (BENTLEY_NAMESPACE_NAME::TerrainModel::DTMPointArray& ret) override;
-        virtual DTMStatusInt _CalculateSlopeArea (double& flatArea, double& slopeArea, DPoint3dCP pts, int numPoints) override;
-<<<<<<< HEAD
-        virtual DTMStatusInt _CalculateSlopeArea(double& flatArea, double& slopeArea, DPoint3dCP pts, int numPoints, DTMAreaValuesCallback progressiveCallback, DTMCancelProcessCallback isCancelledCallback) override;
-		virtual DTMStatusInt _ExportToGeopakTinFile (WCharCP fileNameP) override;
-=======
-        
-		virtual DTMStatusInt _ExportToGeopakTinFile (WCharCP fileNameP, TransformCP transformation) override;
->>>>>>> 788e8428
-        virtual DTMStatusInt _GetTransformDTM (BENTLEY_NAMESPACE_NAME::TerrainModel::DTMPtr& transformedDTM, TransformCR transformation) override;
-        virtual bool _GetTransformation (TransformR transformation) override;
-        // End IDTM Implementation
-
-        // IDTMDraping Implementation
-        virtual DTMStatusInt _DrapePoint
-            (
-            double      *elevation,
-            double      *slope,
-            double      *aspect,
-            DPoint3d    triangle[3],
-            int         *drapedType,
-            const DPoint3d  &point
-            ) override;
-        virtual DTMStatusInt _DrapeLinear (BENTLEY_NAMESPACE_NAME::TerrainModel::DTMDrapedLinePtr& ret, DPoint3dCP pts, int numPoints) override;
-
-        virtual bool _ProjectPoint(DPoint3dR pointOnDTM, DMatrix4dCR w2vMap, DPoint3dCR testPoint) override;
-
-        virtual bool _IntersectRay(DPoint3dR pointOnDTM, DVec3dCR direction, DPoint3dCR testPoint) override;
-
-        virtual bool _DrapeAlongVector(DPoint3d* endPt, double *slope, double *aspect, DPoint3d triangle[3], int *drapedType, DPoint3dCR point, double directionOfVector, double slopeOfVector) override;
-
-        // End IDTMDraping Implementation
-
-        // IDTMDrainage Implementation
-        virtual DTMStatusInt _GetDescentTrace (BENTLEY_NAMESPACE_NAME::TerrainModel::DTMDrainageFeaturePtr& ret, DPoint3dCR pt, double maxPondDepth) override;
-        virtual DTMStatusInt _GetAscentTrace (BENTLEY_NAMESPACE_NAME::TerrainModel::DTMDrainageFeaturePtr& ret, DPoint3dCR pt, double maxPondDepth) override;
-        virtual DTMStatusInt _TraceCatchmentForPoint (BENTLEY_NAMESPACE_NAME::TerrainModel::DTMDrainageFeaturePtr& ret, DPoint3dCR pt, double maxPondDepth) override;
-        // End IDTMDrainage Implementation
-
-        // IDTMContouring Implementation
-        virtual DTMStatusInt _ContourAtPoint (BENTLEY_NAMESPACE_NAME::TerrainModel::DTMPointArray& ret, DPoint3dCR pt, double contourInterval, DTMContourSmoothing smoothOption, double smoothFactor, int smoothDensity, DTMFenceParamsCR fence) override;
-        virtual DTMStatusInt _ContourAtPoint (BENTLEY_NAMESPACE_NAME::TerrainModel::DTMPointArray& ret, DPoint3dCR pt, double contourInterval, DTMContourSmoothing smoothOption, double smoothFactor, int smoothDensity) override;
-        // End IDTMContouring Implementation
-
-        virtual DTMStatusInt _GetMemoryUsed (size_t& memoryUsed);
-        virtual DTMState _GetDTMState();
-
-        virtual DTMStatusInt _SetTriangulationParameters (double pointTol, double lineTol, long edgeOption, double maxSide);
-        virtual DTMStatusInt _GetTriangulationParameters (double& pointTol, double& lineTol, long& edgeOption, double& maxSide);
-        virtual DTMStatusInt _Triangulate ();
-        virtual DTMStatusInt _CheckTriangulation ();
-
-        virtual DTMStatusInt _TinFilterPoints (long filterOption, int reinsertOption, double zTolerance, long* numPointsBefore, long* numPointsAfter, double* filterReduction);
-        virtual DTMStatusInt _TileFilterPoints (long minTilePts, long maxTileDivide, double tileLength, double zTolerance, long* numPointsBefore, long* numPointsAfter, double* filterReduction);
-
-        virtual DTMStatusInt _TinFilterSinglePointPointFeatures (long filterOption, int reinsertOption, double zTolerance, long* numPointsBefore, long* numPointsAfter, double* filterReduction);
-        virtual DTMStatusInt _TileFilterSinglePointPointFeatures (long minTilePts, long maxTileDivide, double tileLength, double zTolerance, long* numPointsBefore, long* numPointsAfter, double* filterReduction);
-
-        virtual DTMStatusInt _EditorSelectDtmTinFeature (DTMFeatureType dtmFeatureType, DPoint3d pt, long* featureFoundP, DPoint3d** featurePtsPP, long* numFeaturePtsP);
-        virtual DTMStatusInt _EditorDeleteDtmTinFeature (long* result);
-
-        virtual DTMStatusInt _BrowseFeaturesWithTinErrors (void* userP, DTMFeatureCallback callback);
-        virtual DTMStatusInt _BrowseFeaturesWithUserTag (DTMUserTag userTag, void* userP, DTMFeatureCallback callback);
-        virtual DTMStatusInt _BrowseFeaturesWithFeatureId (DTMFeatureId featureId, void* userP, DTMFeatureCallback callback);
-
-        virtual DTMStatusInt _BrowseDuplicatePoints (void* userP, DTMDuplicatePointsCallback callback);
-        virtual DTMStatusInt _BrowseCrossingFeatures (DTMFeatureType* featureList, int numFeaturesList, void* userP, DTMCrossingFeaturesCallback callback);
-        // BOTH OF THE METHODS BELOW CAN RETURN MORE THAN ONE INSTANCE OF A FEATURE - FOR EXAMPLE
-        // A MERGE OPERATION CAN BREAK A SINGLE GUID FEATURE INTO 2 PIECES EACH RETAINING THEIR
-        // ORIGINAL GUIDS
-        // SO CHANGE THE NAME TO getFeatures and return an array
-        virtual DTMStatusInt _GetFeatureById (BcDTMFeaturePtr& featurePP, DTMFeatureId identP);
-
-        virtual DTMStatusInt _GetFeatureByUserTag (BcDTMFeaturePtr& featurePP, DTMUserTag userTag);
-
-        virtual DTMStatusInt _GetFeatureEnumerator (BcDTMFeatureEnumeratorPtr& enumPP);
-        virtual DTMStatusInt _ClipByPointString
-            (
-            BcDTMPtr&               clippedPP,
-            DPoint3dCP              points,
-            int                     nbPt,
-            DTMClipOption           clippingMethod
-            );
-
-        virtual DTMStatusInt _DrapePoint
-            (
-            int        *drapedTypeP,
-            DPoint3d    *pointP
-            ) ;
-
-
-        virtual DTMStatusInt _DrapePoint
-            (
-            double      *elevationP,
-            double      *slopeP,
-            double      *aspectP,
-            DPoint3d    triangle[3],
-            int         *drapedTypeP,
-            DPoint3d    *pointP
-            );
-
-        virtual DTMStatusInt _SaveAsGeopakTinFile
-            (
-            WCharCP fileNameP
-            );
-        virtual DTMStatusInt _PopulateFromGeopakTinFile
-            (
-            WCharCP fileNameP
-            );
-
-        virtual DTMStatusInt _Save
-            (
-            WCharCP fileNameP
-            );
-
-        virtual DTMStatusInt _SaveAsGeopakDat
-            (
-            WCharCP fileNameP
-            );
-
-        virtual DTMStatusInt _SaveAsGeopakAsciiDat
-            (
-            WCharCP fileNameP,
-            int numDecPts
-            );
-
-        virtual DTMStatusInt _SaveToStream
-            (
-            IBcDtmStreamR stream
-            );
-        virtual DTMStatusInt _CalculateSlopeArea
-            (
-            double          *areaP,
-            DPoint3dCP      points,
-            int             nbPt
-            );
-        virtual DTMStatusInt _CalculateSlopeArea
-            (
-            double          *areaP
-            );
-        virtual DTMStatusInt _CalculateSlopeArea
-            (
-            double          *flatAreaP,
-            double          *slopeAreaP,
-            DPoint3dCP        points,
-            int             numPoints
-            );
-        virtual DTMStatusInt _Merge
-            (
-            BcDTMR toMergeP
-            );
-        virtual DTMStatusInt _MergeAdjacent
-            (
-            BcDTMR toMergeP
-            );
-
-        virtual DTMStatusInt _InterpolateDtmFeatureType
-            (
-            DTMFeatureType dtmFeatureType,                    // ==> Dtm Feature Type To Be Interpolated
-            double  snapTolerance,                    // ==> Snap tolerance for interpolation purposes
-            BcDTMR spotsP,                           // ==> 3D Points To Interpolate From
-            BcDTMR intDtmP,                          // ==> DTM to Store Interpolated Features
-            long   *numDtmFeaturesP,                  // <== Number Of Dtm Features
-            long   *numDtmFeaturesInterpolatedP       // <== Number Of Dtm Features Interpolated
-            ) ;
-
-        virtual DTMStatusInt _RemoveNoneFeatureHullLines ();
-
-        virtual DTMStatusInt _BrowsePonds (void* userP, DTMFeatureCallback callBack);
-
-        virtual DTMStatusInt _CalculatePond (double x, double y, bool &pondCalculatedP, double &pondElevationP, double &pondDepthP, double &pondAreaP, double &pondVolumeP, DTMDynamicFeatureArray& ponds);
-
-        virtual DTMStatusInt _CalculatePond (double x, double y, double falseLowDepth, bool& pondCalculatedP, double& pondElevationP, double& pondDepthP, double& pondAreaP, double& pondVolumeP, DTMDynamicFeatureArray& ponds);
-
-        virtual DTMStatusInt _TraceCatchmentForPoint (double x, double y, double maxPondDepth, bool& catchmentDetermined, DPoint3d& sumpPoint, bvector<DPoint3d>& catchmentPts);
-
-        virtual DTMStatusInt _PointVisibility (bool *pointVisibleP, double eyeX, double eyeY, double eyeZ, double pntX, double pntY, double pntZ);
-
-        virtual DTMStatusInt _LineVisibility (long *lineVisibleP, double eyeX, double eyeY, double eyeZ, double X1, double Y1, double Z1, double X2, double Y2, double Z2, DTMDynamicFeatureArray& visibilityFeatures);
-
-        virtual DTMStatusInt _BrowseTinPointsVisibility (double eyeX, double eyeY, double eyeZ, void *userP, DTMFeatureCallback callBackFunctP);
-
-        virtual DTMStatusInt _BrowseTinLinesVisibility (double eyeX, double eyeY, double eyeZ, void *userP, DTMFeatureCallback callBackFunctP);
-
-        virtual DTMStatusInt _BrowseRadialViewSheds (double eyeX, double eyeY, double eyeZ, long viewShedOption, long numberRadials, double radialIncrement, void *userP, DTMFeatureCallback callBackFunctP);
-
-        virtual DTMStatusInt _BrowseRegionViewSheds (double eyeX, double eyeY, double eyeZ, void *userP, DTMFeatureCallback callBackFunctP);
-
-        virtual DTMStatusInt _ClipToTinHull (DTMClipOption clipOption, DPoint3dCP featurePtsP, int numFeaturePts, bvector<DtmString>& clipSections);
-
-        virtual DTMStatusInt _Append (BcDTMR appendDtmP);
-
-        virtual DTMStatusInt _AppendWithUserTag (BcDTMR appendDtmP, DTMUserTag userTag);
-
-        virtual BcDTMPtr _Clone ();
-
-        virtual BcDTMPtr _Delta (BcDTMR toDeltaP, DPoint3dCP points, int numPoints);
-
-        virtual BcDTMPtr  _DeltaElevation (double elevation, DPoint3dCP points, int numPoints) ;
-
-        virtual DTMStatusInt _OffsetDeltaElevation (double offset);
-
-        virtual BC_DTM_OBJ* _GetTinHandle () const
-            {
-            return _dtmHandleP;
-            };
-
-        virtual DTMStatusInt _DrapeLinearPoints
-            (
-            BcDTMDrapedLinePtr&     drapedLinePP,
-            DPoint3dCP              pointsP,
-            const double            *distTabP,
-            int                     nbPt
-            );
-
-        virtual DTMStatusInt _ShotVector
-            (
-            double    *endSlopeP,
-            double    *endAspectP,
-            DPoint3d  endTriangle[3],
-            int       *endDrapedTypeP,
-            long      *startFlag,
-            long      *endFlag,
-            DPoint3dP endPtP,
-            DPoint3dP startPtP,
-            double    direction,
-            double    slope
-            );
-
-        virtual DTMStatusInt _ComputePlanarPrismoidalVolume
-            (
-            BcDTMVolumeAreaResult& result,
-            double              elevation,
-            DPoint3dCP          points,
-            int                 nbPt,
-            VOLRANGETAB*        rangeTableP,
-            int                 numRanges
-            );
-
-        virtual DTMStatusInt _CalculateCutFillVolume
-            (
-            BcDTMVolumeAreaResult& result,
-            BcDTMR              otherDtmP,
-            DPoint3dCP          points,
-            int                 nbPt,
-            VOLRANGETAB*        rangeTableP,
-            int                 numRanges
-            );
-
-        virtual DTMStatusInt _CalculatePrismoidalVolumeToElevation
-            (
-            BcDTMVolumeAreaResult& result,
-            DtmVectorString     *volumePolygonsP,
-            double              elevation,
-            DPoint3dCP          points,
-            int                 nbPt,
-            VOLRANGETAB*        rangeTableP,
-            int                 numRanges
-            ) ;
-
-        virtual DTMStatusInt _CalculatePrismoidalVolumeToSurface
-            (
-            BcDTMVolumeAreaResult& result,
-            DtmVectorString     *volumePolygonsP,
-            BcDTMR              otherDtmP,
-            DPoint3dCP          points,
-            int                 nbPt,
-            VOLRANGETAB*        rangeTableP,
-            int                 numRanges
-            ) ;
-
-        virtual DTMStatusInt _CalculateGridVolumeToElevation
-            (
-            BcDTMVolumeAreaResult& result,
-            long                &numCellsUsedP,
-            double              &cellAreaP,
-            DtmVectorString     *volumePolygonsP,
-            long                numLatticePoints,
-            double              elevation,
-            DPoint3dCP          points,
-            int                 nbPt,
-            VOLRANGETAB*        rangeTableP,
-            int                 numRanges
-            ) ;
-
-        virtual DTMStatusInt _CalculateGridVolumeToSurface
-            (
-            BcDTMVolumeAreaResult& result,
-            long                &numCellsUsedP,
-            double              &cellAreaP,
-            DtmVectorString     *volumePolygonsP,
-            BcDTMR              otherDtmP,
-            long                numLatticePoints,
-            DPoint3dCP          points,
-            int                 nbPt,
-            VOLRANGETAB*        rangeTableP,
-            int                 numRanges
-            ) ;
-
-        virtual DTMStatusInt _CalculatePrismoidalVolumeBalanceToSurface
-            (
-            double              &fromAreaP,
-            double              &toAreaP,
-            double              &balanceP,
-            DtmVectorString     *volumePolygonsP,
-            BcDTMR              otherDtmP,
-            DPoint3dCP          points,
-            int                 nbPt
-            ) ;
-
-        virtual DTMStatusInt _CalculateFeatureStatistics (DTMFeatureStatisticsInfo& info) const;
-        virtual int _GetTrianglesCount () const;
-
-        virtual DTMStatusInt _BrowseSlopeIndicator
-            (
-            BcDTMR dtmP,
-            double  majorInterval,
-            double  minorInterval,
-            void *userP,
-            DTMBrowseSlopeIndicatorCallback callBackFunctP
-            );
-
-        virtual   DTMStatusInt _BrowseDrainageFeatures
-            (
-            DTMFeatureType featureType,
-            double      *minLowPointP,
-            const DTMFenceParams& fence,
-            void         *userP,
-            DTMFeatureCallback callBackFunctP
-            );
-
-        virtual DTMStatusInt _CalculateCatchments
-            (
-            bool        refineOption,
-            double      falseLowDepth,
-            const DTMFenceParams& fence,
-            void        *userP,
-            DTMFeatureCallback callBackFunctP
-            ) ;
-
-
-        virtual  DTMStatusInt _BrowseTriangleMesh
-            (
-            long        maxTriangles,
-            const DTMFenceParams& fence,
-            void         *userP,
-            DTMTriangleMeshCallback callBackFunctP
-            ) ;
-
-        virtual    DTMStatusInt _BrowseFeatures
-            (
-            DTMFeatureType featureType,
-            long        maxSpots,
-            void         *userP,
-            DTMFeatureCallback callBackFunctP
-            );
-
-        virtual     DTMStatusInt _BrowseFeatures
-            (
-            DTMFeatureType featureType,
-            const DTMFenceParams& fence,
-            long        maxSpots,
-            void         *userP,
-            DTMFeatureCallback callBackFunctP
-            );
-
-        virtual DTMStatusInt _BrowseSinglePointFeatures
-            (
-            DTMFeatureType featureType,
-            double      *minDepthP,
-            const DTMFenceParams& fence,
-            long        *nPointP,
-            void        *userP,
-            DTMBrowseSinglePointFeatureCallback callBackFunctP
-            );
-        virtual DTMStatusInt _BrowseContours
-            (
-            DTMContourParamsCR contourParams,
-            const DTMFenceParams& fence, 
-            void        *userArgP,
-            DTMFeatureCallback callBackFunctP
-            );
-
-        virtual DTMStatusInt _ContourAtPoint
-            (
-            double      x,
-            double      y,
-            double      contourInterval,
-            DTMContourSmoothing smoothOption,
-            double      smoothFactor,
-            int         smoothDensity,
-            const DTMFenceParams& fence,
-            void        *userArgP,
-            DTMFeatureCallback callBackFunctP
-            );
-
-        virtual DTMStatusInt _GetAscentTrace
-            (
-            double         minDepth,
-            double         pX,
-            double         pY,
-            void         *userP,
-            DTMFeatureCallback callBackFunctP
-            );
-        virtual DTMStatusInt _GetDescentTrace
-            (
-            double         minDepth,
-            double         pX,
-            double         pY,
-            void         *userP,
-            DTMFeatureCallback callBackFunctP
-            );
-        virtual DTMStatusInt _AnalyzeElevation
-            (
-            DRange1d     *tInterval,
-            int         nInterval,
-            bool        polygonized,
-            const DTMFenceParams& fence,
-            void         *userP,
-            DTMFeatureCallback callBackFunctP
-            );
-        virtual DTMStatusInt _AnalyzeSlope
-            (
-            DRange1d     *tInterval,
-            int         nInterval,
-            bool        polygonized,
-            const DTMFenceParams& fence,
-            void         *userP,
-            DTMFeatureCallback callBackFunctP
-            );
-        virtual DTMStatusInt _AnalyzeAspect
-            (
-            DRange1d     *tInterval,
-            int         nInterval,
-            bool        polygonized,
-            const DTMFenceParams& fence,
-            void         *userP,
-            DTMFeatureCallback callBackFunctP
-            );
-        virtual DTMStatusInt _TracePath
-            (
-            double        pointX,
-            double        pointY,
-            double        slope,
-            double        dist,
-            void         *userP,
-            DTMFeatureCallback callBackFunctP
-            );
-        virtual DTMStatusInt _TraceLine
-            (
-            double        pointX,
-            double        pointY,
-            double        slope,
-            double        dist,
-            void         *userP,
-            DTMFeatureCallback callBackFunctP
-            );
-        virtual void _GetHandles
-            (
-            void **headerPP,
-            int *nHeaderP,
-            void ***featureArraysPP,
-            int  *nFeatureArraysP,
-            int  *featureArraysSize,
-            int  *lastFeatureArraysSize,
-            void ***pointArraysPP,
-            int  *nPointArraysP,
-            int  *pointArraysSize,
-            int  *lastPointArraysSize,
-            void ***nodeArraysPP,
-            int  *nNodeArraysP,
-            int  *nodeArraysSize,
-            int  *lastNodeArraysSize,
-            void ***cListArraysPP,
-            int  *nCListArraysP,
-            int  *cListArraysSize,
-            int  *lastCListArraysSize,
-            void ***fListArraysPP,
-            int  *nFListArraysP,
-            int  *fListArraySize,
-            int  *lastFListArraySize
-            );
-        virtual BcDTMMeshPtr _GetMesh
-            (
-            long firstCall,
-            long maxMeshSize,
-            DPoint3dCP fencePtsP,
-            int numFencePts
-            );
-        virtual BcDTMEdgesPtr _GetEdges
-            (
-            DPoint3dCP fencePtsP,
-            int numFencePts
-            );
-        virtual void _GetMesh
-            (
-            DPoint3dCP fencePtsP,
-            int numFencePts,
-            DPoint3dP* pointsPP,
-            long *numIndices,
-            long** triangleIndexPP
-            );
-
-        virtual DTMStatusInt _ConvertUnits
-            (
-            double xyFactor,
-            double zFactor
-            );
-
-        virtual DTMStatusInt _TransformUsingCallback
-            (
-            DTMTransformPointsCallback callback,
-            void* userP
-            );
-        virtual DTMStatusInt _Transform
-            (
-            TransformCR trsfMatP
-            );
-
-        virtual DTMStatusInt _PurgeDTM (unsigned int flags);
-
-        virtual DTMStatusInt _GetPoint (long index, DPoint3d& pt);
-
-        virtual DTMStatusInt _Clip (DPoint3dCP clipPolygonPtsP, int numClipPolygonPts, DTMClipOption clippingMethod);
-        virtual DTMStatusInt _CopyToMemoryBlock (char **memoryBlockPP, unsigned long *memoryBlockSizeP);
-
-        virtual DTMStatusInt _ConvertToDataState (void);
-
-        virtual DTMStatusInt _SetPointMemoryAllocationParameters (int iniPointAllocation, int incPointAllocation);
-
-        virtual DTMStatusInt _ReplaceFeaturePoints (DTMFeatureId dtmFeatureId, DPoint3d *pointsP, int numPoints);
-
-        virtual DTMStatusInt _BulkDeleteFeaturesByUserTag (DTMUserTag userTagP[], int numUserTag);
-
-        virtual DTMStatusInt _BulkDeleteFeaturesByFeatureId (DTMFeatureId dtmFeatureIdP[], int numFeatureId);
-
-        virtual DTMStatusInt _SetCleanUpOptions (DTMCleanupFlags option);
-
-        virtual DTMStatusInt _GetCleanUpOptions (DTMCleanupFlags& option);
-
-        virtual DTMStatusInt _SetMemoryAccess (DTMAccessMode accessMode);
-
-        virtual DTMStatusInt _GetLastModifiedTime (int64_t& lastModifiedTime);
-
-        virtual DTMStatusInt _GetReadOnlyDTM (BENTLEY_NAMESPACE_NAME::TerrainModel::BcDTMPtr& readonlyDTM);
-
-        // Input stuff
-        virtual DTMStatusInt _AddPoint (DPoint3dCR spotPoint);
-        virtual DTMStatusInt _AddPoints (DPoint3dCP spotPointP, int nPoint);
-        virtual DTMStatusInt _AddPointFeature (DPoint3dCR spotPoint, DTMFeatureId* idP);
-        virtual DTMStatusInt _AddPointFeature (DPoint3dCR spotPoint, DTMUserTag userTag, DTMFeatureId* idP);
-        virtual DTMStatusInt _AddPointFeature (DPoint3dCP sptsP, int numPts, DTMFeatureId* featureIdP);
-        virtual DTMStatusInt _AddPointFeature (DPoint3dCP sptsP, int numPts, DTMUserTag userTag, DTMFeatureId* featureIdP);
-        virtual DTMStatusInt _AddLinearFeature (DTMFeatureType dtmFeatureType, DPoint3dCP ptsP, int numPts, DTMFeatureId* featureIdP);
-        virtual DTMStatusInt _AddLinearFeature (DTMFeatureType dtmFeatureType, DPoint3dCP ptsP, int numPts, DTMUserTag userTag, DTMFeatureId* featureIdP);
-        virtual DTMStatusInt _DeleteFeatureById (DTMFeatureId guID);
-        virtual DTMStatusInt _DeleteFeaturesByUserTag (DTMUserTag userTag);
-        virtual DTMStatusInt _DeleteFeaturesByType (DTMFeatureType dtmfeat);
-
-        virtual  DTMStatusInt _JoinFeatures
-            (
-            DTMFeatureType dtmFeatureType,
-            int    *nFeatures,
-            int    *nJoinedFeatures,
-            double tol
-            );
-
-        virtual DTMStatusInt  _RemoveHull();
-
-        virtual DTMStatusInt _CreatePointStockPile (DPoint3d headCoordinate, double stockPileSlope, bool mergeOption, double& stockPileVolume, BcDTMPtr* stockPileTmPP, BcDTMPtr* mergedTmPP);
-        virtual DTMStatusInt _CreateAlignmentStockPile (DPoint3dCP headCoordinates, int numHeadCoordinates, double stockPileSlope, bool mergeOption, double& stockPileVolume, BcDTMPtr* stockPileTmPP, BcDTMPtr* mergedTmPP);
-        virtual bool _IntersectVector (DPoint3dR interscetionPoint, DPoint3dCR startPoint, DPoint3dCR endPoint);
-
-
-        virtual StatusInt _Clean ();
-        virtual StatusInt _AddFeatureWithMultipleSegments (DTMFeatureType dtmFeatureType, const DtmVectorString& features, DTMUserTag   userTag, DTMFeatureId *featureIdP);
-        virtual StatusInt _ReplaceFeatureWithMultipleSegments (const DtmVectorString& features, DTMFeatureId featureId);
-        virtual bool _GetProjectedPointOnDTM (DPoint3dR pointOnDTM, DMatrix4dCR w2vMap, DPoint3dCR testPoint);
-        virtual StatusInt _FilterPoints (long numPointsToRemove, double percentageToRemove, long& pointsBefore, long& pointsAfter);
-
-        // Inline transformation.
-        virtual TMTransformHelperP _GetTransformHelper ()
-            {
-            return _dtmTransformHelper.get ();
-            }
-
-        // Concrete functions
-    public:
-        BENTLEYDTM_EXPORT  DTMStatusInt GetMemoryUsed (size_t& memoryUsed);
-        //__PUBLISH_SECTION_START__
-        BENTLEYDTM_EXPORT  DTMState GetDTMState ();
-
-        BENTLEYDTM_EXPORT  DTMStatusInt SetTriangulationParameters (double pointTol, double lineTol, long edgeOption, double maxSide);
-        BENTLEYDTM_EXPORT  DTMStatusInt GetTriangulationParameters (double& pointTol, double& lineTol, long& edgeOption, double& maxSide);
-        BENTLEYDTM_EXPORT  DTMStatusInt Triangulate ();
-        BENTLEYDTM_EXPORT  DTMStatusInt CheckTriangulation ();
-        //__PUBLISH_SECTION_END__
-
-        BENTLEYDTM_EXPORT  DTMStatusInt TinFilterPoints (long filterOption, int reinsertOption, double zTolerance, long* numPointsBefore, long* numPointsAfter, double* filterReduction);
-        BENTLEYDTM_EXPORT  DTMStatusInt TileFilterPoints (long minTilePts, long maxTileDivide, double tileLength, double zTolerance, long* numPointsBefore, long* numPointsAfter, double* filterReduction);
-
-        BENTLEYDTM_EXPORT  DTMStatusInt TinFilterSinglePointPointFeatures (long filterOption, int reinsertOption, double zTolerance, long* numPointsBefore, long* numPointsAfter, double* filterReduction);
-        BENTLEYDTM_EXPORT  DTMStatusInt TileFilterSinglePointPointFeatures (long minTilePts, long maxTileDivide, double tileLength, double zTolerance, long* numPointsBefore, long* numPointsAfter, double* filterReduction);
-
-        BENTLEYDTM_EXPORT  DTMStatusInt EditorSelectDtmTinFeature (DTMFeatureType dtmFeatureType, DPoint3d pt, long* featureFoundP, DPoint3d** featurePtsPP, long* numFeaturePtsP);
-        BENTLEYDTM_EXPORT  DTMStatusInt EditorDeleteDtmTinFeature (long* result);
-
-        BENTLEYDTM_EXPORT  DTMStatusInt BrowseFeaturesWithTinErrors (void* userP, DTMFeatureCallback callback);
-        BENTLEYDTM_EXPORT  DTMStatusInt BrowseFeaturesWithUserTag (DTMUserTag userTag, void* userP, DTMFeatureCallback callback);
-        BENTLEYDTM_EXPORT  DTMStatusInt BrowseFeaturesWithFeatureId (DTMFeatureId featureId, void* userP, DTMFeatureCallback callback);
-
-        BENTLEYDTM_EXPORT  DTMStatusInt BrowseDuplicatePoints (void* userP, DTMDuplicatePointsCallback callback);
-        BENTLEYDTM_EXPORT  DTMStatusInt BrowseCrossingFeatures (DTMFeatureType* featureList, int numFeaturesList, void* userP, DTMCrossingFeaturesCallback callback);
-        // BOTH OF THE METHODS BELOW CAN RETURN MORE THAN ONE INSTANCE OF A FEATURE - FOR EXAMPLE
-        // A MERGE OPERATION CAN BREAK A SINGLE GUID FEATURE INTO 2 PIECES EACH RETAINING THEIR
-        // ORIGINAL GUIDS
-        // SO CHANGE THE NAME TO getFeatures and return an array
-        BENTLEYDTM_EXPORT  DTMStatusInt GetFeatureById (BcDTMFeaturePtr& featurePP, DTMFeatureId identP);
-
-        BENTLEYDTM_EXPORT  DTMStatusInt GetFeatureByUserTag (BcDTMFeaturePtr& featurePP, DTMUserTag userTag);
-
-        BENTLEYDTM_EXPORT  DTMStatusInt GetFeatureEnumerator (BcDTMFeatureEnumeratorPtr& enumPP);
-        BENTLEYDTM_EXPORT  DTMStatusInt ClipByPointString
-            (
-            BcDTMPtr&               clippedPP,
-            DPoint3dCP              points,
-            int                     nbPt,
-            DTMClipOption           clippingMethod
-            );
-
-        BENTLEYDTM_EXPORT DTMStatusInt CreatePointStockPile (DPoint3d headCoordinates, double stockPileSlope, bool mergeOption, double& stockPileVolume, BcDTMPtr *stockPileTmPP, BcDTMPtr *mergedTmPP);
-        BENTLEYDTM_EXPORT DTMStatusInt CreateAlignmentStockPile (DPoint3d *headCoordinates, long numHeadCoordinates, double stockPileSlope, bool mergeOption, double& stockPileVolume, BcDTMPtr *stockPileTmPP, BcDTMPtr *mergedTmPP);
-
-        //__PUBLISH_SECTION_START__
-        BENTLEYDTM_EXPORT  DTMStatusInt DrapePoint
-            (
-            int        *drapedTypeP,
-            DPoint3d    *pointP
-            ) ;
-
-        BENTLEYDTM_EXPORT  DTMStatusInt DrapePoint
-            (
-            double      *elevationP,
-            double      *slopeP,
-            double      *aspectP,
-            DPoint3d    triangle[3],
-            int         *drapedTypeP,
-            DPoint3d    *pointP
-            );
-        //__PUBLISH_SECTION_END__
-
-        BENTLEYDTM_EXPORT  DTMStatusInt SaveAsGeopakTinFile
-            (
-            WCharCP fileNameP
-            );
-
-        BENTLEYDTM_EXPORT  DTMStatusInt PopulateFromGeopakTinFile
-            (
-            WCharCP fileNameP
-            );
-
-        //__PUBLISH_SECTION_START__
-        BENTLEYDTM_EXPORT  DTMStatusInt Save
-            (
-            WCharCP fileNameP
-            );
-        //__PUBLISH_SECTION_END__
-
-        BENTLEYDTM_EXPORT  DTMStatusInt SaveAsGeopakDat
-            (
-            WCharCP fileNameP
-            );
-
-        BENTLEYDTM_EXPORT  DTMStatusInt SaveAsGeopakAsciiDat
-            (
-            WCharCP fileNameP,
-            int numDecPts
-            );
-
-        BENTLEYDTM_EXPORT  DTMStatusInt SaveToStream
-            (
-            IBcDtmStreamR stream
-            );
-
-        BENTLEYDTM_EXPORT  DTMStatusInt CalculateSlopeArea
-            (
-            double          *areaP,
-            DPoint3dCP      points,
-            int             nbPt
-            );
-        BENTLEYDTM_EXPORT  DTMStatusInt CalculateSlopeArea
-            (
-            double          *areaP
-            );
-        BENTLEYDTM_EXPORT  DTMStatusInt CalculateSlopeArea
-            (
-            double          *flatAreaP,
-            double          *slopeAreaP,
-            DPoint3dCP      points,
-            int             numPoints
-            );
-        //__PUBLISH_SECTION_START__
-        BENTLEYDTM_EXPORT  DTMStatusInt Merge (BcDTMR toMergeP);
-        //__PUBLISH_SECTION_END__
-        BENTLEYDTM_EXPORT  DTMStatusInt MergeAdjacent (BcDTMR toMergeP);
-
-        BENTLEYDTM_EXPORT  DTMStatusInt InterpolateDtmFeatureType
-            (
-            DTMFeatureType dtmFeatureType,                    // ==> Dtm Feature Type To Be Interpolated
-            double  snapTolerance,                    // ==> Snap tolerance for interpolation purposes
-            BcDTMR spotsP,                           // ==> 3D Points To Interpolate From
-            BcDTMR intDtmP,                          // ==> DTM to Store Interpolated Features
-            long   *numDtmFeaturesP,                  // <== Number Of Dtm Features
-            long   *numDtmFeaturesInterpolatedP       // <== Number Of Dtm Features Interpolated
-            ) ;
-
-        BENTLEYDTM_EXPORT  DTMStatusInt RemoveNoneFeatureHullLines ();
-
-        BENTLEYDTM_EXPORT  DTMStatusInt CalculatePond (double x, double y, bool& pondCalculatedP, double& pondElevationP, double& pondDepthP, double& pondAreaP, double& pondVolumeP, DTMDynamicFeatureArray& ponds);
-
-        BENTLEYDTM_EXPORT  DTMStatusInt CalculatePond (double x, double y, double falseLowDepth, bool& pondCalculatedP, double& pondElevationP, double& pondDepthP, double& pondAreaP, double& pondVolumeP, DTMDynamicFeatureArray& ponds);
-
-        BENTLEYDTM_EXPORT  DTMStatusInt TraceCatchmentForPoint (double x, double y, double maxPondDepth, bool& catchmentDetermined, DPoint3d& sumpPoint, bvector<DPoint3d>& catchmentPts);
-
-        BENTLEYDTM_EXPORT  DTMStatusInt PointVisibility (bool *pointVisibleP, double eyeX, double eyeY, double eyeZ, double pntX, double pntY, double pntZ);
-
-        BENTLEYDTM_EXPORT  DTMStatusInt LineVisibility (long *lineVisibleP, double eyeX, double eyeY, double eyeZ, double X1, double Y1, double Z1, double X2, double Y2, double Z2, DTMDynamicFeatureArray& visibilityFeatures);
-
-        BENTLEYDTM_EXPORT  DTMStatusInt BrowseTinPointsVisibility (double eyeX, double eyeY, double eyeZ, void *userP, DTMFeatureCallback callBackFunctP);
-
-        BENTLEYDTM_EXPORT  DTMStatusInt BrowseTinLinesVisibility (double eyeX, double eyeY, double eyeZ, void *userP, DTMFeatureCallback callBackFunctP);
-
-        BENTLEYDTM_EXPORT  DTMStatusInt BrowseRadialViewSheds (double eyeX, double eyeY, double eyeZ, long viewShedOption, long numberRadials, double radialIncrement, void *userP, DTMFeatureCallback callBackFunctP);
-
-        BENTLEYDTM_EXPORT  DTMStatusInt BrowseRegionViewSheds (double eyeX, double eyeY, double eyeZ, void *userP, DTMFeatureCallback callBackFunctP);
-
-        BENTLEYDTM_EXPORT  DTMStatusInt ClipToTinHull (DTMClipOption clipOption, DPoint3dCP featurePtsP, int numFeaturePts, bvector<DtmString>& clipSections);
-
-        //__PUBLISH_SECTION_START__
-        BENTLEYDTM_EXPORT  DTMStatusInt Append (BcDTMR appendDtmP);
-        //__PUBLISH_SECTION_END__
-
-        BENTLEYDTM_EXPORT  DTMStatusInt AppendWithUserTag (BcDTMR appendDtmP, DTMUserTag userTag);
-
-        //__PUBLISH_SECTION_START__
-        BENTLEYDTM_EXPORT  BcDTMPtr Clone ();
-        //__PUBLISH_SECTION_END__
-
-        BENTLEYDTM_EXPORT  BcDTMPtr Delta (BcDTMR toDeltaP, DPoint3dCP points, int numPoints);
-
-        BENTLEYDTM_EXPORT  BcDTMPtr DeltaElevation (double elevation, DPoint3dCP points, int numPoints);
-
-        BENTLEYDTM_EXPORT  DTMStatusInt OffsetDeltaElevation (double offset);
-
-        BENTLEYDTM_EXPORT  BC_DTM_OBJ* GetTinHandle
-            (
-            ) const;
-
-        //__PUBLISH_SECTION_START__
-        BENTLEYDTM_EXPORT  DTMStatusInt DrapeLinearPoints
-            (
-            BcDTMDrapedLinePtr& drapedLinePP,
-            DPoint3dCP          pointsP,
-            const double*       distTabP,
-            int                 nbPt
-            );
-        //__PUBLISH_SECTION_END__
-
-        BENTLEYDTM_EXPORT  DTMStatusInt ShotVector
-            (
-            double        *endSlopeP,
-            double        *endAspectP,
-            DPoint3d    endTriangle[3],
-            int            *endDrapedTypeP,
-            DPoint3d    *endPtP,
-            DPoint3d    *startPtP,
-            double      direction,
-            double      slope
-            );
-
-        BENTLEYDTM_EXPORT  DTMStatusInt ShotVector
-            (
-            double        *endSlopeP,
-            double        *endAspectP,
-            DPoint3d    endTriangle[3],
-            int            *endDrapedTypeP,
-            long        *startFlag,
-            long        *endFlag,
-            DPoint3d    *endPtP,
-            DPoint3d    *startPtP,
-            double      direction,
-            double      slope
-            );
-
-        BENTLEYDTM_EXPORT  DTMStatusInt ComputePlanarPrismoidalVolume
-            (
-            BcDTMVolumeAreaResult& result,
-            double              elevation,
-            DPoint3dCP          points,
-            int                 nbPt,
-            VOLRANGETAB*        rangeTableP,
-            int                 numRanges
-            );
-
-        BENTLEYDTM_EXPORT  DTMStatusInt CalculateCutFillVolume
-            (
-            BcDTMVolumeAreaResult& result,
-            BcDTMR              otherDtmP,
-            DPoint3dCP          points,
-            int                 nbPt,
-            VOLRANGETAB*        rangeTableP,
-            int                 numRanges
-            );
-
-        BENTLEYDTM_EXPORT  DTMStatusInt CalculatePrismoidalVolumeToElevation
-            (
-            BcDTMVolumeAreaResult& result,
-            DtmVectorString     *volumePolygonsP,
-            double              elevation,
-            DPoint3dCP          points,
-            int                 nbPt,
-            VOLRANGETAB*        rangeTableP,
-            int                 numRanges
-            ) ;
-
-        BENTLEYDTM_EXPORT  DTMStatusInt CalculatePrismoidalVolumeToSurface
-            (
-            BcDTMVolumeAreaResult& result,
-            DtmVectorString     *volumePolygonsP,
-            BcDTMR              otherDtmP,
-            DPoint3dCP          points,
-            int                 nbPt,
-            VOLRANGETAB*        rangeTableP,
-            int                 numRanges
-            ) ;
-
-        BENTLEYDTM_EXPORT  DTMStatusInt CalculateGridVolumeToElevation
-            (
-            BcDTMVolumeAreaResult& result,
-            long                &numCellsUsedP,
-            double              &cellAreaP,
-            DtmVectorString     *volumePolygonsP,
-            long                numLatticePoints,
-            double              elevation,
-            DPoint3dCP          points,
-            int                 nbPt,
-            VOLRANGETAB*        rangeTableP,
-            int                 numRanges
-            ) ;
-
-        BENTLEYDTM_EXPORT  DTMStatusInt CalculateGridVolumeToSurface
-            (
-            BcDTMVolumeAreaResult& result,
-            long                &numCellsUsedP,
-            double              &cellAreaP,
-            DtmVectorString     *volumePolygonsP,
-            BcDTMR              otherDtmP,
-            long                numLatticePoints,
-            DPoint3dCP          points,
-            int                 nbPt,
-            VOLRANGETAB*        rangeTableP,
-            int                 numRanges
-            ) ;
-
-        BENTLEYDTM_EXPORT  DTMStatusInt CalculatePrismoidalVolumeBalanceToSurface
-            (
-            double              &fromAreaP,
-            double              &toAreaP,
-            double              &balanceP,
-            DtmVectorString     *volumePolygonsP,
-            BcDTMR              otherDtmP,
-            DPoint3dCP          points,
-            int                 nbPt
-            ) ;
-
-        //__PUBLISH_SECTION_START__
-        BENTLEYDTM_EXPORT  DTMStatusInt CalculateFeatureStatistics (DTMFeatureStatisticsInfo& info) const;
-        BENTLEYDTM_EXPORT  int GetTrianglesCount () const;
-        //__PUBLISH_SECTION_END__
-
-        BENTLEYDTM_EXPORT  DTMStatusInt BrowseSlopeIndicator
-            (
-            BcDTMR dtmP,
-            double  majorInterval,
-            double  minorInterval,
-            void *userP,
-            DTMBrowseSlopeIndicatorCallback callBackFunctP
-            );
-
-        BENTLEYDTM_EXPORT    DTMStatusInt BrowseDrainageFeatures
-            (
-            DTMFeatureType featureType,
-            double        *minLowPointP,
-            const DTMFenceParams& fence,
-            void         *userP,
-            DTMFeatureCallback callBackFunctP
-            );
-
-
-        BENTLEYDTM_EXPORT DTMStatusInt CalculateCatchments
-            (
-            bool        refineOption,
-            double      falseLowDepth,
-            const DTMFenceParams& fence,
-            void        *userP,
-            DTMFeatureCallback callBackFunctP
-            ) ;
-
-
-        BENTLEYDTM_EXPORT   DTMStatusInt BrowseTriangleMesh
-            (
-            long        maxTriangles ,
-            const DTMFenceParams& fence,
-            void         *userP,
-            DTMTriangleMeshCallback callBackFunctP
-            ) ;
-
-        BENTLEYDTM_EXPORT     DTMStatusInt BrowseFeatures
-            (
-            DTMFeatureType featureType,
-            long        maxSpots,
-            void         *userP,
-            DTMFeatureCallback callBackFunctP
-            );
-
-        BENTLEYDTM_EXPORT      DTMStatusInt BrowseFeatures
-            (
-            DTMFeatureType featureType,
-            const DTMFenceParams& fence,
-            long        maxSpots,
-            void         *userP,
-            DTMFeatureCallback callBackFunctP
-            );
-
-
-        BENTLEYDTM_EXPORT      DTMStatusInt BrowsePonds
-            (
-            void         *userP,
-            DTMFeatureCallback callBackFunctP
-            );
-
-        BENTLEYDTM_EXPORT  DTMStatusInt BrowseSinglePointFeatures
-            (
-            DTMFeatureType featureType,
-            double      *minDepthP,
-            const DTMFenceParams& fence,
-            long        *nPointP,
-            void        *userP,
-            DTMBrowseSinglePointFeatureCallback callBackFunctP
-            );
-        BENTLEYDTM_EXPORT  DTMStatusInt BrowseContours
-            (
-            DTMContourParamsCR contourParams,
-            const DTMFenceParams& fence, 
-            void        *userArgP,
-            DTMFeatureCallback callBackFunctP
-            );
-
-        BENTLEYDTM_EXPORT  DTMStatusInt ContourAtPoint
-            (
-            double      x,
-            double      y,
-            double      contourInterval,
-            DTMContourSmoothing smoothOption,
-            double      smoothFactor,
-            int         smoothDensity,
-            const DTMFenceParams& fence,
-            void        *userArgP,
-            DTMFeatureCallback callBackFunctP
-            );
-
-
-        BENTLEYDTM_EXPORT  DTMStatusInt GetAscentTrace
-            (
-            double         minDepth,
-            double         pX,
-            double         pY,
-            void         *userP,
-            DTMFeatureCallback callBackFunctP
-            );
-        BENTLEYDTM_EXPORT  DTMStatusInt GetDescentTrace
-            (
-            double         minDepth,
-            double         pX,
-            double         pY,
-            void         *userP,
-            DTMFeatureCallback callBackFunctP
-            );
-        BENTLEYDTM_EXPORT  DTMStatusInt AnalyzeElevation
-            (
-            DRange1d     *tInterval,
-            int         nInterval,
-            bool        polygonized,
-            const DTMFenceParams& fence,
-            void         *userP,
-            DTMFeatureCallback callBackFunctP
-            );
-        BENTLEYDTM_EXPORT  DTMStatusInt AnalyzeSlope
-            (
-            DRange1d     *tInterval,
-            int         nInterval,
-            bool        polygonized,
-            const DTMFenceParams& fence,
-            void         *userP,
-            DTMFeatureCallback callBackFunctP
-            );
-        BENTLEYDTM_EXPORT  DTMStatusInt AnalyzeAspect
-            (
-            DRange1d     *tInterval,
-            int         nInterval,
-            bool        polygonized,
-            const DTMFenceParams& fence,
-            void         *userP,
-            DTMFeatureCallback callBackFunctP
-            );
-        
-        BENTLEYDTM_EXPORT  DTMStatusInt TracePath
-            (
-            double        pointX,
-            double        pointY,
-            double        slope,
-            double        dist,
-            void         *userP,
-            DTMFeatureCallback callBackFunctP
-            );
-        BENTLEYDTM_EXPORT  DTMStatusInt TraceLine
-            (
-            double        pointX,
-            double        pointY,
-            double        slope,
-            double        dist,
-            void         *userP,
-            DTMFeatureCallback callBackFunctP
-            );
-        BENTLEYDTM_EXPORT  void GetHandles
-            (
-            void **headerPP,
-            int *nHeaderP,
-            void ***featureArraysPP,
-            int  *nFeatureArraysP,
-            int  *featureArraysSize,
-            int  *lastFeatureArraysSize,
-            void ***pointArraysPP,
-            int  *nPointArraysP,
-            int  *pointArraysSize,
-            int  *lastPointArraysSize,
-            void ***nodeArraysPP,
-            int  *nNodeArraysP,
-            int  *nodeArraysSize,
-            int  *lastNodeArraysSize,
-            void ***cListArraysPP,
-            int  *nCListArraysP,
-            int  *cListArraysSize,
-            int  *lastCListArraysSize,
-            void ***fListArraysPP,
-            int  *nFListArraysP,
-            int  *fListArraySize,
-            int  *lastFListArraySize
-            );
-        BENTLEYDTM_EXPORT  BcDTMMeshPtr GetMesh
-            (
-            long firstCall,
-            long maxMeshSize,
-            DPoint3dCP fencePtsP,
-            int numFencePts
-            );
-        BENTLEYDTM_EXPORT  BcDTMEdgesPtr GetEdges
-            (
-            DPoint3dCP fencePtsP,
-            int numFencePts
-            );
-        BENTLEYDTM_EXPORT  void GetMesh
-            (
-            DPoint3dCP fencePtsP,
-            int numFencePts,
-            DPoint3dP* pointsPP,
-            long *numIndices,
-            long** triangleIndexPP
-            );
-
-        BENTLEYDTM_EXPORT  DTMStatusInt ConvertUnits
-            (
-            double xyFactor,
-            double zFactor
-            );
-
-        BENTLEYDTM_EXPORT  DTMStatusInt TransformUsingCallback
-            (
-            DTMTransformPointsCallback callback,
-            void* userP
-            );
-
-        //__PUBLISH_SECTION_START__
-        BENTLEYDTM_EXPORT  DTMStatusInt Transform (TransformCR trsfMatP);
-        //__PUBLISH_SECTION_END__
-
-        BENTLEYDTM_EXPORT  DTMStatusInt PurgeDTM (unsigned int flags);
-
-        BENTLEYDTM_EXPORT  DTMStatusInt GetPoint (long index, DPoint3d& pt);
-
-        BENTLEYDTM_EXPORT  DTMStatusInt Clip (DPoint3dCP clipPolygonPtsP, int numClipPolygonPts, DTMClipOption clippingMethod);
-        BENTLEYDTM_EXPORT  DTMStatusInt CopyToMemoryBlock (char **memoryBlockPP, unsigned long *memoryBlockSizeP);
-
-        BENTLEYDTM_EXPORT  DTMStatusInt ConvertToDataState (void);
-
-        BENTLEYDTM_EXPORT  DTMStatusInt SetPointMemoryAllocationParameters (int iniPointAllocation, int incPointAllocation);
-
-        BENTLEYDTM_EXPORT  DTMStatusInt ReplaceFeaturePoints (DTMFeatureId dtmFeatureId, DPoint3d *pointsP, int numPoints);
-
-        BENTLEYDTM_EXPORT  DTMStatusInt BulkDeleteFeaturesByUserTag (DTMUserTag *userTagP, int numUserTag);
-
-        BENTLEYDTM_EXPORT  DTMStatusInt BulkDeleteFeaturesByFeatureId (DTMFeatureId *featureIdP, int numFeatureId);
-
-        BENTLEYDTM_EXPORT  DTMStatusInt SetCleanUpOptions (DTMCleanupFlags option);
-
-        BENTLEYDTM_EXPORT  DTMStatusInt GetCleanUpOptions (DTMCleanupFlags& option);
-
-        BENTLEYDTM_EXPORT  DTMStatusInt SetMemoryAccess (DTMAccessMode accessMode);
-
-        BENTLEYDTM_EXPORT DTMStatusInt GetReadOnlyDTM (BENTLEY_NAMESPACE_NAME::TerrainModel::BcDTMPtr& readonlyDTM);
-        //__PUBLISH_SECTION_START__
-        BENTLEYDTM_EXPORT DTMStatusInt GetLastModifiedTime (int64_t& lastModifiedTime);
-
-        BENTLEYDTM_EXPORT DTMStatusInt AddPoint (DPoint3dCR point);
-        BENTLEYDTM_EXPORT DTMStatusInt AddPoints (DPoint3dCP pointsP, int nPoint);
-        BENTLEYDTM_EXPORT DTMStatusInt AddPoints (const bvector<DPoint3d>& points)
-            {
-            return AddPoints (points.data (), (int)points.size ());
-            }
-
-        //__PUBLISH_SECTION_END__
-
-        BENTLEYDTM_EXPORT DTMStatusInt AddPointFeature (DPoint3dCR point, DTMFeatureId* featureIdP);
-        BENTLEYDTM_EXPORT DTMStatusInt AddPointFeature (DPoint3dCR point, DTMUserTag userTag, DTMFeatureId* idP);
-        BENTLEYDTM_EXPORT DTMStatusInt AddPointFeature (DPoint3dCP ptsP, int numPts, DTMFeatureId* featureIdP);
-        BENTLEYDTM_EXPORT DTMStatusInt AddPointFeature (DPoint3dCP ptsP, int numPts, DTMUserTag userTag, DTMFeatureId* idP);
-
-        BENTLEYDTM_EXPORT DTMStatusInt AddLinearFeature (DTMFeatureType dtmFeatureType, DPoint3dCP ptsP, int numPts, DTMFeatureId* featureIdP);
-
-        BENTLEYDTM_EXPORT DTMStatusInt AddLinearFeature (DTMFeatureType dtmFeatureType, DPoint3dCP ptsP, int numPts, DTMUserTag  userTag, DTMFeatureId* featureIdP);
-        BENTLEYDTM_EXPORT DTMStatusInt DeleteFeatureById (DTMFeatureId  guID);
-        BENTLEYDTM_EXPORT DTMStatusInt DeleteFeaturesByUserTag (DTMUserTag  userTag);
-        BENTLEYDTM_EXPORT DTMStatusInt DeleteFeaturesByType (DTMFeatureType dtmfeat);
-        BENTLEYDTM_EXPORT DTMStatusInt JoinFeatures (DTMFeatureType dtmFeatureType, int* nFeatures, int* nJoinedFeatures, double tol);
-        BENTLEYDTM_EXPORT DTMStatusInt RemoveHull ();
-        BENTLEYDTM_EXPORT bool IntersectVector (DPoint3dR interscetionPoint, DPoint3dCR startPt, DPoint3dCR endPoint);
-
-        BENTLEYDTM_EXPORT TMTransformHelperP GetTransformHelper();
-
-        BENTLEYDTM_EXPORT StatusInt Clean ();
-        BENTLEYDTM_EXPORT StatusInt AddFeatureWithMultipleSegments (DTMFeatureType dtmFeatureType, const DtmVectorString& features, DTMUserTag   userTag, DTMFeatureId *featureIdP);
-        BENTLEYDTM_EXPORT StatusInt ReplaceFeatureWithMultipleSegments (const DtmVectorString& features, DTMFeatureId featureId);
-        BENTLEYDTM_EXPORT StatusInt BulkDeleteByFeatureType (DTMFeatureType dtmFeatureType);
-        BENTLEYDTM_EXPORT bool GetProjectedPointOnDTM (DPoint3dR pointOnDTM, DMatrix4dCR w2vMap, DPoint3dCR testPoint);
-        BENTLEYDTM_EXPORT StatusInt FilterPoints (long numPointsToRemove, double percentageToRemove, long& pointsBefore, long& pointsAfter);
-
-//__PUBLISH_SECTION_START__
-    };
-
-/**
-* @memo     class which defines a Digital Terrain Model draped line point handle
-* @doc      class which defines a Digital Terrain Model draped line point handle
-* @author   Sylvain Pucci --  15/01/02 -- sylvain.pucci@bentley.com
-* @see
-*/
-struct BcDTMDrapedLinePoint : RefCounted<BENTLEY_NAMESPACE_NAME::TerrainModel::IDTMDrapedLinePoint>
-    {
-    //__PUBLISH_SECTION_END__
-    private:
-        BcDTMDrapedLinePoint (DPoint3d pt, double distance, DTMDrapedLineCode code) :
-            _pt (pt), _distance (distance), _code (code)
-            {
-            _breakLine = false;
-            };
-
-    protected:
-        // IDTMDrapedLinePoint
-        virtual DTMDrapedLineCode _GetCode () const override;
-        virtual DTMStatusInt    _GetPointCoordinates (DPoint3d& coordP) const override;
-        virtual double          _GetDistanceAlong () const override { return GetDistance (); };
-
-        // BcDTMDrapedLinePoint
-        virtual int             _GetUserTagCount () const { return (int)_features.size (); };
-        virtual int             _GetFeatureIdCount () const { return (int)_features.size (); };
-
-        virtual DTMFeatureType  _GetFeatureTypeAtIndex (int index) const { return _features[index].dtmFeatureType; };
-        virtual int             _GetFeatureIndexAtIndex (int index) const { return _features[index].dtmFeatureIndex; };
-        virtual DTMUserTag      _GetUserTagAtIndex (int index) const { return _features[index].dtmUserTag; };
-        virtual DTMFeatureId    _GetFeatureIdAtIndex (int index) const { return _features[index].dtmFeatureId; };
-        virtual int             _GetFeaturePriorPointAtIndex (int index) const { return _features[index].priorFeaturePoint; };
-        virtual int             _GetFeatureNextPointAtIndex (int index) const { return _features[index].nextFeaturePoint; };
-
-    public:
-        //BENTLEYDTM_EXPORT static BcDTMDrapedLinePoint* Create ()
-        //    {
-        //    return new BcDTMDrapedLinePoint ();
-        //    }
-        BENTLEYDTM_EXPORT static BcDTMDrapedLinePoint* Create (DPoint3d pt, double distance, DTMDrapedLineCode code)
-            {
-            return new BcDTMDrapedLinePoint (pt, distance, code);
-            };
-
-        inline DTMDrapedLineCode GetCode () const { return _code; }
-        inline DPoint3d     GetPoint () const { return _pt; };
-        inline DTMFeatureId    GetBcDTMFeatureIdByIndex (int index) const { return _features[index].dtmFeatureId; };
-        DTMUserTag        GetBcDTMUserTag () const;
-        DTMFeatureId           GetBcDTMFeatureId () const;
-        inline int          GetFeatureCount () const { return (int)_features.size (); };
-        inline double       GetDistance () const { return _distance; };
-#ifdef ToDo // Vancouver
-        void                AddFeature (DTMFeatureType feature, DTMUserTag userTag, DTMFeatureId id);
-#endif
-        void                AddFeature (int dtmFeatureIndex, DTMFeatureType dtmFeatureType, DTMUserTag dtmFeatureUserTag, DTMFeatureId  dtmFeatureId, int priorFeaturePoint, int nextFeaturePoint);
-
-        void SetPoint (DPoint3dCR value) { _pt = value; }
-        void SetDistance (double value) { _distance = value; }
-    public:
-        BENTLEYDTM_EXPORT int GetUserTagCount () const;
-        BENTLEYDTM_EXPORT int GetFeatureIdCount () const;
-
-        BENTLEYDTM_EXPORT int GetFeatureIndexAtIndex (int index) const ;
-        BENTLEYDTM_EXPORT DTMFeatureType GetFeatureTypeAtIndex (int index) const ;
-        BENTLEYDTM_EXPORT DTMUserTag GetUserTagAtIndex (int index) const;
-        BENTLEYDTM_EXPORT DTMFeatureId GetFeatureIdAtIndex (int index) const;
-        BENTLEYDTM_EXPORT int GetFeaturePriorPointAtIndex (int index) const ;
-        BENTLEYDTM_EXPORT int GetFeatureNextPointAtIndex (int index) const ;
-
-    private:
-        DPoint3d            _pt;
-        double              _distance;
-        DTMDrapedLineCode   _code;
-        bool             _breakLine;
-        struct PtFeature
-            {
-            //ULong            feature;
-            //DTMUserTag     userTag;
-            //DTMFeatureId      guId;
-            int              dtmFeatureIndex;    // Index To Feature In DTM Feature Table
-            DTMFeatureType   dtmFeatureType;     // DTM Feature Type
-            DTMUserTag     dtmUserTag;         // DTM User Tag
-            DTMFeatureId   dtmFeatureId;        // DTM Feature Id
-            int              priorFeaturePoint;  // Index To DTM Feature Point Prior To Drape Point
-            int              nextFeaturePoint;   // Index To DTM Feature Point After Drape Point
-            };
-        bvector<PtFeature>   _features;
-
-        //__PUBLISH_SECTION_START__
-    };
-
-/**
-* @memo     class which defines a Digital Terrain Model draped line handle
-* @doc      class which defines a Digital Terrain Model draped line handle
-* @author   Sylvain Pucci --  15/01/02 -- sylvain.pucci@bentley.com
-* @see
-*/
-struct BcDTMDrapedLine : public RefCounted<BENTLEY_NAMESPACE_NAME::TerrainModel::IDTMDrapedLine>
-    {
-    //__PUBLISH_SECTION_END__
-    // => Type of defintion for a draped line
-   // ===================================== 
-    enum class DTMDrapedLineFlag
-        {
-        // Void and outside parts
-        Void = 0,
-        // In triangulation parts
-        Tin = 1,
-        // Breakline points only
-        Breakline = 2,
-        // Specific points only
-        SpecificPoints = 3,
-        };
-
-    public:
-        static BcDTMDrapedLine* Create (bvector<RefCountedPtr<BcDTMDrapedLinePoint>> &drapedPoints)
-            {
-            return new BcDTMDrapedLine (drapedPoints);
-            }
-        static BcDTMDrapedLine* Create (bvector<RefCountedPtr<BcDTMDrapedLinePoint>> &drapedPoints, IRefCounted* linearElP)
-            {
-            return new BcDTMDrapedLine (drapedPoints, linearElP);
-            }
-    private:
-        BcDTMDrapedLine (bvector<RefCountedPtr<BcDTMDrapedLinePoint>> &drapedPoints);
-        BcDTMDrapedLine (bvector<RefCountedPtr<BcDTMDrapedLinePoint>> &drapedPoints, IRefCounted* linearElP);
-        virtual ~BcDTMDrapedLine ();
-        bvector<RefCountedPtr<BcDTMDrapedLinePoint>>& GetDrapedPoints ()
-            {
-            return _drapedPoints;
-            }
-    protected:
-
-        // IDTMDrapedLine
-        virtual DTMStatusInt _GetPointByIndex (BENTLEY_NAMESPACE_NAME::TerrainModel::DTMDrapedLinePointPtr& ret, unsigned int index) const override;
-        virtual DTMStatusInt _GetPointByIndex (DPoint3dP ptP, double *distanceP, DTMDrapedLineCode *codeP, unsigned int index) const override;
-        virtual unsigned int _GetPointCount () const override;
-
-        // BcDTMDrapedLine
-        virtual BENTLEY_NAMESPACE_NAME::TerrainModel::IDTMDrapedLine* _GetIDTMDrapedLine ()
-            {
-            return this;
-            }
-        virtual IRefCounted* _GetIRefCounted ()
-            {
-            return _linearElP.get ();
-            }
-
-        virtual void _SetIRefCounted (IRefCounted* obj)
-            {
-            _linearElP = obj;
-            }
-
-        virtual DTMStatusInt _GetProfileSections
-            (
-            DPoint3d            **xyzPointsPP,
-            DPoint3d            **profilePointsP,
-            DTMDrapedLineCode   **tabCodeP,
-            int                 **profileEndIndexP,
-            int                 *nSectionP,
-            DTMDrapedLineFlag   flagPt,
-            double              abcArray[],
-            int                 nbAbc
-            );
-
-        virtual DTMStatusInt _GetBreakLinePoints
-            (
-            bool       selNoFeature,
-            /* => if TRUE gets alla point, otherwise  */
-            /*     gets only points with feature      */
-            DPoint3dP     xyTabP[],     /* <= or NULL                             */
-            DPoint3dP     szTabP[],     /* <= or NULL                             */
-            DTMUserTag *userTagTabP[],    // <= Feature point table
-            DTMFeatureId    *guidTabP[],       // <= Feature point table
-            int          *nPtP          /* <= number of point                     */
-            );
-
-        virtual DTMStatusInt _GetPointByIndex
-            (
-            BcDTMDrapedLinePointPtr&  drapedPointPP,
-            int                     index
-            );
-
-        virtual DTMStatusInt _GetPointByIndex
-            (
-            DPoint3d                *ptP,
-            double                  *distanceP,
-            DTMDrapedLineCode       *codeP,
-            int                     index
-            );
-
-        virtual bool _IsPartiallyOnDTM ();
-
-    public:
-        BENTLEYDTM_EXPORT BENTLEY_NAMESPACE_NAME::TerrainModel::IDTMDrapedLine* GetIDTMDrapedLine();
-        BENTLEYDTM_EXPORT IRefCounted* GetIRefCounted ();
-        BENTLEYDTM_EXPORT void SetIRefCounted (IRefCounted* obj);
-
-        BENTLEYDTM_EXPORT DTMStatusInt GetProfileSections
-            (
-            DPoint3d            **xyzPointsPP,
-            DPoint3d            **profilePointsP,
-            DTMDrapedLineCode   **tabCodeP,
-            int                 **profileEndIndexP,
-            int                 *nSectionP,
-            DTMDrapedLineFlag   flagPt,
-            double              abcArray[],
-            int                 nbAbc
-            );
-
-        BENTLEYDTM_EXPORT DTMStatusInt GetProfileSections
-            (
-            DPoint3d            **profilePointsP,
-            DTMDrapedLineCode   **tabCodeP,
-            int                 **profileEndIndexP,
-            int                 *nSectionP,
-            DTMDrapedLineFlag   flagPt,
-            double              abcArray[],
-            int                 nbAbc
-            );
-
-        BENTLEYDTM_EXPORT DTMStatusInt GetBreakLinePoints
-            (
-            bool      selNoFeature,
-            /* => if TRUE gets alla point, otherwise  */
-            /*     gets only points with feature      */
-            DPoint3dP     xyTabP[],     /* <= or NULL                             */
-            DPoint3dP     szTabP[],     /* <= or NULL                             */
-            DTMUserTag *userTagTabP[],    // <= Feature point table
-            DTMFeatureId    *guidTabP[],       // <= Feature point table
-            int          *nPtP          /* <= number of point                     */
-            );
-
-        BENTLEYDTM_EXPORT DTMStatusInt GetPointByIndex
-            (
-            BcDTMDrapedLinePointPtr&  drapedPointPP,
-            int                     index
-            );
-
-        BENTLEYDTM_EXPORT DTMStatusInt GetPointByIndex
-            (
-            DPoint3d                *ptP,
-            double                  *distanceP,
-            DTMDrapedLineCode       *codeP,
-            int                     index
-            );
-
-        BENTLEYDTM_EXPORT int GetPointCount
-            (
-            );
-
-        BENTLEYDTM_EXPORT bool IsPartiallyOnDTM ();
-
-    private:
-        bvector<RefCountedPtr<BcDTMDrapedLinePoint>>     _drapedPoints;
-        RefCountedPtr<IRefCounted> _linearElP;
-        int                     _containsVoid;
-
-        DTMStatusInt AddPointInTable (int index, bvector<RefCountedPtr<BcDTMDrapedLinePoint>>& selPoint);
-        DTMStatusInt AddPointInTableByZInterpolation (int index, double abcissa, bvector<RefCountedPtr<BcDTMDrapedLinePoint>>& selPoint);
-        //__PUBLISH_SECTION_START__
-    };
-    //__PUBLISH_SECTION_END__
-
-/**
-* @memo     Pure virtual class which defines a Digital Terrain Feature
-* @doc      Pure virtual class which defines a Digital Terrain Feature
-* @author   Sylvain Pucci --  15/01/02 -- sylvain.pucci@bentley.com
-* @see
-*/
-struct BcDTMFeature: RefCountedBase
-    {
-    protected: BcDTMFeature (DTMFeatureType featureType, DTMUserTag userTag, DTMFeatureId featureId) :
-               m_ident (featureId), m_featureType (featureType), m_userTag (userTag)
-        {
-        }
-
-    public:
-        BENTLEYDTM_EXPORT const DTMFeatureId& GetIdent ()
-            {
-            return m_ident;
-            }
-        BENTLEYDTM_EXPORT const DTMUserTag GetUserTag ()
-            {
-            return m_userTag;
-            }
-        BENTLEYDTM_EXPORT DTMFeatureType GetFeatureType ()
-            {
-            return m_featureType;
-            }
-        virtual BcDTMLinearFeature* AsLinear () = 0;
-        virtual BcDTMComplexLinearFeature* AsComplexLinear () = 0;
-        virtual BcDTMSpot* AsSpot () = 0;
-
-    //protected:
-    //    virtual int GetDefinitionPoints (DPoint3dP& pointsPP, int& nbPt);
-
-    //    virtual void ComputeTangentsField (DPoint3dP  secStartP, double* secAngP) const
-    //        {
-    //        }
-
-    private:
-        DTMFeatureId    m_ident;
-        DTMFeatureType  m_featureType;
-        DTMUserTag      m_userTag;
-    };
-
-/**
-* @memo     Pure virtual class which defines a Digital Terrain Linear Feature
-* @doc      Pure virtual class which defines a Digital Terrain Linear Feature
-* @author   Sylvain Pucci --  15/01/02 -- sylvain.pucci@bentley.com
-* @see
-*/
-struct BcDTMLinearFeature: BcDTMFeature
-    {
-    friend BcDTM;
-    friend BcDTMFeatureEnumerator;
-    protected: BcDTMLinearFeature (DTMFeatureType feature, DTMUserTag userTagP, DTMFeatureId featureIdP, DPoint3dCP point, int nbPt);
-    public: static BcDTMLinearFeaturePtr Create (DTMFeatureType feature, DTMUserTag userTagP, DTMFeatureId guidP, DPoint3dCP point, int nbPt);
-    virtual BcDTMLinearFeature* AsLinear () { return this; };
-    virtual BcDTMComplexLinearFeature* AsComplexLinear () { return nullptr; };
-    virtual BcDTMSpot* AsSpot () { return nullptr; };
-    BENTLEYDTM_EXPORT int GetDefinitionPoints (DPoint3dP& pointsPP, int& nbPt);
-    BENTLEYDTM_EXPORT DtmString& GetLinearEl ()
-        {
-        return m_linearElP;
-        }
-
-    private:
-        DtmString       m_linearElP;
-    };
-
-/**
-* @memo     Pure virtual class which defines a Digital Terrain Linear Feature
-* @doc      Pure virtual class which defines a Digital Terrain Linear Feature
-* @author   Sylvain Pucci --  15/01/02 -- sylvain.pucci@bentley.com
-* @see
-*/
-struct BcDTMComplexLinearFeature : BcDTMFeature
-    {
-    friend BcDTM;
-    friend BcDTMFeatureEnumerator;
-
-    private: BcDTMComplexLinearFeature (DTMFeatureType featureType, DTMUserTag userTagP, DTMFeatureId featureIdP, DPoint3dCP point, int nbPt);
-    private: BcDTMComplexLinearFeature (DTMFeatureType featureType, DTMUserTag userTagP, DTMFeatureId featureIdP, const DtmString* pLinearElement, int nbLinearElement);
-    public: static BcDTMComplexLinearFeaturePtr Create (DTMFeatureType featureType, DTMUserTag userTagP, DTMFeatureId featureId, DPoint3dCP point, int nbPt);
-    public: static BcDTMComplexLinearFeaturePtr Create (DTMFeatureType featureType, DTMUserTag userTagP, DTMFeatureId featureId, const DtmString* pLinearElement, int nbLinearElement);
-
-        virtual BcDTMLinearFeature* AsLinear () { return nullptr; };
-        virtual BcDTMComplexLinearFeature* AsComplexLinear () { return this; };
-        virtual BcDTMSpot* AsSpot () { return nullptr; };
-
-    protected: int AppendElement (const DtmString& elmtP);
-    public:
-    BENTLEYDTM_EXPORT int GetComponentCount () const;
-    BENTLEYDTM_EXPORT int GetComponentByIndex (DtmString& elem, int index) const;
-    BENTLEYDTM_EXPORT int GetDefinitionPoints (DPoint3dP& pointsPP, int& nbPt, int index);
-
-    private:
-        DtmVectorString m_elmList;
-    };
-
-/**
-* @memo     Pure virtual class which defines a Digital Terrain Spot Feature
-* @doc      Pure virtual class which defines a Digital Terrain Spot Feature
-* @author   Sylvain Pucci --  15/01/02 -- sylvain.pucci@bentley.com
-* @see
-*/
-struct BcDTMSpot : BcDTMFeature
-    {
-    public:
-        friend BcDTM;
-        friend BcDTMFeatureEnumerator;
-        static BcDTMSpotPtr Create (DTMUserTag userTagP, DTMFeatureId identP, DTMFeatureType featureTypeP, DPoint3dCP pointP, int nPt);
-    protected:BcDTMSpot (DTMUserTag userTagP, DTMFeatureId identP, DTMFeatureType featureTypeP, DPoint3dCP pointP, int nPt);
-    public:
-
-    BENTLEYDTM_EXPORT int GetPoints (DPoint3dP& pointP, int& nPtP);
-    BENTLEYDTM_EXPORT int GetPointsCount () { return (int)m_points.size (); }
-
-    protected:
-        int AppendPoints (DPoint3dCP pointsP, int nPt);
-
-        virtual BcDTMSpot* AsSpot () { return this; };
-        virtual BcDTMLinearFeature* AsLinear () { return nullptr; };
-        virtual BcDTMComplexLinearFeature* AsComplexLinear () { return nullptr; };
-    private:
-        DtmString m_points;
-    };
-
-/**
-* @memo     Pure virtual class which defines a Digital Terrain Feature
-* @doc      Pure virtual class which defines a Digital Terrain Feature
-* @author   Sylvain Pucci --  15/01/02 -- sylvain.pucci@bentley.com
-* @see
-*/
-struct BcDTMFeatureEnumerator : RefCountedBase
-    {
-    struct FeatureDescr
-        {
-        DTMFeatureType    type;
-        DTMUserTag            featureUserTag;
-        DTMFeatureId               featureId;
-        bvector<DtmString>      pointArrays;
-        };
-
-    public: static BcDTMFeatureEnumerator* Create (BcDTMP dtmP) { return new BcDTMFeatureEnumerator (dtmP); }
-    public: static BcDTMFeatureEnumerator* Create (BcDTMFeatureEnumerator &rhs) { return new BcDTMFeatureEnumerator (rhs); }
-
-    private: BcDTMFeatureEnumerator (BcDTMP dtmP);
-    private: BcDTMFeatureEnumerator (BcDTMFeatureEnumerator &rhs);
-             ~BcDTMFeatureEnumerator ();
-
-    public:
-        virtual bool MoveNext ();
-        virtual int Reset ();
-        virtual BcDTMFeature* Current ();
-
-        virtual BcDTMFeatureEnumeratorPtr Clone ();
-        virtual int SetRange (DPoint3d *minRangeP, DPoint3d *maxRangeP);
-        virtual int RemoveRange ();
-        virtual int IncludeFeatureType (DTMFeatureType featureType);
-        virtual int ExcludeAllFeatureTypes ();
-        virtual int SetFeatureTypes (DTMFeatureType *featureTypesP, int nFeature);
-
-    private:
-        bvector<FeatureDescr>::const_iterator   m_it;
-        int                                    m_state;
-        bool                                   m_isMinRange;
-        bool                                   m_isMaxRange;
-        DPoint3d                               m_minRange;
-        DPoint3d                               m_maxRange;
-        bvector<DTMFeatureType>                 m_featuresTypes;
-
-        // DTMFeatureState::Tin features enumeration
-        BcDTMPtr                               m_dtmP;
-
-        BC_DTM_OBJ*                            m_dtmHandleP;
-
-        // Position indicators
-        long                                   m_Position1;
-        long                                   m_Position2;
-        long                                   m_Position3;
-        BC_DTM_SCAN_CONTEXT*                   m_DtmScanContext;
-        bvector<DTMFeatureType>::const_iterator m_CurrentFeatureTypeIterator;
-        bool                                   m_IsAtEnd;
-        FeatureDescr                           m_CurrentFeature;
-        // Private functions
-        void            _Initialize ();
-        bool            _MoveNextTin ();
-        int             _MoveNextFeatureTin ();
-        BcDTMFeaturePtr _CurrentFeature ();
-        int             _GetFenceFromRange (DPoint3dP& fenceP, int& nPoint);
-        int             _ResetScanContextForTin (DTMFeatureType newfeatureType, bool newScan);
-    };
-
-
-#pragma warning(pop)
-
-//__PUBLISH_SECTION_START__
-END_BENTLEY_TERRAINMODEL_NAMESPACE
-
-#endif    /* #ifndef __bcDTMClassH__ */
+/*--------------------------------------------------------------------------------------+
+|
+|     $Source: Core/PublicAPI/bcDTMClass.h $
+|
+|  $Copyright: (c) 2016 Bentley Systems, Incorporated. All rights reserved. $
+|
++--------------------------------------------------------------------------------------*/
+
+//__PUBLISH_SECTION_START__
+#ifndef __bcDTMClassH__
+#define __bcDTMClassH__
+
+#include <Bentley\Bentley.h>
+#include <Bentley\RefCounted.h>
+#include <TerrainModel\TerrainModel.h>
+#include <TerrainModel/Core/IDTM.h>
+#include <Geom/GeomApi.h>
+
+//__PUBLISH_SECTION_END__
+#ifdef __BENTLEYDTM_BUILD__
+#define dc_zero 0
+#define dc_1 1
+#endif
+
+/*----------------------------------------------------------------------+
+| Include BCivil general header files                                   |
++----------------------------------------------------------------------*/
+#include <string>
+#include <list>
+#include "bcDTM.h"
+#include "bcdtmstream.h"
+
+//__PUBLISH_SECTION_START__
+BEGIN_BENTLEY_TERRAINMODEL_NAMESPACE
+
+#pragma warning(push)
+#pragma warning(disable:4263)
+#pragma warning(disable:4264)
+//__PUBLISH_SECTION_END__
+
+/*----------------------------------------------------------------------+
+| This template class must be exported, so we instanciate and export it |
++----------------------------------------------------------------------*/
+
+/*----------------------------------------------------------------------+
+| CONSTANT definitions                                                  |
++----------------------------------------------------------------------*/
+
+/*----------------------------------------------------------------------+
+| CLASS definitions                                                     |
++----------------------------------------------------------------------*/
+
+typedef BENTLEY_NAMESPACE_NAME::TerrainModel::DTMFenceParams DTMFenceParams;
+
+struct BcDTMEdges : RefCountedBase
+    {
+    private: BcDTMPtr m_dtm;
+    private: long m_edgeCount;
+    private: const long* m_edges;
+
+    public: BENTLEYDTM_EXPORT int GetEdgeCount ();
+    public: BENTLEYDTM_EXPORT void GetEdgeStartPoint (int index, DPoint3dR pt);
+    public: BENTLEYDTM_EXPORT void GetEdgeEndPoint (int index, DPoint3dR pt);
+
+    public: BENTLEYDTM_EXPORT static BcDTMEdges* Create (BcDTMP dtm, const long* edges, long numEdges) { return new BcDTMEdges (dtm, edges, numEdges); }
+    protected: BcDTMEdges (BcDTMP dtm, const long* edges, long numEdges);
+    public: virtual ~BcDTMEdges ();
+    };
+
+struct BcDTMMeshFace : RefCountedBase
+    {
+    private: const long* m_points;
+    private: BcDTMMeshPtr m_mesh;
+
+    protected: BcDTMMeshFace (BcDTMMeshP mesh, const long* meshFacesP, long numEdges);
+    public: BENTLEYDTM_EXPORT static BcDTMMeshFacePtr Create (BcDTMMeshP mesh, const long* meshFaces, long numEdges) { return new BcDTMMeshFace (mesh, meshFaces, numEdges); }
+    public: virtual ~BcDTMMeshFace ();
+
+    public: BENTLEYDTM_EXPORT DPoint3d GetCoordinates (int index);
+    public: BENTLEYDTM_EXPORT int GetMeshPointIndex (int index);
+    };
+
+struct BcDTMMesh : RefCountedBase
+    {
+    private: DPoint3dCP m_points;
+    private: int m_pointCount;
+
+    private: const long* m_meshFaceIndices;
+    private: int m_meshFaceIndicesCount;
+
+    public: BENTLEYDTM_EXPORT int GetPointCount ();
+    public: BENTLEYDTM_EXPORT int GetFaceCount ();
+    public: BENTLEYDTM_EXPORT DPoint3d GetPoint (int index);
+    public: BENTLEYDTM_EXPORT BcDTMMeshFacePtr GetFace (int index);
+    public: BENTLEYDTM_EXPORT DPoint3dCP GetPointReference () { return m_points; }
+
+    public: BENTLEYDTM_EXPORT static BcDTMMeshPtr Create (DPoint3dCP meshPts, long numMeshPts, const long* meshFaces, long numMeshFaces) { return new BcDTMMesh (meshPts, numMeshPts, meshFaces, numMeshFaces); }
+    protected : BcDTMMesh (DPoint3dCP meshPts, long numMeshPts, const long* meshFaces, long numMeshFaces);
+    public: virtual ~BcDTMMesh ();
+    };
+
+/*-------------------------------------------------------------------+
+|                                                                    |
+|                                                                    |
+|                                                                    |
++-------------------------------------------------------------------*/
+struct DTMDynamicFeature
+    {
+    DTMFeatureType featureType;
+    bvector<DPoint3d> featurePts;
+    };
+
+typedef bvector<DTMDynamicFeature> DTMDynamicFeatureArray;
+
+/*-------------------------------------------------------------------+
+|                                                                    |
+|                                                                    |
+|                                                                    |
++-------------------------------------------------------------------*/
+class DTMFeatureBuffer
+    {
+    public:
+        struct DtmFeature
+            {
+            DTMFeatureType featureType;
+            DTMUserTag   featureTag ;
+            DTMFeatureId featureId;
+            bvector<DPoint3d> featurePts;
+            };
+    private:
+        bvector<DtmFeature> dtmFeatures;
+    public:
+        DTMFeatureBuffer ()
+            {
+            } ;
+
+        ~DTMFeatureBuffer()
+            {
+            EmptyDtmFeatureBuffer() ;
+            } ;
+
+        BENTLEYDTM_EXPORT void EmptyDtmFeatureBuffer();
+        BENTLEYDTM_EXPORT int  AddDtmFeatureToBuffer(DTMFeatureType featureType, DTMUserTag featureTag, DTMFeatureId featureId, DPoint3dP featurePtsP, int nPoint);
+        BENTLEYDTM_EXPORT int  GetDtmDynamicFeaturesArray (DTMDynamicFeatureArray& array, TMTransformHelper* transformHelper);
+    };
+
+//__PUBLISH_SECTION_START__
+struct DTMFeatureStatisticsInfo
+    {
+    int64_t numPoints;
+    long numTinLines;
+    long numTriangles;
+    long numDtmFeatures;
+    long numBreaks;
+    long numContourLines;
+    long numVoids;
+    long numIslands;
+    long numHoles;
+    long numGroupSpots;
+    bool hasHull;
+    };
+
+struct BcDTMVolumeAreaResult
+    {
+    double cutVolume;
+    double fillVolume;
+    double balanceVolume;
+    double cutArea;
+    double fillArea;
+    double totalArea;
+    };
+/**
+* @memo     class which defines a Digital Terrain Model handle
+* @doc      class which defines a Digital Terrain Model handle
+* @author   Sylvain Pucci --  15/01/02 -- sylvain.pucci@bentley.com
+* @see
+*/
+struct BcDTM : RefCounted<TerrainModel::IDTM>
+//__PUBLISH_SECTION_END__
+    , BENTLEY_NAMESPACE_NAME::TerrainModel::IDTMDraping, BENTLEY_NAMESPACE_NAME::TerrainModel::IDTMDrainage, BENTLEY_NAMESPACE_NAME::TerrainModel::IDTMContouring
+//__PUBLISH_SECTION_START__
+    {
+//__PUBLISH_SECTION_END__
+//__PUBLISH_CLASS_VIRTUAL__
+    private:
+        BC_DTM_OBJ* _dtmHandleP;
+
+        TMTransformHelperPtr _dtmTransformHelper;
+        bool _readonly;
+        bool _ownTinHandle;
+        bool _ownTinHandleMembers;
+//__PUBLISH_SECTION_START__
+    public:
+        static BENTLEYDTM_EXPORT BcDTMPtr Create ();
+        static BENTLEYDTM_EXPORT BcDTMPtr Create (int iniPoint, int incPoint);
+//__PUBLISH_SECTION_END__
+
+        static BENTLEYDTM_EXPORT BcDTMPtr CreateFromDtmHandle (BC_DTM_OBJ* dtmHandleP);
+        static BENTLEYDTM_EXPORT BcDTMPtr CreateFromDtmHandles
+            (
+            void *headerP,
+            void *featureArraysP,
+            void *pointArraysP,
+            void *nodeArraysP,
+            void *fListArraysP,
+            void *cListArraysP
+            );
+
+        static BENTLEYDTM_EXPORT BcDTMPtr CreateFromMemoryBlock (const char *memoryBlockP, unsigned long memoryBlockSize) ;
+
+        static BENTLEYDTM_EXPORT BcDTMPtr CreateFromStream (IBcDtmStreamR stream);
+
+        //__PUBLISH_SECTION_START__
+        static BENTLEYDTM_EXPORT BcDTMPtr CreateFromTinFile (WCharCP fileNameP);
+        //__PUBLISH_SECTION_END__
+
+        static BENTLEYDTM_EXPORT BcDTMPtr CreateFromTinFile (WCharCP fileNameP, double filePosition);
+
+        static BENTLEYDTM_EXPORT BcDTMPtr CreateFromTinFile (int fileHandle, long filePosition);
+
+        static BENTLEYDTM_EXPORT BcDTMPtr CreateFromGeopakDatFile (WCharCP fileNameP);
+
+        static BENTLEYDTM_EXPORT BcDTMPtr CreateFromGeopakDatFile (WCharCP fileNameP, double p2pTol, double p2lTol, long edgeOption, double maxSide);
+
+        static BENTLEYDTM_EXPORT BcDTMPtr CreateFromXyzFile (WCharCP fileNameP);
+
+        static BENTLEYDTM_EXPORT BcDTMPtr CreateFromXyzFile (WCharCP fileNameP, double p2pTol, double p2lTol, long edgeOption, double maxSide) ;
+
+        static BENTLEYDTM_EXPORT BcDTMPtr DesignPondToTargetVolumeOrElevation (long* pondFlag, double* pondElevation, double* pondVolume, DPoint3dP points, long numPoints, long perimeterOrInvert,
+            long targetVolumeOrElevation, double targetVolume, double targetElevation, double sideSlope, double freeBoard);
+
+    protected:
+        BcDTM ();
+        BcDTM (int initPoint, int incPoint);
+        BcDTM (BC_DTM_OBJ* dtmHandleP, TMTransformHelperP transformHelper = nullptr, bool readonly = false);
+        BcDTM (void *headerP, void *featureArraysP, void *pointArraysP, void *nodeArraysP, void *fListArraysP, void *cListArraysP);
+        virtual ~BcDTM (void);
+
+        // IDTM Implementation
+        virtual int64_t _GetPointCount () override;
+        virtual DTMStatusInt _GetRange (DRange3d& range) override;
+        virtual BcDTMP _GetBcDTM () override;
+        virtual BENTLEY_NAMESPACE_NAME::TerrainModel::IDTMDraping* _GetDTMDraping () override;
+        virtual BENTLEY_NAMESPACE_NAME::TerrainModel::IDTMContouring* _GetDTMContouring () override;
+        virtual BENTLEY_NAMESPACE_NAME::TerrainModel::IDTMDrainage* _GetDTMDrainage () override;
+        virtual BENTLEY_NAMESPACE_NAME::TerrainModel::IDTMVolume* _GetDTMVolume() override;
+        virtual DTMStatusInt _GetBoundary (BENTLEY_NAMESPACE_NAME::TerrainModel::DTMPointArray& ret) override;
+        virtual DTMStatusInt _CalculateSlopeArea (double& flatArea, double& slopeArea, DPoint3dCP pts, int numPoints) override;
+        virtual DTMStatusInt _CalculateSlopeArea(double& flatArea, double& slopeArea, DPoint3dCP pts, int numPoints, DTMAreaValuesCallback progressiveCallback, DTMCancelProcessCallback isCancelledCallback) override;
+		virtual DTMStatusInt _ExportToGeopakTinFile (WCharCP fileNameP, TransformCP transformation) override;
+        virtual DTMStatusInt _GetTransformDTM (BENTLEY_NAMESPACE_NAME::TerrainModel::DTMPtr& transformedDTM, TransformCR transformation) override;
+        virtual bool _GetTransformation (TransformR transformation) override;
+        // End IDTM Implementation
+
+        // IDTMDraping Implementation
+        virtual DTMStatusInt _DrapePoint
+            (
+            double      *elevation,
+            double      *slope,
+            double      *aspect,
+            DPoint3d    triangle[3],
+            int         *drapedType,
+            const DPoint3d  &point
+            ) override;
+        virtual DTMStatusInt _DrapeLinear (BENTLEY_NAMESPACE_NAME::TerrainModel::DTMDrapedLinePtr& ret, DPoint3dCP pts, int numPoints) override;
+
+        virtual bool _ProjectPoint(DPoint3dR pointOnDTM, DMatrix4dCR w2vMap, DPoint3dCR testPoint) override;
+
+        virtual bool _IntersectRay(DPoint3dR pointOnDTM, DVec3dCR direction, DPoint3dCR testPoint) override;
+
+        virtual bool _DrapeAlongVector(DPoint3d* endPt, double *slope, double *aspect, DPoint3d triangle[3], int *drapedType, DPoint3dCR point, double directionOfVector, double slopeOfVector) override;
+
+        // End IDTMDraping Implementation
+
+        // IDTMDrainage Implementation
+        virtual DTMStatusInt _GetDescentTrace (BENTLEY_NAMESPACE_NAME::TerrainModel::DTMDrainageFeaturePtr& ret, DPoint3dCR pt, double maxPondDepth) override;
+        virtual DTMStatusInt _GetAscentTrace (BENTLEY_NAMESPACE_NAME::TerrainModel::DTMDrainageFeaturePtr& ret, DPoint3dCR pt, double maxPondDepth) override;
+        virtual DTMStatusInt _TraceCatchmentForPoint (BENTLEY_NAMESPACE_NAME::TerrainModel::DTMDrainageFeaturePtr& ret, DPoint3dCR pt, double maxPondDepth) override;
+        // End IDTMDrainage Implementation
+
+        // IDTMContouring Implementation
+        virtual DTMStatusInt _ContourAtPoint (BENTLEY_NAMESPACE_NAME::TerrainModel::DTMPointArray& ret, DPoint3dCR pt, double contourInterval, DTMContourSmoothing smoothOption, double smoothFactor, int smoothDensity, DTMFenceParamsCR fence) override;
+        virtual DTMStatusInt _ContourAtPoint (BENTLEY_NAMESPACE_NAME::TerrainModel::DTMPointArray& ret, DPoint3dCR pt, double contourInterval, DTMContourSmoothing smoothOption, double smoothFactor, int smoothDensity) override;
+        // End IDTMContouring Implementation
+
+        virtual DTMStatusInt _GetMemoryUsed (size_t& memoryUsed);
+        virtual DTMState _GetDTMState();
+
+        virtual DTMStatusInt _SetTriangulationParameters (double pointTol, double lineTol, long edgeOption, double maxSide);
+        virtual DTMStatusInt _GetTriangulationParameters (double& pointTol, double& lineTol, long& edgeOption, double& maxSide);
+        virtual DTMStatusInt _Triangulate ();
+        virtual DTMStatusInt _CheckTriangulation ();
+
+        virtual DTMStatusInt _TinFilterPoints (long filterOption, int reinsertOption, double zTolerance, long* numPointsBefore, long* numPointsAfter, double* filterReduction);
+        virtual DTMStatusInt _TileFilterPoints (long minTilePts, long maxTileDivide, double tileLength, double zTolerance, long* numPointsBefore, long* numPointsAfter, double* filterReduction);
+
+        virtual DTMStatusInt _TinFilterSinglePointPointFeatures (long filterOption, int reinsertOption, double zTolerance, long* numPointsBefore, long* numPointsAfter, double* filterReduction);
+        virtual DTMStatusInt _TileFilterSinglePointPointFeatures (long minTilePts, long maxTileDivide, double tileLength, double zTolerance, long* numPointsBefore, long* numPointsAfter, double* filterReduction);
+
+        virtual DTMStatusInt _EditorSelectDtmTinFeature (DTMFeatureType dtmFeatureType, DPoint3d pt, long* featureFoundP, DPoint3d** featurePtsPP, long* numFeaturePtsP);
+        virtual DTMStatusInt _EditorDeleteDtmTinFeature (long* result);
+
+        virtual DTMStatusInt _BrowseFeaturesWithTinErrors (void* userP, DTMFeatureCallback callback);
+        virtual DTMStatusInt _BrowseFeaturesWithUserTag (DTMUserTag userTag, void* userP, DTMFeatureCallback callback);
+        virtual DTMStatusInt _BrowseFeaturesWithFeatureId (DTMFeatureId featureId, void* userP, DTMFeatureCallback callback);
+
+        virtual DTMStatusInt _BrowseDuplicatePoints (void* userP, DTMDuplicatePointsCallback callback);
+        virtual DTMStatusInt _BrowseCrossingFeatures (DTMFeatureType* featureList, int numFeaturesList, void* userP, DTMCrossingFeaturesCallback callback);
+        // BOTH OF THE METHODS BELOW CAN RETURN MORE THAN ONE INSTANCE OF A FEATURE - FOR EXAMPLE
+        // A MERGE OPERATION CAN BREAK A SINGLE GUID FEATURE INTO 2 PIECES EACH RETAINING THEIR
+        // ORIGINAL GUIDS
+        // SO CHANGE THE NAME TO getFeatures and return an array
+        virtual DTMStatusInt _GetFeatureById (BcDTMFeaturePtr& featurePP, DTMFeatureId identP);
+
+        virtual DTMStatusInt _GetFeatureByUserTag (BcDTMFeaturePtr& featurePP, DTMUserTag userTag);
+
+        virtual DTMStatusInt _GetFeatureEnumerator (BcDTMFeatureEnumeratorPtr& enumPP);
+        virtual DTMStatusInt _ClipByPointString
+            (
+            BcDTMPtr&               clippedPP,
+            DPoint3dCP              points,
+            int                     nbPt,
+            DTMClipOption           clippingMethod
+            );
+
+        virtual DTMStatusInt _DrapePoint
+            (
+            int        *drapedTypeP,
+            DPoint3d    *pointP
+            ) ;
+
+
+        virtual DTMStatusInt _DrapePoint
+            (
+            double      *elevationP,
+            double      *slopeP,
+            double      *aspectP,
+            DPoint3d    triangle[3],
+            int         *drapedTypeP,
+            DPoint3d    *pointP
+            );
+
+        virtual DTMStatusInt _SaveAsGeopakTinFile
+            (
+            WCharCP fileNameP
+            );
+        virtual DTMStatusInt _PopulateFromGeopakTinFile
+            (
+            WCharCP fileNameP
+            );
+
+        virtual DTMStatusInt _Save
+            (
+            WCharCP fileNameP
+            );
+
+        virtual DTMStatusInt _SaveAsGeopakDat
+            (
+            WCharCP fileNameP
+            );
+
+        virtual DTMStatusInt _SaveAsGeopakAsciiDat
+            (
+            WCharCP fileNameP,
+            int numDecPts
+            );
+
+        virtual DTMStatusInt _SaveToStream
+            (
+            IBcDtmStreamR stream
+            );
+        virtual DTMStatusInt _CalculateSlopeArea
+            (
+            double          *areaP,
+            DPoint3dCP      points,
+            int             nbPt
+            );
+        virtual DTMStatusInt _CalculateSlopeArea
+            (
+            double          *areaP
+            );
+        virtual DTMStatusInt _CalculateSlopeArea
+            (
+            double          *flatAreaP,
+            double          *slopeAreaP,
+            DPoint3dCP        points,
+            int             numPoints
+            );
+        virtual DTMStatusInt _Merge
+            (
+            BcDTMR toMergeP
+            );
+        virtual DTMStatusInt _MergeAdjacent
+            (
+            BcDTMR toMergeP
+            );
+
+        virtual DTMStatusInt _InterpolateDtmFeatureType
+            (
+            DTMFeatureType dtmFeatureType,                    // ==> Dtm Feature Type To Be Interpolated
+            double  snapTolerance,                    // ==> Snap tolerance for interpolation purposes
+            BcDTMR spotsP,                           // ==> 3D Points To Interpolate From
+            BcDTMR intDtmP,                          // ==> DTM to Store Interpolated Features
+            long   *numDtmFeaturesP,                  // <== Number Of Dtm Features
+            long   *numDtmFeaturesInterpolatedP       // <== Number Of Dtm Features Interpolated
+            ) ;
+
+        virtual DTMStatusInt _RemoveNoneFeatureHullLines ();
+
+        virtual DTMStatusInt _BrowsePonds (void* userP, DTMFeatureCallback callBack);
+
+        virtual DTMStatusInt _CalculatePond (double x, double y, bool &pondCalculatedP, double &pondElevationP, double &pondDepthP, double &pondAreaP, double &pondVolumeP, DTMDynamicFeatureArray& ponds);
+
+        virtual DTMStatusInt _CalculatePond (double x, double y, double falseLowDepth, bool& pondCalculatedP, double& pondElevationP, double& pondDepthP, double& pondAreaP, double& pondVolumeP, DTMDynamicFeatureArray& ponds);
+
+        virtual DTMStatusInt _TraceCatchmentForPoint (double x, double y, double maxPondDepth, bool& catchmentDetermined, DPoint3d& sumpPoint, bvector<DPoint3d>& catchmentPts);
+
+        virtual DTMStatusInt _PointVisibility (bool *pointVisibleP, double eyeX, double eyeY, double eyeZ, double pntX, double pntY, double pntZ);
+
+        virtual DTMStatusInt _LineVisibility (long *lineVisibleP, double eyeX, double eyeY, double eyeZ, double X1, double Y1, double Z1, double X2, double Y2, double Z2, DTMDynamicFeatureArray& visibilityFeatures);
+
+        virtual DTMStatusInt _BrowseTinPointsVisibility (double eyeX, double eyeY, double eyeZ, void *userP, DTMFeatureCallback callBackFunctP);
+
+        virtual DTMStatusInt _BrowseTinLinesVisibility (double eyeX, double eyeY, double eyeZ, void *userP, DTMFeatureCallback callBackFunctP);
+
+        virtual DTMStatusInt _BrowseRadialViewSheds (double eyeX, double eyeY, double eyeZ, long viewShedOption, long numberRadials, double radialIncrement, void *userP, DTMFeatureCallback callBackFunctP);
+
+        virtual DTMStatusInt _BrowseRegionViewSheds (double eyeX, double eyeY, double eyeZ, void *userP, DTMFeatureCallback callBackFunctP);
+
+        virtual DTMStatusInt _ClipToTinHull (DTMClipOption clipOption, DPoint3dCP featurePtsP, int numFeaturePts, bvector<DtmString>& clipSections);
+
+        virtual DTMStatusInt _Append (BcDTMR appendDtmP);
+
+        virtual DTMStatusInt _AppendWithUserTag (BcDTMR appendDtmP, DTMUserTag userTag);
+
+        virtual BcDTMPtr _Clone ();
+
+        virtual BcDTMPtr _Delta (BcDTMR toDeltaP, DPoint3dCP points, int numPoints);
+
+        virtual BcDTMPtr  _DeltaElevation (double elevation, DPoint3dCP points, int numPoints) ;
+
+        virtual DTMStatusInt _OffsetDeltaElevation (double offset);
+
+        virtual BC_DTM_OBJ* _GetTinHandle () const
+            {
+            return _dtmHandleP;
+            };
+
+        virtual DTMStatusInt _DrapeLinearPoints
+            (
+            BcDTMDrapedLinePtr&     drapedLinePP,
+            DPoint3dCP              pointsP,
+            const double            *distTabP,
+            int                     nbPt
+            );
+
+        virtual DTMStatusInt _ShotVector
+            (
+            double    *endSlopeP,
+            double    *endAspectP,
+            DPoint3d  endTriangle[3],
+            int       *endDrapedTypeP,
+            long      *startFlag,
+            long      *endFlag,
+            DPoint3dP endPtP,
+            DPoint3dP startPtP,
+            double    direction,
+            double    slope
+            );
+
+        virtual DTMStatusInt _ComputePlanarPrismoidalVolume
+            (
+            BcDTMVolumeAreaResult& result,
+            double              elevation,
+            DPoint3dCP          points,
+            int                 nbPt,
+            VOLRANGETAB*        rangeTableP,
+            int                 numRanges
+            );
+
+        virtual DTMStatusInt _CalculateCutFillVolume
+            (
+            BcDTMVolumeAreaResult& result,
+            BcDTMR              otherDtmP,
+            DPoint3dCP          points,
+            int                 nbPt,
+            VOLRANGETAB*        rangeTableP,
+            int                 numRanges
+            );
+
+        virtual DTMStatusInt _CalculatePrismoidalVolumeToElevation
+            (
+            BcDTMVolumeAreaResult& result,
+            DtmVectorString     *volumePolygonsP,
+            double              elevation,
+            DPoint3dCP          points,
+            int                 nbPt,
+            VOLRANGETAB*        rangeTableP,
+            int                 numRanges
+            ) ;
+
+        virtual DTMStatusInt _CalculatePrismoidalVolumeToSurface
+            (
+            BcDTMVolumeAreaResult& result,
+            DtmVectorString     *volumePolygonsP,
+            BcDTMR              otherDtmP,
+            DPoint3dCP          points,
+            int                 nbPt,
+            VOLRANGETAB*        rangeTableP,
+            int                 numRanges
+            ) ;
+
+        virtual DTMStatusInt _CalculateGridVolumeToElevation
+            (
+            BcDTMVolumeAreaResult& result,
+            long                &numCellsUsedP,
+            double              &cellAreaP,
+            DtmVectorString     *volumePolygonsP,
+            long                numLatticePoints,
+            double              elevation,
+            DPoint3dCP          points,
+            int                 nbPt,
+            VOLRANGETAB*        rangeTableP,
+            int                 numRanges
+            ) ;
+
+        virtual DTMStatusInt _CalculateGridVolumeToSurface
+            (
+            BcDTMVolumeAreaResult& result,
+            long                &numCellsUsedP,
+            double              &cellAreaP,
+            DtmVectorString     *volumePolygonsP,
+            BcDTMR              otherDtmP,
+            long                numLatticePoints,
+            DPoint3dCP          points,
+            int                 nbPt,
+            VOLRANGETAB*        rangeTableP,
+            int                 numRanges
+            ) ;
+
+        virtual DTMStatusInt _CalculatePrismoidalVolumeBalanceToSurface
+            (
+            double              &fromAreaP,
+            double              &toAreaP,
+            double              &balanceP,
+            DtmVectorString     *volumePolygonsP,
+            BcDTMR              otherDtmP,
+            DPoint3dCP          points,
+            int                 nbPt
+            ) ;
+
+        virtual DTMStatusInt _CalculateFeatureStatistics (DTMFeatureStatisticsInfo& info) const;
+        virtual int _GetTrianglesCount () const;
+
+        virtual DTMStatusInt _BrowseSlopeIndicator
+            (
+            BcDTMR dtmP,
+            double  majorInterval,
+            double  minorInterval,
+            void *userP,
+            DTMBrowseSlopeIndicatorCallback callBackFunctP
+            );
+
+        virtual   DTMStatusInt _BrowseDrainageFeatures
+            (
+            DTMFeatureType featureType,
+            double      *minLowPointP,
+            const DTMFenceParams& fence,
+            void         *userP,
+            DTMFeatureCallback callBackFunctP
+            );
+
+        virtual DTMStatusInt _CalculateCatchments
+            (
+            bool        refineOption,
+            double      falseLowDepth,
+            const DTMFenceParams& fence,
+            void        *userP,
+            DTMFeatureCallback callBackFunctP
+            ) ;
+
+
+        virtual  DTMStatusInt _BrowseTriangleMesh
+            (
+            long        maxTriangles,
+            const DTMFenceParams& fence,
+            void         *userP,
+            DTMTriangleMeshCallback callBackFunctP
+            ) ;
+
+        virtual    DTMStatusInt _BrowseFeatures
+            (
+            DTMFeatureType featureType,
+            long        maxSpots,
+            void         *userP,
+            DTMFeatureCallback callBackFunctP
+            );
+
+        virtual     DTMStatusInt _BrowseFeatures
+            (
+            DTMFeatureType featureType,
+            const DTMFenceParams& fence,
+            long        maxSpots,
+            void         *userP,
+            DTMFeatureCallback callBackFunctP
+            );
+
+        virtual DTMStatusInt _BrowseSinglePointFeatures
+            (
+            DTMFeatureType featureType,
+            double      *minDepthP,
+            const DTMFenceParams& fence,
+            long        *nPointP,
+            void        *userP,
+            DTMBrowseSinglePointFeatureCallback callBackFunctP
+            );
+        virtual DTMStatusInt _BrowseContours
+            (
+            DTMContourParamsCR contourParams,
+            const DTMFenceParams& fence, 
+            void        *userArgP,
+            DTMFeatureCallback callBackFunctP
+            );
+
+        virtual DTMStatusInt _ContourAtPoint
+            (
+            double      x,
+            double      y,
+            double      contourInterval,
+            DTMContourSmoothing smoothOption,
+            double      smoothFactor,
+            int         smoothDensity,
+            const DTMFenceParams& fence,
+            void        *userArgP,
+            DTMFeatureCallback callBackFunctP
+            );
+
+        virtual DTMStatusInt _GetAscentTrace
+            (
+            double         minDepth,
+            double         pX,
+            double         pY,
+            void         *userP,
+            DTMFeatureCallback callBackFunctP
+            );
+        virtual DTMStatusInt _GetDescentTrace
+            (
+            double         minDepth,
+            double         pX,
+            double         pY,
+            void         *userP,
+            DTMFeatureCallback callBackFunctP
+            );
+        virtual DTMStatusInt _AnalyzeElevation
+            (
+            DRange1d     *tInterval,
+            int         nInterval,
+            bool        polygonized,
+            const DTMFenceParams& fence,
+            void         *userP,
+            DTMFeatureCallback callBackFunctP
+            );
+        virtual DTMStatusInt _AnalyzeSlope
+            (
+            DRange1d     *tInterval,
+            int         nInterval,
+            bool        polygonized,
+            const DTMFenceParams& fence,
+            void         *userP,
+            DTMFeatureCallback callBackFunctP
+            );
+        virtual DTMStatusInt _AnalyzeAspect
+            (
+            DRange1d     *tInterval,
+            int         nInterval,
+            bool        polygonized,
+            const DTMFenceParams& fence,
+            void         *userP,
+            DTMFeatureCallback callBackFunctP
+            );
+        virtual DTMStatusInt _TracePath
+            (
+            double        pointX,
+            double        pointY,
+            double        slope,
+            double        dist,
+            void         *userP,
+            DTMFeatureCallback callBackFunctP
+            );
+        virtual DTMStatusInt _TraceLine
+            (
+            double        pointX,
+            double        pointY,
+            double        slope,
+            double        dist,
+            void         *userP,
+            DTMFeatureCallback callBackFunctP
+            );
+        virtual void _GetHandles
+            (
+            void **headerPP,
+            int *nHeaderP,
+            void ***featureArraysPP,
+            int  *nFeatureArraysP,
+            int  *featureArraysSize,
+            int  *lastFeatureArraysSize,
+            void ***pointArraysPP,
+            int  *nPointArraysP,
+            int  *pointArraysSize,
+            int  *lastPointArraysSize,
+            void ***nodeArraysPP,
+            int  *nNodeArraysP,
+            int  *nodeArraysSize,
+            int  *lastNodeArraysSize,
+            void ***cListArraysPP,
+            int  *nCListArraysP,
+            int  *cListArraysSize,
+            int  *lastCListArraysSize,
+            void ***fListArraysPP,
+            int  *nFListArraysP,
+            int  *fListArraySize,
+            int  *lastFListArraySize
+            );
+        virtual BcDTMMeshPtr _GetMesh
+            (
+            long firstCall,
+            long maxMeshSize,
+            DPoint3dCP fencePtsP,
+            int numFencePts
+            );
+        virtual BcDTMEdgesPtr _GetEdges
+            (
+            DPoint3dCP fencePtsP,
+            int numFencePts
+            );
+        virtual void _GetMesh
+            (
+            DPoint3dCP fencePtsP,
+            int numFencePts,
+            DPoint3dP* pointsPP,
+            long *numIndices,
+            long** triangleIndexPP
+            );
+
+        virtual DTMStatusInt _ConvertUnits
+            (
+            double xyFactor,
+            double zFactor
+            );
+
+        virtual DTMStatusInt _TransformUsingCallback
+            (
+            DTMTransformPointsCallback callback,
+            void* userP
+            );
+        virtual DTMStatusInt _Transform
+            (
+            TransformCR trsfMatP
+            );
+
+        virtual DTMStatusInt _PurgeDTM (unsigned int flags);
+
+        virtual DTMStatusInt _GetPoint (long index, DPoint3d& pt);
+
+        virtual DTMStatusInt _Clip (DPoint3dCP clipPolygonPtsP, int numClipPolygonPts, DTMClipOption clippingMethod);
+        virtual DTMStatusInt _CopyToMemoryBlock (char **memoryBlockPP, unsigned long *memoryBlockSizeP);
+
+        virtual DTMStatusInt _ConvertToDataState (void);
+
+        virtual DTMStatusInt _SetPointMemoryAllocationParameters (int iniPointAllocation, int incPointAllocation);
+
+        virtual DTMStatusInt _ReplaceFeaturePoints (DTMFeatureId dtmFeatureId, DPoint3d *pointsP, int numPoints);
+
+        virtual DTMStatusInt _BulkDeleteFeaturesByUserTag (DTMUserTag userTagP[], int numUserTag);
+
+        virtual DTMStatusInt _BulkDeleteFeaturesByFeatureId (DTMFeatureId dtmFeatureIdP[], int numFeatureId);
+
+        virtual DTMStatusInt _SetCleanUpOptions (DTMCleanupFlags option);
+
+        virtual DTMStatusInt _GetCleanUpOptions (DTMCleanupFlags& option);
+
+        virtual DTMStatusInt _SetMemoryAccess (DTMAccessMode accessMode);
+
+        virtual DTMStatusInt _GetLastModifiedTime (int64_t& lastModifiedTime);
+
+        virtual DTMStatusInt _GetReadOnlyDTM (BENTLEY_NAMESPACE_NAME::TerrainModel::BcDTMPtr& readonlyDTM);
+
+        // Input stuff
+        virtual DTMStatusInt _AddPoint (DPoint3dCR spotPoint);
+        virtual DTMStatusInt _AddPoints (DPoint3dCP spotPointP, int nPoint);
+        virtual DTMStatusInt _AddPointFeature (DPoint3dCR spotPoint, DTMFeatureId* idP);
+        virtual DTMStatusInt _AddPointFeature (DPoint3dCR spotPoint, DTMUserTag userTag, DTMFeatureId* idP);
+        virtual DTMStatusInt _AddPointFeature (DPoint3dCP sptsP, int numPts, DTMFeatureId* featureIdP);
+        virtual DTMStatusInt _AddPointFeature (DPoint3dCP sptsP, int numPts, DTMUserTag userTag, DTMFeatureId* featureIdP);
+        virtual DTMStatusInt _AddLinearFeature (DTMFeatureType dtmFeatureType, DPoint3dCP ptsP, int numPts, DTMFeatureId* featureIdP);
+        virtual DTMStatusInt _AddLinearFeature (DTMFeatureType dtmFeatureType, DPoint3dCP ptsP, int numPts, DTMUserTag userTag, DTMFeatureId* featureIdP);
+        virtual DTMStatusInt _DeleteFeatureById (DTMFeatureId guID);
+        virtual DTMStatusInt _DeleteFeaturesByUserTag (DTMUserTag userTag);
+        virtual DTMStatusInt _DeleteFeaturesByType (DTMFeatureType dtmfeat);
+
+        virtual  DTMStatusInt _JoinFeatures
+            (
+            DTMFeatureType dtmFeatureType,
+            int    *nFeatures,
+            int    *nJoinedFeatures,
+            double tol
+            );
+
+        virtual DTMStatusInt  _RemoveHull();
+
+        virtual DTMStatusInt _CreatePointStockPile (DPoint3d headCoordinate, double stockPileSlope, bool mergeOption, double& stockPileVolume, BcDTMPtr* stockPileTmPP, BcDTMPtr* mergedTmPP);
+        virtual DTMStatusInt _CreateAlignmentStockPile (DPoint3dCP headCoordinates, int numHeadCoordinates, double stockPileSlope, bool mergeOption, double& stockPileVolume, BcDTMPtr* stockPileTmPP, BcDTMPtr* mergedTmPP);
+        virtual bool _IntersectVector (DPoint3dR interscetionPoint, DPoint3dCR startPoint, DPoint3dCR endPoint);
+
+
+        virtual StatusInt _Clean ();
+        virtual StatusInt _AddFeatureWithMultipleSegments (DTMFeatureType dtmFeatureType, const DtmVectorString& features, DTMUserTag   userTag, DTMFeatureId *featureIdP);
+        virtual StatusInt _ReplaceFeatureWithMultipleSegments (const DtmVectorString& features, DTMFeatureId featureId);
+        virtual bool _GetProjectedPointOnDTM (DPoint3dR pointOnDTM, DMatrix4dCR w2vMap, DPoint3dCR testPoint);
+        virtual StatusInt _FilterPoints (long numPointsToRemove, double percentageToRemove, long& pointsBefore, long& pointsAfter);
+
+        // Inline transformation.
+        virtual TMTransformHelperP _GetTransformHelper ()
+            {
+            return _dtmTransformHelper.get ();
+            }
+
+        // Concrete functions
+    public:
+        BENTLEYDTM_EXPORT  DTMStatusInt GetMemoryUsed (size_t& memoryUsed);
+        //__PUBLISH_SECTION_START__
+        BENTLEYDTM_EXPORT  DTMState GetDTMState ();
+
+        BENTLEYDTM_EXPORT  DTMStatusInt SetTriangulationParameters (double pointTol, double lineTol, long edgeOption, double maxSide);
+        BENTLEYDTM_EXPORT  DTMStatusInt GetTriangulationParameters (double& pointTol, double& lineTol, long& edgeOption, double& maxSide);
+        BENTLEYDTM_EXPORT  DTMStatusInt Triangulate ();
+        BENTLEYDTM_EXPORT  DTMStatusInt CheckTriangulation ();
+        //__PUBLISH_SECTION_END__
+
+        BENTLEYDTM_EXPORT  DTMStatusInt TinFilterPoints (long filterOption, int reinsertOption, double zTolerance, long* numPointsBefore, long* numPointsAfter, double* filterReduction);
+        BENTLEYDTM_EXPORT  DTMStatusInt TileFilterPoints (long minTilePts, long maxTileDivide, double tileLength, double zTolerance, long* numPointsBefore, long* numPointsAfter, double* filterReduction);
+
+        BENTLEYDTM_EXPORT  DTMStatusInt TinFilterSinglePointPointFeatures (long filterOption, int reinsertOption, double zTolerance, long* numPointsBefore, long* numPointsAfter, double* filterReduction);
+        BENTLEYDTM_EXPORT  DTMStatusInt TileFilterSinglePointPointFeatures (long minTilePts, long maxTileDivide, double tileLength, double zTolerance, long* numPointsBefore, long* numPointsAfter, double* filterReduction);
+
+        BENTLEYDTM_EXPORT  DTMStatusInt EditorSelectDtmTinFeature (DTMFeatureType dtmFeatureType, DPoint3d pt, long* featureFoundP, DPoint3d** featurePtsPP, long* numFeaturePtsP);
+        BENTLEYDTM_EXPORT  DTMStatusInt EditorDeleteDtmTinFeature (long* result);
+
+        BENTLEYDTM_EXPORT  DTMStatusInt BrowseFeaturesWithTinErrors (void* userP, DTMFeatureCallback callback);
+        BENTLEYDTM_EXPORT  DTMStatusInt BrowseFeaturesWithUserTag (DTMUserTag userTag, void* userP, DTMFeatureCallback callback);
+        BENTLEYDTM_EXPORT  DTMStatusInt BrowseFeaturesWithFeatureId (DTMFeatureId featureId, void* userP, DTMFeatureCallback callback);
+
+        BENTLEYDTM_EXPORT  DTMStatusInt BrowseDuplicatePoints (void* userP, DTMDuplicatePointsCallback callback);
+        BENTLEYDTM_EXPORT  DTMStatusInt BrowseCrossingFeatures (DTMFeatureType* featureList, int numFeaturesList, void* userP, DTMCrossingFeaturesCallback callback);
+        // BOTH OF THE METHODS BELOW CAN RETURN MORE THAN ONE INSTANCE OF A FEATURE - FOR EXAMPLE
+        // A MERGE OPERATION CAN BREAK A SINGLE GUID FEATURE INTO 2 PIECES EACH RETAINING THEIR
+        // ORIGINAL GUIDS
+        // SO CHANGE THE NAME TO getFeatures and return an array
+        BENTLEYDTM_EXPORT  DTMStatusInt GetFeatureById (BcDTMFeaturePtr& featurePP, DTMFeatureId identP);
+
+        BENTLEYDTM_EXPORT  DTMStatusInt GetFeatureByUserTag (BcDTMFeaturePtr& featurePP, DTMUserTag userTag);
+
+        BENTLEYDTM_EXPORT  DTMStatusInt GetFeatureEnumerator (BcDTMFeatureEnumeratorPtr& enumPP);
+        BENTLEYDTM_EXPORT  DTMStatusInt ClipByPointString
+            (
+            BcDTMPtr&               clippedPP,
+            DPoint3dCP              points,
+            int                     nbPt,
+            DTMClipOption           clippingMethod
+            );
+
+        BENTLEYDTM_EXPORT DTMStatusInt CreatePointStockPile (DPoint3d headCoordinates, double stockPileSlope, bool mergeOption, double& stockPileVolume, BcDTMPtr *stockPileTmPP, BcDTMPtr *mergedTmPP);
+        BENTLEYDTM_EXPORT DTMStatusInt CreateAlignmentStockPile (DPoint3d *headCoordinates, long numHeadCoordinates, double stockPileSlope, bool mergeOption, double& stockPileVolume, BcDTMPtr *stockPileTmPP, BcDTMPtr *mergedTmPP);
+
+        //__PUBLISH_SECTION_START__
+        BENTLEYDTM_EXPORT  DTMStatusInt DrapePoint
+            (
+            int        *drapedTypeP,
+            DPoint3d    *pointP
+            ) ;
+
+        BENTLEYDTM_EXPORT  DTMStatusInt DrapePoint
+            (
+            double      *elevationP,
+            double      *slopeP,
+            double      *aspectP,
+            DPoint3d    triangle[3],
+            int         *drapedTypeP,
+            DPoint3d    *pointP
+            );
+        //__PUBLISH_SECTION_END__
+
+        BENTLEYDTM_EXPORT  DTMStatusInt SaveAsGeopakTinFile
+            (
+            WCharCP fileNameP
+            );
+
+        BENTLEYDTM_EXPORT  DTMStatusInt PopulateFromGeopakTinFile
+            (
+            WCharCP fileNameP
+            );
+
+        //__PUBLISH_SECTION_START__
+        BENTLEYDTM_EXPORT  DTMStatusInt Save
+            (
+            WCharCP fileNameP
+            );
+        //__PUBLISH_SECTION_END__
+
+        BENTLEYDTM_EXPORT  DTMStatusInt SaveAsGeopakDat
+            (
+            WCharCP fileNameP
+            );
+
+        BENTLEYDTM_EXPORT  DTMStatusInt SaveAsGeopakAsciiDat
+            (
+            WCharCP fileNameP,
+            int numDecPts
+            );
+
+        BENTLEYDTM_EXPORT  DTMStatusInt SaveToStream
+            (
+            IBcDtmStreamR stream
+            );
+
+        BENTLEYDTM_EXPORT  DTMStatusInt CalculateSlopeArea
+            (
+            double          *areaP,
+            DPoint3dCP      points,
+            int             nbPt
+            );
+        BENTLEYDTM_EXPORT  DTMStatusInt CalculateSlopeArea
+            (
+            double          *areaP
+            );
+        BENTLEYDTM_EXPORT  DTMStatusInt CalculateSlopeArea
+            (
+            double          *flatAreaP,
+            double          *slopeAreaP,
+            DPoint3dCP      points,
+            int             numPoints
+            );
+        //__PUBLISH_SECTION_START__
+        BENTLEYDTM_EXPORT  DTMStatusInt Merge (BcDTMR toMergeP);
+        //__PUBLISH_SECTION_END__
+        BENTLEYDTM_EXPORT  DTMStatusInt MergeAdjacent (BcDTMR toMergeP);
+
+        BENTLEYDTM_EXPORT  DTMStatusInt InterpolateDtmFeatureType
+            (
+            DTMFeatureType dtmFeatureType,                    // ==> Dtm Feature Type To Be Interpolated
+            double  snapTolerance,                    // ==> Snap tolerance for interpolation purposes
+            BcDTMR spotsP,                           // ==> 3D Points To Interpolate From
+            BcDTMR intDtmP,                          // ==> DTM to Store Interpolated Features
+            long   *numDtmFeaturesP,                  // <== Number Of Dtm Features
+            long   *numDtmFeaturesInterpolatedP       // <== Number Of Dtm Features Interpolated
+            ) ;
+
+        BENTLEYDTM_EXPORT  DTMStatusInt RemoveNoneFeatureHullLines ();
+
+        BENTLEYDTM_EXPORT  DTMStatusInt CalculatePond (double x, double y, bool& pondCalculatedP, double& pondElevationP, double& pondDepthP, double& pondAreaP, double& pondVolumeP, DTMDynamicFeatureArray& ponds);
+
+        BENTLEYDTM_EXPORT  DTMStatusInt CalculatePond (double x, double y, double falseLowDepth, bool& pondCalculatedP, double& pondElevationP, double& pondDepthP, double& pondAreaP, double& pondVolumeP, DTMDynamicFeatureArray& ponds);
+
+        BENTLEYDTM_EXPORT  DTMStatusInt TraceCatchmentForPoint (double x, double y, double maxPondDepth, bool& catchmentDetermined, DPoint3d& sumpPoint, bvector<DPoint3d>& catchmentPts);
+
+        BENTLEYDTM_EXPORT  DTMStatusInt PointVisibility (bool *pointVisibleP, double eyeX, double eyeY, double eyeZ, double pntX, double pntY, double pntZ);
+
+        BENTLEYDTM_EXPORT  DTMStatusInt LineVisibility (long *lineVisibleP, double eyeX, double eyeY, double eyeZ, double X1, double Y1, double Z1, double X2, double Y2, double Z2, DTMDynamicFeatureArray& visibilityFeatures);
+
+        BENTLEYDTM_EXPORT  DTMStatusInt BrowseTinPointsVisibility (double eyeX, double eyeY, double eyeZ, void *userP, DTMFeatureCallback callBackFunctP);
+
+        BENTLEYDTM_EXPORT  DTMStatusInt BrowseTinLinesVisibility (double eyeX, double eyeY, double eyeZ, void *userP, DTMFeatureCallback callBackFunctP);
+
+        BENTLEYDTM_EXPORT  DTMStatusInt BrowseRadialViewSheds (double eyeX, double eyeY, double eyeZ, long viewShedOption, long numberRadials, double radialIncrement, void *userP, DTMFeatureCallback callBackFunctP);
+
+        BENTLEYDTM_EXPORT  DTMStatusInt BrowseRegionViewSheds (double eyeX, double eyeY, double eyeZ, void *userP, DTMFeatureCallback callBackFunctP);
+
+        BENTLEYDTM_EXPORT  DTMStatusInt ClipToTinHull (DTMClipOption clipOption, DPoint3dCP featurePtsP, int numFeaturePts, bvector<DtmString>& clipSections);
+
+        //__PUBLISH_SECTION_START__
+        BENTLEYDTM_EXPORT  DTMStatusInt Append (BcDTMR appendDtmP);
+        //__PUBLISH_SECTION_END__
+
+        BENTLEYDTM_EXPORT  DTMStatusInt AppendWithUserTag (BcDTMR appendDtmP, DTMUserTag userTag);
+
+        //__PUBLISH_SECTION_START__
+        BENTLEYDTM_EXPORT  BcDTMPtr Clone ();
+        //__PUBLISH_SECTION_END__
+
+        BENTLEYDTM_EXPORT  BcDTMPtr Delta (BcDTMR toDeltaP, DPoint3dCP points, int numPoints);
+
+        BENTLEYDTM_EXPORT  BcDTMPtr DeltaElevation (double elevation, DPoint3dCP points, int numPoints);
+
+        BENTLEYDTM_EXPORT  DTMStatusInt OffsetDeltaElevation (double offset);
+
+        BENTLEYDTM_EXPORT  BC_DTM_OBJ* GetTinHandle
+            (
+            ) const;
+
+        //__PUBLISH_SECTION_START__
+        BENTLEYDTM_EXPORT  DTMStatusInt DrapeLinearPoints
+            (
+            BcDTMDrapedLinePtr& drapedLinePP,
+            DPoint3dCP          pointsP,
+            const double*       distTabP,
+            int                 nbPt
+            );
+        //__PUBLISH_SECTION_END__
+
+        BENTLEYDTM_EXPORT  DTMStatusInt ShotVector
+            (
+            double        *endSlopeP,
+            double        *endAspectP,
+            DPoint3d    endTriangle[3],
+            int            *endDrapedTypeP,
+            DPoint3d    *endPtP,
+            DPoint3d    *startPtP,
+            double      direction,
+            double      slope
+            );
+
+        BENTLEYDTM_EXPORT  DTMStatusInt ShotVector
+            (
+            double        *endSlopeP,
+            double        *endAspectP,
+            DPoint3d    endTriangle[3],
+            int            *endDrapedTypeP,
+            long        *startFlag,
+            long        *endFlag,
+            DPoint3d    *endPtP,
+            DPoint3d    *startPtP,
+            double      direction,
+            double      slope
+            );
+
+        BENTLEYDTM_EXPORT  DTMStatusInt ComputePlanarPrismoidalVolume
+            (
+            BcDTMVolumeAreaResult& result,
+            double              elevation,
+            DPoint3dCP          points,
+            int                 nbPt,
+            VOLRANGETAB*        rangeTableP,
+            int                 numRanges
+            );
+
+        BENTLEYDTM_EXPORT  DTMStatusInt CalculateCutFillVolume
+            (
+            BcDTMVolumeAreaResult& result,
+            BcDTMR              otherDtmP,
+            DPoint3dCP          points,
+            int                 nbPt,
+            VOLRANGETAB*        rangeTableP,
+            int                 numRanges
+            );
+
+        BENTLEYDTM_EXPORT  DTMStatusInt CalculatePrismoidalVolumeToElevation
+            (
+            BcDTMVolumeAreaResult& result,
+            DtmVectorString     *volumePolygonsP,
+            double              elevation,
+            DPoint3dCP          points,
+            int                 nbPt,
+            VOLRANGETAB*        rangeTableP,
+            int                 numRanges
+            ) ;
+
+        BENTLEYDTM_EXPORT  DTMStatusInt CalculatePrismoidalVolumeToSurface
+            (
+            BcDTMVolumeAreaResult& result,
+            DtmVectorString     *volumePolygonsP,
+            BcDTMR              otherDtmP,
+            DPoint3dCP          points,
+            int                 nbPt,
+            VOLRANGETAB*        rangeTableP,
+            int                 numRanges
+            ) ;
+
+        BENTLEYDTM_EXPORT  DTMStatusInt CalculateGridVolumeToElevation
+            (
+            BcDTMVolumeAreaResult& result,
+            long                &numCellsUsedP,
+            double              &cellAreaP,
+            DtmVectorString     *volumePolygonsP,
+            long                numLatticePoints,
+            double              elevation,
+            DPoint3dCP          points,
+            int                 nbPt,
+            VOLRANGETAB*        rangeTableP,
+            int                 numRanges
+            ) ;
+
+        BENTLEYDTM_EXPORT  DTMStatusInt CalculateGridVolumeToSurface
+            (
+            BcDTMVolumeAreaResult& result,
+            long                &numCellsUsedP,
+            double              &cellAreaP,
+            DtmVectorString     *volumePolygonsP,
+            BcDTMR              otherDtmP,
+            long                numLatticePoints,
+            DPoint3dCP          points,
+            int                 nbPt,
+            VOLRANGETAB*        rangeTableP,
+            int                 numRanges
+            ) ;
+
+        BENTLEYDTM_EXPORT  DTMStatusInt CalculatePrismoidalVolumeBalanceToSurface
+            (
+            double              &fromAreaP,
+            double              &toAreaP,
+            double              &balanceP,
+            DtmVectorString     *volumePolygonsP,
+            BcDTMR              otherDtmP,
+            DPoint3dCP          points,
+            int                 nbPt
+            ) ;
+
+        //__PUBLISH_SECTION_START__
+        BENTLEYDTM_EXPORT  DTMStatusInt CalculateFeatureStatistics (DTMFeatureStatisticsInfo& info) const;
+        BENTLEYDTM_EXPORT  int GetTrianglesCount () const;
+        //__PUBLISH_SECTION_END__
+
+        BENTLEYDTM_EXPORT  DTMStatusInt BrowseSlopeIndicator
+            (
+            BcDTMR dtmP,
+            double  majorInterval,
+            double  minorInterval,
+            void *userP,
+            DTMBrowseSlopeIndicatorCallback callBackFunctP
+            );
+
+        BENTLEYDTM_EXPORT    DTMStatusInt BrowseDrainageFeatures
+            (
+            DTMFeatureType featureType,
+            double        *minLowPointP,
+            const DTMFenceParams& fence,
+            void         *userP,
+            DTMFeatureCallback callBackFunctP
+            );
+
+
+        BENTLEYDTM_EXPORT DTMStatusInt CalculateCatchments
+            (
+            bool        refineOption,
+            double      falseLowDepth,
+            const DTMFenceParams& fence,
+            void        *userP,
+            DTMFeatureCallback callBackFunctP
+            ) ;
+
+
+        BENTLEYDTM_EXPORT   DTMStatusInt BrowseTriangleMesh
+            (
+            long        maxTriangles ,
+            const DTMFenceParams& fence,
+            void         *userP,
+            DTMTriangleMeshCallback callBackFunctP
+            ) ;
+
+        BENTLEYDTM_EXPORT     DTMStatusInt BrowseFeatures
+            (
+            DTMFeatureType featureType,
+            long        maxSpots,
+            void         *userP,
+            DTMFeatureCallback callBackFunctP
+            );
+
+        BENTLEYDTM_EXPORT      DTMStatusInt BrowseFeatures
+            (
+            DTMFeatureType featureType,
+            const DTMFenceParams& fence,
+            long        maxSpots,
+            void         *userP,
+            DTMFeatureCallback callBackFunctP
+            );
+
+
+        BENTLEYDTM_EXPORT      DTMStatusInt BrowsePonds
+            (
+            void         *userP,
+            DTMFeatureCallback callBackFunctP
+            );
+
+        BENTLEYDTM_EXPORT  DTMStatusInt BrowseSinglePointFeatures
+            (
+            DTMFeatureType featureType,
+            double      *minDepthP,
+            const DTMFenceParams& fence,
+            long        *nPointP,
+            void        *userP,
+            DTMBrowseSinglePointFeatureCallback callBackFunctP
+            );
+        BENTLEYDTM_EXPORT  DTMStatusInt BrowseContours
+            (
+            DTMContourParamsCR contourParams,
+            const DTMFenceParams& fence, 
+            void        *userArgP,
+            DTMFeatureCallback callBackFunctP
+            );
+
+        BENTLEYDTM_EXPORT  DTMStatusInt ContourAtPoint
+            (
+            double      x,
+            double      y,
+            double      contourInterval,
+            DTMContourSmoothing smoothOption,
+            double      smoothFactor,
+            int         smoothDensity,
+            const DTMFenceParams& fence,
+            void        *userArgP,
+            DTMFeatureCallback callBackFunctP
+            );
+
+
+        BENTLEYDTM_EXPORT  DTMStatusInt GetAscentTrace
+            (
+            double         minDepth,
+            double         pX,
+            double         pY,
+            void         *userP,
+            DTMFeatureCallback callBackFunctP
+            );
+        BENTLEYDTM_EXPORT  DTMStatusInt GetDescentTrace
+            (
+            double         minDepth,
+            double         pX,
+            double         pY,
+            void         *userP,
+            DTMFeatureCallback callBackFunctP
+            );
+        BENTLEYDTM_EXPORT  DTMStatusInt AnalyzeElevation
+            (
+            DRange1d     *tInterval,
+            int         nInterval,
+            bool        polygonized,
+            const DTMFenceParams& fence,
+            void         *userP,
+            DTMFeatureCallback callBackFunctP
+            );
+        BENTLEYDTM_EXPORT  DTMStatusInt AnalyzeSlope
+            (
+            DRange1d     *tInterval,
+            int         nInterval,
+            bool        polygonized,
+            const DTMFenceParams& fence,
+            void         *userP,
+            DTMFeatureCallback callBackFunctP
+            );
+        BENTLEYDTM_EXPORT  DTMStatusInt AnalyzeAspect
+            (
+            DRange1d     *tInterval,
+            int         nInterval,
+            bool        polygonized,
+            const DTMFenceParams& fence,
+            void         *userP,
+            DTMFeatureCallback callBackFunctP
+            );
+        
+        BENTLEYDTM_EXPORT  DTMStatusInt TracePath
+            (
+            double        pointX,
+            double        pointY,
+            double        slope,
+            double        dist,
+            void         *userP,
+            DTMFeatureCallback callBackFunctP
+            );
+        BENTLEYDTM_EXPORT  DTMStatusInt TraceLine
+            (
+            double        pointX,
+            double        pointY,
+            double        slope,
+            double        dist,
+            void         *userP,
+            DTMFeatureCallback callBackFunctP
+            );
+        BENTLEYDTM_EXPORT  void GetHandles
+            (
+            void **headerPP,
+            int *nHeaderP,
+            void ***featureArraysPP,
+            int  *nFeatureArraysP,
+            int  *featureArraysSize,
+            int  *lastFeatureArraysSize,
+            void ***pointArraysPP,
+            int  *nPointArraysP,
+            int  *pointArraysSize,
+            int  *lastPointArraysSize,
+            void ***nodeArraysPP,
+            int  *nNodeArraysP,
+            int  *nodeArraysSize,
+            int  *lastNodeArraysSize,
+            void ***cListArraysPP,
+            int  *nCListArraysP,
+            int  *cListArraysSize,
+            int  *lastCListArraysSize,
+            void ***fListArraysPP,
+            int  *nFListArraysP,
+            int  *fListArraySize,
+            int  *lastFListArraySize
+            );
+        BENTLEYDTM_EXPORT  BcDTMMeshPtr GetMesh
+            (
+            long firstCall,
+            long maxMeshSize,
+            DPoint3dCP fencePtsP,
+            int numFencePts
+            );
+        BENTLEYDTM_EXPORT  BcDTMEdgesPtr GetEdges
+            (
+            DPoint3dCP fencePtsP,
+            int numFencePts
+            );
+        BENTLEYDTM_EXPORT  void GetMesh
+            (
+            DPoint3dCP fencePtsP,
+            int numFencePts,
+            DPoint3dP* pointsPP,
+            long *numIndices,
+            long** triangleIndexPP
+            );
+
+        BENTLEYDTM_EXPORT  DTMStatusInt ConvertUnits
+            (
+            double xyFactor,
+            double zFactor
+            );
+
+        BENTLEYDTM_EXPORT  DTMStatusInt TransformUsingCallback
+            (
+            DTMTransformPointsCallback callback,
+            void* userP
+            );
+
+        //__PUBLISH_SECTION_START__
+        BENTLEYDTM_EXPORT  DTMStatusInt Transform (TransformCR trsfMatP);
+        //__PUBLISH_SECTION_END__
+
+        BENTLEYDTM_EXPORT  DTMStatusInt PurgeDTM (unsigned int flags);
+
+        BENTLEYDTM_EXPORT  DTMStatusInt GetPoint (long index, DPoint3d& pt);
+
+        BENTLEYDTM_EXPORT  DTMStatusInt Clip (DPoint3dCP clipPolygonPtsP, int numClipPolygonPts, DTMClipOption clippingMethod);
+        BENTLEYDTM_EXPORT  DTMStatusInt CopyToMemoryBlock (char **memoryBlockPP, unsigned long *memoryBlockSizeP);
+
+        BENTLEYDTM_EXPORT  DTMStatusInt ConvertToDataState (void);
+
+        BENTLEYDTM_EXPORT  DTMStatusInt SetPointMemoryAllocationParameters (int iniPointAllocation, int incPointAllocation);
+
+        BENTLEYDTM_EXPORT  DTMStatusInt ReplaceFeaturePoints (DTMFeatureId dtmFeatureId, DPoint3d *pointsP, int numPoints);
+
+        BENTLEYDTM_EXPORT  DTMStatusInt BulkDeleteFeaturesByUserTag (DTMUserTag *userTagP, int numUserTag);
+
+        BENTLEYDTM_EXPORT  DTMStatusInt BulkDeleteFeaturesByFeatureId (DTMFeatureId *featureIdP, int numFeatureId);
+
+        BENTLEYDTM_EXPORT  DTMStatusInt SetCleanUpOptions (DTMCleanupFlags option);
+
+        BENTLEYDTM_EXPORT  DTMStatusInt GetCleanUpOptions (DTMCleanupFlags& option);
+
+        BENTLEYDTM_EXPORT  DTMStatusInt SetMemoryAccess (DTMAccessMode accessMode);
+
+        BENTLEYDTM_EXPORT DTMStatusInt GetReadOnlyDTM (BENTLEY_NAMESPACE_NAME::TerrainModel::BcDTMPtr& readonlyDTM);
+        //__PUBLISH_SECTION_START__
+        BENTLEYDTM_EXPORT DTMStatusInt GetLastModifiedTime (int64_t& lastModifiedTime);
+
+        BENTLEYDTM_EXPORT DTMStatusInt AddPoint (DPoint3dCR point);
+        BENTLEYDTM_EXPORT DTMStatusInt AddPoints (DPoint3dCP pointsP, int nPoint);
+        BENTLEYDTM_EXPORT DTMStatusInt AddPoints (const bvector<DPoint3d>& points)
+            {
+            return AddPoints (points.data (), (int)points.size ());
+            }
+
+        //__PUBLISH_SECTION_END__
+
+        BENTLEYDTM_EXPORT DTMStatusInt AddPointFeature (DPoint3dCR point, DTMFeatureId* featureIdP);
+        BENTLEYDTM_EXPORT DTMStatusInt AddPointFeature (DPoint3dCR point, DTMUserTag userTag, DTMFeatureId* idP);
+        BENTLEYDTM_EXPORT DTMStatusInt AddPointFeature (DPoint3dCP ptsP, int numPts, DTMFeatureId* featureIdP);
+        BENTLEYDTM_EXPORT DTMStatusInt AddPointFeature (DPoint3dCP ptsP, int numPts, DTMUserTag userTag, DTMFeatureId* idP);
+
+        BENTLEYDTM_EXPORT DTMStatusInt AddLinearFeature (DTMFeatureType dtmFeatureType, DPoint3dCP ptsP, int numPts, DTMFeatureId* featureIdP);
+
+        BENTLEYDTM_EXPORT DTMStatusInt AddLinearFeature (DTMFeatureType dtmFeatureType, DPoint3dCP ptsP, int numPts, DTMUserTag  userTag, DTMFeatureId* featureIdP);
+        BENTLEYDTM_EXPORT DTMStatusInt DeleteFeatureById (DTMFeatureId  guID);
+        BENTLEYDTM_EXPORT DTMStatusInt DeleteFeaturesByUserTag (DTMUserTag  userTag);
+        BENTLEYDTM_EXPORT DTMStatusInt DeleteFeaturesByType (DTMFeatureType dtmfeat);
+        BENTLEYDTM_EXPORT DTMStatusInt JoinFeatures (DTMFeatureType dtmFeatureType, int* nFeatures, int* nJoinedFeatures, double tol);
+        BENTLEYDTM_EXPORT DTMStatusInt RemoveHull ();
+        BENTLEYDTM_EXPORT bool IntersectVector (DPoint3dR interscetionPoint, DPoint3dCR startPt, DPoint3dCR endPoint);
+
+        BENTLEYDTM_EXPORT TMTransformHelperP GetTransformHelper();
+
+        BENTLEYDTM_EXPORT StatusInt Clean ();
+        BENTLEYDTM_EXPORT StatusInt AddFeatureWithMultipleSegments (DTMFeatureType dtmFeatureType, const DtmVectorString& features, DTMUserTag   userTag, DTMFeatureId *featureIdP);
+        BENTLEYDTM_EXPORT StatusInt ReplaceFeatureWithMultipleSegments (const DtmVectorString& features, DTMFeatureId featureId);
+        BENTLEYDTM_EXPORT StatusInt BulkDeleteByFeatureType (DTMFeatureType dtmFeatureType);
+        BENTLEYDTM_EXPORT bool GetProjectedPointOnDTM (DPoint3dR pointOnDTM, DMatrix4dCR w2vMap, DPoint3dCR testPoint);
+        BENTLEYDTM_EXPORT StatusInt FilterPoints (long numPointsToRemove, double percentageToRemove, long& pointsBefore, long& pointsAfter);
+
+//__PUBLISH_SECTION_START__
+    };
+
+/**
+* @memo     class which defines a Digital Terrain Model draped line point handle
+* @doc      class which defines a Digital Terrain Model draped line point handle
+* @author   Sylvain Pucci --  15/01/02 -- sylvain.pucci@bentley.com
+* @see
+*/
+struct BcDTMDrapedLinePoint : RefCounted<BENTLEY_NAMESPACE_NAME::TerrainModel::IDTMDrapedLinePoint>
+    {
+    //__PUBLISH_SECTION_END__
+    private:
+        BcDTMDrapedLinePoint (DPoint3d pt, double distance, DTMDrapedLineCode code) :
+            _pt (pt), _distance (distance), _code (code)
+            {
+            _breakLine = false;
+            };
+
+    protected:
+        // IDTMDrapedLinePoint
+        virtual DTMDrapedLineCode _GetCode () const override;
+        virtual DTMStatusInt    _GetPointCoordinates (DPoint3d& coordP) const override;
+        virtual double          _GetDistanceAlong () const override { return GetDistance (); };
+
+        // BcDTMDrapedLinePoint
+        virtual int             _GetUserTagCount () const { return (int)_features.size (); };
+        virtual int             _GetFeatureIdCount () const { return (int)_features.size (); };
+
+        virtual DTMFeatureType  _GetFeatureTypeAtIndex (int index) const { return _features[index].dtmFeatureType; };
+        virtual int             _GetFeatureIndexAtIndex (int index) const { return _features[index].dtmFeatureIndex; };
+        virtual DTMUserTag      _GetUserTagAtIndex (int index) const { return _features[index].dtmUserTag; };
+        virtual DTMFeatureId    _GetFeatureIdAtIndex (int index) const { return _features[index].dtmFeatureId; };
+        virtual int             _GetFeaturePriorPointAtIndex (int index) const { return _features[index].priorFeaturePoint; };
+        virtual int             _GetFeatureNextPointAtIndex (int index) const { return _features[index].nextFeaturePoint; };
+
+    public:
+        //BENTLEYDTM_EXPORT static BcDTMDrapedLinePoint* Create ()
+        //    {
+        //    return new BcDTMDrapedLinePoint ();
+        //    }
+        BENTLEYDTM_EXPORT static BcDTMDrapedLinePoint* Create (DPoint3d pt, double distance, DTMDrapedLineCode code)
+            {
+            return new BcDTMDrapedLinePoint (pt, distance, code);
+            };
+
+        inline DTMDrapedLineCode GetCode () const { return _code; }
+        inline DPoint3d     GetPoint () const { return _pt; };
+        inline DTMFeatureId    GetBcDTMFeatureIdByIndex (int index) const { return _features[index].dtmFeatureId; };
+        DTMUserTag        GetBcDTMUserTag () const;
+        DTMFeatureId           GetBcDTMFeatureId () const;
+        inline int          GetFeatureCount () const { return (int)_features.size (); };
+        inline double       GetDistance () const { return _distance; };
+#ifdef ToDo // Vancouver
+        void                AddFeature (DTMFeatureType feature, DTMUserTag userTag, DTMFeatureId id);
+#endif
+        void                AddFeature (int dtmFeatureIndex, DTMFeatureType dtmFeatureType, DTMUserTag dtmFeatureUserTag, DTMFeatureId  dtmFeatureId, int priorFeaturePoint, int nextFeaturePoint);
+
+        void SetPoint (DPoint3dCR value) { _pt = value; }
+        void SetDistance (double value) { _distance = value; }
+    public:
+        BENTLEYDTM_EXPORT int GetUserTagCount () const;
+        BENTLEYDTM_EXPORT int GetFeatureIdCount () const;
+
+        BENTLEYDTM_EXPORT int GetFeatureIndexAtIndex (int index) const ;
+        BENTLEYDTM_EXPORT DTMFeatureType GetFeatureTypeAtIndex (int index) const ;
+        BENTLEYDTM_EXPORT DTMUserTag GetUserTagAtIndex (int index) const;
+        BENTLEYDTM_EXPORT DTMFeatureId GetFeatureIdAtIndex (int index) const;
+        BENTLEYDTM_EXPORT int GetFeaturePriorPointAtIndex (int index) const ;
+        BENTLEYDTM_EXPORT int GetFeatureNextPointAtIndex (int index) const ;
+
+    private:
+        DPoint3d            _pt;
+        double              _distance;
+        DTMDrapedLineCode   _code;
+        bool             _breakLine;
+        struct PtFeature
+            {
+            //ULong            feature;
+            //DTMUserTag     userTag;
+            //DTMFeatureId      guId;
+            int              dtmFeatureIndex;    // Index To Feature In DTM Feature Table
+            DTMFeatureType   dtmFeatureType;     // DTM Feature Type
+            DTMUserTag     dtmUserTag;         // DTM User Tag
+            DTMFeatureId   dtmFeatureId;        // DTM Feature Id
+            int              priorFeaturePoint;  // Index To DTM Feature Point Prior To Drape Point
+            int              nextFeaturePoint;   // Index To DTM Feature Point After Drape Point
+            };
+        bvector<PtFeature>   _features;
+
+        //__PUBLISH_SECTION_START__
+    };
+
+/**
+* @memo     class which defines a Digital Terrain Model draped line handle
+* @doc      class which defines a Digital Terrain Model draped line handle
+* @author   Sylvain Pucci --  15/01/02 -- sylvain.pucci@bentley.com
+* @see
+*/
+struct BcDTMDrapedLine : public RefCounted<BENTLEY_NAMESPACE_NAME::TerrainModel::IDTMDrapedLine>
+    {
+    //__PUBLISH_SECTION_END__
+    // => Type of defintion for a draped line
+   // ===================================== 
+    enum class DTMDrapedLineFlag
+        {
+        // Void and outside parts
+        Void = 0,
+        // In triangulation parts
+        Tin = 1,
+        // Breakline points only
+        Breakline = 2,
+        // Specific points only
+        SpecificPoints = 3,
+        };
+
+    public:
+        static BcDTMDrapedLine* Create (bvector<RefCountedPtr<BcDTMDrapedLinePoint>> &drapedPoints)
+            {
+            return new BcDTMDrapedLine (drapedPoints);
+            }
+        static BcDTMDrapedLine* Create (bvector<RefCountedPtr<BcDTMDrapedLinePoint>> &drapedPoints, IRefCounted* linearElP)
+            {
+            return new BcDTMDrapedLine (drapedPoints, linearElP);
+            }
+    private:
+        BcDTMDrapedLine (bvector<RefCountedPtr<BcDTMDrapedLinePoint>> &drapedPoints);
+        BcDTMDrapedLine (bvector<RefCountedPtr<BcDTMDrapedLinePoint>> &drapedPoints, IRefCounted* linearElP);
+        virtual ~BcDTMDrapedLine ();
+        bvector<RefCountedPtr<BcDTMDrapedLinePoint>>& GetDrapedPoints ()
+            {
+            return _drapedPoints;
+            }
+    protected:
+
+        // IDTMDrapedLine
+        virtual DTMStatusInt _GetPointByIndex (BENTLEY_NAMESPACE_NAME::TerrainModel::DTMDrapedLinePointPtr& ret, unsigned int index) const override;
+        virtual DTMStatusInt _GetPointByIndex (DPoint3dP ptP, double *distanceP, DTMDrapedLineCode *codeP, unsigned int index) const override;
+        virtual unsigned int _GetPointCount () const override;
+
+        // BcDTMDrapedLine
+        virtual BENTLEY_NAMESPACE_NAME::TerrainModel::IDTMDrapedLine* _GetIDTMDrapedLine ()
+            {
+            return this;
+            }
+        virtual IRefCounted* _GetIRefCounted ()
+            {
+            return _linearElP.get ();
+            }
+
+        virtual void _SetIRefCounted (IRefCounted* obj)
+            {
+            _linearElP = obj;
+            }
+
+        virtual DTMStatusInt _GetProfileSections
+            (
+            DPoint3d            **xyzPointsPP,
+            DPoint3d            **profilePointsP,
+            DTMDrapedLineCode   **tabCodeP,
+            int                 **profileEndIndexP,
+            int                 *nSectionP,
+            DTMDrapedLineFlag   flagPt,
+            double              abcArray[],
+            int                 nbAbc
+            );
+
+        virtual DTMStatusInt _GetBreakLinePoints
+            (
+            bool       selNoFeature,
+            /* => if TRUE gets alla point, otherwise  */
+            /*     gets only points with feature      */
+            DPoint3dP     xyTabP[],     /* <= or NULL                             */
+            DPoint3dP     szTabP[],     /* <= or NULL                             */
+            DTMUserTag *userTagTabP[],    // <= Feature point table
+            DTMFeatureId    *guidTabP[],       // <= Feature point table
+            int          *nPtP          /* <= number of point                     */
+            );
+
+        virtual DTMStatusInt _GetPointByIndex
+            (
+            BcDTMDrapedLinePointPtr&  drapedPointPP,
+            int                     index
+            );
+
+        virtual DTMStatusInt _GetPointByIndex
+            (
+            DPoint3d                *ptP,
+            double                  *distanceP,
+            DTMDrapedLineCode       *codeP,
+            int                     index
+            );
+
+        virtual bool _IsPartiallyOnDTM ();
+
+    public:
+        BENTLEYDTM_EXPORT BENTLEY_NAMESPACE_NAME::TerrainModel::IDTMDrapedLine* GetIDTMDrapedLine();
+        BENTLEYDTM_EXPORT IRefCounted* GetIRefCounted ();
+        BENTLEYDTM_EXPORT void SetIRefCounted (IRefCounted* obj);
+
+        BENTLEYDTM_EXPORT DTMStatusInt GetProfileSections
+            (
+            DPoint3d            **xyzPointsPP,
+            DPoint3d            **profilePointsP,
+            DTMDrapedLineCode   **tabCodeP,
+            int                 **profileEndIndexP,
+            int                 *nSectionP,
+            DTMDrapedLineFlag   flagPt,
+            double              abcArray[],
+            int                 nbAbc
+            );
+
+        BENTLEYDTM_EXPORT DTMStatusInt GetProfileSections
+            (
+            DPoint3d            **profilePointsP,
+            DTMDrapedLineCode   **tabCodeP,
+            int                 **profileEndIndexP,
+            int                 *nSectionP,
+            DTMDrapedLineFlag   flagPt,
+            double              abcArray[],
+            int                 nbAbc
+            );
+
+        BENTLEYDTM_EXPORT DTMStatusInt GetBreakLinePoints
+            (
+            bool      selNoFeature,
+            /* => if TRUE gets alla point, otherwise  */
+            /*     gets only points with feature      */
+            DPoint3dP     xyTabP[],     /* <= or NULL                             */
+            DPoint3dP     szTabP[],     /* <= or NULL                             */
+            DTMUserTag *userTagTabP[],    // <= Feature point table
+            DTMFeatureId    *guidTabP[],       // <= Feature point table
+            int          *nPtP          /* <= number of point                     */
+            );
+
+        BENTLEYDTM_EXPORT DTMStatusInt GetPointByIndex
+            (
+            BcDTMDrapedLinePointPtr&  drapedPointPP,
+            int                     index
+            );
+
+        BENTLEYDTM_EXPORT DTMStatusInt GetPointByIndex
+            (
+            DPoint3d                *ptP,
+            double                  *distanceP,
+            DTMDrapedLineCode       *codeP,
+            int                     index
+            );
+
+        BENTLEYDTM_EXPORT int GetPointCount
+            (
+            );
+
+        BENTLEYDTM_EXPORT bool IsPartiallyOnDTM ();
+
+    private:
+        bvector<RefCountedPtr<BcDTMDrapedLinePoint>>     _drapedPoints;
+        RefCountedPtr<IRefCounted> _linearElP;
+        int                     _containsVoid;
+
+        DTMStatusInt AddPointInTable (int index, bvector<RefCountedPtr<BcDTMDrapedLinePoint>>& selPoint);
+        DTMStatusInt AddPointInTableByZInterpolation (int index, double abcissa, bvector<RefCountedPtr<BcDTMDrapedLinePoint>>& selPoint);
+        //__PUBLISH_SECTION_START__
+    };
+    //__PUBLISH_SECTION_END__
+
+/**
+* @memo     Pure virtual class which defines a Digital Terrain Feature
+* @doc      Pure virtual class which defines a Digital Terrain Feature
+* @author   Sylvain Pucci --  15/01/02 -- sylvain.pucci@bentley.com
+* @see
+*/
+struct BcDTMFeature: RefCountedBase
+    {
+    protected: BcDTMFeature (DTMFeatureType featureType, DTMUserTag userTag, DTMFeatureId featureId) :
+               m_ident (featureId), m_featureType (featureType), m_userTag (userTag)
+        {
+        }
+
+    public:
+        BENTLEYDTM_EXPORT const DTMFeatureId& GetIdent ()
+            {
+            return m_ident;
+            }
+        BENTLEYDTM_EXPORT const DTMUserTag GetUserTag ()
+            {
+            return m_userTag;
+            }
+        BENTLEYDTM_EXPORT DTMFeatureType GetFeatureType ()
+            {
+            return m_featureType;
+            }
+        virtual BcDTMLinearFeature* AsLinear () = 0;
+        virtual BcDTMComplexLinearFeature* AsComplexLinear () = 0;
+        virtual BcDTMSpot* AsSpot () = 0;
+
+    //protected:
+    //    virtual int GetDefinitionPoints (DPoint3dP& pointsPP, int& nbPt);
+
+    //    virtual void ComputeTangentsField (DPoint3dP  secStartP, double* secAngP) const
+    //        {
+    //        }
+
+    private:
+        DTMFeatureId    m_ident;
+        DTMFeatureType  m_featureType;
+        DTMUserTag      m_userTag;
+    };
+
+/**
+* @memo     Pure virtual class which defines a Digital Terrain Linear Feature
+* @doc      Pure virtual class which defines a Digital Terrain Linear Feature
+* @author   Sylvain Pucci --  15/01/02 -- sylvain.pucci@bentley.com
+* @see
+*/
+struct BcDTMLinearFeature: BcDTMFeature
+    {
+    friend BcDTM;
+    friend BcDTMFeatureEnumerator;
+    protected: BcDTMLinearFeature (DTMFeatureType feature, DTMUserTag userTagP, DTMFeatureId featureIdP, DPoint3dCP point, int nbPt);
+    public: static BcDTMLinearFeaturePtr Create (DTMFeatureType feature, DTMUserTag userTagP, DTMFeatureId guidP, DPoint3dCP point, int nbPt);
+    virtual BcDTMLinearFeature* AsLinear () { return this; };
+    virtual BcDTMComplexLinearFeature* AsComplexLinear () { return nullptr; };
+    virtual BcDTMSpot* AsSpot () { return nullptr; };
+    BENTLEYDTM_EXPORT int GetDefinitionPoints (DPoint3dP& pointsPP, int& nbPt);
+    BENTLEYDTM_EXPORT DtmString& GetLinearEl ()
+        {
+        return m_linearElP;
+        }
+
+    private:
+        DtmString       m_linearElP;
+    };
+
+/**
+* @memo     Pure virtual class which defines a Digital Terrain Linear Feature
+* @doc      Pure virtual class which defines a Digital Terrain Linear Feature
+* @author   Sylvain Pucci --  15/01/02 -- sylvain.pucci@bentley.com
+* @see
+*/
+struct BcDTMComplexLinearFeature : BcDTMFeature
+    {
+    friend BcDTM;
+    friend BcDTMFeatureEnumerator;
+
+    private: BcDTMComplexLinearFeature (DTMFeatureType featureType, DTMUserTag userTagP, DTMFeatureId featureIdP, DPoint3dCP point, int nbPt);
+    private: BcDTMComplexLinearFeature (DTMFeatureType featureType, DTMUserTag userTagP, DTMFeatureId featureIdP, const DtmString* pLinearElement, int nbLinearElement);
+    public: static BcDTMComplexLinearFeaturePtr Create (DTMFeatureType featureType, DTMUserTag userTagP, DTMFeatureId featureId, DPoint3dCP point, int nbPt);
+    public: static BcDTMComplexLinearFeaturePtr Create (DTMFeatureType featureType, DTMUserTag userTagP, DTMFeatureId featureId, const DtmString* pLinearElement, int nbLinearElement);
+
+        virtual BcDTMLinearFeature* AsLinear () { return nullptr; };
+        virtual BcDTMComplexLinearFeature* AsComplexLinear () { return this; };
+        virtual BcDTMSpot* AsSpot () { return nullptr; };
+
+    protected: int AppendElement (const DtmString& elmtP);
+    public:
+    BENTLEYDTM_EXPORT int GetComponentCount () const;
+    BENTLEYDTM_EXPORT int GetComponentByIndex (DtmString& elem, int index) const;
+    BENTLEYDTM_EXPORT int GetDefinitionPoints (DPoint3dP& pointsPP, int& nbPt, int index);
+
+    private:
+        DtmVectorString m_elmList;
+    };
+
+/**
+* @memo     Pure virtual class which defines a Digital Terrain Spot Feature
+* @doc      Pure virtual class which defines a Digital Terrain Spot Feature
+* @author   Sylvain Pucci --  15/01/02 -- sylvain.pucci@bentley.com
+* @see
+*/
+struct BcDTMSpot : BcDTMFeature
+    {
+    public:
+        friend BcDTM;
+        friend BcDTMFeatureEnumerator;
+        static BcDTMSpotPtr Create (DTMUserTag userTagP, DTMFeatureId identP, DTMFeatureType featureTypeP, DPoint3dCP pointP, int nPt);
+    protected:BcDTMSpot (DTMUserTag userTagP, DTMFeatureId identP, DTMFeatureType featureTypeP, DPoint3dCP pointP, int nPt);
+    public:
+
+    BENTLEYDTM_EXPORT int GetPoints (DPoint3dP& pointP, int& nPtP);
+    BENTLEYDTM_EXPORT int GetPointsCount () { return (int)m_points.size (); }
+
+    protected:
+        int AppendPoints (DPoint3dCP pointsP, int nPt);
+
+        virtual BcDTMSpot* AsSpot () { return this; };
+        virtual BcDTMLinearFeature* AsLinear () { return nullptr; };
+        virtual BcDTMComplexLinearFeature* AsComplexLinear () { return nullptr; };
+    private:
+        DtmString m_points;
+    };
+
+/**
+* @memo     Pure virtual class which defines a Digital Terrain Feature
+* @doc      Pure virtual class which defines a Digital Terrain Feature
+* @author   Sylvain Pucci --  15/01/02 -- sylvain.pucci@bentley.com
+* @see
+*/
+struct BcDTMFeatureEnumerator : RefCountedBase
+    {
+    struct FeatureDescr
+        {
+        DTMFeatureType    type;
+        DTMUserTag            featureUserTag;
+        DTMFeatureId               featureId;
+        bvector<DtmString>      pointArrays;
+        };
+
+    public: static BcDTMFeatureEnumerator* Create (BcDTMP dtmP) { return new BcDTMFeatureEnumerator (dtmP); }
+    public: static BcDTMFeatureEnumerator* Create (BcDTMFeatureEnumerator &rhs) { return new BcDTMFeatureEnumerator (rhs); }
+
+    private: BcDTMFeatureEnumerator (BcDTMP dtmP);
+    private: BcDTMFeatureEnumerator (BcDTMFeatureEnumerator &rhs);
+             ~BcDTMFeatureEnumerator ();
+
+    public:
+        virtual bool MoveNext ();
+        virtual int Reset ();
+        virtual BcDTMFeature* Current ();
+
+        virtual BcDTMFeatureEnumeratorPtr Clone ();
+        virtual int SetRange (DPoint3d *minRangeP, DPoint3d *maxRangeP);
+        virtual int RemoveRange ();
+        virtual int IncludeFeatureType (DTMFeatureType featureType);
+        virtual int ExcludeAllFeatureTypes ();
+        virtual int SetFeatureTypes (DTMFeatureType *featureTypesP, int nFeature);
+
+    private:
+        bvector<FeatureDescr>::const_iterator   m_it;
+        int                                    m_state;
+        bool                                   m_isMinRange;
+        bool                                   m_isMaxRange;
+        DPoint3d                               m_minRange;
+        DPoint3d                               m_maxRange;
+        bvector<DTMFeatureType>                 m_featuresTypes;
+
+        // DTMFeatureState::Tin features enumeration
+        BcDTMPtr                               m_dtmP;
+
+        BC_DTM_OBJ*                            m_dtmHandleP;
+
+        // Position indicators
+        long                                   m_Position1;
+        long                                   m_Position2;
+        long                                   m_Position3;
+        BC_DTM_SCAN_CONTEXT*                   m_DtmScanContext;
+        bvector<DTMFeatureType>::const_iterator m_CurrentFeatureTypeIterator;
+        bool                                   m_IsAtEnd;
+        FeatureDescr                           m_CurrentFeature;
+        // Private functions
+        void            _Initialize ();
+        bool            _MoveNextTin ();
+        int             _MoveNextFeatureTin ();
+        BcDTMFeaturePtr _CurrentFeature ();
+        int             _GetFenceFromRange (DPoint3dP& fenceP, int& nPoint);
+        int             _ResetScanContextForTin (DTMFeatureType newfeatureType, bool newScan);
+    };
+
+
+#pragma warning(pop)
+
+//__PUBLISH_SECTION_START__
+END_BENTLEY_TERRAINMODEL_NAMESPACE
+
+#endif    /* #ifndef __bcDTMClassH__ */