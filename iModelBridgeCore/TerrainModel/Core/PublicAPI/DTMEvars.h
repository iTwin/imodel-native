--- conflicted
+++ resolved
@@ -1,98 +1,74 @@
-/*--------------------------------------------------------------------------------------+
-|
-|     $Source: Core/PublicAPI/DTMEvars.h $
-|
-|  $Copyright: (c) 2018 Bentley Systems, Incorporated. All rights reserved. $
-|
-+--------------------------------------------------------------------------------------*/
-//__BENTLEY_INTERNAL_ONLY__
-/*__PUBLISH_SECTION_START__*/
-#ifndef __DTMEVARS_H__
-#define __DTMEVARS_H__
-
-/*__PUBLISH_SECTION_END__*/
-/*-------------------------------------------------------------------+
-|                                                                    |
-|   Global Variables                                                 |
-|                                                                    |
-+-------------------------------------------------------------------*/
-#ifdef __BENTLEYDTM_BUILD__
-BENTLEYDTM_EXPORT extern double  DTM_PYE,DTM_2PYE ;
-extern FILE    *fpLOG ; 
-/*
-<<<<<<< HEAD
-** Temporary Arrays For Transitioning From Data Objects To Tin Objects
-*/
-extern long         numTmpFeatureCodes;
-extern long         *tmpFeatureCodeP ;
-extern DTMUserTag *tmpUserTagP ; 
-/*
-**  Global Error Message
-*/
-extern thread_local long    DTM_DTM_ERROR_STATUS ;
-extern thread_local long    DTM_DTM_ERROR_NUMBER ;
-extern thread_local char    DTM_DTM_ERROR_MESSAGE[256] ;
-/*
-=======
->>>>>>> 6401e3a3
-**  Global Variables
-*/  
-extern long    DTM_LAST_DAT_FILE_TYPE ;
-extern long    DTM_LAST_DAT_FILE_NUM_DEC_PTS ;
-/*-------------------------------------------------------------------+
-|                                                                    |
-|   BC_DTM Global Object Variables                                   |
-|                                                                    |
-+-------------------------------------------------------------------*/
-extern BC_DTM_BTREE  *glbDtmObjBtreeP       ;    //  Global Btree For BC_DTM_OBJ Occurrences
-BENTLEYDTM_EXPORT extern long DTM_NUM_PROCESSORS              ;    //  Number Of Machine Processors
-BENTLEYDTM_EXPORT extern long DTM_GEOPAK_ACTIVE               ;    //  Set to 1 If Geopak Active
-
-
-
-#else
-BENTLEYDTM_EXPORT extern FILE    *fpLOG ; 
-BENTLEYDTM_EXPORT extern double  DTM_PYE,DTM_2PYE ;
-
-/*
-** Temporary Arrays For Transitioning From Data Objects To Tin Objects
-*/
-//extern long         numTmpFeatureCodes;
-//extern long         *tmpFeatureCodeP ;
-//extern DTMUserTag *tmpUserTagP ; 
-
-/*
-<<<<<<< HEAD
-**  Global Error Message
-*/
-extern thread_local long    DTM_DTM_ERROR_STATUS ;
-extern thread_local long    DTM_DTM_ERROR_NUMBER ;
-extern thread_local char    DTM_DTM_ERROR_MESSAGE[256] ;   
-/*
-=======
->>>>>>> 6401e3a3
-**  Global Variables
-*/  
-extern long    DTM_LAST_DAT_FILE_TYPE ;
-extern long    DTM_LAST_DAT_FILE_NUM_DEC_PTS ;
-/*-------------------------------------------------------------------+
-|                                                                    |
-|   Global Variables                                                 |
-|                                                                    |
-+-------------------------------------------------------------------*/
-/*-------------------------------------------------------------------+
-|                                                                    |
-|   BC_DTM Global Object Variables                                   |
-|                                                                    |
-+-------------------------------------------------------------------*/
-extern BC_DTM_BTREE  *glbDtmObjBtreeP                       ;     //  Global Btree For BC_DTM_OBJ Occurrences
-BENTLEYDTM_EXPORT extern long DTM_NUM_PROCESSORS            ;     //  Number Of Machine Processors
-BENTLEYDTM_EXPORT extern long DTM_GEOPAK_ACTIVE             ;     //  Set to 1 If Geopak Active
-
-#endif
-
-/*__PUBLISH_SECTION_START__*/
-#endif
-     
-/*__PUBLISH_SECTION_END__*/
-
+/*--------------------------------------------------------------------------------------+
+|
+|     $Source: Core/PublicAPI/DTMEvars.h $
+|
+|  $Copyright: (c) 2018 Bentley Systems, Incorporated. All rights reserved. $
+|
++--------------------------------------------------------------------------------------*/
+//__BENTLEY_INTERNAL_ONLY__
+/*__PUBLISH_SECTION_START__*/
+#ifndef __DTMEVARS_H__
+#define __DTMEVARS_H__
+
+/*__PUBLISH_SECTION_END__*/
+/*-------------------------------------------------------------------+
+|                                                                    |
+|   Global Variables                                                 |
+|                                                                    |
++-------------------------------------------------------------------*/
+#ifdef __BENTLEYDTM_BUILD__
+BENTLEYDTM_EXPORT extern double  DTM_PYE,DTM_2PYE ;
+extern FILE    *fpLOG ; 
+/*
+**  Global Variables
+*/  
+extern long    DTM_LAST_DAT_FILE_TYPE ;
+extern long    DTM_LAST_DAT_FILE_NUM_DEC_PTS ;
+/*-------------------------------------------------------------------+
+|                                                                    |
+|   BC_DTM Global Object Variables                                   |
+|                                                                    |
++-------------------------------------------------------------------*/
+extern BC_DTM_BTREE  *glbDtmObjBtreeP       ;    //  Global Btree For BC_DTM_OBJ Occurrences
+BENTLEYDTM_EXPORT extern long DTM_NUM_PROCESSORS              ;    //  Number Of Machine Processors
+BENTLEYDTM_EXPORT extern long DTM_GEOPAK_ACTIVE               ;    //  Set to 1 If Geopak Active
+
+
+
+#else
+BENTLEYDTM_EXPORT extern FILE    *fpLOG ; 
+BENTLEYDTM_EXPORT extern double  DTM_PYE,DTM_2PYE ;
+
+/*
+** Temporary Arrays For Transitioning From Data Objects To Tin Objects
+*/
+//extern long         numTmpFeatureCodes;
+//extern long         *tmpFeatureCodeP ;
+//extern DTMUserTag *tmpUserTagP ; 
+
+/*
+**  Global Variables
+*/  
+extern long    DTM_LAST_DAT_FILE_TYPE ;
+extern long    DTM_LAST_DAT_FILE_NUM_DEC_PTS ;
+/*-------------------------------------------------------------------+
+|                                                                    |
+|   Global Variables                                                 |
+|                                                                    |
++-------------------------------------------------------------------*/
+/*-------------------------------------------------------------------+
+|                                                                    |
+|   BC_DTM Global Object Variables                                   |
+|                                                                    |
++-------------------------------------------------------------------*/
+extern BC_DTM_BTREE  *glbDtmObjBtreeP                       ;     //  Global Btree For BC_DTM_OBJ Occurrences
+BENTLEYDTM_EXPORT extern long DTM_NUM_PROCESSORS            ;     //  Number Of Machine Processors
+BENTLEYDTM_EXPORT extern long DTM_GEOPAK_ACTIVE             ;     //  Set to 1 If Geopak Active
+
+#endif
+
+/*__PUBLISH_SECTION_START__*/
+#endif
+     
+/*__PUBLISH_SECTION_END__*/
+