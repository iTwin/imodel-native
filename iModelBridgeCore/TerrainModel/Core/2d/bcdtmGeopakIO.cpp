--- conflicted
+++ resolved
@@ -1,5241 +1,5229 @@
-/*--------------------------------------------------------------------------------------+
-|
-|     $Source: Core/2d/bcdtmGeopakIO.cpp $
-|
-|  $Copyright: (c) 2016 Bentley Systems, Incorporated. All rights reserved. $
-|
-+--------------------------------------------------------------------------------------*/
-#include "bcDTMBaseDef.h"
-#include "dtmevars.h"
-#include "bcdtminlines.h"
-/*-------------------------------------------------------------------+
-|                                                                    |
-|  int bcdtmRead_dataFileToDataObject                                |
-|                                                                    |
-+-------------------------------------------------------------------*/
-BENTLEYDTM_EXPORT int bcdtmRead_dataFileToDataObject(DTM_DAT_OBJ *Data,WCharCP DataFileName)
-{
- long     dbg=DTM_TRACE_VALUE(0),FileType=0,FileEntries=0,FileDecPlaces=0 ;
- DTM_DATA_POINT   *pd ;
-/*
-** Write Status Message
-*/
- if( dbg ) bcdtmWrite_message(0,0,0,"Reading Data File %s",DataFileName) ;
-/*
-** Test For Valid Data Object
-*/
- if( bcdtmObject_testForValidDataObject(Data)) return(1) ;
-/*
-** Auto Detect Data File Type
-*/
- if( dbg ) bcdtmWrite_message(0,0,0,"Detecting Data File Type") ;
- if( bcdtmUtl_detectDataFileType(DataFileName,&FileType,&FileEntries,&FileDecPlaces) ) return(1) ;
- if( dbg && FileType == 1 ) bcdtmWrite_message(0,0,0,"ASCII Data File Detected") ;
- if( dbg && FileType == 2 ) bcdtmWrite_message(0,0,0,"Binary Data File Detected") ;
- if( dbg ) bcdtmWrite_message(0,0,0,"Estimated Data Record Entries = %6ld",FileEntries) ;
-/*
-** Set Global Variables
-*/
- DTM_LAST_DAT_FILE_TYPE        = FileType ;
- DTM_LAST_DAT_FILE_NUM_DEC_PTS = FileDecPlaces ;
-/*
-** Allocate Memory To Data Object
-*/
- Data->iniMemPts = FileEntries ;
- if( bcdtmObject_allocateMemoryDataObject(Data)) return(1) ;
-/*
-** Read Data File
-*/
- if( FileType == 1 )  if( bcdtmRead_dataFileASCIIToDataObject(Data,DataFileName))  return(1) ;
- if( FileType == 2 )  if( bcdtmRead_dataFileBinaryToDataObject(Data,DataFileName)) return(1) ;
-/*
-** If No Points Free memory And Return
-*/
- if( Data->numPts == 0 )
-   {
-    if( Data->featureCodeP != NULL )
-    {
-        free(Data->featureCodeP) ;
-        Data->featureCodeP = NULL;
-    }
-    if( Data->userTagP != NULL )
-    {
-        free(Data->userTagP) ;
-        Data->userTagP = NULL;
-    }
-    if( Data->pointsP != NULL )
-    {
-        free(Data->pointsP) ;
-        Data->pointsP = NULL;
-    }
-    bcdtmWrite_message(1,0,0,"No Data In %s",DataFileName) ;
-    return(1) ;
-   }
-/*
-** Free Excess Data Memory
-*/
- Data->numFeatPts = Data->memPts = Data->numPts ;
- Data->pointsP = ( DTM_DATA_POINT * ) realloc (Data->pointsP,sizeof(DTM_DATA_POINT)*Data->numPts) ;
- Data->featureCodeP = ( DTM_FEATURE_CODE * ) realloc (Data->featureCodeP,sizeof(DTM_FEATURE_CODE)*Data->numFeatPts) ;
- if( Data->userTagP != NULL )  Data->userTagP = ( DTMUserTag * ) realloc (Data->userTagP,sizeof(DTMUserTag)*Data->numFeatPts) ;
-/*
-** Get Data Ranges
-*/
- Data->xMin = Data->xMax = Data->pointsP->x ;
- Data->yMin = Data->yMax = Data->pointsP->y ;
- Data->zMin = Data->zMax = Data->pointsP->z ;
- for( pd = Data->pointsP + 1 ; pd < Data->pointsP + Data->numPts ; ++pd )
-   {
-    if( pd->x < Data->xMin ) Data->xMin = pd->x ;
-    if( pd->x > Data->xMax ) Data->xMax = pd->x ;
-    if( pd->y < Data->yMin ) Data->yMin = pd->y ;
-    if( pd->y > Data->yMax ) Data->yMax = pd->y ;
-    if( pd->z < Data->zMin ) Data->zMin = pd->z ;
-    if( pd->z > Data->zMax ) Data->zMax = pd->z ;
-   }
-/*
-** Determine & Print Data Ranges
-*/
- if( dbg ) bcdtmWrite_message(0,0,0,"**** Number of Data Points = %6ld",Data->numPts) ;
- if( dbg ) bcdtmWrite_message(0,0,0,"****     Minimum      Maximum       Range") ;
- if( dbg ) bcdtmWrite_message(0,0,0,"****   ============ ============ ============") ;
- if( dbg ) bcdtmWrite_message(0,0,0,"**** x %12.3lf %12.3lf %12.3lf",Data->xMin,Data->xMax,Data->xMax-Data->xMin) ;
- if( dbg ) bcdtmWrite_message(0,0,0,"**** y %12.3lf %12.3lf %12.3lf",Data->yMin,Data->yMax,Data->yMax-Data->yMin) ;
- if( dbg ) bcdtmWrite_message(0,0,0,"**** z %12.3lf %12.3lf %12.3lf",Data->zMin,Data->zMax,Data->zMax-Data->zMin) ;
-/*
-** All Done Return
-*/
- return(0) ;
-}
-/*-------------------------------------------------------------------+
-|                                                                    |
-|                                                                    |
-|                                                                    |
-+-------------------------------------------------------------------*/
-BENTLEYDTM_Public int bcdtmRead_dataFileASCIIToDataObject(DTM_DAT_OBJ *Data,WCharCP DataFile)
-{
- char   InputBuffer[512],*bp,*bt ;
- long   Fc ;
- double x,y,z ;
- FILE  *fpDATA=NULL ;
- DTM_GUID nullGuid=DTM_NULL_GUID ;
-/*
-**  Open Data File
-*/
- if( ( fpDATA = bcdtmFile_open(DataFile,L"r")) == NULL )
-   { bcdtmWrite_message(1,0,0,"Error Opening Data File %s",DataFile) ; return(1) ; }
-/*
-** Read ASCII Data File
-*/
- bp = InputBuffer ; *bp = 0 ; bt = InputBuffer + 510 ;
- while( fscanf(fpDATA,"%c",bp) != EOF )
-   {
-    if( *bp && *bp != 10 && *bp != 13) ++bp ;
-    else
-      {
-       *bp = 0 ;
-       if( ! bcdtmUtl_decodeDataRecord(InputBuffer,&Fc,&x,&y,&z) )
-         {
-          if( bcdtmObject_storePointInDataObject(Data,Fc,DTM_NULL_USER_TAG,nullGuid,x,y,z) )
-            { fclose(fpDATA) ; return(1) ; }
-         }
-       bp = InputBuffer ; *bp = 0 ;
-      }
-    if( bp > bt ) bp = bt ;
-   }
-/*
-** Close Data File
-*/
- fclose(fpDATA) ;
-/*
-**  Job Completed
-*/
- return(0) ;
-}
-/*-------------------------------------------------------------------+
-|                                                                    |
-|    bcdtmRead_dataFileBinaryToDataObject()                            |
-|                                                                    |
-+-------------------------------------------------------------------*/
-BENTLEYDTM_Public int bcdtmRead_dataFileBinaryToDataObject(DTM_DAT_OBJ *Data,WCharCP DataFile)
-{
- long   Fc ;
- char   InputBuffer[28] ;
- double x,y,z ;
- FILE  *fpDATA=NULL ;
- DTM_GUID nullGuid=DTM_NULL_GUID ;
-/*
-**  Open Data File
-*/
- if( ( fpDATA = bcdtmFile_open(DataFile,L"rb")) == NULL )
-   { bcdtmWrite_message(1,0,0,"Error Opening Data File %s",DataFile) ; return(1) ; }
-/*
-** Read Binary Data File
-*/
- while( bcdtmFread(InputBuffer,28,1,fpDATA) == 1 )
-   {
-    memcpy((char *)&Fc,&InputBuffer[ 0],4) ;
-    memcpy((char *)&x ,&InputBuffer[ 4],8) ;
-    memcpy((char *)&y ,&InputBuffer[12],8) ;
-    memcpy((char *)&z ,&InputBuffer[20],8) ;
-/*
-**  Store Point In Object
-*/
-    if( bcdtmObject_storePointInDataObject(Data,Fc,DTM_NULL_USER_TAG,nullGuid,x,y,z) )
-      { fclose(fpDATA) ; return(1) ; }
-   }
-/*
-** Close Data File
-*/
- fclose(fpDATA) ;
-/*
-** Job Completed
-*/
- return(0) ;
-}
-/*-------------------------------------------------------------------+
-|                                                                    |
-|                                                                    |
-|                                                                    |
-+-------------------------------------------------------------------*/
-BENTLEYDTM_EXPORT int bcdtmObject_storePointInDataObject
-(
- DTM_DAT_OBJ *dataP,         /* ==> Pointer To Dtm Data Object    */
- long featureCode,           /* ==> Dtm Feature Code              */
- DTMUserTag userTag,       /* ==> User Tag                      */
- DTM_GUID userGuid,          /* ==> User Guid                     */
- double x,                   /* ==> x Coordinate                  */
- double y,                   /* ==> y Coordinate                  */
- double z                    /* ==> z Coordinate                  */
-)
-/*
-** This function Stores A Point In A Data Object
-*/
-{
- int ret=DTM_SUCCESS,dbg=DTM_TRACE_VALUE(0) ;
- DTM_DATA_POINT    *ptP ;
- DTM_FEATURE_CODE  *fcP ;
- DTMUserTag      *utP ;
- DTM_GUID          *guidP ;
- DTM_GUID nullGuid=DTM_NULL_GUID ;
-/*
-** Write Entry Message
-*/
- userGuid = nullGuid ;
- if( dbg )  bcdtmWrite_message(0,0,0,"Storing Point In Data Object[%p]->%6ld ** %2d %12I64d %12.4lf %12.4lf %12.4lf",dataP,dataP->numPts,featureCode,userTag,x,y,z)  ;
-/*
-** Test For Valid Feature Code
-*/
- if( ( featureCode >= 1 && featureCode <= 33 ) || ( featureCode >= 40 && featureCode <= 43 ) || ( featureCode >= 50 && featureCode <= 53 ) )
-   {
-/*
-** If Data Object Sorted Then DeSort
-*/
-    if( dataP->stateFlag ) if( bcdtmObject_deSortDataObject(dataP)) goto errexit ;
-/*
-** Test Memory Allocations
-*/
-    if( dataP->numPts == dataP->memPts )
-      {
-       if( bcdtmObject_allocateMemoryDataObject(dataP)) goto errexit  ;
-      }
-/*
-** Test For A Non Null User Tag
-*/
-    if( dataP->userTagP == NULL && userTag != DTM_NULL_USER_TAG )
-      {
-       dataP->userTagP = (DTMUserTag *) malloc( dataP->memPts * sizeof(DTMUserTag)) ;
-       if( dataP->userTagP == NULL )  { bcdtmWrite_message(1,0,0,"Memory Allocation Failure") ; goto errexit  ; }
-       for( utP = dataP->userTagP ; utP < dataP->userTagP + dataP->memPts ; ++utP ) *utP = DTM_NULL_USER_TAG ;
-      }
-/*
-** Test For A Non Null Guid
-*/
-    if( dataP->guidP == NULL && memcmp(&userGuid,&nullGuid,16) != 0  )
-      {
-       dataP->guidP = (DTM_GUID *) malloc( dataP->memPts * sizeof(DTM_GUID)) ;
-       if( dataP->guidP == NULL )  { bcdtmWrite_message(1,0,0,"Memory Allocation Failure") ; goto errexit  ; }
-       for( guidP = dataP->guidP ; guidP < dataP->guidP + dataP->memPts ; ++guidP ) *guidP = nullGuid ;
-      }
-/*
-** Set Bounding Cube For Data Object
-*/
-    if( dataP->numPts == 0 )
-      {
-       dataP->xMin = dataP->xMax = x ;
-       dataP->yMin = dataP->yMax = y ;
-       dataP->zMin = dataP->zMax = z ;
-      }
-    else
-      {
-       if( x < dataP->xMin ) dataP->xMin = x ;
-       if( x > dataP->xMax ) dataP->xMax = x ;
-       if( y < dataP->yMin ) dataP->yMin = y ;
-       if( y > dataP->yMax ) dataP->yMax = y ;
-       if( z < dataP->zMin ) dataP->zMin = z ;
-       if( z > dataP->zMax ) dataP->zMax = z ;
-      }
-/*
-** Store Data Point
-*/
-    ptP = dataP->pointsP + dataP->numPts ;
-    ptP->x = x ;
-    ptP->y = y ;
-    ptP->z = z ;
-    fcP = dataP->featureCodeP + dataP->numPts ;
-    *fcP = featureCode ;
-    if( dataP->userTagP != NULL )
-      {
-       utP = dataP->userTagP + dataP->numPts ;
-       *utP = userTag ;
-      }
-    if( dataP->guidP != NULL )
-      {
-       guidP  = dataP->guidP + dataP->numPts ;
-       *guidP = userGuid ;
-      }
-    ++dataP->numPts ;
-    dataP->numFeatPts = dataP->numPts ;
-   }
-/*
-** Clean Up
-*/
- cleanup :
-/*
-** Job Completed
-*/
- return(ret) ;
-/*
-** Error Exit
-*/
- errexit :
- ret = DTM_ERROR ;
- goto cleanup ;
-}
-/*-------------------------------------------------------------------+
-|                                                                    |
-|                                                                    |
-|                                                                    |
-+-------------------------------------------------------------------*/
-BENTLEYDTM_Public int bcdtmObject_allocateMemoryDataObject(DTM_DAT_OBJ *dataP)
-/*
-** This Routine Allocates Memory For A Data Object
-*/
-{
- int ret=DTM_SUCCESS ;
- DTM_DATA_POINT    *ptP ;
- DTM_FEATURE_CODE  *fcP ;
- DTMUserTag      *utP ;
- DTM_GUID          *guP ;
- DTM_GUID nullGuid=DTM_NULL_GUID ;
-/*
-** Initial Allocation .
-** Note :- Initial Memory For User Tags And Guids Is Allocated
-** When They Are Detected In The Input Stream
-*/
- if( dataP->memPts == 0 )
-   {
-    dataP->memPts = dataP->iniMemPts ;
-    dataP->pointsP = ( DTM_DATA_POINT * ) malloc ( dataP->memPts * sizeof(DTM_DATA_POINT)) ;
-    dataP->featureCodeP = ( DTM_FEATURE_CODE * ) malloc ( dataP->memPts * sizeof(DTM_FEATURE_CODE)) ;
-    if( dataP->featureCodeP == NULL || dataP->pointsP == NULL )
-      {
-       bcdtmWrite_message(1,0,0,"Memory Allocation Failure") ;
-       goto errexit ;
-      }
-   }
-/*
-**  Subsequent Allocation
-*/
- else
-   {
-    dataP->memPts = dataP->memPts + dataP->incMemPts ;
-    dataP->pointsP = ( DTM_DATA_POINT * ) realloc( dataP->pointsP,dataP->memPts * sizeof(DTM_DATA_POINT)) ;
-    dataP->featureCodeP = ( DTM_FEATURE_CODE * ) realloc( dataP->featureCodeP,dataP->memPts * sizeof(DTM_FEATURE_CODE)) ;
-    if( dataP->featureCodeP == NULL || dataP->pointsP == NULL )
-      {
-       bcdtmWrite_message(1,0,0,"Memory Allocation Failure") ;
-       goto errexit ;
-      }
-/*
-** Allocate Memory For User Tags
-*/
-    if( dataP->userTagP != NULL )
-      {
-       dataP->userTagP = ( DTMUserTag * ) realloc( dataP->userTagP,dataP->memPts * sizeof(DTMUserTag)) ;
-       if( dataP->userTagP == NULL )
-         {
-          bcdtmWrite_message(1,0,0,"Memory Allocation Failure") ;
-          goto errexit ;
-         }
-      }
-/*
-** Allocate Memory For Guids
-*/
-    if( dataP->guidP != NULL )
-      {
-       dataP->guidP = ( DTM_GUID * ) realloc( dataP->guidP,dataP->memPts * sizeof(DTM_GUID)) ;
-       if( dataP->guidP == NULL )
-         {
-          bcdtmWrite_message(1,0,0,"Memory Allocation Failure") ;
-          goto errexit ;
-         }
-      }
-   }
-/*
-** Initialise Values
-*/
- for( ptP = dataP->pointsP + dataP->numPts  ; ptP < dataP->pointsP + dataP->memPts ; ++ptP ) {  ptP->x = ptP->y = ptP->z = 0.0 ; }
- for( fcP = dataP->featureCodeP + dataP->numPts  ; fcP < dataP->featureCodeP + dataP->memPts ; ++fcP ) *fcP = 0 ;
- if( dataP->userTagP != NULL ) for( utP = dataP->userTagP + dataP->numPts ; utP < dataP->userTagP + dataP->memPts ; ++utP ) *utP = DTM_NULL_USER_TAG ;
- if( dataP->guidP    != NULL ) for( guP = dataP->guidP    + dataP->numPts ; guP < dataP->guidP    + dataP->memPts ; ++guP ) *guP = nullGuid    ;
-/*
-** Clean Up
-*/
- cleanup :
-/*
-** Job Completed
-*/
- return(ret) ;
-/*
-** Error Exit
-*/
- errexit :
- if( dataP->pointsP      != NULL ) { free(dataP->pointsP)      ; dataP->pointsP      = NULL ; }
- if( dataP->featureCodeP != NULL ) { free(dataP->featureCodeP) ; dataP->featureCodeP = NULL ; }
- if( dataP->userTagP     != NULL ) { free(dataP->userTagP)     ; dataP->userTagP     = NULL ; }
- if( dataP->guidP        != NULL ) { free(dataP->guidP)        ; dataP->guidP        = NULL ; }
- dataP->numPts = 0 ;
- dataP->memPts = 0 ;
- dataP->numFeatPts = 0 ;
- if( ret == DTM_SUCCESS ) ret = DTM_ERROR ;
- goto cleanup ;
-}
-/*-------------------------------------------------------------------+
-|                                                                    |
-|   bcdtmUtl_decodeDataRecord()                                        |
-|                                                                    |
-+-------------------------------------------------------------------*/
-BENTLEYDTM_Public int bcdtmUtl_decodeDataRecord(char *inbuf,long *fc,double *x,double *y,double *z)
-{
- int   i,err= 0 ;
- char  *bp,ibuf[100] ;
-/*
-** Scan and Decode Data Record
-*/
- bp = inbuf ;
- for ( i = 0 ; i < 4  && ! err ; ++i )
-   {
-    if( ! bcdtmUtl_getNextString(&bp,ibuf) ) return(1) ;
-    else
-      {
-       if( i == 0 && ! bcdtmUtl_checkInteger(ibuf)) err = 1 ;
-       if( i >  0 && ! bcdtmUtl_checkReal(ibuf)   ) err = 1 ;
-       if( ! err  )
-         {
-          if( i == 0 ) sscanf(ibuf,"%ld",fc) ;
-          if( i == 1 ) sscanf(ibuf,"%lf",x) ;
-          if( i == 2 ) sscanf(ibuf,"%lf",y) ;
-          if( i == 3 ) sscanf(ibuf,"%lf",z) ;
-         }
-      }
-   }
- return(err) ;
-}
-/*-------------------------------------------------------------------+
-|                                                                    |
-|                                                                    |
-|                                                                    |
-+-------------------------------------------------------------------*/
-BENTLEYDTM_EXPORT int bcdtmUtl_detectDataFileType( WCharCP fileName,long *fileType ,long *fileEntries,long *fileDecPlaces)
-/*
-** Routine to automatically detect data file type
-** Return Values == 0   Success
-**               == 1   Cannot Open Data File
-** Arguements
-**   ==> fileName  char *  Input  Data File Name
-**   <== fileType  long *  Output File Type
-**               == 1  Ascii  Data File
-**               == 2  Binary Data File
-**
-**
-**  Rob Cormack Modified 4 Feb 2003 To Determine Number Of Decimal Points For
-**  Subsequent Writing Of An Ascii Data File.
-*/
-{
- long ascCnt=0,binCnt=0,charCnt=0,lfCnt=0,numChar=0 ;
-/*
- char cVal ;
-*/
- long numDecPlaces,maxDecPlaces ;
- char *pc,*pchar,Buffer[512] ;
- FILE *fpTmp=NULL ;
-/*
-**  Open File
-*/
- if( (fpTmp = bcdtmFile_open(fileName,L"rb")) == NULL )
-   {
-    bcdtmWrite_message(1,0,0,"Cannot Open Data File %ws For Reading",fileName) ;
-    return(1) ;
-   }
-/*
-** Read First 512 Characters
-*/
- maxDecPlaces = 0 ;
- charCnt = (long)fread(Buffer,1,512,fpTmp) ;
- for( pchar = Buffer ; pchar < Buffer + charCnt ; ++pchar )
-   {
-    if( *pchar >= 32 && *pchar <=127 ) ++ascCnt ;
-    else                               ++binCnt ;
-    if( *pchar == '\r' || *pchar == '\n' ) --binCnt ;
-    if( *pchar == '\n' ) ++lfCnt ;
-    if( *pchar == '.'  )
-      {
-       numDecPlaces = 0 ;
-       pc = pchar ;
-       while( pc < Buffer + charCnt && *pc != ' ' && *pc != '\r' && *pc != '\n' )
-         {
-          ++numDecPlaces ;
-          ++pc ;
-         }
-       --numDecPlaces ;
-       if( numDecPlaces > maxDecPlaces ) maxDecPlaces = numDecPlaces ;
-      }
-   }
-/*
-** Read First 512 Characters
-*/
-/*
- while( fread(&cVal,1,1,fpTmp) == 1 && charCnt < 512 )
-   {
-    if( cVal >= 32 && cVal <=127 ) ++ascCnt ;
-    else                           ++binCnt ;
-    if( cVal == '\r' || cVal == '\n' ) --binCnt ;
-    if( cVal == '\n' ) ++lfCnt ;
-    ++charCnt ;
-   }
-*/
-/*
-** Test For Empty File
-*/
- if( charCnt == 0 )
-   {
-    bcdtmWrite_message(1,0,0,"Data File %ws is empty",fileName) ;
-    fclose(fpTmp) ;
-    return(1) ;
-   }
-/*
-** Test For File Smaller Than 512 Characters
-*/
- if( feof(fpTmp) ) binCnt -= 4 ;
- if( lfCnt == 0  )  lfCnt  = 1 ;
- lfCnt = charCnt / lfCnt ;
-/*
-** Go To End Of File
-*/
- fseek(fpTmp,0,SEEK_END) ;
- numChar = ftell(fpTmp)  ;
-/*
-** Close File
-*/
- fclose(fpTmp) ;
-/*
-** Set Return Values
-*/
- if( binCnt > 0 ) { *fileType = 2 ; *fileEntries = numChar / 28  ; }
- else             { *fileType = 1 ; *fileEntries = numChar / lfCnt + 10  ; }
-/*
-** If File Type Ascii , Determine Average Number Of Decimal Points
-*/
- *fileDecPlaces = 0 ;
- if( *fileType == 1 ) *fileDecPlaces = maxDecPlaces ;
-/*
-** Check Binary File For Correct Size
-*/
- if( *fileType == 2 )
-   {
-    if( numChar % 28 != 0 )
-      {
-       bcdtmWrite_message(1,0,0,"Error In Data File %s",fileName) ;
-       return(1) ;
-      }
-   }
-/*
-** Job Completed
-*/
- return(0) ;
-}
-/*-------------------------------------------------------------------+
-|                                                                    |
-|                                                                    |
-|                                                                    |
-+-------------------------------------------------------------------*/
-BENTLEYDTM_EXPORT int bcdtmRead_atFilePositionDataObject(DTM_DAT_OBJ **dataPP,FILE *fpDATA,long filePosition)
-{
-    BENTLEY_NAMESPACE_NAME::TerrainModel::IBcDtmStream* dtmStreamP = NULL;
-    int status;
-    bcdtmStream_createFromFILE(fpDATA, &dtmStreamP);
-    status = bcdtmReadStream_atFilePositionDataObject(dataPP, dtmStreamP, filePosition);
-    bcdtmStream_destroy(&dtmStreamP);
-    return status;
-}
-/*-------------------------------------------------------------------+
-|                                                                    |
-|                                                                    |
-|                                                                    |
-+-------------------------------------------------------------------*/
-BENTLEYDTM_EXPORT int bcdtmReadStream_atFilePositionDataObject(DTM_DAT_OBJ **dataPP,BENTLEY_NAMESPACE_NAME::TerrainModel::IBcDtmStream* dtmStreamP,long filePosition)
-{
- int  ret=DTM_SUCCESS,dbg=DTM_TRACE_VALUE(0) ;
- long dtmFileType,dtmFileVersion,buffer[2] ;
-/*
-** Write Entry Message
-*/
- if( dbg ) bcdtmWrite_message(0,0,0,"**** Reading Geopak Data Object At File Position = %10ld",filePosition) ;
-/*
-** Check For Non Null File Pointer
-*/
- if( dtmStreamP == NULL )
-   {
-    bcdtmWrite_message(2,0,0,"Null Stream Pointer") ;
-    goto errexit  ;
-   }
-/*
-** Position File Pointer At File Position
-*/
- if( bcdtmStream_fseek(dtmStreamP,filePosition,SEEK_SET) )
-   {
-    bcdtmWrite_message(2,0,0,"File Seek Error - Reading Data Object") ;
-    goto errexit  ;
-   }
-/*
-** Create Data Object
-*/
- if( bcdtmObject_createDataObject(dataPP)) goto errexit  ;
-/*
-** Read File Type And Version Number
-*/
- if( bcdtmStream_fread(buffer,8,1,dtmStreamP) != 1 )
-   {
-    bcdtmWrite_message(1,0,0,"Error Reading Data Object") ;
-    goto errexit ;
-   }
- memcpy(&dtmFileType,&buffer[0],4) ;
- memcpy(&dtmFileVersion,&buffer[1],4) ;
-/*
-** Test For A Bentley Civil Data Object
-*/
- if( dtmFileType != DTM_DAT_TYPE )
-   {
-    bcdtmWrite_message(1,0,0,"Not A Bentley Civil Dtm Data Object") ;
-    goto errexit ;
-   }
-/*
-** Read Relevent Data Object Version
-*/
- switch ( dtmFileVersion )
-   {
-    case  400 :   /* Version Four Data Object */
-      if( dbg ) bcdtmWrite_message(0,0,0,"Reading Ver 400 Data Object At File Position %9ld",filePosition) ;
-      if( bcdtmReadStream_atFilePositionVer400DataObject(*dataPP,dtmStreamP,filePosition)) goto errexit ;
-    break ;
-
-    case  500 :   /* Version Five Data Object */
-      if( dbg ) bcdtmWrite_message(0,0,0,"Reading Ver 500 Data Object At File Position %9ld",filePosition) ;
-      if( bcdtmReadStream_atFilePositionVer500DataObject(*dataPP,dtmStreamP,filePosition)) goto errexit ;
-    break ;
-
-    case  501 :   /* Version Five One Data Object */
-      if( dbg ) bcdtmWrite_message(0,0,0,"Reading Ver 501 Data Object At File Position %9ld",filePosition) ;
-      if( bcdtmReadStream_atFilePositionVer501DataObject(*dataPP,dtmStreamP,filePosition)) goto errexit ;
-    break ;
-
-    case  502 :   /* Version Five Two Data Object - Bentley Civil */
-      if( dbg ) bcdtmWrite_message(0,0,0,"Reading Ver 502 Data Object At File Position %9ld",filePosition) ;
-      if( bcdtmReadStream_atFilePositionVer502DataObject(*dataPP,dtmStreamP,filePosition)) goto errexit ;
-    break ;
-
-    default :     /* Unknown Data Object File Version */
-      bcdtmWrite_message(1,0,0,"Unknown Data Object File Version") ;
-      goto errexit ;
-    break ;
-   } ;
-/*
-** Report File Position
-*/
- if( dbg ) bcdtmWrite_message(0,0,0,"File Position After Geopak Data Object Read = %10ld ** Size = %10ld",bcdtmStream_ftell(dtmStreamP),bcdtmStream_ftell(dtmStreamP)-filePosition) ;
-/*
-** Clean Up
-*/
- cleanup :
-/*
-** Job Completed
-*/
- return(ret) ;
-/*
-** Error Exit
-*/
- errexit :
- if( ret == DTM_SUCCESS ) ret = DTM_ERROR ;
- if( *dataPP != NULL ) bcdtmObject_deleteDataObject(dataPP) ;
- goto cleanup ;
-}
-/*-------------------------------------------------------------------+
-|                                                                    |
-|                                                                    |
-|                                                                    |
-+-------------------------------------------------------------------*/
-BENTLEYDTM_Public int bcdtmReadStream_atFilePositionVer400DataObject(DTM_DAT_OBJ *dataP,BENTLEY_NAMESPACE_NAME::TerrainModel::IBcDtmStream *dtmStreamP,long FilePosition)
-{
- int ret=DTM_SUCCESS ;
- long fndp ;
-/*
-** Define Structures For Version 400 Data Object
-*/
- struct Dataod { double  x,y,z ;}  ;
- struct DataObj
-  {
-   long     dtmFileType,dtmFileVersion ;
-   long     numPts,memPts,numFeatPts,incMemPts,iniMemPts,numDecDigits,stateFlag ;
-   double   xMin,yMin,zMin,xMax,yMax,zMax ;
-   double   ppTol,plTol ;
-   char     userName[DTM_FILE_SIZE] ;
-   char     dataObjectFileName[DTM_FILE_SIZE] ;
-   long     *featureCodeP ;
-   long     *userTagP ;
-   struct Dataod *pointsP ;
-  } dataObj ;
-// struct Dataod *pod,*DataOd=NULL  ;
- long   oldUserTag,oldNullTag=888888888  ;
-// DTM_DATA_POINT *fcP ;
- DTMUserTag   *utP,userTag ;
-/*
-** Position File Pointer At File Position
-*/
- if( bcdtmStream_fseek(dtmStreamP,FilePosition,SEEK_SET) )
-   {
-    bcdtmWrite_message(1,0,0,"File Seek Error - Reading Ver 4.0 Data Object") ;
-    goto errexit  ;
-   }
-/*
-** Read Data Header
-*/
- if( bcdtmStream_fread(&dataObj,sizeof(struct DataObj),1,dtmStreamP) != 1 )
-   {
-    bcdtmWrite_message(1,0,0,"Error Reading Data Object") ;
-    goto errexit ;
-   }
-/*
-** Check For Bentley Civil DTM Data Object
-*/
- if( dataObj.dtmFileType != DTM_DAT_TYPE )
-   {
-    bcdtmWrite_message(1,0,0,"Not A Bentley Civil Dtm Data Object") ;
-    goto errexit ;
-   }
-/*
-** Test For Version Number Of Data File
-*/
-  if( dataObj.dtmFileVersion != 400 )
-   {
-    bcdtmWrite_message(1,0,0,"Not A Version 400 Bentley Civil Data Object") ;
-    goto errexit ;
-   }
-/*
-** Set Data Object Header Variables
-*/
- dataP->dtmFileType     = DTM_DAT_TYPE ;
- dataP->dtmFileVersion  = DTM_DAT_FILE_VERSION ;
- dataP->refCount        = 0;
- dataP->userStatus      = 0 ;
- dataP->creationTime    = 0 ;
- dataP->modifiedTime    = 0 ;
- dataP->userTime        = 0 ;
- dataP->xMin            = dataObj.xMin ;
- dataP->yMin            = dataObj.yMin ;
- dataP->zMin            = dataObj.zMin ;
- dataP->xMax            = dataObj.xMax ;
- dataP->yMax            = dataObj.yMax ;
- dataP->zMax            = dataObj.zMax ;
- dataP->numPts          = dataObj.numPts   ;
- dataP->memPts          = dataObj.memPts  ;
- dataP->numFeatPts      = dataObj.numFeatPts  ;
- dataP->stateFlag       = dataObj.stateFlag ;
- dataP->iniMemPts       = dataObj.iniMemPts ;
- dataP->incMemPts       = dataObj.incMemPts ;
- dataP->plTol           = dataObj.plTol ;
- dataP->ppTol           = dataObj.ppTol ;
- dataP->numDecDigits    = dataObj.numDecDigits ;
- dataP->featureCodeP    = NULL  ;
- dataP->userTagP        = NULL  ;
- dataP->pointsP         = NULL  ;
- dataP->guidP           = NULL  ;
- strcpy(dataP->userName,dataObj.userName) ;
- strcpy(dataP->dataObjectFileName,dataObj.dataObjectFileName) ;
- strcpy(dataP->userMessage,"") ;
-/*
-** Initialise
-*/
- if( dataObj.memPts >= dataObj.numFeatPts ) fndp = dataObj.memPts ;
- else                                       fndp = dataObj.numFeatPts ;
-/*
-** Populate Arrays
-*/
- if( dataObj.memPts > 0 )
-   {
-/*
-**  Read And Populate Points Array
-*/
-    dataP->pointsP = ( DTM_DATA_POINT *) malloc( dataP->memPts * sizeof(DTM_DATA_POINT)) ;
-    if( dataP->pointsP == NULL )
-      {
-       bcdtmWrite_message(1,0,0,"Memory Allocation Failure") ;
-       goto errexit ;
-      }
-/*
-**  RobC - Following Code Commented Out 20/9/2005
-**  As The PointCode Has Been Removed From NGP Data Objects
-**
-    DataOd  = ( struct Dataod * )  malloc( dataP->memPts * sizeof(struct Dataod)) ;
-    if( DataOd == NULL )
-      {
-       bcdtmWrite_message(1,0,0,"Memory Allocation Failure") ;
-       goto errexit ;
-      }
-    if( bcdtmStream_fread(DataOd,sizeof(struct Dataod )*dataObj.memPts,1,dtmStreamP) != 1 )
-      {
-       bcdtmWrite_message(1,0,0,"Error Reading Data Object") ;
-       goto errexit ;
-      }
-    for ( fcP = dataP->pointsP , pod = DataOd ; fcP < dataP->pointsP + dataP->memPts ; ++fcP , ++pod )
-      {
-       fcP->x         = pod->x ;
-       fcP->y         = pod->y ;
-       fcP->z         = pod->z ;
-      }
-*/
-/*
-**  RobC - Following Code Added 20/9/2005
-**  As The PointCode Has Been Removed From NGP Data Objects
-*/
-    if( bcdtmStream_fread(dataP->pointsP,sizeof(DTM_DATA_POINT)*dataP->memPts,1,dtmStreamP) != 1 )
-      {
-       bcdtmWrite_message(1,0,0,"Error Reading Data Object") ;
-       goto errexit ;
-      }
-/*
-** Free Memory
-*/
-//     if( DataOd != NULL )
-//       {
-//        free(DataOd)  ;
-//        DataOd = NULL ;
-//       }
-/*
-** Read And Populate Feature Code Array
-*/
-     dataP->featureCodeP = (DTM_FEATURE_CODE *) malloc(fndp * sizeof(DTM_FEATURE_CODE)) ;
-     if( dataP->featureCodeP == NULL )
-       {
-        bcdtmWrite_message(1,0,0,"Memory Allocation Failure") ;
-        goto errexit ;
-       }
-     if( bcdtmStream_fread(dataP->featureCodeP,sizeof(DTM_FEATURE_CODE)*fndp,1,dtmStreamP) != 1 )
-       {
-        bcdtmWrite_message(1,0,0,"Error Reading Data Object") ;
-        goto errexit ;
-       }
-/*
-** Read And Populate User Tag Array
-*/
-    if( dataObj.userTagP != NULL )
-      {
-       dataP->userTagP = (DTMUserTag *) malloc( fndp * sizeof(DTMUserTag)) ;
-       if( dataP->userTagP == NULL )
-         {
-          bcdtmWrite_message(1,0,0,"Memory Allocation Failure") ;
-          goto errexit ;
-         }
-       for( utP = dataP->userTagP ; utP < dataP->userTagP + fndp ; ++utP )
-         {
-          if( bcdtmStream_fread(&oldUserTag,sizeof(long),1,dtmStreamP) != 1 )
-            {
-             bcdtmWrite_message(1,0,0,"Error Reading Data Object") ;
-             goto errexit ;
-            }
-          else
-            {
-             if( oldUserTag == oldNullTag ) userTag = DTM_NULL_USER_TAG ;
-             else                           userTag = ( DTMUserTag ) oldUserTag ;
-             memcpy(utP,&userTag,sizeof(DTMUserTag));
-            }
-         }
-      }
-   }
-/*
-** Clean Up
-*/
- cleanup :
-// if( DataOd != NULL ) free(DataOd) ;
-/*
-** Job Completed
-*/
- return(ret) ;
-/*
-** Error Exit
-*/
- errexit :
- if( ret == DTM_SUCCESS ) ret = DTM_ERROR ;
- goto cleanup ;
-}
-/*-------------------------------------------------------------------+
-|                                                                    |
-|                                                                    |
-|                                                                    |
-+-------------------------------------------------------------------*/
-BENTLEYDTM_Public int bcdtmReadStream_atFilePositionVer500DataObject(DTM_DAT_OBJ *dataP,BENTLEY_NAMESPACE_NAME::TerrainModel::IBcDtmStream *dtmStreamP,long FilePosition)
-{
- int ret=DTM_SUCCESS ;
- long fndp ;
-/*
-** Define Structures For Version 500 Data Object
-*/
- struct Dataod { double  x,y,z ;}  ;
- struct DataObj
-  {
-   long     dtmFileType,dtmFileVersion ;
-   long     numPts,memPts,numFeatPts,incMemPts,iniMemPts,numDecDigits,stateFlag ;
-   long     UserData,UserStatus ;
-#ifdef _WIN32_WCE
-   long     creationTime,modifiedTime,userTime ;
-#else
-   __time32_t   creationTime,modifiedTime,userTime ;
-#endif
-   double   xMin,yMin,zMin,xMax,yMax,zMax ;
-   double   ppTol,plTol ;
-   char     userName[DTM_FILE_SIZE] ;
-   char     dataObjectFileName[DTM_FILE_SIZE] ;
-   char     userMessage[256] ;
-   long     *featureCodeP ;
-<<<<<<< HEAD
-   int64_t  *userTagP ; 
-=======
-   int64_t  *userTagP ;
->>>>>>> a28e0308
-   struct Dataod   *pointsP ;
-  } dataObj ;
-// struct Dataod *pod,*DataOd=NULL ;
-// DTM_DATA_POINT *fcP ;
-/*
-** Position File Pointer At File Position
-*/
- if( bcdtmStream_fseek(dtmStreamP,FilePosition,SEEK_SET) )
-   {
-    bcdtmWrite_message(1,0,0,"File Seek Error") ;
-    goto errexit  ;
-   }
-/*
-** Read Data Header
-*/
- if( bcdtmStream_fread(&dataObj,sizeof(struct DataObj),1,dtmStreamP) != 1 )
-   {
-    bcdtmWrite_message(1,0,0,"Error Reading Data Object") ;
-    goto errexit ;
-   }
-/*
-** Check For A Bentley Civil DTM Data Object
-*/
- if( dataObj.dtmFileType != DTM_DAT_TYPE )
-   {
-    bcdtmWrite_message(1,0,0,"Not A Bentley Civil Dtm Data Object") ;
-    return(1) ;
-   }
-/*
-** Test For Version Number Of Data File
-*/
- if( dataObj.dtmFileVersion != 500 )
-   {
-    bcdtmWrite_message(1,0,0,"Not A Version 500 Bentley Civil Data Object") ;
-    return(1) ;
-   }
-/*
-** Set Data Object Header Variables
-*/
- dataP->dtmFileType     = DTM_DAT_TYPE ;
- dataP->dtmFileVersion  = DTM_DAT_FILE_VERSION ;
- dataP->refCount        = 0;
- dataP->userStatus      = dataObj.UserStatus ;
- dataP->creationTime    = dataObj.creationTime ;
- dataP->modifiedTime    = dataObj.modifiedTime ;
- dataP->userTime        = dataObj.userTime ;
- dataP->xMin            = dataObj.xMin ;
- dataP->yMin            = dataObj.yMin ;
- dataP->zMin            = dataObj.zMin ;
- dataP->xMax            = dataObj.xMax ;
- dataP->yMax            = dataObj.yMax ;
- dataP->zMax            = dataObj.zMax ;
- dataP->numPts          = dataObj.numPts   ;
- dataP->memPts          = dataObj.memPts  ;
- dataP->numFeatPts      = dataObj.numFeatPts  ;
- dataP->stateFlag       = dataObj.stateFlag ;
- dataP->iniMemPts       = dataObj.iniMemPts ;
- dataP->incMemPts       = dataObj.incMemPts ;
- dataP->plTol           = dataObj.plTol ;
- dataP->ppTol           = dataObj.ppTol ;
- dataP->numDecDigits    = dataObj.numDecDigits ;
- dataP->featureCodeP    = NULL  ;
- dataP->userTagP        = NULL  ;
- dataP->pointsP         = NULL  ;
- dataP->guidP           = NULL  ;
- strcpy(dataP->userName,dataObj.userName) ;
- strcpy(dataP->dataObjectFileName,dataObj.dataObjectFileName) ;
- strcpy(dataP->userMessage,dataObj.userMessage) ;
-/*
-** Initialise
-*/
- if( dataObj.memPts >= dataObj.numFeatPts ) fndp = dataObj.memPts ;
- else                                       fndp = dataObj.numFeatPts ;
-/*
-** Populate Arrays
-*/
- if( dataObj.memPts > 0 )
-   {
-/*
-**  Read And Populate Points Array
-*/
-    dataP->pointsP = ( DTM_DATA_POINT *) malloc( dataP->memPts * sizeof(DTM_DATA_POINT)) ;
-    if( dataP->pointsP == NULL )
-      {
-       bcdtmWrite_message(1,0,0,"Memory Allocation Failure") ;
-       goto errexit ;
-      }
-/*
-**  RobC - Following Code Commented Out 20/9/2005
-**  As The PointCode Has Been Removed From NGP Data Objects
-**
-*
-    DataOd  = ( struct Dataod * )  malloc( dataP->memPts * sizeof(struct Dataod)) ;
-    if( DataOd == NULL )
-      {
-       bcdtmWrite_message(1,0,0,"Memory Allocation Failure") ;
-       goto errexit ;
-      }
-    if( bcdtmStream_fread(DataOd,sizeof(struct Dataod )*dataP->memPts,1,dtmStreamP) != 1 )
-      {
-       bcdtmWrite_message(1,0,0,"Error Reading Data Object") ;
-       goto errexit ;
-      }
-    for ( fcP = dataP->pointsP , pod = DataOd ; fcP < dataP->pointsP + dataP->memPts ; ++fcP , ++pod )
-      {
-       fcP->x         = pod->x ;
-       fcP->y         = pod->y ;
-       fcP->z         = pod->z ;
-      }
-*/
-/*
-**  RobC - Following Code Added 20/9/2005
-**  As The PointCode Has Been Removed From NGP Data Objects
-*/
-    if( bcdtmStream_fread(dataP->pointsP,sizeof(DTM_DATA_POINT)*dataP->memPts,1,dtmStreamP) != 1 )
-      {
-       bcdtmWrite_message(1,0,0,"Error Reading Data Object") ;
-       goto errexit ;
-      }
-/*
-** Free Memory
-*/
-//     if( DataOd != NULL )
-//       {
-//        free(DataOd)  ;
-//        DataOd = NULL ;
-//       }
-/*
-** Read And Populate Feature Code Array
-*/
-     dataP->featureCodeP = (DTM_FEATURE_CODE *) malloc(fndp * sizeof(DTM_FEATURE_CODE)) ;
-     if( dataP->featureCodeP == NULL )
-       {
-        bcdtmWrite_message(1,0,0,"Memory Allocation Failure") ;
-        goto errexit ;
-       }
-     if( bcdtmStream_fread(dataP->featureCodeP,sizeof(DTM_FEATURE_CODE)*fndp,1,dtmStreamP) != 1 )
-       {
-        bcdtmWrite_message(1,0,0,"Error Reading Data Object") ;
-        goto errexit ;
-       }
-/*
-** Read And Populate User Tag Array
-*/
-    if( dataObj.userTagP != NULL )
-      {
-       dataP->userTagP = (DTMUserTag *) malloc( fndp * sizeof(DTMUserTag)) ;
-       if( dataP->userTagP == NULL )
-         {
-          bcdtmWrite_message(1,0,0,"Memory Allocation Failure") ;
-          goto errexit ;
-         }
-       if( bcdtmStream_fread(dataP->userTagP,sizeof(DTMUserTag)*fndp,1,dtmStreamP) != 1 )
-         {
-          bcdtmWrite_message(1,0,0,"Error Reading Data Object") ;
-          goto errexit ;
-         }
-      }
-   }
-/*
-** Clean Up
-*/
- cleanup :
-// if( DataOd != NULL ) free(DataOd) ;
-/*
-** Job Completed
-*/
- return(ret) ;
-/*
-** Error Exit
-*/
- errexit :
- if( ret == DTM_SUCCESS ) ret = DTM_ERROR ;
- goto cleanup ;
-}
-/*-------------------------------------------------------------------+
-|                                                                    |
-|                                                                    |
-|                                                                    |
-+-------------------------------------------------------------------*/
-BENTLEYDTM_Public int bcdtmReadStream_atFilePositionVer501DataObject(DTM_DAT_OBJ *dataP,BENTLEY_NAMESPACE_NAME::TerrainModel::IBcDtmStream* dtmStreamP,long FilePosition)
-{
- int ret=DTM_SUCCESS,dbg=DTM_TRACE_VALUE(0) ;
- long fndp,headerSize=0,buffer[4] ;
- DTM_DATA_POINT *pntsP ;
-/*
-** Define Structures For Version 501 Data Object
-*/
- struct Dataod { long pointCode ; double  x,y,z ;} dataPts ;
- struct DataObj
-  {
-   long     dtmFileType,dtmFileVersion ;
-   long     numPts,memPts,numFeatPts,incMemPts,iniMemPts,numDecDigits,stateFlag ;
-   long     UserData,UserStatus ;
-#ifdef _WIN32_WCE
-   long     creationTime,modifiedTime,userTime ;
-#else
-   __time32_t   creationTime,modifiedTime,userTime ;
-#endif
-   double   xMin,yMin,zMin,xMax,yMax,zMax ;
-   double   ppTol,plTol ;
-   char     userName[DTM_FILE_SIZE] ;
-   char     dataObjectFileName[DTM_FILE_SIZE] ;
-   char     userMessage[256] ;
-   long     *featureCodeP ;
-<<<<<<< HEAD
-   int64_t  *userTagP ; 
-=======
-   int64_t  *userTagP ;
->>>>>>> a28e0308
-   struct Dataod   *pointsP ;
-  } dataObj ;
-/*
-** Write Entry Message
-*/
- if( dbg ) bcdtmWrite_message(0,0,0,"Reading Ver 501 Data Object At File Position %9ld",FilePosition) ;
-/*
-** Position File Pointer At File Position
-*/
- if( bcdtmStream_fseek(dtmStreamP,FilePosition,SEEK_SET) )
-   {
-    bcdtmWrite_message(1,0,0,"File Seek Error") ;
-    goto errexit  ;
-   }
-/*
-** Set Header Size
-*/
- headerSize = sizeof(struct DataObj) ;
- if( dbg ) bcdtmWrite_message(0,0,0,"headerSize = %8ld",headerSize) ;
- buffer[0] = 0 ;
- buffer[1] = 0 ;
- buffer[2] = 0 ;
- buffer[3] = 0 ;
- #ifndef _M_IX86
-/*
-** Read Header In For 64Bit System
-*/
- headerSize = 648 - 16 ;
- if( bcdtmStream_fread(&dataObj,headerSize,1,dtmStreamP) != 1 )
-   {
-    bcdtmWrite_message(1,0,0,"Error Reading Data Object") ;
-    goto errexit  ;
-   }
-/*
-** Read Pointers
-*/
- if( bcdtmStream_fread(buffer,sizeof(long),4,dtmStreamP) != 4 )
-   {
-    bcdtmWrite_message(1,0,0,"Error Reading Data Object") ;
-    goto errexit  ;
-   }
-/*
-** Set Pointer Values Not needed.
-*/
- //dataObj.featureCodeP = ( DTM_FEATURE_CODE *) buffer[0] ;
- //dataObj.userTagP     = ( DTMUserTag * ) buffer[1] ;
- //dataObj.pointsP      = ( struct Dataod * ) buffer[2] ;
- #else
-/*
-** Read Header For 32Bit Version
-*/
- if( bcdtmStream_fread(&dataObj,headerSize,1,dtmStreamP) != 1 )
-   {
-    bcdtmWrite_message(1,0,0,"Error Reading Data Object") ;
-    goto errexit ;
-   }
-#endif
-/*
-** Write Pointer Values
-*/
- if( dbg )
-   {
-    bcdtmWrite_message(0,0,0,"pointsP       = %p",dataObj.pointsP) ;
-    bcdtmWrite_message(0,0,0,"featureCodeP  = %p",dataObj.featureCodeP) ;
-    bcdtmWrite_message(0,0,0,"userTagP      = %p",dataObj.userTagP) ;
-    bcdtmWrite_message(0,0,0,"File Position = %8ld",bcdtmStream_ftell(dtmStreamP)) ;
-   }
-
-/*
-** Check For Bentley Civil DTM Data Object
-*/
- if( dataObj.dtmFileType != DTM_DAT_TYPE )
-   {
-    bcdtmWrite_message(1,0,0,"Not A Bentley Civil Dtm Data Object") ;
-    goto errexit ;
-   }
-/*
-** Test For Version Number Of Data File
-*/
-  if( dataObj.dtmFileVersion != 501 )
-   {
-    bcdtmWrite_message(1,0,0,"Not A Version 501 Bentley Civil Data Object") ;
-    goto errexit ;
-   }
-/*
-** Set Data Object Header Variables
-*/
- dataP->dtmFileType     = DTM_DAT_TYPE ;
- dataP->dtmFileVersion  = DTM_DAT_FILE_VERSION ;
- dataP->refCount        = 0;
- dataP->userStatus      = dataObj.UserStatus ;
- dataP->creationTime    = dataObj.creationTime ;
- dataP->modifiedTime    = dataObj.modifiedTime ;
- dataP->userTime        = dataObj.userTime ;
- dataP->xMin            = dataObj.xMin ;
- dataP->yMin            = dataObj.yMin ;
- dataP->zMin            = dataObj.zMin ;
- dataP->xMax            = dataObj.xMax ;
- dataP->yMax            = dataObj.yMax ;
- dataP->zMax            = dataObj.zMax ;
- dataP->numPts          = dataObj.numPts   ;
- dataP->memPts          = dataObj.memPts  ;
- dataP->numFeatPts      = dataObj.numFeatPts  ;
- dataP->stateFlag       = dataObj.stateFlag ;
- dataP->iniMemPts       = dataObj.iniMemPts ;
- dataP->incMemPts       = dataObj.incMemPts ;
- dataP->plTol           = dataObj.plTol ;
- dataP->ppTol           = dataObj.ppTol ;
- dataP->numDecDigits    = dataObj.numDecDigits ;
- dataP->featureCodeP    = NULL  ;
- dataP->userTagP        = NULL  ;
- dataP->pointsP         = NULL  ;
- dataP->guidP           = NULL  ;
- strcpy(dataP->userName,dataObj.userName) ;
- strcpy(dataP->dataObjectFileName,dataObj.dataObjectFileName) ;
- strcpy(dataP->userMessage,dataObj.userMessage) ;
-/*
-** Initialise
-*/
- if( dataObj.memPts >= dataObj.numFeatPts ) fndp = dataObj.memPts ;
- else                                       fndp = dataObj.numFeatPts ;
-/*
-** Populate Arrays
-*/
- if( dataObj.memPts > 0 )
-   {
-/*
-**  Read And Populate Points Array
-*/
-    if( dbg ) bcdtmWrite_message(0,0,0,"Reading Points Array") ;
-    dataP->pointsP = ( DTM_DATA_POINT *) malloc( dataP->memPts * sizeof(DTM_DATA_POINT)) ;
-    if( dataP->pointsP == NULL )
-      {
-       bcdtmWrite_message(1,0,0,"Memory Allocation Failure") ;
-       goto errexit ;
-      }
-/*
-**  Read Points Array
-*/
-    for( pntsP = dataP->pointsP ; pntsP < dataP->pointsP + dataP->memPts ; ++pntsP )
-      {
-       if( bcdtmStream_fread(&dataPts,sizeof(struct Dataod),1,dtmStreamP) != 1 )
-         {
-          bcdtmWrite_message(1,0,0,"Error Reading Data Object Points Array") ;
-          bcdtmWrite_message(0,0,0,"Number Of Points Read = %8ld of %8ld",(long)(pntsP-dataP->pointsP),dataP->memPts) ;
-          goto errexit ;
-         }
-       pntsP->x = dataPts.x ;
-       pntsP->y = dataPts.y ;
-       pntsP->z = dataPts.z ;
-      }
-/*
-** Read And Populate Feature Code Array
-*/
-     if( dbg ) bcdtmWrite_message(0,0,0,"Reading Feature Codes") ;
-     dataP->featureCodeP = (DTM_FEATURE_CODE *) malloc(fndp * sizeof(DTM_FEATURE_CODE)) ;
-     if( dataP->featureCodeP == NULL )
-       {
-        bcdtmWrite_message(1,0,0,"Memory Allocation Failure") ;
-        goto errexit ;
-       }
-     if( bcdtmStream_fread(dataP->featureCodeP,sizeof(DTM_FEATURE_CODE)*fndp,1,dtmStreamP) != 1 )
-       {
-        bcdtmWrite_message(1,0,0,"Error Reading Data Object") ;
-        goto errexit ;
-       }
-/*
-** Read And Populate User Tag Array
-*/
-    if( dataObj.userTagP != NULL )
-      {
-       if( dbg ) bcdtmWrite_message(0,0,0,"Reading User Tags") ;
-       dataP->userTagP = (DTMUserTag *) malloc( fndp * sizeof(DTMUserTag)) ;
-       if( dataP->userTagP == NULL )
-         {
-          bcdtmWrite_message(1,0,0,"Memory Allocation Failure") ;
-          goto errexit ;
-         }
-       if( bcdtmStream_fread(dataP->userTagP,sizeof(DTMUserTag)*fndp,1,dtmStreamP) != 1 )
-         {
-          bcdtmWrite_message(1,0,0,"Error Reading Data Object") ;
-          goto errexit ;
-         }
-      }
-   }
-/*
-** Clean Up
-*/
- cleanup :
-/*
-** Job Completed
-*/
- return(ret) ;
-/*
-** Error Exit
-*/
- errexit :
- if( ret == DTM_SUCCESS ) ret = DTM_ERROR ;
- goto cleanup ;
-}
-/*-------------------------------------------------------------------+
-|                                                                    |
-|                                                                    |
-|                                                                    |
-+-------------------------------------------------------------------*/
-BENTLEYDTM_Public int bcdtmReadStream_atFilePositionVer502DataObject(DTM_DAT_OBJ *dataP,BENTLEY_NAMESPACE_NAME::TerrainModel::IBcDtmStream* dtmStreamP,long filePosition)
-{
- int  ret=DTM_SUCCESS,dbg=DTM_TRACE_VALUE(0) ;
- long fndp,headerSize,buffer[4] ;
-/*
-** Write Entry Message
-*/
- if( dbg )
-   {
-    bcdtmWrite_message(0,0,0,"Reading V502 Data Object") ;
-    bcdtmWrite_message(0,0,0,"dataP        = %p",dataP) ;
-    bcdtmWrite_message(0,0,0,"dtmStreamP   = %p",dtmStreamP) ;
-    bcdtmWrite_message(0,0,0,"filePosition = %8ld",filePosition) ;
-   }
-/*
-** Position File Pointer At File Position
-*/
- if( bcdtmStream_fseek(dtmStreamP,filePosition,SEEK_SET) )
-   {
-    bcdtmWrite_message(1,0,0,"File Seek Error") ;
-    goto errexit  ;
-   }
-/*
-** Read Data Object Header
-*/
- if( dbg ) bcdtmWrite_message(0,0,0,"Reading Data Object Header") ;
- headerSize = sizeof(DTM_DAT_OBJ) ;
- buffer[0] = 0 ;
- buffer[1] = 0 ;
- buffer[2] = 0 ;
- buffer[3] = 0 ;
-
-/*
-** Read Header Except Pointers
-*/
- headerSize = 632 ;
- if( bcdtmStream_fread(dataP,headerSize,1,dtmStreamP) != 1 )
-   {
-    bcdtmWrite_message(1,0,0,"Error Reading Data Object") ;
-    goto errexit  ;
-   }
-/*
-** Read Pointers
-*/
- if( bcdtmStream_fread(buffer,sizeof(long),4,dtmStreamP) != 4 )
-   {
-    bcdtmWrite_message(1,0,0,"Error Reading Data Object") ;
-    goto errexit  ;
-   }
-/*
-** Set Pointer Values
-*/
- bool HasUserTagP     = buffer[1] != 0;
- bool HasGuidP        = buffer[3] != 0;
-/*
-** Write Header Pointer Arrays
-*/
- if( dbg )
-   {
-    bcdtmWrite_message(0,0,0,"dataP->pointsP      = %p",dataP->pointsP) ;
-    bcdtmWrite_message(0,0,0,"dataP->featureCodeP = %p",dataP->featureCodeP) ;
-    bcdtmWrite_message(0,0,0,"dataP->userTagP     = %p",dataP->userTagP) ;
-    bcdtmWrite_message(0,0,0,"dataP->guidP        = %p",dataP->guidP) ;
-   }
-/*
-** Check For Bentley Civil Data File Type
-*/
- if( dataP->dtmFileType != DTM_DAT_TYPE )
-   {
-    bcdtmWrite_message(1,0,0,"Not A Bentley Civil Dtm Data Object") ;
-    goto errexit  ;
-   }
-/*
-** Test For Correct Version Of Data Object
-*/
- if( dataP->dtmFileVersion != 502 )
-   {
-    bcdtmWrite_message(1,0,0,"Not A Version 502 Data Object") ;
-    goto errexit  ;
-   }
-/*
-** Only Read Data Object Arrays If Data Object Populated
-*/
- if( dataP->memPts > 0 )
-   {
-/*
-** Initialise
-*/
-    if( dataP->memPts >= dataP->numFeatPts ) fndp = dataP->memPts ;
-    else                                     fndp = dataP->numFeatPts ;
-/*
-** Read Points Array
-*/
-   if( dbg ) bcdtmWrite_message(0,0,0,"Reading Points Array") ;
-   dataP->pointsP = (DTM_DATA_POINT *) malloc( dataP->memPts * sizeof(DTM_DATA_POINT)) ;
-   if( dataP->pointsP == NULL )
-     {
-      bcdtmWrite_message(1,0,0,"Memory Allocation Failure") ;
-      goto errexit  ;
-     }
-   if( bcdtmStream_fread(dataP->pointsP,sizeof(DTM_DATA_POINT)*dataP->memPts,1,dtmStreamP) != 1 )
-     {
-      bcdtmWrite_message(1,0,0,"Error Reading Data Object") ;
-      goto errexit  ;
-     }
-/*
-** Read Feature Code Array
-*/
-   if( dbg ) bcdtmWrite_message(0,0,0,"Reading Feature Code Array") ;
-   dataP->featureCodeP = (DTM_FEATURE_CODE *) malloc(fndp * sizeof(DTM_FEATURE_CODE)) ;
-   if( dataP->featureCodeP == NULL )
-     {
-      bcdtmWrite_message(1,0,0,"Memory Allocation Failure") ;
-      goto errexit  ;
-     }
-   if( bcdtmStream_fread( dataP->featureCodeP,sizeof(DTM_FEATURE_CODE)*fndp,1,dtmStreamP) != 1 )
-     {
-      bcdtmWrite_message(1,0,0,"Error Reading Data Object") ;
-      goto errexit  ;
-     }
-/*
-** Read User Tag Array
-*/
-   if( HasUserTagP )
-     {
-      if( dbg ) bcdtmWrite_message(0,0,0,"Reading User Tag Array") ;
-      dataP->userTagP = (DTMUserTag *) malloc( fndp * sizeof(DTMUserTag)) ;
-      if( dataP->userTagP == NULL )
-        {
-         bcdtmWrite_message(1,0,0,"Memory Allocation Failure") ;
-         goto errexit  ;
-        }
-      if( bcdtmStream_fread(dataP->userTagP,sizeof(DTMUserTag)*fndp,1,dtmStreamP) != 1 )
-        {
-         bcdtmWrite_message(1,0,0,"Error Reading Data Object") ;
-         goto errexit ;
-        }
-     }
-/*
-** Read Guid Array
-*/
-   if( HasGuidP )
-     {
-      if( dbg ) bcdtmWrite_message(0,0,0,"Reading Guid Array") ;
-      dataP->guidP = (DTM_GUID *) malloc( fndp * sizeof(DTM_GUID)) ;
-      if( dataP->guidP == NULL )
-        {
-         bcdtmWrite_message(1,0,0,"Memory Allocation Failure") ;
-         goto errexit  ;
-        }
-      if( bcdtmStream_fread(dataP->guidP,sizeof(DTM_GUID)*fndp,1,dtmStreamP) != 1 )
-        {
-         bcdtmWrite_message(1,0,0,"Error Reading Data Object") ;
-         goto errexit ;
-        }
-     }
-  }
-/*
-** Report File Position
-*/
- if( dbg ) bcdtmWrite_message(0,0,0,"File Position After Read = %10ld ** file Size = %8ld",bcdtmStream_ftell(dtmStreamP),bcdtmStream_ftell(dtmStreamP)-filePosition) ;
-/*
-** Clean Up
-*/
- cleanup :
-/*
-** Job Completed
-*/
- return(ret) ;
-/*
-** Error Exit
-*/
- errexit :
- if( ret == DTM_SUCCESS ) ret = DTM_ERROR ;
- goto cleanup ;
-}
-/*-------------------------------------------------------------------+
-|                                                                    |
-|                                                                    |
-|                                                                    |
-+-------------------------------------------------------------------*/
-BENTLEYDTM_EXPORT int bcdtmRead_atFilePositionTinObject_custom(DTM_TIN_OBJ **Tin,WCharCP fileNameP,double FilePosition)
-{
- int ret=DTM_SUCCESS;
- FILE  *tinFP = NULL;
- if( (tinFP = bcdtmFile_open(fileNameP,L"rb")) != (FILE *) NULL )
-   {
-    if( bcdtmRead_atFilePositionTinObject( Tin,tinFP,(long)FilePosition)!= DTM_SUCCESS ) goto errexit ;
-   }
- else
-  {
-   bcdtmWrite_message(1,0,0,"Error Opening Tin File") ;
-   goto errexit ;
-  }
-/*
-** Clean Up
-*/
-cleanup :
-if( tinFP != NULL ) fclose(tinFP) ;
-/*
-** Return
-*/
-return(ret) ;
-/*
-** Error Exit
-*/
-errexit :
-if( ret == DTM_SUCCESS ) ret = DTM_ERROR ;
-goto cleanup ;
-}
-/*-------------------------------------------------------------------+
-|                                                                    |
-|                                                                    |
-|                                                                    |
-+-------------------------------------------------------------------*/
-BENTLEYDTM_EXPORT int bcdtmRead_atFilePositionTinObject(DTM_TIN_OBJ **tinPP,FILE *tinFP,long filePosition)
-{
-BENTLEY_NAMESPACE_NAME::TerrainModel::IBcDtmStream* dtmStreamP = NULL;
-int status;
-bcdtmStream_createFromFILE(tinFP, &dtmStreamP);
-status = bcdtmReadStream_atFilePositionTinObject(tinPP, dtmStreamP, filePosition);
-bcdtmStream_destroy(&dtmStreamP);
-return status;
-}
-/*-------------------------------------------------------------------+
-|                                                                    |
-|                                                                    |
-|                                                                    |
-+-------------------------------------------------------------------*/
-BENTLEYDTM_EXPORT int bcdtmReadStream_atFilePositionTinObject(DTM_TIN_OBJ **tinPP,BENTLEY_NAMESPACE_NAME::TerrainModel::IBcDtmStream* dtmStreamP,long filePosition)
-{
- int   ret=DTM_SUCCESS,dbg=DTM_TRACE_VALUE(0),cdbg=DTM_CHECK_VALUE(0);
- long  dtmFileType,dtmFileVersion,buffer[12],offset ;
- long  verNumber,ident,fileType ;
-/*
-** Write Status Message
-*/
- if( dbg )
-   {
-    bcdtmWrite_message(0,0,0,"Reading At File Position Geopak Tin Object") ;
-    bcdtmWrite_message(0,0,0,"tinPP        = %p",*tinPP) ;
-    bcdtmWrite_message(0,0,0,"dtmStreamP   = %p",dtmStreamP) ;
-    bcdtmWrite_message(0,0,0,"filePosition = %8ld",filePosition) ;
-   }
-/*
-** Check For Non Null File Pointer
-*/
- if( dtmStreamP == NULL )
-   {
-    bcdtmWrite_message(2,0,0,"Null File Pointer") ;
-    goto errexit  ;
-   }
-/*
-** Position File Pointer At File Position
-*/
- if( bcdtmStream_fseek(dtmStreamP,filePosition,SEEK_SET)  )
-  {
-   bcdtmWrite_message(2,0,0,"File Seek Error ** fseek  = %s",strerror(errno))   ;
-   goto errexit  ;
-  }
-/*
-** Create Tin Object
-*/
- if( bcdtmObject_createTinObject(tinPP)) goto errexit  ;
-/*
-** Read DTM File Type And Version Number
-*/
- if( dbg == 2 ) bcdtmWrite_message(0,0,0,"Reading File Type And Version Number")  ;
- if( bcdtmStream_fread(buffer,8,1,dtmStreamP) != 1 )
-   {
-    bcdtmWrite_message(1,0,0,"Error Reading Tin Object") ;
-    goto errexit  ;
-   }
- memcpy(&dtmFileType,&buffer[0],4) ;
- memcpy(&dtmFileVersion,&buffer[1],4) ;
-/*
-** Check For Early Version Geopak Tin File
-*/
- if( dtmFileType != DTM_TIN_TYPE )
-   {
-    if( bcdtmStream_fseek(dtmStreamP,filePosition,SEEK_SET)  )
-      {
-       bcdtmWrite_message(2,0,0,"File Seek Error ** fseek  = %s",strerror(errno))   ;
-       goto errexit  ;
-      }
-    if( bcdtmStream_fread(buffer,48,1,dtmStreamP) != 1 )
-      {
-       bcdtmWrite_message(1,0,0,"Error Reading Tin Object") ;
-       goto errexit  ;
-      }
-    memcpy(&verNumber,&buffer[ 0],4) ;
-    memcpy(&ident,&buffer[11],4) ;
-    memcpy(&fileType,&buffer[ 1],4) ;
-    if( ident == DTM_TIN_TYPE )
-      {
-       dtmFileType = DTM_TIN_TYPE ;
-       dtmFileVersion = 3 ;
-      }
-    else if( ( verNumber == 10 || verNumber == 20 ) && fileType == 1 )
-      {
-       dtmFileType = DTM_TIN_TYPE ;
-       dtmFileVersion = verNumber ;
-      }
-   }
-/*
-** Test For A Bentley Civil Tin Object File
-*/
- if( dtmFileType != DTM_TIN_TYPE )
-   {
-    bcdtmWrite_message(1,0,0,"Not A Bentley Geopak Tin Object") ;
-    goto errexit ;
-   }
-/*
-** Read Relevent Tin Object Version
-*/
- switch ( dtmFileVersion )
-   {
-    case  3 :   /* Version Three Tin Object */
-      if( dbg ) bcdtmWrite_message(0,0,0,"Reading Version 3 Tin Object") ;
-      if( bcdtmReadStream_atFilePositionVer3TinObject(*tinPP,dtmStreamP,filePosition)) goto errexit ;
-    break ;
-
-    case  400 :   /* Version Four Tin Object */
-      if( dbg ) bcdtmWrite_message(0,0,0,"Reading Version 400 Tin Object") ;
-      if( bcdtmReadStream_atFilePositionVer400TinObject(*tinPP,dtmStreamP,filePosition)) goto errexit ;
-    break ;
-
-    case  500 :   /* Version Five Tin Object */
-      if( dbg ) bcdtmWrite_message(0,0,0,"Reading Version 500 Tin Object") ;
-      if( bcdtmReadStream_atFilePositionVer500TinObject(*tinPP,dtmStreamP,filePosition)) goto errexit ;
-    break ;
-
-    case  501 :   /*  Current Version Tin        */
-      if( dbg ) bcdtmWrite_message(0,0,0,"Reading Version 501 Tin Object") ;
-      if( bcdtmReadStream_atFilePositionVer501TinObject(*tinPP,dtmStreamP,filePosition)) goto errexit ;
-    break ;
-
-    default :     /* Unknown Tin Object File Version */
-      bcdtmWrite_message(1,0,0,"Unknown Tin Object File Version %4ld",dtmFileVersion) ;
-      goto errexit ;
-    break ;
-   } ;
-/*
-** Reset Null Point And Null PTR Values
-*/
- if( (*tinPP)->nullPnt != DTM_NULL_PNT || (*tinPP)->nullPtr != DTM_NULL_PTR )
-   {
-    if( dbg == 1 ) bcdtmWrite_message(0,0,0,"Resetting Tin Null Pnt and Null Ptr Values") ;
-/*
-**  Scan Node And Reset Null Values
-*/
-    if( (*tinPP)->nodesP != NULL )
-      {
-       for( offset = 0 ; offset < (*tinPP)->memPts ; ++offset )
-         {
-          if( ((*tinPP)->nodesP+offset)->tPtr  == (*tinPP)->nullPnt ) ((*tinPP)->nodesP+offset)->tPtr  = DTM_NULL_PNT ;
-          if( ((*tinPP)->nodesP+offset)->sPtr  == (*tinPP)->nullPnt ) ((*tinPP)->nodesP+offset)->sPtr  = DTM_NULL_PNT ;
-          if( ((*tinPP)->nodesP+offset)->hPtr  == (*tinPP)->nullPnt ) ((*tinPP)->nodesP+offset)->hPtr  = DTM_NULL_PNT ;
-          if( ((*tinPP)->nodesP+offset)->cPtr  == (*tinPP)->nullPtr ) ((*tinPP)->nodesP+offset)->cPtr  = DTM_NULL_PTR ;
-          if( ((*tinPP)->nodesP+offset)->fPtr  == (*tinPP)->nullPtr ) ((*tinPP)->nodesP+offset)->fPtr  = DTM_NULL_PTR ;
-         }
-      }
-/*
-**  Scan Circular List And Reset Null Values
-*/
-    if( (*tinPP)->cListP != NULL )
-      {
-       for( offset = 0 ; offset < (*tinPP)->cListPtr ; ++offset )
-         {
-          if( ((*tinPP)->cListP+offset)->pntNum  == (*tinPP)->nullPnt ) ((*tinPP)->cListP+offset)->pntNum  = DTM_NULL_PNT ;
-          if( ((*tinPP)->cListP+offset)->nextPtr == (*tinPP)->nullPtr ) ((*tinPP)->cListP+offset)->nextPtr = DTM_NULL_PTR ;
-         }
-      }
-/*
-**  Scan Feature List And Reset Null Values
-*/
-    if( (*tinPP)->fListP != NULL )
-      {
-       for( offset = 0 ; offset < (*tinPP)->memFeatureList ; ++offset )
-         {
-          if( ((*tinPP)->fListP+offset)->nextPnt == (*tinPP)->nullPnt ) ((*tinPP)->fListP+offset)->nextPnt = DTM_NULL_PNT ;
-          if( ((*tinPP)->fListP+offset)->nextPtr == (*tinPP)->nullPtr ) ((*tinPP)->fListP+offset)->nextPtr = DTM_NULL_PTR ;
-         }
-      }
-/*
-**  Reset Null Pnt And Null Ptr Values
-*/
-    if( (*tinPP)->cListDelPtr       == (*tinPP)->nullPtr ) (*tinPP)->cListDelPtr       = DTM_NULL_PTR ;
-    if( (*tinPP)->cListLastDelPtr   == (*tinPP)->nullPtr ) (*tinPP)->cListLastDelPtr   = DTM_NULL_PTR ;
-    if( (*tinPP)->featureListDelPtr == (*tinPP)->nullPtr ) (*tinPP)->featureListDelPtr = DTM_NULL_PTR ;
-    (*tinPP)->nullPnt = DTM_NULL_PNT ;
-    (*tinPP)->nullPtr = DTM_NULL_PTR ;
-   }
-/*
-** Calculate Machine Precision For Tin ** Necesary For Pre V9 Tins
-*/
- if( (*tinPP)->mppTol <= 0.0 )
-   {
-    bcdtmNormal_calculateMachinePrecisionForTinObject(*tinPP,&(*tinPP)->mppTol) ;
-    if( (*tinPP)->ppTol <= (*tinPP)->mppTol ) (*tinPP)->ppTol = (*tinPP)->mppTol * 1000.0  ;
-    if( (*tinPP)->plTol <= (*tinPP)->mppTol ) (*tinPP)->plTol = (*tinPP)->mppTol * 1000.0  ;
-   }
-/*
-** Check Last Point Of Dtm Features ** Necessary For Pre NGP Tins
-*/
- if( dtmFileVersion < 501 )
-   {
-    if( dbg == 2 ) bcdtmWrite_message(0,0,0,"Checking And Fixing Last Point") ;
-    if( bcdtmInsert_checkAndFixLastPointOfDtmFeaturesTinObject((*tinPP))) goto errexit ;
-   }
-/*
-** Check Triangulation
-*/
- if( cdbg )
-   {
-    bcdtmWrite_message(0,0,0,"Check Tin Object Triangulation") ;
-    if( bcdtmCheck_integrityTinObject(*tinPP))
-      {
-       bcdtmWrite_message(2,0,0,"Tin Object Triangulation Invalid") ;
-       goto errexit ;
-      }
-    bcdtmWrite_message(2,0,0,"Tin Object Triangulation Valid") ;
-   }
-/*
-** Report File Position
-*/
- if( dbg == 2 ) bcdtmWrite_message(0,0,0,"File Position After Geopak Tin Object Read = %10ld",bcdtmStream_ftell(dtmStreamP)) ;
-/*
-** Clean Up
-*/
- cleanup :
-/*
-** Job Completed
-*/
- if( dbg && ret == DTM_SUCCESS ) bcdtmWrite_message(0,0,0,"Reading At File Position Geopak Tin Object Completed") ;
- if( dbg && ret != DTM_SUCCESS ) bcdtmWrite_message(0,0,0,"Reading At File Position Geopak Tin Object Error") ;
- return(ret) ;
-/*
-** Error Exit
-*/
- errexit :
- if( *tinPP != NULL ) bcdtmObject_deleteTinObject(tinPP) ;
- if( ret == DTM_SUCCESS ) ret = DTM_ERROR ;
- goto cleanup ;
-}
-/*-------------------------------------------------------------------+
-|                                                                    |
-|                                                                    |
-|                                                                    |
-+-------------------------------------------------------------------*/
-BENTLEYDTM_Public int bcdtmReadStream_atFilePositionVer3TinObject
-(
- DTM_TIN_OBJ *tinP,
- BENTLEY_NAMESPACE_NAME::TerrainModel::IBcDtmStream* dtmStreamP,
- long   filePosition
-)
-/*
-** This Routine reads the relevant parameters from the Tin file
-*/
-{
- int   ret=DTM_SUCCESS,dbg=DTM_TRACE_VALUE(0) ;
- long  n,Nvoid=0 ;
- DPoint3d   *pntP ;
- DTM_TIN_NODE    *nodeP ;
-// DTM_CIR_LIST    *clistP ;
- struct
-   {
-    long    dtmFileVersion,FILTYP,MODEFLAG,numPts,NT,NL,hullPnt,nullPtr,nullPnt,cListPtr,NVOID,L1,L2,L3,L4,L5 ;
-    double  XMIN,YMIN,ZMIN,XMAX,YMAX,ZMAX,XDIF,YDIF,ZDIF,D1,D2,D3,D4 ;
-   } TRGH  ;
- struct  { long Lptr,Fptr,Tptr ; } node ;
- long   nv,vPtr,offset;
- DTMDirection direction;
- double area ;
- DTM_TIN_OBJ *newTinP=NULL ;
-/*
-** Write Entry Message
-*/
- if( dbg )
-   {
-    bcdtmWrite_message(0,0,0,"Reading At File Position V3 Geopak Tin Object") ;
-    bcdtmWrite_message(0,0,0,"tinP         = %p",tinP) ;
-    bcdtmWrite_message(0,0,0,"dtmStreamP   = %p",dtmStreamP) ;
-    bcdtmWrite_message(0,0,0,"filePosition = %8ld",filePosition) ;
-   }
-/*
-** Seek To File Position
-*/
- if( bcdtmStream_fseek(dtmStreamP,filePosition,SEEK_SET)  )
-   {
-    bcdtmWrite_message(2,0,0,"File Seek Error ** fseek  = %s",strerror(errno))   ;
-    goto errexit  ;
-   }
-/*
-** Read Version 3 Tin File header
-*/
- if( bcdtmStream_fread(&TRGH,sizeof(TRGH),1,dtmStreamP) != 1 )
-   {
-    bcdtmWrite_message(1,0,0,"Error Reading Dtm Header") ;
-    goto errexit ;
-   }
-/*
-** Set Tin Header Values
-*/
- tinP->dtmFileType       = DTM_TIN_TYPE    ;
- tinP->dtmFileVersion    = DTM_TIN_FILE_VERSION  ;
- tinP->numTriangles      = TRGH.NT   ;
- tinP->numLines          = TRGH.NL   ;
- tinP->hullPnt           = TRGH.hullPnt ;
- tinP->nextHullPnt       = TRGH.hullPnt ;
- tinP->iniMemPts         = TRGH.numPts  ;
- tinP->numDecDigits      =   4       ;
- tinP->ppTol             = 0.0       ;
- tinP->ppTol             = 0.0       ;
- tinP->nullPtr           = TRGH.nullPtr ;
- tinP->nullPnt           = TRGH.nullPnt ;
- tinP->nullUserTag       = DTM_NULL_USER_TAG    ;
- tinP->numPts            = TRGH.numPts  ;
- tinP->memPts            = TRGH.numPts  ;
- tinP->numSortedPts      = TRGH.numPts  ;
- tinP->cListPtr          = TRGH.cListPtr ;
- tinP->cListDelPtr       = TRGH.nullPtr ;
- tinP->cListLastDelPtr   = TRGH.nullPtr ;
- tinP->featureListDelPtr = TRGH.nullPtr ;
- tinP->numFeatureTable   = 0 ;
- tinP->memFeatureTable   = 0 ;
- tinP->numFeatureList    = 0 ;
- tinP->memFeatureList    = 0 ;
- tinP->iniMemPts          = DTM_INI_MEM_PTS;
- tinP->incMemPts          = DTM_INC_MEM_PTS ;
- tinP->iniMemFeatureTable = DTM_INI_MEM_FEATURES_TABLE ;
- tinP->incMemFeatureTable = DTM_INC_MEM_FEATURES_TABLE ;
- tinP->iniMemFeatureList  = DTM_INI_MEM_FEATURES_LIST ;
- tinP->incMemFeatureList  = DTM_INC_MEM_FEATURES_LIST ;
- tinP->xMin               = TRGH.XMIN ;
- tinP->yMin               = TRGH.YMIN ;
- tinP->zMin               = TRGH.ZMIN ;
- tinP->xMax               = TRGH.XMAX ;
- tinP->yMax               = TRGH.YMAX ;
- tinP->zMax               = TRGH.ZMAX ;
- tinP->xRange             = TRGH.XMAX - TRGH.XMIN ;
- tinP->yRange             = TRGH.YMAX - TRGH.YMIN ;
- tinP->zRange             = TRGH.ZMAX - TRGH.ZMIN ;
- tinP->pointsP            = NULL ;
- tinP->cListP             = NULL ;
- tinP->fTableP            = NULL ;
- tinP->fListP             = NULL ;
- tinP->fMapP              = NULL ;
- strcpy(tinP->userName,"") ;
- strcpy(tinP->tinObjectFileName,"") ;
-/*
-** Write Stats
-*/
- if( dbg )
-   {
-    bcdtmWrite_message(0,0,0,"numPts  = %8ld  memPts = %8ld",TRGH.numPts,TRGH.numPts) ;
-    bcdtmWrite_message(0,0,0,"xMin  = %12.5f  xMax = %12.5lf xRange = %12.5lf",tinP->xMin,tinP->xMax,tinP->xRange) ;
-    bcdtmWrite_message(0,0,0,"yMin  = %12.5f  yMax = %12.5lf yRange = %12.5lf",tinP->yMin,tinP->yMax,tinP->yRange) ;
-    bcdtmWrite_message(0,0,0,"zMin  = %12.5f  zMax = %12.5lf zRange = %12.5lf",tinP->zMin,tinP->zMax,tinP->zRange) ;
-    bcdtmWrite_message(0,0,0,"Nvoid = %12ld  ModeFlag = %12ld",TRGH.NVOID,TRGH.MODEFLAG) ;
-   }
-/*
-** Allocate Memory For Tin Points
-*/
- tinP->pointsP = ( DPoint3d * ) malloc ( tinP->numPts * sizeof(DPoint3d)) ;
- if( tinP->pointsP == NULL )
-   {
-    bcdtmWrite_message(1,0,0,"Memory Allocation Failure") ;
-    goto errexit ;
-   }
-/*
-** Read Tin Points
-*/
- if( dbg ) bcdtmWrite_message(0,0,0,"Reading Tin Points") ;
- if( bcdtmStream_fread(tinP->pointsP,sizeof(DPoint3d)*tinP->numPts,1,dtmStreamP) != 1 )
-   {
-    bcdtmWrite_message(1,0,0,"Error Reading Tin File") ;
-    goto errexit ;
-   }
- for( pntP = tinP->pointsP ; pntP < tinP->pointsP + tinP->numPts ; ++pntP )
-   {
-    pntP->x = pntP->x + tinP->xMin ;
-    pntP->y = pntP->y + tinP->yMin ;
-    pntP->z = pntP->z + tinP->zMin ;
-   }
-/*
-** Allocate Memory For Tin Nodes
-*/
- if( dbg ) bcdtmWrite_message(0,0,0,"Reading Tin Nodes") ;
- tinP->nodesP = ( DTM_TIN_NODE * ) malloc ( tinP->numPts * sizeof(DTM_TIN_NODE)) ;
- if( tinP->nodesP == NULL )
-   {
-    bcdtmWrite_message(1,0,0,"Memory Allocation Failure") ;
-    goto errexit ;
-   }
-/*
-** Read Tin Nodes
-*/
- nodeP = tinP->nodesP ;
- for( n = 0 ; n < tinP->numPts ; ++n )
-   {
-    if( bcdtmStream_fread(&node,sizeof(node),1,dtmStreamP) != 1 )
-      {
-       bcdtmWrite_message(1,0,0,"Error Reading Tin File") ;
-       goto errexit ;
-      }
-    nodeP->cPtr = node.Lptr ;
-    nodeP->hPtr = node.Fptr ;
-    nodeP->tPtr = node.Tptr ;
-    nodeP->sPtr = TRGH.nullPnt ;
-    nodeP->fPtr = TRGH.nullPtr ;
-// bcdtmWrite_message(0,0,0,"Node[%8ld] = %10ld %10ld %10ld",n,nodeP->cPtr,nodeP->hPtr,nodeP->tPtr) ;
-    ++nodeP ;
-   }
-/*
-** Allocate Storage For Circular List
-*/
- if( dbg ) bcdtmWrite_message(0,0,0,"Reading Circular List") ;
- tinP->cListP  = ( DTM_CIR_LIST * ) malloc ( tinP->cListPtr * sizeof(DTM_CIR_LIST)) ;
- if( tinP->cListP == NULL )
-   {
-    bcdtmWrite_message(1,0,0,"Memory Allocation Failure") ;
-    goto errexit ;
-   }
-/*
-** Read Circular List
-*/
- if( bcdtmStream_fread(tinP->cListP,tinP->cListPtr*sizeof(DTM_CIR_LIST),1,dtmStreamP) != 1 )
-   {
-    bcdtmWrite_message(1,0,0,"Error Reading Tin File") ;
-    goto errexit ;
-   }
-/*
-** Read Voids
-*/
- if( TRGH.NVOID > 0 )
-   {
-    if( dbg ) bcdtmWrite_message(0,0,0,"Reading Void Features") ;
-/*
-**  Jump Over Partial Derivatives If They Are Present
-*/
-    if( TRGH.MODEFLAG == 2 )bcdtmStream_fseek(dtmStreamP,tinP->numPts*20,SEEK_CUR) ;
-/*
-**  Allocate Memory For Feature Table
-*/
-    tinP->memFeatureTable = Nvoid ;
-    tinP->fTableP  = ( DTM_FEATURE_TABLE *) malloc(tinP->memFeatureTable * sizeof(DTM_FEATURE_TABLE)) ;
-    if( tinP->fTableP == NULL )
-      {
-       bcdtmWrite_message(1,0,0,"Memory Allocation Failure") ;
-       goto errexit ;
-      }
-/*
-**  Allocate Memory For Feature List
-*/
-    tinP->memFeatureList = tinP->numPts / 10 ;
-    if( tinP->memFeatureList <= 0 ) tinP->memFeatureList = 1000 ;
-    tinP->fListP = ( DTM_FEATURE_LIST_VER200 *) malloc(tinP->memFeatureList * sizeof(DTM_FEATURE_LIST_VER200)) ;
-    if( tinP->fListP == NULL )
-      {
-       bcdtmWrite_message(1,0,0,"Memory Allocation Failure") ;
-       goto errexit ;
-      }
-/*
-**  Read the VOIDS
-*/
-    for( nv = 0 ; nv < TRGH.NVOID ; ++nv )
-      {
-       if( bcdtmStream_fread(&vPtr,sizeof(long),1,dtmStreamP) != 1 )
-         {
-          bcdtmWrite_message(1,0,0,"Error Reading Tin File") ;
-          goto errexit ;
-         }
-/*
-**     Check Connectivity Of Void
-*/
-       if( bcdtmList_checkConnectivityTptrPolygonTinObject(tinP,vPtr,0))
-         {
-          bcdtmWrite_message(1,0,0,"Connectivity Error In Void - Tin File Corrupted") ;
-          goto errexit ;
-         }
-/*
-**     Check Void Is Anti Clockwise
-*/
-       bcdtmMath_calculateAreaAndDirectionTptrPolygonTinObject(tinP,vPtr,&area,&direction) ;
-       if (direction == DTMDirection::Clockwise) bcdtmList_reverseTptrPolygonTinObject (tinP, vPtr);
-/*
-**     Insert Void Into DTMFeatureState::Tin
-*/
-       if( bcdtmInsert_addDtmFeatureToTinObject(tinP,DTMFeatureType::Void,tinP->nullUserTag,tinP->nullGuid,vPtr,1)) goto errexit ;
-      }
-   }
-/*
-** Reset Null Point And Null PTR Values
-*/
- if( tinP->nullPnt != DTM_NULL_PNT || tinP->nullPtr != DTM_NULL_PTR )
-   {
-    if( dbg == 1 ) bcdtmWrite_message(0,0,0,"Resetting Tin Null Pnt and Null Ptr Values") ;
-/*
-**  Scan Node And Reset Null Values
-*/
-    if( tinP->nodesP != NULL )
-      {
-       for( offset = 0 ; offset < tinP->memPts ; ++offset )
-         {
-          if( (tinP->nodesP+offset)->tPtr  == tinP->nullPnt ) (tinP->nodesP+offset)->tPtr  = DTM_NULL_PNT ;
-          if( (tinP->nodesP+offset)->sPtr  == tinP->nullPnt ) (tinP->nodesP+offset)->sPtr  = DTM_NULL_PNT ;
-          if( (tinP->nodesP+offset)->hPtr  == tinP->nullPnt ) (tinP->nodesP+offset)->hPtr  = DTM_NULL_PNT ;
-          if( (tinP->nodesP+offset)->cPtr  == tinP->nullPtr ) (tinP->nodesP+offset)->cPtr  = DTM_NULL_PTR ;
-          if( (tinP->nodesP+offset)->fPtr  == tinP->nullPtr ) (tinP->nodesP+offset)->fPtr  = DTM_NULL_PTR ;
-         }
-      }
-/*
-**  Scan Circular List And Reset Null Values
-*/
-    if( tinP->cListP != NULL )
-      {
-       for( offset = 0 ; offset < tinP->cListPtr ; ++offset )
-         {
-          if( (tinP->cListP+offset)->pntNum  == tinP->nullPnt ) (tinP->cListP+offset)->pntNum  = DTM_NULL_PNT ;
-          if( (tinP->cListP+offset)->nextPtr == tinP->nullPtr ) (tinP->cListP+offset)->nextPtr = DTM_NULL_PTR ;
-         }
-      }
-/*
-**  Scan Feature List And Reset Null Values
-*/
-    if( tinP->fListP != NULL )
-      {
-       for( offset = 0 ; offset < tinP->memFeatureList ; ++offset )
-         {
-          if( (tinP->fListP+offset)->nextPnt == tinP->nullPnt ) (tinP->fListP+offset)->nextPnt = DTM_NULL_PNT ;
-          if( (tinP->fListP+offset)->nextPtr == tinP->nullPtr ) (tinP->fListP+offset)->nextPtr = DTM_NULL_PTR ;
-         }
-      }
-/*
-**  Reset Null Pnt And Null Ptr Values
-*/
-    if( tinP->cListDelPtr       == tinP->nullPtr ) tinP->cListDelPtr       = DTM_NULL_PTR ;
-    if( tinP->cListLastDelPtr   == tinP->nullPtr ) tinP->cListLastDelPtr   = DTM_NULL_PTR ;
-    if( tinP->featureListDelPtr == tinP->nullPtr ) tinP->featureListDelPtr = DTM_NULL_PTR ;
-    tinP->nullPnt = DTM_NULL_PNT ;
-    tinP->nullPtr = DTM_NULL_PTR ;
-   }
-/*
-** Clean Tin
-*/
- for( nodeP = tinP->nodesP  ; nodeP < tinP->nodesP + tinP->numPts ; ++nodeP ) nodeP->tPtr = tinP->nullPnt ;
- if( bcdtmTin_markInternalVoidPointsTinObject(tinP)) goto errexit ;
- if( bcdtmTin_compactFeatureTableTinObject(tinP))    goto errexit ;
- if( bcdtmTin_compactFeatureListTinObject(tinP))     goto errexit ;
-/*
-** Clean Up
-*/
- cleanup :
- if( newTinP != NULL ) bcdtmObject_deleteTinObject(&newTinP) ;
-/*
-** Job Completed
-*/
- if( dbg && ret == DTM_SUCCESS ) bcdtmWrite_message(0,0,0,"Reading At File Position V3 Geopak Tin Object Completed") ;
- if( dbg && ret != DTM_SUCCESS ) bcdtmWrite_message(0,0,0,"Reading At File Position V3 Geopak Tin Object Error") ;
- return(ret) ;
-/*
-** Error Exit
-*/
- errexit :
- if( ret == DTM_SUCCESS ) ret = DTM_ERROR ;
- goto cleanup ;
-}
-/*-------------------------------------------------------------------+
-|                                                                    |
-|                                                                    |
-|                                                                    |
-+-------------------------------------------------------------------*/
-BENTLEYDTM_Public int bcdtmReadStream_atFilePositionVer400TinObject
-(
- DTM_TIN_OBJ *Tin,
- struct      BENTLEY_NAMESPACE_NAME::TerrainModel::IBcDtmStream* dtmStreamP,
- long        FilePosition
-)
-{
-/*
-**  Data Structures For Ver 400 Tin Objects
-*/
- int headerSize;
- int dbg=DTM_TRACE_VALUE(0) ;
- struct Tinod { double x,y,z ; unsigned short PRGN,PCWD ; long hPtr,cPtr,tPtr,fPtr ; } Tind ;
- struct Tinoc { long  pntNum,nextPtr ; } ;
- struct Tinof { long  firstPnt; DTMFeatureType TYPE; long UTAG  ; } Tinf ;
- struct Tinol { long  pntNum,FEAT,nextPtr ; } ;
- struct Tinobj
-   {
-    long    dtmFileType,dtmFileVersion ;
-    double  xMin,yMin,zMin,xMax,yMax,zMax,xRange,yRange,zRange,plTol,ppTol ;
-    long    NT,NL,hullPnt,nextHullPnt,iniMemPts,incMemPts,iniMemFeatureList,incMemFeatureList,iniMemFeatureTable,incMemFeatureTable,numDecDigits,nullPtr,nullPnt ;
-    long    numPts,memPts,Ndp,cListPtr,cListDelPtr,cListLastDelPtr,numFeatureTable,memFeatureTable,numFeaturePts,memFeatureList,featureListDelPtr ;
-    char    userName[DTM_FILE_SIZE] ;
-    char    tinObjectFileName[DTM_FILE_SIZE] ;
-    struct  Tinod *pointsP ;
-    struct  Tinoc *cListP ;
-    struct  Tinof *fTableP ;
-    struct  Tinol *cPtr ;
-   } Tinobj ;
- DPoint3d     *pd ;
- DTM_FEATURE_TABLE *pf ;
- DTM_TIN_NODE      *pn ;
- DTM_GUID nullGuid=DTM_NULL_GUID ;
-/*
-** Write Entry Message
-*/
- if( dbg )
-   {
-    bcdtmWrite_message(0,0,0,"Reading At File Position Ver 400 Tin Object") ;
-    bcdtmWrite_message(0,0,0,"Tin          = %p",Tin) ;
-    bcdtmWrite_message(0,0,0,"dtmStreamP   = %p",dtmStreamP) ;
-    bcdtmWrite_message(0,0,0,"FilePosition = %8ld",FilePosition) ;
-   }
-/*
-** Check For Non Null File Pointer
-*/
- if( dtmStreamP == NULL )
-   {
-    bcdtmWrite_message(1,0,0,"Null Stream Pointer") ;
-    goto errexit ;
-   }
-/*
-** Position File Pointer At File Position
-*/
- if( bcdtmStream_fseek(dtmStreamP,FilePosition,SEEK_SET) )
-   {
-    bcdtmWrite_message(1,0,0,"File Seek Error") ;
-    goto errexit ;
-   }
-/*
-** Read Tin Header
-*/
- if( dbg ) bcdtmWrite_message(0,0,0,"Reading Ver 400 Header") ;
-
- #ifdef _M_IX86
- headerSize = sizeof(Tinobj);
-#else
- headerSize = offsetof(struct Tinobj,pointsP) + (4 * 4) ;
- #endif ;
-
- if( bcdtmStream_fread(&Tinobj,headerSize,1,dtmStreamP) != 1 )
-   {
-    bcdtmWrite_message(1,0,0,"Error Reading Tin File %s",Tin->tinObjectFileName) ;
-    return(1) ;
-   }
-/*
-** Check For GPK Tin File
-*/
- if( Tinobj.dtmFileType != DTM_TIN_TYPE )
-   {
-    bcdtmWrite_message(1,0,0,"Not A Bentley Civil Tin Object") ;
-    goto errexit ;
-   }
-/*
-** Test For Latter Version Of Tin File
-*/
- if( Tinobj.dtmFileVersion != 400)
-   {
-    bcdtmWrite_message(1,0,0,"Not Version 400 Tin Object - Update GEOPAK") ;
-    goto errexit ;
-   }
-/*
-** Copy Ver 400 Header Items To Latest Version
-*/
- Tin->dtmFileType = DTM_TIN_TYPE ;
- Tin->dtmFileVersion = DTM_TIN_FILE_VERSION ;
- strcpy(Tin->userName,Tinobj.userName) ;
- strcpy(Tin->tinObjectFileName,Tinobj.tinObjectFileName) ;
- Tin->xMin  = Tinobj.xMin ; Tin->yMin = Tinobj.yMin ; Tin->zMin = Tinobj.zMin ;
- Tin->xMax  = Tinobj.xMax ; Tin->yMax = Tinobj.yMax ; Tin->zMax = Tinobj.zMax ;
- Tin->xRange  = Tinobj.xRange ; Tin->yRange = Tinobj.yRange ; Tin->zRange = Tinobj.zRange ;
- Tin->ppTol  = Tinobj.ppTol ;
- Tin->ppTol  = Tinobj.plTol ;
- Tin->numDecDigits      = Tinobj.numDecDigits   ;
- Tin->numPts            = Tinobj.numPts   ;
- Tin->numSortedPts      = Tinobj.Ndp   ;
- Tin->memPts            = Tinobj.memPts  ;
- Tin->numTriangles      = Tinobj.NT    ;
- Tin->numLines          = Tinobj.NL    ;
- Tin->numFeatureTable   = Tinobj.numFeatureTable ;
- Tin->memFeatureTable   = Tinobj.memFeatureTable ;
- Tin->numFeatureList    = Tinobj.numFeaturePts ;
- Tin->memFeatureList    = Tinobj.memFeatureList ;
- Tin->hullPnt           = Tinobj.hullPnt  ;
- Tin->nextHullPnt       = Tinobj.nextHullPnt   ;
- Tin->cListPtr          = Tinobj.cListPtr  ;
- Tin->nullPtr           = Tinobj.nullPtr ;
- Tin->cListDelPtr       = Tinobj.cListDelPtr  ;
- Tin->cListLastDelPtr   = Tinobj.cListLastDelPtr ;
- Tin->featureListDelPtr = Tinobj.featureListDelPtr ;
- Tin->nullPnt           = Tinobj.nullPnt ;
- Tin->iniMemPts         = Tinobj.iniMemPts ;
- Tin->incMemPts         = Tinobj.incMemPts ;
- Tin->iniMemFeatureTable  = Tinobj.iniMemFeatureTable ;
- Tin->incMemFeatureTable  = Tinobj.incMemFeatureTable ;
- Tin->iniMemFeatureList = Tinobj.iniMemFeatureList ;
- Tin->incMemFeatureList = Tinobj.incMemFeatureList ;
- Tin->pointsP  = NULL ;
- Tin->nodesP   = NULL ;
- Tin->cListP   = NULL ;
- Tin->fTableP  = NULL ;
- Tin->fListP   = NULL ;
-/*
-** Write Header Values
-*/
- if( dbg == 1 )
-   {
-    bcdtmWrite_message(0,0,0,"numPts         = %8ld memPts         = %8ld",Tin->numPts,Tin->memPts) ;
-    bcdtmWrite_message(0,0,0,"numFeatures    = %8ld memFeatures    = %8ld",Tin->numFeatureTable,Tin->memFeatureTable) ;
-    bcdtmWrite_message(0,0,0,"numFeatureList = %8ld memFeatureList = %8ld",Tin->numFeatureList,Tin->memFeatureList) ;
-    bcdtmWrite_message(0,0,0,"cListPtr       = %8ld",Tin->cListPtr) ;
-   }
-/*
-** Read Tin Object Data If Tin Object Populated
-*/
- if( Tin->numPts == 0 )
-   {
-    Tin->numPts = Tin->memPts = Tin->numFeatureTable = Tin->memFeatureTable = Tin->numFeatureList = Tin->memFeatureList = Tin->cListPtr = 0 ;
-   }
- else
-   {
-/*
-** Read Points Array
-*/
-    if( dbg ) bcdtmWrite_message(0,0,0,"Reading Ver 400 Points Array") ;
-    Tin->pointsP = (DPoint3d *) malloc( Tin->memPts * sizeof(DPoint3d)) ;
-    Tin->nodesP  = (DTM_TIN_NODE  *) malloc( Tin->memPts * sizeof(DTM_TIN_NODE)) ;
-    if( Tin->pointsP == NULL || Tin->nodesP == NULL )
-      {
-       bcdtmWrite_message(1,0,0,"Memory Allocation Failure") ;
-       goto errexit ;
-      }
-    for( pd = Tin->pointsP, pn = Tin->nodesP ; pd < Tin->pointsP + Tin->memPts ; ++pd , ++pn )
-      {
-       if( bcdtmStream_fread(&Tind,sizeof(struct Tinod),1,dtmStreamP) != 1 )
-         {
-          bcdtmWrite_message(1,0,0,"Error Reading Tin File %s ",Tin->tinObjectFileName) ;
-          goto errexit ;
-         }
-       pd->x = Tind.x ;
-       pd->y = Tind.y ;
-       pd->z = Tind.z ;
-       if( dbg == 1 ) bcdtmWrite_message(0,0,0,"Point[%8ld] = %12.5lf %12.5lf %10.4lf",(long)(pd-Tin->pointsP),pd->x,pd->y,pd->z) ;
-       pn->PRGN = Tind.PRGN ;
-       pn->PCWD = Tind.PCWD ;
-       pn->cPtr = Tind.cPtr ;
-       pn->hPtr = Tind.hPtr ;
-       pn->tPtr = Tind.tPtr ;
-       pn->fPtr = Tind.fPtr ;
-       pn->sPtr = Tin->nullPnt ;
-      }
-/*
-** Read Circular Array
-*/
-    if( dbg ) bcdtmWrite_message(0,0,0,"Reading Ver 400 Circular List") ;
-    Tin->cListP = (DTM_CIR_LIST *) malloc( Tin->cListPtr * sizeof(DTM_CIR_LIST)) ;
-    if( Tin->cListP == NULL )
-      {
-       bcdtmWrite_message(1,0,0,"Memory Allocation Failure") ;
-       goto errexit ;
-      }
-    if( bcdtmStream_fread(Tin->cListP,sizeof(DTM_CIR_LIST)*Tin->cListPtr,1,dtmStreamP) != 1 )
-      {
-       bcdtmWrite_message(1,0,0,"Error Reading Tin File") ;
-       goto errexit ;
-      }
-/*
-** Read Feature Table Array
-*/
-    if( Tin->memFeatureTable > 0 )
-      {
-       if( dbg ) bcdtmWrite_message(0,0,0,"Reading Ver 400 Feature Table") ;
-       Tin->fTableP = (DTM_FEATURE_TABLE *) malloc( Tin->memFeatureTable * sizeof(DTM_FEATURE_TABLE)) ;
-       if( Tin->fTableP == NULL )
-         {
-          bcdtmWrite_message(1,0,0,"Memory Allocation Failure") ;
-          goto errexit ;
-         }
-       for( pf = Tin->fTableP ; pf < Tin->fTableP + Tin->memFeatureTable ; ++pf )
-         {
-          if( bcdtmStream_fread(&Tinf,sizeof(struct Tinof),1,dtmStreamP) != 1 )
-            {
-             bcdtmWrite_message(1,0,0,"Error Reading Tin File") ;
-             goto errexit ;
-            }
-          pf->firstPnt = Tinf.firstPnt ;
-          pf->dtmFeatureType = Tinf.TYPE ;
-          pf->userTag  = ( DTMUserTag ) Tinf.UTAG ;
-          pf->userGuid = nullGuid ;
-          pf->internalToFeature = DTM_NULL_PNT ;
-          if( pf->userTag == (DTMUserTag ) Tin->nullPnt ) pf->userTag = DTM_NULL_USER_TAG ;
-          if( dbg == 1 ) bcdtmWrite_message(0,0,0,"Feature[%8ld] ** Type = %4ld Tag = %10I64d firstPnt = %8ld",(long)( pf-Tin->fTableP),pf->dtmFeatureType,pf->userTag,pf->firstPnt) ;
-         }
-      }
-/*
-**  Read Feature List Array
-*/
-    if( Tin->memFeatureList > 0 )
-      {
-       if( dbg ) bcdtmWrite_message(0,0,0,"Reading Ver 400 Feature List") ;
-       Tin->fListP = (DTM_FEATURE_LIST_VER200 *) malloc( Tin->memFeatureList * sizeof(DTM_FEATURE_LIST)) ;
-       if( Tin->fListP == NULL )
-         {
-          bcdtmWrite_message(1,0,0,"Memory Allocation Failure") ;
-          goto errexit ;
-         }
-       if( bcdtmStream_fread(Tin->fListP,sizeof(DTM_FEATURE_LIST_VER200)*Tin->memFeatureList,1,dtmStreamP) != 1 )
-         {
-          bcdtmWrite_message(1,0,0,"Error Reading Tin File") ;
-          goto errexit ;
-         }
-      }
-   }
-/*
-** Job Completed
-*/
- return(0) ;
-/*
-** Error Exit
-*/
- errexit :
- return(1) ;
-}
-/*-------------------------------------------------------------------+
-|                                                                    |
-|                                                                    |
-|                                                                    |
-+-------------------------------------------------------------------*/
-BENTLEYDTM_Public int bcdtmReadStream_atFilePositionVer500TinObject
-(
- DTM_TIN_OBJ *tinP,
- struct      BENTLEY_NAMESPACE_NAME::TerrainModel::IBcDtmStream* dtmStreamP,
- long        FilePosition
-)
-{
- int ret=DTM_SUCCESS,dbg=DTM_TRACE_VALUE(0) ;
-/*
-**  Ver 500 Tin Object
-*/
-struct ver500Pts       {  double x,y,z ; unsigned short  PRGN,PCWD ;long FPTR,LPTR,TPTR,SPTR,NPTR ; } ver500Pnt ;
-struct ver500CList     { long  PTNO,NEXT ; } ;
-struct ver500FTable    { long  FPNT; DTMFeatureType TYPE; long INTERNALTO ; int64_t UTAG ; } ;
-struct ver500FList     { long  PTNO,FEAT,NEXT ; } ;
-struct ver500TinObject
-{
- long    dtmFileType,dtmFileVersion ;
- double  TXMIN,TYMIN,TZMIN,TXMAX,TYMAX,TZMAX,TXDIF,TYDIF,TZDIF,PLTOL,PPTOL ;
- long    NT,NL,LPNT,LFP,SmemPolyPts,ImemPolyPts,MLINI,MLINC,MFINI,MFINC,NDD,NCLPTR,NPTVAL ;
- long    NDP,MNDP,Ndp,CLNP,CLDP,CLDPN,NFEAT,MFEAT,NLIST,MLIST,LISTDP ;
- long    refCount,UserStatus ;
- long    CreationTime,ModifiedTime,UserTime ;
- int64_t NTGVAL ;
- char    UserName[DTM_FILE_SIZE] ;
- char    TinObjectFile[DTM_FILE_SIZE] ;
- char    UserMessage[256] ;
- long    SL1,SL2,SL3,SL4,SL5 ;
- int64_t SI641,SI642,SI643,SI644,SI645 ;
-<<<<<<< HEAD
- double  MPPTOL,SD2,SD3,SD4,SD5 ; 
-=======
- double  MPPTOL,SD2,SD3,SD4,SD5 ;
->>>>>>> a28e0308
- void    *SP1,*SP2,*SP3,*SP4,*SP5 ;
- struct ver500Pts      *DPTR ;
- struct ver500CList    *CPTR ;
- struct ver500FTable   *FPTR ;
- struct ver500FList    *LPTR ;
-} ;
-struct ver500TinObject tinObj ;
-struct ver500FTable    fTable ;
-DTM_FEATURE_TABLE      *ftP   ;
-DPoint3d  *pp ;
-DTM_TIN_NODE   *np ;
-long headerSize ;
-DTM_GUID nullGuid=DTM_NULL_GUID ;
-/*
-** Write Entry Message
-*/
- if( dbg )
-   {
-    bcdtmWrite_message(0,0,0,"Reading Version 500 Geopak Tin Object At File Position %9ld",FilePosition) ;
-    bcdtmWrite_message(0,0,0,"tinP         = %p",tinP) ;
-    bcdtmWrite_message(0,0,0,"dtmStreamP   = %p",dtmStreamP) ;
-    bcdtmWrite_message(0,0,0,"FilePosition = %8ld",FilePosition) ;
-   }
-/*
-** Check For Non Null File Pointer
-*/
- if( dtmStreamP == NULL )
-   {
-    bcdtmWrite_message(1,0,0,"Null Stream Pointer") ;
-    goto errexit ;
-   }
-/*
-** Position File Pointer At File Position
-*/
- if( bcdtmStream_fseek(dtmStreamP,FilePosition,SEEK_SET) )
-   {
-    bcdtmWrite_message(1,0,0,"File Seek Error") ;
-    goto errexit ;
-   }
-/*
-** Set Header Size
-*/
- headerSize = sizeof(struct ver500TinObject) ;
- #ifndef _M_IX86
- headerSize =  offsetof(struct ver500TinObject,SP1) + 40 ;
- #endif ;
-/*
-** Read Tin Header
-*/
- if( dbg ) bcdtmWrite_message(0,0,0,"Reading Dtm Header         ** Header Size = %9ld",headerSize) ;
- if( bcdtmStream_fread(&tinObj,headerSize,1,dtmStreamP) != 1 )
-   {
-    bcdtmWrite_message(1,0,0,"Error Reading Tin Object") ;
-    goto errexit ;
-   }
-/*
-** Check Bentley Civil Object Type
-*/
- if( tinObj.dtmFileType != DTM_TIN_TYPE )
-   {
-    bcdtmWrite_message(1,0,0,"Not A Bentley Civil Dtm Tin Object") ;
-    goto errexit ;
-   }
-/*
-** Check File Type Version
-*/
- if( tinObj.dtmFileVersion != 500 )
-   {
-    bcdtmWrite_message(1,0,0,"Not A Bentley Civil Version 500 Tin Object") ;
-    goto errexit ;
-   }
-/*
-** Set Tin Header Variables
-*/
- tinP->dtmFileType        = DTM_TIN_TYPE  ;
- tinP->dtmFileVersion     = DTM_TIN_FILE_VERSION ;
- tinP->xMin               = tinObj.TXMIN  ;
- tinP->yMin               = tinObj.TYMIN  ;
- tinP->zMin               = tinObj.TZMIN  ;
- tinP->xMax               = tinObj.TXMAX  ;
- tinP->yMax               = tinObj.TYMAX  ;
- tinP->zMax               = tinObj.TZMAX  ;
- tinP->xRange             = tinObj.TXDIF  ;
- tinP->yRange             = tinObj.TYDIF  ;
- tinP->zRange             = tinObj.TZDIF  ;
- tinP->ppTol              = tinObj.PPTOL  ;
- tinP->plTol              = tinObj.PLTOL  ;
- tinP->mppTol             = tinObj.MPPTOL ;
- tinP->numDecDigits       = tinObj.NDD    ;
- tinP->numPts             = tinObj.NDP    ;
- tinP->numSortedPts       = tinObj.Ndp    ;
- tinP->memPts             = tinObj.MNDP   ;
- tinP->numTriangles       = tinObj.NT     ;
- tinP->numLines           = tinObj.NL     ;
- tinP->numFeatureTable    = tinObj.NFEAT  ;
- tinP->memFeatureTable    = tinObj.MFEAT  ;
- tinP->numFeatureList     = tinObj.NLIST  ;
- tinP->memFeatureList     = tinObj.MLIST  ;
- tinP->hullPnt            = tinObj.LPNT   ;
- tinP->nextHullPnt        = tinObj.LFP    ;
- tinP->cListPtr           = tinObj.CLNP   ;
- tinP->cListDelPtr        = tinObj.CLDP   ;
- tinP->cListLastDelPtr    = tinObj.CLDPN  ;
- tinP->featureListDelPtr  = tinObj.LISTDP ;
- tinP->nullPnt            = tinObj.NPTVAL ;
- tinP->nullPtr            = tinObj.NCLPTR ;
- tinP->nullUserTag        = tinObj.NTGVAL ;
- tinP->nullGuid           = nullGuid      ;
- tinP->iniMemPts          = tinObj.SmemPolyPts  ;
- tinP->incMemPts          = tinObj.ImemPolyPts  ;
- tinP->iniMemFeatureTable = tinObj.MFINI == 0 ? 100 : tinObj.MFINI;
- tinP->incMemFeatureTable = tinObj.MFINC == 0 ? 100 : tinObj.MFINC;
- tinP->iniMemFeatureList  = tinObj.MLINI == 0 ? 100 : tinObj.MLINI;
- tinP->incMemFeatureList  = tinObj.MLINC == 0 ? 100 : tinObj.MLINC;
- tinP->creationTime       = tinObj.CreationTime ;
- tinP->modifiedTime       = tinObj.ModifiedTime ;
- tinP->userTime           = tinObj.UserTime ;
- tinP->refCount           = tinObj.refCount ;
- tinP->userStatus         = tinObj.UserStatus ;
- tinP->pointsP            = NULL ;
- tinP->nodesP             = NULL ;
- tinP->cListP             = NULL ;
- tinP->fTableP            = NULL ;
- tinP->fListP             = NULL ;
- tinP->fMapP              = NULL ;
- strcpy(tinP->userName,tinObj.UserName) ;
- strcpy(tinP->tinObjectFileName,tinObj.TinObjectFile) ;
- strcpy(tinP->userMessage,tinObj.UserMessage) ;
-/*
-** Write Stats
-*/
- if( dbg )
-   {
-    bcdtmWrite_message(0,0,0,"NumPoints   = %10ld MemPoints   = %10ld",tinObj.NDP,tinObj.MNDP) ;
-    bcdtmWrite_message(0,0,0,"NumFeatures = %10ld MemFeatures = %10ld",tinObj.NFEAT,tinObj.MFEAT) ;
-    bcdtmWrite_message(0,0,0,"NumFList    = %10ld MemFList    = %10ld",tinObj.NLIST,tinObj.MLIST) ;
-    bcdtmWrite_message(0,0,0,"NumCList    = %10ld",tinObj.CLNP) ;
-    bcdtmWrite_message(0,0,0,"xMin = %12.5lf xMax = %12.5lf xRange = %12.5lf",tinObj.TXMIN,tinObj.TXMAX,tinObj.TXDIF) ;
-    bcdtmWrite_message(0,0,0,"yMin = %12.5lf yMax = %12.5lf yRange = %12.5lf",tinObj.TYMIN,tinObj.TYMAX,tinObj.TYDIF) ;
-    bcdtmWrite_message(0,0,0,"zMin = %12.5lf zMax = %12.5lf zRange = %12.5lf",tinObj.TZMIN,tinObj.TZMAX,tinObj.TZDIF) ;
-    bcdtmWrite_message(0,0,0,"tinObj.MPPTOL = %16.14lf",tinObj.MPPTOL) ;
-    bcdtmWrite_message(0,0,0,"tinObj.NPTVAL = %16ld",tinObj.NPTVAL) ;
-    bcdtmWrite_message(0,0,0,"tinObj.NCLPTR = %16ld",tinObj.NCLPTR) ;
-    bcdtmWrite_message(0,0,0,"tinObj.LPNT   = %16ld",tinObj.LPNT) ;
-    bcdtmWrite_message(0,0,0,"tinObj.LFP    = %16ld",tinObj.LFP) ;
-   }
-/*
-** Read Tin Object Data If Tin Object Populated
-*/
- if( tinP->numPts == 0 )
-   {
-    tinP->pointsP = NULL ;
-    tinP->nodesP  = NULL ;
-    tinP->cListP  = NULL ;
-    tinP->fListP  = NULL ;
-    tinP->fTableP = NULL ;
-    tinP->numPts = tinP->memPts = tinP->numFeatureTable = tinP->memFeatureTable = tinP->numFeatureList = tinP->memFeatureList = tinP->cListPtr = 0 ;
-   }
- else
-   {
-/*
-**  Read Data Array
-*/
-    if( dbg ) bcdtmWrite_message(0,0,0,"Reading Data Array") ;
-    tinP->pointsP = (DPoint3d *) malloc( tinP->memPts * sizeof(DPoint3d)) ;
-    if( tinP->pointsP == NULL )
-      {
-       bcdtmWrite_message(1,0,0,"Memory Allocation Failure") ;
-       goto errexit ;
-      }
-    tinP->nodesP = (DTM_TIN_NODE *) malloc( tinP->memPts * sizeof(DPoint3d)) ;
-    if( tinP->nodesP == NULL )
-      {
-       bcdtmWrite_message(1,0,0,"Memory Allocation Failure") ;
-       goto errexit ;
-      }
-    for( np = tinP->nodesP , pp = tinP->pointsP ; np < tinP->nodesP + tinP->memPts ; ++pp , ++np )
-      {
-       if( bcdtmStream_fread(&ver500Pnt,sizeof(struct ver500Pts),1,dtmStreamP) != 1 )
-         {
-          bcdtmWrite_message(1,0,0,"Error Reading Tin File %s ",tinP->tinObjectFileName) ;
-          goto errexit ;
-         }
-       pp->x = ver500Pnt.x ;
-       pp->y = ver500Pnt.y ;
-       pp->z = ver500Pnt.z ;
-       np->PRGN = ver500Pnt.PRGN ;
-       np->PCWD = ver500Pnt.PCWD ;
-       np->cPtr = ver500Pnt.LPTR ;
-       np->hPtr = ver500Pnt.FPTR ;
-       np->tPtr = ver500Pnt.TPTR ;
-       np->fPtr = ver500Pnt.NPTR ;
-       np->sPtr = ver500Pnt.SPTR ;
-      }
-/*
-**  Check For Defect Where Next Hull Point Is Not Set
-*/
-    if( tinObj.LFP == tinObj.NPTVAL )
-      {
-       tinP->nextHullPnt = (tinP->nodesP+tinObj.LPNT)->hPtr ;
-      }
-/*
-**  Read Circular Array
-*/
-    if( dbg ) bcdtmWrite_message(0,0,0,"Reading Circular List") ;
-    tinP->cListP = (DTM_CIR_LIST *) malloc( tinP->cListPtr * sizeof(DTM_CIR_LIST)) ;
-    if( tinP->cListP == NULL )
-      {
-       bcdtmWrite_message(1,0,0,"Memory Allocation Failure") ;
-       goto errexit ;
-      }
-    if( bcdtmStream_fread(tinP->cListP,sizeof(DTM_CIR_LIST)*tinP->cListPtr,1,dtmStreamP) != 1 )
-      {
-       bcdtmWrite_message(1,0,0,"Error Reading Tin Object") ;
-       goto errexit ;
-      }
-/*
-**  Read Feature Table Array
-*/
-    if( tinP->memFeatureTable > 0 )
-      {
-       if( dbg ) bcdtmWrite_message(0,0,0,"Reading Feature Table") ;
-       tinP->fTableP = (DTM_FEATURE_TABLE *) malloc( tinP->memFeatureTable * sizeof(DTM_FEATURE_TABLE)) ;
-       if( tinP->fTableP == NULL )
-         {
-          bcdtmWrite_message(1,0,0,"Memory Allocation Failure") ;
-          goto errexit ;
-         }
-       for( ftP = tinP->fTableP ; ftP < tinP->fTableP + tinP->memFeatureTable ; ++ftP )
-         {
-          if( bcdtmStream_fread(&fTable,sizeof(struct ver500FTable),1,dtmStreamP) != 1 )
-            {
-             bcdtmWrite_message(1,0,0,"Error Reading Tin Object") ;
-             goto errexit ;
-            }
-          else
-            {
-             ftP->firstPnt          = fTable.FPNT ;
-             ftP->dtmFeatureType    = fTable.TYPE ;
-             ftP->userTag           = fTable.UTAG ;
-             ftP->userGuid          = tinP->nullGuid    ;
-             ftP->internalToFeature = fTable.INTERNALTO ;
-            }
-         }
-      }
-/*
-** Read Feature List Array
-*/
-    if( tinP->memFeatureList > 0 )
-      {
-       if( dbg ) bcdtmWrite_message(0,0,0,"Reading Feature List") ;
-       tinP->fListP = ( DTM_FEATURE_LIST_VER200 *) malloc( tinP->memFeatureList * sizeof(DTM_FEATURE_LIST_VER200)) ;
-       if( tinP->fListP == NULL )
-         {
-          bcdtmWrite_message(1,0,0,"Memory Allocation Failure") ;
-          goto errexit ;
-         }
-       if( dbg ) bcdtmWrite_message(0,0,0,"Reading Feature List") ;
-       if( bcdtmStream_fread(tinP->fListP,sizeof(DTM_FEATURE_LIST_VER200)*tinP->memFeatureList,1,dtmStreamP) != 1 )
-         {
-          bcdtmWrite_message(1,0,0,"Error Reading Tin Object") ;
-          goto errexit ;
-         }
-      }
-   }
-/*
-** Clean Up
-*/
- cleanup :
-/*
-** Job Completed
-*/
- return(ret) ;
-/*
-** Error Exit
-*/
- errexit :
- if( ret == DTM_SUCCESS ) ret = DTM_ERROR ;
- goto cleanup ;
-}
-/*-------------------------------------------------------------------+
-|                                                                    |
-|                                                                    |
-|                                                                    |
-+-------------------------------------------------------------------*/
-BENTLEYDTM_Public int bcdtmReadStream_atFilePositionVer501TinObject
-(
- DTM_TIN_OBJ *tinP,
- struct      BENTLEY_NAMESPACE_NAME::TerrainModel::IBcDtmStream* dtmStreamP,
- long        filePosition
-)
-{
- int ret=DTM_SUCCESS,dbg=DTM_TRACE_VALUE(0) ;
- long headerSize,point ;
-/*
-** Write Entry Message
-*/
- if( dbg )
-   {
-    bcdtmWrite_message(0,0,0,"Reading Geopak Ver 501 Tin Object At File Position") ;
-    bcdtmWrite_message(0,0,0,"tinP         = %p",tinP) ;
-    bcdtmWrite_message(0,0,0,"dtmStreamP   = %p",dtmStreamP) ;
-    bcdtmWrite_message(0,0,0,"filePosition = %8ld",filePosition) ;
-   }
-/*
-** Check For Non Null File Pointer
-*/
- if( dtmStreamP == NULL )
-   {
-    bcdtmWrite_message(1,0,0,"Null Stream Pointer") ;
-    goto errexit ;
-   }
-/*
-** Position File Pointer At File Position
-*/
- if( bcdtmStream_fseek(dtmStreamP,filePosition,SEEK_SET) )
-   {
-    bcdtmWrite_message(1,0,0,"File Seek Error") ;
-    goto errexit ;
-   }
-/*
-** Read Tin Header
-*/
- headerSize = sizeof(DTM_TIN_OBJ) ;
- #ifndef _M_IX86
- headerSize = headerSize - 40 ;
- #endif ;
- if( dbg ) bcdtmWrite_message(0,0,0,"Reading Tin Header         ** Header Size = %9ld",headerSize) ;
- if( bcdtmStream_fread(tinP,headerSize,1,dtmStreamP) != 1 )
-   {
-    bcdtmWrite_message(1,0,0,"Error Reading Tin Object") ;
-    goto errexit ;
-   }
-/*
-** Check For Bentley Civil Tin File
-*/
- if( tinP->dtmFileType != DTM_TIN_TYPE )
-   {
-    bcdtmWrite_message(1,0,0,"Not A Bentley Geopak Tin File") ;
-    goto errexit ;
-   }
-/*
-** Test For 501 Version Of Tin File
-*/
- if( tinP->dtmFileVersion != 501 )
-   {
-    bcdtmWrite_message(1,0,0,"Not Version 501 Tin Object") ;
-    goto errexit ;
-   }
-/*
-** Read Tin Object Data If Tin Object Populated
-*/
- if( tinP->numPts == 0 )
-   {
-    tinP->pointsP = NULL ;
-    tinP->nodesP  = NULL ;
-    tinP->cListP  = NULL ;
-    tinP->fListP  = NULL ;
-    tinP->fTableP = NULL ;
-    tinP->fMapP   = NULL ;
-    tinP->numPts = tinP->memPts = tinP->numFeatureTable = tinP->memFeatureTable = tinP->numFeatureList = tinP->memFeatureList = tinP->cListPtr = 0 ;
-   }
- else
-   {
-    if( dbg )
-      {
-       bcdtmWrite_message(0,0,0,"tinP->numPts      = %8ld tinP->memPts      = %8ld",tinP->numPts,tinP->memPts) ;
-       bcdtmWrite_message(0,0,0,"tinP->numFeatures = %8ld tinP->memFeatures = %8ld",tinP->numFeatureTable,tinP->memFeatureTable) ;
-       bcdtmWrite_message(0,0,0,"tinP->numList     = %8ld tinP->memList     = %8ld",tinP->numFeatureList,tinP->memFeatureList) ;
-       bcdtmWrite_message(0,0,0,"tinP->cListPtr    = %8ld",tinP->cListPtr) ;
-      }
-
-//  Null Out Pointers In Header
-
-    tinP->pointsP = NULL ;
-    tinP->nodesP  = NULL ;
-    tinP->cListP  = NULL ;
-    tinP->fListP  = NULL ;
-    tinP->fTableP = NULL ;
-    tinP->fMapP   = NULL ;
-/*
-**  Read Points Array
-*/
-    if( dbg ) bcdtmWrite_message(0,0,0,"Reading Tin Points Array ** memPts = %8ld",tinP->memPts) ;
-    tinP->pointsP = (DPoint3d *) malloc( tinP->memPts * sizeof(DPoint3d)) ;
-    if( tinP->pointsP == NULL )
-      {
-       bcdtmWrite_message(1,0,0,"Memory Allocation Failure") ;
-       goto errexit ;
-      }
-    if( bcdtmStream_fread(tinP->pointsP,sizeof(DPoint3d)*tinP->memPts,1,dtmStreamP) != 1 )
-      {
-       bcdtmWrite_message(1,0,0,"Error Reading Tin Object") ;
-       goto errexit ;
-      }
-    if( dbg )
-      {
-       for( point = 0 ; point < 10 ; ++point )
-         {
-          bcdtmWrite_message(0,0,0,"Point[%8ld] = %12.5lf %12.5lf %12.5lf",point,(tinP->pointsP+point)->x,(tinP->pointsP+point)->y,(tinP->pointsP+point)->z) ;
-         }
-       for( point = tinP->numPts - 10  ; point < tinP->numPts ; ++point )
-         {
-          bcdtmWrite_message(0,0,0,"Point[%8ld] = %12.5lf %12.5lf %12.5lf",point,(tinP->pointsP+point)->x,(tinP->pointsP+point)->y,(tinP->pointsP+point)->z) ;
-         }
-      }
-/*
-**  Read Nodes Array
-*/
-    if( dbg ) bcdtmWrite_message(0,0,0,"Reading Tin Nodes Array  ** memPts = %8ld",tinP->memPts) ;
-    tinP->nodesP = (DTM_TIN_NODE *) malloc( tinP->memPts * sizeof(DTM_TIN_NODE)) ;
-    if( tinP->nodesP == NULL )
-      {
-       bcdtmWrite_message(1,0,0,"Memory Allocation Failure") ;
-       goto errexit ;
-      }
-    if( bcdtmStream_fread(tinP->nodesP,sizeof(DPoint3d)*tinP->memPts,1,dtmStreamP) != 1 )
-      {
-       bcdtmWrite_message(1,0,0,"Error Reading Tin Object") ;
-       goto errexit ;
-      }
-    if( dbg )
-      {
-       for( point = 0 ; point < 10 ; ++point )
-         {
-          bcdtmWrite_message(0,0,0,"Node[%8ld] ** fPtr = %10ld hPtr = %10ld",point,(tinP->nodesP+point)->fPtr,(tinP->nodesP+point)->hPtr) ;
-         }
-       for( point = tinP->numPts - 10  ; point < tinP->numPts ; ++point )
-         {
-          bcdtmWrite_message(0,0,0,"Node[%8ld] ** fPtr = %10ld hPtr = %10ld",point,(tinP->nodesP+point)->fPtr,(tinP->nodesP+point)->hPtr) ;
-         }
-      }
-/*
-**  Read Circular Array
-*/
-    if( dbg ) bcdtmWrite_message(0,0,0,"Reading Tin Circular List Array ** cListPtr = %8ld",tinP->cListPtr) ;
-    tinP->cListP = (DTM_CIR_LIST *) malloc( tinP->cListPtr * sizeof(DTM_CIR_LIST)) ;
-    if( tinP->cListP == NULL )
-      {
-       bcdtmWrite_message(1,0,0,"Memory Allocation Failure") ;
-       goto errexit ;
-      }
-    if( dbg ) bcdtmWrite_message(0,0,0,"Size Of Circular List = %10ld",sizeof(DTM_CIR_LIST)*tinP->cListPtr) ;
-    if( bcdtmStream_fread(tinP->cListP,sizeof(DTM_CIR_LIST)*tinP->cListPtr,1,dtmStreamP) != 1 )
-      {
-       bcdtmWrite_message(1,0,0,"Error Reading Tin Object") ;
-       goto errexit ;
-      }
-/*
-**  Read Feature Table Array
-*/
-    if( tinP->memFeatureTable > 0 )
-      {
-       if( dbg ) bcdtmWrite_message(0,0,0,"Reading Tin Feature Table Array  ** memFeatures = %8ld",tinP->memFeatureTable) ;
-       tinP->fTableP = (DTM_FEATURE_TABLE *) malloc( tinP->memFeatureTable * sizeof(DTM_FEATURE_TABLE)) ;
-       if( tinP->fTableP == NULL )
-         {
-          bcdtmWrite_message(1,0,0,"Memory Allocation Failure") ;
-          goto errexit ;
-         }
-       if( bcdtmStream_fread(tinP->fTableP,sizeof(DTM_FEATURE_TABLE)*tinP->memFeatureTable,1,dtmStreamP) != 1 )
-         {
-          bcdtmWrite_message(1,0,0,"Error Reading Tin Object") ;
-          goto errexit ;
-         }
-      }
-    else tinP->fTableP = NULL ;
-/*
-**  Read Feature List Array
-*/
-    if( tinP->memFeatureList > 0 )
-      {
-       if( dbg ) bcdtmWrite_message(0,0,0,"Reading Tin Feature List Array ** memFeatureList = %8ld",tinP->memFeatureList) ;
-       tinP->fListP = (DTM_FEATURE_LIST_VER200 *) malloc( tinP->memFeatureList * sizeof(DTM_FEATURE_LIST)) ;
-       if( tinP->fListP == NULL )
-         {
-          bcdtmWrite_message(1,0,0,"Memory Allocation Failure") ;
-          goto errexit ;
-         }
-       if( bcdtmStream_fread(tinP->fListP,sizeof(DTM_FEATURE_LIST_VER200)*tinP->memFeatureList,1,dtmStreamP) != 1 )
-         {
-          bcdtmWrite_message(1,0,0,"Error Reading Tin Object") ;
-          goto errexit ;
-         }
-      }
-    else tinP->fListP = NULL ;
-/*
-**  Read Feature Map Array
-*/
-    if( tinP->memFeatureMap > 0 )
-      {
-       if( dbg ) bcdtmWrite_message(0,0,0,"Reading Tin Feature Map Array") ;
-/*
-       tinP->fMapP = ( DTM_FEATURE_MAP * ) malloc( tinP->memFeatureMap * sizeof(DTM_FEATURE_MAP)) ;
-       if( tinP->fMapP == NULL ) { bcdtmWrite_message(1,0,0,"Memory Allocation Failure") ; goto errexit ; }
-       if( bcdtmStream_fread(tinP->fMapP,sizeof(DTM_FEATURE_MAP)*tinP->memFeatureMap,1,dtmStreamP) != 1 ) { bcdtmWrite_message(1,0,0,"Error Reading Tin Object") ; goto errexit ; }
-*/
-       bcdtmStream_fseek(dtmStreamP,sizeof(DTM_FEATURE_MAP)*tinP->memFeatureMap,SEEK_CUR) ;
-       tinP->memFeatureMap = 0 ;
-       tinP->numFeatureMap = 0 ;
-      }
-    tinP->fMapP = NULL ;
-   }
-/*
-** Clean Up
-*/
- cleanup :
-/*
-** Job Completed
-*/
- if( dbg && ret == DTM_SUCCESS ) bcdtmWrite_message(0,0,0,"Reading At File Position Ver 501 Tin Object Completed") ;
- if( dbg && ret != DTM_SUCCESS ) bcdtmWrite_message(0,0,0,"Reading At File Position Ver 501 Tin Object Error") ;
- return(ret) ;
-/*
-** Error Exit
-*/
- errexit :
- if( ret == DTM_SUCCESS ) ret = DTM_ERROR ;
- goto cleanup ;
-}
-/*-------------------------------------------------------------------+
-|                                                                    |
-|   bcdtmTin_compactFeatureListTinObject                               |
-|                                                                    |
-+-------------------------------------------------------------------*/
-BENTLEYDTM_Public int bcdtmTin_compactFeatureListTinObject(DTM_TIN_OBJ *Tin)
-/*
-** This routine Compacts the Feature List
-*/
-{
- int    dbg=DTM_TRACE_VALUE(0) ;
- long   cl1,cl2,cnt,*Ist,*sp ;
- DTM_TIN_NODE  *pd ;
-/*
- DTM_FEATURE_LIST  *pl ;
-*/
- if( dbg ) bcdtmWrite_message(0,0,0,"Compacting Feature List") ;
-/*
-**
-*/
- if( Tin->fListP  == NULL ) { Tin->numFeatureList = Tin->memFeatureList = 0 ; return(0) ; }
- if( Tin->numFeatureList == 0    ) { Tin->memFeatureList = 0 ; free(Tin->fListP) ; Tin->fListP = NULL ; return(0) ; }
-/*
-** Look For Deleted Points Not In Delete Pointer List And Add To Delete Point List
-*/
-/*
- cnt = 0 ;
- cl1 = cl2 = Tin->featureListDelPtr ;
- while ( cl2 != Tin->nullPtr ) { cl1 = cl2 ; cl2 = (Tin->fListP+cl2)->nextPtr ; }
- for( pl = Tin->fListP ; pl < Tin->fListP + Tin->numFeatureList ; ++pl )
-   {
-    if( pl->pntNum == Tin->nullPnt )
-      {
-       bcdtmWrite_message(0,0,0,"[%6ld]  pntNum = %6ld FEAT = %6ld nextPtr = %6ld",(long)(pl-Tin->fListP),pl->pntNum,pl->dtmFeature,pl->nextPtr) ;
-       if( Tin->featureListDelPtr == Tin->nullPtr ) Tin->featureListDelPtr = (long)(pl-Tin->fListP) ;
-       else                             (Tin->fListP+cl1)->nextPtr = (long)(pl-Tin->fListP) ;
-       pl->nextPtr = Tin->nullPtr ;
-       cl1 = (long)(pl-Tin->fListP) ;
-       ++cnt ;
-      }
-   }
- bcdtmWrite_message(0,0,0,"Number Of Deleted Entries Not In Delete List = %6ld",cnt) ;
-*/
-/*
-** Check If Feature List Can be Compacted
-*/
- if( Tin->featureListDelPtr != Tin->nullPtr )
-   {
-    cl1 = Tin->featureListDelPtr ; cnt = 0 ;
-/*
-** Allocate memory For Counts
-*/
-    Ist = ( long * ) malloc(Tin->numFeatureList * sizeof(long)) ;
-    if( Ist == NULL ) { bcdtmWrite_message(1,0,0,"Memory Allocation Failure") ; return(1) ; }
-    for( sp = Ist ; sp < Ist + Tin->numFeatureList ; ++sp ) *sp = 0 ;
-/*
-** Mark All Deleted Records
-*/
-    while( cl1 != Tin->nullPtr )
-      { *(Ist+cl1) = 1 ; cl1 = (Tin->fListP+cl1)->nextPtr ; ++cnt ; }
-/*
-** Copy Over Deleted Records
-*/
-    for( cl1 = cl2 = 0 ; cl2 < Tin->numFeatureList ; ++cl2 )
-      {
-       if( ! *(Ist+cl2) )
-         {
-          if( cl1 != cl2 )  *(Tin->fListP+cl1) = *(Tin->fListP+cl2)  ;
-          ++cl1 ;
-         }
-      }
-/*
-** Adjust Pointers
-*/
-    for( sp = Ist + 1 ; sp < Ist + Tin->numFeatureList ; ++sp ) *sp = *sp + *(sp-1) ;
-    for( cl1 = 0 ; cl1 < Tin->numFeatureList ; ++cl1 )
-      {
-       cl2 = (Tin->fListP+cl1)->nextPtr ;
-       if( cl2 != Tin->nullPtr ) (Tin->fListP+cl1)->nextPtr -= (long)*(Ist+cl2) ;
-      }
-    Tin->numFeatureList  = Tin->numFeatureList - cnt ;
-    Tin->featureListDelPtr = Tin->nullPtr ;
-/*
-** Adjust Feature List Pointers
-*/
-   for( pd = Tin->nodesP ; pd < Tin->nodesP + Tin->numPts ; ++pd )
-      if( pd->fPtr != Tin->nullPtr ) pd->fPtr -= (long)*(Ist+pd->fPtr) ;
-/*
-** Free Memory
-*/
-   free(Ist) ; Ist = NULL ;
-  }
-/*
-** Realloc Memory
-*/
- if( Tin->memFeatureList != Tin->numFeatureList )
-   {
-    Tin->memFeatureList =  Tin->numFeatureList ;
-    Tin->fListP  = ( DTM_FEATURE_LIST_VER200 * ) realloc(Tin->fListP,Tin->memFeatureList*sizeof(DTM_FEATURE_LIST)) ;
-   }
-/*
-** Job Completed
-*/
- if( dbg ) bcdtmWrite_message(0,0,0,"Compacting Feature List Completed") ;
- return(0) ;
-}
-/*-------------------------------------------------------------------+
-|                                                                    |
-|                                                                    |
-|                                                                    |
-+-------------------------------------------------------------------*/
-BENTLEYDTM_Public int bcdtmTin_compactFeatureTableTinObject(DTM_TIN_OBJ *tinP)
-/*
-** This Function Compacts the Feature Table.
-** It Removes Deleted Dtm Features
-*/
-{
- int    ret=DTM_SUCCESS,dbg=DTM_TRACE_VALUE(0),cdbg=DTM_CHECK_VALUE(0) ;
- long   listOfs1,listOfs2,numDeletedFeatures,*offsetP=NULL,*ofsP ;
- DTM_FEATURE_TABLE  *fP ;
- DTM_FEATURE_LIST_VER200  *lP ;
-/*
-** Write Entry Message
-*/
- if( dbg ) bcdtmWrite_message(0,0,0,"Compacting Feature Table") ;
-/*
-** Check Integrity Of Feature Table
-*/
- if( tinP->fTableP  == NULL && tinP->numFeatureTable > 0 )
-   {
-    bcdtmWrite_message(1,0,0,"Dtm Feature Table Corrupted") ;
-    goto errexit ;
-   }
-/*
-** Only Process If Dtm Features Exist
-*/
- if( tinP->fTableP  != NULL && tinP->numFeatureTable > 0 )
-   {
-/*
-** Check Dtm Feature End Points
-*/
-    if( cdbg )
-      {
-       bcdtmWrite_message(0,0,0,"Checking Dtm Feature End Points Before Compacting Feature Table") ;
-       if( bcdtmCheck_dtmFeatureEndPointsTinObject(tinP,0))
-         {
-          bcdtmWrite_message(0,0,0,"Tin Dtm Feature End Point Errors") ;
-          goto errexit  ;
-         }
-      }
-/*
-**  Count Number Of Deleted Features
-*/
-    numDeletedFeatures = 0 ;
-    for( fP = tinP->fTableP ; fP < tinP->fTableP + tinP->numFeatureTable ; ++fP ) if( fP->firstPnt == tinP->nullPnt ) ++numDeletedFeatures ;
-    if( dbg ) bcdtmWrite_message(0,0,0,"Number Of Deleted Features = %6ld",numDeletedFeatures) ;
-/*
-**  Compact Feature Table If Deleted Features Exist
-*/
-    if( numDeletedFeatures > 0 )
-      {
-/*
-** Allocate Memory For Dtm Feature Offsets
-*/
-       offsetP = ( long * ) malloc(tinP->numFeatureTable * sizeof(long)) ;
-       if( offsetP == NULL ) { bcdtmWrite_message(1,0,0,"Memory Allocation Failure") ; goto errexit ;  }
-       for( ofsP = offsetP ; ofsP < offsetP + tinP->numFeatureTable ; ++ofsP ) *ofsP = 0 ;
-/*
-** Mark All Deleted Records
-*/
-       for( fP = tinP->fTableP ; fP < tinP->fTableP + tinP->numFeatureTable ; ++fP )
-         {
-          if( fP->firstPnt == tinP->nullPnt )  *(offsetP+(long)(fP-tinP->fTableP)) = 1 ;
-         }
-/*
-** Copy Over Deleted Records
-*/
-       for( listOfs1 = listOfs2 = 0 ; listOfs2 < tinP->numFeatureTable ; ++listOfs2 )
-         {
-          if( ! *(offsetP+listOfs2) )
-            {
-             if( listOfs1 != listOfs2 )*(tinP->fTableP+listOfs1) = *(tinP->fTableP+listOfs2) ;
-             ++listOfs1 ;
-            }
-         }
-/*
-** Adjust Pointers
-*/
-       for( ofsP = offsetP + 1 ; ofsP < offsetP + tinP->numFeatureTable ; ++ofsP ) *ofsP = *ofsP + *(ofsP-1) ;
-       tinP->numFeatureTable  = tinP->numFeatureTable - numDeletedFeatures ;
-/*
-** Adjust Feature List Feature Numbers
-*/
-       for( lP = tinP->fListP ; lP < tinP->fListP + tinP->numFeatureList ; ++lP )
-         {
-          if( lP->dtmFeature != tinP->nullPnt ) lP->dtmFeature -= (long)*(offsetP+lP->dtmFeature) ;
-         }
-/*
-** Resize Feature List Memory
-*/
-       if( tinP->memFeatureTable != tinP->numFeatureTable )
-         {
-          tinP->memFeatureTable = tinP->numFeatureTable ;
-          if( tinP->memFeatureTable > 0 ) tinP->fTableP  = (DTM_FEATURE_TABLE *) realloc(tinP->fTableP,tinP->memFeatureTable*sizeof(DTM_FEATURE_TABLE)) ;
-          else
-            {
-             free(tinP->fTableP) ;
-             tinP->fTableP = NULL ;
-            }
-         }
-      }
-   }
-/*
-** Modify Tin Feature Variables If No Features Exist
-*/
- if( tinP->fTableP  == NULL ) tinP->numFeatureTable = tinP->memFeatureTable = 0 ;
- if( tinP->numFeatureTable == 0    )
-   {
-    tinP->memFeatureTable = 0 ;
-    if( tinP->fTableP != NULL ) { free(tinP->fTableP) ; tinP->fTableP = NULL ;  }
-   }
-/*
-** Check Dtm Feature End Points
-*/
- if( cdbg )
-   {
-    bcdtmWrite_message(0,0,0,"Checking Dtm Feature End Points After Compacting") ;
-    if( bcdtmCheck_dtmFeatureEndPointsTinObject(tinP,0))
-      {
-       bcdtmWrite_message(0,0,0,"Tin Dtm Feature End Point Errors") ;
-       goto errexit  ;
-      }
-   }
-/*
-** Clean Up
-*/
- cleanup :
- if( offsetP != NULL ) free(offsetP) ;
-/*
-** Job ComlPeted
-*/
- if( dbg && ret == DTM_SUCCESS ) bcdtmWrite_message(0,0,0,"Compacting Feature Table Success") ;
- if( dbg && ret != DTM_SUCCESS ) bcdtmWrite_message(0,0,0,"Compacting Feature Table Error") ;
- return(ret) ;
-/*
-** Error Exit
-*/
- errexit :
- if( ret == DTM_SUCCESS ) ret = DTM_ERROR ;
- goto cleanup ;
-}
-/*-----------------------------------------------------------+
-|                                                            |
-|                                                            |
-|                                                            |
-+-----------------------------------------------------------*/
-BENTLEYDTM_EXPORT int bcdtmTin_markInternalVoidPointsTinObject(DTM_TIN_OBJ *tinP)
-/*
-** This Functions Marks Void Points In The Tin
-*/
-{
- int   ret=DTM_SUCCESS,dbg=DTM_TRACE_VALUE(0) ;
- long  islandFeature,voidFeature ;
- DTM_FEATURE_TABLE *fP ;
-/*
-** Write Entry Message
-*/
- if( dbg ) bcdtmWrite_message(0,0,0,"Marking Void Points") ;
-/*
-** Scan Island Features And Check That They Have A Surrounding Void
-*/
- for( fP = tinP->fTableP ; fP < tinP->fTableP + tinP->numFeatureTable ; ++fP )
-   {
-    if( fP->firstPnt != tinP->nullPnt && fP->dtmFeatureType == DTMFeatureType::Island )
-      {
-       islandFeature = (long)(fP-tinP->fTableP) ;
-       if( dbg ) bcdtmWrite_message(0,0,0,"Finding Surrounding Void For Island Feature %6ld",islandFeature) ;
-       if( bcdtmList_getVoidExternalToIslandTinObject(tinP,islandFeature,&voidFeature)) goto errexit ;
-       if( dbg ) bcdtmWrite_message(0,0,0,"Void %6ld Surrounds Island %6ld",voidFeature,islandFeature) ;
-/*
-** If No Surrounding Void Set Island Feature To A Break Line
-*/
-       if( voidFeature == tinP->nullPnt )
-         {
-          (tinP->fTableP+islandFeature)->dtmFeatureType = DTMFeatureType::Breakline ;
-         }
-      }
-   }
-/*
-** Mark Void Points
-*/
- if( bcdtmMark_voidPointsTinObject(tinP)) goto errexit ;
-/*
-** Clean Up
-*/
- cleanup :
-/*
-** Job Completed
-*/
- if( dbg && ret == DTM_SUCCESS ) bcdtmWrite_message(0,0,0,"Marking Void Points Completed") ;
- if( dbg && ret != DTM_SUCCESS ) bcdtmWrite_message(0,0,0,"Marking Void Points Error") ;
- return(ret) ;
-/*
-** Error Exit
-*/
- errexit :
- if( ret == DTM_SUCCESS ) ret = DTM_ERROR ;
- goto cleanup ;
-}
-/*-------------------------------------------------------------------+
-|                                                                    |
-|                                                                    |
-|                                                                    |
-+-------------------------------------------------------------------*/
-BENTLEYDTM_Public int bcdtmInsert_addDtmFeatureToTinObject(DTM_TIN_OBJ *tinP,DTMFeatureType dtmFeatureType,DTMUserTag userTag,DTM_GUID userGuid,long startPoint,long clearFlag)
-/*
-** This Function Adds A DTM Feature To The Tin Object
-** Assumes Feature Points Are Stored In The tPtr Array
-*/
-{
- int   ret=DTM_SUCCESS,dbg=DTM_TRACE_VALUE(0),cdbg=DTM_CHECK_VALUE(0) ;
- long  np,sp,tableEntry=0 ;
-/*
-** Write Entry Message
-*/
- if( dbg )
-   {
-    bcdtmWrite_message(0,0,0,"Adding Dtm Feature To Tin") ;
-    bcdtmList_writeTptrListTinObject(tinP,startPoint) ;
-   }
-/*
-** Check For Old UserTag Null Value And Set To New Null Value If Necessary
-*/
- if( userTag == tinP->nullPnt ) userTag = tinP->nullUserTag ;
-/*
-** Initialise
-*/
- sp = startPoint ;
- np = tinP->nullPnt ;
-/*
-** Check For More Than One Point In Feature
-*/
- if( dtmFeatureType != DTMFeatureType::GroupSpots && (tinP->nodesP+startPoint)->tPtr == tinP->nullPnt )  goto cleanup ;
-/*
-** Add Entry To Feature Table
-*/
- if( bcdtmInsert_addToFeatureTableTinObject(tinP,dtmFeatureType,userTag,userGuid,startPoint,&tableEntry)) goto errexit  ;
-/*
-** Add Entry To Feature List
-*/
- if( bcdtmInsert_addToFeatureListTinObject(tinP,tableEntry,startPoint,clearFlag)) goto errexit  ;
-/*
-** Write Points For Added Feature
-*/
- if( dbg ) bcdtmList_writePointsForDtmFeatureTinObject(tinP,tinP->numFeatureTable-1) ;
-/*
-** Check Dtm Feature End Points To Ensure Modified List Structure Is Correct
-*/
- if( cdbg )
-   {
-    bcdtmWrite_message(0,0,0,"Checking Dtm Feature End Points After Adding Dtm Feature %6ld",tinP->numFeatureTable-1) ;
-    if( bcdtmCheck_dtmFeatureEndPointsTinObject(tinP,cdbg))
-      {
-       bcdtmWrite_message(0,0,0,"Tin Dtm Feature End Point Errors") ;
-       goto errexit  ;
-      }
-   }
-/*
-** Clean Up
-*/
- cleanup :
-/*
-** Job Completed
-*/
- return(ret) ;
-/*
-** Error Exit
-*/
- errexit :
- if( ret == DTM_SUCCESS ) ret = DTM_ERROR ;
- goto cleanup ;
-}
-/*-------------------------------------------------------------------+
-|                                                                    |
-|                                                                    |
-|                                                                    |
-+-------------------------------------------------------------------*/
-BENTLEYDTM_Public int bcdtmInsert_addToFeatureTableTinObject(DTM_TIN_OBJ *tinP,DTMFeatureType dtmFeatureType,DTMUserTag userTag,DTM_GUID userGuid,long startPoint,long *tableEntryP)
-/*
-** This Function Adds A New Feature Entry To The Feature Table
-*/
-{
- int ret=DTM_SUCCESS ;
-/*
-** Initialise
-*/
- *tableEntryP = tinP->nullPnt ;
-/*
-** Test For Memory Allocation
-*/
- if( tinP->numFeatureTable >= tinP->memFeatureTable )
-   {
-    if(bcdtmObject_allocateMemoryFeatureTableTinObject(tinP)) goto errexit ;
-   }
-/*
-** Add Entry To Feature Table
-*/
- (tinP->fTableP+tinP->numFeatureTable)->firstPnt = startPoint ;
- (tinP->fTableP+tinP->numFeatureTable)->dtmFeatureType = (DTMFeatureType)dtmFeatureType ;
- (tinP->fTableP+tinP->numFeatureTable)->userTag = userTag ;
- (tinP->fTableP+tinP->numFeatureTable)->userGuid = userGuid ;
- *tableEntryP = tinP->numFeatureTable ;
- ++tinP->numFeatureTable ;
-/*
-** Clean Up
-*/
- cleanup :
-/*
-** Job Completed
-*/
- return(ret) ;
-/*
-** Error Exit
-*/
- errexit :
- if( ret == DTM_SUCCESS ) ret = DTM_ERROR ;
- goto cleanup ;
-}
-/*-------------------------------------------------------------------+
-|                                                                    |
-|                                                                    |
-|                                                                    |
-+-------------------------------------------------------------------*/
-BENTLEYDTM_Private int bcdtmInsert_addToFeatureListTinObject(DTM_TIN_OBJ *tinP,long tableEntry,long startPoint,long clearFlag)
-/*
-** This Function Adds A New Feature Entry To The Feature List
-*/
-{
- int   ret=DTM_SUCCESS ;
- long  sp,np,nextEntry,nptr,lastListEntry ;
- DTM_TIN_NODE *pd ;
-/*
-** Initialise
-*/
- sp = startPoint ;
- pd = tinP->nodesP  ;
- if( (pd+sp)->tPtr == tinP->nullPnt ) goto cleanup ;
-/*
-** Scan tPtr List and Add Feature List Records
-*/
- do
-   {
-/*
-**  Get Next Available Entry In Feature List Table
-*/
-    if( tinP->featureListDelPtr != tinP->nullPtr )
-      {
-       nextEntry = tinP->featureListDelPtr ;
-       tinP->featureListDelPtr = (tinP->fListP+nextEntry)->nextPtr ;
-      }
-    else
-      {
-       if( tinP->numFeatureList >= tinP->memFeatureList )
-         {
-          if(bcdtmObject_allocateMemoryFeatureListTinObject(tinP)) goto errexit  ;
-         }
-       nextEntry = tinP->numFeatureList ;
-      }
-/*
-** Add Entry To Feature Table
-*/
-   (tinP->fListP + nextEntry)->nextPnt = (pd+sp)->tPtr ;
-   (tinP->fListP + nextEntry)->nextPtr = tinP->nullPtr ;
-   (tinP->fListP + nextEntry)->dtmFeature = tableEntry ;
-   if( nextEntry == tinP->numFeatureList ) ++tinP->numFeatureList ;
-/*
-** Set Pointers To Feature Table
-*/
-   if( ( nptr = (tinP->nodesP+sp)->fPtr) == tinP->nullPtr )
-     {
-      (tinP->nodesP+sp)->fPtr = nextEntry ;
-     }
-   else
-     {
-      lastListEntry = nptr ;
-      while ( lastListEntry != tinP->nullPtr )
-        {
-         nptr = lastListEntry ;
-         lastListEntry = (tinP->fListP+nptr)->nextPtr ;
-        }
-      (tinP->fListP+nptr)->nextPtr = nextEntry ;
-     }
-/*
-** Get Next Point
-*/
-   np = (pd+sp)->tPtr ;
-   if( clearFlag ) (pd+sp)->tPtr = tinP->nullPnt ;
-   sp = np ;
-  } while( sp != tinP->nullPnt && sp != startPoint ) ;
-/*
-** Clean Up
-*/
- cleanup :
-/*
-** Job Completed
-*/
- return(ret) ;
-/*
-** Error Exit
-*/
- errexit :
- if( ret == DTM_SUCCESS ) ret = DTM_ERROR ;
- goto cleanup ;
-}
-/*-------------------------------------------------------------------------+
-|                                                                          |
-|                                                                          |
-|                                                                          |
-+-------------------------------------------------------------------------*/
-BENTLEYDTM_Public int bcdtmObject_allocateMemoryFeatureTableTinObject(DTM_TIN_OBJ *tinP)
-/*
-** This Function Allocates Memory For The Tin Object Feature Table
-*/
-{
- int    ret=DTM_SUCCESS,dbg=DTM_TRACE_VALUE(0);
- DTM_FEATURE_TABLE    *fP ;
-/*
-** Write Entry Message
-*/
- if( dbg )
-   {
-    bcdtmWrite_message(0,0,0,"Incrementing Memory For Tin Feature Table") ;
-    bcdtmWrite_message(0,0,0,"tinP->numFeatureTable = %8ld tinP->memFeatureTable = %8ld tinP->incMemFeatureTable = %8ld",tinP->numFeatureTable,tinP->memFeatureTable,tinP->incMemFeatureTable) ;
-   }
-/*
-** Determine Amount Of Memory To Be Allocated
-*/
- if( tinP->fTableP == NULL ) tinP->memFeatureTable = tinP->iniMemFeatureTable ;
- else                        tinP->memFeatureTable = tinP->memFeatureTable + tinP->incMemFeatureTable ;
- if( tinP->fTableP == NULL ) tinP->fTableP = ( DTM_FEATURE_TABLE * ) malloc(tinP->memFeatureTable * sizeof(DTM_FEATURE_TABLE)) ;
- else                        tinP->fTableP = ( DTM_FEATURE_TABLE * ) realloc(tinP->fTableP,tinP->memFeatureTable * sizeof(DTM_FEATURE_TABLE)) ;
- if( tinP->fTableP == NULL )
-   {
-    bcdtmWrite_message(1,0,0,"Memory Allocation Failure") ;
-    goto errexit ;
-   }
-/*
-** Initialise Feature Values
-*/
- for( fP = tinP->fTableP + tinP->numFeatureTable ; fP < tinP->fTableP + tinP->memFeatureTable ; ++fP )
-   {
-   fP->dtmFeatureType = (DTMFeatureType)tinP->nullPnt;
-   fP->firstPnt =  fP->internalToFeature = tinP->nullPnt ;
-   fP->userTag = DTM_NULL_USER_TAG ;
-   }
-/*
-** Clean Up
-*/
- cleanup :
-/*
-** Job Completed
-*/
- if( dbg && ret == DTM_SUCCESS )  bcdtmWrite_message(0,0,0,"Incrementing memory for tin feature table completed") ;
- if( dbg && ret != DTM_SUCCESS )  bcdtmWrite_message(0,0,0,"Incrementing memory for tin feature table error") ;
- return(ret) ;
-/*
-** Error Exit
-*/
- errexit :
- ret = DTM_ERROR ;
- goto cleanup ;
-}
-/*-------------------------------------------------------------------------+
-|                                                                          |
-|                                                                          |
-|                                                                          |
-+-------------------------------------------------------------------------*/
-BENTLEYDTM_Public int bcdtmObject_allocateMemoryFeatureListTinObject(DTM_TIN_OBJ *tinP)
-/*
-** This Function Allocates Memory For The Tin Object Feature List
-*/
-{
- int      ret=DTM_SUCCESS,dbg=DTM_TRACE_VALUE(0);
- DTM_FEATURE_LIST_VER200    *lP ;
-/*
-** Write Entry Message
-*/
- if( dbg )
-   {
-    bcdtmWrite_message(0,0,0,"Incrementing memory for tin feature list") ;
-    bcdtmWrite_message(0,0,0,"tinP->numFeatureList = %8ld tinP->memFeatureList = %8ld tinP->incMemFeatureList = %8ld",tinP->numFeatureList,tinP->memFeatureList,tinP->incMemFeatureList) ;
-   }
-/*
-** Determine Amount Of Memory To Be Allocated
-*/
- if( tinP->fListP == NULL ) tinP->memFeatureList = tinP->iniMemFeatureList ;
- else                       tinP->memFeatureList = tinP->memFeatureList + tinP->incMemFeatureList ;
- if( tinP->fListP == NULL ) tinP->fListP = ( DTM_FEATURE_LIST_VER200 * ) malloc(tinP->memFeatureList * sizeof(DTM_FEATURE_LIST)) ;
- else                       tinP->fListP = ( DTM_FEATURE_LIST_VER200 * ) realloc(tinP->fListP,tinP->memFeatureList * sizeof(DTM_FEATURE_LIST)) ;
- if( tinP->fListP == NULL )
-   {
-    bcdtmWrite_message(1,0,0,"Memory Allocation Failure") ;
-    goto errexit ;
-   }
-/*
-** Initialise Feature Values
-*/
- for( lP = tinP->fListP + tinP->numFeatureList ; lP < tinP->fListP + tinP->memFeatureList ; ++lP )
-   {
-    lP->nextPtr = DTM_NULL_PTR ;
-    lP->nextPnt = lP->dtmFeature = tinP->nullPnt ;
-   }
-/*
-** Clean Up
-*/
- cleanup :
-/*
-** Job Completed
-*/
- if( dbg && ret == DTM_SUCCESS )  bcdtmWrite_message(0,0,0,"Incrementing memory for tin feature list completed") ;
- if( dbg && ret != DTM_SUCCESS )  bcdtmWrite_message(0,0,0,"Incrementing memory for tin feature list error") ;
- return(ret) ;
-/*
-** Error Exit
-*/
- errexit :
- ret = DTM_ERROR ;
- goto cleanup ;
-}
-/*-------------------------------------------------------------------+
-|                                                                    |
-|                                                                    |
-|                                                                    |
-+-------------------------------------------------------------------*/
-BENTLEYDTM_Public int bcdtmMark_voidPointsTinObject(DTM_TIN_OBJ *Tin)
-/*
-** This Function Marks Void Points
-*/
-{
- long  dbg=DTM_TRACE_VALUE(0) ;
- DTM_FEATURE_TABLE *pf ;
- DTM_TIN_NODE *pd ;
-/*
-** Write Status Message
-*/
- if( dbg ) bcdtmWrite_message(0,0,0,"Marking Voids Tin Object") ;
-/*
-** Null Out Tptr Values And Void Bit Settings
-*/
- for( pd = Tin->nodesP ; pd < Tin->nodesP + Tin->numPts ; ++pd ) { pd->tPtr = Tin->nullPnt ; pd->PCWD = 0 ; }
-/*
-** Scan Feature Table And Process All Void Features
-*/
- for( pf = Tin->fTableP ; pf < Tin->fTableP + Tin->numFeatureTable ; ++pf )
-   {
-    if( ( pf->dtmFeatureType == DTMFeatureType::Void || pf->dtmFeatureType == DTMFeatureType::Hole ) && pf->firstPnt != Tin->nullPnt )
-      {
-       if( dbg ) bcdtmWrite_message(0,0,0,"Marking Points Internal To Void Feature = %6ld Type = %4ld",(long)(pf-Tin->fTableP),pf->dtmFeatureType) ;
-       if( bcdtmMark_pointsInternalToVoidTinObject(Tin,(long)(pf-Tin->fTableP))) goto errexit ;
-      }
-   }
-/*
-** Scan Feature Table And Process All Island Features
-*/
- for( pf = Tin->fTableP ; pf < Tin->fTableP + Tin->numFeatureTable ; ++pf )
-   {
-    if( pf->dtmFeatureType == DTMFeatureType::Island && pf->firstPnt != Tin->nullPnt )
-      {
-       if( dbg ) bcdtmWrite_message(0,0,0,"Marking Points External To Island Feature = %6ld Type = %4ld",(long)(pf-Tin->fTableP),pf->dtmFeatureType) ;
-       if( bcdtmMark_pointsExternalToIslandTinObject(Tin,(long)(pf-Tin->fTableP))) goto errexit ;
-      }
-   }
-/*
-** Null Out Tptr Values
-*/
- for( pd = Tin->nodesP ; pd < Tin->nodesP + Tin->numPts ; ++pd ) pd->tPtr = Tin->nullPnt ;
-/*
-** Job Completed
-*/
- if( dbg ) bcdtmWrite_message(0,0,0,"Marking Points Internal To Voids Completed") ;
- return(0) ;
-/*
-** Error Exit
-*/
- errexit :
- if( dbg ) bcdtmWrite_message(0,0,0,"Marking Points Internal To Voids Error") ;
- return(1) ;
-}
-/*-------------------------------------------------------------------+
-|                                                                    |
-|                                                                    |
-|                                                                    |
-+-------------------------------------------------------------------*/
-BENTLEYDTM_Public int bcdtmList_reverseTptrPolygonTinObject(DTM_TIN_OBJ *Tin,long Spnt )
-/*
-** This Function Reverses The Direction Of A tPtr Polygon
-*/
-{
- long p1,p2,p3 ;
-/*
-** Get Prior Pointer To Spnt
-*/
- p1 = p2 = Spnt ;
- while ( (Tin->nodesP+p1)->tPtr != Spnt ) p1 = (Tin->nodesP+p1)->tPtr ;
- do
-   {
-    p3 = (Tin->nodesP+p2)->tPtr ;
-    (Tin->nodesP+p2)->tPtr = p1 ;
-    p1 = p2 ; p2 = p3   ;
-   } while ( p2 != Spnt ) ;
-/*
-** Job Completed
-*/
- return(0) ;
-}
-/*-------------------------------------------------------------------+
-|                                                                    |
-|                                                                    |
-|                                                                    |
-+-------------------------------------------------------------------*/
-BENTLEYDTM_Public int bcdtmMath_calculateAreaAndDirectionTptrPolygonTinObject(DTM_TIN_OBJ *Tin,long Spnt,double *Area,DTMDirection* Direction)
-/*
-** This Function Calculates The Area Of A tPtr Polygon
-**
-** Direction = 1 Clockwise
-**           = 2 Anti Clockwise
-*/
-{
- long   sp,np ;
- double x,y ;
-/*
-** Determine Polygon Area
-*/
- sp = Spnt ; *Area = 0.0 ; *Direction = DTMDirection::Clockwise ;
- do
-   {
-    np = (Tin->nodesP+sp)->tPtr ;
-    x  = (Tin->pointsP+np)->x - (Tin->pointsP+sp)->x ;
-    y  = (Tin->pointsP+np)->y - (Tin->pointsP+sp)->y ;
-    *Area = *Area + x * y / 2.0 + x * (Tin->pointsP+sp)->y ;
-    sp = np ;
-   }  while ( sp != Spnt ) ;
-/*
-** Set Polygon Direction
-*/
- if( *Area < 0.0 ) { *Direction = DTMDirection::AntiClockwise ; *Area = -*Area ; }
-/*
-** Job Completed
-*/
- return(0) ;
-}
-/*-------------------------------------------------------------------+
-|                                                                    |
-|                                                                    |
-|                                                                    |
-+-------------------------------------------------------------------*/
-BENTLEYDTM_Public int bcdtmMath_calculateAreaAndDirectionSptrPolygonTinObject(DTM_TIN_OBJ *Tin,long Spnt,double *Area,DTMDirection* Direction)
-/*
-** This Function Calculates The Area Of A sPtr Polygon
-**
-** Direction = 1 Clockwise
-**           = 2 Anti Clockwise
-*/
-{
- long   sp,np ;
- double x,y ;
-/*
-** Determine Polygon Area
-*/
- sp = Spnt ; *Area = 0.0 ; *Direction = DTMDirection::Clockwise ;
- do
-   {
-    np = (Tin->nodesP+sp)->sPtr ;
-    x  = (Tin->pointsP+np)->x - (Tin->pointsP+sp)->x ;
-    y  = (Tin->pointsP+np)->y - (Tin->pointsP+sp)->y ;
-    *Area = *Area + x * y / 2.0 + x * (Tin->pointsP+sp)->y ;
-    sp = np ;
-   }  while ( sp != Spnt ) ;
-/*
-** Set Polygon Direction
-*/
- if( *Area < 0.0 ) { *Direction = DTMDirection::AntiClockwise ; *Area = -*Area ; }
-/*
-** Job Completed
-*/
- return(0) ;
-}
-/*-------------------------------------------------------------------+
-|                                                                    |
-|                                                                    |
-|                                                                    |
-+-------------------------------------------------------------------*/
-BENTLEYDTM_Public int bcdtmList_checkConnectivityTptrPolygonTinObject(DTM_TIN_OBJ *tinP,long startPnt,long messageFlag)
-/*
-** This Function Checks The Connectivity Of A Tptr Polygon
-**
-** Return Values == DTM_SUCCESS  No Connectivity Errors
-**               == DTM_ERROR    Connectivity Errors
-*/
-{
- int  ret=DTM_SUCCESS ;
- long sp,tp,lp=0,knot ;
-/*
-** Initialise
-*/
- if( startPnt < 0 || startPnt >= tinP->numPts )
-   {
-    if( messageFlag ) bcdtmWrite_message(0,0,0,"Tptr Polygon Start Point Range Error") ;
-    ret = DTM_ERROR ;
-   }
- else
-   {
-    if( (tinP->nodesP+startPnt)->tPtr < 0 || (tinP->nodesP+startPnt)->tPtr >= tinP->numPts  )
-      {
-       if( messageFlag ) bcdtmWrite_message(0,0,0,"Tptr Polygon Next Point Range Error") ;
-       ret = DTM_ERROR ;
-      }
-    else
-      {
-/*
-** Check List Connectivity
-*/
-       sp = startPnt ;
-       while ( (tinP->nodesP+sp)->tPtr != tinP->nullPnt && (tinP->nodesP+sp)->tPtr >= 0 )
-         {
-          if( ! bcdtmList_testLineTinObject(tinP,sp,(tinP->nodesP+sp)->tPtr) )
-            {
-             if( messageFlag ) bcdtmWrite_message(0,0,0,"Unconnected Points %8ld %8ld In Tptr Polygon",sp,(tinP->nodesP+sp)->tPtr) ;
-             ret = DTM_ERROR ;
-            }
-          tp = (tinP->nodesP+sp)->tPtr ;
-          (tinP->nodesP+sp)->tPtr = -((tinP->nodesP+sp)->tPtr + 1) ;
-          sp = tp ;
-         }
-/*
-** Set Value Of Last Point In List
-*/
-       knot = 0 ;
-       if( (tinP->nodesP+sp)->tPtr < 0 ) { lp = sp ; knot = 1 ; }
-/*
-** Reset Tptr Values Positive
-*/
-       sp = startPnt ;
-       while( (tinP->nodesP+sp)->tPtr < 0  )
-         {
-          tp = -((tinP->nodesP+sp)->tPtr + 1 ) ;
-          (tinP->nodesP+sp)->tPtr = tp ;
-          sp = tp ;
-         }
-/*
-** Test For Knot In List
-*/
-      if( knot && lp != startPnt )
-        {
-         if( messageFlag ) bcdtmWrite_message(0,0,0,"Knot At Point %8ld ** %12.5lf %12.5lf %10.4lf ",lp,(tinP->pointsP+lp)->x,(tinP->pointsP+lp)->y,(tinP->pointsP+lp)->z) ;
-         ret = DTM_ERROR ;
-        }
-/*
-** Must Detect A Knot At The Start Point For A Polygon
-*/
-      if( ! knot )
-        {
-         if( messageFlag ) bcdtmWrite_message(0,0,0,"Start Point Knot Not Detected") ;
-         ret = DTM_ERROR ;
-        }
-     }
-  }
-/*
-** Write Error Message If Necessary
-*/
-// if( ret == DTM_ERROR ) bcdtmWrite_message(2,0,0,"Connectivity Error In Tptr Polygon") ;
-/*
-** Return
-*/
- return(ret) ;
-}
-/*-------------------------------------------------------------------+
-|                                                                    |
-|                                                                    |
-|                                                                    |
-+-------------------------------------------------------------------*/
-BENTLEYDTM_Public int bcdtmInsert_checkAndFixLastPointOfDtmFeaturesTinObject(DTM_TIN_OBJ *tinP)
-/*
-** This Function Checks That The Last Point Of An Open
-** DTM Feature Has A Null Next Point Pointer. This Is Required For
-** All Tins Created Prior To Adding The Functionality To Store User Tags
-** For Spot Features. Previously The List Structure Did Not Store The Dtm
-** Feature Type For The Last Dtm Feature Point .
-**
-** Date 13 September, 2004  RobC
-**
-*/
-{
- int   ret=DTM_SUCCESS,dbg=DTM_TRACE_VALUE(0),cdbg=DTM_CHECK_VALUE(0) ;
- long  firstPnt,nextPnt,listPtr,lastPnt,dtmFeature ;
- long  pointListPtr,nextEntry,lastListEntry ;
- char  dtmFeatureTypeName[50] ;
- DTM_FEATURE_TABLE *fP ;
-/*
-** Write Entry Message
-*/
- if( dbg ) bcdtmWrite_message(0,0,0,"Checking And Fixing Last Point Of Dtm Features") ;
-/*
-** Check Dtm Feature End Points
-*/
- if( cdbg )
-   {
-    bcdtmWrite_message(0,0,0,"Checking Dtm Feature End Points") ;
-    if( bcdtmCheck_dtmFeatureEndPointsTinObject(tinP,cdbg))
-      {
-       bcdtmWrite_message(0,0,0,"Tin Dtm Feature End Point Errors") ;
-       goto errexit  ;
-      }
-   }
-/*
-** Scan Dtm Features
-*/
- for( fP = tinP->fTableP ; fP < tinP->fTableP + tinP->numFeatureTable ; ++fP )
-   {
-    if( dbg ) bcdtmWrite_message(0,0,0,"Checking Feature %8ld",(long)(fP-tinP->fTableP)) ;
-    if( fP->firstPnt != tinP->nullPnt )
-      {
-/*
-** Scan Dtm Feature List
-*/
-       firstPnt   = fP->firstPnt ;
-       nextPnt    = tinP->nullPnt ;
-       lastPnt    = tinP->nullPnt ;
-       dtmFeature = (long)(fP-tinP->fTableP) ;
-/*
-** Scan Dtm Feature Points
-*/
-       if( dbg == 1 )
-         {
-          bcdtmWrite_message(0,0,0,"Dtm Feature = %6ld",dtmFeature) ;
-          bcdtmWrite_message(0,0,0,"First Point = %9ld ** %12.4lf %12.4lf %10.4lf",firstPnt,(tinP->pointsP+firstPnt)->x,(tinP->pointsP+firstPnt)->y,(tinP->pointsP+firstPnt)->z) ;
-         }
-       listPtr = (tinP->nodesP+firstPnt)->fPtr ;
-       while ( listPtr != tinP->nullPtr )
-         {
-          while( listPtr != tinP->nullPtr  && (tinP->fListP+listPtr)->dtmFeature != dtmFeature ) listPtr = (tinP->fListP+listPtr)->nextPtr ;
-          if( listPtr != tinP->nullPtr )
-            {
-             nextPnt = (tinP->fListP+listPtr)->nextPnt ;
-             if( dbg == 1 )
-               {
-                if( nextPnt != tinP->nullPnt ) bcdtmWrite_message(0,0,0,"Next  Point = %9ld ** %12.4lf %12.4lf %10.4lf",nextPnt,(tinP->pointsP+nextPnt)->x,(tinP->pointsP+nextPnt)->y,(tinP->pointsP+nextPnt)->z) ;
-                else                           bcdtmWrite_message(0,0,0,"Next  Point = %9ld",nextPnt) ;
-               }
-             if( nextPnt != tinP->nullPnt )
-               {
-                lastPnt = nextPnt ;
-                listPtr = (tinP->nodesP+nextPnt)->fPtr ;
-               }
-            }
-          if( nextPnt == tinP->nullPnt || nextPnt == firstPnt ) listPtr = tinP->nullPtr ;
-         }
-/*
-**     Check For Open Dtm Feature
-*/
-       if( nextPnt != firstPnt )
-         {
-/*
-**        If Old Feature List Method Add New Entry For Last Point
-*/
-          if( nextPnt != tinP->nullPnt )
-            {
-             if( dbg == 1 )
-               {
-                if( bcdtmData_getDtmFeatureTypeNameFromDtmFeatureType((tinP->fTableP+dtmFeature)->dtmFeatureType,dtmFeatureTypeName)) goto errexit ;
-                bcdtmWrite_message(0,0,0,"Adding Entry For Last Point Of Dtm Feature %6ld ** %s",dtmFeature,dtmFeatureTypeName) ;
-               }
-/*
-**           Get Next Available Entry In Feature List Table
-*/
-             if( tinP->featureListDelPtr != tinP->nullPtr )
-               {
-                nextEntry = tinP->featureListDelPtr ;
-                tinP->featureListDelPtr = (tinP->fListP+nextEntry)->nextPtr ;
-               }
-             else
-               {
-                if( tinP->numFeatureList >= tinP->memFeatureList )
-                  {
-                   if(bcdtmObject_allocateMemoryFeatureListTinObject(tinP)) goto errexit  ;
-                  }
-                nextEntry = tinP->numFeatureList ;
-               }
-/*
-**          Add Entry To Feature List
-*/
-            (tinP->fListP + nextEntry)->nextPnt = tinP->nullPnt ;
-            (tinP->fListP + nextEntry)->nextPtr = tinP->nullPtr ;
-            (tinP->fListP + nextEntry)->dtmFeature = dtmFeature   ;
-            if( nextEntry == tinP->numFeatureList ) ++tinP->numFeatureList  ;
-/*
-**          Set Pointers In Point List Table
-*/
-            if( ( pointListPtr = (tinP->nodesP+nextPnt)->fPtr) == tinP->nullPtr )
-              {
-               (tinP->nodesP+nextPnt)->fPtr = nextEntry ;
-              }
-            else
-              {
-               lastListEntry = pointListPtr ;
-               while ( lastListEntry != tinP->nullPtr )
-                 {
-                  pointListPtr = lastListEntry ;
-                  lastListEntry = (tinP->fListP+pointListPtr)->nextPtr ;
-                 }
-               (tinP->fListP+pointListPtr)->nextPtr = nextEntry ;
-              }
-/*
-**          Write Modified Lists
-*/
-            if( dbg == 1 )
-              {
-/*
-**             Write Dtm Feature Points
-*/
-               bcdtmList_writePointsForDtmFeatureTinObject(tinP,dtmFeature) ;
-/*
-**             Write List Of Dtm Features For Last Point
-*/
-               bcdtmList_writeDtmFeaturesForPointTinObject(tinP,lastPnt) ;
-              }
-           }
-        }
-     }
-  }
-/*
-** Compact Feature List
-*/
- if( dbg == 1 ) bcdtmWrite_message(0,0,0,"Compacting Feature List") ;
- if( bcdtmTin_compactFeatureListTinObject(tinP) ) goto errexit ;
-/*
-** Clean Up
-*/
- cleanup :
-/*
-** Job Completed
-*/
- if( dbg && ret == DTM_SUCCESS ) bcdtmWrite_message(0,0,0,"Checking And Fixing Last Point Of Dtm Features Completed") ;
- if( dbg && ret != DTM_SUCCESS ) bcdtmWrite_message(0,0,0,"Checking And Fixing Last Point Of Dtm Features Error") ;
- return(ret) ;
-/*
-** Error Exit
-*/
- errexit :
- if( ret == DTM_SUCCESS ) ret = DTM_ERROR ;
- goto cleanup ;
-}
-/*-------------------------------------------------------------------+
-|                                                                    |
-|                                                                    |
-|                                                                    |
-+-------------------------------------------------------------------*/
-BENTLEYDTM_Public int bcdtmNormal_calculateMachinePrecisionForTinObject(DTM_TIN_OBJ *Tin,double *Mpptol)
-/*
-** This Function Calculates The Machine Precision For A Tin Object
-*/
-{
- double  Ls,Lm,Large ;
- double lpptol=1.0 ;
- long loop=0 ;
-/*
-** Initialise
-*/
- *Mpptol = 0.0 ;
-//bcdtmWrite_message(-10,0,0,"Calculating Machine Precision") ;
-/*
-** Get Largest Absolute Number
-*/
- Large = fabs(Tin->xMax) ;
- if( fabs(Tin->xMin) > Large )  Large = fabs(Tin->xMin) ;
- if( fabs(Tin->yMax) > Large )  Large = fabs(Tin->yMax) ;
- if( fabs(Tin->yMin) > Large )  Large = fabs(Tin->yMin) ;
-//bcdtmWrite_message(-10,0,0,"Large = %20.16lf",Large) ;
-/*
-** Iteratively get Midpoint
-*/
- Ls = Lm = 0.0 ;
- Lm = (Lm+Large) / 2.0 ;
- while ( loop < 80 && lpptol != *Mpptol && Lm != Ls && Lm != Large )
-   {
-    ++loop ;
-    lpptol = *Mpptol ;
-//bcdtmWrite_message(-10,0,0,"Loop = %4ld ** Ls = %20.16lf ** Lm = %20.16lf ** Large = %20.16lf",loop,Ls,Lm,Large) ;
-    Ls = Lm ;
-    Lm = ( Lm + Large ) / 2.0 ;
-   *Mpptol = Large - Ls ;
-   }
-/*
-** Set machine Precision
-*/
- *Mpptol = Large - Ls ;
-// bcdtmWrite_message(-10,0,0,"Calculating Machine Precision Completed ** mppTol = %20.16lf",*Mpptol) ;
-/*
-** Job Completed
-*/
- return(0) ;
-}
-/*-------------------------------------------------------------------+
-|                                                                    |
-|                                                                    |
-|                                                                    |
-+-------------------------------------------------------------------*/
-BENTLEYDTM_Public int bcdtmMark_pointsExternalToIslandTinObject(DTM_TIN_OBJ *Tin,long islandFeature )
-/*
-** This Function Marks Points External To An Island As Void Points.
-** islandFeature Is expressed as offset from Start Of Feature Table
-*/
-{
- int  ret=DTM_SUCCESS ;
- long dbg=DTM_TRACE_VALUE(0),sp,spnt,numMarked ;
-/*
-** Write Entry Message
-*/
- if( dbg ) bcdtmWrite_message(0,0,0,"Marking Void Points External To Island Feature = %6ld",islandFeature) ;
-/*
-** Check For Non Null Tptr Values
-*/
- if( dbg )  bcdtmList_reportAndSetToNullNoneNullTptrValuesTinObject(Tin,dbg) ;
-/*
-** Check For Valid Island Feature
-*/
- if( (Tin->fTableP+islandFeature)->dtmFeatureType == DTMFeatureType::Island && (Tin->fTableP+islandFeature)->firstPnt != Tin->nullPnt )
-   {
-/*
-** Copy Feature Points To Tptr Polygon
-*/
-    if( bcdtmList_copyDtmFeatureToTptrListTinObject(Tin,islandFeature,&spnt)) goto errexit ;
-/*
-** Mark Internal Island Points
-*/
-    if( bcdtmMark_voidPointsExternalToTptrIslandPolygonTinObject(Tin,spnt,&numMarked)) goto errexit ;
-/*
-** Replaced RobC - June 2003
-    if( bcdtmMark_externalTptrPolygonPointsAsVoidPointsTinObject(Tin,spnt,&NumMarked ) ) goto errexit ;
-*/
-/*
-** Mark Non Void Points On Island Hull
-*/
-    if( dbg ) bcdtmWrite_message(0,0,0,"Marking Points On Void Hull") ;
-    sp = spnt ;
-    do
-      {
-       bcdtmFlag_clearVoidBitPCWD(&(Tin->nodesP+sp)->PCWD) ;
-       sp = (Tin->nodesP+sp)->tPtr ;
-      } while ( sp != spnt ) ;
-/*
-** Null Out Tptr Polygon
-*/
-    if( bcdtmList_nullOutTptrListTinObject(Tin,spnt)) goto errexit ;
-/*
-** Check For Non Null Tptr Values
-*/
-    if( dbg )  bcdtmList_reportAndSetToNullNoneNullTptrValuesTinObject(Tin,dbg) ;
-   }
-/*
-** Clean Up
-*/
- cleanup :
-/*
-** Job Completed
-*/
- return(ret) ;
-/*
-** Error Exit
-*/
- errexit :
- ret = 1 ;
- goto cleanup ;
-}
-/*-------------------------------------------------------------------+
-|                                                                    |
-|                                                                    |
-|                                                                    |
-+-------------------------------------------------------------------*/
-BENTLEYDTM_Public int bcdtmMark_voidPointsExternalToTptrIslandPolygonTinObject(DTM_TIN_OBJ *Tin,long sPnt,long *numMarked )
-/*
-** This Function marks void points external To a tPtr Island Polygon.
-**
-** Rob Cormack June 2003
-**
-*/
-{
- int  ret=DTM_SUCCESS ;
- long dbg=DTM_TRACE_VALUE(0),npnt,ppnt,lpnt,lp,clc,pnt,fPnt,lPnt ;
-/*
-** Write Entry Message
-*/
- if( dbg ) bcdtmWrite_message(0,0,0,"Marking Void Points External To Tptr Island Polygon") ;
-/*
-** Initialise
-*/
- *numMarked = 0 ;
- fPnt = lPnt = Tin->nullPnt ;
-/*
-** Check For Tptr List
-*/
- if( dbg ) bcdtmList_writeTptrListTinObject(Tin,sPnt) ;
- if( (Tin->nodesP+sPnt)->tPtr == Tin->nullPnt ) goto errexit ;
-/*
-** Scan Around Tptr Polygon And Mark Immediately External Points And Create Internal Tptr List
-*/
- if( dbg ) bcdtmWrite_message(0,0,0,"Marking Points Immediately External To Tptr Polygon") ;
- if( dbg ) bcdtmWrite_message(0,0,0,"fPnt = %9ld lPnt = %9ld",fPnt,lPnt) ;
- ppnt= sPnt ;
- pnt = (Tin->nodesP+sPnt)->tPtr ;
- do
-   {
-    lp = npnt = (Tin->nodesP+pnt)->tPtr ;
-    if( ! bcdtmList_testForIslandHullLineTinObject(Tin,npnt,pnt) && ! bcdtmList_testForVoidOrHoleHullLineTinObject(Tin,pnt,npnt) )
-      {
-       if(( lp = bcdtmList_nextClockTinObject(Tin,pnt,lp)) < 0 ) goto errexit ; ;
-/*
-** Scan Clockwise From Next Point On Tptr Polygon To Prior Point
-*/
-       while ( lp != ppnt && ! bcdtmList_testForIslandHullLineTinObject(Tin,lp,pnt) && ! bcdtmList_testForVoidOrHoleHullLineTinObject(Tin,pnt,lp) )
-         {
-          if( (Tin->nodesP+lp)->tPtr == Tin->nullPnt && ! bcdtmList_testIfPointOnIslandVoidOrHoleHullTinObject(Tin,lp) )
-            {
-             if( lPnt == Tin->nullPnt ) { fPnt = lPnt = lp ;  }
-             else                      { (Tin->nodesP+lPnt)->tPtr = -(lp+1) ; lPnt = lp ; }
-             (Tin->nodesP+lPnt)->tPtr = -(lPnt+1) ;
-             if( dbg ) bcdtmWrite_message(0,0,0,"1Marking Point %6ld External To %6ld ** fPnt = %9ld lPnt = %9ld",lp,pnt,fPnt,lPnt) ;
-            }
-          if(( lp = bcdtmList_nextClockTinObject(Tin,pnt,lp)) < 0 ) goto errexit ; ;
-         }
-      }
-/*
-** Scan Anti Clockwise From Prior Point On Tptr Polygon To Next Point
-*/
-    if( lp != ppnt )
-      {
-       lp = ppnt ;
-       if( ! bcdtmList_testForIslandHullLineTinObject(Tin,pnt,ppnt) && ! bcdtmList_testForVoidOrHoleHullLineTinObject(Tin,ppnt,pnt) )
-         {
-          if(( lp = bcdtmList_nextAntTinObject(Tin,pnt,lp)) < 0 ) goto errexit ; ;
-/*
-** Scan Clockwise From Next Point On Tptr Polygon To Prior Point
-*/
-          while ( lp != npnt && ! bcdtmList_testForIslandHullLineTinObject(Tin,pnt,lp) && ! bcdtmList_testForVoidOrHoleHullLineTinObject(Tin,lp,pnt) )
-            {
-             if( (Tin->nodesP+lp)->tPtr == Tin->nullPnt && ! bcdtmList_testIfPointOnIslandVoidOrHoleHullTinObject(Tin,lp) )
-               {
-                if( lPnt == Tin->nullPnt ) { fPnt = lPnt = lp ;  }
-                else                      { (Tin->nodesP+lPnt)->tPtr = -(lp+1) ; lPnt = lp ; }
-                (Tin->nodesP+lPnt)->tPtr = -(lPnt+1) ;
-                if( dbg ) bcdtmWrite_message(0,0,0,"2Marking Point %6ld External To %6ld ** fPnt = %9ld lPnt = %9ld",lp,pnt,fPnt,lPnt) ;
-               }
-             if(( lp = bcdtmList_nextAntTinObject(Tin,pnt,lp)) < 0 ) goto errexit ; ;
-            }
-         }
-      }
-/*
-** Reset For Next Point On Tptr Polygon
-*/
-    ppnt = pnt ;
-    pnt  = npnt ;
-   } while ( ppnt!= sPnt ) ;
-/*
-** Scan External Tptr List And Mark Points Connected To Marked Points
-*/
- if( dbg ) bcdtmWrite_message(0,0,0,"fPnt = %9ld lPnt = %9ld",fPnt,lPnt) ;
- if( fPnt != Tin->nullPnt )
-   {
-    if( dbg ) bcdtmWrite_message(0,0,0,"Marking Points Connected To External Marked Points") ;
-    pnt = fPnt ;
-    do
-      {
-       if( dbg ) bcdtmWrite_message(0,0,0,"Marking Points Connected To Point %6ld",pnt) ;
-       lpnt = pnt ;
-       clc = (Tin->nodesP+pnt)->cPtr ;
-       while( clc != Tin->nullPtr )
-         {
-          lp  = (Tin->cListP+clc)->pntNum ;
-          clc = (Tin->cListP+clc)->nextPtr ;
-          if((Tin->nodesP+lp)->tPtr == Tin->nullPnt && ! bcdtmList_testIfPointOnIslandVoidOrHoleHullTinObject(Tin,lp) )
-            {
-             if( dbg ) bcdtmWrite_message(0,0,0,"3Marking Point %6ld External To %6ld ** fPnt = %9ld lPnt = %9ld",lp,pnt,fPnt,lPnt) ;
-             (Tin->nodesP+lPnt)->tPtr = -(lp+1) ;
-             lPnt = lp ;
-             (Tin->nodesP+lPnt)->tPtr = -(lPnt+1) ;
-            }
-         }
-       npnt = -(Tin->nodesP+pnt)->tPtr - 1 ;
-       pnt = npnt ;
-      } while ( lpnt != pnt  ) ;
-   }
-/*
-** Mark Void Points And Null Out Internal Tptr List
-*/
- if( fPnt != Tin->nullPnt )
-   {
-    pnt = fPnt ;
-    if( dbg ) bcdtmWrite_message(0,0,0,"Nulling Out Internal Tptr List") ;
-    do
-      {
-       npnt = -(Tin->nodesP+pnt)->tPtr - 1 ;
-       bcdtmFlag_setVoidBitPCWD(&(Tin->nodesP+pnt)->PCWD) ;
-       (Tin->nodesP+pnt)->tPtr = Tin->nullPnt ;
-       ++*numMarked ;
-       pnt = npnt ;
-      } while ( (Tin->nodesP+pnt)->tPtr != Tin->nullPnt ) ;
-   }
-/*
-** Write Number Marked
-*/
- if( dbg ) bcdtmWrite_message(0,0,0,"Number Marked = %6ld",*numMarked) ;
-/*
-** Job Completed
-*/
- cleanup :
- if( dbg && ret == DTM_SUCCESS ) bcdtmWrite_message(0,0,0,"Marking Void Points External To Tptr Island Polygon Completed") ;
- if( dbg && ret == DTM_ERROR   ) bcdtmWrite_message(0,0,0,"Marking Void Points External To Tptr Island Polygon Error") ;
- return(ret) ;
-/*
-** Error Exit
-*/
- errexit :
- ret = DTM_ERROR ;
- goto cleanup ;
-}
-/*-------------------------------------------------------------------+
-|                                                                    |
-|                                                                    |
-|                                                                    |
-+-------------------------------------------------------------------*/
-BENTLEYDTM_Public int bcdtmMark_pointsInternalToVoidTinObject(DTM_TIN_OBJ *Tin,long VoidFeature )
-/*
-** This Function Marks Points Internal To A Void As Void Points.
-** VoidFeature Is expressed as offset from Start Of Feature Table
-*/
-{
- long  dbg=DTM_TRACE_VALUE(0),sp,spnt,NumMarked ;
- DTMFeatureType type;
-/*
-** Write Entry Message
-*/
- if( dbg ) bcdtmWrite_message(0,0,0,"Marking Void Points Internal To Void Feature = %6ld",VoidFeature) ;
-/*
-** Initialise
-*/
- type = (Tin->fTableP+VoidFeature)->dtmFeatureType ;
- spnt = (Tin->fTableP+VoidFeature)->firstPnt ;
-/*
-** Check For Non Null Tptr Values
-*/
- if( dbg )  bcdtmList_reportAndSetToNullNoneNullTptrValuesTinObject(Tin,dbg) ;
-/*
-** Check For Valid Void Feature
-*/
- if( ( type != DTMFeatureType::Void && type != DTMFeatureType::Hole ) || spnt == Tin->nullPnt ) goto cleanup ;
-/*
-** Copy Feature Points To Tptr Polygon
-*/
- if( dbg ) bcdtmWrite_message(0,0,0,"Copy Void Feature To Tptr Polygon") ;
- if( bcdtmList_copyDtmFeatureToTptrListTinObject(Tin,VoidFeature,&spnt)) goto errexit   ;
-/*
-** Mark Internal Void Points
-*/
- if( dbg ) bcdtmWrite_message(0,0,0,"Marking Internal Void Points") ;
- if( bcdtmMark_voidPointsInternalToTptrVoidPolygonTinObject(Tin,spnt,&NumMarked))
-/*
-** Replaced RobC - June 2003
- if( bcdtmMark_internalTptrPolygonPointsAsVoidPointsTinObject(Tin,spnt,&NumMarked))
-*/
-/*
-** Mark Points On Void Hull
-*/
- if( dbg ) bcdtmWrite_message(0,0,0,"Marking Points On Void Hull") ;
- sp = spnt ;
- do
-   {
-    bcdtmFlag_clearVoidBitPCWD(&(Tin->nodesP+sp)->PCWD) ;
-    sp = (Tin->nodesP+sp)->tPtr ;
-   } while ( sp != spnt ) ;
-/*
-** Null Out Tptr Polygon
-*/
- if( dbg ) bcdtmWrite_message(0,0,0,"Nulling Tptr Void Polygon") ;
- if( bcdtmList_nullOutTptrListTinObject(Tin,spnt)) goto errexit   ;
-/*
-** Check For Non Null Tptr Values
-*/
- if( dbg )  bcdtmList_reportAndSetToNullNoneNullTptrValuesTinObject(Tin,dbg) ;
-/*
-** Clean Up
-*/
- cleanup :
-/*
-** Return
-*/
- return(0) ;
-/*
-** Error Exit
-*/
- errexit :
- return(1) ;
-}
-/*-------------------------------------------------------------------+
-|                                                                    |
-|                                                                    |
-|                                                                    |
-+-------------------------------------------------------------------*/
-BENTLEYDTM_Public int bcdtmList_getVoidExternalToIslandTinObject(DTM_TIN_OBJ *tinP,long islandFeature,long *voidFeatureP)
-/*
-** This Function Gets The Void Immediately External To A Island
-*/
-{
- int     ret=DTM_SUCCESS,dbg=DTM_TRACE_VALUE(0),cdbg=DTM_CHECK_VALUE(0) ;
- long    hullPnt,nextPnt,priorPnt,listPnt,lowPnt,highPnt,intersectResult;
- long    firstPnt,listPtr,dtmFeature,voidPoint,numIslandPts=0,numVoidPts=0,noVoidPoint ;
- DPoint3d     *islandPtsP=NULL,*voidPtsP=NULL ;
- DTM_DAT_OBJ *dataP=NULL ;
- wchar_t   outFile[128] ;
- static long fileNum=0 ;
- DTM_GUID nullGuid=DTM_NULL_GUID ;
-/*
-** Write Entry Message
-*/
- if( dbg ) bcdtmWrite_message(0,0,0,"Getting Void External To Island") ;
-/*
-** Initialise
-*/
- lowPnt  = tinP->numPts ;
- highPnt = 0 ;
- *voidFeatureP = tinP->nullPnt  ;
-/*
-** Only Process If Island Feature
-*/
- if( islandFeature >= 0 && islandFeature < tinP->numFeatureTable )
-   {
-    if( (tinP->fTableP+islandFeature)->dtmFeatureType  == DTMFeatureType::Island )
-      {
-/*
-** Scan Island Hull And Look For A Corresponding Void Hull Line
-*/
-       if( dbg ) bcdtmWrite_message(0,0,0,"Scanning Island Hull") ;
-       noVoidPoint = TRUE ;
-       priorPnt = (tinP->fTableP+islandFeature)->firstPnt ;
-       bcdtmList_getNextPointForDtmFeatureTinObject(tinP,islandFeature,priorPnt,&hullPnt) ;
-       bcdtmList_getNextPointForDtmFeatureTinObject(tinP,islandFeature,hullPnt,&nextPnt) ;
-       firstPnt = hullPnt ;
-       do
-         {
-/*
-** Check If Island Point Is A Void Point
-*/
-          voidPoint = FALSE ;
-          listPtr = (tinP->nodesP+hullPnt)->fPtr ;
-          while( listPtr != tinP->nullPtr && voidPoint == FALSE )
-            {
-             dtmFeature = (tinP->fListP+listPtr)->dtmFeature ;
-             listPtr    = (tinP->fListP+listPtr)->nextPtr ;
-             if( (tinP->fTableP+dtmFeature)->dtmFeatureType == DTMFeatureType::Void && (tinP->fTableP+dtmFeature)->firstPnt != tinP->nullPnt ) voidPoint = TRUE ;
-            }
-          if( dbg == 2 ) bcdtmWrite_message(0,0,0,"Hull Point = %8ld ** Void Point = %1ld",hullPnt,voidPoint) ;
-/*
-** If Void Point Test For Surrounding Void
-*/
-          if( voidPoint == TRUE )
-            {
-             noVoidPoint = FALSE ;
-             if( dbg == 1 ) bcdtmWrite_message(0,0,0,"Testing For Surrounding Void At Hull Point = %8ld ** %12.4lf %12.4lf %10.4lf",hullPnt,(tinP->pointsP+hullPnt)->x,(tinP->pointsP+hullPnt)->y,(tinP->pointsP+hullPnt)->z) ;
-             listPnt = nextPnt ;
-             while ( listPnt != priorPnt && *voidFeatureP == tinP->nullPnt )
-               {
-                if( bcdtmList_testForSurroundingDtmFeatureTypeTinObject(tinP,hullPnt,nextPnt,priorPnt,DTMFeatureType::Void,voidFeatureP) != DTM_SUCCESS ) goto errexit ;
-                if(( listPnt = bcdtmList_nextClockTinObject(tinP,hullPnt,listPnt)) < 0 ) goto errexit ;
-                if( dbg && *voidFeatureP != tinP->nullPnt ) bcdtmWrite_message(0,0,0,"Surrounding Void Found = %6ld",*voidFeatureP) ;
-               }
-            }
-/*
-** Set For Next Island Hull Point
-*/
-          priorPnt = hullPnt ;
-          hullPnt  = nextPnt ;
-          bcdtmList_getNextPointForDtmFeatureTinObject(tinP,islandFeature,hullPnt,&nextPnt) ;
-         } while ( hullPnt != firstPnt && *voidFeatureP == tinP->nullPnt ) ;
-       if( dbg == 2 ) bcdtmWrite_message(0,0,0,"Hull Point = %8ld",hullPnt) ;
-/*
-** Scan Out From Island Hull Looking For Surrounding Void
-*/
-       if( noVoidPoint == TRUE )
-         {
-          if( dbg ) bcdtmWrite_message(0,0,0,"Scanning Out From Island Hull") ;
-          if( bcdtmList_getVoidFeatureExternalToIslandFeatureTinObject(tinP,islandFeature,voidFeatureP) ) goto errexit ;
-/*
-** Check Void Feature Surrounds Island
-*/
-          if( *voidFeatureP != tinP->nullPnt )
-            {
-             if( bcdtmList_copyDtmFeaturePointsToPointArrayTinObject(tinP,islandFeature,&islandPtsP,&numIslandPts) ) goto errexit ;
-             if( bcdtmList_copyDtmFeaturePointsToPointArrayTinObject(tinP,*voidFeatureP,&voidPtsP,&numVoidPts) ) goto errexit ;
-             if( bcdtmClip_checkPolygonsIntersect(islandPtsP,numIslandPts,voidPtsP,numVoidPts,&intersectResult)) goto errexit ;
-             if( dbg ) bcdtmWrite_message(0,0,0,"Intersection Result = %2ld",intersectResult) ;
-             if( intersectResult == 0 || intersectResult == 3 ) *voidFeatureP = tinP->nullPnt ;
-            }
-         }
-/*
-** Write Island And Surrounding Voids To A Dat File - For Visual Checking
-*/
-       if( cdbg )
-         {
-          if( islandPtsP == NULL ) { if( bcdtmList_copyDtmFeaturePointsToPointArrayTinObject(tinP,islandFeature,&islandPtsP,&numIslandPts) ) goto errexit ; }
-          if( voidPtsP   == NULL && *voidFeatureP != tinP->nullPnt ) { if( bcdtmList_copyDtmFeaturePointsToPointArrayTinObject(tinP,*voidFeatureP,&voidPtsP,&numVoidPts) ) goto errexit ; }
-          if( bcdtmObject_createDataObject(&dataP)) goto errexit ;
-          bcdtmObject_setMemoryAllocationParametersDataObject(dataP,numIslandPts+numVoidPts,100) ;
-          if( islandPtsP != NULL ) { if( bcdtmObject_storeDtmFeatureInDataObject(dataP,DTMFeatureType::Island,DTM_NULL_USER_TAG,nullGuid,islandPtsP,numIslandPts)) goto errexit ; }
-          if( voidPtsP   != NULL ) { if( bcdtmObject_storeDtmFeatureInDataObject(dataP,DTMFeatureType::Void,DTM_NULL_USER_TAG,nullGuid,voidPtsP,numVoidPts)) goto errexit ; }
-          if( *voidFeatureP != tinP->nullPnt ) swprintf(outFile,128,L"islandVoid%d.dat",fileNum) ;
-          else                                 swprintf(outFile,128,L"islandVoidError%d.dat",fileNum) ;
-          if( bcdtmWrite_dataFileFromDataObject(dataP,outFile) ) goto errexit ;
-          bcdtmObject_deleteDataObject(&dataP) ;
-          ++fileNum ;
-         }
-      }
-   }
-/*
-** Clean Up
-*/
- cleanup :
- if( islandPtsP != NULL ) free(islandPtsP) ;
- if( voidPtsP   != NULL ) free(voidPtsP) ;
- if( dataP      != NULL ) bcdtmObject_deleteDataObject(&dataP) ;
-/*
-** Job Completed
-*/
- if( dbg && ret == DTM_SUCCESS ) bcdtmWrite_message(0,0,0,"Getting Void External To Island Completed") ;
- if( dbg && ret != DTM_SUCCESS ) bcdtmWrite_message(0,0,0,"Getting Void External To Island Error") ;
- return(ret) ;
-/*
-** Error Exit
-*/
- errexit :
- if( ret == DTM_SUCCESS ) ret = DTM_ERROR ;
- *voidFeatureP = tinP->nullPnt ;
- goto cleanup ;
-}
-/*-------------------------------------------------------------------+
-|                                                                    |
-|                                                                    |
-|                                                                    |
-+-------------------------------------------------------------------*/
-BENTLEYDTM_Private int bcdtmList_testForSurroundingDtmFeatureTypeTinObject(DTM_TIN_OBJ *tinP,long featurePnt,long featureNextPnt,long featurePriorPnt,DTMFeatureType dtmFeatureType,long *surroundFeatureP)
-/*
-** This Function Tests For A Surrounding Feature Type At A Point
-** On An Existing Feature
-*/
-{
- int  ret=DTM_SUCCESS ;
- long cnt,listPtr,nextPnt,priorPnt,dtmFeature,clkPnt ;
-/*
-** Initialise
-*/
- *surroundFeatureP = tinP->nullPnt ;
-/*
-** Scan Feature List For Point
-*/
- listPtr = (tinP->nodesP+featurePnt)->fPtr ;
- while( listPtr != tinP->nullPtr && *surroundFeatureP == tinP->nullPnt )
-   {
-    if( (tinP->fListP+listPtr)->nextPnt == featurePnt && (tinP->fTableP+(tinP->fListP+listPtr)->dtmFeature)->dtmFeatureType == dtmFeatureType )
-      {
-       dtmFeature = (tinP->fListP+listPtr)->dtmFeature ;
-       if( bcdtmList_getNextPointForDtmFeatureTinObject(tinP,dtmFeature,featurePnt,&nextPnt) ) goto errexit ;
-       if( bcdtmList_getPriorPointForDtmFeatureTinObject(tinP,dtmFeature,featurePnt,&priorPnt) ) goto errexit ;
-       if( priorPnt == featurePriorPnt && nextPnt == featureNextPnt )  *surroundFeatureP = dtmFeature ;
-/*
-**  Scan Clockwise From Prior Point To Next Point
-*/
-       else
-         {
-          cnt = 0 ;
-          if( (clkPnt = bcdtmList_nextClockTinObject(tinP,featurePnt,priorPnt)) < 0 ) goto errexit ;
-          while ( clkPnt != nextPnt )
-            {
-             if( clkPnt == featurePriorPnt ) ++cnt ;
-             if( clkPnt == featureNextPnt  ) ++cnt ;
-             if( (clkPnt = bcdtmList_nextClockTinObject(tinP,featurePnt,clkPnt)) < 0 ) goto errexit ;
-            }
-          if     ( cnt == 2 ) *surroundFeatureP = dtmFeature ;
-          else if( cnt == 1 && priorPnt == featurePriorPnt ) *surroundFeatureP = dtmFeature ;
-          else if( cnt == 1 && nextPnt  == featureNextPnt  ) *surroundFeatureP = dtmFeature ;
-         }
-      }
-    listPtr = (tinP->fListP+listPtr)->nextPtr ;
-   }
-/*
-** Clean Up
-*/
- cleanup :
-/*
-** Job Completed
-*/
- return(ret) ;
-/*
-** Error Exit
-*/
- errexit :
- if( ret == DTM_SUCCESS ) ret = DTM_ERROR ;
- goto cleanup ;
-}
-/*-------------------------------------------------------------------+
-|                                                                    |
-|                                                                    |
-|                                                                    |
-+-------------------------------------------------------------------*/
-BENTLEYDTM_Private int bcdtmList_getVoidFeatureExternalToIslandFeatureTinObject(DTM_TIN_OBJ *tinP,long islandFeature,long *voidFeatureP)
-/*
-** This Functions Gets The Void Feature External To An Island Feature.
-** It Is Only To Be Called Directly By "bcdtmList_getVoidExternalToIslandTinObject"
-** The Function Is Programmed To Ignore Implicit Voids Between Islands
-**
-*/
-{
- int   ret=DTM_SUCCESS,dbg=DTM_TRACE_VALUE(0),cdbg=DTM_CHECK_VALUE(0) ;
- long  startPnt,priorPnt,tptrPnt,nextPnt,clkPnt,listPnt,listPtr,firstPnt ;
- long  lastPnt,islandHull,voidHull,numMarked,nextIslandPnt,priorIslandPnt ;
-/*
-** Write Entry Message
-*/
- if( dbg ) bcdtmWrite_message(0,0,0,"Getting Void Feature External To Island") ;
-/*
-** Initialise
-*/
- numMarked = 0 ;
- startPnt = firstPnt = lastPnt = *voidFeatureP = tinP->nullPnt ;
-/*
-** Only Process If Island Feature
-*/
- if( islandFeature >= 0 && islandFeature < tinP->numFeatureTable )
-   {
-    if( (tinP->fTableP+islandFeature)->dtmFeatureType  == DTMFeatureType::Island )
-      {
-/*
-** Check All Tptr Values Are Null
-*/
-       if( cdbg) bcdtmList_reportAndSetToNullNoneNullTptrValuesTinObject(tinP,cdbg) ;
-/*
-** Copy Island Feature To Tptr List
-*/
-       if( bcdtmList_copyDtmFeatureToTptrListTinObject(tinP,islandFeature,&startPnt)) goto errexit ;
-/*
-** Scan Around Tptr Polygon And Mark External Points And Create Internal Tptr List
-*/
-       if( dbg ) bcdtmWrite_message(0,0,0,"Scanning Tptr Polygon") ;
-       priorPnt = startPnt ;
-       tptrPnt  = (tinP->nodesP+startPnt)->tPtr ;
-       do
-         {
-          nextPnt = (tinP->nodesP+tptrPnt)->tPtr ;
-          if(( clkPnt = bcdtmList_nextClockTinObject(tinP,tptrPnt,nextPnt)) < 0 ) goto errexit ;
-          while ( clkPnt != priorPnt && *voidFeatureP == tinP->nullPnt )
-            {
-             if( (tinP->nodesP+clkPnt)->tPtr == tinP->nullPnt && clkPnt != lastPnt )
-               {
-                if( bcdtmList_testIfPointOnDtmFeatureTinObject(tinP,DTMFeatureType::Island,clkPnt,&islandHull)) goto errexit ;
-                if( bcdtmList_testIfPointOnDtmFeatureTinObject(tinP,DTMFeatureType::Void,clkPnt,&voidHull)) goto errexit ;
-                if( islandHull == tinP->nullPnt ) *voidFeatureP = voidHull ;
-/*
-** Only Process If Surrounding Void Hull Not Found
-*/
-                if( *voidFeatureP == tinP->nullPnt )
-                  {
-/*
-** Mark Island Boundary
-*/
-                   if( islandHull != tinP->nullPnt )
-                     {
-                      if( dbg ) bcdtmWrite_message(0,0,0,"Marking Island Hull = %6ld",islandHull) ;
-                      if( bcdtmList_addDtmFeatureToTptrListTinObject(tinP,islandHull,&firstPnt,&lastPnt,&numMarked) ) goto errexit ;
-                     }
-/*
-** Mark Point
-*/
-                   else
-                     {
-                      if( voidHull == tinP->nullPnt )
-                        {
-                         if( firstPnt == tinP->nullPnt ) firstPnt = clkPnt ;
-                         if( lastPnt  != tinP->nullPnt ) (tinP->nodesP+lastPnt)->tPtr = clkPnt ;
-                         lastPnt = clkPnt ;
-                         ++numMarked ;
-                        }
-                     }
-                  }
-               }
-             if(( clkPnt = bcdtmList_nextClockTinObject(tinP,tptrPnt,clkPnt)) < 0 ) goto errexit ;
-            }
-          priorPnt = tptrPnt ;
-          tptrPnt  = nextPnt ;
-         } while ( priorPnt != startPnt && *voidFeatureP == tinP->nullPnt ) ;
-/*
-** Scan Tptr List
-*/
-       if( dbg ) bcdtmWrite_message(0,0,0,"Scanning Tptr List") ;
-       tptrPnt = firstPnt ;
-       while ( tptrPnt != tinP->nullPnt && *voidFeatureP == tinP->nullPnt )
-         {
-          nextPnt = (tinP->nodesP+tptrPnt)->tPtr ;
-/*
-** If Point On Island Hull Scan Clockwise From Next Point To Prior Point
-*/
-          if( bcdtmList_testIfPointOnDtmFeatureTinObject(tinP,DTMFeatureType::Island,tptrPnt,&islandHull)) goto errexit ;
-          if( islandHull != tinP->nullPnt )
-            {
-             bcdtmList_getNextPointForDtmFeatureTinObject(tinP,islandHull,tptrPnt,&nextIslandPnt) ;
-             bcdtmList_getPriorPointForDtmFeatureTinObject(tinP,islandHull,tptrPnt,&priorIslandPnt) ;
-             if( ( listPnt = bcdtmList_nextClockTinObject(tinP,tptrPnt,nextIslandPnt)) < 0 ) goto errexit ;
-             while ( listPnt != priorIslandPnt && *voidFeatureP == tinP->nullPnt )
-               {
-                if((tinP->nodesP+listPnt)->tPtr == tinP->nullPnt && listPnt != lastPnt )
-                  {
-                   if( bcdtmList_testIfPointOnDtmFeatureTinObject(tinP,DTMFeatureType::Island,listPnt,&islandHull)) goto errexit ;
-                   if( bcdtmList_testIfPointOnDtmFeatureTinObject(tinP,DTMFeatureType::Void,listPnt,&voidHull)) goto errexit ;
-                   if( islandHull == tinP->nullPnt ) *voidFeatureP = voidHull ;
-/*
-** Only Process If Surrounding Void Hull Not Found
-*/
-                   if( *voidFeatureP == tinP->nullPnt )
-                     {
-/*
-** Mark Island Boundary
-*/
-                      if( islandHull != tinP->nullPnt )
-                        {
-                         if( dbg ) bcdtmWrite_message(0,0,0,"Marking Island Hull = %6ld",islandHull) ;
-                         if( bcdtmList_addDtmFeatureToTptrListTinObject(tinP,islandHull,&firstPnt,&lastPnt,&numMarked) ) goto errexit ;
-                        }
-/*
-** Mark Point
-*/
-                      else
-                        {
-                         if( voidHull == tinP->nullPnt )
-                           {
-                            (tinP->nodesP+lastPnt)->tPtr = listPnt ;
-                            lastPnt = listPnt ;
-                            ++numMarked ;
-                           }
-                        }
-                     }
-                  }
-                if((listPnt = bcdtmList_nextClockTinObject(tinP,tptrPnt,listPnt)) < 0 ) goto errexit ;
-               }
-            }
-/*
-** If Point Not On Island Hull Scan Cylic List
-*/
-          else
-            {
-             listPtr = (tinP->nodesP+tptrPnt)->cPtr ;
-             while( listPtr != tinP->nullPtr && *voidFeatureP == tinP->nullPnt )
-               {
-                listPnt = (tinP->cListP+listPtr)->pntNum ;
-                listPtr = (tinP->cListP+listPtr)->nextPtr ;
-                if((tinP->nodesP+listPnt)->tPtr == tinP->nullPnt && listPnt != lastPnt )
-                  {
-                   if( bcdtmList_testIfPointOnDtmFeatureTinObject(tinP,DTMFeatureType::Island,listPnt,&islandHull)) goto errexit ;
-                   if( bcdtmList_testIfPointOnDtmFeatureTinObject(tinP,DTMFeatureType::Void,listPnt,&voidHull)) goto errexit ;
-                   if( islandHull == tinP->nullPnt ) *voidFeatureP = voidHull ;
-                   if( *voidFeatureP == tinP->nullPnt )
-                     {
-/*
-** Mark Island Boundary
-*/
-                      if( islandHull != tinP->nullPnt )
-                        {
-                         if( bcdtmList_addDtmFeatureToTptrListTinObject(tinP,islandHull,&firstPnt,&lastPnt,&numMarked) ) goto errexit ;
-                        }
-/*
-** Mark Point
-*/
-                      else
-                        {
-                         if( voidHull == tinP->nullPnt )
-                           {
-                            (tinP->nodesP+lastPnt)->tPtr = listPnt ;
-                            lastPnt = listPnt ;
-                            ++numMarked ;
-                           }
-                        }
-                     }
-                  }
-               }
-            }
-/*
-** Set To Next Point In Tptr List
-*/
-          tptrPnt = nextPnt ;
-         }
-      }
-   }
-/*
-** Clean Up
-*/
- cleanup :
- if( dbg )
-   {
-    bcdtmWrite_message(0,0,0,"Cleaning Up") ;
-    bcdtmWrite_message(0,0,0,"Num Marked    = %6ld",numMarked) ;
-   }
-/*
-** Unmark Tptr List
-*/
- numMarked = 0 ;
- while ( firstPnt != tinP->nullPnt )
-   {
-    ++numMarked ;
-    nextPnt = (tinP->nodesP+firstPnt)->tPtr ;
-    (tinP->nodesP+firstPnt)->tPtr = tinP->nullPnt ;
-    firstPnt = nextPnt ;
-   }
- if( dbg ) bcdtmWrite_message(0,0,0,"Num Un Marked = %6ld",numMarked) ;
-/*
-** Null Out Tptr Island Polygon
-*/
- if( startPnt != tinP->nullPnt ) bcdtmList_nullOutTptrListTinObject(tinP,startPnt) ;
-/*
-** Check For Any None Null Tptr Values
-*/
- if( cdbg) bcdtmList_reportAndSetToNullNoneNullTptrValuesTinObject(tinP,cdbg) ;
-/*
-** Job Completed
-*/
- if( dbg && ret == DTM_SUCCESS ) bcdtmWrite_message(0,0,0,"Getting Void Feature External To Island Completed") ;
- if( dbg && ret != DTM_SUCCESS ) bcdtmWrite_message(0,0,0,"Getting Void Feature External To Island Error") ;
- return(ret) ;
-/*
-** Error Exit
-*/
- errexit :
- if( ret == DTM_SUCCESS ) ret = DTM_ERROR ;
- goto cleanup ;
-}
-/*-------------------------------------------------------------------+
-|                                                                    |
-|                                                                    |
-|                                                                    |
-+-------------------------------------------------------------------*/
-BENTLEYDTM_Private int bcdtmList_addDtmFeatureToTptrListTinObject(DTM_TIN_OBJ *tinP,long dtmFeature,long *firstPntP,long *lastPntP,long *numAddedP)
-/*
-** This Function Adds The Hull Of A Dtm Feature To The Tptr List
-** It Is A Support Function Only And Should Not Be Called For Any Other Purpose
-** Assumes Feature Is Of One Of The Following Types:-
-** 1.  DTMFeatureType::Void ,
-** 2.  DTMFeatureType::Island
-**
-*/
-{
- int ret=DTM_SUCCESS,dbg=DTM_TRACE_VALUE(0) ;
- long firstDtmFeaturePnt,nextDtmFeaturePnt,nextPnt ;
-/*
-** Write Entry Message
-*/
- if( dbg ) bcdtmWrite_message(0,0,0,"Adding Dtm Feature To Tptr List") ;
-/*
-** Scan Dtm Feature And Add Feature Points To Tptr List
-*/
- nextDtmFeaturePnt = firstDtmFeaturePnt = (tinP->fTableP+dtmFeature)->firstPnt ;
- do
-   {
-    if( (tinP->nodesP+nextDtmFeaturePnt)->tPtr == tinP->nullPnt && nextDtmFeaturePnt != *lastPntP )
-      {
-       if( *firstPntP == tinP->nullPnt ) *firstPntP = nextDtmFeaturePnt ;
-       if( *lastPntP  != tinP->nullPnt ) (tinP->nodesP+*lastPntP)->tPtr = nextDtmFeaturePnt ;
-       *lastPntP = nextDtmFeaturePnt ;
-       ++(*numAddedP) ;
-      }
-    if( bcdtmList_getNextPointForDtmFeatureTinObject(tinP,dtmFeature,nextDtmFeaturePnt,&nextPnt) ) goto errexit ;
-    nextDtmFeaturePnt = nextPnt ;
-   } while ( nextDtmFeaturePnt != firstDtmFeaturePnt ) ;
-/*
-** Clean Up
-*/
- cleanup :
-/*
-** Job Completed
-*/
- if( dbg && ret == DTM_SUCCESS ) bcdtmWrite_message(0,0,0,"Adding Dtm Feature To Tptr List Completed") ;
- if( dbg && ret != DTM_SUCCESS ) bcdtmWrite_message(0,0,0,"Adding Dtm Feature To Tptr List Error") ;
- return(ret) ;
-/*
-** Error Exit
-*/
- errexit :
- if( ret == DTM_SUCCESS ) ret = DTM_ERROR ;
- goto cleanup ;
-}
-/*-------------------------------------------------------------------+
-|                                                                    |
-|                                                                    |
-|                                                                    |
-+-------------------------------------------------------------------*/
-BENTLEYDTM_Public int bcdtmList_testIfPointOnIslandVoidOrHoleHullTinObject(DTM_TIN_OBJ *Tin,long P1)
-/*
-** This Function Tests If P1 is On An Island Void Or Hole Hull
-*/
-{
- long clc ;
-/*
-** Test If Point Is On Island Void Or Hole Hull Line
-*/
- clc = ( Tin->nodesP+P1)->fPtr ;
- while ( clc != Tin->nullPtr )
-   {
-    if( (Tin->fTableP+(Tin->fListP+clc)->dtmFeature)->dtmFeatureType == DTMFeatureType::Island ||
-        (Tin->fTableP+(Tin->fListP+clc)->dtmFeature)->dtmFeatureType == DTMFeatureType::Void   ||
-        (Tin->fTableP+(Tin->fListP+clc)->dtmFeature)->dtmFeatureType == DTMFeatureType::Hole      ) return(1) ;
-    clc = (Tin->fListP+clc)->nextPtr ;
-   }
-/*
-** Job Completed
-*/
- return(0) ;
-}
-/*-------------------------------------------------------------------+
-|                                                                    |
-|                                                                    |
-|                                                                    |
-+-------------------------------------------------------------------*/
-BENTLEYDTM_Public int bcdtmList_testForVoidOrHoleHullLineTinObject(DTM_TIN_OBJ *Tin,long P1,long P2)
-/*
-** This Function Tests If The Line P1-P2 is A Void Or Hull Line
-*/
-{
- long clc ;
-/*
-** Test For Void Hull Line
-*/
- clc = ( Tin->nodesP+P1)->fPtr ;
- while ( clc != Tin->nullPtr )
-   {
-    if((Tin->fListP+clc)->nextPnt == P2 )
-      {
-       if( (Tin->fTableP+(Tin->fListP+clc)->dtmFeature)->dtmFeatureType == DTMFeatureType::Void ||
-           (Tin->fTableP+(Tin->fListP+clc)->dtmFeature)->dtmFeatureType == DTMFeatureType::Hole    )  return(1) ;
-      }
-    clc = (Tin->fListP+clc)->nextPtr ;
-   }
-/*
-** Job Completed
-*/
- return(0) ;
-}
-/*-------------------------------------------------------------------+
-|                                                                    |
-|                                                                    |
-|                                                                    |
-+-------------------------------------------------------------------*/
-BENTLEYDTM_Public int bcdtmList_testForIslandHullLineTinObject(DTM_TIN_OBJ *Tin,long P1,long P2)
-/*
-** This Function Tests If The Line P1-P2 is On An Island Hull
-*/
-{
- long clc ;
-/*
-** Test For Island Line
-*/
- clc = ( Tin->nodesP+P1)->fPtr ;
- while ( clc != Tin->nullPtr )
-   {
-    if((Tin->fListP+clc)->nextPnt == P2 )
-      {
-       if( (Tin->fTableP+(Tin->fListP+clc)->dtmFeature)->dtmFeatureType == DTMFeatureType::Island ) return(1) ;
-      }
-    clc = (Tin->fListP+clc)->nextPtr ;
-   }
-/*
-** Job Completed
-*/
- return(0) ;
-}
-/*-------------------------------------------------------------------+
-|                                                                    |
-|                                                                    |
-|                                                                    |
-+-------------------------------------------------------------------*/
-BENTLEYDTM_Public int bcdtmMark_voidPointsInternalToTptrVoidPolygonTinObject(DTM_TIN_OBJ *Tin,long sPnt,long *numMarked )
-/*
-** This Function marks void Points internal To a tPtr Void Polygon.
-**
-** Rob Cormack June 2003
-**
-*/
-{
- int  ret=DTM_SUCCESS ;
- long dbg=DTM_TRACE_VALUE(0),npnt,ppnt,lpnt,lp,clc,pnt,fPnt,lPnt ;
-/*
-** Write Entry Message
-*/
- if( dbg ) bcdtmWrite_message(0,0,0,"Marking Void Points Internal To Tptr Void Polygon") ;
-/*
-** Initialise
-*/
- *numMarked = 0 ;
- fPnt = lPnt = Tin->nullPnt ;
-/*
-** Check For Tptr List
-*/
- if( dbg ) bcdtmList_writeTptrListTinObject(Tin,sPnt) ;
- if( (Tin->nodesP+sPnt)->tPtr == Tin->nullPnt ) goto errexit ;
-/*
-** Scan Around Tptr Polygon And Mark Immediately Internal Points And Create Internal Tptr List
-*/
- if( dbg ) bcdtmWrite_message(0,0,0,"Marking Points Immediately Internal To Tptr Polygon") ;
- if( dbg ) bcdtmWrite_message(0,0,0,"fPnt = %9ld lPnt = %9ld",fPnt,lPnt) ;
- ppnt= sPnt ;
- pnt = (Tin->nodesP+sPnt)->tPtr ;
- do
-   {
-    lp = npnt = (Tin->nodesP+pnt)->tPtr ;
-    if( ! bcdtmList_testForIslandHullLineTinObject(Tin,pnt,npnt) )
-      {
-       if(( lp = bcdtmList_nextAntTinObject(Tin,pnt,lp)) < 0 ) goto errexit ;
-/*
-** Scan Anti Clockwise From Next Point On Tptr Polygon To Prior Point
-*/
-       while ( lp != ppnt && ! bcdtmList_testForIslandHullLineTinObject(Tin,pnt,lp))
-         {
-          if( (Tin->nodesP+lp)->tPtr == Tin->nullPnt && ! bcdtmList_testIfPointOnIslandVoidOrHoleHullTinObject(Tin,lp))
-            {
-             if( lPnt == Tin->nullPnt ) { fPnt = lPnt = lp ;  }
-             else                      { (Tin->nodesP+lPnt)->tPtr = -(lp+1) ; lPnt = lp ; }
-             (Tin->nodesP+lPnt)->tPtr = -(lPnt+1) ;
-             if( dbg == 2 ) bcdtmWrite_message(0,0,0,"1Marking Point %6ld ** %10.4lf %10.4lf %10.4lf Internal To %6ld ** fPnt = %9ld lPnt = %9ld",lp,(Tin->pointsP+lp)->x,(Tin->pointsP+lp)->y,(Tin->pointsP+lp)->z,pnt,fPnt,lPnt) ;
-            }
-          if(( lp = bcdtmList_nextAntTinObject(Tin,pnt,lp)) < 0 ) goto errexit ; ;
-         }
-      }
-/*
-** Scan Clockwise From Prior Point On Tptr Polygon To Next Point
-*/
-    if( lp != ppnt )
-      {
-       lp = ppnt  ;
-       if( ! bcdtmList_testForIslandHullLineTinObject(Tin,ppnt,pnt) )
-         {
-          if(( lp = bcdtmList_nextClockTinObject(Tin,pnt,lp)) < 0 ) goto errexit ;
-/*
-** Scan Clockwise From Next Point On Tptr Polygon To Prior Point
-*/
-          while ( lp != npnt && ! bcdtmList_testForIslandHullLineTinObject(Tin,lp,pnt))
-            {
-             if( (Tin->nodesP+lp)->tPtr == Tin->nullPnt && ! bcdtmList_testIfPointOnIslandVoidOrHoleHullTinObject(Tin,lp) )
-               {
-                if( lPnt == Tin->nullPnt ) { fPnt = lPnt = lp ;  }
-                else                      { (Tin->nodesP+lPnt)->tPtr = -(lp+1) ; lPnt = lp ; }
-                (Tin->nodesP+lPnt)->tPtr = -(lPnt+1) ;
-                if( dbg == 1 ) bcdtmWrite_message(0,0,0,"2Marking Point %6ld ** %10.4lf %10.4lf %10.4lf Internal To %6ld ** fPnt = %9ld lPnt = %9ld",lp,(Tin->pointsP+lp)->x,(Tin->pointsP+lp)->y,(Tin->pointsP+lp)->z,pnt,fPnt,lPnt) ;
-               }
-             if(( lp = bcdtmList_nextClockTinObject(Tin,pnt,lp)) < 0 ) goto errexit ; ;
-            }
-         }
-      }
-/*
-** Reset For Next Point On Tptr Polygon
-*/
-    ppnt = pnt ;
-    pnt  = npnt ;
-   } while ( ppnt!= sPnt ) ;
-/*
-** Scan External Tptr List And Mark Points Connected To Marked Points
-*/
- if( dbg ) bcdtmWrite_message(0,0,0,"Marking Points Connected To Internal Marked Points") ;
- if( dbg ) bcdtmWrite_message(0,0,0,"fPnt = %9ld lPnt = %9ld",fPnt,lPnt) ;
- if( fPnt != Tin->nullPnt )
-   {
-    pnt = fPnt ;
-    do
-      {
-       if( dbg ) bcdtmWrite_message(0,0,0,"Marking Points Connected To Point %6ld",pnt) ;
-       lpnt = pnt ;
-       clc = (Tin->nodesP+pnt)->cPtr ;
-       while( clc != Tin->nullPtr )
-         {
-          lp  = (Tin->cListP+clc)->pntNum ;
-          clc = (Tin->cListP+clc)->nextPtr ;
-          if((Tin->nodesP+lp)->tPtr == Tin->nullPnt && ! bcdtmList_testIfPointOnIslandVoidOrHoleHullTinObject(Tin,lp) )
-            {
-             (Tin->nodesP+lPnt)->tPtr = -(lp+1) ;
-             lPnt = lp ;
-             (Tin->nodesP+lPnt)->tPtr = -(lPnt+1) ;
-             if( dbg == 3 ) bcdtmWrite_message(0,0,0,"3Marking Point %6ld ** %10.4lf %10.4lf %10.4lf Internal To %6ld ** fPnt = %9ld lPnt = %9ld",lp,(Tin->pointsP+lp)->x,(Tin->pointsP+lp)->y,(Tin->pointsP+lp)->z,pnt,fPnt,lPnt) ;
-            }
-         }
-       npnt = -(Tin->nodesP+pnt)->tPtr - 1 ;
-       pnt = npnt ;
-      } while ( lpnt != pnt  ) ;
-   }
-/*
-** Mark And Null Out Internal Tptr List
-*/
- if( fPnt != Tin->nullPnt )
-   {
-    pnt = fPnt ;
-    if( dbg ) bcdtmWrite_message(0,0,0,"Nulling Out Internal Tptr List") ;
-    do
-      {
-       npnt = -(Tin->nodesP+pnt)->tPtr - 1 ;
-       bcdtmFlag_setVoidBitPCWD(&(Tin->nodesP+pnt)->PCWD) ;
-       (Tin->nodesP+pnt)->tPtr = Tin->nullPnt ;
-       ++*numMarked ;
-       pnt = npnt ;
-      } while ( (Tin->nodesP+pnt)->tPtr != Tin->nullPnt ) ;
-   }
-/*
-** Write Number Marked
-*/
- if( dbg ) bcdtmWrite_message(0,0,0,"Number Marked = %6ld",*numMarked) ;
-/*
-** Job Completed
-*/
- cleanup :
- if( dbg && ret == DTM_SUCCESS ) bcdtmWrite_message(0,0,0,"Marking Void Points Internal To Tptr Void Polygon Completed") ;
- if( dbg && ret == DTM_ERROR   ) bcdtmWrite_message(0,0,0,"Marking Void Points Internal To Tptr Void Polygon Error") ;
- return(ret) ;
-/*
-** Error Exit
-*/
- errexit :
- ret = DTM_ERROR ;
- goto cleanup ;
-}
-/*-------------------------------------------------------------------+
-|                                                                    |
-|                                                                    |
-|                                                                    |
-+-------------------------------------------------------------------*/
-BENTLEYDTM_Public int bcdtmList_getPriorPointForDtmFeatureTinObject(DTM_TIN_OBJ *tinP,long dtmFeature,long currentPnt,long *priorPnt)
-/*
-** This Function Gets The Prior Point For A Dtm Feature
-*/
-{
- long listPtr,scanPnt,firstPnt,lastPnt ;
-/*
-** Initialise
-*/
- *priorPnt = tinP->nullPnt ;
-/*
-** Check Dtm Feature Exists
-*/
- if( dtmFeature >= 0 && dtmFeature < tinP->numFeatureTable )
-   {
-    if( ( firstPnt = (tinP->fTableP+dtmFeature)->firstPnt ) != tinP->nullPnt )
-      {
-       scanPnt = lastPnt = firstPnt ;
-       listPtr = (tinP->nodesP+scanPnt)->fPtr ;
-/*
-** Scan Dtm Feature Points To Current Point
-*/
-       while ( listPtr != tinP->nullPtr && *priorPnt == tinP->nullPnt )
-         {
-          while ( listPtr != tinP->nullPtr && (tinP->fListP+listPtr)->dtmFeature != dtmFeature ) listPtr = (tinP->fListP+listPtr)->nextPtr ;
-          if( listPtr != tinP->nullPtr )
-            {
-             scanPnt = (tinP->fListP+listPtr)->nextPnt ;
-             if( scanPnt != tinP->nullPnt )
-               {
-                if( scanPnt == currentPnt ) *priorPnt = lastPnt ;
-                lastPnt = scanPnt ;
-                listPtr = (tinP->nodesP+scanPnt)->fPtr ;
-               }
-             if( scanPnt == tinP->nullPnt || scanPnt == firstPnt ) listPtr = tinP->nullPtr ;
-            }
-         }
-      }
-   }
-/*
-** Job Completed
-*/
- return(DTM_SUCCESS) ;
-}
-/*-------------------------------------------------------------------+
-|                                                                    |
-|                                                                    |
-|                                                                    |
-+-------------------------------------------------------------------*/
-BENTLEYDTM_Public int bcdtmList_testIfPointOnDtmFeatureTinObject(DTM_TIN_OBJ *Tin,DTMFeatureType dtmFeatureType,long P,long *Feature)
-/*
-** This Function Tests If a Point is on a DTM Faeture And If So Returns
-** The Feature Number For The Point
-**
-*/
-{
- long clc ;
-/*
-** Initialise
-*/
- *Feature = Tin->nullPnt ;
-/*
-** Scan Feature List Points For Point
-*/
- clc = (Tin->nodesP+P)->fPtr ;
- while( clc != Tin->nullPtr )
-   {
-   if ((Tin->fTableP + (Tin->fListP + clc)->dtmFeature)->dtmFeatureType == dtmFeatureType)
-      { *Feature =  (Tin->fListP+clc)->dtmFeature ; return(0) ; }
-    clc = (Tin->fListP+clc)->nextPtr ;
-   }
-/*
-** Job Completed
-*/
- return(0) ;
-}
-/*-------------------------------------------------------------------+
-|                                                                    |
-|                                                                    |
-|                                                                    |
-+-------------------------------------------------------------------*/
-BENTLEYDTM_EXPORT int bcdtmList_copyDtmFeaturePointsToPointArrayTinObject(DTM_TIN_OBJ *tinP,long dtmFeature,DPoint3d **featurePtsPP,long *numFeaturePtsP)
-/*
-** This Function Copies The Dtm Feature Points To A Point Array
-*/
-{
- int  ret=DTM_SUCCESS ;
- long listPtr,nextPnt,firstPnt,numPts ;
- DPoint3d  *p3dP ;
-/*
-** Initialise
-*/
- *numFeaturePtsP = 0  ;
- if( *featurePtsPP != NULL )
-   {
-    free(*featurePtsPP) ;
-    *featurePtsPP = NULL ;
-   }
-/*
-** Check Dtm Feature Exists
-*/
- if( dtmFeature >= 0 && dtmFeature < tinP->numFeatureTable )
-   {
-    if( ( firstPnt = nextPnt = (tinP->fTableP+dtmFeature)->firstPnt ) != tinP->nullPnt )
-      {
-/*
-** Count Number Of Points In Dtm Feature
-*/
-       numPts  = 1 ;
-       listPtr = (tinP->nodesP+firstPnt)->fPtr ;
-       while ( listPtr != tinP->nullPtr )
-         {
-          while ( listPtr != tinP->nullPtr  && (tinP->fListP+listPtr)->dtmFeature != dtmFeature ) listPtr = (tinP->fListP+listPtr)->nextPtr ;
-          if( listPtr != tinP->nullPtr )
-            {
-             nextPnt = (tinP->fListP+listPtr)->nextPnt ;
-             if(  nextPnt != tinP->nullPnt )
-               {
-                ++numPts ;
-                listPtr = (tinP->nodesP+nextPnt)->fPtr ;
-               }
-             if(  nextPnt == tinP->nullPnt || nextPnt == firstPnt ) listPtr = tinP->nullPtr ;
-            }
-         }
-/*
-** Allocate memory For Feature Points
-*/
-       *featurePtsPP = ( DPoint3d * ) malloc( numPts * sizeof(DPoint3d)) ;
-       if( *featurePtsPP == NULL )
-         {
-          bcdtmWrite_message(1,0,0,"Memory Allocation Failure") ;
-          goto errexit ;
-         }
-/*
-** Copy First Point
-*/
-       p3dP = *featurePtsPP ;
-       p3dP->x = (tinP->pointsP+firstPnt)->x ;
-       p3dP->y = (tinP->pointsP+firstPnt)->y ;
-       p3dP->z = (tinP->pointsP+firstPnt)->z ;
-       ++p3dP ;
-/*
-** Scan Dtm Feature And Copy Remaining Points
-*/
-       listPtr = (tinP->nodesP+firstPnt)->fPtr ;
-       while ( listPtr != tinP->nullPtr )
-         {
-          while ( listPtr != tinP->nullPtr  && (tinP->fListP+listPtr)->dtmFeature != dtmFeature ) listPtr = (tinP->fListP+listPtr)->nextPtr ;
-          if( listPtr != tinP->nullPtr )
-            {
-             nextPnt = (tinP->fListP+listPtr)->nextPnt ;
-             if( nextPnt != tinP->nullPnt )
-               {
-                p3dP->x = (tinP->pointsP+nextPnt)->x ;
-                p3dP->y = (tinP->pointsP+nextPnt)->y ;
-                p3dP->z = (tinP->pointsP+nextPnt)->z ;
-                ++p3dP ;
-                listPtr = (tinP->nodesP+nextPnt)->fPtr ;
-               }
-             if( nextPnt == tinP->nullPnt || nextPnt == firstPnt )  listPtr = tinP->nullPtr ;
-            }
-         }
-       *numFeaturePtsP = numPts ;
-      }
-   }
-/*
-** Clean Up
-*/
- cleanup :
-/*
-** Job Completed
-*/
- return(ret) ;
-/*
-** Error Exit
-*/
- errexit :
- if( ret == DTM_SUCCESS ) ret = DTM_ERROR ;
- goto cleanup ;
-}
-
-
-
-
+/*--------------------------------------------------------------------------------------+
+|
+|     $Source: Core/2d/bcdtmGeopakIO.cpp $
+|
+|  $Copyright: (c) 2016 Bentley Systems, Incorporated. All rights reserved. $
+|
++--------------------------------------------------------------------------------------*/
+#include "bcDTMBaseDef.h"
+#include "dtmevars.h"
+#include "bcdtminlines.h"
+/*-------------------------------------------------------------------+
+|                                                                    |
+|  int bcdtmRead_dataFileToDataObject                                |
+|                                                                    |
++-------------------------------------------------------------------*/
+BENTLEYDTM_EXPORT int bcdtmRead_dataFileToDataObject(DTM_DAT_OBJ *Data,WCharCP DataFileName)
+{
+ long     dbg=DTM_TRACE_VALUE(0),FileType=0,FileEntries=0,FileDecPlaces=0 ;
+ DTM_DATA_POINT   *pd ;
+/*
+** Write Status Message
+*/
+ if( dbg ) bcdtmWrite_message(0,0,0,"Reading Data File %s",DataFileName) ;
+/*
+** Test For Valid Data Object
+*/
+ if( bcdtmObject_testForValidDataObject(Data)) return(1) ;
+/*
+** Auto Detect Data File Type
+*/
+ if( dbg ) bcdtmWrite_message(0,0,0,"Detecting Data File Type") ;
+ if( bcdtmUtl_detectDataFileType(DataFileName,&FileType,&FileEntries,&FileDecPlaces) ) return(1) ;
+ if( dbg && FileType == 1 ) bcdtmWrite_message(0,0,0,"ASCII Data File Detected") ;
+ if( dbg && FileType == 2 ) bcdtmWrite_message(0,0,0,"Binary Data File Detected") ;
+ if( dbg ) bcdtmWrite_message(0,0,0,"Estimated Data Record Entries = %6ld",FileEntries) ;
+/*
+** Set Global Variables
+*/
+ DTM_LAST_DAT_FILE_TYPE        = FileType ;
+ DTM_LAST_DAT_FILE_NUM_DEC_PTS = FileDecPlaces ;
+/*
+** Allocate Memory To Data Object
+*/
+ Data->iniMemPts = FileEntries ;
+ if( bcdtmObject_allocateMemoryDataObject(Data)) return(1) ;
+/*
+** Read Data File
+*/
+ if( FileType == 1 )  if( bcdtmRead_dataFileASCIIToDataObject(Data,DataFileName))  return(1) ;
+ if( FileType == 2 )  if( bcdtmRead_dataFileBinaryToDataObject(Data,DataFileName)) return(1) ;
+/*
+** If No Points Free memory And Return
+*/
+ if( Data->numPts == 0 )
+   {
+    if( Data->featureCodeP != NULL )
+    {
+        free(Data->featureCodeP) ;
+        Data->featureCodeP = NULL;
+    }
+    if( Data->userTagP != NULL )
+    {
+        free(Data->userTagP) ;
+        Data->userTagP = NULL;
+    }
+    if( Data->pointsP != NULL )
+    {
+        free(Data->pointsP) ;
+        Data->pointsP = NULL;
+    }
+    bcdtmWrite_message(1,0,0,"No Data In %s",DataFileName) ;
+    return(1) ;
+   }
+/*
+** Free Excess Data Memory
+*/
+ Data->numFeatPts = Data->memPts = Data->numPts ;
+ Data->pointsP = ( DTM_DATA_POINT * ) realloc (Data->pointsP,sizeof(DTM_DATA_POINT)*Data->numPts) ;
+ Data->featureCodeP = ( DTM_FEATURE_CODE * ) realloc (Data->featureCodeP,sizeof(DTM_FEATURE_CODE)*Data->numFeatPts) ;
+ if( Data->userTagP != NULL )  Data->userTagP = ( DTMUserTag * ) realloc (Data->userTagP,sizeof(DTMUserTag)*Data->numFeatPts) ;
+/*
+** Get Data Ranges
+*/
+ Data->xMin = Data->xMax = Data->pointsP->x ;
+ Data->yMin = Data->yMax = Data->pointsP->y ;
+ Data->zMin = Data->zMax = Data->pointsP->z ;
+ for( pd = Data->pointsP + 1 ; pd < Data->pointsP + Data->numPts ; ++pd )
+   {
+    if( pd->x < Data->xMin ) Data->xMin = pd->x ;
+    if( pd->x > Data->xMax ) Data->xMax = pd->x ;
+    if( pd->y < Data->yMin ) Data->yMin = pd->y ;
+    if( pd->y > Data->yMax ) Data->yMax = pd->y ;
+    if( pd->z < Data->zMin ) Data->zMin = pd->z ;
+    if( pd->z > Data->zMax ) Data->zMax = pd->z ;
+   }
+/*
+** Determine & Print Data Ranges
+*/
+ if( dbg ) bcdtmWrite_message(0,0,0,"**** Number of Data Points = %6ld",Data->numPts) ;
+ if( dbg ) bcdtmWrite_message(0,0,0,"****     Minimum      Maximum       Range") ;
+ if( dbg ) bcdtmWrite_message(0,0,0,"****   ============ ============ ============") ;
+ if( dbg ) bcdtmWrite_message(0,0,0,"**** x %12.3lf %12.3lf %12.3lf",Data->xMin,Data->xMax,Data->xMax-Data->xMin) ;
+ if( dbg ) bcdtmWrite_message(0,0,0,"**** y %12.3lf %12.3lf %12.3lf",Data->yMin,Data->yMax,Data->yMax-Data->yMin) ;
+ if( dbg ) bcdtmWrite_message(0,0,0,"**** z %12.3lf %12.3lf %12.3lf",Data->zMin,Data->zMax,Data->zMax-Data->zMin) ;
+/*
+** All Done Return
+*/
+ return(0) ;
+}
+/*-------------------------------------------------------------------+
+|                                                                    |
+|                                                                    |
+|                                                                    |
++-------------------------------------------------------------------*/
+BENTLEYDTM_Public int bcdtmRead_dataFileASCIIToDataObject(DTM_DAT_OBJ *Data,WCharCP DataFile)
+{
+ char   InputBuffer[512],*bp,*bt ;
+ long   Fc ;
+ double x,y,z ;
+ FILE  *fpDATA=NULL ;
+ DTM_GUID nullGuid=DTM_NULL_GUID ;
+/*
+**  Open Data File
+*/
+ if( ( fpDATA = bcdtmFile_open(DataFile,L"r")) == NULL )
+   { bcdtmWrite_message(1,0,0,"Error Opening Data File %s",DataFile) ; return(1) ; }
+/*
+** Read ASCII Data File
+*/
+ bp = InputBuffer ; *bp = 0 ; bt = InputBuffer + 510 ;
+ while( fscanf(fpDATA,"%c",bp) != EOF )
+   {
+    if( *bp && *bp != 10 && *bp != 13) ++bp ;
+    else
+      {
+       *bp = 0 ;
+       if( ! bcdtmUtl_decodeDataRecord(InputBuffer,&Fc,&x,&y,&z) )
+         {
+          if( bcdtmObject_storePointInDataObject(Data,Fc,DTM_NULL_USER_TAG,nullGuid,x,y,z) )
+            { fclose(fpDATA) ; return(1) ; }
+         }
+       bp = InputBuffer ; *bp = 0 ;
+      }
+    if( bp > bt ) bp = bt ;
+   }
+/*
+** Close Data File
+*/
+ fclose(fpDATA) ;
+/*
+**  Job Completed
+*/
+ return(0) ;
+}
+/*-------------------------------------------------------------------+
+|                                                                    |
+|    bcdtmRead_dataFileBinaryToDataObject()                            |
+|                                                                    |
++-------------------------------------------------------------------*/
+BENTLEYDTM_Public int bcdtmRead_dataFileBinaryToDataObject(DTM_DAT_OBJ *Data,WCharCP DataFile)
+{
+ long   Fc ;
+ char   InputBuffer[28] ;
+ double x,y,z ;
+ FILE  *fpDATA=NULL ;
+ DTM_GUID nullGuid=DTM_NULL_GUID ;
+/*
+**  Open Data File
+*/
+ if( ( fpDATA = bcdtmFile_open(DataFile,L"rb")) == NULL )
+   { bcdtmWrite_message(1,0,0,"Error Opening Data File %s",DataFile) ; return(1) ; }
+/*
+** Read Binary Data File
+*/
+ while( bcdtmFread(InputBuffer,28,1,fpDATA) == 1 )
+   {
+    memcpy((char *)&Fc,&InputBuffer[ 0],4) ;
+    memcpy((char *)&x ,&InputBuffer[ 4],8) ;
+    memcpy((char *)&y ,&InputBuffer[12],8) ;
+    memcpy((char *)&z ,&InputBuffer[20],8) ;
+/*
+**  Store Point In Object
+*/
+    if( bcdtmObject_storePointInDataObject(Data,Fc,DTM_NULL_USER_TAG,nullGuid,x,y,z) )
+      { fclose(fpDATA) ; return(1) ; }
+   }
+/*
+** Close Data File
+*/
+ fclose(fpDATA) ;
+/*
+** Job Completed
+*/
+ return(0) ;
+}
+/*-------------------------------------------------------------------+
+|                                                                    |
+|                                                                    |
+|                                                                    |
++-------------------------------------------------------------------*/
+BENTLEYDTM_EXPORT int bcdtmObject_storePointInDataObject
+(
+ DTM_DAT_OBJ *dataP,         /* ==> Pointer To Dtm Data Object    */
+ long featureCode,           /* ==> Dtm Feature Code              */
+ DTMUserTag userTag,       /* ==> User Tag                      */
+ DTM_GUID userGuid,          /* ==> User Guid                     */
+ double x,                   /* ==> x Coordinate                  */
+ double y,                   /* ==> y Coordinate                  */
+ double z                    /* ==> z Coordinate                  */
+)
+/*
+** This function Stores A Point In A Data Object
+*/
+{
+ int ret=DTM_SUCCESS,dbg=DTM_TRACE_VALUE(0) ;
+ DTM_DATA_POINT    *ptP ;
+ DTM_FEATURE_CODE  *fcP ;
+ DTMUserTag      *utP ;
+ DTM_GUID          *guidP ;
+ DTM_GUID nullGuid=DTM_NULL_GUID ;
+/*
+** Write Entry Message
+*/
+ userGuid = nullGuid ;
+ if( dbg )  bcdtmWrite_message(0,0,0,"Storing Point In Data Object[%p]->%6ld ** %2d %12I64d %12.4lf %12.4lf %12.4lf",dataP,dataP->numPts,featureCode,userTag,x,y,z)  ;
+/*
+** Test For Valid Feature Code
+*/
+ if( ( featureCode >= 1 && featureCode <= 33 ) || ( featureCode >= 40 && featureCode <= 43 ) || ( featureCode >= 50 && featureCode <= 53 ) )
+   {
+/*
+** If Data Object Sorted Then DeSort
+*/
+    if( dataP->stateFlag ) if( bcdtmObject_deSortDataObject(dataP)) goto errexit ;
+/*
+** Test Memory Allocations
+*/
+    if( dataP->numPts == dataP->memPts )
+      {
+       if( bcdtmObject_allocateMemoryDataObject(dataP)) goto errexit  ;
+      }
+/*
+** Test For A Non Null User Tag
+*/
+    if( dataP->userTagP == NULL && userTag != DTM_NULL_USER_TAG )
+      {
+       dataP->userTagP = (DTMUserTag *) malloc( dataP->memPts * sizeof(DTMUserTag)) ;
+       if( dataP->userTagP == NULL )  { bcdtmWrite_message(1,0,0,"Memory Allocation Failure") ; goto errexit  ; }
+       for( utP = dataP->userTagP ; utP < dataP->userTagP + dataP->memPts ; ++utP ) *utP = DTM_NULL_USER_TAG ;
+      }
+/*
+** Test For A Non Null Guid
+*/
+    if( dataP->guidP == NULL && memcmp(&userGuid,&nullGuid,16) != 0  )
+      {
+       dataP->guidP = (DTM_GUID *) malloc( dataP->memPts * sizeof(DTM_GUID)) ;
+       if( dataP->guidP == NULL )  { bcdtmWrite_message(1,0,0,"Memory Allocation Failure") ; goto errexit  ; }
+       for( guidP = dataP->guidP ; guidP < dataP->guidP + dataP->memPts ; ++guidP ) *guidP = nullGuid ;
+      }
+/*
+** Set Bounding Cube For Data Object
+*/
+    if( dataP->numPts == 0 )
+      {
+       dataP->xMin = dataP->xMax = x ;
+       dataP->yMin = dataP->yMax = y ;
+       dataP->zMin = dataP->zMax = z ;
+      }
+    else
+      {
+       if( x < dataP->xMin ) dataP->xMin = x ;
+       if( x > dataP->xMax ) dataP->xMax = x ;
+       if( y < dataP->yMin ) dataP->yMin = y ;
+       if( y > dataP->yMax ) dataP->yMax = y ;
+       if( z < dataP->zMin ) dataP->zMin = z ;
+       if( z > dataP->zMax ) dataP->zMax = z ;
+      }
+/*
+** Store Data Point
+*/
+    ptP = dataP->pointsP + dataP->numPts ;
+    ptP->x = x ;
+    ptP->y = y ;
+    ptP->z = z ;
+    fcP = dataP->featureCodeP + dataP->numPts ;
+    *fcP = featureCode ;
+    if( dataP->userTagP != NULL )
+      {
+       utP = dataP->userTagP + dataP->numPts ;
+       *utP = userTag ;
+      }
+    if( dataP->guidP != NULL )
+      {
+       guidP  = dataP->guidP + dataP->numPts ;
+       *guidP = userGuid ;
+      }
+    ++dataP->numPts ;
+    dataP->numFeatPts = dataP->numPts ;
+   }
+/*
+** Clean Up
+*/
+ cleanup :
+/*
+** Job Completed
+*/
+ return(ret) ;
+/*
+** Error Exit
+*/
+ errexit :
+ ret = DTM_ERROR ;
+ goto cleanup ;
+}
+/*-------------------------------------------------------------------+
+|                                                                    |
+|                                                                    |
+|                                                                    |
++-------------------------------------------------------------------*/
+BENTLEYDTM_Public int bcdtmObject_allocateMemoryDataObject(DTM_DAT_OBJ *dataP)
+/*
+** This Routine Allocates Memory For A Data Object
+*/
+{
+ int ret=DTM_SUCCESS ;
+ DTM_DATA_POINT    *ptP ;
+ DTM_FEATURE_CODE  *fcP ;
+ DTMUserTag      *utP ;
+ DTM_GUID          *guP ;
+ DTM_GUID nullGuid=DTM_NULL_GUID ;
+/*
+** Initial Allocation .
+** Note :- Initial Memory For User Tags And Guids Is Allocated
+** When They Are Detected In The Input Stream
+*/
+ if( dataP->memPts == 0 )
+   {
+    dataP->memPts = dataP->iniMemPts ;
+    dataP->pointsP = ( DTM_DATA_POINT * ) malloc ( dataP->memPts * sizeof(DTM_DATA_POINT)) ;
+    dataP->featureCodeP = ( DTM_FEATURE_CODE * ) malloc ( dataP->memPts * sizeof(DTM_FEATURE_CODE)) ;
+    if( dataP->featureCodeP == NULL || dataP->pointsP == NULL )
+      {
+       bcdtmWrite_message(1,0,0,"Memory Allocation Failure") ;
+       goto errexit ;
+      }
+   }
+/*
+**  Subsequent Allocation
+*/
+ else
+   {
+    dataP->memPts = dataP->memPts + dataP->incMemPts ;
+    dataP->pointsP = ( DTM_DATA_POINT * ) realloc( dataP->pointsP,dataP->memPts * sizeof(DTM_DATA_POINT)) ;
+    dataP->featureCodeP = ( DTM_FEATURE_CODE * ) realloc( dataP->featureCodeP,dataP->memPts * sizeof(DTM_FEATURE_CODE)) ;
+    if( dataP->featureCodeP == NULL || dataP->pointsP == NULL )
+      {
+       bcdtmWrite_message(1,0,0,"Memory Allocation Failure") ;
+       goto errexit ;
+      }
+/*
+** Allocate Memory For User Tags
+*/
+    if( dataP->userTagP != NULL )
+      {
+       dataP->userTagP = ( DTMUserTag * ) realloc( dataP->userTagP,dataP->memPts * sizeof(DTMUserTag)) ;
+       if( dataP->userTagP == NULL )
+         {
+          bcdtmWrite_message(1,0,0,"Memory Allocation Failure") ;
+          goto errexit ;
+         }
+      }
+/*
+** Allocate Memory For Guids
+*/
+    if( dataP->guidP != NULL )
+      {
+       dataP->guidP = ( DTM_GUID * ) realloc( dataP->guidP,dataP->memPts * sizeof(DTM_GUID)) ;
+       if( dataP->guidP == NULL )
+         {
+          bcdtmWrite_message(1,0,0,"Memory Allocation Failure") ;
+          goto errexit ;
+         }
+      }
+   }
+/*
+** Initialise Values
+*/
+ for( ptP = dataP->pointsP + dataP->numPts  ; ptP < dataP->pointsP + dataP->memPts ; ++ptP ) {  ptP->x = ptP->y = ptP->z = 0.0 ; }
+ for( fcP = dataP->featureCodeP + dataP->numPts  ; fcP < dataP->featureCodeP + dataP->memPts ; ++fcP ) *fcP = 0 ;
+ if( dataP->userTagP != NULL ) for( utP = dataP->userTagP + dataP->numPts ; utP < dataP->userTagP + dataP->memPts ; ++utP ) *utP = DTM_NULL_USER_TAG ;
+ if( dataP->guidP    != NULL ) for( guP = dataP->guidP    + dataP->numPts ; guP < dataP->guidP    + dataP->memPts ; ++guP ) *guP = nullGuid    ;
+/*
+** Clean Up
+*/
+ cleanup :
+/*
+** Job Completed
+*/
+ return(ret) ;
+/*
+** Error Exit
+*/
+ errexit :
+ if( dataP->pointsP      != NULL ) { free(dataP->pointsP)      ; dataP->pointsP      = NULL ; }
+ if( dataP->featureCodeP != NULL ) { free(dataP->featureCodeP) ; dataP->featureCodeP = NULL ; }
+ if( dataP->userTagP     != NULL ) { free(dataP->userTagP)     ; dataP->userTagP     = NULL ; }
+ if( dataP->guidP        != NULL ) { free(dataP->guidP)        ; dataP->guidP        = NULL ; }
+ dataP->numPts = 0 ;
+ dataP->memPts = 0 ;
+ dataP->numFeatPts = 0 ;
+ if( ret == DTM_SUCCESS ) ret = DTM_ERROR ;
+ goto cleanup ;
+}
+/*-------------------------------------------------------------------+
+|                                                                    |
+|   bcdtmUtl_decodeDataRecord()                                        |
+|                                                                    |
++-------------------------------------------------------------------*/
+BENTLEYDTM_Public int bcdtmUtl_decodeDataRecord(char *inbuf,long *fc,double *x,double *y,double *z)
+{
+ int   i,err= 0 ;
+ char  *bp,ibuf[100] ;
+/*
+** Scan and Decode Data Record
+*/
+ bp = inbuf ;
+ for ( i = 0 ; i < 4  && ! err ; ++i )
+   {
+    if( ! bcdtmUtl_getNextString(&bp,ibuf) ) return(1) ;
+    else
+      {
+       if( i == 0 && ! bcdtmUtl_checkInteger(ibuf)) err = 1 ;
+       if( i >  0 && ! bcdtmUtl_checkReal(ibuf)   ) err = 1 ;
+       if( ! err  )
+         {
+          if( i == 0 ) sscanf(ibuf,"%ld",fc) ;
+          if( i == 1 ) sscanf(ibuf,"%lf",x) ;
+          if( i == 2 ) sscanf(ibuf,"%lf",y) ;
+          if( i == 3 ) sscanf(ibuf,"%lf",z) ;
+         }
+      }
+   }
+ return(err) ;
+}
+/*-------------------------------------------------------------------+
+|                                                                    |
+|                                                                    |
+|                                                                    |
++-------------------------------------------------------------------*/
+BENTLEYDTM_EXPORT int bcdtmUtl_detectDataFileType( WCharCP fileName,long *fileType ,long *fileEntries,long *fileDecPlaces)
+/*
+** Routine to automatically detect data file type
+** Return Values == 0   Success
+**               == 1   Cannot Open Data File
+** Arguements
+**   ==> fileName  char *  Input  Data File Name
+**   <== fileType  long *  Output File Type
+**               == 1  Ascii  Data File
+**               == 2  Binary Data File
+**
+**
+**  Rob Cormack Modified 4 Feb 2003 To Determine Number Of Decimal Points For
+**  Subsequent Writing Of An Ascii Data File.
+*/
+{
+ long ascCnt=0,binCnt=0,charCnt=0,lfCnt=0,numChar=0 ;
+/*
+ char cVal ;
+*/
+ long numDecPlaces,maxDecPlaces ;
+ char *pc,*pchar,Buffer[512] ;
+ FILE *fpTmp=NULL ;
+/*
+**  Open File
+*/
+ if( (fpTmp = bcdtmFile_open(fileName,L"rb")) == NULL )
+   {
+    bcdtmWrite_message(1,0,0,"Cannot Open Data File %ws For Reading",fileName) ;
+    return(1) ;
+   }
+/*
+** Read First 512 Characters
+*/
+ maxDecPlaces = 0 ;
+ charCnt = (long)fread(Buffer,1,512,fpTmp) ;
+ for( pchar = Buffer ; pchar < Buffer + charCnt ; ++pchar )
+   {
+    if( *pchar >= 32 && *pchar <=127 ) ++ascCnt ;
+    else                               ++binCnt ;
+    if( *pchar == '\r' || *pchar == '\n' ) --binCnt ;
+    if( *pchar == '\n' ) ++lfCnt ;
+    if( *pchar == '.'  )
+      {
+       numDecPlaces = 0 ;
+       pc = pchar ;
+       while( pc < Buffer + charCnt && *pc != ' ' && *pc != '\r' && *pc != '\n' )
+         {
+          ++numDecPlaces ;
+          ++pc ;
+         }
+       --numDecPlaces ;
+       if( numDecPlaces > maxDecPlaces ) maxDecPlaces = numDecPlaces ;
+      }
+   }
+/*
+** Read First 512 Characters
+*/
+/*
+ while( fread(&cVal,1,1,fpTmp) == 1 && charCnt < 512 )
+   {
+    if( cVal >= 32 && cVal <=127 ) ++ascCnt ;
+    else                           ++binCnt ;
+    if( cVal == '\r' || cVal == '\n' ) --binCnt ;
+    if( cVal == '\n' ) ++lfCnt ;
+    ++charCnt ;
+   }
+*/
+/*
+** Test For Empty File
+*/
+ if( charCnt == 0 )
+   {
+    bcdtmWrite_message(1,0,0,"Data File %ws is empty",fileName) ;
+    fclose(fpTmp) ;
+    return(1) ;
+   }
+/*
+** Test For File Smaller Than 512 Characters
+*/
+ if( feof(fpTmp) ) binCnt -= 4 ;
+ if( lfCnt == 0  )  lfCnt  = 1 ;
+ lfCnt = charCnt / lfCnt ;
+/*
+** Go To End Of File
+*/
+ fseek(fpTmp,0,SEEK_END) ;
+ numChar = ftell(fpTmp)  ;
+/*
+** Close File
+*/
+ fclose(fpTmp) ;
+/*
+** Set Return Values
+*/
+ if( binCnt > 0 ) { *fileType = 2 ; *fileEntries = numChar / 28  ; }
+ else             { *fileType = 1 ; *fileEntries = numChar / lfCnt + 10  ; }
+/*
+** If File Type Ascii , Determine Average Number Of Decimal Points
+*/
+ *fileDecPlaces = 0 ;
+ if( *fileType == 1 ) *fileDecPlaces = maxDecPlaces ;
+/*
+** Check Binary File For Correct Size
+*/
+ if( *fileType == 2 )
+   {
+    if( numChar % 28 != 0 )
+      {
+       bcdtmWrite_message(1,0,0,"Error In Data File %s",fileName) ;
+       return(1) ;
+      }
+   }
+/*
+** Job Completed
+*/
+ return(0) ;
+}
+/*-------------------------------------------------------------------+
+|                                                                    |
+|                                                                    |
+|                                                                    |
++-------------------------------------------------------------------*/
+BENTLEYDTM_EXPORT int bcdtmRead_atFilePositionDataObject(DTM_DAT_OBJ **dataPP,FILE *fpDATA,long filePosition)
+{
+    BENTLEY_NAMESPACE_NAME::TerrainModel::IBcDtmStream* dtmStreamP = NULL;
+    int status;
+    bcdtmStream_createFromFILE(fpDATA, &dtmStreamP);
+    status = bcdtmReadStream_atFilePositionDataObject(dataPP, dtmStreamP, filePosition);
+    bcdtmStream_destroy(&dtmStreamP);
+    return status;
+}
+/*-------------------------------------------------------------------+
+|                                                                    |
+|                                                                    |
+|                                                                    |
++-------------------------------------------------------------------*/
+BENTLEYDTM_EXPORT int bcdtmReadStream_atFilePositionDataObject(DTM_DAT_OBJ **dataPP,BENTLEY_NAMESPACE_NAME::TerrainModel::IBcDtmStream* dtmStreamP,long filePosition)
+{
+ int  ret=DTM_SUCCESS,dbg=DTM_TRACE_VALUE(0) ;
+ long dtmFileType,dtmFileVersion,buffer[2] ;
+/*
+** Write Entry Message
+*/
+ if( dbg ) bcdtmWrite_message(0,0,0,"**** Reading Geopak Data Object At File Position = %10ld",filePosition) ;
+/*
+** Check For Non Null File Pointer
+*/
+ if( dtmStreamP == NULL )
+   {
+    bcdtmWrite_message(2,0,0,"Null Stream Pointer") ;
+    goto errexit  ;
+   }
+/*
+** Position File Pointer At File Position
+*/
+ if( bcdtmStream_fseek(dtmStreamP,filePosition,SEEK_SET) )
+   {
+    bcdtmWrite_message(2,0,0,"File Seek Error - Reading Data Object") ;
+    goto errexit  ;
+   }
+/*
+** Create Data Object
+*/
+ if( bcdtmObject_createDataObject(dataPP)) goto errexit  ;
+/*
+** Read File Type And Version Number
+*/
+ if( bcdtmStream_fread(buffer,8,1,dtmStreamP) != 1 )
+   {
+    bcdtmWrite_message(1,0,0,"Error Reading Data Object") ;
+    goto errexit ;
+   }
+ memcpy(&dtmFileType,&buffer[0],4) ;
+ memcpy(&dtmFileVersion,&buffer[1],4) ;
+/*
+** Test For A Bentley Civil Data Object
+*/
+ if( dtmFileType != DTM_DAT_TYPE )
+   {
+    bcdtmWrite_message(1,0,0,"Not A Bentley Civil Dtm Data Object") ;
+    goto errexit ;
+   }
+/*
+** Read Relevent Data Object Version
+*/
+ switch ( dtmFileVersion )
+   {
+    case  400 :   /* Version Four Data Object */
+      if( dbg ) bcdtmWrite_message(0,0,0,"Reading Ver 400 Data Object At File Position %9ld",filePosition) ;
+      if( bcdtmReadStream_atFilePositionVer400DataObject(*dataPP,dtmStreamP,filePosition)) goto errexit ;
+    break ;
+
+    case  500 :   /* Version Five Data Object */
+      if( dbg ) bcdtmWrite_message(0,0,0,"Reading Ver 500 Data Object At File Position %9ld",filePosition) ;
+      if( bcdtmReadStream_atFilePositionVer500DataObject(*dataPP,dtmStreamP,filePosition)) goto errexit ;
+    break ;
+
+    case  501 :   /* Version Five One Data Object */
+      if( dbg ) bcdtmWrite_message(0,0,0,"Reading Ver 501 Data Object At File Position %9ld",filePosition) ;
+      if( bcdtmReadStream_atFilePositionVer501DataObject(*dataPP,dtmStreamP,filePosition)) goto errexit ;
+    break ;
+
+    case  502 :   /* Version Five Two Data Object - Bentley Civil */
+      if( dbg ) bcdtmWrite_message(0,0,0,"Reading Ver 502 Data Object At File Position %9ld",filePosition) ;
+      if( bcdtmReadStream_atFilePositionVer502DataObject(*dataPP,dtmStreamP,filePosition)) goto errexit ;
+    break ;
+
+    default :     /* Unknown Data Object File Version */
+      bcdtmWrite_message(1,0,0,"Unknown Data Object File Version") ;
+      goto errexit ;
+    break ;
+   } ;
+/*
+** Report File Position
+*/
+ if( dbg ) bcdtmWrite_message(0,0,0,"File Position After Geopak Data Object Read = %10ld ** Size = %10ld",bcdtmStream_ftell(dtmStreamP),bcdtmStream_ftell(dtmStreamP)-filePosition) ;
+/*
+** Clean Up
+*/
+ cleanup :
+/*
+** Job Completed
+*/
+ return(ret) ;
+/*
+** Error Exit
+*/
+ errexit :
+ if( ret == DTM_SUCCESS ) ret = DTM_ERROR ;
+ if( *dataPP != NULL ) bcdtmObject_deleteDataObject(dataPP) ;
+ goto cleanup ;
+}
+/*-------------------------------------------------------------------+
+|                                                                    |
+|                                                                    |
+|                                                                    |
++-------------------------------------------------------------------*/
+BENTLEYDTM_Public int bcdtmReadStream_atFilePositionVer400DataObject(DTM_DAT_OBJ *dataP,BENTLEY_NAMESPACE_NAME::TerrainModel::IBcDtmStream *dtmStreamP,long FilePosition)
+{
+ int ret=DTM_SUCCESS ;
+ long fndp ;
+/*
+** Define Structures For Version 400 Data Object
+*/
+ struct Dataod { double  x,y,z ;}  ;
+ struct DataObj
+  {
+   long     dtmFileType,dtmFileVersion ;
+   long     numPts,memPts,numFeatPts,incMemPts,iniMemPts,numDecDigits,stateFlag ;
+   double   xMin,yMin,zMin,xMax,yMax,zMax ;
+   double   ppTol,plTol ;
+   char     userName[DTM_FILE_SIZE] ;
+   char     dataObjectFileName[DTM_FILE_SIZE] ;
+   long     *featureCodeP ;
+   long     *userTagP ;
+   struct Dataod *pointsP ;
+  } dataObj ;
+// struct Dataod *pod,*DataOd=NULL  ;
+ long   oldUserTag,oldNullTag=888888888  ;
+// DTM_DATA_POINT *fcP ;
+ DTMUserTag   *utP,userTag ;
+/*
+** Position File Pointer At File Position
+*/
+ if( bcdtmStream_fseek(dtmStreamP,FilePosition,SEEK_SET) )
+   {
+    bcdtmWrite_message(1,0,0,"File Seek Error - Reading Ver 4.0 Data Object") ;
+    goto errexit  ;
+   }
+/*
+** Read Data Header
+*/
+ if( bcdtmStream_fread(&dataObj,sizeof(struct DataObj),1,dtmStreamP) != 1 )
+   {
+    bcdtmWrite_message(1,0,0,"Error Reading Data Object") ;
+    goto errexit ;
+   }
+/*
+** Check For Bentley Civil DTM Data Object
+*/
+ if( dataObj.dtmFileType != DTM_DAT_TYPE )
+   {
+    bcdtmWrite_message(1,0,0,"Not A Bentley Civil Dtm Data Object") ;
+    goto errexit ;
+   }
+/*
+** Test For Version Number Of Data File
+*/
+  if( dataObj.dtmFileVersion != 400 )
+   {
+    bcdtmWrite_message(1,0,0,"Not A Version 400 Bentley Civil Data Object") ;
+    goto errexit ;
+   }
+/*
+** Set Data Object Header Variables
+*/
+ dataP->dtmFileType     = DTM_DAT_TYPE ;
+ dataP->dtmFileVersion  = DTM_DAT_FILE_VERSION ;
+ dataP->refCount        = 0;
+ dataP->userStatus      = 0 ;
+ dataP->creationTime    = 0 ;
+ dataP->modifiedTime    = 0 ;
+ dataP->userTime        = 0 ;
+ dataP->xMin            = dataObj.xMin ;
+ dataP->yMin            = dataObj.yMin ;
+ dataP->zMin            = dataObj.zMin ;
+ dataP->xMax            = dataObj.xMax ;
+ dataP->yMax            = dataObj.yMax ;
+ dataP->zMax            = dataObj.zMax ;
+ dataP->numPts          = dataObj.numPts   ;
+ dataP->memPts          = dataObj.memPts  ;
+ dataP->numFeatPts      = dataObj.numFeatPts  ;
+ dataP->stateFlag       = dataObj.stateFlag ;
+ dataP->iniMemPts       = dataObj.iniMemPts ;
+ dataP->incMemPts       = dataObj.incMemPts ;
+ dataP->plTol           = dataObj.plTol ;
+ dataP->ppTol           = dataObj.ppTol ;
+ dataP->numDecDigits    = dataObj.numDecDigits ;
+ dataP->featureCodeP    = NULL  ;
+ dataP->userTagP        = NULL  ;
+ dataP->pointsP         = NULL  ;
+ dataP->guidP           = NULL  ;
+ strcpy(dataP->userName,dataObj.userName) ;
+ strcpy(dataP->dataObjectFileName,dataObj.dataObjectFileName) ;
+ strcpy(dataP->userMessage,"") ;
+/*
+** Initialise
+*/
+ if( dataObj.memPts >= dataObj.numFeatPts ) fndp = dataObj.memPts ;
+ else                                       fndp = dataObj.numFeatPts ;
+/*
+** Populate Arrays
+*/
+ if( dataObj.memPts > 0 )
+   {
+/*
+**  Read And Populate Points Array
+*/
+    dataP->pointsP = ( DTM_DATA_POINT *) malloc( dataP->memPts * sizeof(DTM_DATA_POINT)) ;
+    if( dataP->pointsP == NULL )
+      {
+       bcdtmWrite_message(1,0,0,"Memory Allocation Failure") ;
+       goto errexit ;
+      }
+/*
+**  RobC - Following Code Commented Out 20/9/2005
+**  As The PointCode Has Been Removed From NGP Data Objects
+**
+    DataOd  = ( struct Dataod * )  malloc( dataP->memPts * sizeof(struct Dataod)) ;
+    if( DataOd == NULL )
+      {
+       bcdtmWrite_message(1,0,0,"Memory Allocation Failure") ;
+       goto errexit ;
+      }
+    if( bcdtmStream_fread(DataOd,sizeof(struct Dataod )*dataObj.memPts,1,dtmStreamP) != 1 )
+      {
+       bcdtmWrite_message(1,0,0,"Error Reading Data Object") ;
+       goto errexit ;
+      }
+    for ( fcP = dataP->pointsP , pod = DataOd ; fcP < dataP->pointsP + dataP->memPts ; ++fcP , ++pod )
+      {
+       fcP->x         = pod->x ;
+       fcP->y         = pod->y ;
+       fcP->z         = pod->z ;
+      }
+*/
+/*
+**  RobC - Following Code Added 20/9/2005
+**  As The PointCode Has Been Removed From NGP Data Objects
+*/
+    if( bcdtmStream_fread(dataP->pointsP,sizeof(DTM_DATA_POINT)*dataP->memPts,1,dtmStreamP) != 1 )
+      {
+       bcdtmWrite_message(1,0,0,"Error Reading Data Object") ;
+       goto errexit ;
+      }
+/*
+** Free Memory
+*/
+//     if( DataOd != NULL )
+//       {
+//        free(DataOd)  ;
+//        DataOd = NULL ;
+//       }
+/*
+** Read And Populate Feature Code Array
+*/
+     dataP->featureCodeP = (DTM_FEATURE_CODE *) malloc(fndp * sizeof(DTM_FEATURE_CODE)) ;
+     if( dataP->featureCodeP == NULL )
+       {
+        bcdtmWrite_message(1,0,0,"Memory Allocation Failure") ;
+        goto errexit ;
+       }
+     if( bcdtmStream_fread(dataP->featureCodeP,sizeof(DTM_FEATURE_CODE)*fndp,1,dtmStreamP) != 1 )
+       {
+        bcdtmWrite_message(1,0,0,"Error Reading Data Object") ;
+        goto errexit ;
+       }
+/*
+** Read And Populate User Tag Array
+*/
+    if( dataObj.userTagP != NULL )
+      {
+       dataP->userTagP = (DTMUserTag *) malloc( fndp * sizeof(DTMUserTag)) ;
+       if( dataP->userTagP == NULL )
+         {
+          bcdtmWrite_message(1,0,0,"Memory Allocation Failure") ;
+          goto errexit ;
+         }
+       for( utP = dataP->userTagP ; utP < dataP->userTagP + fndp ; ++utP )
+         {
+          if( bcdtmStream_fread(&oldUserTag,sizeof(long),1,dtmStreamP) != 1 )
+            {
+             bcdtmWrite_message(1,0,0,"Error Reading Data Object") ;
+             goto errexit ;
+            }
+          else
+            {
+             if( oldUserTag == oldNullTag ) userTag = DTM_NULL_USER_TAG ;
+             else                           userTag = ( DTMUserTag ) oldUserTag ;
+             memcpy(utP,&userTag,sizeof(DTMUserTag));
+            }
+         }
+      }
+   }
+/*
+** Clean Up
+*/
+ cleanup :
+// if( DataOd != NULL ) free(DataOd) ;
+/*
+** Job Completed
+*/
+ return(ret) ;
+/*
+** Error Exit
+*/
+ errexit :
+ if( ret == DTM_SUCCESS ) ret = DTM_ERROR ;
+ goto cleanup ;
+}
+/*-------------------------------------------------------------------+
+|                                                                    |
+|                                                                    |
+|                                                                    |
++-------------------------------------------------------------------*/
+BENTLEYDTM_Public int bcdtmReadStream_atFilePositionVer500DataObject(DTM_DAT_OBJ *dataP,BENTLEY_NAMESPACE_NAME::TerrainModel::IBcDtmStream *dtmStreamP,long FilePosition)
+{
+ int ret=DTM_SUCCESS ;
+ long fndp ;
+/*
+** Define Structures For Version 500 Data Object
+*/
+ struct Dataod { double  x,y,z ;}  ;
+ struct DataObj
+  {
+   long     dtmFileType,dtmFileVersion ;
+   long     numPts,memPts,numFeatPts,incMemPts,iniMemPts,numDecDigits,stateFlag ;
+   long     UserData,UserStatus ;
+#ifdef _WIN32_WCE
+   long     creationTime,modifiedTime,userTime ;
+#else
+   __time32_t   creationTime,modifiedTime,userTime ;
+#endif
+   double   xMin,yMin,zMin,xMax,yMax,zMax ;
+   double   ppTol,plTol ;
+   char     userName[DTM_FILE_SIZE] ;
+   char     dataObjectFileName[DTM_FILE_SIZE] ;
+   char     userMessage[256] ;
+   long     *featureCodeP ;
+   int64_t  *userTagP ; 
+   struct Dataod   *pointsP ;
+  } dataObj ;
+// struct Dataod *pod,*DataOd=NULL ;
+// DTM_DATA_POINT *fcP ;
+/*
+** Position File Pointer At File Position
+*/
+ if( bcdtmStream_fseek(dtmStreamP,FilePosition,SEEK_SET) )
+   {
+    bcdtmWrite_message(1,0,0,"File Seek Error") ;
+    goto errexit  ;
+   }
+/*
+** Read Data Header
+*/
+ if( bcdtmStream_fread(&dataObj,sizeof(struct DataObj),1,dtmStreamP) != 1 )
+   {
+    bcdtmWrite_message(1,0,0,"Error Reading Data Object") ;
+    goto errexit ;
+   }
+/*
+** Check For A Bentley Civil DTM Data Object
+*/
+ if( dataObj.dtmFileType != DTM_DAT_TYPE )
+   {
+    bcdtmWrite_message(1,0,0,"Not A Bentley Civil Dtm Data Object") ;
+    return(1) ;
+   }
+/*
+** Test For Version Number Of Data File
+*/
+ if( dataObj.dtmFileVersion != 500 )
+   {
+    bcdtmWrite_message(1,0,0,"Not A Version 500 Bentley Civil Data Object") ;
+    return(1) ;
+   }
+/*
+** Set Data Object Header Variables
+*/
+ dataP->dtmFileType     = DTM_DAT_TYPE ;
+ dataP->dtmFileVersion  = DTM_DAT_FILE_VERSION ;
+ dataP->refCount        = 0;
+ dataP->userStatus      = dataObj.UserStatus ;
+ dataP->creationTime    = dataObj.creationTime ;
+ dataP->modifiedTime    = dataObj.modifiedTime ;
+ dataP->userTime        = dataObj.userTime ;
+ dataP->xMin            = dataObj.xMin ;
+ dataP->yMin            = dataObj.yMin ;
+ dataP->zMin            = dataObj.zMin ;
+ dataP->xMax            = dataObj.xMax ;
+ dataP->yMax            = dataObj.yMax ;
+ dataP->zMax            = dataObj.zMax ;
+ dataP->numPts          = dataObj.numPts   ;
+ dataP->memPts          = dataObj.memPts  ;
+ dataP->numFeatPts      = dataObj.numFeatPts  ;
+ dataP->stateFlag       = dataObj.stateFlag ;
+ dataP->iniMemPts       = dataObj.iniMemPts ;
+ dataP->incMemPts       = dataObj.incMemPts ;
+ dataP->plTol           = dataObj.plTol ;
+ dataP->ppTol           = dataObj.ppTol ;
+ dataP->numDecDigits    = dataObj.numDecDigits ;
+ dataP->featureCodeP    = NULL  ;
+ dataP->userTagP        = NULL  ;
+ dataP->pointsP         = NULL  ;
+ dataP->guidP           = NULL  ;
+ strcpy(dataP->userName,dataObj.userName) ;
+ strcpy(dataP->dataObjectFileName,dataObj.dataObjectFileName) ;
+ strcpy(dataP->userMessage,dataObj.userMessage) ;
+/*
+** Initialise
+*/
+ if( dataObj.memPts >= dataObj.numFeatPts ) fndp = dataObj.memPts ;
+ else                                       fndp = dataObj.numFeatPts ;
+/*
+** Populate Arrays
+*/
+ if( dataObj.memPts > 0 )
+   {
+/*
+**  Read And Populate Points Array
+*/
+    dataP->pointsP = ( DTM_DATA_POINT *) malloc( dataP->memPts * sizeof(DTM_DATA_POINT)) ;
+    if( dataP->pointsP == NULL )
+      {
+       bcdtmWrite_message(1,0,0,"Memory Allocation Failure") ;
+       goto errexit ;
+      }
+/*
+**  RobC - Following Code Commented Out 20/9/2005
+**  As The PointCode Has Been Removed From NGP Data Objects
+**
+*
+    DataOd  = ( struct Dataod * )  malloc( dataP->memPts * sizeof(struct Dataod)) ;
+    if( DataOd == NULL )
+      {
+       bcdtmWrite_message(1,0,0,"Memory Allocation Failure") ;
+       goto errexit ;
+      }
+    if( bcdtmStream_fread(DataOd,sizeof(struct Dataod )*dataP->memPts,1,dtmStreamP) != 1 )
+      {
+       bcdtmWrite_message(1,0,0,"Error Reading Data Object") ;
+       goto errexit ;
+      }
+    for ( fcP = dataP->pointsP , pod = DataOd ; fcP < dataP->pointsP + dataP->memPts ; ++fcP , ++pod )
+      {
+       fcP->x         = pod->x ;
+       fcP->y         = pod->y ;
+       fcP->z         = pod->z ;
+      }
+*/
+/*
+**  RobC - Following Code Added 20/9/2005
+**  As The PointCode Has Been Removed From NGP Data Objects
+*/
+    if( bcdtmStream_fread(dataP->pointsP,sizeof(DTM_DATA_POINT)*dataP->memPts,1,dtmStreamP) != 1 )
+      {
+       bcdtmWrite_message(1,0,0,"Error Reading Data Object") ;
+       goto errexit ;
+      }
+/*
+** Free Memory
+*/
+//     if( DataOd != NULL )
+//       {
+//        free(DataOd)  ;
+//        DataOd = NULL ;
+//       }
+/*
+** Read And Populate Feature Code Array
+*/
+     dataP->featureCodeP = (DTM_FEATURE_CODE *) malloc(fndp * sizeof(DTM_FEATURE_CODE)) ;
+     if( dataP->featureCodeP == NULL )
+       {
+        bcdtmWrite_message(1,0,0,"Memory Allocation Failure") ;
+        goto errexit ;
+       }
+     if( bcdtmStream_fread(dataP->featureCodeP,sizeof(DTM_FEATURE_CODE)*fndp,1,dtmStreamP) != 1 )
+       {
+        bcdtmWrite_message(1,0,0,"Error Reading Data Object") ;
+        goto errexit ;
+       }
+/*
+** Read And Populate User Tag Array
+*/
+    if( dataObj.userTagP != NULL )
+      {
+       dataP->userTagP = (DTMUserTag *) malloc( fndp * sizeof(DTMUserTag)) ;
+       if( dataP->userTagP == NULL )
+         {
+          bcdtmWrite_message(1,0,0,"Memory Allocation Failure") ;
+          goto errexit ;
+         }
+       if( bcdtmStream_fread(dataP->userTagP,sizeof(DTMUserTag)*fndp,1,dtmStreamP) != 1 )
+         {
+          bcdtmWrite_message(1,0,0,"Error Reading Data Object") ;
+          goto errexit ;
+         }
+      }
+   }
+/*
+** Clean Up
+*/
+ cleanup :
+// if( DataOd != NULL ) free(DataOd) ;
+/*
+** Job Completed
+*/
+ return(ret) ;
+/*
+** Error Exit
+*/
+ errexit :
+ if( ret == DTM_SUCCESS ) ret = DTM_ERROR ;
+ goto cleanup ;
+}
+/*-------------------------------------------------------------------+
+|                                                                    |
+|                                                                    |
+|                                                                    |
++-------------------------------------------------------------------*/
+BENTLEYDTM_Public int bcdtmReadStream_atFilePositionVer501DataObject(DTM_DAT_OBJ *dataP,BENTLEY_NAMESPACE_NAME::TerrainModel::IBcDtmStream* dtmStreamP,long FilePosition)
+{
+ int ret=DTM_SUCCESS,dbg=DTM_TRACE_VALUE(0) ;
+ long fndp,headerSize=0,buffer[4] ;
+ DTM_DATA_POINT *pntsP ;
+/*
+** Define Structures For Version 501 Data Object
+*/
+ struct Dataod { long pointCode ; double  x,y,z ;} dataPts ;
+ struct DataObj
+  {
+   long     dtmFileType,dtmFileVersion ;
+   long     numPts,memPts,numFeatPts,incMemPts,iniMemPts,numDecDigits,stateFlag ;
+   long     UserData,UserStatus ;
+#ifdef _WIN32_WCE
+   long     creationTime,modifiedTime,userTime ;
+#else
+   __time32_t   creationTime,modifiedTime,userTime ;
+#endif
+   double   xMin,yMin,zMin,xMax,yMax,zMax ;
+   double   ppTol,plTol ;
+   char     userName[DTM_FILE_SIZE] ;
+   char     dataObjectFileName[DTM_FILE_SIZE] ;
+   char     userMessage[256] ;
+   long     *featureCodeP ;
+   int64_t  *userTagP ; 
+   struct Dataod   *pointsP ;
+  } dataObj ;
+/*
+** Write Entry Message
+*/
+ if( dbg ) bcdtmWrite_message(0,0,0,"Reading Ver 501 Data Object At File Position %9ld",FilePosition) ;
+/*
+** Position File Pointer At File Position
+*/
+ if( bcdtmStream_fseek(dtmStreamP,FilePosition,SEEK_SET) )
+   {
+    bcdtmWrite_message(1,0,0,"File Seek Error") ;
+    goto errexit  ;
+   }
+/*
+** Set Header Size
+*/
+ headerSize = sizeof(struct DataObj) ;
+ if( dbg ) bcdtmWrite_message(0,0,0,"headerSize = %8ld",headerSize) ;
+ buffer[0] = 0 ;
+ buffer[1] = 0 ;
+ buffer[2] = 0 ;
+ buffer[3] = 0 ;
+ #ifndef _M_IX86
+/*
+** Read Header In For 64Bit System
+*/
+ headerSize = 648 - 16 ;
+ if( bcdtmStream_fread(&dataObj,headerSize,1,dtmStreamP) != 1 )
+   {
+    bcdtmWrite_message(1,0,0,"Error Reading Data Object") ;
+    goto errexit  ;
+   }
+/*
+** Read Pointers
+*/
+ if( bcdtmStream_fread(buffer,sizeof(long),4,dtmStreamP) != 4 )
+   {
+    bcdtmWrite_message(1,0,0,"Error Reading Data Object") ;
+    goto errexit  ;
+   }
+/*
+** Set Pointer Values Not needed.
+*/
+ //dataObj.featureCodeP = ( DTM_FEATURE_CODE *) buffer[0] ;
+ //dataObj.userTagP     = ( DTMUserTag * ) buffer[1] ;
+ //dataObj.pointsP      = ( struct Dataod * ) buffer[2] ;
+ #else
+/*
+** Read Header For 32Bit Version
+*/
+ if( bcdtmStream_fread(&dataObj,headerSize,1,dtmStreamP) != 1 )
+   {
+    bcdtmWrite_message(1,0,0,"Error Reading Data Object") ;
+    goto errexit ;
+   }
+#endif
+/*
+** Write Pointer Values
+*/
+ if( dbg )
+   {
+    bcdtmWrite_message(0,0,0,"pointsP       = %p",dataObj.pointsP) ;
+    bcdtmWrite_message(0,0,0,"featureCodeP  = %p",dataObj.featureCodeP) ;
+    bcdtmWrite_message(0,0,0,"userTagP      = %p",dataObj.userTagP) ;
+    bcdtmWrite_message(0,0,0,"File Position = %8ld",bcdtmStream_ftell(dtmStreamP)) ;
+   }
+
+/*
+** Check For Bentley Civil DTM Data Object
+*/
+ if( dataObj.dtmFileType != DTM_DAT_TYPE )
+   {
+    bcdtmWrite_message(1,0,0,"Not A Bentley Civil Dtm Data Object") ;
+    goto errexit ;
+   }
+/*
+** Test For Version Number Of Data File
+*/
+  if( dataObj.dtmFileVersion != 501 )
+   {
+    bcdtmWrite_message(1,0,0,"Not A Version 501 Bentley Civil Data Object") ;
+    goto errexit ;
+   }
+/*
+** Set Data Object Header Variables
+*/
+ dataP->dtmFileType     = DTM_DAT_TYPE ;
+ dataP->dtmFileVersion  = DTM_DAT_FILE_VERSION ;
+ dataP->refCount        = 0;
+ dataP->userStatus      = dataObj.UserStatus ;
+ dataP->creationTime    = dataObj.creationTime ;
+ dataP->modifiedTime    = dataObj.modifiedTime ;
+ dataP->userTime        = dataObj.userTime ;
+ dataP->xMin            = dataObj.xMin ;
+ dataP->yMin            = dataObj.yMin ;
+ dataP->zMin            = dataObj.zMin ;
+ dataP->xMax            = dataObj.xMax ;
+ dataP->yMax            = dataObj.yMax ;
+ dataP->zMax            = dataObj.zMax ;
+ dataP->numPts          = dataObj.numPts   ;
+ dataP->memPts          = dataObj.memPts  ;
+ dataP->numFeatPts      = dataObj.numFeatPts  ;
+ dataP->stateFlag       = dataObj.stateFlag ;
+ dataP->iniMemPts       = dataObj.iniMemPts ;
+ dataP->incMemPts       = dataObj.incMemPts ;
+ dataP->plTol           = dataObj.plTol ;
+ dataP->ppTol           = dataObj.ppTol ;
+ dataP->numDecDigits    = dataObj.numDecDigits ;
+ dataP->featureCodeP    = NULL  ;
+ dataP->userTagP        = NULL  ;
+ dataP->pointsP         = NULL  ;
+ dataP->guidP           = NULL  ;
+ strcpy(dataP->userName,dataObj.userName) ;
+ strcpy(dataP->dataObjectFileName,dataObj.dataObjectFileName) ;
+ strcpy(dataP->userMessage,dataObj.userMessage) ;
+/*
+** Initialise
+*/
+ if( dataObj.memPts >= dataObj.numFeatPts ) fndp = dataObj.memPts ;
+ else                                       fndp = dataObj.numFeatPts ;
+/*
+** Populate Arrays
+*/
+ if( dataObj.memPts > 0 )
+   {
+/*
+**  Read And Populate Points Array
+*/
+    if( dbg ) bcdtmWrite_message(0,0,0,"Reading Points Array") ;
+    dataP->pointsP = ( DTM_DATA_POINT *) malloc( dataP->memPts * sizeof(DTM_DATA_POINT)) ;
+    if( dataP->pointsP == NULL )
+      {
+       bcdtmWrite_message(1,0,0,"Memory Allocation Failure") ;
+       goto errexit ;
+      }
+/*
+**  Read Points Array
+*/
+    for( pntsP = dataP->pointsP ; pntsP < dataP->pointsP + dataP->memPts ; ++pntsP )
+      {
+       if( bcdtmStream_fread(&dataPts,sizeof(struct Dataod),1,dtmStreamP) != 1 )
+         {
+          bcdtmWrite_message(1,0,0,"Error Reading Data Object Points Array") ;
+          bcdtmWrite_message(0,0,0,"Number Of Points Read = %8ld of %8ld",(long)(pntsP-dataP->pointsP),dataP->memPts) ;
+          goto errexit ;
+         }
+       pntsP->x = dataPts.x ;
+       pntsP->y = dataPts.y ;
+       pntsP->z = dataPts.z ;
+      }
+/*
+** Read And Populate Feature Code Array
+*/
+     if( dbg ) bcdtmWrite_message(0,0,0,"Reading Feature Codes") ;
+     dataP->featureCodeP = (DTM_FEATURE_CODE *) malloc(fndp * sizeof(DTM_FEATURE_CODE)) ;
+     if( dataP->featureCodeP == NULL )
+       {
+        bcdtmWrite_message(1,0,0,"Memory Allocation Failure") ;
+        goto errexit ;
+       }
+     if( bcdtmStream_fread(dataP->featureCodeP,sizeof(DTM_FEATURE_CODE)*fndp,1,dtmStreamP) != 1 )
+       {
+        bcdtmWrite_message(1,0,0,"Error Reading Data Object") ;
+        goto errexit ;
+       }
+/*
+** Read And Populate User Tag Array
+*/
+    if( dataObj.userTagP != NULL )
+      {
+       if( dbg ) bcdtmWrite_message(0,0,0,"Reading User Tags") ;
+       dataP->userTagP = (DTMUserTag *) malloc( fndp * sizeof(DTMUserTag)) ;
+       if( dataP->userTagP == NULL )
+         {
+          bcdtmWrite_message(1,0,0,"Memory Allocation Failure") ;
+          goto errexit ;
+         }
+       if( bcdtmStream_fread(dataP->userTagP,sizeof(DTMUserTag)*fndp,1,dtmStreamP) != 1 )
+         {
+          bcdtmWrite_message(1,0,0,"Error Reading Data Object") ;
+          goto errexit ;
+         }
+      }
+   }
+/*
+** Clean Up
+*/
+ cleanup :
+/*
+** Job Completed
+*/
+ return(ret) ;
+/*
+** Error Exit
+*/
+ errexit :
+ if( ret == DTM_SUCCESS ) ret = DTM_ERROR ;
+ goto cleanup ;
+}
+/*-------------------------------------------------------------------+
+|                                                                    |
+|                                                                    |
+|                                                                    |
++-------------------------------------------------------------------*/
+BENTLEYDTM_Public int bcdtmReadStream_atFilePositionVer502DataObject(DTM_DAT_OBJ *dataP,BENTLEY_NAMESPACE_NAME::TerrainModel::IBcDtmStream* dtmStreamP,long filePosition)
+{
+ int  ret=DTM_SUCCESS,dbg=DTM_TRACE_VALUE(0) ;
+ long fndp,headerSize,buffer[4] ;
+/*
+** Write Entry Message
+*/
+ if( dbg )
+   {
+    bcdtmWrite_message(0,0,0,"Reading V502 Data Object") ;
+    bcdtmWrite_message(0,0,0,"dataP        = %p",dataP) ;
+    bcdtmWrite_message(0,0,0,"dtmStreamP   = %p",dtmStreamP) ;
+    bcdtmWrite_message(0,0,0,"filePosition = %8ld",filePosition) ;
+   }
+/*
+** Position File Pointer At File Position
+*/
+ if( bcdtmStream_fseek(dtmStreamP,filePosition,SEEK_SET) )
+   {
+    bcdtmWrite_message(1,0,0,"File Seek Error") ;
+    goto errexit  ;
+   }
+/*
+** Read Data Object Header
+*/
+ if( dbg ) bcdtmWrite_message(0,0,0,"Reading Data Object Header") ;
+ headerSize = sizeof(DTM_DAT_OBJ) ;
+ buffer[0] = 0 ;
+ buffer[1] = 0 ;
+ buffer[2] = 0 ;
+ buffer[3] = 0 ;
+
+/*
+** Read Header Except Pointers
+*/
+ headerSize = 632 ;
+ if( bcdtmStream_fread(dataP,headerSize,1,dtmStreamP) != 1 )
+   {
+    bcdtmWrite_message(1,0,0,"Error Reading Data Object") ;
+    goto errexit  ;
+   }
+/*
+** Read Pointers
+*/
+ if( bcdtmStream_fread(buffer,sizeof(long),4,dtmStreamP) != 4 )
+   {
+    bcdtmWrite_message(1,0,0,"Error Reading Data Object") ;
+    goto errexit  ;
+   }
+/*
+** Set Pointer Values
+*/
+ bool HasUserTagP     = buffer[1] != 0;
+ bool HasGuidP        = buffer[3] != 0;
+/*
+** Write Header Pointer Arrays
+*/
+ if( dbg )
+   {
+    bcdtmWrite_message(0,0,0,"dataP->pointsP      = %p",dataP->pointsP) ;
+    bcdtmWrite_message(0,0,0,"dataP->featureCodeP = %p",dataP->featureCodeP) ;
+    bcdtmWrite_message(0,0,0,"dataP->userTagP     = %p",dataP->userTagP) ;
+    bcdtmWrite_message(0,0,0,"dataP->guidP        = %p",dataP->guidP) ;
+   }
+/*
+** Check For Bentley Civil Data File Type
+*/
+ if( dataP->dtmFileType != DTM_DAT_TYPE )
+   {
+    bcdtmWrite_message(1,0,0,"Not A Bentley Civil Dtm Data Object") ;
+    goto errexit  ;
+   }
+/*
+** Test For Correct Version Of Data Object
+*/
+ if( dataP->dtmFileVersion != 502 )
+   {
+    bcdtmWrite_message(1,0,0,"Not A Version 502 Data Object") ;
+    goto errexit  ;
+   }
+/*
+** Only Read Data Object Arrays If Data Object Populated
+*/
+ if( dataP->memPts > 0 )
+   {
+/*
+** Initialise
+*/
+    if( dataP->memPts >= dataP->numFeatPts ) fndp = dataP->memPts ;
+    else                                     fndp = dataP->numFeatPts ;
+/*
+** Read Points Array
+*/
+   if( dbg ) bcdtmWrite_message(0,0,0,"Reading Points Array") ;
+   dataP->pointsP = (DTM_DATA_POINT *) malloc( dataP->memPts * sizeof(DTM_DATA_POINT)) ;
+   if( dataP->pointsP == NULL )
+     {
+      bcdtmWrite_message(1,0,0,"Memory Allocation Failure") ;
+      goto errexit  ;
+     }
+   if( bcdtmStream_fread(dataP->pointsP,sizeof(DTM_DATA_POINT)*dataP->memPts,1,dtmStreamP) != 1 )
+     {
+      bcdtmWrite_message(1,0,0,"Error Reading Data Object") ;
+      goto errexit  ;
+     }
+/*
+** Read Feature Code Array
+*/
+   if( dbg ) bcdtmWrite_message(0,0,0,"Reading Feature Code Array") ;
+   dataP->featureCodeP = (DTM_FEATURE_CODE *) malloc(fndp * sizeof(DTM_FEATURE_CODE)) ;
+   if( dataP->featureCodeP == NULL )
+     {
+      bcdtmWrite_message(1,0,0,"Memory Allocation Failure") ;
+      goto errexit  ;
+     }
+   if( bcdtmStream_fread( dataP->featureCodeP,sizeof(DTM_FEATURE_CODE)*fndp,1,dtmStreamP) != 1 )
+     {
+      bcdtmWrite_message(1,0,0,"Error Reading Data Object") ;
+      goto errexit  ;
+     }
+/*
+** Read User Tag Array
+*/
+   if( HasUserTagP )
+     {
+      if( dbg ) bcdtmWrite_message(0,0,0,"Reading User Tag Array") ;
+      dataP->userTagP = (DTMUserTag *) malloc( fndp * sizeof(DTMUserTag)) ;
+      if( dataP->userTagP == NULL )
+        {
+         bcdtmWrite_message(1,0,0,"Memory Allocation Failure") ;
+         goto errexit  ;
+        }
+      if( bcdtmStream_fread(dataP->userTagP,sizeof(DTMUserTag)*fndp,1,dtmStreamP) != 1 )
+        {
+         bcdtmWrite_message(1,0,0,"Error Reading Data Object") ;
+         goto errexit ;
+        }
+     }
+/*
+** Read Guid Array
+*/
+   if( HasGuidP )
+     {
+      if( dbg ) bcdtmWrite_message(0,0,0,"Reading Guid Array") ;
+      dataP->guidP = (DTM_GUID *) malloc( fndp * sizeof(DTM_GUID)) ;
+      if( dataP->guidP == NULL )
+        {
+         bcdtmWrite_message(1,0,0,"Memory Allocation Failure") ;
+         goto errexit  ;
+        }
+      if( bcdtmStream_fread(dataP->guidP,sizeof(DTM_GUID)*fndp,1,dtmStreamP) != 1 )
+        {
+         bcdtmWrite_message(1,0,0,"Error Reading Data Object") ;
+         goto errexit ;
+        }
+     }
+  }
+/*
+** Report File Position
+*/
+ if( dbg ) bcdtmWrite_message(0,0,0,"File Position After Read = %10ld ** file Size = %8ld",bcdtmStream_ftell(dtmStreamP),bcdtmStream_ftell(dtmStreamP)-filePosition) ;
+/*
+** Clean Up
+*/
+ cleanup :
+/*
+** Job Completed
+*/
+ return(ret) ;
+/*
+** Error Exit
+*/
+ errexit :
+ if( ret == DTM_SUCCESS ) ret = DTM_ERROR ;
+ goto cleanup ;
+}
+/*-------------------------------------------------------------------+
+|                                                                    |
+|                                                                    |
+|                                                                    |
++-------------------------------------------------------------------*/
+BENTLEYDTM_EXPORT int bcdtmRead_atFilePositionTinObject_custom(DTM_TIN_OBJ **Tin,WCharCP fileNameP,double FilePosition)
+{
+ int ret=DTM_SUCCESS;
+ FILE  *tinFP = NULL;
+ if( (tinFP = bcdtmFile_open(fileNameP,L"rb")) != (FILE *) NULL )
+   {
+    if( bcdtmRead_atFilePositionTinObject( Tin,tinFP,(long)FilePosition)!= DTM_SUCCESS ) goto errexit ;
+   }
+ else
+  {
+   bcdtmWrite_message(1,0,0,"Error Opening Tin File") ;
+   goto errexit ;
+  }
+/*
+** Clean Up
+*/
+cleanup :
+if( tinFP != NULL ) fclose(tinFP) ;
+/*
+** Return
+*/
+return(ret) ;
+/*
+** Error Exit
+*/
+errexit :
+if( ret == DTM_SUCCESS ) ret = DTM_ERROR ;
+goto cleanup ;
+}
+/*-------------------------------------------------------------------+
+|                                                                    |
+|                                                                    |
+|                                                                    |
++-------------------------------------------------------------------*/
+BENTLEYDTM_EXPORT int bcdtmRead_atFilePositionTinObject(DTM_TIN_OBJ **tinPP,FILE *tinFP,long filePosition)
+{
+BENTLEY_NAMESPACE_NAME::TerrainModel::IBcDtmStream* dtmStreamP = NULL;
+int status;
+bcdtmStream_createFromFILE(tinFP, &dtmStreamP);
+status = bcdtmReadStream_atFilePositionTinObject(tinPP, dtmStreamP, filePosition);
+bcdtmStream_destroy(&dtmStreamP);
+return status;
+}
+/*-------------------------------------------------------------------+
+|                                                                    |
+|                                                                    |
+|                                                                    |
++-------------------------------------------------------------------*/
+BENTLEYDTM_EXPORT int bcdtmReadStream_atFilePositionTinObject(DTM_TIN_OBJ **tinPP,BENTLEY_NAMESPACE_NAME::TerrainModel::IBcDtmStream* dtmStreamP,long filePosition)
+{
+ int   ret=DTM_SUCCESS,dbg=DTM_TRACE_VALUE(0),cdbg=DTM_CHECK_VALUE(0);
+ long  dtmFileType,dtmFileVersion,buffer[12],offset ;
+ long  verNumber,ident,fileType ;
+/*
+** Write Status Message
+*/
+ if( dbg )
+   {
+    bcdtmWrite_message(0,0,0,"Reading At File Position Geopak Tin Object") ;
+    bcdtmWrite_message(0,0,0,"tinPP        = %p",*tinPP) ;
+    bcdtmWrite_message(0,0,0,"dtmStreamP   = %p",dtmStreamP) ;
+    bcdtmWrite_message(0,0,0,"filePosition = %8ld",filePosition) ;
+   }
+/*
+** Check For Non Null File Pointer
+*/
+ if( dtmStreamP == NULL )
+   {
+    bcdtmWrite_message(2,0,0,"Null File Pointer") ;
+    goto errexit  ;
+   }
+/*
+** Position File Pointer At File Position
+*/
+ if( bcdtmStream_fseek(dtmStreamP,filePosition,SEEK_SET)  )
+  {
+   bcdtmWrite_message(2,0,0,"File Seek Error ** fseek  = %s",strerror(errno))   ;
+   goto errexit  ;
+  }
+/*
+** Create Tin Object
+*/
+ if( bcdtmObject_createTinObject(tinPP)) goto errexit  ;
+/*
+** Read DTM File Type And Version Number
+*/
+ if( dbg == 2 ) bcdtmWrite_message(0,0,0,"Reading File Type And Version Number")  ;
+ if( bcdtmStream_fread(buffer,8,1,dtmStreamP) != 1 )
+   {
+    bcdtmWrite_message(1,0,0,"Error Reading Tin Object") ;
+    goto errexit  ;
+   }
+ memcpy(&dtmFileType,&buffer[0],4) ;
+ memcpy(&dtmFileVersion,&buffer[1],4) ;
+/*
+** Check For Early Version Geopak Tin File
+*/
+ if( dtmFileType != DTM_TIN_TYPE )
+   {
+    if( bcdtmStream_fseek(dtmStreamP,filePosition,SEEK_SET)  )
+      {
+       bcdtmWrite_message(2,0,0,"File Seek Error ** fseek  = %s",strerror(errno))   ;
+       goto errexit  ;
+      }
+    if( bcdtmStream_fread(buffer,48,1,dtmStreamP) != 1 )
+      {
+       bcdtmWrite_message(1,0,0,"Error Reading Tin Object") ;
+       goto errexit  ;
+      }
+    memcpy(&verNumber,&buffer[ 0],4) ;
+    memcpy(&ident,&buffer[11],4) ;
+    memcpy(&fileType,&buffer[ 1],4) ;
+    if( ident == DTM_TIN_TYPE )
+      {
+       dtmFileType = DTM_TIN_TYPE ;
+       dtmFileVersion = 3 ;
+      }
+    else if( ( verNumber == 10 || verNumber == 20 ) && fileType == 1 )
+      {
+       dtmFileType = DTM_TIN_TYPE ;
+       dtmFileVersion = verNumber ;
+      }
+   }
+/*
+** Test For A Bentley Civil Tin Object File
+*/
+ if( dtmFileType != DTM_TIN_TYPE )
+   {
+    bcdtmWrite_message(1,0,0,"Not A Bentley Geopak Tin Object") ;
+    goto errexit ;
+   }
+/*
+** Read Relevent Tin Object Version
+*/
+ switch ( dtmFileVersion )
+   {
+    case  3 :   /* Version Three Tin Object */
+      if( dbg ) bcdtmWrite_message(0,0,0,"Reading Version 3 Tin Object") ;
+      if( bcdtmReadStream_atFilePositionVer3TinObject(*tinPP,dtmStreamP,filePosition)) goto errexit ;
+    break ;
+
+    case  400 :   /* Version Four Tin Object */
+      if( dbg ) bcdtmWrite_message(0,0,0,"Reading Version 400 Tin Object") ;
+      if( bcdtmReadStream_atFilePositionVer400TinObject(*tinPP,dtmStreamP,filePosition)) goto errexit ;
+    break ;
+
+    case  500 :   /* Version Five Tin Object */
+      if( dbg ) bcdtmWrite_message(0,0,0,"Reading Version 500 Tin Object") ;
+      if( bcdtmReadStream_atFilePositionVer500TinObject(*tinPP,dtmStreamP,filePosition)) goto errexit ;
+    break ;
+
+    case  501 :   /*  Current Version Tin        */
+      if( dbg ) bcdtmWrite_message(0,0,0,"Reading Version 501 Tin Object") ;
+      if( bcdtmReadStream_atFilePositionVer501TinObject(*tinPP,dtmStreamP,filePosition)) goto errexit ;
+    break ;
+
+    default :     /* Unknown Tin Object File Version */
+      bcdtmWrite_message(1,0,0,"Unknown Tin Object File Version %4ld",dtmFileVersion) ;
+      goto errexit ;
+    break ;
+   } ;
+/*
+** Reset Null Point And Null PTR Values
+*/
+ if( (*tinPP)->nullPnt != DTM_NULL_PNT || (*tinPP)->nullPtr != DTM_NULL_PTR )
+   {
+    if( dbg == 1 ) bcdtmWrite_message(0,0,0,"Resetting Tin Null Pnt and Null Ptr Values") ;
+/*
+**  Scan Node And Reset Null Values
+*/
+    if( (*tinPP)->nodesP != NULL )
+      {
+       for( offset = 0 ; offset < (*tinPP)->memPts ; ++offset )
+         {
+          if( ((*tinPP)->nodesP+offset)->tPtr  == (*tinPP)->nullPnt ) ((*tinPP)->nodesP+offset)->tPtr  = DTM_NULL_PNT ;
+          if( ((*tinPP)->nodesP+offset)->sPtr  == (*tinPP)->nullPnt ) ((*tinPP)->nodesP+offset)->sPtr  = DTM_NULL_PNT ;
+          if( ((*tinPP)->nodesP+offset)->hPtr  == (*tinPP)->nullPnt ) ((*tinPP)->nodesP+offset)->hPtr  = DTM_NULL_PNT ;
+          if( ((*tinPP)->nodesP+offset)->cPtr  == (*tinPP)->nullPtr ) ((*tinPP)->nodesP+offset)->cPtr  = DTM_NULL_PTR ;
+          if( ((*tinPP)->nodesP+offset)->fPtr  == (*tinPP)->nullPtr ) ((*tinPP)->nodesP+offset)->fPtr  = DTM_NULL_PTR ;
+         }
+      }
+/*
+**  Scan Circular List And Reset Null Values
+*/
+    if( (*tinPP)->cListP != NULL )
+      {
+       for( offset = 0 ; offset < (*tinPP)->cListPtr ; ++offset )
+         {
+          if( ((*tinPP)->cListP+offset)->pntNum  == (*tinPP)->nullPnt ) ((*tinPP)->cListP+offset)->pntNum  = DTM_NULL_PNT ;
+          if( ((*tinPP)->cListP+offset)->nextPtr == (*tinPP)->nullPtr ) ((*tinPP)->cListP+offset)->nextPtr = DTM_NULL_PTR ;
+         }
+      }
+/*
+**  Scan Feature List And Reset Null Values
+*/
+    if( (*tinPP)->fListP != NULL )
+      {
+       for( offset = 0 ; offset < (*tinPP)->memFeatureList ; ++offset )
+         {
+          if( ((*tinPP)->fListP+offset)->nextPnt == (*tinPP)->nullPnt ) ((*tinPP)->fListP+offset)->nextPnt = DTM_NULL_PNT ;
+          if( ((*tinPP)->fListP+offset)->nextPtr == (*tinPP)->nullPtr ) ((*tinPP)->fListP+offset)->nextPtr = DTM_NULL_PTR ;
+         }
+      }
+/*
+**  Reset Null Pnt And Null Ptr Values
+*/
+    if( (*tinPP)->cListDelPtr       == (*tinPP)->nullPtr ) (*tinPP)->cListDelPtr       = DTM_NULL_PTR ;
+    if( (*tinPP)->cListLastDelPtr   == (*tinPP)->nullPtr ) (*tinPP)->cListLastDelPtr   = DTM_NULL_PTR ;
+    if( (*tinPP)->featureListDelPtr == (*tinPP)->nullPtr ) (*tinPP)->featureListDelPtr = DTM_NULL_PTR ;
+    (*tinPP)->nullPnt = DTM_NULL_PNT ;
+    (*tinPP)->nullPtr = DTM_NULL_PTR ;
+   }
+/*
+** Calculate Machine Precision For Tin ** Necesary For Pre V9 Tins
+*/
+ if( (*tinPP)->mppTol <= 0.0 )
+   {
+    bcdtmNormal_calculateMachinePrecisionForTinObject(*tinPP,&(*tinPP)->mppTol) ;
+    if( (*tinPP)->ppTol <= (*tinPP)->mppTol ) (*tinPP)->ppTol = (*tinPP)->mppTol * 1000.0  ;
+    if( (*tinPP)->plTol <= (*tinPP)->mppTol ) (*tinPP)->plTol = (*tinPP)->mppTol * 1000.0  ;
+   }
+/*
+** Check Last Point Of Dtm Features ** Necessary For Pre NGP Tins
+*/
+ if( dtmFileVersion < 501 )
+   {
+    if( dbg == 2 ) bcdtmWrite_message(0,0,0,"Checking And Fixing Last Point") ;
+    if( bcdtmInsert_checkAndFixLastPointOfDtmFeaturesTinObject((*tinPP))) goto errexit ;
+   }
+/*
+** Check Triangulation
+*/
+ if( cdbg )
+   {
+    bcdtmWrite_message(0,0,0,"Check Tin Object Triangulation") ;
+    if( bcdtmCheck_integrityTinObject(*tinPP))
+      {
+       bcdtmWrite_message(2,0,0,"Tin Object Triangulation Invalid") ;
+       goto errexit ;
+      }
+    bcdtmWrite_message(2,0,0,"Tin Object Triangulation Valid") ;
+   }
+/*
+** Report File Position
+*/
+ if( dbg == 2 ) bcdtmWrite_message(0,0,0,"File Position After Geopak Tin Object Read = %10ld",bcdtmStream_ftell(dtmStreamP)) ;
+/*
+** Clean Up
+*/
+ cleanup :
+/*
+** Job Completed
+*/
+ if( dbg && ret == DTM_SUCCESS ) bcdtmWrite_message(0,0,0,"Reading At File Position Geopak Tin Object Completed") ;
+ if( dbg && ret != DTM_SUCCESS ) bcdtmWrite_message(0,0,0,"Reading At File Position Geopak Tin Object Error") ;
+ return(ret) ;
+/*
+** Error Exit
+*/
+ errexit :
+ if( *tinPP != NULL ) bcdtmObject_deleteTinObject(tinPP) ;
+ if( ret == DTM_SUCCESS ) ret = DTM_ERROR ;
+ goto cleanup ;
+}
+/*-------------------------------------------------------------------+
+|                                                                    |
+|                                                                    |
+|                                                                    |
++-------------------------------------------------------------------*/
+BENTLEYDTM_Public int bcdtmReadStream_atFilePositionVer3TinObject
+(
+ DTM_TIN_OBJ *tinP,
+ BENTLEY_NAMESPACE_NAME::TerrainModel::IBcDtmStream* dtmStreamP,
+ long   filePosition
+)
+/*
+** This Routine reads the relevant parameters from the Tin file
+*/
+{
+ int   ret=DTM_SUCCESS,dbg=DTM_TRACE_VALUE(0) ;
+ long  n,Nvoid=0 ;
+ DPoint3d   *pntP ;
+ DTM_TIN_NODE    *nodeP ;
+// DTM_CIR_LIST    *clistP ;
+ struct
+   {
+    long    dtmFileVersion,FILTYP,MODEFLAG,numPts,NT,NL,hullPnt,nullPtr,nullPnt,cListPtr,NVOID,L1,L2,L3,L4,L5 ;
+    double  XMIN,YMIN,ZMIN,XMAX,YMAX,ZMAX,XDIF,YDIF,ZDIF,D1,D2,D3,D4 ;
+   } TRGH  ;
+ struct  { long Lptr,Fptr,Tptr ; } node ;
+ long   nv,vPtr,offset;
+ DTMDirection direction;
+ double area ;
+ DTM_TIN_OBJ *newTinP=NULL ;
+/*
+** Write Entry Message
+*/
+ if( dbg )
+   {
+    bcdtmWrite_message(0,0,0,"Reading At File Position V3 Geopak Tin Object") ;
+    bcdtmWrite_message(0,0,0,"tinP         = %p",tinP) ;
+    bcdtmWrite_message(0,0,0,"dtmStreamP   = %p",dtmStreamP) ;
+    bcdtmWrite_message(0,0,0,"filePosition = %8ld",filePosition) ;
+   }
+/*
+** Seek To File Position
+*/
+ if( bcdtmStream_fseek(dtmStreamP,filePosition,SEEK_SET)  )
+   {
+    bcdtmWrite_message(2,0,0,"File Seek Error ** fseek  = %s",strerror(errno))   ;
+    goto errexit  ;
+   }
+/*
+** Read Version 3 Tin File header
+*/
+ if( bcdtmStream_fread(&TRGH,sizeof(TRGH),1,dtmStreamP) != 1 )
+   {
+    bcdtmWrite_message(1,0,0,"Error Reading Dtm Header") ;
+    goto errexit ;
+   }
+/*
+** Set Tin Header Values
+*/
+ tinP->dtmFileType       = DTM_TIN_TYPE    ;
+ tinP->dtmFileVersion    = DTM_TIN_FILE_VERSION  ;
+ tinP->numTriangles      = TRGH.NT   ;
+ tinP->numLines          = TRGH.NL   ;
+ tinP->hullPnt           = TRGH.hullPnt ;
+ tinP->nextHullPnt       = TRGH.hullPnt ;
+ tinP->iniMemPts         = TRGH.numPts  ;
+ tinP->numDecDigits      =   4       ;
+ tinP->ppTol             = 0.0       ;
+ tinP->ppTol             = 0.0       ;
+ tinP->nullPtr           = TRGH.nullPtr ;
+ tinP->nullPnt           = TRGH.nullPnt ;
+ tinP->nullUserTag       = DTM_NULL_USER_TAG    ;
+ tinP->numPts            = TRGH.numPts  ;
+ tinP->memPts            = TRGH.numPts  ;
+ tinP->numSortedPts      = TRGH.numPts  ;
+ tinP->cListPtr          = TRGH.cListPtr ;
+ tinP->cListDelPtr       = TRGH.nullPtr ;
+ tinP->cListLastDelPtr   = TRGH.nullPtr ;
+ tinP->featureListDelPtr = TRGH.nullPtr ;
+ tinP->numFeatureTable   = 0 ;
+ tinP->memFeatureTable   = 0 ;
+ tinP->numFeatureList    = 0 ;
+ tinP->memFeatureList    = 0 ;
+ tinP->iniMemPts          = DTM_INI_MEM_PTS;
+ tinP->incMemPts          = DTM_INC_MEM_PTS ;
+ tinP->iniMemFeatureTable = DTM_INI_MEM_FEATURES_TABLE ;
+ tinP->incMemFeatureTable = DTM_INC_MEM_FEATURES_TABLE ;
+ tinP->iniMemFeatureList  = DTM_INI_MEM_FEATURES_LIST ;
+ tinP->incMemFeatureList  = DTM_INC_MEM_FEATURES_LIST ;
+ tinP->xMin               = TRGH.XMIN ;
+ tinP->yMin               = TRGH.YMIN ;
+ tinP->zMin               = TRGH.ZMIN ;
+ tinP->xMax               = TRGH.XMAX ;
+ tinP->yMax               = TRGH.YMAX ;
+ tinP->zMax               = TRGH.ZMAX ;
+ tinP->xRange             = TRGH.XMAX - TRGH.XMIN ;
+ tinP->yRange             = TRGH.YMAX - TRGH.YMIN ;
+ tinP->zRange             = TRGH.ZMAX - TRGH.ZMIN ;
+ tinP->pointsP            = NULL ;
+ tinP->cListP             = NULL ;
+ tinP->fTableP            = NULL ;
+ tinP->fListP             = NULL ;
+ tinP->fMapP              = NULL ;
+ strcpy(tinP->userName,"") ;
+ strcpy(tinP->tinObjectFileName,"") ;
+/*
+** Write Stats
+*/
+ if( dbg )
+   {
+    bcdtmWrite_message(0,0,0,"numPts  = %8ld  memPts = %8ld",TRGH.numPts,TRGH.numPts) ;
+    bcdtmWrite_message(0,0,0,"xMin  = %12.5f  xMax = %12.5lf xRange = %12.5lf",tinP->xMin,tinP->xMax,tinP->xRange) ;
+    bcdtmWrite_message(0,0,0,"yMin  = %12.5f  yMax = %12.5lf yRange = %12.5lf",tinP->yMin,tinP->yMax,tinP->yRange) ;
+    bcdtmWrite_message(0,0,0,"zMin  = %12.5f  zMax = %12.5lf zRange = %12.5lf",tinP->zMin,tinP->zMax,tinP->zRange) ;
+    bcdtmWrite_message(0,0,0,"Nvoid = %12ld  ModeFlag = %12ld",TRGH.NVOID,TRGH.MODEFLAG) ;
+   }
+/*
+** Allocate Memory For Tin Points
+*/
+ tinP->pointsP = ( DPoint3d * ) malloc ( tinP->numPts * sizeof(DPoint3d)) ;
+ if( tinP->pointsP == NULL )
+   {
+    bcdtmWrite_message(1,0,0,"Memory Allocation Failure") ;
+    goto errexit ;
+   }
+/*
+** Read Tin Points
+*/
+ if( dbg ) bcdtmWrite_message(0,0,0,"Reading Tin Points") ;
+ if( bcdtmStream_fread(tinP->pointsP,sizeof(DPoint3d)*tinP->numPts,1,dtmStreamP) != 1 )
+   {
+    bcdtmWrite_message(1,0,0,"Error Reading Tin File") ;
+    goto errexit ;
+   }
+ for( pntP = tinP->pointsP ; pntP < tinP->pointsP + tinP->numPts ; ++pntP )
+   {
+    pntP->x = pntP->x + tinP->xMin ;
+    pntP->y = pntP->y + tinP->yMin ;
+    pntP->z = pntP->z + tinP->zMin ;
+   }
+/*
+** Allocate Memory For Tin Nodes
+*/
+ if( dbg ) bcdtmWrite_message(0,0,0,"Reading Tin Nodes") ;
+ tinP->nodesP = ( DTM_TIN_NODE * ) malloc ( tinP->numPts * sizeof(DTM_TIN_NODE)) ;
+ if( tinP->nodesP == NULL )
+   {
+    bcdtmWrite_message(1,0,0,"Memory Allocation Failure") ;
+    goto errexit ;
+   }
+/*
+** Read Tin Nodes
+*/
+ nodeP = tinP->nodesP ;
+ for( n = 0 ; n < tinP->numPts ; ++n )
+   {
+    if( bcdtmStream_fread(&node,sizeof(node),1,dtmStreamP) != 1 )
+      {
+       bcdtmWrite_message(1,0,0,"Error Reading Tin File") ;
+       goto errexit ;
+      }
+    nodeP->cPtr = node.Lptr ;
+    nodeP->hPtr = node.Fptr ;
+    nodeP->tPtr = node.Tptr ;
+    nodeP->sPtr = TRGH.nullPnt ;
+    nodeP->fPtr = TRGH.nullPtr ;
+// bcdtmWrite_message(0,0,0,"Node[%8ld] = %10ld %10ld %10ld",n,nodeP->cPtr,nodeP->hPtr,nodeP->tPtr) ;
+    ++nodeP ;
+   }
+/*
+** Allocate Storage For Circular List
+*/
+ if( dbg ) bcdtmWrite_message(0,0,0,"Reading Circular List") ;
+ tinP->cListP  = ( DTM_CIR_LIST * ) malloc ( tinP->cListPtr * sizeof(DTM_CIR_LIST)) ;
+ if( tinP->cListP == NULL )
+   {
+    bcdtmWrite_message(1,0,0,"Memory Allocation Failure") ;
+    goto errexit ;
+   }
+/*
+** Read Circular List
+*/
+ if( bcdtmStream_fread(tinP->cListP,tinP->cListPtr*sizeof(DTM_CIR_LIST),1,dtmStreamP) != 1 )
+   {
+    bcdtmWrite_message(1,0,0,"Error Reading Tin File") ;
+    goto errexit ;
+   }
+/*
+** Read Voids
+*/
+ if( TRGH.NVOID > 0 )
+   {
+    if( dbg ) bcdtmWrite_message(0,0,0,"Reading Void Features") ;
+/*
+**  Jump Over Partial Derivatives If They Are Present
+*/
+    if( TRGH.MODEFLAG == 2 )bcdtmStream_fseek(dtmStreamP,tinP->numPts*20,SEEK_CUR) ;
+/*
+**  Allocate Memory For Feature Table
+*/
+    tinP->memFeatureTable = Nvoid ;
+    tinP->fTableP  = ( DTM_FEATURE_TABLE *) malloc(tinP->memFeatureTable * sizeof(DTM_FEATURE_TABLE)) ;
+    if( tinP->fTableP == NULL )
+      {
+       bcdtmWrite_message(1,0,0,"Memory Allocation Failure") ;
+       goto errexit ;
+      }
+/*
+**  Allocate Memory For Feature List
+*/
+    tinP->memFeatureList = tinP->numPts / 10 ;
+    if( tinP->memFeatureList <= 0 ) tinP->memFeatureList = 1000 ;
+    tinP->fListP = ( DTM_FEATURE_LIST_VER200 *) malloc(tinP->memFeatureList * sizeof(DTM_FEATURE_LIST_VER200)) ;
+    if( tinP->fListP == NULL )
+      {
+       bcdtmWrite_message(1,0,0,"Memory Allocation Failure") ;
+       goto errexit ;
+      }
+/*
+**  Read the VOIDS
+*/
+    for( nv = 0 ; nv < TRGH.NVOID ; ++nv )
+      {
+       if( bcdtmStream_fread(&vPtr,sizeof(long),1,dtmStreamP) != 1 )
+         {
+          bcdtmWrite_message(1,0,0,"Error Reading Tin File") ;
+          goto errexit ;
+         }
+/*
+**     Check Connectivity Of Void
+*/
+       if( bcdtmList_checkConnectivityTptrPolygonTinObject(tinP,vPtr,0))
+         {
+          bcdtmWrite_message(1,0,0,"Connectivity Error In Void - Tin File Corrupted") ;
+          goto errexit ;
+         }
+/*
+**     Check Void Is Anti Clockwise
+*/
+       bcdtmMath_calculateAreaAndDirectionTptrPolygonTinObject(tinP,vPtr,&area,&direction) ;
+       if (direction == DTMDirection::Clockwise) bcdtmList_reverseTptrPolygonTinObject (tinP, vPtr);
+/*
+**     Insert Void Into DTMFeatureState::Tin
+*/
+       if( bcdtmInsert_addDtmFeatureToTinObject(tinP,DTMFeatureType::Void,tinP->nullUserTag,tinP->nullGuid,vPtr,1)) goto errexit ;
+      }
+   }
+/*
+** Reset Null Point And Null PTR Values
+*/
+ if( tinP->nullPnt != DTM_NULL_PNT || tinP->nullPtr != DTM_NULL_PTR )
+   {
+    if( dbg == 1 ) bcdtmWrite_message(0,0,0,"Resetting Tin Null Pnt and Null Ptr Values") ;
+/*
+**  Scan Node And Reset Null Values
+*/
+    if( tinP->nodesP != NULL )
+      {
+       for( offset = 0 ; offset < tinP->memPts ; ++offset )
+         {
+          if( (tinP->nodesP+offset)->tPtr  == tinP->nullPnt ) (tinP->nodesP+offset)->tPtr  = DTM_NULL_PNT ;
+          if( (tinP->nodesP+offset)->sPtr  == tinP->nullPnt ) (tinP->nodesP+offset)->sPtr  = DTM_NULL_PNT ;
+          if( (tinP->nodesP+offset)->hPtr  == tinP->nullPnt ) (tinP->nodesP+offset)->hPtr  = DTM_NULL_PNT ;
+          if( (tinP->nodesP+offset)->cPtr  == tinP->nullPtr ) (tinP->nodesP+offset)->cPtr  = DTM_NULL_PTR ;
+          if( (tinP->nodesP+offset)->fPtr  == tinP->nullPtr ) (tinP->nodesP+offset)->fPtr  = DTM_NULL_PTR ;
+         }
+      }
+/*
+**  Scan Circular List And Reset Null Values
+*/
+    if( tinP->cListP != NULL )
+      {
+       for( offset = 0 ; offset < tinP->cListPtr ; ++offset )
+         {
+          if( (tinP->cListP+offset)->pntNum  == tinP->nullPnt ) (tinP->cListP+offset)->pntNum  = DTM_NULL_PNT ;
+          if( (tinP->cListP+offset)->nextPtr == tinP->nullPtr ) (tinP->cListP+offset)->nextPtr = DTM_NULL_PTR ;
+         }
+      }
+/*
+**  Scan Feature List And Reset Null Values
+*/
+    if( tinP->fListP != NULL )
+      {
+       for( offset = 0 ; offset < tinP->memFeatureList ; ++offset )
+         {
+          if( (tinP->fListP+offset)->nextPnt == tinP->nullPnt ) (tinP->fListP+offset)->nextPnt = DTM_NULL_PNT ;
+          if( (tinP->fListP+offset)->nextPtr == tinP->nullPtr ) (tinP->fListP+offset)->nextPtr = DTM_NULL_PTR ;
+         }
+      }
+/*
+**  Reset Null Pnt And Null Ptr Values
+*/
+    if( tinP->cListDelPtr       == tinP->nullPtr ) tinP->cListDelPtr       = DTM_NULL_PTR ;
+    if( tinP->cListLastDelPtr   == tinP->nullPtr ) tinP->cListLastDelPtr   = DTM_NULL_PTR ;
+    if( tinP->featureListDelPtr == tinP->nullPtr ) tinP->featureListDelPtr = DTM_NULL_PTR ;
+    tinP->nullPnt = DTM_NULL_PNT ;
+    tinP->nullPtr = DTM_NULL_PTR ;
+   }
+/*
+** Clean Tin
+*/
+ for( nodeP = tinP->nodesP  ; nodeP < tinP->nodesP + tinP->numPts ; ++nodeP ) nodeP->tPtr = tinP->nullPnt ;
+ if( bcdtmTin_markInternalVoidPointsTinObject(tinP)) goto errexit ;
+ if( bcdtmTin_compactFeatureTableTinObject(tinP))    goto errexit ;
+ if( bcdtmTin_compactFeatureListTinObject(tinP))     goto errexit ;
+/*
+** Clean Up
+*/
+ cleanup :
+ if( newTinP != NULL ) bcdtmObject_deleteTinObject(&newTinP) ;
+/*
+** Job Completed
+*/
+ if( dbg && ret == DTM_SUCCESS ) bcdtmWrite_message(0,0,0,"Reading At File Position V3 Geopak Tin Object Completed") ;
+ if( dbg && ret != DTM_SUCCESS ) bcdtmWrite_message(0,0,0,"Reading At File Position V3 Geopak Tin Object Error") ;
+ return(ret) ;
+/*
+** Error Exit
+*/
+ errexit :
+ if( ret == DTM_SUCCESS ) ret = DTM_ERROR ;
+ goto cleanup ;
+}
+/*-------------------------------------------------------------------+
+|                                                                    |
+|                                                                    |
+|                                                                    |
++-------------------------------------------------------------------*/
+BENTLEYDTM_Public int bcdtmReadStream_atFilePositionVer400TinObject
+(
+ DTM_TIN_OBJ *Tin,
+ struct      BENTLEY_NAMESPACE_NAME::TerrainModel::IBcDtmStream* dtmStreamP,
+ long        FilePosition
+)
+{
+/*
+**  Data Structures For Ver 400 Tin Objects
+*/
+ int headerSize;
+ int dbg=DTM_TRACE_VALUE(0) ;
+ struct Tinod { double x,y,z ; unsigned short PRGN,PCWD ; long hPtr,cPtr,tPtr,fPtr ; } Tind ;
+ struct Tinoc { long  pntNum,nextPtr ; } ;
+ struct Tinof { long  firstPnt; DTMFeatureType TYPE; long UTAG  ; } Tinf ;
+ struct Tinol { long  pntNum,FEAT,nextPtr ; } ;
+ struct Tinobj
+   {
+    long    dtmFileType,dtmFileVersion ;
+    double  xMin,yMin,zMin,xMax,yMax,zMax,xRange,yRange,zRange,plTol,ppTol ;
+    long    NT,NL,hullPnt,nextHullPnt,iniMemPts,incMemPts,iniMemFeatureList,incMemFeatureList,iniMemFeatureTable,incMemFeatureTable,numDecDigits,nullPtr,nullPnt ;
+    long    numPts,memPts,Ndp,cListPtr,cListDelPtr,cListLastDelPtr,numFeatureTable,memFeatureTable,numFeaturePts,memFeatureList,featureListDelPtr ;
+    char    userName[DTM_FILE_SIZE] ;
+    char    tinObjectFileName[DTM_FILE_SIZE] ;
+    struct  Tinod *pointsP ;
+    struct  Tinoc *cListP ;
+    struct  Tinof *fTableP ;
+    struct  Tinol *cPtr ;
+   } Tinobj ;
+ DPoint3d     *pd ;
+ DTM_FEATURE_TABLE *pf ;
+ DTM_TIN_NODE      *pn ;
+ DTM_GUID nullGuid=DTM_NULL_GUID ;
+/*
+** Write Entry Message
+*/
+ if( dbg )
+   {
+    bcdtmWrite_message(0,0,0,"Reading At File Position Ver 400 Tin Object") ;
+    bcdtmWrite_message(0,0,0,"Tin          = %p",Tin) ;
+    bcdtmWrite_message(0,0,0,"dtmStreamP   = %p",dtmStreamP) ;
+    bcdtmWrite_message(0,0,0,"FilePosition = %8ld",FilePosition) ;
+   }
+/*
+** Check For Non Null File Pointer
+*/
+ if( dtmStreamP == NULL )
+   {
+    bcdtmWrite_message(1,0,0,"Null Stream Pointer") ;
+    goto errexit ;
+   }
+/*
+** Position File Pointer At File Position
+*/
+ if( bcdtmStream_fseek(dtmStreamP,FilePosition,SEEK_SET) )
+   {
+    bcdtmWrite_message(1,0,0,"File Seek Error") ;
+    goto errexit ;
+   }
+/*
+** Read Tin Header
+*/
+ if( dbg ) bcdtmWrite_message(0,0,0,"Reading Ver 400 Header") ;
+
+ #ifdef _M_IX86
+ headerSize = sizeof(Tinobj);
+#else
+ headerSize = offsetof(struct Tinobj,pointsP) + (4 * 4) ;
+ #endif ;
+
+ if( bcdtmStream_fread(&Tinobj,headerSize,1,dtmStreamP) != 1 )
+   {
+    bcdtmWrite_message(1,0,0,"Error Reading Tin File %s",Tin->tinObjectFileName) ;
+    return(1) ;
+   }
+/*
+** Check For GPK Tin File
+*/
+ if( Tinobj.dtmFileType != DTM_TIN_TYPE )
+   {
+    bcdtmWrite_message(1,0,0,"Not A Bentley Civil Tin Object") ;
+    goto errexit ;
+   }
+/*
+** Test For Latter Version Of Tin File
+*/
+ if( Tinobj.dtmFileVersion != 400)
+   {
+    bcdtmWrite_message(1,0,0,"Not Version 400 Tin Object - Update GEOPAK") ;
+    goto errexit ;
+   }
+/*
+** Copy Ver 400 Header Items To Latest Version
+*/
+ Tin->dtmFileType = DTM_TIN_TYPE ;
+ Tin->dtmFileVersion = DTM_TIN_FILE_VERSION ;
+ strcpy(Tin->userName,Tinobj.userName) ;
+ strcpy(Tin->tinObjectFileName,Tinobj.tinObjectFileName) ;
+ Tin->xMin  = Tinobj.xMin ; Tin->yMin = Tinobj.yMin ; Tin->zMin = Tinobj.zMin ;
+ Tin->xMax  = Tinobj.xMax ; Tin->yMax = Tinobj.yMax ; Tin->zMax = Tinobj.zMax ;
+ Tin->xRange  = Tinobj.xRange ; Tin->yRange = Tinobj.yRange ; Tin->zRange = Tinobj.zRange ;
+ Tin->ppTol  = Tinobj.ppTol ;
+ Tin->ppTol  = Tinobj.plTol ;
+ Tin->numDecDigits      = Tinobj.numDecDigits   ;
+ Tin->numPts            = Tinobj.numPts   ;
+ Tin->numSortedPts      = Tinobj.Ndp   ;
+ Tin->memPts            = Tinobj.memPts  ;
+ Tin->numTriangles      = Tinobj.NT    ;
+ Tin->numLines          = Tinobj.NL    ;
+ Tin->numFeatureTable   = Tinobj.numFeatureTable ;
+ Tin->memFeatureTable   = Tinobj.memFeatureTable ;
+ Tin->numFeatureList    = Tinobj.numFeaturePts ;
+ Tin->memFeatureList    = Tinobj.memFeatureList ;
+ Tin->hullPnt           = Tinobj.hullPnt  ;
+ Tin->nextHullPnt       = Tinobj.nextHullPnt   ;
+ Tin->cListPtr          = Tinobj.cListPtr  ;
+ Tin->nullPtr           = Tinobj.nullPtr ;
+ Tin->cListDelPtr       = Tinobj.cListDelPtr  ;
+ Tin->cListLastDelPtr   = Tinobj.cListLastDelPtr ;
+ Tin->featureListDelPtr = Tinobj.featureListDelPtr ;
+ Tin->nullPnt           = Tinobj.nullPnt ;
+ Tin->iniMemPts         = Tinobj.iniMemPts ;
+ Tin->incMemPts         = Tinobj.incMemPts ;
+ Tin->iniMemFeatureTable  = Tinobj.iniMemFeatureTable ;
+ Tin->incMemFeatureTable  = Tinobj.incMemFeatureTable ;
+ Tin->iniMemFeatureList = Tinobj.iniMemFeatureList ;
+ Tin->incMemFeatureList = Tinobj.incMemFeatureList ;
+ Tin->pointsP  = NULL ;
+ Tin->nodesP   = NULL ;
+ Tin->cListP   = NULL ;
+ Tin->fTableP  = NULL ;
+ Tin->fListP   = NULL ;
+/*
+** Write Header Values
+*/
+ if( dbg == 1 )
+   {
+    bcdtmWrite_message(0,0,0,"numPts         = %8ld memPts         = %8ld",Tin->numPts,Tin->memPts) ;
+    bcdtmWrite_message(0,0,0,"numFeatures    = %8ld memFeatures    = %8ld",Tin->numFeatureTable,Tin->memFeatureTable) ;
+    bcdtmWrite_message(0,0,0,"numFeatureList = %8ld memFeatureList = %8ld",Tin->numFeatureList,Tin->memFeatureList) ;
+    bcdtmWrite_message(0,0,0,"cListPtr       = %8ld",Tin->cListPtr) ;
+   }
+/*
+** Read Tin Object Data If Tin Object Populated
+*/
+ if( Tin->numPts == 0 )
+   {
+    Tin->numPts = Tin->memPts = Tin->numFeatureTable = Tin->memFeatureTable = Tin->numFeatureList = Tin->memFeatureList = Tin->cListPtr = 0 ;
+   }
+ else
+   {
+/*
+** Read Points Array
+*/
+    if( dbg ) bcdtmWrite_message(0,0,0,"Reading Ver 400 Points Array") ;
+    Tin->pointsP = (DPoint3d *) malloc( Tin->memPts * sizeof(DPoint3d)) ;
+    Tin->nodesP  = (DTM_TIN_NODE  *) malloc( Tin->memPts * sizeof(DTM_TIN_NODE)) ;
+    if( Tin->pointsP == NULL || Tin->nodesP == NULL )
+      {
+       bcdtmWrite_message(1,0,0,"Memory Allocation Failure") ;
+       goto errexit ;
+      }
+    for( pd = Tin->pointsP, pn = Tin->nodesP ; pd < Tin->pointsP + Tin->memPts ; ++pd , ++pn )
+      {
+       if( bcdtmStream_fread(&Tind,sizeof(struct Tinod),1,dtmStreamP) != 1 )
+         {
+          bcdtmWrite_message(1,0,0,"Error Reading Tin File %s ",Tin->tinObjectFileName) ;
+          goto errexit ;
+         }
+       pd->x = Tind.x ;
+       pd->y = Tind.y ;
+       pd->z = Tind.z ;
+       if( dbg == 1 ) bcdtmWrite_message(0,0,0,"Point[%8ld] = %12.5lf %12.5lf %10.4lf",(long)(pd-Tin->pointsP),pd->x,pd->y,pd->z) ;
+       pn->PRGN = Tind.PRGN ;
+       pn->PCWD = Tind.PCWD ;
+       pn->cPtr = Tind.cPtr ;
+       pn->hPtr = Tind.hPtr ;
+       pn->tPtr = Tind.tPtr ;
+       pn->fPtr = Tind.fPtr ;
+       pn->sPtr = Tin->nullPnt ;
+      }
+/*
+** Read Circular Array
+*/
+    if( dbg ) bcdtmWrite_message(0,0,0,"Reading Ver 400 Circular List") ;
+    Tin->cListP = (DTM_CIR_LIST *) malloc( Tin->cListPtr * sizeof(DTM_CIR_LIST)) ;
+    if( Tin->cListP == NULL )
+      {
+       bcdtmWrite_message(1,0,0,"Memory Allocation Failure") ;
+       goto errexit ;
+      }
+    if( bcdtmStream_fread(Tin->cListP,sizeof(DTM_CIR_LIST)*Tin->cListPtr,1,dtmStreamP) != 1 )
+      {
+       bcdtmWrite_message(1,0,0,"Error Reading Tin File") ;
+       goto errexit ;
+      }
+/*
+** Read Feature Table Array
+*/
+    if( Tin->memFeatureTable > 0 )
+      {
+       if( dbg ) bcdtmWrite_message(0,0,0,"Reading Ver 400 Feature Table") ;
+       Tin->fTableP = (DTM_FEATURE_TABLE *) malloc( Tin->memFeatureTable * sizeof(DTM_FEATURE_TABLE)) ;
+       if( Tin->fTableP == NULL )
+         {
+          bcdtmWrite_message(1,0,0,"Memory Allocation Failure") ;
+          goto errexit ;
+         }
+       for( pf = Tin->fTableP ; pf < Tin->fTableP + Tin->memFeatureTable ; ++pf )
+         {
+          if( bcdtmStream_fread(&Tinf,sizeof(struct Tinof),1,dtmStreamP) != 1 )
+            {
+             bcdtmWrite_message(1,0,0,"Error Reading Tin File") ;
+             goto errexit ;
+            }
+          pf->firstPnt = Tinf.firstPnt ;
+          pf->dtmFeatureType = Tinf.TYPE ;
+          pf->userTag  = ( DTMUserTag ) Tinf.UTAG ;
+          pf->userGuid = nullGuid ;
+          pf->internalToFeature = DTM_NULL_PNT ;
+          if( pf->userTag == (DTMUserTag ) Tin->nullPnt ) pf->userTag = DTM_NULL_USER_TAG ;
+          if( dbg == 1 ) bcdtmWrite_message(0,0,0,"Feature[%8ld] ** Type = %4ld Tag = %10I64d firstPnt = %8ld",(long)( pf-Tin->fTableP),pf->dtmFeatureType,pf->userTag,pf->firstPnt) ;
+         }
+      }
+/*
+**  Read Feature List Array
+*/
+    if( Tin->memFeatureList > 0 )
+      {
+       if( dbg ) bcdtmWrite_message(0,0,0,"Reading Ver 400 Feature List") ;
+       Tin->fListP = (DTM_FEATURE_LIST_VER200 *) malloc( Tin->memFeatureList * sizeof(DTM_FEATURE_LIST)) ;
+       if( Tin->fListP == NULL )
+         {
+          bcdtmWrite_message(1,0,0,"Memory Allocation Failure") ;
+          goto errexit ;
+         }
+       if( bcdtmStream_fread(Tin->fListP,sizeof(DTM_FEATURE_LIST_VER200)*Tin->memFeatureList,1,dtmStreamP) != 1 )
+         {
+          bcdtmWrite_message(1,0,0,"Error Reading Tin File") ;
+          goto errexit ;
+         }
+      }
+   }
+/*
+** Job Completed
+*/
+ return(0) ;
+/*
+** Error Exit
+*/
+ errexit :
+ return(1) ;
+}
+/*-------------------------------------------------------------------+
+|                                                                    |
+|                                                                    |
+|                                                                    |
++-------------------------------------------------------------------*/
+BENTLEYDTM_Public int bcdtmReadStream_atFilePositionVer500TinObject
+(
+ DTM_TIN_OBJ *tinP,
+ struct      BENTLEY_NAMESPACE_NAME::TerrainModel::IBcDtmStream* dtmStreamP,
+ long        FilePosition
+)
+{
+ int ret=DTM_SUCCESS,dbg=DTM_TRACE_VALUE(0) ;
+/*
+**  Ver 500 Tin Object
+*/
+struct ver500Pts       {  double x,y,z ; unsigned short  PRGN,PCWD ;long FPTR,LPTR,TPTR,SPTR,NPTR ; } ver500Pnt ;
+struct ver500CList     { long  PTNO,NEXT ; } ;
+struct ver500FTable    { long  FPNT; DTMFeatureType TYPE; long INTERNALTO ; int64_t UTAG ; } ;
+struct ver500FList     { long  PTNO,FEAT,NEXT ; } ;
+struct ver500TinObject
+{
+ long    dtmFileType,dtmFileVersion ;
+ double  TXMIN,TYMIN,TZMIN,TXMAX,TYMAX,TZMAX,TXDIF,TYDIF,TZDIF,PLTOL,PPTOL ;
+ long    NT,NL,LPNT,LFP,SmemPolyPts,ImemPolyPts,MLINI,MLINC,MFINI,MFINC,NDD,NCLPTR,NPTVAL ;
+ long    NDP,MNDP,Ndp,CLNP,CLDP,CLDPN,NFEAT,MFEAT,NLIST,MLIST,LISTDP ;
+ long    refCount,UserStatus ;
+ long    CreationTime,ModifiedTime,UserTime ;
+ int64_t NTGVAL ;
+ char    UserName[DTM_FILE_SIZE] ;
+ char    TinObjectFile[DTM_FILE_SIZE] ;
+ char    UserMessage[256] ;
+ long    SL1,SL2,SL3,SL4,SL5 ;
+ int64_t SI641,SI642,SI643,SI644,SI645 ;
+ double  MPPTOL,SD2,SD3,SD4,SD5 ;
+ void    *SP1,*SP2,*SP3,*SP4,*SP5 ;
+ struct ver500Pts      *DPTR ;
+ struct ver500CList    *CPTR ;
+ struct ver500FTable   *FPTR ;
+ struct ver500FList    *LPTR ;
+} ;
+struct ver500TinObject tinObj ;
+struct ver500FTable    fTable ;
+DTM_FEATURE_TABLE      *ftP   ;
+DPoint3d  *pp ;
+DTM_TIN_NODE   *np ;
+long headerSize ;
+DTM_GUID nullGuid=DTM_NULL_GUID ;
+/*
+** Write Entry Message
+*/
+ if( dbg )
+   {
+    bcdtmWrite_message(0,0,0,"Reading Version 500 Geopak Tin Object At File Position %9ld",FilePosition) ;
+    bcdtmWrite_message(0,0,0,"tinP         = %p",tinP) ;
+    bcdtmWrite_message(0,0,0,"dtmStreamP   = %p",dtmStreamP) ;
+    bcdtmWrite_message(0,0,0,"FilePosition = %8ld",FilePosition) ;
+   }
+/*
+** Check For Non Null File Pointer
+*/
+ if( dtmStreamP == NULL )
+   {
+    bcdtmWrite_message(1,0,0,"Null Stream Pointer") ;
+    goto errexit ;
+   }
+/*
+** Position File Pointer At File Position
+*/
+ if( bcdtmStream_fseek(dtmStreamP,FilePosition,SEEK_SET) )
+   {
+    bcdtmWrite_message(1,0,0,"File Seek Error") ;
+    goto errexit ;
+   }
+/*
+** Set Header Size
+*/
+ headerSize = sizeof(struct ver500TinObject) ;
+ #ifndef _M_IX86
+ headerSize =  offsetof(struct ver500TinObject,SP1) + 40 ;
+ #endif ;
+/*
+** Read Tin Header
+*/
+ if( dbg ) bcdtmWrite_message(0,0,0,"Reading Dtm Header         ** Header Size = %9ld",headerSize) ;
+ if( bcdtmStream_fread(&tinObj,headerSize,1,dtmStreamP) != 1 )
+   {
+    bcdtmWrite_message(1,0,0,"Error Reading Tin Object") ;
+    goto errexit ;
+   }
+/*
+** Check Bentley Civil Object Type
+*/
+ if( tinObj.dtmFileType != DTM_TIN_TYPE )
+   {
+    bcdtmWrite_message(1,0,0,"Not A Bentley Civil Dtm Tin Object") ;
+    goto errexit ;
+   }
+/*
+** Check File Type Version
+*/
+ if( tinObj.dtmFileVersion != 500 )
+   {
+    bcdtmWrite_message(1,0,0,"Not A Bentley Civil Version 500 Tin Object") ;
+    goto errexit ;
+   }
+/*
+** Set Tin Header Variables
+*/
+ tinP->dtmFileType        = DTM_TIN_TYPE  ;
+ tinP->dtmFileVersion     = DTM_TIN_FILE_VERSION ;
+ tinP->xMin               = tinObj.TXMIN  ;
+ tinP->yMin               = tinObj.TYMIN  ;
+ tinP->zMin               = tinObj.TZMIN  ;
+ tinP->xMax               = tinObj.TXMAX  ;
+ tinP->yMax               = tinObj.TYMAX  ;
+ tinP->zMax               = tinObj.TZMAX  ;
+ tinP->xRange             = tinObj.TXDIF  ;
+ tinP->yRange             = tinObj.TYDIF  ;
+ tinP->zRange             = tinObj.TZDIF  ;
+ tinP->ppTol              = tinObj.PPTOL  ;
+ tinP->plTol              = tinObj.PLTOL  ;
+ tinP->mppTol             = tinObj.MPPTOL ;
+ tinP->numDecDigits       = tinObj.NDD    ;
+ tinP->numPts             = tinObj.NDP    ;
+ tinP->numSortedPts       = tinObj.Ndp    ;
+ tinP->memPts             = tinObj.MNDP   ;
+ tinP->numTriangles       = tinObj.NT     ;
+ tinP->numLines           = tinObj.NL     ;
+ tinP->numFeatureTable    = tinObj.NFEAT  ;
+ tinP->memFeatureTable    = tinObj.MFEAT  ;
+ tinP->numFeatureList     = tinObj.NLIST  ;
+ tinP->memFeatureList     = tinObj.MLIST  ;
+ tinP->hullPnt            = tinObj.LPNT   ;
+ tinP->nextHullPnt        = tinObj.LFP    ;
+ tinP->cListPtr           = tinObj.CLNP   ;
+ tinP->cListDelPtr        = tinObj.CLDP   ;
+ tinP->cListLastDelPtr    = tinObj.CLDPN  ;
+ tinP->featureListDelPtr  = tinObj.LISTDP ;
+ tinP->nullPnt            = tinObj.NPTVAL ;
+ tinP->nullPtr            = tinObj.NCLPTR ;
+ tinP->nullUserTag        = tinObj.NTGVAL ;
+ tinP->nullGuid           = nullGuid      ;
+ tinP->iniMemPts          = tinObj.SmemPolyPts  ;
+ tinP->incMemPts          = tinObj.ImemPolyPts  ;
+ tinP->iniMemFeatureTable = tinObj.MFINI == 0 ? 100 : tinObj.MFINI;
+ tinP->incMemFeatureTable = tinObj.MFINC == 0 ? 100 : tinObj.MFINC;
+ tinP->iniMemFeatureList  = tinObj.MLINI == 0 ? 100 : tinObj.MLINI;
+ tinP->incMemFeatureList  = tinObj.MLINC == 0 ? 100 : tinObj.MLINC;
+ tinP->creationTime       = tinObj.CreationTime ;
+ tinP->modifiedTime       = tinObj.ModifiedTime ;
+ tinP->userTime           = tinObj.UserTime ;
+ tinP->refCount           = tinObj.refCount ;
+ tinP->userStatus         = tinObj.UserStatus ;
+ tinP->pointsP            = NULL ;
+ tinP->nodesP             = NULL ;
+ tinP->cListP             = NULL ;
+ tinP->fTableP            = NULL ;
+ tinP->fListP             = NULL ;
+ tinP->fMapP              = NULL ;
+ strcpy(tinP->userName,tinObj.UserName) ;
+ strcpy(tinP->tinObjectFileName,tinObj.TinObjectFile) ;
+ strcpy(tinP->userMessage,tinObj.UserMessage) ;
+/*
+** Write Stats
+*/
+ if( dbg )
+   {
+    bcdtmWrite_message(0,0,0,"NumPoints   = %10ld MemPoints   = %10ld",tinObj.NDP,tinObj.MNDP) ;
+    bcdtmWrite_message(0,0,0,"NumFeatures = %10ld MemFeatures = %10ld",tinObj.NFEAT,tinObj.MFEAT) ;
+    bcdtmWrite_message(0,0,0,"NumFList    = %10ld MemFList    = %10ld",tinObj.NLIST,tinObj.MLIST) ;
+    bcdtmWrite_message(0,0,0,"NumCList    = %10ld",tinObj.CLNP) ;
+    bcdtmWrite_message(0,0,0,"xMin = %12.5lf xMax = %12.5lf xRange = %12.5lf",tinObj.TXMIN,tinObj.TXMAX,tinObj.TXDIF) ;
+    bcdtmWrite_message(0,0,0,"yMin = %12.5lf yMax = %12.5lf yRange = %12.5lf",tinObj.TYMIN,tinObj.TYMAX,tinObj.TYDIF) ;
+    bcdtmWrite_message(0,0,0,"zMin = %12.5lf zMax = %12.5lf zRange = %12.5lf",tinObj.TZMIN,tinObj.TZMAX,tinObj.TZDIF) ;
+    bcdtmWrite_message(0,0,0,"tinObj.MPPTOL = %16.14lf",tinObj.MPPTOL) ;
+    bcdtmWrite_message(0,0,0,"tinObj.NPTVAL = %16ld",tinObj.NPTVAL) ;
+    bcdtmWrite_message(0,0,0,"tinObj.NCLPTR = %16ld",tinObj.NCLPTR) ;
+    bcdtmWrite_message(0,0,0,"tinObj.LPNT   = %16ld",tinObj.LPNT) ;
+    bcdtmWrite_message(0,0,0,"tinObj.LFP    = %16ld",tinObj.LFP) ;
+   }
+/*
+** Read Tin Object Data If Tin Object Populated
+*/
+ if( tinP->numPts == 0 )
+   {
+    tinP->pointsP = NULL ;
+    tinP->nodesP  = NULL ;
+    tinP->cListP  = NULL ;
+    tinP->fListP  = NULL ;
+    tinP->fTableP = NULL ;
+    tinP->numPts = tinP->memPts = tinP->numFeatureTable = tinP->memFeatureTable = tinP->numFeatureList = tinP->memFeatureList = tinP->cListPtr = 0 ;
+   }
+ else
+   {
+/*
+**  Read Data Array
+*/
+    if( dbg ) bcdtmWrite_message(0,0,0,"Reading Data Array") ;
+    tinP->pointsP = (DPoint3d *) malloc( tinP->memPts * sizeof(DPoint3d)) ;
+    if( tinP->pointsP == NULL )
+      {
+       bcdtmWrite_message(1,0,0,"Memory Allocation Failure") ;
+       goto errexit ;
+      }
+    tinP->nodesP = (DTM_TIN_NODE *) malloc( tinP->memPts * sizeof(DPoint3d)) ;
+    if( tinP->nodesP == NULL )
+      {
+       bcdtmWrite_message(1,0,0,"Memory Allocation Failure") ;
+       goto errexit ;
+      }
+    for( np = tinP->nodesP , pp = tinP->pointsP ; np < tinP->nodesP + tinP->memPts ; ++pp , ++np )
+      {
+       if( bcdtmStream_fread(&ver500Pnt,sizeof(struct ver500Pts),1,dtmStreamP) != 1 )
+         {
+          bcdtmWrite_message(1,0,0,"Error Reading Tin File %s ",tinP->tinObjectFileName) ;
+          goto errexit ;
+         }
+       pp->x = ver500Pnt.x ;
+       pp->y = ver500Pnt.y ;
+       pp->z = ver500Pnt.z ;
+       np->PRGN = ver500Pnt.PRGN ;
+       np->PCWD = ver500Pnt.PCWD ;
+       np->cPtr = ver500Pnt.LPTR ;
+       np->hPtr = ver500Pnt.FPTR ;
+       np->tPtr = ver500Pnt.TPTR ;
+       np->fPtr = ver500Pnt.NPTR ;
+       np->sPtr = ver500Pnt.SPTR ;
+      }
+/*
+**  Check For Defect Where Next Hull Point Is Not Set
+*/
+    if( tinObj.LFP == tinObj.NPTVAL )
+      {
+       tinP->nextHullPnt = (tinP->nodesP+tinObj.LPNT)->hPtr ;
+      }
+/*
+**  Read Circular Array
+*/
+    if( dbg ) bcdtmWrite_message(0,0,0,"Reading Circular List") ;
+    tinP->cListP = (DTM_CIR_LIST *) malloc( tinP->cListPtr * sizeof(DTM_CIR_LIST)) ;
+    if( tinP->cListP == NULL )
+      {
+       bcdtmWrite_message(1,0,0,"Memory Allocation Failure") ;
+       goto errexit ;
+      }
+    if( bcdtmStream_fread(tinP->cListP,sizeof(DTM_CIR_LIST)*tinP->cListPtr,1,dtmStreamP) != 1 )
+      {
+       bcdtmWrite_message(1,0,0,"Error Reading Tin Object") ;
+       goto errexit ;
+      }
+/*
+**  Read Feature Table Array
+*/
+    if( tinP->memFeatureTable > 0 )
+      {
+       if( dbg ) bcdtmWrite_message(0,0,0,"Reading Feature Table") ;
+       tinP->fTableP = (DTM_FEATURE_TABLE *) malloc( tinP->memFeatureTable * sizeof(DTM_FEATURE_TABLE)) ;
+       if( tinP->fTableP == NULL )
+         {
+          bcdtmWrite_message(1,0,0,"Memory Allocation Failure") ;
+          goto errexit ;
+         }
+       for( ftP = tinP->fTableP ; ftP < tinP->fTableP + tinP->memFeatureTable ; ++ftP )
+         {
+          if( bcdtmStream_fread(&fTable,sizeof(struct ver500FTable),1,dtmStreamP) != 1 )
+            {
+             bcdtmWrite_message(1,0,0,"Error Reading Tin Object") ;
+             goto errexit ;
+            }
+          else
+            {
+             ftP->firstPnt          = fTable.FPNT ;
+             ftP->dtmFeatureType    = fTable.TYPE ;
+             ftP->userTag           = fTable.UTAG ;
+             ftP->userGuid          = tinP->nullGuid    ;
+             ftP->internalToFeature = fTable.INTERNALTO ;
+            }
+         }
+      }
+/*
+** Read Feature List Array
+*/
+    if( tinP->memFeatureList > 0 )
+      {
+       if( dbg ) bcdtmWrite_message(0,0,0,"Reading Feature List") ;
+       tinP->fListP = ( DTM_FEATURE_LIST_VER200 *) malloc( tinP->memFeatureList * sizeof(DTM_FEATURE_LIST_VER200)) ;
+       if( tinP->fListP == NULL )
+         {
+          bcdtmWrite_message(1,0,0,"Memory Allocation Failure") ;
+          goto errexit ;
+         }
+       if( dbg ) bcdtmWrite_message(0,0,0,"Reading Feature List") ;
+       if( bcdtmStream_fread(tinP->fListP,sizeof(DTM_FEATURE_LIST_VER200)*tinP->memFeatureList,1,dtmStreamP) != 1 )
+         {
+          bcdtmWrite_message(1,0,0,"Error Reading Tin Object") ;
+          goto errexit ;
+         }
+      }
+   }
+/*
+** Clean Up
+*/
+ cleanup :
+/*
+** Job Completed
+*/
+ return(ret) ;
+/*
+** Error Exit
+*/
+ errexit :
+ if( ret == DTM_SUCCESS ) ret = DTM_ERROR ;
+ goto cleanup ;
+}
+/*-------------------------------------------------------------------+
+|                                                                    |
+|                                                                    |
+|                                                                    |
++-------------------------------------------------------------------*/
+BENTLEYDTM_Public int bcdtmReadStream_atFilePositionVer501TinObject
+(
+ DTM_TIN_OBJ *tinP,
+ struct      BENTLEY_NAMESPACE_NAME::TerrainModel::IBcDtmStream* dtmStreamP,
+ long        filePosition
+)
+{
+ int ret=DTM_SUCCESS,dbg=DTM_TRACE_VALUE(0) ;
+ long headerSize,point ;
+/*
+** Write Entry Message
+*/
+ if( dbg )
+   {
+    bcdtmWrite_message(0,0,0,"Reading Geopak Ver 501 Tin Object At File Position") ;
+    bcdtmWrite_message(0,0,0,"tinP         = %p",tinP) ;
+    bcdtmWrite_message(0,0,0,"dtmStreamP   = %p",dtmStreamP) ;
+    bcdtmWrite_message(0,0,0,"filePosition = %8ld",filePosition) ;
+   }
+/*
+** Check For Non Null File Pointer
+*/
+ if( dtmStreamP == NULL )
+   {
+    bcdtmWrite_message(1,0,0,"Null Stream Pointer") ;
+    goto errexit ;
+   }
+/*
+** Position File Pointer At File Position
+*/
+ if( bcdtmStream_fseek(dtmStreamP,filePosition,SEEK_SET) )
+   {
+    bcdtmWrite_message(1,0,0,"File Seek Error") ;
+    goto errexit ;
+   }
+/*
+** Read Tin Header
+*/
+ headerSize = sizeof(DTM_TIN_OBJ) ;
+ #ifndef _M_IX86
+ headerSize = headerSize - 40 ;
+ #endif ;
+ if( dbg ) bcdtmWrite_message(0,0,0,"Reading Tin Header         ** Header Size = %9ld",headerSize) ;
+ if( bcdtmStream_fread(tinP,headerSize,1,dtmStreamP) != 1 )
+   {
+    bcdtmWrite_message(1,0,0,"Error Reading Tin Object") ;
+    goto errexit ;
+   }
+/*
+** Check For Bentley Civil Tin File
+*/
+ if( tinP->dtmFileType != DTM_TIN_TYPE )
+   {
+    bcdtmWrite_message(1,0,0,"Not A Bentley Geopak Tin File") ;
+    goto errexit ;
+   }
+/*
+** Test For 501 Version Of Tin File
+*/
+ if( tinP->dtmFileVersion != 501 )
+   {
+    bcdtmWrite_message(1,0,0,"Not Version 501 Tin Object") ;
+    goto errexit ;
+   }
+/*
+** Read Tin Object Data If Tin Object Populated
+*/
+ if( tinP->numPts == 0 )
+   {
+    tinP->pointsP = NULL ;
+    tinP->nodesP  = NULL ;
+    tinP->cListP  = NULL ;
+    tinP->fListP  = NULL ;
+    tinP->fTableP = NULL ;
+    tinP->fMapP   = NULL ;
+    tinP->numPts = tinP->memPts = tinP->numFeatureTable = tinP->memFeatureTable = tinP->numFeatureList = tinP->memFeatureList = tinP->cListPtr = 0 ;
+   }
+ else
+   {
+    if( dbg )
+      {
+       bcdtmWrite_message(0,0,0,"tinP->numPts      = %8ld tinP->memPts      = %8ld",tinP->numPts,tinP->memPts) ;
+       bcdtmWrite_message(0,0,0,"tinP->numFeatures = %8ld tinP->memFeatures = %8ld",tinP->numFeatureTable,tinP->memFeatureTable) ;
+       bcdtmWrite_message(0,0,0,"tinP->numList     = %8ld tinP->memList     = %8ld",tinP->numFeatureList,tinP->memFeatureList) ;
+       bcdtmWrite_message(0,0,0,"tinP->cListPtr    = %8ld",tinP->cListPtr) ;
+      }
+
+//  Null Out Pointers In Header
+
+    tinP->pointsP = NULL ;
+    tinP->nodesP  = NULL ;
+    tinP->cListP  = NULL ;
+    tinP->fListP  = NULL ;
+    tinP->fTableP = NULL ;
+    tinP->fMapP   = NULL ;
+/*
+**  Read Points Array
+*/
+    if( dbg ) bcdtmWrite_message(0,0,0,"Reading Tin Points Array ** memPts = %8ld",tinP->memPts) ;
+    tinP->pointsP = (DPoint3d *) malloc( tinP->memPts * sizeof(DPoint3d)) ;
+    if( tinP->pointsP == NULL )
+      {
+       bcdtmWrite_message(1,0,0,"Memory Allocation Failure") ;
+       goto errexit ;
+      }
+    if( bcdtmStream_fread(tinP->pointsP,sizeof(DPoint3d)*tinP->memPts,1,dtmStreamP) != 1 )
+      {
+       bcdtmWrite_message(1,0,0,"Error Reading Tin Object") ;
+       goto errexit ;
+      }
+    if( dbg )
+      {
+       for( point = 0 ; point < 10 ; ++point )
+         {
+          bcdtmWrite_message(0,0,0,"Point[%8ld] = %12.5lf %12.5lf %12.5lf",point,(tinP->pointsP+point)->x,(tinP->pointsP+point)->y,(tinP->pointsP+point)->z) ;
+         }
+       for( point = tinP->numPts - 10  ; point < tinP->numPts ; ++point )
+         {
+          bcdtmWrite_message(0,0,0,"Point[%8ld] = %12.5lf %12.5lf %12.5lf",point,(tinP->pointsP+point)->x,(tinP->pointsP+point)->y,(tinP->pointsP+point)->z) ;
+         }
+      }
+/*
+**  Read Nodes Array
+*/
+    if( dbg ) bcdtmWrite_message(0,0,0,"Reading Tin Nodes Array  ** memPts = %8ld",tinP->memPts) ;
+    tinP->nodesP = (DTM_TIN_NODE *) malloc( tinP->memPts * sizeof(DTM_TIN_NODE)) ;
+    if( tinP->nodesP == NULL )
+      {
+       bcdtmWrite_message(1,0,0,"Memory Allocation Failure") ;
+       goto errexit ;
+      }
+    if( bcdtmStream_fread(tinP->nodesP,sizeof(DPoint3d)*tinP->memPts,1,dtmStreamP) != 1 )
+      {
+       bcdtmWrite_message(1,0,0,"Error Reading Tin Object") ;
+       goto errexit ;
+      }
+    if( dbg )
+      {
+       for( point = 0 ; point < 10 ; ++point )
+         {
+          bcdtmWrite_message(0,0,0,"Node[%8ld] ** fPtr = %10ld hPtr = %10ld",point,(tinP->nodesP+point)->fPtr,(tinP->nodesP+point)->hPtr) ;
+         }
+       for( point = tinP->numPts - 10  ; point < tinP->numPts ; ++point )
+         {
+          bcdtmWrite_message(0,0,0,"Node[%8ld] ** fPtr = %10ld hPtr = %10ld",point,(tinP->nodesP+point)->fPtr,(tinP->nodesP+point)->hPtr) ;
+         }
+      }
+/*
+**  Read Circular Array
+*/
+    if( dbg ) bcdtmWrite_message(0,0,0,"Reading Tin Circular List Array ** cListPtr = %8ld",tinP->cListPtr) ;
+    tinP->cListP = (DTM_CIR_LIST *) malloc( tinP->cListPtr * sizeof(DTM_CIR_LIST)) ;
+    if( tinP->cListP == NULL )
+      {
+       bcdtmWrite_message(1,0,0,"Memory Allocation Failure") ;
+       goto errexit ;
+      }
+    if( dbg ) bcdtmWrite_message(0,0,0,"Size Of Circular List = %10ld",sizeof(DTM_CIR_LIST)*tinP->cListPtr) ;
+    if( bcdtmStream_fread(tinP->cListP,sizeof(DTM_CIR_LIST)*tinP->cListPtr,1,dtmStreamP) != 1 )
+      {
+       bcdtmWrite_message(1,0,0,"Error Reading Tin Object") ;
+       goto errexit ;
+      }
+/*
+**  Read Feature Table Array
+*/
+    if( tinP->memFeatureTable > 0 )
+      {
+       if( dbg ) bcdtmWrite_message(0,0,0,"Reading Tin Feature Table Array  ** memFeatures = %8ld",tinP->memFeatureTable) ;
+       tinP->fTableP = (DTM_FEATURE_TABLE *) malloc( tinP->memFeatureTable * sizeof(DTM_FEATURE_TABLE)) ;
+       if( tinP->fTableP == NULL )
+         {
+          bcdtmWrite_message(1,0,0,"Memory Allocation Failure") ;
+          goto errexit ;
+         }
+       if( bcdtmStream_fread(tinP->fTableP,sizeof(DTM_FEATURE_TABLE)*tinP->memFeatureTable,1,dtmStreamP) != 1 )
+         {
+          bcdtmWrite_message(1,0,0,"Error Reading Tin Object") ;
+          goto errexit ;
+         }
+      }
+    else tinP->fTableP = NULL ;
+/*
+**  Read Feature List Array
+*/
+    if( tinP->memFeatureList > 0 )
+      {
+       if( dbg ) bcdtmWrite_message(0,0,0,"Reading Tin Feature List Array ** memFeatureList = %8ld",tinP->memFeatureList) ;
+       tinP->fListP = (DTM_FEATURE_LIST_VER200 *) malloc( tinP->memFeatureList * sizeof(DTM_FEATURE_LIST)) ;
+       if( tinP->fListP == NULL )
+         {
+          bcdtmWrite_message(1,0,0,"Memory Allocation Failure") ;
+          goto errexit ;
+         }
+       if( bcdtmStream_fread(tinP->fListP,sizeof(DTM_FEATURE_LIST_VER200)*tinP->memFeatureList,1,dtmStreamP) != 1 )
+         {
+          bcdtmWrite_message(1,0,0,"Error Reading Tin Object") ;
+          goto errexit ;
+         }
+      }
+    else tinP->fListP = NULL ;
+/*
+**  Read Feature Map Array
+*/
+    if( tinP->memFeatureMap > 0 )
+      {
+       if( dbg ) bcdtmWrite_message(0,0,0,"Reading Tin Feature Map Array") ;
+/*
+       tinP->fMapP = ( DTM_FEATURE_MAP * ) malloc( tinP->memFeatureMap * sizeof(DTM_FEATURE_MAP)) ;
+       if( tinP->fMapP == NULL ) { bcdtmWrite_message(1,0,0,"Memory Allocation Failure") ; goto errexit ; }
+       if( bcdtmStream_fread(tinP->fMapP,sizeof(DTM_FEATURE_MAP)*tinP->memFeatureMap,1,dtmStreamP) != 1 ) { bcdtmWrite_message(1,0,0,"Error Reading Tin Object") ; goto errexit ; }
+*/
+       bcdtmStream_fseek(dtmStreamP,sizeof(DTM_FEATURE_MAP)*tinP->memFeatureMap,SEEK_CUR) ;
+       tinP->memFeatureMap = 0 ;
+       tinP->numFeatureMap = 0 ;
+      }
+    tinP->fMapP = NULL ;
+   }
+/*
+** Clean Up
+*/
+ cleanup :
+/*
+** Job Completed
+*/
+ if( dbg && ret == DTM_SUCCESS ) bcdtmWrite_message(0,0,0,"Reading At File Position Ver 501 Tin Object Completed") ;
+ if( dbg && ret != DTM_SUCCESS ) bcdtmWrite_message(0,0,0,"Reading At File Position Ver 501 Tin Object Error") ;
+ return(ret) ;
+/*
+** Error Exit
+*/
+ errexit :
+ if( ret == DTM_SUCCESS ) ret = DTM_ERROR ;
+ goto cleanup ;
+}
+/*-------------------------------------------------------------------+
+|                                                                    |
+|   bcdtmTin_compactFeatureListTinObject                               |
+|                                                                    |
++-------------------------------------------------------------------*/
+BENTLEYDTM_Public int bcdtmTin_compactFeatureListTinObject(DTM_TIN_OBJ *Tin)
+/*
+** This routine Compacts the Feature List
+*/
+{
+ int    dbg=DTM_TRACE_VALUE(0) ;
+ long   cl1,cl2,cnt,*Ist,*sp ;
+ DTM_TIN_NODE  *pd ;
+/*
+ DTM_FEATURE_LIST  *pl ;
+*/
+ if( dbg ) bcdtmWrite_message(0,0,0,"Compacting Feature List") ;
+/*
+**
+*/
+ if( Tin->fListP  == NULL ) { Tin->numFeatureList = Tin->memFeatureList = 0 ; return(0) ; }
+ if( Tin->numFeatureList == 0    ) { Tin->memFeatureList = 0 ; free(Tin->fListP) ; Tin->fListP = NULL ; return(0) ; }
+/*
+** Look For Deleted Points Not In Delete Pointer List And Add To Delete Point List
+*/
+/*
+ cnt = 0 ;
+ cl1 = cl2 = Tin->featureListDelPtr ;
+ while ( cl2 != Tin->nullPtr ) { cl1 = cl2 ; cl2 = (Tin->fListP+cl2)->nextPtr ; }
+ for( pl = Tin->fListP ; pl < Tin->fListP + Tin->numFeatureList ; ++pl )
+   {
+    if( pl->pntNum == Tin->nullPnt )
+      {
+       bcdtmWrite_message(0,0,0,"[%6ld]  pntNum = %6ld FEAT = %6ld nextPtr = %6ld",(long)(pl-Tin->fListP),pl->pntNum,pl->dtmFeature,pl->nextPtr) ;
+       if( Tin->featureListDelPtr == Tin->nullPtr ) Tin->featureListDelPtr = (long)(pl-Tin->fListP) ;
+       else                             (Tin->fListP+cl1)->nextPtr = (long)(pl-Tin->fListP) ;
+       pl->nextPtr = Tin->nullPtr ;
+       cl1 = (long)(pl-Tin->fListP) ;
+       ++cnt ;
+      }
+   }
+ bcdtmWrite_message(0,0,0,"Number Of Deleted Entries Not In Delete List = %6ld",cnt) ;
+*/
+/*
+** Check If Feature List Can be Compacted
+*/
+ if( Tin->featureListDelPtr != Tin->nullPtr )
+   {
+    cl1 = Tin->featureListDelPtr ; cnt = 0 ;
+/*
+** Allocate memory For Counts
+*/
+    Ist = ( long * ) malloc(Tin->numFeatureList * sizeof(long)) ;
+    if( Ist == NULL ) { bcdtmWrite_message(1,0,0,"Memory Allocation Failure") ; return(1) ; }
+    for( sp = Ist ; sp < Ist + Tin->numFeatureList ; ++sp ) *sp = 0 ;
+/*
+** Mark All Deleted Records
+*/
+    while( cl1 != Tin->nullPtr )
+      { *(Ist+cl1) = 1 ; cl1 = (Tin->fListP+cl1)->nextPtr ; ++cnt ; }
+/*
+** Copy Over Deleted Records
+*/
+    for( cl1 = cl2 = 0 ; cl2 < Tin->numFeatureList ; ++cl2 )
+      {
+       if( ! *(Ist+cl2) )
+         {
+          if( cl1 != cl2 )  *(Tin->fListP+cl1) = *(Tin->fListP+cl2)  ;
+          ++cl1 ;
+         }
+      }
+/*
+** Adjust Pointers
+*/
+    for( sp = Ist + 1 ; sp < Ist + Tin->numFeatureList ; ++sp ) *sp = *sp + *(sp-1) ;
+    for( cl1 = 0 ; cl1 < Tin->numFeatureList ; ++cl1 )
+      {
+       cl2 = (Tin->fListP+cl1)->nextPtr ;
+       if( cl2 != Tin->nullPtr ) (Tin->fListP+cl1)->nextPtr -= (long)*(Ist+cl2) ;
+      }
+    Tin->numFeatureList  = Tin->numFeatureList - cnt ;
+    Tin->featureListDelPtr = Tin->nullPtr ;
+/*
+** Adjust Feature List Pointers
+*/
+   for( pd = Tin->nodesP ; pd < Tin->nodesP + Tin->numPts ; ++pd )
+      if( pd->fPtr != Tin->nullPtr ) pd->fPtr -= (long)*(Ist+pd->fPtr) ;
+/*
+** Free Memory
+*/
+   free(Ist) ; Ist = NULL ;
+  }
+/*
+** Realloc Memory
+*/
+ if( Tin->memFeatureList != Tin->numFeatureList )
+   {
+    Tin->memFeatureList =  Tin->numFeatureList ;
+    Tin->fListP  = ( DTM_FEATURE_LIST_VER200 * ) realloc(Tin->fListP,Tin->memFeatureList*sizeof(DTM_FEATURE_LIST)) ;
+   }
+/*
+** Job Completed
+*/
+ if( dbg ) bcdtmWrite_message(0,0,0,"Compacting Feature List Completed") ;
+ return(0) ;
+}
+/*-------------------------------------------------------------------+
+|                                                                    |
+|                                                                    |
+|                                                                    |
++-------------------------------------------------------------------*/
+BENTLEYDTM_Public int bcdtmTin_compactFeatureTableTinObject(DTM_TIN_OBJ *tinP)
+/*
+** This Function Compacts the Feature Table.
+** It Removes Deleted Dtm Features
+*/
+{
+ int    ret=DTM_SUCCESS,dbg=DTM_TRACE_VALUE(0),cdbg=DTM_CHECK_VALUE(0) ;
+ long   listOfs1,listOfs2,numDeletedFeatures,*offsetP=NULL,*ofsP ;
+ DTM_FEATURE_TABLE  *fP ;
+ DTM_FEATURE_LIST_VER200  *lP ;
+/*
+** Write Entry Message
+*/
+ if( dbg ) bcdtmWrite_message(0,0,0,"Compacting Feature Table") ;
+/*
+** Check Integrity Of Feature Table
+*/
+ if( tinP->fTableP  == NULL && tinP->numFeatureTable > 0 )
+   {
+    bcdtmWrite_message(1,0,0,"Dtm Feature Table Corrupted") ;
+    goto errexit ;
+   }
+/*
+** Only Process If Dtm Features Exist
+*/
+ if( tinP->fTableP  != NULL && tinP->numFeatureTable > 0 )
+   {
+/*
+** Check Dtm Feature End Points
+*/
+    if( cdbg )
+      {
+       bcdtmWrite_message(0,0,0,"Checking Dtm Feature End Points Before Compacting Feature Table") ;
+       if( bcdtmCheck_dtmFeatureEndPointsTinObject(tinP,0))
+         {
+          bcdtmWrite_message(0,0,0,"Tin Dtm Feature End Point Errors") ;
+          goto errexit  ;
+         }
+      }
+/*
+**  Count Number Of Deleted Features
+*/
+    numDeletedFeatures = 0 ;
+    for( fP = tinP->fTableP ; fP < tinP->fTableP + tinP->numFeatureTable ; ++fP ) if( fP->firstPnt == tinP->nullPnt ) ++numDeletedFeatures ;
+    if( dbg ) bcdtmWrite_message(0,0,0,"Number Of Deleted Features = %6ld",numDeletedFeatures) ;
+/*
+**  Compact Feature Table If Deleted Features Exist
+*/
+    if( numDeletedFeatures > 0 )
+      {
+/*
+** Allocate Memory For Dtm Feature Offsets
+*/
+       offsetP = ( long * ) malloc(tinP->numFeatureTable * sizeof(long)) ;
+       if( offsetP == NULL ) { bcdtmWrite_message(1,0,0,"Memory Allocation Failure") ; goto errexit ;  }
+       for( ofsP = offsetP ; ofsP < offsetP + tinP->numFeatureTable ; ++ofsP ) *ofsP = 0 ;
+/*
+** Mark All Deleted Records
+*/
+       for( fP = tinP->fTableP ; fP < tinP->fTableP + tinP->numFeatureTable ; ++fP )
+         {
+          if( fP->firstPnt == tinP->nullPnt )  *(offsetP+(long)(fP-tinP->fTableP)) = 1 ;
+         }
+/*
+** Copy Over Deleted Records
+*/
+       for( listOfs1 = listOfs2 = 0 ; listOfs2 < tinP->numFeatureTable ; ++listOfs2 )
+         {
+          if( ! *(offsetP+listOfs2) )
+            {
+             if( listOfs1 != listOfs2 )*(tinP->fTableP+listOfs1) = *(tinP->fTableP+listOfs2) ;
+             ++listOfs1 ;
+            }
+         }
+/*
+** Adjust Pointers
+*/
+       for( ofsP = offsetP + 1 ; ofsP < offsetP + tinP->numFeatureTable ; ++ofsP ) *ofsP = *ofsP + *(ofsP-1) ;
+       tinP->numFeatureTable  = tinP->numFeatureTable - numDeletedFeatures ;
+/*
+** Adjust Feature List Feature Numbers
+*/
+       for( lP = tinP->fListP ; lP < tinP->fListP + tinP->numFeatureList ; ++lP )
+         {
+          if( lP->dtmFeature != tinP->nullPnt ) lP->dtmFeature -= (long)*(offsetP+lP->dtmFeature) ;
+         }
+/*
+** Resize Feature List Memory
+*/
+       if( tinP->memFeatureTable != tinP->numFeatureTable )
+         {
+          tinP->memFeatureTable = tinP->numFeatureTable ;
+          if( tinP->memFeatureTable > 0 ) tinP->fTableP  = (DTM_FEATURE_TABLE *) realloc(tinP->fTableP,tinP->memFeatureTable*sizeof(DTM_FEATURE_TABLE)) ;
+          else
+            {
+             free(tinP->fTableP) ;
+             tinP->fTableP = NULL ;
+            }
+         }
+      }
+   }
+/*
+** Modify Tin Feature Variables If No Features Exist
+*/
+ if( tinP->fTableP  == NULL ) tinP->numFeatureTable = tinP->memFeatureTable = 0 ;
+ if( tinP->numFeatureTable == 0    )
+   {
+    tinP->memFeatureTable = 0 ;
+    if( tinP->fTableP != NULL ) { free(tinP->fTableP) ; tinP->fTableP = NULL ;  }
+   }
+/*
+** Check Dtm Feature End Points
+*/
+ if( cdbg )
+   {
+    bcdtmWrite_message(0,0,0,"Checking Dtm Feature End Points After Compacting") ;
+    if( bcdtmCheck_dtmFeatureEndPointsTinObject(tinP,0))
+      {
+       bcdtmWrite_message(0,0,0,"Tin Dtm Feature End Point Errors") ;
+       goto errexit  ;
+      }
+   }
+/*
+** Clean Up
+*/
+ cleanup :
+ if( offsetP != NULL ) free(offsetP) ;
+/*
+** Job ComlPeted
+*/
+ if( dbg && ret == DTM_SUCCESS ) bcdtmWrite_message(0,0,0,"Compacting Feature Table Success") ;
+ if( dbg && ret != DTM_SUCCESS ) bcdtmWrite_message(0,0,0,"Compacting Feature Table Error") ;
+ return(ret) ;
+/*
+** Error Exit
+*/
+ errexit :
+ if( ret == DTM_SUCCESS ) ret = DTM_ERROR ;
+ goto cleanup ;
+}
+/*-----------------------------------------------------------+
+|                                                            |
+|                                                            |
+|                                                            |
++-----------------------------------------------------------*/
+BENTLEYDTM_EXPORT int bcdtmTin_markInternalVoidPointsTinObject(DTM_TIN_OBJ *tinP)
+/*
+** This Functions Marks Void Points In The Tin
+*/
+{
+ int   ret=DTM_SUCCESS,dbg=DTM_TRACE_VALUE(0) ;
+ long  islandFeature,voidFeature ;
+ DTM_FEATURE_TABLE *fP ;
+/*
+** Write Entry Message
+*/
+ if( dbg ) bcdtmWrite_message(0,0,0,"Marking Void Points") ;
+/*
+** Scan Island Features And Check That They Have A Surrounding Void
+*/
+ for( fP = tinP->fTableP ; fP < tinP->fTableP + tinP->numFeatureTable ; ++fP )
+   {
+    if( fP->firstPnt != tinP->nullPnt && fP->dtmFeatureType == DTMFeatureType::Island )
+      {
+       islandFeature = (long)(fP-tinP->fTableP) ;
+       if( dbg ) bcdtmWrite_message(0,0,0,"Finding Surrounding Void For Island Feature %6ld",islandFeature) ;
+       if( bcdtmList_getVoidExternalToIslandTinObject(tinP,islandFeature,&voidFeature)) goto errexit ;
+       if( dbg ) bcdtmWrite_message(0,0,0,"Void %6ld Surrounds Island %6ld",voidFeature,islandFeature) ;
+/*
+** If No Surrounding Void Set Island Feature To A Break Line
+*/
+       if( voidFeature == tinP->nullPnt )
+         {
+          (tinP->fTableP+islandFeature)->dtmFeatureType = DTMFeatureType::Breakline ;
+         }
+      }
+   }
+/*
+** Mark Void Points
+*/
+ if( bcdtmMark_voidPointsTinObject(tinP)) goto errexit ;
+/*
+** Clean Up
+*/
+ cleanup :
+/*
+** Job Completed
+*/
+ if( dbg && ret == DTM_SUCCESS ) bcdtmWrite_message(0,0,0,"Marking Void Points Completed") ;
+ if( dbg && ret != DTM_SUCCESS ) bcdtmWrite_message(0,0,0,"Marking Void Points Error") ;
+ return(ret) ;
+/*
+** Error Exit
+*/
+ errexit :
+ if( ret == DTM_SUCCESS ) ret = DTM_ERROR ;
+ goto cleanup ;
+}
+/*-------------------------------------------------------------------+
+|                                                                    |
+|                                                                    |
+|                                                                    |
++-------------------------------------------------------------------*/
+BENTLEYDTM_Public int bcdtmInsert_addDtmFeatureToTinObject(DTM_TIN_OBJ *tinP,DTMFeatureType dtmFeatureType,DTMUserTag userTag,DTM_GUID userGuid,long startPoint,long clearFlag)
+/*
+** This Function Adds A DTM Feature To The Tin Object
+** Assumes Feature Points Are Stored In The tPtr Array
+*/
+{
+ int   ret=DTM_SUCCESS,dbg=DTM_TRACE_VALUE(0),cdbg=DTM_CHECK_VALUE(0) ;
+ long  np,sp,tableEntry=0 ;
+/*
+** Write Entry Message
+*/
+ if( dbg )
+   {
+    bcdtmWrite_message(0,0,0,"Adding Dtm Feature To Tin") ;
+    bcdtmList_writeTptrListTinObject(tinP,startPoint) ;
+   }
+/*
+** Check For Old UserTag Null Value And Set To New Null Value If Necessary
+*/
+ if( userTag == tinP->nullPnt ) userTag = tinP->nullUserTag ;
+/*
+** Initialise
+*/
+ sp = startPoint ;
+ np = tinP->nullPnt ;
+/*
+** Check For More Than One Point In Feature
+*/
+ if( dtmFeatureType != DTMFeatureType::GroupSpots && (tinP->nodesP+startPoint)->tPtr == tinP->nullPnt )  goto cleanup ;
+/*
+** Add Entry To Feature Table
+*/
+ if( bcdtmInsert_addToFeatureTableTinObject(tinP,dtmFeatureType,userTag,userGuid,startPoint,&tableEntry)) goto errexit  ;
+/*
+** Add Entry To Feature List
+*/
+ if( bcdtmInsert_addToFeatureListTinObject(tinP,tableEntry,startPoint,clearFlag)) goto errexit  ;
+/*
+** Write Points For Added Feature
+*/
+ if( dbg ) bcdtmList_writePointsForDtmFeatureTinObject(tinP,tinP->numFeatureTable-1) ;
+/*
+** Check Dtm Feature End Points To Ensure Modified List Structure Is Correct
+*/
+ if( cdbg )
+   {
+    bcdtmWrite_message(0,0,0,"Checking Dtm Feature End Points After Adding Dtm Feature %6ld",tinP->numFeatureTable-1) ;
+    if( bcdtmCheck_dtmFeatureEndPointsTinObject(tinP,cdbg))
+      {
+       bcdtmWrite_message(0,0,0,"Tin Dtm Feature End Point Errors") ;
+       goto errexit  ;
+      }
+   }
+/*
+** Clean Up
+*/
+ cleanup :
+/*
+** Job Completed
+*/
+ return(ret) ;
+/*
+** Error Exit
+*/
+ errexit :
+ if( ret == DTM_SUCCESS ) ret = DTM_ERROR ;
+ goto cleanup ;
+}
+/*-------------------------------------------------------------------+
+|                                                                    |
+|                                                                    |
+|                                                                    |
++-------------------------------------------------------------------*/
+BENTLEYDTM_Public int bcdtmInsert_addToFeatureTableTinObject(DTM_TIN_OBJ *tinP,DTMFeatureType dtmFeatureType,DTMUserTag userTag,DTM_GUID userGuid,long startPoint,long *tableEntryP)
+/*
+** This Function Adds A New Feature Entry To The Feature Table
+*/
+{
+ int ret=DTM_SUCCESS ;
+/*
+** Initialise
+*/
+ *tableEntryP = tinP->nullPnt ;
+/*
+** Test For Memory Allocation
+*/
+ if( tinP->numFeatureTable >= tinP->memFeatureTable )
+   {
+    if(bcdtmObject_allocateMemoryFeatureTableTinObject(tinP)) goto errexit ;
+   }
+/*
+** Add Entry To Feature Table
+*/
+ (tinP->fTableP+tinP->numFeatureTable)->firstPnt = startPoint ;
+ (tinP->fTableP+tinP->numFeatureTable)->dtmFeatureType = (DTMFeatureType)dtmFeatureType ;
+ (tinP->fTableP+tinP->numFeatureTable)->userTag = userTag ;
+ (tinP->fTableP+tinP->numFeatureTable)->userGuid = userGuid ;
+ *tableEntryP = tinP->numFeatureTable ;
+ ++tinP->numFeatureTable ;
+/*
+** Clean Up
+*/
+ cleanup :
+/*
+** Job Completed
+*/
+ return(ret) ;
+/*
+** Error Exit
+*/
+ errexit :
+ if( ret == DTM_SUCCESS ) ret = DTM_ERROR ;
+ goto cleanup ;
+}
+/*-------------------------------------------------------------------+
+|                                                                    |
+|                                                                    |
+|                                                                    |
++-------------------------------------------------------------------*/
+BENTLEYDTM_Private int bcdtmInsert_addToFeatureListTinObject(DTM_TIN_OBJ *tinP,long tableEntry,long startPoint,long clearFlag)
+/*
+** This Function Adds A New Feature Entry To The Feature List
+*/
+{
+ int   ret=DTM_SUCCESS ;
+ long  sp,np,nextEntry,nptr,lastListEntry ;
+ DTM_TIN_NODE *pd ;
+/*
+** Initialise
+*/
+ sp = startPoint ;
+ pd = tinP->nodesP  ;
+ if( (pd+sp)->tPtr == tinP->nullPnt ) goto cleanup ;
+/*
+** Scan tPtr List and Add Feature List Records
+*/
+ do
+   {
+/*
+**  Get Next Available Entry In Feature List Table
+*/
+    if( tinP->featureListDelPtr != tinP->nullPtr )
+      {
+       nextEntry = tinP->featureListDelPtr ;
+       tinP->featureListDelPtr = (tinP->fListP+nextEntry)->nextPtr ;
+      }
+    else
+      {
+       if( tinP->numFeatureList >= tinP->memFeatureList )
+         {
+          if(bcdtmObject_allocateMemoryFeatureListTinObject(tinP)) goto errexit  ;
+         }
+       nextEntry = tinP->numFeatureList ;
+      }
+/*
+** Add Entry To Feature Table
+*/
+   (tinP->fListP + nextEntry)->nextPnt = (pd+sp)->tPtr ;
+   (tinP->fListP + nextEntry)->nextPtr = tinP->nullPtr ;
+   (tinP->fListP + nextEntry)->dtmFeature = tableEntry ;
+   if( nextEntry == tinP->numFeatureList ) ++tinP->numFeatureList ;
+/*
+** Set Pointers To Feature Table
+*/
+   if( ( nptr = (tinP->nodesP+sp)->fPtr) == tinP->nullPtr )
+     {
+      (tinP->nodesP+sp)->fPtr = nextEntry ;
+     }
+   else
+     {
+      lastListEntry = nptr ;
+      while ( lastListEntry != tinP->nullPtr )
+        {
+         nptr = lastListEntry ;
+         lastListEntry = (tinP->fListP+nptr)->nextPtr ;
+        }
+      (tinP->fListP+nptr)->nextPtr = nextEntry ;
+     }
+/*
+** Get Next Point
+*/
+   np = (pd+sp)->tPtr ;
+   if( clearFlag ) (pd+sp)->tPtr = tinP->nullPnt ;
+   sp = np ;
+  } while( sp != tinP->nullPnt && sp != startPoint ) ;
+/*
+** Clean Up
+*/
+ cleanup :
+/*
+** Job Completed
+*/
+ return(ret) ;
+/*
+** Error Exit
+*/
+ errexit :
+ if( ret == DTM_SUCCESS ) ret = DTM_ERROR ;
+ goto cleanup ;
+}
+/*-------------------------------------------------------------------------+
+|                                                                          |
+|                                                                          |
+|                                                                          |
++-------------------------------------------------------------------------*/
+BENTLEYDTM_Public int bcdtmObject_allocateMemoryFeatureTableTinObject(DTM_TIN_OBJ *tinP)
+/*
+** This Function Allocates Memory For The Tin Object Feature Table
+*/
+{
+ int    ret=DTM_SUCCESS,dbg=DTM_TRACE_VALUE(0);
+ DTM_FEATURE_TABLE    *fP ;
+/*
+** Write Entry Message
+*/
+ if( dbg )
+   {
+    bcdtmWrite_message(0,0,0,"Incrementing Memory For Tin Feature Table") ;
+    bcdtmWrite_message(0,0,0,"tinP->numFeatureTable = %8ld tinP->memFeatureTable = %8ld tinP->incMemFeatureTable = %8ld",tinP->numFeatureTable,tinP->memFeatureTable,tinP->incMemFeatureTable) ;
+   }
+/*
+** Determine Amount Of Memory To Be Allocated
+*/
+ if( tinP->fTableP == NULL ) tinP->memFeatureTable = tinP->iniMemFeatureTable ;
+ else                        tinP->memFeatureTable = tinP->memFeatureTable + tinP->incMemFeatureTable ;
+ if( tinP->fTableP == NULL ) tinP->fTableP = ( DTM_FEATURE_TABLE * ) malloc(tinP->memFeatureTable * sizeof(DTM_FEATURE_TABLE)) ;
+ else                        tinP->fTableP = ( DTM_FEATURE_TABLE * ) realloc(tinP->fTableP,tinP->memFeatureTable * sizeof(DTM_FEATURE_TABLE)) ;
+ if( tinP->fTableP == NULL )
+   {
+    bcdtmWrite_message(1,0,0,"Memory Allocation Failure") ;
+    goto errexit ;
+   }
+/*
+** Initialise Feature Values
+*/
+ for( fP = tinP->fTableP + tinP->numFeatureTable ; fP < tinP->fTableP + tinP->memFeatureTable ; ++fP )
+   {
+   fP->dtmFeatureType = (DTMFeatureType)tinP->nullPnt;
+   fP->firstPnt =  fP->internalToFeature = tinP->nullPnt ;
+   fP->userTag = DTM_NULL_USER_TAG ;
+   }
+/*
+** Clean Up
+*/
+ cleanup :
+/*
+** Job Completed
+*/
+ if( dbg && ret == DTM_SUCCESS )  bcdtmWrite_message(0,0,0,"Incrementing memory for tin feature table completed") ;
+ if( dbg && ret != DTM_SUCCESS )  bcdtmWrite_message(0,0,0,"Incrementing memory for tin feature table error") ;
+ return(ret) ;
+/*
+** Error Exit
+*/
+ errexit :
+ ret = DTM_ERROR ;
+ goto cleanup ;
+}
+/*-------------------------------------------------------------------------+
+|                                                                          |
+|                                                                          |
+|                                                                          |
++-------------------------------------------------------------------------*/
+BENTLEYDTM_Public int bcdtmObject_allocateMemoryFeatureListTinObject(DTM_TIN_OBJ *tinP)
+/*
+** This Function Allocates Memory For The Tin Object Feature List
+*/
+{
+ int      ret=DTM_SUCCESS,dbg=DTM_TRACE_VALUE(0);
+ DTM_FEATURE_LIST_VER200    *lP ;
+/*
+** Write Entry Message
+*/
+ if( dbg )
+   {
+    bcdtmWrite_message(0,0,0,"Incrementing memory for tin feature list") ;
+    bcdtmWrite_message(0,0,0,"tinP->numFeatureList = %8ld tinP->memFeatureList = %8ld tinP->incMemFeatureList = %8ld",tinP->numFeatureList,tinP->memFeatureList,tinP->incMemFeatureList) ;
+   }
+/*
+** Determine Amount Of Memory To Be Allocated
+*/
+ if( tinP->fListP == NULL ) tinP->memFeatureList = tinP->iniMemFeatureList ;
+ else                       tinP->memFeatureList = tinP->memFeatureList + tinP->incMemFeatureList ;
+ if( tinP->fListP == NULL ) tinP->fListP = ( DTM_FEATURE_LIST_VER200 * ) malloc(tinP->memFeatureList * sizeof(DTM_FEATURE_LIST)) ;
+ else                       tinP->fListP = ( DTM_FEATURE_LIST_VER200 * ) realloc(tinP->fListP,tinP->memFeatureList * sizeof(DTM_FEATURE_LIST)) ;
+ if( tinP->fListP == NULL )
+   {
+    bcdtmWrite_message(1,0,0,"Memory Allocation Failure") ;
+    goto errexit ;
+   }
+/*
+** Initialise Feature Values
+*/
+ for( lP = tinP->fListP + tinP->numFeatureList ; lP < tinP->fListP + tinP->memFeatureList ; ++lP )
+   {
+    lP->nextPtr = DTM_NULL_PTR ;
+    lP->nextPnt = lP->dtmFeature = tinP->nullPnt ;
+   }
+/*
+** Clean Up
+*/
+ cleanup :
+/*
+** Job Completed
+*/
+ if( dbg && ret == DTM_SUCCESS )  bcdtmWrite_message(0,0,0,"Incrementing memory for tin feature list completed") ;
+ if( dbg && ret != DTM_SUCCESS )  bcdtmWrite_message(0,0,0,"Incrementing memory for tin feature list error") ;
+ return(ret) ;
+/*
+** Error Exit
+*/
+ errexit :
+ ret = DTM_ERROR ;
+ goto cleanup ;
+}
+/*-------------------------------------------------------------------+
+|                                                                    |
+|                                                                    |
+|                                                                    |
++-------------------------------------------------------------------*/
+BENTLEYDTM_Public int bcdtmMark_voidPointsTinObject(DTM_TIN_OBJ *Tin)
+/*
+** This Function Marks Void Points
+*/
+{
+ long  dbg=DTM_TRACE_VALUE(0) ;
+ DTM_FEATURE_TABLE *pf ;
+ DTM_TIN_NODE *pd ;
+/*
+** Write Status Message
+*/
+ if( dbg ) bcdtmWrite_message(0,0,0,"Marking Voids Tin Object") ;
+/*
+** Null Out Tptr Values And Void Bit Settings
+*/
+ for( pd = Tin->nodesP ; pd < Tin->nodesP + Tin->numPts ; ++pd ) { pd->tPtr = Tin->nullPnt ; pd->PCWD = 0 ; }
+/*
+** Scan Feature Table And Process All Void Features
+*/
+ for( pf = Tin->fTableP ; pf < Tin->fTableP + Tin->numFeatureTable ; ++pf )
+   {
+    if( ( pf->dtmFeatureType == DTMFeatureType::Void || pf->dtmFeatureType == DTMFeatureType::Hole ) && pf->firstPnt != Tin->nullPnt )
+      {
+       if( dbg ) bcdtmWrite_message(0,0,0,"Marking Points Internal To Void Feature = %6ld Type = %4ld",(long)(pf-Tin->fTableP),pf->dtmFeatureType) ;
+       if( bcdtmMark_pointsInternalToVoidTinObject(Tin,(long)(pf-Tin->fTableP))) goto errexit ;
+      }
+   }
+/*
+** Scan Feature Table And Process All Island Features
+*/
+ for( pf = Tin->fTableP ; pf < Tin->fTableP + Tin->numFeatureTable ; ++pf )
+   {
+    if( pf->dtmFeatureType == DTMFeatureType::Island && pf->firstPnt != Tin->nullPnt )
+      {
+       if( dbg ) bcdtmWrite_message(0,0,0,"Marking Points External To Island Feature = %6ld Type = %4ld",(long)(pf-Tin->fTableP),pf->dtmFeatureType) ;
+       if( bcdtmMark_pointsExternalToIslandTinObject(Tin,(long)(pf-Tin->fTableP))) goto errexit ;
+      }
+   }
+/*
+** Null Out Tptr Values
+*/
+ for( pd = Tin->nodesP ; pd < Tin->nodesP + Tin->numPts ; ++pd ) pd->tPtr = Tin->nullPnt ;
+/*
+** Job Completed
+*/
+ if( dbg ) bcdtmWrite_message(0,0,0,"Marking Points Internal To Voids Completed") ;
+ return(0) ;
+/*
+** Error Exit
+*/
+ errexit :
+ if( dbg ) bcdtmWrite_message(0,0,0,"Marking Points Internal To Voids Error") ;
+ return(1) ;
+}
+/*-------------------------------------------------------------------+
+|                                                                    |
+|                                                                    |
+|                                                                    |
++-------------------------------------------------------------------*/
+BENTLEYDTM_Public int bcdtmList_reverseTptrPolygonTinObject(DTM_TIN_OBJ *Tin,long Spnt )
+/*
+** This Function Reverses The Direction Of A tPtr Polygon
+*/
+{
+ long p1,p2,p3 ;
+/*
+** Get Prior Pointer To Spnt
+*/
+ p1 = p2 = Spnt ;
+ while ( (Tin->nodesP+p1)->tPtr != Spnt ) p1 = (Tin->nodesP+p1)->tPtr ;
+ do
+   {
+    p3 = (Tin->nodesP+p2)->tPtr ;
+    (Tin->nodesP+p2)->tPtr = p1 ;
+    p1 = p2 ; p2 = p3   ;
+   } while ( p2 != Spnt ) ;
+/*
+** Job Completed
+*/
+ return(0) ;
+}
+/*-------------------------------------------------------------------+
+|                                                                    |
+|                                                                    |
+|                                                                    |
++-------------------------------------------------------------------*/
+BENTLEYDTM_Public int bcdtmMath_calculateAreaAndDirectionTptrPolygonTinObject(DTM_TIN_OBJ *Tin,long Spnt,double *Area,DTMDirection* Direction)
+/*
+** This Function Calculates The Area Of A tPtr Polygon
+**
+** Direction = 1 Clockwise
+**           = 2 Anti Clockwise
+*/
+{
+ long   sp,np ;
+ double x,y ;
+/*
+** Determine Polygon Area
+*/
+ sp = Spnt ; *Area = 0.0 ; *Direction = DTMDirection::Clockwise ;
+ do
+   {
+    np = (Tin->nodesP+sp)->tPtr ;
+    x  = (Tin->pointsP+np)->x - (Tin->pointsP+sp)->x ;
+    y  = (Tin->pointsP+np)->y - (Tin->pointsP+sp)->y ;
+    *Area = *Area + x * y / 2.0 + x * (Tin->pointsP+sp)->y ;
+    sp = np ;
+   }  while ( sp != Spnt ) ;
+/*
+** Set Polygon Direction
+*/
+ if( *Area < 0.0 ) { *Direction = DTMDirection::AntiClockwise ; *Area = -*Area ; }
+/*
+** Job Completed
+*/
+ return(0) ;
+}
+/*-------------------------------------------------------------------+
+|                                                                    |
+|                                                                    |
+|                                                                    |
++-------------------------------------------------------------------*/
+BENTLEYDTM_Public int bcdtmMath_calculateAreaAndDirectionSptrPolygonTinObject(DTM_TIN_OBJ *Tin,long Spnt,double *Area,DTMDirection* Direction)
+/*
+** This Function Calculates The Area Of A sPtr Polygon
+**
+** Direction = 1 Clockwise
+**           = 2 Anti Clockwise
+*/
+{
+ long   sp,np ;
+ double x,y ;
+/*
+** Determine Polygon Area
+*/
+ sp = Spnt ; *Area = 0.0 ; *Direction = DTMDirection::Clockwise ;
+ do
+   {
+    np = (Tin->nodesP+sp)->sPtr ;
+    x  = (Tin->pointsP+np)->x - (Tin->pointsP+sp)->x ;
+    y  = (Tin->pointsP+np)->y - (Tin->pointsP+sp)->y ;
+    *Area = *Area + x * y / 2.0 + x * (Tin->pointsP+sp)->y ;
+    sp = np ;
+   }  while ( sp != Spnt ) ;
+/*
+** Set Polygon Direction
+*/
+ if( *Area < 0.0 ) { *Direction = DTMDirection::AntiClockwise ; *Area = -*Area ; }
+/*
+** Job Completed
+*/
+ return(0) ;
+}
+/*-------------------------------------------------------------------+
+|                                                                    |
+|                                                                    |
+|                                                                    |
++-------------------------------------------------------------------*/
+BENTLEYDTM_Public int bcdtmList_checkConnectivityTptrPolygonTinObject(DTM_TIN_OBJ *tinP,long startPnt,long messageFlag)
+/*
+** This Function Checks The Connectivity Of A Tptr Polygon
+**
+** Return Values == DTM_SUCCESS  No Connectivity Errors
+**               == DTM_ERROR    Connectivity Errors
+*/
+{
+ int  ret=DTM_SUCCESS ;
+ long sp,tp,lp=0,knot ;
+/*
+** Initialise
+*/
+ if( startPnt < 0 || startPnt >= tinP->numPts )
+   {
+    if( messageFlag ) bcdtmWrite_message(0,0,0,"Tptr Polygon Start Point Range Error") ;
+    ret = DTM_ERROR ;
+   }
+ else
+   {
+    if( (tinP->nodesP+startPnt)->tPtr < 0 || (tinP->nodesP+startPnt)->tPtr >= tinP->numPts  )
+      {
+       if( messageFlag ) bcdtmWrite_message(0,0,0,"Tptr Polygon Next Point Range Error") ;
+       ret = DTM_ERROR ;
+      }
+    else
+      {
+/*
+** Check List Connectivity
+*/
+       sp = startPnt ;
+       while ( (tinP->nodesP+sp)->tPtr != tinP->nullPnt && (tinP->nodesP+sp)->tPtr >= 0 )
+         {
+          if( ! bcdtmList_testLineTinObject(tinP,sp,(tinP->nodesP+sp)->tPtr) )
+            {
+             if( messageFlag ) bcdtmWrite_message(0,0,0,"Unconnected Points %8ld %8ld In Tptr Polygon",sp,(tinP->nodesP+sp)->tPtr) ;
+             ret = DTM_ERROR ;
+            }
+          tp = (tinP->nodesP+sp)->tPtr ;
+          (tinP->nodesP+sp)->tPtr = -((tinP->nodesP+sp)->tPtr + 1) ;
+          sp = tp ;
+         }
+/*
+** Set Value Of Last Point In List
+*/
+       knot = 0 ;
+       if( (tinP->nodesP+sp)->tPtr < 0 ) { lp = sp ; knot = 1 ; }
+/*
+** Reset Tptr Values Positive
+*/
+       sp = startPnt ;
+       while( (tinP->nodesP+sp)->tPtr < 0  )
+         {
+          tp = -((tinP->nodesP+sp)->tPtr + 1 ) ;
+          (tinP->nodesP+sp)->tPtr = tp ;
+          sp = tp ;
+         }
+/*
+** Test For Knot In List
+*/
+      if( knot && lp != startPnt )
+        {
+         if( messageFlag ) bcdtmWrite_message(0,0,0,"Knot At Point %8ld ** %12.5lf %12.5lf %10.4lf ",lp,(tinP->pointsP+lp)->x,(tinP->pointsP+lp)->y,(tinP->pointsP+lp)->z) ;
+         ret = DTM_ERROR ;
+        }
+/*
+** Must Detect A Knot At The Start Point For A Polygon
+*/
+      if( ! knot )
+        {
+         if( messageFlag ) bcdtmWrite_message(0,0,0,"Start Point Knot Not Detected") ;
+         ret = DTM_ERROR ;
+        }
+     }
+  }
+/*
+** Write Error Message If Necessary
+*/
+// if( ret == DTM_ERROR ) bcdtmWrite_message(2,0,0,"Connectivity Error In Tptr Polygon") ;
+/*
+** Return
+*/
+ return(ret) ;
+}
+/*-------------------------------------------------------------------+
+|                                                                    |
+|                                                                    |
+|                                                                    |
++-------------------------------------------------------------------*/
+BENTLEYDTM_Public int bcdtmInsert_checkAndFixLastPointOfDtmFeaturesTinObject(DTM_TIN_OBJ *tinP)
+/*
+** This Function Checks That The Last Point Of An Open
+** DTM Feature Has A Null Next Point Pointer. This Is Required For
+** All Tins Created Prior To Adding The Functionality To Store User Tags
+** For Spot Features. Previously The List Structure Did Not Store The Dtm
+** Feature Type For The Last Dtm Feature Point .
+**
+** Date 13 September, 2004  RobC
+**
+*/
+{
+ int   ret=DTM_SUCCESS,dbg=DTM_TRACE_VALUE(0),cdbg=DTM_CHECK_VALUE(0) ;
+ long  firstPnt,nextPnt,listPtr,lastPnt,dtmFeature ;
+ long  pointListPtr,nextEntry,lastListEntry ;
+ char  dtmFeatureTypeName[50] ;
+ DTM_FEATURE_TABLE *fP ;
+/*
+** Write Entry Message
+*/
+ if( dbg ) bcdtmWrite_message(0,0,0,"Checking And Fixing Last Point Of Dtm Features") ;
+/*
+** Check Dtm Feature End Points
+*/
+ if( cdbg )
+   {
+    bcdtmWrite_message(0,0,0,"Checking Dtm Feature End Points") ;
+    if( bcdtmCheck_dtmFeatureEndPointsTinObject(tinP,cdbg))
+      {
+       bcdtmWrite_message(0,0,0,"Tin Dtm Feature End Point Errors") ;
+       goto errexit  ;
+      }
+   }
+/*
+** Scan Dtm Features
+*/
+ for( fP = tinP->fTableP ; fP < tinP->fTableP + tinP->numFeatureTable ; ++fP )
+   {
+    if( dbg ) bcdtmWrite_message(0,0,0,"Checking Feature %8ld",(long)(fP-tinP->fTableP)) ;
+    if( fP->firstPnt != tinP->nullPnt )
+      {
+/*
+** Scan Dtm Feature List
+*/
+       firstPnt   = fP->firstPnt ;
+       nextPnt    = tinP->nullPnt ;
+       lastPnt    = tinP->nullPnt ;
+       dtmFeature = (long)(fP-tinP->fTableP) ;
+/*
+** Scan Dtm Feature Points
+*/
+       if( dbg == 1 )
+         {
+          bcdtmWrite_message(0,0,0,"Dtm Feature = %6ld",dtmFeature) ;
+          bcdtmWrite_message(0,0,0,"First Point = %9ld ** %12.4lf %12.4lf %10.4lf",firstPnt,(tinP->pointsP+firstPnt)->x,(tinP->pointsP+firstPnt)->y,(tinP->pointsP+firstPnt)->z) ;
+         }
+       listPtr = (tinP->nodesP+firstPnt)->fPtr ;
+       while ( listPtr != tinP->nullPtr )
+         {
+          while( listPtr != tinP->nullPtr  && (tinP->fListP+listPtr)->dtmFeature != dtmFeature ) listPtr = (tinP->fListP+listPtr)->nextPtr ;
+          if( listPtr != tinP->nullPtr )
+            {
+             nextPnt = (tinP->fListP+listPtr)->nextPnt ;
+             if( dbg == 1 )
+               {
+                if( nextPnt != tinP->nullPnt ) bcdtmWrite_message(0,0,0,"Next  Point = %9ld ** %12.4lf %12.4lf %10.4lf",nextPnt,(tinP->pointsP+nextPnt)->x,(tinP->pointsP+nextPnt)->y,(tinP->pointsP+nextPnt)->z) ;
+                else                           bcdtmWrite_message(0,0,0,"Next  Point = %9ld",nextPnt) ;
+               }
+             if( nextPnt != tinP->nullPnt )
+               {
+                lastPnt = nextPnt ;
+                listPtr = (tinP->nodesP+nextPnt)->fPtr ;
+               }
+            }
+          if( nextPnt == tinP->nullPnt || nextPnt == firstPnt ) listPtr = tinP->nullPtr ;
+         }
+/*
+**     Check For Open Dtm Feature
+*/
+       if( nextPnt != firstPnt )
+         {
+/*
+**        If Old Feature List Method Add New Entry For Last Point
+*/
+          if( nextPnt != tinP->nullPnt )
+            {
+             if( dbg == 1 )
+               {
+                if( bcdtmData_getDtmFeatureTypeNameFromDtmFeatureType((tinP->fTableP+dtmFeature)->dtmFeatureType,dtmFeatureTypeName)) goto errexit ;
+                bcdtmWrite_message(0,0,0,"Adding Entry For Last Point Of Dtm Feature %6ld ** %s",dtmFeature,dtmFeatureTypeName) ;
+               }
+/*
+**           Get Next Available Entry In Feature List Table
+*/
+             if( tinP->featureListDelPtr != tinP->nullPtr )
+               {
+                nextEntry = tinP->featureListDelPtr ;
+                tinP->featureListDelPtr = (tinP->fListP+nextEntry)->nextPtr ;
+               }
+             else
+               {
+                if( tinP->numFeatureList >= tinP->memFeatureList )
+                  {
+                   if(bcdtmObject_allocateMemoryFeatureListTinObject(tinP)) goto errexit  ;
+                  }
+                nextEntry = tinP->numFeatureList ;
+               }
+/*
+**          Add Entry To Feature List
+*/
+            (tinP->fListP + nextEntry)->nextPnt = tinP->nullPnt ;
+            (tinP->fListP + nextEntry)->nextPtr = tinP->nullPtr ;
+            (tinP->fListP + nextEntry)->dtmFeature = dtmFeature   ;
+            if( nextEntry == tinP->numFeatureList ) ++tinP->numFeatureList  ;
+/*
+**          Set Pointers In Point List Table
+*/
+            if( ( pointListPtr = (tinP->nodesP+nextPnt)->fPtr) == tinP->nullPtr )
+              {
+               (tinP->nodesP+nextPnt)->fPtr = nextEntry ;
+              }
+            else
+              {
+               lastListEntry = pointListPtr ;
+               while ( lastListEntry != tinP->nullPtr )
+                 {
+                  pointListPtr = lastListEntry ;
+                  lastListEntry = (tinP->fListP+pointListPtr)->nextPtr ;
+                 }
+               (tinP->fListP+pointListPtr)->nextPtr = nextEntry ;
+              }
+/*
+**          Write Modified Lists
+*/
+            if( dbg == 1 )
+              {
+/*
+**             Write Dtm Feature Points
+*/
+               bcdtmList_writePointsForDtmFeatureTinObject(tinP,dtmFeature) ;
+/*
+**             Write List Of Dtm Features For Last Point
+*/
+               bcdtmList_writeDtmFeaturesForPointTinObject(tinP,lastPnt) ;
+              }
+           }
+        }
+     }
+  }
+/*
+** Compact Feature List
+*/
+ if( dbg == 1 ) bcdtmWrite_message(0,0,0,"Compacting Feature List") ;
+ if( bcdtmTin_compactFeatureListTinObject(tinP) ) goto errexit ;
+/*
+** Clean Up
+*/
+ cleanup :
+/*
+** Job Completed
+*/
+ if( dbg && ret == DTM_SUCCESS ) bcdtmWrite_message(0,0,0,"Checking And Fixing Last Point Of Dtm Features Completed") ;
+ if( dbg && ret != DTM_SUCCESS ) bcdtmWrite_message(0,0,0,"Checking And Fixing Last Point Of Dtm Features Error") ;
+ return(ret) ;
+/*
+** Error Exit
+*/
+ errexit :
+ if( ret == DTM_SUCCESS ) ret = DTM_ERROR ;
+ goto cleanup ;
+}
+/*-------------------------------------------------------------------+
+|                                                                    |
+|                                                                    |
+|                                                                    |
++-------------------------------------------------------------------*/
+BENTLEYDTM_Public int bcdtmNormal_calculateMachinePrecisionForTinObject(DTM_TIN_OBJ *Tin,double *Mpptol)
+/*
+** This Function Calculates The Machine Precision For A Tin Object
+*/
+{
+ double  Ls,Lm,Large ;
+ double lpptol=1.0 ;
+ long loop=0 ;
+/*
+** Initialise
+*/
+ *Mpptol = 0.0 ;
+//bcdtmWrite_message(-10,0,0,"Calculating Machine Precision") ;
+/*
+** Get Largest Absolute Number
+*/
+ Large = fabs(Tin->xMax) ;
+ if( fabs(Tin->xMin) > Large )  Large = fabs(Tin->xMin) ;
+ if( fabs(Tin->yMax) > Large )  Large = fabs(Tin->yMax) ;
+ if( fabs(Tin->yMin) > Large )  Large = fabs(Tin->yMin) ;
+//bcdtmWrite_message(-10,0,0,"Large = %20.16lf",Large) ;
+/*
+** Iteratively get Midpoint
+*/
+ Ls = Lm = 0.0 ;
+ Lm = (Lm+Large) / 2.0 ;
+ while ( loop < 80 && lpptol != *Mpptol && Lm != Ls && Lm != Large )
+   {
+    ++loop ;
+    lpptol = *Mpptol ;
+//bcdtmWrite_message(-10,0,0,"Loop = %4ld ** Ls = %20.16lf ** Lm = %20.16lf ** Large = %20.16lf",loop,Ls,Lm,Large) ;
+    Ls = Lm ;
+    Lm = ( Lm + Large ) / 2.0 ;
+   *Mpptol = Large - Ls ;
+   }
+/*
+** Set machine Precision
+*/
+ *Mpptol = Large - Ls ;
+// bcdtmWrite_message(-10,0,0,"Calculating Machine Precision Completed ** mppTol = %20.16lf",*Mpptol) ;
+/*
+** Job Completed
+*/
+ return(0) ;
+}
+/*-------------------------------------------------------------------+
+|                                                                    |
+|                                                                    |
+|                                                                    |
++-------------------------------------------------------------------*/
+BENTLEYDTM_Public int bcdtmMark_pointsExternalToIslandTinObject(DTM_TIN_OBJ *Tin,long islandFeature )
+/*
+** This Function Marks Points External To An Island As Void Points.
+** islandFeature Is expressed as offset from Start Of Feature Table
+*/
+{
+ int  ret=DTM_SUCCESS ;
+ long dbg=DTM_TRACE_VALUE(0),sp,spnt,numMarked ;
+/*
+** Write Entry Message
+*/
+ if( dbg ) bcdtmWrite_message(0,0,0,"Marking Void Points External To Island Feature = %6ld",islandFeature) ;
+/*
+** Check For Non Null Tptr Values
+*/
+ if( dbg )  bcdtmList_reportAndSetToNullNoneNullTptrValuesTinObject(Tin,dbg) ;
+/*
+** Check For Valid Island Feature
+*/
+ if( (Tin->fTableP+islandFeature)->dtmFeatureType == DTMFeatureType::Island && (Tin->fTableP+islandFeature)->firstPnt != Tin->nullPnt )
+   {
+/*
+** Copy Feature Points To Tptr Polygon
+*/
+    if( bcdtmList_copyDtmFeatureToTptrListTinObject(Tin,islandFeature,&spnt)) goto errexit ;
+/*
+** Mark Internal Island Points
+*/
+    if( bcdtmMark_voidPointsExternalToTptrIslandPolygonTinObject(Tin,spnt,&numMarked)) goto errexit ;
+/*
+** Replaced RobC - June 2003
+    if( bcdtmMark_externalTptrPolygonPointsAsVoidPointsTinObject(Tin,spnt,&NumMarked ) ) goto errexit ;
+*/
+/*
+** Mark Non Void Points On Island Hull
+*/
+    if( dbg ) bcdtmWrite_message(0,0,0,"Marking Points On Void Hull") ;
+    sp = spnt ;
+    do
+      {
+       bcdtmFlag_clearVoidBitPCWD(&(Tin->nodesP+sp)->PCWD) ;
+       sp = (Tin->nodesP+sp)->tPtr ;
+      } while ( sp != spnt ) ;
+/*
+** Null Out Tptr Polygon
+*/
+    if( bcdtmList_nullOutTptrListTinObject(Tin,spnt)) goto errexit ;
+/*
+** Check For Non Null Tptr Values
+*/
+    if( dbg )  bcdtmList_reportAndSetToNullNoneNullTptrValuesTinObject(Tin,dbg) ;
+   }
+/*
+** Clean Up
+*/
+ cleanup :
+/*
+** Job Completed
+*/
+ return(ret) ;
+/*
+** Error Exit
+*/
+ errexit :
+ ret = 1 ;
+ goto cleanup ;
+}
+/*-------------------------------------------------------------------+
+|                                                                    |
+|                                                                    |
+|                                                                    |
++-------------------------------------------------------------------*/
+BENTLEYDTM_Public int bcdtmMark_voidPointsExternalToTptrIslandPolygonTinObject(DTM_TIN_OBJ *Tin,long sPnt,long *numMarked )
+/*
+** This Function marks void points external To a tPtr Island Polygon.
+**
+** Rob Cormack June 2003
+**
+*/
+{
+ int  ret=DTM_SUCCESS ;
+ long dbg=DTM_TRACE_VALUE(0),npnt,ppnt,lpnt,lp,clc,pnt,fPnt,lPnt ;
+/*
+** Write Entry Message
+*/
+ if( dbg ) bcdtmWrite_message(0,0,0,"Marking Void Points External To Tptr Island Polygon") ;
+/*
+** Initialise
+*/
+ *numMarked = 0 ;
+ fPnt = lPnt = Tin->nullPnt ;
+/*
+** Check For Tptr List
+*/
+ if( dbg ) bcdtmList_writeTptrListTinObject(Tin,sPnt) ;
+ if( (Tin->nodesP+sPnt)->tPtr == Tin->nullPnt ) goto errexit ;
+/*
+** Scan Around Tptr Polygon And Mark Immediately External Points And Create Internal Tptr List
+*/
+ if( dbg ) bcdtmWrite_message(0,0,0,"Marking Points Immediately External To Tptr Polygon") ;
+ if( dbg ) bcdtmWrite_message(0,0,0,"fPnt = %9ld lPnt = %9ld",fPnt,lPnt) ;
+ ppnt= sPnt ;
+ pnt = (Tin->nodesP+sPnt)->tPtr ;
+ do
+   {
+    lp = npnt = (Tin->nodesP+pnt)->tPtr ;
+    if( ! bcdtmList_testForIslandHullLineTinObject(Tin,npnt,pnt) && ! bcdtmList_testForVoidOrHoleHullLineTinObject(Tin,pnt,npnt) )
+      {
+       if(( lp = bcdtmList_nextClockTinObject(Tin,pnt,lp)) < 0 ) goto errexit ; ;
+/*
+** Scan Clockwise From Next Point On Tptr Polygon To Prior Point
+*/
+       while ( lp != ppnt && ! bcdtmList_testForIslandHullLineTinObject(Tin,lp,pnt) && ! bcdtmList_testForVoidOrHoleHullLineTinObject(Tin,pnt,lp) )
+         {
+          if( (Tin->nodesP+lp)->tPtr == Tin->nullPnt && ! bcdtmList_testIfPointOnIslandVoidOrHoleHullTinObject(Tin,lp) )
+            {
+             if( lPnt == Tin->nullPnt ) { fPnt = lPnt = lp ;  }
+             else                      { (Tin->nodesP+lPnt)->tPtr = -(lp+1) ; lPnt = lp ; }
+             (Tin->nodesP+lPnt)->tPtr = -(lPnt+1) ;
+             if( dbg ) bcdtmWrite_message(0,0,0,"1Marking Point %6ld External To %6ld ** fPnt = %9ld lPnt = %9ld",lp,pnt,fPnt,lPnt) ;
+            }
+          if(( lp = bcdtmList_nextClockTinObject(Tin,pnt,lp)) < 0 ) goto errexit ; ;
+         }
+      }
+/*
+** Scan Anti Clockwise From Prior Point On Tptr Polygon To Next Point
+*/
+    if( lp != ppnt )
+      {
+       lp = ppnt ;
+       if( ! bcdtmList_testForIslandHullLineTinObject(Tin,pnt,ppnt) && ! bcdtmList_testForVoidOrHoleHullLineTinObject(Tin,ppnt,pnt) )
+         {
+          if(( lp = bcdtmList_nextAntTinObject(Tin,pnt,lp)) < 0 ) goto errexit ; ;
+/*
+** Scan Clockwise From Next Point On Tptr Polygon To Prior Point
+*/
+          while ( lp != npnt && ! bcdtmList_testForIslandHullLineTinObject(Tin,pnt,lp) && ! bcdtmList_testForVoidOrHoleHullLineTinObject(Tin,lp,pnt) )
+            {
+             if( (Tin->nodesP+lp)->tPtr == Tin->nullPnt && ! bcdtmList_testIfPointOnIslandVoidOrHoleHullTinObject(Tin,lp) )
+               {
+                if( lPnt == Tin->nullPnt ) { fPnt = lPnt = lp ;  }
+                else                      { (Tin->nodesP+lPnt)->tPtr = -(lp+1) ; lPnt = lp ; }
+                (Tin->nodesP+lPnt)->tPtr = -(lPnt+1) ;
+                if( dbg ) bcdtmWrite_message(0,0,0,"2Marking Point %6ld External To %6ld ** fPnt = %9ld lPnt = %9ld",lp,pnt,fPnt,lPnt) ;
+               }
+             if(( lp = bcdtmList_nextAntTinObject(Tin,pnt,lp)) < 0 ) goto errexit ; ;
+            }
+         }
+      }
+/*
+** Reset For Next Point On Tptr Polygon
+*/
+    ppnt = pnt ;
+    pnt  = npnt ;
+   } while ( ppnt!= sPnt ) ;
+/*
+** Scan External Tptr List And Mark Points Connected To Marked Points
+*/
+ if( dbg ) bcdtmWrite_message(0,0,0,"fPnt = %9ld lPnt = %9ld",fPnt,lPnt) ;
+ if( fPnt != Tin->nullPnt )
+   {
+    if( dbg ) bcdtmWrite_message(0,0,0,"Marking Points Connected To External Marked Points") ;
+    pnt = fPnt ;
+    do
+      {
+       if( dbg ) bcdtmWrite_message(0,0,0,"Marking Points Connected To Point %6ld",pnt) ;
+       lpnt = pnt ;
+       clc = (Tin->nodesP+pnt)->cPtr ;
+       while( clc != Tin->nullPtr )
+         {
+          lp  = (Tin->cListP+clc)->pntNum ;
+          clc = (Tin->cListP+clc)->nextPtr ;
+          if((Tin->nodesP+lp)->tPtr == Tin->nullPnt && ! bcdtmList_testIfPointOnIslandVoidOrHoleHullTinObject(Tin,lp) )
+            {
+             if( dbg ) bcdtmWrite_message(0,0,0,"3Marking Point %6ld External To %6ld ** fPnt = %9ld lPnt = %9ld",lp,pnt,fPnt,lPnt) ;
+             (Tin->nodesP+lPnt)->tPtr = -(lp+1) ;
+             lPnt = lp ;
+             (Tin->nodesP+lPnt)->tPtr = -(lPnt+1) ;
+            }
+         }
+       npnt = -(Tin->nodesP+pnt)->tPtr - 1 ;
+       pnt = npnt ;
+      } while ( lpnt != pnt  ) ;
+   }
+/*
+** Mark Void Points And Null Out Internal Tptr List
+*/
+ if( fPnt != Tin->nullPnt )
+   {
+    pnt = fPnt ;
+    if( dbg ) bcdtmWrite_message(0,0,0,"Nulling Out Internal Tptr List") ;
+    do
+      {
+       npnt = -(Tin->nodesP+pnt)->tPtr - 1 ;
+       bcdtmFlag_setVoidBitPCWD(&(Tin->nodesP+pnt)->PCWD) ;
+       (Tin->nodesP+pnt)->tPtr = Tin->nullPnt ;
+       ++*numMarked ;
+       pnt = npnt ;
+      } while ( (Tin->nodesP+pnt)->tPtr != Tin->nullPnt ) ;
+   }
+/*
+** Write Number Marked
+*/
+ if( dbg ) bcdtmWrite_message(0,0,0,"Number Marked = %6ld",*numMarked) ;
+/*
+** Job Completed
+*/
+ cleanup :
+ if( dbg && ret == DTM_SUCCESS ) bcdtmWrite_message(0,0,0,"Marking Void Points External To Tptr Island Polygon Completed") ;
+ if( dbg && ret == DTM_ERROR   ) bcdtmWrite_message(0,0,0,"Marking Void Points External To Tptr Island Polygon Error") ;
+ return(ret) ;
+/*
+** Error Exit
+*/
+ errexit :
+ ret = DTM_ERROR ;
+ goto cleanup ;
+}
+/*-------------------------------------------------------------------+
+|                                                                    |
+|                                                                    |
+|                                                                    |
++-------------------------------------------------------------------*/
+BENTLEYDTM_Public int bcdtmMark_pointsInternalToVoidTinObject(DTM_TIN_OBJ *Tin,long VoidFeature )
+/*
+** This Function Marks Points Internal To A Void As Void Points.
+** VoidFeature Is expressed as offset from Start Of Feature Table
+*/
+{
+ long  dbg=DTM_TRACE_VALUE(0),sp,spnt,NumMarked ;
+ DTMFeatureType type;
+/*
+** Write Entry Message
+*/
+ if( dbg ) bcdtmWrite_message(0,0,0,"Marking Void Points Internal To Void Feature = %6ld",VoidFeature) ;
+/*
+** Initialise
+*/
+ type = (Tin->fTableP+VoidFeature)->dtmFeatureType ;
+ spnt = (Tin->fTableP+VoidFeature)->firstPnt ;
+/*
+** Check For Non Null Tptr Values
+*/
+ if( dbg )  bcdtmList_reportAndSetToNullNoneNullTptrValuesTinObject(Tin,dbg) ;
+/*
+** Check For Valid Void Feature
+*/
+ if( ( type != DTMFeatureType::Void && type != DTMFeatureType::Hole ) || spnt == Tin->nullPnt ) goto cleanup ;
+/*
+** Copy Feature Points To Tptr Polygon
+*/
+ if( dbg ) bcdtmWrite_message(0,0,0,"Copy Void Feature To Tptr Polygon") ;
+ if( bcdtmList_copyDtmFeatureToTptrListTinObject(Tin,VoidFeature,&spnt)) goto errexit   ;
+/*
+** Mark Internal Void Points
+*/
+ if( dbg ) bcdtmWrite_message(0,0,0,"Marking Internal Void Points") ;
+ if( bcdtmMark_voidPointsInternalToTptrVoidPolygonTinObject(Tin,spnt,&NumMarked))
+/*
+** Replaced RobC - June 2003
+ if( bcdtmMark_internalTptrPolygonPointsAsVoidPointsTinObject(Tin,spnt,&NumMarked))
+*/
+/*
+** Mark Points On Void Hull
+*/
+ if( dbg ) bcdtmWrite_message(0,0,0,"Marking Points On Void Hull") ;
+ sp = spnt ;
+ do
+   {
+    bcdtmFlag_clearVoidBitPCWD(&(Tin->nodesP+sp)->PCWD) ;
+    sp = (Tin->nodesP+sp)->tPtr ;
+   } while ( sp != spnt ) ;
+/*
+** Null Out Tptr Polygon
+*/
+ if( dbg ) bcdtmWrite_message(0,0,0,"Nulling Tptr Void Polygon") ;
+ if( bcdtmList_nullOutTptrListTinObject(Tin,spnt)) goto errexit   ;
+/*
+** Check For Non Null Tptr Values
+*/
+ if( dbg )  bcdtmList_reportAndSetToNullNoneNullTptrValuesTinObject(Tin,dbg) ;
+/*
+** Clean Up
+*/
+ cleanup :
+/*
+** Return
+*/
+ return(0) ;
+/*
+** Error Exit
+*/
+ errexit :
+ return(1) ;
+}
+/*-------------------------------------------------------------------+
+|                                                                    |
+|                                                                    |
+|                                                                    |
++-------------------------------------------------------------------*/
+BENTLEYDTM_Public int bcdtmList_getVoidExternalToIslandTinObject(DTM_TIN_OBJ *tinP,long islandFeature,long *voidFeatureP)
+/*
+** This Function Gets The Void Immediately External To A Island
+*/
+{
+ int     ret=DTM_SUCCESS,dbg=DTM_TRACE_VALUE(0),cdbg=DTM_CHECK_VALUE(0) ;
+ long    hullPnt,nextPnt,priorPnt,listPnt,lowPnt,highPnt,intersectResult;
+ long    firstPnt,listPtr,dtmFeature,voidPoint,numIslandPts=0,numVoidPts=0,noVoidPoint ;
+ DPoint3d     *islandPtsP=NULL,*voidPtsP=NULL ;
+ DTM_DAT_OBJ *dataP=NULL ;
+ wchar_t   outFile[128] ;
+ static long fileNum=0 ;
+ DTM_GUID nullGuid=DTM_NULL_GUID ;
+/*
+** Write Entry Message
+*/
+ if( dbg ) bcdtmWrite_message(0,0,0,"Getting Void External To Island") ;
+/*
+** Initialise
+*/
+ lowPnt  = tinP->numPts ;
+ highPnt = 0 ;
+ *voidFeatureP = tinP->nullPnt  ;
+/*
+** Only Process If Island Feature
+*/
+ if( islandFeature >= 0 && islandFeature < tinP->numFeatureTable )
+   {
+    if( (tinP->fTableP+islandFeature)->dtmFeatureType  == DTMFeatureType::Island )
+      {
+/*
+** Scan Island Hull And Look For A Corresponding Void Hull Line
+*/
+       if( dbg ) bcdtmWrite_message(0,0,0,"Scanning Island Hull") ;
+       noVoidPoint = TRUE ;
+       priorPnt = (tinP->fTableP+islandFeature)->firstPnt ;
+       bcdtmList_getNextPointForDtmFeatureTinObject(tinP,islandFeature,priorPnt,&hullPnt) ;
+       bcdtmList_getNextPointForDtmFeatureTinObject(tinP,islandFeature,hullPnt,&nextPnt) ;
+       firstPnt = hullPnt ;
+       do
+         {
+/*
+** Check If Island Point Is A Void Point
+*/
+          voidPoint = FALSE ;
+          listPtr = (tinP->nodesP+hullPnt)->fPtr ;
+          while( listPtr != tinP->nullPtr && voidPoint == FALSE )
+            {
+             dtmFeature = (tinP->fListP+listPtr)->dtmFeature ;
+             listPtr    = (tinP->fListP+listPtr)->nextPtr ;
+             if( (tinP->fTableP+dtmFeature)->dtmFeatureType == DTMFeatureType::Void && (tinP->fTableP+dtmFeature)->firstPnt != tinP->nullPnt ) voidPoint = TRUE ;
+            }
+          if( dbg == 2 ) bcdtmWrite_message(0,0,0,"Hull Point = %8ld ** Void Point = %1ld",hullPnt,voidPoint) ;
+/*
+** If Void Point Test For Surrounding Void
+*/
+          if( voidPoint == TRUE )
+            {
+             noVoidPoint = FALSE ;
+             if( dbg == 1 ) bcdtmWrite_message(0,0,0,"Testing For Surrounding Void At Hull Point = %8ld ** %12.4lf %12.4lf %10.4lf",hullPnt,(tinP->pointsP+hullPnt)->x,(tinP->pointsP+hullPnt)->y,(tinP->pointsP+hullPnt)->z) ;
+             listPnt = nextPnt ;
+             while ( listPnt != priorPnt && *voidFeatureP == tinP->nullPnt )
+               {
+                if( bcdtmList_testForSurroundingDtmFeatureTypeTinObject(tinP,hullPnt,nextPnt,priorPnt,DTMFeatureType::Void,voidFeatureP) != DTM_SUCCESS ) goto errexit ;
+                if(( listPnt = bcdtmList_nextClockTinObject(tinP,hullPnt,listPnt)) < 0 ) goto errexit ;
+                if( dbg && *voidFeatureP != tinP->nullPnt ) bcdtmWrite_message(0,0,0,"Surrounding Void Found = %6ld",*voidFeatureP) ;
+               }
+            }
+/*
+** Set For Next Island Hull Point
+*/
+          priorPnt = hullPnt ;
+          hullPnt  = nextPnt ;
+          bcdtmList_getNextPointForDtmFeatureTinObject(tinP,islandFeature,hullPnt,&nextPnt) ;
+         } while ( hullPnt != firstPnt && *voidFeatureP == tinP->nullPnt ) ;
+       if( dbg == 2 ) bcdtmWrite_message(0,0,0,"Hull Point = %8ld",hullPnt) ;
+/*
+** Scan Out From Island Hull Looking For Surrounding Void
+*/
+       if( noVoidPoint == TRUE )
+         {
+          if( dbg ) bcdtmWrite_message(0,0,0,"Scanning Out From Island Hull") ;
+          if( bcdtmList_getVoidFeatureExternalToIslandFeatureTinObject(tinP,islandFeature,voidFeatureP) ) goto errexit ;
+/*
+** Check Void Feature Surrounds Island
+*/
+          if( *voidFeatureP != tinP->nullPnt )
+            {
+             if( bcdtmList_copyDtmFeaturePointsToPointArrayTinObject(tinP,islandFeature,&islandPtsP,&numIslandPts) ) goto errexit ;
+             if( bcdtmList_copyDtmFeaturePointsToPointArrayTinObject(tinP,*voidFeatureP,&voidPtsP,&numVoidPts) ) goto errexit ;
+             if( bcdtmClip_checkPolygonsIntersect(islandPtsP,numIslandPts,voidPtsP,numVoidPts,&intersectResult)) goto errexit ;
+             if( dbg ) bcdtmWrite_message(0,0,0,"Intersection Result = %2ld",intersectResult) ;
+             if( intersectResult == 0 || intersectResult == 3 ) *voidFeatureP = tinP->nullPnt ;
+            }
+         }
+/*
+** Write Island And Surrounding Voids To A Dat File - For Visual Checking
+*/
+       if( cdbg )
+         {
+          if( islandPtsP == NULL ) { if( bcdtmList_copyDtmFeaturePointsToPointArrayTinObject(tinP,islandFeature,&islandPtsP,&numIslandPts) ) goto errexit ; }
+          if( voidPtsP   == NULL && *voidFeatureP != tinP->nullPnt ) { if( bcdtmList_copyDtmFeaturePointsToPointArrayTinObject(tinP,*voidFeatureP,&voidPtsP,&numVoidPts) ) goto errexit ; }
+          if( bcdtmObject_createDataObject(&dataP)) goto errexit ;
+          bcdtmObject_setMemoryAllocationParametersDataObject(dataP,numIslandPts+numVoidPts,100) ;
+          if( islandPtsP != NULL ) { if( bcdtmObject_storeDtmFeatureInDataObject(dataP,DTMFeatureType::Island,DTM_NULL_USER_TAG,nullGuid,islandPtsP,numIslandPts)) goto errexit ; }
+          if( voidPtsP   != NULL ) { if( bcdtmObject_storeDtmFeatureInDataObject(dataP,DTMFeatureType::Void,DTM_NULL_USER_TAG,nullGuid,voidPtsP,numVoidPts)) goto errexit ; }
+          if( *voidFeatureP != tinP->nullPnt ) swprintf(outFile,128,L"islandVoid%d.dat",fileNum) ;
+          else                                 swprintf(outFile,128,L"islandVoidError%d.dat",fileNum) ;
+          if( bcdtmWrite_dataFileFromDataObject(dataP,outFile) ) goto errexit ;
+          bcdtmObject_deleteDataObject(&dataP) ;
+          ++fileNum ;
+         }
+      }
+   }
+/*
+** Clean Up
+*/
+ cleanup :
+ if( islandPtsP != NULL ) free(islandPtsP) ;
+ if( voidPtsP   != NULL ) free(voidPtsP) ;
+ if( dataP      != NULL ) bcdtmObject_deleteDataObject(&dataP) ;
+/*
+** Job Completed
+*/
+ if( dbg && ret == DTM_SUCCESS ) bcdtmWrite_message(0,0,0,"Getting Void External To Island Completed") ;
+ if( dbg && ret != DTM_SUCCESS ) bcdtmWrite_message(0,0,0,"Getting Void External To Island Error") ;
+ return(ret) ;
+/*
+** Error Exit
+*/
+ errexit :
+ if( ret == DTM_SUCCESS ) ret = DTM_ERROR ;
+ *voidFeatureP = tinP->nullPnt ;
+ goto cleanup ;
+}
+/*-------------------------------------------------------------------+
+|                                                                    |
+|                                                                    |
+|                                                                    |
++-------------------------------------------------------------------*/
+BENTLEYDTM_Private int bcdtmList_testForSurroundingDtmFeatureTypeTinObject(DTM_TIN_OBJ *tinP,long featurePnt,long featureNextPnt,long featurePriorPnt,DTMFeatureType dtmFeatureType,long *surroundFeatureP)
+/*
+** This Function Tests For A Surrounding Feature Type At A Point
+** On An Existing Feature
+*/
+{
+ int  ret=DTM_SUCCESS ;
+ long cnt,listPtr,nextPnt,priorPnt,dtmFeature,clkPnt ;
+/*
+** Initialise
+*/
+ *surroundFeatureP = tinP->nullPnt ;
+/*
+** Scan Feature List For Point
+*/
+ listPtr = (tinP->nodesP+featurePnt)->fPtr ;
+ while( listPtr != tinP->nullPtr && *surroundFeatureP == tinP->nullPnt )
+   {
+    if( (tinP->fListP+listPtr)->nextPnt == featurePnt && (tinP->fTableP+(tinP->fListP+listPtr)->dtmFeature)->dtmFeatureType == dtmFeatureType )
+      {
+       dtmFeature = (tinP->fListP+listPtr)->dtmFeature ;
+       if( bcdtmList_getNextPointForDtmFeatureTinObject(tinP,dtmFeature,featurePnt,&nextPnt) ) goto errexit ;
+       if( bcdtmList_getPriorPointForDtmFeatureTinObject(tinP,dtmFeature,featurePnt,&priorPnt) ) goto errexit ;
+       if( priorPnt == featurePriorPnt && nextPnt == featureNextPnt )  *surroundFeatureP = dtmFeature ;
+/*
+**  Scan Clockwise From Prior Point To Next Point
+*/
+       else
+         {
+          cnt = 0 ;
+          if( (clkPnt = bcdtmList_nextClockTinObject(tinP,featurePnt,priorPnt)) < 0 ) goto errexit ;
+          while ( clkPnt != nextPnt )
+            {
+             if( clkPnt == featurePriorPnt ) ++cnt ;
+             if( clkPnt == featureNextPnt  ) ++cnt ;
+             if( (clkPnt = bcdtmList_nextClockTinObject(tinP,featurePnt,clkPnt)) < 0 ) goto errexit ;
+            }
+          if     ( cnt == 2 ) *surroundFeatureP = dtmFeature ;
+          else if( cnt == 1 && priorPnt == featurePriorPnt ) *surroundFeatureP = dtmFeature ;
+          else if( cnt == 1 && nextPnt  == featureNextPnt  ) *surroundFeatureP = dtmFeature ;
+         }
+      }
+    listPtr = (tinP->fListP+listPtr)->nextPtr ;
+   }
+/*
+** Clean Up
+*/
+ cleanup :
+/*
+** Job Completed
+*/
+ return(ret) ;
+/*
+** Error Exit
+*/
+ errexit :
+ if( ret == DTM_SUCCESS ) ret = DTM_ERROR ;
+ goto cleanup ;
+}
+/*-------------------------------------------------------------------+
+|                                                                    |
+|                                                                    |
+|                                                                    |
++-------------------------------------------------------------------*/
+BENTLEYDTM_Private int bcdtmList_getVoidFeatureExternalToIslandFeatureTinObject(DTM_TIN_OBJ *tinP,long islandFeature,long *voidFeatureP)
+/*
+** This Functions Gets The Void Feature External To An Island Feature.
+** It Is Only To Be Called Directly By "bcdtmList_getVoidExternalToIslandTinObject"
+** The Function Is Programmed To Ignore Implicit Voids Between Islands
+**
+*/
+{
+ int   ret=DTM_SUCCESS,dbg=DTM_TRACE_VALUE(0),cdbg=DTM_CHECK_VALUE(0) ;
+ long  startPnt,priorPnt,tptrPnt,nextPnt,clkPnt,listPnt,listPtr,firstPnt ;
+ long  lastPnt,islandHull,voidHull,numMarked,nextIslandPnt,priorIslandPnt ;
+/*
+** Write Entry Message
+*/
+ if( dbg ) bcdtmWrite_message(0,0,0,"Getting Void Feature External To Island") ;
+/*
+** Initialise
+*/
+ numMarked = 0 ;
+ startPnt = firstPnt = lastPnt = *voidFeatureP = tinP->nullPnt ;
+/*
+** Only Process If Island Feature
+*/
+ if( islandFeature >= 0 && islandFeature < tinP->numFeatureTable )
+   {
+    if( (tinP->fTableP+islandFeature)->dtmFeatureType  == DTMFeatureType::Island )
+      {
+/*
+** Check All Tptr Values Are Null
+*/
+       if( cdbg) bcdtmList_reportAndSetToNullNoneNullTptrValuesTinObject(tinP,cdbg) ;
+/*
+** Copy Island Feature To Tptr List
+*/
+       if( bcdtmList_copyDtmFeatureToTptrListTinObject(tinP,islandFeature,&startPnt)) goto errexit ;
+/*
+** Scan Around Tptr Polygon And Mark External Points And Create Internal Tptr List
+*/
+       if( dbg ) bcdtmWrite_message(0,0,0,"Scanning Tptr Polygon") ;
+       priorPnt = startPnt ;
+       tptrPnt  = (tinP->nodesP+startPnt)->tPtr ;
+       do
+         {
+          nextPnt = (tinP->nodesP+tptrPnt)->tPtr ;
+          if(( clkPnt = bcdtmList_nextClockTinObject(tinP,tptrPnt,nextPnt)) < 0 ) goto errexit ;
+          while ( clkPnt != priorPnt && *voidFeatureP == tinP->nullPnt )
+            {
+             if( (tinP->nodesP+clkPnt)->tPtr == tinP->nullPnt && clkPnt != lastPnt )
+               {
+                if( bcdtmList_testIfPointOnDtmFeatureTinObject(tinP,DTMFeatureType::Island,clkPnt,&islandHull)) goto errexit ;
+                if( bcdtmList_testIfPointOnDtmFeatureTinObject(tinP,DTMFeatureType::Void,clkPnt,&voidHull)) goto errexit ;
+                if( islandHull == tinP->nullPnt ) *voidFeatureP = voidHull ;
+/*
+** Only Process If Surrounding Void Hull Not Found
+*/
+                if( *voidFeatureP == tinP->nullPnt )
+                  {
+/*
+** Mark Island Boundary
+*/
+                   if( islandHull != tinP->nullPnt )
+                     {
+                      if( dbg ) bcdtmWrite_message(0,0,0,"Marking Island Hull = %6ld",islandHull) ;
+                      if( bcdtmList_addDtmFeatureToTptrListTinObject(tinP,islandHull,&firstPnt,&lastPnt,&numMarked) ) goto errexit ;
+                     }
+/*
+** Mark Point
+*/
+                   else
+                     {
+                      if( voidHull == tinP->nullPnt )
+                        {
+                         if( firstPnt == tinP->nullPnt ) firstPnt = clkPnt ;
+                         if( lastPnt  != tinP->nullPnt ) (tinP->nodesP+lastPnt)->tPtr = clkPnt ;
+                         lastPnt = clkPnt ;
+                         ++numMarked ;
+                        }
+                     }
+                  }
+               }
+             if(( clkPnt = bcdtmList_nextClockTinObject(tinP,tptrPnt,clkPnt)) < 0 ) goto errexit ;
+            }
+          priorPnt = tptrPnt ;
+          tptrPnt  = nextPnt ;
+         } while ( priorPnt != startPnt && *voidFeatureP == tinP->nullPnt ) ;
+/*
+** Scan Tptr List
+*/
+       if( dbg ) bcdtmWrite_message(0,0,0,"Scanning Tptr List") ;
+       tptrPnt = firstPnt ;
+       while ( tptrPnt != tinP->nullPnt && *voidFeatureP == tinP->nullPnt )
+         {
+          nextPnt = (tinP->nodesP+tptrPnt)->tPtr ;
+/*
+** If Point On Island Hull Scan Clockwise From Next Point To Prior Point
+*/
+          if( bcdtmList_testIfPointOnDtmFeatureTinObject(tinP,DTMFeatureType::Island,tptrPnt,&islandHull)) goto errexit ;
+          if( islandHull != tinP->nullPnt )
+            {
+             bcdtmList_getNextPointForDtmFeatureTinObject(tinP,islandHull,tptrPnt,&nextIslandPnt) ;
+             bcdtmList_getPriorPointForDtmFeatureTinObject(tinP,islandHull,tptrPnt,&priorIslandPnt) ;
+             if( ( listPnt = bcdtmList_nextClockTinObject(tinP,tptrPnt,nextIslandPnt)) < 0 ) goto errexit ;
+             while ( listPnt != priorIslandPnt && *voidFeatureP == tinP->nullPnt )
+               {
+                if((tinP->nodesP+listPnt)->tPtr == tinP->nullPnt && listPnt != lastPnt )
+                  {
+                   if( bcdtmList_testIfPointOnDtmFeatureTinObject(tinP,DTMFeatureType::Island,listPnt,&islandHull)) goto errexit ;
+                   if( bcdtmList_testIfPointOnDtmFeatureTinObject(tinP,DTMFeatureType::Void,listPnt,&voidHull)) goto errexit ;
+                   if( islandHull == tinP->nullPnt ) *voidFeatureP = voidHull ;
+/*
+** Only Process If Surrounding Void Hull Not Found
+*/
+                   if( *voidFeatureP == tinP->nullPnt )
+                     {
+/*
+** Mark Island Boundary
+*/
+                      if( islandHull != tinP->nullPnt )
+                        {
+                         if( dbg ) bcdtmWrite_message(0,0,0,"Marking Island Hull = %6ld",islandHull) ;
+                         if( bcdtmList_addDtmFeatureToTptrListTinObject(tinP,islandHull,&firstPnt,&lastPnt,&numMarked) ) goto errexit ;
+                        }
+/*
+** Mark Point
+*/
+                      else
+                        {
+                         if( voidHull == tinP->nullPnt )
+                           {
+                            (tinP->nodesP+lastPnt)->tPtr = listPnt ;
+                            lastPnt = listPnt ;
+                            ++numMarked ;
+                           }
+                        }
+                     }
+                  }
+                if((listPnt = bcdtmList_nextClockTinObject(tinP,tptrPnt,listPnt)) < 0 ) goto errexit ;
+               }
+            }
+/*
+** If Point Not On Island Hull Scan Cylic List
+*/
+          else
+            {
+             listPtr = (tinP->nodesP+tptrPnt)->cPtr ;
+             while( listPtr != tinP->nullPtr && *voidFeatureP == tinP->nullPnt )
+               {
+                listPnt = (tinP->cListP+listPtr)->pntNum ;
+                listPtr = (tinP->cListP+listPtr)->nextPtr ;
+                if((tinP->nodesP+listPnt)->tPtr == tinP->nullPnt && listPnt != lastPnt )
+                  {
+                   if( bcdtmList_testIfPointOnDtmFeatureTinObject(tinP,DTMFeatureType::Island,listPnt,&islandHull)) goto errexit ;
+                   if( bcdtmList_testIfPointOnDtmFeatureTinObject(tinP,DTMFeatureType::Void,listPnt,&voidHull)) goto errexit ;
+                   if( islandHull == tinP->nullPnt ) *voidFeatureP = voidHull ;
+                   if( *voidFeatureP == tinP->nullPnt )
+                     {
+/*
+** Mark Island Boundary
+*/
+                      if( islandHull != tinP->nullPnt )
+                        {
+                         if( bcdtmList_addDtmFeatureToTptrListTinObject(tinP,islandHull,&firstPnt,&lastPnt,&numMarked) ) goto errexit ;
+                        }
+/*
+** Mark Point
+*/
+                      else
+                        {
+                         if( voidHull == tinP->nullPnt )
+                           {
+                            (tinP->nodesP+lastPnt)->tPtr = listPnt ;
+                            lastPnt = listPnt ;
+                            ++numMarked ;
+                           }
+                        }
+                     }
+                  }
+               }
+            }
+/*
+** Set To Next Point In Tptr List
+*/
+          tptrPnt = nextPnt ;
+         }
+      }
+   }
+/*
+** Clean Up
+*/
+ cleanup :
+ if( dbg )
+   {
+    bcdtmWrite_message(0,0,0,"Cleaning Up") ;
+    bcdtmWrite_message(0,0,0,"Num Marked    = %6ld",numMarked) ;
+   }
+/*
+** Unmark Tptr List
+*/
+ numMarked = 0 ;
+ while ( firstPnt != tinP->nullPnt )
+   {
+    ++numMarked ;
+    nextPnt = (tinP->nodesP+firstPnt)->tPtr ;
+    (tinP->nodesP+firstPnt)->tPtr = tinP->nullPnt ;
+    firstPnt = nextPnt ;
+   }
+ if( dbg ) bcdtmWrite_message(0,0,0,"Num Un Marked = %6ld",numMarked) ;
+/*
+** Null Out Tptr Island Polygon
+*/
+ if( startPnt != tinP->nullPnt ) bcdtmList_nullOutTptrListTinObject(tinP,startPnt) ;
+/*
+** Check For Any None Null Tptr Values
+*/
+ if( cdbg) bcdtmList_reportAndSetToNullNoneNullTptrValuesTinObject(tinP,cdbg) ;
+/*
+** Job Completed
+*/
+ if( dbg && ret == DTM_SUCCESS ) bcdtmWrite_message(0,0,0,"Getting Void Feature External To Island Completed") ;
+ if( dbg && ret != DTM_SUCCESS ) bcdtmWrite_message(0,0,0,"Getting Void Feature External To Island Error") ;
+ return(ret) ;
+/*
+** Error Exit
+*/
+ errexit :
+ if( ret == DTM_SUCCESS ) ret = DTM_ERROR ;
+ goto cleanup ;
+}
+/*-------------------------------------------------------------------+
+|                                                                    |
+|                                                                    |
+|                                                                    |
++-------------------------------------------------------------------*/
+BENTLEYDTM_Private int bcdtmList_addDtmFeatureToTptrListTinObject(DTM_TIN_OBJ *tinP,long dtmFeature,long *firstPntP,long *lastPntP,long *numAddedP)
+/*
+** This Function Adds The Hull Of A Dtm Feature To The Tptr List
+** It Is A Support Function Only And Should Not Be Called For Any Other Purpose
+** Assumes Feature Is Of One Of The Following Types:-
+** 1.  DTMFeatureType::Void ,
+** 2.  DTMFeatureType::Island
+**
+*/
+{
+ int ret=DTM_SUCCESS,dbg=DTM_TRACE_VALUE(0) ;
+ long firstDtmFeaturePnt,nextDtmFeaturePnt,nextPnt ;
+/*
+** Write Entry Message
+*/
+ if( dbg ) bcdtmWrite_message(0,0,0,"Adding Dtm Feature To Tptr List") ;
+/*
+** Scan Dtm Feature And Add Feature Points To Tptr List
+*/
+ nextDtmFeaturePnt = firstDtmFeaturePnt = (tinP->fTableP+dtmFeature)->firstPnt ;
+ do
+   {
+    if( (tinP->nodesP+nextDtmFeaturePnt)->tPtr == tinP->nullPnt && nextDtmFeaturePnt != *lastPntP )
+      {
+       if( *firstPntP == tinP->nullPnt ) *firstPntP = nextDtmFeaturePnt ;
+       if( *lastPntP  != tinP->nullPnt ) (tinP->nodesP+*lastPntP)->tPtr = nextDtmFeaturePnt ;
+       *lastPntP = nextDtmFeaturePnt ;
+       ++(*numAddedP) ;
+      }
+    if( bcdtmList_getNextPointForDtmFeatureTinObject(tinP,dtmFeature,nextDtmFeaturePnt,&nextPnt) ) goto errexit ;
+    nextDtmFeaturePnt = nextPnt ;
+   } while ( nextDtmFeaturePnt != firstDtmFeaturePnt ) ;
+/*
+** Clean Up
+*/
+ cleanup :
+/*
+** Job Completed
+*/
+ if( dbg && ret == DTM_SUCCESS ) bcdtmWrite_message(0,0,0,"Adding Dtm Feature To Tptr List Completed") ;
+ if( dbg && ret != DTM_SUCCESS ) bcdtmWrite_message(0,0,0,"Adding Dtm Feature To Tptr List Error") ;
+ return(ret) ;
+/*
+** Error Exit
+*/
+ errexit :
+ if( ret == DTM_SUCCESS ) ret = DTM_ERROR ;
+ goto cleanup ;
+}
+/*-------------------------------------------------------------------+
+|                                                                    |
+|                                                                    |
+|                                                                    |
++-------------------------------------------------------------------*/
+BENTLEYDTM_Public int bcdtmList_testIfPointOnIslandVoidOrHoleHullTinObject(DTM_TIN_OBJ *Tin,long P1)
+/*
+** This Function Tests If P1 is On An Island Void Or Hole Hull
+*/
+{
+ long clc ;
+/*
+** Test If Point Is On Island Void Or Hole Hull Line
+*/
+ clc = ( Tin->nodesP+P1)->fPtr ;
+ while ( clc != Tin->nullPtr )
+   {
+    if( (Tin->fTableP+(Tin->fListP+clc)->dtmFeature)->dtmFeatureType == DTMFeatureType::Island ||
+        (Tin->fTableP+(Tin->fListP+clc)->dtmFeature)->dtmFeatureType == DTMFeatureType::Void   ||
+        (Tin->fTableP+(Tin->fListP+clc)->dtmFeature)->dtmFeatureType == DTMFeatureType::Hole      ) return(1) ;
+    clc = (Tin->fListP+clc)->nextPtr ;
+   }
+/*
+** Job Completed
+*/
+ return(0) ;
+}
+/*-------------------------------------------------------------------+
+|                                                                    |
+|                                                                    |
+|                                                                    |
++-------------------------------------------------------------------*/
+BENTLEYDTM_Public int bcdtmList_testForVoidOrHoleHullLineTinObject(DTM_TIN_OBJ *Tin,long P1,long P2)
+/*
+** This Function Tests If The Line P1-P2 is A Void Or Hull Line
+*/
+{
+ long clc ;
+/*
+** Test For Void Hull Line
+*/
+ clc = ( Tin->nodesP+P1)->fPtr ;
+ while ( clc != Tin->nullPtr )
+   {
+    if((Tin->fListP+clc)->nextPnt == P2 )
+      {
+       if( (Tin->fTableP+(Tin->fListP+clc)->dtmFeature)->dtmFeatureType == DTMFeatureType::Void ||
+           (Tin->fTableP+(Tin->fListP+clc)->dtmFeature)->dtmFeatureType == DTMFeatureType::Hole    )  return(1) ;
+      }
+    clc = (Tin->fListP+clc)->nextPtr ;
+   }
+/*
+** Job Completed
+*/
+ return(0) ;
+}
+/*-------------------------------------------------------------------+
+|                                                                    |
+|                                                                    |
+|                                                                    |
++-------------------------------------------------------------------*/
+BENTLEYDTM_Public int bcdtmList_testForIslandHullLineTinObject(DTM_TIN_OBJ *Tin,long P1,long P2)
+/*
+** This Function Tests If The Line P1-P2 is On An Island Hull
+*/
+{
+ long clc ;
+/*
+** Test For Island Line
+*/
+ clc = ( Tin->nodesP+P1)->fPtr ;
+ while ( clc != Tin->nullPtr )
+   {
+    if((Tin->fListP+clc)->nextPnt == P2 )
+      {
+       if( (Tin->fTableP+(Tin->fListP+clc)->dtmFeature)->dtmFeatureType == DTMFeatureType::Island ) return(1) ;
+      }
+    clc = (Tin->fListP+clc)->nextPtr ;
+   }
+/*
+** Job Completed
+*/
+ return(0) ;
+}
+/*-------------------------------------------------------------------+
+|                                                                    |
+|                                                                    |
+|                                                                    |
++-------------------------------------------------------------------*/
+BENTLEYDTM_Public int bcdtmMark_voidPointsInternalToTptrVoidPolygonTinObject(DTM_TIN_OBJ *Tin,long sPnt,long *numMarked )
+/*
+** This Function marks void Points internal To a tPtr Void Polygon.
+**
+** Rob Cormack June 2003
+**
+*/
+{
+ int  ret=DTM_SUCCESS ;
+ long dbg=DTM_TRACE_VALUE(0),npnt,ppnt,lpnt,lp,clc,pnt,fPnt,lPnt ;
+/*
+** Write Entry Message
+*/
+ if( dbg ) bcdtmWrite_message(0,0,0,"Marking Void Points Internal To Tptr Void Polygon") ;
+/*
+** Initialise
+*/
+ *numMarked = 0 ;
+ fPnt = lPnt = Tin->nullPnt ;
+/*
+** Check For Tptr List
+*/
+ if( dbg ) bcdtmList_writeTptrListTinObject(Tin,sPnt) ;
+ if( (Tin->nodesP+sPnt)->tPtr == Tin->nullPnt ) goto errexit ;
+/*
+** Scan Around Tptr Polygon And Mark Immediately Internal Points And Create Internal Tptr List
+*/
+ if( dbg ) bcdtmWrite_message(0,0,0,"Marking Points Immediately Internal To Tptr Polygon") ;
+ if( dbg ) bcdtmWrite_message(0,0,0,"fPnt = %9ld lPnt = %9ld",fPnt,lPnt) ;
+ ppnt= sPnt ;
+ pnt = (Tin->nodesP+sPnt)->tPtr ;
+ do
+   {
+    lp = npnt = (Tin->nodesP+pnt)->tPtr ;
+    if( ! bcdtmList_testForIslandHullLineTinObject(Tin,pnt,npnt) )
+      {
+       if(( lp = bcdtmList_nextAntTinObject(Tin,pnt,lp)) < 0 ) goto errexit ;
+/*
+** Scan Anti Clockwise From Next Point On Tptr Polygon To Prior Point
+*/
+       while ( lp != ppnt && ! bcdtmList_testForIslandHullLineTinObject(Tin,pnt,lp))
+         {
+          if( (Tin->nodesP+lp)->tPtr == Tin->nullPnt && ! bcdtmList_testIfPointOnIslandVoidOrHoleHullTinObject(Tin,lp))
+            {
+             if( lPnt == Tin->nullPnt ) { fPnt = lPnt = lp ;  }
+             else                      { (Tin->nodesP+lPnt)->tPtr = -(lp+1) ; lPnt = lp ; }
+             (Tin->nodesP+lPnt)->tPtr = -(lPnt+1) ;
+             if( dbg == 2 ) bcdtmWrite_message(0,0,0,"1Marking Point %6ld ** %10.4lf %10.4lf %10.4lf Internal To %6ld ** fPnt = %9ld lPnt = %9ld",lp,(Tin->pointsP+lp)->x,(Tin->pointsP+lp)->y,(Tin->pointsP+lp)->z,pnt,fPnt,lPnt) ;
+            }
+          if(( lp = bcdtmList_nextAntTinObject(Tin,pnt,lp)) < 0 ) goto errexit ; ;
+         }
+      }
+/*
+** Scan Clockwise From Prior Point On Tptr Polygon To Next Point
+*/
+    if( lp != ppnt )
+      {
+       lp = ppnt  ;
+       if( ! bcdtmList_testForIslandHullLineTinObject(Tin,ppnt,pnt) )
+         {
+          if(( lp = bcdtmList_nextClockTinObject(Tin,pnt,lp)) < 0 ) goto errexit ;
+/*
+** Scan Clockwise From Next Point On Tptr Polygon To Prior Point
+*/
+          while ( lp != npnt && ! bcdtmList_testForIslandHullLineTinObject(Tin,lp,pnt))
+            {
+             if( (Tin->nodesP+lp)->tPtr == Tin->nullPnt && ! bcdtmList_testIfPointOnIslandVoidOrHoleHullTinObject(Tin,lp) )
+               {
+                if( lPnt == Tin->nullPnt ) { fPnt = lPnt = lp ;  }
+                else                      { (Tin->nodesP+lPnt)->tPtr = -(lp+1) ; lPnt = lp ; }
+                (Tin->nodesP+lPnt)->tPtr = -(lPnt+1) ;
+                if( dbg == 1 ) bcdtmWrite_message(0,0,0,"2Marking Point %6ld ** %10.4lf %10.4lf %10.4lf Internal To %6ld ** fPnt = %9ld lPnt = %9ld",lp,(Tin->pointsP+lp)->x,(Tin->pointsP+lp)->y,(Tin->pointsP+lp)->z,pnt,fPnt,lPnt) ;
+               }
+             if(( lp = bcdtmList_nextClockTinObject(Tin,pnt,lp)) < 0 ) goto errexit ; ;
+            }
+         }
+      }
+/*
+** Reset For Next Point On Tptr Polygon
+*/
+    ppnt = pnt ;
+    pnt  = npnt ;
+   } while ( ppnt!= sPnt ) ;
+/*
+** Scan External Tptr List And Mark Points Connected To Marked Points
+*/
+ if( dbg ) bcdtmWrite_message(0,0,0,"Marking Points Connected To Internal Marked Points") ;
+ if( dbg ) bcdtmWrite_message(0,0,0,"fPnt = %9ld lPnt = %9ld",fPnt,lPnt) ;
+ if( fPnt != Tin->nullPnt )
+   {
+    pnt = fPnt ;
+    do
+      {
+       if( dbg ) bcdtmWrite_message(0,0,0,"Marking Points Connected To Point %6ld",pnt) ;
+       lpnt = pnt ;
+       clc = (Tin->nodesP+pnt)->cPtr ;
+       while( clc != Tin->nullPtr )
+         {
+          lp  = (Tin->cListP+clc)->pntNum ;
+          clc = (Tin->cListP+clc)->nextPtr ;
+          if((Tin->nodesP+lp)->tPtr == Tin->nullPnt && ! bcdtmList_testIfPointOnIslandVoidOrHoleHullTinObject(Tin,lp) )
+            {
+             (Tin->nodesP+lPnt)->tPtr = -(lp+1) ;
+             lPnt = lp ;
+             (Tin->nodesP+lPnt)->tPtr = -(lPnt+1) ;
+             if( dbg == 3 ) bcdtmWrite_message(0,0,0,"3Marking Point %6ld ** %10.4lf %10.4lf %10.4lf Internal To %6ld ** fPnt = %9ld lPnt = %9ld",lp,(Tin->pointsP+lp)->x,(Tin->pointsP+lp)->y,(Tin->pointsP+lp)->z,pnt,fPnt,lPnt) ;
+            }
+         }
+       npnt = -(Tin->nodesP+pnt)->tPtr - 1 ;
+       pnt = npnt ;
+      } while ( lpnt != pnt  ) ;
+   }
+/*
+** Mark And Null Out Internal Tptr List
+*/
+ if( fPnt != Tin->nullPnt )
+   {
+    pnt = fPnt ;
+    if( dbg ) bcdtmWrite_message(0,0,0,"Nulling Out Internal Tptr List") ;
+    do
+      {
+       npnt = -(Tin->nodesP+pnt)->tPtr - 1 ;
+       bcdtmFlag_setVoidBitPCWD(&(Tin->nodesP+pnt)->PCWD) ;
+       (Tin->nodesP+pnt)->tPtr = Tin->nullPnt ;
+       ++*numMarked ;
+       pnt = npnt ;
+      } while ( (Tin->nodesP+pnt)->tPtr != Tin->nullPnt ) ;
+   }
+/*
+** Write Number Marked
+*/
+ if( dbg ) bcdtmWrite_message(0,0,0,"Number Marked = %6ld",*numMarked) ;
+/*
+** Job Completed
+*/
+ cleanup :
+ if( dbg && ret == DTM_SUCCESS ) bcdtmWrite_message(0,0,0,"Marking Void Points Internal To Tptr Void Polygon Completed") ;
+ if( dbg && ret == DTM_ERROR   ) bcdtmWrite_message(0,0,0,"Marking Void Points Internal To Tptr Void Polygon Error") ;
+ return(ret) ;
+/*
+** Error Exit
+*/
+ errexit :
+ ret = DTM_ERROR ;
+ goto cleanup ;
+}
+/*-------------------------------------------------------------------+
+|                                                                    |
+|                                                                    |
+|                                                                    |
++-------------------------------------------------------------------*/
+BENTLEYDTM_Public int bcdtmList_getPriorPointForDtmFeatureTinObject(DTM_TIN_OBJ *tinP,long dtmFeature,long currentPnt,long *priorPnt)
+/*
+** This Function Gets The Prior Point For A Dtm Feature
+*/
+{
+ long listPtr,scanPnt,firstPnt,lastPnt ;
+/*
+** Initialise
+*/
+ *priorPnt = tinP->nullPnt ;
+/*
+** Check Dtm Feature Exists
+*/
+ if( dtmFeature >= 0 && dtmFeature < tinP->numFeatureTable )
+   {
+    if( ( firstPnt = (tinP->fTableP+dtmFeature)->firstPnt ) != tinP->nullPnt )
+      {
+       scanPnt = lastPnt = firstPnt ;
+       listPtr = (tinP->nodesP+scanPnt)->fPtr ;
+/*
+** Scan Dtm Feature Points To Current Point
+*/
+       while ( listPtr != tinP->nullPtr && *priorPnt == tinP->nullPnt )
+         {
+          while ( listPtr != tinP->nullPtr && (tinP->fListP+listPtr)->dtmFeature != dtmFeature ) listPtr = (tinP->fListP+listPtr)->nextPtr ;
+          if( listPtr != tinP->nullPtr )
+            {
+             scanPnt = (tinP->fListP+listPtr)->nextPnt ;
+             if( scanPnt != tinP->nullPnt )
+               {
+                if( scanPnt == currentPnt ) *priorPnt = lastPnt ;
+                lastPnt = scanPnt ;
+                listPtr = (tinP->nodesP+scanPnt)->fPtr ;
+               }
+             if( scanPnt == tinP->nullPnt || scanPnt == firstPnt ) listPtr = tinP->nullPtr ;
+            }
+         }
+      }
+   }
+/*
+** Job Completed
+*/
+ return(DTM_SUCCESS) ;
+}
+/*-------------------------------------------------------------------+
+|                                                                    |
+|                                                                    |
+|                                                                    |
++-------------------------------------------------------------------*/
+BENTLEYDTM_Public int bcdtmList_testIfPointOnDtmFeatureTinObject(DTM_TIN_OBJ *Tin,DTMFeatureType dtmFeatureType,long P,long *Feature)
+/*
+** This Function Tests If a Point is on a DTM Faeture And If So Returns
+** The Feature Number For The Point
+**
+*/
+{
+ long clc ;
+/*
+** Initialise
+*/
+ *Feature = Tin->nullPnt ;
+/*
+** Scan Feature List Points For Point
+*/
+ clc = (Tin->nodesP+P)->fPtr ;
+ while( clc != Tin->nullPtr )
+   {
+   if ((Tin->fTableP + (Tin->fListP + clc)->dtmFeature)->dtmFeatureType == dtmFeatureType)
+      { *Feature =  (Tin->fListP+clc)->dtmFeature ; return(0) ; }
+    clc = (Tin->fListP+clc)->nextPtr ;
+   }
+/*
+** Job Completed
+*/
+ return(0) ;
+}
+/*-------------------------------------------------------------------+
+|                                                                    |
+|                                                                    |
+|                                                                    |
++-------------------------------------------------------------------*/
+BENTLEYDTM_EXPORT int bcdtmList_copyDtmFeaturePointsToPointArrayTinObject(DTM_TIN_OBJ *tinP,long dtmFeature,DPoint3d **featurePtsPP,long *numFeaturePtsP)
+/*
+** This Function Copies The Dtm Feature Points To A Point Array
+*/
+{
+ int  ret=DTM_SUCCESS ;
+ long listPtr,nextPnt,firstPnt,numPts ;
+ DPoint3d  *p3dP ;
+/*
+** Initialise
+*/
+ *numFeaturePtsP = 0  ;
+ if( *featurePtsPP != NULL )
+   {
+    free(*featurePtsPP) ;
+    *featurePtsPP = NULL ;
+   }
+/*
+** Check Dtm Feature Exists
+*/
+ if( dtmFeature >= 0 && dtmFeature < tinP->numFeatureTable )
+   {
+    if( ( firstPnt = nextPnt = (tinP->fTableP+dtmFeature)->firstPnt ) != tinP->nullPnt )
+      {
+/*
+** Count Number Of Points In Dtm Feature
+*/
+       numPts  = 1 ;
+       listPtr = (tinP->nodesP+firstPnt)->fPtr ;
+       while ( listPtr != tinP->nullPtr )
+         {
+          while ( listPtr != tinP->nullPtr  && (tinP->fListP+listPtr)->dtmFeature != dtmFeature ) listPtr = (tinP->fListP+listPtr)->nextPtr ;
+          if( listPtr != tinP->nullPtr )
+            {
+             nextPnt = (tinP->fListP+listPtr)->nextPnt ;
+             if(  nextPnt != tinP->nullPnt )
+               {
+                ++numPts ;
+                listPtr = (tinP->nodesP+nextPnt)->fPtr ;
+               }
+             if(  nextPnt == tinP->nullPnt || nextPnt == firstPnt ) listPtr = tinP->nullPtr ;
+            }
+         }
+/*
+** Allocate memory For Feature Points
+*/
+       *featurePtsPP = ( DPoint3d * ) malloc( numPts * sizeof(DPoint3d)) ;
+       if( *featurePtsPP == NULL )
+         {
+          bcdtmWrite_message(1,0,0,"Memory Allocation Failure") ;
+          goto errexit ;
+         }
+/*
+** Copy First Point
+*/
+       p3dP = *featurePtsPP ;
+       p3dP->x = (tinP->pointsP+firstPnt)->x ;
+       p3dP->y = (tinP->pointsP+firstPnt)->y ;
+       p3dP->z = (tinP->pointsP+firstPnt)->z ;
+       ++p3dP ;
+/*
+** Scan Dtm Feature And Copy Remaining Points
+*/
+       listPtr = (tinP->nodesP+firstPnt)->fPtr ;
+       while ( listPtr != tinP->nullPtr )
+         {
+          while ( listPtr != tinP->nullPtr  && (tinP->fListP+listPtr)->dtmFeature != dtmFeature ) listPtr = (tinP->fListP+listPtr)->nextPtr ;
+          if( listPtr != tinP->nullPtr )
+            {
+             nextPnt = (tinP->fListP+listPtr)->nextPnt ;
+             if( nextPnt != tinP->nullPnt )
+               {
+                p3dP->x = (tinP->pointsP+nextPnt)->x ;
+                p3dP->y = (tinP->pointsP+nextPnt)->y ;
+                p3dP->z = (tinP->pointsP+nextPnt)->z ;
+                ++p3dP ;
+                listPtr = (tinP->nodesP+nextPnt)->fPtr ;
+               }
+             if( nextPnt == tinP->nullPnt || nextPnt == firstPnt )  listPtr = tinP->nullPtr ;
+            }
+         }
+       *numFeaturePtsP = numPts ;
+      }
+   }
+/*
+** Clean Up
+*/
+ cleanup :
+/*
+** Job Completed
+*/
+ return(ret) ;
+/*
+** Error Exit
+*/
+ errexit :
+ if( ret == DTM_SUCCESS ) ret = DTM_ERROR ;
+ goto cleanup ;
+}
+
+
+
+